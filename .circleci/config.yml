--- conflicted
+++ resolved
@@ -52,10 +52,6 @@
           name: Coverage
           command: |
             bash <(curl -s https://codecov.io/bash) -Z -C $CIRCLE_SHA1
-<<<<<<< HEAD
-            cat ./coverage/lcov.info | yarn coveralls || true
-=======
->>>>>>> b4f130dd
 jobs:
   test_node_10:
     docker:
