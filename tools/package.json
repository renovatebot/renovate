--- conflicted
+++ resolved
@@ -10,12 +10,8 @@
     "commander": "4.1.1",
     "fs-extra": "8.1.0",
     "got": "9.6.0",
-<<<<<<< HEAD
     "lodash": "4.17.15",
-    "shelljs": "0.8.3"
-=======
     "shelljs": "0.8.3",
     "strip-ansi": "5.2.0"
->>>>>>> 305177f3
   }
 }