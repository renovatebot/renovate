import type { RenovateConfig } from '../../lib/config/types';
import { getManagers } from '../../lib/modules/manager';
import { readFile, updateFile } from '../utils';
import { OpenItems, generateFeatureAndBugMarkdown } from './github-query-items';
import {
  formatUrls,
  getDisplayName,
  getNameWithUrl,
  replaceContent,
} from './utils';

const noCategoryDisplayName = 'no-category';

function getTitle(manager: string, displayName: string): string {
  if (manager === 'regex') {
    return `Custom Manager Support using Regex`;
  }
  return `Automated Dependency Updates for ${displayName}`;
}

function getManagerLink(manager: string): string {
  return `[\`${manager}\`](${manager}/)`;
}

export async function generateManagers(
  dist: string,
  managerIssuesMap: OpenItems
): Promise<void> {
  const managers = getManagers();

  const allCategories: Record<string, string[]> = {};

  for (const [manager, definition] of managers) {
<<<<<<< HEAD
    const { defaultConfig, supportedDatasources } = definition;
=======
    const language = definition.language ?? 'other';
    allLanguages[language] = allLanguages[language] || [];
    allLanguages[language].push(manager);
    const { defaultConfig, supportedDatasources, urls } = definition;
>>>>>>> 9257f3ca
    const { fileMatch } = defaultConfig as RenovateConfig;
    const displayName = getDisplayName(manager, definition);

    const categories = definition.categories ?? [noCategoryDisplayName];
    for (const category of categories) {
      allCategories[category] ??= [];
      allCategories[category].push(manager);
    }

    let md = `---
title: ${getTitle(manager, displayName)}
sidebar_label: ${displayName}
---
`;
    md += '**Categories**: ';
    if (categories.length) {
      for (let i = 0; i < categories.length; i++) {
        const category = categories[i];
        if (i < categories.length - 1) {
          md += `\`${category}\`, `;
        } else {
          md += `\`${category}\``;
        }
      }
    }
    md += '\n\n';

    if (manager !== 'regex') {
      const nameWithUrl = getNameWithUrl(manager, definition);
      md += `Renovate supports updating ${nameWithUrl} dependencies.\n\n`;
      if (defaultConfig.enabled === false) {
        md += '## Enabling\n\n';
        md += `${displayName} functionality is currently in beta testing, so you must opt-in to test it. To enable it, add a configuration like this to either your bot config or your \`renovate.json\`:\n\n`;
        md += '```\n';
        md += `{\n  "${manager}": {\n    "enabled": true\n  }\n}`;
        md += '\n```\n\n';
        md +=
          'If you find any bugs, please [create a new discussion first](https://github.com/renovatebot/renovate/discussions/new). If you find that it works well, then let us know too.\n\n';
      }
      md += '## File Matching\n\n';
      if (!Array.isArray(fileMatch) || fileMatch.length === 0) {
        md += `Because file names for \`${manager}\` cannot be easily determined automatically, Renovate will not attempt to match any \`${manager}\` files by default. `;
      } else {
        md += `By default, Renovate will check any files matching `;
        if (fileMatch.length === 1) {
          md += `the following regular expression: \`${fileMatch[0]}\`.\n\n`;
        } else {
          md += `any of the following regular expressions:\n\n`;
          md += '```\n';
          md += fileMatch.join('\n');
          md += '\n```\n\n';
        }
      }
      md += `For details on how to extend a manager's \`fileMatch\` value, please follow [this link](/modules/manager/#file-matching).\n\n`;
      md += '## Supported datasources\n\n';
      const escapedDatasources = (supportedDatasources || [])
        .map(
          (datasource) =>
            `[\`${datasource}\`](../../datasource/#${datasource}-datasource)`
        )
        .join(', ');
      md += `This manager supports extracting the following datasources: ${escapedDatasources}.\n\n`;

      md += '## References';
      md += formatUrls(urls).replace('**References**:', '');

      md += '## Default config\n\n';
      md += '```json\n';
      md += JSON.stringify(definition.defaultConfig, null, 2) + '\n';
      md += '```\n\n';
    }
    const managerReadmeContent = await readFile(
      `lib/modules/manager/${manager}/readme.md`
    );
    if (manager !== 'regex') {
      md += '\n## Additional Information\n\n';
    }
    md += managerReadmeContent;

    md += generateFeatureAndBugMarkdown(managerIssuesMap, manager);

    await updateFile(`${dist}/modules/manager/${manager}/index.md`, md);
  }

  // add noCategoryDisplayName as last option
  const categories = Object.keys(allCategories).filter(
    (category) => category !== noCategoryDisplayName
  );
  categories.sort();
  categories.push(noCategoryDisplayName);
  let categoryText = '\n';

  for (const category of categories) {
    categoryText += `**${category}**: `;
    categoryText += allCategories[category].map(getManagerLink).join(', ');
    categoryText += '\n\n';
  }
  let indexContent = await readFile(`docs/usage/modules/manager/index.md`);
  indexContent = replaceContent(indexContent, categoryText);
  await updateFile(`${dist}/modules/manager/index.md`, indexContent);
}<|MERGE_RESOLUTION|>--- conflicted
+++ resolved
@@ -31,14 +31,7 @@
   const allCategories: Record<string, string[]> = {};
 
   for (const [manager, definition] of managers) {
-<<<<<<< HEAD
-    const { defaultConfig, supportedDatasources } = definition;
-=======
-    const language = definition.language ?? 'other';
-    allLanguages[language] = allLanguages[language] || [];
-    allLanguages[language].push(manager);
     const { defaultConfig, supportedDatasources, urls } = definition;
->>>>>>> 9257f3ca
     const { fileMatch } = defaultConfig as RenovateConfig;
     const displayName = getDisplayName(manager, definition);
 
