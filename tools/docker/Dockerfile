--- conflicted
+++ resolved
@@ -23,15 +23,9 @@
 # renovate: datasource=node-version
 RUN install-tool node 22.13.1
 
-<<<<<<< HEAD
-# temporary: install corepack via npm until upgrading to a newer version of node where
-# https://github.com/nodejs/corepack/issues/612#issuecomment-2616588603
-RUN npm install -g corepack@v0.31.0
-=======
 # corepack is too buggy 😞
 # renovate: datasource=npm
 RUN install-tool pnpm 9.15.4
->>>>>>> 6f862cc9
 
 WORKDIR /usr/local/renovate
 
