--- conflicted
+++ resolved
@@ -84,19 +84,6 @@
 /**
  *
  * @param {string} managerName
-<<<<<<< HEAD
- * @param {boolean} customManager
- * @returns {Promise<string>}
- */
-export async function getManagerHash(managerName, customManager) {
-  /** @type {string[]} */
-  let hashes = [];
-  const files = (
-    await glob(
-      `lib/modules/manager/${customManager ? 'custom/' : '' + managerName}/**`
-    )
-  ).filter((fileName) =>
-=======
  * @param {boolean} isCustomManager
  * @returns {Promise<string>}
  */
@@ -109,7 +96,6 @@
   }
 
   const files = (await glob(folderPattern)).filter((fileName) =>
->>>>>>> ee6c40f8
     minimatch(fileName, '*.+(snap|spec.ts)', { matchBase: true })
   );
 
