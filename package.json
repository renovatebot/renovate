--- conflicted
+++ resolved
@@ -113,15 +113,10 @@
     "semver": "5.6.0",
     "semver-stable": "2.0.4",
     "semver-utils": "1.1.4",
-<<<<<<< HEAD
-    "simple-git": "1.106.0",
-    "slugify": "1.3.2",
+    "simple-git": "1.107.0",
+    "slugify": "1.3.3",
     "toml": "2.3.3",
     "tomlify-j0.4": "3.0.0",
-=======
-    "simple-git": "1.107.0",
-    "slugify": "1.3.3",
->>>>>>> b2c581bb
     "traverse": "0.6.6",
     "upath": "1.1.0",
     "validator": "10.9.0",
