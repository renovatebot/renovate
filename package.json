--- conflicted
+++ resolved
@@ -108,12 +108,8 @@
     "p-all": "1.0.0",
     "parse-diff": "0.5.1",
     "parse-link-header": "1.0.1",
-<<<<<<< HEAD
-    "pnpm": "2.17.7",
+    "pnpm": "2.19.4",
     "proxy-agent": "3.0.3",
-=======
-    "pnpm": "2.19.4",
->>>>>>> 7ad110da
     "registry-auth-token": "3.3.2",
     "root-require": "0.3.1",
     "safe-regex": "2.0.1",
