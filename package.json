{
  "name": "renovate",
  "description": "Automated dependency updates. Flexible so you don't need to be.",
  "version": "0.0.0-semantic-release",
  "bin": {
    "renovate": "lib/renovate.js",
    "renovate-config-validator": "bin/config-validator.js"
  },
  "scripts": {
    "clean-cache": "node bin/clean-cache.js",
    "heroku-push": "git push heroku master",
    "heroku-scheduler": "heroku addons:open scheduler",
    "jest": "yarn clean-cache && cross-env NODE_ENV=test LOG_LEVEL=fatal jest",
    "jest-silent": "yarn jest --reporters jest-silent-reporter",
    "lint-fix": "eslint --fix lib test",
    "lint": "eslint lib test",
    "prettier": "prettier \"**/*.{js,json,md}\" --write",
    "start": "node lib/renovate",
    "test-dirty": "git diff --exit-code",
    "test": "yarn prettier --list-different && yarn lint && yarn jest"
  },
  "repository": {
    "type": "git",
    "url": "https://github.com/renovateapp/renovate.git"
  },
  "keywords": [
    "automated",
    "dependency",
    "docker",
    "management",
    "meteor",
    "node",
    "npm",
    "outdated",
    "update",
    "yarn"
  ],
  "author": "Rhys Arkins <rhys@arkins.net>",
  "contributors": [
    "Hutson Betts <hutson@hyper-expanse.net>",
    "Jean-Yves Couët <jycouet@gmail.com>"
  ],
  "license": "AGPL-3.0",
  "bugs": {
    "url": "https://github.com/renovateapp/renovate/issues"
  },
  "homepage": "https://github.com/renovateapp/renovate#readme",
  "engines": {
    "node": ">= 8.11.0"
  },
  "dependencies": {
    "@yarnpkg/lockfile": "1.0.1",
    "bunyan": "1.8.12",
    "cacache": "11.0.2",
    "chalk": "2.4.1",
    "changelog-filename-regex": "2.0.0",
    "child-process-promise": "2.2.1",
    "clean-git-ref": "1.0.3",
    "commander": "2.15.1",
    "compare-versions": "3.2.1",
    "conventional-commits-detector": "0.1.1",
    "convert-hrtime": "2.0.0",
    "deepcopy": "1.0.0",
    "delay": "3.0.0",
    "detect-indent": "5.0.0",
    "email-addresses": "3.0.1",
    "fast-clone": "1.5.3",
    "fs-extra": "6.0.1",
    "get-installed-path": "4.0.8",
    "gh-got": "7.0.0",
    "github-url-from-git": "1.5.0",
    "gl-got": "8.0.0",
    "got": "8.3.1",
    "handlebars": "4.0.11",
    "ini": "1.3.5",
    "js-yaml": "3.12.0",
    "json-dup-key-validator": "1.0.2",
    "json-stringify-pretty-compact": "1.2.0",
    "later": "1.2.0",
    "lodash": "4.17.10",
    "markdown-it": "8.4.1",
    "minimatch": "3.0.4",
    "moment": "2.22.2",
    "moment-timezone": "0.5.17",
    "npm": "6.1.0",
    "openpgp": "2.6.2",
    "p-all": "1.0.0",
    "parse-link-header": "1.0.1",
<<<<<<< HEAD
    "@renovate/pep440": "0.1.1",
    "pnpm": "2.2.1",
=======
    "pnpm": "2.2.2",
>>>>>>> d6fc5da6
    "registry-auth-token": "3.3.2",
    "root-require": "0.3.1",
    "safe-regex": "1.1.0",
    "semver": "5.5.0",
    "semver-stable": "2.0.4",
    "semver-utils": "1.1.2",
    "showdown": "1.8.6",
    "slugify": "1.3.0",
    "tmp-promise": "1.0.4",
    "traverse": "0.6.6",
    "upath": "1.1.0",
    "validator": "10.2.0",
    "vso-node-api": "6.5.0",
    "yarn": "1.7.0"
  },
  "devDependencies": {
    "babel-plugin-transform-object-rest-spread": "6.26.0",
    "chai": "4.1.2",
    "codecov": "3.0.2",
    "cross-env": "5.1.6",
    "eslint": "4.19.1",
    "eslint-config-airbnb-base": "12.1.0",
    "eslint-config-prettier": "2.9.0",
    "eslint-plugin-import": "2.12.0",
    "eslint-plugin-promise": "3.8.0",
    "jest": "23.1.0",
    "jest-silent-reporter": "0.0.5",
    "mockdate": "2.0.2",
    "nock": "9.3.0",
    "prettier": "1.13.4",
    "semantic-release": "15.5.0"
  },
  "files": [
    "bin/config-validator.js",
    "lib"
  ],
  "babel": {
    "plugins": [
      "transform-object-rest-spread"
    ]
  },
  "jest": {
    "cacheDirectory": ".cache/jest",
    "coverageDirectory": "./coverage",
    "collectCoverage": true,
    "collectCoverageFrom": [
      "lib/**/*.js"
    ],
    "coverageReporters": [
      "json",
      "lcov",
      "text-summary"
    ],
    "setupFiles": [
      "./test/globals.js"
    ],
    "setupTestFrameworkScriptFile": "./test/chai.js",
    "snapshotSerializers": [
      "./test/newline-snapshot-serializer.js"
    ]
  },
  "prettier": {
    "singleQuote": true,
    "trailingComma": "es5"
  },
  "renovate": {
    "extends": [
      "config:base",
      ":rebaseStalePrs",
      ":automergeMinor",
      ":label(ready)",
      ":assignee(rarkins)"
    ],
    "docker": {
      "semanticCommitType": "fix"
    },
    "packageRules": [
      {
        "packageNames": [
          "semantic-release"
        ],
        "semanticCommitType": "fix"
      }
    ],
    "semanticCommitScope": null
  },
  "publishConfig": {
    "tag": "latest"
  },
  "release": {
    "branch": "master",
    "tagFormat": "${version}",
    "analyzeCommits": {
      "preset": "angular",
      "releaseRules": [
        {
          "type": "docs",
          "scope": "readme.md",
          "release": "patch"
        },
        {
          "type": "refactor",
          "release": "patch"
        }
      ]
    }
  }
}<|MERGE_RESOLUTION|>--- conflicted
+++ resolved
@@ -86,12 +86,8 @@
     "openpgp": "2.6.2",
     "p-all": "1.0.0",
     "parse-link-header": "1.0.1",
-<<<<<<< HEAD
     "@renovate/pep440": "0.1.1",
-    "pnpm": "2.2.1",
-=======
     "pnpm": "2.2.2",
->>>>>>> d6fc5da6
     "registry-auth-token": "3.3.2",
     "root-require": "0.3.1",
     "safe-regex": "1.1.0",
