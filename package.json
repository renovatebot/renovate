--- conflicted
+++ resolved
@@ -189,14 +189,9 @@
     "@types/tmp": "0.1.0",
     "@types/validator": "10.11.3",
     "@types/xmldoc": "1.1.4",
-<<<<<<< HEAD
-    "@typescript-eslint/eslint-plugin": "2.2.0",
-    "@typescript-eslint/parser": "2.2.0",
-    "aws-sdk-mock": "^4.5.0",
-=======
     "@typescript-eslint/eslint-plugin": "2.3.0",
     "@typescript-eslint/parser": "2.3.0",
->>>>>>> 27fd0f98
+    "aws-sdk-mock": "^4.5.0",
     "babel-jest": "24.9.0",
     "babel-plugin-dynamic-import-node": "2.3.0",
     "chai": "4.2.0",
