--- conflicted
+++ resolved
@@ -13,15 +13,8 @@
     "start": "node lib/renovate",
     "test-dirty": "git diff --exit-code",
     "test": "npm run prettier -- --list-different && npm run lint && npm run jest",
-<<<<<<< HEAD
-    "transpile": "rimraf dist && mkdirp dist && babel lib --out-dir dist",
-    "update-docs": "npm run build && bash bin/update-docs.sh",
-    "semantic-release": "semantic-release pre && npm publish && semantic-release post",
-    "jyc": "SET LOG_LEVEL=info&& yarn run start-raw tmpDS --token yz4rdk6bmhjbdjzvslxh4f267sbsxopuatjdobl3ljiqcd6ikwwq --platform vsts --endpoint https://jycouet.visualstudio.com/DefaultCollection"
-=======
     "update-docs": "bash bin/update-docs.sh",
     "semantic-release": "semantic-release pre && npm publish && semantic-release post"
->>>>>>> 90b3d830
   },
   "repository": {
     "type": "git",
