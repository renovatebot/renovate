--- conflicted
+++ resolved
@@ -121,14 +121,8 @@
     "@sindresorhus/is": "4.0.0",
     "@yarnpkg/core": "2.4.0",
     "@yarnpkg/parsers": "2.3.0",
-<<<<<<< HEAD
-    "azure-devops-node-api": "10.2.0",
-    "bunyan": "1.8.14",
-=======
-    "aws-sdk": "2.827.0",
     "azure-devops-node-api": "10.2.1",
     "bunyan": "1.8.15",
->>>>>>> 25f43fd1
     "cacache": "15.0.5",
     "chalk": "4.1.0",
     "changelog-filename-regex": "2.0.1",
