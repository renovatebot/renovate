--- conflicted
+++ resolved
@@ -105,12 +105,8 @@
     "semver-stable": "2.0.4",
     "semver-utils": "1.1.2",
     "showdown": "1.8.6",
-<<<<<<< HEAD
     "simple-git": "1.96.0",
-    "slugify": "1.3.0",
-=======
     "slugify": "1.3.1",
->>>>>>> 062f9b3f
     "tmp-promise": "1.0.5",
     "traverse": "0.6.6",
     "upath": "1.1.0",
