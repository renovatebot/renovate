{
  "name": "renovate",
  "description": "Automated dependency updates. Flexible so you don't need to be.",
  "version": "0.0.0-semantic-release",
  "bin": {
    "renovate": "lib/renovate.js",
    "renovate-config-validator": "bin/config-validator.js"
  },
  "scripts": {
    "clean-cache": "node bin/clean-cache.js",
    "heroku-push": "git push heroku master",
    "heroku-scheduler": "heroku addons:open scheduler",
    "jest": "yarn clean-cache && cross-env NODE_ENV=test LOG_LEVEL=fatal jest",
    "jest-silent": "yarn jest --reporters jest-silent-reporter",
    "lint-fix": "eslint --fix lib test",
    "lint": "eslint lib test",
    "prettier": "prettier \"**/*.{js,json,md}\" --write",
    "start": "node lib/renovate",
    "test-dirty": "git diff --exit-code",
    "test": "yarn prettier --list-different && yarn lint && yarn jest"
  },
  "repository": {
    "type": "git",
    "url": "https://github.com/renovateapp/renovate.git"
  },
  "keywords": [
    "automated",
    "dependency",
    "docker",
    "management",
    "meteor",
    "node",
    "npm",
    "outdated",
    "update",
    "yarn"
  ],
  "author": "Rhys Arkins <rhys@arkins.net>",
  "contributors": [
    "Hutson Betts <hutson@hyper-expanse.net>",
    "Jean-Yves Couët <jycouet@gmail.com>"
  ],
  "license": "AGPL-3.0",
  "bugs": {
    "url": "https://github.com/renovateapp/renovate/issues"
  },
  "homepage": "https://github.com/renovateapp/renovate#readme",
  "engines": {
    "node": ">= 8.11.0"
  },
  "dependencies": {
    "@renovate/pep440": "0.2.0",
    "@sindresorhus/is": "0.9.0",
    "@yarnpkg/lockfile": "1.0.2",
    "bunyan": "1.8.12",
    "cacache": "11.0.2",
    "chalk": "2.4.1",
    "changelog-filename-regex": "2.0.0",
    "child-process-promise": "2.2.1",
    "clean-git-ref": "1.0.3",
    "commander": "2.15.1",
    "compare-versions": "3.3.0",
    "conventional-commits-detector": "0.1.1",
    "convert-hrtime": "2.0.0",
    "deepcopy": "1.0.0",
    "delay": "3.0.0",
    "detect-indent": "5.0.0",
    "email-addresses": "3.0.1",
    "fast-clone": "1.5.3",
    "fs-extra": "6.0.1",
    "get-installed-path": "4.0.8",
    "gh-got": "7.0.0",
    "github-url-from-git": "1.5.0",
    "gl-got": "8.0.0",
    "got": "8.3.1",
    "handlebars": "4.0.11",
    "ini": "1.3.5",
    "js-yaml": "3.12.0",
    "json-dup-key-validator": "1.0.2",
    "json-stringify-pretty-compact": "1.2.0",
    "later": "1.2.0",
    "lodash": "4.17.10",
    "markdown-it": "8.4.1",
    "minimatch": "3.0.4",
    "moment": "2.22.2",
    "moment-timezone": "0.5.17",
    "npm": "6.1.0",
    "openpgp": "2.6.2",
    "p-all": "1.0.0",
    "parse-link-header": "1.0.1",
    "pnpm": "2.4.0",
    "registry-auth-token": "3.3.2",
    "root-require": "0.3.1",
    "safe-regex": "1.1.0",
    "semver": "5.5.0",
    "semver-stable": "2.0.4",
    "semver-utils": "1.1.2",
    "showdown": "1.8.6",
    "slugify": "1.3.0",
    "tmp-promise": "1.0.4",
    "traverse": "0.6.6",
    "upath": "1.1.0",
    "validator": "10.3.0",
    "vso-node-api": "6.5.0",
    "xregexp": "4.2.0",
    "yarn": "1.7.0"
  },
  "devDependencies": {
    "babel-plugin-transform-object-rest-spread": "6.26.0",
    "chai": "4.1.2",
    "codecov": "3.0.2",
    "cross-env": "5.1.6",
    "eslint": "4.19.1",
    "eslint-config-airbnb-base": "12.1.0",
    "eslint-config-prettier": "2.9.0",
    "eslint-plugin-import": "2.12.0",
    "eslint-plugin-promise": "3.8.0",
    "jest": "23.1.0",
    "jest-silent-reporter": "0.0.5",
    "mockdate": "2.0.2",
    "nock": "9.3.2",
<<<<<<< HEAD
    "prettier": "1.13.5",
    "semantic-release": "15.5.1"
=======
    "prettier": "1.13.4",
    "semantic-release": "15.5.2"
>>>>>>> ba03aa4b
  },
  "files": [
    "bin/config-validator.js",
    "lib"
  ],
  "babel": {
    "plugins": [
      "transform-object-rest-spread"
    ]
  },
  "jest": {
    "cacheDirectory": ".cache/jest",
    "coverageDirectory": "./coverage",
    "collectCoverage": true,
    "collectCoverageFrom": [
      "lib/**/*.js"
    ],
    "coverageReporters": [
      "json",
      "lcov",
      "text-summary"
    ],
    "setupFiles": [
      "./test/globals.js"
    ],
    "setupTestFrameworkScriptFile": "./test/chai.js",
    "snapshotSerializers": [
      "./test/newline-snapshot-serializer.js"
    ]
  },
  "prettier": {
    "singleQuote": true,
    "trailingComma": "es5"
  },
  "renovate": {
    "extends": [
      "config:base",
      ":rebaseStalePrs",
      ":automergeMinor",
      ":label(ready)",
      ":assignee(rarkins)"
    ],
    "docker": {
      "semanticCommitType": "fix"
    },
    "packageRules": [
      {
        "packageNames": [
          "semantic-release"
        ],
        "semanticCommitType": "fix"
      }
    ],
    "semanticCommitScope": null
  },
  "publishConfig": {
    "tag": "latest"
  },
  "release": {
    "branch": "master",
    "tagFormat": "${version}",
    "analyzeCommits": {
      "preset": "angular",
      "releaseRules": [
        {
          "type": "docs",
          "scope": "readme.md",
          "release": "patch"
        },
        {
          "type": "refactor",
          "release": "patch"
        }
      ]
    }
  }
}<|MERGE_RESOLUTION|>--- conflicted
+++ resolved
@@ -119,13 +119,8 @@
     "jest-silent-reporter": "0.0.5",
     "mockdate": "2.0.2",
     "nock": "9.3.2",
-<<<<<<< HEAD
     "prettier": "1.13.5",
-    "semantic-release": "15.5.1"
-=======
-    "prettier": "1.13.4",
     "semantic-release": "15.5.2"
->>>>>>> ba03aa4b
   },
   "files": [
     "bin/config-validator.js",
