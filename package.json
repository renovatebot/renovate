--- conflicted
+++ resolved
@@ -76,11 +76,7 @@
     "showdown": "1.8.2",
     "tmp-promise": "1.0.4",
     "traverse": "0.6.6",
-<<<<<<< HEAD
-    "upath": "true1.0.2",
-=======
     "upath": "1.0.2",
->>>>>>> 72d46c20
     "vso-node-api": "6.2.8-preview",
     "yarn": "1.3.2"
   },
