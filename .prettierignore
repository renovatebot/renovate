--- conflicted
+++ resolved
@@ -13,12 +13,7 @@
 **/__mocks__/
 bin/yarn*
 
-<<<<<<< HEAD
-# generated typescript code
-**/*.generated.ts
-=======
 # generated code
 **/*.generated.ts
 /tools/dist
-/patches
->>>>>>> 5c334f44
+/patches