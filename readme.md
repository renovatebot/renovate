--- conflicted
+++ resolved
@@ -16,20 +16,14 @@
 -   Discovers and processes all `package.json` files in repository (supports monorepo architecture including yarn workspaces)
 -   Supports multiple major versions per-dependency at once
 -   Configurable via file, environment, CLI, and `package.json`
-<<<<<<< HEAD
--   Supports `yarn.lock` and `package-lock.json` files
--   Supports GitHub and GitLab and vsts (soon!)
--   Open source and can be self-hosted
-=======
 -   Supports eslint-like preset configs for ease of use
 -   Updates `yarn.lock` and `package-lock.json` files natively
--   Supports GitHub and GitLab
--   Open source and can be self-hosted or used via GitHub App
+-   Supports GitHub and GitLab (and vsts soon!)
+-   Open source and can be self-hosted or used via GitHub App (or in VSTS marketplace)
 
 ## Configuration Help
 
 If you would like help on your Renovate configuration, or simply get someone to review it, we have created a config-help repository https://github.com/renovateapp/config-help/issues where you can post an issue with your config.
->>>>>>> ff75a2d9
 
 ## GitHub App
 
