name: 'Code scanning - action'

on:
  push:
    branches: [main]
  pull_request:
    # The branches below must be a subset of the branches above
    branches: [main]
  schedule:
    - cron: '0 13 * * 1'

permissions:
  security-events: write

jobs:
  CodeQL-Build:
    runs-on: ubuntu-latest

    steps:
      - name: Checkout repository
        uses: actions/checkout@5a4ac9002d0be2fb38bd78e4b4dbde5606d7042f # renovate: tag=v2.3.4

      # Initializes the CodeQL tools for scanning.
      - name: Initialize CodeQL
<<<<<<< HEAD
        uses: github/codeql-action/init@b0e70410b40f1a9af3bba1cecd95b4b57896af26 # renovate: tag=v1.0.12
        with:
          config-file: ./.github/codeql/codeql-config.yml
=======
        uses: github/codeql-action/init@4854dd23d5f2aada3f026670784d5109e7702ea9 # renovate: tag=v1.0.14
>>>>>>> 43bda148

        # Override language selection by uncommenting this and choosing your languages
        # with:
        #   languages: go, javascript, csharp, python, cpp, java
      # Autobuild attempts to build any compiled languages  (C/C++, C#, or Java).
      # If this step fails, then you should remove it and run the build manually (see below)
      - name: Autobuild
        uses: github/codeql-action/autobuild@4854dd23d5f2aada3f026670784d5109e7702ea9 # renovate: tag=v1.0.14

      # ℹ️ Command-line programs to run using the OS shell.
      # 📚 https://git.io/JvXDl

      # ✏️ If the Autobuild fails above, remove it and uncomment the following three lines
      #    and modify them (or add more) to build your code if your project
      #    uses a compiled language

      #- run: |
      #   make bootstrap
      #   make release

      - name: Perform CodeQL Analysis
        uses: github/codeql-action/analyze@4854dd23d5f2aada3f026670784d5109e7702ea9 # renovate: tag=v1.0.14<|MERGE_RESOLUTION|>--- conflicted
+++ resolved
@@ -22,13 +22,9 @@
 
       # Initializes the CodeQL tools for scanning.
       - name: Initialize CodeQL
-<<<<<<< HEAD
-        uses: github/codeql-action/init@b0e70410b40f1a9af3bba1cecd95b4b57896af26 # renovate: tag=v1.0.12
+        uses: github/codeql-action/init@4854dd23d5f2aada3f026670784d5109e7702ea9 # renovate: tag=v1.0.14
         with:
           config-file: ./.github/codeql/codeql-config.yml
-=======
-        uses: github/codeql-action/init@4854dd23d5f2aada3f026670784d5109e7702ea9 # renovate: tag=v1.0.14
->>>>>>> 43bda148
 
         # Override language selection by uncommenting this and choosing your languages
         # with:
