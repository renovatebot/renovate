--- conflicted
+++ resolved
@@ -212,16 +212,9 @@
         run: yarn install --frozen-lockfile
 
       - name: semantic-release
-<<<<<<< HEAD
-        if: github.ref == 'refs/heads/main'
-        run: |
-          echo '//registry.npmjs.org/:_authToken=${NPM_TOKEN}' >> ~/.npmrc
-          npx semantic-release --dry-run ${{github.ref != 'refs/heads/main'}} --ci ${{github.ref == 'refs/heads/main'}}
-=======
         run: |
           echo '//registry.npmjs.org/:_authToken=${NPM_TOKEN}' >> ~/.npmrc
           npx semantic-release --dry-run ${{env.DRY_RUN}}
->>>>>>> 61abc03a
         env:
           GITHUB_TOKEN: ${{ secrets.GH_TOKEN }}
           NPM_TOKEN: ${{ secrets.NPM_TOKEN }}