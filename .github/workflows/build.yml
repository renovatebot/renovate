name: build

on:
  push:
    branches:
      - main

  pull_request:
  merge_group:

  workflow_dispatch:
    inputs:
      dryRun:
        description: 'Dry-Run'
        default: 'true'
        required: false

permissions:
  contents: read

concurrency:
  group: ${{ github.workflow }}-${{ github.event.number || github.ref }}
  cancel-in-progress: true

env:
  # Currently no way to detect automatically (#8153)
  DEFAULT_BRANCH: main
  NODE_VERSION: 18
  DRY_RUN: true
  SPARSE_CHECKOUT: |-
    .github/actions/
    data/
    tools/
    package.json
    yarn.lock

jobs:
  setup:
    runs-on: ubuntu-latest

    outputs:
      os-matrix: ${{ steps.os-matrix.outputs.os-matrix }}
<<<<<<< HEAD
      shards-matched: ${{ steps.shards.outputs.shards-matched }}
      shards-all: ${{ steps.shards.outputs.shards-all }}
=======
      os-matrix-is-full: ${{ steps.os-matrix-is-full.outputs.os-matrix-is-full }}
      os-matrix-prefetch: ${{ steps.os-matrix-prefetch.outputs.matrix }}
>>>>>>> 5916e2e2

    env:
      # Field required for GitHub CLI
      GH_REPO: ${{ github.event.repository.full_name }}
      GH_TOKEN: ${{ github.token }}

      # Pull Request data may present or it may not
      PR: ${{ github.event.pull_request.number }}
      PR_LABELS: '[]'

      BASEHEAD: ''
      COMMIT_FILES: '[]'

    steps:
      - name: Fetch PR data
        if: env.PR
        env:
          PR_URL: https://api.github.com/repos/{owner}/{repo}/pulls/${{ env.PR }}
          JQ_FILTER: >-
            "PR_LABELS=" + ([.labels[].name] | tostring)
        run: gh api ${{ env.PR_URL }} | jq -rc '${{ env.JQ_FILTER }}' >> "$GITHUB_ENV"

      - name: Calculate `CI_FULLTEST` variable
        run: |
          echo 'CI_FULLTEST=${{
            contains(fromJSON(env.PR_LABELS), 'ci:fulltest') && 'true' || ''
          }}' >> "$GITHUB_ENV"

      - name: Calculate `os-matrix-is-full` output
        id: os-matrix-is-full
        env:
          IS_FULL: ${{ (!env.PR || env.CI_FULLTEST) && 'true' || '' }}
        run: |
          echo 'OS_MATRIX_IS_FULL=${{ env.IS_FULL }}' >> "$GITHUB_ENV"
          echo 'os-matrix-is-full=${{ env.IS_FULL }}' >> "$GITHUB_OUTPUT"

      - name: Calculate `os-matrix` output
        id: os-matrix
        env:
          OS_ALL: '["ubuntu-latest", "macos-latest", "windows-latest"]'
          OS_LINUX_ONLY: '["ubuntu-latest"]'
        run: |
          echo 'os-matrix=${{
            env.OS_MATRIX_IS_FULL && env.OS_ALL || env.OS_LINUX_ONLY
          }}' >> "$GITHUB_OUTPUT"

<<<<<<< HEAD
      - name: Detect BASEHEAD from `github.event.pull_request`
        if: ${{ github.event.pull_request.base.sha && github.event.pull_request.head.sha }}
        run: |
          echo 'BASEHEAD=${{ github.event.pull_request.base.sha }}...${{ github.event.pull_request.head.sha }}' \
            >> "$GITHUB_ENV"

      - name: Detect BASEHEAD from `github.event.compare`
        if: ${{ !env.BASEHEAD && github.event.compare }}
        run: |
          echo '${{ github.event.compare }}' \
            | sed 's/.*compare\/\([^ ]*\)/BASEHEAD=\1/'
            >> "$GITHUB_ENV"

      - name: Fetch files changed
        if: ${{ env.BASEHEAD }}
        env:
          PR_URL: https://api.github.com/repos/{owner}/{repo}/compare/${{ env.BASEHEAD }}
          JQ_FILTER: >-
            "COMMIT_FILES=" + ([.files[].filename] | tostring)
        run: gh api ${{ env.PR_URL }} | jq -rc '${{ env.JQ_FILTER }}' >> "$GITHUB_ENV"

      - name: Checkout code
        uses: actions/checkout@c85c95e3d7251135ab7dc9ce3241c5835cc595a9 # v3.5.3
        with:
          sparse-checkout: |-
            jest.config.ts
            package.json
            yarn.lock
            .github/actions/setup-node
            tools/generate-imports.mjs
            data

      - name: Setup Node.js
=======
      - name: Checkout code
        uses: actions/checkout@c85c95e3d7251135ab7dc9ce3241c5835cc595a9 # v3.5.3
        with:
          sparse-checkout: ${{ env.SPARSE_CHECKOUT }}

      - name: Calculate `yarn-lock-hash` output
        id: yarn-lock-hash
        run: |
          echo 'yarn-lock-hash=${{ hashFiles('yarn.lock') }}' >> "$GITHUB_OUTPUT"

      - name: Calculate matrix for `node_modules` prefetch
        uses: ./.github/actions/calculate-prefetch-matrix
        id: os-matrix-prefetch
        with:
          repo: ${{ env.GH_REPO }}
          token: ${{ env.GH_TOKEN }}
          node-version: ${{ env.NODE_VERSION }}
          hash: ${{ steps.yarn-lock-hash.outputs.yarn-lock-hash }}

      - name: Prefetch modules for `ubuntu-latest`
        id: setup-node
        uses: ./.github/actions/setup-node
        with:
          node-version: ${{ env.NODE_VERSION }}
          os: ${{ runner.os }}

  prefetch:
    needs: [setup]
    # We can't use `if: needs.setup.outputs.os-matrix-is-full` here,
    # as it will lead to further complications that aren't solvable
    # with current GitHub Actions feature set.
    #
    # Although this job sometimes may act as short-lived `no-op`,
    # it's actually the best option available.

    strategy:
      matrix:
        os: ${{ fromJSON(needs.setup.outputs.os-matrix-prefetch) }}
        node-version: [18]

    runs-on: ${{ matrix.os }}

    timeout-minutes: 10

    steps:
      - name: Checkout code
        if: needs.setup.outputs.os-matrix-is-full && runner.os != 'Linux'
        uses: actions/checkout@c85c95e3d7251135ab7dc9ce3241c5835cc595a9 # v3.5.3
        with:
          sparse-checkout: ${{ env.SPARSE_CHECKOUT }}

      - name: Setup Node.js
        if: needs.setup.outputs.os-matrix-is-full && runner.os != 'Linux'
>>>>>>> 5916e2e2
        uses: ./.github/actions/setup-node
        with:
          node-version: ${{ env.NODE_VERSION }}
          os: ${{ runner.os }}

<<<<<<< HEAD
      - name: Detect test shards
        id: shards
        run: yarn -s test-shards >> "$GITHUB_OUTPUT"

=======
>>>>>>> 5916e2e2
  test:
    needs: [setup, prefetch]

    name: ${{ matrix.node-version == 18 && format('test ({0})', matrix.os) || format('test ({0}, node-{1})', matrix.os, matrix.node-version) }}
    runs-on: ${{ matrix.os }}

    # tests shouldn't need more time
    timeout-minutes: 45

    strategy:
      matrix:
        os: ${{ fromJSON(needs.setup.outputs.os-matrix) }}
        node-version: [18]

    env:
      coverage: ${{ matrix.os == 'ubuntu-latest' && matrix.node-version == 18 }}
      NODE_VERSION: ${{ matrix.node-version }}

    steps:
      - uses: actions/checkout@c85c95e3d7251135ab7dc9ce3241c5835cc595a9 # v3.5.3
        with:
          fetch-depth: 2

      - name: Setup Node.js
        uses: ./.github/actions/setup-node
        with:
          node-version: ${{ env.NODE_VERSION }}
          os: ${{ runner.os }}

      - name: Init platform
        shell: bash
        run: |
          git config --global core.autocrlf false
          git config --global core.symlinks true
          git config --global user.email 'renovate@whitesourcesoftware.com'
          git config --global user.name  'Renovate Bot'
          git --version
          echo "Node $(node --version)"
          echo "Yarn $(yarn --version)"

      # build before tests to for static file check
      - name: Build
        run: yarn build

      - name: Cache jest
        uses: actions/cache@88522ab9f39a2ea568f7027eddc7d8d8bc9d59c8 # v3.3.1
        with:
          path: .cache/jest
          key: jest-cache-${{ runner.os }}-${{ env.NODE_VERSION }}-${{ hashFiles('yarn.lock') }}

      - name: Unit tests
        run: yarn jest --ci --coverage ${{ env.coverage }}

      - name: Codecov
        uses: codecov/codecov-action@eaaf4bedf32dbdc6b720b63067d99c4d77d6047d # v3.1.4
        if: always() && env.coverage == 'true'

      - name: E2E Test
        run: yarn test-e2e

  lint:
    needs: [setup]
    runs-on: ubuntu-latest

    # lint shouldn't need more than 10 min
    timeout-minutes: 15

    steps:
      - uses: actions/checkout@c85c95e3d7251135ab7dc9ce3241c5835cc595a9 # v3.5.3
        with:
          fetch-depth: 2

      - name: Setup Node.js
        uses: ./.github/actions/setup-node
        with:
          node-version: ${{ env.NODE_VERSION }}
          os: ${{ runner.os }}

      - name: Init platform
        run: |
          git config --global core.autocrlf false
          git config --global core.symlinks true
          git config --global user.email 'renovate@whitesourcesoftware.com'
          git config --global user.name  'Renovate Bot'
          echo "Node $(node --version)"
          echo "Yarn $(yarn --version)"

      - name: Type check
        run: yarn type-check

      - name: markdownlint
        uses: DavidAnson/markdownlint-cli2-action@bb4bb94c73936643d73d345b48fead3e96f90a5e # v10.0.1

      - name: Lint
        run: |
          yarn ls-lint
          yarn eslint -f gha
          yarn prettier
          yarn git-check
          yarn doc-fence-check

      - name: Test schema
        run: yarn test-schema

  release:
    needs: [lint, test]
    if: github.repository == 'renovatebot/renovate' && github.event_name != 'pull_request'
    runs-on: ubuntu-latest
    # release shouldn't need more than 5 min
    timeout-minutes: 15
    permissions:
      contents: write
      issues: write
      pull-requests: write

    steps:
      # full checkout for semantic-release
      - uses: actions/checkout@c85c95e3d7251135ab7dc9ce3241c5835cc595a9 # v3.5.3
        with:
          fetch-depth: 0

      - name: Set up Node.js ${{ env.NODE_VERSION }}
        uses: actions/setup-node@64ed1c7eab4cce3362f8c340dee64e5eaeef8f7c # v3.6.0
        with:
          node-version: ${{ env.NODE_VERSION }}
          cache: yarn

      - name: Init platform
        run: |
          git config --global core.autocrlf false
          git config --global core.symlinks true
          git config --global user.email 'renovate@whitesourcesoftware.com'
          git config --global user.name  'Renovate Bot'

      - name: Check dry run
        run: |
          if [[ "${{github.event_name}}" == "workflow_dispatch" && "${{ github.event.inputs.dryRun }}" != "true"  ]]; then
            echo "DRY_RUN=false" >> $GITHUB_ENV
          elif [[ "${{github.ref}}" == "refs/heads/${{env.DEFAULT_BRANCH}}" ]]; then
            echo "DRY_RUN=false" >> $GITHUB_ENV
          elif [[ "${{github.ref}}" =~ ^refs/heads/v[0-9]+(\.[0-9]+)?$ ]]; then
            echo "DRY_RUN=false" >> $GITHUB_ENV
          fi

      - name: Installing dependencies
        run: yarn install --frozen-lockfile

      - name: semantic-release
        run: |
          echo '//registry.yarnpkg.com/:_authToken=${NPM_TOKEN}' >> ./.npmrc
          yarn semantic-release --dry-run ${{env.DRY_RUN}}
          git checkout -- .npmrc
        env:
          GITHUB_TOKEN: ${{ secrets.GH_TOKEN }}
          NPM_TOKEN: ${{ secrets.NPM_TOKEN }}

      - name: Upload docs
        uses: actions/upload-artifact@0b7f8abb1508181956e8e162db84b466c27e18ce # v3.1.2
        with:
          name: docs
          path: tmp/docs/<|MERGE_RESOLUTION|>--- conflicted
+++ resolved
@@ -40,13 +40,10 @@
 
     outputs:
       os-matrix: ${{ steps.os-matrix.outputs.os-matrix }}
-<<<<<<< HEAD
+      os-matrix-is-full: ${{ steps.os-matrix-is-full.outputs.os-matrix-is-full }}
+      os-matrix-prefetch: ${{ steps.os-matrix-prefetch.outputs.matrix }}
       shards-matched: ${{ steps.shards.outputs.shards-matched }}
       shards-all: ${{ steps.shards.outputs.shards-all }}
-=======
-      os-matrix-is-full: ${{ steps.os-matrix-is-full.outputs.os-matrix-is-full }}
-      os-matrix-prefetch: ${{ steps.os-matrix-prefetch.outputs.matrix }}
->>>>>>> 5916e2e2
 
     env:
       # Field required for GitHub CLI
@@ -93,7 +90,32 @@
             env.OS_MATRIX_IS_FULL && env.OS_ALL || env.OS_LINUX_ONLY
           }}' >> "$GITHUB_OUTPUT"
 
-<<<<<<< HEAD
+      - name: Checkout code
+        uses: actions/checkout@c85c95e3d7251135ab7dc9ce3241c5835cc595a9 # v3.5.3
+        with:
+          sparse-checkout: ${{ env.SPARSE_CHECKOUT }}
+
+      - name: Calculate `yarn-lock-hash` output
+        id: yarn-lock-hash
+        run: |
+          echo 'yarn-lock-hash=${{ hashFiles('yarn.lock') }}' >> "$GITHUB_OUTPUT"
+
+      - name: Calculate matrix for `node_modules` prefetch
+        uses: ./.github/actions/calculate-prefetch-matrix
+        id: os-matrix-prefetch
+        with:
+          repo: ${{ env.GH_REPO }}
+          token: ${{ env.GH_TOKEN }}
+          node-version: ${{ env.NODE_VERSION }}
+          hash: ${{ steps.yarn-lock-hash.outputs.yarn-lock-hash }}
+
+      - name: Prefetch modules for `ubuntu-latest`
+        id: setup-node
+        uses: ./.github/actions/setup-node
+        with:
+          node-version: ${{ env.NODE_VERSION }}
+          os: ${{ runner.os }}
+
       - name: Detect BASEHEAD from `github.event.pull_request`
         if: ${{ github.event.pull_request.base.sha && github.event.pull_request.head.sha }}
         run: |
@@ -115,44 +137,9 @@
             "COMMIT_FILES=" + ([.files[].filename] | tostring)
         run: gh api ${{ env.PR_URL }} | jq -rc '${{ env.JQ_FILTER }}' >> "$GITHUB_ENV"
 
-      - name: Checkout code
-        uses: actions/checkout@c85c95e3d7251135ab7dc9ce3241c5835cc595a9 # v3.5.3
-        with:
-          sparse-checkout: |-
-            jest.config.ts
-            package.json
-            yarn.lock
-            .github/actions/setup-node
-            tools/generate-imports.mjs
-            data
-
-      - name: Setup Node.js
-=======
-      - name: Checkout code
-        uses: actions/checkout@c85c95e3d7251135ab7dc9ce3241c5835cc595a9 # v3.5.3
-        with:
-          sparse-checkout: ${{ env.SPARSE_CHECKOUT }}
-
-      - name: Calculate `yarn-lock-hash` output
-        id: yarn-lock-hash
-        run: |
-          echo 'yarn-lock-hash=${{ hashFiles('yarn.lock') }}' >> "$GITHUB_OUTPUT"
-
-      - name: Calculate matrix for `node_modules` prefetch
-        uses: ./.github/actions/calculate-prefetch-matrix
-        id: os-matrix-prefetch
-        with:
-          repo: ${{ env.GH_REPO }}
-          token: ${{ env.GH_TOKEN }}
-          node-version: ${{ env.NODE_VERSION }}
-          hash: ${{ steps.yarn-lock-hash.outputs.yarn-lock-hash }}
-
-      - name: Prefetch modules for `ubuntu-latest`
-        id: setup-node
-        uses: ./.github/actions/setup-node
-        with:
-          node-version: ${{ env.NODE_VERSION }}
-          os: ${{ runner.os }}
+      - name: Detect test shards
+        id: shards
+        run: yarn -s test-shards >> "$GITHUB_OUTPUT"
 
   prefetch:
     needs: [setup]
@@ -181,19 +168,11 @@
 
       - name: Setup Node.js
         if: needs.setup.outputs.os-matrix-is-full && runner.os != 'Linux'
->>>>>>> 5916e2e2
         uses: ./.github/actions/setup-node
         with:
           node-version: ${{ env.NODE_VERSION }}
           os: ${{ runner.os }}
 
-<<<<<<< HEAD
-      - name: Detect test shards
-        id: shards
-        run: yarn -s test-shards >> "$GITHUB_OUTPUT"
-
-=======
->>>>>>> 5916e2e2
   test:
     needs: [setup, prefetch]
 
