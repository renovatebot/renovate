--- conflicted
+++ resolved
@@ -404,11 +404,7 @@
       - name: Check coverage threshold
         run: |
           pnpm nyc check-coverage -t ./coverage/nyc \
-<<<<<<< HEAD
             --branches 99.7 \
-=======
-            --branches 99.57 \
->>>>>>> 83d33901
             --functions 100 \
             --lines 100 \
             --statements 100
