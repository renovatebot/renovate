--- conflicted
+++ resolved
@@ -286,15 +286,9 @@
           TEST_SHARD: ${{ matrix.test-shard }}
         run: yarn jest --ci --coverage ${{ env.coverage }}
 
-<<<<<<< HEAD
       # - name: Codecov
       #   uses: codecov/codecov-action@eaaf4bedf32dbdc6b720b63067d99c4d77d6047d # v3.1.4
-      #    if: (success() || failure()) && env.coverage == 'true'
-=======
-      - name: Codecov
-        uses: codecov/codecov-action@eaaf4bedf32dbdc6b720b63067d99c4d77d6047d # v3.1.4
-        if: (success() || failure()) && env.coverage == 'true'
->>>>>>> cc86e76e
+      #   if: (success() || failure()) && env.coverage == 'true'
 
   # This allows not to specify particular jobs in matrix as required
   test-success:
