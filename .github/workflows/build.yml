name: build

on:
  push:
    branches:
      - main

  pull_request:
  merge_group:

  workflow_dispatch:
    inputs:
      dryRun:
        description: 'Dry-Run'
        default: 'true'
        required: false

permissions:
  contents: read

concurrency:
  group: ${{ github.workflow }}-${{ github.event.number || github.ref }}
  cancel-in-progress: true

env:
  # Currently no way to detect automatically (#8153)
  DEFAULT_BRANCH: main
  NODE_VERSION: 18
  DRY_RUN: true
  SPARSE_CHECKOUT: |-
    .github/actions/
    data/
    tools/
    package.json
    yarn.lock

jobs:
  setup:
    runs-on: ubuntu-latest

    outputs:
      os-matrix: ${{ steps.os-matrix.outputs.os-matrix }}
      os-matrix-is-full: ${{ steps.os-matrix-is-full.outputs.os-matrix-is-full }}
      os-matrix-prefetch: ${{ steps.os-matrix-prefetch.outputs.matrix }}

    env:
      # Field required for GitHub CLI
      GH_REPO: ${{ github.event.repository.full_name }}
      GH_TOKEN: ${{ github.token }}

      # Pull Request data may present or it may not
      PR: ${{ github.event.pull_request.number }}
      PR_LABELS: '[]'

    steps:
      - name: Fetch PR data
        if: env.PR
        env:
          PR_URL: https://api.github.com/repos/{owner}/{repo}/pulls/${{ env.PR }}
          JQ_FILTER: >-
            "PR_LABELS=" + ([.labels[].name] | tostring)
        run: gh api ${{ env.PR_URL }} | jq -rc '${{ env.JQ_FILTER }}' >> "$GITHUB_ENV"

      - name: Calculate `CI_FULLTEST` variable
        run: |
          echo 'CI_FULLTEST=${{
            contains(fromJSON(env.PR_LABELS), 'ci:fulltest') && 'true' || ''
          }}' >> "$GITHUB_ENV"

      - name: Calculate `os-matrix-is-full` output
        id: os-matrix-is-full
        env:
          IS_FULL: ${{ (!env.PR || env.CI_FULLTEST) && 'true' || '' }}
        run: |
          echo 'OS_MATRIX_IS_FULL=${{ env.IS_FULL }}' >> "$GITHUB_ENV"
          echo 'os-matrix-is-full=${{ env.IS_FULL }}' >> "$GITHUB_OUTPUT"

      - name: Calculate `os-matrix` output
        id: os-matrix
        env:
          OS_ALL: '["ubuntu-latest", "macos-latest", "windows-latest"]'
          OS_LINUX_ONLY: '["ubuntu-latest"]'
        run: |
          echo 'os-matrix=${{
            env.OS_MATRIX_IS_FULL && env.OS_ALL || env.OS_LINUX_ONLY
          }}' >> "$GITHUB_OUTPUT"

      - name: Checkout code
        uses: actions/checkout@c85c95e3d7251135ab7dc9ce3241c5835cc595a9 # v3.5.3
        with:
          sparse-checkout: ${{ env.SPARSE_CHECKOUT }}

      - name: Calculate `yarn-lock-hash` output
        id: yarn-lock-hash
        run: |
          echo 'yarn-lock-hash=${{ hashFiles('yarn.lock') }}' >> "$GITHUB_OUTPUT"

      - name: Calculate matrix for `node_modules` prefetch
        uses: ./.github/actions/calculate-prefetch-matrix
        id: os-matrix-prefetch
        with:
          repo: ${{ env.GH_REPO }}
          token: ${{ env.GH_TOKEN }}
          node-version: ${{ env.NODE_VERSION }}
          hash: ${{ steps.yarn-lock-hash.outputs.yarn-lock-hash }}

      - name: Prefetch modules for `ubuntu-latest`
        id: setup-node
        uses: ./.github/actions/setup-node
        with:
          node-version: ${{ env.NODE_VERSION }}
          os: ${{ runner.os }}

  prefetch:
    needs: [setup]
    # We can't use `if: needs.setup.outputs.os-matrix-is-full` here,
    # as it will lead to further complications that aren't solvable
    # with current GitHub Actions feature set.
    #
    # Although this job sometimes may act as short-lived `no-op`,
    # it's actually the best option available.

    strategy:
      matrix:
        os: ${{ fromJSON(needs.setup.outputs.os-matrix-prefetch) }}
        node-version: [18]

    runs-on: ${{ matrix.os }}

    timeout-minutes: 10

    steps:
      - name: Checkout code
        if: needs.setup.outputs.os-matrix-is-full && runner.os != 'Linux'
        uses: actions/checkout@c85c95e3d7251135ab7dc9ce3241c5835cc595a9 # v3.5.3
        with:
          sparse-checkout: ${{ env.SPARSE_CHECKOUT }}

      - name: Setup Node.js
        if: needs.setup.outputs.os-matrix-is-full && runner.os != 'Linux'
        uses: ./.github/actions/setup-node
        with:
          node-version: ${{ env.NODE_VERSION }}
          os: ${{ runner.os }}

  test:
    needs: [setup, prefetch]

    name: ${{ matrix.node-version == 18 && format('test ({0})', matrix.os) || format('test ({0}, node-{1})', matrix.os, matrix.node-version) }}
    runs-on: ${{ matrix.os }}

    # tests shouldn't need more time
    timeout-minutes: 45

    strategy:
      matrix:
        os: ${{ fromJSON(needs.setup.outputs.os-matrix) }}
        node-version: [18]

    env:
      coverage: ${{ matrix.os == 'ubuntu-latest' && matrix.node-version == 18 }}
      NODE_VERSION: ${{ matrix.node-version }}

    steps:
      - uses: actions/checkout@c85c95e3d7251135ab7dc9ce3241c5835cc595a9 # v3.5.3
        with:
          fetch-depth: 2

      - name: Setup Node.js
        uses: ./.github/actions/setup-node
        with:
          node-version: ${{ env.NODE_VERSION }}
          os: ${{ runner.os }}

      - name: Init platform
        shell: bash
        run: |
          git config --global core.autocrlf false
          git config --global core.symlinks true
          git config --global user.email 'renovate@whitesourcesoftware.com'
          git config --global user.name  'Renovate Bot'
          git --version
          echo "Node $(node --version)"
          echo "Yarn $(yarn --version)"

      # build before tests to for static file check
      - name: Build
        run: yarn build

      - name: Cache jest
        uses: actions/cache@88522ab9f39a2ea568f7027eddc7d8d8bc9d59c8 # v3.3.1
        with:
          path: .cache/jest
          key: jest-cache-${{ runner.os }}-${{ env.NODE_VERSION }}-${{ hashFiles('yarn.lock') }}

      - name: Unit tests
        run: yarn jest --ci --coverage ${{ env.coverage }}

      - name: Codecov
        uses: codecov/codecov-action@eaaf4bedf32dbdc6b720b63067d99c4d77d6047d # v3.1.4
        if: always() && env.coverage == 'true'

      - name: E2E Test
        run: yarn test-e2e

<<<<<<< HEAD
  lint-types:
=======
  lint:
    needs: [setup]
>>>>>>> 3c0eed0b
    runs-on: ubuntu-latest
    timeout-minutes: 7

    steps:
      - name: Checkout code
        uses: actions/checkout@c85c95e3d7251135ab7dc9ce3241c5835cc595a9 # v3.5.3

      - name: Setup Node.js
        uses: ./.github/actions/setup-node
        with:
          node-version: ${{ env.NODE_VERSION }}
          os: ${{ runner.os }}

      - name: Type check
        run: yarn type-check

  lint-eslint:
    runs-on: ubuntu-latest
    timeout-minutes: 15

    steps:
      - name: Checkout code
        uses: actions/checkout@c85c95e3d7251135ab7dc9ce3241c5835cc595a9 # v3.5.3

      - name: Setup Node.js
        uses: ./.github/actions/setup-node
        with:
          node-version: ${{ env.NODE_VERSION }}
          os: ${{ runner.os }}

      - name: Cache eslint
        uses: actions/cache@88522ab9f39a2ea568f7027eddc7d8d8bc9d59c8 # v3.3.1
        with:
          path: .eslintcache
          key: eslint-cache

      - name: Lint
        run: yarn eslint -f gha

  lint-prettier:
    runs-on: ubuntu-latest
    timeout-minutes: 7

    steps:
      - name: Checkout code
        uses: actions/checkout@c85c95e3d7251135ab7dc9ce3241c5835cc595a9 # v3.5.3

      - name: Setup Node.js
        uses: ./.github/actions/setup-node
        with:
          node-version: ${{ env.NODE_VERSION }}
          os: ${{ runner.os }}

      - name: Cache prettier
        uses: actions/cache@88522ab9f39a2ea568f7027eddc7d8d8bc9d59c8 # v3.3.1
        with:
          path: .prettier-cache
          key: prettier-cache

      - name: Lint
        run: yarn prettier --cache-location .prettier-cache

  lint-other:
    runs-on: ubuntu-latest
    timeout-minutes: 7

    steps:
      - name: Checkout code
        uses: actions/checkout@c85c95e3d7251135ab7dc9ce3241c5835cc595a9 # v3.5.3

      - name: Setup Node.js
        uses: ./.github/actions/setup-node
        with:
          node-version: ${{ env.NODE_VERSION }}
          os: ${{ runner.os }}

      - name: Lint markdown
        uses: DavidAnson/markdownlint-cli2-action@bb4bb94c73936643d73d345b48fead3e96f90a5e # v10.0.1

      - name: Lint project file structure
        run: yarn ls-lint

      - name: Check git version
        run: yarn git-check

      - name: Lint fenced code blocks
        run: yarn doc-fence-check

      - name: Test schema
        run: yarn test-schema

  release:
    needs: [lint-types, lint-eslint, lint-prettier, lint-other, test]
    if: github.repository == 'renovatebot/renovate' && github.event_name != 'pull_request'
    runs-on: ubuntu-latest
    timeout-minutes: 15
    permissions:
      contents: write
      issues: write
      pull-requests: write

    steps:
      # full checkout for semantic-release
      - uses: actions/checkout@c85c95e3d7251135ab7dc9ce3241c5835cc595a9 # v3.5.3
        with:
          fetch-depth: 0

      - name: Set up Node.js ${{ env.NODE_VERSION }}
        uses: actions/setup-node@64ed1c7eab4cce3362f8c340dee64e5eaeef8f7c # v3.6.0
        with:
          node-version: ${{ env.NODE_VERSION }}
          cache: yarn

      - name: Init platform
        run: |
          git config --global core.autocrlf false
          git config --global core.symlinks true
          git config --global user.email 'renovate@whitesourcesoftware.com'
          git config --global user.name  'Renovate Bot'

      - name: Check dry run
        run: |
          if [[ "${{github.event_name}}" == "workflow_dispatch" && "${{ github.event.inputs.dryRun }}" != "true"  ]]; then
            echo "DRY_RUN=false" >> $GITHUB_ENV
          elif [[ "${{github.ref}}" == "refs/heads/${{env.DEFAULT_BRANCH}}" ]]; then
            echo "DRY_RUN=false" >> $GITHUB_ENV
          elif [[ "${{github.ref}}" =~ ^refs/heads/v[0-9]+(\.[0-9]+)?$ ]]; then
            echo "DRY_RUN=false" >> $GITHUB_ENV
          fi

      - name: Installing dependencies
        run: yarn install --frozen-lockfile

      - name: semantic-release
        run: |
          echo '//registry.yarnpkg.com/:_authToken=${NPM_TOKEN}' >> ./.npmrc
          yarn semantic-release --dry-run ${{env.DRY_RUN}}
          git checkout -- .npmrc
        env:
          GITHUB_TOKEN: ${{ secrets.GH_TOKEN }}
          NPM_TOKEN: ${{ secrets.NPM_TOKEN }}

      - name: Upload docs
        uses: actions/upload-artifact@0b7f8abb1508181956e8e162db84b466c27e18ce # v3.1.2
        with:
          name: docs
          path: tmp/docs/<|MERGE_RESOLUTION|>--- conflicted
+++ resolved
@@ -203,12 +203,8 @@
       - name: E2E Test
         run: yarn test-e2e
 
-<<<<<<< HEAD
   lint-types:
-=======
-  lint:
-    needs: [setup]
->>>>>>> 3c0eed0b
+    needs: [setup]
     runs-on: ubuntu-latest
     timeout-minutes: 7
 
@@ -226,6 +222,7 @@
         run: yarn type-check
 
   lint-eslint:
+    needs: [setup]
     runs-on: ubuntu-latest
     timeout-minutes: 15
 
@@ -249,6 +246,7 @@
         run: yarn eslint -f gha
 
   lint-prettier:
+    needs: [setup]
     runs-on: ubuntu-latest
     timeout-minutes: 7
 
@@ -272,6 +270,7 @@
         run: yarn prettier --cache-location .prettier-cache
 
   lint-other:
+    needs: [setup]
     runs-on: ubuntu-latest
     timeout-minutes: 7
 
