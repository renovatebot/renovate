--- conflicted
+++ resolved
@@ -3,12 +3,7 @@
 on:
   push:
     branches:
-<<<<<<< HEAD
-      - main
-      - 'renovate/**'
-=======
       - master
->>>>>>> cce29e39
 
   workflow_dispatch:
 
