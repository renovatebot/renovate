--- conflicted
+++ resolved
@@ -50,16 +50,6 @@
     "lib/modules/manager/git-submodules/extract.ts",
     "lib/modules/manager/git-submodules/index.ts",
     "lib/modules/manager/git-submodules/update.ts",
-<<<<<<< HEAD
-    "lib/modules/manager/github-actions/extract.ts",
-    "lib/modules/manager/github-actions/index.ts",
-    "lib/modules/manager/gitlabci-include/extract.ts",
-    "lib/modules/manager/gitlabci-include/index.ts",
-    "lib/modules/manager/gitlabci/extract.ts",
-    "lib/modules/manager/gitlabci/index.ts",
-    "lib/modules/manager/gitlabci/utils.ts",
-=======
->>>>>>> 9552929e
     "lib/modules/manager/gomod/artifacts.ts",
     "lib/modules/manager/gomod/extract.ts",
     "lib/modules/manager/gomod/index.ts",
