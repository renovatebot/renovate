lockfileVersion: '9.0'

settings:
  autoInstallPeers: true
  excludeLinksFromLockfile: false

overrides:
  esbuild: 0.25.8

importers:

  .:
    dependencies:
      '@aws-sdk/client-codecommit':
        specifier: 3.858.0
        version: 3.858.0
      '@aws-sdk/client-ec2':
        specifier: 3.858.0
        version: 3.858.0
      '@aws-sdk/client-ecr':
        specifier: 3.858.0
        version: 3.858.0
      '@aws-sdk/client-eks':
        specifier: 3.858.0
        version: 3.858.0
      '@aws-sdk/client-rds':
        specifier: 3.858.0
        version: 3.858.0
      '@aws-sdk/client-s3':
        specifier: 3.858.0
        version: 3.858.0
      '@aws-sdk/credential-providers':
        specifier: 3.858.0
        version: 3.858.0
      '@baszalmstra/rattler':
        specifier: 0.2.1
        version: 0.2.1
      '@breejs/later':
        specifier: 4.2.0
        version: 4.2.0
      '@cdktf/hcl2json':
        specifier: 0.21.0
        version: 0.21.0
      '@opentelemetry/api':
        specifier: 1.9.0
        version: 1.9.0
      '@opentelemetry/context-async-hooks':
        specifier: 2.0.1
        version: 2.0.1(@opentelemetry/api@1.9.0)
      '@opentelemetry/exporter-trace-otlp-http':
        specifier: 0.203.0
        version: 0.203.0(@opentelemetry/api@1.9.0)
      '@opentelemetry/instrumentation':
        specifier: 0.203.0
        version: 0.203.0(@opentelemetry/api@1.9.0)
      '@opentelemetry/instrumentation-bunyan':
        specifier: 0.49.0
        version: 0.49.0(@opentelemetry/api@1.9.0)
      '@opentelemetry/instrumentation-http':
        specifier: 0.203.0
        version: 0.203.0(@opentelemetry/api@1.9.0)
      '@opentelemetry/resource-detector-aws':
        specifier: 2.3.0
        version: 2.3.0(@opentelemetry/api@1.9.0)
      '@opentelemetry/resource-detector-azure':
        specifier: 0.10.0
        version: 0.10.0(@opentelemetry/api@1.9.0)
      '@opentelemetry/resource-detector-gcp':
        specifier: 0.37.0
        version: 0.37.0(@opentelemetry/api@1.9.0)(encoding@0.1.13)
      '@opentelemetry/resource-detector-github':
        specifier: 0.31.0
        version: 0.31.0(@opentelemetry/api@1.9.0)
      '@opentelemetry/resources':
        specifier: 2.0.1
        version: 2.0.1(@opentelemetry/api@1.9.0)
      '@opentelemetry/sdk-trace-base':
        specifier: 2.0.1
        version: 2.0.1(@opentelemetry/api@1.9.0)
      '@opentelemetry/sdk-trace-node':
        specifier: 2.0.1
        version: 2.0.1(@opentelemetry/api@1.9.0)
      '@opentelemetry/semantic-conventions':
        specifier: 1.36.0
        version: 1.36.0
      '@pnpm/parse-overrides':
        specifier: 1001.0.2
        version: 1001.0.2
      '@qnighy/marshal':
        specifier: 0.1.3
        version: 0.1.3
      '@renovatebot/detect-tools':
        specifier: 1.1.0
        version: 1.1.0
      '@renovatebot/kbpgp':
        specifier: 4.0.1
        version: 4.0.1
      '@renovatebot/osv-offline':
        specifier: 1.6.9
        version: 1.6.9
      '@renovatebot/pep440':
        specifier: 4.2.0
        version: 4.2.0
      '@renovatebot/ruby-semver':
        specifier: 4.1.0
        version: 4.1.0
      '@sindresorhus/is':
        specifier: 7.0.2
        version: 7.0.2
      '@yarnpkg/core':
        specifier: 4.4.2
        version: 4.4.2(typanion@3.14.0)
      '@yarnpkg/parsers':
        specifier: 3.0.3
        version: 3.0.3
      agentkeepalive:
        specifier: 4.6.0
        version: 4.6.0
      async-mutex:
        specifier: 0.5.0
        version: 0.5.0
      auth-header:
        specifier: 1.0.0
        version: 1.0.0
      aws4:
        specifier: 1.13.2
        version: 1.13.2
      azure-devops-node-api:
        specifier: 15.1.1
        version: 15.1.1
      bunyan:
        specifier: 1.8.15
        version: 1.8.15
      cacache:
        specifier: 20.0.0
        version: 20.0.0
      chalk:
        specifier: 5.5.0
        version: 5.5.0
      changelog-filename-regex:
        specifier: 2.0.1
        version: 2.0.1
      clean-git-ref:
        specifier: 2.0.1
        version: 2.0.1
      commander:
        specifier: 14.0.0
        version: 14.0.0
      conventional-commits-detector:
        specifier: 1.0.3
        version: 1.0.3
      croner:
        specifier: 9.1.0
        version: 9.1.0
      cronstrue:
        specifier: 3.2.0
        version: 3.2.0
      deepmerge:
        specifier: 4.3.1
        version: 4.3.1
      dequal:
        specifier: 2.0.3
        version: 2.0.3
      detect-indent:
        specifier: 7.0.1
        version: 7.0.1
      diff:
        specifier: 8.0.2
        version: 8.0.2
      editorconfig:
        specifier: 3.0.1
        version: 3.0.1
      email-addresses:
        specifier: 5.0.0
        version: 5.0.0
      emoji-regex:
        specifier: 10.4.0
        version: 10.4.0
      emojibase:
        specifier: 16.0.0
        version: 16.0.0
      emojibase-regex:
        specifier: 16.0.0
        version: 16.0.0
      extract-zip:
        specifier: 2.0.1
        version: 2.0.1
      find-packages:
        specifier: 10.0.4
        version: 10.0.4
      find-up:
        specifier: 7.0.0
        version: 7.0.0
      fs-extra:
        specifier: 11.3.1
        version: 11.3.1
      git-url-parse:
        specifier: 16.1.0
        version: 16.1.0
      github-url-from-git:
        specifier: 1.5.0
        version: 1.5.0
      glob:
        specifier: 11.0.3
        version: 11.0.3
      global-agent:
        specifier: 3.0.0
        version: 3.0.0
      good-enough-parser:
        specifier: 1.1.23
        version: 1.1.23
      google-auth-library:
        specifier: 10.2.1
        version: 10.2.1
      got:
        specifier: 11.8.6
        version: 11.8.6
      graph-data-structure:
        specifier: 4.5.0
        version: 4.5.0
      handlebars:
        specifier: 4.7.8
        version: 4.7.8
      ignore:
        specifier: 7.0.5
        version: 7.0.5
      ini:
        specifier: 5.0.0
        version: 5.0.0
      json-dup-key-validator:
        specifier: 1.0.3
        version: 1.0.3
      json-stringify-pretty-compact:
        specifier: 4.0.0
        version: 4.0.0
      json5:
        specifier: 2.2.3
        version: 2.2.3
      jsonata:
        specifier: 2.1.0
        version: 2.1.0
      jsonc-parser:
        specifier: 3.3.1
        version: 3.3.1
      klona:
        specifier: 2.0.6
        version: 2.0.6
      luxon:
        specifier: 3.7.1
        version: 3.7.1
      markdown-it:
        specifier: 14.1.0
        version: 14.1.0
      markdown-table:
        specifier: 3.0.4
        version: 3.0.4
      minimatch:
        specifier: 10.0.3
        version: 10.0.3
      moo:
        specifier: 0.5.2
        version: 0.5.2
      ms:
        specifier: 2.1.3
        version: 2.1.3
      nanoid:
        specifier: 5.1.5
        version: 5.1.5
      neotraverse:
        specifier: 0.6.18
        version: 0.6.18
      node-html-parser:
        specifier: 7.0.1
        version: 7.0.1
      p-all:
        specifier: 5.0.0
        version: 5.0.0
      p-map:
        specifier: 7.0.3
        version: 7.0.3
      p-queue:
        specifier: 8.1.0
        version: 8.1.0
      p-throttle:
        specifier: 7.0.0
        version: 7.0.0
      parse-link-header:
        specifier: 2.0.0
        version: 2.0.0
      prettier:
        specifier: 3.6.2
        version: 3.6.2
      protobufjs:
        specifier: 7.5.3
        version: 7.5.3
      punycode:
        specifier: 2.3.1
        version: 2.3.1
      redis:
        specifier: 4.7.1
        version: 4.7.1
      remark:
        specifier: 15.0.1
        version: 15.0.1
      remark-github:
        specifier: 12.0.0
        version: 12.0.0
      safe-stable-stringify:
        specifier: 2.5.0
        version: 2.5.0
      sax:
        specifier: 1.4.1
        version: 1.4.1
      semver:
        specifier: 7.7.2
        version: 7.7.2
      semver-stable:
        specifier: 3.0.0
        version: 3.0.0
      semver-utils:
        specifier: 1.1.4
        version: 1.1.4
      shlex:
        specifier: 3.0.0
        version: 3.0.0
      simple-git:
        specifier: 3.28.0
        version: 3.28.0
      slugify:
        specifier: 1.6.6
        version: 1.6.6
      source-map-support:
        specifier: 0.5.21
        version: 0.5.21
      strip-json-comments:
        specifier: 5.0.2
        version: 5.0.2
      toml-eslint-parser:
        specifier: 0.10.0
        version: 0.10.0
      tslib:
        specifier: 2.8.1
        version: 2.8.1
      upath:
        specifier: 2.0.1
        version: 2.0.1
      url-join:
        specifier: 5.0.0
        version: 5.0.0
      validate-npm-package-name:
        specifier: 6.0.2
        version: 6.0.2
      vuln-vects:
        specifier: 1.1.0
        version: 1.1.0
      xmldoc:
        specifier: 2.0.2
        version: 2.0.2
      yaml:
        specifier: 2.8.1
        version: 2.8.1
      zod:
        specifier: 3.25.76
        version: 3.25.76
    devDependencies:
      '@containerbase/eslint-plugin':
        specifier: 1.1.6
        version: 1.1.6(eslint-plugin-import@2.32.0)(eslint-plugin-promise@7.2.1(eslint@9.32.0))(eslint@9.32.0)
      '@eslint/js':
        specifier: 9.32.0
        version: 9.32.0
      '@hyrious/marshal':
        specifier: 0.3.3
        version: 0.3.3
      '@ls-lint/ls-lint':
        specifier: 2.3.1
        version: 2.3.1
      '@openpgp/web-stream-tools':
        specifier: 0.1.3
        version: 0.1.3(typescript@5.8.3)
      '@semantic-release/exec':
        specifier: 7.1.0
        version: 7.1.0(semantic-release@24.2.7(typescript@5.8.3))
      '@smithy/util-stream':
        specifier: 4.2.4
        version: 4.2.4
      '@types/auth-header':
        specifier: 1.0.6
        version: 1.0.6
      '@types/aws4':
        specifier: 1.11.6
        version: 1.11.6
      '@types/better-sqlite3':
        specifier: 7.6.13
        version: 7.6.13
      '@types/breejs__later':
        specifier: 4.1.5
        version: 4.1.5
      '@types/bunyan':
        specifier: 1.8.11
        version: 1.8.11
      '@types/cacache':
        specifier: 19.0.0
        version: 19.0.0
      '@types/callsite':
        specifier: 1.0.34
        version: 1.0.34
      '@types/changelog-filename-regex':
        specifier: 2.0.2
        version: 2.0.2
      '@types/clean-git-ref':
        specifier: 2.0.2
        version: 2.0.2
      '@types/common-tags':
        specifier: 1.8.4
        version: 1.8.4
      '@types/conventional-commits-detector':
        specifier: 1.0.2
        version: 1.0.2
      '@types/eslint-config-prettier':
        specifier: 6.11.3
        version: 6.11.3
      '@types/fs-extra':
        specifier: 11.0.4
        version: 11.0.4
      '@types/github-url-from-git':
        specifier: 1.5.3
        version: 1.5.3
      '@types/global-agent':
        specifier: 3.0.0
        version: 3.0.0
      '@types/ini':
        specifier: 4.1.1
        version: 4.1.1
      '@types/js-yaml':
        specifier: 4.0.9
        version: 4.0.9
      '@types/json-dup-key-validator':
        specifier: 1.0.2
        version: 1.0.2
      '@types/linkify-markdown':
        specifier: 1.0.3
        version: 1.0.3
      '@types/lodash':
        specifier: 4.17.20
        version: 4.17.20
      '@types/luxon':
        specifier: 3.7.1
        version: 3.7.1
      '@types/markdown-it':
        specifier: 14.1.2
        version: 14.1.2
      '@types/marshal':
        specifier: 0.5.3
        version: 0.5.3
      '@types/mdast':
        specifier: 4.0.4
        version: 4.0.4
      '@types/moo':
        specifier: 0.5.10
        version: 0.5.10
      '@types/ms':
        specifier: 2.1.0
        version: 2.1.0
      '@types/node':
        specifier: 22.17.0
        version: 22.17.0
      '@types/parse-link-header':
        specifier: 2.0.3
        version: 2.0.3
      '@types/punycode':
        specifier: 2.1.4
        version: 2.1.4
      '@types/sax':
        specifier: 1.2.7
        version: 1.2.7
      '@types/semver':
        specifier: 7.7.0
        version: 7.7.0
      '@types/semver-stable':
        specifier: 3.0.2
        version: 3.0.2
      '@types/semver-utils':
        specifier: 1.1.3
        version: 1.1.3
      '@types/tar':
        specifier: 6.1.13
        version: 6.1.13
      '@types/tmp':
        specifier: 0.2.6
        version: 0.2.6
      '@types/validate-npm-package-name':
        specifier: 4.0.2
        version: 4.0.2
      '@vitest/coverage-v8':
        specifier: 3.2.4
        version: 3.2.4(vitest@3.2.4(@types/debug@4.1.12)(@types/node@22.17.0)(tsx@4.20.3)(yaml@2.8.1))
      '@vitest/eslint-plugin':
        specifier: 1.3.4
        version: 1.3.4(eslint@9.32.0)(typescript@5.8.3)(vitest@3.2.4(@types/debug@4.1.12)(@types/node@22.17.0)(tsx@4.20.3)(yaml@2.8.1))
      aws-sdk-client-mock:
        specifier: 4.1.0
        version: 4.1.0
      callsite:
        specifier: 1.0.0
        version: 1.0.0
      common-tags:
        specifier: 1.8.2
        version: 1.8.2
      conventional-changelog-conventionalcommits:
        specifier: 9.1.0
        version: 9.1.0
      emojibase-data:
        specifier: 16.0.3
        version: 16.0.3(emojibase@16.0.0)
      esbuild:
        specifier: 0.25.8
        version: 0.25.8
      eslint:
        specifier: 9.32.0
        version: 9.32.0
      eslint-config-prettier:
        specifier: 10.1.8
        version: 10.1.8(eslint@9.32.0)
      eslint-formatter-gha:
        specifier: 1.6.0
        version: 1.6.0
      eslint-import-resolver-typescript:
<<<<<<< HEAD
        specifier: 4.4.3
        version: 4.4.3(eslint-plugin-import-x@4.15.2(@typescript-eslint/utils@8.39.0(eslint@9.29.0)(typescript@5.8.3))(eslint-import-resolver-node@0.3.9)(eslint@9.29.0))(eslint-plugin-import@2.32.0)(eslint@9.29.0)
      eslint-plugin-import-x:
        specifier: 4.15.2
        version: 4.15.2(@typescript-eslint/utils@8.39.0(eslint@9.29.0)(typescript@5.8.3))(eslint-import-resolver-node@0.3.9)(eslint@9.29.0)
=======
        specifier: 4.4.4
        version: 4.4.4(eslint-plugin-import-x@4.16.1(@typescript-eslint/utils@8.39.1(eslint@9.32.0)(typescript@5.8.3))(eslint-import-resolver-node@0.3.9)(eslint@9.32.0))(eslint-plugin-import@2.32.0)(eslint@9.32.0)
      eslint-plugin-import-x:
        specifier: 4.16.1
        version: 4.16.1(@typescript-eslint/utils@8.39.1(eslint@9.32.0)(typescript@5.8.3))(eslint-import-resolver-node@0.3.9)(eslint@9.32.0)
>>>>>>> 3da3ca9d
      eslint-plugin-promise:
        specifier: 7.2.1
        version: 7.2.1(eslint@9.32.0)
      expect-more-jest:
        specifier: 5.5.0
        version: 5.5.0
      globals:
        specifier: 16.3.0
        version: 16.3.0
      graphql:
        specifier: 16.11.0
        version: 16.11.0
      husky:
        specifier: 9.1.7
        version: 9.1.7
      jest-extended:
        specifier: 6.0.0
        version: 6.0.0(typescript@5.8.3)
      lint-staged:
        specifier: 16.1.4
        version: 16.1.4
      markdownlint-cli2:
        specifier: 0.18.1
        version: 0.18.1
      memfs:
        specifier: 4.36.0
        version: 4.36.0
      nock:
        specifier: 14.0.8
        version: 14.0.8
      npm-run-all2:
        specifier: 8.0.4
        version: 8.0.4
      nyc:
        specifier: 17.1.0
        version: 17.1.0
      rimraf:
        specifier: 6.0.1
        version: 6.0.1
      semantic-release:
        specifier: 24.2.7
        version: 24.2.7(typescript@5.8.3)
      tar:
        specifier: 7.4.3
        version: 7.4.3
      tmp-promise:
        specifier: 3.0.3
        version: 3.0.3
      tsx:
        specifier: 4.20.3
        version: 4.20.3
      type-fest:
        specifier: 4.41.0
        version: 4.41.0
      typescript:
        specifier: 5.8.3
        version: 5.8.3
      typescript-eslint:
        specifier: 8.39.0
        version: 8.39.0(eslint@9.32.0)(typescript@5.8.3)
      unified:
        specifier: 11.0.5
        version: 11.0.5
      vite:
        specifier: 7.0.6
        version: 7.0.6(@types/node@22.17.0)(tsx@4.20.3)(yaml@2.8.1)
      vite-tsconfig-paths:
        specifier: 5.1.4
        version: 5.1.4(typescript@5.8.3)(vite@7.0.6(@types/node@22.17.0)(tsx@4.20.3)(yaml@2.8.1))
      vitest:
        specifier: 3.2.4
        version: 3.2.4(@types/debug@4.1.12)(@types/node@22.17.0)(tsx@4.20.3)(yaml@2.8.1)
      vitest-mock-extended:
        specifier: 3.1.0
        version: 3.1.0(typescript@5.8.3)(vitest@3.2.4(@types/debug@4.1.12)(@types/node@22.17.0)(tsx@4.20.3)(yaml@2.8.1))
    optionalDependencies:
      better-sqlite3:
        specifier: 12.2.0
        version: 12.2.0
      openpgp:
        specifier: 6.2.0
        version: 6.2.0
      re2:
        specifier: 1.22.1
        version: 1.22.1

packages:

  '@ampproject/remapping@2.3.0':
    resolution: {integrity: sha512-30iZtAPgz+LTIYoeivqYo853f02jBYSd5uGnGpkFV0M3xOt9aN73erkgYAmZU43x4VfqcnLxW9Kpg3R5LC4YYw==}
    engines: {node: '>=6.0.0'}

  '@arcanis/slice-ansi@1.1.1':
    resolution: {integrity: sha512-xguP2WR2Dv0gQ7Ykbdb7BNCnPnIPB94uTi0Z2NvkRBEnhbwjOQ7QyQKJXrVQg4qDpiD9hA5l5cCwy/z2OXgc3w==}

  '@aws-crypto/crc32@5.2.0':
    resolution: {integrity: sha512-nLbCWqQNgUiwwtFsen1AdzAtvuLRsQS8rYgMuxCrdKf9kOssamGLuPwyTY9wyYblNr9+1XM8v6zoDTPPSIeANg==}
    engines: {node: '>=16.0.0'}

  '@aws-crypto/crc32c@5.2.0':
    resolution: {integrity: sha512-+iWb8qaHLYKrNvGRbiYRHSdKRWhto5XlZUEBwDjYNf+ly5SVYG6zEoYIdxvf5R3zyeP16w4PLBn3rH1xc74Rag==}

  '@aws-crypto/sha1-browser@5.2.0':
    resolution: {integrity: sha512-OH6lveCFfcDjX4dbAvCFSYUjJZjDr/3XJ3xHtjn3Oj5b9RjojQo8npoLeA/bNwkOkrSQ0wgrHzXk4tDRxGKJeg==}

  '@aws-crypto/sha256-browser@5.2.0':
    resolution: {integrity: sha512-AXfN/lGotSQwu6HNcEsIASo7kWXZ5HYWvfOmSNKDsEqC4OashTp8alTmaz+F7TC2L083SFv5RdB+qU3Vs1kZqw==}

  '@aws-crypto/sha256-js@5.2.0':
    resolution: {integrity: sha512-FFQQyu7edu4ufvIZ+OadFpHHOt+eSTBaYaki44c+akjg7qZg9oOQeLlk77F6tSYqjDAFClrHJk9tMf0HdVyOvA==}
    engines: {node: '>=16.0.0'}

  '@aws-crypto/supports-web-crypto@5.2.0':
    resolution: {integrity: sha512-iAvUotm021kM33eCdNfwIN//F77/IADDSs58i+MDaOqFrVjZo9bAal0NK7HurRuWLLpF1iLX7gbWrjHjeo+YFg==}

  '@aws-crypto/util@5.2.0':
    resolution: {integrity: sha512-4RkU9EsI6ZpBve5fseQlGNUWKMa1RLPQ1dnjnQoe07ldfIzcsGb5hC5W0Dm7u423KWzawlrpbjXBrXCEv9zazQ==}

  '@aws-sdk/client-codecommit@3.858.0':
    resolution: {integrity: sha512-7BCVZF6WSLjC7v85VLjQdJ48JZwjzR7dlB1/XgTaj2LfKb8XmlargcbmmudUmcFFlMB/WS9cg8KGCdJCwIYi2w==}
    engines: {node: '>=18.0.0'}

  '@aws-sdk/client-cognito-identity@3.858.0':
    resolution: {integrity: sha512-ISODr1Wv2Tv/J7fStSnJzjeb+A2YnAq5/cBq9ntJQpwkXMDS/onku5yRCGEVTLYrQICFee7ibEpzGbAC/X+3Vg==}
    engines: {node: '>=18.0.0'}

  '@aws-sdk/client-ec2@3.858.0':
    resolution: {integrity: sha512-zpxgaMjlLdIq087Gg6kDEFHEnhgsvahsZ8bGm6HyR5jVKsS0cihKXGKdMyuZk7Ta+66j3XYaY859hz1h9aNoXw==}
    engines: {node: '>=18.0.0'}

  '@aws-sdk/client-ecr@3.858.0':
    resolution: {integrity: sha512-iWC9IsiPBZp5+tvZSEsNF4dFLPx78ISr7iEAiMqev427Ou3ITvvQnTNXqp1CImMXVo5gWckg8nrGdzqXzABUpg==}
    engines: {node: '>=18.0.0'}

  '@aws-sdk/client-eks@3.858.0':
    resolution: {integrity: sha512-lBupjF+LPmJcxfAGYmrwBhJ+MiIwskYunUoZOXO/0lsrYqOKtHQk/EhkHOnKujfaiyJGLMDpsuvlR6Usd2/cYg==}
    engines: {node: '>=18.0.0'}

  '@aws-sdk/client-rds@3.858.0':
    resolution: {integrity: sha512-XsPojmnFKykg7N1jAkzbJ5A8KzEAwxoZ09FKuiJus1OJC4flYiWX3LBStucwaRJqcueTURq7VqTLQn0+7UvzAQ==}
    engines: {node: '>=18.0.0'}

  '@aws-sdk/client-s3@3.858.0':
    resolution: {integrity: sha512-4BFXHxDyeFgeOgop1hqhf0Xjwi8ryD48W/+MY0Yf1sl5kejVcUjHlsTWi1yjF0d0B88asgU4c40IAnLKIGtzbg==}
    engines: {node: '>=18.0.0'}

  '@aws-sdk/client-sso@3.858.0':
    resolution: {integrity: sha512-iXuZQs4KH6a3Pwnt0uORalzAZ5EXRPr3lBYAsdNwkP8OYyoUz5/TE3BLyw7ceEh0rj4QKGNnNALYo1cDm0EV8w==}
    engines: {node: '>=18.0.0'}

  '@aws-sdk/core@3.858.0':
    resolution: {integrity: sha512-iWm4QLAS+/XMlnecIU1Y33qbBr1Ju+pmWam3xVCPlY4CSptKpVY+2hXOnmg9SbHAX9C005fWhrIn51oDd00c9A==}
    engines: {node: '>=18.0.0'}

  '@aws-sdk/credential-provider-cognito-identity@3.858.0':
    resolution: {integrity: sha512-y8FDSBSEvdFN1rbetf5pHSLyfTfYCbTl04bH382NTf7MaKli2vMkp8GEtrbkUk4OTnxx02kJ3NqaUBGgDFVfsg==}
    engines: {node: '>=18.0.0'}

  '@aws-sdk/credential-provider-env@3.858.0':
    resolution: {integrity: sha512-kZsGyh2BoSRguzlcGtzdLhw/l/n3KYAC+/l/H0SlsOq3RLHF6tO/cRdsLnwoix2bObChHUp03cex63o1gzdx/Q==}
    engines: {node: '>=18.0.0'}

  '@aws-sdk/credential-provider-http@3.858.0':
    resolution: {integrity: sha512-GDnfYl3+NPJQ7WQQYOXEA489B212NinpcIDD7rpsB6IWUPo8yDjT5NceK4uUkIR3MFpNCGt9zd/z6NNLdB2fuQ==}
    engines: {node: '>=18.0.0'}

  '@aws-sdk/credential-provider-ini@3.858.0':
    resolution: {integrity: sha512-2ZoVJW2Gg4LjpyZPvzOV+EOJgjuaVN/+mvAxAU6JU5OJJUzqNuW1Mi7VXFdZHcF6weXoKHfzYZVR0uuVapu1lQ==}
    engines: {node: '>=18.0.0'}

  '@aws-sdk/credential-provider-node@3.858.0':
    resolution: {integrity: sha512-clHADxFnMH3R3+7E1bKWEWgoHmLMep2VlmUFDYV4Hw17JR563RRQpzlF2QRCTjSNUjH48dd6AVxEDfh7461X6Q==}
    engines: {node: '>=18.0.0'}

  '@aws-sdk/credential-provider-process@3.858.0':
    resolution: {integrity: sha512-l5LJWZJMRaZ+LhDjtupFUKEC5hAjgvCRrOvV5T60NCUBOy0Ozxa7Sgx3x+EOwiruuoh3Cn9O+RlbQlJX6IfZIw==}
    engines: {node: '>=18.0.0'}

  '@aws-sdk/credential-provider-sso@3.858.0':
    resolution: {integrity: sha512-YPAsEm4dUPCYO5nC/lv6fPhiihm70rh2Zdg/gmjOiD/7TIR+OT622bW+E1qBJ9s+dzOdAmutGSCmVbxp8gTM5Q==}
    engines: {node: '>=18.0.0'}

  '@aws-sdk/credential-provider-web-identity@3.858.0':
    resolution: {integrity: sha512-8iULWsH83iZDdUuiDsRb83M0NqIlXjlDbJUIddVsIrfWp4NmanKw77SV6yOZ66nuJjPsn9j7RDb9bfEPCy5SWA==}
    engines: {node: '>=18.0.0'}

  '@aws-sdk/credential-providers@3.858.0':
    resolution: {integrity: sha512-2Cs7wmT9qbo6gQUJA7bSZ66ANeKgrzdjhe/Q+GMGueDClu6SEzEI5auThwsA05mcoLTD0jbEGQ4iWIUBTLbdIA==}
    engines: {node: '>=18.0.0'}

  '@aws-sdk/middleware-bucket-endpoint@3.840.0':
    resolution: {integrity: sha512-+gkQNtPwcSMmlwBHFd4saVVS11In6ID1HczNzpM3MXKXRBfSlbZJbCt6wN//AZ8HMklZEik4tcEOG0qa9UY8SQ==}
    engines: {node: '>=18.0.0'}

  '@aws-sdk/middleware-expect-continue@3.840.0':
    resolution: {integrity: sha512-iJg2r6FKsKKvdiU4oCOuCf7Ro/YE0Q2BT/QyEZN3/Rt8Nr4SAZiQOlcBXOCpGvuIKOEAhvDOUnW3aDHL01PdVw==}
    engines: {node: '>=18.0.0'}

  '@aws-sdk/middleware-flexible-checksums@3.858.0':
    resolution: {integrity: sha512-/GBerFXab3Mk5zkkTaOR1drR1IWMShiUbcEocCPig068/HnpjVSd9SP4+ro/ivG+zLOtxJdpjBcBKxCwQmefMA==}
    engines: {node: '>=18.0.0'}

  '@aws-sdk/middleware-host-header@3.840.0':
    resolution: {integrity: sha512-ub+hXJAbAje94+Ya6c6eL7sYujoE8D4Bumu1NUI8TXjUhVVn0HzVWQjpRLshdLsUp1AW7XyeJaxyajRaJQ8+Xg==}
    engines: {node: '>=18.0.0'}

  '@aws-sdk/middleware-location-constraint@3.840.0':
    resolution: {integrity: sha512-KVLD0u0YMF3aQkVF8bdyHAGWSUY6N1Du89htTLgqCcIhSxxAJ9qifrosVZ9jkAzqRW99hcufyt2LylcVU2yoKQ==}
    engines: {node: '>=18.0.0'}

  '@aws-sdk/middleware-logger@3.840.0':
    resolution: {integrity: sha512-lSV8FvjpdllpGaRspywss4CtXV8M7NNNH+2/j86vMH+YCOZ6fu2T/TyFd/tHwZ92vDfHctWkRbQxg0bagqwovA==}
    engines: {node: '>=18.0.0'}

  '@aws-sdk/middleware-recursion-detection@3.840.0':
    resolution: {integrity: sha512-Gu7lGDyfddyhIkj1Z1JtrY5NHb5+x/CRiB87GjaSrKxkDaydtX2CU977JIABtt69l9wLbcGDIQ+W0uJ5xPof7g==}
    engines: {node: '>=18.0.0'}

  '@aws-sdk/middleware-sdk-ec2@3.857.0':
    resolution: {integrity: sha512-KBAjhJeg1qPJdkwO9qIa+p5tfniOJ9Gf+nG/ndeKqR0DKZjWjBLTIT+fp/jMc2LCWVhvbBUkpgHi/eVDdrKULA==}
    engines: {node: '>=18.0.0'}

  '@aws-sdk/middleware-sdk-rds@3.857.0':
    resolution: {integrity: sha512-QkkwOX056tKkpp/FFPc2N0OaQrXRWiFlikBwNq4yB/67S4JJ7DmRXpn4VjH00MbFal0V/pIU9EyXYWSD+W9lZg==}
    engines: {node: '>=18.0.0'}

  '@aws-sdk/middleware-sdk-s3@3.858.0':
    resolution: {integrity: sha512-g1LBHK9iAAMnh4rRX4/cGBuICH5R9boHUw4X9FkMC+ROAH9z1A2uy6bE55sg5guheAmVTQ5sOsVZb8QPEQbIUA==}
    engines: {node: '>=18.0.0'}

  '@aws-sdk/middleware-ssec@3.840.0':
    resolution: {integrity: sha512-CBZP9t1QbjDFGOrtnUEHL1oAvmnCUUm7p0aPNbIdSzNtH42TNKjPRN3TuEIJDGjkrqpL3MXyDSmNayDcw/XW7Q==}
    engines: {node: '>=18.0.0'}

  '@aws-sdk/middleware-user-agent@3.858.0':
    resolution: {integrity: sha512-pC3FT/sRZ6n5NyXiTVu9dpf1D9j3YbJz3XmeOOwJqO/Mib2PZyIQktvNMPgwaC5KMVB1zWqS5bmCwxpMOnq0UQ==}
    engines: {node: '>=18.0.0'}

  '@aws-sdk/nested-clients@3.858.0':
    resolution: {integrity: sha512-ChdIj80T2whoWbovmO7o8ICmhEB2S9q4Jes9MBnKAPm69PexcJAK2dQC8yI4/iUP8b3+BHZoUPrYLWjBxIProQ==}
    engines: {node: '>=18.0.0'}

  '@aws-sdk/region-config-resolver@3.840.0':
    resolution: {integrity: sha512-Qjnxd/yDv9KpIMWr90ZDPtRj0v75AqGC92Lm9+oHXZ8p1MjG5JE2CW0HL8JRgK9iKzgKBL7pPQRXI8FkvEVfrA==}
    engines: {node: '>=18.0.0'}

  '@aws-sdk/signature-v4-multi-region@3.858.0':
    resolution: {integrity: sha512-WtQvCtIz8KzTqd/OhjziWb5nAFDEZ0pE1KJsWBZ0j6Ngvp17ORSY37U96buU0SlNNflloGT7ZIlDkdFh73YktA==}
    engines: {node: '>=18.0.0'}

  '@aws-sdk/token-providers@3.858.0':
    resolution: {integrity: sha512-uQ3cVpqbkaxq3Hd8zip0pcOFsP731g+m0zsobQ7Bmqjq4/PHcehTov8i3W9+7sBHocOM61/qrQksPlW0TPuPAA==}
    engines: {node: '>=18.0.0'}

  '@aws-sdk/types@3.840.0':
    resolution: {integrity: sha512-xliuHaUFZxEx1NSXeLLZ9Dyu6+EJVQKEoD+yM+zqUo3YDZ7medKJWY6fIOKiPX/N7XbLdBYwajb15Q7IL8KkeA==}
    engines: {node: '>=18.0.0'}

  '@aws-sdk/util-arn-parser@3.804.0':
    resolution: {integrity: sha512-wmBJqn1DRXnZu3b4EkE6CWnoWMo1ZMvlfkqU5zPz67xx1GMaXlDCchFvKAXMjk4jn/L1O3tKnoFDNsoLV1kgNQ==}
    engines: {node: '>=18.0.0'}

  '@aws-sdk/util-endpoints@3.848.0':
    resolution: {integrity: sha512-fY/NuFFCq/78liHvRyFKr+aqq1aA/uuVSANjzr5Ym8c+9Z3HRPE9OrExAHoMrZ6zC8tHerQwlsXYYH5XZ7H+ww==}
    engines: {node: '>=18.0.0'}

  '@aws-sdk/util-format-url@3.840.0':
    resolution: {integrity: sha512-VB1PWyI1TQPiPvg4w7tgUGGQER1xxXPNUqfh3baxUSFi1Oh8wHrDnFywkxLm3NMmgDmnLnSZ5Q326qAoyqKLSg==}
    engines: {node: '>=18.0.0'}

  '@aws-sdk/util-locate-window@3.804.0':
    resolution: {integrity: sha512-zVoRfpmBVPodYlnMjgVjfGoEZagyRF5IPn3Uo6ZvOZp24chnW/FRstH7ESDHDDRga4z3V+ElUQHKpFDXWyBW5A==}
    engines: {node: '>=18.0.0'}

  '@aws-sdk/util-user-agent-browser@3.840.0':
    resolution: {integrity: sha512-JdyZM3EhhL4PqwFpttZu1afDpPJCCc3eyZOLi+srpX11LsGj6sThf47TYQN75HT1CarZ7cCdQHGzP2uy3/xHfQ==}

  '@aws-sdk/util-user-agent-node@3.858.0':
    resolution: {integrity: sha512-T1m05QlN8hFpx5/5duMjS8uFSK5e6EXP45HQRkZULVkL3DK+jMaxsnh3KLl5LjUoHn/19M4HM0wNUBhYp4Y2Yw==}
    engines: {node: '>=18.0.0'}
    peerDependencies:
      aws-crt: '>=1.0.0'
    peerDependenciesMeta:
      aws-crt:
        optional: true

  '@aws-sdk/xml-builder@3.821.0':
    resolution: {integrity: sha512-DIIotRnefVL6DiaHtO6/21DhJ4JZnnIwdNbpwiAhdt/AVbttcE4yw925gsjur0OGv5BTYXQXU3YnANBYnZjuQA==}
    engines: {node: '>=18.0.0'}

  '@babel/code-frame@7.27.1':
    resolution: {integrity: sha512-cjQ7ZlQ0Mv3b47hABuTevyTuYN4i+loJKGeV9flcCgIK37cCXRh+L1bd3iBHlynerhQ7BhCkn2BPbQUL+rGqFg==}
    engines: {node: '>=6.9.0'}

  '@babel/compat-data@7.28.0':
    resolution: {integrity: sha512-60X7qkglvrap8mn1lh2ebxXdZYtUcpd7gsmy9kLaBJ4i/WdY8PqTSdxyA8qraikqKQK5C1KRBKXqznrVapyNaw==}
    engines: {node: '>=6.9.0'}

  '@babel/core@7.28.0':
    resolution: {integrity: sha512-UlLAnTPrFdNGoFtbSXwcGFQBtQZJCNjaN6hQNP3UPvuNXT1i82N26KL3dZeIpNalWywr9IuQuncaAfUaS1g6sQ==}
    engines: {node: '>=6.9.0'}

  '@babel/generator@7.28.0':
    resolution: {integrity: sha512-lJjzvrbEeWrhB4P3QBsH7tey117PjLZnDbLiQEKjQ/fNJTjuq4HSqgFA+UNSwZT8D7dxxbnuSBMsa1lrWzKlQg==}
    engines: {node: '>=6.9.0'}

  '@babel/helper-compilation-targets@7.27.2':
    resolution: {integrity: sha512-2+1thGUUWWjLTYTHZWK1n8Yga0ijBz1XAhUXcKy81rd5g6yh7hGqMp45v7cadSbEHc9G3OTv45SyneRN3ps4DQ==}
    engines: {node: '>=6.9.0'}

  '@babel/helper-globals@7.28.0':
    resolution: {integrity: sha512-+W6cISkXFa1jXsDEdYA8HeevQT/FULhxzR99pxphltZcVaugps53THCeiWA8SguxxpSp3gKPiuYfSWopkLQ4hw==}
    engines: {node: '>=6.9.0'}

  '@babel/helper-module-imports@7.27.1':
    resolution: {integrity: sha512-0gSFWUPNXNopqtIPQvlD5WgXYI5GY2kP2cCvoT8kczjbfcfuIljTbcWrulD1CIPIX2gt1wghbDy08yE1p+/r3w==}
    engines: {node: '>=6.9.0'}

  '@babel/helper-module-transforms@7.27.3':
    resolution: {integrity: sha512-dSOvYwvyLsWBeIRyOeHXp5vPj5l1I011r52FM1+r1jCERv+aFXYk4whgQccYEGYxK2H3ZAIA8nuPkQ0HaUo3qg==}
    engines: {node: '>=6.9.0'}
    peerDependencies:
      '@babel/core': ^7.0.0

  '@babel/helper-string-parser@7.27.1':
    resolution: {integrity: sha512-qMlSxKbpRlAridDExk92nSobyDdpPijUq2DW6oDnUqd0iOGxmQjyqhMIihI9+zv4LPyZdRje2cavWPbCbWm3eA==}
    engines: {node: '>=6.9.0'}

  '@babel/helper-validator-identifier@7.27.1':
    resolution: {integrity: sha512-D2hP9eA+Sqx1kBZgzxZh0y1trbuU+JoDkiEwqhQ36nodYqJwyEIhPSdMNd7lOm/4io72luTPWH20Yda0xOuUow==}
    engines: {node: '>=6.9.0'}

  '@babel/helper-validator-option@7.27.1':
    resolution: {integrity: sha512-YvjJow9FxbhFFKDSuFnVCe2WxXk1zWc22fFePVNEaWJEu8IrZVlda6N0uHwzZrUM1il7NC9Mlp4MaJYbYd9JSg==}
    engines: {node: '>=6.9.0'}

  '@babel/helpers@7.28.2':
    resolution: {integrity: sha512-/V9771t+EgXz62aCcyofnQhGM8DQACbRhvzKFsXKC9QM+5MadF8ZmIm0crDMaz3+o0h0zXfJnd4EhbYbxsrcFw==}
    engines: {node: '>=6.9.0'}

  '@babel/parser@7.28.0':
    resolution: {integrity: sha512-jVZGvOxOuNSsuQuLRTh13nU0AogFlw32w/MT+LV6D3sP5WdbW61E77RnkbaO2dUvmPAYrBDJXGn5gGS6tH4j8g==}
    engines: {node: '>=6.0.0'}
    hasBin: true

  '@babel/runtime-corejs3@7.28.2':
    resolution: {integrity: sha512-FVFaVs2/dZgD3Y9ZD+AKNKjyGKzwu0C54laAXWUXgLcVXcCX6YZ6GhK2cp7FogSN2OA0Fu+QT8dP3FUdo9ShSQ==}
    engines: {node: '>=6.9.0'}

  '@babel/template@7.27.2':
    resolution: {integrity: sha512-LPDZ85aEJyYSd18/DkjNh4/y1ntkE5KwUHWTiqgRxruuZL2F1yuHligVHLvcHY2vMHXttKFpJn6LwfI7cw7ODw==}
    engines: {node: '>=6.9.0'}

  '@babel/traverse@7.28.0':
    resolution: {integrity: sha512-mGe7UK5wWyh0bKRfupsUchrQGqvDbZDbKJw+kcRGSmdHVYrv+ltd0pnpDTVpiTqnaBru9iEvA8pz8W46v0Amwg==}
    engines: {node: '>=6.9.0'}

  '@babel/types@7.28.2':
    resolution: {integrity: sha512-ruv7Ae4J5dUYULmeXw1gmb7rYRz57OWCPM57pHojnLq/3Z1CK2lNSLTCVjxVk1F/TZHwOZZrOWi0ur95BbLxNQ==}
    engines: {node: '>=6.9.0'}

  '@baszalmstra/rattler@0.2.1':
    resolution: {integrity: sha512-HZ2xu6Nk+XzAeateyzDKYM47ySkjkuKtTNpKRAy+Y+YcRH1qHM2le4iLlG32wDddaHCLUsBsyBxirClOj1TLjw==}

  '@bcoe/v8-coverage@1.0.2':
    resolution: {integrity: sha512-6zABk/ECA/QYSCQ1NGiVwwbQerUCZ+TQbp64Q3AgmfNvurHH0j8TtXa1qbShXA6qqkpAj4V5W8pP6mLe1mcMqA==}
    engines: {node: '>=18'}

  '@breejs/later@4.2.0':
    resolution: {integrity: sha512-EVMD0SgJtOuFeg0lAVbCwa+qeTKILb87jqvLyUtQswGD9+ce2nB52Y5zbTF1Hc0MDFfbydcMcxb47jSdhikVHA==}
    engines: {node: '>= 10'}

  '@cdktf/hcl2json@0.21.0':
    resolution: {integrity: sha512-cwX3i/mSJI/cRrtqwEPRfawB7pXgNioriSlkvou8LWiCrrcDe9ZtTbAbu8W1tEJQpe1pnX9VEgpzf/BbM7xF8Q==}

  '@colors/colors@1.5.0':
    resolution: {integrity: sha512-ooWCrlZP11i8GImSjTHYHLkvFDP48nS4+204nGb1RiX/WXYHmJA2III9/e2DWVabCESdW7hBAEzHRqUn9OUVvQ==}
    engines: {node: '>=0.1.90'}

  '@containerbase/eslint-plugin@1.1.6':
    resolution: {integrity: sha512-D/AXn+6rqEX3vlQl8vULi2cz0I5Iyuryajz19H3aHkCLXOZ9QXdAQpIFgEOJctMLZVg6S1k01FgxVkzGrR8kww==}
    engines: {node: ^20.9.0 || ^22.11.0, pnpm: ^10.0.0}
    peerDependencies:
      eslint: ^9.0.0
      eslint-plugin-import: ^2.31.0
      eslint-plugin-promise: ^7.0.0

  '@emnapi/core@1.4.5':
    resolution: {integrity: sha512-XsLw1dEOpkSX/WucdqUhPWP7hDxSvZiY+fsUC14h+FtQ2Ifni4znbBt8punRX+Uj2JG/uDb8nEHVKvrVlvdZ5Q==}

  '@emnapi/runtime@1.4.5':
    resolution: {integrity: sha512-++LApOtY0pEEz1zrd9vy1/zXVaVJJ/EbAF3u0fXIzPJEDtnITsBGbbK0EkM72amhl/R5b+5xx0Y/QhcVOpuulg==}

  '@emnapi/wasi-threads@1.0.4':
    resolution: {integrity: sha512-PJR+bOmMOPH8AtcTGAyYNiuJ3/Fcoj2XN/gBEWzDIKh254XO+mM9XoXHk5GNEhodxeMznbg7BlRojVbKN+gC6g==}

  '@esbuild/aix-ppc64@0.25.8':
    resolution: {integrity: sha512-urAvrUedIqEiFR3FYSLTWQgLu5tb+m0qZw0NBEasUeo6wuqatkMDaRT+1uABiGXEu5vqgPd7FGE1BhsAIy9QVA==}
    engines: {node: '>=18'}
    cpu: [ppc64]
    os: [aix]

  '@esbuild/android-arm64@0.25.8':
    resolution: {integrity: sha512-OD3p7LYzWpLhZEyATcTSJ67qB5D+20vbtr6vHlHWSQYhKtzUYrETuWThmzFpZtFsBIxRvhO07+UgVA9m0i/O1w==}
    engines: {node: '>=18'}
    cpu: [arm64]
    os: [android]

  '@esbuild/android-arm@0.25.8':
    resolution: {integrity: sha512-RONsAvGCz5oWyePVnLdZY/HHwA++nxYWIX1atInlaW6SEkwq6XkP3+cb825EUcRs5Vss/lGh/2YxAb5xqc07Uw==}
    engines: {node: '>=18'}
    cpu: [arm]
    os: [android]

  '@esbuild/android-x64@0.25.8':
    resolution: {integrity: sha512-yJAVPklM5+4+9dTeKwHOaA+LQkmrKFX96BM0A/2zQrbS6ENCmxc4OVoBs5dPkCCak2roAD+jKCdnmOqKszPkjA==}
    engines: {node: '>=18'}
    cpu: [x64]
    os: [android]

  '@esbuild/darwin-arm64@0.25.8':
    resolution: {integrity: sha512-Jw0mxgIaYX6R8ODrdkLLPwBqHTtYHJSmzzd+QeytSugzQ0Vg4c5rDky5VgkoowbZQahCbsv1rT1KW72MPIkevw==}
    engines: {node: '>=18'}
    cpu: [arm64]
    os: [darwin]

  '@esbuild/darwin-x64@0.25.8':
    resolution: {integrity: sha512-Vh2gLxxHnuoQ+GjPNvDSDRpoBCUzY4Pu0kBqMBDlK4fuWbKgGtmDIeEC081xi26PPjn+1tct+Bh8FjyLlw1Zlg==}
    engines: {node: '>=18'}
    cpu: [x64]
    os: [darwin]

  '@esbuild/freebsd-arm64@0.25.8':
    resolution: {integrity: sha512-YPJ7hDQ9DnNe5vxOm6jaie9QsTwcKedPvizTVlqWG9GBSq+BuyWEDazlGaDTC5NGU4QJd666V0yqCBL2oWKPfA==}
    engines: {node: '>=18'}
    cpu: [arm64]
    os: [freebsd]

  '@esbuild/freebsd-x64@0.25.8':
    resolution: {integrity: sha512-MmaEXxQRdXNFsRN/KcIimLnSJrk2r5H8v+WVafRWz5xdSVmWLoITZQXcgehI2ZE6gioE6HirAEToM/RvFBeuhw==}
    engines: {node: '>=18'}
    cpu: [x64]
    os: [freebsd]

  '@esbuild/linux-arm64@0.25.8':
    resolution: {integrity: sha512-WIgg00ARWv/uYLU7lsuDK00d/hHSfES5BzdWAdAig1ioV5kaFNrtK8EqGcUBJhYqotlUByUKz5Qo6u8tt7iD/w==}
    engines: {node: '>=18'}
    cpu: [arm64]
    os: [linux]

  '@esbuild/linux-arm@0.25.8':
    resolution: {integrity: sha512-FuzEP9BixzZohl1kLf76KEVOsxtIBFwCaLupVuk4eFVnOZfU+Wsn+x5Ryam7nILV2pkq2TqQM9EZPsOBuMC+kg==}
    engines: {node: '>=18'}
    cpu: [arm]
    os: [linux]

  '@esbuild/linux-ia32@0.25.8':
    resolution: {integrity: sha512-A1D9YzRX1i+1AJZuFFUMP1E9fMaYY+GnSQil9Tlw05utlE86EKTUA7RjwHDkEitmLYiFsRd9HwKBPEftNdBfjg==}
    engines: {node: '>=18'}
    cpu: [ia32]
    os: [linux]

  '@esbuild/linux-loong64@0.25.8':
    resolution: {integrity: sha512-O7k1J/dwHkY1RMVvglFHl1HzutGEFFZ3kNiDMSOyUrB7WcoHGf96Sh+64nTRT26l3GMbCW01Ekh/ThKM5iI7hQ==}
    engines: {node: '>=18'}
    cpu: [loong64]
    os: [linux]

  '@esbuild/linux-mips64el@0.25.8':
    resolution: {integrity: sha512-uv+dqfRazte3BzfMp8PAQXmdGHQt2oC/y2ovwpTteqrMx2lwaksiFZ/bdkXJC19ttTvNXBuWH53zy/aTj1FgGw==}
    engines: {node: '>=18'}
    cpu: [mips64el]
    os: [linux]

  '@esbuild/linux-ppc64@0.25.8':
    resolution: {integrity: sha512-GyG0KcMi1GBavP5JgAkkstMGyMholMDybAf8wF5A70CALlDM2p/f7YFE7H92eDeH/VBtFJA5MT4nRPDGg4JuzQ==}
    engines: {node: '>=18'}
    cpu: [ppc64]
    os: [linux]

  '@esbuild/linux-riscv64@0.25.8':
    resolution: {integrity: sha512-rAqDYFv3yzMrq7GIcen3XP7TUEG/4LK86LUPMIz6RT8A6pRIDn0sDcvjudVZBiiTcZCY9y2SgYX2lgK3AF+1eg==}
    engines: {node: '>=18'}
    cpu: [riscv64]
    os: [linux]

  '@esbuild/linux-s390x@0.25.8':
    resolution: {integrity: sha512-Xutvh6VjlbcHpsIIbwY8GVRbwoviWT19tFhgdA7DlenLGC/mbc3lBoVb7jxj9Z+eyGqvcnSyIltYUrkKzWqSvg==}
    engines: {node: '>=18'}
    cpu: [s390x]
    os: [linux]

  '@esbuild/linux-x64@0.25.8':
    resolution: {integrity: sha512-ASFQhgY4ElXh3nDcOMTkQero4b1lgubskNlhIfJrsH5OKZXDpUAKBlNS0Kx81jwOBp+HCeZqmoJuihTv57/jvQ==}
    engines: {node: '>=18'}
    cpu: [x64]
    os: [linux]

  '@esbuild/netbsd-arm64@0.25.8':
    resolution: {integrity: sha512-d1KfruIeohqAi6SA+gENMuObDbEjn22olAR7egqnkCD9DGBG0wsEARotkLgXDu6c4ncgWTZJtN5vcgxzWRMzcw==}
    engines: {node: '>=18'}
    cpu: [arm64]
    os: [netbsd]

  '@esbuild/netbsd-x64@0.25.8':
    resolution: {integrity: sha512-nVDCkrvx2ua+XQNyfrujIG38+YGyuy2Ru9kKVNyh5jAys6n+l44tTtToqHjino2My8VAY6Lw9H7RI73XFi66Cg==}
    engines: {node: '>=18'}
    cpu: [x64]
    os: [netbsd]

  '@esbuild/openbsd-arm64@0.25.8':
    resolution: {integrity: sha512-j8HgrDuSJFAujkivSMSfPQSAa5Fxbvk4rgNAS5i3K+r8s1X0p1uOO2Hl2xNsGFppOeHOLAVgYwDVlmxhq5h+SQ==}
    engines: {node: '>=18'}
    cpu: [arm64]
    os: [openbsd]

  '@esbuild/openbsd-x64@0.25.8':
    resolution: {integrity: sha512-1h8MUAwa0VhNCDp6Af0HToI2TJFAn1uqT9Al6DJVzdIBAd21m/G0Yfc77KDM3uF3T/YaOgQq3qTJHPbTOInaIQ==}
    engines: {node: '>=18'}
    cpu: [x64]
    os: [openbsd]

  '@esbuild/openharmony-arm64@0.25.8':
    resolution: {integrity: sha512-r2nVa5SIK9tSWd0kJd9HCffnDHKchTGikb//9c7HX+r+wHYCpQrSgxhlY6KWV1nFo1l4KFbsMlHk+L6fekLsUg==}
    engines: {node: '>=18'}
    cpu: [arm64]
    os: [openharmony]

  '@esbuild/sunos-x64@0.25.8':
    resolution: {integrity: sha512-zUlaP2S12YhQ2UzUfcCuMDHQFJyKABkAjvO5YSndMiIkMimPmxA+BYSBikWgsRpvyxuRnow4nS5NPnf9fpv41w==}
    engines: {node: '>=18'}
    cpu: [x64]
    os: [sunos]

  '@esbuild/win32-arm64@0.25.8':
    resolution: {integrity: sha512-YEGFFWESlPva8hGL+zvj2z/SaK+pH0SwOM0Nc/d+rVnW7GSTFlLBGzZkuSU9kFIGIo8q9X3ucpZhu8PDN5A2sQ==}
    engines: {node: '>=18'}
    cpu: [arm64]
    os: [win32]

  '@esbuild/win32-ia32@0.25.8':
    resolution: {integrity: sha512-hiGgGC6KZ5LZz58OL/+qVVoZiuZlUYlYHNAmczOm7bs2oE1XriPFi5ZHHrS8ACpV5EjySrnoCKmcbQMN+ojnHg==}
    engines: {node: '>=18'}
    cpu: [ia32]
    os: [win32]

  '@esbuild/win32-x64@0.25.8':
    resolution: {integrity: sha512-cn3Yr7+OaaZq1c+2pe+8yxC8E144SReCQjN6/2ynubzYjvyqZjTXfQJpAcQpsdJq3My7XADANiYGHoFC69pLQw==}
    engines: {node: '>=18'}
    cpu: [x64]
    os: [win32]

  '@eslint-community/eslint-utils@4.7.0':
    resolution: {integrity: sha512-dyybb3AcajC7uha6CvhdVRJqaKyn7w2YKqKyAN37NKYgZT36w+iRb0Dymmc5qEJ549c/S31cMMSFd75bteCpCw==}
    engines: {node: ^12.22.0 || ^14.17.0 || >=16.0.0}
    peerDependencies:
      eslint: ^6.0.0 || ^7.0.0 || >=8.0.0

  '@eslint-community/regexpp@4.12.1':
    resolution: {integrity: sha512-CCZCDJuduB9OUkFkY2IgppNZMi2lBQgD2qzwXkEia16cge2pijY/aXi96CJMquDMn3nJdlPV1A5KrJEXwfLNzQ==}
    engines: {node: ^12.0.0 || ^14.0.0 || >=16.0.0}

  '@eslint/config-array@0.21.0':
    resolution: {integrity: sha512-ENIdc4iLu0d93HeYirvKmrzshzofPw6VkZRKQGe9Nv46ZnWUzcF1xV01dcvEg/1wXUR61OmmlSfyeyO7EvjLxQ==}
    engines: {node: ^18.18.0 || ^20.9.0 || >=21.1.0}

  '@eslint/config-helpers@0.3.1':
    resolution: {integrity: sha512-xR93k9WhrDYpXHORXpxVL5oHj3Era7wo6k/Wd8/IsQNnZUTzkGS29lyn3nAT05v6ltUuTFVCCYDEGfy2Or/sPA==}
    engines: {node: ^18.18.0 || ^20.9.0 || >=21.1.0}

<<<<<<< HEAD
  '@eslint/core@0.14.0':
    resolution: {integrity: sha512-qIbV0/JZr7iSDjqAc60IqbLdsj9GDt16xQtWD+B78d/HAlvysGdZZ6rpJHGAc2T0FQx1X6thsSPdnoiGKdNtdg==}
    engines: {node: ^18.18.0 || ^20.9.0 || >=21.1.0}

=======
>>>>>>> 3da3ca9d
  '@eslint/core@0.15.2':
    resolution: {integrity: sha512-78Md3/Rrxh83gCxoUc0EiciuOHsIITzLy53m3d9UyiW8y9Dj2D29FeETqyKA+BRK76tnTp6RXWb3pCay8Oyomg==}
    engines: {node: ^18.18.0 || ^20.9.0 || >=21.1.0}

  '@eslint/eslintrc@3.3.1':
    resolution: {integrity: sha512-gtF186CXhIl1p4pJNGZw8Yc6RlshoePRvE0X91oPGb3vZ8pM3qOS9W9NGPat9LziaBV7XrJWGylNQXkGcnM3IQ==}
    engines: {node: ^18.18.0 || ^20.9.0 || >=21.1.0}

  '@eslint/js@9.32.0':
    resolution: {integrity: sha512-BBpRFZK3eX6uMLKz8WxFOBIFFcGFJ/g8XuwjTHCqHROSIsopI+ddn/d5Cfh36+7+e5edVS8dbSHnBNhrLEX0zg==}
    engines: {node: ^18.18.0 || ^20.9.0 || >=21.1.0}

  '@eslint/object-schema@2.1.6':
    resolution: {integrity: sha512-RBMg5FRL0I0gs51M/guSAj5/e14VQ4tpZnQNWwuDT66P14I43ItmPfIZRhO9fUVIPOAQXU47atlywZ/czoqFPA==}
    engines: {node: ^18.18.0 || ^20.9.0 || >=21.1.0}

  '@eslint/plugin-kit@0.3.5':
    resolution: {integrity: sha512-Z5kJ+wU3oA7MMIqVR9tyZRtjYPr4OC004Q4Rw7pgOKUOKkJfZ3O24nz3WYfGRpMDNmcOi3TwQOmgm7B7Tpii0w==}
    engines: {node: ^18.18.0 || ^20.9.0 || >=21.1.0}

  '@gwhitney/detect-indent@7.0.1':
    resolution: {integrity: sha512-7bQW+gkKa2kKZPeJf6+c6gFK9ARxQfn+FKy9ScTBppyKRWH2KzsmweXUoklqeEiHiNVWaeP5csIdsNq6w7QhzA==}
    engines: {node: '>=12.20'}

  '@humanfs/core@0.19.1':
    resolution: {integrity: sha512-5DyQ4+1JEUzejeK1JGICcideyfUbGixgS9jNgex5nqkW+cY7WZhxBigmieN5Qnw9ZosSNVC9KQKyb+GUaGyKUA==}
    engines: {node: '>=18.18.0'}

  '@humanfs/node@0.16.6':
    resolution: {integrity: sha512-YuI2ZHQL78Q5HbhDiBA1X4LmYdXCKCMQIfw0pw7piHJwyREFebJUvrQN4cMssyES6x+vfUbx1CIpaQUKYdQZOw==}
    engines: {node: '>=18.18.0'}

  '@humanwhocodes/module-importer@1.0.1':
    resolution: {integrity: sha512-bxveV4V8v5Yb4ncFTT3rPSgZBOpCkjfK0y4oVVVJwIuDVBRMDXrPyXRL988i5ap9m9bnyEEjWfm5WkBmtffLfA==}
    engines: {node: '>=12.22'}

  '@humanwhocodes/retry@0.3.1':
    resolution: {integrity: sha512-JBxkERygn7Bv/GbN5Rv8Ul6LVknS+5Bp6RgDC/O8gEBU/yeH5Ui5C/OlWrTb6qct7LjjfT6Re2NxB0ln0yYybA==}
    engines: {node: '>=18.18'}

  '@humanwhocodes/retry@0.4.3':
    resolution: {integrity: sha512-bV0Tgo9K4hfPCek+aMAn81RppFKv2ySDQeMoSZuvTASywNTnVJCArCZE2FWqpvIatKu7VMRLWlR1EazvVhDyhQ==}
    engines: {node: '>=18.18'}

  '@hyrious/marshal@0.3.3':
    resolution: {integrity: sha512-Sprz5CmX+V5MEbgOfXB0iqJS2i703RsV2cXSKC3++Y+4EeUvZPJlv0tgvoBRNT7mvb6aUu7UeOzfiowXlAOmew==}
    engines: {node: ^14.18.0 || >=16.0.0}

  '@isaacs/balanced-match@4.0.1':
    resolution: {integrity: sha512-yzMTt9lEb8Gv7zRioUilSglI0c0smZ9k5D65677DLWLtWJaXIS3CqcGyUFByYKlnUj6TkjLVs54fBl6+TiGQDQ==}
    engines: {node: 20 || >=22}

  '@isaacs/brace-expansion@5.0.0':
    resolution: {integrity: sha512-ZT55BDLV0yv0RBm2czMiZ+SqCGO7AvmOM3G/w2xhVPH+te0aKgFjmBvGlL1dH+ql2tgGO3MVrbb3jCKyvpgnxA==}
    engines: {node: 20 || >=22}

  '@isaacs/cliui@8.0.2':
    resolution: {integrity: sha512-O8jcjabXaleOG9DQ0+ARXWZBTfnP4WNAqzuiJK7ll44AmxGKv/J2M4TPjxjY3znBCfvBXFzucm1twdyFybFqEA==}
    engines: {node: '>=12'}

  '@isaacs/fs-minipass@4.0.1':
    resolution: {integrity: sha512-wgm9Ehl2jpeqP3zw/7mo3kRHFp5MEDhqAdwy1fTGkHAwnkGOVsgpvQhL8B5n1qlb01jV3n/bI0ZfZp5lWA1k4w==}
    engines: {node: '>=18.0.0'}

  '@istanbuljs/load-nyc-config@1.1.0':
    resolution: {integrity: sha512-VjeHSlIzpv/NyD3N0YuHfXOPDIixcA1q2ZV98wsMqcYlPmv2n3Yb2lYP9XMElnaFVXg5A7YLTeLu6V84uQDjmQ==}
    engines: {node: '>=8'}

  '@istanbuljs/schema@0.1.3':
    resolution: {integrity: sha512-ZXRY4jNvVgSVQ8DL3LTcakaAtXwTVUxE81hslsyD2AtoXW/wVob10HkOJ1X/pAlcI7D+2YoZKg5do8G/w6RYgA==}
    engines: {node: '>=8'}

  '@jest/expect-utils@29.4.1':
    resolution: {integrity: sha512-w6YJMn5DlzmxjO00i9wu2YSozUYRBhIoJ6nQwpMYcBMtiqMGJm1QBzOf6DDgRao8dbtpDoaqLg6iiQTvv0UHhQ==}
    engines: {node: ^14.15.0 || ^16.10.0 || >=18.0.0}

  '@jest/schemas@29.6.3':
    resolution: {integrity: sha512-mo5j5X+jIZmJQveBKeS/clAueipV7KgiX1vMgCxam1RNYiqE1w62n0/tJJnHtjW8ZHcQco5gY85jA3mi0L+nSA==}
    engines: {node: ^14.15.0 || ^16.10.0 || >=18.0.0}

  '@jridgewell/gen-mapping@0.3.12':
    resolution: {integrity: sha512-OuLGC46TjB5BbN1dH8JULVVZY4WTdkF7tV9Ys6wLL1rubZnCMstOhNHueU5bLCrnRuDhKPDM4g6sw4Bel5Gzqg==}

  '@jridgewell/resolve-uri@3.1.2':
    resolution: {integrity: sha512-bRISgCIjP20/tbWSPWMEi54QVPRZExkuD9lJL+UIxUKtwVJA8wW1Trb1jMs1RFXo1CBTNZ/5hpC9QvmKWdopKw==}
    engines: {node: '>=6.0.0'}

  '@jridgewell/sourcemap-codec@1.5.4':
    resolution: {integrity: sha512-VT2+G1VQs/9oz078bLrYbecdZKs912zQlkelYpuf+SXF+QvZDYJlbx/LSx+meSAwdDFnF8FVXW92AVjjkVmgFw==}

  '@jridgewell/trace-mapping@0.3.29':
    resolution: {integrity: sha512-uw6guiW/gcAGPDhLmd77/6lW8QLeiV5RUTsAX46Db6oLhGaVj4lhnPwb184s1bkc8kdVg/+h988dro8GRDpmYQ==}

  '@jsonjoy.com/base64@1.1.2':
    resolution: {integrity: sha512-q6XAnWQDIMA3+FTiOYajoYqySkO+JSat0ytXGSuRdq9uXE7o92gzuQwQM14xaCRlBLGq3v5miDGC4vkVTn54xA==}
    engines: {node: '>=10.0'}
    peerDependencies:
      tslib: '2'

  '@jsonjoy.com/buffers@1.0.0':
    resolution: {integrity: sha512-NDigYR3PHqCnQLXYyoLbnEdzMMvzeiCWo1KOut7Q0CoIqg9tUAPKJ1iq/2nFhc5kZtexzutNY0LFjdwWL3Dw3Q==}
    engines: {node: '>=10.0'}
    peerDependencies:
      tslib: '2'

  '@jsonjoy.com/codegen@1.0.0':
    resolution: {integrity: sha512-E8Oy+08cmCf0EK/NMxpaJZmOxPqM+6iSe2S4nlSBrPZOORoDJILxtbSUEDKQyTamm/BVAhIGllOBNU79/dwf0g==}
    engines: {node: '>=10.0'}
    peerDependencies:
      tslib: '2'

  '@jsonjoy.com/json-pack@1.10.0':
    resolution: {integrity: sha512-PMOU9Sh0baiLZEDewwR/YAHJBV2D8pPIzcFQSU7HQl/k/HNCDyVfO1OvkyDwBGp4dPtvZc7Hl9FFYWwTP1CbZw==}
<<<<<<< HEAD
    engines: {node: '>=10.0'}
    peerDependencies:
      tslib: '2'

  '@jsonjoy.com/json-pointer@1.0.1':
    resolution: {integrity: sha512-tJpwQfuBuxqZlyoJOSZcqf7OUmiYQ6MiPNmOv4KbZdXE/DdvBSSAwhos0zIlJU/AXxC8XpuO8p08bh2fIl+RKA==}
=======
>>>>>>> 3da3ca9d
    engines: {node: '>=10.0'}
    peerDependencies:
      tslib: '2'

<<<<<<< HEAD
=======
  '@jsonjoy.com/json-pointer@1.0.1':
    resolution: {integrity: sha512-tJpwQfuBuxqZlyoJOSZcqf7OUmiYQ6MiPNmOv4KbZdXE/DdvBSSAwhos0zIlJU/AXxC8XpuO8p08bh2fIl+RKA==}
    engines: {node: '>=10.0'}
    peerDependencies:
      tslib: '2'

>>>>>>> 3da3ca9d
  '@jsonjoy.com/util@1.9.0':
    resolution: {integrity: sha512-pLuQo+VPRnN8hfPqUTLTHk126wuYdXVxE6aDmjSeV4NCAgyxWbiOIeNJVtID3h1Vzpoi9m4jXezf73I6LgabgQ==}
    engines: {node: '>=10.0'}
    peerDependencies:
      tslib: '2'

  '@kwsites/file-exists@1.1.1':
    resolution: {integrity: sha512-m9/5YGR18lIwxSFDwfE3oA7bWuq9kdau6ugN4H2rJeyhFQZcG9AgSHkQtSD15a8WvTgfz9aikZMrKPHvbpqFiw==}

  '@kwsites/promise-deferred@1.1.1':
    resolution: {integrity: sha512-GaHYm+c0O9MjZRu0ongGBRbinu8gVAMd2UZjji6jVmqKtZluZnptXGWhz1E8j8D2HJ3f/yMxKAUC0b+57wncIw==}

  '@ls-lint/ls-lint@2.3.1':
    resolution: {integrity: sha512-vPe6IDByQnQRTxcAYjTxrmga/tSIui50VBFTB5KIJWY3OOFmxE2VtymjeSEfQfiMbhZV/ZPAqYy2lt8pZFQ0Rw==}
    cpu: [x64, arm64, s390x, ppc64le]
    os: [darwin, linux, win32]
    hasBin: true

  '@mswjs/interceptors@0.39.5':
    resolution: {integrity: sha512-B9nHSJYtsv79uo7QdkZ/b/WoKm20IkVSmTc/WCKarmDtFwM0dRx2ouEniqwNkzCSLn3fydzKmnMzjtfdOWt3VQ==}
    engines: {node: '>=18'}

  '@napi-rs/wasm-runtime@0.2.12':
    resolution: {integrity: sha512-ZVWUcfwY4E/yPitQJl481FjFo3K22D6qF0DuFH6Y/nbnE11GY5uguDxZMGXPQ8WQ0128MXQD7TnfHyK4oWoIJQ==}

  '@nodelib/fs.scandir@2.1.5':
    resolution: {integrity: sha512-vq24Bq3ym5HEQm2NKCr3yXDwjc7vTsEThRDnkp2DK9p1uqLR+DHurm/NOTo0KG7HYHU7eppKZj3MyqYuMBf62g==}
    engines: {node: '>= 8'}

  '@nodelib/fs.stat@2.0.5':
    resolution: {integrity: sha512-RkhPPp2zrqDAQA/2jNhnztcPAlv64XdhIp7a7454A5ovI7Bukxgt7MX7udwAu3zg1DcpPU0rz3VV1SeaqvY4+A==}
    engines: {node: '>= 8'}

  '@nodelib/fs.walk@1.2.8':
    resolution: {integrity: sha512-oGB+UxlgWcgQkgwo8GcEGwemoTFt3FIO9ababBmaGwXIoBKZ+GTy0pP185beGg7Llih/NSHSV2XAs1lnznocSg==}
    engines: {node: '>= 8'}

  '@npmcli/agent@3.0.0':
    resolution: {integrity: sha512-S79NdEgDQd/NGCay6TCoVzXSj74skRZIKJcpJjC5lOq34SZzyI6MqtiiWoiVWoVrTcGjNeC4ipbh1VIHlpfF5Q==}
    engines: {node: ^18.17.0 || >=20.5.0}

  '@npmcli/fs@4.0.0':
    resolution: {integrity: sha512-/xGlezI6xfGO9NwuJlnwz/K14qD1kCSAGtacBHnGzeAIuJGazcp45KP5NuyARXoKb7cwulAGWVsbeSxdG/cb0Q==}
    engines: {node: ^18.17.0 || >=20.5.0}

  '@octokit/auth-token@6.0.0':
    resolution: {integrity: sha512-P4YJBPdPSpWTQ1NU4XYdvHvXJJDxM6YwpS0FZHRgP7YFkdVxsWcpWGy/NVqlAA7PcPCnMacXlRm1y2PFZRWL/w==}
    engines: {node: '>= 20'}

  '@octokit/core@7.0.3':
    resolution: {integrity: sha512-oNXsh2ywth5aowwIa7RKtawnkdH6LgU1ztfP9AIUCQCvzysB+WeU8o2kyyosDPwBZutPpjZDKPQGIzzrfTWweQ==}
    engines: {node: '>= 20'}

  '@octokit/endpoint@11.0.0':
    resolution: {integrity: sha512-hoYicJZaqISMAI3JfaDr1qMNi48OctWuOih1m80bkYow/ayPw6Jj52tqWJ6GEoFTk1gBqfanSoI1iY99Z5+ekQ==}
    engines: {node: '>= 20'}

  '@octokit/graphql@9.0.1':
    resolution: {integrity: sha512-j1nQNU1ZxNFx2ZtKmL4sMrs4egy5h65OMDmSbVyuCzjOcwsHq6EaYjOTGXPQxgfiN8dJ4CriYHk6zF050WEULg==}
    engines: {node: '>= 20'}

  '@octokit/openapi-types@25.1.0':
    resolution: {integrity: sha512-idsIggNXUKkk0+BExUn1dQ92sfysJrje03Q0bv0e+KPLrvyqZF8MnBpFz8UNfYDwB3Ie7Z0TByjWfzxt7vseaA==}

  '@octokit/plugin-paginate-rest@13.1.1':
    resolution: {integrity: sha512-q9iQGlZlxAVNRN2jDNskJW/Cafy7/XE52wjZ5TTvyhyOD904Cvx//DNyoO3J/MXJ0ve3rPoNWKEg5iZrisQSuw==}
    engines: {node: '>= 20'}
    peerDependencies:
      '@octokit/core': '>=6'

  '@octokit/plugin-retry@8.0.1':
    resolution: {integrity: sha512-KUoYR77BjF5O3zcwDQHRRZsUvJwepobeqiSSdCJ8lWt27FZExzb0GgVxrhhfuyF6z2B2zpO0hN5pteni1sqWiw==}
    engines: {node: '>= 20'}
    peerDependencies:
      '@octokit/core': '>=7'

  '@octokit/plugin-throttling@11.0.1':
    resolution: {integrity: sha512-S+EVhy52D/272L7up58dr3FNSMXWuNZolkL4zMJBNIfIxyZuUcczsQAU4b5w6dewJXnKYVgSHSV5wxitMSW1kw==}
    engines: {node: '>= 20'}
    peerDependencies:
      '@octokit/core': ^7.0.0

  '@octokit/request-error@7.0.0':
    resolution: {integrity: sha512-KRA7VTGdVyJlh0cP5Tf94hTiYVVqmt2f3I6mnimmaVz4UG3gQV/k4mDJlJv3X67iX6rmN7gSHCF8ssqeMnmhZg==}
    engines: {node: '>= 20'}

  '@octokit/request@10.0.3':
    resolution: {integrity: sha512-V6jhKokg35vk098iBqp2FBKunk3kMTXlmq+PtbV9Gl3TfskWlebSofU9uunVKhUN7xl+0+i5vt0TGTG8/p/7HA==}
    engines: {node: '>= 20'}

  '@octokit/types@14.1.0':
    resolution: {integrity: sha512-1y6DgTy8Jomcpu33N+p5w58l6xyt55Ar2I91RPiIA0xCJBXyUAhXCcmZaDWSANiha7R9a6qJJ2CRomGPZ6f46g==}

  '@one-ini/wasm@0.2.0':
    resolution: {integrity: sha512-n+L/BvrwKUn7q5O3wHGo+CJZAqfewh38+37sk+eBzv/39lM9pPgPRd4sOZRvSRzo0ukLxzyXso4WlGj2oKZ5hA==}

  '@open-draft/deferred-promise@2.2.0':
    resolution: {integrity: sha512-CecwLWx3rhxVQF6V4bAgPS5t+So2sTbPgAzafKkVizyi7tlwpcFpdFqq+wqF2OwNBmqFuu6tOyouTuxgpMfzmA==}

  '@open-draft/logger@0.3.0':
    resolution: {integrity: sha512-X2g45fzhxH238HKO4xbSr7+wBS8Fvw6ixhTDuvLd5mqh6bJJCFAPwU9mPDxbcrRtfxv4u5IHCEH77BmxvXmmxQ==}

  '@open-draft/until@2.1.0':
    resolution: {integrity: sha512-U69T3ItWHvLwGg5eJ0n3I62nWuE6ilHlmz7zM0npLBRvPRd7e6NYmg54vvRtP5mZG7kZqZCFVdsTWo7BPtBujg==}

  '@openpgp/web-stream-tools@0.1.3':
    resolution: {integrity: sha512-mT/ds43cH6c+AO5RFpxs+LkACr7KjC3/dZWHrP6KPrWJu4uJ/XJ+p7telaoYiqUfdjiiIvdNSOfhezW9fkmboQ==}
    engines: {node: '>= 18.0.0'}
    peerDependencies:
      typescript: '>=4.2'
    peerDependenciesMeta:
      typescript:
        optional: true

  '@opentelemetry/api-logs@0.203.0':
    resolution: {integrity: sha512-9B9RU0H7Ya1Dx/Rkyc4stuBZSGVQF27WigitInx2QQoj6KUpEFYPKoWjdFTunJYxmXmh17HeBvbMa1EhGyPmqQ==}
    engines: {node: '>=8.0.0'}

  '@opentelemetry/api@1.9.0':
    resolution: {integrity: sha512-3giAOQvZiH5F9bMlMiv8+GSPMeqg0dbaeo58/0SlA9sxSqZhnUtxzX9/2FzyhS9sWQf5S0GJE0AKBrFqjpeYcg==}
    engines: {node: '>=8.0.0'}

  '@opentelemetry/context-async-hooks@2.0.1':
    resolution: {integrity: sha512-XuY23lSI3d4PEqKA+7SLtAgwqIfc6E/E9eAQWLN1vlpC53ybO3o6jW4BsXo1xvz9lYyyWItfQDDLzezER01mCw==}
    engines: {node: ^18.19.0 || >=20.6.0}
    peerDependencies:
      '@opentelemetry/api': '>=1.0.0 <1.10.0'

  '@opentelemetry/core@2.0.1':
    resolution: {integrity: sha512-MaZk9SJIDgo1peKevlbhP6+IwIiNPNmswNL4AF0WaQJLbHXjr9SrZMgS12+iqr9ToV4ZVosCcc0f8Rg67LXjxw==}
    engines: {node: ^18.19.0 || >=20.6.0}
    peerDependencies:
      '@opentelemetry/api': '>=1.0.0 <1.10.0'

  '@opentelemetry/exporter-trace-otlp-http@0.203.0':
    resolution: {integrity: sha512-ZDiaswNYo0yq/cy1bBLJFe691izEJ6IgNmkjm4C6kE9ub/OMQqDXORx2D2j8fzTBTxONyzusbaZlqtfmyqURPw==}
    engines: {node: ^18.19.0 || >=20.6.0}
    peerDependencies:
      '@opentelemetry/api': ^1.3.0

  '@opentelemetry/instrumentation-bunyan@0.49.0':
    resolution: {integrity: sha512-ky5Am1y6s3Ex/3RygHxB/ZXNG07zPfg9Z6Ora+vfeKcr/+I6CJbWXWhSBJor3gFgKN3RvC11UWVURnmDpBS6Pg==}
    engines: {node: ^18.19.0 || >=20.6.0}
    peerDependencies:
      '@opentelemetry/api': ^1.3.0

  '@opentelemetry/instrumentation-http@0.203.0':
    resolution: {integrity: sha512-y3uQAcCOAwnO6vEuNVocmpVzG3PER6/YZqbPbbffDdJ9te5NkHEkfSMNzlC3+v7KlE+WinPGc3N7MR30G1HY2g==}
    engines: {node: ^18.19.0 || >=20.6.0}
    peerDependencies:
      '@opentelemetry/api': ^1.3.0

  '@opentelemetry/instrumentation@0.203.0':
    resolution: {integrity: sha512-ke1qyM+3AK2zPuBPb6Hk/GCsc5ewbLvPNkEuELx/JmANeEp6ZjnZ+wypPAJSucTw0wvCGrUaibDSdcrGFoWxKQ==}
    engines: {node: ^18.19.0 || >=20.6.0}
    peerDependencies:
      '@opentelemetry/api': ^1.3.0

  '@opentelemetry/otlp-exporter-base@0.203.0':
    resolution: {integrity: sha512-Wbxf7k+87KyvxFr5D7uOiSq/vHXWommvdnNE7vECO3tAhsA2GfOlpWINCMWUEPdHZ7tCXxw6Epp3vgx3jU7llQ==}
    engines: {node: ^18.19.0 || >=20.6.0}
    peerDependencies:
      '@opentelemetry/api': ^1.3.0

  '@opentelemetry/otlp-transformer@0.203.0':
    resolution: {integrity: sha512-Y8I6GgoCna0qDQ2W6GCRtaF24SnvqvA8OfeTi7fqigD23u8Jpb4R5KFv/pRvrlGagcCLICMIyh9wiejp4TXu/A==}
    engines: {node: ^18.19.0 || >=20.6.0}
    peerDependencies:
      '@opentelemetry/api': ^1.3.0

  '@opentelemetry/resource-detector-aws@2.3.0':
    resolution: {integrity: sha512-PkD/lyXG3B3REq1Y6imBLckljkJYXavtqGYSryAeJYvGOf5Ds3doR+BCGjmKeF6ObAtI5MtpBeUStTDtGtBsWA==}
    engines: {node: ^18.19.0 || >=20.6.0}
    peerDependencies:
      '@opentelemetry/api': ^1.0.0

  '@opentelemetry/resource-detector-azure@0.10.0':
    resolution: {integrity: sha512-5cNAiyPBg53Uxe/CW7hsCq8HiKNAUGH+gi65TtgpzSR9bhJG4AEbuZhbJDFwe97tn2ifAD1JTkbc/OFuaaFWbA==}
    engines: {node: ^18.19.0 || >=20.6.0}
    peerDependencies:
      '@opentelemetry/api': ^1.0.0

  '@opentelemetry/resource-detector-gcp@0.37.0':
    resolution: {integrity: sha512-LGpJBECIMsVKhiulb4nxUw++m1oF4EiDDPmFGW2aqYaAF0oUvJNv8Z/55CAzcZ7SxvlTgUwzewXDBsuCup7iqw==}
    engines: {node: ^18.19.0 || >=20.6.0}
    peerDependencies:
      '@opentelemetry/api': ^1.0.0

  '@opentelemetry/resource-detector-github@0.31.0':
    resolution: {integrity: sha512-m4lbj4/vZ/ylBCtID0zO4bkuN1nPoaXEPCSn7DdiPmLgcS2eE0OWPx8TGO/Rw1HceXf8/qH4KQT94bsu3usVPg==}
    engines: {node: ^18.19.0 || >=20.6.0}
    peerDependencies:
      '@opentelemetry/api': ^1.0.0

  '@opentelemetry/resources@2.0.1':
    resolution: {integrity: sha512-dZOB3R6zvBwDKnHDTB4X1xtMArB/d324VsbiPkX/Yu0Q8T2xceRthoIVFhJdvgVM2QhGVUyX9tzwiNxGtoBJUw==}
    engines: {node: ^18.19.0 || >=20.6.0}
    peerDependencies:
      '@opentelemetry/api': '>=1.3.0 <1.10.0'

  '@opentelemetry/sdk-logs@0.203.0':
    resolution: {integrity: sha512-vM2+rPq0Vi3nYA5akQD2f3QwossDnTDLvKbea6u/A2NZ3XDkPxMfo/PNrDoXhDUD/0pPo2CdH5ce/thn9K0kLw==}
    engines: {node: ^18.19.0 || >=20.6.0}
    peerDependencies:
      '@opentelemetry/api': '>=1.4.0 <1.10.0'

  '@opentelemetry/sdk-metrics@2.0.1':
    resolution: {integrity: sha512-wf8OaJoSnujMAHWR3g+/hGvNcsC16rf9s1So4JlMiFaFHiE4HpIA3oUh+uWZQ7CNuK8gVW/pQSkgoa5HkkOl0g==}
    engines: {node: ^18.19.0 || >=20.6.0}
    peerDependencies:
      '@opentelemetry/api': '>=1.9.0 <1.10.0'

  '@opentelemetry/sdk-trace-base@2.0.1':
    resolution: {integrity: sha512-xYLlvk/xdScGx1aEqvxLwf6sXQLXCjk3/1SQT9X9AoN5rXRhkdvIFShuNNmtTEPRBqcsMbS4p/gJLNI2wXaDuQ==}
    engines: {node: ^18.19.0 || >=20.6.0}
    peerDependencies:
      '@opentelemetry/api': '>=1.3.0 <1.10.0'

  '@opentelemetry/sdk-trace-node@2.0.1':
    resolution: {integrity: sha512-UhdbPF19pMpBtCWYP5lHbTogLWx9N0EBxtdagvkn5YtsAnCBZzL7SjktG+ZmupRgifsHMjwUaCCaVmqGfSADmA==}
    engines: {node: ^18.19.0 || >=20.6.0}
    peerDependencies:
      '@opentelemetry/api': '>=1.0.0 <1.10.0'

  '@opentelemetry/semantic-conventions@1.36.0':
    resolution: {integrity: sha512-TtxJSRD8Ohxp6bKkhrm27JRHAxPczQA7idtcTOMYI+wQRRrfgqxHv1cFbCApcSnNjtXkmzFozn6jQtFrOmbjPQ==}
    engines: {node: '>=14'}

  '@pkgjs/parseargs@0.11.0':
    resolution: {integrity: sha512-+1VkjdD0QBLPodGrJUeqarH8VAIvQODIbwh9XpP5Syisf7YoQgsJKPNFoqqLQlu+VQ/tVSshMR6loPMn8U+dPg==}
    engines: {node: '>=14'}

  '@pnpm/catalogs.protocol-parser@1001.0.0':
    resolution: {integrity: sha512-9rHKCMRvhfv7TSAVSCVLI+8OZhi1OcT8lanAGqOPbGgQTkFrPH3PfEWJNxz43xqrXRa4HCFRAMu+g19su5eRLA==}
    engines: {node: '>=18.12'}

  '@pnpm/catalogs.resolver@1000.0.5':
    resolution: {integrity: sha512-h6UiDAu/Ztj0LCd9sqmJwSWvJYTMUuxo/+/Iz2WZuWboyUI+2BylWJvokkMG4hNlvroLzBQ5+cz9/e+TDSLpoA==}
    engines: {node: '>=18.12'}

  '@pnpm/catalogs.types@1000.0.0':
    resolution: {integrity: sha512-xRf72lk7xHNvbenA4sp4Of/90QDdRW0CRYT+V+EbqpUXu1xsXtedHai34cTU6VGe7C1hUukxxE9eYTtIpYrx5g==}
    engines: {node: '>=18.12'}

  '@pnpm/config.env-replace@1.1.0':
    resolution: {integrity: sha512-htyl8TWnKL7K/ESFa1oW2UB5lVDxuF5DpM7tBi6Hu2LNL3mWkIzNLG6N4zoCUP1lCKNxWy/3iu8mS8MvToGd6w==}
    engines: {node: '>=12.22.0'}

  '@pnpm/constants@1001.3.0':
    resolution: {integrity: sha512-ZFRekNHbDlu//67Byg+mG8zmtmCsfBhNsg1wKBLRtF7VjH+Q5TDGMX0+8aJYSikQDuzM2FOhvQcDwyjILKshJQ==}
    engines: {node: '>=18.12'}

  '@pnpm/constants@6.1.0':
    resolution: {integrity: sha512-L6AiU3OXv9kjKGTJN9j8n1TeJGDcLX9atQlZvAkthlvbXjvKc5SKNWESc/eXhr5nEfuMWhQhiKHDJCpYejmeCQ==}
    engines: {node: '>=14.19'}

  '@pnpm/error@1000.0.4':
    resolution: {integrity: sha512-22mG/Mq4u2r7gr2+XY5j4GlN7J4Mg4WiCfT9flvsUc1uZecShocv6WkyoA20qs14M64f6I+aaWB6b6xsDiITlg==}
    engines: {node: '>=18.12'}

  '@pnpm/error@4.0.0':
    resolution: {integrity: sha512-NI4DFCMF6xb1SA0bZiiV5KrMCaJM2QmPJFC6p78FXujn7FpiRSWhT9r032wpuQumsl7DEmN4s3wl/P8TA+bL8w==}
    engines: {node: '>=14.6'}

  '@pnpm/graceful-fs@2.0.0':
    resolution: {integrity: sha512-ogUZCGf0/UILZt6d8PsO4gA4pXh7f0BumXeFkcCe4AQ65PXPKfAkHC0C30Lheh2EgFOpLZm3twDP1Eiww18gew==}
    engines: {node: '>=14.19'}

  '@pnpm/network.ca-file@1.0.2':
    resolution: {integrity: sha512-YcPQ8a0jwYU9bTdJDpXjMi7Brhkr1mXsXrUJvjqM2mQDgkRiz8jFaQGOdaLxgjtUfQgZhKy/O3cG/YwmgKaxLA==}
    engines: {node: '>=12.22.0'}

  '@pnpm/npm-conf@2.3.1':
    resolution: {integrity: sha512-c83qWb22rNRuB0UaVCI0uRPNRr8Z0FWnEIvT47jiHAmOIUHbBOg5XvV7pM5x+rKn9HRpjxquDbXYSXr3fAKFcw==}
    engines: {node: '>=12'}

  '@pnpm/parse-overrides@1001.0.2':
    resolution: {integrity: sha512-1GgUm9XJpEKQvaWGd8N55c9SlGzViN16vSC/F6FU2o28SPwOgw1aOs1A8v5hcQOWL3iEk1N/s9z0Zruq+2pqzw==}
    engines: {node: '>=18.12'}

  '@pnpm/parse-wanted-dependency@1001.0.0':
    resolution: {integrity: sha512-cIZao+Jdu/4znu76d3ttAWBycDj6GWKiDVNlx1GVgqYgS/Qn7ak3Lm0FGIMAIHr5oOnX63jwzKIhW35AHNaTjQ==}
    engines: {node: '>=18.12'}

  '@pnpm/read-project-manifest@4.1.1':
    resolution: {integrity: sha512-jGNoofG8kkUlgAMX8fqbUwRRXYf4WcWdvi/y1Sv1abUfcoVgXW6GdGVm0MIJ+enaong3hXHjaLl/AwmSj6O1Uw==}
    engines: {node: '>=14.6'}

  '@pnpm/text.comments-parser@1.0.0':
    resolution: {integrity: sha512-iG0qrFcObze3uK+HligvzaTocZKukqqIj1dC3NOH58NeMACUW1NUitSKBgeWuNIE4LJT3SPxnyLEBARMMcqVKA==}
    engines: {node: '>=14.6'}

  '@pnpm/types@8.9.0':
    resolution: {integrity: sha512-3MYHYm8epnciApn6w5Fzx6sepawmsNU7l6lvIq+ER22/DPSrr83YMhU/EQWnf4lORn2YyiXFj0FJSyJzEtIGmw==}
    engines: {node: '>=14.6'}

  '@pnpm/util.lex-comparator@1.0.0':
    resolution: {integrity: sha512-3aBQPHntVgk5AweBWZn+1I/fqZ9krK/w01197aYVkAJQGftb+BVWgEepxY5GChjSW12j52XX+CmfynYZ/p0DFQ==}
    engines: {node: '>=12.22.0'}

  '@pnpm/write-project-manifest@4.1.1':
    resolution: {integrity: sha512-nRqvPYO8xUVdgy/KhJuaCrWlVT/4uZr97Mpbuizsa6CmvtCQf3NuYnVvOOrpYiKUJcZYtEvm84OooJ8+lJytMQ==}
    engines: {node: '>=14.6'}

  '@protobufjs/aspromise@1.1.2':
    resolution: {integrity: sha512-j+gKExEuLmKwvz3OgROXtrJ2UG2x8Ch2YZUxahh+s1F2HZ+wAceUNLkvy6zKCPVRkU++ZWQrdxsUeQXmcg4uoQ==}

  '@protobufjs/base64@1.1.2':
    resolution: {integrity: sha512-AZkcAA5vnN/v4PDqKyMR5lx7hZttPDgClv83E//FMNhR2TMcLUhfRUBHCmSl0oi9zMgDDqRUJkSxO3wm85+XLg==}

  '@protobufjs/codegen@2.0.4':
    resolution: {integrity: sha512-YyFaikqM5sH0ziFZCN3xDC7zeGaB/d0IUb9CATugHWbd1FRFwWwt4ld4OYMPWu5a3Xe01mGAULCdqhMlPl29Jg==}

  '@protobufjs/eventemitter@1.1.0':
    resolution: {integrity: sha512-j9ednRT81vYJ9OfVuXG6ERSTdEL1xVsNgqpkxMsbIabzSo3goCjDIveeGv5d03om39ML71RdmrGNjG5SReBP/Q==}

  '@protobufjs/fetch@1.1.0':
    resolution: {integrity: sha512-lljVXpqXebpsijW71PZaCYeIcE5on1w5DlQy5WH6GLbFryLUrBD4932W/E2BSpfRJWseIL4v/KPgBFxDOIdKpQ==}

  '@protobufjs/float@1.0.2':
    resolution: {integrity: sha512-Ddb+kVXlXst9d+R9PfTIxh1EdNkgoRe5tOX6t01f1lYWOvJnSPDBlG241QLzcyPdoNTsblLUdujGSE4RzrTZGQ==}

  '@protobufjs/inquire@1.1.0':
    resolution: {integrity: sha512-kdSefcPdruJiFMVSbn801t4vFK7KB/5gd2fYvrxhuJYg8ILrmn9SKSX2tZdV6V+ksulWqS7aXjBcRXl3wHoD9Q==}

  '@protobufjs/path@1.1.2':
    resolution: {integrity: sha512-6JOcJ5Tm08dOHAbdR3GrvP+yUUfkjG5ePsHYczMFLq3ZmMkAD98cDgcT2iA1lJ9NVwFd4tH/iSSoe44YWkltEA==}

  '@protobufjs/pool@1.1.0':
    resolution: {integrity: sha512-0kELaGSIDBKvcgS4zkjz1PeddatrjYcmMWOlAuAPwAeccUrPHdUqo/J6LiymHHEiJT5NrF1UVwxY14f+fy4WQw==}

  '@protobufjs/utf8@1.1.0':
    resolution: {integrity: sha512-Vvn3zZrhQZkkBE8LSuW3em98c0FwgO4nxzv6OdSxPKJIEKY2bGbHn+mhGIPerzI4twdxaP8/0+06HBpwf345Lw==}

  '@qnighy/marshal@0.1.3':
    resolution: {integrity: sha512-uaDZTJYtD2UgQTGemmgWeth+e2WapZm+GkAq8UU8AJ55PKRFaf1GkH7X/uzA+Ygu8iInzIlM2FGyCUnruyMKMg==}

  '@redis/bloom@1.2.0':
    resolution: {integrity: sha512-HG2DFjYKbpNmVXsa0keLHp/3leGJz1mjh09f2RLGGLQZzSHpkmZWuwJbAvo3QcRY8p80m5+ZdXZdYOSBLlp7Cg==}
    peerDependencies:
      '@redis/client': ^1.0.0

  '@redis/client@1.6.1':
    resolution: {integrity: sha512-/KCsg3xSlR+nCK8/8ZYSknYxvXHwubJrU82F3Lm1Fp6789VQ0/3RJKfsmRXjqfaTA++23CvC3hqmqe/2GEt6Kw==}
    engines: {node: '>=14'}

  '@redis/graph@1.1.1':
    resolution: {integrity: sha512-FEMTcTHZozZciLRl6GiiIB4zGm5z5F3F6a6FZCyrfxdKOhFlGkiAqlexWMBzCi4DcRoyiOsuLfW+cjlGWyExOw==}
    peerDependencies:
      '@redis/client': ^1.0.0

  '@redis/json@1.0.7':
    resolution: {integrity: sha512-6UyXfjVaTBTJtKNG4/9Z8PSpKE6XgSyEb8iwaqDcy+uKrd/DGYHTWkUdnQDyzm727V7p21WUMhsqz5oy65kPcQ==}
    peerDependencies:
      '@redis/client': ^1.0.0

  '@redis/search@1.2.0':
    resolution: {integrity: sha512-tYoDBbtqOVigEDMAcTGsRlMycIIjwMCgD8eR2t0NANeQmgK/lvxNAvYyb6bZDD4frHRhIHkJu2TBRvB0ERkOmw==}
    peerDependencies:
      '@redis/client': ^1.0.0

  '@redis/time-series@1.1.0':
    resolution: {integrity: sha512-c1Q99M5ljsIuc4YdaCwfUEXsofakb9c8+Zse2qxTadu8TalLXuAESzLvFAvNVbkmSlvlzIQOLpBCmWI9wTOt+g==}
    peerDependencies:
      '@redis/client': ^1.0.0

  '@renovatebot/detect-tools@1.1.0':
    resolution: {integrity: sha512-0GEOOX4QhUBQIY4xsr0g9sb/PrwO3C+uGPsAXlXklTDFnmXenFQ/XcEiQMTLAxPoeHofQCQ79BVCxlDVhcJ8DA==}

  '@renovatebot/kbpgp@4.0.1':
    resolution: {integrity: sha512-Uj52QvCuIr9qwvbPR3fymQFMwn0MIKItZrEKywNoSF7K4UVfrtBW3DGVQ9KZ2D5tFR3LgrlPdhNSYEkEVAQ4OA==}
    engines: {node: ^20.9.0 || ^22.11.0, pnpm: ^9.0.0}

  '@renovatebot/osv-offline-db@1.7.5':
    resolution: {integrity: sha512-LrwPAPecRLL/lYb9mDyeM6ndRLXCvUPHpMJ7dhOZFRiIXMLIo6Lu+1fAEPDxtBwYh21aFgtWVOoltGoTKuwzXQ==}
    engines: {node: '>=18.12.0'}

  '@renovatebot/osv-offline@1.6.9':
    resolution: {integrity: sha512-9fy4ud4rUFO96Do9FMvrZEtWnZjRaaPOnbHIjcO+FyEjkuGKlDxYZLJrosDXU1xB10xEdTcGv3PJ0RedIA6j0w==}
    engines: {node: '>=18.12.0'}

  '@renovatebot/pep440@4.2.0':
    resolution: {integrity: sha512-hT7WcjHbZdx3U9iRKuGwgm1l2wFS+FrWEdX+EQ5i+VAI6tWdcktFtdwDTNIqSwklOW1Vng55om8c4RrPHCmiIQ==}
    engines: {node: ^20.9.0 || ^22.11.0 || ^24, pnpm: ^10.0.0}

  '@renovatebot/ruby-semver@4.1.0':
    resolution: {integrity: sha512-7yee1ceXSLy/fAyQtNgdqjrajMz66UyXypMfdsJGAJQf2nzr8UgXUpcnV5pZmE4MeKGWI9jKL1GFFwadBBQnEw==}
    engines: {node: ^20.9.0 || ^22.11.0 || ^24, pnpm: ^9.0.0}

  '@rollup/rollup-android-arm-eabi@4.46.2':
    resolution: {integrity: sha512-Zj3Hl6sN34xJtMv7Anwb5Gu01yujyE/cLBDB2gnHTAHaWS1Z38L7kuSG+oAh0giZMqG060f/YBStXtMH6FvPMA==}
    cpu: [arm]
    os: [android]

  '@rollup/rollup-android-arm64@4.46.2':
    resolution: {integrity: sha512-nTeCWY83kN64oQ5MGz3CgtPx8NSOhC5lWtsjTs+8JAJNLcP3QbLCtDDgUKQc/Ro/frpMq4SHUaHN6AMltcEoLQ==}
    cpu: [arm64]
    os: [android]

  '@rollup/rollup-darwin-arm64@4.46.2':
    resolution: {integrity: sha512-HV7bW2Fb/F5KPdM/9bApunQh68YVDU8sO8BvcW9OngQVN3HHHkw99wFupuUJfGR9pYLLAjcAOA6iO+evsbBaPQ==}
    cpu: [arm64]
    os: [darwin]

  '@rollup/rollup-darwin-x64@4.46.2':
    resolution: {integrity: sha512-SSj8TlYV5nJixSsm/y3QXfhspSiLYP11zpfwp6G/YDXctf3Xkdnk4woJIF5VQe0of2OjzTt8EsxnJDCdHd2xMA==}
    cpu: [x64]
    os: [darwin]

  '@rollup/rollup-freebsd-arm64@4.46.2':
    resolution: {integrity: sha512-ZyrsG4TIT9xnOlLsSSi9w/X29tCbK1yegE49RYm3tu3wF1L/B6LVMqnEWyDB26d9Ecx9zrmXCiPmIabVuLmNSg==}
    cpu: [arm64]
    os: [freebsd]

  '@rollup/rollup-freebsd-x64@4.46.2':
    resolution: {integrity: sha512-pCgHFoOECwVCJ5GFq8+gR8SBKnMO+xe5UEqbemxBpCKYQddRQMgomv1104RnLSg7nNvgKy05sLsY51+OVRyiVw==}
    cpu: [x64]
    os: [freebsd]

  '@rollup/rollup-linux-arm-gnueabihf@4.46.2':
    resolution: {integrity: sha512-EtP8aquZ0xQg0ETFcxUbU71MZlHaw9MChwrQzatiE8U/bvi5uv/oChExXC4mWhjiqK7azGJBqU0tt5H123SzVA==}
    cpu: [arm]
    os: [linux]

  '@rollup/rollup-linux-arm-musleabihf@4.46.2':
    resolution: {integrity: sha512-qO7F7U3u1nfxYRPM8HqFtLd+raev2K137dsV08q/LRKRLEc7RsiDWihUnrINdsWQxPR9jqZ8DIIZ1zJJAm5PjQ==}
    cpu: [arm]
    os: [linux]

  '@rollup/rollup-linux-arm64-gnu@4.46.2':
    resolution: {integrity: sha512-3dRaqLfcOXYsfvw5xMrxAk9Lb1f395gkoBYzSFcc/scgRFptRXL9DOaDpMiehf9CO8ZDRJW2z45b6fpU5nwjng==}
    cpu: [arm64]
    os: [linux]

  '@rollup/rollup-linux-arm64-musl@4.46.2':
    resolution: {integrity: sha512-fhHFTutA7SM+IrR6lIfiHskxmpmPTJUXpWIsBXpeEwNgZzZZSg/q4i6FU4J8qOGyJ0TR+wXBwx/L7Ho9z0+uDg==}
    cpu: [arm64]
    os: [linux]

  '@rollup/rollup-linux-loongarch64-gnu@4.46.2':
    resolution: {integrity: sha512-i7wfGFXu8x4+FRqPymzjD+Hyav8l95UIZ773j7J7zRYc3Xsxy2wIn4x+llpunexXe6laaO72iEjeeGyUFmjKeA==}
    cpu: [loong64]
    os: [linux]

  '@rollup/rollup-linux-ppc64-gnu@4.46.2':
    resolution: {integrity: sha512-B/l0dFcHVUnqcGZWKcWBSV2PF01YUt0Rvlurci5P+neqY/yMKchGU8ullZvIv5e8Y1C6wOn+U03mrDylP5q9Yw==}
    cpu: [ppc64]
    os: [linux]

  '@rollup/rollup-linux-riscv64-gnu@4.46.2':
    resolution: {integrity: sha512-32k4ENb5ygtkMwPMucAb8MtV8olkPT03oiTxJbgkJa7lJ7dZMr0GCFJlyvy+K8iq7F/iuOr41ZdUHaOiqyR3iQ==}
    cpu: [riscv64]
    os: [linux]

  '@rollup/rollup-linux-riscv64-musl@4.46.2':
    resolution: {integrity: sha512-t5B2loThlFEauloaQkZg9gxV05BYeITLvLkWOkRXogP4qHXLkWSbSHKM9S6H1schf/0YGP/qNKtiISlxvfmmZw==}
    cpu: [riscv64]
    os: [linux]

  '@rollup/rollup-linux-s390x-gnu@4.46.2':
    resolution: {integrity: sha512-YKjekwTEKgbB7n17gmODSmJVUIvj8CX7q5442/CK80L8nqOUbMtf8b01QkG3jOqyr1rotrAnW6B/qiHwfcuWQA==}
    cpu: [s390x]
    os: [linux]

  '@rollup/rollup-linux-x64-gnu@4.46.2':
    resolution: {integrity: sha512-Jj5a9RUoe5ra+MEyERkDKLwTXVu6s3aACP51nkfnK9wJTraCC8IMe3snOfALkrjTYd2G1ViE1hICj0fZ7ALBPA==}
    cpu: [x64]
    os: [linux]

  '@rollup/rollup-linux-x64-musl@4.46.2':
    resolution: {integrity: sha512-7kX69DIrBeD7yNp4A5b81izs8BqoZkCIaxQaOpumcJ1S/kmqNFjPhDu1LHeVXv0SexfHQv5cqHsxLOjETuqDuA==}
    cpu: [x64]
    os: [linux]

  '@rollup/rollup-win32-arm64-msvc@4.46.2':
    resolution: {integrity: sha512-wiJWMIpeaak/jsbaq2HMh/rzZxHVW1rU6coyeNNpMwk5isiPjSTx0a4YLSlYDwBH/WBvLz+EtsNqQScZTLJy3g==}
    cpu: [arm64]
    os: [win32]

  '@rollup/rollup-win32-ia32-msvc@4.46.2':
    resolution: {integrity: sha512-gBgaUDESVzMgWZhcyjfs9QFK16D8K6QZpwAaVNJxYDLHWayOta4ZMjGm/vsAEy3hvlS2GosVFlBlP9/Wb85DqQ==}
    cpu: [ia32]
    os: [win32]

  '@rollup/rollup-win32-x64-msvc@4.46.2':
    resolution: {integrity: sha512-CvUo2ixeIQGtF6WvuB87XWqPQkoFAFqW+HUo/WzHwuHDvIwZCtjdWXoYCcr06iKGydiqTclC4jU/TNObC/xKZg==}
    cpu: [x64]
    os: [win32]

  '@rtsao/scc@1.1.0':
    resolution: {integrity: sha512-zt6OdqaDoOnJ1ZYsCYGt9YmWzDXl4vQdKTyJev62gFhRGKdx7mcT54V9KIjg+d2wi9EXsPvAPKe7i7WjfVWB8g==}

  '@seald-io/binary-search-tree@1.0.3':
    resolution: {integrity: sha512-qv3jnwoakeax2razYaMsGI/luWdliBLHTdC6jU55hQt1hcFqzauH/HsBollQ7IR4ySTtYhT+xyHoijpA16C+tA==}

  '@seald-io/nedb@4.1.2':
    resolution: {integrity: sha512-bDr6TqjBVS2rDyYM9CPxAnotj5FuNL9NF8o7h7YyFXM7yruqT4ddr+PkSb2mJvvw991bqdftazkEo38gykvaww==}

  '@sec-ant/readable-stream@0.4.1':
    resolution: {integrity: sha512-831qok9r2t8AlxLko40y2ebgSDhenenCatLVeW/uBtnHPyhHOvG0C7TvfgecV+wHzIm5KUICgzmVpWS+IMEAeg==}

  '@semantic-release/commit-analyzer@13.0.1':
    resolution: {integrity: sha512-wdnBPHKkr9HhNhXOhZD5a2LNl91+hs8CC2vsAVYxtZH3y0dV3wKn+uZSN61rdJQZ8EGxzWB3inWocBHV9+u/CQ==}
    engines: {node: '>=20.8.1'}
    peerDependencies:
      semantic-release: '>=20.1.0'

  '@semantic-release/error@4.0.0':
    resolution: {integrity: sha512-mgdxrHTLOjOddRVYIYDo0fR3/v61GNN1YGkfbrjuIKg/uMgCd+Qzo3UAXJ+woLQQpos4pl5Esuw5A7AoNlzjUQ==}
    engines: {node: '>=18'}

  '@semantic-release/exec@7.1.0':
    resolution: {integrity: sha512-4ycZ2atgEUutspPZ2hxO6z8JoQt4+y/kkHvfZ1cZxgl9WKJId1xPj+UadwInj+gMn2Gsv+fLnbrZ4s+6tK2TFQ==}
    engines: {node: '>=20.8.1'}
    peerDependencies:
      semantic-release: '>=24.1.0'

  '@semantic-release/github@11.0.4':
    resolution: {integrity: sha512-fU/nLSjkp9DmB0h7FVO5imhhWJMvq2LjD4+3lz3ZAzpDLY9+KYwC+trJ+g7LbZeJv9y3L9fSFSg2DduUpiT6bw==}
    engines: {node: '>=20.8.1'}
    peerDependencies:
      semantic-release: '>=24.1.0'

  '@semantic-release/npm@12.0.2':
    resolution: {integrity: sha512-+M9/Lb35IgnlUO6OSJ40Ie+hUsZLuph2fqXC/qrKn0fMvUU/jiCjpoL6zEm69vzcmaZJ8yNKtMBEKHWN49WBbQ==}
    engines: {node: '>=20.8.1'}
    peerDependencies:
      semantic-release: '>=20.1.0'

  '@semantic-release/release-notes-generator@14.0.3':
    resolution: {integrity: sha512-XxAZRPWGwO5JwJtS83bRdoIhCiYIx8Vhr+u231pQAsdFIAbm19rSVJLdnBN+Avvk7CKvNQE/nJ4y7uqKH6WTiw==}
    engines: {node: '>=20.8.1'}
    peerDependencies:
      semantic-release: '>=20.1.0'

  '@sinclair/typebox@0.27.8':
    resolution: {integrity: sha512-+Fj43pSMwJs4KRrH/938Uf+uAELIgVBmQzg/q1YG10djyfA3TnrU8N8XzqCh/okZdszqBQTZf96idMfE5lnwTA==}

  '@sindresorhus/is@4.6.0':
    resolution: {integrity: sha512-t09vSN3MdfsyCHoFcTRCH/iUtG7OJ0CsjzB8cjAmKc/va/kIgeDI/TxsigdncE/4be734m0cvIYwNaV4i2XqAw==}
    engines: {node: '>=10'}

  '@sindresorhus/is@7.0.2':
    resolution: {integrity: sha512-d9xRovfKNz1SKieM0qJdO+PQonjnnIfSNWfHYnBSJ9hkjm0ZPw6HlxscDXYstp3z+7V2GOFHc+J0CYrYTjqCJw==}
    engines: {node: '>=18'}

  '@sindresorhus/merge-streams@2.3.0':
    resolution: {integrity: sha512-LtoMMhxAlorcGhmFYI+LhPgbPZCkgP6ra1YL604EeF6U98pLlQ3iWIGMdWSC+vWmPBWBNgmDBAhnAobLROJmwg==}
    engines: {node: '>=18'}

  '@sindresorhus/merge-streams@4.0.0':
    resolution: {integrity: sha512-tlqY9xq5ukxTUZBmoOp+m61cqwQD5pHJtFY3Mn8CA8ps6yghLH/Hw8UPdqg4OLmFW3IFlcXnQNmo/dh8HzXYIQ==}
    engines: {node: '>=18'}

  '@sinonjs/commons@3.0.1':
    resolution: {integrity: sha512-K3mCHKQ9sVh8o1C9cxkwxaOmXoAMlDxC1mYyHrjqOWEcBjYr76t96zL2zlj5dUGZ3HSw240X1qgH3Mjf1yJWpQ==}

  '@sinonjs/fake-timers@11.2.2':
    resolution: {integrity: sha512-G2piCSxQ7oWOxwGSAyFHfPIsyeJGXYtc6mFbnFA+kRXkiEnTl8c/8jul2S329iFBnDI9HGoeWWAZvuvOkZccgw==}

  '@sinonjs/fake-timers@13.0.5':
    resolution: {integrity: sha512-36/hTbH2uaWuGVERyC6da9YwGWnzUZXuPro/F2LfsdOsLnCojz/iSH8MxUt/FD2S5XBSVPhmArFUXcpCQ2Hkiw==}

  '@sinonjs/samsam@8.0.3':
    resolution: {integrity: sha512-hw6HbX+GyVZzmaYNh82Ecj1vdGZrqVIn/keDTg63IgAwiQPO+xCz99uG6Woqgb4tM0mUiFENKZ4cqd7IX94AXQ==}

  '@sinonjs/text-encoding@0.7.3':
    resolution: {integrity: sha512-DE427ROAphMQzU4ENbliGYrBSYPXF+TtLg9S8vzeA+OF4ZKzoDdzfL8sxuMUGS/lgRhM6j1URSk9ghf7Xo1tyA==}

  '@smithy/abort-controller@4.0.5':
    resolution: {integrity: sha512-jcrqdTQurIrBbUm4W2YdLVMQDoL0sA9DTxYd2s+R/y+2U9NLOP7Xf/YqfSg1FZhlZIYEnvk2mwbyvIfdLEPo8g==}
    engines: {node: '>=18.0.0'}

  '@smithy/chunked-blob-reader-native@4.0.0':
    resolution: {integrity: sha512-R9wM2yPmfEMsUmlMlIgSzOyICs0x9uu7UTHoccMyt7BWw8shcGM8HqB355+BZCPBcySvbTYMs62EgEQkNxz2ig==}
    engines: {node: '>=18.0.0'}

  '@smithy/chunked-blob-reader@5.0.0':
    resolution: {integrity: sha512-+sKqDBQqb036hh4NPaUiEkYFkTUGYzRsn3EuFhyfQfMy6oGHEUJDurLP9Ufb5dasr/XiAmPNMr6wa9afjQB+Gw==}
    engines: {node: '>=18.0.0'}

  '@smithy/config-resolver@4.1.5':
    resolution: {integrity: sha512-viuHMxBAqydkB0AfWwHIdwf/PRH2z5KHGUzqyRtS/Wv+n3IHI993Sk76VCA7dD/+GzgGOmlJDITfPcJC1nIVIw==}
    engines: {node: '>=18.0.0'}

  '@smithy/core@3.8.0':
    resolution: {integrity: sha512-EYqsIYJmkR1VhVE9pccnk353xhs+lB6btdutJEtsp7R055haMJp2yE16eSxw8fv+G0WUY6vqxyYOP8kOqawxYQ==}
    engines: {node: '>=18.0.0'}

  '@smithy/credential-provider-imds@4.0.7':
    resolution: {integrity: sha512-dDzrMXA8d8riFNiPvytxn0mNwR4B3h8lgrQ5UjAGu6T9z/kRg/Xncf4tEQHE/+t25sY8IH3CowcmWi+1U5B1Gw==}
    engines: {node: '>=18.0.0'}

  '@smithy/eventstream-codec@4.0.5':
    resolution: {integrity: sha512-miEUN+nz2UTNoRYRhRqVTJCx7jMeILdAurStT2XoS+mhokkmz1xAPp95DFW9Gxt4iF2VBqpeF9HbTQ3kY1viOA==}
    engines: {node: '>=18.0.0'}

  '@smithy/eventstream-serde-browser@4.0.5':
    resolution: {integrity: sha512-LCUQUVTbM6HFKzImYlSB9w4xafZmpdmZsOh9rIl7riPC3osCgGFVP+wwvYVw6pXda9PPT9TcEZxaq3XE81EdJQ==}
    engines: {node: '>=18.0.0'}

  '@smithy/eventstream-serde-config-resolver@4.1.3':
    resolution: {integrity: sha512-yTTzw2jZjn/MbHu1pURbHdpjGbCuMHWncNBpJnQAPxOVnFUAbSIUSwafiphVDjNV93TdBJWmeVAds7yl5QCkcA==}
    engines: {node: '>=18.0.0'}

  '@smithy/eventstream-serde-node@4.0.5':
    resolution: {integrity: sha512-lGS10urI4CNzz6YlTe5EYG0YOpsSp3ra8MXyco4aqSkQDuyZPIw2hcaxDU82OUVtK7UY9hrSvgWtpsW5D4rb4g==}
    engines: {node: '>=18.0.0'}

  '@smithy/eventstream-serde-universal@4.0.5':
    resolution: {integrity: sha512-JFnmu4SU36YYw3DIBVao3FsJh4Uw65vVDIqlWT4LzR6gXA0F3KP0IXFKKJrhaVzCBhAuMsrUUaT5I+/4ZhF7aw==}
    engines: {node: '>=18.0.0'}

  '@smithy/fetch-http-handler@5.1.1':
    resolution: {integrity: sha512-61WjM0PWmZJR+SnmzaKI7t7G0UkkNFboDpzIdzSoy7TByUzlxo18Qlh9s71qug4AY4hlH/CwXdubMtkcNEb/sQ==}
    engines: {node: '>=18.0.0'}

  '@smithy/hash-blob-browser@4.0.5':
    resolution: {integrity: sha512-F7MmCd3FH/Q2edhcKd+qulWkwfChHbc9nhguBlVjSUE6hVHhec3q6uPQ+0u69S6ppvLtR3eStfCuEKMXBXhvvA==}
    engines: {node: '>=18.0.0'}

  '@smithy/hash-node@4.0.5':
    resolution: {integrity: sha512-cv1HHkKhpyRb6ahD8Vcfb2Hgz67vNIXEp2vnhzfxLFGRukLCNEA5QdsorbUEzXma1Rco0u3rx5VTqbM06GcZqQ==}
    engines: {node: '>=18.0.0'}

  '@smithy/hash-stream-node@4.0.5':
    resolution: {integrity: sha512-IJuDS3+VfWB67UC0GU0uYBG/TA30w+PlOaSo0GPm9UHS88A6rCP6uZxNjNYiyRtOcjv7TXn/60cW8ox1yuZsLg==}
    engines: {node: '>=18.0.0'}

  '@smithy/invalid-dependency@4.0.5':
    resolution: {integrity: sha512-IVnb78Qtf7EJpoEVo7qJ8BEXQwgC4n3igeJNNKEj/MLYtapnx8A67Zt/J3RXAj2xSO1910zk0LdFiygSemuLow==}
    engines: {node: '>=18.0.0'}

  '@smithy/is-array-buffer@2.2.0':
    resolution: {integrity: sha512-GGP3O9QFD24uGeAXYUjwSTXARoqpZykHadOmA8G5vfJPK0/DC67qa//0qvqrJzL1xc8WQWX7/yc7fwudjPHPhA==}
    engines: {node: '>=14.0.0'}

  '@smithy/is-array-buffer@4.0.0':
    resolution: {integrity: sha512-saYhF8ZZNoJDTvJBEWgeBccCg+yvp1CX+ed12yORU3NilJScfc6gfch2oVb4QgxZrGUx3/ZJlb+c/dJbyupxlw==}
    engines: {node: '>=18.0.0'}

  '@smithy/md5-js@4.0.5':
    resolution: {integrity: sha512-8n2XCwdUbGr8W/XhMTaxILkVlw2QebkVTn5tm3HOcbPbOpWg89zr6dPXsH8xbeTsbTXlJvlJNTQsKAIoqQGbdA==}
    engines: {node: '>=18.0.0'}

  '@smithy/middleware-content-length@4.0.5':
    resolution: {integrity: sha512-l1jlNZoYzoCC7p0zCtBDE5OBXZ95yMKlRlftooE5jPWQn4YBPLgsp+oeHp7iMHaTGoUdFqmHOPa8c9G3gBsRpQ==}
    engines: {node: '>=18.0.0'}

  '@smithy/middleware-endpoint@4.1.18':
    resolution: {integrity: sha512-ZhvqcVRPZxnZlokcPaTwb+r+h4yOIOCJmx0v2d1bpVlmP465g3qpVSf7wxcq5zZdu4jb0H4yIMxuPwDJSQc3MQ==}
    engines: {node: '>=18.0.0'}

  '@smithy/middleware-retry@4.1.19':
    resolution: {integrity: sha512-X58zx/NVECjeuUB6A8HBu4bhx72EoUz+T5jTMIyeNKx2lf+Gs9TmWPNNkH+5QF0COjpInP/xSpJGJ7xEnAklQQ==}
    engines: {node: '>=18.0.0'}

  '@smithy/middleware-serde@4.0.9':
    resolution: {integrity: sha512-uAFFR4dpeoJPGz8x9mhxp+RPjo5wW0QEEIPPPbLXiRRWeCATf/Km3gKIVR5vaP8bN1kgsPhcEeh+IZvUlBv6Xg==}
    engines: {node: '>=18.0.0'}

  '@smithy/middleware-stack@4.0.5':
    resolution: {integrity: sha512-/yoHDXZPh3ocRVyeWQFvC44u8seu3eYzZRveCMfgMOBcNKnAmOvjbL9+Cp5XKSIi9iYA9PECUuW2teDAk8T+OQ==}
    engines: {node: '>=18.0.0'}

  '@smithy/node-config-provider@4.1.4':
    resolution: {integrity: sha512-+UDQV/k42jLEPPHSn39l0Bmc4sB1xtdI9Gd47fzo/0PbXzJ7ylgaOByVjF5EeQIumkepnrJyfx86dPa9p47Y+w==}
    engines: {node: '>=18.0.0'}

  '@smithy/node-http-handler@4.1.1':
    resolution: {integrity: sha512-RHnlHqFpoVdjSPPiYy/t40Zovf3BBHc2oemgD7VsVTFFZrU5erFFe0n52OANZZ/5sbshgD93sOh5r6I35Xmpaw==}
    engines: {node: '>=18.0.0'}

  '@smithy/property-provider@4.0.5':
    resolution: {integrity: sha512-R/bswf59T/n9ZgfgUICAZoWYKBHcsVDurAGX88zsiUtOTA/xUAPyiT+qkNCPwFn43pZqN84M4MiUsbSGQmgFIQ==}
    engines: {node: '>=18.0.0'}

  '@smithy/protocol-http@5.1.3':
    resolution: {integrity: sha512-fCJd2ZR7D22XhDY0l+92pUag/7je2BztPRQ01gU5bMChcyI0rlly7QFibnYHzcxDvccMjlpM/Q1ev8ceRIb48w==}
    engines: {node: '>=18.0.0'}

  '@smithy/querystring-builder@4.0.5':
    resolution: {integrity: sha512-NJeSCU57piZ56c+/wY+AbAw6rxCCAOZLCIniRE7wqvndqxcKKDOXzwWjrY7wGKEISfhL9gBbAaWWgHsUGedk+A==}
    engines: {node: '>=18.0.0'}

  '@smithy/querystring-parser@4.0.5':
    resolution: {integrity: sha512-6SV7md2CzNG/WUeTjVe6Dj8noH32r4MnUeFKZrnVYsQxpGSIcphAanQMayi8jJLZAWm6pdM9ZXvKCpWOsIGg0w==}
    engines: {node: '>=18.0.0'}

  '@smithy/service-error-classification@4.0.7':
    resolution: {integrity: sha512-XvRHOipqpwNhEjDf2L5gJowZEm5nsxC16pAZOeEcsygdjv9A2jdOh3YoDQvOXBGTsaJk6mNWtzWalOB9976Wlg==}
    engines: {node: '>=18.0.0'}

  '@smithy/shared-ini-file-loader@4.0.5':
    resolution: {integrity: sha512-YVVwehRDuehgoXdEL4r1tAAzdaDgaC9EQvhK0lEbfnbrd0bd5+CTQumbdPryX3J2shT7ZqQE+jPW4lmNBAB8JQ==}
    engines: {node: '>=18.0.0'}

  '@smithy/signature-v4@5.1.3':
    resolution: {integrity: sha512-mARDSXSEgllNzMw6N+mC+r1AQlEBO3meEAkR/UlfAgnMzJUB3goRBWgip1EAMG99wh36MDqzo86SfIX5Y+VEaw==}
    engines: {node: '>=18.0.0'}

  '@smithy/smithy-client@4.4.10':
    resolution: {integrity: sha512-iW6HjXqN0oPtRS0NK/zzZ4zZeGESIFcxj2FkWed3mcK8jdSdHzvnCKXSjvewESKAgGKAbJRA+OsaqKhkdYRbQQ==}
    engines: {node: '>=18.0.0'}

  '@smithy/types@4.3.2':
    resolution: {integrity: sha512-QO4zghLxiQ5W9UZmX2Lo0nta2PuE1sSrXUYDoaB6HMR762C0P7v/HEPHf6ZdglTVssJG1bsrSBxdc3quvDSihw==}
    engines: {node: '>=18.0.0'}

  '@smithy/url-parser@4.0.5':
    resolution: {integrity: sha512-j+733Um7f1/DXjYhCbvNXABV53NyCRRA54C7bNEIxNPs0YjfRxeMKjjgm2jvTYrciZyCjsicHwQ6Q0ylo+NAUw==}
    engines: {node: '>=18.0.0'}

  '@smithy/util-base64@4.0.0':
    resolution: {integrity: sha512-CvHfCmO2mchox9kjrtzoHkWHxjHZzaFojLc8quxXY7WAAMAg43nuxwv95tATVgQFNDwd4M9S1qFzj40Ul41Kmg==}
    engines: {node: '>=18.0.0'}

  '@smithy/util-body-length-browser@4.0.0':
    resolution: {integrity: sha512-sNi3DL0/k64/LO3A256M+m3CDdG6V7WKWHdAiBBMUN8S3hK3aMPhwnPik2A/a2ONN+9doY9UxaLfgqsIRg69QA==}
    engines: {node: '>=18.0.0'}

  '@smithy/util-body-length-node@4.0.0':
    resolution: {integrity: sha512-q0iDP3VsZzqJyje8xJWEJCNIu3lktUGVoSy1KB0UWym2CL1siV3artm+u1DFYTLejpsrdGyCSWBdGNjJzfDPjg==}
    engines: {node: '>=18.0.0'}

  '@smithy/util-buffer-from@2.2.0':
    resolution: {integrity: sha512-IJdWBbTcMQ6DA0gdNhh/BwrLkDR+ADW5Kr1aZmd4k3DIF6ezMV4R2NIAmT08wQJ3yUK82thHWmC/TnK/wpMMIA==}
    engines: {node: '>=14.0.0'}

  '@smithy/util-buffer-from@4.0.0':
    resolution: {integrity: sha512-9TOQ7781sZvddgO8nxueKi3+yGvkY35kotA0Y6BWRajAv8jjmigQ1sBwz0UX47pQMYXJPahSKEKYFgt+rXdcug==}
    engines: {node: '>=18.0.0'}

  '@smithy/util-config-provider@4.0.0':
    resolution: {integrity: sha512-L1RBVzLyfE8OXH+1hsJ8p+acNUSirQnWQ6/EgpchV88G6zGBTDPdXiiExei6Z1wR2RxYvxY/XLw6AMNCCt8H3w==}
    engines: {node: '>=18.0.0'}

  '@smithy/util-defaults-mode-browser@4.0.26':
    resolution: {integrity: sha512-xgl75aHIS/3rrGp7iTxQAOELYeyiwBu+eEgAk4xfKwJJ0L8VUjhO2shsDpeil54BOFsqmk5xfdesiewbUY5tKQ==}
    engines: {node: '>=18.0.0'}

  '@smithy/util-defaults-mode-node@4.0.26':
    resolution: {integrity: sha512-z81yyIkGiLLYVDetKTUeCZQ8x20EEzvQjrqJtb/mXnevLq2+w3XCEWTJ2pMp401b6BkEkHVfXb/cROBpVauLMQ==}
    engines: {node: '>=18.0.0'}

  '@smithy/util-endpoints@3.0.7':
    resolution: {integrity: sha512-klGBP+RpBp6V5JbrY2C/VKnHXn3d5V2YrifZbmMY8os7M6m8wdYFoO6w/fe5VkP+YVwrEktW3IWYaSQVNZJ8oQ==}
    engines: {node: '>=18.0.0'}

  '@smithy/util-hex-encoding@4.0.0':
    resolution: {integrity: sha512-Yk5mLhHtfIgW2W2WQZWSg5kuMZCVbvhFmC7rV4IO2QqnZdbEFPmQnCcGMAX2z/8Qj3B9hYYNjZOhWym+RwhePw==}
    engines: {node: '>=18.0.0'}

  '@smithy/util-middleware@4.0.5':
    resolution: {integrity: sha512-N40PfqsZHRSsByGB81HhSo+uvMxEHT+9e255S53pfBw/wI6WKDI7Jw9oyu5tJTLwZzV5DsMha3ji8jk9dsHmQQ==}
    engines: {node: '>=18.0.0'}

  '@smithy/util-retry@4.0.7':
    resolution: {integrity: sha512-TTO6rt0ppK70alZpkjwy+3nQlTiqNfoXja+qwuAchIEAIoSZW8Qyd76dvBv3I5bCpE38APafG23Y/u270NspiQ==}
    engines: {node: '>=18.0.0'}

  '@smithy/util-stream@4.2.4':
    resolution: {integrity: sha512-vSKnvNZX2BXzl0U2RgCLOwWaAP9x/ddd/XobPK02pCbzRm5s55M53uwb1rl/Ts7RXZvdJZerPkA+en2FDghLuQ==}
    engines: {node: '>=18.0.0'}

  '@smithy/util-stream@4.2.4':
    resolution: {integrity: sha512-vSKnvNZX2BXzl0U2RgCLOwWaAP9x/ddd/XobPK02pCbzRm5s55M53uwb1rl/Ts7RXZvdJZerPkA+en2FDghLuQ==}
    engines: {node: '>=18.0.0'}

  '@smithy/util-uri-escape@4.0.0':
    resolution: {integrity: sha512-77yfbCbQMtgtTylO9itEAdpPXSog3ZxMe09AEhm0dU0NLTalV70ghDZFR+Nfi1C60jnJoh/Re4090/DuZh2Omg==}
    engines: {node: '>=18.0.0'}

  '@smithy/util-utf8@2.3.0':
    resolution: {integrity: sha512-R8Rdn8Hy72KKcebgLiv8jQcQkXoLMOGGv5uI1/k0l+snqkOzQ1R0ChUBCxWMlBsFMekWjq0wRudIweFs7sKT5A==}
    engines: {node: '>=14.0.0'}

  '@smithy/util-utf8@4.0.0':
    resolution: {integrity: sha512-b+zebfKCfRdgNJDknHCob3O7FpeYQN6ZG6YLExMcasDHsCXlsXCEuiPZeLnJLpwa5dvPetGlnGCiMHuLwGvFow==}
    engines: {node: '>=18.0.0'}

  '@smithy/util-waiter@4.0.7':
    resolution: {integrity: sha512-mYqtQXPmrwvUljaHyGxYUIIRI3qjBTEb/f5QFi3A6VlxhpmZd5mWXn9W+qUkf2pVE1Hv3SqxefiZOPGdxmO64A==}
    engines: {node: '>=18.0.0'}

  '@szmarczak/http-timer@4.0.6':
    resolution: {integrity: sha512-4BAffykYOgO+5nzBWYwE3W90sBgLJoUPRWWcL8wlyiM8IB8ipJz3UMJ9KXQd1RKQXpKp8Tutn80HZtWsu2u76w==}
    engines: {node: '>=10'}

  '@thi.ng/api@7.2.0':
    resolution: {integrity: sha512-4NcwHXxwPF/JgJG/jSFd9rjfQNguF0QrHvd6e+CEf4T0sFChqetW6ZmJ6/a2X+noDVntgulegA+Bx0HHzw+Tyw==}

  '@thi.ng/arrays@1.0.3':
    resolution: {integrity: sha512-ZUB27bdpTwcvxYJTlt/eWKrj98nWXo0lAUPwRwubk4GlH8rTKKkc7qZr9/4LCKPsNjnZdQqbBtNvNf3HjYxCzw==}

  '@thi.ng/checks@2.9.11':
    resolution: {integrity: sha512-fBvWod32w24JlJsrrOdl+tlx+UNehCORi4rHaJ7l7HH+SEhD/lYTCXOBjwu9D/ztIUjMP5Q+n8cAqI5iPhbvAQ==}

  '@thi.ng/compare@1.3.34':
    resolution: {integrity: sha512-E+UWhmo8l5yeHDuriPUsfrnk/Mj5kSDNRX7lPfv2zNdAQ7N8UDzc0IXu46U6EpqtCReo+2n5N8qzfD3TjerFRw==}

  '@thi.ng/equiv@1.0.45':
    resolution: {integrity: sha512-tdXaJfF0pFvT80Q7BOlhc7H7ja/RbVGzlGpE4LqjDWfXPPbLYwmq6EbQuHWeXuvT0qe+BsGnuO5UXAR5B8oGGQ==}

  '@thi.ng/errors@1.3.4':
    resolution: {integrity: sha512-hTk71OPKnioN349sdj2DAoY+69eSerB3MN4Zwz6mosr1QFzIMkfkNOtBeC+Gm0yi0V0EY5LeBYFgqb3oXbtTbw==}

  '@thi.ng/hex@1.0.4':
    resolution: {integrity: sha512-9ofIG4nXhEskGeOJthpi/9LXFIPrlZ/MmHpgLWa3wNqTVhODP/o++mu9jDKojHEpKvswkkFCE+mSVmMu8xo4mQ==}

  '@thi.ng/random@2.4.8':
    resolution: {integrity: sha512-4JJB8zbaPxjlAp1kCqsBbs6eN4Ivd/5fs1e4GlvmNkyGSucHIDTWvw6NnQWqUx2oPaAEDB9CFCH7SOcGC/cwkw==}

  '@thi.ng/zipper@1.0.3':
    resolution: {integrity: sha512-dWfuk5nzf5wGEmcF90AXNEuWr3NVwRF+cf/9ZSE6xImA7Vy5XpHNMwLHFszZaC+kqiDXr+EZ0lXWDF46a8lSPA==}

  '@tybys/wasm-util@0.10.0':
    resolution: {integrity: sha512-VyyPYFlOMNylG45GoAe0xDoLwWuowvf92F9kySqzYh8vmYm7D2u4iUJKa1tOUpS70Ku13ASrOkS4ScXFsTaCNQ==}

  '@types/auth-header@1.0.6':
    resolution: {integrity: sha512-TjQyS7b+msxND/uuvza7FWSiBBLtI5y9vB55rpTeMcO2M5DSs4ony9WNKDvZLJL2w5aJH2A4C+ht1c9MPHhJWQ==}

  '@types/aws4@1.11.6':
    resolution: {integrity: sha512-5CnVUkHNyLGpD9AnOcK66YyP0qvIh6nhJJoeK8zSl5YKikUcUbdB7SlHevUYVqicgeh6j5AJa1qa/h08dSZHoA==}

  '@types/better-sqlite3@7.6.13':
    resolution: {integrity: sha512-NMv9ASNARoKksWtsq/SHakpYAYnhBrQgGD8zkLYk/jaK8jUGn08CfEdTRgYhMypUQAfzSP8W6gNLe0q19/t4VA==}

  '@types/breejs__later@4.1.5':
    resolution: {integrity: sha512-O7VIO7sktsIwmLUyEeUnLMJ+QD2pv0yBGI2EMbVmwC1GOOTWJAaneL82ZyIwRgpEjJ9ciUHP8LuuuU55uj5ZjA==}

  '@types/bunyan@1.8.11':
    resolution: {integrity: sha512-758fRH7umIMk5qt5ELmRMff4mLDlN+xyYzC+dkPTdKwbSkJFvz6xwyScrytPU0QIBbRRwbiE8/BIg8bpajerNQ==}

  '@types/cacache@19.0.0':
    resolution: {integrity: sha512-O4V427CUunRaoaoG6awmIbamf/gTmsys9PHJNb2ujB+tGtSiDkAtkT+M8Lc04jhDxVBIWnBkFoKjFyne4zjKEw==}

  '@types/cacheable-request@6.0.3':
    resolution: {integrity: sha512-IQ3EbTzGxIigb1I3qPZc1rWJnH0BmSKv5QYTalEwweFvyBDLSAe24zP0le/hyi7ecGfZVlIVAg4BZqb8WBwKqw==}

  '@types/callsite@1.0.34':
    resolution: {integrity: sha512-eglitkkbqiQiijtKsUvOcQm+E6qLMPcggjDJXeqNBnLxdzffRGop2+2QDN/8pHh396/jN5cmIwweNKUqKJ50mQ==}

  '@types/chai@5.2.2':
    resolution: {integrity: sha512-8kB30R7Hwqf40JPiKhVzodJs2Qc1ZJ5zuT3uzw5Hq/dhNCl3G3l83jfpdI1e20BP348+fV7VIL/+FxaXkqBmWg==}

  '@types/changelog-filename-regex@2.0.2':
    resolution: {integrity: sha512-H9iuCn3Ata8075f1Nyg/WScyicJ3eXr7AklsOrPeME3sa8izDlpBhbWurtdZJfuo4Vc5+J7wNoD9Yo1d66sj+A==}

  '@types/clean-git-ref@2.0.2':
    resolution: {integrity: sha512-2z9rK9ayJHatZt9oDLCGE0FsArvjG1xWGuSufh6FTbbPdbpGj7cpzhfcKbVnyrwatTQ5KyxhurmGBM2xDa8Jgw==}

  '@types/common-tags@1.8.4':
    resolution: {integrity: sha512-S+1hLDJPjWNDhcGxsxEbepzaxWqURP/o+3cP4aa2w7yBXgdcmKGQtZzP8JbyfOd0m+33nh+8+kvxYE2UJtBDkg==}

  '@types/conventional-commits-detector@1.0.2':
    resolution: {integrity: sha512-Yzo8dW+b2vziyDD9WNY+IPq4rcZyguHNuyNZC3wv0igpVFRd7VWHufl+vRQaCzDR2ftPTB1VPwbvXxWVpzBo+g==}

  '@types/debug@4.1.12':
    resolution: {integrity: sha512-vIChWdVG3LG1SMxEvI/AK+FWJthlrqlTu7fbrlywTkkaONwk/UAGaULXRlf8vkzFBLVm0zkMdCquhL5aOjhXPQ==}

  '@types/deep-eql@4.0.2':
    resolution: {integrity: sha512-c9h9dVVMigMPc4bwTvC5dxqtqJZwQPePsWjPlpSOnojbor6pGqdk541lfA7AqFQr5pB1BRdq0juY9db81BwyFw==}

  '@types/emscripten@1.40.1':
    resolution: {integrity: sha512-sr53lnYkQNhjHNN0oJDdUm5564biioI5DuOpycufDVK7D3y+GR3oUswe2rlwY1nPNyusHbrJ9WoTyIHl4/Bpwg==}

  '@types/eslint-config-prettier@6.11.3':
    resolution: {integrity: sha512-3wXCiM8croUnhg9LdtZUJQwNcQYGWxxdOWDjPe1ykCqJFPVpzAKfs/2dgSoCtAvdPeaponcWPI7mPcGGp9dkKQ==}

  '@types/estree@1.0.8':
    resolution: {integrity: sha512-dWHzHa2WqEXI/O1E9OjrocMTKJl2mSrEolh1Iomrv6U+JuNwaHXsXx9bLu5gG7BUWFIN0skIQJQ/L1rIex4X6w==}

  '@types/fs-extra@11.0.4':
    resolution: {integrity: sha512-yTbItCNreRooED33qjunPthRcSjERP1r4MqCZc7wv0u2sUkzTFp45tgUfS5+r7FrZPdmCCNflLhVSP/o+SemsQ==}

  '@types/github-url-from-git@1.5.3':
    resolution: {integrity: sha512-0vnjtdEpqLTRBlgkzXsRaAQ0T8Nx48fW7qWl/Y5a4MTXEL2mXFV8rNPiFPCYrJFPOeyUJRzNzcs91MgJd+fFSA==}

  '@types/global-agent@3.0.0':
    resolution: {integrity: sha512-OmvaPJtTaY/wd1hxelLJmf8oKQpmKZdrlfQ+MWL59eKSEHJDDEifIo69248bdJ0yLIN+iMNQ6sKMtnwU6AxajA==}

  '@types/http-cache-semantics@4.0.4':
    resolution: {integrity: sha512-1m0bIFVc7eJWyve9S0RnuRgcQqF/Xd5QsUZAZeQFr1Q3/p9JWoQQEqmVy+DPTNpGXwhgIetAoYF8JSc33q29QA==}

  '@types/ini@4.1.1':
    resolution: {integrity: sha512-MIyNUZipBTbyUNnhvuXJTY7B6qNI78meck9Jbv3wk0OgNwRyOOVEKDutAkOs1snB/tx0FafyR6/SN4Ps0hZPeg==}

  '@types/js-yaml@4.0.9':
    resolution: {integrity: sha512-k4MGaQl5TGo/iipqb2UDG2UwjXziSWkh0uysQelTlJpX1qGlpUZYm8PnO4DxG1qBomtJUdYJ6qR6xdIah10JLg==}

  '@types/json-dup-key-validator@1.0.2':
    resolution: {integrity: sha512-zJSAGITlz2nFT7xcKsvns8UifwSJpKuhgsdZj7+WoxiixiGnIefNiLK2uNhEICRkI9S2ccU6RYdqPS7iJRtU7Q==}

  '@types/json-schema@7.0.15':
    resolution: {integrity: sha512-5+fP8P8MFNC+AyZCDxrB2pkZFPGzqQWUzpSeuuVLvm8VMcorNYavBqoFcxK8bQz4Qsbn4oUEEem4wDLfcysGHA==}

  '@types/json5@0.0.29':
    resolution: {integrity: sha512-dRLjCWHYg4oaA77cxO64oO+7JwCwnIzkZPdrrC71jQmQtlhM556pwKo5bUzqvZndkVbeFLIIi+9TC40JNF5hNQ==}

  '@types/jsonfile@6.1.4':
    resolution: {integrity: sha512-D5qGUYwjvnNNextdU59/+fI+spnwtTFmyQP0h+PfIOSkNfpU6AOICUOkm4i0OnSk+NyjdPJrxCDro0sJsWlRpQ==}

  '@types/katex@0.16.7':
    resolution: {integrity: sha512-HMwFiRujE5PjrgwHQ25+bsLJgowjGjm5Z8FVSf0N6PwgJrwxH0QxzHYDcKsTfV3wva0vzrpqMTJS2jXPr5BMEQ==}

  '@types/keyv@3.1.4':
    resolution: {integrity: sha512-BQ5aZNSCpj7D6K2ksrRCTmKRLEpnPvWDiLPfoGyhZ++8YtiK9d/3DBKPJgry359X/P1PfruyYwvnvwFjuEiEIg==}

  '@types/linkify-it@5.0.0':
    resolution: {integrity: sha512-sVDA58zAw4eWAffKOaQH5/5j3XeayukzDk+ewSsnv3p4yJEZHCCzMDiZM8e0OUrRvmpGZ85jf4yDHkHsgBNr9Q==}

  '@types/linkify-markdown@1.0.3':
    resolution: {integrity: sha512-BnuGqDmpzmXCDMXHzgle/vMRUnbFcWclts0+n7Or421exav3XG6efl9gsxamLET6QPhX+pMnxcsHgnAO/daj9w==}

  '@types/lodash@4.17.20':
    resolution: {integrity: sha512-H3MHACvFUEiujabxhaI/ImO6gUrd8oOurg7LQtS7mbwIXA/cUqWrvBsaeJ23aZEPk1TAYkurjfMbSELfoCXlGA==}

  '@types/luxon@3.7.1':
    resolution: {integrity: sha512-H3iskjFIAn5SlJU7OuxUmTEpebK6TKB8rxZShDslBMZJ5u9S//KM1sbdAisiSrqwLQncVjnpi2OK2J51h+4lsg==}

  '@types/markdown-it@14.1.2':
    resolution: {integrity: sha512-promo4eFwuiW+TfGxhi+0x3czqTYJkG8qB17ZUJiVF10Xm7NLVRSLUsfRTU/6h1e24VvRnXCx+hG7li58lkzog==}

  '@types/marshal@0.5.3':
    resolution: {integrity: sha512-ptxKIirn/lt95Zi/MErrtn/K8VvrByNOAF9gxbIJCxWj9CXAifjAvm/bRMg7WXQjwi1DlbXG6HJ1RzHe6oYEug==}

  '@types/mdast@4.0.4':
    resolution: {integrity: sha512-kGaNbPh1k7AFzgpud/gMdvIm5xuECykRR+JnWKQno9TAXVa6WIVCGTPvYGekIDL4uwCZQSYbUxNBSb1aUo79oA==}

  '@types/mdurl@2.0.0':
    resolution: {integrity: sha512-RGdgjQUZba5p6QEFAVx2OGb8rQDL/cPRG7GiedRzMcJ1tYnUANBncjbSB1NRGwbvjcPeikRABz2nshyPk1bhWg==}

  '@types/minimist@1.2.5':
    resolution: {integrity: sha512-hov8bUuiLiyFPGyFPE1lwWhmzYbirOXQNNo40+y3zow8aFVTeyn3VWL0VFFfdNddA8S4Vf0Tc062rzyNr7Paag==}

  '@types/moo@0.5.10':
    resolution: {integrity: sha512-W6KzyZjXUYpwQfLK1O1UDzqcqYlul+lO7Bt71luyIIyNlOZwJaNeWWdqFs1C/f2hohZvUFHMk6oFNe9Rg48DbA==}

  '@types/moo@0.5.5':
    resolution: {integrity: sha512-eXQpwnkI4Ntw5uJg6i2PINdRFWLr55dqjuYQaLHNjvqTzF14QdNWbCbml9sza0byyXNA0hZlHtcdN+VNDcgVHA==}

  '@types/ms@2.1.0':
    resolution: {integrity: sha512-GsCCIZDE/p3i96vtEqx+7dBUGXrc7zeSK3wwPHIaRThS+9OhWIXRqzs4d6k1SVU8g91DrNRWxWUGhp5KXQb2VA==}

  '@types/node@22.17.0':
    resolution: {integrity: sha512-bbAKTCqX5aNVryi7qXVMi+OkB3w/OyblodicMbvE38blyAz7GxXf6XYhklokijuPwwVg9sDLKRxt0ZHXQwZVfQ==}

  '@types/normalize-package-data@2.4.4':
    resolution: {integrity: sha512-37i+OaWTh9qeK4LSHPsyRC7NahnGotNuZvjLSgcPzblpHB3rrCJxAOgI5gCdKm7coonsaX1Of0ILiTcnZjbfxA==}

  '@types/parse-link-header@2.0.3':
    resolution: {integrity: sha512-ffLAxD6Xqcf2gSbtEJehj8yJ5R/2OZqD4liodQvQQ+hhO4kg1mk9ToEZQPMtNTm/zIQj2GNleQbsjPp9+UQm4Q==}

  '@types/parse-path@7.1.0':
    resolution: {integrity: sha512-EULJ8LApcVEPbrfND0cRQqutIOdiIgJ1Mgrhpy755r14xMohPTEpkV/k28SJvuOs9bHRFW8x+KeDAEPiGQPB9Q==}
    deprecated: This is a stub types definition. parse-path provides its own type definitions, so you do not need this installed.

  '@types/punycode@2.1.4':
    resolution: {integrity: sha512-trzh6NzBnq8yw5e35f8xe8VTYjqM3NE7bohBtvDVf/dtUer3zYTLK1Ka3DG3p7bdtoaOHZucma6FfVKlQ134pQ==}

  '@types/responselike@1.0.3':
    resolution: {integrity: sha512-H/+L+UkTV33uf49PH5pCAUBVPNj2nDBXTN+qS1dOwyyg24l3CcicicCA7ca+HMvJBZcFgl5r8e+RR6elsb4Lyw==}

  '@types/sax@1.2.7':
    resolution: {integrity: sha512-rO73L89PJxeYM3s3pPPjiPgVVcymqU490g0YO5n5By0k2Erzj6tay/4lr1CHAAU4JyOWd1rpQ8bCf6cZfHU96A==}

  '@types/semver-stable@3.0.2':
    resolution: {integrity: sha512-uNLK57+EY0r8VprVwHytHhlTb1tUVZiWgXkMBKoeu1/3LaFq+ZiaG29xAC3APAWG7xdedwGqeUY8N1y9YG1vjw==}

  '@types/semver-utils@1.1.3':
    resolution: {integrity: sha512-T+YwkslhsM+CeuhYUxyAjWm7mJ5am/K10UX40RuA6k6Lc7eGtq8iY2xOzy7Vq0GOqhl/xZl5l2FwURZMTPTUww==}

  '@types/semver@7.7.0':
    resolution: {integrity: sha512-k107IF4+Xr7UHjwDc7Cfd6PRQfbdkiRabXGRjo07b4WyPahFBZCZ1sE+BNxYIJPPg73UkfOsVOLwqVc/6ETrIA==}

  '@types/sinon@17.0.4':
    resolution: {integrity: sha512-RHnIrhfPO3+tJT0s7cFaXGZvsL4bbR3/k7z3P312qMS4JaS2Tk+KiwiLx1S0rQ56ERj00u1/BtdyVd0FY+Pdew==}

  '@types/sinonjs__fake-timers@8.1.5':
    resolution: {integrity: sha512-mQkU2jY8jJEF7YHjHvsQO8+3ughTL1mcnn96igfhONmR+fUPSKIkefQYpSe8bsly2Ep7oQbn/6VG5/9/0qcArQ==}

  '@types/tar@6.1.13':
    resolution: {integrity: sha512-IznnlmU5f4WcGTh2ltRu/Ijpmk8wiWXfF0VA4s+HPjHZgvFggk1YaIkbo5krX/zUCzWF8N/l4+W/LNxnvAJ8nw==}

  '@types/tmp@0.2.6':
    resolution: {integrity: sha512-chhaNf2oKHlRkDGt+tiKE2Z5aJ6qalm7Z9rlLdBwmOiAAf09YQvvoLXjWK4HWPF1xU/fqvMgfNfpVoBscA/tKA==}

  '@types/treeify@1.0.3':
    resolution: {integrity: sha512-hx0o7zWEUU4R2Amn+pjCBQQt23Khy/Dk56gQU5xi5jtPL1h83ACJCeFaB2M/+WO1AntvWrSoVnnCAfI1AQH4Cg==}

  '@types/unist@2.0.11':
    resolution: {integrity: sha512-CmBKiL6NNo/OqgmMn95Fk9Whlp2mtvIv+KNpQKN2F4SjvrEesubTRWGYSg+BnWZOnlCaSTU1sMpsBOzgbYhnsA==}

  '@types/unist@3.0.3':
    resolution: {integrity: sha512-ko/gIFJRv177XgZsZcBwnqJN5x/Gien8qNOn0D5bQU/zAzVf9Zt3BlcUiLqhV9y4ARk0GbT3tnUiPNgnTXzc/Q==}

  '@types/uuid@9.0.8':
    resolution: {integrity: sha512-jg+97EGIcY9AGHJJRaaPVgetKDsrTgbRjQ5Msgjh/DQKEFl0DtyRr/VCOyD1T2R1MNeWPK/u7JoGhlDZnKBAfA==}

  '@types/validate-npm-package-name@4.0.2':
    resolution: {integrity: sha512-lrpDziQipxCEeK5kWxvljWYhUvOiB2A9izZd9B2AFarYAkqZshb4lPbRs7zKEic6eGtH8V/2qJW+dPp9OtF6bw==}

  '@types/yauzl@2.10.3':
    resolution: {integrity: sha512-oJoftv0LSuaDZE3Le4DbKX+KS9G36NzOeSap90UIK0yMA/NhKJhqlSGtNDORNRaIbQfzjXDrQa0ytJ6mNRGz/Q==}

  '@typescript-eslint/eslint-plugin@8.39.0':
    resolution: {integrity: sha512-bhEz6OZeUR+O/6yx9Jk6ohX6H9JSFTaiY0v9/PuKT3oGK0rn0jNplLmyFUGV+a9gfYnVNwGDwS/UkLIuXNb2Rw==}
    engines: {node: ^18.18.0 || ^20.9.0 || >=21.1.0}
    peerDependencies:
      '@typescript-eslint/parser': ^8.39.0
      eslint: ^8.57.0 || ^9.0.0
      typescript: '>=4.8.4 <6.0.0'

  '@typescript-eslint/parser@8.39.0':
    resolution: {integrity: sha512-g3WpVQHngx0aLXn6kfIYCZxM6rRJlWzEkVpqEFLT3SgEDsp9cpCbxxgwnE504q4H+ruSDh/VGS6nqZIDynP+vg==}
    engines: {node: ^18.18.0 || ^20.9.0 || >=21.1.0}
    peerDependencies:
      eslint: ^8.57.0 || ^9.0.0
      typescript: '>=4.8.4 <6.0.0'

  '@typescript-eslint/project-service@8.39.0':
    resolution: {integrity: sha512-CTzJqaSq30V/Z2Og9jogzZt8lJRR5TKlAdXmWgdu4hgcC9Kww5flQ+xFvMxIBWVNdxJO7OifgdOK4PokMIWPew==}
    engines: {node: ^18.18.0 || ^20.9.0 || >=21.1.0}
    peerDependencies:
      typescript: '>=4.8.4 <6.0.0'

  '@typescript-eslint/project-service@8.39.1':
    resolution: {integrity: sha512-8fZxek3ONTwBu9ptw5nCKqZOSkXshZB7uAxuFF0J/wTMkKydjXCzqqga7MlFMpHi9DoG4BadhmTkITBcg8Aybw==}
    engines: {node: ^18.18.0 || ^20.9.0 || >=21.1.0}
    peerDependencies:
      typescript: '>=4.8.4 <6.0.0'

  '@typescript-eslint/scope-manager@8.39.0':
    resolution: {integrity: sha512-8QOzff9UKxOh6npZQ/4FQu4mjdOCGSdO3p44ww0hk8Vu+IGbg0tB/H1LcTARRDzGCC8pDGbh2rissBuuoPgH8A==}
    engines: {node: ^18.18.0 || ^20.9.0 || >=21.1.0}

<<<<<<< HEAD
  '@typescript-eslint/project-service@8.39.0':
    resolution: {integrity: sha512-CTzJqaSq30V/Z2Og9jogzZt8lJRR5TKlAdXmWgdu4hgcC9Kww5flQ+xFvMxIBWVNdxJO7OifgdOK4PokMIWPew==}
    engines: {node: ^18.18.0 || ^20.9.0 || >=21.1.0}
    peerDependencies:
      typescript: '>=4.8.4 <6.0.0'

  '@typescript-eslint/scope-manager@8.35.0':
    resolution: {integrity: sha512-+AgL5+mcoLxl1vGjwNfiWq5fLDZM1TmTPYs2UkyHfFhgERxBbqHlNjRzhThJqz+ktBqTChRYY6zwbMwy0591AA==}
    engines: {node: ^18.18.0 || ^20.9.0 || >=21.1.0}

  '@typescript-eslint/scope-manager@8.39.0':
    resolution: {integrity: sha512-8QOzff9UKxOh6npZQ/4FQu4mjdOCGSdO3p44ww0hk8Vu+IGbg0tB/H1LcTARRDzGCC8pDGbh2rissBuuoPgH8A==}
    engines: {node: ^18.18.0 || ^20.9.0 || >=21.1.0}

  '@typescript-eslint/tsconfig-utils@8.35.0':
    resolution: {integrity: sha512-04k/7247kZzFraweuEirmvUj+W3bJLI9fX6fbo1Qm2YykuBvEhRTPl8tcxlYO8kZZW+HIXfkZNoasVb8EV4jpA==}
=======
  '@typescript-eslint/scope-manager@8.39.1':
    resolution: {integrity: sha512-RkBKGBrjgskFGWuyUGz/EtD8AF/GW49S21J8dvMzpJitOF1slLEbbHnNEtAHtnDAnx8qDEdRrULRnWVx27wGBw==}
    engines: {node: ^18.18.0 || ^20.9.0 || >=21.1.0}

  '@typescript-eslint/tsconfig-utils@8.39.0':
    resolution: {integrity: sha512-Fd3/QjmFV2sKmvv3Mrj8r6N8CryYiCS8Wdb/6/rgOXAWGcFuc+VkQuG28uk/4kVNVZBQuuDHEDUpo/pQ32zsIQ==}
>>>>>>> 3da3ca9d
    engines: {node: ^18.18.0 || ^20.9.0 || >=21.1.0}
    peerDependencies:
      typescript: '>=4.8.4 <6.0.0'

<<<<<<< HEAD
  '@typescript-eslint/tsconfig-utils@8.39.0':
    resolution: {integrity: sha512-Fd3/QjmFV2sKmvv3Mrj8r6N8CryYiCS8Wdb/6/rgOXAWGcFuc+VkQuG28uk/4kVNVZBQuuDHEDUpo/pQ32zsIQ==}
=======
  '@typescript-eslint/tsconfig-utils@8.39.1':
    resolution: {integrity: sha512-ePUPGVtTMR8XMU2Hee8kD0Pu4NDE1CN9Q1sxGSGd/mbOtGZDM7pnhXNJnzW63zk/q+Z54zVzj44HtwXln5CvHA==}
>>>>>>> 3da3ca9d
    engines: {node: ^18.18.0 || ^20.9.0 || >=21.1.0}
    peerDependencies:
      typescript: '>=4.8.4 <6.0.0'

<<<<<<< HEAD
  '@typescript-eslint/type-utils@8.35.0':
    resolution: {integrity: sha512-ceNNttjfmSEoM9PW87bWLDEIaLAyR+E6BoYJQ5PfaDau37UGca9Nyq3lBk8Bw2ad0AKvYabz6wxc7DMTO2jnNA==}
=======
  '@typescript-eslint/type-utils@8.39.0':
    resolution: {integrity: sha512-6B3z0c1DXVT2vYA9+z9axjtc09rqKUPRmijD5m9iv8iQpHBRYRMBcgxSiKTZKm6FwWw1/cI4v6em35OsKCiN5Q==}
>>>>>>> 3da3ca9d
    engines: {node: ^18.18.0 || ^20.9.0 || >=21.1.0}
    peerDependencies:
      eslint: ^8.57.0 || ^9.0.0
      typescript: '>=4.8.4 <6.0.0'

  '@typescript-eslint/types@8.39.0':
    resolution: {integrity: sha512-ArDdaOllnCj3yn/lzKn9s0pBQYmmyme/v1HbGIGB0GB/knFI3fWMHloC+oYTJW46tVbYnGKTMDK4ah1sC2v0Kg==}
    engines: {node: ^18.18.0 || ^20.9.0 || >=21.1.0}

<<<<<<< HEAD
  '@typescript-eslint/types@8.39.0':
    resolution: {integrity: sha512-ArDdaOllnCj3yn/lzKn9s0pBQYmmyme/v1HbGIGB0GB/knFI3fWMHloC+oYTJW46tVbYnGKTMDK4ah1sC2v0Kg==}
    engines: {node: ^18.18.0 || ^20.9.0 || >=21.1.0}

  '@typescript-eslint/typescript-estree@8.35.0':
    resolution: {integrity: sha512-F+BhnaBemgu1Qf8oHrxyw14wq6vbL8xwWKKMwTMwYIRmFFY/1n/9T/jpbobZL8vp7QyEUcC6xGrnAO4ua8Kp7w==}
=======
  '@typescript-eslint/types@8.39.1':
    resolution: {integrity: sha512-7sPDKQQp+S11laqTrhHqeAbsCfMkwJMrV7oTDvtDds4mEofJYir414bYKUEb8YPUm9QL3U+8f6L6YExSoAGdQw==}
    engines: {node: ^18.18.0 || ^20.9.0 || >=21.1.0}

  '@typescript-eslint/typescript-estree@8.39.0':
    resolution: {integrity: sha512-ndWdiflRMvfIgQRpckQQLiB5qAKQ7w++V4LlCHwp62eym1HLB/kw7D9f2e8ytONls/jt89TEasgvb+VwnRprsw==}
>>>>>>> 3da3ca9d
    engines: {node: ^18.18.0 || ^20.9.0 || >=21.1.0}
    peerDependencies:
      typescript: '>=4.8.4 <6.0.0'

<<<<<<< HEAD
  '@typescript-eslint/typescript-estree@8.39.0':
    resolution: {integrity: sha512-ndWdiflRMvfIgQRpckQQLiB5qAKQ7w++V4LlCHwp62eym1HLB/kw7D9f2e8ytONls/jt89TEasgvb+VwnRprsw==}
=======
  '@typescript-eslint/typescript-estree@8.39.1':
    resolution: {integrity: sha512-EKkpcPuIux48dddVDXyQBlKdeTPMmALqBUbEk38McWv0qVEZwOpVJBi7ugK5qVNgeuYjGNQxrrnoM/5+TI/BPw==}
>>>>>>> 3da3ca9d
    engines: {node: ^18.18.0 || ^20.9.0 || >=21.1.0}
    peerDependencies:
      typescript: '>=4.8.4 <6.0.0'

<<<<<<< HEAD
  '@typescript-eslint/utils@8.35.0':
    resolution: {integrity: sha512-nqoMu7WWM7ki5tPgLVsmPM8CkqtoPUG6xXGeefM5t4x3XumOEKMoUZPdi+7F+/EotukN4R9OWdmDxN80fqoZeg==}
=======
  '@typescript-eslint/utils@8.39.0':
    resolution: {integrity: sha512-4GVSvNA0Vx1Ktwvf4sFE+exxJ3QGUorQG1/A5mRfRNZtkBT2xrA/BCO2H0eALx/PnvCS6/vmYwRdDA41EoffkQ==}
>>>>>>> 3da3ca9d
    engines: {node: ^18.18.0 || ^20.9.0 || >=21.1.0}
    peerDependencies:
      eslint: ^8.57.0 || ^9.0.0
      typescript: '>=4.8.4 <6.0.0'

<<<<<<< HEAD
  '@typescript-eslint/utils@8.39.0':
    resolution: {integrity: sha512-4GVSvNA0Vx1Ktwvf4sFE+exxJ3QGUorQG1/A5mRfRNZtkBT2xrA/BCO2H0eALx/PnvCS6/vmYwRdDA41EoffkQ==}
    engines: {node: ^18.18.0 || ^20.9.0 || >=21.1.0}
    peerDependencies:
      eslint: ^8.57.0 || ^9.0.0
      typescript: '>=4.8.4 <6.0.0'

  '@typescript-eslint/visitor-keys@8.35.0':
    resolution: {integrity: sha512-zTh2+1Y8ZpmeQaQVIc/ZZxsx8UzgKJyNg1PTvjzC7WMhPSVS8bfDX34k1SrwOf016qd5RU3az2UxUNue3IfQ5g==}
=======
  '@typescript-eslint/utils@8.39.1':
    resolution: {integrity: sha512-VF5tZ2XnUSTuiqZFXCZfZs1cgkdd3O/sSYmdo2EpSyDlC86UM/8YytTmKnehOW3TGAlivqTDT6bS87B/GQ/jyg==}
>>>>>>> 3da3ca9d
    engines: {node: ^18.18.0 || ^20.9.0 || >=21.1.0}
    peerDependencies:
      eslint: ^8.57.0 || ^9.0.0
      typescript: '>=4.8.4 <6.0.0'

  '@typescript-eslint/visitor-keys@8.39.0':
    resolution: {integrity: sha512-ldgiJ+VAhQCfIjeOgu8Kj5nSxds0ktPOSO9p4+0VDH2R2pLvQraaM5Oen2d7NxzMCm+Sn/vJT+mv2H5u6b/3fA==}
    engines: {node: ^18.18.0 || ^20.9.0 || >=21.1.0}

<<<<<<< HEAD
=======
  '@typescript-eslint/visitor-keys@8.39.1':
    resolution: {integrity: sha512-W8FQi6kEh2e8zVhQ0eeRnxdvIoOkAp/CPAahcNio6nO9dsIwb9b34z90KOlheoyuVf6LSOEdjlkxSkapNEc+4A==}
    engines: {node: ^18.18.0 || ^20.9.0 || >=21.1.0}

>>>>>>> 3da3ca9d
  '@unrs/resolver-binding-android-arm-eabi@1.11.1':
    resolution: {integrity: sha512-ppLRUgHVaGRWUx0R0Ut06Mjo9gBaBkg3v/8AxusGLhsIotbBLuRk51rAzqLC8gq6NyyAojEXglNjzf6R948DNw==}
    cpu: [arm]
    os: [android]

  '@unrs/resolver-binding-android-arm64@1.11.1':
    resolution: {integrity: sha512-lCxkVtb4wp1v+EoN+HjIG9cIIzPkX5OtM03pQYkG+U5O/wL53LC4QbIeazgiKqluGeVEeBlZahHalCaBvU1a2g==}
    cpu: [arm64]
    os: [android]

  '@unrs/resolver-binding-darwin-arm64@1.11.1':
    resolution: {integrity: sha512-gPVA1UjRu1Y/IsB/dQEsp2V1pm44Of6+LWvbLc9SDk1c2KhhDRDBUkQCYVWe6f26uJb3fOK8saWMgtX8IrMk3g==}
    cpu: [arm64]
    os: [darwin]

  '@unrs/resolver-binding-darwin-x64@1.11.1':
    resolution: {integrity: sha512-cFzP7rWKd3lZaCsDze07QX1SC24lO8mPty9vdP+YVa3MGdVgPmFc59317b2ioXtgCMKGiCLxJ4HQs62oz6GfRQ==}
    cpu: [x64]
    os: [darwin]

  '@unrs/resolver-binding-freebsd-x64@1.11.1':
    resolution: {integrity: sha512-fqtGgak3zX4DCB6PFpsH5+Kmt/8CIi4Bry4rb1ho6Av2QHTREM+47y282Uqiu3ZRF5IQioJQ5qWRV6jduA+iGw==}
    cpu: [x64]
    os: [freebsd]

  '@unrs/resolver-binding-linux-arm-gnueabihf@1.11.1':
    resolution: {integrity: sha512-u92mvlcYtp9MRKmP+ZvMmtPN34+/3lMHlyMj7wXJDeXxuM0Vgzz0+PPJNsro1m3IZPYChIkn944wW8TYgGKFHw==}
    cpu: [arm]
    os: [linux]

  '@unrs/resolver-binding-linux-arm-musleabihf@1.11.1':
    resolution: {integrity: sha512-cINaoY2z7LVCrfHkIcmvj7osTOtm6VVT16b5oQdS4beibX2SYBwgYLmqhBjA1t51CarSaBuX5YNsWLjsqfW5Cw==}
    cpu: [arm]
    os: [linux]

  '@unrs/resolver-binding-linux-arm64-gnu@1.11.1':
    resolution: {integrity: sha512-34gw7PjDGB9JgePJEmhEqBhWvCiiWCuXsL9hYphDF7crW7UgI05gyBAi6MF58uGcMOiOqSJ2ybEeCvHcq0BCmQ==}
    cpu: [arm64]
    os: [linux]

  '@unrs/resolver-binding-linux-arm64-musl@1.11.1':
    resolution: {integrity: sha512-RyMIx6Uf53hhOtJDIamSbTskA99sPHS96wxVE/bJtePJJtpdKGXO1wY90oRdXuYOGOTuqjT8ACccMc4K6QmT3w==}
    cpu: [arm64]
    os: [linux]

  '@unrs/resolver-binding-linux-ppc64-gnu@1.11.1':
    resolution: {integrity: sha512-D8Vae74A4/a+mZH0FbOkFJL9DSK2R6TFPC9M+jCWYia/q2einCubX10pecpDiTmkJVUH+y8K3BZClycD8nCShA==}
    cpu: [ppc64]
    os: [linux]

  '@unrs/resolver-binding-linux-riscv64-gnu@1.11.1':
    resolution: {integrity: sha512-frxL4OrzOWVVsOc96+V3aqTIQl1O2TjgExV4EKgRY09AJ9leZpEg8Ak9phadbuX0BA4k8U5qtvMSQQGGmaJqcQ==}
    cpu: [riscv64]
    os: [linux]

  '@unrs/resolver-binding-linux-riscv64-musl@1.11.1':
    resolution: {integrity: sha512-mJ5vuDaIZ+l/acv01sHoXfpnyrNKOk/3aDoEdLO/Xtn9HuZlDD6jKxHlkN8ZhWyLJsRBxfv9GYM2utQ1SChKew==}
    cpu: [riscv64]
    os: [linux]

  '@unrs/resolver-binding-linux-s390x-gnu@1.11.1':
    resolution: {integrity: sha512-kELo8ebBVtb9sA7rMe1Cph4QHreByhaZ2QEADd9NzIQsYNQpt9UkM9iqr2lhGr5afh885d/cB5QeTXSbZHTYPg==}
    cpu: [s390x]
    os: [linux]

  '@unrs/resolver-binding-linux-x64-gnu@1.11.1':
    resolution: {integrity: sha512-C3ZAHugKgovV5YvAMsxhq0gtXuwESUKc5MhEtjBpLoHPLYM+iuwSj3lflFwK3DPm68660rZ7G8BMcwSro7hD5w==}
    cpu: [x64]
    os: [linux]

  '@unrs/resolver-binding-linux-x64-musl@1.11.1':
    resolution: {integrity: sha512-rV0YSoyhK2nZ4vEswT/QwqzqQXw5I6CjoaYMOX0TqBlWhojUf8P94mvI7nuJTeaCkkds3QE4+zS8Ko+GdXuZtA==}
    cpu: [x64]
    os: [linux]

  '@unrs/resolver-binding-wasm32-wasi@1.11.1':
    resolution: {integrity: sha512-5u4RkfxJm+Ng7IWgkzi3qrFOvLvQYnPBmjmZQ8+szTK/b31fQCnleNl1GgEt7nIsZRIf5PLhPwT0WM+q45x/UQ==}
    engines: {node: '>=14.0.0'}
    cpu: [wasm32]

  '@unrs/resolver-binding-win32-arm64-msvc@1.11.1':
    resolution: {integrity: sha512-nRcz5Il4ln0kMhfL8S3hLkxI85BXs3o8EYoattsJNdsX4YUU89iOkVn7g0VHSRxFuVMdM4Q1jEpIId1Ihim/Uw==}
    cpu: [arm64]
    os: [win32]

  '@unrs/resolver-binding-win32-ia32-msvc@1.11.1':
    resolution: {integrity: sha512-DCEI6t5i1NmAZp6pFonpD5m7i6aFrpofcp4LA2i8IIq60Jyo28hamKBxNrZcyOwVOZkgsRp9O2sXWBWP8MnvIQ==}
    cpu: [ia32]
    os: [win32]

  '@unrs/resolver-binding-win32-x64-msvc@1.11.1':
    resolution: {integrity: sha512-lrW200hZdbfRtztbygyaq/6jP6AKE8qQN2KvPcJ+x7wiD038YtnYtZ82IMNJ69GJibV7bwL3y9FgK+5w/pYt6g==}
    cpu: [x64]
    os: [win32]

  '@vitest/coverage-v8@3.2.4':
    resolution: {integrity: sha512-EyF9SXU6kS5Ku/U82E259WSnvg6c8KTjppUncuNdm5QHpe17mwREHnjDzozC8x9MZ0xfBUFSaLkRv4TMA75ALQ==}
    peerDependencies:
      '@vitest/browser': 3.2.4
      vitest: 3.2.4
    peerDependenciesMeta:
      '@vitest/browser':
        optional: true

  '@vitest/eslint-plugin@1.3.4':
    resolution: {integrity: sha512-EOg8d0jn3BAiKnR55WkFxmxfWA3nmzrbIIuOXyTe6A72duryNgyU+bdBEauA97Aab3ho9kLmAwgPX63Ckj4QEg==}
    peerDependencies:
      eslint: '>= 8.57.0'
      typescript: '>= 5.0.0'
      vitest: '*'
    peerDependenciesMeta:
      typescript:
        optional: true
      vitest:
        optional: true

  '@vitest/expect@3.2.4':
    resolution: {integrity: sha512-Io0yyORnB6sikFlt8QW5K7slY4OjqNX9jmJQ02QDda8lyM6B5oNgVWoSoKPac8/kgnCUzuHQKrSLtu/uOqqrig==}

  '@vitest/mocker@3.2.4':
    resolution: {integrity: sha512-46ryTE9RZO/rfDd7pEqFl7etuyzekzEhUbTW3BvmeO/BcCMEgq59BKhek3dXDWgAj4oMK6OZi+vRr1wPW6qjEQ==}
    peerDependencies:
      msw: ^2.4.9
      vite: ^5.0.0 || ^6.0.0 || ^7.0.0-0
    peerDependenciesMeta:
      msw:
        optional: true
      vite:
        optional: true

  '@vitest/pretty-format@3.2.4':
    resolution: {integrity: sha512-IVNZik8IVRJRTr9fxlitMKeJeXFFFN0JaB9PHPGQ8NKQbGpfjlTx9zO4RefN8gp7eqjNy8nyK3NZmBzOPeIxtA==}

  '@vitest/runner@3.2.4':
    resolution: {integrity: sha512-oukfKT9Mk41LreEW09vt45f8wx7DordoWUZMYdY/cyAk7w5TWkTRCNZYF7sX7n2wB7jyGAl74OxgwhPgKaqDMQ==}

  '@vitest/snapshot@3.2.4':
    resolution: {integrity: sha512-dEYtS7qQP2CjU27QBC5oUOxLE/v5eLkGqPE0ZKEIDGMs4vKWe7IjgLOeauHsR0D5YuuycGRO5oSRXnwnmA78fQ==}

  '@vitest/spy@3.2.4':
    resolution: {integrity: sha512-vAfasCOe6AIK70iP5UD11Ac4siNUNJ9i/9PZ3NKx07sG6sUxeag1LWdNrMWeKKYBLlzuK+Gn65Yd5nyL6ds+nw==}

  '@vitest/utils@3.2.4':
    resolution: {integrity: sha512-fB2V0JFrQSMsCo9HiSq3Ezpdv4iYaXRG1Sx8edX3MwxfyNn83mKiGzOcH+Fkxt4MHxr3y42fQi1oeAInqgX2QA==}

  '@yarnpkg/core@4.4.2':
    resolution: {integrity: sha512-Gf2p9WUygkcT8GobVjrQpFGE7A/GWXPXjDSIFTnZKTiq/W8giN3jqhWpIrpVa2XfPMguXzdEvb2brNYeW3IwdQ==}
    engines: {node: '>=18.12.0'}

  '@yarnpkg/fslib@3.1.2':
    resolution: {integrity: sha512-FpB2F1Lrm43F94klS9UN0ceOpe/PHZSpJB7bIkvReF/ba890bSdu1NokSKr998yaFee7yqeD9Wkid5ye7azF3A==}
    engines: {node: '>=18.12.0'}

  '@yarnpkg/libzip@3.2.1':
    resolution: {integrity: sha512-xPdiZxwCXGXxc1GDEyPjRQ5KqkgoOmieDNszLozbqghaeXIaokRbMKLUNx0Mr0LAnzII64kN3gl5qVyzfMxnIg==}
    engines: {node: '>=18.12.0'}
    peerDependencies:
      '@yarnpkg/fslib': ^3.1.2

  '@yarnpkg/parsers@3.0.3':
    resolution: {integrity: sha512-mQZgUSgFurUtA07ceMjxrWkYz8QtDuYkvPlu0ZqncgjopQ0t6CNEo/OSealkmnagSUx8ZD5ewvezUwUuMqutQg==}
    engines: {node: '>=18.12.0'}

  '@yarnpkg/shell@4.1.3':
    resolution: {integrity: sha512-5igwsHbPtSAlLdmMdKqU3atXjwhtLFQXsYAG0sn1XcPb3yF8WxxtWxN6fycBoUvFyIHFz1G0KeRefnAy8n6gdw==}
    engines: {node: '>=18.12.0'}
    hasBin: true

  abbrev@3.0.1:
    resolution: {integrity: sha512-AO2ac6pjRB3SJmGJo+v5/aK6Omggp6fsLrs6wN9bd35ulu4cCwaAU9+7ZhXjeqHVkaHThLuzH0nZr0YpCDhygg==}
    engines: {node: ^18.17.0 || >=20.5.0}

  acorn-import-attributes@1.9.5:
    resolution: {integrity: sha512-n02Vykv5uA3eHGM/Z2dQrcD56kL8TyDb2p1+0P83PClMnC/nc+anbQRhIOWnSq4Ke/KvDPrY3C9hDtC/A3eHnQ==}
    peerDependencies:
      acorn: ^8

  acorn-jsx@5.3.2:
    resolution: {integrity: sha512-rq9s+JNhf0IChjtDXxllJ7g41oZk5SlXtp0LHwyA5cejwn7vKmKp4pPri6YEePv2PU65sAsegbXtIinmDFDXgQ==}
    peerDependencies:
      acorn: ^6.0.0 || ^7.0.0 || ^8.0.0

  acorn@8.15.0:
    resolution: {integrity: sha512-NZyJarBfL7nWwIq+FDL6Zp/yHEhePMNnnJ0y3qfieCrmNvYct8uvtiV41UvlSe6apAfk0fY1FbWx+NwfmpvtTg==}
    engines: {node: '>=0.4.0'}
    hasBin: true

  adm-zip@0.5.16:
    resolution: {integrity: sha512-TGw5yVi4saajsSEgz25grObGHEUaDrniwvA2qwSC060KfqGPdglhvPMA2lPIoxs3PQIItj2iag35fONcQqgUaQ==}
    engines: {node: '>=12.0'}

  agent-base@7.1.4:
    resolution: {integrity: sha512-MnA+YT8fwfJPgBx3m60MNqakm30XOkyIoH1y6huTQvC0PwZG7ki8NacLBcrPbNoo8vEZy7Jpuk7+jMO+CUovTQ==}
    engines: {node: '>= 14'}

  agentkeepalive@4.6.0:
    resolution: {integrity: sha512-kja8j7PjmncONqaTsB8fQ+wE2mSU2DJ9D4XKoJ5PFWIdRMa6SLSN1ff4mOr4jCbfRSsxR4keIiySJU0N9T5hIQ==}
    engines: {node: '>= 8.0.0'}

  aggregate-error@3.1.0:
    resolution: {integrity: sha512-4I7Td01quW/RpocfNayFdFVk1qSuoh0E7JrbRJ16nH01HhKFQ88INq9Sd+nd72zqRySlr9BmDA8xlEJ6vJMrYA==}
    engines: {node: '>=8'}

  aggregate-error@5.0.0:
    resolution: {integrity: sha512-gOsf2YwSlleG6IjRYG2A7k0HmBMEo6qVNk9Bp/EaLgAJT5ngH6PXbqa4ItvnEwCm/velL5jAnQgsHsWnjhGmvw==}
    engines: {node: '>=18'}

  ajv@6.12.6:
    resolution: {integrity: sha512-j3fVLgvTo527anyYyJOGTYJbG+vnnQYvE0m5mmkc1TK+nxAppkCLMIL0aZ4dblVCNoGShhm+kzE4ZUykBoMg4g==}

  ansi-escapes@7.0.0:
    resolution: {integrity: sha512-GdYO7a61mR0fOlAsvC9/rIHf7L96sBc6dEWzeOu+KAea5bZyQRPIpojrVoI4AXGJS/ycu/fBTdLrUkA4ODrvjw==}
    engines: {node: '>=18'}

  ansi-regex@5.0.1:
    resolution: {integrity: sha512-quJQXlTSUGL2LH9SUXo8VwsY4soanhgo6LNSm84E1LBcE8s3O0wpdiRzyR9z/ZZJMlMWv37qOOb9pdJlMUEKFQ==}
    engines: {node: '>=8'}

  ansi-regex@6.1.0:
    resolution: {integrity: sha512-7HSX4QQb4CspciLpVFwyRe79O3xsIZDDLER21kERQ71oaPodF8jL725AgJMFAYbooIqolJoRLuM81SpeUkpkvA==}
    engines: {node: '>=12'}

  ansi-styles@3.2.1:
    resolution: {integrity: sha512-VT0ZI6kZRdTh8YyJw3SMbYm/u+NqfsAxEpWO0Pf9sq8/e94WxxOpPKx9FR1FlyCtOVDNOQ+8ntlqFxiRc+r5qA==}
    engines: {node: '>=4'}

  ansi-styles@4.3.0:
    resolution: {integrity: sha512-zbB9rCJAT1rbjiVDb2hqKFHNYLxgtk8NURxZ3IZwD3F6NtxbXZQCnnSi1Lkx+IDohdPlFp222wVALIheZJQSEg==}
    engines: {node: '>=8'}

  ansi-styles@5.2.0:
    resolution: {integrity: sha512-Cxwpt2SfTzTtXcfOlzGEee8O+c+MmUgGrNiBcXnuWxuFJHe6a5Hz7qwhwe5OgaSYI0IJvkLqWX1ASG+cJOkEiA==}
    engines: {node: '>=10'}

  ansi-styles@6.2.1:
    resolution: {integrity: sha512-bN798gFfQX+viw3R7yrGWRqnrN2oRkEkUjjl4JNn4E8GxxbjtG3FbrEIIY3l8/hrwUwIeCZvi4QuOTP4MErVug==}
    engines: {node: '>=12'}

  any-promise@1.3.0:
    resolution: {integrity: sha512-7UvmKalWRt1wgjL1RrGxoSJW/0QZFIegpeGvZG9kjp8vrRu55XTHbwnqq2GpXm9uLbcuhxm3IqX9OB4MZR1b2A==}

  append-transform@2.0.0:
    resolution: {integrity: sha512-7yeyCEurROLQJFv5Xj4lEGTy0borxepjFv1g22oAdqFu//SrAlDl1O1Nxx15SH1RoliUml6p8dwJW9jvZughhg==}
    engines: {node: '>=8'}

  archy@1.0.0:
    resolution: {integrity: sha512-Xg+9RwCg/0p32teKdGMPTPnVXKD0w3DfHnFTficozsAgsvq2XenPJq/MYpzzQ/v8zrOyJn6Ds39VA4JIDwFfqw==}

  argparse@1.0.10:
    resolution: {integrity: sha512-o5Roy6tNG4SL/FOkCAN6RzjiakZS25RLYFrcMttJqbdd8BWrnA+fGz57iN5Pb06pvBGvl5gQ0B48dJlslXvoTg==}

  argparse@2.0.1:
    resolution: {integrity: sha512-8+9WqebbFzpX9OR+Wa6O29asIogeRMzcGtAINdpMHHyAg10f05aSFVBbcEqGf/PXw1EjAZ+q2/bEBg3DvurK3Q==}

  argv-formatter@1.0.0:
    resolution: {integrity: sha512-F2+Hkm9xFaRg+GkaNnbwXNDV5O6pnCFEmqyhvfC/Ic5LbgOWjJh3L+mN/s91rxVL3znE7DYVpW0GJFT+4YBgWw==}

  array-buffer-byte-length@1.0.2:
    resolution: {integrity: sha512-LHE+8BuR7RYGDKvnrmcuSq3tDcKv9OFEXQt/HpbZhY7V6h0zlUXutnAD82GiFx9rdieCMjkvtcsPqBwgUl1Iiw==}
    engines: {node: '>= 0.4'}

  array-ify@1.0.0:
    resolution: {integrity: sha512-c5AMf34bKdvPhQ7tBGhqkgKNUzMr4WUs+WDtC2ZUGOUncbxKMTvqxYctiseW3+L4bA8ec+GcZ6/A/FW4m8ukng==}

  array-includes@3.1.9:
    resolution: {integrity: sha512-FmeCCAenzH0KH381SPT5FZmiA/TmpndpcaShhfgEN9eCVjnFBqq3l1xrI42y8+PPLI6hypzou4GXw00WHmPBLQ==}
    engines: {node: '>= 0.4'}

  array.prototype.findlastindex@1.2.6:
    resolution: {integrity: sha512-F/TKATkzseUExPlfvmwQKGITM3DGTK+vkAsCZoDc5daVygbJBnjEUCbgkAvVFsgfXfX4YIqZ/27G3k3tdXrTxQ==}
    engines: {node: '>= 0.4'}

  array.prototype.flat@1.3.3:
    resolution: {integrity: sha512-rwG/ja1neyLqCuGZ5YYrznA62D4mZXg0i1cIskIUKSiqF3Cje9/wXAls9B9s1Wa2fomMsIv8czB8jZcPmxCXFg==}
    engines: {node: '>= 0.4'}

  array.prototype.flatmap@1.3.3:
    resolution: {integrity: sha512-Y7Wt51eKJSyi80hFrJCePGGNo5ktJCslFuboqJsbf57CCPcm5zztluPlc4/aD8sWsKvlwatezpV4U1efk8kpjg==}
    engines: {node: '>= 0.4'}

  arraybuffer.prototype.slice@1.0.4:
    resolution: {integrity: sha512-BNoCY6SXXPQ7gF2opIP4GBE+Xw7U+pHMYKuzjgCN3GwiaIR09UUeKfheyIry77QtrCBlC0KK0q5/TER/tYh3PQ==}
    engines: {node: '>= 0.4'}

  arrify@1.0.1:
    resolution: {integrity: sha512-3CYzex9M9FGQjCGMGyi6/31c8GJbgb0qGyrx5HWxPd0aCwh4cB2YjMb2Xf9UuoogrMrlO9cTqnB5rI5GHZTcUA==}
    engines: {node: '>=0.10.0'}

  assertion-error@2.0.1:
    resolution: {integrity: sha512-Izi8RQcffqCeNVgFigKli1ssklIbpHnCYc6AknXGYoB6grJqyeby7jv12JUQgmTAnIDnbck1uxksT4dzN3PWBA==}
    engines: {node: '>=12'}

  ast-v8-to-istanbul@0.3.4:
    resolution: {integrity: sha512-cxrAnZNLBnQwBPByK4CeDaw5sWZtMilJE/Q3iDA0aamgaIVNDF9T6K2/8DfYDZEejZ2jNnDrG9m8MY72HFd0KA==}

  async-function@1.0.0:
    resolution: {integrity: sha512-hsU18Ae8CDTR6Kgu9DYf0EbCr/a5iGL0rytQDobUcdpYOKokk8LEjVphnXkDkgpi0wYVsqrXuP0bZxJaTqdgoA==}
    engines: {node: '>= 0.4'}

  async-mutex@0.5.0:
    resolution: {integrity: sha512-1A94B18jkJ3DYq284ohPxoXbfTA5HsQ7/Mf4DEhcyLx3Bz27Rh59iScbB6EPiP+B+joue6YCxcMXSbFC1tZKwA==}

  auth-header@1.0.0:
    resolution: {integrity: sha512-CPPazq09YVDUNNVWo4oSPTQmtwIzHusZhQmahCKvIsk0/xH6U3QsMAv3sM+7+Q0B1K2KJ/Q38OND317uXs4NHA==}

  available-typed-arrays@1.0.7:
    resolution: {integrity: sha512-wvUjBtSGN7+7SjNpq/9M2Tg350UZD3q62IFZLbRAR1bSMlCo1ZaeW+BJ+D090e4hIIZLBcTDWe4Mh4jvUDajzQ==}
    engines: {node: '>= 0.4'}

  aws-sdk-client-mock@4.1.0:
    resolution: {integrity: sha512-h/tOYTkXEsAcV3//6C1/7U4ifSpKyJvb6auveAepqqNJl6TdZaPFEtKjBQNf8UxQdDP850knB2i/whq4zlsxJw==}

  aws4@1.13.2:
    resolution: {integrity: sha512-lHe62zvbTB5eEABUVi/AwVh0ZKY9rMMDhmm+eeyuuUQbQ3+J+fONVQOZyj+DdrvD4BY33uYniyRJ4UJIaSKAfw==}

  azure-devops-node-api@15.1.1:
    resolution: {integrity: sha512-ohL2CY+zRAItKvwkHhefYxjr0Hndu6s8qKwyl0+wL4Ol6c4UrsI3A3G6ZPwwK81c1Ga3dEXjeDg4aKV4hn9loA==}
    engines: {node: '>= 16.0.0'}

  backslash@0.2.0:
    resolution: {integrity: sha512-Avs+8FUZ1HF/VFP4YWwHQZSGzRPm37ukU1JQYQWijuHhtXdOuAzcZ8PcAzfIw898a8PyBzdn+RtnKA6MzW0X2A==}

  bail@2.0.2:
    resolution: {integrity: sha512-0xO6mYd7JB2YesxDKplafRpsiOzPt9V02ddPCLbY1xYGPOX24NTyN50qnUxgCPcSoYMhKpAuBTjQoRZCAkUDRw==}

  balanced-match@1.0.2:
    resolution: {integrity: sha512-3oSeUO0TMV67hN1AmbXsK4yaqU7tjiHlbxRDZOpH0KW9+CeX4bRAaX0Anxt0tx2MrpRpWwQaPwIlISEJhYU5Pw==}

  base64-js@1.5.1:
    resolution: {integrity: sha512-AKpaYlHn8t4SVbOHCy+b5+KKgvR4vrsD8vbvrbiQJps7fKDTkjkDry6ji0rUJjC0kzbNePLwzxq8iypo41qeWA==}

  before-after-hook@4.0.0:
    resolution: {integrity: sha512-q6tR3RPqIB1pMiTRMFcZwuG5T8vwp+vUvEG0vuI6B+Rikh5BfPp2fQ82c925FOs+b0lcFQ8CFrL+KbilfZFhOQ==}

  better-sqlite3@12.2.0:
    resolution: {integrity: sha512-eGbYq2CT+tos1fBwLQ/tkBt9J5M3JEHjku4hbvQUePCckkvVf14xWj+1m7dGoK81M/fOjFT7yM9UMeKT/+vFLQ==}
    engines: {node: 20.x || 22.x || 23.x || 24.x}

  bignumber.js@9.3.1:
    resolution: {integrity: sha512-Ko0uX15oIUS7wJ3Rb30Fs6SkVbLmPBAKdlm7q9+ak9bbIeFf0MwuBsQV6z7+X768/cHsfg+WlysDWJcmthjsjQ==}

  bindings@1.5.0:
    resolution: {integrity: sha512-p2q/t/mhvuOj/UeLlV6566GD/guowlr0hHxClI0W9m7MWYkL1F0hLo+0Aexs9HSPCtR1SXQ0TD3MMKrXZajbiQ==}

  bl@4.1.0:
    resolution: {integrity: sha512-1W07cM9gS6DcLperZfFSj+bWLtaPGSOHWhPiGzXmvVJbRLdG82sH/Kn8EtW1VqWVA54AKf2h5k5BbnIbwF3h6w==}

  bn@1.0.5:
    resolution: {integrity: sha512-7TvGbqbZb6lDzsBtNz1VkdXXV0BVmZKPPViPmo2IpvwaryF7P+QKYKACyVkwo2mZPr2CpFiz7EtgPEcc3o/JFQ==}

  boolbase@1.0.0:
    resolution: {integrity: sha512-JZOSA7Mo9sNGB8+UjSgzdLtokWAky1zbztM3WRLCbZ70/3cTANmQmOdR7y2g+J0e2WXywy1yS468tY+IruqEww==}

  boolean@3.2.0:
    resolution: {integrity: sha512-d0II/GO9uf9lfUHH2BQsjxzRJZBdsjgsBiW4BvhWk/3qoKwQFjIDVN19PfX8F2D/r9PCMTtLWjYVCFrpeYUzsw==}
    deprecated: Package no longer supported. Contact Support at https://www.npmjs.com/support for more info.

  bottleneck@2.19.5:
    resolution: {integrity: sha512-VHiNCbI1lKdl44tGrhNfU3lup0Tj/ZBMJB5/2ZbNXRCPuRCO7ed2mgcK4r17y+KB2EfuYuRaVlwNbAeaWGSpbw==}

  bowser@2.12.0:
    resolution: {integrity: sha512-HcOcTudTeEWgbHh0Y1Tyb6fdeR71m4b/QACf0D4KswGTsNeIJQmg38mRENZPAYPZvGFN3fk3604XbQEPdxXdKg==}

  brace-expansion@1.1.12:
    resolution: {integrity: sha512-9T9UjW3r0UW5c1Q7GTwllptXwhvYmEzFhzMfZ9H7FQWt+uZePjZPjBP/W1ZEyZ1twGWom5/56TF4lPcqjnDHcg==}

  brace-expansion@2.0.2:
    resolution: {integrity: sha512-Jt0vHyM+jmUBqojB7E1NIYadt0vI0Qxjxd2TErW94wDz+E2LAm5vKMXXwg6ZZBTHPuUlDgQHKXvjGBdfcF1ZDQ==}

  braces@3.0.3:
    resolution: {integrity: sha512-yQbXgO/OSZVD2IsiLlro+7Hf6Q18EJrKSEsdoMzKePKXct3gvD8oLcOQdIzGupr5Fj+EDe8gO/lxc1BzfMpxvA==}
    engines: {node: '>=8'}

  browserslist@4.25.2:
    resolution: {integrity: sha512-0si2SJK3ooGzIawRu61ZdPCO1IncZwS8IzuX73sPZsXW6EQ/w/DAfPyKI8l1ETTCr2MnvqWitmlCUxgdul45jA==}
    engines: {node: ^6 || ^7 || ^8 || ^9 || ^10 || ^11 || ^12 || >=13.7}
    hasBin: true

  buffer-crc32@0.2.13:
    resolution: {integrity: sha512-VO9Ht/+p3SN7SKWqcrgEzjGbRSJYTx+Q1pTQC0wrWqHx0vpJraQ6GtHx8tvcg1rlK1byhU5gccxgOgj7B0TDkQ==}

  buffer-equal-constant-time@1.0.1:
    resolution: {integrity: sha512-zRpUiDwd/xk6ADqPMATG8vc9VPrkck7T07OIx0gnjmJAnHnTVXNQG3vfvWNuiZIkwu9KrKdA1iJKfsfTVxE6NA==}

  buffer-from@1.1.2:
    resolution: {integrity: sha512-E+XQCRwSbaaiChtv6k6Dwgc+bx+Bs6vuKJHHl5kox/BaKbhiXzqQOwK4cO22yElGp2OCmjwVhT3HmxgyPGnJfQ==}

  buffer@5.7.1:
    resolution: {integrity: sha512-EHcyIPBQ4BSGlvjB16k5KgAJ27CIsHY/2JBmCRReo48y9rQ3MaUzWX3KVlBa4U7MyX02HdVj0K7C3WaB3ju7FQ==}

  builtins@5.1.0:
    resolution: {integrity: sha512-SW9lzGTLvWTP1AY8xeAMZimqDrIaSdLQUcVr9DMef51niJ022Ri87SwRRKYm4A6iHfkPaiVUu/Duw2Wc4J7kKg==}

  bunyan@1.8.15:
    resolution: {integrity: sha512-0tECWShh6wUysgucJcBAoYegf3JJoZWibxdqhTm7OHPeT42qdjkZ29QCMcKwbgU1kiH+auSIasNRXMLWXafXig==}
    engines: {'0': node >=0.10.0}
    hasBin: true

  bzip-deflate@1.0.0:
    resolution: {integrity: sha512-9RMnpiJqMYMJcLdr4pxwowZ8Zh3P+tVswE/bnX6tZ14UGKNcdV5WVK2P+lGp2As+RCjl+i3SFJ117HyCaaHNDA==}

  cac@6.7.14:
    resolution: {integrity: sha512-b6Ilus+c3RrdDk+JhLKUAQfzzgLEPy6wcXqS7f/xe1EETvsDP6GORG7SFuOs6cID5YkqchW/LXZbX5bc8j7ZcQ==}
    engines: {node: '>=8'}

  cacache@19.0.1:
    resolution: {integrity: sha512-hdsUxulXCi5STId78vRVYEtDAjq99ICAUktLTeTYsLoTE6Z8dS0c8pWNCxwdrk9YfJeobDZc2Y186hD/5ZQgFQ==}
    engines: {node: ^18.17.0 || >=20.5.0}

  cacache@20.0.0:
    resolution: {integrity: sha512-2Js2sNgHK36Fdu3ItpQqJjwUXAURb0uyo9i83Tr2wUQINU4tPl4AtQYh6mCqwVFV5W8+Vgcna+bSTQeyPLG/sQ==}
    engines: {node: ^20.17.0 || >=22.9.0}

  cacheable-lookup@5.0.4:
    resolution: {integrity: sha512-2/kNscPhpcxrOigMZzbiWF7dz8ilhb/nIHU3EyZiXWXpeq/au8qJ8VhdftMkty3n7Gj6HIGalQG8oiBNB3AJgA==}
    engines: {node: '>=10.6.0'}

  cacheable-request@7.0.4:
    resolution: {integrity: sha512-v+p6ongsrp0yTGbJXjgxPow2+DL93DASP4kXCDKb8/bwRtt9OEF3whggkkDkGNzgcWy2XaF4a8nZglC7uElscg==}
    engines: {node: '>=8'}

  caching-transform@4.0.0:
    resolution: {integrity: sha512-kpqOvwXnjjN44D89K5ccQC+RUrsy7jB/XLlRrx0D7/2HNcTPqzsb6XgYoErwko6QsV184CA2YgS1fxDiiDZMWA==}
    engines: {node: '>=8'}

  call-bind-apply-helpers@1.0.2:
    resolution: {integrity: sha512-Sp1ablJ0ivDkSzjcaJdxEunN5/XvksFJ2sMBFfq6x0ryhQV/2b/KwFe21cMpmHtPOSij8K99/wSfoEuTObmuMQ==}
    engines: {node: '>= 0.4'}

  call-bind@1.0.8:
    resolution: {integrity: sha512-oKlSFMcMwpUg2ednkhQ454wfWiU/ul3CkJe/PEHcTKuiX6RpbehUiFMXu13HalGZxfUwCQzZG747YXBn1im9ww==}
    engines: {node: '>= 0.4'}

  call-bound@1.0.4:
    resolution: {integrity: sha512-+ys997U96po4Kx/ABpBCqhA9EuxJaQWDQg7295H4hBphv3IZg0boBKuwYpt4YXp6MZ5AmZQnU/tyMTlRpaSejg==}
    engines: {node: '>= 0.4'}

  callsite@1.0.0:
    resolution: {integrity: sha512-0vdNRFXn5q+dtOqjfFtmtlI9N2eVZ7LMyEV2iKC5mEEFvSg/69Ml6b/WU2qF8W1nLRa0wiSrDT3Y5jOHZCwKPQ==}

  callsites@3.1.0:
    resolution: {integrity: sha512-P8BjAsXvZS+VIDUI11hHCQEv74YT67YUi5JJFNWIqL235sBmjX4+qx9Muvls5ivyNENctx46xQLQ3aTuE7ssaQ==}
    engines: {node: '>=6'}

  camelcase-keys@6.2.2:
    resolution: {integrity: sha512-YrwaA0vEKazPBkn0ipTiMpSajYDSe+KjQfrjhcBMxJt/znbvlHd8Pw/Vamaz5EB4Wfhs3SUR3Z9mwRu/P3s3Yg==}
    engines: {node: '>=8'}

  camelcase@5.3.1:
    resolution: {integrity: sha512-L28STB170nwWS63UjtlEOE3dldQApaJXZkOI1uMFfzf3rRuPegHaHesyee+YxQ+W6SvRDQV6UrdOdRiR153wJg==}
    engines: {node: '>=6'}

  caniuse-lite@1.0.30001734:
    resolution: {integrity: sha512-uhE1Ye5vgqju6OI71HTQqcBCZrvHugk0MjLak7Q+HfoBgoq5Bi+5YnwjP4fjDgrtYr/l8MVRBvzz9dPD4KyK0A==}

  chai@5.2.1:
    resolution: {integrity: sha512-5nFxhUrX0PqtyogoYOA8IPswy5sZFTOsBFl/9bNsmDLgsxYTzSZQJDPppDnZPTQbzSEm0hqGjWPzRemQCYbD6A==}
    engines: {node: '>=18'}

  chalk@2.4.2:
    resolution: {integrity: sha512-Mti+f9lpJNcwF4tWV8/OrTTtF1gZi+f8FqlyAdouralcFWFQWF2+NgCHShjkCb+IFBLq9buZwE1xckQU4peSuQ==}
    engines: {node: '>=4'}

  chalk@4.1.2:
    resolution: {integrity: sha512-oKnbhFyRIXpUuez8iBMmyEa4nbj4IOQyuhc/wy9kY7/WVPcwIO9VA668Pu8RkO7+0G76SLROeyw9CpQ061i4mA==}
    engines: {node: '>=10'}

  chalk@5.5.0:
    resolution: {integrity: sha512-1tm8DTaJhPBG3bIkVeZt1iZM9GfSX2lzOeDVZH9R9ffRHpmHvxZ/QhgQH/aDTkswQVt+YHdXAdS/In/30OjCbg==}
    engines: {node: ^12.17.0 || ^14.13 || >=16.0.0}

  changelog-filename-regex@2.0.1:
    resolution: {integrity: sha512-DZdyJpCprw8V3jp8V2x13nAA05Yy/IN+Prowj+0mrAHNENYkuMtNI4u5m449TTjPqShIslQSEuXee+Jtkn4m+g==}

  char-regex@1.0.2:
    resolution: {integrity: sha512-kWWXztvZ5SBQV+eRgKFeh8q5sLuZY2+8WUIzlxWVTg+oGwY14qylx1KbKzHd8P6ZYkAg0xyIDU9JMHhyJMZ1jw==}
    engines: {node: '>=10'}

  character-entities-legacy@3.0.0:
    resolution: {integrity: sha512-RpPp0asT/6ufRm//AJVwpViZbGM/MkjQFxJccQRHmISF/22NBtsHqAWmL+/pmkPWoIUJdWyeVleTl1wydHATVQ==}

  character-entities@2.0.2:
    resolution: {integrity: sha512-shx7oQ0Awen/BRIdkjkvz54PnEEI/EjwXDSIZp86/KKdbafHh1Df/RYGBhn4hbe2+uKC9FnT5UCEdyPz3ai9hQ==}

  character-reference-invalid@2.0.1:
    resolution: {integrity: sha512-iBZ4F4wRbyORVsu0jPV7gXkOsGYjGHPmAyv+HiHG8gi5PtC9KI2j1+v8/tlibRvjoWX027ypmG/n0HtO5t7unw==}

  check-error@2.1.1:
    resolution: {integrity: sha512-OAlb+T7V4Op9OwdkjmguYRqncdlx5JiofwOAUkmTF+jNdHwzTaTs4sRAGpzLF3oOz5xAyDGrPgeIDFQmDOTiJw==}
    engines: {node: '>= 16'}

  chownr@1.1.4:
    resolution: {integrity: sha512-jJ0bqzaylmJtVnNgzTeSOs8DPavpbYgEr/b0YL8/2GO3xJEhInFmhKMUnEJQjZumK7KXGFhUy89PrsJWlakBVg==}

  chownr@2.0.0:
    resolution: {integrity: sha512-bIomtDF5KGpdogkLd9VspvFzk9KfpyyGlS8YFVZl7TGPBHL5snIOnxeshwVgPteQ9b4Eydl+pVbIyE1DcvCWgQ==}
    engines: {node: '>=10'}

  chownr@3.0.0:
    resolution: {integrity: sha512-+IxzY9BZOQd/XuYPRmrvEVjF/nqj5kgT4kEq7VofrDoM1MxoRjEWkrCC3EtLi59TVawxTAn+orJwFQcrqEN1+g==}
    engines: {node: '>=18'}

  ci-info@4.3.0:
    resolution: {integrity: sha512-l+2bNRMiQgcfILUi33labAZYIWlH1kWDp+ecNo5iisRKrbm0xcRyCww71/YU0Fkw0mAFpz9bJayXPjey6vkmaQ==}
    engines: {node: '>=8'}

  cjs-module-lexer@1.4.3:
    resolution: {integrity: sha512-9z8TZaGM1pfswYeXrUpzPrkx8UnWYdhJclsiYMm6x/w5+nN+8Tf/LnAgfLGQCm59qAOxU8WwHEq2vNwF6i4j+Q==}

  clean-git-ref@2.0.1:
    resolution: {integrity: sha512-bLSptAy2P0s6hU4PzuIMKmMJJSE6gLXGH1cntDu7bWJUksvuM+7ReOK61mozULErYvP6a15rnYl0zFDef+pyPw==}

  clean-stack@2.2.0:
    resolution: {integrity: sha512-4diC9HaTE+KRAMWhDhrGOECgWZxoevMc5TlkObMqNSsVU62PYzXZ/SMTjzyGAFF1YusgxGcSWTEXBhp0CPwQ1A==}
    engines: {node: '>=6'}

  clean-stack@5.2.0:
    resolution: {integrity: sha512-TyUIUJgdFnCISzG5zu3291TAsE77ddchd0bepon1VVQrKLGKFED4iXFEDQ24mIPdPBbyE16PK3F8MYE1CmcBEQ==}
    engines: {node: '>=14.16'}

  cli-cursor@5.0.0:
    resolution: {integrity: sha512-aCj4O5wKyszjMmDT4tZj93kxyydN/K5zPWSCe6/0AV/AA1pqe5ZBIw0a2ZfPQV7lL5/yb5HsUreJ6UFAF1tEQw==}
    engines: {node: '>=18'}

  cli-highlight@2.1.11:
    resolution: {integrity: sha512-9KDcoEVwyUXrjcJNvHD0NFc/hiwe/WPVYIleQh2O1N2Zro5gWJZ/K+3DGn8w8P/F6FxOgzyC5bxDyHIgCSPhGg==}
    engines: {node: '>=8.0.0', npm: '>=5.0.0'}
    hasBin: true

  cli-table3@0.6.5:
    resolution: {integrity: sha512-+W/5efTR7y5HRD7gACw9yQjqMVvEMLBHmboM/kPWam+H+Hmyrgjh6YncVKK122YZkXrLudzTuAukUw9FnMf7IQ==}
    engines: {node: 10.* || >= 12.*}

  cli-truncate@4.0.0:
    resolution: {integrity: sha512-nPdaFdQ0h/GEigbPClz11D0v/ZJEwxmeVZGeMo3Z5StPtUTkA9o1lD6QwoirYiSDzbcwn2XcjwmCp68W1IS4TA==}
    engines: {node: '>=18'}

  clipanion@4.0.0-rc.4:
    resolution: {integrity: sha512-CXkMQxU6s9GklO/1f714dkKBMu1lopS1WFF0B8o4AxPykR1hpozxSiUZ5ZUeBjfPgCWqbcNOtZVFhB8Lkfp1+Q==}
    peerDependencies:
      typanion: '*'

  cliui@6.0.0:
    resolution: {integrity: sha512-t6wbgtoCXvAzst7QgXxJYqPt0usEfbgQdftEPbLL/cvv6HPE5VgvqCuAIDR0NgU52ds6rFwqrgakNLrHEjCbrQ==}

  cliui@7.0.4:
    resolution: {integrity: sha512-OcRE68cOsVMXp1Yvonl/fzkQOyjLSu/8bhPDfQt0e0/Eb283TKP20Fs2MqoPsr9SwA595rRCA+QMzYc9nBP+JQ==}

  cliui@8.0.1:
    resolution: {integrity: sha512-BSeNnyus75C4//NQ9gQt1/csTXyo/8Sb+afLAkzAptFuMsod9HFokGNudZpi/oQV73hnVK+sR+5PVRMd+Dr7YQ==}
    engines: {node: '>=12'}

  clone-response@1.0.3:
    resolution: {integrity: sha512-ROoL94jJH2dUVML2Y/5PEDNaSHgeOdSDicUyS7izcF63G6sTc/FTjLub4b8Il9S8S0beOfYt0TaA5qvFK+w0wA==}

  cluster-key-slot@1.1.2:
    resolution: {integrity: sha512-RMr0FhtfXemyinomL4hrWcYJxmX6deFdCxpJzhDttxgO1+bcCnkk+9drydLVDmAMG7NE6aN/fl4F7ucU/90gAA==}
    engines: {node: '>=0.10.0'}

  color-convert@1.9.3:
    resolution: {integrity: sha512-QfAUtd+vFdAtFQcC8CCyYt1fYWxSqAiK2cSD6zDB8N3cpsEBAvRxp9zOGg6G/SHHJYAT88/az/IuDGALsNVbGg==}

  color-convert@2.0.1:
    resolution: {integrity: sha512-RRECPsj7iu/xb5oKYcsFHSppFNnsj/52OVTRKb4zP5onXwVF3zVmmToNcOfGC+CRDpfK/U584fMg38ZHCaElKQ==}
    engines: {node: '>=7.0.0'}

  color-name@1.1.3:
    resolution: {integrity: sha512-72fSenhMw2HZMTVHeCA9KCmpEIbzWiQsjN+BHcBbS9vr1mtt+vJjPdksIBNUmKAW8TFUDPJK5SUU3QhE9NEXDw==}

  color-name@1.1.4:
    resolution: {integrity: sha512-dOy+3AuW3a2wNbZHIuMZpTcgjGuLU/uBL/ubcZF9OXbDo8ff4O8yVp5Bf0efS8uEoYo5q4Fx7dY9OgQGXgAsQA==}

  colorette@2.0.20:
    resolution: {integrity: sha512-IfEDxwoWIjkeXL1eXcDiow4UbKjhLdq6/EuSVR9GMN7KVH3r9gQ83e73hsz1Nd1T3ijd5xv1wcWRYO+D6kCI2w==}

  commander@14.0.0:
    resolution: {integrity: sha512-2uM9rYjPvyq39NwLRqaiLtWHyDC1FvryJDa2ATTVims5YAS4PupsEQsDvP14FqhFr0P49CYDugi59xaxJlTXRA==}
    engines: {node: '>=20'}

  commander@8.3.0:
    resolution: {integrity: sha512-OkTL9umf+He2DZkUq8f8J9of7yL6RJKI24dVITBmNfZBmri9zYZQrKkuXiKhyfPSu8tUhnVBB1iKXevvnlR4Ww==}
    engines: {node: '>= 12'}

  comment-parser@1.4.1:
    resolution: {integrity: sha512-buhp5kePrmda3vhc5B9t7pUQXAb2Tnd0qgpkIhPhkHXxJpiPJ11H0ZEU0oBpJ2QztSbzG/ZxMj/CHsYJqRHmyg==}
    engines: {node: '>= 12.0.0'}

  common-tags@1.8.2:
    resolution: {integrity: sha512-gk/Z852D2Wtb//0I+kRFNKKE9dIIVirjoqPoA1wJU+XePVXZfGeBpk45+A1rKO4Q43prqWBNY/MiIeRLbPWUaA==}
    engines: {node: '>=4.0.0'}

  commondir@1.0.1:
    resolution: {integrity: sha512-W9pAhw0ja1Edb5GVdIF1mjZw/ASI0AlShXM83UUGe2DVr5TdAPEA1OA8m/g8zWp9x6On7gqufY+FatDbC3MDQg==}

  compare-func@2.0.0:
    resolution: {integrity: sha512-zHig5N+tPWARooBnb0Zx1MFcdfpyJrfTJ3Y5L+IFvUm8rM74hHz66z0gw0x4tijh5CorKkKUCnW82R2vmpeCRA==}

  concat-map@0.0.1:
    resolution: {integrity: sha512-/Srv4dswyQNBfohGpz9o6Yb3Gz3SrUDqBH5rTuhGR7ahtlbYKnVxw2bCFMRljaA7EXHaXZ8wsHdodFvbkhKmqg==}

  config-chain@1.1.13:
    resolution: {integrity: sha512-qj+f8APARXHrM0hraqXYb2/bOVSV4PvJQlNZ/DVj0QrmNM2q2euizkeuVckQ57J+W0mRH6Hvi+k50M4Jul2VRQ==}

  conventional-changelog-angular@8.0.0:
    resolution: {integrity: sha512-CLf+zr6St0wIxos4bmaKHRXWAcsCXrJU6F4VdNDrGRK3B8LDLKoX3zuMV5GhtbGkVR/LohZ6MT6im43vZLSjmA==}
    engines: {node: '>=18'}

  conventional-changelog-conventionalcommits@9.1.0:
    resolution: {integrity: sha512-MnbEysR8wWa8dAEvbj5xcBgJKQlX/m0lhS8DsyAAWDHdfs2faDJxTgzRYlRYpXSe7UiKrIIlB4TrBKU9q9DgkA==}
    engines: {node: '>=18'}

  conventional-changelog-writer@8.2.0:
    resolution: {integrity: sha512-Y2aW4596l9AEvFJRwFGJGiQjt2sBYTjPD18DdvxX9Vpz0Z7HQ+g1Z+6iYDAm1vR3QOJrDBkRHixHK/+FhkR6Pw==}
    engines: {node: '>=18'}
    hasBin: true

  conventional-commits-detector@1.0.3:
    resolution: {integrity: sha512-VlBCTEg34Bbvyh7MPYtmgoYPsP69Z1BusmthbiUbzTiwfhLZWRDEWsJHqWyiekSC9vFCHGT/jKOzs8r21MUZ5g==}
    engines: {node: '>=6.9.0'}
    hasBin: true

  conventional-commits-filter@5.0.0:
    resolution: {integrity: sha512-tQMagCOC59EVgNZcC5zl7XqO30Wki9i9J3acbUvkaosCT6JX3EeFwJD7Qqp4MCikRnzS18WXV3BLIQ66ytu6+Q==}
    engines: {node: '>=18'}

  conventional-commits-parser@6.2.0:
    resolution: {integrity: sha512-uLnoLeIW4XaoFtH37qEcg/SXMJmKF4vi7V0H2rnPueg+VEtFGA/asSCNTcq4M/GQ6QmlzchAEtOoDTtKqWeHag==}
    engines: {node: '>=18'}
    hasBin: true

  convert-hrtime@5.0.0:
    resolution: {integrity: sha512-lOETlkIeYSJWcbbcvjRKGxVMXJR+8+OQb/mTPbA4ObPMytYIsUbuOE0Jzy60hjARYszq1id0j8KgVhC+WGZVTg==}
    engines: {node: '>=12'}

  convert-source-map@1.9.0:
    resolution: {integrity: sha512-ASFBup0Mz1uyiIjANan1jzLQami9z1PoYSZCiiYW2FczPbenXc45FZdBZLzOT+r6+iciuEModtmCti+hjaAk0A==}

  convert-source-map@2.0.0:
    resolution: {integrity: sha512-Kvp459HrV2FEJ1CAsi1Ku+MY3kasH19TFykTz2xWmMeq6bk2NU3XXvfJ+Q61m0xktWwt+1HSYf3JZsTms3aRJg==}

  core-js-pure@3.45.0:
    resolution: {integrity: sha512-OtwjqcDpY2X/eIIg1ol/n0y/X8A9foliaNt1dSK0gV3J2/zw+89FcNG3mPK+N8YWts4ZFUPxnrAzsxs/lf8yDA==}

  core-util-is@1.0.3:
    resolution: {integrity: sha512-ZQBvi1DcpJ4GDqanjucZ2Hj3wEO5pZDS89BWbkcrvdxksJorwUDDZamX9ldFkp9aw2lmBDLgkObEA4DWNJ9FYQ==}

  cosmiconfig@9.0.0:
    resolution: {integrity: sha512-itvL5h8RETACmOTFc4UfIyB2RfEHi71Ax6E/PivVxq9NseKbOWpeyHEOIbmAw1rs8Ak0VursQNww7lf7YtUwzg==}
    engines: {node: '>=14'}
    peerDependencies:
      typescript: '>=4.9.5'
    peerDependenciesMeta:
      typescript:
        optional: true

  croner@9.1.0:
    resolution: {integrity: sha512-p9nwwR4qyT5W996vBZhdvBCnMhicY5ytZkR4D1Xj0wuTDEiMnjwR57Q3RXYY/s0EpX6Ay3vgIcfaR+ewGHsi+g==}
    engines: {node: '>=18.0'}

<<<<<<< HEAD
  cronstrue@2.61.0:
    resolution: {integrity: sha512-ootN5bvXbIQI9rW94+QsXN5eROtXWwew6NkdGxIRpS/UFWRggL0G5Al7a9GTBFEsuvVhJ2K3CntIIVt7L2ILhA==}
    deprecated: Non-backwards compatible Breaking changes
=======
  cronstrue@3.2.0:
    resolution: {integrity: sha512-CqpqV5bCei+jmKyIw2Wihz+npXDuSkeExWCItEn5hlpD8+QFMXUU2YW5W3Vh/hFxWwzWhguoGXm5gl1os+L2Hw==}
>>>>>>> 3da3ca9d
    hasBin: true

  cross-spawn@7.0.6:
    resolution: {integrity: sha512-uV2QOWP2nWzsy2aMp8aRibhi9dlzF5Hgh5SHaB9OiTGEyDTiJJyx0uy51QXdyWbtAHNua4XJzUKca3OzKUd3vA==}
    engines: {node: '>= 8'}

  crypto-random-string@4.0.0:
    resolution: {integrity: sha512-x8dy3RnvYdlUcPOjkEHqozhiwzKNSq7GcPuXFbnyMOCHxX8V3OgIg/pYuabl2sbUPfIJaeAQB7PMOK8DFIdoRA==}
    engines: {node: '>=12'}

  css-select@5.2.2:
    resolution: {integrity: sha512-TizTzUddG/xYLA3NXodFM0fSbNizXjOKhqiQQwvhlspadZokn1KDy0NZFS0wuEubIYAV5/c1/lAr0TaaFXEXzw==}

  css-what@6.2.2:
    resolution: {integrity: sha512-u/O3vwbptzhMs3L1fQE82ZSLHQQfto5gyZzwteVIEyeaY5Fc7R4dapF/BvRoSYFeqfBk4m0V1Vafq5Pjv25wvA==}
    engines: {node: '>= 6'}

  dargs@7.0.0:
    resolution: {integrity: sha512-2iy1EkLdlBzQGvbweYRFxmFath8+K7+AKB0TlhHWkNuH+TmovaMH/Wp7V7R4u7f4SnX3OgLsU9t1NI9ioDnUpg==}
    engines: {node: '>=8'}

  data-uri-to-buffer@4.0.1:
    resolution: {integrity: sha512-0R9ikRb668HB7QDxT1vkpuUBtqc53YyAwMwGeUFKRojY/NWKvdZ+9UYtRfGmhqNbRkTSVpMbmyhXipFFv2cb/A==}
    engines: {node: '>= 12'}

  data-view-buffer@1.0.2:
    resolution: {integrity: sha512-EmKO5V3OLXh1rtK2wgXRansaK1/mtVdTUEiEI0W8RkvgT05kfxaH29PliLnpLP73yYO6142Q72QNa8Wx/A5CqQ==}
    engines: {node: '>= 0.4'}

  data-view-byte-length@1.0.2:
    resolution: {integrity: sha512-tuhGbE6CfTM9+5ANGf+oQb72Ky/0+s3xKUpHvShfiz2RxMFgFPjsXuRLBVMtvMs15awe45SRb83D6wH4ew6wlQ==}
    engines: {node: '>= 0.4'}

  data-view-byte-offset@1.0.1:
    resolution: {integrity: sha512-BS8PfmtDGnrgYdOonGZQdLZslWIeCGFP9tpan0hi1Co2Zr2NKADsvGYA8XxuG/4UWgJ6Cjtv+YJnB6MM69QGlQ==}
    engines: {node: '>= 0.4'}

  debug@3.2.7:
    resolution: {integrity: sha512-CFjzYYAi4ThfiQvizrFQevTTXHtnCqWfe7x1AhgEscTz6ZbLbfoLRLPugTQyBth6f8ZERVUSyWHFD/7Wu4t1XQ==}
    peerDependencies:
      supports-color: '*'
    peerDependenciesMeta:
      supports-color:
        optional: true

  debug@4.4.1:
    resolution: {integrity: sha512-KcKCqiftBJcZr++7ykoDIEwSa3XWowTfNPo92BYxjXiyYEVrUQh2aLyhxBCwww+heortUFxEJYcRzosstTEBYQ==}
    engines: {node: '>=6.0'}
    peerDependencies:
      supports-color: '*'
    peerDependenciesMeta:
      supports-color:
        optional: true

  decamelize-keys@1.1.1:
    resolution: {integrity: sha512-WiPxgEirIV0/eIOMcnFBA3/IJZAZqKnwAwWyvvdi4lsr1WCN22nhdf/3db3DoZcUjTV2SqfzIwNyp6y2xs3nmg==}
    engines: {node: '>=0.10.0'}

  decamelize@1.2.0:
    resolution: {integrity: sha512-z2S+W9X73hAUUki+N+9Za2lBlun89zigOyGrsax+KUQ6wKW4ZoWpEYBkGhQjwAjjDCkWxhY0VKEhk8wzY7F5cA==}
    engines: {node: '>=0.10.0'}

  decode-named-character-reference@1.2.0:
    resolution: {integrity: sha512-c6fcElNV6ShtZXmsgNgFFV5tVX2PaV4g+MOAkb8eXHvn6sryJBrZa9r0zV6+dtTyoCKxtDy5tyQ5ZwQuidtd+Q==}

  decompress-response@6.0.0:
    resolution: {integrity: sha512-aW35yZM6Bb/4oJlZncMH2LCoZtJXTRxES17vE3hoRiowU2kWHaJKFkSBDnDR+cm9J+9QhXmREyIfv0pji9ejCQ==}
    engines: {node: '>=10'}

  deep-eql@5.0.2:
    resolution: {integrity: sha512-h5k/5U50IJJFpzfL6nO9jaaumfjO/f2NjK/oYB2Djzm4p9L+3T9qWpZqZ2hAbLPuuYq9wrU08WQyBTL5GbPk5Q==}
    engines: {node: '>=6'}

  deep-extend@0.6.0:
    resolution: {integrity: sha512-LOHxIOaPYdHlJRtCQfDIVZtfw/ufM8+rVj649RIHzcm/vGwQRXFt6OPqIFWsm2XEMrNIEtWR64sY1LEKD2vAOA==}
    engines: {node: '>=4.0.0'}

  deep-is@0.1.4:
    resolution: {integrity: sha512-oIPzksmTg4/MriiaYGO+okXDT7ztn/w3Eptv/+gSIdMdKsJo0u4CfYNFJPy+4SKMuCqGw2wxnA+URMg3t8a/bQ==}

  deepmerge@4.3.1:
    resolution: {integrity: sha512-3sUqbMEc77XqpdNO7FRyRog+eW3ph+GYCbj+rK+uYyRMuwsVy0rMiVtPn+QJlKFvWP/1PYpapqYn0Me2knFn+A==}
    engines: {node: '>=0.10.0'}

  default-require-extensions@3.0.1:
    resolution: {integrity: sha512-eXTJmRbm2TIt9MgWTsOH1wEuhew6XGZcMeGKCtLedIg/NCsg1iBePXkceTdK4Fii7pzmN9tGsZhKzZ4h7O/fxw==}
    engines: {node: '>=8'}

  defer-to-connect@2.0.1:
    resolution: {integrity: sha512-4tvttepXG1VaYGrRibk5EwJd1t4udunSOVMdLSAL6mId1ix438oPwPZMALY41FCijukO1L0twNcGsdzS7dHgDg==}
    engines: {node: '>=10'}

  define-data-property@1.1.4:
    resolution: {integrity: sha512-rBMvIzlpA8v6E+SJZoo++HAYqsLrkg7MSfIinMPFhmkorw7X+dOXVJQs+QT69zGkzMyfDnIMN2Wid1+NbL3T+A==}
    engines: {node: '>= 0.4'}

  define-properties@1.2.1:
    resolution: {integrity: sha512-8QmQKqEASLd5nx0U1B1okLElbUuuttJ/AnYmRXbbbGDWh6uS208EjD4Xqq/I9wK7u0v6O08XhTWnt5XtEbR6Dg==}
    engines: {node: '>= 0.4'}

  dequal@2.0.3:
    resolution: {integrity: sha512-0je+qPKHEMohvfRTCEo3CrPG6cAzAYgmzKyxRiYSSDkS6eGJdyVJm7WaYA5ECaAD9wLB2T4EEeymA5aFVcYXCA==}
    engines: {node: '>=6'}

  des.js@1.1.0:
    resolution: {integrity: sha512-r17GxjhUCjSRy8aiJpr8/UadFIzMzJGexI3Nmz4ADi9LYSFx4gTBp80+NaX/YsXWWLhpZ7v/v/ubEc/bCNfKwg==}

  detect-indent@7.0.1:
    resolution: {integrity: sha512-Mc7QhQ8s+cLrnUfU/Ji94vG/r8M26m8f++vyres4ZoojaRDpZ1eSIh/EpzLNwlWuvzSZ3UbDFspjFvTDXe6e/g==}
    engines: {node: '>=12.20'}

  detect-libc@2.0.4:
    resolution: {integrity: sha512-3UDv+G9CsCKO1WKMGw9fwq/SWJYbI0c5Y7LU1AXYoDdbhE2AHQ6N6Nb34sG8Fj7T5APy8qXDCKuuIHd1BR0tVA==}
    engines: {node: '>=8'}

  detect-node@2.1.0:
    resolution: {integrity: sha512-T0NIuQpnTvFDATNuHN5roPwSBG83rFsuO+MXXH9/3N1eFbn4wcPjttvjMLEPWJ0RGUYgQE7cGgS3tNxbqCGM7g==}

  devlop@1.1.0:
    resolution: {integrity: sha512-RWmIqhcFf1lRYBvNmr7qTNuyCt/7/ns2jbpp1+PalgE/rDQcBT0fioSMUpJ93irlUhC5hrg4cYqe6U+0ImW0rA==}

  diff-sequences@29.6.3:
    resolution: {integrity: sha512-EjePK1srD3P08o2j4f0ExnylqRs5B9tJjcp9t1krH2qRi8CCdsYfwe9JgSLurFBWwq4uOlipzfk5fHNvwFKr8Q==}
    engines: {node: ^14.15.0 || ^16.10.0 || >=18.0.0}

  diff@5.2.0:
    resolution: {integrity: sha512-uIFDxqpRZGZ6ThOk84hEfqWoHx2devRFvpTZcTHur85vImfaxUbTW9Ryh4CpCuDnToOP1CEtXKIgytHBPVff5A==}
    engines: {node: '>=0.3.1'}

  diff@8.0.2:
    resolution: {integrity: sha512-sSuxWU5j5SR9QQji/o2qMvqRNYRDOcBTgsJ/DeCf4iSN4gW+gNMXM7wFIP+fdXZxoNiAnHUTGjCr+TSWXdRDKg==}
    engines: {node: '>=0.3.1'}

  dir-glob@3.0.1:
    resolution: {integrity: sha512-WkrWp9GR4KXfKGYzOLmTuGVi1UWFfws377n9cc55/tb6DuqyF6pcQ5AbiHEshaDpY9v6oaSr2XCDidGmMwdzIA==}
    engines: {node: '>=8'}

  doctrine@2.1.0:
    resolution: {integrity: sha512-35mSku4ZXK0vfCuHEDAwt55dg2jNajHZ1odvF+8SSr82EsZY4QmXfuWso8oEd8zRhVObSN18aM0CjSdoBX7zIw==}
    engines: {node: '>=0.10.0'}

  dom-serializer@2.0.0:
    resolution: {integrity: sha512-wIkAryiqt/nV5EQKqQpo3SToSOV9J0DnbJqwK7Wv/Trc92zIAYZ4FlMu+JPFW1DfGFt81ZTCGgDEabffXeLyJg==}

  domelementtype@2.3.0:
    resolution: {integrity: sha512-OLETBj6w0OsagBwdXnPdN0cnMfF9opN69co+7ZrbfPGrdpPVNBUj02spi6B1N7wChLQiPn4CSH/zJvXw56gmHw==}

  domhandler@5.0.3:
    resolution: {integrity: sha512-cgwlv/1iFQiFnU96XXgROh8xTeetsnJiDsTc7TYCLFd9+/WNkIqPTxiM/8pSd8VIrhXGTf1Ny1q1hquVqDJB5w==}
    engines: {node: '>= 4'}

  domutils@3.2.2:
    resolution: {integrity: sha512-6kZKyUajlDuqlHKVX1w7gyslj9MPIXzIFiz/rGu35uC1wMi+kMhQwGhl4lt9unC9Vb9INnY9Z3/ZA3+FhASLaw==}

  dot-prop@5.3.0:
    resolution: {integrity: sha512-QM8q3zDe58hqUqjraQOmzZ1LIH9SWQJTlEKCH4kJ2oQvLZk7RbQXvtDM2XEq3fwkV9CCvvH4LA0AV+ogFsBM2Q==}
    engines: {node: '>=8'}

  dotenv@16.6.1:
    resolution: {integrity: sha512-uBq4egWHTcTt33a72vpSG0z3HnPuIl6NqYcTrKEg2azoEyl2hpW0zqlxysq2pK9HlDIHyHyakeYaYnSAwd8bow==}
    engines: {node: '>=12'}

  dunder-proto@1.0.1:
    resolution: {integrity: sha512-KIN/nDJBQRcXw0MLVhZE9iQHmG68qAVIBg9CqmUYjmQIhgij9U5MFvrqkUL5FbtyyzZuOeOt0zdeRe4UY7ct+A==}
    engines: {node: '>= 0.4'}

  duplexer2@0.1.4:
    resolution: {integrity: sha512-asLFVfWWtJ90ZyOUHMqk7/S2w2guQKxUI2itj3d92ADHhxUSbCMGi1f1cBcJ7xM1To+pE/Khbwo1yuNbMEPKeA==}

  eastasianwidth@0.2.0:
    resolution: {integrity: sha512-I88TYZWc9XiYHRQ4/3c5rjjfgkjhLyW2luGIheGERbNQ6OY7yTybanSpDXZa8y7VUP9YmDcYa+eyq4ca7iLqWA==}

  ecdsa-sig-formatter@1.0.11:
    resolution: {integrity: sha512-nagl3RYrbNv6kQkeJIpt6NJZy8twLB/2vtz6yN9Z4vRKHN4/QZJIEbqohALSgwKdnksuY3k5Addp5lg8sVoVcQ==}

  editorconfig@3.0.1:
    resolution: {integrity: sha512-k5NZM2XNIJfH/omUv0SRYaiLae4VRwg1ILW6xLOjuP4AQGAGcvzNij5imJ+m1rbzDIH0ov6EbH53BW96amFXpQ==}
    engines: {node: '>=20'}
    hasBin: true

<<<<<<< HEAD
  electron-to-chromium@1.5.199:
    resolution: {integrity: sha512-3gl0S7zQd88kCAZRO/DnxtBKuhMO4h0EaQIN3YgZfV6+pW+5+bf2AdQeHNESCoaQqo/gjGVYEf2YM4O5HJQqpQ==}
=======
  electron-to-chromium@1.5.200:
    resolution: {integrity: sha512-rFCxROw7aOe4uPTfIAx+rXv9cEcGx+buAF4npnhtTqCJk5KDFRnh3+KYj7rdVh6lsFt5/aPs+Irj9rZ33WMA7w==}
>>>>>>> 3da3ca9d

  email-addresses@5.0.0:
    resolution: {integrity: sha512-4OIPYlA6JXqtVn8zpHpGiI7vE6EQOAg16aGnDMIAlZVinnoZ8208tW1hAbjWydgN/4PLTT9q+O1K6AH/vALJGw==}

  emoji-regex@10.4.0:
    resolution: {integrity: sha512-EC+0oUMY1Rqm4O6LLrgjtYDvcVYTy7chDnM4Q7030tP4Kwj3u/pR6gP9ygnp2CJMK5Gq+9Q2oqmrFJAz01DXjw==}

  emoji-regex@8.0.0:
    resolution: {integrity: sha512-MSjYzcWNOA0ewAHpz0MxpYFvwg6yjy1NG3xteoqz644VCo/RPgnr1/GGt+ic3iJTzQ8Eu3TdM14SawnVUmGE6A==}

  emoji-regex@9.2.2:
    resolution: {integrity: sha512-L18DaJsXSUk2+42pv8mLs5jJT2hqFkFE4j21wOmgbUqsZ2hL72NsUU785g9RXgo3s0ZNgVl42TiHp3ZtOv/Vyg==}

  emojibase-data@16.0.3:
    resolution: {integrity: sha512-MopInVCDZeXvqBMPJxnvYUyKw9ImJZqIDr2sABo6acVSPev5IDYX+mf+0tsu96JJyc3INNvgIf06Eso7bdTX2Q==}
    peerDependencies:
      emojibase: '*'

  emojibase-regex@16.0.0:
    resolution: {integrity: sha512-ZMp31BkzBWNW+T73of6NURL6nXQa5GkfKneOkr3cEwBDVllbW/2nuva7NO0J3RjaQ07+SZQNgPTGZ4JlIhmM2Q==}

  emojibase@16.0.0:
    resolution: {integrity: sha512-Nw2m7JLIO4Ou2X/yZPRNscHQXVbbr6SErjkJ7EooG7MbR3yDZszCv9KTizsXFc7yZl0n3WF+qUKIC/Lw6H9xaQ==}
    engines: {node: '>=18.12.0'}

  emojilib@2.4.0:
    resolution: {integrity: sha512-5U0rVMU5Y2n2+ykNLQqMoqklN9ICBT/KsvC1Gz6vqHbz2AXXGkG+Pm5rMWk/8Vjrr/mY9985Hi8DYzn1F09Nyw==}

  encoding@0.1.13:
    resolution: {integrity: sha512-ETBauow1T35Y/WZMkio9jiM0Z5xjHHmJ4XmjZOq1l/dXz3lr2sRn87nJy20RupqSh1F2m3HHPSp8ShIPQJrJ3A==}

  end-of-stream@1.4.5:
    resolution: {integrity: sha512-ooEGc6HP26xXq/N+GCGOT0JKCLDGrq2bQUZrQ7gyrJiZANJ/8YDTxTpQBXGMn+WbIQXNVpyWymm7KYVICQnyOg==}

  entities@4.5.0:
    resolution: {integrity: sha512-V0hjH4dGPh9Ao5p0MoRY6BVqtwCjhz6vI5LT8AJ55H+4g9/4vbHx1I54fS0XuclLhDHArPQCiMjDxjaL8fPxhw==}
    engines: {node: '>=0.12'}

  env-ci@11.1.1:
    resolution: {integrity: sha512-mT3ks8F0kwpo7SYNds6nWj0PaRh+qJxIeBVBXAKTN9hphAzZv7s0QAZQbqnB1fAv/r4pJUGE15BV9UrS31FP2w==}
    engines: {node: ^18.17 || >=20.6.1}

  env-paths@2.2.1:
    resolution: {integrity: sha512-+h1lkLKhZMTYjog1VEpJNG7NZJWcuc2DDk/qsqSTRRCOXiLjeQ1d1/udrUGhqMxUgAlwKNZ0cf2uqan5GLuS2A==}
    engines: {node: '>=6'}

  environment@1.1.0:
    resolution: {integrity: sha512-xUtoPkMggbz0MPyPiIWr1Kp4aeWJjDZ6SMvURhimjdZgsRuDplF5/s9hcgGhyXMhs+6vpnuoiZ2kFiu3FMnS8Q==}
    engines: {node: '>=18'}

  err-code@2.0.3:
    resolution: {integrity: sha512-2bmlRpNKBxT/CRmPOlyISQpNj+qSeYvcym/uT0Jx2bMOlKLtSy1ZmLuVxSEKKyor/N5yhvp/ZiG1oE3DEYMSFA==}

  error-ex@1.3.2:
    resolution: {integrity: sha512-7dFHNmqeFSEt2ZBsCriorKnn3Z2pj+fd9kmI6QoWw4//DL+icEBfc0U7qJCisqrTsKTjw4fNFy2pW9OqStD84g==}

  es-abstract@1.24.0:
    resolution: {integrity: sha512-WSzPgsdLtTcQwm4CROfS5ju2Wa1QQcVeT37jFjYzdFz1r9ahadC8B8/a4qxJxM+09F18iumCdRmlr96ZYkQvEg==}
    engines: {node: '>= 0.4'}

  es-define-property@1.0.1:
    resolution: {integrity: sha512-e3nRfgfUZ4rNGL232gUgX06QNyyez04KdjFrF+LTRoOXmrOgFKDg4BCdsjW8EnT69eqdYGmRpJwiPVYNrCaW3g==}
    engines: {node: '>= 0.4'}

  es-errors@1.3.0:
    resolution: {integrity: sha512-Zf5H2Kxt2xjTvbJvP2ZWLEICxA6j+hAmMzIlypy4xcBg1vKVnx89Wy0GbS+kf5cwCVFFzdCFh2XSCFNULS6csw==}
    engines: {node: '>= 0.4'}

  es-module-lexer@1.7.0:
    resolution: {integrity: sha512-jEQoCwk8hyb2AZziIOLhDqpm5+2ww5uIE6lkO/6jcOCusfk6LhMHpXXfBLXTZ7Ydyt0j4VoUQv6uGNYbdW+kBA==}

  es-object-atoms@1.1.1:
    resolution: {integrity: sha512-FGgH2h8zKNim9ljj7dankFPcICIK9Cp5bm+c2gQSYePhpaG5+esrLODihIorn+Pe6FGJzWhXQotPv73jTaldXA==}
    engines: {node: '>= 0.4'}

  es-set-tostringtag@2.1.0:
    resolution: {integrity: sha512-j6vWzfrGVfyXxge+O0x5sh6cvxAog0a/4Rdd2K36zCMV5eJ+/+tOAngRO8cODMNWbVRdVlmGZQL2YS3yR8bIUA==}
    engines: {node: '>= 0.4'}

  es-shim-unscopables@1.1.0:
    resolution: {integrity: sha512-d9T8ucsEhh8Bi1woXCf+TIKDIROLG5WCkxg8geBCbvk22kzwC5G2OnXVMO6FUsvQlgUUXQ2itephWDLqDzbeCw==}
    engines: {node: '>= 0.4'}

  es-to-primitive@1.3.0:
    resolution: {integrity: sha512-w+5mJ3GuFL+NjVtJlvydShqE1eN3h3PbI7/5LAsYJP/2qtuMXjfL2LpHSRqo4b4eSF5K/DH1JXKUAHSB2UW50g==}
    engines: {node: '>= 0.4'}

  es6-error@4.1.1:
    resolution: {integrity: sha512-Um/+FxMr9CISWh0bi5Zv0iOD+4cFh5qLeks1qhAopKVAJw3drgKbKySikp7wGhDL0HPeaja0P5ULZrxLkniUVg==}

  esbuild@0.25.8:
    resolution: {integrity: sha512-vVC0USHGtMi8+R4Kz8rt6JhEWLxsv9Rnu/lGYbPR8u47B+DCBksq9JarW0zOO7bs37hyOK1l2/oqtbciutL5+Q==}
    engines: {node: '>=18'}
    hasBin: true

  escalade@3.2.0:
    resolution: {integrity: sha512-WUj2qlxaQtO4g6Pq5c29GTcWGDyd8itL8zTlipgECz3JesAiiOKotd8JU6otB3PACgG6xkJUyVhboMS+bje/jA==}
    engines: {node: '>=6'}

  escape-string-regexp@1.0.5:
    resolution: {integrity: sha512-vbRorB5FUQWvla16U8R/qgaFIya2qGzwDrNmCZuYKrbdSUMG6I1ZCGQRefkRVhuOkIGVne7BQ35DSfo1qvJqFg==}
    engines: {node: '>=0.8.0'}

  escape-string-regexp@4.0.0:
    resolution: {integrity: sha512-TtpcNJ3XAzx3Gq8sWRzJaVajRs0uVxA2YAkdb1jm2YkPz4G6egUFAyA3n5vtEIZefPk5Wa4UXbKuS5fKkJWdgA==}
    engines: {node: '>=10'}

  escape-string-regexp@5.0.0:
    resolution: {integrity: sha512-/veY75JbMK4j1yjvuUxuVsiS/hr/4iHs9FTT6cgTexxdE0Ly/glccBAkloH/DofkjRbZU3bnoj38mOmhkZ0lHw==}
    engines: {node: '>=12'}

  eslint-config-prettier@10.1.8:
    resolution: {integrity: sha512-82GZUjRS0p/jganf6q1rEO25VSoHH0hKPCTrgillPjdI/3bgBhAE1QzHrHTizjpRvy6pGAvKjDJtk2pF9NDq8w==}
    hasBin: true
    peerDependencies:
      eslint: '>=7.0.0'

  eslint-formatter-gha@1.6.0:
    resolution: {integrity: sha512-f+jY9I1qAlN4/bM6Cyiob/0W97yGbalp4uoMyHA4gelR0vp0sbusTlPXqRKtedBkq4MbEziAuL+0+STsaphM5Q==}

  eslint-formatter-json@8.40.0:
    resolution: {integrity: sha512-0bXo4At1EoEU23gFfN7wcDeqRXDHLJnvDOuQKD3Q6FkBlk7L2oVNPYg/sciIWdYrUnCBcKuMit3IWXkdSfzChg==}
    engines: {node: ^12.22.0 || ^14.17.0 || >=16.0.0}

  eslint-formatter-stylish@8.40.0:
    resolution: {integrity: sha512-blbD5ZSQnjNEUaG38VCO4WG9nfDQWE8/IOmt8DFRHXUIfZikaIXmsQTdWNFk0/e0j7RgIVRza86MpsJ+aHgFLg==}
    engines: {node: ^12.22.0 || ^14.17.0 || >=16.0.0}

  eslint-import-context@0.1.9:
    resolution: {integrity: sha512-K9Hb+yRaGAGUbwjhFNHvSmmkZs9+zbuoe3kFQ4V1wYjrepUFYM2dZAfNtjbbj3qsPfUfsA68Bx/ICWQMi+C8Eg==}
    engines: {node: ^12.20.0 || ^14.18.0 || >=16.0.0}
    peerDependencies:
      unrs-resolver: ^1.0.0
    peerDependenciesMeta:
      unrs-resolver:
        optional: true

  eslint-import-resolver-node@0.3.9:
    resolution: {integrity: sha512-WFj2isz22JahUv+B788TlO3N6zL3nNJGU8CcZbPZvVEkBPaJdCV4vy5wyghty5ROFbCRnm132v8BScu5/1BQ8g==}

  eslint-import-resolver-typescript@4.4.4:
    resolution: {integrity: sha512-1iM2zeBvrYmUNTj2vSC/90JTHDth+dfOfiNKkxApWRsTJYNrc8rOdxxIf5vazX+BiAXTeOT0UvWpGI/7qIWQOw==}
    engines: {node: ^16.17.0 || >=18.6.0}
    peerDependencies:
      eslint: '*'
      eslint-plugin-import: '*'
      eslint-plugin-import-x: '*'
    peerDependenciesMeta:
      eslint-plugin-import:
        optional: true
      eslint-plugin-import-x:
        optional: true

  eslint-module-utils@2.12.1:
    resolution: {integrity: sha512-L8jSWTze7K2mTg0vos/RuLRS5soomksDPoJLXIslC7c8Wmut3bx7CPpJijDcBZtxQ5lrbUdM+s0OlNbz0DCDNw==}
    engines: {node: '>=4'}
    peerDependencies:
      '@typescript-eslint/parser': '*'
      eslint: '*'
      eslint-import-resolver-node: '*'
      eslint-import-resolver-typescript: '*'
      eslint-import-resolver-webpack: '*'
    peerDependenciesMeta:
      '@typescript-eslint/parser':
        optional: true
      eslint:
        optional: true
      eslint-import-resolver-node:
        optional: true
      eslint-import-resolver-typescript:
        optional: true
      eslint-import-resolver-webpack:
        optional: true

  eslint-plugin-import-x@4.16.1:
    resolution: {integrity: sha512-vPZZsiOKaBAIATpFE2uMI4w5IRwdv/FpQ+qZZMR4E+PeOcM4OeoEbqxRMnywdxP19TyB/3h6QBB0EWon7letSQ==}
    engines: {node: ^18.18.0 || ^20.9.0 || >=21.1.0}
    peerDependencies:
      '@typescript-eslint/utils': ^8.0.0
      eslint: ^8.57.0 || ^9.0.0
      eslint-import-resolver-node: '*'
    peerDependenciesMeta:
      '@typescript-eslint/utils':
        optional: true
      eslint-import-resolver-node:
        optional: true

  eslint-plugin-import@2.32.0:
    resolution: {integrity: sha512-whOE1HFo/qJDyX4SnXzP4N6zOWn79WhnCUY/iDR0mPfQZO8wcYE4JClzI2oZrhBnnMUCBCHZhO6VQyoBU95mZA==}
    engines: {node: '>=4'}
    peerDependencies:
      '@typescript-eslint/parser': '*'
      eslint: ^2 || ^3 || ^4 || ^5 || ^6 || ^7.2.0 || ^8 || ^9
    peerDependenciesMeta:
      '@typescript-eslint/parser':
        optional: true

  eslint-plugin-promise@7.2.1:
    resolution: {integrity: sha512-SWKjd+EuvWkYaS+uN2csvj0KoP43YTu7+phKQ5v+xw6+A0gutVX2yqCeCkC3uLCJFiPfR2dD8Es5L7yUsmvEaA==}
    engines: {node: ^18.18.0 || ^20.9.0 || >=21.1.0}
    peerDependencies:
      eslint: ^7.0.0 || ^8.0.0 || ^9.0.0

  eslint-scope@8.4.0:
    resolution: {integrity: sha512-sNXOfKCn74rt8RICKMvJS7XKV/Xk9kA7DyJr8mJik3S7Cwgy3qlkkmyS2uQB3jiJg6VNdZd/pDBJu0nvG2NlTg==}
    engines: {node: ^18.18.0 || ^20.9.0 || >=21.1.0}

  eslint-visitor-keys@3.4.3:
    resolution: {integrity: sha512-wpc+LXeiyiisxPlEkUzU6svyS1frIO3Mgxj1fdy7Pm8Ygzguax2N3Fa/D/ag1WqbOprdI+uY6wMUl8/a2G+iag==}
    engines: {node: ^12.22.0 || ^14.17.0 || >=16.0.0}

  eslint-visitor-keys@4.2.1:
    resolution: {integrity: sha512-Uhdk5sfqcee/9H/rCOJikYz67o0a2Tw2hGRPOG2Y1R2dg7brRe1uG0yaNQDHu+TO/uQPF/5eCapvYSmHUjt7JQ==}
    engines: {node: ^18.18.0 || ^20.9.0 || >=21.1.0}

  eslint@9.32.0:
    resolution: {integrity: sha512-LSehfdpgMeWcTZkWZVIJl+tkZ2nuSkyyB9C27MZqFWXuph7DvaowgcTvKqxvpLW1JZIk8PN7hFY3Rj9LQ7m7lg==}
    engines: {node: ^18.18.0 || ^20.9.0 || >=21.1.0}
    hasBin: true
    peerDependencies:
      jiti: '*'
    peerDependenciesMeta:
      jiti:
        optional: true

  espree@10.4.0:
    resolution: {integrity: sha512-j6PAQ2uUr79PZhBjP5C5fhl8e39FmRnOjsD5lGnWrFU8i2G776tBK7+nP8KuQUTTyAZUwfQqXAgrVH5MbH9CYQ==}
    engines: {node: ^18.18.0 || ^20.9.0 || >=21.1.0}

  esprima@4.0.1:
    resolution: {integrity: sha512-eGuFFw7Upda+g4p+QHvnW0RyTX/SVeJBDM/gCtMARO0cLuT2HcEKnTPvhjV6aGeqrCB/sbNop0Kszm0jsaWU4A==}
    engines: {node: '>=4'}
    hasBin: true

  esquery@1.6.0:
    resolution: {integrity: sha512-ca9pw9fomFcKPvFLXhBKUK90ZvGibiGOvRJNbjljY7s7uq/5YO4BOzcYtJqExdx99rF6aAcnRxHmcUHcz6sQsg==}
    engines: {node: '>=0.10'}

  esrecurse@4.3.0:
    resolution: {integrity: sha512-KmfKL3b6G+RXvP8N1vr3Tq1kL/oCFgn2NYXEtqP8/L3pKapUA4G8cFVaoF3SU323CD4XypR/ffioHmkti6/Tag==}
    engines: {node: '>=4.0'}

  estraverse@5.3.0:
    resolution: {integrity: sha512-MMdARuVEQziNTeJD8DgMqmhwR11BRQ/cBP+pLtYdSTnf3MIO8fFeiINEbX36ZdNlfU/7A9f3gUw49B3oQsvwBA==}
    engines: {node: '>=4.0'}

  estree-walker@3.0.3:
    resolution: {integrity: sha512-7RUKfXgSMMkzt6ZuXmqapOurLGPPfgj6l9uRZ7lRGolvk0y2yocc35LdcxKC5PQZdn2DMqioAQ2NoWcrTKmm6g==}

  esutils@2.0.3:
    resolution: {integrity: sha512-kVscqXk4OCp68SZ0dkgEKVi6/8ij300KBWTJq32P/dYeWTSwK41WyTxalN1eRmA5Z9UU/LX9D7FWSmV9SAYx6g==}
    engines: {node: '>=0.10.0'}

  eventemitter3@5.0.1:
    resolution: {integrity: sha512-GWkBvjiSZK87ELrYOSESUYeVIc9mvLLf/nXalMOS5dYrgZq9o5OVkbZAVM06CVxYsCwH9BDZFPlQTlPA1j4ahA==}

  execa@8.0.1:
    resolution: {integrity: sha512-VyhnebXciFV2DESc+p6B+y0LjSm0krU4OgJN44qFAhBY0TJ+1V61tYD2+wHusZ6F9n5K+vl8k0sTy7PEfV4qpg==}
    engines: {node: '>=16.17'}

  execa@9.6.0:
    resolution: {integrity: sha512-jpWzZ1ZhwUmeWRhS7Qv3mhpOhLfwI+uAX4e5fOcXqwMR7EcJ0pj2kV1CVzHVMX/LphnKWD3LObjZCoJ71lKpHw==}
    engines: {node: ^18.19.0 || >=20.5.0}

  expand-template@2.0.3:
    resolution: {integrity: sha512-XYfuKMvj4O35f/pOXLObndIRvyQ+/+6AhODh+OKWj9S9498pHHn/IMszH+gt0fBCRWMNfk1ZSp5x3AifmnI2vg==}
    engines: {node: '>=6'}

  expect-more-jest@5.5.0:
    resolution: {integrity: sha512-l3SwYCvT02r97uFlJnFQQiFGFEAdt6zHBiFDUiOuAfPxM1/kVGpzNXw9UM66WieNsK/e/G+UzuW39GGxqGjG8A==}

  expect-more@1.3.0:
    resolution: {integrity: sha512-HnXT5nJb9V3DMnr5RgA1TiKbu5kRaJ0GD1JkuhZvnr1Qe3HJq+ESnrcl/jmVUZ8Ycnl3Sp0OTYUhmO36d2+zow==}

  expect-type@1.2.2:
    resolution: {integrity: sha512-JhFGDVJ7tmDJItKhYgJCGLOWjuK9vPxiXoUFLwLDc99NlmklilbiQJwoctZtt13+xMw91MCk/REan6MWHqDjyA==}
    engines: {node: '>=12.0.0'}

  exponential-backoff@3.1.2:
    resolution: {integrity: sha512-8QxYTVXUkuy7fIIoitQkPwGonB8F3Zj8eEO8Sqg9Zv/bkI7RJAzowee4gr81Hak/dUTpA2Z7VfQgoijjPNlUZA==}

  extend@3.0.2:
    resolution: {integrity: sha512-fjquC59cD7CyW6urNXK0FBufkZcoiGG80wTuPujX590cB5Ttln20E2UB4S/WARVqhXffZl2LNgS+gQdPIIim/g==}

  extract-zip@2.0.1:
    resolution: {integrity: sha512-GDhU9ntwuKyGXdZBUgTIe+vXnWj0fppUEtMDL0+idd5Sta8TGpHssn/eusA9mrPr9qNDym6SxAYZjNvCn/9RBg==}
    engines: {node: '>= 10.17.0'}
    hasBin: true

  fast-content-type-parse@3.0.0:
    resolution: {integrity: sha512-ZvLdcY8P+N8mGQJahJV5G4U88CSvT1rP8ApL6uETe88MBXrBHAkZlSEySdUlyztF7ccb+Znos3TFqaepHxdhBg==}

  fast-deep-equal@3.1.3:
    resolution: {integrity: sha512-f3qQ9oQy9j2AhBe/H9VC91wLmKBCCU/gDOnKNAYG5hswO7BLKj09Hc5HYNz9cGI++xlpDCIgDaitVs03ATR84Q==}

  fast-glob@3.3.3:
    resolution: {integrity: sha512-7MptL8U0cqcFdzIzwOTHoilX9x5BrNqye7Z/LuC7kCMRio1EMSyqRK3BEAUD7sXRq4iT4AzTVuZdhgQ2TCvYLg==}
    engines: {node: '>=8.6.0'}

  fast-json-stable-stringify@2.1.0:
    resolution: {integrity: sha512-lhd/wF+Lk98HZoTCtlVraHtfh5XYijIjalXck7saUtuanSDyLMxnHhSXEDJqHxD7msR8D0uCmqlkwjCV8xvwHw==}

  fast-levenshtein@2.0.6:
    resolution: {integrity: sha512-DCXu6Ifhqcks7TZKY3Hxp3y6qphY5SJZmrWMDrKcERSOXWQdMhU9Ig/PYrzyw/ul9jOIyh0N4M0tbC5hodg8dw==}

  fast-xml-parser@5.2.5:
    resolution: {integrity: sha512-pfX9uG9Ki0yekDHx2SiuRIyFdyAr1kMIMitPvb0YBo8SUfKvia7w7FIyd/l6av85pFYRhZscS75MwMnbvY+hcQ==}
    hasBin: true

  fastq@1.19.1:
    resolution: {integrity: sha512-GwLTyxkCXjXbxqIhTsMI2Nui8huMPtnxg7krajPJAjnEG/iiOS7i+zCtWGZR9G0NBKbXKh6X9m9UIsYX/N6vvQ==}

  fd-slicer@1.1.0:
    resolution: {integrity: sha512-cE1qsB/VwyQozZ+q1dGxR8LBYNZeofhEdUNGSMbQD3Gw2lAzX9Zb3uIU6Ebc/Fmyjo9AWWfnn0AUCHqtevs/8g==}

  fdir@6.4.6:
    resolution: {integrity: sha512-hiFoqpyZcfNm1yc4u8oWCf9A2c4D3QjCrks3zmoVKVxpQRzmPNar1hUJcBG2RQHvEVGDN+Jm81ZheVLAQMK6+w==}
    peerDependencies:
      picomatch: ^3 || ^4
    peerDependenciesMeta:
      picomatch:
        optional: true

  fetch-blob@3.2.0:
    resolution: {integrity: sha512-7yAQpD2UMJzLi1Dqv7qFYnPbaPx7ZfFK6PiIxQ4PfkGPyNyl2Ugx+a/umUonmKqjhM4DnfbMvdX6otXq83soQQ==}
    engines: {node: ^12.20 || >= 14.13}

  figures@2.0.0:
    resolution: {integrity: sha512-Oa2M9atig69ZkfwiApY8F2Yy+tzMbazyvqv21R0NsSC8floSOC09BbT1ITWAdoMGQvJ/aZnR1KMwdx9tvHnTNA==}
    engines: {node: '>=4'}

  figures@6.1.0:
    resolution: {integrity: sha512-d+l3qxjSesT4V7v2fh+QnmFnUWv9lSpjarhShNTgBOfA0ttejbQUAlHLitbjkoRiDulW0OPoQPYIGhIC8ohejg==}
    engines: {node: '>=18'}

  file-entry-cache@8.0.0:
    resolution: {integrity: sha512-XXTUwCvisa5oacNGRP9SfNtYBNAMi+RPwBFmblZEF7N7swHYQS6/Zfk7SRwx4D5j3CH211YNRco1DEMNVfZCnQ==}
    engines: {node: '>=16.0.0'}

  file-uri-to-path@1.0.0:
    resolution: {integrity: sha512-0Zt+s3L7Vf1biwWZ29aARiVYLx7iMGnEUl9x33fbB/j3jR81u/O2LbqK+Bm1CDSNDKVtJ/YjwY7TUd5SkeLQLw==}

  fill-range@7.1.1:
    resolution: {integrity: sha512-YsGpe3WHLK8ZYi4tWDg2Jy3ebRz2rXowDxnld4bkQB00cc/1Zw9AWnC0i9ztDJitivtQvaI9KaLyKrc+hBW0yg==}
    engines: {node: '>=8'}

  find-cache-dir@3.3.2:
    resolution: {integrity: sha512-wXZV5emFEjrridIgED11OoUKLxiYjAcqot/NJdAkOhlJ+vGzwhOAfcG5OX1jP+S0PcjEn8bdMJv+g2jwQ3Onig==}
    engines: {node: '>=8'}

  find-packages@10.0.4:
    resolution: {integrity: sha512-JmO9lEBUEYOiRw/bdbdgFWpGFgBZBGLcK/5GjQKo3ZN+zR6jmQOh9gWyZoqxlQmnldZ9WBWhna0QYyuq6BxvRg==}
    engines: {node: '>=14.6'}

  find-up-simple@1.0.1:
    resolution: {integrity: sha512-afd4O7zpqHeRyg4PfDQsXmlDe2PfdHtJt6Akt8jOWaApLOZk5JXs6VMR29lz03pRe9mpykrRCYIYxaJYcfpncQ==}
    engines: {node: '>=18'}

  find-up@2.1.0:
    resolution: {integrity: sha512-NWzkk0jSJtTt08+FBFMvXoeZnOJD+jTtsRmBYbAIzJdX6l7dLgR7CTubCM5/eDdPUBvLCeVasP1brfVR/9/EZQ==}
    engines: {node: '>=4'}

  find-up@4.1.0:
    resolution: {integrity: sha512-PpOwAdQ/YlXQ2vj8a3h8IipDuYRi3wceVQQGYWxNINccq40Anw7BlsEXCMbt1Zt+OLA6Fq9suIpIWD0OsnISlw==}
    engines: {node: '>=8'}

  find-up@5.0.0:
    resolution: {integrity: sha512-78/PXT1wlLLDgTzDs7sjq9hzz0vXD+zn+7wypEe4fXQxCmdmqfGsEPQxmiCSQI3ajFV91bVSsvNtrJRiW6nGng==}
    engines: {node: '>=10'}

  find-up@7.0.0:
    resolution: {integrity: sha512-YyZM99iHrqLKjmt4LJDj58KI+fYyufRLBSYcqycxf//KpBk9FoewoGX0450m9nB44qrZnovzC2oeP5hUibxc/g==}
    engines: {node: '>=18'}

  find-versions@6.0.0:
    resolution: {integrity: sha512-2kCCtc+JvcZ86IGAz3Z2Y0A1baIz9fL31pH/0S1IqZr9Iwnjq8izfPtrCyQKO6TLMPELLsQMre7VDqeIKCsHkA==}
    engines: {node: '>=18'}

  flat-cache@4.0.1:
    resolution: {integrity: sha512-f7ccFPK3SXFHpx15UIGyRJ/FJQctuKZ0zVuN3frBo4HnK3cay9VEW0R6yPYFHC0AgqhukPzKjq22t5DmAyqGyw==}
    engines: {node: '>=16'}

  flatted@3.3.3:
    resolution: {integrity: sha512-GX+ysw4PBCz0PzosHDepZGANEuFCMLrnRTiEy9McGjmkCQYwRq4A/X786G/fjM/+OjsWSU1ZrY5qyARZmO/uwg==}

  for-each@0.3.5:
    resolution: {integrity: sha512-dKx12eRCVIzqCxFGplyFKJMPvLEWgmNtUrpTiJIR5u97zEhRG8ySrtboPHZXx7daLxQVrl643cTzbab2tkQjxg==}
    engines: {node: '>= 0.4'}

  foreground-child@2.0.0:
    resolution: {integrity: sha512-dCIq9FpEcyQyXKCkyzmlPTFNgrCzPudOe+mhvJU5zAtlBnGVy2yKxtfsxK2tQBThwq225jcvBjpw1Gr40uzZCA==}
    engines: {node: '>=8.0.0'}

  foreground-child@3.3.1:
    resolution: {integrity: sha512-gIXjKqtFuWEgzFRJA9WCQeSJLZDjgJUOMCMzxtvFq/37KojM1BFGufqsCy0r4qSQmYLsZYMeyRqzIWOMup03sw==}
    engines: {node: '>=14'}

  formdata-polyfill@4.0.10:
    resolution: {integrity: sha512-buewHzMvYL29jdeQTVILecSaZKnt/RJWjoZCF5OW60Z67/GmSLBkOFM7qh1PI3zFNtJbaZL5eQu1vLfazOwj4g==}
    engines: {node: '>=12.20.0'}

  forwarded-parse@2.1.2:
    resolution: {integrity: sha512-alTFZZQDKMporBH77856pXgzhEzaUVmLCDk+egLgIgHst3Tpndzz8MnKe+GzRJRfvVdn69HhpW7cmXzvtLvJAw==}

  from2@2.3.0:
    resolution: {integrity: sha512-OMcX/4IC/uqEPVgGeyfN22LJk6AZrMkRZHxcHBMBvHScDGgwTm2GT2Wkgtocyd3JfZffjj2kYUDXXII0Fk9W0g==}

  fromentries@1.3.2:
    resolution: {integrity: sha512-cHEpEQHUg0f8XdtZCc2ZAhrHzKzT0MrFUTcvx+hfxYu7rGMDc5SKoXFh+n4YigxsHXRzc6OrCshdR1bWH6HHyg==}

  fs-constants@1.0.0:
    resolution: {integrity: sha512-y6OAwoSIf7FyjMIv94u+b5rdheZEjzR63GTyZJm5qh4Bi+2YgwLCcI/fPFZkL5PSixOt6ZNKm+w+Hfp/Bciwow==}

  fs-extra@11.3.0:
    resolution: {integrity: sha512-Z4XaCL6dUDHfP/jT25jJKMmtxvuwbkrD1vNSMFlo9lNLY2c5FHYSQgHPRZUjAB26TpDEoW9HCOgplrdbaPV/ew==}
    engines: {node: '>=14.14'}

  fs-extra@11.3.1:
    resolution: {integrity: sha512-eXvGGwZ5CL17ZSwHWd3bbgk7UUpF6IFHtP57NYYakPvHOs8GDgDe5KJI36jIJzDkJ6eJjuzRA8eBQb6SkKue0g==}
    engines: {node: '>=14.14'}

  fs-minipass@2.1.0:
    resolution: {integrity: sha512-V/JgOLFCS+R6Vcq0slCuaeWEdNC3ouDlJMNIsacH2VtALiu9mV4LPrHc5cDl8k5aw6J8jwgWWpiTo5RYhmIzvg==}
    engines: {node: '>= 8'}

  fs-minipass@3.0.3:
    resolution: {integrity: sha512-XUBA9XClHbnJWSfBzjkm6RvPsyg3sryZt06BEQoXcF7EK/xpGaQYJgQKDJSUH5SGZ76Y7pFx1QBnXz09rU5Fbw==}
    engines: {node: ^14.17.0 || ^16.13.0 || >=18.0.0}

  fs.realpath@1.0.0:
    resolution: {integrity: sha512-OO0pH2lK6a0hZnAdau5ItzHPI6pUlvI7jMVnxUQRtw4owF2wk8lOSabtGDCTP4Ggrg2MbGnWO9X8K1t4+fGMDw==}

  fsevents@2.3.3:
    resolution: {integrity: sha512-5xoDfX+fL7faATnagmWPpbFtwh/R77WmMMqqHGS65C3vvB0YHrgF+B1YmZ3441tMj5n63k0212XNoJwzlhffQw==}
    engines: {node: ^8.16.0 || ^10.6.0 || >=11.0.0}
    os: [darwin]

  function-bind@1.1.2:
    resolution: {integrity: sha512-7XHNxH7qX9xG5mIwxkhumTox/MIRNcOgDrxWsMt2pAr23WHp6MrRlN7FBSFpCpr+oVO0F744iUgR82nJMfG2SA==}

  function-timeout@1.0.2:
    resolution: {integrity: sha512-939eZS4gJ3htTHAldmyyuzlrD58P03fHG49v2JfFXbV6OhvZKRC9j2yAtdHw/zrp2zXHuv05zMIy40F0ge7spA==}
    engines: {node: '>=18'}

  function.prototype.name@1.1.8:
    resolution: {integrity: sha512-e5iwyodOHhbMr/yNrc7fDYG4qlbIvI5gajyzPnb5TCwyhjApznQh1BMFou9b30SevY43gCJKXycoCBjMbsuW0Q==}
    engines: {node: '>= 0.4'}

  functions-have-names@1.2.3:
    resolution: {integrity: sha512-xckBUXyTIqT97tq2x2AMb+g163b5JFysYk0x4qxNFwbfQkmNZoiRHb6sPzI9/QV33WeuvVYBUIiD4NzNIyqaRQ==}

  gaxios@6.7.1:
    resolution: {integrity: sha512-LDODD4TMYx7XXdpwxAVRAIAuB0bzv0s+ywFonY46k126qzQHT9ygyoa9tncmOiQmmDrik65UYsEkv3lbfqQ3yQ==}
    engines: {node: '>=14'}

  gaxios@7.1.1:
    resolution: {integrity: sha512-Odju3uBUJyVCkW64nLD4wKLhbh93bh6vIg/ZIXkWiLPBrdgtc65+tls/qml+un3pr6JqYVFDZbbmLDQT68rTOQ==}
    engines: {node: '>=18'}

  gcp-metadata@6.1.1:
    resolution: {integrity: sha512-a4tiq7E0/5fTjxPAaH4jpjkSv/uCaU2p5KC6HVGrvl0cDjA8iBZv4vv1gyzlmK0ZUKqwpOyQMKzZQe3lTit77A==}
    engines: {node: '>=14'}

  gcp-metadata@7.0.1:
    resolution: {integrity: sha512-UcO3kefx6dCcZkgcTGgVOTFb7b1LlQ02hY1omMjjrrBzkajRMCFgYOjs7J71WqnuG1k2b+9ppGL7FsOfhZMQKQ==}
    engines: {node: '>=18'}

  generic-pool@3.9.0:
    resolution: {integrity: sha512-hymDOu5B53XvN4QT9dBmZxPX4CWhBPPLguTZ9MMFeFa/Kg0xWVfylOVNlJji/E7yTZWFd/q9GO5TxDLq156D7g==}
    engines: {node: '>= 4'}

  gensync@1.0.0-beta.2:
    resolution: {integrity: sha512-3hN7NaskYvMDLQY55gnW3NQ+mesEAepTqlg+VEbj7zzqEMBVNhzcGYYeqFo/TlYz6eQiFcp1HcsCZO+nGgS8zg==}
    engines: {node: '>=6.9.0'}

  get-caller-file@2.0.5:
    resolution: {integrity: sha512-DyFP3BM/3YHTQOCUL/w0OZHR0lpKeGrxotcHWcqNEdnltqFwXVfhEBQ94eIo34AfQpo0rGki4cyIiftY06h2Fg==}
    engines: {node: 6.* || 8.* || >= 10.*}

  get-east-asian-width@1.3.0:
    resolution: {integrity: sha512-vpeMIQKxczTD/0s2CdEWHcb0eeJe6TFjxb+J5xgX7hScxqrGuyjmv4c1D4A/gelKfyox0gJJwIHF+fLjeaM8kQ==}
    engines: {node: '>=18'}

  get-intrinsic@1.3.0:
    resolution: {integrity: sha512-9fSjSaos/fRIVIp+xSJlE6lfwhES7LNtKaCBIamHsjr2na1BiABJPo0mOjjz8GJDURarmCPGqaiVg5mfjb98CQ==}
    engines: {node: '>= 0.4'}

  get-package-type@0.1.0:
    resolution: {integrity: sha512-pjzuKtY64GYfWizNAJ0fr9VqttZkNiK2iS430LtIHzjBEr6bX8Am2zm4sW4Ro5wjWW5cAlRL1qAMTcXbjNAO2Q==}
    engines: {node: '>=8.0.0'}

  get-proto@1.0.1:
    resolution: {integrity: sha512-sTSfBjoXBp89JvIKIefqw7U2CCebsc74kiY6awiGogKtoSGbgjYE/G/+l9sF3MWFPNc9IcoOC4ODfKHfxFmp0g==}
    engines: {node: '>= 0.4'}

  get-stream@5.2.0:
    resolution: {integrity: sha512-nBF+F1rAZVCu/p7rjzgA+Yb4lfYXrpl7a6VmJrU8wF9I1CKvP/QwPNZHnOlwbTkY6dvtFIzFMSyQXbLoTQPRpA==}
    engines: {node: '>=8'}

  get-stream@6.0.1:
    resolution: {integrity: sha512-ts6Wi+2j3jQjqi70w5AlN8DFnkSwC+MqmxEzdEALB2qXZYV3X/b1CTfgPLGJNMeAWxdPfU8FO1ms3NUfaHCPYg==}
    engines: {node: '>=10'}

  get-stream@7.0.1:
    resolution: {integrity: sha512-3M8C1EOFN6r8AMUhwUAACIoXZJEOufDU5+0gFFN5uNs6XYOralD2Pqkl7m046va6x77FwposWXbAhPPIOus7mQ==}
    engines: {node: '>=16'}

  get-stream@8.0.1:
    resolution: {integrity: sha512-VaUJspBffn/LMCJVoMvSAdmscJyS1auj5Zulnn5UoYcY531UWmdwhRWkcGKnGU93m5HSXP9LP2usOryrBtQowA==}
    engines: {node: '>=16'}

  get-stream@9.0.1:
    resolution: {integrity: sha512-kVCxPF3vQM/N0B1PmoqVUqgHP+EeVjmZSQn+1oCRPxd2P21P2F19lIgbR3HBosbB1PUhOAoctJnfEn2GbN2eZA==}
    engines: {node: '>=18'}

  get-symbol-description@1.1.0:
    resolution: {integrity: sha512-w9UMqWwJxHNOvoNzSJ2oPF5wvYcvP7jUvYzhp67yEhTi17ZDBBC1z9pTdGuzjD+EFIqLSYRweZjqfiPzQ06Ebg==}
    engines: {node: '>= 0.4'}

  get-tsconfig@4.10.1:
    resolution: {integrity: sha512-auHyJ4AgMz7vgS8Hp3N6HXSmlMdUyhSUrfBF16w153rxtLIEOE+HGqaBppczZvnHLqQJfiHotCYpNhl0lUROFQ==}

  git-log-parser@1.2.1:
    resolution: {integrity: sha512-PI+sPDvHXNPl5WNOErAK05s3j0lgwUzMN6o8cyQrDaKfT3qd7TmNJKeXX+SknI5I0QhG5fVPAEwSY4tRGDtYoQ==}

  git-raw-commits@2.0.11:
    resolution: {integrity: sha512-VnctFhw+xfj8Va1xtfEqCUD2XDrbAPSJx+hSrE5K7fGdjZruW7XV+QOrN7LF/RJyvspRiD2I0asWsxFp0ya26A==}
    engines: {node: '>=10'}
    hasBin: true

  git-up@8.1.1:
    resolution: {integrity: sha512-FDenSF3fVqBYSaJoYy1KSc2wosx0gCvKP+c+PRBht7cAaiCeQlBtfBDX9vgnNOHmdePlSFITVcn4pFfcgNvx3g==}

  git-url-parse@16.1.0:
    resolution: {integrity: sha512-cPLz4HuK86wClEW7iDdeAKcCVlWXmrLpb2L+G9goW0Z1dtpNS6BXXSOckUTlJT/LDQViE1QZKstNORzHsLnobw==}

  github-from-package@0.0.0:
    resolution: {integrity: sha512-SyHy3T1v2NUXn29OsWdxmK6RwHD+vkj3v8en8AOBZ1wBQ/hCAQ5bAQTD02kW4W9tUp/3Qh6J8r9EvntiyCmOOw==}

  github-url-from-git@1.5.0:
    resolution: {integrity: sha512-WWOec4aRI7YAykQ9+BHmzjyNlkfJFG8QLXnDTsLz/kZefq7qkzdfo4p6fkYYMIq1aj+gZcQs/1HQhQh3DPPxlQ==}

  glob-parent@5.1.2:
    resolution: {integrity: sha512-AOIgSQCepiJYwP3ARnGx+5VnTu2HBYdzbGP45eLw1vr3zB3vZLeyed1sC9hnbcOc9/SrMyM5RPQrkGz4aS9Zow==}
    engines: {node: '>= 6'}

  glob-parent@6.0.2:
    resolution: {integrity: sha512-XxwI8EOhVQgWp6iDL+3b0r86f4d6AX6zSU55HfB4ydCEuXLXc5FcYeOu+nnGftS4TEju/11rt4KJPTMgbfmv4A==}
    engines: {node: '>=10.13.0'}

  glob@10.4.5:
    resolution: {integrity: sha512-7Bv8RF0k6xjo7d4A/PxYLbUCfb6c+Vpd2/mB2yRDlew7Jb5hEXiCD9ibfO7wpk8i4sevK6DFny9h7EYbM3/sHg==}
    hasBin: true

  glob@11.0.3:
    resolution: {integrity: sha512-2Nim7dha1KVkaiF4q6Dj+ngPPMdfvLJEOpZk/jKiUAkqKebpGAWQXAq9z1xu9HKu5lWfqw/FASuccEjyznjPaA==}
    engines: {node: 20 || >=22}
    hasBin: true

  glob@7.2.3:
    resolution: {integrity: sha512-nFR0zLpU2YCaRxwoCJvL6UvCH2JFyFVIvwTLsIf21AuHlMskA1hhTdk+LlYJtOlYt9v6dvszD2BGRqBL+iQK9Q==}
    deprecated: Glob versions prior to v9 are no longer supported

  global-agent@3.0.0:
    resolution: {integrity: sha512-PT6XReJ+D07JvGoxQMkT6qji/jVNfX/h364XHZOWeRzy64sSFr+xJ5OX7LI3b4MPQzdL4H8Y8M0xzPpsVMwA8Q==}
    engines: {node: '>=10.0'}

  globals@14.0.0:
    resolution: {integrity: sha512-oahGvuMGQlPw/ivIYBjVSrWAfWLBeku5tpPE2fOPLi+WHffIWbuh2tCjhyQhTBPMf5E9jDEH4FOmTYgYwbKwtQ==}
    engines: {node: '>=18'}

  globals@16.3.0:
    resolution: {integrity: sha512-bqWEnJ1Nt3neqx2q5SFfGS8r/ahumIakg3HcwtNlrVlwXIeNumWn/c7Pn/wKzGhf6SaW6H6uWXLqC30STCMchQ==}
    engines: {node: '>=18'}

  globalthis@1.0.4:
    resolution: {integrity: sha512-DpLKbNU4WylpxJykQujfCcwYWiV/Jhm50Goo0wrVILAv5jOr9d+H+UR3PhSCD2rCCEIg0uc+G+muBTwD54JhDQ==}
    engines: {node: '>= 0.4'}

  globby@14.1.0:
    resolution: {integrity: sha512-0Ia46fDOaT7k4og1PDW4YbodWWr3scS2vAr2lTbsplOt2WkKp0vQbkI9wKis/T5LV/dqPjO3bpS/z6GTJB82LA==}
    engines: {node: '>=18'}

  globrex@0.1.2:
    resolution: {integrity: sha512-uHJgbwAMwNFf5mLst7IWLNg14x1CkeqglJb/K3doi4dw6q2IvAAmM/Y81kevy83wP+Sst+nutFTYOGg3d1lsxg==}

  good-enough-parser@1.1.23:
    resolution: {integrity: sha512-QUcQZutczESpdo2w9BMG6VpLFoq9ix7ER5HLM1mAdZdri2F3eISkCb8ep84W6YOo0grYWJdyT/8JkYqGjQfSSQ==}
    engines: {node: '>=18.12.0', yarn: ^1.17.0}

  google-auth-library@10.2.1:
    resolution: {integrity: sha512-HMxFl2NfeHYnaL1HoRIN1XgorKS+6CDaM+z9LSSN+i/nKDDL4KFFEWogMXu7jV4HZQy2MsxpY+wA5XIf3w410A==}
    engines: {node: '>=18'}

  google-logging-utils@0.0.2:
    resolution: {integrity: sha512-NEgUnEcBiP5HrPzufUkBzJOD/Sxsco3rLNo1F1TNf7ieU8ryUzBhqba8r756CjLX7rn3fHl6iLEwPYuqpoKgQQ==}
    engines: {node: '>=14'}

  google-logging-utils@1.1.1:
    resolution: {integrity: sha512-rcX58I7nqpu4mbKztFeOAObbomBbHU2oIb/d3tJfF3dizGSApqtSwYJigGCooHdnMyQBIw8BrWyK96w3YXgr6A==}
    engines: {node: '>=14'}

  gopd@1.2.0:
    resolution: {integrity: sha512-ZUKRh6/kUFoAiTAtTYPZJ3hw9wNxx+BIBOijnlG9PnrJsCcSjs1wyyD6vJpaYtgnzDrKYRSqf3OO6Rfa93xsRg==}
    engines: {node: '>= 0.4'}

  got@11.8.6:
    resolution: {integrity: sha512-6tfZ91bOr7bOXnK7PRDCGBLa1H4U080YHNaAQ2KsMGlLEzRbk44nsZF2E1IeRc3vtJHPVbKCYgdFbaGO2ljd8g==}
    engines: {node: '>=10.19.0'}

  graceful-fs@4.2.10:
    resolution: {integrity: sha512-9ByhssR2fPVsNZj478qUUbKfmL0+t5BDVyjShtyZZLiK7ZDAArFFfopyOTj0M05wE2tJPisA4iTnnXl2YoPvOA==}

  graceful-fs@4.2.11:
    resolution: {integrity: sha512-RbJ5/jmFcNNCcDV5o9eTnBLJ/HszWV0P73bc+Ff4nS/rJj+YaS6IGyiOL0VoBYX+l1Wrl3k63h/KrH+nhJ0XvQ==}

  graph-data-structure@4.5.0:
    resolution: {integrity: sha512-OCeIzpK9JnV5js4gtDJgwebRbcOsZpoN9CNIwEooHkV/FNol+OykWPOugSTXBH/QICEW2N6U+6L2d9DcK4YBcw==}

  grapheme-splitter@1.0.4:
    resolution: {integrity: sha512-bzh50DW9kTPM00T8y4o8vQg89Di9oLJVLW/KaOGIXJWP/iqCN6WKYkbNOF04vFLJhwcpYUh9ydh/+5vpOqV4YQ==}

  graphemer@1.4.0:
    resolution: {integrity: sha512-EtKwoO6kxCL9WO5xipiHTZlSzBm7WLT627TqC/uVRd0HKmq8NXyebnNYxDoBi7wt8eTWrUrKXCOVaFq9x1kgag==}

  graphql@16.11.0:
    resolution: {integrity: sha512-mS1lbMsxgQj6hge1XZ6p7GPhbrtFwUFYi3wRzXAC/FmYnyXMTvvI3td3rjmQ2u8ewXueaSvRPWaEcgVVOT9Jnw==}
    engines: {node: ^12.22.0 || ^14.16.0 || ^16.0.0 || >=17.0.0}

  gtoken@8.0.0:
    resolution: {integrity: sha512-+CqsMbHPiSTdtSO14O51eMNlrp9N79gmeqmXeouJOhfucAedHw9noVe/n5uJk3tbKE6a+6ZCQg3RPhVhHByAIw==}
    engines: {node: '>=18'}

  handlebars@4.7.8:
    resolution: {integrity: sha512-vafaFqs8MZkRrSX7sFVUdo3ap/eNiLnb4IakshzvP56X5Nr1iGKAIqdX6tMlm6HcNRIkr6AxO5jFEoJzzpT8aQ==}
    engines: {node: '>=0.4.7'}
    hasBin: true

  hard-rejection@2.1.0:
    resolution: {integrity: sha512-VIZB+ibDhx7ObhAe7OVtoEbuP4h/MuOTHJ+J8h/eBXotJYl0fBgR72xDFCKgIh22OJZIOVNxBMWuhAr10r8HdA==}
    engines: {node: '>=6'}

  has-bigints@1.1.0:
    resolution: {integrity: sha512-R3pbpkcIqv2Pm3dUwgjclDRVmWpTJW2DcMzcIhEXEx1oh/CEMObMm3KLmRJOdvhM7o4uQBnwr8pzRK2sJWIqfg==}
    engines: {node: '>= 0.4'}

  has-flag@3.0.0:
    resolution: {integrity: sha512-sKJf1+ceQBr4SMkvQnBDNDtf4TXpVhVGateu0t918bl30FnbE2m4vNLX+VWe/dpjlb+HugGYzW7uQXH98HPEYw==}
    engines: {node: '>=4'}

  has-flag@4.0.0:
    resolution: {integrity: sha512-EykJT/Q1KjTWctppgIAgfSO0tKVuZUjhgMr17kqTumMl6Afv3EISleU7qZUzoXDFTAHTDC4NOoG/ZxU3EvlMPQ==}
    engines: {node: '>=8'}

  has-property-descriptors@1.0.2:
    resolution: {integrity: sha512-55JNKuIW+vq4Ke1BjOTjM2YctQIvCT7GFzHwmfZPGo5wnrgkid0YQtnAleFSqumZm4az3n2BS+erby5ipJdgrg==}

  has-proto@1.2.0:
    resolution: {integrity: sha512-KIL7eQPfHQRC8+XluaIw7BHUwwqL19bQn4hzNgdr+1wXoU0KKj6rufu47lhY7KbJR2C6T6+PfyN0Ea7wkSS+qQ==}
    engines: {node: '>= 0.4'}

  has-symbols@1.1.0:
    resolution: {integrity: sha512-1cDNdwJ2Jaohmb3sg4OmKaMBwuC48sYni5HUw2DvsC8LjGTLK9h+eb1X6RyuOHe4hT0ULCW68iomhjUoKUqlPQ==}
    engines: {node: '>= 0.4'}

  has-tostringtag@1.0.2:
    resolution: {integrity: sha512-NqADB8VjPFLM2V0VvHUewwwsw0ZWBaIdgo+ieHtK3hasLz4qeCRjYcqfB6AQrBggRKppKF8L52/VqdVsO47Dlw==}
    engines: {node: '>= 0.4'}

  hasha@5.2.2:
    resolution: {integrity: sha512-Hrp5vIK/xr5SkeN2onO32H0MgNZ0f17HRNH39WfL0SYUNOTZ5Lz1TJ8Pajo/87dYGEFlLMm7mIc/k/s6Bvz9HQ==}
    engines: {node: '>=8'}

  hasown@2.0.2:
    resolution: {integrity: sha512-0hJU9SCPvmMzIBdZFqNPXWa6dqh7WdH0cII9y+CyS8rG3nL48Bclra9HmKhVVUHyPWNH5Y7xDwAB7bfgSjkUMQ==}
    engines: {node: '>= 0.4'}

  he@1.2.0:
    resolution: {integrity: sha512-F/1DnUGPopORZi0ni+CvrCgHQ5FyEAHRLSApuYWMmrbSwoN2Mn/7k+Gl38gJnR7yyDZk6WLXwiGod1JOWNDKGw==}
    hasBin: true

  highlight.js@10.7.3:
    resolution: {integrity: sha512-tzcUFauisWKNHaRkN4Wjl/ZA07gENAjFl3J/c480dprkGTg5EQstgaNFqBfUqCq54kZRIEcreTsAgF/m2quD7A==}

  hook-std@3.0.0:
    resolution: {integrity: sha512-jHRQzjSDzMtFy34AGj1DN+vq54WVuhSvKgrHf0OMiFQTwDD4L/qqofVEWjLOBMTn5+lCD3fPg32W9yOfnEJTTw==}
    engines: {node: ^12.20.0 || ^14.13.1 || >=16.0.0}

  hosted-git-info@2.8.9:
    resolution: {integrity: sha512-mxIDAb9Lsm6DoOJ7xH+5+X4y1LU/4Hi50L9C5sIswK3JzULS4bwk1FvjdBgvYR4bzT4tuUQiC15FE2f5HbLvYw==}

  hosted-git-info@4.1.0:
    resolution: {integrity: sha512-kyCuEOWjJqZuDbRHzL8V93NzQhwIB71oFWSyzVo+KPZI+pnQPPxucdkrOZvkLRnrf5URsQM+IJ09Dw29cRALIA==}
    engines: {node: '>=10'}

  hosted-git-info@7.0.2:
    resolution: {integrity: sha512-puUZAUKT5m8Zzvs72XWy3HtvVbTWljRE66cP60bxJzAqf2DgICo7lYTY2IHUmLnNpjYvw5bvmoHvPc0QO2a62w==}
    engines: {node: ^16.14.0 || >=18.0.0}

  hosted-git-info@8.1.0:
    resolution: {integrity: sha512-Rw/B2DNQaPBICNXEm8balFz9a6WpZrkCGpcWFpy7nCj+NyhSdqXipmfvtmWt9xGfp0wZnBxB+iVpLmQMYt47Tw==}
    engines: {node: ^18.17.0 || >=20.5.0}

  hpagent@1.2.0:
    resolution: {integrity: sha512-A91dYTeIB6NoXG+PxTQpCCDDnfHsW9kc06Lvpu1TEe9gnd6ZFeiBoRO9JvzEv6xK7EX97/dUE8g/vBMTqTS3CA==}
    engines: {node: '>=14'}

  html-escaper@2.0.2:
    resolution: {integrity: sha512-H2iMtd0I4Mt5eYiapRdIDjp+XzelXQ0tFE4JS7YFwFevXXMmOp9myNrUvCg0D6ws8iqkRPBfKHgbwig1SmlLfg==}

  http-cache-semantics@4.2.0:
    resolution: {integrity: sha512-dTxcvPXqPvXBQpq5dUr6mEMJX4oIEFv6bwom3FDwKRDsuIjjJGANqhBuoAn9c1RQJIdAKav33ED65E2ys+87QQ==}

  http-proxy-agent@7.0.2:
    resolution: {integrity: sha512-T1gkAiYYDWYx3V5Bmyu7HcfcvL7mUrTWiM6yOfa3PIphViJ/gFPbvidQ+veqSOHci/PxBcDabeUNCzpOODJZig==}
    engines: {node: '>= 14'}

  http2-wrapper@1.0.3:
    resolution: {integrity: sha512-V+23sDMr12Wnz7iTcDeJr3O6AIxlnvT/bmaAAAP/Xda35C90p9599p0F1eHR/N1KILWSoWVAiOMFjBBXaXSMxg==}
    engines: {node: '>=10.19.0'}

  https-proxy-agent@7.0.6:
    resolution: {integrity: sha512-vK9P5/iUfdl95AI+JVyUuIcVtd4ofvtrOr3HNtM2yxC9bnMbEdp3x01OhQNnjb8IJYi38VlTE3mBXwcfvywuSw==}
    engines: {node: '>= 14'}

  human-signals@5.0.0:
    resolution: {integrity: sha512-AXcZb6vzzrFAUE61HnN4mpLqd/cSIwNQjtNWR0euPm6y0iqx3G4gOXaIDdtdDwZmhwe82LA6+zinmW4UBWVePQ==}
    engines: {node: '>=16.17.0'}

  human-signals@8.0.1:
    resolution: {integrity: sha512-eKCa6bwnJhvxj14kZk5NCPc6Hb6BdsU9DZcOnmQKSnO1VKrfV0zCvtttPZUsBvjmNDn8rpcJfpwSYnHBjc95MQ==}
    engines: {node: '>=18.18.0'}

  humanize-ms@1.2.1:
    resolution: {integrity: sha512-Fl70vYtsAFb/C06PTS9dZBo7ihau+Tu/DNCk/OyHhea07S+aeMWpFFkUaXRa8fI+ScZbEI8dfSxwY7gxZ9SAVQ==}

  husky@9.1.7:
    resolution: {integrity: sha512-5gs5ytaNjBrh5Ow3zrvdUUY+0VxIuWVL4i9irt6friV+BqdCfmV11CQTWMiBYWHbXhco+J1kHfTOUkePhCDvMA==}
    engines: {node: '>=18'}
    hasBin: true

  hyperdyperid@1.2.0:
    resolution: {integrity: sha512-Y93lCzHYgGWdrJ66yIktxiaGULYc6oGiABxhcO5AufBeOyoIdZF7bIfLaOrbM0iGIOXQQgxxRrFEnb+Y6w1n4A==}
    engines: {node: '>=10.18'}

  iced-error@0.0.13:
    resolution: {integrity: sha512-yEEaG8QfyyRL0SsbNNDw3rVgTyqwHFMCuV6jDvD43f/2shmdaFXkqvFLGhDlsYNSolzYHwVLM/CrXt9GygYopA==}

  iced-lock@1.1.0:
    resolution: {integrity: sha512-J9UMVitgTMYrkUil5EB9/Q4BPWiMpFH156yjDlmMoMRKs3s3PnXj/6G0UlzIOGnNi5JVNk/zVYLXVnuo+1QnqQ==}

  iced-lock@2.0.1:
    resolution: {integrity: sha512-J6dnGMpAoHNyACUYJYhiJkLY7YFRTa7NMZ8ZygpYB3HNDOGWtzv55+kT2u1zItRi4Y1EXruG9d1VDsx8R5faTw==}

  iced-runtime-3@3.0.5:
    resolution: {integrity: sha512-OHU64z4Njq4EdoGyRId5NgUQKy6R1sr1wufc1fVxwpqKsM8yWagqmKCRlt//zKKIPOfZw7kQ1iN4m+/2s8WSeg==}

  iced-runtime@1.0.4:
    resolution: {integrity: sha512-rgiJXNF6ZgF2Clh/TKUlBDW3q51YPDJUXmxGQXx1b8tbZpVpTn+1RX9q1sjNkujXIIaVxZByQzPHHORg7KV51g==}

  iconv-lite@0.6.3:
    resolution: {integrity: sha512-4fCk79wshMdzMp2rH06qWrJE4iolqLhCUH+OiuIgU++RB0+94NlDL81atO7GX55uUKueo0txHNtvEyI6D7WdMw==}
    engines: {node: '>=0.10.0'}

  ieee754@1.2.1:
    resolution: {integrity: sha512-dcyqhDvX1C46lXZcVqCpK+FtMRQVdIMN6/Df5js2zouUsqG7I6sFxitIC+7KYK29KdXOLHdu9zL4sFnoVQnqaA==}

  ignore@5.3.2:
    resolution: {integrity: sha512-hsBTNUqQTDwkWtcdYI2i06Y/nUBEsNEDJKjWdigLvegy8kDuJAS8uRlpkkcQpyEXL0Z/pjDy5HBmMjRCJ2gq+g==}
    engines: {node: '>= 4'}

  ignore@7.0.5:
    resolution: {integrity: sha512-Hs59xBNfUIunMFgWAbGX5cq6893IbWg4KnrjbYwX3tx0ztorVgTDA6B2sxf8ejHJ4wz8BqGUMYlnzNBer5NvGg==}
    engines: {node: '>= 4'}

  immediate@3.0.6:
    resolution: {integrity: sha512-XXOFtyqDjNDAQxVfYxuF7g9Il/IbWmmlQg2MYKOH8ExIT1qg6xc4zyS3HaEEATgs1btfzxq15ciUiY7gjSXRGQ==}

  import-fresh@3.3.1:
    resolution: {integrity: sha512-TR3KfrTZTYLPB6jUjfx6MF9WcWrHL9su5TObK4ZkYgBdWKPOFoSoQIdEuTuR82pmtxH2spWG9h6etwfr1pLBqQ==}
    engines: {node: '>=6'}

  import-from-esm@2.0.0:
    resolution: {integrity: sha512-YVt14UZCgsX1vZQ3gKjkWVdBdHQ6eu3MPU1TBgL1H5orXe2+jWD006WCPPtOuwlQm10NuzOW5WawiF1Q9veW8g==}
    engines: {node: '>=18.20'}

  import-in-the-middle@1.14.2:
    resolution: {integrity: sha512-5tCuY9BV8ujfOpwtAGgsTx9CGUapcFMEEyByLv1B+v2+6DhAcw+Zr0nhQT7uwaZ7DiourxFEscghOR8e1aPLQw==}

  import-meta-resolve@4.1.0:
    resolution: {integrity: sha512-I6fiaX09Xivtk+THaMfAwnA3MVA5Big1WHF1Dfx9hFuvNIWpXnorlkzhcQf6ehrqQiiZECRt1poOAkPmer3ruw==}

  imurmurhash@0.1.4:
    resolution: {integrity: sha512-JmXMZ6wuvDmLiHEml9ykzqO6lwFbof0GG4IkcGaENdCRDDmMVnny7s5HsIgHCbaq0w2MyPhDqkhTUgS2LU2PHA==}
    engines: {node: '>=0.8.19'}

  indent-string@4.0.0:
    resolution: {integrity: sha512-EdDDZu4A2OyIK7Lr/2zG+w5jmbuk1DVBnEwREQvBzspBJkCEbRa8GxU1lghYcaGJCnRWibjDXlq779X1/y5xwg==}
    engines: {node: '>=8'}

  indent-string@5.0.0:
    resolution: {integrity: sha512-m6FAo/spmsW2Ab2fU35JTYwtOKa2yAwXSwgjSv1TJzh4Mh7mC3lzAOVLBprb72XsTrgkEIsl7YrFNAiDiRhIGg==}
    engines: {node: '>=12'}

  index-to-position@1.1.0:
    resolution: {integrity: sha512-XPdx9Dq4t9Qk1mTMbWONJqU7boCoumEH7fRET37HX5+khDUl3J2W6PdALxhILYlIYx2amlwYcRPp28p0tSiojg==}
    engines: {node: '>=18'}

  inflight@1.0.6:
    resolution: {integrity: sha512-k92I/b08q4wvFscXCLvqfsHCrjrF7yiXsQuIVvVE7N82W3+aqpzuUdBbfhWcy/FZR3/4IgflMgKLOsvPDrGCJA==}
    deprecated: This module is not supported, and leaks memory. Do not use it. Check out lru-cache if you want a good and tested way to coalesce async requests by a key value, which is much more comprehensive and powerful.

  inherits@2.0.4:
    resolution: {integrity: sha512-k/vGaX4/Yla3WzyMCvTQOXYeIHvqOKtnqBduzTHpzpQZzAskKMhZ2K+EnBiSM9zGSoIFeMpXKxa4dYeZIQqewQ==}

  ini@1.3.8:
    resolution: {integrity: sha512-JV/yugV2uzW5iMRSiZAyDtQd+nxtUnjeLt0acNdw98kKLrvuRVyB80tsREOE7yvGVgalhZ6RNXCmEHkUKBKxew==}

  ini@5.0.0:
    resolution: {integrity: sha512-+N0ngpO3e7cRUWOJAS7qw0IZIVc6XPrW4MlFBdD066F2L4k1L6ker3hLqSq7iXxU5tgS4WGkIUElWn5vogAEnw==}
    engines: {node: ^18.17.0 || >=20.5.0}

  install-artifact-from-github@1.4.0:
    resolution: {integrity: sha512-+y6WywKZREw5rq7U2jvr2nmZpT7cbWbQQ0N/qfcseYnzHFz2cZz1Et52oY+XttYuYeTkI8Y+R2JNWj68MpQFSg==}
    hasBin: true

  internal-slot@1.1.0:
    resolution: {integrity: sha512-4gd7VpWNQNB4UKKCFFVcp1AVv+FMOgs9NKzjHKusc8jTMhd5eL1NqQqOpE0KzMds804/yHlglp3uxgluOqAPLw==}
    engines: {node: '>= 0.4'}

  into-stream@7.0.0:
    resolution: {integrity: sha512-2dYz766i9HprMBasCMvHMuazJ7u4WzhJwo5kb3iPSiW/iRYV6uPari3zHoqZlnuaR7V1bEiNMxikhp37rdBXbw==}
    engines: {node: '>=12'}

  ip-address@9.0.5:
    resolution: {integrity: sha512-zHtQzGojZXTwZTHQqra+ETKd4Sn3vgi7uBmlPoXVWZqYvuKmtI0l/VZTjqGmJY9x88GGOaZ9+G9ES8hC4T4X8g==}
    engines: {node: '>= 12'}

  is-alphabetical@2.0.1:
    resolution: {integrity: sha512-FWyyY60MeTNyeSRpkM2Iry0G9hpr7/9kD40mD/cGQEuilcZYS4okz8SN2Q6rLCJ8gbCt6fN+rC+6tMGS99LaxQ==}

  is-alphanumerical@2.0.1:
    resolution: {integrity: sha512-hmbYhX/9MUMF5uh7tOXyK/n0ZvWpad5caBA17GsC6vyuCqaWliRG5K1qS9inmUhEMaOBIW7/whAnSwveW/LtZw==}

  is-arguments@1.2.0:
    resolution: {integrity: sha512-7bVbi0huj/wrIAOzb8U1aszg9kdi3KN/CyU19CTI7tAoZYEZoL9yCDXpbXN+uPsuWnP02cyug1gleqq+TU+YCA==}
    engines: {node: '>= 0.4'}

  is-array-buffer@3.0.5:
    resolution: {integrity: sha512-DDfANUiiG2wC1qawP66qlTugJeL5HyzMpfr8lLK+jMQirGzNod0B12cFB/9q838Ru27sBwfw78/rdoU7RERz6A==}
    engines: {node: '>= 0.4'}

  is-arrayish@0.2.1:
    resolution: {integrity: sha512-zz06S8t0ozoDXMG+ube26zeCTNXcKIPJZJi8hBrF4idCLms4CG9QtK7qBl1boi5ODzFpjswb5JPmHCbMpjaYzg==}

  is-async-function@2.1.1:
    resolution: {integrity: sha512-9dgM/cZBnNvjzaMYHVoxxfPj2QXt22Ev7SuuPrs+xav0ukGB0S6d4ydZdEiM48kLx5kDV+QBPrpVnFyefL8kkQ==}
    engines: {node: '>= 0.4'}

  is-bigint@1.1.0:
    resolution: {integrity: sha512-n4ZT37wG78iz03xPRKJrHTdZbe3IicyucEtdRsV5yglwc3GyUfbAfpSeD0FJ41NbUNSt5wbhqfp1fS+BgnvDFQ==}
    engines: {node: '>= 0.4'}

  is-boolean-object@1.2.2:
    resolution: {integrity: sha512-wa56o2/ElJMYqjCjGkXri7it5FbebW5usLw/nPmCMs5DeZ7eziSYZhSmPRn0txqeW4LnAmQQU7FgqLpsEFKM4A==}
    engines: {node: '>= 0.4'}

  is-bun-module@2.0.0:
    resolution: {integrity: sha512-gNCGbnnnnFAUGKeZ9PdbyeGYJqewpmc2aKHUEMO5nQPWU9lOmv7jcmQIv+qHD8fXW6W7qfuCwX4rY9LNRjXrkQ==}

  is-callable@1.2.7:
    resolution: {integrity: sha512-1BC0BVFhS/p0qtw6enp8e+8OD0UrK0oFLztSjNzhcKA3WDuJxxAPXzPuPtKkjEY9UUoEWlX/8fgKeu2S8i9JTA==}
    engines: {node: '>= 0.4'}

  is-core-module@2.16.1:
    resolution: {integrity: sha512-UfoeMA6fIJ8wTYFEUjelnaGI67v6+N7qXJEvQuIGa99l4xsCruSYOVSQ0uPANn4dAzm8lkYPaKLrrijLq7x23w==}
    engines: {node: '>= 0.4'}

  is-data-view@1.0.2:
    resolution: {integrity: sha512-RKtWF8pGmS87i2D6gqQu/l7EYRlVdfzemCJN/P3UOs//x1QE7mfhvzHIApBTRf7axvT6DMGwSwBXYCT0nfB9xw==}
    engines: {node: '>= 0.4'}

  is-date-object@1.1.0:
    resolution: {integrity: sha512-PwwhEakHVKTdRNVOw+/Gyh0+MzlCl4R6qKvkhuvLtPMggI1WAHt9sOwZxQLSGpUaDnrdyDsomoRgNnCfKNSXXg==}
    engines: {node: '>= 0.4'}

  is-decimal@2.0.1:
    resolution: {integrity: sha512-AAB9hiomQs5DXWcRB1rqsxGUstbRroFOPPVAomNk/3XHR5JyEZChOyTWe2oayKnsSsr/kcGqF+z6yuH6HHpN0A==}

  is-extglob@2.1.1:
    resolution: {integrity: sha512-SbKbANkN603Vi4jEZv49LeVJMn4yGwsbzZworEoyEiutsN3nJYdbO36zfhGJ6QEDpOZIFkDtnq5JRxmvl3jsoQ==}
    engines: {node: '>=0.10.0'}

  is-finalizationregistry@1.1.1:
    resolution: {integrity: sha512-1pC6N8qWJbWoPtEjgcL2xyhQOP491EQjeUo3qTKcmV8YSDDJrOepfG8pcC7h/QgnQHYSv0mJ3Z/ZWxmatVrysg==}
    engines: {node: '>= 0.4'}

  is-fullwidth-code-point@3.0.0:
    resolution: {integrity: sha512-zymm5+u+sCsSWyD9qNaejV3DFvhCKclKdizYaJUuHA83RLjb7nSuGnddCHGv0hk+KY7BMAlsWeK4Ueg6EV6XQg==}
    engines: {node: '>=8'}

  is-fullwidth-code-point@4.0.0:
    resolution: {integrity: sha512-O4L094N2/dZ7xqVdrXhh9r1KODPJpFms8B5sGdJLPy664AgvXsreZUyCQQNItZRDlYug4xStLjNp/sz3HvBowQ==}
    engines: {node: '>=12'}

  is-fullwidth-code-point@5.0.0:
    resolution: {integrity: sha512-OVa3u9kkBbw7b8Xw5F9P+D/T9X+Z4+JruYVNapTjPYZYUznQ5YfWeFkOj606XYYW8yugTfC8Pj0hYqvi4ryAhA==}
    engines: {node: '>=18'}

  is-generator-function@1.1.0:
    resolution: {integrity: sha512-nPUB5km40q9e8UfN/Zc24eLlzdSf9OfKByBw9CIdw4H1giPMeA0OIJvbchsCu4npfI2QcMVBsGEBHKZ7wLTWmQ==}
    engines: {node: '>= 0.4'}

  is-glob@4.0.3:
    resolution: {integrity: sha512-xelSayHH36ZgE7ZWhli7pW34hNbNl8Ojv5KVmkJD4hBdD3th8Tfk9vYasLM+mXWOZhFkgZfxhLSnrwRr4elSSg==}
    engines: {node: '>=0.10.0'}

  is-hexadecimal@2.0.1:
    resolution: {integrity: sha512-DgZQp241c8oO6cA1SbTEWiXeoxV42vlcJxgH+B3hi1AiqqKruZR3ZGF8In3fj4+/y/7rHvlOZLZtgJ/4ttYGZg==}

  is-map@2.0.3:
    resolution: {integrity: sha512-1Qed0/Hr2m+YqxnM09CjA2d/i6YZNfF6R2oRAOj36eUdS6qIV/huPJNSEpKbupewFs+ZsJlxsjjPbc0/afW6Lw==}
    engines: {node: '>= 0.4'}

  is-negative-zero@2.0.3:
    resolution: {integrity: sha512-5KoIu2Ngpyek75jXodFvnafB6DJgr3u8uuK0LEZJjrU19DrMD3EVERaR8sjz8CCGgpZvxPl9SuE1GMVPFHx1mw==}
    engines: {node: '>= 0.4'}

  is-node-process@1.2.0:
    resolution: {integrity: sha512-Vg4o6/fqPxIjtxgUH5QLJhwZ7gW5diGCVlXpuUfELC62CuxM1iHcRe51f2W1FDy04Ai4KJkagKjx3XaqyfRKXw==}

  is-number-object@1.1.1:
    resolution: {integrity: sha512-lZhclumE1G6VYD8VHe35wFaIif+CTy5SJIi5+3y4psDgWu4wPDoBhF8NxUOinEc7pHgiTsT6MaBb92rKhhD+Xw==}
    engines: {node: '>= 0.4'}

  is-number@7.0.0:
    resolution: {integrity: sha512-41Cifkg6e8TylSpdtTpeLVMqvSBEVzTttHvERD741+pnZ8ANv0004MRL43QKPDlK9cGvNp6NZWZUBlbGXYxxng==}
    engines: {node: '>=0.12.0'}

  is-obj@2.0.0:
    resolution: {integrity: sha512-drqDG3cbczxxEJRoOXcOjtdp1J/lyp1mNn0xaznRs8+muBhgQcrnbspox5X5fOw0HnMnbfDzvnEMEtqDEJEo8w==}
    engines: {node: '>=8'}

  is-plain-obj@1.1.0:
    resolution: {integrity: sha512-yvkRyxmFKEOQ4pNXCmJG5AEQNlXJS5LaONXo5/cLdTZdWvsZ1ioJEonLGAosKlMWE8lwUy/bJzMjcw8az73+Fg==}
    engines: {node: '>=0.10.0'}

  is-plain-obj@2.1.0:
    resolution: {integrity: sha512-YWnfyRwxL/+SsrWYfOpUtz5b3YD+nyfkHvjbcanzk8zgyO4ASD67uVMRt8k5bM4lLMDnXfriRhOpemw+NfT1eA==}
    engines: {node: '>=8'}

  is-plain-obj@4.1.0:
    resolution: {integrity: sha512-+Pgi+vMuUNkJyExiMBt5IlFoMyKnr5zhJ4Uspz58WOhBF5QoIZkFyNHIbBAtHwzVAgk5RtndVNsDRN61/mmDqg==}
    engines: {node: '>=12'}

  is-regex@1.2.1:
    resolution: {integrity: sha512-MjYsKHO5O7mCsmRGxWcLWheFqN9DJ/2TmngvjKXihe6efViPqc274+Fx/4fYj/r03+ESvBdTXK0V6tA3rgez1g==}
    engines: {node: '>= 0.4'}

  is-set@2.0.3:
    resolution: {integrity: sha512-iPAjerrse27/ygGLxw+EBR9agv9Y6uLeYVJMu+QNCoouJ1/1ri0mGrcWpfCqFZuzzx3WjtwxG098X+n4OuRkPg==}
    engines: {node: '>= 0.4'}

  is-shared-array-buffer@1.0.4:
    resolution: {integrity: sha512-ISWac8drv4ZGfwKl5slpHG9OwPNty4jOWPRIhBpxOoD+hqITiwuipOQ2bNthAzwA3B4fIjO4Nln74N0S9byq8A==}
    engines: {node: '>= 0.4'}

  is-ssh@1.4.1:
    resolution: {integrity: sha512-JNeu1wQsHjyHgn9NcWTaXq6zWSR6hqE0++zhfZlkFBbScNkyvxCdeV8sRkSBaeLKxmbpR21brail63ACNxJ0Tg==}

  is-stream@2.0.1:
    resolution: {integrity: sha512-hFoiJiTl63nn+kstHGBtewWSKnQLpyb155KHheA1l39uvtO9nWIop1p3udqPcUd/xbF1VLMO4n7OI6p7RbngDg==}
    engines: {node: '>=8'}

  is-stream@3.0.0:
    resolution: {integrity: sha512-LnQR4bZ9IADDRSkvpqMGvt/tEJWclzklNgSw48V5EAaAeDd6qGvN8ei6k5p0tvxSR171VmGyHuTiAOfxAbr8kA==}
    engines: {node: ^12.20.0 || ^14.13.1 || >=16.0.0}

  is-stream@4.0.1:
    resolution: {integrity: sha512-Dnz92NInDqYckGEUJv689RbRiTSEHCQ7wOVeALbkOz999YpqT46yMRIGtSNl2iCL1waAZSx40+h59NV/EwzV/A==}
    engines: {node: '>=18'}

  is-string@1.1.1:
    resolution: {integrity: sha512-BtEeSsoaQjlSPBemMQIrY1MY0uM6vnS1g5fmufYOtnxLGUZM2178PKbhsk7Ffv58IX+ZtcvoGwccYsh0PglkAA==}
    engines: {node: '>= 0.4'}

  is-symbol@1.1.1:
    resolution: {integrity: sha512-9gGx6GTtCQM73BgmHQXfDmLtfjjTUDSyoxTCbp5WtoixAhfgsDirWIcVQ/IHpvI5Vgd5i/J5F7B9cN/WlVbC/w==}
    engines: {node: '>= 0.4'}

  is-typed-array@1.1.15:
    resolution: {integrity: sha512-p3EcsicXjit7SaskXHs1hA91QxgTw46Fv6EFKKGS5DRFLD8yKnohjF3hxoju94b/OcMZoQukzpPpBE9uLVKzgQ==}
    engines: {node: '>= 0.4'}

  is-typedarray@1.0.0:
    resolution: {integrity: sha512-cyA56iCMHAh5CdzjJIa4aohJyeO1YbwLi3Jc35MmRU6poroFjIGZzUzupGiRPOjgHg9TLu43xbpwXk523fMxKA==}

  is-unicode-supported@2.1.0:
    resolution: {integrity: sha512-mE00Gnza5EEB3Ds0HfMyllZzbBrmLOX3vfWoj9A9PEnTfratQ/BcaJOuMhnkhjXvb2+FkY3VuHqtAGpTPmglFQ==}
    engines: {node: '>=18'}

  is-weakmap@2.0.2:
    resolution: {integrity: sha512-K5pXYOm9wqY1RgjpL3YTkF39tni1XajUIkawTLUo9EZEVUFga5gSQJF8nNS7ZwJQ02y+1YCNYcMh+HIf1ZqE+w==}
    engines: {node: '>= 0.4'}

  is-weakref@1.1.1:
    resolution: {integrity: sha512-6i9mGWSlqzNMEqpCp93KwRS1uUOodk2OJ6b+sq7ZPDSy2WuI5NFIxp/254TytR8ftefexkWn5xNiHUNpPOfSew==}
    engines: {node: '>= 0.4'}

  is-weakset@2.0.4:
    resolution: {integrity: sha512-mfcwb6IzQyOKTs84CQMrOwW4gQcaTOAWJ0zzJCl2WSPDrWk/OzDaImWFH3djXhb24g4eudZfLRozAvPGw4d9hQ==}
    engines: {node: '>= 0.4'}

  is-windows@1.0.2:
    resolution: {integrity: sha512-eXK1UInq2bPmjyX6e3VHIzMLobc4J94i4AWn+Hpq3OU5KkrRC96OAcR3PRJ/pGu6m8TRnBHP9dkXQVsT/COVIA==}
    engines: {node: '>=0.10.0'}

  isarray@1.0.0:
    resolution: {integrity: sha512-VLghIWNM6ELQzo7zwmcg0NmTVyWKYjvIeM83yjp0wRDTmUnrM678fQbcKBo6n2CJEF0szoG//ytg+TKla89ALQ==}

  isarray@2.0.5:
    resolution: {integrity: sha512-xHjhDr3cNBK0BzdUJSPXZntQUx/mwMS5Rw4A7lPJ90XGAO6ISP/ePDNuo0vhqOZU+UD5JoodwCAAoZQd3FeAKw==}

  isexe@2.0.0:
    resolution: {integrity: sha512-RHxMLp9lnKHGHRng9QFhRCMbYAcVpn69smSGcq3f36xjgVVWThj4qqLbTLlq7Ssj8B+fIQ1EuCEGI2lKsyQeIw==}

  isexe@3.1.1:
    resolution: {integrity: sha512-LpB/54B+/2J5hqQ7imZHfdU31OlgQqx7ZicVlkm9kzg9/w8GKLEcFfJl/t7DCEDueOyBAD6zCCwTO6Fzs0NoEQ==}
    engines: {node: '>=16'}

  issue-parser@7.0.1:
    resolution: {integrity: sha512-3YZcUUR2Wt1WsapF+S/WiA2WmlW0cWAoPccMqne7AxEBhCdFeTPjfv/Axb8V2gyCgY3nRw+ksZ3xSUX+R47iAg==}
    engines: {node: ^18.17 || >=20.6.1}

  istanbul-lib-coverage@3.2.2:
    resolution: {integrity: sha512-O8dpsF+r0WV/8MNRKfnmrtCWhuKjxrq2w+jpzBL5UZKTi2LeVWnWOmWRxFlesJONmc+wLAGvKQZEOanko0LFTg==}
    engines: {node: '>=8'}

  istanbul-lib-hook@3.0.0:
    resolution: {integrity: sha512-Pt/uge1Q9s+5VAZ+pCo16TYMWPBIl+oaNIjgLQxcX0itS6ueeaA+pEfThZpH8WxhFgCiEb8sAJY6MdUKgiIWaQ==}
    engines: {node: '>=8'}

  istanbul-lib-instrument@6.0.3:
    resolution: {integrity: sha512-Vtgk7L/R2JHyyGW07spoFlB8/lpjiOLTjMdms6AFMraYt3BaJauod/NGrfnVG/y4Ix1JEuMRPDPEj2ua+zz1/Q==}
    engines: {node: '>=10'}

  istanbul-lib-processinfo@2.0.3:
    resolution: {integrity: sha512-NkwHbo3E00oybX6NGJi6ar0B29vxyvNwoC7eJ4G4Yq28UfY758Hgn/heV8VRFhevPED4LXfFz0DQ8z/0kw9zMg==}
    engines: {node: '>=8'}

  istanbul-lib-report@3.0.1:
    resolution: {integrity: sha512-GCfE1mtsHGOELCU8e/Z7YWzpmybrx/+dSTfLrvY8qRmaY6zXTKWn6WQIjaAFw069icm6GVMNkgu0NzI4iPZUNw==}
    engines: {node: '>=10'}

  istanbul-lib-source-maps@4.0.1:
    resolution: {integrity: sha512-n3s8EwkdFIJCG3BPKBYvskgXGoy88ARzvegkitk60NxRdwltLOTaH7CUiMRXvwYorl0Q712iEjcWB+fK/MrWVw==}
    engines: {node: '>=10'}

  istanbul-lib-source-maps@5.0.6:
    resolution: {integrity: sha512-yg2d+Em4KizZC5niWhQaIomgf5WlL4vOOjZ5xGCmF8SnPE/mDWWXgvRExdcpCgh9lLRRa1/fSYp2ymmbJ1pI+A==}
    engines: {node: '>=10'}

  istanbul-reports@3.1.7:
    resolution: {integrity: sha512-BewmUXImeuRk2YY0PVbxgKAysvhRPUQE0h5QRM++nVWyubKGV0l8qQ5op8+B2DOmwSe63Jivj0BjkPQVf8fP5g==}
    engines: {node: '>=8'}

  jackspeak@3.4.3:
    resolution: {integrity: sha512-OGlZQpz2yfahA/Rd1Y8Cd9SIEsqvXkLVoSw/cgwhnhFMDbsQFeZYoJJ7bIZBS9BcamUW96asq/npPWugM+RQBw==}

  jackspeak@4.1.1:
    resolution: {integrity: sha512-zptv57P3GpL+O0I7VdMJNBZCu+BPHVQUk55Ft8/QCJjTVxrnJHuVuX/0Bl2A6/+2oyR/ZMEuFKwmzqqZ/U5nPQ==}
    engines: {node: 20 || >=22}

  java-properties@1.0.2:
    resolution: {integrity: sha512-qjdpeo2yKlYTH7nFdK0vbZWuTCesk4o63v5iVOlhMQPfuIZQfW/HI35SjfhA+4qpg36rnFSvUK5b1m+ckIblQQ==}
    engines: {node: '>= 0.6.0'}

  jest-diff@29.7.0:
    resolution: {integrity: sha512-LMIgiIrhigmPrs03JHpxUh2yISK3vLFPkAodPeo0+BuF7wA2FoQbkEg1u8gBYBThncu7e1oEDUfIXVuTqLRUjw==}
    engines: {node: ^14.15.0 || ^16.10.0 || >=18.0.0}

  jest-extended@6.0.0:
    resolution: {integrity: sha512-SM249N/q33YQ9XE8E06qZSnFuuV4GQFx7WrrmIj4wQUAP43jAo6budLT482jdBhf8ASwUiEEfJNjej0UusYs5A==}
    engines: {node: ^18.12.0 || ^20.9.0 || ^22.11.0 || >=23.0.0}
    peerDependencies:
      jest: '>=27.2.5'
      typescript: '>=5.0.0'
    peerDependenciesMeta:
      jest:
        optional: true

  jest-get-type@29.6.3:
    resolution: {integrity: sha512-zrteXnqYxfQh7l5FHyL38jL39di8H8rHoecLH3JNxH3BwOrBsNeabdap5e0I23lD4HHI8W5VFBZqG4Eaq5LNcw==}
    engines: {node: ^14.15.0 || ^16.10.0 || >=18.0.0}

  jest-matcher-utils@29.4.1:
    resolution: {integrity: sha512-k5h0u8V4nAEy6lSACepxL/rw78FLDkBnXhZVgFneVpnJONhb2DhZj/Gv4eNe+1XqQ5IhgUcqj745UwH0HJmMnA==}
    engines: {node: ^14.15.0 || ^16.10.0 || >=18.0.0}

  js-md4@0.3.2:
    resolution: {integrity: sha512-/GDnfQYsltsjRswQhN9fhv3EMw2sCpUdrdxyWDOUK7eyD++r3gRhzgiQgc/x4MAv2i1iuQ4lxO5mvqM3vj4bwA==}

  js-tokens@4.0.0:
    resolution: {integrity: sha512-RdJUflcE3cUzKiMqQgsCu06FPu9UdIJO0beYbPhHN4k6apgJtifcoCtT9bcxOpYBtpD2kCM6Sbzg4CausW/PKQ==}

  js-tokens@9.0.1:
    resolution: {integrity: sha512-mxa9E9ITFOt0ban3j6L5MpjwegGz6lBQmM1IJkWeBZGcMxto50+eWdjC/52xDbS2vy0k7vIMK0Fe2wfL9OQSpQ==}

  js-yaml@3.14.1:
    resolution: {integrity: sha512-okMH7OXXJ7YrN9Ok3/SXrnu4iX9yOk+25nqX4imS2npuvTYDmo/QEZoqwZkYaIDk3jVvBOTOIEgEhaLOynBS9g==}
    hasBin: true

  js-yaml@4.1.0:
    resolution: {integrity: sha512-wpxZs9NoxZaJESJGIZTyDEaYpl0FKSA+FB9aJiyemKhMwkxQg63h4T1KJgUGHpTqPDNRcmmYLugrRjJlBtWvRA==}
    hasBin: true

  jsbn@1.1.0:
    resolution: {integrity: sha512-4bYVV3aAMtDTTu4+xsDYa6sy9GyJ69/amsu9sYF2zqjiEoZA5xJi3BrfX3uY+/IekIu7MwdObdbDWpoZdBv3/A==}

  jsesc@3.1.0:
    resolution: {integrity: sha512-/sM3dO2FOzXjKQhJuo0Q173wf2KOo8t4I8vHy6lF9poUp7bKT0/NHE8fPX23PwfhnykfqnC2xRxOnVw5XuGIaA==}
    engines: {node: '>=6'}
    hasBin: true

  json-bigint@1.0.0:
    resolution: {integrity: sha512-SiPv/8VpZuWbvLSMtTDU8hEfrZWg/mH/nV/b4o0CYbSxu1UIQPLdwKOCIyLQX+VIPO5vrLX3i8qtqFyhdPSUSQ==}

  json-buffer@3.0.1:
    resolution: {integrity: sha512-4bV5BfR2mqfQTJm+V5tPPdf+ZpuhiIvTuAB5g8kcrXOZpTT/QwwVRWBywX1ozr6lEuPdbHxwaJlm9G6mI2sfSQ==}

  json-dup-key-validator@1.0.3:
    resolution: {integrity: sha512-JvJcV01JSiO7LRz7DY1Fpzn4wX2rJ3dfNTiAfnlvLNdhhnm0Pgdvhi2SGpENrZn7eSg26Ps3TPhOcuD/a4STXQ==}

  json-parse-better-errors@1.0.2:
    resolution: {integrity: sha512-mrqyZKfX5EhL7hvqcV6WG1yYjnjeuYDzDhhcAAUrq8Po85NBQBJP+ZDUT75qZQ98IkUoBqdkExkukOU7Ts2wrw==}

  json-parse-even-better-errors@2.3.1:
    resolution: {integrity: sha512-xyFwyhro/JEof6Ghe2iz2NcXoj2sloNsWr/XsERDK/oiPCfaNhl5ONfp+jQdAZRQQ0IJWNzH9zIZF7li91kh2w==}

  json-parse-even-better-errors@4.0.0:
    resolution: {integrity: sha512-lR4MXjGNgkJc7tkQ97kb2nuEMnNCyU//XYVH0MKTGcXEiSudQ5MKGKen3C5QubYy0vmq+JGitUg92uuywGEwIA==}
    engines: {node: ^18.17.0 || >=20.5.0}

  json-schema-traverse@0.4.1:
    resolution: {integrity: sha512-xbbCH5dCYU5T8LcEhhuh7HJ88HXuW3qsI3Y0zOZFKfZEHcpWiHU/Jxzk629Brsab/mMiHQti9wMP+845RPe3Vg==}

  json-stable-stringify-without-jsonify@1.0.1:
    resolution: {integrity: sha512-Bdboy+l7tA3OGW6FjyFHWkP5LuByj1Tk33Ljyq0axyzdk9//JSi2u3fP1QSmd1KNwq6VOKYGlAu87CisVir6Pw==}

  json-stringify-pretty-compact@4.0.0:
    resolution: {integrity: sha512-3CNZ2DnrpByG9Nqj6Xo8vqbjT4F6N+tb4Gb28ESAZjYZ5yqvmc56J+/kuIwkaAMOyblTQhUW7PxMkUb8Q36N3Q==}

  json-stringify-safe@5.0.1:
    resolution: {integrity: sha512-ZClg6AaYvamvYEE82d3Iyd3vSSIjQ+odgjaTzRuO3s7toCdFKczob2i0zCh7JE8kWn17yvAWhUVxvqGwUalsRA==}

  json5@1.0.2:
    resolution: {integrity: sha512-g1MWMLBiz8FKi1e4w0UyVL3w+iJceWAFBAaBnnGKOpNa5f8TLktkbre1+s6oICydWAm+HRUGTmI+//xv2hvXYA==}
    hasBin: true

  json5@2.2.3:
    resolution: {integrity: sha512-XmOWe7eyHYH14cLdVPoyg+GOH3rYX++KpzrylJwSW98t3Nk+U8XOl8FWKOgwtzdb8lXGf6zYwDUzeHMWfxasyg==}
    engines: {node: '>=6'}
    hasBin: true

  jsonata@2.1.0:
    resolution: {integrity: sha512-OCzaRMK8HobtX8fp37uIVmL8CY1IGc/a6gLsDqz3quExFR09/U78HUzWYr7T31UEB6+Eu0/8dkVD5fFDOl9a8w==}
    engines: {node: '>= 8'}

  jsonc-parser@3.3.1:
    resolution: {integrity: sha512-HUgH65KyejrUFPvHFPbqOY0rsFip3Bo5wb4ngvdi1EpCYWUQDC5V+Y7mZws+DLkr4M//zQJoanu1SP+87Dv1oQ==}

  jsonfile@6.1.0:
    resolution: {integrity: sha512-5dgndWOriYSm5cnYaJNhalLNDKOqFwyDB/rr1E9ZsGciGvKPs8R2xYGCacuf3z6K1YKDz182fd+fY3cn3pMqXQ==}

  just-extend@6.2.0:
    resolution: {integrity: sha512-cYofQu2Xpom82S6qD778jBDpwvvy39s1l/hrYij2u9AMdQcGRpaBu6kY4mVhuno5kJVi1DAz4aiphA2WI1/OAw==}

  jwa@2.0.1:
    resolution: {integrity: sha512-hRF04fqJIP8Abbkq5NKGN0Bbr3JxlQ+qhZufXVr0DvujKy93ZCbXZMHDL4EOtodSbCWxOqR8MS1tXA5hwqCXDg==}

  jws@4.0.0:
    resolution: {integrity: sha512-KDncfTmOZoOMTFG4mBlG0qUIOlc03fmzH+ru6RgYVZhPkyiy/92Owlt/8UEN+a4TXR1FQetfIpJE8ApdvdVxTg==}

  katex@0.16.22:
    resolution: {integrity: sha512-XCHRdUw4lf3SKBaJe4EvgqIuWwkPSo9XoeO8GjQW94Bp7TWv9hNhzZjZ+OH9yf1UmLygb7DIT5GSFQiyt16zYg==}
    hasBin: true

  keybase-ecurve@1.0.1:
    resolution: {integrity: sha512-2GlVxDsNF+52LtYjgFsjoKuN7MQQgiVeR4HRdJxLuN8fm4mf4stGKPUjDJjky15c/98UsZseLjp7Ih5X0Sy1jQ==}

  keybase-nacl@1.1.4:
    resolution: {integrity: sha512-7TFyWLq42CQs7JES9arR+Vnv/eMk5D6JT1Y8samrEA5ff3FOmaiRcXIVrwJQd3KJduxmSjgAjdkXlQK7Q437xQ==}

  keyv@4.5.4:
    resolution: {integrity: sha512-oxVHkHR/EJf2CNXnWxRLW6mg7JyCCUcG0DtEGmL2ctUo1PNTin1PUil+r/+4r5MpVgC/fn1kjsx7mjSujKqIpw==}

  kind-of@6.0.3:
    resolution: {integrity: sha512-dcS1ul+9tmeD95T+x28/ehLgd9mENa3LsvDTtzm3vyBEO7RPptvAD+t44WVXaUjTBRcrpFeFlC8WCruUR456hw==}
    engines: {node: '>=0.10.0'}

  klona@2.0.6:
    resolution: {integrity: sha512-dhG34DXATL5hSxJbIexCft8FChFXtmskoZYnoPWjXQuebWYCNkVeV3KkGegCK9CP1oswI/vQibS2GY7Em/sJJA==}
    engines: {node: '>= 8'}

  levn@0.4.1:
    resolution: {integrity: sha512-+bT2uH4E5LGE7h/n3evcS/sQlJXCpIp6ym8OWJ5eV6+67Dsql/LaaT7qJBAt2rzfoa/5QBGBhxDix1dMt2kQKQ==}
    engines: {node: '>= 0.8.0'}

  lie@3.1.1:
    resolution: {integrity: sha512-RiNhHysUjhrDQntfYSfY4MU24coXXdEOgw9WGcKHNeEwffDYbF//u87M1EWaMGzuFoSbqW0C9C6lEEhDOAswfw==}

  lilconfig@3.1.3:
    resolution: {integrity: sha512-/vlFKAoH5Cgt3Ie+JLhRbwOsCQePABiU3tJ1egGvyQ+33R/vcwM2Zl2QR/LzjsBeItPt3oSVXapn+m4nQDvpzw==}
    engines: {node: '>=14'}

  lines-and-columns@1.2.4:
    resolution: {integrity: sha512-7ylylesZQ/PV29jhEDl3Ufjo6ZX7gCqJr5F7PKrqc93v7fzSymt1BpwEU8nAUXs8qzzvqhbjhK5QZg6Mt/HkBg==}

  linkify-it@5.0.0:
    resolution: {integrity: sha512-5aHCbzQRADcdP+ATqnDuhhJ/MRIqDkZX5pyjFHRRysS8vZ5AbqGEoFIb6pYHPZ+L/OC2Lc+xT8uHVVR5CAK/wQ==}

  lint-staged@16.1.4:
    resolution: {integrity: sha512-xy7rnzQrhTVGKMpv6+bmIA3C0yET31x8OhKBYfvGo0/byeZ6E0BjGARrir3Kg/RhhYHutpsi01+2J5IpfVoueA==}
    engines: {node: '>=20.17'}
    hasBin: true

  listr2@9.0.1:
    resolution: {integrity: sha512-SL0JY3DaxylDuo/MecFeiC+7pedM0zia33zl0vcjgwcq1q1FWWF1To9EIauPbl8GbMCU0R2e0uJ8bZunhYKD2g==}
    engines: {node: '>=20.0.0'}

  load-json-file@4.0.0:
    resolution: {integrity: sha512-Kx8hMakjX03tiGTLAIdJ+lL0htKnXjEZN6hk/tozf/WOuYGdZBJrZ+rCJRbVCugsjB3jMLn9746NsQIf5VjBMw==}
    engines: {node: '>=4'}

  localforage@1.10.0:
    resolution: {integrity: sha512-14/H1aX7hzBBmmh7sGPd+AOMkkIrHM3Z1PAyGgZigA1H1p5O5ANnMyWzvpAETtG68/dC4pC0ncy3+PPGzXZHPg==}

  locate-path@2.0.0:
    resolution: {integrity: sha512-NCI2kiDkyR7VeEKm27Kda/iQHyKJe1Bu0FlTbYp3CqJu+9IFe9bLyAjMxf5ZDDbEg+iMPzB5zYyUTSm8wVTKmA==}
    engines: {node: '>=4'}

  locate-path@5.0.0:
    resolution: {integrity: sha512-t7hw9pI+WvuwNJXwk5zVHpyhIqzg2qTlklJOf0mVxGSbe3Fp2VieZcduNYjaLDoy6p9uGpQEGWG87WpMKlNq8g==}
    engines: {node: '>=8'}

  locate-path@6.0.0:
    resolution: {integrity: sha512-iPZK6eYjbxRu3uB4/WZ3EsEIMJFMqAoopl3R+zuq0UjcAm/MO6KCweDgPfP3elTztoKP3KtnVHxTn2NHBSDVUw==}
    engines: {node: '>=10'}

  locate-path@7.2.0:
    resolution: {integrity: sha512-gvVijfZvn7R+2qyPX8mAuKcFGDf6Nc61GdvGafQsHL0sBIxfKzA+usWn4GFC/bk+QdwPUD4kWFJLhElipq+0VA==}
    engines: {node: ^12.20.0 || ^14.13.1 || >=16.0.0}

  lodash-es@4.17.21:
    resolution: {integrity: sha512-mKnC+QJ9pWVzv+C4/U3rRsHapFfHvQFoFB92e52xeyGMcX6/OlIl78je1u8vePzYZSkkogMPJ2yjxxsb89cxyw==}

  lodash.capitalize@4.2.1:
    resolution: {integrity: sha512-kZzYOKspf8XVX5AvmQF94gQW0lejFVgb80G85bU4ZWzoJ6C03PQg3coYAUpSTpQWelrZELd3XWgHzw4Ck5kaIw==}

  lodash.escaperegexp@4.1.2:
    resolution: {integrity: sha512-TM9YBvyC84ZxE3rgfefxUWiQKLilstD6k7PTGt6wfbtXF8ixIJLOL3VYyV/z+ZiPLsVxAsKAFVwWlWeb2Y8Yyw==}

  lodash.flattendeep@4.4.0:
    resolution: {integrity: sha512-uHaJFihxmJcEX3kT4I23ABqKKalJ/zDrDg0lsFtc1h+3uw49SIJ5beyhx5ExVRti3AvKoOJngIj7xz3oylPdWQ==}

  lodash.isplainobject@4.0.6:
    resolution: {integrity: sha512-oSXzaWypCMHkPC3NvBEaPHf0KsA5mvPrOPgQWDsbg8n7orZ290M0BmC/jgRZ4vcJ6DTAhjrsSYgdsW/F+MFOBA==}

  lodash.isstring@4.0.1:
    resolution: {integrity: sha512-0wJxfxH1wgO3GrbuP+dTTk7op+6L41QCXbGINEmD+ny/G/eCqGzxyCsh7159S+mgDDcoarnBw6PC1PS5+wUGgw==}

  lodash.merge@4.6.2:
    resolution: {integrity: sha512-0KpjqXRVvrYyCsX1swR/XTK0va6VQkQM6MNo7PqW77ByjAhoARA8EfrP1N4+KlKj8YS0ZUCtRT/YUuhyYDujIQ==}

  lodash.uniqby@4.7.0:
    resolution: {integrity: sha512-e/zcLx6CSbmaEgFHCA7BnoQKyCtKMxnuWrJygbwPs/AIn+IMKl66L8/s+wBUn5LRw2pZx3bUHibiV1b6aTWIww==}

  lodash@4.17.21:
    resolution: {integrity: sha512-v2kDEe57lecTulaDIuNTPy3Ry4gLGJ6Z1O3vE1krgXZNrsQ+LFTGHVxVjcXPs17LhbZVGedAJv8XZ1tvj5FvSg==}

  log-update@6.1.0:
    resolution: {integrity: sha512-9ie8ItPR6tjY5uYJh8K/Zrv/RMZ5VOlOWvtZdEHYSTFKZfIBPQa9tOAEeAWhd+AnIneLJ22w5fjOYtoutpWq5w==}
    engines: {node: '>=18'}

  long@5.3.2:
    resolution: {integrity: sha512-mNAgZ1GmyNhD7AuqnTG3/VQ26o760+ZYBPKjPvugO8+nLbYfX6TVpJPseBvopbdY+qpZ/lKUnmEc1LeZYS3QAA==}

  longest-streak@3.1.0:
    resolution: {integrity: sha512-9Ri+o0JYgehTaVBBDoMqIl8GXtbWg711O3srftcHhZ0dqnETqLaoIK0x17fUw9rFSlK/0NlsKe0Ahhyl5pXE2g==}

  loupe@3.2.0:
    resolution: {integrity: sha512-2NCfZcT5VGVNX9mSZIxLRkEAegDGBpuQZBy13desuHeVORmBDyAET4TkJr4SjqQy3A8JDofMN6LpkK8Xcm/dlw==}

  lowercase-keys@2.0.0:
    resolution: {integrity: sha512-tqNXrS78oMOE73NMxK4EMLQsQowWf8jKooH9g7xPavRT706R6bkQJ6DY2Te7QukaZsulxa30wQ7bk0pm4XiHmA==}
    engines: {node: '>=8'}

  lru-cache@10.4.3:
    resolution: {integrity: sha512-JNAzZcXrCt42VGLuYz0zfAzDfAvJWW6AfYlDBQyDV5DClI2m5sAmK+OIO7s59XfsRsWHp02jAJrRadPRGTt6SQ==}

  lru-cache@11.1.0:
    resolution: {integrity: sha512-QIXZUBJUx+2zHUdQujWejBkcD9+cs94tLn0+YL8UrCh+D5sCXZ4c7LaEH48pNwRY3MLDgqUFyhlCyjJPf1WP0A==}
    engines: {node: 20 || >=22}

  lru-cache@5.1.1:
    resolution: {integrity: sha512-KpNARQA3Iwv+jTA0utUVVbrh+Jlrr1Fv0e56GGzAFOXN7dk/FviaDW8LHmK52DlcH4WP2n6gI8vN1aesBFgo9w==}

  lru-cache@6.0.0:
    resolution: {integrity: sha512-Jo6dJ04CmSjuznwJSS3pUeWmd/H0ffTlkXXgwZi+eq1UCmqQwCh+eLsYOYCwY991i2Fah4h1BEMCx4qThGbsiA==}
    engines: {node: '>=10'}

  luxon@3.7.1:
    resolution: {integrity: sha512-RkRWjA926cTvz5rAb1BqyWkKbbjzCGchDUIKMCUvNi17j6f6j8uHGDV82Aqcqtzd+icoYpELmG3ksgGiFNNcNg==}
    engines: {node: '>=12'}

  magic-string@0.30.17:
    resolution: {integrity: sha512-sNPKHvyjVf7gyjwS4xGTaW/mCnF8wnjtifKBEhxfZ7E/S8tQ0rssrwGNn6q8JH/ohItJfSQp9mBtQYuTlH5QnA==}

  magicast@0.3.5:
    resolution: {integrity: sha512-L0WhttDl+2BOsybvEOLK7fW3UA0OQ0IQ2d6Zl2x/a6vVRs3bAY0ECOSHHeL5jD+SbOpOCUEi0y1DgHEn9Qn1AQ==}

  make-dir@3.1.0:
    resolution: {integrity: sha512-g3FeP20LNwhALb/6Cz6Dd4F2ngze0jz7tbzrD2wAV+o9FeNHe4rL+yK2md0J/fiSf1sa1ADhXqi5+oVwOM/eGw==}
    engines: {node: '>=8'}

  make-dir@4.0.0:
    resolution: {integrity: sha512-hXdUTZYIVOt1Ex//jAQi+wTZZpUpwBj/0QsOzqegb3rGMMeJiSEu5xLHnYfBrRV4RH2+OCSOO95Is/7x1WJ4bw==}
    engines: {node: '>=10'}

  make-fetch-happen@14.0.3:
    resolution: {integrity: sha512-QMjGbFTP0blj97EeidG5hk/QhKQ3T4ICckQGLgz38QF7Vgbk6e6FTARN8KhKxyBbWn8R0HU+bnw8aSoFPD4qtQ==}
    engines: {node: ^18.17.0 || >=20.5.0}

  map-obj@1.0.1:
    resolution: {integrity: sha512-7N/q3lyZ+LVCp7PzuxrJr4KMbBE2hW7BT7YNia330OFxIf4d3r5zVpicP2650l7CPN6RM9zOJRl3NGpqSiw3Eg==}
    engines: {node: '>=0.10.0'}

  map-obj@4.3.0:
    resolution: {integrity: sha512-hdN1wVrZbb29eBGiGjJbeP8JbKjq1urkHJ/LIP/NY48MZ1QVXUsQBV1G1zvYFHn1XE06cwjBsOI2K3Ulnj1YXQ==}
    engines: {node: '>=8'}

  markdown-it@14.1.0:
    resolution: {integrity: sha512-a54IwgWPaeBCAAsv13YgmALOF1elABB08FxO9i+r4VFk5Vl4pKokRPeX8u5TCgSsPi6ec1otfLjdOpVcgbpshg==}
    hasBin: true

  markdown-table@3.0.4:
    resolution: {integrity: sha512-wiYz4+JrLyb/DqW2hkFJxP7Vd7JuTDm77fvbM8VfEQdmSMqcImWeeRbHwZjBjIFki/VaMK2BhFi7oUUZeM5bqw==}

  markdownlint-cli2-formatter-default@0.0.5:
    resolution: {integrity: sha512-4XKTwQ5m1+Txo2kuQ3Jgpo/KmnG+X90dWt4acufg6HVGadTUG5hzHF/wssp9b5MBYOMCnZ9RMPaU//uHsszF8Q==}
    peerDependencies:
      markdownlint-cli2: '>=0.0.4'

  markdownlint-cli2@0.18.1:
    resolution: {integrity: sha512-/4Osri9QFGCZOCTkfA8qJF+XGjKYERSHkXzxSyS1hd3ZERJGjvsUao2h4wdnvpHp6Tu2Jh/bPHM0FE9JJza6ng==}
    engines: {node: '>=20'}
    hasBin: true

  markdownlint@0.38.0:
    resolution: {integrity: sha512-xaSxkaU7wY/0852zGApM8LdlIfGCW8ETZ0Rr62IQtAnUMlMuifsg09vWJcNYeL4f0anvr8Vo4ZQar8jGpV0btQ==}
    engines: {node: '>=20'}

  marked-terminal@7.3.0:
    resolution: {integrity: sha512-t4rBvPsHc57uE/2nJOLmMbZCQ4tgAccAED3ngXQqW6g+TxA488JzJ+FK3lQkzBQOI1mRV/r/Kq+1ZlJ4D0owQw==}
    engines: {node: '>=16.0.0'}
    peerDependencies:
      marked: '>=1 <16'

  marked@15.0.12:
    resolution: {integrity: sha512-8dD6FusOQSrpv9Z1rdNMdlSgQOIP880DHqnohobOmYLElGEqAL/JvxvuxZO16r4HtjTlfPRDC1hbvxC9dPN2nA==}
    engines: {node: '>= 18'}
    hasBin: true

  matcher@3.0.0:
    resolution: {integrity: sha512-OkeDaAZ/bQCxeFAozM55PKcKU0yJMPGifLwV4Qgjitu+5MoAfSQN4lsLJeXZ1b8w0x+/Emda6MZgXS1jvsapng==}
    engines: {node: '>=10'}

  math-intrinsics@1.1.0:
    resolution: {integrity: sha512-/IXtbwEk5HTPyEwyKX6hGkYXxM9nbj64B+ilVJnC/R6B0pH5G4V3b0pVbL7DBj4tkhBAppbQUlf6F6Xl9LHu1g==}
    engines: {node: '>= 0.4'}

  mdast-util-find-and-replace@3.0.2:
    resolution: {integrity: sha512-Tmd1Vg/m3Xz43afeNxDIhWRtFZgM2VLyaf4vSTYwudTyeuTneoL3qtWMA5jeLyz/O1vDJmmV4QuScFCA2tBPwg==}

  mdast-util-from-markdown@2.0.2:
    resolution: {integrity: sha512-uZhTV/8NBuw0WHkPTrCqDOl0zVe1BIng5ZtHoDk49ME1qqcjYmmLmOf0gELgcRMxN4w2iuIeVso5/6QymSrgmA==}

  mdast-util-phrasing@4.1.0:
    resolution: {integrity: sha512-TqICwyvJJpBwvGAMZjj4J2n0X8QWp21b9l0o7eXyVJ25YNWYbJDVIyD1bZXE6WtV6RmKJVYmQAKWa0zWOABz2w==}

  mdast-util-to-markdown@2.1.2:
    resolution: {integrity: sha512-xj68wMTvGXVOKonmog6LwyJKrYXZPvlwabaryTjLh9LuvovB/KAH+kvi8Gjj+7rJjsFi23nkUxRQv1KqSroMqA==}

  mdast-util-to-string@4.0.0:
    resolution: {integrity: sha512-0H44vDimn51F0YwvxSJSm0eCDOJTRlmN0R1yBh4HLj9wiV1Dn0QoXGbvFAWj2hSItVTlCmBF1hqKlIyUBVFLPg==}

  mdurl@2.0.0:
    resolution: {integrity: sha512-Lf+9+2r+Tdp5wXDXC4PcIBjTDtq4UKjCPMQhKIuzpJNW0b96kVqSwW0bT7FhRSfmAiFYgP+SCRvdrDozfh0U5w==}

  memfs@4.36.0:
    resolution: {integrity: sha512-mfBfzGUdoEw5AZwG8E965ej3BbvW2F9LxEWj4uLxF6BEh1dO2N9eS3AGu9S6vfenuQYrVjsbUOOZK7y3vz4vyQ==}
    engines: {node: '>= 4.0.0'}

  memorystream@0.3.1:
    resolution: {integrity: sha512-S3UwM3yj5mtUSEfP41UZmt/0SCoVYUcU1rkXv+BQ5Ig8ndL4sPoJNBUJERafdPb5jjHJGuMgytgKvKIf58XNBw==}
    engines: {node: '>= 0.10.0'}

  meow@13.2.0:
    resolution: {integrity: sha512-pxQJQzB6djGPXh08dacEloMFopsOqGVRKFPYvPOt9XDZ1HasbgDZA74CJGreSU4G3Ak7EFJGoiH2auq+yXISgA==}
    engines: {node: '>=18'}

  meow@7.1.1:
    resolution: {integrity: sha512-GWHvA5QOcS412WCo8vwKDlTelGLsCGBVevQB5Kva961rmNfun0PCbv5+xta2kUMFJyR8/oWnn7ddeKdosbAPbA==}
    engines: {node: '>=10'}

  meow@8.1.2:
    resolution: {integrity: sha512-r85E3NdZ+mpYk1C6RjPFEMSE+s1iZMuHtsHAqY0DT3jZczl0diWUZ8g6oU7h0M9cD2EL+PzaYghhCLzR0ZNn5Q==}
    engines: {node: '>=10'}

  merge-stream@2.0.0:
    resolution: {integrity: sha512-abv/qOcuPfk3URPfDzmZU1LKmuw8kT+0nIHvKrKgFrwifol/doWcdA4ZqsWQ8ENrFKkd67Mfpo/LovbIUsbt3w==}

  merge2@1.4.1:
    resolution: {integrity: sha512-8q7VEgMJW4J8tcfVPy8g09NcQwZdbwFEqhe/WZkoIzjn/3TGDwtOCYtXGxA3O8tPzpczCCDgv+P2P5y00ZJOOg==}
    engines: {node: '>= 8'}

  micromark-core-commonmark@2.0.3:
    resolution: {integrity: sha512-RDBrHEMSxVFLg6xvnXmb1Ayr2WzLAWjeSATAoxwKYJV94TeNavgoIdA0a9ytzDSVzBy2YKFK+emCPOEibLeCrg==}

  micromark-extension-directive@4.0.0:
    resolution: {integrity: sha512-/C2nqVmXXmiseSSuCdItCMho7ybwwop6RrrRPk0KbOHW21JKoCldC+8rFOaundDoRBUWBnJJcxeA/Kvi34WQXg==}

  micromark-extension-gfm-autolink-literal@2.1.0:
    resolution: {integrity: sha512-oOg7knzhicgQ3t4QCjCWgTmfNhvQbDDnJeVu9v81r7NltNCVmhPy1fJRX27pISafdjL+SVc4d3l48Gb6pbRypw==}

  micromark-extension-gfm-footnote@2.1.0:
    resolution: {integrity: sha512-/yPhxI1ntnDNsiHtzLKYnE3vf9JZ6cAisqVDauhp4CEHxlb4uoOTxOCJ+9s51bIB8U1N1FJ1RXOKTIlD5B/gqw==}

  micromark-extension-gfm-table@2.1.1:
    resolution: {integrity: sha512-t2OU/dXXioARrC6yWfJ4hqB7rct14e8f7m0cbI5hUmDyyIlwv5vEtooptH8INkbLzOatzKuVbQmAYcbWoyz6Dg==}

  micromark-extension-math@3.1.0:
    resolution: {integrity: sha512-lvEqd+fHjATVs+2v/8kg9i5Q0AP2k85H0WUOwpIVvUML8BapsMvh1XAogmQjOCsLpoKRCVQqEkQBB3NhVBcsOg==}

  micromark-factory-destination@2.0.1:
    resolution: {integrity: sha512-Xe6rDdJlkmbFRExpTOmRj9N3MaWmbAgdpSrBQvCFqhezUn4AHqJHbaEnfbVYYiexVSs//tqOdY/DxhjdCiJnIA==}

  micromark-factory-label@2.0.1:
    resolution: {integrity: sha512-VFMekyQExqIW7xIChcXn4ok29YE3rnuyveW3wZQWWqF4Nv9Wk5rgJ99KzPvHjkmPXF93FXIbBp6YdW3t71/7Vg==}

  micromark-factory-space@2.0.1:
    resolution: {integrity: sha512-zRkxjtBxxLd2Sc0d+fbnEunsTj46SWXgXciZmHq0kDYGnck/ZSGj9/wULTV95uoeYiK5hRXP2mJ98Uo4cq/LQg==}

  micromark-factory-title@2.0.1:
    resolution: {integrity: sha512-5bZ+3CjhAd9eChYTHsjy6TGxpOFSKgKKJPJxr293jTbfry2KDoWkhBb6TcPVB4NmzaPhMs1Frm9AZH7OD4Cjzw==}

  micromark-factory-whitespace@2.0.1:
    resolution: {integrity: sha512-Ob0nuZ3PKt/n0hORHyvoD9uZhr+Za8sFoP+OnMcnWK5lngSzALgQYKMr9RJVOWLqQYuyn6ulqGWSXdwf6F80lQ==}

  micromark-util-character@2.1.1:
    resolution: {integrity: sha512-wv8tdUTJ3thSFFFJKtpYKOYiGP2+v96Hvk4Tu8KpCAsTMs6yi+nVmGh1syvSCsaxz45J6Jbw+9DD6g97+NV67Q==}

  micromark-util-chunked@2.0.1:
    resolution: {integrity: sha512-QUNFEOPELfmvv+4xiNg2sRYeS/P84pTW0TCgP5zc9FpXetHY0ab7SxKyAQCNCc1eK0459uoLI1y5oO5Vc1dbhA==}

  micromark-util-classify-character@2.0.1:
    resolution: {integrity: sha512-K0kHzM6afW/MbeWYWLjoHQv1sgg2Q9EccHEDzSkxiP/EaagNzCm7T/WMKZ3rjMbvIpvBiZgwR3dKMygtA4mG1Q==}

  micromark-util-combine-extensions@2.0.1:
    resolution: {integrity: sha512-OnAnH8Ujmy59JcyZw8JSbK9cGpdVY44NKgSM7E9Eh7DiLS2E9RNQf0dONaGDzEG9yjEl5hcqeIsj4hfRkLH/Bg==}

  micromark-util-decode-numeric-character-reference@2.0.2:
    resolution: {integrity: sha512-ccUbYk6CwVdkmCQMyr64dXz42EfHGkPQlBj5p7YVGzq8I7CtjXZJrubAYezf7Rp+bjPseiROqe7G6foFd+lEuw==}

  micromark-util-decode-string@2.0.1:
    resolution: {integrity: sha512-nDV/77Fj6eH1ynwscYTOsbK7rR//Uj0bZXBwJZRfaLEJ1iGBR6kIfNmlNqaqJf649EP0F3NWNdeJi03elllNUQ==}

  micromark-util-encode@2.0.1:
    resolution: {integrity: sha512-c3cVx2y4KqUnwopcO9b/SCdo2O67LwJJ/UyqGfbigahfegL9myoEFoDYZgkT7f36T0bLrM9hZTAaAyH+PCAXjw==}

  micromark-util-html-tag-name@2.0.1:
    resolution: {integrity: sha512-2cNEiYDhCWKI+Gs9T0Tiysk136SnR13hhO8yW6BGNyhOC4qYFnwF1nKfD3HFAIXA5c45RrIG1ub11GiXeYd1xA==}

  micromark-util-normalize-identifier@2.0.1:
    resolution: {integrity: sha512-sxPqmo70LyARJs0w2UclACPUUEqltCkJ6PhKdMIDuJ3gSf/Q+/GIe3WKl0Ijb/GyH9lOpUkRAO2wp0GVkLvS9Q==}

  micromark-util-resolve-all@2.0.1:
    resolution: {integrity: sha512-VdQyxFWFT2/FGJgwQnJYbe1jjQoNTS4RjglmSjTUlpUMa95Htx9NHeYW4rGDJzbjvCsl9eLjMQwGeElsqmzcHg==}

  micromark-util-sanitize-uri@2.0.1:
    resolution: {integrity: sha512-9N9IomZ/YuGGZZmQec1MbgxtlgougxTodVwDzzEouPKo3qFWvymFHWcnDi2vzV1ff6kas9ucW+o3yzJK9YB1AQ==}

  micromark-util-subtokenize@2.1.0:
    resolution: {integrity: sha512-XQLu552iSctvnEcgXw6+Sx75GflAPNED1qx7eBJ+wydBb2KCbRZe+NwvIEEMM83uml1+2WSXpBAcp9IUCgCYWA==}

  micromark-util-symbol@2.0.1:
    resolution: {integrity: sha512-vs5t8Apaud9N28kgCrRUdEed4UJ+wWNvicHLPxCa9ENlYuAY31M0ETy5y1vA33YoNPDFTghEbnh6efaE8h4x0Q==}

  micromark-util-types@2.0.2:
    resolution: {integrity: sha512-Yw0ECSpJoViF1qTU4DC6NwtC4aWGt1EkzaQB8KPPyCRR8z9TWeV0HbEFGTO+ZY1wB22zmxnJqhPyTpOVCpeHTA==}

  micromark@4.0.2:
    resolution: {integrity: sha512-zpe98Q6kvavpCr1NPVSCMebCKfD7CA2NqZ+rykeNhONIJBpc1tFKt9hucLGwha3jNTNI8lHpctWJWoimVF4PfA==}

  micromatch@4.0.8:
    resolution: {integrity: sha512-PXwfBhYu0hBCPw8Dn0E+WDYb7af3dSLVWKi3HGv84IdF4TyFoC0ysxFd0Goxw7nSv4T/PzEJQxsYsEiFCKo2BA==}
    engines: {node: '>=8.6'}

  mime@4.0.7:
    resolution: {integrity: sha512-2OfDPL+e03E0LrXaGYOtTFIYhiuzep94NSsuhrNULq+stylcJedcHdzHtz0atMUuGwJfFYs0YL5xeC/Ca2x0eQ==}
    engines: {node: '>=16'}
    hasBin: true

  mimic-fn@4.0.0:
    resolution: {integrity: sha512-vqiC06CuhBTUdZH+RYl8sFrL096vA45Ok5ISO6sE/Mr1jRbGH4Csnhi8f3wKVl7x8mO4Au7Ir9D3Oyv1VYMFJw==}
    engines: {node: '>=12'}

  mimic-function@5.0.1:
    resolution: {integrity: sha512-VP79XUPxV2CigYP3jWwAUFSku2aKqBH7uTAapFWCBqutsbmDo96KY5o8uh6U+/YSIn5OxJnXp73beVkpqMIGhA==}
    engines: {node: '>=18'}

  mimic-response@1.0.1:
    resolution: {integrity: sha512-j5EctnkH7amfV/q5Hgmoal1g2QHFJRraOtmx0JpIqkxhBhI/lJSl1nMpQ45hVarwNETOoWEimndZ4QK0RHxuxQ==}
    engines: {node: '>=4'}

  mimic-response@3.1.0:
    resolution: {integrity: sha512-z0yWI+4FDrrweS8Zmt4Ej5HdJmky15+L2e6Wgn3+iK5fWzb6T3fhNFq2+MeTRb064c6Wr4N/wv0DzQTjNzHNGQ==}
    engines: {node: '>=10'}

  min-indent@1.0.1:
    resolution: {integrity: sha512-I9jwMn07Sy/IwOj3zVkVik2JTvgpaykDZEigL6Rx6N9LbMywwUSMtxET+7lVoDLLd3O3IXwJwvuuns8UB/HeAg==}
    engines: {node: '>=4'}

  minimalistic-assert@1.0.1:
    resolution: {integrity: sha512-UtJcAD4yEaGtjPezWuO9wC4nwUnVH/8/Im3yEHQP4b67cXlD/Qr9hdITCU1xDbSEXg2XKNaP8jsReV7vQd00/A==}

  minimatch@10.0.1:
    resolution: {integrity: sha512-ethXTt3SGGR+95gudmqJ1eNhRO7eGEGIgYA9vnPatK4/etz2MEVDno5GMCibdMTuBMyElzIlgxMna3K94XDIDQ==}
    engines: {node: 20 || >=22}

  minimatch@10.0.3:
    resolution: {integrity: sha512-IPZ167aShDZZUMdRk66cyQAW3qr0WzbHkPdMYa8bzZhlHhO3jALbKdxcaak7W9FfT2rZNpQuUu4Od7ILEpXSaw==}
    engines: {node: 20 || >=22}

  minimatch@3.1.2:
    resolution: {integrity: sha512-J7p63hRiAjw1NDEww1W7i37+ByIrOWO5XQQAzZ3VOcL0PNybwpfmV/N05zFAzwQ9USyEcX6t3UO+K5aqBQOIHw==}

  minimatch@9.0.5:
    resolution: {integrity: sha512-G6T0ZX48xgozx7587koeX9Ys2NYy6Gmv//P89sEte9V9whIapMNF4idKxnW2QtCcLiTWlb/wfCabAtAFWhhBow==}
    engines: {node: '>=16 || 14 >=14.17'}

  minimist-options@4.1.0:
    resolution: {integrity: sha512-Q4r8ghd80yhO/0j1O3B2BjweX3fiHg9cdOwjJd2J76Q135c+NDxGCqdYKQ1SKBuFfgWbAUzBfvYjPUEeNgqN1A==}
    engines: {node: '>= 6'}

  minimist@1.2.8:
    resolution: {integrity: sha512-2yyAR8qBkN3YuheJanUpWC5U3bb5osDywNB8RzDVlDwDHbocAJveqqj1u8+SVD7jkWT4yvsHCpWqqWqAxb0zCA==}

  minipass-collect@2.0.1:
    resolution: {integrity: sha512-D7V8PO9oaz7PWGLbCACuI1qEOsq7UKfLotx/C0Aet43fCUB/wfQ7DYeq2oR/svFJGYDHPr38SHATeaj/ZoKHKw==}
    engines: {node: '>=16 || 14 >=14.17'}

  minipass-fetch@4.0.1:
    resolution: {integrity: sha512-j7U11C5HXigVuutxebFadoYBbd7VSdZWggSe64NVdvWNBqGAiXPL2QVCehjmw7lY1oF9gOllYbORh+hiNgfPgQ==}
    engines: {node: ^18.17.0 || >=20.5.0}

  minipass-flush@1.0.5:
    resolution: {integrity: sha512-JmQSYYpPUqX5Jyn1mXaRwOda1uQ8HP5KAT/oDSLCzt1BYRhQU0/hDtsB1ufZfEEzMZ9aAVmsBw8+FWsIXlClWw==}
    engines: {node: '>= 8'}

  minipass-pipeline@1.2.4:
    resolution: {integrity: sha512-xuIq7cIOt09RPRJ19gdi4b+RiNvDFYe5JH+ggNvBqGqpQXcru3PcRmOZuHBKWK1Txf9+cQ+HMVN4d6z46LZP7A==}
    engines: {node: '>=8'}

  minipass-sized@1.0.3:
    resolution: {integrity: sha512-MbkQQ2CTiBMlA2Dm/5cY+9SWFEN8pzzOXi6rlM5Xxq0Yqbda5ZQy9sU75a673FE9ZK0Zsbr6Y5iP6u9nktfg2g==}
    engines: {node: '>=8'}

  minipass@3.3.6:
    resolution: {integrity: sha512-DxiNidxSEK+tHG6zOIklvNOwm3hvCrbUrdtzY74U6HKTJxvIDfOUL5W5P2Ghd3DTkhhKPYGqeNUIh5qcM4YBfw==}
    engines: {node: '>=8'}

  minipass@4.2.8:
    resolution: {integrity: sha512-fNzuVyifolSLFL4NzpF+wEF4qrgqaaKX0haXPQEdQ7NKAN+WecoKMHV09YcuL/DHxrUsYQOK3MiuDf7Ip2OXfQ==}
    engines: {node: '>=8'}

  minipass@5.0.0:
    resolution: {integrity: sha512-3FnjYuehv9k6ovOEbyOswadCDPX1piCfhV8ncmYtHOjuPwylVWsghTLo7rabjC3Rx5xD4HDx8Wm1xnMF7S5qFQ==}
    engines: {node: '>=8'}

  minipass@7.1.2:
    resolution: {integrity: sha512-qOOzS1cBTWYF4BH8fVePDBOO9iptMnGUEZwNc/cMWnTV2nVLZ7VoNWEPHkYczZA0pdoA7dl6e7FL659nX9S2aw==}
    engines: {node: '>=16 || 14 >=14.17'}

  minizlib@2.1.2:
    resolution: {integrity: sha512-bAxsR8BVfj60DWXHE3u30oHzfl4G7khkSuPW+qvpd7jFRHm7dLxOjUk1EHACJ/hxLY8phGJ0YhYHZo7jil7Qdg==}
    engines: {node: '>= 8'}

  minizlib@3.0.2:
    resolution: {integrity: sha512-oG62iEk+CYt5Xj2YqI5Xi9xWUeZhDI8jjQmC5oThVH5JGCTgIjr7ciJDzC7MBzYd//WvR1OTmP5Q38Q8ShQtVA==}
    engines: {node: '>= 18'}

  mkdirp-classic@0.5.3:
    resolution: {integrity: sha512-gKLcREMhtuZRwRAfqP3RFW+TK4JqApVBtOIftVgjuABpAtpxhPGaDcfvbhNvD0B8iD1oUr/txX35NjcaY6Ns/A==}

  mkdirp@1.0.4:
    resolution: {integrity: sha512-vVqVZQyf3WLx2Shd0qJ9xuvqgAyKPLAiqITEtqW0oIUjzo3PePDd6fW9iFz30ef7Ysp/oiWqbhszeGWW2T6Gzw==}
    engines: {node: '>=10'}
    hasBin: true

  mkdirp@3.0.1:
    resolution: {integrity: sha512-+NsyUUAZDmo6YVHzL/stxSu3t9YS1iljliy3BSDrXJ/dkn1KYdmtZODGGjLcc9XLgVVpH4KshHB8XmZgMhaBXg==}
    engines: {node: '>=10'}
    hasBin: true

  module-details-from-path@1.0.4:
    resolution: {integrity: sha512-EGWKgxALGMgzvxYF1UyGTy0HXX/2vHLkw6+NvDKW2jypWbHpjQuj4UMcqQWXHERJhVGKikolT06G3bcKe4fi7w==}

  moo@0.5.2:
    resolution: {integrity: sha512-iSAJLHYKnX41mKcJKjqvnAN9sf0LMDTXDEvFv+ffuRR9a1MIuXLjMNL6EsnDHSkKLTWNqQQ5uo61P4EbU4NU+Q==}

  more-entropy@0.0.7:
    resolution: {integrity: sha512-e0TxQtU1F6/ZA8WnEA2JLQwwDqBTtZFLJSW7rWgUsQou35wx1IOL0g2O7q7oGoMgIJto+jHMnNGHLfSiylHRrw==}

  ms@2.1.3:
    resolution: {integrity: sha512-6FlzubTLZG3J2a/NVCAleEhjzq5oxgHyaCU9yYXvcLsvoVaHJq/s5xXI6/XXP6tz7R9xAOtHnSO/tXtF3WRTlA==}

  mz@2.7.0:
    resolution: {integrity: sha512-z81GNO7nnYMEhrGh9LeymoE4+Yr0Wn5McHIZMK5cfQCl+NDX08sCZgUc9/6MHni9IWuFLm1Z3HTCXu2z9fN62Q==}

  nan@2.23.0:
    resolution: {integrity: sha512-1UxuyYGdoQHcGg87Lkqm3FzefucTa0NAiOcuRsDmysep3c1LVCRK2krrUDafMWtjSG04htvAmvg96+SDknOmgQ==}

  nano-spawn@1.0.2:
    resolution: {integrity: sha512-21t+ozMQDAL/UGgQVBbZ/xXvNO10++ZPuTmKRO8k9V3AClVRht49ahtDjfY8l1q6nSHOrE5ASfthzH3ol6R/hg==}
    engines: {node: '>=20.17'}

  nanoid@3.3.11:
    resolution: {integrity: sha512-N8SpfPUnUp1bK+PMYW8qSWdl9U+wwNWI4QKxOYDy9JAro3WMX7p2OeVRF9v+347pnakNevPmiHhNmZ2HbFA76w==}
    engines: {node: ^10 || ^12 || ^13.7 || ^14 || >=15.0.1}
    hasBin: true

  nanoid@5.1.5:
    resolution: {integrity: sha512-Ir/+ZpE9fDsNH0hQ3C68uyThDXzYcim2EqcZ8zn8Chtt1iylPT9xXJB0kPCnqzgcEGikO9RxSrh63MsmVCU7Fw==}
    engines: {node: ^18 || >=20}
    hasBin: true

  napi-build-utils@2.0.0:
    resolution: {integrity: sha512-GEbrYkbfF7MoNaoh2iGG84Mnf/WZfB0GdGEsM8wz7Expx/LlWf5U8t9nvJKXSp3qr5IsEbK04cBGhol/KwOsWA==}

  napi-postinstall@0.3.3:
    resolution: {integrity: sha512-uTp172LLXSxuSYHv/kou+f6KW3SMppU9ivthaVTXian9sOt3XM/zHYHpRZiLgQoxeWfYUnslNWQHF1+G71xcow==}
    engines: {node: ^12.20.0 || ^14.18.0 || >=16.0.0}
    hasBin: true

  natural-compare@1.4.0:
    resolution: {integrity: sha512-OWND8ei3VtNC9h7V60qff3SVobHr996CTwgxubgyQYEpg290h9J0buyECNNJexkFm5sOajh5G116RYA1c8ZMSw==}

  negotiator@1.0.0:
    resolution: {integrity: sha512-8Ofs/AUQh8MaEcrlq5xOX0CQ9ypTF5dl78mjlMNfOK08fzpgTHQRQPBxcPlEtIw0yRpws+Zo/3r+5WRby7u3Gg==}
    engines: {node: '>= 0.6'}

  neo-async@2.6.2:
    resolution: {integrity: sha512-Yd3UES5mWCSqR+qNT93S3UoYUkqAZ9lLg8a7g9rimsWmYGK8cVToA4/sF3RrshdyV3sAGMXVUmpMYOw+dLpOuw==}

  neotraverse@0.6.18:
    resolution: {integrity: sha512-Z4SmBUweYa09+o6pG+eASabEpP6QkQ70yHj351pQoEXIs8uHbaU2DWVmzBANKgflPa47A50PtB2+NgRpQvr7vA==}
    engines: {node: '>= 10'}

  nerf-dart@1.0.0:
    resolution: {integrity: sha512-EZSPZB70jiVsivaBLYDCyntd5eH8NTSMOn3rB+HxwdmKThGELLdYv8qVIMWvZEFy9w8ZZpW9h9OB32l1rGtj7g==}

  nise@6.1.1:
    resolution: {integrity: sha512-aMSAzLVY7LyeM60gvBS423nBmIPP+Wy7St7hsb+8/fc1HmeoHJfLO8CKse4u3BtOZvQLJghYPI2i/1WZrEj5/g==}

  nock@14.0.8:
    resolution: {integrity: sha512-5DCGrkwK1f8kxUvqvzLWb97XuDUY4/t5M3ZcogPfLGvC2wO8wjRQsIDSXj2L6e1J0Dv8xscf9wWSvGnS3OL29Q==}
    engines: {node: '>=18.20.0 <20 || >=20.12.1'}

  node-abi@3.75.0:
    resolution: {integrity: sha512-OhYaY5sDsIka7H7AtijtI9jwGYLyl29eQn/W623DiN/MIv5sUqc4g7BIDThX+gb7di9f6xK02nkp8sdfFWZLTg==}
    engines: {node: '>=10'}

  node-domexception@1.0.0:
    resolution: {integrity: sha512-/jKZoMpw0F8GRwl4/eLROPA3cfcXtLApP0QzLmUT/HuPCZWyB7IY9ZrMeKw2O/nFIqPQB3PVM9aYm0F312AXDQ==}
    engines: {node: '>=10.5.0'}
    deprecated: Use your platform's native DOMException instead

  node-emoji@2.2.0:
    resolution: {integrity: sha512-Z3lTE9pLaJF47NyMhd4ww1yFTAP8YhYI8SleJiHzM46Fgpm5cnNzSl9XfzFNqbaz+VlJrIj3fXQ4DeN1Rjm6cw==}
    engines: {node: '>=18'}

  node-fetch@2.7.0:
    resolution: {integrity: sha512-c4FRfUm/dbcWZ7U+1Wq0AwCyFL+3nt2bEw05wfxSz+DWpWsitgmSgYmy2dQdWyKC1694ELPqMs/YzUSNozLt8A==}
    engines: {node: 4.x || >=6.0.0}
    peerDependencies:
      encoding: ^0.1.0
    peerDependenciesMeta:
      encoding:
        optional: true

  node-fetch@3.3.2:
    resolution: {integrity: sha512-dRB78srN/l6gqWulah9SrxeYnxeddIG30+GOqK/9OlLVyLg3HPnr6SqOWTWOXKRwC2eGYCkZ59NNuSgvSrpgOA==}
    engines: {node: ^12.20.0 || ^14.13.1 || >=16.0.0}

  node-gyp@11.3.0:
    resolution: {integrity: sha512-9J0+C+2nt3WFuui/mC46z2XCZ21/cKlFDuywULmseD/LlmnOrSeEAE4c/1jw6aybXLmpZnQY3/LmOJfgyHIcng==}
    engines: {node: ^18.17.0 || >=20.5.0}
    hasBin: true

  node-html-parser@7.0.1:
    resolution: {integrity: sha512-KGtmPY2kS0thCWGK0VuPyOS+pBKhhe8gXztzA2ilAOhbUbxa9homF1bOyKvhGzMLXUoRds9IOmr/v5lr/lqNmA==}

  node-preload@0.2.1:
    resolution: {integrity: sha512-RM5oyBy45cLEoHqCeh+MNuFAxO0vTFBLskvQbOKnEE7YTTSN4tbN8QWDIPQ6L+WvKsB/qLEGpYe2ZZ9d4W9OIQ==}
    engines: {node: '>=8'}

  node-releases@2.0.19:
    resolution: {integrity: sha512-xxOWJsBKtzAq7DY0J+DTzuz58K8e7sJbdgwkbMWQe8UYB6ekmsQ45q0M/tJDsGaZmbC+l7n57UV8Hl5tHxO9uw==}

  nopt@8.1.0:
    resolution: {integrity: sha512-ieGu42u/Qsa4TFktmaKEwM6MQH0pOWnaB3htzh0JRtx84+Mebc0cbZYN5bC+6WTZ4+77xrL9Pn5m7CV6VIkV7A==}
    engines: {node: ^18.17.0 || >=20.5.0}
    hasBin: true

  normalize-package-data@2.5.0:
    resolution: {integrity: sha512-/5CMN3T0R4XTj4DcGaexo+roZSdSFW/0AOOTROrjxzCG1wrWXEsGbRKevjlIL+ZDE4sZlJr5ED4YW0yqmkK+eA==}

  normalize-package-data@3.0.3:
    resolution: {integrity: sha512-p2W1sgqij3zMMyRC067Dg16bfzVH+w7hyegmpIvZ4JNjqtGOVAIvLmjBx3yP7YTe9vKJgkoNOPjwQGogDoMXFA==}
    engines: {node: '>=10'}

  normalize-package-data@6.0.2:
    resolution: {integrity: sha512-V6gygoYb/5EmNI+MEGrWkC+e6+Rr7mTmfHrxDbLzxQogBkgzo76rkok0Am6thgSF7Mv2nLOajAJj5vDJZEFn7g==}
    engines: {node: ^16.14.0 || >=18.0.0}

  normalize-url@6.1.0:
    resolution: {integrity: sha512-DlL+XwOy3NxAQ8xuC0okPgK46iuVNAK01YN7RueYBqqFeGsBjV9XmCAzAdgt+667bCl5kPh9EqKKDwnaPG1I7A==}
    engines: {node: '>=10'}

  normalize-url@8.0.2:
    resolution: {integrity: sha512-Ee/R3SyN4BuynXcnTaekmaVdbDAEiNrHqjQIA37mHU8G9pf7aaAD4ZX3XjBLo6rsdcxA/gtkcNYZLt30ACgynw==}
    engines: {node: '>=14.16'}

  npm-normalize-package-bin@4.0.0:
    resolution: {integrity: sha512-TZKxPvItzai9kN9H/TkmCtx/ZN/hvr3vUycjlfmH0ootY9yFBzNOpiXAdIn1Iteqsvk4lQn6B5PTrt+n6h8k/w==}
    engines: {node: ^18.17.0 || >=20.5.0}

  npm-run-all2@8.0.4:
    resolution: {integrity: sha512-wdbB5My48XKp2ZfJUlhnLVihzeuA1hgBnqB2J9ahV77wLS+/YAJAlN8I+X3DIFIPZ3m5L7nplmlbhNiFDmXRDA==}
    engines: {node: ^20.5.0 || >=22.0.0, npm: '>= 10'}
    hasBin: true

  npm-run-path@5.3.0:
    resolution: {integrity: sha512-ppwTtiJZq0O/ai0z7yfudtBpWIoxM8yE6nHi1X47eFR2EWORqfbu6CnPlNsjeN683eT0qG6H/Pyf9fCcvjnnnQ==}
    engines: {node: ^12.20.0 || ^14.13.1 || >=16.0.0}

  npm-run-path@6.0.0:
    resolution: {integrity: sha512-9qny7Z9DsQU8Ou39ERsPU4OZQlSTP47ShQzuKZ6PRXpYLtIFgl/DEBYEXKlvcEa+9tHVcK8CF81Y2V72qaZhWA==}
    engines: {node: '>=18'}

  npm@10.9.3:
    resolution: {integrity: sha512-6Eh1u5Q+kIVXeA8e7l2c/HpnFFcwrkt37xDMujD5be1gloWa9p6j3Fsv3mByXXmqJHy+2cElRMML8opNT7xIJQ==}
    engines: {node: ^18.17.0 || >=20.5.0}
    hasBin: true
    bundledDependencies:
      - '@isaacs/string-locale-compare'
      - '@npmcli/arborist'
      - '@npmcli/config'
      - '@npmcli/fs'
      - '@npmcli/map-workspaces'
      - '@npmcli/package-json'
      - '@npmcli/promise-spawn'
      - '@npmcli/redact'
      - '@npmcli/run-script'
      - '@sigstore/tuf'
      - abbrev
      - archy
      - cacache
      - chalk
      - ci-info
      - cli-columns
      - fastest-levenshtein
      - fs-minipass
      - glob
      - graceful-fs
      - hosted-git-info
      - ini
      - init-package-json
      - is-cidr
      - json-parse-even-better-errors
      - libnpmaccess
      - libnpmdiff
      - libnpmexec
      - libnpmfund
      - libnpmhook
      - libnpmorg
      - libnpmpack
      - libnpmpublish
      - libnpmsearch
      - libnpmteam
      - libnpmversion
      - make-fetch-happen
      - minimatch
      - minipass
      - minipass-pipeline
      - ms
      - node-gyp
      - nopt
      - normalize-package-data
      - npm-audit-report
      - npm-install-checks
      - npm-package-arg
      - npm-pick-manifest
      - npm-profile
      - npm-registry-fetch
      - npm-user-validate
      - p-map
      - pacote
      - parse-conflict-json
      - proc-log
      - qrcode-terminal
      - read
      - semver
      - spdx-expression-parse
      - ssri
      - supports-color
      - tar
      - text-table
      - tiny-relative-date
      - treeverse
      - validate-npm-package-name
      - which
      - write-file-atomic

  nth-check@2.1.1:
    resolution: {integrity: sha512-lqjrjmaOoAnWfMmBPL+XNnynZh2+swxiX3WUE0s4yEHI6m+AwrK2UZOimIRl3X/4QctVqS8AiZjFqyOGrMXb/w==}

  nyc@17.1.0:
    resolution: {integrity: sha512-U42vQ4czpKa0QdI1hu950XuNhYqgoM+ZF1HT+VuUHL9hPfDPVvNQyltmMqdE9bUHMVa+8yNbc3QKTj8zQhlVxQ==}
    engines: {node: '>=18'}
    hasBin: true

  object-assign@4.1.1:
    resolution: {integrity: sha512-rJgTQnkUnH1sFw8yT6VSU3zD3sWmu6sZhIseY8VX+GRu3P6F7Fu+JNDoXfklElbLJSnc3FUQHVe4cU5hj+BcUg==}
    engines: {node: '>=0.10.0'}

  object-inspect@1.13.4:
    resolution: {integrity: sha512-W67iLl4J2EXEGTbfeHCffrjDfitvLANg0UlX3wFUUSTx92KXRFegMHUVgSqE+wvhAbi4WqjGg9czysTV2Epbew==}
    engines: {node: '>= 0.4'}

  object-keys@1.1.1:
    resolution: {integrity: sha512-NuAESUOUMrlIXOfHKzD6bpPu3tYt3xvjNdRIQ+FeT0lNb4K8WR70CaDxhuNguS2XG+GjkyMwOzsN5ZktImfhLA==}
    engines: {node: '>= 0.4'}

  object.assign@4.1.7:
    resolution: {integrity: sha512-nK28WOo+QIjBkDduTINE4JkF/UJJKyf2EJxvJKfblDpyg0Q+pkOHNTL0Qwy6NP6FhE/EnzV73BxxqcJaXY9anw==}
    engines: {node: '>= 0.4'}

  object.fromentries@2.0.8:
    resolution: {integrity: sha512-k6E21FzySsSK5a21KRADBd/NGneRegFO5pLHfdQLpRDETUNJueLXs3WCzyQ3tFRDYgbq3KHGXfTbi2bs8WQ6rQ==}
    engines: {node: '>= 0.4'}

  object.groupby@1.0.3:
    resolution: {integrity: sha512-+Lhy3TQTuzXI5hevh8sBGqbmurHbbIjAi0Z4S63nthVLmLxfbj4T54a4CfZrXIrt9iP4mVAPYMo/v99taj3wjQ==}
    engines: {node: '>= 0.4'}

  object.values@1.2.1:
    resolution: {integrity: sha512-gXah6aZrcUxjWg2zR2MwouP2eHlCBzdV4pygudehaKXSGW4v2AsRQUK+lwwXhii6KFZcunEnmSUoYp5CXibxtA==}
    engines: {node: '>= 0.4'}

  once@1.4.0:
    resolution: {integrity: sha512-lNaJgI+2Q5URQBkccEKHTQOPaXdUxnZZElQTZY0MFUAuaEqe1E+Nyvgdz/aIyNi6Z9MzO5dv1H8n58/GELp3+w==}

  onetime@6.0.0:
    resolution: {integrity: sha512-1FlR+gjXK7X+AsAHso35MnyN5KqGwJRi/31ft6x0M194ht7S+rWAvd7PHss9xSKMzE0asv1pyIHaJYq+BbacAQ==}
    engines: {node: '>=12'}

  onetime@7.0.0:
    resolution: {integrity: sha512-VXJjc87FScF88uafS3JllDgvAm+c/Slfz06lorj2uAY34rlUu0Nt+v8wreiImcrgAjjIHp1rXpTDlLOGw29WwQ==}
    engines: {node: '>=18'}

  openpgp@6.2.0:
    resolution: {integrity: sha512-zKbgazxMeGrTqUEWicKufbdcjv2E0om3YVxw+I3hRykp8ODp+yQOJIDqIr1UXJjP8vR2fky3bNQwYoQXyFkYMA==}
    engines: {node: '>= 18.0.0'}

  optionator@0.9.4:
    resolution: {integrity: sha512-6IpQ7mKUxRcZNLIObR0hz7lxsapSSIYNZJwXPGeF0mTVqGKFIXj1DQcMoT22S3ROcLyY/rz0PWaWZ9ayWmad9g==}
    engines: {node: '>= 0.8.0'}

  outvariant@1.4.3:
    resolution: {integrity: sha512-+Sl2UErvtsoajRDKCE5/dBz4DIvHXQQnAxtQTF04OJxY0+DyZXSo5P5Bb7XYWOh81syohlYL24hbDwxedPUJCA==}

  own-keys@1.0.1:
    resolution: {integrity: sha512-qFOyK5PjiWZd+QQIh+1jhdb9LpxTF0qs7Pm8o5QHYZ0M3vKqSqzsZaEB6oWlxZ+q2sJBMI/Ktgd2N5ZwQoRHfg==}
    engines: {node: '>= 0.4'}

  p-all@5.0.0:
    resolution: {integrity: sha512-pofqu/1FhCVa+78xNAptCGc9V45exFz2pvBRyIvgXkNM0Rh18Py7j8pQuSjA+zpabI46v9hRjNWmL9EAFcEbpw==}
    engines: {node: '>=16'}

  p-cancelable@2.1.1:
    resolution: {integrity: sha512-BZOr3nRQHOntUjTrH8+Lh54smKHoHyur8We1V8DSMVrl5A2malOOwuJRnKRDjSnkoeBh4at6BwEnb5I7Jl31wg==}
    engines: {node: '>=8'}

  p-each-series@3.0.0:
    resolution: {integrity: sha512-lastgtAdoH9YaLyDa5i5z64q+kzOcQHsQ5SsZJD3q0VEyI8mq872S3geuNbRUQLVAE9siMfgKrpj7MloKFHruw==}
    engines: {node: '>=12'}

  p-filter@2.1.0:
    resolution: {integrity: sha512-ZBxxZ5sL2HghephhpGAQdoskxplTwr7ICaehZwLIlfL6acuVgZPm8yBNuRAFBGEqtD/hmUeq9eqLg2ys9Xr/yw==}
    engines: {node: '>=8'}

  p-filter@4.1.0:
    resolution: {integrity: sha512-37/tPdZ3oJwHaS3gNJdenCDB3Tz26i9sjhnguBtvN0vYlRIiDNnvTWkuh+0hETV9rLPdJ3rlL3yVOYPIAnM8rw==}
    engines: {node: '>=18'}

  p-is-promise@3.0.0:
    resolution: {integrity: sha512-Wo8VsW4IRQSKVXsJCn7TomUaVtyfjVDn3nUP7kE967BQk0CwFpdbZs0X0uk5sW9mkBa9eNM7hCMaG93WUAwxYQ==}
    engines: {node: '>=8'}

  p-limit@1.3.0:
    resolution: {integrity: sha512-vvcXsLAJ9Dr5rQOPk7toZQZJApBl2K4J6dANSsEuh6QI41JYcsS/qhTGa9ErIUUgK3WNQoJYvylxvjqmiqEA9Q==}
    engines: {node: '>=4'}

  p-limit@2.3.0:
    resolution: {integrity: sha512-//88mFWSJx8lxCzwdAABTJL2MyWB12+eIY7MDL2SqLmAkeKU9qxRvWuSyTjm3FUmpBEMuFfckAIqEaVGUDxb6w==}
    engines: {node: '>=6'}

  p-limit@3.1.0:
    resolution: {integrity: sha512-TYOanM3wGwNGsZN2cVTYPArw454xnXj5qmWF1bEoAc4+cU/ol7GVh7odevjp1FNHduHc3KZMcFduxU5Xc6uJRQ==}
    engines: {node: '>=10'}

  p-limit@4.0.0:
    resolution: {integrity: sha512-5b0R4txpzjPWVw/cXXUResoD4hb6U/x9BH08L7nw+GN1sezDzPdxeRvpc9c433fZhBan/wusjbCsqwqm4EIBIQ==}
    engines: {node: ^12.20.0 || ^14.13.1 || >=16.0.0}

  p-locate@2.0.0:
    resolution: {integrity: sha512-nQja7m7gSKuewoVRen45CtVfODR3crN3goVQ0DDZ9N3yHxgpkuBhZqsaiotSQRrADUrne346peY7kT3TSACykg==}
    engines: {node: '>=4'}

  p-locate@4.1.0:
    resolution: {integrity: sha512-R79ZZ/0wAxKGu3oYMlz8jy/kbhsNrS7SKZ7PxEHBgJ5+F2mtFW2fK2cOtBh1cHYkQsbzFV7I+EoRKe6Yt0oK7A==}
    engines: {node: '>=8'}

  p-locate@5.0.0:
    resolution: {integrity: sha512-LaNjtRWUBY++zB5nE/NwcaoMylSPk+S+ZHNB1TzdbMJMny6dynpAGt7X/tl/QYq3TIeE6nxHppbo2LGymrG5Pw==}
    engines: {node: '>=10'}

  p-locate@6.0.0:
    resolution: {integrity: sha512-wPrq66Llhl7/4AGC6I+cqxT07LhXvWL08LNXz1fENOw0Ap4sRZZ/gZpTTJ5jpurzzzfS2W/Ge9BY3LgLjCShcw==}
    engines: {node: ^12.20.0 || ^14.13.1 || >=16.0.0}

  p-map@2.1.0:
    resolution: {integrity: sha512-y3b8Kpd8OAN444hxfBbFfj1FY/RjtTd8tzYwhUqNYXx0fXx2iX4maP4Qr6qhIKbQXI02wTLAda4fYUbDagTUFw==}
    engines: {node: '>=6'}

  p-map@3.0.0:
    resolution: {integrity: sha512-d3qXVTF/s+W+CdJ5A29wywV2n8CQQYahlgz2bFiA+4eVNJbHJodPZ+/gXwPGh0bOqA+j8S+6+ckmvLGPk1QpxQ==}
    engines: {node: '>=8'}

  p-map@6.0.0:
    resolution: {integrity: sha512-T8BatKGY+k5rU+Q/GTYgrEf2r4xRMevAN5mtXc2aPc4rS1j3s+vWTaO2Wag94neXuCAUAs8cxBL9EeB5EA6diw==}
    engines: {node: '>=16'}

  p-map@7.0.3:
    resolution: {integrity: sha512-VkndIv2fIB99swvQoA65bm+fsmt6UNdGeIB0oxBs+WhAhdh08QA04JXpI7rbB9r08/nkbysKoya9rtDERYOYMA==}
    engines: {node: '>=18'}

  p-queue@8.1.0:
    resolution: {integrity: sha512-mxLDbbGIBEXTJL0zEx8JIylaj3xQ7Z/7eEVjcF9fJX4DBiH9oqe+oahYnlKKxm0Ci9TlWTyhSHgygxMxjIB2jw==}
    engines: {node: '>=18'}

  p-reduce@3.0.0:
    resolution: {integrity: sha512-xsrIUgI0Kn6iyDYm9StOpOeK29XM1aboGji26+QEortiFST1hGZaUQOLhtEbqHErPpGW/aSz6allwK2qcptp0Q==}
    engines: {node: '>=12'}

  p-throttle@7.0.0:
    resolution: {integrity: sha512-aio0v+S0QVkH1O+9x4dHtD4dgCExACcL+3EtNaGqC01GBudS9ijMuUsmN8OVScyV4OOp0jqdLShZFuSlbL/AsA==}
    engines: {node: '>=18'}

  p-timeout@6.1.4:
    resolution: {integrity: sha512-MyIV3ZA/PmyBN/ud8vV9XzwTrNtR4jFrObymZYnZqMmW0zA8Z17vnT0rBgFE/TlohB+YCHqXMgZzb3Csp49vqg==}
    engines: {node: '>=14.16'}

  p-try@1.0.0:
    resolution: {integrity: sha512-U1etNYuMJoIz3ZXSrrySFjsXQTWOx2/jdi86L+2pRvph/qMKL6sbcCYdH23fqsbm8TH2Gn0OybpT4eSFlCVHww==}
    engines: {node: '>=4'}

  p-try@2.2.0:
    resolution: {integrity: sha512-R4nPAVTAU0B9D35/Gk3uJf/7XYbQcyohSKdvAxIRSNghFl4e71hVoGnBNQz9cWaXxO2I10KTC+3jMdvvoKw6dQ==}
    engines: {node: '>=6'}

  package-hash@4.0.0:
    resolution: {integrity: sha512-whdkPIooSu/bASggZ96BWVvZTRMOFxnyUG5PnTSGKoJE2gd5mbVNmR2Nj20QFzxYYgAXpoqC+AiXzl+UMRh7zQ==}
    engines: {node: '>=8'}

  package-json-from-dist@1.0.1:
    resolution: {integrity: sha512-UEZIS3/by4OC8vL3P2dTXRETpebLI2NiI5vIrjaD/5UtrkFX/tNbwjTSRAGC/+7CAo2pIcBaRgWmcBBHcsaCIw==}

  parent-module@1.0.1:
    resolution: {integrity: sha512-GQ2EWRpQV8/o+Aw8YqtfZZPfNRWZYkbidE9k5rpl/hC3vtHHBfGm2Ifi6qWV+coDGkrUKZAxE3Lot5kcsRlh+g==}
    engines: {node: '>=6'}

  parse-entities@4.0.2:
    resolution: {integrity: sha512-GG2AQYWoLgL877gQIKeRPGO1xF9+eG1ujIb5soS5gPvLQ1y2o8FL90w2QWNdf9I361Mpp7726c+lj3U0qK1uGw==}

  parse-json@4.0.0:
    resolution: {integrity: sha512-aOIos8bujGN93/8Ox/jPLh7RwVnPEysynVFE+fQZyg6jKELEHwzgKdLRFHUgXJL6kylijVSBC4BvN9OmsB48Rw==}
    engines: {node: '>=4'}

  parse-json@5.2.0:
    resolution: {integrity: sha512-ayCKvm/phCGxOkYRSCM82iDwct8/EonSEgCSxWxD7ve6jHggsFl4fZVQBPRNgQoKiuV/odhFrGzQXZwbifC8Rg==}
    engines: {node: '>=8'}

  parse-json@8.3.0:
    resolution: {integrity: sha512-ybiGyvspI+fAoRQbIPRddCcSTV9/LsJbf0e/S85VLowVGzRmokfneg2kwVW/KU5rOXrPSbF1qAKPMgNTqqROQQ==}
    engines: {node: '>=18'}

  parse-link-header@2.0.0:
    resolution: {integrity: sha512-xjU87V0VyHZybn2RrCX5TIFGxTVZE6zqqZWMPlIKiSKuWh/X5WZdt+w1Ki1nXB+8L/KtL+nZ4iq+sfI6MrhhMw==}

  parse-ms@4.0.0:
    resolution: {integrity: sha512-TXfryirbmq34y8QBwgqCVLi+8oA3oWx2eAnSn62ITyEhEYaWRlVZ2DvMM9eZbMs/RfxPu/PK/aBLyGj4IrqMHw==}
    engines: {node: '>=18'}

  parse-path@7.1.0:
    resolution: {integrity: sha512-EuCycjZtfPcjWk7KTksnJ5xPMvWGA/6i4zrLYhRG0hGvC3GPU/jGUj3Cy+ZR0v30duV3e23R95T1lE2+lsndSw==}

  parse-url@9.2.0:
    resolution: {integrity: sha512-bCgsFI+GeGWPAvAiUv63ZorMeif3/U0zaXABGJbOWt5OH2KCaPHF6S+0ok4aqM9RuIPGyZdx9tR9l13PsW4AYQ==}
    engines: {node: '>=14.13.0'}

  parse5-htmlparser2-tree-adapter@6.0.1:
    resolution: {integrity: sha512-qPuWvbLgvDGilKc5BoicRovlT4MtYT6JfJyBOMDsKoiT+GiuP5qyrPCnR9HcPECIJJmZh5jRndyNThnhhb/vlA==}

  parse5@5.1.1:
    resolution: {integrity: sha512-ugq4DFI0Ptb+WWjAdOK16+u/nHfiIrcE+sh8kZMaM0WllQKLI9rOUq6c2b7cwPkXdzfQESqvoqK6ug7U/Yyzug==}

  parse5@6.0.1:
    resolution: {integrity: sha512-Ofn/CTFzRGTTxwpNEs9PP93gXShHcTq255nzRYSKe8AkVpZY7e1fpmTfOyoIvjP5HG7Z2ZM7VS9PPhQGW2pOpw==}

  path-exists@3.0.0:
    resolution: {integrity: sha512-bpC7GYwiDYQ4wYLe+FA8lhRjhQCMcQGuSgGGqDkg/QerRWw9CmGRT0iSOVRSZJ29NMLZgIzqaljJ63oaL4NIJQ==}
    engines: {node: '>=4'}

  path-exists@4.0.0:
    resolution: {integrity: sha512-ak9Qy5Q7jYb2Wwcey5Fpvg2KoAc/ZIhLSLOSBmRmygPsGwkVVt0fZa0qrtMz+m6tJTAHfZQ8FnmB4MG4LWy7/w==}
    engines: {node: '>=8'}

  path-exists@5.0.0:
    resolution: {integrity: sha512-RjhtfwJOxzcFmNOi6ltcbcu4Iu+FL3zEj83dk4kAS+fVpTxXLO1b38RvJgT/0QwvV/L3aY9TAnyv0EOqW4GoMQ==}
    engines: {node: ^12.20.0 || ^14.13.1 || >=16.0.0}

  path-is-absolute@1.0.1:
    resolution: {integrity: sha512-AVbw3UJ2e9bq64vSaS9Am0fje1Pa8pbGqTTsmXfaIiMpnr5DlDhfJOuLj9Sf95ZPVDAUerDfEk88MPmPe7UCQg==}
    engines: {node: '>=0.10.0'}

  path-key@3.1.1:
    resolution: {integrity: sha512-ojmeN0qd+y0jszEtoY48r0Peq5dwMEkIlCOu6Q5f41lfkswXuKtYrhgoTpLnyIcHm24Uhqx+5Tqm2InSwLhE6Q==}
    engines: {node: '>=8'}

  path-key@4.0.0:
    resolution: {integrity: sha512-haREypq7xkM7ErfgIyA0z+Bj4AGKlMSdlQE2jvJo6huWD1EdkKYV+G/T4nq0YEF2vgTT8kqMFKo1uHn950r4SQ==}
    engines: {node: '>=12'}

  path-parse@1.0.7:
    resolution: {integrity: sha512-LDJzPVEEEPR+y48z93A0Ed0yXb8pAByGWo/k5YYdYgpY2/2EsOsksJrq7lOHxryrVOn1ejG6oAp8ahvOIQD8sw==}

  path-scurry@1.11.1:
    resolution: {integrity: sha512-Xa4Nw17FS9ApQFJ9umLiJS4orGjm7ZzwUrwamcGQuHSzDyth9boKDaycYdDcZDuqYATXw4HFXgaqWTctW/v1HA==}
    engines: {node: '>=16 || 14 >=14.18'}

  path-scurry@2.0.0:
    resolution: {integrity: sha512-ypGJsmGtdXUOeM5u93TyeIEfEhM6s+ljAhrk5vAvSx8uyY/02OvrZnA0YNGUrPXfpJMgI1ODd3nwz8Npx4O4cg==}
    engines: {node: 20 || >=22}

  path-to-regexp@8.2.0:
    resolution: {integrity: sha512-TdrF7fW9Rphjq4RjrW0Kp2AW0Ahwu9sRGTkS6bvDi0SCwZlEZYmcfDbEsTz8RVk0EHIS/Vd1bv3JhG+1xZuAyQ==}
    engines: {node: '>=16'}

  path-type@4.0.0:
    resolution: {integrity: sha512-gDKb8aZMDeD/tZWs9P6+q0J9Mwkdl6xMV8TjnGP3qJVJ06bdMgkbBlLU8IdfOsIsFz2BW1rNVT3XuNEl8zPAvw==}
    engines: {node: '>=8'}

  path-type@6.0.0:
    resolution: {integrity: sha512-Vj7sf++t5pBD637NSfkxpHSMfWaeig5+DKWLhcqIYx6mWQz5hdJTGDVMQiJcw1ZYkhs7AazKDGpRVji1LJCZUQ==}
    engines: {node: '>=18'}

  pathe@2.0.3:
    resolution: {integrity: sha512-WUjGcAqP1gQacoQe+OBJsFA7Ld4DyXuUIjZ5cc75cLHvJ7dtNsTugphxIADwspS+AraAUePCKrSVtPLFj/F88w==}

  pathval@2.0.1:
    resolution: {integrity: sha512-//nshmD55c46FuFw26xV/xFAaB5HF9Xdap7HJBBnrKdAd6/GxDBaNA1870O79+9ueg61cZLSVc+OaFlfmObYVQ==}
    engines: {node: '>= 14.16'}

  pend@1.2.0:
    resolution: {integrity: sha512-F3asv42UuXchdzt+xXqfW1OGlVBe+mxa2mqI0pg5yAHZPvFmY3Y6drSf/GQ1A86WgWEN9Kzh/WrgKa6iGcHXLg==}

  pgp-utils@0.0.35:
    resolution: {integrity: sha512-gCT6EbSTgljgycVa5qGpfRITaLOLbIKsEVRTdsNRgmLMAJpuJNNdrTn/95r8IWo9rFLlccfmGMJXkG9nVDwmrA==}

  picocolors@1.1.1:
    resolution: {integrity: sha512-xceH2snhtb5M9liqDsmEw56le376mTZkEX/jEb/RxNFyegNul7eNslCXP9FDj/Lcu0X8KEyMceP2ntpaHrDEVA==}

  picomatch@2.3.1:
    resolution: {integrity: sha512-JU3teHTNjmE2VCGFzuY8EXzCDVwEqB2a8fsIvwaStHhAWJEeVd1o1QD80CU6+ZdEXXSLbSsuLwJjkCBWqRQUVA==}
    engines: {node: '>=8.6'}

  picomatch@4.0.3:
    resolution: {integrity: sha512-5gTmgEY/sqK6gFXLIsQNH19lWb4ebPDLA4SdLP7dsWkIXHWlG66oPuVvXSGFPppYZz8ZDZq0dYYrbHfBCVUb1Q==}
    engines: {node: '>=12'}

  pidtree@0.6.0:
    resolution: {integrity: sha512-eG2dWTVw5bzqGRztnHExczNxt5VGsE6OwTeCG3fdUf9KBsZzO3R5OIIIzWR+iZA0NtZ+RDVdaoE2dK1cn6jH4g==}
    engines: {node: '>=0.10'}
    hasBin: true

  pify@3.0.0:
    resolution: {integrity: sha512-C3FsVNH1udSEX48gGX1xfvwTWfsYWj5U+8/uK15BGzIGrKoUpghX8hWZwa/OFnakBiiVNmBvemTJR5mcy7iPcg==}
    engines: {node: '>=4'}

  pkg-conf@2.1.0:
    resolution: {integrity: sha512-C+VUP+8jis7EsQZIhDYmS5qlNtjv2yP4SNtjXK9AP1ZcTRlnSfuumaTnRfYZnYgUUYVIKqL0fRvmUGDV2fmp6g==}
    engines: {node: '>=4'}

  pkg-dir@4.2.0:
    resolution: {integrity: sha512-HRDzbaKjC+AOWVXxAU/x54COGeIv9eb+6CkDSQoNTt4XyWoIJvuPsXizxu/Fr23EiekbtZwmh1IcIG/l/a10GQ==}
    engines: {node: '>=8'}

  possible-typed-array-names@1.1.0:
    resolution: {integrity: sha512-/+5VFTchJDoVj3bhoqi6UeymcD00DAwb1nJwamzPvHEszJ4FpF6SNNbUbOS8yI56qHzdV8eK0qEfOSiodkTdxg==}
    engines: {node: '>= 0.4'}

  postcss@8.5.6:
    resolution: {integrity: sha512-3Ybi1tAuwAP9s0r1UQ2J4n5Y0G05bJkpUIO0/bI9MhwmD70S5aTWbXGBwxHrelT+XM1k6dM0pk+SwNkpTRN7Pg==}
    engines: {node: ^10 || ^12 || >=14}

  prebuild-install@7.1.3:
    resolution: {integrity: sha512-8Mf2cbV7x1cXPUILADGI3wuhfqWvtiLA1iclTDbFRZkgRQS0NqsPZphna9V+HyTEadheuPmjaJMsbzKQFOzLug==}
    engines: {node: '>=10'}
    hasBin: true

  prelude-ls@1.2.1:
    resolution: {integrity: sha512-vkcDPrRZo1QZLbn5RLGPpg/WmIQ65qoWWhcGKf/b5eplkkarX0m9z8ppCat4mlOqUsWpyNuYgO3VRyrYHSzX5g==}
    engines: {node: '>= 0.8.0'}

  prettier@3.6.2:
    resolution: {integrity: sha512-I7AIg5boAr5R0FFtJ6rCfD+LFsWHp81dolrFD8S79U9tb8Az2nGrJncnMSnys+bpQJfRUzqs9hnA81OAA3hCuQ==}
    engines: {node: '>=14'}
    hasBin: true

  pretty-format@29.7.0:
    resolution: {integrity: sha512-Pdlw/oPxN+aXdmM9R00JVC9WVFoCLTKJvDVLgmJ+qAffBMxsV85l/Lu7sNx4zSzPyoL2euImuEwHhOXdEgNFZQ==}
    engines: {node: ^14.15.0 || ^16.10.0 || >=18.0.0}

  pretty-ms@9.2.0:
    resolution: {integrity: sha512-4yf0QO/sllf/1zbZWYnvWw3NxCQwLXKzIj0G849LSufP15BXKM0rbD2Z3wVnkMfjdn/CB0Dpp444gYAACdsplg==}
    engines: {node: '>=18'}

  proc-log@5.0.0:
    resolution: {integrity: sha512-Azwzvl90HaF0aCz1JrDdXQykFakSSNPaPoiZ9fm5qJIMHioDZEi7OAdRwSm6rSoPtY3Qutnm3L7ogmg3dc+wbQ==}
    engines: {node: ^18.17.0 || >=20.5.0}

  process-nextick-args@2.0.1:
    resolution: {integrity: sha512-3ouUOpQhtgrbOa17J7+uxOTpITYWaGP7/AhoR3+A+/1e9skrzelGi/dXzEYyvbxubEF6Wn2ypscTKiKJFFn1ag==}

  process-on-spawn@1.1.0:
    resolution: {integrity: sha512-JOnOPQ/8TZgjs1JIH/m9ni7FfimjNa/PRx7y/Wb5qdItsnhO0jE4AT7fC0HjC28DUQWDr50dwSYZLdRMlqDq3Q==}
    engines: {node: '>=8'}

  progress@1.1.8:
    resolution: {integrity: sha512-UdA8mJ4weIkUBO224tIarHzuHs4HuYiJvsuGT7j/SPQiUJVjYvNDBIPa0hAorduOfjGohB/qHWRa/lrrWX/mXw==}
    engines: {node: '>=0.4.0'}

  promise-retry@2.0.1:
    resolution: {integrity: sha512-y+WKFlBR8BGXnsNlIHFGPZmyDf3DFMoLhaflAnyZgV6rG6xu+JwesTo2Q9R6XwYmtmwAFCkAk3e35jEdoeh/3g==}
    engines: {node: '>=10'}

  propagate@2.0.1:
    resolution: {integrity: sha512-vGrhOavPSTz4QVNuBNdcNXePNdNMaO1xj9yBeH1ScQPjk/rhg9sSlCXPhMkFuaNNW/syTvYqsnbIJxMBfRbbag==}
    engines: {node: '>= 8'}

  proto-list@1.2.4:
    resolution: {integrity: sha512-vtK/94akxsTMhe0/cbfpR+syPuszcuwhqVjJq26CuNDgFGj682oRBXOP5MJpv2r7JtE8MsiepGIqvvOTBwn2vA==}

  protobufjs@7.5.3:
    resolution: {integrity: sha512-sildjKwVqOI2kmFDiXQ6aEB0fjYTafpEvIBs8tOR8qI4spuL9OPROLVu2qZqi/xgCfsHIwVqlaF8JBjWFHnKbw==}
    engines: {node: '>=12.0.0'}

  protocols@2.0.2:
    resolution: {integrity: sha512-hHVTzba3wboROl0/aWRRG9dMytgH6ow//STBZh43l/wQgmMhYhOFi0EHWAPtoCz9IAUymsyP0TSBHkhgMEGNnQ==}

  pump@3.0.3:
    resolution: {integrity: sha512-todwxLMY7/heScKmntwQG8CXVkWUOdYxIvY2s0VWAAMh/nd8SoYiRaKjlr7+iCs984f2P8zvrfWcDDYVb73NfA==}

  punycode.js@2.3.1:
    resolution: {integrity: sha512-uxFIHU0YlHYhDQtV4R9J6a52SLx28BCjT+4ieh7IGbgwVJWO+km431c4yRlREUAsAmt/uMjQUyQHNEPf0M39CA==}
    engines: {node: '>=6'}

  punycode@2.3.1:
    resolution: {integrity: sha512-vYt7UD1U9Wg6138shLtLOvdAu+8DsC/ilFtEVHcH+wydcSpNE20AfSOduf6MkRFahL5FY7X1oU7nKVZFtfq8Fg==}
    engines: {node: '>=6'}

  purepack@1.0.6:
    resolution: {integrity: sha512-L/e3qq/3m/TrYtINo2aBB98oz6w8VHGyFy+arSKwPMZDUNNw2OaQxYnZO6UIZZw2OnRl2qkxGmuSOEfsuHXJdA==}
    engines: {node: '>=0.10.0'}

  qs@6.14.0:
    resolution: {integrity: sha512-YWWTjgABSKcvs/nWBi9PycY/JiPJqOD4JA6o9Sej2AtvSGarXxKC3OQSk4pAarbdQlKAh5D4FCQkJNkW+GAn3w==}
    engines: {node: '>=0.6'}

  queue-microtask@1.2.3:
    resolution: {integrity: sha512-NuaNSa6flKT5JaSYQzJok04JzTL1CA6aGhv5rfLW3PgqA+M2ChpZQnAC8h8i4ZFkBS8X5RqkDBHA7r4hej3K9A==}

  quick-lru@4.0.1:
    resolution: {integrity: sha512-ARhCpm70fzdcvNQfPoy49IaanKkTlRWF2JMzqhcJbhSFRZv7nPTvZJdcY7301IPmvW+/p0RgIWnQDLJxifsQ7g==}
    engines: {node: '>=8'}

  quick-lru@5.1.1:
    resolution: {integrity: sha512-WuyALRjWPDGtt/wzJiadO5AXY+8hZ80hVpe6MyivgraREW751X3SbhRvG3eLKOYN+8VEvqLcf3wdnt44Z4S4SA==}
    engines: {node: '>=10'}

  rc@1.2.8:
    resolution: {integrity: sha512-y3bGgqKj3QBdxLbLkomlohkvsA8gdAiUQlSBJnBhfn+BPxg4bc62d8TcBW15wavDfgexCgccckhcZvywyQYPOw==}
    hasBin: true

  re2@1.22.1:
    resolution: {integrity: sha512-E4J0EtgyNLdIr0wTg0dQPefuiqNY29KaLacytiUAYYRzxCG+zOkWoUygt1rI+TA1LrhN49/njrfSO1DHtVC5Vw==}

  react-is@18.3.1:
    resolution: {integrity: sha512-/LLMVyas0ljjAtoYiPqYiL8VWXzUUdThrmU5+n20DZv+a+ClRoevUzw5JxU+Ieh5/c87ytoTBV9G1FiKfNJdmg==}

  read-package-json-fast@4.0.0:
    resolution: {integrity: sha512-qpt8EwugBWDw2cgE2W+/3oxC+KTez2uSVR8JU9Q36TXPAGCaozfQUs59v4j4GFpWTaw0i6hAZSvOmu1J0uOEUg==}
    engines: {node: ^18.17.0 || >=20.5.0}

  read-package-up@11.0.0:
    resolution: {integrity: sha512-MbgfoNPANMdb4oRBNg5eqLbB2t2r+o5Ua1pNt8BqGp4I0FJZhuVSOj3PaBPni4azWuSzEdNn2evevzVmEk1ohQ==}
    engines: {node: '>=18'}

  read-pkg-up@7.0.1:
    resolution: {integrity: sha512-zK0TB7Xd6JpCLmlLmufqykGE+/TlOePD6qKClNW7hHDKFh/J7/7gCWGR7joEQEW1bKq3a3yUZSObOoWLFQ4ohg==}
    engines: {node: '>=8'}

  read-pkg@5.2.0:
    resolution: {integrity: sha512-Ug69mNOpfvKDAc2Q8DRpMjjzdtrnv9HcSMX+4VsZxD1aZ6ZzrIE7rlzXBtWTyhULSMKg076AW6WR5iZpD0JiOg==}
    engines: {node: '>=8'}

  read-pkg@9.0.1:
    resolution: {integrity: sha512-9viLL4/n1BJUCT1NXVTdS1jtm80yDEgR5T4yCelII49Mbj0v1rZdKqj7zCiYdbB0CuCgdrvHcNogAKTFPBocFA==}
    engines: {node: '>=18'}

  read-yaml-file@2.1.0:
    resolution: {integrity: sha512-UkRNRIwnhG+y7hpqnycCL/xbTk7+ia9VuVTC0S+zVbwd65DI9eUpRMfsWIGrCWxTU/mi+JW8cHQCrv+zfCbEPQ==}
    engines: {node: '>=10.13'}

  readable-stream@2.3.8:
    resolution: {integrity: sha512-8p0AUk4XODgIewSi0l8Epjs+EVnWiK7NoDIEGU0HhE7+ZyY8D1IMY7odu5lRrFXGg71L15KG8QrPmum45RTtdA==}

  readable-stream@3.6.2:
    resolution: {integrity: sha512-9u/sniCrY3D5WdsERHzHE4G2YCXqoG5FTHUiCC4SIbr6XcLZBY05ya9EKjYek9O5xOAwjGq+1JdGBAS7Q9ScoA==}
    engines: {node: '>= 6'}

  redent@3.0.0:
    resolution: {integrity: sha512-6tDA8g98We0zd0GvVeMT9arEOnTw9qM03L9cJXaCjrip1OO764RDBLBfrB4cwzNGDj5OA5ioymC9GkizgWJDUg==}
    engines: {node: '>=8'}

  redis@4.7.1:
    resolution: {integrity: sha512-S1bJDnqLftzHXHP8JsT5II/CtHWQrASX5K96REjWjlmWKrviSOLWmM7QnRLstAWsu1VBBV1ffV6DzCvxNP0UJQ==}

  reflect.getprototypeof@1.0.10:
    resolution: {integrity: sha512-00o4I+DVrefhv+nX0ulyi3biSHCPDe+yLv5o/p6d/UVlirijB8E16FtfwSAi4g3tcqrQ4lRAqQSoFEZJehYEcw==}
    engines: {node: '>= 0.4'}

  regexp.prototype.flags@1.5.4:
    resolution: {integrity: sha512-dYqgNSZbDwkaJ2ceRd9ojCGjBq+mOm9LmtXnAnEGyHhN/5R7iDW2TRw3h+o/jCFxus3P2LfWIIiwowAjANm7IA==}
    engines: {node: '>= 0.4'}

  registry-auth-token@5.1.0:
    resolution: {integrity: sha512-GdekYuwLXLxMuFTwAPg5UKGLW/UXzQrZvH/Zj791BQif5T05T0RsaLfHc9q3ZOKi7n+BoprPD9mJ0O0k4xzUlw==}
    engines: {node: '>=14'}

  release-zalgo@1.0.0:
    resolution: {integrity: sha512-gUAyHVHPPC5wdqX/LG4LWtRYtgjxyX78oanFNTMMyFEfOqdC54s3eE82imuWKbOeqYht2CrNf64Qb8vgmmtZGA==}
    engines: {node: '>=4'}

  remark-github@12.0.0:
    resolution: {integrity: sha512-ByefQKFN184LeiGRCabfl7zUJsdlMYWEhiLX1gpmQ11yFg6xSuOTW7LVCv0oc1x+YvUMJW23NU36sJX2RWGgvg==}

  remark-parse@11.0.0:
    resolution: {integrity: sha512-FCxlKLNGknS5ba/1lmpYijMUzX2esxW5xQqjWxw2eHFfS2MSdaHVINFmhjo+qN1WhZhNimq0dZATN9pH0IDrpA==}

  remark-stringify@11.0.0:
    resolution: {integrity: sha512-1OSmLd3awB/t8qdoEOMazZkNsfVTeY4fTsgzcQFdXNq8ToTN4ZGwrMnlda4K6smTFKD+GRV6O48i6Z4iKgPPpw==}

  remark@15.0.1:
    resolution: {integrity: sha512-Eht5w30ruCXgFmxVUSlNWQ9iiimq07URKeFS3hNc8cUWy1llX4KDWfyEDZRycMc+znsN9Ux5/tJ/BFdgdOwA3A==}

  require-directory@2.1.1:
    resolution: {integrity: sha512-fGxEI7+wsG9xrvdjsrlmL22OMTTiHRwAMroiEeMgq8gzoLC/PQr7RsRDSTLUg/bZAZtF+TVIkHc6/4RIKrui+Q==}
    engines: {node: '>=0.10.0'}

  require-in-the-middle@7.5.2:
    resolution: {integrity: sha512-gAZ+kLqBdHarXB64XpAe2VCjB7rIRv+mU8tfRWziHRJ5umKsIHN2tLLv6EtMw7WCdP19S0ERVMldNvxYCHnhSQ==}
    engines: {node: '>=8.6.0'}

  require-main-filename@2.0.0:
    resolution: {integrity: sha512-NKN5kMDylKuldxYLSUfrbo5Tuzh4hd+2E8NPPX02mZtn1VuREQToYe/ZdlJy+J3uCpfaiGF05e7B8W0iXbQHmg==}

  resolve-alpn@1.2.1:
    resolution: {integrity: sha512-0a1F4l73/ZFZOakJnQ3FvkJ2+gSTQWz/r2KE5OdDY0TxPm5h4GkqkWWfM47T7HsbnOtcJVEF4epCVy6u7Q3K+g==}

  resolve-from@4.0.0:
    resolution: {integrity: sha512-pb/MYmXstAkysRFx8piNI1tGFNQIFA3vkE3Gq4EuA1dF6gHp/+vgZqsCGJapvy8N3Q+4o7FwvquPJcnZ7RYy4g==}
    engines: {node: '>=4'}

  resolve-from@5.0.0:
    resolution: {integrity: sha512-qYg9KP24dD5qka9J47d0aVky0N+b4fTU89LN9iDnjB5waksiC49rvMB0PrUJQGoTmH50XPiqOvAjDfaijGxYZw==}
    engines: {node: '>=8'}

  resolve-pkg-maps@1.0.0:
    resolution: {integrity: sha512-seS2Tj26TBVOC2NIc2rOe2y2ZO7efxITtLZcGSOnHHNOQ7CkiUBfw0Iw2ck6xkIhPwLhKNLS8BO+hEpngQlqzw==}

  resolve@1.22.10:
    resolution: {integrity: sha512-NPRy+/ncIMeDlTAsuqwKIiferiawhefFJtkNSW0qZJEqMEb+qBt/77B/jGeeek+F0uOeN05CDa6HXbbIgtVX4w==}
    engines: {node: '>= 0.4'}
    hasBin: true

  responselike@2.0.1:
    resolution: {integrity: sha512-4gl03wn3hj1HP3yzgdI7d3lCkF95F21Pz4BPGvKHinyQzALR5CapwC8yIi0Rh58DEMQ/SguC03wFj2k0M/mHhw==}

  restore-cursor@5.1.0:
    resolution: {integrity: sha512-oMA2dcrw6u0YfxJQXm342bFKX/E4sG9rbTzO9ptUcR/e8A33cHuvStiYOwH7fszkZlZ1z/ta9AAoPk2F4qIOHA==}
    engines: {node: '>=18'}

  retry@0.12.0:
    resolution: {integrity: sha512-9LkiTwjUh6rT555DtE9rTX+BKByPfrMzEAtnlEtdEwr3Nkffwiihqe2bWADg+OQRjt9gl6ICdmB/ZFDCGAtSow==}
    engines: {node: '>= 4'}

  reusify@1.1.0:
    resolution: {integrity: sha512-g6QUff04oZpHs0eG5p83rFLhHeV00ug/Yf9nZM6fLeUrPguBTkTQOdpAWWspMh55TZfVQDPaN3NQJfbVRAxdIw==}
    engines: {iojs: '>=1.0.0', node: '>=0.10.0'}

  rfdc@1.4.1:
    resolution: {integrity: sha512-q1b3N5QkRUWUl7iyylaaj3kOpIT0N2i9MqIEQXP73GVsN9cw3fdx8X63cEmWhJGi2PPCF23Ijp7ktmd39rawIA==}

  rimraf@3.0.2:
    resolution: {integrity: sha512-JZkJMZkAGFFPP2YqXZXPbMlMBgsxzE8ILs4lMIX/2o0L9UBw9O/Y3o6wFw/i9YLapcUJWwqbi3kdxIPdC62TIA==}
    deprecated: Rimraf versions prior to v4 are no longer supported
    hasBin: true

  rimraf@6.0.1:
    resolution: {integrity: sha512-9dkvaxAsk/xNXSJzMgFqqMCuFgt2+KsOFek3TMLfo8NCPfWpBmqwyNn5Y+NX56QUYfCtsyhF3ayiboEoUmJk/A==}
    engines: {node: 20 || >=22}
    hasBin: true

  roarr@2.15.4:
    resolution: {integrity: sha512-CHhPh+UNHD2GTXNYhPWLnU8ONHdI+5DI+4EYIAOaiD63rHeYlZvyh8P+in5999TTSFgUYuKUAjzRI4mdh/p+2A==}
    engines: {node: '>=8.0'}

  rollup@4.46.2:
    resolution: {integrity: sha512-WMmLFI+Boh6xbop+OAGo9cQ3OgX9MIg7xOQjn+pTCwOkk+FNDAeAemXkJ3HzDJrVXleLOFVa1ipuc1AmEx1Dwg==}
    engines: {node: '>=18.0.0', npm: '>=8.0.0'}
    hasBin: true

  run-parallel@1.2.0:
    resolution: {integrity: sha512-5l4VyZR86LZ/lDxZTR6jqL8AFE2S0IFLMP26AbjsLVADxHdhB/c0GUsH+y39UfCi3dzz8OlQuPmnaJOMoDHQBA==}

  safe-array-concat@1.1.3:
    resolution: {integrity: sha512-AURm5f0jYEOydBj7VQlVvDrjeFgthDdEF5H1dP+6mNpoXOMo1quQqJ4wvJDyRZ9+pO3kGWoOdmV08cSv2aJV6Q==}
    engines: {node: '>=0.4'}

  safe-buffer@5.1.2:
    resolution: {integrity: sha512-Gd2UZBJDkXlY7GbJxfsE8/nvKkUEU1G38c1siN6QP6a9PT9MmHB8GnpscSmMJSoF8LOIrt8ud/wPtojys4G6+g==}

  safe-buffer@5.2.1:
    resolution: {integrity: sha512-rp3So07KcdmmKbGvgaNxQSJr7bGVSVk5S9Eq1F+ppbRo70+YeaDxkw5Dd8NPN+GD6bjnYm2VuPuCXmpuYvmCXQ==}

  safe-push-apply@1.0.0:
    resolution: {integrity: sha512-iKE9w/Z7xCzUMIZqdBsp6pEQvwuEebH4vdpjcDWnyzaI6yl6O9FHvVpmGelvEHNsoY6wGblkxR6Zty/h00WiSA==}
    engines: {node: '>= 0.4'}

  safe-regex-test@1.1.0:
    resolution: {integrity: sha512-x/+Cz4YrimQxQccJf5mKEbIa1NzeCRNI5Ecl/ekmlYaampdNLPalVyIcCZNNH3MvmqBugV5TMYZXv0ljslUlaw==}
    engines: {node: '>= 0.4'}

  safe-stable-stringify@2.5.0:
    resolution: {integrity: sha512-b3rppTKm9T+PsVCBEOUR46GWI7fdOs00VKZ1+9c1EWDaDMvjQc6tUwuFyIprgGgTcWoVHSKrU8H31ZHA2e0RHA==}
    engines: {node: '>=10'}

  safer-buffer@2.1.2:
    resolution: {integrity: sha512-YZo3K82SD7Riyi0E1EQPojLz7kpepnSQI9IyPbHHg1XXXevb5dJI7tpyN2ADxGcQbHG7vcyRHk0cbwqcQriUtg==}

  sax@1.4.1:
    resolution: {integrity: sha512-+aWOz7yVScEGoKNd4PA10LZ8sk0A/z5+nXQG5giUO5rprX9jgYsTdov9qCchZiPIZezbZH+jRut8nPodFAX4Jg==}

  semantic-release@24.2.7:
    resolution: {integrity: sha512-g7RssbTAbir1k/S7uSwSVZFfFXwpomUB9Oas0+xi9KStSCmeDXcA7rNhiskjLqvUe/Evhx8fVCT16OSa34eM5g==}
    engines: {node: '>=20.8.1'}
    hasBin: true

  semver-compare@1.0.0:
    resolution: {integrity: sha512-YM3/ITh2MJ5MtzaM429anh+x2jiLVjqILF4m4oyQB18W7Ggea7BfqdH/wGMK7dDiMghv/6WG7znWMwUDzJiXow==}

  semver-diff@4.0.0:
    resolution: {integrity: sha512-0Ju4+6A8iOnpL/Thra7dZsSlOHYAHIeMxfhWQRI1/VLcT3WDBZKKtQt/QkBOsiIN9ZpuvHE6cGZ0x4glCMmfiA==}
    engines: {node: '>=12'}

  semver-regex@4.0.5:
    resolution: {integrity: sha512-hunMQrEy1T6Jr2uEVjrAIqjwWcQTgOAcIM52C8MY1EZSD3DDNft04XzvYKPqjED65bNVVko0YI38nYeEHCX3yw==}
    engines: {node: '>=12'}

  semver-stable@3.0.0:
    resolution: {integrity: sha512-lolq9k0lqdnZ0C4+QJvrPBWiAHGhLaVSMTPJajn527ptOHAcZnEhj0n2r6ALnryNiRKPO9AIO9iBI3ZSheHCaw==}
    engines: {node: '>=0.10.0'}

  semver-utils@1.1.4:
    resolution: {integrity: sha512-EjnoLE5OGmDAVV/8YDoN5KiajNadjzIp9BAHOhYeQHt7j0UWxjmgsx4YD48wp4Ue1Qogq38F1GNUJNqF1kKKxA==}

  semver@5.7.2:
    resolution: {integrity: sha512-cBznnQ9KjJqU67B52RMC65CMarK2600WFnbkcaiwWq3xy/5haFJlshgnpjovMVJ+Hff49d8GEn0b87C5pDQ10g==}
    hasBin: true

  semver@6.3.1:
    resolution: {integrity: sha512-BR7VvDCVHO+q2xBEWskxS6DJE1qRnb7DxzUrogb71CWoSficBxYsiAGd+Kl0mmq/MprG9yArRkyrQxTO6XjMzA==}
    hasBin: true

  semver@7.7.2:
    resolution: {integrity: sha512-RF0Fw+rO5AMf9MAyaRXI4AV0Ulj5lMHqVxxdSgiVbixSCXoEmmX/jk0CuJw4+3SqroYO9VoUh+HcuJivvtJemA==}
    engines: {node: '>=10'}
    hasBin: true

  serialize-error@7.0.1:
    resolution: {integrity: sha512-8I8TjW5KMOKsZQTvoxjuSIa7foAwPWGOts+6o7sgjz41/qMD9VQHEDxi6PBvK2l0MXUmqZyNpUK+T2tQaaElvw==}
    engines: {node: '>=10'}

  set-blocking@2.0.0:
    resolution: {integrity: sha512-KiKBS8AnWGEyLzofFfmvKwpdPzqiy16LvQfK3yv/fVH7Bj13/wl3JSR1J+rfgRE9q7xUJK4qvgS8raSOeLUehw==}

  set-function-length@1.2.2:
    resolution: {integrity: sha512-pgRc4hJ4/sNjWCSS9AmnS40x3bNMDTknHgL5UaMBTMyJnU90EgWh1Rz+MC9eFu4BuN/UwZjKQuY/1v3rM7HMfg==}
    engines: {node: '>= 0.4'}

  set-function-name@2.0.2:
    resolution: {integrity: sha512-7PGFlmtwsEADb0WYyvCMa1t+yke6daIG4Wirafur5kcf+MhUnPms1UeR0CKQdTZD81yESwMHbtn+TR+dMviakQ==}
    engines: {node: '>= 0.4'}

  set-proto@1.0.0:
    resolution: {integrity: sha512-RJRdvCo6IAnPdsvP/7m6bsQqNnn1FCBX5ZNtFL98MmFF/4xAIJTIg1YbHW5DC2W5SKZanrC6i4HsJqlajw/dZw==}
    engines: {node: '>= 0.4'}

  shebang-command@2.0.0:
    resolution: {integrity: sha512-kHxr2zZpYtdmrN1qDjrrX/Z1rR1kG8Dx+gkpK1G4eXmvXswmcE1hTWBWYUzlraYw1/yZp6YuDY77YtvbN0dmDA==}
    engines: {node: '>=8'}

  shebang-regex@3.0.0:
    resolution: {integrity: sha512-7++dFhtcx3353uBaq8DDR4NuxBetBzC7ZQOhmTQInHEd6bSrXdiEyzCvG07Z44UYdLShWUyXt5M/yhz8ekcb1A==}
    engines: {node: '>=8'}

  shell-quote@1.8.3:
    resolution: {integrity: sha512-ObmnIF4hXNg1BqhnHmgbDETF8dLPCggZWBjkQfhZpbszZnYur5DUljTcCHii5LC3J5E0yeO/1LIMyH+UvHQgyw==}
    engines: {node: '>= 0.4'}

  shlex@3.0.0:
    resolution: {integrity: sha512-jHPXQQk9d/QXCvJuLPYMOYWez3c43sORAgcIEoV7bFv5AJSJRAOyw5lQO12PMfd385qiLRCaDt7OtEzgrIGZUA==}

  side-channel-list@1.0.0:
    resolution: {integrity: sha512-FCLHtRD/gnpCiCHEiJLOwdmFP+wzCmDEkc9y7NsYxeF4u7Btsn1ZuwgwJGxImImHicJArLP4R0yX4c2KCrMrTA==}
    engines: {node: '>= 0.4'}

  side-channel-map@1.0.1:
    resolution: {integrity: sha512-VCjCNfgMsby3tTdo02nbjtM/ewra6jPHmpThenkTYh8pG9ucZ/1P8So4u4FGBek/BjpOVsDCMoLA/iuBKIFXRA==}
    engines: {node: '>= 0.4'}

  side-channel-weakmap@1.0.2:
    resolution: {integrity: sha512-WPS/HvHQTYnHisLo9McqBHOJk2FkHO/tlpvldyrnem4aeQp4hai3gythswg6p01oSoTl58rcpiFAjF2br2Ak2A==}
    engines: {node: '>= 0.4'}

  side-channel@1.1.0:
    resolution: {integrity: sha512-ZX99e6tRweoUXqR+VBrslhda51Nh5MTQwou5tnUDgbtyM0dBgmhEDtWGP/xbKn6hqfPRHujUNwz5fy/wbbhnpw==}
    engines: {node: '>= 0.4'}

  siginfo@2.0.0:
    resolution: {integrity: sha512-ybx0WO1/8bSBLEWXZvEd7gMW3Sn3JFlW3TvX1nREbDLRNQNaeNN8WK0meBwPdAaOI7TtRRRJn/Es1zhrrCHu7g==}

  signal-exit@3.0.7:
    resolution: {integrity: sha512-wnD2ZE+l+SPC/uoS0vXeE9L1+0wuaMqKlfz9AMUo38JsyLSBWSFcHR1Rri62LZc12vLr1gb3jl7iwQhgwpAbGQ==}

  signal-exit@4.1.0:
    resolution: {integrity: sha512-bzyZ1e88w9O1iNJbKnOlvYTrWPDl46O1bG0D3XInv+9tkPrxrN8jUUTiFlDkkmKWgn1M6CfIA13SuGqOa9Korw==}
    engines: {node: '>=14'}

  signale@1.4.0:
    resolution: {integrity: sha512-iuh+gPf28RkltuJC7W5MRi6XAjTDCAPC/prJUpQoG4vIP3MJZ+GTydVnodXA7pwvTKb2cA0m9OFZW/cdWy/I/w==}
    engines: {node: '>=6'}

  simple-concat@1.0.1:
    resolution: {integrity: sha512-cSFtAPtRhljv69IK0hTVZQ+OfE9nePi/rtJmw5UjHeVyVroEqJXP1sFztKUy1qU+xvz3u/sfYJLa947b7nAN2Q==}

  simple-get@4.0.1:
    resolution: {integrity: sha512-brv7p5WgH0jmQJr1ZDDfKDOSeWWg+OVypG99A/5vYGPqJ6pxiaHLy8nxtFjBA7oMa01ebA9gfh1uMCFqOuXxvA==}

  simple-git@3.28.0:
    resolution: {integrity: sha512-Rs/vQRwsn1ILH1oBUy8NucJlXmnnLeLCfcvbSehkPzbv3wwoFWIdtfd6Ndo6ZPhlPsCZ60CPI4rxurnwAa+a2w==}

  sinon@18.0.1:
    resolution: {integrity: sha512-a2N2TDY1uGviajJ6r4D1CyRAkzE9NNVlYOV1wX5xQDuAk0ONgzgRl0EjCQuRCPxOwp13ghsMwt9Gdldujs39qw==}

  skin-tone@2.0.0:
    resolution: {integrity: sha512-kUMbT1oBJCpgrnKoSr0o6wPtvRWT9W9UKvGLwfJYO2WuahZRHOpEyL1ckyMGgMWh0UdpmaoFqKKD29WTomNEGA==}
    engines: {node: '>=8'}

  slash@5.1.0:
    resolution: {integrity: sha512-ZA6oR3T/pEyuqwMgAKT0/hAv8oAXckzbkmR0UkUosQ+Mc4RxGoJkRmwHgHufaenlyAgE1Mxgpdcrf75y6XcnDg==}
    engines: {node: '>=14.16'}

  slice-ansi@5.0.0:
    resolution: {integrity: sha512-FC+lgizVPfie0kkhqUScwRu1O/lF6NOgJmlCgK+/LYxDCTk8sGelYaHDhFcDN+Sn3Cv+3VSa4Byeo+IMCzpMgQ==}
    engines: {node: '>=12'}

  slice-ansi@7.1.0:
    resolution: {integrity: sha512-bSiSngZ/jWeX93BqeIAbImyTbEihizcwNjFoRUIY/T1wWQsfsm2Vw1agPKylXvQTU7iASGdHhyqRlqQzfz+Htg==}
    engines: {node: '>=18'}

  slugify@1.6.6:
    resolution: {integrity: sha512-h+z7HKHYXj6wJU+AnS/+IH8Uh9fdcX1Lrhg1/VMdf9PwoBQXFcXiAdsy2tSK0P6gKwJLXp02r90ahUCqHk9rrw==}
    engines: {node: '>=8.0.0'}

  smart-buffer@4.2.0:
    resolution: {integrity: sha512-94hK0Hh8rPqQl2xXc3HsaBoOXKV20MToPkcXvwbISWLEs+64sBq5kFgn2kJDHb1Pry9yrP0dxrCI9RRci7RXKg==}
    engines: {node: '>= 6.0.0', npm: '>= 3.0.0'}

  socks-proxy-agent@8.0.5:
    resolution: {integrity: sha512-HehCEsotFqbPW9sJ8WVYB6UbmIMv7kUUORIF2Nncq4VQvBfNBLibW9YZR5dlYCSUhwcD628pRllm7n+E+YTzJw==}
    engines: {node: '>= 14'}

  socks@2.8.6:
    resolution: {integrity: sha512-pe4Y2yzru68lXCb38aAqRf5gvN8YdjP1lok5o0J7BOHljkyCGKVz7H3vpVIXKD27rj2giOJ7DwVyk/GWrPHDWA==}
    engines: {node: '>= 10.0.0', npm: '>= 3.0.0'}

  sort-keys@4.2.0:
    resolution: {integrity: sha512-aUYIEU/UviqPgc8mHR6IW1EGxkAXpeRETYcrzg8cLAvUPZcpAlleSXHV2mY7G12GphSH6Gzv+4MMVSSkbdteHg==}
    engines: {node: '>=8'}

  source-map-js@1.2.1:
    resolution: {integrity: sha512-UXWMKhLOwVKb728IUtQPXxfYU+usdybtUrK/8uGE8CQMvrhOpwvzDBwj0QhSL7MQc7vIsISBG8VQ8+IDQxpfQA==}
    engines: {node: '>=0.10.0'}

  source-map-support@0.5.21:
    resolution: {integrity: sha512-uBHU3L3czsIyYXKX88fdrGovxdSCoTGDRZ6SYXtSRxLZUzHg5P/66Ht6uoUlHu9EZod+inXhKo3qQgwXUT/y1w==}

  source-map@0.6.1:
    resolution: {integrity: sha512-UjgapumWlbMhkBgzT7Ykc5YXUT46F0iKu8SGXq0bcwP5dz/h0Plj6enJqjz1Zbq2l5WaqYnrVbwWOWMyF3F47g==}
    engines: {node: '>=0.10.0'}

  spawn-error-forwarder@1.0.0:
    resolution: {integrity: sha512-gRjMgK5uFjbCvdibeGJuy3I5OYz6VLoVdsOJdA6wV0WlfQVLFueoqMxwwYD9RODdgb6oUIvlRlsyFSiQkMKu0g==}

  spawn-wrap@2.0.0:
    resolution: {integrity: sha512-EeajNjfN9zMnULLwhZZQU3GWBoFNkbngTUPfaawT4RkMiviTxcX0qfhVbGey39mfctfDHkWtuecgQ8NJcyQWHg==}
    engines: {node: '>=8'}

  spdx-correct@3.2.0:
    resolution: {integrity: sha512-kN9dJbvnySHULIluDHy32WHRUu3Og7B9sbY7tsFLctQkIqnMh3hErYgdMjTYuqmcXX+lK5T1lnUt3G7zNswmZA==}

  spdx-exceptions@2.5.0:
    resolution: {integrity: sha512-PiU42r+xO4UbUS1buo3LPJkjlO7430Xn5SVAhdpzzsPHsjbYVflnnFdATgabnLude+Cqu25p6N+g2lw/PFsa4w==}

  spdx-expression-parse@3.0.1:
    resolution: {integrity: sha512-cbqHunsQWnJNE6KhVSMsMeH5H/L9EpymbzqTQ3uLwNCLZ1Q481oWaofqH7nO6V07xlXwY6PhQdQ2IedWx/ZK4Q==}

  spdx-license-ids@3.0.22:
    resolution: {integrity: sha512-4PRT4nh1EImPbt2jASOKHX7PB7I+e4IWNLvkKFDxNhJlfjbYlleYQh285Z/3mPTHSAK/AvdMmw5BNNuYH8ShgQ==}

  split2@1.0.0:
    resolution: {integrity: sha512-NKywug4u4pX/AZBB1FCPzZ6/7O+Xhz1qMVbzTvvKvikjO99oPN87SkK08mEY9P63/5lWjK+wgOOgApnTg5r6qg==}

  split2@3.2.2:
    resolution: {integrity: sha512-9NThjpgZnifTkJpzTZ7Eue85S49QwpNhZTq6GRJwObb6jnLFNGB7Qm73V5HewTROPyxD0C29xqmaI68bQtV+hg==}

  sprintf-js@1.0.3:
    resolution: {integrity: sha512-D9cPgkvLlV3t3IzL0D0YLvGA9Ahk4PcvVwUbN0dSGr1aP0Nrt4AEnTUbuGvquEC0mA64Gqt1fzirlRs5ibXx8g==}

  sprintf-js@1.1.3:
    resolution: {integrity: sha512-Oo+0REFV59/rz3gfJNKQiBlwfHaSESl1pcGyABQsnnIfWOFt6JNj5gCog2U6MLZ//IGYD+nA8nI+mTShREReaA==}

  ssri@12.0.0:
    resolution: {integrity: sha512-S7iGNosepx9RadX82oimUkvr0Ct7IjJbEbs4mJcTxst8um95J3sDYU1RBEOvdu6oL1Wek2ODI5i4MAw+dZ6cAQ==}
    engines: {node: ^18.17.0 || >=20.5.0}

  stable-hash-x@0.2.0:
    resolution: {integrity: sha512-o3yWv49B/o4QZk5ZcsALc6t0+eCelPc44zZsLtCQnZPDwFpDYSWcDnrv2TtMmMbQ7uKo3J0HTURCqckw23czNQ==}
    engines: {node: '>=12.0.0'}

  stackback@0.0.2:
    resolution: {integrity: sha512-1XMJE5fQo1jGH6Y/7ebnwPOBEkIEnT4QF32d5R1+VXdXveM0IBMJt8zfaxX1P3QhVwrYe+576+jkANtSS2mBbw==}

  std-env@3.9.0:
    resolution: {integrity: sha512-UGvjygr6F6tpH7o2qyqR6QYpwraIjKSdtzyBdyytFOHmPZY917kwdwLG0RbOjWOnKmnm3PeHjaoLLMie7kPLQw==}

  stop-iteration-iterator@1.1.0:
    resolution: {integrity: sha512-eLoXW/DHyl62zxY4SCaIgnRhuMr6ri4juEYARS8E6sCEqzKpOiE521Ucofdx+KnDZl5xmvGYaaKCk5FEOxJCoQ==}
    engines: {node: '>= 0.4'}

  stream-combiner2@1.1.1:
    resolution: {integrity: sha512-3PnJbYgS56AeWgtKF5jtJRT6uFJe56Z0Hc5Ngg/6sI6rIt8iiMBTa9cvdyFfpMQjaVHr8dusbNeFGIIonxOvKw==}

  strict-event-emitter@0.5.1:
    resolution: {integrity: sha512-vMgjE/GGEPEFnhFub6pa4FmJBRBVOLpIII2hvCZ8Kzb7K0hlHo7mQv6xYrBvCL2LtAIBwFUK8wvuJgTVSQ5MFQ==}

  string-argv@0.3.2:
    resolution: {integrity: sha512-aqD2Q0144Z+/RqG52NeHEkZauTAUWJO8c6yTftGJKO3Tja5tUgIfmIl6kExvhtxSDP7fXB6DvzkfMpCd/F3G+Q==}
    engines: {node: '>=0.6.19'}

  string-width@4.2.3:
    resolution: {integrity: sha512-wKyQRQpjJ0sIp62ErSZdGsjMJWsap5oRNihHhu6G7JVO/9jIB6UyevL+tXuOqrng8j/cxKTWyWUwvSTriiZz/g==}
    engines: {node: '>=8'}

  string-width@5.1.2:
    resolution: {integrity: sha512-HnLOCR3vjcY8beoNLtcjZ5/nxn2afmME6lhrDrebokqMap+XbeW8n9TXpPDOqdGK5qcI3oT0GKTW6wC7EMiVqA==}
    engines: {node: '>=12'}

  string-width@7.2.0:
    resolution: {integrity: sha512-tsaTIkKW9b4N+AEj+SVA+WhJzV7/zMhcSu78mLKWSk7cXMOSHsBKFWUs0fWwq8QyK3MgJBQRX6Gbi4kYbdvGkQ==}
    engines: {node: '>=18'}

  string.prototype.trim@1.2.10:
    resolution: {integrity: sha512-Rs66F0P/1kedk5lyYyH9uBzuiI/kNRmwJAR9quK6VOtIpZ2G+hMZd+HQbbv25MgCA6gEffoMZYxlTod4WcdrKA==}
    engines: {node: '>= 0.4'}

  string.prototype.trimend@1.0.9:
    resolution: {integrity: sha512-G7Ok5C6E/j4SGfyLCloXTrngQIQU3PWtXGst3yM7Bea9FRURf1S42ZHlZZtsNque2FN2PoUhfZXYLNWwEr4dLQ==}
    engines: {node: '>= 0.4'}

  string.prototype.trimstart@1.0.8:
    resolution: {integrity: sha512-UXSH262CSZY1tfu3G3Secr6uGLCFVPMhIqHjlgCUtCCcgihYc/xKs9djMTMUOb2j1mVSeU8EU6NWc/iQKU6Gfg==}
    engines: {node: '>= 0.4'}

  string_decoder@1.1.1:
    resolution: {integrity: sha512-n/ShnvDi6FHbbVfviro+WojiFzv+s8MPMHBczVePfUpDJLwoLT0ht1l4YwBCbi8pJAveEEdnkHyPyTP/mzRfwg==}

  string_decoder@1.3.0:
    resolution: {integrity: sha512-hkRX8U1WjJFd8LsDJ2yQ/wWWxaopEsABU1XfkM8A+j0+85JAGppt16cr1Whg6KIbb4okU6Mql6BOj+uup/wKeA==}

  strip-ansi@6.0.1:
    resolution: {integrity: sha512-Y38VPSHcqkFrCpFnQ9vuSXmquuv5oXOKpGeT6aGrr3o3Gc9AlVa6JBfUSOCnbxGGZF+/0ooI7KrPuUSztUdU5A==}
    engines: {node: '>=8'}

  strip-ansi@7.1.0:
    resolution: {integrity: sha512-iq6eVVI64nQQTRYq2KtEg2d2uU7LElhTJwsH4YzIHZshxlgZms/wIc4VoDQTlG/IvVIrBKG06CrZnp0qv7hkcQ==}
    engines: {node: '>=12'}

  strip-bom@3.0.0:
    resolution: {integrity: sha512-vavAMRXOgBVNF6nyEEmL3DBK19iRpDcoIwW+swQ+CbGiu7lju6t+JklA1MHweoWtadgt4ISVUsXLyDq34ddcwA==}
    engines: {node: '>=4'}

  strip-bom@4.0.0:
    resolution: {integrity: sha512-3xurFv5tEgii33Zi8Jtp55wEIILR9eh34FAW00PZf+JnSsTmV/ioewSgQl97JHvgjoRGwPShsWm+IdrxB35d0w==}
    engines: {node: '>=8'}

  strip-comments-strings@1.2.0:
    resolution: {integrity: sha512-zwF4bmnyEjZwRhaak9jUWNxc0DoeKBJ7lwSN/LEc8dQXZcUFG6auaaTQJokQWXopLdM3iTx01nQT8E4aL29DAQ==}

  strip-final-newline@3.0.0:
    resolution: {integrity: sha512-dOESqjYr96iWYylGObzd39EuNTa5VJxyvVAEm5Jnh7KGo75V43Hk1odPQkNDyXNmUR6k+gEiDVXnjB8HJ3crXw==}
    engines: {node: '>=12'}

  strip-final-newline@4.0.0:
    resolution: {integrity: sha512-aulFJcD6YK8V1G7iRB5tigAP4TsHBZZrOV8pjV++zdUwmeV8uzbY7yn6h9MswN62adStNZFuCIx4haBnRuMDaw==}
    engines: {node: '>=18'}

  strip-indent@3.0.0:
    resolution: {integrity: sha512-laJTa3Jb+VQpaC6DseHhF7dXVqHTfJPCRDaEbid/drOhgitgYku/letMUqOXFoWV0zIIUbjpdH2t+tYj4bQMRQ==}
    engines: {node: '>=8'}

  strip-json-comments@2.0.1:
    resolution: {integrity: sha512-4gB8na07fecVVkOI6Rs4e7T6NOTki5EmL7TUduTs6bu3EdnSycntVJ4re8kgZA+wx9IueI2Y11bfbgwtzuE0KQ==}
    engines: {node: '>=0.10.0'}

  strip-json-comments@3.1.1:
    resolution: {integrity: sha512-6fPc+R4ihwqP6N/aIv2f1gMH8lOVtWQHoqC4yK6oSDVVocumAsfCqjkXnqiYMhmMwS/mEHLp7Vehlt3ql6lEig==}
    engines: {node: '>=8'}

  strip-json-comments@5.0.2:
    resolution: {integrity: sha512-4X2FR3UwhNUE9G49aIsJW5hRRR3GXGTBTZRMfv568O60ojM8HcWjV/VxAxCDW3SUND33O6ZY66ZuRcdkj73q2g==}
    engines: {node: '>=14.16'}

  strip-literal@3.0.0:
    resolution: {integrity: sha512-TcccoMhJOM3OebGhSBEmp3UZ2SfDMZUEBdRA/9ynfLi8yYajyWX3JiXArcJt4Umh4vISpspkQIY8ZZoCqjbviA==}

  strnum@2.1.1:
    resolution: {integrity: sha512-7ZvoFTiCnGxBtDqJ//Cu6fWtZtc7Y3x+QOirG15wztbdngGSkht27o2pyGWrVy0b4WAy3jbKmnoK6g5VlVNUUw==}

  super-regex@1.0.0:
    resolution: {integrity: sha512-CY8u7DtbvucKuquCmOFEKhr9Besln7n9uN8eFbwcoGYWXOMW07u2o8njWaiXt11ylS3qoGF55pILjRmPlbodyg==}
    engines: {node: '>=18'}

  supports-color@5.5.0:
    resolution: {integrity: sha512-QjVjwdXIt408MIiAqCX4oUKsgU2EqAGzs2Ppkm4aQYbjm+ZEWEcW4SfFNTr4uMNZma0ey4f5lgLrkB0aX0QMow==}
    engines: {node: '>=4'}

  supports-color@7.2.0:
    resolution: {integrity: sha512-qpCAvRl9stuOHveKsn7HncJRvv501qIacKzQlO/+Lwxc9+0q2wLyv4Dfvt80/DPn2pqOBsJdDiogXGR9+OvwRw==}
    engines: {node: '>=8'}

  supports-hyperlinks@3.2.0:
    resolution: {integrity: sha512-zFObLMyZeEwzAoKCyu1B91U79K2t7ApXuQfo8OuxwXLDgcKxuwM+YvcbIhm6QWqz7mHUH1TVytR1PwVVjEuMig==}
    engines: {node: '>=14.18'}

  supports-preserve-symlinks-flag@1.0.0:
    resolution: {integrity: sha512-ot0WnXS9fgdkgIcePe6RHNk1WA8+muPa6cSjeR3V8K27q9BB1rTE3R1p7Hv0z1ZyAc8s6Vvv8DIyWf681MAt0w==}
    engines: {node: '>= 0.4'}

  tar-fs@2.1.3:
    resolution: {integrity: sha512-090nwYJDmlhwFwEW3QQl+vaNnxsO2yVsd45eTKRBzSzu+hlb1w2K9inVq5b0ngXuLVqQ4ApvsUHHnu/zQNkWAg==}

  tar-stream@2.2.0:
    resolution: {integrity: sha512-ujeqbceABgwMZxEJnk2HDY2DlnUZ+9oEcb1KzTVfYHio0UE6dG71n60d8D2I4qNvleWrrXpmjpt7vZeF1LnMZQ==}
    engines: {node: '>=6'}

  tar@6.2.1:
    resolution: {integrity: sha512-DZ4yORTwrbTj/7MZYq2w+/ZFdI6OZ/f9SFHR+71gIVUZhOQPHzVCLpvRnPgyaMpfWxxk/4ONva3GQSyNIKRv6A==}
    engines: {node: '>=10'}

  tar@7.4.3:
    resolution: {integrity: sha512-5S7Va8hKfV7W5U6g3aYxXmlPoZVAwUMy9AOKyF2fVuZa2UD3qZjg578OrLRt8PcNN1PleVaL/5/yYATNL0ICUw==}
    engines: {node: '>=18'}

  temp-dir@3.0.0:
    resolution: {integrity: sha512-nHc6S/bwIilKHNRgK/3jlhDoIHcp45YgyiwcAk46Tr0LfEqGBVpmiAyuiuxeVE44m3mXnEeVhaipLOEWmH+Njw==}
    engines: {node: '>=14.16'}

  tempy@3.1.0:
    resolution: {integrity: sha512-7jDLIdD2Zp0bDe5r3D2qtkd1QOCacylBuL7oa4udvN6v2pqr4+LcCr67C8DR1zkpaZ8XosF5m1yQSabKAW6f2g==}
    engines: {node: '>=14.16'}

  test-exclude@6.0.0:
    resolution: {integrity: sha512-cAGWPIyOHU6zlmg88jwm7VRyXnMN7iV68OGAbYDk/Mh/xC/pzVPlQtY6ngoIH/5/tciuhGfvESU8GrHrcxD56w==}
    engines: {node: '>=8'}

  test-exclude@7.0.1:
    resolution: {integrity: sha512-pFYqmTw68LXVjeWJMST4+borgQP2AyMNbg1BpZh9LbyhUeNkeaPF9gzfPGUAnSMV3qPYdWUwDIjjCLiSDOl7vg==}
    engines: {node: '>=18'}

  text-table@0.2.0:
    resolution: {integrity: sha512-N+8UisAXDGk8PFXP4HAzVR9nbfmVJ3zYLAWiTIoqC5v5isinhr+r5uaO8+7r3BMfuNIufIsA7RdpVgacC2cSpw==}

  thenify-all@1.6.0:
    resolution: {integrity: sha512-RNxQH/qI8/t3thXJDwcstUO4zeqo64+Uy/+sNVRBx4Xn2OX+OZ9oP+iJnNFqplFra2ZUVeKCSa2oVWi3T4uVmA==}
    engines: {node: '>=0.8'}

  thenify@3.3.1:
    resolution: {integrity: sha512-RVZSIV5IG10Hk3enotrhvz0T9em6cyHBLkH/YAZuKqd8hRkKhSfCGIcP2KUY0EPxndzANBmNllzWPwak+bheSw==}

  thingies@2.5.0:
    resolution: {integrity: sha512-s+2Bwztg6PhWUD7XMfeYm5qliDdSiZm7M7n8KjTkIsm3l/2lgVRc2/Gx/v+ZX8lT4FMA+i8aQvhcWylldc+ZNw==}
    engines: {node: '>=10.18'}
    peerDependencies:
      tslib: ^2

  through2-concurrent@2.0.0:
    resolution: {integrity: sha512-R5/jLkfMvdmDD+seLwN7vB+mhbqzWop5fAjx5IX8/yQq7VhBhzDmhXgaHAOnhnWkCpRMM7gToYHycB0CS/pd+A==}

  through2@2.0.5:
    resolution: {integrity: sha512-/mrRod8xqpA+IHSLyGCQ2s8SPHiCDEeQJSep1jqLYeEUClOFG2Qsh+4FU6G9VeqpZnGW/Su8LQGc4YKni5rYSQ==}

  through2@4.0.2:
    resolution: {integrity: sha512-iOqSav00cVxEEICeD7TjLB1sueEL+81Wpzp2bY17uZjZN0pWZPuo4suZ/61VujxmqSGFfgOcNuTZ85QJwNZQpw==}

  time-span@5.1.0:
    resolution: {integrity: sha512-75voc/9G4rDIJleOo4jPvN4/YC4GRZrY8yy1uU4lwrB3XEQbWve8zXoO5No4eFrGcTAMYyoY67p8jRQdtA1HbA==}
    engines: {node: '>=12'}

  tinybench@2.9.0:
    resolution: {integrity: sha512-0+DUvqWMValLmha6lr4kD8iAMK1HzV0/aKnCtWb9v9641TnP/MFb7Pc2bxoxQjTXAErryXVgUOfv2YqNllqGeg==}

  tinyexec@0.3.2:
    resolution: {integrity: sha512-KQQR9yN7R5+OSwaK0XQoj22pwHoTlgYqmUscPYoknOoWCWfj/5/ABTMRi69FrKU5ffPVh5QcFikpWJI/P1ocHA==}

  tinyglobby@0.2.14:
    resolution: {integrity: sha512-tX5e7OM1HnYr2+a2C/4V0htOcSQcoSTH9KgJnVvNm5zm/cyEWKJ7j7YutsH9CxMdtOkkLFy2AHrMci9IM8IPZQ==}
    engines: {node: '>=12.0.0'}

  tinylogic@2.0.0:
    resolution: {integrity: sha512-dljTkiLLITtsjqBvTA1MRZQK/sGP4kI3UJKc3yA9fMzYbMF2RhcN04SeROVqJBIYYOoJMM8u0WDnhFwMSFQotw==}

  tinypool@1.1.1:
    resolution: {integrity: sha512-Zba82s87IFq9A9XmjiX5uZA/ARWDrB03OHlq+Vw1fSdt0I+4/Kutwy8BP4Y/y/aORMo61FQ0vIb5j44vSo5Pkg==}
    engines: {node: ^18.0.0 || >=20.0.0}

  tinyrainbow@2.0.0:
    resolution: {integrity: sha512-op4nsTR47R6p0vMUUoYl/a+ljLFVtlfaXkLQmqfLR1qHma1h/ysYk4hEXZ880bf2CYgTskvTa/e196Vd5dDQXw==}
    engines: {node: '>=14.0.0'}

  tinyspy@4.0.3:
    resolution: {integrity: sha512-t2T/WLB2WRgZ9EpE4jgPJ9w+i66UZfDc8wHh0xrwiRNN+UwH98GIJkTeZqX9rg0i0ptwzqW+uYeIF0T4F8LR7A==}
    engines: {node: '>=14.0.0'}

  tmp-promise@3.0.3:
    resolution: {integrity: sha512-RwM7MoPojPxsOBYnyd2hy0bxtIlVrihNs9pj5SUvY8Zz1sQcQG2tG1hSr8PDxfgEB8RNKDhqbIlroIarSNDNsQ==}

  tmp@0.2.5:
    resolution: {integrity: sha512-voyz6MApa1rQGUxT3E+BK7/ROe8itEx7vD8/HEvt4xwXucvQ5G5oeEiHkmHZJuBO21RpOf+YYm9MOivj709jow==}
    engines: {node: '>=14.14'}

  to-regex-range@5.0.1:
    resolution: {integrity: sha512-65P7iz6X5yEr1cwcgvQxbbIw7Uk3gOy5dIdtZ4rDveLqhrdJP+Li/Hx6tyK0NEb+2GCyneCMJiGqrADCSNk8sQ==}
    engines: {node: '>=8.0'}

  to-vfile@8.0.0:
    resolution: {integrity: sha512-IcmH1xB5576MJc9qcfEC/m/nQCFt3fzMHz45sSlgJyTWjRbKW1HAkJpuf3DgE57YzIlZcwcBZA5ENQbBo4aLkg==}

  toml-eslint-parser@0.10.0:
    resolution: {integrity: sha512-khrZo4buq4qVmsGzS5yQjKe/WsFvV8fGfOjDQN0q4iy9FjRfPWRgTFrU8u1R2iu/SfWLhY9WnCi4Jhdrcbtg+g==}
    engines: {node: ^12.22.0 || ^14.17.0 || >=16.0.0}

  tr46@0.0.3:
    resolution: {integrity: sha512-N3WMsuqV66lT30CrXNbEjx4GEwlow3v6rr4mCcv6prnfwhS01rkgyFdjPNBYd9br7LpXV1+Emh01fHnq2Gdgrw==}

  traverse@0.6.8:
    resolution: {integrity: sha512-aXJDbk6SnumuaZSANd21XAo15ucCDE38H4fkqiGsc3MhCK+wOlZvLP9cB/TvpHT0mOyWgC4Z8EwRlzqYSUzdsA==}
    engines: {node: '>= 0.4'}

  tree-dump@1.0.3:
    resolution: {integrity: sha512-il+Cv80yVHFBwokQSfd4bldvr1Md951DpgAGfmhydt04L+YzHgubm2tQ7zueWDcGENKHq0ZvGFR/hjvNXilHEg==}
    engines: {node: '>=10.0'}
    peerDependencies:
      tslib: '2'

  treeify@1.1.0:
    resolution: {integrity: sha512-1m4RA7xVAJrSGrrXGs0L3YTwyvBs2S8PbRHaLZAkFw7JR8oIFwYtysxlBZhYIa7xSyiYJKZ3iGrrk55cGA3i9A==}
    engines: {node: '>=0.6'}

  trim-newlines@3.0.1:
    resolution: {integrity: sha512-c1PTsA3tYrIsLGkJkzHF+w9F2EyxfXGo4UyJc4pFL++FMjnq0HJS69T3M7d//gKrFKwy429bouPescbjecU+Zw==}
    engines: {node: '>=8'}

  triplesec@4.0.3:
    resolution: {integrity: sha512-fug70e1nJoCMxsXQJlETisAALohm84vl++IiTTHEqM7Lgqwz62jrlwqOC/gJEAJjO/ByN127sEcioB56HW3wIw==}

  trough@2.2.0:
    resolution: {integrity: sha512-tmMpK00BjZiUyVyvrBK7knerNgmgvcV/KLVyuma/SC+TQN167GrMRciANTz09+k3zW8L8t60jWO1GpfkZdjTaw==}

  ts-api-utils@2.1.0:
    resolution: {integrity: sha512-CUgTZL1irw8u29bzrOD/nH85jqyc74D6SshFgujOIA7osm2Rz7dYH77agkx7H4FBNxDq7Cjf+IjaX/8zwFW+ZQ==}
    engines: {node: '>=18.12'}
    peerDependencies:
      typescript: '>=4.8.4'

  ts-essentials@10.1.1:
    resolution: {integrity: sha512-4aTB7KLHKmUvkjNj8V+EdnmuVTiECzn3K+zIbRthumvHu+j44x3w63xpfs0JL3NGIzGXqoQ7AV591xHO+XrOTw==}
    peerDependencies:
      typescript: '>=4.5.0'
    peerDependenciesMeta:
      typescript:
        optional: true

  tsconfck@3.1.6:
    resolution: {integrity: sha512-ks6Vjr/jEw0P1gmOVwutM3B7fWxoWBL2KRDb1JfqGVawBmO5UsvmWOQFGHBPl5yxYz4eERr19E6L7NMv+Fej4w==}
    engines: {node: ^18 || >=20}
    hasBin: true
    peerDependencies:
      typescript: ^5.0.0
    peerDependenciesMeta:
      typescript:
        optional: true

  tsconfig-paths@3.15.0:
    resolution: {integrity: sha512-2Ac2RgzDe/cn48GvOe3M+o82pEFewD3UPbyoUHHdKasHwJKjds4fLXWf/Ux5kATBKN20oaFGu+jbElp1pos0mg==}

  tslib@2.8.1:
    resolution: {integrity: sha512-oJFu94HQb+KVduSUQL7wnpmqnfmLsOA/nAh6b6EH0wCEoK0/mPeXU6c3wKDV83MkOuHPRHtSXKKU99IBazS/2w==}

  tsx@4.20.3:
    resolution: {integrity: sha512-qjbnuR9Tr+FJOMBqJCW5ehvIo/buZq7vH7qD7JziU98h6l3qGy0a/yPFjwO+y0/T7GFpNgNAvEcPPVfyT8rrPQ==}
    engines: {node: '>=18.0.0'}
    hasBin: true

  tunnel-agent@0.6.0:
    resolution: {integrity: sha512-McnNiV1l8RYeY8tBgEpuodCC1mLUdbSN+CYBL7kJsJNInOP8UjDDEwdk6Mw60vdLLrr5NHKZhMAOSrR2NZuQ+w==}

  tunnel@0.0.6:
    resolution: {integrity: sha512-1h/Lnq9yajKY2PEbBadPXj3VxsDDu844OnaAo52UVmIzIvwwtBPIuNvkjuzBlTWpfJyUbG3ez0KSBibQkj4ojg==}
    engines: {node: '>=0.6.11 <=0.7.0 || >=0.7.3'}

  tweetnacl@0.13.3:
    resolution: {integrity: sha512-iNWodk4oBsZ03Qfw/Yvv0KB90uYrJqvL4Je7Gy4C5t/GS3sCXPRmIT1lxmId4RzvUp0XG62bcxJ2CBu/3L5DSg==}

  tweetnacl@1.0.3:
    resolution: {integrity: sha512-6rt+RN7aOi1nGMyC4Xa5DdYiukl2UWCbcJft7YhxReBGQD7OAM8Pbxw6YMo4r2diNEA8FEmu32YOn9rhaiE5yw==}

  typanion@3.14.0:
    resolution: {integrity: sha512-ZW/lVMRabETuYCd9O9ZvMhAh8GslSqaUjxmK/JLPCh6l73CvLBiuXswj/+7LdnWOgYsQ130FqLzFz5aGT4I3Ug==}

  type-check@0.4.0:
    resolution: {integrity: sha512-XleUoc9uwGXqjWwXaUTZAmzMcFZ5858QA2vvx1Ur5xIcixXIP+8LnFDgRplU30us6teqdlskFfu+ae4K79Ooew==}
    engines: {node: '>= 0.8.0'}

  type-detect@4.0.8:
    resolution: {integrity: sha512-0fr/mIH1dlO+x7TlcMy+bIDqKPsw/70tVyeHW787goQjhmqaZe10uwLujubK9q9Lg6Fiho1KUKDYz0Z7k7g5/g==}
    engines: {node: '>=4'}

  type-detect@4.1.0:
    resolution: {integrity: sha512-Acylog8/luQ8L7il+geoSxhEkazvkslg7PSNKOX59mbB9cOveP5aq9h74Y7YU8yDpJwetzQQrfIwtf4Wp4LKcw==}
    engines: {node: '>=4'}

  type-fest@0.13.1:
    resolution: {integrity: sha512-34R7HTnG0XIJcBSn5XhDd7nNFPRcXYRZrBB2O2jdKqYODldSzBAqzsWoZYYvduky73toYS/ESqxPvkDf/F0XMg==}
    engines: {node: '>=10'}

  type-fest@0.18.1:
    resolution: {integrity: sha512-OIAYXk8+ISY+qTOwkHtKqzAuxchoMiD9Udx+FSGQDuiRR+PJKJHc2NJAXlbhkGwTt/4/nKZxELY1w3ReWOL8mw==}
    engines: {node: '>=10'}

  type-fest@0.6.0:
    resolution: {integrity: sha512-q+MB8nYR1KDLrgr4G5yemftpMC7/QLqVndBmEEdqzmNj5dcFOO4Oo8qlwZE3ULT3+Zim1F8Kq4cBnikNhlCMlg==}
    engines: {node: '>=8'}

  type-fest@0.8.1:
    resolution: {integrity: sha512-4dbzIzqvjtgiM5rw1k5rEHtBANKmdudhGyBEajN01fEyhaAIhsoKNy6y7+IN93IfpFtwY9iqi7kD+xwKhQsNJA==}
    engines: {node: '>=8'}

  type-fest@1.4.0:
    resolution: {integrity: sha512-yGSza74xk0UG8k+pLh5oeoYirvIiWo5t0/o3zHHAO2tRDiZcxWP7fywNlXhqb6/r6sWvwi+RsyQMWhVLe4BVuA==}
    engines: {node: '>=10'}

  type-fest@2.19.0:
    resolution: {integrity: sha512-RAH822pAdBgcNMAfWnCBU3CFZcfZ/i1eZjwFU/dsLKumyuuP3niueg2UAukXYF0E2AAoc82ZSSf9J0WQBinzHA==}
    engines: {node: '>=12.20'}

  type-fest@4.41.0:
    resolution: {integrity: sha512-TeTSQ6H5YHvpqVwBRcnLDCBnDOHWYu7IvGbHT6N8AOymcr9PJGjc1GTtiWZTYg0NCgYwvnYWEkVChQAr9bjfwA==}
    engines: {node: '>=16'}

  typed-array-buffer@1.0.3:
    resolution: {integrity: sha512-nAYYwfY3qnzX30IkA6AQZjVbtK6duGontcQm1WSG1MD94YLqK0515GNApXkoxKOWMusVssAHWLh9SeaoefYFGw==}
    engines: {node: '>= 0.4'}

  typed-array-byte-length@1.0.3:
    resolution: {integrity: sha512-BaXgOuIxz8n8pIq3e7Atg/7s+DpiYrxn4vdot3w9KbnBhcRQq6o3xemQdIfynqSeXeDrF32x+WvfzmOjPiY9lg==}
    engines: {node: '>= 0.4'}

  typed-array-byte-offset@1.0.4:
    resolution: {integrity: sha512-bTlAFB/FBYMcuX81gbL4OcpH5PmlFHqlCCpAl8AlEzMz5k53oNDvN8p1PNOWLEmI2x4orp3raOFB51tv9X+MFQ==}
    engines: {node: '>= 0.4'}

  typed-array-length@1.0.7:
    resolution: {integrity: sha512-3KS2b+kL7fsuk/eJZ7EQdnEmQoaho/r6KUef7hxvltNA5DR8NAUM+8wJMbJyZ4G9/7i3v5zPBIMN5aybAh2/Jg==}
    engines: {node: '>= 0.4'}

  typed-rest-client@2.1.0:
    resolution: {integrity: sha512-Nel9aPbgSzRxfs1+4GoSB4wexCF+4Axlk7OSGVQCMa+4fWcyxIsN/YNmkp0xTT2iQzMD98h8yFLav/cNaULmRA==}
    engines: {node: '>= 16.0.0'}

  typedarray-to-buffer@3.1.5:
    resolution: {integrity: sha512-zdu8XMNEDepKKR+XYOXAVPtWui0ly0NtohUscw+UmaHiAWT8hrV1rr//H6V+0DvJ3OQ19S979M0laLfX8rm82Q==}

  typescript-eslint@8.39.0:
    resolution: {integrity: sha512-lH8FvtdtzcHJCkMOKnN73LIn6SLTpoojgJqDAxPm1jCR14eWSGPX8ul/gggBdPMk/d5+u9V854vTYQ8T5jF/1Q==}
    engines: {node: ^18.18.0 || ^20.9.0 || >=21.1.0}
    peerDependencies:
      eslint: ^8.57.0 || ^9.0.0
      typescript: '>=4.8.4 <6.0.0'

  typescript@5.8.3:
    resolution: {integrity: sha512-p1diW6TqL9L07nNxvRMM7hMMw4c5XOo/1ibL4aAIGmSAt9slTE1Xgw5KWuof2uTOvCg9BY7ZRi+GaF+7sfgPeQ==}
    engines: {node: '>=14.17'}
    hasBin: true

  uc.micro@2.1.0:
    resolution: {integrity: sha512-ARDJmphmdvUk6Glw7y9DQ2bFkKBHwQHLi2lsaH6PPmz/Ka9sFOBsBluozhDltWmnv9u/cF6Rt87znRTPV+yp/A==}

  uglify-js@3.19.3:
    resolution: {integrity: sha512-v3Xu+yuwBXisp6QYTcH4UbH+xYJXqnq2m/LtQVWKWzYc1iehYnLixoQDN9FH6/j9/oybfd6W9Ghwkl8+UMKTKQ==}
    engines: {node: '>=0.8.0'}
    hasBin: true

  uint64be@1.0.1:
    resolution: {integrity: sha512-w+VZSp8hSZ/xWZfZNMppWNF6iqY+dcMYtG5CpwRDgxi94HIE6ematSdkzHGzVC4SDEaTsG65zrajN+oKoWG6ew==}

  unbox-primitive@1.1.0:
    resolution: {integrity: sha512-nWJ91DjeOkej/TA8pXQ3myruKpKEYgqvpw9lz4OPHj/NWFNluYrjbz9j01CJ8yKQd2g4jFoOkINCTW2I5LEEyw==}
    engines: {node: '>= 0.4'}

  underscore@1.13.7:
    resolution: {integrity: sha512-GMXzWtsc57XAtguZgaQViUOzs0KTkk8ojr3/xAxXLITqf/3EMwxC0inyETfDFjH/Krbhuep0HNbbjI9i/q3F3g==}

  undici-types@6.21.0:
    resolution: {integrity: sha512-iwDZqg0QAGrg9Rav5H4n0M64c3mkR59cJ6wQp+7C4nI0gsmExaedaYLNO44eT4AtBBwjbTiGPMlt2Md0T9H9JQ==}

  unicode-emoji-modifier-base@1.0.0:
    resolution: {integrity: sha512-yLSH4py7oFH3oG/9K+XWrz1pSi3dfUrWEnInbxMfArOfc1+33BlGPQtLsOYwvdMy11AwUBetYuaRxSPqgkq+8g==}
    engines: {node: '>=4'}

  unicorn-magic@0.1.0:
    resolution: {integrity: sha512-lRfVq8fE8gz6QMBuDM6a+LO3IAzTi05H6gCVaUpir2E1Rwpo4ZUog45KpNXKC/Mn3Yb9UDuHumeFTo9iV/D9FQ==}
    engines: {node: '>=18'}

  unicorn-magic@0.3.0:
    resolution: {integrity: sha512-+QBBXBCvifc56fsbuxZQ6Sic3wqqc3WWaqxs58gvJrcOuN83HGTCwz3oS5phzU9LthRNE9VrJCFCLUgHeeFnfA==}
    engines: {node: '>=18'}

  unified@11.0.5:
    resolution: {integrity: sha512-xKvGhPWw3k84Qjh8bI3ZeJjqnyadK+GEFtazSfZv/rKeTkTjOJho6mFqh2SM96iIcZokxiOpg78GazTSg8+KHA==}

  unique-filename@4.0.0:
    resolution: {integrity: sha512-XSnEewXmQ+veP7xX2dS5Q4yZAvO40cBN2MWkJ7D/6sW4Dg6wYBNwM1Vrnz1FhH5AdeLIlUXRI9e28z1YZi71NQ==}
    engines: {node: ^18.17.0 || >=20.5.0}

  unique-slug@5.0.0:
    resolution: {integrity: sha512-9OdaqO5kwqR+1kVgHAhsp5vPNU0hnxRa26rBFNfNgM7M6pNtgzeBn3s/xbyCQL3dcjzOatcef6UUHpB/6MaETg==}
    engines: {node: ^18.17.0 || >=20.5.0}

  unique-string@3.0.0:
    resolution: {integrity: sha512-VGXBUVwxKMBUznyffQweQABPRRW1vHZAbadFZud4pLFAqRGvv/96vafgjWFqzourzr8YonlQiPgH0YCJfawoGQ==}
    engines: {node: '>=12'}

  unist-util-is@6.0.0:
    resolution: {integrity: sha512-2qCTHimwdxLfz+YzdGfkqNlH0tLi9xjTnHddPmJwtIG9MGsdbutfTc4P+haPD7l7Cjxf/WZj+we5qfVPvvxfYw==}

  unist-util-stringify-position@4.0.0:
    resolution: {integrity: sha512-0ASV06AAoKCDkS2+xw5RXJywruurpbC4JZSm7nr7MOt1ojAzvyyaO+UxZf18j8FCF6kmzCZKcAgN/yu2gm2XgQ==}

  unist-util-visit-parents@6.0.1:
    resolution: {integrity: sha512-L/PqWzfTP9lzzEa6CKs0k2nARxTdZduw3zyh8d2NVBnsyvHjSX4TWse388YrrQKbvI8w20fGjGlhgT96WwKykw==}

  unist-util-visit@5.0.0:
    resolution: {integrity: sha512-MR04uvD+07cwl/yhVuVWAtw+3GOR/knlL55Nd/wAdblk27GCVt3lqpTivy/tkJcZoNPzTwS1Y+KMojlLDhoTzg==}

  universal-user-agent@7.0.3:
    resolution: {integrity: sha512-TmnEAEAsBJVZM/AADELsK76llnwcf9vMKuPz8JflO1frO8Lchitr0fNaN9d+Ap0BjKtqWqd/J17qeDnXh8CL2A==}

  universalify@2.0.1:
    resolution: {integrity: sha512-gptHNQghINnc/vTGIk0SOFGFNXw7JVrlRUtConJRlvaw6DuX0wO5Jeko9sWrMBhh+PsYAZ7oXAiOnf/UKogyiw==}
    engines: {node: '>= 10.0.0'}

  unrs-resolver@1.11.1:
    resolution: {integrity: sha512-bSjt9pjaEBnNiGgc9rUiHGKv5l4/TGzDmYw3RhnkJGtLhbnnA/5qJj7x3dNDCRx/PJxu774LlH8lCOlB4hEfKg==}

  upath@2.0.1:
    resolution: {integrity: sha512-1uEe95xksV1O0CYKXo8vQvN1JEbtJp7lb7C5U9HMsIp6IVwntkH/oNUzyVNQSd4S1sYk2FpSSW44FqMc8qee5w==}
    engines: {node: '>=4'}

  update-browserslist-db@1.1.3:
    resolution: {integrity: sha512-UxhIZQ+QInVdunkDAaiazvvT/+fXL5Osr0JZlJulepYu6Jd7qJtDZjlur0emRlT71EN3ScPoE7gvsuIKKNavKw==}
    hasBin: true
    peerDependencies:
      browserslist: '>= 4.21.0'

  uri-js@4.4.1:
    resolution: {integrity: sha512-7rKUyy33Q1yc98pQ1DAmLtwX109F7TIfWlW1Ydo8Wl1ii1SeHieeh0HHfPeL2fMXK6z0s8ecKs9frCuLJvndBg==}

  url-join@5.0.0:
    resolution: {integrity: sha512-n2huDr9h9yzd6exQVnH/jU5mr+Pfx08LRXXZhkLLetAMESRj+anQsTAh940iMrIetKAmry9coFuZQ2jY8/p3WA==}
    engines: {node: ^12.20.0 || ^14.13.1 || >=16.0.0}

  util-deprecate@1.0.2:
    resolution: {integrity: sha512-EPD5q1uXyFxJpCrLnCc1nHnq3gOa6DZBocAIiI2TaSCA7VCJ1UJDMagCzIkXNsUYfD1daK//LTEQ8xiIbrHtcw==}

  util@0.12.5:
    resolution: {integrity: sha512-kZf/K6hEIrWHI6XqOFUiiMa+79wE/D8Q+NCNAWclkyg3b4d2k7s0QGepNjiABc+aR3N1PAyHL7p6UcLY6LmrnA==}

  uuid@8.3.2:
    resolution: {integrity: sha512-+NYs2QeMWy+GWFOEm9xnn6HCDp0l7QBD7ml8zLUmJ+93Q5NF0NocErnwkTkXVFNiX3/fpC6afS8Dhb/gz7R7eg==}
    hasBin: true

  uuid@9.0.1:
    resolution: {integrity: sha512-b+1eJOlsR9K8HJpow9Ok3fiWOWSIcIzXodvv0rQjVoOVNpWMpxf1wZNpt4y9h10odCNrqnYp1OBzRktckBe3sA==}
    hasBin: true

  validate-npm-package-license@3.0.4:
    resolution: {integrity: sha512-DpKm2Ui/xN7/HQKCtpZxoRWBhZ9Z0kqtygG8XCgNQ8ZlDnxuQmWhj566j8fN4Cu3/JmbhsDo7fcAJq4s9h27Ew==}

  validate-npm-package-name@5.0.0:
    resolution: {integrity: sha512-YuKoXDAhBYxY7SfOKxHBDoSyENFeW5VvIIQp2TGQuit8gpK6MnWaQelBKxso72DoxTZfZdcP3W90LqpSkgPzLQ==}
    engines: {node: ^14.17.0 || ^16.13.0 || >=18.0.0}

  validate-npm-package-name@6.0.2:
    resolution: {integrity: sha512-IUoow1YUtvoBBC06dXs8bR8B9vuA3aJfmQNKMoaPG/OFsPmoQvw8xh+6Ye25Gx9DQhoEom3Pcu9MKHerm/NpUQ==}
    engines: {node: ^18.17.0 || >=20.5.0}

  vfile-message@4.0.3:
    resolution: {integrity: sha512-QTHzsGd1EhbZs4AsQ20JX1rC3cOlt/IWJruk893DfLRr57lcnOeMaWG4K0JrRta4mIJZKth2Au3mM3u03/JWKw==}

  vfile@6.0.3:
    resolution: {integrity: sha512-KzIbH/9tXat2u30jf+smMwFCsno4wHVdNmzFyL+T/L3UGqqk6JKfVqOFOZEpZSHADH1k40ab6NUIXZq422ov3Q==}

  vite-node@3.2.4:
    resolution: {integrity: sha512-EbKSKh+bh1E1IFxeO0pg1n4dvoOTt0UDiXMd/qn++r98+jPO1xtJilvXldeuQ8giIB5IkpjCgMleHMNEsGH6pg==}
    engines: {node: ^18.0.0 || ^20.0.0 || >=22.0.0}
    hasBin: true

  vite-tsconfig-paths@5.1.4:
    resolution: {integrity: sha512-cYj0LRuLV2c2sMqhqhGpaO3LretdtMn/BVX4cPLanIZuwwrkVl+lK84E/miEXkCHWXuq65rhNN4rXsBcOB3S4w==}
    peerDependencies:
      vite: '*'
    peerDependenciesMeta:
      vite:
        optional: true

  vite@7.0.6:
    resolution: {integrity: sha512-MHFiOENNBd+Bd9uvc8GEsIzdkn1JxMmEeYX35tI3fv0sJBUTfW5tQsoaOwuY4KhBI09A3dUJ/DXf2yxPVPUceg==}
    engines: {node: ^20.19.0 || >=22.12.0}
    hasBin: true
    peerDependencies:
      '@types/node': ^20.19.0 || >=22.12.0
      jiti: '>=1.21.0'
      less: ^4.0.0
      lightningcss: ^1.21.0
      sass: ^1.70.0
      sass-embedded: ^1.70.0
      stylus: '>=0.54.8'
      sugarss: ^5.0.0
      terser: ^5.16.0
      tsx: ^4.8.1
      yaml: ^2.4.2
    peerDependenciesMeta:
      '@types/node':
        optional: true
      jiti:
        optional: true
      less:
        optional: true
      lightningcss:
        optional: true
      sass:
        optional: true
      sass-embedded:
        optional: true
      stylus:
        optional: true
      sugarss:
        optional: true
      terser:
        optional: true
      tsx:
        optional: true
      yaml:
        optional: true

  vitest-mock-extended@3.1.0:
    resolution: {integrity: sha512-vCM0VkuocOUBwwqwV7JB7YStw07pqeKvEIrZnR8l3PtwYi6rAAJAyJACeC1UYNfbQWi85nz7EdiXWBFI5hll2g==}
    peerDependencies:
      typescript: 3.x || 4.x || 5.x
      vitest: '>=3.0.0'

  vitest@3.2.4:
    resolution: {integrity: sha512-LUCP5ev3GURDysTWiP47wRRUpLKMOfPh+yKTx3kVIEiu5KOMeqzpnYNsKyOoVrULivR8tLcks4+lga33Whn90A==}
    engines: {node: ^18.0.0 || ^20.0.0 || >=22.0.0}
    hasBin: true
    peerDependencies:
      '@edge-runtime/vm': '*'
      '@types/debug': ^4.1.12
      '@types/node': ^18.0.0 || ^20.0.0 || >=22.0.0
      '@vitest/browser': 3.2.4
      '@vitest/ui': 3.2.4
      happy-dom: '*'
      jsdom: '*'
    peerDependenciesMeta:
      '@edge-runtime/vm':
        optional: true
      '@types/debug':
        optional: true
      '@types/node':
        optional: true
      '@vitest/browser':
        optional: true
      '@vitest/ui':
        optional: true
      happy-dom:
        optional: true
      jsdom:
        optional: true

  vuln-vects@1.1.0:
    resolution: {integrity: sha512-LGDwn9nRz94YoeqOn2TZqQXzyonBc5FJppSgH34S/1U+3bgPONq/vvfiCbCQ4MeBll58xx+kDmhS73ac+EHBBw==}

  web-streams-polyfill@3.3.3:
    resolution: {integrity: sha512-d2JWLCivmZYTSIoge9MsgFCZrt571BikcWGYkjC1khllbTeDlGqZ2D8vD8E/lJa8WGWbb7Plm8/XJYV7IJHZZw==}
    engines: {node: '>= 8'}

  webidl-conversions@3.0.1:
    resolution: {integrity: sha512-2JAn3z8AR6rjK8Sm8orRC0h/bcl/DqL7tRPdGZ4I1CjdF+EaMLmYxBHyXuKL849eucPFhvBoxMsflfOb8kxaeQ==}

  whatwg-url@5.0.0:
    resolution: {integrity: sha512-saE57nupxk6v3HY35+jzBwYa0rKSy0XR8JSxZPwgLr7ys0IBzhGviA1/TUGJLmSVqs8pb9AnvICXEuOHLprYTw==}

  which-boxed-primitive@1.1.1:
    resolution: {integrity: sha512-TbX3mj8n0odCBFVlY8AxkqcHASw3L60jIuF8jFP78az3C2YhmGvqbHBpAjTRH2/xqYunrJ9g1jSyjCjpoWzIAA==}
    engines: {node: '>= 0.4'}

  which-builtin-type@1.2.1:
    resolution: {integrity: sha512-6iBczoX+kDQ7a3+YJBnh3T+KZRxM/iYNPXicqk66/Qfm1b93iu+yOImkg0zHbj5LNOcNv1TEADiZ0xa34B4q6Q==}
    engines: {node: '>= 0.4'}

  which-collection@1.0.2:
    resolution: {integrity: sha512-K4jVyjnBdgvc86Y6BkaLZEN933SwYOuBFkdmBu9ZfkcAbdVbpITnDmjvZ/aQjRXQrv5EPkTnD1s39GiiqbngCw==}
    engines: {node: '>= 0.4'}

  which-module@2.0.1:
    resolution: {integrity: sha512-iBdZ57RDvnOR9AGBhML2vFZf7h8vmBjhoaZqODJBFWHVtKkDmKuHai3cx5PgVMrX5YDNp27AofYbAwctSS+vhQ==}

  which-typed-array@1.1.19:
    resolution: {integrity: sha512-rEvr90Bck4WZt9HHFC4DJMsjvu7x+r6bImz0/BrbWb7A2djJ8hnZMrWnHo9F8ssv0OMErasDhftrfROTyqSDrw==}
    engines: {node: '>= 0.4'}

  which@2.0.2:
    resolution: {integrity: sha512-BLI3Tl1TW3Pvl70l3yq3Y64i+awpwXqsGBYWkkqMtnbXgrMD+yj7rhW0kuEDxzJaYXGjEW5ogapKNMEKNMjibA==}
    engines: {node: '>= 8'}
    hasBin: true

  which@5.0.0:
    resolution: {integrity: sha512-JEdGzHwwkrbWoGOlIHqQ5gtprKGOenpDHpxE9zVR1bWbOtYRyPPHMe9FaP6x61CmNaTThSkb0DAJte5jD+DmzQ==}
    engines: {node: ^18.17.0 || >=20.5.0}
    hasBin: true

  why-is-node-running@2.3.0:
    resolution: {integrity: sha512-hUrmaWBdVDcxvYqnyh09zunKzROWjbZTiNy8dBEjkS7ehEDQibXJ7XvlmtbwuTclUiIyN+CyXQD4Vmko8fNm8w==}
    engines: {node: '>=8'}
    hasBin: true

  word-wrap@1.2.5:
    resolution: {integrity: sha512-BN22B5eaMMI9UMtjrGd5g5eCYPpCPDUy0FJXbYsaT5zYxjFOckS53SQDE3pWkVoWpHXVb3BrYcEN4Twa55B5cA==}
    engines: {node: '>=0.10.0'}

  wordwrap@1.0.0:
    resolution: {integrity: sha512-gvVzJFlPycKc5dZN4yPkP8w7Dc37BtP1yczEneOb4uq34pXZcvrtRTmWV8W+Ume+XCxKgbjM+nevkyFPMybd4Q==}

  wrap-ansi@6.2.0:
    resolution: {integrity: sha512-r6lPcBGxZXlIcymEu7InxDMhdW0KDxpLgoFLcguasxCaJ/SOIZwINatK9KY/tf+ZrlywOKU0UDj3ATXUBfxJXA==}
    engines: {node: '>=8'}

  wrap-ansi@7.0.0:
    resolution: {integrity: sha512-YVGIj2kamLSTxw6NsZjoBxfSwsn0ycdesmc4p+Q21c5zPuZ1pl+NfxVdxPtdHvmNVOQ6XSYG4AUtyt/Fi7D16Q==}
    engines: {node: '>=10'}

  wrap-ansi@8.1.0:
    resolution: {integrity: sha512-si7QWI6zUMq56bESFvagtmzMdGOtoxfR+Sez11Mobfc7tm+VkUckk9bW2UeffTGVUbOksxmSw0AA2gs8g71NCQ==}
    engines: {node: '>=12'}

  wrap-ansi@9.0.0:
    resolution: {integrity: sha512-G8ura3S+3Z2G+mkgNRq8dqaFZAuxfsxpBB8OCTGRTCtp+l/v9nbFNmCUP1BZMts3G1142MsZfn6eeUKrr4PD1Q==}
    engines: {node: '>=18'}

  wrappy@1.0.2:
    resolution: {integrity: sha512-l4Sp/DRseor9wL6EvV2+TuQn63dMkPjZ/sp9XkghTEbV9KlPS1xUsZ3u7/IQO4wxtcFB4bgpQPRcR3QCvezPcQ==}

  write-file-atomic@3.0.3:
    resolution: {integrity: sha512-AvHcyZ5JnSfq3ioSyjrBkH9yW4m7Ayk8/9My/DD9onKeu/94fwrMocemO2QAJFAlnnDN+ZDS+ZjAR5ua1/PV/Q==}

  write-file-atomic@5.0.1:
    resolution: {integrity: sha512-+QU2zd6OTD8XWIJCbffaiQeH9U73qIqafo1x6V1snCWYGJf6cVE0cDR4D8xRzcEnfI21IFrUPzPGtcPf8AC+Rw==}
    engines: {node: ^14.17.0 || ^16.13.0 || >=18.0.0}

  write-yaml-file@4.2.0:
    resolution: {integrity: sha512-LwyucHy0uhWqbrOkh9cBluZBeNVxzHjDaE9mwepZG3n3ZlbM4v3ndrFw51zW/NXYFFqP+QWZ72ihtLWTh05e4Q==}
    engines: {node: '>=10.13'}

  xmldoc@2.0.2:
    resolution: {integrity: sha512-UiRwoSStEXS3R+YE8OqYv3jebza8cBBAI2y8g3B15XFkn3SbEOyyLnmPHjLBPZANrPJKEzxxB7A3XwcLikQVlQ==}
    engines: {node: '>=12.0.0'}

  xtend@4.0.2:
    resolution: {integrity: sha512-LKYU1iAXJXUgAXn9URjiu+MWhyUXHsvfp7mcuYm9dSUKK0/CjtrUwFAxD82/mCWbtLsGjFIad0wIsod4zrTAEQ==}
    engines: {node: '>=0.4'}

  y18n@4.0.3:
    resolution: {integrity: sha512-JKhqTOwSrqNA1NY5lSztJ1GrBiUodLMmIZuLiDaMRJ+itFd+ABVE8XBjOvIWL+rSqNDC74LCSFmlb/U4UZ4hJQ==}

  y18n@5.0.8:
    resolution: {integrity: sha512-0pfFzegeDWJHJIAmTLRP2DwHjdF5s7jo9tuztdQxAhINCdvS+3nGINqPd00AphqJR/0LhANUS6/+7SCb98YOfA==}
    engines: {node: '>=10'}

  yallist@3.1.1:
    resolution: {integrity: sha512-a4UGQaWPH59mOXUYnAG2ewncQS4i4F43Tv3JoAM+s2VDAmS9NsK8GpDMLrCHPksFT7h3K6TOoUNn2pb7RoXx4g==}

  yallist@4.0.0:
    resolution: {integrity: sha512-3wdGidZyq5PB084XLES5TpOSRA3wjXAlIWMhum2kRcv/41Sn2emQ0dycQW4uZXLejwKvg6EsvbdlVL+FYEct7A==}

  yallist@5.0.0:
    resolution: {integrity: sha512-YgvUTfwqyc7UXVMrB+SImsVYSmTS8X/tSrtdNZMImM+n7+QTriRXyXim0mBrTXNeqzVF0KWGgHPeiyViFFrNDw==}
    engines: {node: '>=18'}

  yaml@2.8.1:
    resolution: {integrity: sha512-lcYcMxX2PO9XMGvAJkJ3OsNMw+/7FKes7/hgerGUYWIoWu5j/+YQqcZr5JnPZWzOsEBgMbSbiSTn/dv/69Mkpw==}
    engines: {node: '>= 14.6'}
    hasBin: true

  yargs-parser@18.1.3:
    resolution: {integrity: sha512-o50j0JeToy/4K6OZcaQmW6lyXXKhq7csREXcDwk2omFPJEwUNOVtJKvmDr9EI1fAJZUyZcRF7kxGBWmRXudrCQ==}
    engines: {node: '>=6'}

  yargs-parser@20.2.9:
    resolution: {integrity: sha512-y11nGElTIV+CT3Zv9t7VKl+Q3hTQoT9a1Qzezhhl6Rp21gJ/IVTW7Z3y9EWXhuUBC2Shnf+DX0antecpAwSP8w==}
    engines: {node: '>=10'}

  yargs-parser@21.1.1:
    resolution: {integrity: sha512-tVpsJW7DdjecAiFpbIB1e3qxIQsE6NoPc5/eTdrbbIC4h0LVsWhnoa3g+m2HclBIujHzsxZ4VJVA+GUuc2/LBw==}
    engines: {node: '>=12'}

  yargs@15.4.1:
    resolution: {integrity: sha512-aePbxDmcYW++PaqBsJ+HYUFwCdv4LVvdnhBy78E57PIor8/OVvhMrADFFEDh8DHDFRv/O9i3lPhsENjO7QX0+A==}
    engines: {node: '>=8'}

  yargs@16.2.0:
    resolution: {integrity: sha512-D1mvvtDG0L5ft/jGWkLpG1+m0eQxOfaBvTNELraWj22wSVUMWxZUvYgJYcKh6jGGIkJFhH4IZPQhR4TKpc8mBw==}
    engines: {node: '>=10'}

  yargs@17.7.2:
    resolution: {integrity: sha512-7dSzzRQ++CKnNI/krKnYRV7JKKPUXMEh61soaHKg9mrWEhzFWhFnxPxGl+69cD1Ou63C13NUPCnmIcrvqCuM6w==}
    engines: {node: '>=12'}

  yauzl@2.10.0:
    resolution: {integrity: sha512-p4a9I6X6nu6IhoGmBqAcbJy1mlC4j27vEPZX9F4L4/vZT3Lyq1VkFHw/V/PUcB9Buo+DG3iHkT0x3Qya58zc3g==}

  yocto-queue@0.1.0:
    resolution: {integrity: sha512-rVksvsnNCdJ/ohGc6xgPwyN8eheCxsiLM8mxuE/t/mOVqJewPuO1miLpTHQiRgTKCLexL4MeAFVagts7HmNZ2Q==}
    engines: {node: '>=10'}

  yocto-queue@1.2.1:
    resolution: {integrity: sha512-AyeEbWOu/TAXdxlV9wmGcR0+yh2j3vYPGOECcIj2S7MkrLyC7ne+oye2BKTItt0ii2PHk4cDy+95+LshzbXnGg==}
    engines: {node: '>=12.20'}

  yoctocolors@2.1.1:
    resolution: {integrity: sha512-GQHQqAopRhwU8Kt1DDM8NjibDXHC8eoh1erhGAJPEyveY9qqVeXvVikNKrDz69sHowPMorbPUrH/mx8c50eiBQ==}
    engines: {node: '>=18'}

  zod@3.25.76:
    resolution: {integrity: sha512-gzUt/qt81nXsFGKIFcC3YnfEAx5NkunCfnDlvuBSSFS02bcXu4Lmea0AFIUwbLWxWPx3d9p8S5QoaujKcNQxcQ==}

  zwitch@2.0.4:
    resolution: {integrity: sha512-bXE4cR/kVZhKZX/RjPEflHaKVhUVl85noU3v6b8apfQEc1x4A+zBxjZ4lN8LqGd6WZ3dl98pY4o717VFmoPp+A==}

ignoredOptionalDependencies:
  - dtrace-provider
  - moment
  - mv
  - safe-json-stringify

snapshots:

  '@ampproject/remapping@2.3.0':
    dependencies:
      '@jridgewell/gen-mapping': 0.3.12
      '@jridgewell/trace-mapping': 0.3.29

  '@arcanis/slice-ansi@1.1.1':
    dependencies:
      grapheme-splitter: 1.0.4

  '@aws-crypto/crc32@5.2.0':
    dependencies:
      '@aws-crypto/util': 5.2.0
      '@aws-sdk/types': 3.840.0
      tslib: 2.8.1

  '@aws-crypto/crc32c@5.2.0':
    dependencies:
      '@aws-crypto/util': 5.2.0
      '@aws-sdk/types': 3.840.0
      tslib: 2.8.1

  '@aws-crypto/sha1-browser@5.2.0':
    dependencies:
      '@aws-crypto/supports-web-crypto': 5.2.0
      '@aws-crypto/util': 5.2.0
      '@aws-sdk/types': 3.840.0
      '@aws-sdk/util-locate-window': 3.804.0
      '@smithy/util-utf8': 2.3.0
      tslib: 2.8.1

  '@aws-crypto/sha256-browser@5.2.0':
    dependencies:
      '@aws-crypto/sha256-js': 5.2.0
      '@aws-crypto/supports-web-crypto': 5.2.0
      '@aws-crypto/util': 5.2.0
      '@aws-sdk/types': 3.840.0
      '@aws-sdk/util-locate-window': 3.804.0
      '@smithy/util-utf8': 2.3.0
      tslib: 2.8.1

  '@aws-crypto/sha256-js@5.2.0':
    dependencies:
      '@aws-crypto/util': 5.2.0
      '@aws-sdk/types': 3.840.0
      tslib: 2.8.1

  '@aws-crypto/supports-web-crypto@5.2.0':
    dependencies:
      tslib: 2.8.1

  '@aws-crypto/util@5.2.0':
    dependencies:
      '@aws-sdk/types': 3.840.0
      '@smithy/util-utf8': 2.3.0
      tslib: 2.8.1

  '@aws-sdk/client-codecommit@3.858.0':
    dependencies:
      '@aws-crypto/sha256-browser': 5.2.0
      '@aws-crypto/sha256-js': 5.2.0
      '@aws-sdk/core': 3.858.0
      '@aws-sdk/credential-provider-node': 3.858.0
      '@aws-sdk/middleware-host-header': 3.840.0
      '@aws-sdk/middleware-logger': 3.840.0
      '@aws-sdk/middleware-recursion-detection': 3.840.0
      '@aws-sdk/middleware-user-agent': 3.858.0
      '@aws-sdk/region-config-resolver': 3.840.0
      '@aws-sdk/types': 3.840.0
      '@aws-sdk/util-endpoints': 3.848.0
      '@aws-sdk/util-user-agent-browser': 3.840.0
<<<<<<< HEAD
      '@aws-sdk/util-user-agent-node': 3.840.0
=======
      '@aws-sdk/util-user-agent-node': 3.858.0
>>>>>>> 3da3ca9d
      '@smithy/config-resolver': 4.1.5
      '@smithy/core': 3.8.0
      '@smithy/fetch-http-handler': 5.1.1
      '@smithy/hash-node': 4.0.5
      '@smithy/invalid-dependency': 4.0.5
      '@smithy/middleware-content-length': 4.0.5
      '@smithy/middleware-endpoint': 4.1.18
      '@smithy/middleware-retry': 4.1.19
      '@smithy/middleware-serde': 4.0.9
      '@smithy/middleware-stack': 4.0.5
      '@smithy/node-config-provider': 4.1.4
      '@smithy/node-http-handler': 4.1.1
      '@smithy/protocol-http': 5.1.3
      '@smithy/smithy-client': 4.4.10
      '@smithy/types': 4.3.2
      '@smithy/url-parser': 4.0.5
      '@smithy/util-base64': 4.0.0
      '@smithy/util-body-length-browser': 4.0.0
      '@smithy/util-body-length-node': 4.0.0
      '@smithy/util-defaults-mode-browser': 4.0.26
      '@smithy/util-defaults-mode-node': 4.0.26
      '@smithy/util-endpoints': 3.0.7
      '@smithy/util-middleware': 4.0.5
      '@smithy/util-retry': 4.0.7
      '@smithy/util-utf8': 4.0.0
      '@types/uuid': 9.0.8
      tslib: 2.8.1
      uuid: 9.0.1
    transitivePeerDependencies:
      - aws-crt

  '@aws-sdk/client-cognito-identity@3.858.0':
    dependencies:
      '@aws-crypto/sha256-browser': 5.2.0
      '@aws-crypto/sha256-js': 5.2.0
      '@aws-sdk/core': 3.858.0
      '@aws-sdk/credential-provider-node': 3.858.0
      '@aws-sdk/middleware-host-header': 3.840.0
      '@aws-sdk/middleware-logger': 3.840.0
      '@aws-sdk/middleware-recursion-detection': 3.840.0
      '@aws-sdk/middleware-user-agent': 3.858.0
      '@aws-sdk/region-config-resolver': 3.840.0
      '@aws-sdk/types': 3.840.0
      '@aws-sdk/util-endpoints': 3.848.0
      '@aws-sdk/util-user-agent-browser': 3.840.0
<<<<<<< HEAD
      '@aws-sdk/util-user-agent-node': 3.840.0
=======
      '@aws-sdk/util-user-agent-node': 3.858.0
>>>>>>> 3da3ca9d
      '@smithy/config-resolver': 4.1.5
      '@smithy/core': 3.8.0
      '@smithy/fetch-http-handler': 5.1.1
      '@smithy/hash-node': 4.0.5
      '@smithy/invalid-dependency': 4.0.5
      '@smithy/middleware-content-length': 4.0.5
      '@smithy/middleware-endpoint': 4.1.18
      '@smithy/middleware-retry': 4.1.19
      '@smithy/middleware-serde': 4.0.9
      '@smithy/middleware-stack': 4.0.5
      '@smithy/node-config-provider': 4.1.4
      '@smithy/node-http-handler': 4.1.1
      '@smithy/protocol-http': 5.1.3
      '@smithy/smithy-client': 4.4.10
      '@smithy/types': 4.3.2
      '@smithy/url-parser': 4.0.5
      '@smithy/util-base64': 4.0.0
      '@smithy/util-body-length-browser': 4.0.0
      '@smithy/util-body-length-node': 4.0.0
      '@smithy/util-defaults-mode-browser': 4.0.26
      '@smithy/util-defaults-mode-node': 4.0.26
      '@smithy/util-endpoints': 3.0.7
      '@smithy/util-middleware': 4.0.5
      '@smithy/util-retry': 4.0.7
      '@smithy/util-utf8': 4.0.0
      tslib: 2.8.1
    transitivePeerDependencies:
      - aws-crt

  '@aws-sdk/client-ec2@3.858.0':
    dependencies:
      '@aws-crypto/sha256-browser': 5.2.0
      '@aws-crypto/sha256-js': 5.2.0
      '@aws-sdk/core': 3.858.0
      '@aws-sdk/credential-provider-node': 3.858.0
      '@aws-sdk/middleware-host-header': 3.840.0
      '@aws-sdk/middleware-logger': 3.840.0
      '@aws-sdk/middleware-recursion-detection': 3.840.0
      '@aws-sdk/middleware-sdk-ec2': 3.857.0
      '@aws-sdk/middleware-user-agent': 3.858.0
      '@aws-sdk/region-config-resolver': 3.840.0
      '@aws-sdk/types': 3.840.0
      '@aws-sdk/util-endpoints': 3.848.0
      '@aws-sdk/util-user-agent-browser': 3.840.0
<<<<<<< HEAD
      '@aws-sdk/util-user-agent-node': 3.840.0
=======
      '@aws-sdk/util-user-agent-node': 3.858.0
>>>>>>> 3da3ca9d
      '@smithy/config-resolver': 4.1.5
      '@smithy/core': 3.8.0
      '@smithy/fetch-http-handler': 5.1.1
      '@smithy/hash-node': 4.0.5
      '@smithy/invalid-dependency': 4.0.5
      '@smithy/middleware-content-length': 4.0.5
      '@smithy/middleware-endpoint': 4.1.18
      '@smithy/middleware-retry': 4.1.19
      '@smithy/middleware-serde': 4.0.9
      '@smithy/middleware-stack': 4.0.5
      '@smithy/node-config-provider': 4.1.4
      '@smithy/node-http-handler': 4.1.1
      '@smithy/protocol-http': 5.1.3
      '@smithy/smithy-client': 4.4.10
      '@smithy/types': 4.3.2
      '@smithy/url-parser': 4.0.5
      '@smithy/util-base64': 4.0.0
      '@smithy/util-body-length-browser': 4.0.0
      '@smithy/util-body-length-node': 4.0.0
      '@smithy/util-defaults-mode-browser': 4.0.26
      '@smithy/util-defaults-mode-node': 4.0.26
      '@smithy/util-endpoints': 3.0.7
      '@smithy/util-middleware': 4.0.5
      '@smithy/util-retry': 4.0.7
      '@smithy/util-utf8': 4.0.0
      '@smithy/util-waiter': 4.0.7
      '@types/uuid': 9.0.8
      tslib: 2.8.1
      uuid: 9.0.1
    transitivePeerDependencies:
      - aws-crt

  '@aws-sdk/client-ecr@3.858.0':
    dependencies:
      '@aws-crypto/sha256-browser': 5.2.0
      '@aws-crypto/sha256-js': 5.2.0
      '@aws-sdk/core': 3.858.0
      '@aws-sdk/credential-provider-node': 3.858.0
      '@aws-sdk/middleware-host-header': 3.840.0
      '@aws-sdk/middleware-logger': 3.840.0
      '@aws-sdk/middleware-recursion-detection': 3.840.0
      '@aws-sdk/middleware-user-agent': 3.858.0
      '@aws-sdk/region-config-resolver': 3.840.0
      '@aws-sdk/types': 3.840.0
      '@aws-sdk/util-endpoints': 3.848.0
      '@aws-sdk/util-user-agent-browser': 3.840.0
<<<<<<< HEAD
      '@aws-sdk/util-user-agent-node': 3.840.0
=======
      '@aws-sdk/util-user-agent-node': 3.858.0
>>>>>>> 3da3ca9d
      '@smithy/config-resolver': 4.1.5
      '@smithy/core': 3.8.0
      '@smithy/fetch-http-handler': 5.1.1
      '@smithy/hash-node': 4.0.5
      '@smithy/invalid-dependency': 4.0.5
      '@smithy/middleware-content-length': 4.0.5
      '@smithy/middleware-endpoint': 4.1.18
      '@smithy/middleware-retry': 4.1.19
      '@smithy/middleware-serde': 4.0.9
      '@smithy/middleware-stack': 4.0.5
      '@smithy/node-config-provider': 4.1.4
      '@smithy/node-http-handler': 4.1.1
      '@smithy/protocol-http': 5.1.3
      '@smithy/smithy-client': 4.4.10
      '@smithy/types': 4.3.2
      '@smithy/url-parser': 4.0.5
      '@smithy/util-base64': 4.0.0
      '@smithy/util-body-length-browser': 4.0.0
      '@smithy/util-body-length-node': 4.0.0
      '@smithy/util-defaults-mode-browser': 4.0.26
      '@smithy/util-defaults-mode-node': 4.0.26
      '@smithy/util-endpoints': 3.0.7
      '@smithy/util-middleware': 4.0.5
      '@smithy/util-retry': 4.0.7
      '@smithy/util-utf8': 4.0.0
      '@smithy/util-waiter': 4.0.7
      tslib: 2.8.1
    transitivePeerDependencies:
      - aws-crt

  '@aws-sdk/client-eks@3.858.0':
    dependencies:
      '@aws-crypto/sha256-browser': 5.2.0
      '@aws-crypto/sha256-js': 5.2.0
      '@aws-sdk/core': 3.858.0
      '@aws-sdk/credential-provider-node': 3.858.0
      '@aws-sdk/middleware-host-header': 3.840.0
      '@aws-sdk/middleware-logger': 3.840.0
      '@aws-sdk/middleware-recursion-detection': 3.840.0
      '@aws-sdk/middleware-user-agent': 3.858.0
      '@aws-sdk/region-config-resolver': 3.840.0
      '@aws-sdk/types': 3.840.0
      '@aws-sdk/util-endpoints': 3.848.0
      '@aws-sdk/util-user-agent-browser': 3.840.0
<<<<<<< HEAD
      '@aws-sdk/util-user-agent-node': 3.840.0
=======
      '@aws-sdk/util-user-agent-node': 3.858.0
>>>>>>> 3da3ca9d
      '@smithy/config-resolver': 4.1.5
      '@smithy/core': 3.8.0
      '@smithy/fetch-http-handler': 5.1.1
      '@smithy/hash-node': 4.0.5
      '@smithy/invalid-dependency': 4.0.5
      '@smithy/middleware-content-length': 4.0.5
      '@smithy/middleware-endpoint': 4.1.18
      '@smithy/middleware-retry': 4.1.19
      '@smithy/middleware-serde': 4.0.9
      '@smithy/middleware-stack': 4.0.5
      '@smithy/node-config-provider': 4.1.4
      '@smithy/node-http-handler': 4.1.1
      '@smithy/protocol-http': 5.1.3
      '@smithy/smithy-client': 4.4.10
      '@smithy/types': 4.3.2
      '@smithy/url-parser': 4.0.5
      '@smithy/util-base64': 4.0.0
      '@smithy/util-body-length-browser': 4.0.0
      '@smithy/util-body-length-node': 4.0.0
      '@smithy/util-defaults-mode-browser': 4.0.26
      '@smithy/util-defaults-mode-node': 4.0.26
      '@smithy/util-endpoints': 3.0.7
      '@smithy/util-middleware': 4.0.5
      '@smithy/util-retry': 4.0.7
      '@smithy/util-utf8': 4.0.0
      '@smithy/util-waiter': 4.0.7
      '@types/uuid': 9.0.8
      tslib: 2.8.1
      uuid: 9.0.1
    transitivePeerDependencies:
      - aws-crt

  '@aws-sdk/client-rds@3.858.0':
    dependencies:
      '@aws-crypto/sha256-browser': 5.2.0
      '@aws-crypto/sha256-js': 5.2.0
      '@aws-sdk/core': 3.858.0
      '@aws-sdk/credential-provider-node': 3.858.0
      '@aws-sdk/middleware-host-header': 3.840.0
      '@aws-sdk/middleware-logger': 3.840.0
      '@aws-sdk/middleware-recursion-detection': 3.840.0
      '@aws-sdk/middleware-sdk-rds': 3.857.0
      '@aws-sdk/middleware-user-agent': 3.858.0
      '@aws-sdk/region-config-resolver': 3.840.0
      '@aws-sdk/types': 3.840.0
      '@aws-sdk/util-endpoints': 3.848.0
      '@aws-sdk/util-user-agent-browser': 3.840.0
<<<<<<< HEAD
      '@aws-sdk/util-user-agent-node': 3.840.0
=======
      '@aws-sdk/util-user-agent-node': 3.858.0
>>>>>>> 3da3ca9d
      '@smithy/config-resolver': 4.1.5
      '@smithy/core': 3.8.0
      '@smithy/fetch-http-handler': 5.1.1
      '@smithy/hash-node': 4.0.5
      '@smithy/invalid-dependency': 4.0.5
      '@smithy/middleware-content-length': 4.0.5
      '@smithy/middleware-endpoint': 4.1.18
      '@smithy/middleware-retry': 4.1.19
      '@smithy/middleware-serde': 4.0.9
      '@smithy/middleware-stack': 4.0.5
      '@smithy/node-config-provider': 4.1.4
      '@smithy/node-http-handler': 4.1.1
      '@smithy/protocol-http': 5.1.3
      '@smithy/smithy-client': 4.4.10
      '@smithy/types': 4.3.2
      '@smithy/url-parser': 4.0.5
      '@smithy/util-base64': 4.0.0
      '@smithy/util-body-length-browser': 4.0.0
      '@smithy/util-body-length-node': 4.0.0
      '@smithy/util-defaults-mode-browser': 4.0.26
      '@smithy/util-defaults-mode-node': 4.0.26
      '@smithy/util-endpoints': 3.0.7
      '@smithy/util-middleware': 4.0.5
      '@smithy/util-retry': 4.0.7
      '@smithy/util-utf8': 4.0.0
      '@smithy/util-waiter': 4.0.7
      tslib: 2.8.1
    transitivePeerDependencies:
      - aws-crt

  '@aws-sdk/client-s3@3.858.0':
    dependencies:
      '@aws-crypto/sha1-browser': 5.2.0
      '@aws-crypto/sha256-browser': 5.2.0
      '@aws-crypto/sha256-js': 5.2.0
      '@aws-sdk/core': 3.858.0
      '@aws-sdk/credential-provider-node': 3.858.0
      '@aws-sdk/middleware-bucket-endpoint': 3.840.0
      '@aws-sdk/middleware-expect-continue': 3.840.0
      '@aws-sdk/middleware-flexible-checksums': 3.858.0
      '@aws-sdk/middleware-host-header': 3.840.0
      '@aws-sdk/middleware-location-constraint': 3.840.0
      '@aws-sdk/middleware-logger': 3.840.0
      '@aws-sdk/middleware-recursion-detection': 3.840.0
      '@aws-sdk/middleware-sdk-s3': 3.858.0
      '@aws-sdk/middleware-ssec': 3.840.0
      '@aws-sdk/middleware-user-agent': 3.858.0
      '@aws-sdk/region-config-resolver': 3.840.0
      '@aws-sdk/signature-v4-multi-region': 3.858.0
      '@aws-sdk/types': 3.840.0
      '@aws-sdk/util-endpoints': 3.848.0
      '@aws-sdk/util-user-agent-browser': 3.840.0
      '@aws-sdk/util-user-agent-node': 3.858.0
      '@aws-sdk/xml-builder': 3.821.0
      '@smithy/config-resolver': 4.1.5
      '@smithy/core': 3.8.0
      '@smithy/eventstream-serde-browser': 4.0.5
      '@smithy/eventstream-serde-config-resolver': 4.1.3
      '@smithy/eventstream-serde-node': 4.0.5
      '@smithy/fetch-http-handler': 5.1.1
      '@smithy/hash-blob-browser': 4.0.5
      '@smithy/hash-node': 4.0.5
      '@smithy/hash-stream-node': 4.0.5
      '@smithy/invalid-dependency': 4.0.5
      '@smithy/md5-js': 4.0.5
      '@smithy/middleware-content-length': 4.0.5
      '@smithy/middleware-endpoint': 4.1.18
      '@smithy/middleware-retry': 4.1.19
      '@smithy/middleware-serde': 4.0.9
      '@smithy/middleware-stack': 4.0.5
      '@smithy/node-config-provider': 4.1.4
      '@smithy/node-http-handler': 4.1.1
      '@smithy/protocol-http': 5.1.3
      '@smithy/smithy-client': 4.4.10
      '@smithy/types': 4.3.2
      '@smithy/url-parser': 4.0.5
      '@smithy/util-base64': 4.0.0
      '@smithy/util-body-length-browser': 4.0.0
      '@smithy/util-body-length-node': 4.0.0
      '@smithy/util-defaults-mode-browser': 4.0.26
      '@smithy/util-defaults-mode-node': 4.0.26
      '@smithy/util-endpoints': 3.0.7
      '@smithy/util-middleware': 4.0.5
      '@smithy/util-retry': 4.0.7
<<<<<<< HEAD
      '@smithy/util-stream': 4.2.2
=======
      '@smithy/util-stream': 4.2.4
>>>>>>> 3da3ca9d
      '@smithy/util-utf8': 4.0.0
      '@smithy/util-waiter': 4.0.7
      '@types/uuid': 9.0.8
      tslib: 2.8.1
      uuid: 9.0.1
    transitivePeerDependencies:
      - aws-crt

  '@aws-sdk/client-sso@3.858.0':
    dependencies:
      '@aws-crypto/sha256-browser': 5.2.0
      '@aws-crypto/sha256-js': 5.2.0
      '@aws-sdk/core': 3.858.0
      '@aws-sdk/middleware-host-header': 3.840.0
      '@aws-sdk/middleware-logger': 3.840.0
      '@aws-sdk/middleware-recursion-detection': 3.840.0
      '@aws-sdk/middleware-user-agent': 3.858.0
      '@aws-sdk/region-config-resolver': 3.840.0
      '@aws-sdk/types': 3.840.0
      '@aws-sdk/util-endpoints': 3.848.0
      '@aws-sdk/util-user-agent-browser': 3.840.0
<<<<<<< HEAD
      '@aws-sdk/util-user-agent-node': 3.840.0
=======
      '@aws-sdk/util-user-agent-node': 3.858.0
>>>>>>> 3da3ca9d
      '@smithy/config-resolver': 4.1.5
      '@smithy/core': 3.8.0
      '@smithy/fetch-http-handler': 5.1.1
      '@smithy/hash-node': 4.0.5
      '@smithy/invalid-dependency': 4.0.5
      '@smithy/middleware-content-length': 4.0.5
      '@smithy/middleware-endpoint': 4.1.18
      '@smithy/middleware-retry': 4.1.19
      '@smithy/middleware-serde': 4.0.9
      '@smithy/middleware-stack': 4.0.5
      '@smithy/node-config-provider': 4.1.4
      '@smithy/node-http-handler': 4.1.1
      '@smithy/protocol-http': 5.1.3
      '@smithy/smithy-client': 4.4.10
      '@smithy/types': 4.3.2
      '@smithy/url-parser': 4.0.5
      '@smithy/util-base64': 4.0.0
      '@smithy/util-body-length-browser': 4.0.0
      '@smithy/util-body-length-node': 4.0.0
      '@smithy/util-defaults-mode-browser': 4.0.26
      '@smithy/util-defaults-mode-node': 4.0.26
      '@smithy/util-endpoints': 3.0.7
      '@smithy/util-middleware': 4.0.5
      '@smithy/util-retry': 4.0.7
      '@smithy/util-utf8': 4.0.0
      tslib: 2.8.1
    transitivePeerDependencies:
      - aws-crt

  '@aws-sdk/core@3.858.0':
    dependencies:
      '@aws-sdk/types': 3.840.0
      '@aws-sdk/xml-builder': 3.821.0
      '@smithy/core': 3.8.0
      '@smithy/node-config-provider': 4.1.4
      '@smithy/property-provider': 4.0.5
      '@smithy/protocol-http': 5.1.3
      '@smithy/signature-v4': 5.1.3
      '@smithy/smithy-client': 4.4.10
      '@smithy/types': 4.3.2
      '@smithy/util-base64': 4.0.0
      '@smithy/util-body-length-browser': 4.0.0
      '@smithy/util-middleware': 4.0.5
      '@smithy/util-utf8': 4.0.0
      fast-xml-parser: 5.2.5
      tslib: 2.8.1

  '@aws-sdk/credential-provider-cognito-identity@3.858.0':
    dependencies:
      '@aws-sdk/client-cognito-identity': 3.858.0
      '@aws-sdk/types': 3.840.0
      '@smithy/property-provider': 4.0.5
      '@smithy/types': 4.3.2
      tslib: 2.8.1
    transitivePeerDependencies:
      - aws-crt

  '@aws-sdk/credential-provider-env@3.858.0':
    dependencies:
      '@aws-sdk/core': 3.858.0
      '@aws-sdk/types': 3.840.0
      '@smithy/property-provider': 4.0.5
      '@smithy/types': 4.3.2
      tslib: 2.8.1

  '@aws-sdk/credential-provider-http@3.858.0':
    dependencies:
      '@aws-sdk/core': 3.858.0
      '@aws-sdk/types': 3.840.0
      '@smithy/fetch-http-handler': 5.1.1
      '@smithy/node-http-handler': 4.1.1
      '@smithy/property-provider': 4.0.5
      '@smithy/protocol-http': 5.1.3
      '@smithy/smithy-client': 4.4.10
      '@smithy/types': 4.3.2
<<<<<<< HEAD
      '@smithy/util-stream': 4.2.2
=======
      '@smithy/util-stream': 4.2.4
>>>>>>> 3da3ca9d
      tslib: 2.8.1

  '@aws-sdk/credential-provider-ini@3.858.0':
    dependencies:
      '@aws-sdk/core': 3.858.0
      '@aws-sdk/credential-provider-env': 3.858.0
      '@aws-sdk/credential-provider-http': 3.858.0
      '@aws-sdk/credential-provider-process': 3.858.0
      '@aws-sdk/credential-provider-sso': 3.858.0
      '@aws-sdk/credential-provider-web-identity': 3.858.0
      '@aws-sdk/nested-clients': 3.858.0
      '@aws-sdk/types': 3.840.0
      '@smithy/credential-provider-imds': 4.0.7
      '@smithy/property-provider': 4.0.5
      '@smithy/shared-ini-file-loader': 4.0.5
      '@smithy/types': 4.3.2
      tslib: 2.8.1
    transitivePeerDependencies:
      - aws-crt

  '@aws-sdk/credential-provider-node@3.858.0':
    dependencies:
      '@aws-sdk/credential-provider-env': 3.858.0
      '@aws-sdk/credential-provider-http': 3.858.0
      '@aws-sdk/credential-provider-ini': 3.858.0
      '@aws-sdk/credential-provider-process': 3.858.0
      '@aws-sdk/credential-provider-sso': 3.858.0
      '@aws-sdk/credential-provider-web-identity': 3.858.0
      '@aws-sdk/types': 3.840.0
      '@smithy/credential-provider-imds': 4.0.7
      '@smithy/property-provider': 4.0.5
      '@smithy/shared-ini-file-loader': 4.0.5
      '@smithy/types': 4.3.2
      tslib: 2.8.1
    transitivePeerDependencies:
      - aws-crt

  '@aws-sdk/credential-provider-process@3.858.0':
    dependencies:
      '@aws-sdk/core': 3.858.0
      '@aws-sdk/types': 3.840.0
      '@smithy/property-provider': 4.0.5
      '@smithy/shared-ini-file-loader': 4.0.5
      '@smithy/types': 4.3.2
      tslib: 2.8.1

  '@aws-sdk/credential-provider-sso@3.858.0':
    dependencies:
      '@aws-sdk/client-sso': 3.858.0
      '@aws-sdk/core': 3.858.0
      '@aws-sdk/token-providers': 3.858.0
      '@aws-sdk/types': 3.840.0
      '@smithy/property-provider': 4.0.5
      '@smithy/shared-ini-file-loader': 4.0.5
      '@smithy/types': 4.3.2
      tslib: 2.8.1
    transitivePeerDependencies:
      - aws-crt

  '@aws-sdk/credential-provider-web-identity@3.858.0':
    dependencies:
      '@aws-sdk/core': 3.858.0
      '@aws-sdk/nested-clients': 3.858.0
      '@aws-sdk/types': 3.840.0
      '@smithy/property-provider': 4.0.5
      '@smithy/types': 4.3.2
      tslib: 2.8.1
    transitivePeerDependencies:
      - aws-crt

  '@aws-sdk/credential-providers@3.858.0':
    dependencies:
      '@aws-sdk/client-cognito-identity': 3.858.0
      '@aws-sdk/core': 3.858.0
      '@aws-sdk/credential-provider-cognito-identity': 3.858.0
      '@aws-sdk/credential-provider-env': 3.858.0
      '@aws-sdk/credential-provider-http': 3.858.0
      '@aws-sdk/credential-provider-ini': 3.858.0
      '@aws-sdk/credential-provider-node': 3.858.0
      '@aws-sdk/credential-provider-process': 3.858.0
      '@aws-sdk/credential-provider-sso': 3.858.0
      '@aws-sdk/credential-provider-web-identity': 3.858.0
      '@aws-sdk/nested-clients': 3.858.0
      '@aws-sdk/types': 3.840.0
      '@smithy/config-resolver': 4.1.5
      '@smithy/core': 3.8.0
      '@smithy/credential-provider-imds': 4.0.7
      '@smithy/node-config-provider': 4.1.4
      '@smithy/property-provider': 4.0.5
      '@smithy/types': 4.3.2
      tslib: 2.8.1
    transitivePeerDependencies:
      - aws-crt

  '@aws-sdk/middleware-bucket-endpoint@3.840.0':
    dependencies:
      '@aws-sdk/types': 3.840.0
      '@aws-sdk/util-arn-parser': 3.804.0
      '@smithy/node-config-provider': 4.1.4
      '@smithy/protocol-http': 5.1.3
      '@smithy/types': 4.3.2
      '@smithy/util-config-provider': 4.0.0
      tslib: 2.8.1

  '@aws-sdk/middleware-expect-continue@3.840.0':
    dependencies:
      '@aws-sdk/types': 3.840.0
      '@smithy/protocol-http': 5.1.3
      '@smithy/types': 4.3.2
      tslib: 2.8.1

  '@aws-sdk/middleware-flexible-checksums@3.858.0':
    dependencies:
      '@aws-crypto/crc32': 5.2.0
      '@aws-crypto/crc32c': 5.2.0
      '@aws-crypto/util': 5.2.0
      '@aws-sdk/core': 3.858.0
      '@aws-sdk/types': 3.840.0
      '@smithy/is-array-buffer': 4.0.0
      '@smithy/node-config-provider': 4.1.4
      '@smithy/protocol-http': 5.1.3
      '@smithy/types': 4.3.2
      '@smithy/util-middleware': 4.0.5
<<<<<<< HEAD
      '@smithy/util-stream': 4.2.2
=======
      '@smithy/util-stream': 4.2.4
>>>>>>> 3da3ca9d
      '@smithy/util-utf8': 4.0.0
      tslib: 2.8.1

  '@aws-sdk/middleware-host-header@3.840.0':
    dependencies:
      '@aws-sdk/types': 3.840.0
      '@smithy/protocol-http': 5.1.3
      '@smithy/types': 4.3.2
      tslib: 2.8.1

  '@aws-sdk/middleware-location-constraint@3.840.0':
    dependencies:
      '@aws-sdk/types': 3.840.0
      '@smithy/types': 4.3.2
      tslib: 2.8.1

  '@aws-sdk/middleware-logger@3.840.0':
    dependencies:
      '@aws-sdk/types': 3.840.0
      '@smithy/types': 4.3.2
      tslib: 2.8.1

  '@aws-sdk/middleware-recursion-detection@3.840.0':
    dependencies:
      '@aws-sdk/types': 3.840.0
      '@smithy/protocol-http': 5.1.3
      '@smithy/types': 4.3.2
      tslib: 2.8.1

  '@aws-sdk/middleware-sdk-ec2@3.857.0':
    dependencies:
      '@aws-sdk/types': 3.840.0
      '@aws-sdk/util-format-url': 3.840.0
      '@smithy/middleware-endpoint': 4.1.18
      '@smithy/protocol-http': 5.1.3
      '@smithy/signature-v4': 5.1.3
      '@smithy/smithy-client': 4.4.10
      '@smithy/types': 4.3.2
      tslib: 2.8.1

  '@aws-sdk/middleware-sdk-rds@3.857.0':
    dependencies:
      '@aws-sdk/types': 3.840.0
      '@aws-sdk/util-format-url': 3.840.0
      '@smithy/middleware-endpoint': 4.1.18
      '@smithy/protocol-http': 5.1.3
      '@smithy/signature-v4': 5.1.3
      '@smithy/types': 4.3.2
      tslib: 2.8.1

  '@aws-sdk/middleware-sdk-s3@3.858.0':
    dependencies:
      '@aws-sdk/core': 3.858.0
      '@aws-sdk/types': 3.840.0
      '@aws-sdk/util-arn-parser': 3.804.0
      '@smithy/core': 3.8.0
      '@smithy/node-config-provider': 4.1.4
      '@smithy/protocol-http': 5.1.3
      '@smithy/signature-v4': 5.1.3
      '@smithy/smithy-client': 4.4.10
      '@smithy/types': 4.3.2
      '@smithy/util-config-provider': 4.0.0
      '@smithy/util-middleware': 4.0.5
<<<<<<< HEAD
      '@smithy/util-stream': 4.2.2
=======
      '@smithy/util-stream': 4.2.4
>>>>>>> 3da3ca9d
      '@smithy/util-utf8': 4.0.0
      tslib: 2.8.1

  '@aws-sdk/middleware-ssec@3.840.0':
    dependencies:
      '@aws-sdk/types': 3.840.0
      '@smithy/types': 4.3.2
      tslib: 2.8.1

  '@aws-sdk/middleware-user-agent@3.858.0':
    dependencies:
      '@aws-sdk/core': 3.858.0
      '@aws-sdk/types': 3.840.0
<<<<<<< HEAD
      '@aws-sdk/util-endpoints': 3.840.0
=======
      '@aws-sdk/util-endpoints': 3.848.0
>>>>>>> 3da3ca9d
      '@smithy/core': 3.8.0
      '@smithy/protocol-http': 5.1.3
      '@smithy/types': 4.3.2
      tslib: 2.8.1

  '@aws-sdk/nested-clients@3.858.0':
    dependencies:
      '@aws-crypto/sha256-browser': 5.2.0
      '@aws-crypto/sha256-js': 5.2.0
      '@aws-sdk/core': 3.858.0
      '@aws-sdk/middleware-host-header': 3.840.0
      '@aws-sdk/middleware-logger': 3.840.0
      '@aws-sdk/middleware-recursion-detection': 3.840.0
      '@aws-sdk/middleware-user-agent': 3.858.0
      '@aws-sdk/region-config-resolver': 3.840.0
      '@aws-sdk/types': 3.840.0
      '@aws-sdk/util-endpoints': 3.848.0
      '@aws-sdk/util-user-agent-browser': 3.840.0
<<<<<<< HEAD
      '@aws-sdk/util-user-agent-node': 3.840.0
=======
      '@aws-sdk/util-user-agent-node': 3.858.0
>>>>>>> 3da3ca9d
      '@smithy/config-resolver': 4.1.5
      '@smithy/core': 3.8.0
      '@smithy/fetch-http-handler': 5.1.1
      '@smithy/hash-node': 4.0.5
      '@smithy/invalid-dependency': 4.0.5
      '@smithy/middleware-content-length': 4.0.5
      '@smithy/middleware-endpoint': 4.1.18
      '@smithy/middleware-retry': 4.1.19
      '@smithy/middleware-serde': 4.0.9
      '@smithy/middleware-stack': 4.0.5
      '@smithy/node-config-provider': 4.1.4
      '@smithy/node-http-handler': 4.1.1
      '@smithy/protocol-http': 5.1.3
      '@smithy/smithy-client': 4.4.10
      '@smithy/types': 4.3.2
      '@smithy/url-parser': 4.0.5
      '@smithy/util-base64': 4.0.0
      '@smithy/util-body-length-browser': 4.0.0
      '@smithy/util-body-length-node': 4.0.0
      '@smithy/util-defaults-mode-browser': 4.0.26
      '@smithy/util-defaults-mode-node': 4.0.26
      '@smithy/util-endpoints': 3.0.7
      '@smithy/util-middleware': 4.0.5
      '@smithy/util-retry': 4.0.7
      '@smithy/util-utf8': 4.0.0
      tslib: 2.8.1
    transitivePeerDependencies:
      - aws-crt

  '@aws-sdk/region-config-resolver@3.840.0':
    dependencies:
      '@aws-sdk/types': 3.840.0
      '@smithy/node-config-provider': 4.1.4
      '@smithy/types': 4.3.2
      '@smithy/util-config-provider': 4.0.0
      '@smithy/util-middleware': 4.0.5
      tslib: 2.8.1

  '@aws-sdk/signature-v4-multi-region@3.858.0':
    dependencies:
      '@aws-sdk/middleware-sdk-s3': 3.858.0
      '@aws-sdk/types': 3.840.0
      '@smithy/protocol-http': 5.1.3
      '@smithy/signature-v4': 5.1.3
      '@smithy/types': 4.3.2
      tslib: 2.8.1

  '@aws-sdk/token-providers@3.858.0':
    dependencies:
      '@aws-sdk/core': 3.858.0
      '@aws-sdk/nested-clients': 3.858.0
      '@aws-sdk/types': 3.840.0
      '@smithy/property-provider': 4.0.5
      '@smithy/shared-ini-file-loader': 4.0.5
      '@smithy/types': 4.3.2
      tslib: 2.8.1
    transitivePeerDependencies:
      - aws-crt

  '@aws-sdk/types@3.840.0':
    dependencies:
      '@smithy/types': 4.3.2
      tslib: 2.8.1

  '@aws-sdk/util-arn-parser@3.804.0':
    dependencies:
      tslib: 2.8.1

  '@aws-sdk/util-endpoints@3.848.0':
    dependencies:
      '@aws-sdk/types': 3.840.0
      '@smithy/types': 4.3.2
<<<<<<< HEAD
=======
      '@smithy/url-parser': 4.0.5
>>>>>>> 3da3ca9d
      '@smithy/util-endpoints': 3.0.7
      tslib: 2.8.1

  '@aws-sdk/util-format-url@3.840.0':
    dependencies:
      '@aws-sdk/types': 3.840.0
      '@smithy/querystring-builder': 4.0.5
      '@smithy/types': 4.3.2
      tslib: 2.8.1

  '@aws-sdk/util-locate-window@3.804.0':
    dependencies:
      tslib: 2.8.1

  '@aws-sdk/util-user-agent-browser@3.840.0':
    dependencies:
      '@aws-sdk/types': 3.840.0
      '@smithy/types': 4.3.2
      bowser: 2.12.0
      tslib: 2.8.1

  '@aws-sdk/util-user-agent-node@3.858.0':
    dependencies:
      '@aws-sdk/middleware-user-agent': 3.858.0
      '@aws-sdk/types': 3.840.0
      '@smithy/node-config-provider': 4.1.4
      '@smithy/types': 4.3.2
      tslib: 2.8.1

  '@aws-sdk/xml-builder@3.821.0':
    dependencies:
      '@smithy/types': 4.3.2
      tslib: 2.8.1

  '@babel/code-frame@7.27.1':
    dependencies:
      '@babel/helper-validator-identifier': 7.27.1
      js-tokens: 4.0.0
      picocolors: 1.1.1

  '@babel/compat-data@7.28.0': {}

  '@babel/core@7.28.0':
    dependencies:
      '@ampproject/remapping': 2.3.0
      '@babel/code-frame': 7.27.1
      '@babel/generator': 7.28.0
      '@babel/helper-compilation-targets': 7.27.2
      '@babel/helper-module-transforms': 7.27.3(@babel/core@7.28.0)
      '@babel/helpers': 7.28.2
      '@babel/parser': 7.28.0
      '@babel/template': 7.27.2
      '@babel/traverse': 7.28.0
      '@babel/types': 7.28.2
      convert-source-map: 2.0.0
      debug: 4.4.1
      gensync: 1.0.0-beta.2
      json5: 2.2.3
      semver: 6.3.1
    transitivePeerDependencies:
      - supports-color

  '@babel/generator@7.28.0':
    dependencies:
      '@babel/parser': 7.28.0
      '@babel/types': 7.28.2
      '@jridgewell/gen-mapping': 0.3.12
      '@jridgewell/trace-mapping': 0.3.29
      jsesc: 3.1.0

  '@babel/helper-compilation-targets@7.27.2':
    dependencies:
      '@babel/compat-data': 7.28.0
      '@babel/helper-validator-option': 7.27.1
      browserslist: 4.25.2
      lru-cache: 5.1.1
      semver: 6.3.1

  '@babel/helper-globals@7.28.0': {}

  '@babel/helper-module-imports@7.27.1':
    dependencies:
      '@babel/traverse': 7.28.0
      '@babel/types': 7.28.2
    transitivePeerDependencies:
      - supports-color

  '@babel/helper-module-transforms@7.27.3(@babel/core@7.28.0)':
    dependencies:
      '@babel/core': 7.28.0
      '@babel/helper-module-imports': 7.27.1
      '@babel/helper-validator-identifier': 7.27.1
      '@babel/traverse': 7.28.0
    transitivePeerDependencies:
      - supports-color

  '@babel/helper-string-parser@7.27.1': {}

  '@babel/helper-validator-identifier@7.27.1': {}

  '@babel/helper-validator-option@7.27.1': {}

  '@babel/helpers@7.28.2':
    dependencies:
      '@babel/template': 7.27.2
      '@babel/types': 7.28.2

  '@babel/parser@7.28.0':
    dependencies:
      '@babel/types': 7.28.2

  '@babel/runtime-corejs3@7.28.2':
    dependencies:
      core-js-pure: 3.45.0

  '@babel/template@7.27.2':
    dependencies:
      '@babel/code-frame': 7.27.1
      '@babel/parser': 7.28.0
      '@babel/types': 7.28.2

  '@babel/traverse@7.28.0':
    dependencies:
      '@babel/code-frame': 7.27.1
      '@babel/generator': 7.28.0
      '@babel/helper-globals': 7.28.0
      '@babel/parser': 7.28.0
      '@babel/template': 7.27.2
      '@babel/types': 7.28.2
      debug: 4.4.1
    transitivePeerDependencies:
      - supports-color

  '@babel/types@7.28.2':
    dependencies:
      '@babel/helper-string-parser': 7.27.1
      '@babel/helper-validator-identifier': 7.27.1

  '@baszalmstra/rattler@0.2.1': {}

  '@bcoe/v8-coverage@1.0.2': {}

  '@breejs/later@4.2.0': {}

  '@cdktf/hcl2json@0.21.0':
    dependencies:
      fs-extra: 11.3.0

  '@colors/colors@1.5.0':
    optional: true

  '@containerbase/eslint-plugin@1.1.6(eslint-plugin-import@2.32.0)(eslint-plugin-promise@7.2.1(eslint@9.32.0))(eslint@9.32.0)':
    dependencies:
      eslint: 9.32.0
      eslint-plugin-import: 2.32.0(@typescript-eslint/parser@8.39.0(eslint@9.32.0)(typescript@5.8.3))(eslint-import-resolver-typescript@4.4.4)(eslint@9.32.0)
      eslint-plugin-promise: 7.2.1(eslint@9.32.0)

  '@emnapi/core@1.4.5':
    dependencies:
      '@emnapi/wasi-threads': 1.0.4
      tslib: 2.8.1
    optional: true

  '@emnapi/runtime@1.4.5':
    dependencies:
      tslib: 2.8.1
    optional: true

  '@emnapi/wasi-threads@1.0.4':
    dependencies:
      tslib: 2.8.1
    optional: true

  '@esbuild/aix-ppc64@0.25.8':
    optional: true

  '@esbuild/android-arm64@0.25.8':
    optional: true

  '@esbuild/android-arm@0.25.8':
    optional: true

  '@esbuild/android-x64@0.25.8':
    optional: true

  '@esbuild/darwin-arm64@0.25.8':
    optional: true

  '@esbuild/darwin-x64@0.25.8':
    optional: true

  '@esbuild/freebsd-arm64@0.25.8':
    optional: true

  '@esbuild/freebsd-x64@0.25.8':
    optional: true

  '@esbuild/linux-arm64@0.25.8':
    optional: true

  '@esbuild/linux-arm@0.25.8':
    optional: true

  '@esbuild/linux-ia32@0.25.8':
    optional: true

  '@esbuild/linux-loong64@0.25.8':
    optional: true

  '@esbuild/linux-mips64el@0.25.8':
    optional: true

  '@esbuild/linux-ppc64@0.25.8':
    optional: true

  '@esbuild/linux-riscv64@0.25.8':
    optional: true

  '@esbuild/linux-s390x@0.25.8':
    optional: true

  '@esbuild/linux-x64@0.25.8':
    optional: true

  '@esbuild/netbsd-arm64@0.25.8':
    optional: true

  '@esbuild/netbsd-x64@0.25.8':
    optional: true

  '@esbuild/openbsd-arm64@0.25.8':
    optional: true

  '@esbuild/openbsd-x64@0.25.8':
    optional: true

  '@esbuild/openharmony-arm64@0.25.8':
    optional: true

  '@esbuild/sunos-x64@0.25.8':
    optional: true

  '@esbuild/win32-arm64@0.25.8':
    optional: true

  '@esbuild/win32-ia32@0.25.8':
    optional: true

  '@esbuild/win32-x64@0.25.8':
    optional: true

  '@eslint-community/eslint-utils@4.7.0(eslint@9.32.0)':
    dependencies:
      eslint: 9.32.0
      eslint-visitor-keys: 3.4.3

  '@eslint-community/regexpp@4.12.1': {}

  '@eslint/config-array@0.21.0':
    dependencies:
      '@eslint/object-schema': 2.1.6
      debug: 4.4.1
      minimatch: 3.1.2
    transitivePeerDependencies:
      - supports-color

  '@eslint/config-helpers@0.3.1': {}

  '@eslint/core@0.15.2':
    dependencies:
      '@types/json-schema': 7.0.15

  '@eslint/eslintrc@3.3.1':
    dependencies:
      ajv: 6.12.6
      debug: 4.4.1
      espree: 10.4.0
      globals: 14.0.0
      ignore: 5.3.2
      import-fresh: 3.3.1
      js-yaml: 4.1.0
      minimatch: 3.1.2
      strip-json-comments: 3.1.1
    transitivePeerDependencies:
      - supports-color

  '@eslint/js@9.32.0': {}

  '@eslint/object-schema@2.1.6': {}

  '@eslint/plugin-kit@0.3.5':
    dependencies:
      '@eslint/core': 0.15.2
      levn: 0.4.1

  '@gwhitney/detect-indent@7.0.1': {}

  '@humanfs/core@0.19.1': {}

  '@humanfs/node@0.16.6':
    dependencies:
      '@humanfs/core': 0.19.1
      '@humanwhocodes/retry': 0.3.1

  '@humanwhocodes/module-importer@1.0.1': {}

  '@humanwhocodes/retry@0.3.1': {}

  '@humanwhocodes/retry@0.4.3': {}

  '@hyrious/marshal@0.3.3': {}

  '@isaacs/balanced-match@4.0.1': {}

  '@isaacs/brace-expansion@5.0.0':
    dependencies:
      '@isaacs/balanced-match': 4.0.1

  '@isaacs/cliui@8.0.2':
    dependencies:
      string-width: 5.1.2
      string-width-cjs: string-width@4.2.3
      strip-ansi: 7.1.0
      strip-ansi-cjs: strip-ansi@6.0.1
      wrap-ansi: 8.1.0
      wrap-ansi-cjs: wrap-ansi@7.0.0

  '@isaacs/fs-minipass@4.0.1':
    dependencies:
      minipass: 7.1.2

  '@istanbuljs/load-nyc-config@1.1.0':
    dependencies:
      camelcase: 5.3.1
      find-up: 4.1.0
      get-package-type: 0.1.0
      js-yaml: 3.14.1
      resolve-from: 5.0.0

  '@istanbuljs/schema@0.1.3': {}

  '@jest/expect-utils@29.4.1':
    dependencies:
      jest-get-type: 29.6.3

  '@jest/schemas@29.6.3':
    dependencies:
      '@sinclair/typebox': 0.27.8

  '@jridgewell/gen-mapping@0.3.12':
    dependencies:
      '@jridgewell/sourcemap-codec': 1.5.4
      '@jridgewell/trace-mapping': 0.3.29

  '@jridgewell/resolve-uri@3.1.2': {}

  '@jridgewell/sourcemap-codec@1.5.4': {}

  '@jridgewell/trace-mapping@0.3.29':
    dependencies:
      '@jridgewell/resolve-uri': 3.1.2
      '@jridgewell/sourcemap-codec': 1.5.4

  '@jsonjoy.com/base64@1.1.2(tslib@2.8.1)':
    dependencies:
      tslib: 2.8.1

  '@jsonjoy.com/buffers@1.0.0(tslib@2.8.1)':
    dependencies:
      tslib: 2.8.1

  '@jsonjoy.com/codegen@1.0.0(tslib@2.8.1)':
    dependencies:
      tslib: 2.8.1

  '@jsonjoy.com/json-pack@1.10.0(tslib@2.8.1)':
    dependencies:
      '@jsonjoy.com/base64': 1.1.2(tslib@2.8.1)
      '@jsonjoy.com/buffers': 1.0.0(tslib@2.8.1)
      '@jsonjoy.com/codegen': 1.0.0(tslib@2.8.1)
      '@jsonjoy.com/json-pointer': 1.0.1(tslib@2.8.1)
      '@jsonjoy.com/util': 1.9.0(tslib@2.8.1)
      hyperdyperid: 1.2.0
      thingies: 2.5.0(tslib@2.8.1)
<<<<<<< HEAD
      tslib: 2.8.1

  '@jsonjoy.com/json-pointer@1.0.1(tslib@2.8.1)':
    dependencies:
      '@jsonjoy.com/util': 1.9.0(tslib@2.8.1)
      tslib: 2.8.1

  '@jsonjoy.com/util@1.9.0(tslib@2.8.1)':
    dependencies:
=======
      tslib: 2.8.1

  '@jsonjoy.com/json-pointer@1.0.1(tslib@2.8.1)':
    dependencies:
      '@jsonjoy.com/util': 1.9.0(tslib@2.8.1)
      tslib: 2.8.1

  '@jsonjoy.com/util@1.9.0(tslib@2.8.1)':
    dependencies:
>>>>>>> 3da3ca9d
      '@jsonjoy.com/buffers': 1.0.0(tslib@2.8.1)
      '@jsonjoy.com/codegen': 1.0.0(tslib@2.8.1)
      tslib: 2.8.1

  '@kwsites/file-exists@1.1.1':
    dependencies:
      debug: 4.4.1
    transitivePeerDependencies:
      - supports-color

  '@kwsites/promise-deferred@1.1.1': {}

  '@ls-lint/ls-lint@2.3.1': {}

  '@mswjs/interceptors@0.39.5':
    dependencies:
      '@open-draft/deferred-promise': 2.2.0
      '@open-draft/logger': 0.3.0
      '@open-draft/until': 2.1.0
      is-node-process: 1.2.0
      outvariant: 1.4.3
      strict-event-emitter: 0.5.1

  '@napi-rs/wasm-runtime@0.2.12':
    dependencies:
      '@emnapi/core': 1.4.5
      '@emnapi/runtime': 1.4.5
      '@tybys/wasm-util': 0.10.0
    optional: true

  '@nodelib/fs.scandir@2.1.5':
    dependencies:
      '@nodelib/fs.stat': 2.0.5
      run-parallel: 1.2.0

  '@nodelib/fs.stat@2.0.5': {}

  '@nodelib/fs.walk@1.2.8':
    dependencies:
      '@nodelib/fs.scandir': 2.1.5
      fastq: 1.19.1

  '@npmcli/agent@3.0.0':
    dependencies:
      agent-base: 7.1.4
      http-proxy-agent: 7.0.2
      https-proxy-agent: 7.0.6
      lru-cache: 10.4.3
      socks-proxy-agent: 8.0.5
    transitivePeerDependencies:
      - supports-color
    optional: true

  '@npmcli/fs@4.0.0':
    dependencies:
      semver: 7.7.2

  '@octokit/auth-token@6.0.0': {}

  '@octokit/core@7.0.3':
    dependencies:
      '@octokit/auth-token': 6.0.0
      '@octokit/graphql': 9.0.1
      '@octokit/request': 10.0.3
      '@octokit/request-error': 7.0.0
      '@octokit/types': 14.1.0
      before-after-hook: 4.0.0
      universal-user-agent: 7.0.3

  '@octokit/endpoint@11.0.0':
    dependencies:
      '@octokit/types': 14.1.0
      universal-user-agent: 7.0.3

  '@octokit/graphql@9.0.1':
    dependencies:
      '@octokit/request': 10.0.3
      '@octokit/types': 14.1.0
      universal-user-agent: 7.0.3

  '@octokit/openapi-types@25.1.0': {}

  '@octokit/plugin-paginate-rest@13.1.1(@octokit/core@7.0.3)':
    dependencies:
      '@octokit/core': 7.0.3
      '@octokit/types': 14.1.0

  '@octokit/plugin-retry@8.0.1(@octokit/core@7.0.3)':
    dependencies:
      '@octokit/core': 7.0.3
      '@octokit/request-error': 7.0.0
      '@octokit/types': 14.1.0
      bottleneck: 2.19.5

  '@octokit/plugin-throttling@11.0.1(@octokit/core@7.0.3)':
    dependencies:
      '@octokit/core': 7.0.3
      '@octokit/types': 14.1.0
      bottleneck: 2.19.5

  '@octokit/request-error@7.0.0':
    dependencies:
      '@octokit/types': 14.1.0

  '@octokit/request@10.0.3':
    dependencies:
      '@octokit/endpoint': 11.0.0
      '@octokit/request-error': 7.0.0
      '@octokit/types': 14.1.0
      fast-content-type-parse: 3.0.0
      universal-user-agent: 7.0.3

  '@octokit/types@14.1.0':
    dependencies:
      '@octokit/openapi-types': 25.1.0

  '@one-ini/wasm@0.2.0': {}

  '@open-draft/deferred-promise@2.2.0': {}

  '@open-draft/logger@0.3.0':
    dependencies:
      is-node-process: 1.2.0
      outvariant: 1.4.3

  '@open-draft/until@2.1.0': {}

  '@openpgp/web-stream-tools@0.1.3(typescript@5.8.3)':
    optionalDependencies:
      typescript: 5.8.3

  '@opentelemetry/api-logs@0.203.0':
    dependencies:
      '@opentelemetry/api': 1.9.0

  '@opentelemetry/api@1.9.0': {}

  '@opentelemetry/context-async-hooks@2.0.1(@opentelemetry/api@1.9.0)':
    dependencies:
      '@opentelemetry/api': 1.9.0

  '@opentelemetry/core@2.0.1(@opentelemetry/api@1.9.0)':
    dependencies:
      '@opentelemetry/api': 1.9.0
      '@opentelemetry/semantic-conventions': 1.36.0

  '@opentelemetry/exporter-trace-otlp-http@0.203.0(@opentelemetry/api@1.9.0)':
    dependencies:
      '@opentelemetry/api': 1.9.0
      '@opentelemetry/core': 2.0.1(@opentelemetry/api@1.9.0)
      '@opentelemetry/otlp-exporter-base': 0.203.0(@opentelemetry/api@1.9.0)
      '@opentelemetry/otlp-transformer': 0.203.0(@opentelemetry/api@1.9.0)
      '@opentelemetry/resources': 2.0.1(@opentelemetry/api@1.9.0)
      '@opentelemetry/sdk-trace-base': 2.0.1(@opentelemetry/api@1.9.0)

  '@opentelemetry/instrumentation-bunyan@0.49.0(@opentelemetry/api@1.9.0)':
    dependencies:
      '@opentelemetry/api': 1.9.0
      '@opentelemetry/api-logs': 0.203.0
      '@opentelemetry/instrumentation': 0.203.0(@opentelemetry/api@1.9.0)
      '@types/bunyan': 1.8.11
    transitivePeerDependencies:
      - supports-color

  '@opentelemetry/instrumentation-http@0.203.0(@opentelemetry/api@1.9.0)':
    dependencies:
      '@opentelemetry/api': 1.9.0
      '@opentelemetry/core': 2.0.1(@opentelemetry/api@1.9.0)
      '@opentelemetry/instrumentation': 0.203.0(@opentelemetry/api@1.9.0)
      '@opentelemetry/semantic-conventions': 1.36.0
      forwarded-parse: 2.1.2
    transitivePeerDependencies:
      - supports-color

  '@opentelemetry/instrumentation@0.203.0(@opentelemetry/api@1.9.0)':
    dependencies:
      '@opentelemetry/api': 1.9.0
      '@opentelemetry/api-logs': 0.203.0
      import-in-the-middle: 1.14.2
      require-in-the-middle: 7.5.2
    transitivePeerDependencies:
      - supports-color

  '@opentelemetry/otlp-exporter-base@0.203.0(@opentelemetry/api@1.9.0)':
    dependencies:
      '@opentelemetry/api': 1.9.0
      '@opentelemetry/core': 2.0.1(@opentelemetry/api@1.9.0)
      '@opentelemetry/otlp-transformer': 0.203.0(@opentelemetry/api@1.9.0)

  '@opentelemetry/otlp-transformer@0.203.0(@opentelemetry/api@1.9.0)':
    dependencies:
      '@opentelemetry/api': 1.9.0
      '@opentelemetry/api-logs': 0.203.0
      '@opentelemetry/core': 2.0.1(@opentelemetry/api@1.9.0)
      '@opentelemetry/resources': 2.0.1(@opentelemetry/api@1.9.0)
      '@opentelemetry/sdk-logs': 0.203.0(@opentelemetry/api@1.9.0)
      '@opentelemetry/sdk-metrics': 2.0.1(@opentelemetry/api@1.9.0)
      '@opentelemetry/sdk-trace-base': 2.0.1(@opentelemetry/api@1.9.0)
      protobufjs: 7.5.3

  '@opentelemetry/resource-detector-aws@2.3.0(@opentelemetry/api@1.9.0)':
    dependencies:
      '@opentelemetry/api': 1.9.0
      '@opentelemetry/core': 2.0.1(@opentelemetry/api@1.9.0)
      '@opentelemetry/resources': 2.0.1(@opentelemetry/api@1.9.0)
      '@opentelemetry/semantic-conventions': 1.36.0

  '@opentelemetry/resource-detector-azure@0.10.0(@opentelemetry/api@1.9.0)':
    dependencies:
      '@opentelemetry/api': 1.9.0
      '@opentelemetry/core': 2.0.1(@opentelemetry/api@1.9.0)
      '@opentelemetry/resources': 2.0.1(@opentelemetry/api@1.9.0)
      '@opentelemetry/semantic-conventions': 1.36.0

  '@opentelemetry/resource-detector-gcp@0.37.0(@opentelemetry/api@1.9.0)(encoding@0.1.13)':
    dependencies:
      '@opentelemetry/api': 1.9.0
      '@opentelemetry/core': 2.0.1(@opentelemetry/api@1.9.0)
      '@opentelemetry/resources': 2.0.1(@opentelemetry/api@1.9.0)
      '@opentelemetry/semantic-conventions': 1.36.0
      gcp-metadata: 6.1.1(encoding@0.1.13)
    transitivePeerDependencies:
      - encoding
      - supports-color

  '@opentelemetry/resource-detector-github@0.31.0(@opentelemetry/api@1.9.0)':
    dependencies:
      '@opentelemetry/api': 1.9.0
      '@opentelemetry/resources': 2.0.1(@opentelemetry/api@1.9.0)

  '@opentelemetry/resources@2.0.1(@opentelemetry/api@1.9.0)':
    dependencies:
      '@opentelemetry/api': 1.9.0
      '@opentelemetry/core': 2.0.1(@opentelemetry/api@1.9.0)
      '@opentelemetry/semantic-conventions': 1.36.0

  '@opentelemetry/sdk-logs@0.203.0(@opentelemetry/api@1.9.0)':
    dependencies:
      '@opentelemetry/api': 1.9.0
      '@opentelemetry/api-logs': 0.203.0
      '@opentelemetry/core': 2.0.1(@opentelemetry/api@1.9.0)
      '@opentelemetry/resources': 2.0.1(@opentelemetry/api@1.9.0)

  '@opentelemetry/sdk-metrics@2.0.1(@opentelemetry/api@1.9.0)':
    dependencies:
      '@opentelemetry/api': 1.9.0
      '@opentelemetry/core': 2.0.1(@opentelemetry/api@1.9.0)
      '@opentelemetry/resources': 2.0.1(@opentelemetry/api@1.9.0)

  '@opentelemetry/sdk-trace-base@2.0.1(@opentelemetry/api@1.9.0)':
    dependencies:
      '@opentelemetry/api': 1.9.0
      '@opentelemetry/core': 2.0.1(@opentelemetry/api@1.9.0)
      '@opentelemetry/resources': 2.0.1(@opentelemetry/api@1.9.0)
      '@opentelemetry/semantic-conventions': 1.36.0

  '@opentelemetry/sdk-trace-node@2.0.1(@opentelemetry/api@1.9.0)':
    dependencies:
      '@opentelemetry/api': 1.9.0
      '@opentelemetry/context-async-hooks': 2.0.1(@opentelemetry/api@1.9.0)
      '@opentelemetry/core': 2.0.1(@opentelemetry/api@1.9.0)
      '@opentelemetry/sdk-trace-base': 2.0.1(@opentelemetry/api@1.9.0)

  '@opentelemetry/semantic-conventions@1.36.0': {}

  '@pkgjs/parseargs@0.11.0':
    optional: true

  '@pnpm/catalogs.protocol-parser@1001.0.0': {}

  '@pnpm/catalogs.resolver@1000.0.5':
    dependencies:
      '@pnpm/catalogs.protocol-parser': 1001.0.0
      '@pnpm/error': 1000.0.4

  '@pnpm/catalogs.types@1000.0.0': {}

  '@pnpm/config.env-replace@1.1.0': {}

  '@pnpm/constants@1001.3.0': {}

  '@pnpm/constants@6.1.0': {}

  '@pnpm/error@1000.0.4':
    dependencies:
      '@pnpm/constants': 1001.3.0

  '@pnpm/error@4.0.0':
    dependencies:
      '@pnpm/constants': 6.1.0

  '@pnpm/graceful-fs@2.0.0':
    dependencies:
      graceful-fs: 4.2.11

  '@pnpm/network.ca-file@1.0.2':
    dependencies:
      graceful-fs: 4.2.10

  '@pnpm/npm-conf@2.3.1':
    dependencies:
      '@pnpm/config.env-replace': 1.1.0
      '@pnpm/network.ca-file': 1.0.2
      config-chain: 1.1.13

  '@pnpm/parse-overrides@1001.0.2':
    dependencies:
      '@pnpm/catalogs.resolver': 1000.0.5
      '@pnpm/catalogs.types': 1000.0.0
      '@pnpm/error': 1000.0.4
      '@pnpm/parse-wanted-dependency': 1001.0.0

  '@pnpm/parse-wanted-dependency@1001.0.0':
    dependencies:
      validate-npm-package-name: 5.0.0

  '@pnpm/read-project-manifest@4.1.1':
    dependencies:
      '@gwhitney/detect-indent': 7.0.1
      '@pnpm/error': 4.0.0
      '@pnpm/graceful-fs': 2.0.0
      '@pnpm/text.comments-parser': 1.0.0
      '@pnpm/types': 8.9.0
      '@pnpm/write-project-manifest': 4.1.1
      fast-deep-equal: 3.1.3
      is-windows: 1.0.2
      json5: 2.2.3
      parse-json: 5.2.0
      read-yaml-file: 2.1.0
      sort-keys: 4.2.0
      strip-bom: 4.0.0

  '@pnpm/text.comments-parser@1.0.0':
    dependencies:
      strip-comments-strings: 1.2.0

  '@pnpm/types@8.9.0': {}

  '@pnpm/util.lex-comparator@1.0.0': {}

  '@pnpm/write-project-manifest@4.1.1':
    dependencies:
      '@pnpm/text.comments-parser': 1.0.0
      '@pnpm/types': 8.9.0
      json5: 2.2.3
      write-file-atomic: 5.0.1
      write-yaml-file: 4.2.0

  '@protobufjs/aspromise@1.1.2': {}

  '@protobufjs/base64@1.1.2': {}

  '@protobufjs/codegen@2.0.4': {}

  '@protobufjs/eventemitter@1.1.0': {}

  '@protobufjs/fetch@1.1.0':
    dependencies:
      '@protobufjs/aspromise': 1.1.2
      '@protobufjs/inquire': 1.1.0

  '@protobufjs/float@1.0.2': {}

  '@protobufjs/inquire@1.1.0': {}

  '@protobufjs/path@1.1.2': {}

  '@protobufjs/pool@1.1.0': {}

  '@protobufjs/utf8@1.1.0': {}

  '@qnighy/marshal@0.1.3':
    dependencies:
      '@babel/runtime-corejs3': 7.28.2

  '@redis/bloom@1.2.0(@redis/client@1.6.1)':
    dependencies:
      '@redis/client': 1.6.1

  '@redis/client@1.6.1':
    dependencies:
      cluster-key-slot: 1.1.2
      generic-pool: 3.9.0
      yallist: 4.0.0

  '@redis/graph@1.1.1(@redis/client@1.6.1)':
    dependencies:
      '@redis/client': 1.6.1

  '@redis/json@1.0.7(@redis/client@1.6.1)':
    dependencies:
      '@redis/client': 1.6.1

  '@redis/search@1.2.0(@redis/client@1.6.1)':
    dependencies:
      '@redis/client': 1.6.1

  '@redis/time-series@1.1.0(@redis/client@1.6.1)':
    dependencies:
      '@redis/client': 1.6.1

  '@renovatebot/detect-tools@1.1.0':
    dependencies:
      fs-extra: 11.3.1
      toml-eslint-parser: 0.10.0
      upath: 2.0.1
      zod: 3.25.76

  '@renovatebot/kbpgp@4.0.1':
    dependencies:
      bn: 1.0.5
      bzip-deflate: 1.0.0
      iced-error: 0.0.13
      iced-lock: 2.0.1
      iced-runtime-3: 3.0.5
      keybase-ecurve: 1.0.1
      keybase-nacl: 1.1.4
      minimist: 1.2.8
      pgp-utils: 0.0.35
      purepack: 1.0.6
      triplesec: 4.0.3
      tweetnacl: 1.0.3

  '@renovatebot/osv-offline-db@1.7.5':
    dependencies:
      '@seald-io/nedb': 4.1.2

  '@renovatebot/osv-offline@1.6.9':
    dependencies:
      '@renovatebot/osv-offline-db': 1.7.5
      adm-zip: 0.5.16
      fs-extra: 11.3.1
      got: 11.8.6
      luxon: 3.7.1

  '@renovatebot/pep440@4.2.0': {}

  '@renovatebot/ruby-semver@4.1.0': {}

  '@rollup/rollup-android-arm-eabi@4.46.2':
    optional: true

  '@rollup/rollup-android-arm64@4.46.2':
    optional: true

  '@rollup/rollup-darwin-arm64@4.46.2':
    optional: true

  '@rollup/rollup-darwin-x64@4.46.2':
    optional: true

  '@rollup/rollup-freebsd-arm64@4.46.2':
    optional: true

  '@rollup/rollup-freebsd-x64@4.46.2':
    optional: true

  '@rollup/rollup-linux-arm-gnueabihf@4.46.2':
    optional: true

  '@rollup/rollup-linux-arm-musleabihf@4.46.2':
    optional: true

  '@rollup/rollup-linux-arm64-gnu@4.46.2':
    optional: true

  '@rollup/rollup-linux-arm64-musl@4.46.2':
    optional: true

  '@rollup/rollup-linux-loongarch64-gnu@4.46.2':
    optional: true

  '@rollup/rollup-linux-ppc64-gnu@4.46.2':
    optional: true

  '@rollup/rollup-linux-riscv64-gnu@4.46.2':
    optional: true

  '@rollup/rollup-linux-riscv64-musl@4.46.2':
    optional: true

  '@rollup/rollup-linux-s390x-gnu@4.46.2':
    optional: true

  '@rollup/rollup-linux-x64-gnu@4.46.2':
    optional: true

  '@rollup/rollup-linux-x64-musl@4.46.2':
    optional: true

  '@rollup/rollup-win32-arm64-msvc@4.46.2':
    optional: true

  '@rollup/rollup-win32-ia32-msvc@4.46.2':
    optional: true

  '@rollup/rollup-win32-x64-msvc@4.46.2':
    optional: true

  '@rtsao/scc@1.1.0': {}

  '@seald-io/binary-search-tree@1.0.3': {}

  '@seald-io/nedb@4.1.2':
    dependencies:
      '@seald-io/binary-search-tree': 1.0.3
      localforage: 1.10.0
      util: 0.12.5

  '@sec-ant/readable-stream@0.4.1': {}

  '@semantic-release/commit-analyzer@13.0.1(semantic-release@24.2.7(typescript@5.8.3))':
    dependencies:
      conventional-changelog-angular: 8.0.0
      conventional-changelog-writer: 8.2.0
      conventional-commits-filter: 5.0.0
      conventional-commits-parser: 6.2.0
      debug: 4.4.1
      import-from-esm: 2.0.0
      lodash-es: 4.17.21
      micromatch: 4.0.8
      semantic-release: 24.2.7(typescript@5.8.3)
    transitivePeerDependencies:
      - supports-color

  '@semantic-release/error@4.0.0': {}

  '@semantic-release/exec@7.1.0(semantic-release@24.2.7(typescript@5.8.3))':
    dependencies:
      '@semantic-release/error': 4.0.0
      aggregate-error: 3.1.0
      debug: 4.4.1
      execa: 9.6.0
      lodash-es: 4.17.21
      parse-json: 8.3.0
      semantic-release: 24.2.7(typescript@5.8.3)
    transitivePeerDependencies:
      - supports-color

<<<<<<< HEAD
  '@semantic-release/github@11.0.4(semantic-release@24.2.5(typescript@5.8.3))':
=======
  '@semantic-release/github@11.0.4(semantic-release@24.2.7(typescript@5.8.3))':
>>>>>>> 3da3ca9d
    dependencies:
      '@octokit/core': 7.0.3
      '@octokit/plugin-paginate-rest': 13.1.1(@octokit/core@7.0.3)
      '@octokit/plugin-retry': 8.0.1(@octokit/core@7.0.3)
      '@octokit/plugin-throttling': 11.0.1(@octokit/core@7.0.3)
      '@semantic-release/error': 4.0.0
      aggregate-error: 5.0.0
      debug: 4.4.1
      dir-glob: 3.0.1
      globby: 14.1.0
      http-proxy-agent: 7.0.2
      https-proxy-agent: 7.0.6
      issue-parser: 7.0.1
      lodash-es: 4.17.21
      mime: 4.0.7
      p-filter: 4.1.0
      semantic-release: 24.2.7(typescript@5.8.3)
      url-join: 5.0.0
    transitivePeerDependencies:
      - supports-color

  '@semantic-release/npm@12.0.2(semantic-release@24.2.7(typescript@5.8.3))':
    dependencies:
      '@semantic-release/error': 4.0.0
      aggregate-error: 5.0.0
      execa: 9.6.0
      fs-extra: 11.3.1
      lodash-es: 4.17.21
      nerf-dart: 1.0.0
      normalize-url: 8.0.2
      npm: 10.9.3
      rc: 1.2.8
      read-pkg: 9.0.1
      registry-auth-token: 5.1.0
      semantic-release: 24.2.7(typescript@5.8.3)
      semver: 7.7.2
      tempy: 3.1.0

  '@semantic-release/release-notes-generator@14.0.3(semantic-release@24.2.7(typescript@5.8.3))':
    dependencies:
      conventional-changelog-angular: 8.0.0
      conventional-changelog-writer: 8.2.0
      conventional-commits-filter: 5.0.0
      conventional-commits-parser: 6.2.0
      debug: 4.4.1
      get-stream: 7.0.1
      import-from-esm: 2.0.0
      into-stream: 7.0.0
      lodash-es: 4.17.21
      read-package-up: 11.0.0
      semantic-release: 24.2.7(typescript@5.8.3)
    transitivePeerDependencies:
      - supports-color

  '@sinclair/typebox@0.27.8': {}

  '@sindresorhus/is@4.6.0': {}

  '@sindresorhus/is@7.0.2': {}

  '@sindresorhus/merge-streams@2.3.0': {}

  '@sindresorhus/merge-streams@4.0.0': {}

  '@sinonjs/commons@3.0.1':
    dependencies:
      type-detect: 4.0.8

  '@sinonjs/fake-timers@11.2.2':
    dependencies:
      '@sinonjs/commons': 3.0.1

  '@sinonjs/fake-timers@13.0.5':
    dependencies:
      '@sinonjs/commons': 3.0.1

  '@sinonjs/samsam@8.0.3':
    dependencies:
      '@sinonjs/commons': 3.0.1
      type-detect: 4.1.0

  '@sinonjs/text-encoding@0.7.3': {}

  '@smithy/abort-controller@4.0.5':
    dependencies:
      '@smithy/types': 4.3.2
      tslib: 2.8.1

  '@smithy/chunked-blob-reader-native@4.0.0':
    dependencies:
      '@smithy/util-base64': 4.0.0
      tslib: 2.8.1

  '@smithy/chunked-blob-reader@5.0.0':
    dependencies:
      tslib: 2.8.1

  '@smithy/config-resolver@4.1.5':
    dependencies:
      '@smithy/node-config-provider': 4.1.4
      '@smithy/types': 4.3.2
      '@smithy/util-config-provider': 4.0.0
      '@smithy/util-middleware': 4.0.5
      tslib: 2.8.1

  '@smithy/core@3.8.0':
    dependencies:
      '@smithy/middleware-serde': 4.0.9
      '@smithy/protocol-http': 5.1.3
      '@smithy/types': 4.3.2
      '@smithy/util-base64': 4.0.0
      '@smithy/util-body-length-browser': 4.0.0
      '@smithy/util-middleware': 4.0.5
      '@smithy/util-stream': 4.2.4
      '@smithy/util-utf8': 4.0.0
      '@types/uuid': 9.0.8
      tslib: 2.8.1
      uuid: 9.0.1

  '@smithy/credential-provider-imds@4.0.7':
    dependencies:
      '@smithy/node-config-provider': 4.1.4
      '@smithy/property-provider': 4.0.5
      '@smithy/types': 4.3.2
      '@smithy/url-parser': 4.0.5
      tslib: 2.8.1

  '@smithy/eventstream-codec@4.0.5':
    dependencies:
      '@aws-crypto/crc32': 5.2.0
      '@smithy/types': 4.3.2
      '@smithy/util-hex-encoding': 4.0.0
      tslib: 2.8.1

  '@smithy/eventstream-serde-browser@4.0.5':
    dependencies:
      '@smithy/eventstream-serde-universal': 4.0.5
      '@smithy/types': 4.3.2
      tslib: 2.8.1

  '@smithy/eventstream-serde-config-resolver@4.1.3':
    dependencies:
      '@smithy/types': 4.3.2
      tslib: 2.8.1

  '@smithy/eventstream-serde-node@4.0.5':
    dependencies:
      '@smithy/eventstream-serde-universal': 4.0.5
      '@smithy/types': 4.3.2
      tslib: 2.8.1

  '@smithy/eventstream-serde-universal@4.0.5':
    dependencies:
      '@smithy/eventstream-codec': 4.0.5
      '@smithy/types': 4.3.2
      tslib: 2.8.1

  '@smithy/fetch-http-handler@5.1.1':
    dependencies:
      '@smithy/protocol-http': 5.1.3
      '@smithy/querystring-builder': 4.0.5
      '@smithy/types': 4.3.2
      '@smithy/util-base64': 4.0.0
      tslib: 2.8.1

  '@smithy/hash-blob-browser@4.0.5':
    dependencies:
      '@smithy/chunked-blob-reader': 5.0.0
      '@smithy/chunked-blob-reader-native': 4.0.0
      '@smithy/types': 4.3.2
      tslib: 2.8.1

  '@smithy/hash-node@4.0.5':
    dependencies:
      '@smithy/types': 4.3.2
      '@smithy/util-buffer-from': 4.0.0
      '@smithy/util-utf8': 4.0.0
      tslib: 2.8.1

  '@smithy/hash-stream-node@4.0.5':
    dependencies:
      '@smithy/types': 4.3.2
      '@smithy/util-utf8': 4.0.0
      tslib: 2.8.1

  '@smithy/invalid-dependency@4.0.5':
    dependencies:
      '@smithy/types': 4.3.2
      tslib: 2.8.1

  '@smithy/is-array-buffer@2.2.0':
    dependencies:
      tslib: 2.8.1

  '@smithy/is-array-buffer@4.0.0':
    dependencies:
      tslib: 2.8.1

  '@smithy/md5-js@4.0.5':
    dependencies:
      '@smithy/types': 4.3.2
      '@smithy/util-utf8': 4.0.0
      tslib: 2.8.1

  '@smithy/middleware-content-length@4.0.5':
    dependencies:
      '@smithy/protocol-http': 5.1.3
      '@smithy/types': 4.3.2
      tslib: 2.8.1

  '@smithy/middleware-endpoint@4.1.18':
    dependencies:
      '@smithy/core': 3.8.0
      '@smithy/middleware-serde': 4.0.9
      '@smithy/node-config-provider': 4.1.4
      '@smithy/shared-ini-file-loader': 4.0.5
      '@smithy/types': 4.3.2
      '@smithy/url-parser': 4.0.5
      '@smithy/util-middleware': 4.0.5
      tslib: 2.8.1

  '@smithy/middleware-retry@4.1.19':
    dependencies:
      '@smithy/node-config-provider': 4.1.4
      '@smithy/protocol-http': 5.1.3
      '@smithy/service-error-classification': 4.0.7
      '@smithy/smithy-client': 4.4.10
      '@smithy/types': 4.3.2
      '@smithy/util-middleware': 4.0.5
      '@smithy/util-retry': 4.0.7
      '@types/uuid': 9.0.8
      tslib: 2.8.1
      uuid: 9.0.1

  '@smithy/middleware-serde@4.0.9':
    dependencies:
      '@smithy/protocol-http': 5.1.3
      '@smithy/types': 4.3.2
      tslib: 2.8.1

  '@smithy/middleware-stack@4.0.5':
    dependencies:
      '@smithy/types': 4.3.2
      tslib: 2.8.1

  '@smithy/node-config-provider@4.1.4':
    dependencies:
      '@smithy/property-provider': 4.0.5
      '@smithy/shared-ini-file-loader': 4.0.5
      '@smithy/types': 4.3.2
      tslib: 2.8.1

  '@smithy/node-http-handler@4.1.1':
    dependencies:
      '@smithy/abort-controller': 4.0.5
      '@smithy/protocol-http': 5.1.3
      '@smithy/querystring-builder': 4.0.5
      '@smithy/types': 4.3.2
      tslib: 2.8.1

  '@smithy/property-provider@4.0.5':
    dependencies:
      '@smithy/types': 4.3.2
      tslib: 2.8.1

  '@smithy/protocol-http@5.1.3':
    dependencies:
      '@smithy/types': 4.3.2
      tslib: 2.8.1

  '@smithy/querystring-builder@4.0.5':
    dependencies:
      '@smithy/types': 4.3.2
      '@smithy/util-uri-escape': 4.0.0
      tslib: 2.8.1

  '@smithy/querystring-parser@4.0.5':
    dependencies:
      '@smithy/types': 4.3.2
      tslib: 2.8.1

  '@smithy/service-error-classification@4.0.7':
    dependencies:
      '@smithy/types': 4.3.2

  '@smithy/shared-ini-file-loader@4.0.5':
    dependencies:
      '@smithy/types': 4.3.2
      tslib: 2.8.1

  '@smithy/signature-v4@5.1.3':
    dependencies:
      '@smithy/is-array-buffer': 4.0.0
      '@smithy/protocol-http': 5.1.3
      '@smithy/types': 4.3.2
      '@smithy/util-hex-encoding': 4.0.0
      '@smithy/util-middleware': 4.0.5
      '@smithy/util-uri-escape': 4.0.0
      '@smithy/util-utf8': 4.0.0
      tslib: 2.8.1

  '@smithy/smithy-client@4.4.10':
    dependencies:
      '@smithy/core': 3.8.0
      '@smithy/middleware-endpoint': 4.1.18
      '@smithy/middleware-stack': 4.0.5
      '@smithy/protocol-http': 5.1.3
      '@smithy/types': 4.3.2
      '@smithy/util-stream': 4.2.4
      tslib: 2.8.1

  '@smithy/types@4.3.2':
    dependencies:
      tslib: 2.8.1

  '@smithy/url-parser@4.0.5':
    dependencies:
      '@smithy/querystring-parser': 4.0.5
      '@smithy/types': 4.3.2
      tslib: 2.8.1

  '@smithy/util-base64@4.0.0':
    dependencies:
      '@smithy/util-buffer-from': 4.0.0
      '@smithy/util-utf8': 4.0.0
      tslib: 2.8.1

  '@smithy/util-body-length-browser@4.0.0':
    dependencies:
      tslib: 2.8.1

  '@smithy/util-body-length-node@4.0.0':
    dependencies:
      tslib: 2.8.1

  '@smithy/util-buffer-from@2.2.0':
    dependencies:
      '@smithy/is-array-buffer': 2.2.0
      tslib: 2.8.1

  '@smithy/util-buffer-from@4.0.0':
    dependencies:
      '@smithy/is-array-buffer': 4.0.0
      tslib: 2.8.1

  '@smithy/util-config-provider@4.0.0':
    dependencies:
      tslib: 2.8.1

  '@smithy/util-defaults-mode-browser@4.0.26':
    dependencies:
      '@smithy/property-provider': 4.0.5
      '@smithy/smithy-client': 4.4.10
      '@smithy/types': 4.3.2
      bowser: 2.12.0
      tslib: 2.8.1

  '@smithy/util-defaults-mode-node@4.0.26':
    dependencies:
      '@smithy/config-resolver': 4.1.5
      '@smithy/credential-provider-imds': 4.0.7
      '@smithy/node-config-provider': 4.1.4
      '@smithy/property-provider': 4.0.5
      '@smithy/smithy-client': 4.4.10
      '@smithy/types': 4.3.2
      tslib: 2.8.1

  '@smithy/util-endpoints@3.0.7':
    dependencies:
      '@smithy/node-config-provider': 4.1.4
      '@smithy/types': 4.3.2
      tslib: 2.8.1

  '@smithy/util-hex-encoding@4.0.0':
    dependencies:
      tslib: 2.8.1

  '@smithy/util-middleware@4.0.5':
    dependencies:
      '@smithy/types': 4.3.2
      tslib: 2.8.1

  '@smithy/util-retry@4.0.7':
    dependencies:
      '@smithy/service-error-classification': 4.0.7
      '@smithy/types': 4.3.2
      tslib: 2.8.1

  '@smithy/util-stream@4.2.4':
    dependencies:
      '@smithy/fetch-http-handler': 5.1.1
      '@smithy/node-http-handler': 4.1.1
      '@smithy/types': 4.3.2
<<<<<<< HEAD
      '@smithy/util-base64': 4.0.0
      '@smithy/util-buffer-from': 4.0.0
      '@smithy/util-hex-encoding': 4.0.0
      '@smithy/util-utf8': 4.0.0
      tslib: 2.8.1

  '@smithy/util-stream@4.2.4':
    dependencies:
      '@smithy/fetch-http-handler': 5.1.1
      '@smithy/node-http-handler': 4.1.1
      '@smithy/types': 4.3.2
=======
>>>>>>> 3da3ca9d
      '@smithy/util-base64': 4.0.0
      '@smithy/util-buffer-from': 4.0.0
      '@smithy/util-hex-encoding': 4.0.0
      '@smithy/util-utf8': 4.0.0
      tslib: 2.8.1

  '@smithy/util-uri-escape@4.0.0':
    dependencies:
      tslib: 2.8.1

  '@smithy/util-utf8@2.3.0':
    dependencies:
      '@smithy/util-buffer-from': 2.2.0
      tslib: 2.8.1

  '@smithy/util-utf8@4.0.0':
    dependencies:
      '@smithy/util-buffer-from': 4.0.0
      tslib: 2.8.1

  '@smithy/util-waiter@4.0.7':
    dependencies:
      '@smithy/abort-controller': 4.0.5
      '@smithy/types': 4.3.2
      tslib: 2.8.1

  '@szmarczak/http-timer@4.0.6':
    dependencies:
      defer-to-connect: 2.0.1

  '@thi.ng/api@7.2.0': {}

  '@thi.ng/arrays@1.0.3':
    dependencies:
      '@thi.ng/api': 7.2.0
      '@thi.ng/checks': 2.9.11
      '@thi.ng/compare': 1.3.34
      '@thi.ng/equiv': 1.0.45
      '@thi.ng/errors': 1.3.4
      '@thi.ng/random': 2.4.8

  '@thi.ng/checks@2.9.11':
    dependencies:
      tslib: 2.8.1

  '@thi.ng/compare@1.3.34':
    dependencies:
      '@thi.ng/api': 7.2.0

  '@thi.ng/equiv@1.0.45': {}

  '@thi.ng/errors@1.3.4': {}

  '@thi.ng/hex@1.0.4': {}

  '@thi.ng/random@2.4.8':
    dependencies:
      '@thi.ng/api': 7.2.0
      '@thi.ng/checks': 2.9.11
      '@thi.ng/hex': 1.0.4

  '@thi.ng/zipper@1.0.3':
    dependencies:
      '@thi.ng/api': 7.2.0
      '@thi.ng/arrays': 1.0.3
      '@thi.ng/checks': 2.9.11

  '@tybys/wasm-util@0.10.0':
    dependencies:
      tslib: 2.8.1
    optional: true

  '@types/auth-header@1.0.6': {}

  '@types/aws4@1.11.6':
    dependencies:
      '@types/node': 22.17.0

  '@types/better-sqlite3@7.6.13':
    dependencies:
      '@types/node': 22.17.0

  '@types/breejs__later@4.1.5': {}

  '@types/bunyan@1.8.11':
    dependencies:
      '@types/node': 22.17.0

  '@types/cacache@19.0.0':
    dependencies:
      '@types/node': 22.17.0

  '@types/cacheable-request@6.0.3':
    dependencies:
      '@types/http-cache-semantics': 4.0.4
      '@types/keyv': 3.1.4
      '@types/node': 22.17.0
      '@types/responselike': 1.0.3

  '@types/callsite@1.0.34': {}

  '@types/chai@5.2.2':
    dependencies:
      '@types/deep-eql': 4.0.2

  '@types/changelog-filename-regex@2.0.2': {}

  '@types/clean-git-ref@2.0.2': {}

  '@types/common-tags@1.8.4': {}

  '@types/conventional-commits-detector@1.0.2': {}

  '@types/debug@4.1.12':
    dependencies:
      '@types/ms': 2.1.0

  '@types/deep-eql@4.0.2': {}

  '@types/emscripten@1.40.1': {}

  '@types/eslint-config-prettier@6.11.3': {}

  '@types/estree@1.0.8': {}

  '@types/fs-extra@11.0.4':
    dependencies:
      '@types/jsonfile': 6.1.4
      '@types/node': 22.17.0

  '@types/github-url-from-git@1.5.3': {}

  '@types/global-agent@3.0.0': {}

  '@types/http-cache-semantics@4.0.4': {}

  '@types/ini@4.1.1': {}

  '@types/js-yaml@4.0.9': {}

  '@types/json-dup-key-validator@1.0.2': {}

  '@types/json-schema@7.0.15': {}

  '@types/json5@0.0.29': {}

  '@types/jsonfile@6.1.4':
    dependencies:
      '@types/node': 22.17.0

  '@types/katex@0.16.7': {}

  '@types/keyv@3.1.4':
    dependencies:
      '@types/node': 22.17.0

  '@types/linkify-it@5.0.0': {}

  '@types/linkify-markdown@1.0.3': {}

  '@types/lodash@4.17.20': {}

  '@types/luxon@3.7.1': {}

  '@types/markdown-it@14.1.2':
    dependencies:
      '@types/linkify-it': 5.0.0
      '@types/mdurl': 2.0.0

  '@types/marshal@0.5.3':
    dependencies:
      '@types/node': 22.17.0

  '@types/mdast@4.0.4':
    dependencies:
      '@types/unist': 3.0.3

  '@types/mdurl@2.0.0': {}

  '@types/minimist@1.2.5': {}

  '@types/moo@0.5.10': {}

  '@types/moo@0.5.5': {}

  '@types/ms@2.1.0': {}

  '@types/node@22.17.0':
    dependencies:
      undici-types: 6.21.0

  '@types/normalize-package-data@2.4.4': {}

  '@types/parse-link-header@2.0.3': {}

  '@types/parse-path@7.1.0':
    dependencies:
      parse-path: 7.1.0

  '@types/punycode@2.1.4': {}

  '@types/responselike@1.0.3':
    dependencies:
      '@types/node': 22.17.0

  '@types/sax@1.2.7':
    dependencies:
      '@types/node': 22.17.0

  '@types/semver-stable@3.0.2': {}

  '@types/semver-utils@1.1.3': {}

  '@types/semver@7.7.0': {}

  '@types/sinon@17.0.4':
    dependencies:
      '@types/sinonjs__fake-timers': 8.1.5

  '@types/sinonjs__fake-timers@8.1.5': {}

  '@types/tar@6.1.13':
    dependencies:
      '@types/node': 22.17.0
      minipass: 4.2.8

  '@types/tmp@0.2.6': {}

  '@types/treeify@1.0.3': {}

  '@types/unist@2.0.11': {}

  '@types/unist@3.0.3': {}

  '@types/uuid@9.0.8': {}

  '@types/validate-npm-package-name@4.0.2': {}

  '@types/yauzl@2.10.3':
    dependencies:
      '@types/node': 22.17.0
    optional: true

  '@typescript-eslint/eslint-plugin@8.39.0(@typescript-eslint/parser@8.39.0(eslint@9.32.0)(typescript@5.8.3))(eslint@9.32.0)(typescript@5.8.3)':
    dependencies:
      '@eslint-community/regexpp': 4.12.1
      '@typescript-eslint/parser': 8.39.0(eslint@9.32.0)(typescript@5.8.3)
      '@typescript-eslint/scope-manager': 8.39.0
      '@typescript-eslint/type-utils': 8.39.0(eslint@9.32.0)(typescript@5.8.3)
      '@typescript-eslint/utils': 8.39.0(eslint@9.32.0)(typescript@5.8.3)
      '@typescript-eslint/visitor-keys': 8.39.0
      eslint: 9.32.0
      graphemer: 1.4.0
      ignore: 7.0.5
      natural-compare: 1.4.0
      ts-api-utils: 2.1.0(typescript@5.8.3)
      typescript: 5.8.3
    transitivePeerDependencies:
      - supports-color

  '@typescript-eslint/parser@8.39.0(eslint@9.32.0)(typescript@5.8.3)':
    dependencies:
      '@typescript-eslint/scope-manager': 8.39.0
      '@typescript-eslint/types': 8.39.0
      '@typescript-eslint/typescript-estree': 8.39.0(typescript@5.8.3)
      '@typescript-eslint/visitor-keys': 8.39.0
      debug: 4.4.1
      eslint: 9.32.0
      typescript: 5.8.3
    transitivePeerDependencies:
      - supports-color

  '@typescript-eslint/project-service@8.39.0(typescript@5.8.3)':
    dependencies:
<<<<<<< HEAD
      '@typescript-eslint/tsconfig-utils': 8.39.0(typescript@5.8.3)
      '@typescript-eslint/types': 8.39.0
      debug: 4.4.1
      typescript: 5.8.3
    transitivePeerDependencies:
      - supports-color

  '@typescript-eslint/project-service@8.39.0(typescript@5.8.3)':
    dependencies:
      '@typescript-eslint/tsconfig-utils': 8.39.0(typescript@5.8.3)
      '@typescript-eslint/types': 8.39.0
=======
      '@typescript-eslint/tsconfig-utils': 8.39.1(typescript@5.8.3)
      '@typescript-eslint/types': 8.39.1
>>>>>>> 3da3ca9d
      debug: 4.4.1
      typescript: 5.8.3
    transitivePeerDependencies:
      - supports-color

  '@typescript-eslint/project-service@8.39.1(typescript@5.8.3)':
    dependencies:
      '@typescript-eslint/tsconfig-utils': 8.39.1(typescript@5.8.3)
      '@typescript-eslint/types': 8.39.1
      debug: 4.4.1
      typescript: 5.8.3
    transitivePeerDependencies:
      - supports-color

  '@typescript-eslint/scope-manager@8.39.0':
    dependencies:
      '@typescript-eslint/types': 8.39.0
      '@typescript-eslint/visitor-keys': 8.39.0

  '@typescript-eslint/scope-manager@8.39.1':
    dependencies:
      '@typescript-eslint/types': 8.39.1
      '@typescript-eslint/visitor-keys': 8.39.1

<<<<<<< HEAD
  '@typescript-eslint/scope-manager@8.39.0':
    dependencies:
      '@typescript-eslint/types': 8.39.0
      '@typescript-eslint/visitor-keys': 8.39.0

  '@typescript-eslint/tsconfig-utils@8.35.0(typescript@5.8.3)':
    dependencies:
      typescript: 5.8.3

  '@typescript-eslint/tsconfig-utils@8.39.0(typescript@5.8.3)':
    dependencies:
      typescript: 5.8.3

  '@typescript-eslint/type-utils@8.35.0(eslint@9.29.0)(typescript@5.8.3)':
=======
  '@typescript-eslint/tsconfig-utils@8.39.0(typescript@5.8.3)':
    dependencies:
      typescript: 5.8.3

  '@typescript-eslint/tsconfig-utils@8.39.1(typescript@5.8.3)':
>>>>>>> 3da3ca9d
    dependencies:
      typescript: 5.8.3

  '@typescript-eslint/type-utils@8.39.0(eslint@9.32.0)(typescript@5.8.3)':
    dependencies:
      '@typescript-eslint/types': 8.39.0
      '@typescript-eslint/typescript-estree': 8.39.0(typescript@5.8.3)
      '@typescript-eslint/utils': 8.39.0(eslint@9.32.0)(typescript@5.8.3)
      debug: 4.4.1
      eslint: 9.32.0
      ts-api-utils: 2.1.0(typescript@5.8.3)
      typescript: 5.8.3
    transitivePeerDependencies:
      - supports-color

  '@typescript-eslint/types@8.39.0': {}

  '@typescript-eslint/types@8.39.1': {}

  '@typescript-eslint/typescript-estree@8.39.0(typescript@5.8.3)':
    dependencies:
      '@typescript-eslint/project-service': 8.39.0(typescript@5.8.3)
      '@typescript-eslint/tsconfig-utils': 8.39.0(typescript@5.8.3)
      '@typescript-eslint/types': 8.39.0
      '@typescript-eslint/visitor-keys': 8.39.0
      debug: 4.4.1
      fast-glob: 3.3.3
      is-glob: 4.0.3
      minimatch: 9.0.5
      semver: 7.7.2
      ts-api-utils: 2.1.0(typescript@5.8.3)
      typescript: 5.8.3
    transitivePeerDependencies:
      - supports-color

<<<<<<< HEAD
  '@typescript-eslint/types@8.39.0': {}

  '@typescript-eslint/typescript-estree@8.35.0(typescript@5.8.3)':
=======
  '@typescript-eslint/typescript-estree@8.39.1(typescript@5.8.3)':
>>>>>>> 3da3ca9d
    dependencies:
      '@typescript-eslint/project-service': 8.39.1(typescript@5.8.3)
      '@typescript-eslint/tsconfig-utils': 8.39.1(typescript@5.8.3)
      '@typescript-eslint/types': 8.39.1
      '@typescript-eslint/visitor-keys': 8.39.1
      debug: 4.4.1
      fast-glob: 3.3.3
      is-glob: 4.0.3
      minimatch: 9.0.5
      semver: 7.7.2
      ts-api-utils: 2.1.0(typescript@5.8.3)
      typescript: 5.8.3
    transitivePeerDependencies:
      - supports-color

<<<<<<< HEAD
  '@typescript-eslint/typescript-estree@8.39.0(typescript@5.8.3)':
    dependencies:
      '@typescript-eslint/project-service': 8.39.0(typescript@5.8.3)
      '@typescript-eslint/tsconfig-utils': 8.39.0(typescript@5.8.3)
      '@typescript-eslint/types': 8.39.0
      '@typescript-eslint/visitor-keys': 8.39.0
      debug: 4.4.1
      fast-glob: 3.3.3
      is-glob: 4.0.3
      minimatch: 9.0.5
      semver: 7.7.2
      ts-api-utils: 2.1.0(typescript@5.8.3)
      typescript: 5.8.3
    transitivePeerDependencies:
      - supports-color

  '@typescript-eslint/utils@8.35.0(eslint@9.29.0)(typescript@5.8.3)':
=======
  '@typescript-eslint/utils@8.39.0(eslint@9.32.0)(typescript@5.8.3)':
>>>>>>> 3da3ca9d
    dependencies:
      '@eslint-community/eslint-utils': 4.7.0(eslint@9.32.0)
      '@typescript-eslint/scope-manager': 8.39.0
      '@typescript-eslint/types': 8.39.0
      '@typescript-eslint/typescript-estree': 8.39.0(typescript@5.8.3)
      eslint: 9.32.0
      typescript: 5.8.3
    transitivePeerDependencies:
      - supports-color

<<<<<<< HEAD
  '@typescript-eslint/utils@8.39.0(eslint@9.29.0)(typescript@5.8.3)':
    dependencies:
      '@eslint-community/eslint-utils': 4.7.0(eslint@9.29.0)
      '@typescript-eslint/scope-manager': 8.39.0
      '@typescript-eslint/types': 8.39.0
      '@typescript-eslint/typescript-estree': 8.39.0(typescript@5.8.3)
      eslint: 9.29.0
      typescript: 5.8.3
    transitivePeerDependencies:
      - supports-color

  '@typescript-eslint/visitor-keys@8.35.0':
=======
  '@typescript-eslint/utils@8.39.1(eslint@9.32.0)(typescript@5.8.3)':
>>>>>>> 3da3ca9d
    dependencies:
      '@eslint-community/eslint-utils': 4.7.0(eslint@9.32.0)
      '@typescript-eslint/scope-manager': 8.39.1
      '@typescript-eslint/types': 8.39.1
      '@typescript-eslint/typescript-estree': 8.39.1(typescript@5.8.3)
      eslint: 9.32.0
      typescript: 5.8.3
    transitivePeerDependencies:
      - supports-color

  '@typescript-eslint/visitor-keys@8.39.0':
    dependencies:
      '@typescript-eslint/types': 8.39.0
      eslint-visitor-keys: 4.2.1

<<<<<<< HEAD
  '@typescript-eslint/visitor-keys@8.39.0':
    dependencies:
      '@typescript-eslint/types': 8.39.0
=======
  '@typescript-eslint/visitor-keys@8.39.1':
    dependencies:
      '@typescript-eslint/types': 8.39.1
>>>>>>> 3da3ca9d
      eslint-visitor-keys: 4.2.1

  '@unrs/resolver-binding-android-arm-eabi@1.11.1':
    optional: true

  '@unrs/resolver-binding-android-arm64@1.11.1':
    optional: true

  '@unrs/resolver-binding-darwin-arm64@1.11.1':
    optional: true

  '@unrs/resolver-binding-darwin-x64@1.11.1':
    optional: true

  '@unrs/resolver-binding-freebsd-x64@1.11.1':
    optional: true

  '@unrs/resolver-binding-linux-arm-gnueabihf@1.11.1':
    optional: true

  '@unrs/resolver-binding-linux-arm-musleabihf@1.11.1':
    optional: true

  '@unrs/resolver-binding-linux-arm64-gnu@1.11.1':
    optional: true

  '@unrs/resolver-binding-linux-arm64-musl@1.11.1':
    optional: true

  '@unrs/resolver-binding-linux-ppc64-gnu@1.11.1':
    optional: true

  '@unrs/resolver-binding-linux-riscv64-gnu@1.11.1':
    optional: true

  '@unrs/resolver-binding-linux-riscv64-musl@1.11.1':
    optional: true

  '@unrs/resolver-binding-linux-s390x-gnu@1.11.1':
    optional: true

  '@unrs/resolver-binding-linux-x64-gnu@1.11.1':
    optional: true

  '@unrs/resolver-binding-linux-x64-musl@1.11.1':
    optional: true

  '@unrs/resolver-binding-wasm32-wasi@1.11.1':
    dependencies:
      '@napi-rs/wasm-runtime': 0.2.12
    optional: true

  '@unrs/resolver-binding-win32-arm64-msvc@1.11.1':
    optional: true

  '@unrs/resolver-binding-win32-ia32-msvc@1.11.1':
    optional: true

  '@unrs/resolver-binding-win32-x64-msvc@1.11.1':
    optional: true

  '@vitest/coverage-v8@3.2.4(vitest@3.2.4(@types/debug@4.1.12)(@types/node@22.17.0)(tsx@4.20.3)(yaml@2.8.1))':
    dependencies:
      '@ampproject/remapping': 2.3.0
      '@bcoe/v8-coverage': 1.0.2
      ast-v8-to-istanbul: 0.3.4
      debug: 4.4.1
      istanbul-lib-coverage: 3.2.2
      istanbul-lib-report: 3.0.1
      istanbul-lib-source-maps: 5.0.6
      istanbul-reports: 3.1.7
      magic-string: 0.30.17
      magicast: 0.3.5
      std-env: 3.9.0
      test-exclude: 7.0.1
      tinyrainbow: 2.0.0
      vitest: 3.2.4(@types/debug@4.1.12)(@types/node@22.17.0)(tsx@4.20.3)(yaml@2.8.1)
    transitivePeerDependencies:
      - supports-color

  '@vitest/eslint-plugin@1.3.4(eslint@9.32.0)(typescript@5.8.3)(vitest@3.2.4(@types/debug@4.1.12)(@types/node@22.17.0)(tsx@4.20.3)(yaml@2.8.1))':
    dependencies:
<<<<<<< HEAD
      '@typescript-eslint/utils': 8.39.0(eslint@9.29.0)(typescript@5.8.3)
      eslint: 9.29.0
=======
      '@typescript-eslint/utils': 8.39.1(eslint@9.32.0)(typescript@5.8.3)
      eslint: 9.32.0
>>>>>>> 3da3ca9d
    optionalDependencies:
      typescript: 5.8.3
      vitest: 3.2.4(@types/debug@4.1.12)(@types/node@22.17.0)(tsx@4.20.3)(yaml@2.8.1)
    transitivePeerDependencies:
      - supports-color

  '@vitest/expect@3.2.4':
    dependencies:
      '@types/chai': 5.2.2
<<<<<<< HEAD
      '@vitest/spy': 3.2.2
      '@vitest/utils': 3.2.2
=======
      '@vitest/spy': 3.2.4
      '@vitest/utils': 3.2.4
>>>>>>> 3da3ca9d
      chai: 5.2.1
      tinyrainbow: 2.0.0

  '@vitest/mocker@3.2.4(vite@7.0.6(@types/node@22.17.0)(tsx@4.20.3)(yaml@2.8.1))':
    dependencies:
      '@vitest/spy': 3.2.4
      estree-walker: 3.0.3
      magic-string: 0.30.17
    optionalDependencies:
      vite: 7.0.6(@types/node@22.17.0)(tsx@4.20.3)(yaml@2.8.1)

  '@vitest/pretty-format@3.2.4':
    dependencies:
      tinyrainbow: 2.0.0

  '@vitest/runner@3.2.4':
    dependencies:
      '@vitest/utils': 3.2.4
      pathe: 2.0.3
      strip-literal: 3.0.0

  '@vitest/snapshot@3.2.4':
    dependencies:
      '@vitest/pretty-format': 3.2.4
      magic-string: 0.30.17
      pathe: 2.0.3

  '@vitest/spy@3.2.4':
    dependencies:
      tinyspy: 4.0.3

  '@vitest/utils@3.2.4':
    dependencies:
<<<<<<< HEAD
      '@vitest/pretty-format': 3.2.2
=======
      '@vitest/pretty-format': 3.2.4
>>>>>>> 3da3ca9d
      loupe: 3.2.0
      tinyrainbow: 2.0.0

  '@yarnpkg/core@4.4.2(typanion@3.14.0)':
    dependencies:
      '@arcanis/slice-ansi': 1.1.1
      '@types/semver': 7.7.0
      '@types/treeify': 1.0.3
      '@yarnpkg/fslib': 3.1.2
      '@yarnpkg/libzip': 3.2.1(@yarnpkg/fslib@3.1.2)
      '@yarnpkg/parsers': 3.0.3
      '@yarnpkg/shell': 4.1.3(typanion@3.14.0)
      camelcase: 5.3.1
      chalk: 4.1.2
      ci-info: 4.3.0
      clipanion: 4.0.0-rc.4(typanion@3.14.0)
      cross-spawn: 7.0.6
      diff: 5.2.0
      dotenv: 16.6.1
      fast-glob: 3.3.3
      got: 11.8.6
      hpagent: 1.2.0
      lodash: 4.17.21
      micromatch: 4.0.8
      p-limit: 2.3.0
      semver: 7.7.2
      strip-ansi: 6.0.1
      tar: 6.2.1
      tinylogic: 2.0.0
      treeify: 1.1.0
      tslib: 2.8.1
    transitivePeerDependencies:
      - typanion

  '@yarnpkg/fslib@3.1.2':
    dependencies:
      tslib: 2.8.1

  '@yarnpkg/libzip@3.2.1(@yarnpkg/fslib@3.1.2)':
    dependencies:
      '@types/emscripten': 1.40.1
      '@yarnpkg/fslib': 3.1.2
      tslib: 2.8.1

  '@yarnpkg/parsers@3.0.3':
    dependencies:
      js-yaml: 3.14.1
      tslib: 2.8.1

  '@yarnpkg/shell@4.1.3(typanion@3.14.0)':
    dependencies:
      '@yarnpkg/fslib': 3.1.2
      '@yarnpkg/parsers': 3.0.3
      chalk: 4.1.2
      clipanion: 4.0.0-rc.4(typanion@3.14.0)
      cross-spawn: 7.0.6
      fast-glob: 3.3.3
      micromatch: 4.0.8
      tslib: 2.8.1
    transitivePeerDependencies:
      - typanion

  abbrev@3.0.1:
    optional: true

  acorn-import-attributes@1.9.5(acorn@8.15.0):
    dependencies:
      acorn: 8.15.0

  acorn-jsx@5.3.2(acorn@8.15.0):
    dependencies:
      acorn: 8.15.0

  acorn@8.15.0: {}

  adm-zip@0.5.16: {}

  agent-base@7.1.4: {}

  agentkeepalive@4.6.0:
    dependencies:
      humanize-ms: 1.2.1

  aggregate-error@3.1.0:
    dependencies:
      clean-stack: 2.2.0
      indent-string: 4.0.0

  aggregate-error@5.0.0:
    dependencies:
      clean-stack: 5.2.0
      indent-string: 5.0.0

  ajv@6.12.6:
    dependencies:
      fast-deep-equal: 3.1.3
      fast-json-stable-stringify: 2.1.0
      json-schema-traverse: 0.4.1
      uri-js: 4.4.1

  ansi-escapes@7.0.0:
    dependencies:
      environment: 1.1.0

  ansi-regex@5.0.1: {}

  ansi-regex@6.1.0: {}

  ansi-styles@3.2.1:
    dependencies:
      color-convert: 1.9.3

  ansi-styles@4.3.0:
    dependencies:
      color-convert: 2.0.1

  ansi-styles@5.2.0: {}

  ansi-styles@6.2.1: {}

  any-promise@1.3.0: {}

  append-transform@2.0.0:
    dependencies:
      default-require-extensions: 3.0.1

  archy@1.0.0: {}

  argparse@1.0.10:
    dependencies:
      sprintf-js: 1.0.3

  argparse@2.0.1: {}

  argv-formatter@1.0.0: {}

  array-buffer-byte-length@1.0.2:
    dependencies:
      call-bound: 1.0.4
      is-array-buffer: 3.0.5

  array-ify@1.0.0: {}

  array-includes@3.1.9:
    dependencies:
      call-bind: 1.0.8
      call-bound: 1.0.4
      define-properties: 1.2.1
      es-abstract: 1.24.0
      es-object-atoms: 1.1.1
      get-intrinsic: 1.3.0
      is-string: 1.1.1
      math-intrinsics: 1.1.0

  array.prototype.findlastindex@1.2.6:
    dependencies:
      call-bind: 1.0.8
      call-bound: 1.0.4
      define-properties: 1.2.1
      es-abstract: 1.24.0
      es-errors: 1.3.0
      es-object-atoms: 1.1.1
      es-shim-unscopables: 1.1.0

  array.prototype.flat@1.3.3:
    dependencies:
      call-bind: 1.0.8
      define-properties: 1.2.1
      es-abstract: 1.24.0
      es-shim-unscopables: 1.1.0

  array.prototype.flatmap@1.3.3:
    dependencies:
      call-bind: 1.0.8
      define-properties: 1.2.1
      es-abstract: 1.24.0
      es-shim-unscopables: 1.1.0

  arraybuffer.prototype.slice@1.0.4:
    dependencies:
      array-buffer-byte-length: 1.0.2
      call-bind: 1.0.8
      define-properties: 1.2.1
      es-abstract: 1.24.0
      es-errors: 1.3.0
      get-intrinsic: 1.3.0
      is-array-buffer: 3.0.5

  arrify@1.0.1: {}

  assertion-error@2.0.1: {}

  ast-v8-to-istanbul@0.3.4:
    dependencies:
      '@jridgewell/trace-mapping': 0.3.29
      estree-walker: 3.0.3
      js-tokens: 9.0.1

  async-function@1.0.0: {}

  async-mutex@0.5.0:
    dependencies:
      tslib: 2.8.1

  auth-header@1.0.0: {}

  available-typed-arrays@1.0.7:
    dependencies:
      possible-typed-array-names: 1.1.0

  aws-sdk-client-mock@4.1.0:
    dependencies:
      '@types/sinon': 17.0.4
      sinon: 18.0.1
      tslib: 2.8.1

  aws4@1.13.2: {}

  azure-devops-node-api@15.1.1:
    dependencies:
      tunnel: 0.0.6
      typed-rest-client: 2.1.0

  backslash@0.2.0: {}

  bail@2.0.2: {}

  balanced-match@1.0.2: {}

  base64-js@1.5.1: {}

  before-after-hook@4.0.0: {}

  better-sqlite3@12.2.0:
    dependencies:
      bindings: 1.5.0
      prebuild-install: 7.1.3
    optional: true

  bignumber.js@9.3.1: {}

  bindings@1.5.0:
    dependencies:
      file-uri-to-path: 1.0.0
    optional: true

  bl@4.1.0:
    dependencies:
      buffer: 5.7.1
      inherits: 2.0.4
      readable-stream: 3.6.2
    optional: true

  bn@1.0.5: {}

  boolbase@1.0.0: {}

  boolean@3.2.0: {}

  bottleneck@2.19.5: {}

  bowser@2.12.0: {}

  brace-expansion@1.1.12:
    dependencies:
      balanced-match: 1.0.2
      concat-map: 0.0.1

  brace-expansion@2.0.2:
    dependencies:
      balanced-match: 1.0.2

  braces@3.0.3:
    dependencies:
      fill-range: 7.1.1

  browserslist@4.25.2:
    dependencies:
      caniuse-lite: 1.0.30001734
<<<<<<< HEAD
      electron-to-chromium: 1.5.199
=======
      electron-to-chromium: 1.5.200
>>>>>>> 3da3ca9d
      node-releases: 2.0.19
      update-browserslist-db: 1.1.3(browserslist@4.25.2)

  buffer-crc32@0.2.13: {}

  buffer-equal-constant-time@1.0.1: {}

  buffer-from@1.1.2: {}

  buffer@5.7.1:
    dependencies:
      base64-js: 1.5.1
      ieee754: 1.2.1
    optional: true

  builtins@5.1.0:
    dependencies:
      semver: 7.7.2

  bunyan@1.8.15: {}

  bzip-deflate@1.0.0: {}

  cac@6.7.14: {}

  cacache@19.0.1:
    dependencies:
      '@npmcli/fs': 4.0.0
      fs-minipass: 3.0.3
      glob: 10.4.5
      lru-cache: 10.4.3
      minipass: 7.1.2
      minipass-collect: 2.0.1
      minipass-flush: 1.0.5
      minipass-pipeline: 1.2.4
      p-map: 7.0.3
      ssri: 12.0.0
      tar: 7.4.3
      unique-filename: 4.0.0
    optional: true

  cacache@20.0.0:
    dependencies:
      '@npmcli/fs': 4.0.0
      fs-minipass: 3.0.3
      glob: 11.0.3
      lru-cache: 11.1.0
      minipass: 7.1.2
      minipass-collect: 2.0.1
      minipass-flush: 1.0.5
      minipass-pipeline: 1.2.4
      p-map: 7.0.3
      ssri: 12.0.0
      tar: 7.4.3
      unique-filename: 4.0.0

  cacheable-lookup@5.0.4: {}

  cacheable-request@7.0.4:
    dependencies:
      clone-response: 1.0.3
      get-stream: 5.2.0
      http-cache-semantics: 4.2.0
      keyv: 4.5.4
      lowercase-keys: 2.0.0
      normalize-url: 6.1.0
      responselike: 2.0.1

  caching-transform@4.0.0:
    dependencies:
      hasha: 5.2.2
      make-dir: 3.1.0
      package-hash: 4.0.0
      write-file-atomic: 3.0.3

  call-bind-apply-helpers@1.0.2:
    dependencies:
      es-errors: 1.3.0
      function-bind: 1.1.2

  call-bind@1.0.8:
    dependencies:
      call-bind-apply-helpers: 1.0.2
      es-define-property: 1.0.1
      get-intrinsic: 1.3.0
      set-function-length: 1.2.2

  call-bound@1.0.4:
    dependencies:
      call-bind-apply-helpers: 1.0.2
      get-intrinsic: 1.3.0

  callsite@1.0.0: {}

  callsites@3.1.0: {}

  camelcase-keys@6.2.2:
    dependencies:
      camelcase: 5.3.1
      map-obj: 4.3.0
      quick-lru: 4.0.1

  camelcase@5.3.1: {}

  caniuse-lite@1.0.30001734: {}

  chai@5.2.1:
    dependencies:
      assertion-error: 2.0.1
      check-error: 2.1.1
      deep-eql: 5.0.2
      loupe: 3.2.0
      pathval: 2.0.1

  chalk@2.4.2:
    dependencies:
      ansi-styles: 3.2.1
      escape-string-regexp: 1.0.5
      supports-color: 5.5.0

  chalk@4.1.2:
    dependencies:
      ansi-styles: 4.3.0
      supports-color: 7.2.0

  chalk@5.5.0: {}

  changelog-filename-regex@2.0.1: {}

  char-regex@1.0.2: {}

  character-entities-legacy@3.0.0: {}

  character-entities@2.0.2: {}

  character-reference-invalid@2.0.1: {}

  check-error@2.1.1: {}

  chownr@1.1.4:
    optional: true

  chownr@2.0.0: {}

  chownr@3.0.0: {}

  ci-info@4.3.0: {}

  cjs-module-lexer@1.4.3: {}

  clean-git-ref@2.0.1: {}

  clean-stack@2.2.0: {}

  clean-stack@5.2.0:
    dependencies:
      escape-string-regexp: 5.0.0

  cli-cursor@5.0.0:
    dependencies:
      restore-cursor: 5.1.0

  cli-highlight@2.1.11:
    dependencies:
      chalk: 4.1.2
      highlight.js: 10.7.3
      mz: 2.7.0
      parse5: 5.1.1
      parse5-htmlparser2-tree-adapter: 6.0.1
      yargs: 16.2.0

  cli-table3@0.6.5:
    dependencies:
      string-width: 4.2.3
    optionalDependencies:
      '@colors/colors': 1.5.0

  cli-truncate@4.0.0:
    dependencies:
      slice-ansi: 5.0.0
      string-width: 7.2.0

  clipanion@4.0.0-rc.4(typanion@3.14.0):
    dependencies:
      typanion: 3.14.0

  cliui@6.0.0:
    dependencies:
      string-width: 4.2.3
      strip-ansi: 6.0.1
      wrap-ansi: 6.2.0

  cliui@7.0.4:
    dependencies:
      string-width: 4.2.3
      strip-ansi: 6.0.1
      wrap-ansi: 7.0.0

  cliui@8.0.1:
    dependencies:
      string-width: 4.2.3
      strip-ansi: 6.0.1
      wrap-ansi: 7.0.0

  clone-response@1.0.3:
    dependencies:
      mimic-response: 1.0.1

  cluster-key-slot@1.1.2: {}

  color-convert@1.9.3:
    dependencies:
      color-name: 1.1.3

  color-convert@2.0.1:
    dependencies:
      color-name: 1.1.4

  color-name@1.1.3: {}

  color-name@1.1.4: {}

  colorette@2.0.20: {}

  commander@14.0.0: {}

  commander@8.3.0: {}

  comment-parser@1.4.1: {}

  common-tags@1.8.2: {}

  commondir@1.0.1: {}

  compare-func@2.0.0:
    dependencies:
      array-ify: 1.0.0
      dot-prop: 5.3.0

  concat-map@0.0.1: {}

  config-chain@1.1.13:
    dependencies:
      ini: 1.3.8
      proto-list: 1.2.4

  conventional-changelog-angular@8.0.0:
    dependencies:
      compare-func: 2.0.0

  conventional-changelog-conventionalcommits@9.1.0:
    dependencies:
      compare-func: 2.0.0

  conventional-changelog-writer@8.2.0:
    dependencies:
      conventional-commits-filter: 5.0.0
      handlebars: 4.7.8
      meow: 13.2.0
      semver: 7.7.2

  conventional-commits-detector@1.0.3:
    dependencies:
      arrify: 1.0.1
      git-raw-commits: 2.0.11
      meow: 7.1.1
      through2-concurrent: 2.0.0

  conventional-commits-filter@5.0.0: {}

  conventional-commits-parser@6.2.0:
    dependencies:
      meow: 13.2.0

  convert-hrtime@5.0.0: {}

  convert-source-map@1.9.0: {}

  convert-source-map@2.0.0: {}

  core-js-pure@3.45.0: {}

  core-util-is@1.0.3: {}

  cosmiconfig@9.0.0(typescript@5.8.3):
    dependencies:
      env-paths: 2.2.1
      import-fresh: 3.3.1
      js-yaml: 4.1.0
      parse-json: 5.2.0
    optionalDependencies:
      typescript: 5.8.3

  croner@9.1.0: {}

  cronstrue@3.2.0: {}

  cross-spawn@7.0.6:
    dependencies:
      path-key: 3.1.1
      shebang-command: 2.0.0
      which: 2.0.2

  crypto-random-string@4.0.0:
    dependencies:
      type-fest: 1.4.0

  css-select@5.2.2:
    dependencies:
      boolbase: 1.0.0
      css-what: 6.2.2
      domhandler: 5.0.3
      domutils: 3.2.2
      nth-check: 2.1.1

  css-what@6.2.2: {}

  dargs@7.0.0: {}

  data-uri-to-buffer@4.0.1: {}

  data-view-buffer@1.0.2:
    dependencies:
      call-bound: 1.0.4
      es-errors: 1.3.0
      is-data-view: 1.0.2

  data-view-byte-length@1.0.2:
    dependencies:
      call-bound: 1.0.4
      es-errors: 1.3.0
      is-data-view: 1.0.2

  data-view-byte-offset@1.0.1:
    dependencies:
      call-bound: 1.0.4
      es-errors: 1.3.0
      is-data-view: 1.0.2

  debug@3.2.7:
    dependencies:
      ms: 2.1.3

  debug@4.4.1:
    dependencies:
      ms: 2.1.3

  decamelize-keys@1.1.1:
    dependencies:
      decamelize: 1.2.0
      map-obj: 1.0.1

  decamelize@1.2.0: {}

  decode-named-character-reference@1.2.0:
    dependencies:
      character-entities: 2.0.2

  decompress-response@6.0.0:
    dependencies:
      mimic-response: 3.1.0

  deep-eql@5.0.2: {}

  deep-extend@0.6.0: {}

  deep-is@0.1.4: {}

  deepmerge@4.3.1: {}

  default-require-extensions@3.0.1:
    dependencies:
      strip-bom: 4.0.0

  defer-to-connect@2.0.1: {}

  define-data-property@1.1.4:
    dependencies:
      es-define-property: 1.0.1
      es-errors: 1.3.0
      gopd: 1.2.0

  define-properties@1.2.1:
    dependencies:
      define-data-property: 1.1.4
      has-property-descriptors: 1.0.2
      object-keys: 1.1.1

  dequal@2.0.3: {}

  des.js@1.1.0:
    dependencies:
      inherits: 2.0.4
      minimalistic-assert: 1.0.1

  detect-indent@7.0.1: {}

  detect-libc@2.0.4:
    optional: true

  detect-node@2.1.0: {}

  devlop@1.1.0:
    dependencies:
      dequal: 2.0.3

  diff-sequences@29.6.3: {}

  diff@5.2.0: {}

  diff@8.0.2: {}

  dir-glob@3.0.1:
    dependencies:
      path-type: 4.0.0

  doctrine@2.1.0:
    dependencies:
      esutils: 2.0.3

  dom-serializer@2.0.0:
    dependencies:
      domelementtype: 2.3.0
      domhandler: 5.0.3
      entities: 4.5.0

  domelementtype@2.3.0: {}

  domhandler@5.0.3:
    dependencies:
      domelementtype: 2.3.0

  domutils@3.2.2:
    dependencies:
      dom-serializer: 2.0.0
      domelementtype: 2.3.0
      domhandler: 5.0.3

  dot-prop@5.3.0:
    dependencies:
      is-obj: 2.0.0

  dotenv@16.6.1: {}

  dunder-proto@1.0.1:
    dependencies:
      call-bind-apply-helpers: 1.0.2
      es-errors: 1.3.0
      gopd: 1.2.0

  duplexer2@0.1.4:
    dependencies:
      readable-stream: 2.3.8

  eastasianwidth@0.2.0: {}

  ecdsa-sig-formatter@1.0.11:
    dependencies:
      safe-buffer: 5.2.1

  editorconfig@3.0.1:
    dependencies:
      '@one-ini/wasm': 0.2.0
      commander: 14.0.0
      minimatch: 10.0.1
      semver: 7.7.2

<<<<<<< HEAD
  electron-to-chromium@1.5.199: {}
=======
  electron-to-chromium@1.5.200: {}
>>>>>>> 3da3ca9d

  email-addresses@5.0.0: {}

  emoji-regex@10.4.0: {}

  emoji-regex@8.0.0: {}

  emoji-regex@9.2.2: {}

  emojibase-data@16.0.3(emojibase@16.0.0):
    dependencies:
      emojibase: 16.0.0

  emojibase-regex@16.0.0: {}

  emojibase@16.0.0: {}

  emojilib@2.4.0: {}

  encoding@0.1.13:
    dependencies:
      iconv-lite: 0.6.3
    optional: true

  end-of-stream@1.4.5:
    dependencies:
      once: 1.4.0

  entities@4.5.0: {}

  env-ci@11.1.1:
    dependencies:
      execa: 8.0.1
      java-properties: 1.0.2

  env-paths@2.2.1: {}

  environment@1.1.0: {}

  err-code@2.0.3:
    optional: true

  error-ex@1.3.2:
    dependencies:
      is-arrayish: 0.2.1

  es-abstract@1.24.0:
    dependencies:
      array-buffer-byte-length: 1.0.2
      arraybuffer.prototype.slice: 1.0.4
      available-typed-arrays: 1.0.7
      call-bind: 1.0.8
      call-bound: 1.0.4
      data-view-buffer: 1.0.2
      data-view-byte-length: 1.0.2
      data-view-byte-offset: 1.0.1
      es-define-property: 1.0.1
      es-errors: 1.3.0
      es-object-atoms: 1.1.1
      es-set-tostringtag: 2.1.0
      es-to-primitive: 1.3.0
      function.prototype.name: 1.1.8
      get-intrinsic: 1.3.0
      get-proto: 1.0.1
      get-symbol-description: 1.1.0
      globalthis: 1.0.4
      gopd: 1.2.0
      has-property-descriptors: 1.0.2
      has-proto: 1.2.0
      has-symbols: 1.1.0
      hasown: 2.0.2
      internal-slot: 1.1.0
      is-array-buffer: 3.0.5
      is-callable: 1.2.7
      is-data-view: 1.0.2
      is-negative-zero: 2.0.3
      is-regex: 1.2.1
      is-set: 2.0.3
      is-shared-array-buffer: 1.0.4
      is-string: 1.1.1
      is-typed-array: 1.1.15
      is-weakref: 1.1.1
      math-intrinsics: 1.1.0
      object-inspect: 1.13.4
      object-keys: 1.1.1
      object.assign: 4.1.7
      own-keys: 1.0.1
      regexp.prototype.flags: 1.5.4
      safe-array-concat: 1.1.3
      safe-push-apply: 1.0.0
      safe-regex-test: 1.1.0
      set-proto: 1.0.0
      stop-iteration-iterator: 1.1.0
      string.prototype.trim: 1.2.10
      string.prototype.trimend: 1.0.9
      string.prototype.trimstart: 1.0.8
      typed-array-buffer: 1.0.3
      typed-array-byte-length: 1.0.3
      typed-array-byte-offset: 1.0.4
      typed-array-length: 1.0.7
      unbox-primitive: 1.1.0
      which-typed-array: 1.1.19

  es-define-property@1.0.1: {}

  es-errors@1.3.0: {}

  es-module-lexer@1.7.0: {}

  es-object-atoms@1.1.1:
    dependencies:
      es-errors: 1.3.0

  es-set-tostringtag@2.1.0:
    dependencies:
      es-errors: 1.3.0
      get-intrinsic: 1.3.0
      has-tostringtag: 1.0.2
      hasown: 2.0.2

  es-shim-unscopables@1.1.0:
    dependencies:
      hasown: 2.0.2

  es-to-primitive@1.3.0:
    dependencies:
      is-callable: 1.2.7
      is-date-object: 1.1.0
      is-symbol: 1.1.1

  es6-error@4.1.1: {}

  esbuild@0.25.8:
    optionalDependencies:
      '@esbuild/aix-ppc64': 0.25.8
      '@esbuild/android-arm': 0.25.8
      '@esbuild/android-arm64': 0.25.8
      '@esbuild/android-x64': 0.25.8
      '@esbuild/darwin-arm64': 0.25.8
      '@esbuild/darwin-x64': 0.25.8
      '@esbuild/freebsd-arm64': 0.25.8
      '@esbuild/freebsd-x64': 0.25.8
      '@esbuild/linux-arm': 0.25.8
      '@esbuild/linux-arm64': 0.25.8
      '@esbuild/linux-ia32': 0.25.8
      '@esbuild/linux-loong64': 0.25.8
      '@esbuild/linux-mips64el': 0.25.8
      '@esbuild/linux-ppc64': 0.25.8
      '@esbuild/linux-riscv64': 0.25.8
      '@esbuild/linux-s390x': 0.25.8
      '@esbuild/linux-x64': 0.25.8
      '@esbuild/netbsd-arm64': 0.25.8
      '@esbuild/netbsd-x64': 0.25.8
      '@esbuild/openbsd-arm64': 0.25.8
      '@esbuild/openbsd-x64': 0.25.8
      '@esbuild/openharmony-arm64': 0.25.8
      '@esbuild/sunos-x64': 0.25.8
      '@esbuild/win32-arm64': 0.25.8
      '@esbuild/win32-ia32': 0.25.8
      '@esbuild/win32-x64': 0.25.8

  escalade@3.2.0: {}

  escape-string-regexp@1.0.5: {}

  escape-string-regexp@4.0.0: {}

  escape-string-regexp@5.0.0: {}

  eslint-config-prettier@10.1.8(eslint@9.32.0):
    dependencies:
      eslint: 9.32.0

  eslint-formatter-gha@1.6.0:
    dependencies:
      eslint-formatter-json: 8.40.0
      eslint-formatter-stylish: 8.40.0

  eslint-formatter-json@8.40.0: {}

  eslint-formatter-stylish@8.40.0:
    dependencies:
      chalk: 4.1.2
      strip-ansi: 6.0.1
      text-table: 0.2.0

  eslint-import-context@0.1.9(unrs-resolver@1.11.1):
    dependencies:
      get-tsconfig: 4.10.1
      stable-hash-x: 0.2.0
    optionalDependencies:
      unrs-resolver: 1.11.1

  eslint-import-resolver-node@0.3.9:
    dependencies:
      debug: 3.2.7
      is-core-module: 2.16.1
      resolve: 1.22.10
    transitivePeerDependencies:
      - supports-color

<<<<<<< HEAD
  eslint-import-resolver-typescript@4.4.3(eslint-plugin-import-x@4.15.2(@typescript-eslint/utils@8.39.0(eslint@9.29.0)(typescript@5.8.3))(eslint-import-resolver-node@0.3.9)(eslint@9.29.0))(eslint-plugin-import@2.32.0)(eslint@9.29.0):
    dependencies:
      debug: 4.4.1
      eslint: 9.29.0
=======
  eslint-import-resolver-typescript@4.4.4(eslint-plugin-import-x@4.16.1(@typescript-eslint/utils@8.39.1(eslint@9.32.0)(typescript@5.8.3))(eslint-import-resolver-node@0.3.9)(eslint@9.32.0))(eslint-plugin-import@2.32.0)(eslint@9.32.0):
    dependencies:
      debug: 4.4.1
      eslint: 9.32.0
>>>>>>> 3da3ca9d
      eslint-import-context: 0.1.9(unrs-resolver@1.11.1)
      get-tsconfig: 4.10.1
      is-bun-module: 2.0.0
      stable-hash-x: 0.2.0
      tinyglobby: 0.2.14
      unrs-resolver: 1.11.1
    optionalDependencies:
<<<<<<< HEAD
      eslint-plugin-import: 2.32.0(@typescript-eslint/parser@8.35.0(eslint@9.29.0)(typescript@5.8.3))(eslint-import-resolver-typescript@4.4.3)(eslint@9.29.0)
      eslint-plugin-import-x: 4.15.2(@typescript-eslint/utils@8.39.0(eslint@9.29.0)(typescript@5.8.3))(eslint-import-resolver-node@0.3.9)(eslint@9.29.0)
=======
      eslint-plugin-import: 2.32.0(@typescript-eslint/parser@8.39.0(eslint@9.32.0)(typescript@5.8.3))(eslint-import-resolver-typescript@4.4.4)(eslint@9.32.0)
      eslint-plugin-import-x: 4.16.1(@typescript-eslint/utils@8.39.1(eslint@9.32.0)(typescript@5.8.3))(eslint-import-resolver-node@0.3.9)(eslint@9.32.0)
>>>>>>> 3da3ca9d
    transitivePeerDependencies:
      - supports-color

  eslint-module-utils@2.12.1(@typescript-eslint/parser@8.39.0(eslint@9.32.0)(typescript@5.8.3))(eslint-import-resolver-node@0.3.9)(eslint-import-resolver-typescript@4.4.4)(eslint@9.32.0):
    dependencies:
      debug: 3.2.7
    optionalDependencies:
      '@typescript-eslint/parser': 8.39.0(eslint@9.32.0)(typescript@5.8.3)
      eslint: 9.32.0
      eslint-import-resolver-node: 0.3.9
<<<<<<< HEAD
      eslint-import-resolver-typescript: 4.4.3(eslint-plugin-import-x@4.15.2(@typescript-eslint/utils@8.39.0(eslint@9.29.0)(typescript@5.8.3))(eslint-import-resolver-node@0.3.9)(eslint@9.29.0))(eslint-plugin-import@2.32.0)(eslint@9.29.0)
    transitivePeerDependencies:
      - supports-color

  eslint-plugin-import-x@4.15.2(@typescript-eslint/utils@8.39.0(eslint@9.29.0)(typescript@5.8.3))(eslint-import-resolver-node@0.3.9)(eslint@9.29.0):
    dependencies:
      '@typescript-eslint/types': 8.39.0
      comment-parser: 1.4.1
      debug: 4.4.1
      eslint: 9.29.0
=======
      eslint-import-resolver-typescript: 4.4.4(eslint-plugin-import-x@4.16.1(@typescript-eslint/utils@8.39.1(eslint@9.32.0)(typescript@5.8.3))(eslint-import-resolver-node@0.3.9)(eslint@9.32.0))(eslint-plugin-import@2.32.0)(eslint@9.32.0)
    transitivePeerDependencies:
      - supports-color

  eslint-plugin-import-x@4.16.1(@typescript-eslint/utils@8.39.1(eslint@9.32.0)(typescript@5.8.3))(eslint-import-resolver-node@0.3.9)(eslint@9.32.0):
    dependencies:
      '@typescript-eslint/types': 8.39.1
      comment-parser: 1.4.1
      debug: 4.4.1
      eslint: 9.32.0
>>>>>>> 3da3ca9d
      eslint-import-context: 0.1.9(unrs-resolver@1.11.1)
      is-glob: 4.0.3
      minimatch: 10.0.3
      semver: 7.7.2
<<<<<<< HEAD
      stable-hash-x: 0.1.1
      unrs-resolver: 1.11.1
    optionalDependencies:
      '@typescript-eslint/utils': 8.39.0(eslint@9.29.0)(typescript@5.8.3)
=======
      stable-hash-x: 0.2.0
      unrs-resolver: 1.11.1
    optionalDependencies:
      '@typescript-eslint/utils': 8.39.1(eslint@9.32.0)(typescript@5.8.3)
>>>>>>> 3da3ca9d
      eslint-import-resolver-node: 0.3.9
    transitivePeerDependencies:
      - supports-color

  eslint-plugin-import@2.32.0(@typescript-eslint/parser@8.39.0(eslint@9.32.0)(typescript@5.8.3))(eslint-import-resolver-typescript@4.4.4)(eslint@9.32.0):
    dependencies:
      '@rtsao/scc': 1.1.0
      array-includes: 3.1.9
      array.prototype.findlastindex: 1.2.6
      array.prototype.flat: 1.3.3
      array.prototype.flatmap: 1.3.3
      debug: 3.2.7
      doctrine: 2.1.0
      eslint: 9.32.0
      eslint-import-resolver-node: 0.3.9
      eslint-module-utils: 2.12.1(@typescript-eslint/parser@8.39.0(eslint@9.32.0)(typescript@5.8.3))(eslint-import-resolver-node@0.3.9)(eslint-import-resolver-typescript@4.4.4)(eslint@9.32.0)
      hasown: 2.0.2
      is-core-module: 2.16.1
      is-glob: 4.0.3
      minimatch: 3.1.2
      object.fromentries: 2.0.8
      object.groupby: 1.0.3
      object.values: 1.2.1
      semver: 6.3.1
      string.prototype.trimend: 1.0.9
      tsconfig-paths: 3.15.0
    optionalDependencies:
      '@typescript-eslint/parser': 8.39.0(eslint@9.32.0)(typescript@5.8.3)
    transitivePeerDependencies:
      - eslint-import-resolver-typescript
      - eslint-import-resolver-webpack
      - supports-color

  eslint-plugin-promise@7.2.1(eslint@9.32.0):
    dependencies:
      '@eslint-community/eslint-utils': 4.7.0(eslint@9.32.0)
      eslint: 9.32.0

  eslint-scope@8.4.0:
    dependencies:
      esrecurse: 4.3.0
      estraverse: 5.3.0

  eslint-visitor-keys@3.4.3: {}

  eslint-visitor-keys@4.2.1: {}

  eslint@9.32.0:
    dependencies:
      '@eslint-community/eslint-utils': 4.7.0(eslint@9.32.0)
      '@eslint-community/regexpp': 4.12.1
      '@eslint/config-array': 0.21.0
      '@eslint/config-helpers': 0.3.1
      '@eslint/core': 0.15.2
      '@eslint/eslintrc': 3.3.1
<<<<<<< HEAD
      '@eslint/js': 9.29.0
=======
      '@eslint/js': 9.32.0
>>>>>>> 3da3ca9d
      '@eslint/plugin-kit': 0.3.5
      '@humanfs/node': 0.16.6
      '@humanwhocodes/module-importer': 1.0.1
      '@humanwhocodes/retry': 0.4.3
      '@types/estree': 1.0.8
      '@types/json-schema': 7.0.15
      ajv: 6.12.6
      chalk: 4.1.2
      cross-spawn: 7.0.6
      debug: 4.4.1
      escape-string-regexp: 4.0.0
      eslint-scope: 8.4.0
      eslint-visitor-keys: 4.2.1
      espree: 10.4.0
      esquery: 1.6.0
      esutils: 2.0.3
      fast-deep-equal: 3.1.3
      file-entry-cache: 8.0.0
      find-up: 5.0.0
      glob-parent: 6.0.2
      ignore: 5.3.2
      imurmurhash: 0.1.4
      is-glob: 4.0.3
      json-stable-stringify-without-jsonify: 1.0.1
      lodash.merge: 4.6.2
      minimatch: 3.1.2
      natural-compare: 1.4.0
      optionator: 0.9.4
    transitivePeerDependencies:
      - supports-color

  espree@10.4.0:
    dependencies:
      acorn: 8.15.0
      acorn-jsx: 5.3.2(acorn@8.15.0)
      eslint-visitor-keys: 4.2.1

  esprima@4.0.1: {}

  esquery@1.6.0:
    dependencies:
      estraverse: 5.3.0

  esrecurse@4.3.0:
    dependencies:
      estraverse: 5.3.0

  estraverse@5.3.0: {}

  estree-walker@3.0.3:
    dependencies:
      '@types/estree': 1.0.8

  esutils@2.0.3: {}

  eventemitter3@5.0.1: {}

  execa@8.0.1:
    dependencies:
      cross-spawn: 7.0.6
      get-stream: 8.0.1
      human-signals: 5.0.0
      is-stream: 3.0.0
      merge-stream: 2.0.0
      npm-run-path: 5.3.0
      onetime: 6.0.0
      signal-exit: 4.1.0
      strip-final-newline: 3.0.0

  execa@9.6.0:
    dependencies:
      '@sindresorhus/merge-streams': 4.0.0
      cross-spawn: 7.0.6
      figures: 6.1.0
      get-stream: 9.0.1
      human-signals: 8.0.1
      is-plain-obj: 4.1.0
      is-stream: 4.0.1
      npm-run-path: 6.0.0
      pretty-ms: 9.2.0
      signal-exit: 4.1.0
      strip-final-newline: 4.0.0
      yoctocolors: 2.1.1

  expand-template@2.0.3:
    optional: true

  expect-more-jest@5.5.0:
    dependencies:
      '@jest/expect-utils': 29.4.1
      expect-more: 1.3.0
      jest-matcher-utils: 29.4.1

  expect-more@1.3.0: {}

  expect-type@1.2.2: {}

  exponential-backoff@3.1.2:
    optional: true

  extend@3.0.2: {}

  extract-zip@2.0.1:
    dependencies:
      debug: 4.4.1
      get-stream: 5.2.0
      yauzl: 2.10.0
    optionalDependencies:
      '@types/yauzl': 2.10.3
    transitivePeerDependencies:
      - supports-color

  fast-content-type-parse@3.0.0: {}

  fast-deep-equal@3.1.3: {}

  fast-glob@3.3.3:
    dependencies:
      '@nodelib/fs.stat': 2.0.5
      '@nodelib/fs.walk': 1.2.8
      glob-parent: 5.1.2
      merge2: 1.4.1
      micromatch: 4.0.8

  fast-json-stable-stringify@2.1.0: {}

  fast-levenshtein@2.0.6: {}

  fast-xml-parser@5.2.5:
    dependencies:
      strnum: 2.1.1

  fastq@1.19.1:
    dependencies:
      reusify: 1.1.0

  fd-slicer@1.1.0:
    dependencies:
      pend: 1.2.0

  fdir@6.4.6(picomatch@4.0.3):
    optionalDependencies:
      picomatch: 4.0.3

  fetch-blob@3.2.0:
    dependencies:
      node-domexception: 1.0.0
      web-streams-polyfill: 3.3.3

  figures@2.0.0:
    dependencies:
      escape-string-regexp: 1.0.5

  figures@6.1.0:
    dependencies:
      is-unicode-supported: 2.1.0

  file-entry-cache@8.0.0:
    dependencies:
      flat-cache: 4.0.1

  file-uri-to-path@1.0.0:
    optional: true

  fill-range@7.1.1:
    dependencies:
      to-regex-range: 5.0.1

  find-cache-dir@3.3.2:
    dependencies:
      commondir: 1.0.1
      make-dir: 3.1.0
      pkg-dir: 4.2.0

  find-packages@10.0.4:
    dependencies:
      '@pnpm/read-project-manifest': 4.1.1
      '@pnpm/types': 8.9.0
      '@pnpm/util.lex-comparator': 1.0.0
      fast-glob: 3.3.3
      p-filter: 2.1.0

  find-up-simple@1.0.1: {}

  find-up@2.1.0:
    dependencies:
      locate-path: 2.0.0

  find-up@4.1.0:
    dependencies:
      locate-path: 5.0.0
      path-exists: 4.0.0

  find-up@5.0.0:
    dependencies:
      locate-path: 6.0.0
      path-exists: 4.0.0

  find-up@7.0.0:
    dependencies:
      locate-path: 7.2.0
      path-exists: 5.0.0
      unicorn-magic: 0.1.0

  find-versions@6.0.0:
    dependencies:
      semver-regex: 4.0.5
      super-regex: 1.0.0

  flat-cache@4.0.1:
    dependencies:
      flatted: 3.3.3
      keyv: 4.5.4

  flatted@3.3.3: {}

  for-each@0.3.5:
    dependencies:
      is-callable: 1.2.7

  foreground-child@2.0.0:
    dependencies:
      cross-spawn: 7.0.6
      signal-exit: 3.0.7

  foreground-child@3.3.1:
    dependencies:
      cross-spawn: 7.0.6
      signal-exit: 4.1.0

  formdata-polyfill@4.0.10:
    dependencies:
      fetch-blob: 3.2.0

  forwarded-parse@2.1.2: {}

  from2@2.3.0:
    dependencies:
      inherits: 2.0.4
      readable-stream: 2.3.8

  fromentries@1.3.2: {}

  fs-constants@1.0.0:
    optional: true

  fs-extra@11.3.0:
    dependencies:
      graceful-fs: 4.2.11
      jsonfile: 6.1.0
      universalify: 2.0.1

  fs-extra@11.3.1:
    dependencies:
      graceful-fs: 4.2.11
      jsonfile: 6.1.0
      universalify: 2.0.1

  fs-minipass@2.1.0:
    dependencies:
      minipass: 3.3.6

  fs-minipass@3.0.3:
    dependencies:
      minipass: 7.1.2

  fs.realpath@1.0.0: {}

  fsevents@2.3.3:
    optional: true

  function-bind@1.1.2: {}

  function-timeout@1.0.2: {}

  function.prototype.name@1.1.8:
    dependencies:
      call-bind: 1.0.8
      call-bound: 1.0.4
      define-properties: 1.2.1
      functions-have-names: 1.2.3
      hasown: 2.0.2
      is-callable: 1.2.7

  functions-have-names@1.2.3: {}

  gaxios@6.7.1(encoding@0.1.13):
    dependencies:
      extend: 3.0.2
      https-proxy-agent: 7.0.6
      is-stream: 2.0.1
      node-fetch: 2.7.0(encoding@0.1.13)
      uuid: 9.0.1
    transitivePeerDependencies:
      - encoding
      - supports-color

  gaxios@7.1.1:
    dependencies:
      extend: 3.0.2
      https-proxy-agent: 7.0.6
      node-fetch: 3.3.2
    transitivePeerDependencies:
      - supports-color

  gcp-metadata@6.1.1(encoding@0.1.13):
    dependencies:
      gaxios: 6.7.1(encoding@0.1.13)
      google-logging-utils: 0.0.2
      json-bigint: 1.0.0
    transitivePeerDependencies:
      - encoding
      - supports-color

  gcp-metadata@7.0.1:
    dependencies:
      gaxios: 7.1.1
      google-logging-utils: 1.1.1
      json-bigint: 1.0.0
    transitivePeerDependencies:
      - supports-color

  generic-pool@3.9.0: {}

  gensync@1.0.0-beta.2: {}

  get-caller-file@2.0.5: {}

  get-east-asian-width@1.3.0: {}

  get-intrinsic@1.3.0:
    dependencies:
      call-bind-apply-helpers: 1.0.2
      es-define-property: 1.0.1
      es-errors: 1.3.0
      es-object-atoms: 1.1.1
      function-bind: 1.1.2
      get-proto: 1.0.1
      gopd: 1.2.0
      has-symbols: 1.1.0
      hasown: 2.0.2
      math-intrinsics: 1.1.0

  get-package-type@0.1.0: {}

  get-proto@1.0.1:
    dependencies:
      dunder-proto: 1.0.1
      es-object-atoms: 1.1.1

  get-stream@5.2.0:
    dependencies:
      pump: 3.0.3

  get-stream@6.0.1: {}

  get-stream@7.0.1: {}

  get-stream@8.0.1: {}

  get-stream@9.0.1:
    dependencies:
      '@sec-ant/readable-stream': 0.4.1
      is-stream: 4.0.1

  get-symbol-description@1.1.0:
    dependencies:
      call-bound: 1.0.4
      es-errors: 1.3.0
      get-intrinsic: 1.3.0

  get-tsconfig@4.10.1:
    dependencies:
      resolve-pkg-maps: 1.0.0

  git-log-parser@1.2.1:
    dependencies:
      argv-formatter: 1.0.0
      spawn-error-forwarder: 1.0.0
      split2: 1.0.0
      stream-combiner2: 1.1.1
      through2: 2.0.5
      traverse: 0.6.8

  git-raw-commits@2.0.11:
    dependencies:
      dargs: 7.0.0
      lodash: 4.17.21
      meow: 8.1.2
      split2: 3.2.2
      through2: 4.0.2

  git-up@8.1.1:
    dependencies:
      is-ssh: 1.4.1
      parse-url: 9.2.0

  git-url-parse@16.1.0:
    dependencies:
      git-up: 8.1.1

  github-from-package@0.0.0:
    optional: true

  github-url-from-git@1.5.0: {}

  glob-parent@5.1.2:
    dependencies:
      is-glob: 4.0.3

  glob-parent@6.0.2:
    dependencies:
      is-glob: 4.0.3

  glob@10.4.5:
    dependencies:
      foreground-child: 3.3.1
      jackspeak: 3.4.3
      minimatch: 9.0.5
      minipass: 7.1.2
      package-json-from-dist: 1.0.1
      path-scurry: 1.11.1

  glob@11.0.3:
    dependencies:
      foreground-child: 3.3.1
      jackspeak: 4.1.1
      minimatch: 10.0.3
      minipass: 7.1.2
      package-json-from-dist: 1.0.1
      path-scurry: 2.0.0

  glob@7.2.3:
    dependencies:
      fs.realpath: 1.0.0
      inflight: 1.0.6
      inherits: 2.0.4
      minimatch: 3.1.2
      once: 1.4.0
      path-is-absolute: 1.0.1

  global-agent@3.0.0:
    dependencies:
      boolean: 3.2.0
      es6-error: 4.1.1
      matcher: 3.0.0
      roarr: 2.15.4
      semver: 7.7.2
      serialize-error: 7.0.1

  globals@14.0.0: {}

  globals@16.3.0: {}

  globalthis@1.0.4:
    dependencies:
      define-properties: 1.2.1
      gopd: 1.2.0

  globby@14.1.0:
    dependencies:
      '@sindresorhus/merge-streams': 2.3.0
      fast-glob: 3.3.3
      ignore: 7.0.5
      path-type: 6.0.0
      slash: 5.1.0
      unicorn-magic: 0.3.0

  globrex@0.1.2: {}

  good-enough-parser@1.1.23:
    dependencies:
      '@thi.ng/zipper': 1.0.3
      '@types/moo': 0.5.5
      klona: 2.0.6
      moo: 0.5.2

  google-auth-library@10.2.1:
    dependencies:
      base64-js: 1.5.1
      ecdsa-sig-formatter: 1.0.11
      gaxios: 7.1.1
      gcp-metadata: 7.0.1
      google-logging-utils: 1.1.1
      gtoken: 8.0.0
      jws: 4.0.0
    transitivePeerDependencies:
      - supports-color

  google-logging-utils@0.0.2: {}

  google-logging-utils@1.1.1: {}

  gopd@1.2.0: {}

  got@11.8.6:
    dependencies:
      '@sindresorhus/is': 4.6.0
      '@szmarczak/http-timer': 4.0.6
      '@types/cacheable-request': 6.0.3
      '@types/responselike': 1.0.3
      cacheable-lookup: 5.0.4
      cacheable-request: 7.0.4
      decompress-response: 6.0.0
      http2-wrapper: 1.0.3
      lowercase-keys: 2.0.0
      p-cancelable: 2.1.1
      responselike: 2.0.1

  graceful-fs@4.2.10: {}

  graceful-fs@4.2.11: {}

  graph-data-structure@4.5.0: {}

  grapheme-splitter@1.0.4: {}

  graphemer@1.4.0: {}

  graphql@16.11.0: {}

  gtoken@8.0.0:
    dependencies:
      gaxios: 7.1.1
      jws: 4.0.0
    transitivePeerDependencies:
      - supports-color

  handlebars@4.7.8:
    dependencies:
      minimist: 1.2.8
      neo-async: 2.6.2
      source-map: 0.6.1
      wordwrap: 1.0.0
    optionalDependencies:
      uglify-js: 3.19.3

  hard-rejection@2.1.0: {}

  has-bigints@1.1.0: {}

  has-flag@3.0.0: {}

  has-flag@4.0.0: {}

  has-property-descriptors@1.0.2:
    dependencies:
      es-define-property: 1.0.1

  has-proto@1.2.0:
    dependencies:
      dunder-proto: 1.0.1

  has-symbols@1.1.0: {}

  has-tostringtag@1.0.2:
    dependencies:
      has-symbols: 1.1.0

  hasha@5.2.2:
    dependencies:
      is-stream: 2.0.1
      type-fest: 0.8.1

  hasown@2.0.2:
    dependencies:
      function-bind: 1.1.2

  he@1.2.0: {}

  highlight.js@10.7.3: {}

  hook-std@3.0.0: {}

  hosted-git-info@2.8.9: {}

  hosted-git-info@4.1.0:
    dependencies:
      lru-cache: 6.0.0

  hosted-git-info@7.0.2:
    dependencies:
      lru-cache: 10.4.3

  hosted-git-info@8.1.0:
    dependencies:
      lru-cache: 10.4.3

  hpagent@1.2.0: {}

  html-escaper@2.0.2: {}

  http-cache-semantics@4.2.0: {}

  http-proxy-agent@7.0.2:
    dependencies:
      agent-base: 7.1.4
      debug: 4.4.1
    transitivePeerDependencies:
      - supports-color

  http2-wrapper@1.0.3:
    dependencies:
      quick-lru: 5.1.1
      resolve-alpn: 1.2.1

  https-proxy-agent@7.0.6:
    dependencies:
      agent-base: 7.1.4
      debug: 4.4.1
    transitivePeerDependencies:
      - supports-color

  human-signals@5.0.0: {}

  human-signals@8.0.1: {}

  humanize-ms@1.2.1:
    dependencies:
      ms: 2.1.3

  husky@9.1.7: {}

  hyperdyperid@1.2.0: {}

  iced-error@0.0.13: {}

  iced-lock@1.1.0:
    dependencies:
      iced-runtime: 1.0.4

  iced-lock@2.0.1:
    dependencies:
      iced-runtime: 1.0.4

  iced-runtime-3@3.0.5: {}

  iced-runtime@1.0.4: {}

  iconv-lite@0.6.3:
    dependencies:
      safer-buffer: 2.1.2
    optional: true

  ieee754@1.2.1:
    optional: true

  ignore@5.3.2: {}

  ignore@7.0.5: {}

  immediate@3.0.6: {}

  import-fresh@3.3.1:
    dependencies:
      parent-module: 1.0.1
      resolve-from: 4.0.0

  import-from-esm@2.0.0:
    dependencies:
      debug: 4.4.1
      import-meta-resolve: 4.1.0
    transitivePeerDependencies:
      - supports-color

  import-in-the-middle@1.14.2:
    dependencies:
      acorn: 8.15.0
      acorn-import-attributes: 1.9.5(acorn@8.15.0)
      cjs-module-lexer: 1.4.3
      module-details-from-path: 1.0.4

  import-meta-resolve@4.1.0: {}

  imurmurhash@0.1.4: {}

  indent-string@4.0.0: {}

  indent-string@5.0.0: {}

  index-to-position@1.1.0: {}

  inflight@1.0.6:
    dependencies:
      once: 1.4.0
      wrappy: 1.0.2

  inherits@2.0.4: {}

  ini@1.3.8: {}

  ini@5.0.0: {}

  install-artifact-from-github@1.4.0:
    optional: true

  internal-slot@1.1.0:
    dependencies:
      es-errors: 1.3.0
      hasown: 2.0.2
      side-channel: 1.1.0

  into-stream@7.0.0:
    dependencies:
      from2: 2.3.0
      p-is-promise: 3.0.0

  ip-address@9.0.5:
    dependencies:
      jsbn: 1.1.0
      sprintf-js: 1.1.3
    optional: true

  is-alphabetical@2.0.1: {}

  is-alphanumerical@2.0.1:
    dependencies:
      is-alphabetical: 2.0.1
      is-decimal: 2.0.1

  is-arguments@1.2.0:
    dependencies:
      call-bound: 1.0.4
      has-tostringtag: 1.0.2

  is-array-buffer@3.0.5:
    dependencies:
      call-bind: 1.0.8
      call-bound: 1.0.4
      get-intrinsic: 1.3.0

  is-arrayish@0.2.1: {}

  is-async-function@2.1.1:
    dependencies:
      async-function: 1.0.0
      call-bound: 1.0.4
      get-proto: 1.0.1
      has-tostringtag: 1.0.2
      safe-regex-test: 1.1.0

  is-bigint@1.1.0:
    dependencies:
      has-bigints: 1.1.0

  is-boolean-object@1.2.2:
    dependencies:
      call-bound: 1.0.4
      has-tostringtag: 1.0.2

  is-bun-module@2.0.0:
    dependencies:
      semver: 7.7.2

  is-callable@1.2.7: {}

  is-core-module@2.16.1:
    dependencies:
      hasown: 2.0.2

  is-data-view@1.0.2:
    dependencies:
      call-bound: 1.0.4
      get-intrinsic: 1.3.0
      is-typed-array: 1.1.15

  is-date-object@1.1.0:
    dependencies:
      call-bound: 1.0.4
      has-tostringtag: 1.0.2

  is-decimal@2.0.1: {}

  is-extglob@2.1.1: {}

  is-finalizationregistry@1.1.1:
    dependencies:
      call-bound: 1.0.4

  is-fullwidth-code-point@3.0.0: {}

  is-fullwidth-code-point@4.0.0: {}

  is-fullwidth-code-point@5.0.0:
    dependencies:
      get-east-asian-width: 1.3.0

  is-generator-function@1.1.0:
    dependencies:
      call-bound: 1.0.4
      get-proto: 1.0.1
      has-tostringtag: 1.0.2
      safe-regex-test: 1.1.0

  is-glob@4.0.3:
    dependencies:
      is-extglob: 2.1.1

  is-hexadecimal@2.0.1: {}

  is-map@2.0.3: {}

  is-negative-zero@2.0.3: {}

  is-node-process@1.2.0: {}

  is-number-object@1.1.1:
    dependencies:
      call-bound: 1.0.4
      has-tostringtag: 1.0.2

  is-number@7.0.0: {}

  is-obj@2.0.0: {}

  is-plain-obj@1.1.0: {}

  is-plain-obj@2.1.0: {}

  is-plain-obj@4.1.0: {}

  is-regex@1.2.1:
    dependencies:
      call-bound: 1.0.4
      gopd: 1.2.0
      has-tostringtag: 1.0.2
      hasown: 2.0.2

  is-set@2.0.3: {}

  is-shared-array-buffer@1.0.4:
    dependencies:
      call-bound: 1.0.4

  is-ssh@1.4.1:
    dependencies:
      protocols: 2.0.2

  is-stream@2.0.1: {}

  is-stream@3.0.0: {}

  is-stream@4.0.1: {}

  is-string@1.1.1:
    dependencies:
      call-bound: 1.0.4
      has-tostringtag: 1.0.2

  is-symbol@1.1.1:
    dependencies:
      call-bound: 1.0.4
      has-symbols: 1.1.0
      safe-regex-test: 1.1.0

  is-typed-array@1.1.15:
    dependencies:
      which-typed-array: 1.1.19

  is-typedarray@1.0.0: {}

  is-unicode-supported@2.1.0: {}

  is-weakmap@2.0.2: {}

  is-weakref@1.1.1:
    dependencies:
      call-bound: 1.0.4

  is-weakset@2.0.4:
    dependencies:
      call-bound: 1.0.4
      get-intrinsic: 1.3.0

  is-windows@1.0.2: {}

  isarray@1.0.0: {}

  isarray@2.0.5: {}

  isexe@2.0.0: {}

  isexe@3.1.1: {}

  issue-parser@7.0.1:
    dependencies:
      lodash.capitalize: 4.2.1
      lodash.escaperegexp: 4.1.2
      lodash.isplainobject: 4.0.6
      lodash.isstring: 4.0.1
      lodash.uniqby: 4.7.0

  istanbul-lib-coverage@3.2.2: {}

  istanbul-lib-hook@3.0.0:
    dependencies:
      append-transform: 2.0.0

  istanbul-lib-instrument@6.0.3:
    dependencies:
      '@babel/core': 7.28.0
      '@babel/parser': 7.28.0
      '@istanbuljs/schema': 0.1.3
      istanbul-lib-coverage: 3.2.2
      semver: 7.7.2
    transitivePeerDependencies:
      - supports-color

  istanbul-lib-processinfo@2.0.3:
    dependencies:
      archy: 1.0.0
      cross-spawn: 7.0.6
      istanbul-lib-coverage: 3.2.2
      p-map: 3.0.0
      rimraf: 3.0.2
      uuid: 8.3.2

  istanbul-lib-report@3.0.1:
    dependencies:
      istanbul-lib-coverage: 3.2.2
      make-dir: 4.0.0
      supports-color: 7.2.0

  istanbul-lib-source-maps@4.0.1:
    dependencies:
      debug: 4.4.1
      istanbul-lib-coverage: 3.2.2
      source-map: 0.6.1
    transitivePeerDependencies:
      - supports-color

  istanbul-lib-source-maps@5.0.6:
    dependencies:
      '@jridgewell/trace-mapping': 0.3.29
      debug: 4.4.1
      istanbul-lib-coverage: 3.2.2
    transitivePeerDependencies:
      - supports-color

  istanbul-reports@3.1.7:
    dependencies:
      html-escaper: 2.0.2
      istanbul-lib-report: 3.0.1

  jackspeak@3.4.3:
    dependencies:
      '@isaacs/cliui': 8.0.2
    optionalDependencies:
      '@pkgjs/parseargs': 0.11.0

  jackspeak@4.1.1:
    dependencies:
      '@isaacs/cliui': 8.0.2

  java-properties@1.0.2: {}

  jest-diff@29.7.0:
    dependencies:
      chalk: 4.1.2
      diff-sequences: 29.6.3
      jest-get-type: 29.6.3
      pretty-format: 29.7.0

  jest-extended@6.0.0(typescript@5.8.3):
    dependencies:
      jest-diff: 29.7.0
      typescript: 5.8.3

  jest-get-type@29.6.3: {}

  jest-matcher-utils@29.4.1:
    dependencies:
      chalk: 4.1.2
      jest-diff: 29.7.0
      jest-get-type: 29.6.3
      pretty-format: 29.7.0

  js-md4@0.3.2: {}

  js-tokens@4.0.0: {}

  js-tokens@9.0.1: {}

  js-yaml@3.14.1:
    dependencies:
      argparse: 1.0.10
      esprima: 4.0.1

  js-yaml@4.1.0:
    dependencies:
      argparse: 2.0.1

  jsbn@1.1.0:
    optional: true

  jsesc@3.1.0: {}

  json-bigint@1.0.0:
    dependencies:
      bignumber.js: 9.3.1

  json-buffer@3.0.1: {}

  json-dup-key-validator@1.0.3:
    dependencies:
      backslash: 0.2.0

  json-parse-better-errors@1.0.2: {}

  json-parse-even-better-errors@2.3.1: {}

  json-parse-even-better-errors@4.0.0: {}

  json-schema-traverse@0.4.1: {}

  json-stable-stringify-without-jsonify@1.0.1: {}

  json-stringify-pretty-compact@4.0.0: {}

  json-stringify-safe@5.0.1: {}

  json5@1.0.2:
    dependencies:
      minimist: 1.2.8

  json5@2.2.3: {}

  jsonata@2.1.0: {}

  jsonc-parser@3.3.1: {}

  jsonfile@6.1.0:
    dependencies:
      universalify: 2.0.1
    optionalDependencies:
      graceful-fs: 4.2.11

  just-extend@6.2.0: {}

  jwa@2.0.1:
    dependencies:
      buffer-equal-constant-time: 1.0.1
      ecdsa-sig-formatter: 1.0.11
      safe-buffer: 5.2.1

  jws@4.0.0:
    dependencies:
      jwa: 2.0.1
      safe-buffer: 5.2.1

  katex@0.16.22:
    dependencies:
      commander: 8.3.0

  keybase-ecurve@1.0.1:
    dependencies:
      bn: 1.0.5

  keybase-nacl@1.1.4:
    dependencies:
      iced-runtime: 1.0.4
      tweetnacl: 0.13.3
      uint64be: 1.0.1

  keyv@4.5.4:
    dependencies:
      json-buffer: 3.0.1

  kind-of@6.0.3: {}

  klona@2.0.6: {}

  levn@0.4.1:
    dependencies:
      prelude-ls: 1.2.1
      type-check: 0.4.0

  lie@3.1.1:
    dependencies:
      immediate: 3.0.6

  lilconfig@3.1.3: {}

  lines-and-columns@1.2.4: {}

  linkify-it@5.0.0:
    dependencies:
      uc.micro: 2.1.0

  lint-staged@16.1.4:
    dependencies:
      chalk: 5.5.0
      commander: 14.0.0
      debug: 4.4.1
      lilconfig: 3.1.3
      listr2: 9.0.1
      micromatch: 4.0.8
      nano-spawn: 1.0.2
      pidtree: 0.6.0
      string-argv: 0.3.2
      yaml: 2.8.1
    transitivePeerDependencies:
      - supports-color

  listr2@9.0.1:
    dependencies:
      cli-truncate: 4.0.0
      colorette: 2.0.20
      eventemitter3: 5.0.1
      log-update: 6.1.0
      rfdc: 1.4.1
      wrap-ansi: 9.0.0

  load-json-file@4.0.0:
    dependencies:
      graceful-fs: 4.2.11
      parse-json: 4.0.0
      pify: 3.0.0
      strip-bom: 3.0.0

  localforage@1.10.0:
    dependencies:
      lie: 3.1.1

  locate-path@2.0.0:
    dependencies:
      p-locate: 2.0.0
      path-exists: 3.0.0

  locate-path@5.0.0:
    dependencies:
      p-locate: 4.1.0

  locate-path@6.0.0:
    dependencies:
      p-locate: 5.0.0

  locate-path@7.2.0:
    dependencies:
      p-locate: 6.0.0

  lodash-es@4.17.21: {}

  lodash.capitalize@4.2.1: {}

  lodash.escaperegexp@4.1.2: {}

  lodash.flattendeep@4.4.0: {}

  lodash.isplainobject@4.0.6: {}

  lodash.isstring@4.0.1: {}

  lodash.merge@4.6.2: {}

  lodash.uniqby@4.7.0: {}

  lodash@4.17.21: {}

  log-update@6.1.0:
    dependencies:
      ansi-escapes: 7.0.0
      cli-cursor: 5.0.0
      slice-ansi: 7.1.0
      strip-ansi: 7.1.0
      wrap-ansi: 9.0.0

  long@5.3.2: {}

  longest-streak@3.1.0: {}

  loupe@3.2.0: {}

  lowercase-keys@2.0.0: {}

  lru-cache@10.4.3: {}

  lru-cache@11.1.0: {}

  lru-cache@5.1.1:
    dependencies:
      yallist: 3.1.1

  lru-cache@6.0.0:
    dependencies:
      yallist: 4.0.0

  luxon@3.7.1: {}

  magic-string@0.30.17:
    dependencies:
      '@jridgewell/sourcemap-codec': 1.5.4

  magicast@0.3.5:
    dependencies:
      '@babel/parser': 7.28.0
      '@babel/types': 7.28.2
      source-map-js: 1.2.1

  make-dir@3.1.0:
    dependencies:
      semver: 6.3.1

  make-dir@4.0.0:
    dependencies:
      semver: 7.7.2

  make-fetch-happen@14.0.3:
    dependencies:
      '@npmcli/agent': 3.0.0
      cacache: 19.0.1
      http-cache-semantics: 4.2.0
      minipass: 7.1.2
      minipass-fetch: 4.0.1
      minipass-flush: 1.0.5
      minipass-pipeline: 1.2.4
      negotiator: 1.0.0
      proc-log: 5.0.0
      promise-retry: 2.0.1
      ssri: 12.0.0
    transitivePeerDependencies:
      - supports-color
    optional: true

  map-obj@1.0.1: {}

  map-obj@4.3.0: {}

  markdown-it@14.1.0:
    dependencies:
      argparse: 2.0.1
      entities: 4.5.0
      linkify-it: 5.0.0
      mdurl: 2.0.0
      punycode.js: 2.3.1
      uc.micro: 2.1.0

  markdown-table@3.0.4: {}

  markdownlint-cli2-formatter-default@0.0.5(markdownlint-cli2@0.18.1):
    dependencies:
      markdownlint-cli2: 0.18.1

  markdownlint-cli2@0.18.1:
    dependencies:
      globby: 14.1.0
      js-yaml: 4.1.0
      jsonc-parser: 3.3.1
      markdown-it: 14.1.0
      markdownlint: 0.38.0
      markdownlint-cli2-formatter-default: 0.0.5(markdownlint-cli2@0.18.1)
      micromatch: 4.0.8
    transitivePeerDependencies:
      - supports-color

  markdownlint@0.38.0:
    dependencies:
      micromark: 4.0.2
      micromark-core-commonmark: 2.0.3
      micromark-extension-directive: 4.0.0
      micromark-extension-gfm-autolink-literal: 2.1.0
      micromark-extension-gfm-footnote: 2.1.0
      micromark-extension-gfm-table: 2.1.1
      micromark-extension-math: 3.1.0
      micromark-util-types: 2.0.2
    transitivePeerDependencies:
      - supports-color

  marked-terminal@7.3.0(marked@15.0.12):
    dependencies:
      ansi-escapes: 7.0.0
      ansi-regex: 6.1.0
      chalk: 5.5.0
      cli-highlight: 2.1.11
      cli-table3: 0.6.5
      marked: 15.0.12
      node-emoji: 2.2.0
      supports-hyperlinks: 3.2.0

  marked@15.0.12: {}

  matcher@3.0.0:
    dependencies:
      escape-string-regexp: 4.0.0

  math-intrinsics@1.1.0: {}

  mdast-util-find-and-replace@3.0.2:
    dependencies:
      '@types/mdast': 4.0.4
      escape-string-regexp: 5.0.0
      unist-util-is: 6.0.0
      unist-util-visit-parents: 6.0.1

  mdast-util-from-markdown@2.0.2:
    dependencies:
      '@types/mdast': 4.0.4
      '@types/unist': 3.0.3
      decode-named-character-reference: 1.2.0
      devlop: 1.1.0
      mdast-util-to-string: 4.0.0
      micromark: 4.0.2
      micromark-util-decode-numeric-character-reference: 2.0.2
      micromark-util-decode-string: 2.0.1
      micromark-util-normalize-identifier: 2.0.1
      micromark-util-symbol: 2.0.1
      micromark-util-types: 2.0.2
      unist-util-stringify-position: 4.0.0
    transitivePeerDependencies:
      - supports-color

  mdast-util-phrasing@4.1.0:
    dependencies:
      '@types/mdast': 4.0.4
      unist-util-is: 6.0.0

  mdast-util-to-markdown@2.1.2:
    dependencies:
      '@types/mdast': 4.0.4
      '@types/unist': 3.0.3
      longest-streak: 3.1.0
      mdast-util-phrasing: 4.1.0
      mdast-util-to-string: 4.0.0
      micromark-util-classify-character: 2.0.1
      micromark-util-decode-string: 2.0.1
      unist-util-visit: 5.0.0
      zwitch: 2.0.4

  mdast-util-to-string@4.0.0:
    dependencies:
      '@types/mdast': 4.0.4

  mdurl@2.0.0: {}

  memfs@4.36.0:
    dependencies:
      '@jsonjoy.com/json-pack': 1.10.0(tslib@2.8.1)
      '@jsonjoy.com/util': 1.9.0(tslib@2.8.1)
      tree-dump: 1.0.3(tslib@2.8.1)
      tslib: 2.8.1

  memorystream@0.3.1: {}

  meow@13.2.0: {}

  meow@7.1.1:
    dependencies:
      '@types/minimist': 1.2.5
      camelcase-keys: 6.2.2
      decamelize-keys: 1.1.1
      hard-rejection: 2.1.0
      minimist-options: 4.1.0
      normalize-package-data: 2.5.0
      read-pkg-up: 7.0.1
      redent: 3.0.0
      trim-newlines: 3.0.1
      type-fest: 0.13.1
      yargs-parser: 18.1.3

  meow@8.1.2:
    dependencies:
      '@types/minimist': 1.2.5
      camelcase-keys: 6.2.2
      decamelize-keys: 1.1.1
      hard-rejection: 2.1.0
      minimist-options: 4.1.0
      normalize-package-data: 3.0.3
      read-pkg-up: 7.0.1
      redent: 3.0.0
      trim-newlines: 3.0.1
      type-fest: 0.18.1
      yargs-parser: 20.2.9

  merge-stream@2.0.0: {}

  merge2@1.4.1: {}

  micromark-core-commonmark@2.0.3:
    dependencies:
      decode-named-character-reference: 1.2.0
      devlop: 1.1.0
      micromark-factory-destination: 2.0.1
      micromark-factory-label: 2.0.1
      micromark-factory-space: 2.0.1
      micromark-factory-title: 2.0.1
      micromark-factory-whitespace: 2.0.1
      micromark-util-character: 2.1.1
      micromark-util-chunked: 2.0.1
      micromark-util-classify-character: 2.0.1
      micromark-util-html-tag-name: 2.0.1
      micromark-util-normalize-identifier: 2.0.1
      micromark-util-resolve-all: 2.0.1
      micromark-util-subtokenize: 2.1.0
      micromark-util-symbol: 2.0.1
      micromark-util-types: 2.0.2

  micromark-extension-directive@4.0.0:
    dependencies:
      devlop: 1.1.0
      micromark-factory-space: 2.0.1
      micromark-factory-whitespace: 2.0.1
      micromark-util-character: 2.1.1
      micromark-util-symbol: 2.0.1
      micromark-util-types: 2.0.2
      parse-entities: 4.0.2

  micromark-extension-gfm-autolink-literal@2.1.0:
    dependencies:
      micromark-util-character: 2.1.1
      micromark-util-sanitize-uri: 2.0.1
      micromark-util-symbol: 2.0.1
      micromark-util-types: 2.0.2

  micromark-extension-gfm-footnote@2.1.0:
    dependencies:
      devlop: 1.1.0
      micromark-core-commonmark: 2.0.3
      micromark-factory-space: 2.0.1
      micromark-util-character: 2.1.1
      micromark-util-normalize-identifier: 2.0.1
      micromark-util-sanitize-uri: 2.0.1
      micromark-util-symbol: 2.0.1
      micromark-util-types: 2.0.2

  micromark-extension-gfm-table@2.1.1:
    dependencies:
      devlop: 1.1.0
      micromark-factory-space: 2.0.1
      micromark-util-character: 2.1.1
      micromark-util-symbol: 2.0.1
      micromark-util-types: 2.0.2

  micromark-extension-math@3.1.0:
    dependencies:
      '@types/katex': 0.16.7
      devlop: 1.1.0
      katex: 0.16.22
      micromark-factory-space: 2.0.1
      micromark-util-character: 2.1.1
      micromark-util-symbol: 2.0.1
      micromark-util-types: 2.0.2

  micromark-factory-destination@2.0.1:
    dependencies:
      micromark-util-character: 2.1.1
      micromark-util-symbol: 2.0.1
      micromark-util-types: 2.0.2

  micromark-factory-label@2.0.1:
    dependencies:
      devlop: 1.1.0
      micromark-util-character: 2.1.1
      micromark-util-symbol: 2.0.1
      micromark-util-types: 2.0.2

  micromark-factory-space@2.0.1:
    dependencies:
      micromark-util-character: 2.1.1
      micromark-util-types: 2.0.2

  micromark-factory-title@2.0.1:
    dependencies:
      micromark-factory-space: 2.0.1
      micromark-util-character: 2.1.1
      micromark-util-symbol: 2.0.1
      micromark-util-types: 2.0.2

  micromark-factory-whitespace@2.0.1:
    dependencies:
      micromark-factory-space: 2.0.1
      micromark-util-character: 2.1.1
      micromark-util-symbol: 2.0.1
      micromark-util-types: 2.0.2

  micromark-util-character@2.1.1:
    dependencies:
      micromark-util-symbol: 2.0.1
      micromark-util-types: 2.0.2

  micromark-util-chunked@2.0.1:
    dependencies:
      micromark-util-symbol: 2.0.1

  micromark-util-classify-character@2.0.1:
    dependencies:
      micromark-util-character: 2.1.1
      micromark-util-symbol: 2.0.1
      micromark-util-types: 2.0.2

  micromark-util-combine-extensions@2.0.1:
    dependencies:
      micromark-util-chunked: 2.0.1
      micromark-util-types: 2.0.2

  micromark-util-decode-numeric-character-reference@2.0.2:
    dependencies:
      micromark-util-symbol: 2.0.1

  micromark-util-decode-string@2.0.1:
    dependencies:
      decode-named-character-reference: 1.2.0
      micromark-util-character: 2.1.1
      micromark-util-decode-numeric-character-reference: 2.0.2
      micromark-util-symbol: 2.0.1

  micromark-util-encode@2.0.1: {}

  micromark-util-html-tag-name@2.0.1: {}

  micromark-util-normalize-identifier@2.0.1:
    dependencies:
      micromark-util-symbol: 2.0.1

  micromark-util-resolve-all@2.0.1:
    dependencies:
      micromark-util-types: 2.0.2

  micromark-util-sanitize-uri@2.0.1:
    dependencies:
      micromark-util-character: 2.1.1
      micromark-util-encode: 2.0.1
      micromark-util-symbol: 2.0.1

  micromark-util-subtokenize@2.1.0:
    dependencies:
      devlop: 1.1.0
      micromark-util-chunked: 2.0.1
      micromark-util-symbol: 2.0.1
      micromark-util-types: 2.0.2

  micromark-util-symbol@2.0.1: {}

  micromark-util-types@2.0.2: {}

  micromark@4.0.2:
    dependencies:
      '@types/debug': 4.1.12
      debug: 4.4.1
      decode-named-character-reference: 1.2.0
      devlop: 1.1.0
      micromark-core-commonmark: 2.0.3
      micromark-factory-space: 2.0.1
      micromark-util-character: 2.1.1
      micromark-util-chunked: 2.0.1
      micromark-util-combine-extensions: 2.0.1
      micromark-util-decode-numeric-character-reference: 2.0.2
      micromark-util-encode: 2.0.1
      micromark-util-normalize-identifier: 2.0.1
      micromark-util-resolve-all: 2.0.1
      micromark-util-sanitize-uri: 2.0.1
      micromark-util-subtokenize: 2.1.0
      micromark-util-symbol: 2.0.1
      micromark-util-types: 2.0.2
    transitivePeerDependencies:
      - supports-color

  micromatch@4.0.8:
    dependencies:
      braces: 3.0.3
      picomatch: 2.3.1

  mime@4.0.7: {}

  mimic-fn@4.0.0: {}

  mimic-function@5.0.1: {}

  mimic-response@1.0.1: {}

  mimic-response@3.1.0: {}

  min-indent@1.0.1: {}

  minimalistic-assert@1.0.1: {}

  minimatch@10.0.1:
    dependencies:
      brace-expansion: 2.0.2

  minimatch@10.0.3:
    dependencies:
      '@isaacs/brace-expansion': 5.0.0

  minimatch@3.1.2:
    dependencies:
      brace-expansion: 1.1.12

  minimatch@9.0.5:
    dependencies:
      brace-expansion: 2.0.2

  minimist-options@4.1.0:
    dependencies:
      arrify: 1.0.1
      is-plain-obj: 1.1.0
      kind-of: 6.0.3

  minimist@1.2.8: {}

  minipass-collect@2.0.1:
    dependencies:
      minipass: 7.1.2

  minipass-fetch@4.0.1:
    dependencies:
      minipass: 7.1.2
      minipass-sized: 1.0.3
      minizlib: 3.0.2
    optionalDependencies:
      encoding: 0.1.13
    optional: true

  minipass-flush@1.0.5:
    dependencies:
      minipass: 3.3.6

  minipass-pipeline@1.2.4:
    dependencies:
      minipass: 3.3.6

  minipass-sized@1.0.3:
    dependencies:
      minipass: 3.3.6
    optional: true

  minipass@3.3.6:
    dependencies:
      yallist: 4.0.0

  minipass@4.2.8: {}

  minipass@5.0.0: {}

  minipass@7.1.2: {}

  minizlib@2.1.2:
    dependencies:
      minipass: 3.3.6
      yallist: 4.0.0

  minizlib@3.0.2:
    dependencies:
      minipass: 7.1.2

  mkdirp-classic@0.5.3:
    optional: true

  mkdirp@1.0.4: {}

  mkdirp@3.0.1: {}

  module-details-from-path@1.0.4: {}

  moo@0.5.2: {}

  more-entropy@0.0.7:
    dependencies:
      iced-runtime: 1.0.4

  ms@2.1.3: {}

  mz@2.7.0:
    dependencies:
      any-promise: 1.3.0
      object-assign: 4.1.1
      thenify-all: 1.6.0

  nan@2.23.0:
    optional: true

  nano-spawn@1.0.2: {}

  nanoid@3.3.11: {}

  nanoid@5.1.5: {}

  napi-build-utils@2.0.0:
    optional: true

  napi-postinstall@0.3.3: {}

  natural-compare@1.4.0: {}

  negotiator@1.0.0:
    optional: true

  neo-async@2.6.2: {}

  neotraverse@0.6.18: {}

  nerf-dart@1.0.0: {}

  nise@6.1.1:
    dependencies:
      '@sinonjs/commons': 3.0.1
      '@sinonjs/fake-timers': 13.0.5
      '@sinonjs/text-encoding': 0.7.3
      just-extend: 6.2.0
      path-to-regexp: 8.2.0

  nock@14.0.8:
    dependencies:
      '@mswjs/interceptors': 0.39.5
      json-stringify-safe: 5.0.1
      propagate: 2.0.1

  node-abi@3.75.0:
    dependencies:
      semver: 7.7.2
    optional: true

  node-domexception@1.0.0: {}

  node-emoji@2.2.0:
    dependencies:
      '@sindresorhus/is': 4.6.0
      char-regex: 1.0.2
      emojilib: 2.4.0
      skin-tone: 2.0.0

  node-fetch@2.7.0(encoding@0.1.13):
    dependencies:
      whatwg-url: 5.0.0
    optionalDependencies:
      encoding: 0.1.13

  node-fetch@3.3.2:
    dependencies:
      data-uri-to-buffer: 4.0.1
      fetch-blob: 3.2.0
      formdata-polyfill: 4.0.10

  node-gyp@11.3.0:
    dependencies:
      env-paths: 2.2.1
      exponential-backoff: 3.1.2
      graceful-fs: 4.2.11
      make-fetch-happen: 14.0.3
      nopt: 8.1.0
      proc-log: 5.0.0
      semver: 7.7.2
      tar: 7.4.3
      tinyglobby: 0.2.14
      which: 5.0.0
    transitivePeerDependencies:
      - supports-color
    optional: true

  node-html-parser@7.0.1:
    dependencies:
      css-select: 5.2.2
      he: 1.2.0

  node-preload@0.2.1:
    dependencies:
      process-on-spawn: 1.1.0

  node-releases@2.0.19: {}

  nopt@8.1.0:
    dependencies:
      abbrev: 3.0.1
    optional: true

  normalize-package-data@2.5.0:
    dependencies:
      hosted-git-info: 2.8.9
      resolve: 1.22.10
      semver: 5.7.2
      validate-npm-package-license: 3.0.4

  normalize-package-data@3.0.3:
    dependencies:
      hosted-git-info: 4.1.0
      is-core-module: 2.16.1
      semver: 7.7.2
      validate-npm-package-license: 3.0.4

  normalize-package-data@6.0.2:
    dependencies:
      hosted-git-info: 7.0.2
      semver: 7.7.2
      validate-npm-package-license: 3.0.4

  normalize-url@6.1.0: {}

  normalize-url@8.0.2: {}

  npm-normalize-package-bin@4.0.0: {}

  npm-run-all2@8.0.4:
    dependencies:
      ansi-styles: 6.2.1
      cross-spawn: 7.0.6
      memorystream: 0.3.1
      picomatch: 4.0.3
      pidtree: 0.6.0
      read-package-json-fast: 4.0.0
      shell-quote: 1.8.3
      which: 5.0.0

  npm-run-path@5.3.0:
    dependencies:
      path-key: 4.0.0

  npm-run-path@6.0.0:
    dependencies:
      path-key: 4.0.0
      unicorn-magic: 0.3.0

  npm@10.9.3: {}

  nth-check@2.1.1:
    dependencies:
      boolbase: 1.0.0

  nyc@17.1.0:
    dependencies:
      '@istanbuljs/load-nyc-config': 1.1.0
      '@istanbuljs/schema': 0.1.3
      caching-transform: 4.0.0
      convert-source-map: 1.9.0
      decamelize: 1.2.0
      find-cache-dir: 3.3.2
      find-up: 4.1.0
      foreground-child: 3.3.1
      get-package-type: 0.1.0
      glob: 7.2.3
      istanbul-lib-coverage: 3.2.2
      istanbul-lib-hook: 3.0.0
      istanbul-lib-instrument: 6.0.3
      istanbul-lib-processinfo: 2.0.3
      istanbul-lib-report: 3.0.1
      istanbul-lib-source-maps: 4.0.1
      istanbul-reports: 3.1.7
      make-dir: 3.1.0
      node-preload: 0.2.1
      p-map: 3.0.0
      process-on-spawn: 1.1.0
      resolve-from: 5.0.0
      rimraf: 3.0.2
      signal-exit: 3.0.7
      spawn-wrap: 2.0.0
      test-exclude: 6.0.0
      yargs: 15.4.1
    transitivePeerDependencies:
      - supports-color

  object-assign@4.1.1: {}

  object-inspect@1.13.4: {}

  object-keys@1.1.1: {}

  object.assign@4.1.7:
    dependencies:
      call-bind: 1.0.8
      call-bound: 1.0.4
      define-properties: 1.2.1
      es-object-atoms: 1.1.1
      has-symbols: 1.1.0
      object-keys: 1.1.1

  object.fromentries@2.0.8:
    dependencies:
      call-bind: 1.0.8
      define-properties: 1.2.1
      es-abstract: 1.24.0
      es-object-atoms: 1.1.1

  object.groupby@1.0.3:
    dependencies:
      call-bind: 1.0.8
      define-properties: 1.2.1
      es-abstract: 1.24.0

  object.values@1.2.1:
    dependencies:
      call-bind: 1.0.8
      call-bound: 1.0.4
      define-properties: 1.2.1
      es-object-atoms: 1.1.1

  once@1.4.0:
    dependencies:
      wrappy: 1.0.2

  onetime@6.0.0:
    dependencies:
      mimic-fn: 4.0.0

  onetime@7.0.0:
    dependencies:
      mimic-function: 5.0.1

  openpgp@6.2.0:
    optional: true

  optionator@0.9.4:
    dependencies:
      deep-is: 0.1.4
      fast-levenshtein: 2.0.6
      levn: 0.4.1
      prelude-ls: 1.2.1
      type-check: 0.4.0
      word-wrap: 1.2.5

  outvariant@1.4.3: {}

  own-keys@1.0.1:
    dependencies:
      get-intrinsic: 1.3.0
      object-keys: 1.1.1
      safe-push-apply: 1.0.0

  p-all@5.0.0:
    dependencies:
      p-map: 6.0.0

  p-cancelable@2.1.1: {}

  p-each-series@3.0.0: {}

  p-filter@2.1.0:
    dependencies:
      p-map: 2.1.0

  p-filter@4.1.0:
    dependencies:
      p-map: 7.0.3

  p-is-promise@3.0.0: {}

  p-limit@1.3.0:
    dependencies:
      p-try: 1.0.0

  p-limit@2.3.0:
    dependencies:
      p-try: 2.2.0

  p-limit@3.1.0:
    dependencies:
      yocto-queue: 0.1.0

  p-limit@4.0.0:
    dependencies:
      yocto-queue: 1.2.1

  p-locate@2.0.0:
    dependencies:
      p-limit: 1.3.0

  p-locate@4.1.0:
    dependencies:
      p-limit: 2.3.0

  p-locate@5.0.0:
    dependencies:
      p-limit: 3.1.0

  p-locate@6.0.0:
    dependencies:
      p-limit: 4.0.0

  p-map@2.1.0: {}

  p-map@3.0.0:
    dependencies:
      aggregate-error: 3.1.0

  p-map@6.0.0: {}

  p-map@7.0.3: {}

  p-queue@8.1.0:
    dependencies:
      eventemitter3: 5.0.1
      p-timeout: 6.1.4

  p-reduce@3.0.0: {}

  p-throttle@7.0.0: {}

  p-timeout@6.1.4: {}

  p-try@1.0.0: {}

  p-try@2.2.0: {}

  package-hash@4.0.0:
    dependencies:
      graceful-fs: 4.2.11
      hasha: 5.2.2
      lodash.flattendeep: 4.4.0
      release-zalgo: 1.0.0

  package-json-from-dist@1.0.1: {}

  parent-module@1.0.1:
    dependencies:
      callsites: 3.1.0

  parse-entities@4.0.2:
    dependencies:
      '@types/unist': 2.0.11
      character-entities-legacy: 3.0.0
      character-reference-invalid: 2.0.1
      decode-named-character-reference: 1.2.0
      is-alphanumerical: 2.0.1
      is-decimal: 2.0.1
      is-hexadecimal: 2.0.1

  parse-json@4.0.0:
    dependencies:
      error-ex: 1.3.2
      json-parse-better-errors: 1.0.2

  parse-json@5.2.0:
    dependencies:
      '@babel/code-frame': 7.27.1
      error-ex: 1.3.2
      json-parse-even-better-errors: 2.3.1
      lines-and-columns: 1.2.4

  parse-json@8.3.0:
    dependencies:
      '@babel/code-frame': 7.27.1
      index-to-position: 1.1.0
      type-fest: 4.41.0

  parse-link-header@2.0.0:
    dependencies:
      xtend: 4.0.2

  parse-ms@4.0.0: {}

  parse-path@7.1.0:
    dependencies:
      protocols: 2.0.2

  parse-url@9.2.0:
    dependencies:
      '@types/parse-path': 7.1.0
      parse-path: 7.1.0

  parse5-htmlparser2-tree-adapter@6.0.1:
    dependencies:
      parse5: 6.0.1

  parse5@5.1.1: {}

  parse5@6.0.1: {}

  path-exists@3.0.0: {}

  path-exists@4.0.0: {}

  path-exists@5.0.0: {}

  path-is-absolute@1.0.1: {}

  path-key@3.1.1: {}

  path-key@4.0.0: {}

  path-parse@1.0.7: {}

  path-scurry@1.11.1:
    dependencies:
      lru-cache: 10.4.3
      minipass: 7.1.2

  path-scurry@2.0.0:
    dependencies:
      lru-cache: 11.1.0
      minipass: 7.1.2

  path-to-regexp@8.2.0: {}

  path-type@4.0.0: {}

  path-type@6.0.0: {}

  pathe@2.0.3: {}

  pathval@2.0.1: {}

  pend@1.2.0: {}

  pgp-utils@0.0.35:
    dependencies:
      iced-error: 0.0.13
      iced-runtime: 1.0.4

  picocolors@1.1.1: {}

  picomatch@2.3.1: {}

  picomatch@4.0.3: {}

  pidtree@0.6.0: {}

  pify@3.0.0: {}

  pkg-conf@2.1.0:
    dependencies:
      find-up: 2.1.0
      load-json-file: 4.0.0

  pkg-dir@4.2.0:
    dependencies:
      find-up: 4.1.0

  possible-typed-array-names@1.1.0: {}

  postcss@8.5.6:
    dependencies:
      nanoid: 3.3.11
      picocolors: 1.1.1
      source-map-js: 1.2.1

  prebuild-install@7.1.3:
    dependencies:
      detect-libc: 2.0.4
      expand-template: 2.0.3
      github-from-package: 0.0.0
      minimist: 1.2.8
      mkdirp-classic: 0.5.3
      napi-build-utils: 2.0.0
      node-abi: 3.75.0
      pump: 3.0.3
      rc: 1.2.8
      simple-get: 4.0.1
      tar-fs: 2.1.3
      tunnel-agent: 0.6.0
    optional: true

  prelude-ls@1.2.1: {}

  prettier@3.6.2: {}

  pretty-format@29.7.0:
    dependencies:
      '@jest/schemas': 29.6.3
      ansi-styles: 5.2.0
      react-is: 18.3.1

  pretty-ms@9.2.0:
    dependencies:
      parse-ms: 4.0.0

  proc-log@5.0.0:
    optional: true

  process-nextick-args@2.0.1: {}

  process-on-spawn@1.1.0:
    dependencies:
      fromentries: 1.3.2

  progress@1.1.8: {}

  promise-retry@2.0.1:
    dependencies:
      err-code: 2.0.3
      retry: 0.12.0
    optional: true

  propagate@2.0.1: {}

  proto-list@1.2.4: {}

  protobufjs@7.5.3:
    dependencies:
      '@protobufjs/aspromise': 1.1.2
      '@protobufjs/base64': 1.1.2
      '@protobufjs/codegen': 2.0.4
      '@protobufjs/eventemitter': 1.1.0
      '@protobufjs/fetch': 1.1.0
      '@protobufjs/float': 1.0.2
      '@protobufjs/inquire': 1.1.0
      '@protobufjs/path': 1.1.2
      '@protobufjs/pool': 1.1.0
      '@protobufjs/utf8': 1.1.0
      '@types/node': 22.17.0
      long: 5.3.2

  protocols@2.0.2: {}

  pump@3.0.3:
    dependencies:
      end-of-stream: 1.4.5
      once: 1.4.0

  punycode.js@2.3.1: {}

  punycode@2.3.1: {}

  purepack@1.0.6: {}

  qs@6.14.0:
    dependencies:
      side-channel: 1.1.0

  queue-microtask@1.2.3: {}

  quick-lru@4.0.1: {}

  quick-lru@5.1.1: {}

  rc@1.2.8:
    dependencies:
      deep-extend: 0.6.0
      ini: 1.3.8
      minimist: 1.2.8
      strip-json-comments: 2.0.1

  re2@1.22.1:
    dependencies:
      install-artifact-from-github: 1.4.0
      nan: 2.23.0
      node-gyp: 11.3.0
    transitivePeerDependencies:
      - supports-color
    optional: true

  react-is@18.3.1: {}

  read-package-json-fast@4.0.0:
    dependencies:
      json-parse-even-better-errors: 4.0.0
      npm-normalize-package-bin: 4.0.0

  read-package-up@11.0.0:
    dependencies:
      find-up-simple: 1.0.1
      read-pkg: 9.0.1
      type-fest: 4.41.0

  read-pkg-up@7.0.1:
    dependencies:
      find-up: 4.1.0
      read-pkg: 5.2.0
      type-fest: 0.8.1

  read-pkg@5.2.0:
    dependencies:
      '@types/normalize-package-data': 2.4.4
      normalize-package-data: 2.5.0
      parse-json: 5.2.0
      type-fest: 0.6.0

  read-pkg@9.0.1:
    dependencies:
      '@types/normalize-package-data': 2.4.4
      normalize-package-data: 6.0.2
      parse-json: 8.3.0
      type-fest: 4.41.0
      unicorn-magic: 0.1.0

  read-yaml-file@2.1.0:
    dependencies:
      js-yaml: 4.1.0
      strip-bom: 4.0.0

  readable-stream@2.3.8:
    dependencies:
      core-util-is: 1.0.3
      inherits: 2.0.4
      isarray: 1.0.0
      process-nextick-args: 2.0.1
      safe-buffer: 5.1.2
      string_decoder: 1.1.1
      util-deprecate: 1.0.2

  readable-stream@3.6.2:
    dependencies:
      inherits: 2.0.4
      string_decoder: 1.3.0
      util-deprecate: 1.0.2

  redent@3.0.0:
    dependencies:
      indent-string: 4.0.0
      strip-indent: 3.0.0

  redis@4.7.1:
    dependencies:
      '@redis/bloom': 1.2.0(@redis/client@1.6.1)
      '@redis/client': 1.6.1
      '@redis/graph': 1.1.1(@redis/client@1.6.1)
      '@redis/json': 1.0.7(@redis/client@1.6.1)
      '@redis/search': 1.2.0(@redis/client@1.6.1)
      '@redis/time-series': 1.1.0(@redis/client@1.6.1)

  reflect.getprototypeof@1.0.10:
    dependencies:
      call-bind: 1.0.8
      define-properties: 1.2.1
      es-abstract: 1.24.0
      es-errors: 1.3.0
      es-object-atoms: 1.1.1
      get-intrinsic: 1.3.0
      get-proto: 1.0.1
      which-builtin-type: 1.2.1

  regexp.prototype.flags@1.5.4:
    dependencies:
      call-bind: 1.0.8
      define-properties: 1.2.1
      es-errors: 1.3.0
      get-proto: 1.0.1
      gopd: 1.2.0
      set-function-name: 2.0.2

  registry-auth-token@5.1.0:
    dependencies:
      '@pnpm/npm-conf': 2.3.1

  release-zalgo@1.0.0:
    dependencies:
      es6-error: 4.1.1

  remark-github@12.0.0:
    dependencies:
      '@types/mdast': 4.0.4
      mdast-util-find-and-replace: 3.0.2
      mdast-util-to-string: 4.0.0
      to-vfile: 8.0.0
      unist-util-visit: 5.0.0
      vfile: 6.0.3

  remark-parse@11.0.0:
    dependencies:
      '@types/mdast': 4.0.4
      mdast-util-from-markdown: 2.0.2
      micromark-util-types: 2.0.2
      unified: 11.0.5
    transitivePeerDependencies:
      - supports-color

  remark-stringify@11.0.0:
    dependencies:
      '@types/mdast': 4.0.4
      mdast-util-to-markdown: 2.1.2
      unified: 11.0.5

  remark@15.0.1:
    dependencies:
      '@types/mdast': 4.0.4
      remark-parse: 11.0.0
      remark-stringify: 11.0.0
      unified: 11.0.5
    transitivePeerDependencies:
      - supports-color

  require-directory@2.1.1: {}

  require-in-the-middle@7.5.2:
    dependencies:
      debug: 4.4.1
      module-details-from-path: 1.0.4
      resolve: 1.22.10
    transitivePeerDependencies:
      - supports-color

  require-main-filename@2.0.0: {}

  resolve-alpn@1.2.1: {}

  resolve-from@4.0.0: {}

  resolve-from@5.0.0: {}

  resolve-pkg-maps@1.0.0: {}

  resolve@1.22.10:
    dependencies:
      is-core-module: 2.16.1
      path-parse: 1.0.7
      supports-preserve-symlinks-flag: 1.0.0

  responselike@2.0.1:
    dependencies:
      lowercase-keys: 2.0.0

  restore-cursor@5.1.0:
    dependencies:
      onetime: 7.0.0
      signal-exit: 4.1.0

  retry@0.12.0:
    optional: true

  reusify@1.1.0: {}

  rfdc@1.4.1: {}

  rimraf@3.0.2:
    dependencies:
      glob: 7.2.3

  rimraf@6.0.1:
    dependencies:
      glob: 11.0.3
      package-json-from-dist: 1.0.1

  roarr@2.15.4:
    dependencies:
      boolean: 3.2.0
      detect-node: 2.1.0
      globalthis: 1.0.4
      json-stringify-safe: 5.0.1
      semver-compare: 1.0.0
      sprintf-js: 1.1.3

  rollup@4.46.2:
    dependencies:
      '@types/estree': 1.0.8
    optionalDependencies:
      '@rollup/rollup-android-arm-eabi': 4.46.2
      '@rollup/rollup-android-arm64': 4.46.2
      '@rollup/rollup-darwin-arm64': 4.46.2
      '@rollup/rollup-darwin-x64': 4.46.2
      '@rollup/rollup-freebsd-arm64': 4.46.2
      '@rollup/rollup-freebsd-x64': 4.46.2
      '@rollup/rollup-linux-arm-gnueabihf': 4.46.2
      '@rollup/rollup-linux-arm-musleabihf': 4.46.2
      '@rollup/rollup-linux-arm64-gnu': 4.46.2
      '@rollup/rollup-linux-arm64-musl': 4.46.2
      '@rollup/rollup-linux-loongarch64-gnu': 4.46.2
      '@rollup/rollup-linux-ppc64-gnu': 4.46.2
      '@rollup/rollup-linux-riscv64-gnu': 4.46.2
      '@rollup/rollup-linux-riscv64-musl': 4.46.2
      '@rollup/rollup-linux-s390x-gnu': 4.46.2
      '@rollup/rollup-linux-x64-gnu': 4.46.2
      '@rollup/rollup-linux-x64-musl': 4.46.2
      '@rollup/rollup-win32-arm64-msvc': 4.46.2
      '@rollup/rollup-win32-ia32-msvc': 4.46.2
      '@rollup/rollup-win32-x64-msvc': 4.46.2
      fsevents: 2.3.3

  run-parallel@1.2.0:
    dependencies:
      queue-microtask: 1.2.3

  safe-array-concat@1.1.3:
    dependencies:
      call-bind: 1.0.8
      call-bound: 1.0.4
      get-intrinsic: 1.3.0
      has-symbols: 1.1.0
      isarray: 2.0.5

  safe-buffer@5.1.2: {}

  safe-buffer@5.2.1: {}

  safe-push-apply@1.0.0:
    dependencies:
      es-errors: 1.3.0
      isarray: 2.0.5

  safe-regex-test@1.1.0:
    dependencies:
      call-bound: 1.0.4
      es-errors: 1.3.0
      is-regex: 1.2.1

  safe-stable-stringify@2.5.0: {}

  safer-buffer@2.1.2:
    optional: true

  sax@1.4.1: {}

  semantic-release@24.2.7(typescript@5.8.3):
    dependencies:
      '@semantic-release/commit-analyzer': 13.0.1(semantic-release@24.2.7(typescript@5.8.3))
      '@semantic-release/error': 4.0.0
<<<<<<< HEAD
      '@semantic-release/github': 11.0.4(semantic-release@24.2.5(typescript@5.8.3))
      '@semantic-release/npm': 12.0.2(semantic-release@24.2.5(typescript@5.8.3))
      '@semantic-release/release-notes-generator': 14.0.3(semantic-release@24.2.5(typescript@5.8.3))
=======
      '@semantic-release/github': 11.0.4(semantic-release@24.2.7(typescript@5.8.3))
      '@semantic-release/npm': 12.0.2(semantic-release@24.2.7(typescript@5.8.3))
      '@semantic-release/release-notes-generator': 14.0.3(semantic-release@24.2.7(typescript@5.8.3))
>>>>>>> 3da3ca9d
      aggregate-error: 5.0.0
      cosmiconfig: 9.0.0(typescript@5.8.3)
      debug: 4.4.1
      env-ci: 11.1.1
      execa: 9.6.0
      figures: 6.1.0
      find-versions: 6.0.0
      get-stream: 6.0.1
      git-log-parser: 1.2.1
      hook-std: 3.0.0
      hosted-git-info: 8.1.0
      import-from-esm: 2.0.0
      lodash-es: 4.17.21
      marked: 15.0.12
      marked-terminal: 7.3.0(marked@15.0.12)
      micromatch: 4.0.8
      p-each-series: 3.0.0
      p-reduce: 3.0.0
      read-package-up: 11.0.0
      resolve-from: 5.0.0
      semver: 7.7.2
      semver-diff: 4.0.0
      signale: 1.4.0
      yargs: 17.7.2
    transitivePeerDependencies:
      - supports-color
      - typescript

  semver-compare@1.0.0: {}

  semver-diff@4.0.0:
    dependencies:
      semver: 7.7.2

  semver-regex@4.0.5: {}

  semver-stable@3.0.0:
    dependencies:
      semver: 6.3.1

  semver-utils@1.1.4: {}

  semver@5.7.2: {}

  semver@6.3.1: {}

  semver@7.7.2: {}

  serialize-error@7.0.1:
    dependencies:
      type-fest: 0.13.1

  set-blocking@2.0.0: {}

  set-function-length@1.2.2:
    dependencies:
      define-data-property: 1.1.4
      es-errors: 1.3.0
      function-bind: 1.1.2
      get-intrinsic: 1.3.0
      gopd: 1.2.0
      has-property-descriptors: 1.0.2

  set-function-name@2.0.2:
    dependencies:
      define-data-property: 1.1.4
      es-errors: 1.3.0
      functions-have-names: 1.2.3
      has-property-descriptors: 1.0.2

  set-proto@1.0.0:
    dependencies:
      dunder-proto: 1.0.1
      es-errors: 1.3.0
      es-object-atoms: 1.1.1

  shebang-command@2.0.0:
    dependencies:
      shebang-regex: 3.0.0

  shebang-regex@3.0.0: {}

  shell-quote@1.8.3: {}

  shlex@3.0.0: {}

  side-channel-list@1.0.0:
    dependencies:
      es-errors: 1.3.0
      object-inspect: 1.13.4

  side-channel-map@1.0.1:
    dependencies:
      call-bound: 1.0.4
      es-errors: 1.3.0
      get-intrinsic: 1.3.0
      object-inspect: 1.13.4

  side-channel-weakmap@1.0.2:
    dependencies:
      call-bound: 1.0.4
      es-errors: 1.3.0
      get-intrinsic: 1.3.0
      object-inspect: 1.13.4
      side-channel-map: 1.0.1

  side-channel@1.1.0:
    dependencies:
      es-errors: 1.3.0
      object-inspect: 1.13.4
      side-channel-list: 1.0.0
      side-channel-map: 1.0.1
      side-channel-weakmap: 1.0.2

  siginfo@2.0.0: {}

  signal-exit@3.0.7: {}

  signal-exit@4.1.0: {}

  signale@1.4.0:
    dependencies:
      chalk: 2.4.2
      figures: 2.0.0
      pkg-conf: 2.1.0

  simple-concat@1.0.1:
    optional: true

  simple-get@4.0.1:
    dependencies:
      decompress-response: 6.0.0
      once: 1.4.0
      simple-concat: 1.0.1
    optional: true

  simple-git@3.28.0:
    dependencies:
      '@kwsites/file-exists': 1.1.1
      '@kwsites/promise-deferred': 1.1.1
      debug: 4.4.1
    transitivePeerDependencies:
      - supports-color

  sinon@18.0.1:
    dependencies:
      '@sinonjs/commons': 3.0.1
      '@sinonjs/fake-timers': 11.2.2
      '@sinonjs/samsam': 8.0.3
      diff: 5.2.0
      nise: 6.1.1
      supports-color: 7.2.0

  skin-tone@2.0.0:
    dependencies:
      unicode-emoji-modifier-base: 1.0.0

  slash@5.1.0: {}

  slice-ansi@5.0.0:
    dependencies:
      ansi-styles: 6.2.1
      is-fullwidth-code-point: 4.0.0

  slice-ansi@7.1.0:
    dependencies:
      ansi-styles: 6.2.1
      is-fullwidth-code-point: 5.0.0

  slugify@1.6.6: {}

  smart-buffer@4.2.0:
    optional: true

  socks-proxy-agent@8.0.5:
    dependencies:
      agent-base: 7.1.4
      debug: 4.4.1
      socks: 2.8.6
    transitivePeerDependencies:
      - supports-color
    optional: true

  socks@2.8.6:
    dependencies:
      ip-address: 9.0.5
      smart-buffer: 4.2.0
    optional: true

  sort-keys@4.2.0:
    dependencies:
      is-plain-obj: 2.1.0

  source-map-js@1.2.1: {}

  source-map-support@0.5.21:
    dependencies:
      buffer-from: 1.1.2
      source-map: 0.6.1

  source-map@0.6.1: {}

  spawn-error-forwarder@1.0.0: {}

  spawn-wrap@2.0.0:
    dependencies:
      foreground-child: 2.0.0
      is-windows: 1.0.2
      make-dir: 3.1.0
      rimraf: 3.0.2
      signal-exit: 3.0.7
      which: 2.0.2

  spdx-correct@3.2.0:
    dependencies:
      spdx-expression-parse: 3.0.1
      spdx-license-ids: 3.0.22

  spdx-exceptions@2.5.0: {}

  spdx-expression-parse@3.0.1:
    dependencies:
      spdx-exceptions: 2.5.0
      spdx-license-ids: 3.0.22

  spdx-license-ids@3.0.22: {}

  split2@1.0.0:
    dependencies:
      through2: 2.0.5

  split2@3.2.2:
    dependencies:
      readable-stream: 3.6.2

  sprintf-js@1.0.3: {}

  sprintf-js@1.1.3: {}

  ssri@12.0.0:
    dependencies:
      minipass: 7.1.2

  stable-hash-x@0.2.0: {}

  stackback@0.0.2: {}

  std-env@3.9.0: {}

  stop-iteration-iterator@1.1.0:
    dependencies:
      es-errors: 1.3.0
      internal-slot: 1.1.0

  stream-combiner2@1.1.1:
    dependencies:
      duplexer2: 0.1.4
      readable-stream: 2.3.8

  strict-event-emitter@0.5.1: {}

  string-argv@0.3.2: {}

  string-width@4.2.3:
    dependencies:
      emoji-regex: 8.0.0
      is-fullwidth-code-point: 3.0.0
      strip-ansi: 6.0.1

  string-width@5.1.2:
    dependencies:
      eastasianwidth: 0.2.0
      emoji-regex: 9.2.2
      strip-ansi: 7.1.0

  string-width@7.2.0:
    dependencies:
      emoji-regex: 10.4.0
      get-east-asian-width: 1.3.0
      strip-ansi: 7.1.0

  string.prototype.trim@1.2.10:
    dependencies:
      call-bind: 1.0.8
      call-bound: 1.0.4
      define-data-property: 1.1.4
      define-properties: 1.2.1
      es-abstract: 1.24.0
      es-object-atoms: 1.1.1
      has-property-descriptors: 1.0.2

  string.prototype.trimend@1.0.9:
    dependencies:
      call-bind: 1.0.8
      call-bound: 1.0.4
      define-properties: 1.2.1
      es-object-atoms: 1.1.1

  string.prototype.trimstart@1.0.8:
    dependencies:
      call-bind: 1.0.8
      define-properties: 1.2.1
      es-object-atoms: 1.1.1

  string_decoder@1.1.1:
    dependencies:
      safe-buffer: 5.1.2

  string_decoder@1.3.0:
    dependencies:
      safe-buffer: 5.2.1

  strip-ansi@6.0.1:
    dependencies:
      ansi-regex: 5.0.1

  strip-ansi@7.1.0:
    dependencies:
      ansi-regex: 6.1.0

  strip-bom@3.0.0: {}

  strip-bom@4.0.0: {}

  strip-comments-strings@1.2.0: {}

  strip-final-newline@3.0.0: {}

  strip-final-newline@4.0.0: {}

  strip-indent@3.0.0:
    dependencies:
      min-indent: 1.0.1

  strip-json-comments@2.0.1: {}

  strip-json-comments@3.1.1: {}

  strip-json-comments@5.0.2: {}

  strip-literal@3.0.0:
    dependencies:
      js-tokens: 9.0.1

  strnum@2.1.1: {}

  super-regex@1.0.0:
    dependencies:
      function-timeout: 1.0.2
      time-span: 5.1.0

  supports-color@5.5.0:
    dependencies:
      has-flag: 3.0.0

  supports-color@7.2.0:
    dependencies:
      has-flag: 4.0.0

  supports-hyperlinks@3.2.0:
    dependencies:
      has-flag: 4.0.0
      supports-color: 7.2.0

  supports-preserve-symlinks-flag@1.0.0: {}

  tar-fs@2.1.3:
    dependencies:
      chownr: 1.1.4
      mkdirp-classic: 0.5.3
      pump: 3.0.3
      tar-stream: 2.2.0
    optional: true

  tar-stream@2.2.0:
    dependencies:
      bl: 4.1.0
      end-of-stream: 1.4.5
      fs-constants: 1.0.0
      inherits: 2.0.4
      readable-stream: 3.6.2
    optional: true

  tar@6.2.1:
    dependencies:
      chownr: 2.0.0
      fs-minipass: 2.1.0
      minipass: 5.0.0
      minizlib: 2.1.2
      mkdirp: 1.0.4
      yallist: 4.0.0

  tar@7.4.3:
    dependencies:
      '@isaacs/fs-minipass': 4.0.1
      chownr: 3.0.0
      minipass: 7.1.2
      minizlib: 3.0.2
      mkdirp: 3.0.1
      yallist: 5.0.0

  temp-dir@3.0.0: {}

  tempy@3.1.0:
    dependencies:
      is-stream: 3.0.0
      temp-dir: 3.0.0
      type-fest: 2.19.0
      unique-string: 3.0.0

  test-exclude@6.0.0:
    dependencies:
      '@istanbuljs/schema': 0.1.3
      glob: 7.2.3
      minimatch: 3.1.2

  test-exclude@7.0.1:
    dependencies:
      '@istanbuljs/schema': 0.1.3
      glob: 10.4.5
      minimatch: 9.0.5

  text-table@0.2.0: {}

  thenify-all@1.6.0:
    dependencies:
      thenify: 3.3.1

  thenify@3.3.1:
    dependencies:
      any-promise: 1.3.0

  thingies@2.5.0(tslib@2.8.1):
    dependencies:
      tslib: 2.8.1

  through2-concurrent@2.0.0:
    dependencies:
      through2: 2.0.5

  through2@2.0.5:
    dependencies:
      readable-stream: 2.3.8
      xtend: 4.0.2

  through2@4.0.2:
    dependencies:
      readable-stream: 3.6.2

  time-span@5.1.0:
    dependencies:
      convert-hrtime: 5.0.0

  tinybench@2.9.0: {}

  tinyexec@0.3.2: {}

  tinyglobby@0.2.14:
    dependencies:
      fdir: 6.4.6(picomatch@4.0.3)
      picomatch: 4.0.3

  tinylogic@2.0.0: {}

  tinypool@1.1.1: {}

  tinyrainbow@2.0.0: {}

  tinyspy@4.0.3: {}

  tmp-promise@3.0.3:
    dependencies:
      tmp: 0.2.5

  tmp@0.2.5: {}

  to-regex-range@5.0.1:
    dependencies:
      is-number: 7.0.0

  to-vfile@8.0.0:
    dependencies:
      vfile: 6.0.3

  toml-eslint-parser@0.10.0:
    dependencies:
      eslint-visitor-keys: 3.4.3

  tr46@0.0.3: {}

  traverse@0.6.8: {}

  tree-dump@1.0.3(tslib@2.8.1):
    dependencies:
      tslib: 2.8.1

  treeify@1.1.0: {}

  trim-newlines@3.0.1: {}

  triplesec@4.0.3:
    dependencies:
      iced-error: 0.0.13
      iced-lock: 1.1.0
      iced-runtime: 1.0.4
      more-entropy: 0.0.7
      progress: 1.1.8
      uglify-js: 3.19.3

  trough@2.2.0: {}

  ts-api-utils@2.1.0(typescript@5.8.3):
    dependencies:
      typescript: 5.8.3

  ts-essentials@10.1.1(typescript@5.8.3):
    optionalDependencies:
      typescript: 5.8.3

  tsconfck@3.1.6(typescript@5.8.3):
    optionalDependencies:
      typescript: 5.8.3

  tsconfig-paths@3.15.0:
    dependencies:
      '@types/json5': 0.0.29
      json5: 1.0.2
      minimist: 1.2.8
      strip-bom: 3.0.0

  tslib@2.8.1: {}

  tsx@4.20.3:
    dependencies:
      esbuild: 0.25.8
      get-tsconfig: 4.10.1
    optionalDependencies:
      fsevents: 2.3.3

  tunnel-agent@0.6.0:
    dependencies:
      safe-buffer: 5.2.1
    optional: true

  tunnel@0.0.6: {}

  tweetnacl@0.13.3: {}

  tweetnacl@1.0.3: {}

  typanion@3.14.0: {}

  type-check@0.4.0:
    dependencies:
      prelude-ls: 1.2.1

  type-detect@4.0.8: {}

  type-detect@4.1.0: {}

  type-fest@0.13.1: {}

  type-fest@0.18.1: {}

  type-fest@0.6.0: {}

  type-fest@0.8.1: {}

  type-fest@1.4.0: {}

  type-fest@2.19.0: {}

  type-fest@4.41.0: {}

  typed-array-buffer@1.0.3:
    dependencies:
      call-bound: 1.0.4
      es-errors: 1.3.0
      is-typed-array: 1.1.15

  typed-array-byte-length@1.0.3:
    dependencies:
      call-bind: 1.0.8
      for-each: 0.3.5
      gopd: 1.2.0
      has-proto: 1.2.0
      is-typed-array: 1.1.15

  typed-array-byte-offset@1.0.4:
    dependencies:
      available-typed-arrays: 1.0.7
      call-bind: 1.0.8
      for-each: 0.3.5
      gopd: 1.2.0
      has-proto: 1.2.0
      is-typed-array: 1.1.15
      reflect.getprototypeof: 1.0.10

  typed-array-length@1.0.7:
    dependencies:
      call-bind: 1.0.8
      for-each: 0.3.5
      gopd: 1.2.0
      is-typed-array: 1.1.15
      possible-typed-array-names: 1.1.0
      reflect.getprototypeof: 1.0.10

  typed-rest-client@2.1.0:
    dependencies:
      des.js: 1.1.0
      js-md4: 0.3.2
      qs: 6.14.0
      tunnel: 0.0.6
      underscore: 1.13.7

  typedarray-to-buffer@3.1.5:
    dependencies:
      is-typedarray: 1.0.0

  typescript-eslint@8.39.0(eslint@9.32.0)(typescript@5.8.3):
    dependencies:
      '@typescript-eslint/eslint-plugin': 8.39.0(@typescript-eslint/parser@8.39.0(eslint@9.32.0)(typescript@5.8.3))(eslint@9.32.0)(typescript@5.8.3)
      '@typescript-eslint/parser': 8.39.0(eslint@9.32.0)(typescript@5.8.3)
      '@typescript-eslint/typescript-estree': 8.39.0(typescript@5.8.3)
      '@typescript-eslint/utils': 8.39.0(eslint@9.32.0)(typescript@5.8.3)
      eslint: 9.32.0
      typescript: 5.8.3
    transitivePeerDependencies:
      - supports-color

  typescript@5.8.3: {}

  uc.micro@2.1.0: {}

  uglify-js@3.19.3: {}

  uint64be@1.0.1: {}

  unbox-primitive@1.1.0:
    dependencies:
      call-bound: 1.0.4
      has-bigints: 1.1.0
      has-symbols: 1.1.0
      which-boxed-primitive: 1.1.1

  underscore@1.13.7: {}

  undici-types@6.21.0: {}

  unicode-emoji-modifier-base@1.0.0: {}

  unicorn-magic@0.1.0: {}

  unicorn-magic@0.3.0: {}

  unified@11.0.5:
    dependencies:
      '@types/unist': 3.0.3
      bail: 2.0.2
      devlop: 1.1.0
      extend: 3.0.2
      is-plain-obj: 4.1.0
      trough: 2.2.0
      vfile: 6.0.3

  unique-filename@4.0.0:
    dependencies:
      unique-slug: 5.0.0

  unique-slug@5.0.0:
    dependencies:
      imurmurhash: 0.1.4

  unique-string@3.0.0:
    dependencies:
      crypto-random-string: 4.0.0

  unist-util-is@6.0.0:
    dependencies:
      '@types/unist': 3.0.3

  unist-util-stringify-position@4.0.0:
    dependencies:
      '@types/unist': 3.0.3

  unist-util-visit-parents@6.0.1:
    dependencies:
      '@types/unist': 3.0.3
      unist-util-is: 6.0.0

  unist-util-visit@5.0.0:
    dependencies:
      '@types/unist': 3.0.3
      unist-util-is: 6.0.0
      unist-util-visit-parents: 6.0.1

  universal-user-agent@7.0.3: {}

  universalify@2.0.1: {}

  unrs-resolver@1.11.1:
    dependencies:
      napi-postinstall: 0.3.3
    optionalDependencies:
      '@unrs/resolver-binding-android-arm-eabi': 1.11.1
      '@unrs/resolver-binding-android-arm64': 1.11.1
      '@unrs/resolver-binding-darwin-arm64': 1.11.1
      '@unrs/resolver-binding-darwin-x64': 1.11.1
      '@unrs/resolver-binding-freebsd-x64': 1.11.1
      '@unrs/resolver-binding-linux-arm-gnueabihf': 1.11.1
      '@unrs/resolver-binding-linux-arm-musleabihf': 1.11.1
      '@unrs/resolver-binding-linux-arm64-gnu': 1.11.1
      '@unrs/resolver-binding-linux-arm64-musl': 1.11.1
      '@unrs/resolver-binding-linux-ppc64-gnu': 1.11.1
      '@unrs/resolver-binding-linux-riscv64-gnu': 1.11.1
      '@unrs/resolver-binding-linux-riscv64-musl': 1.11.1
      '@unrs/resolver-binding-linux-s390x-gnu': 1.11.1
      '@unrs/resolver-binding-linux-x64-gnu': 1.11.1
      '@unrs/resolver-binding-linux-x64-musl': 1.11.1
      '@unrs/resolver-binding-wasm32-wasi': 1.11.1
      '@unrs/resolver-binding-win32-arm64-msvc': 1.11.1
      '@unrs/resolver-binding-win32-ia32-msvc': 1.11.1
      '@unrs/resolver-binding-win32-x64-msvc': 1.11.1

  upath@2.0.1: {}

  update-browserslist-db@1.1.3(browserslist@4.25.2):
    dependencies:
      browserslist: 4.25.2
      escalade: 3.2.0
      picocolors: 1.1.1

  uri-js@4.4.1:
    dependencies:
      punycode: 2.3.1

  url-join@5.0.0: {}

  util-deprecate@1.0.2: {}

  util@0.12.5:
    dependencies:
      inherits: 2.0.4
      is-arguments: 1.2.0
      is-generator-function: 1.1.0
      is-typed-array: 1.1.15
      which-typed-array: 1.1.19

  uuid@8.3.2: {}

  uuid@9.0.1: {}

  validate-npm-package-license@3.0.4:
    dependencies:
      spdx-correct: 3.2.0
      spdx-expression-parse: 3.0.1

  validate-npm-package-name@5.0.0:
    dependencies:
      builtins: 5.1.0

  validate-npm-package-name@6.0.2: {}

  vfile-message@4.0.3:
    dependencies:
      '@types/unist': 3.0.3
      unist-util-stringify-position: 4.0.0

  vfile@6.0.3:
    dependencies:
      '@types/unist': 3.0.3
      vfile-message: 4.0.3

  vite-node@3.2.4(@types/node@22.17.0)(tsx@4.20.3)(yaml@2.8.1):
    dependencies:
      cac: 6.7.14
      debug: 4.4.1
      es-module-lexer: 1.7.0
      pathe: 2.0.3
      vite: 7.0.6(@types/node@22.17.0)(tsx@4.20.3)(yaml@2.8.1)
    transitivePeerDependencies:
      - '@types/node'
      - jiti
      - less
      - lightningcss
      - sass
      - sass-embedded
      - stylus
      - sugarss
      - supports-color
      - terser
      - tsx
      - yaml

  vite-tsconfig-paths@5.1.4(typescript@5.8.3)(vite@7.0.6(@types/node@22.17.0)(tsx@4.20.3)(yaml@2.8.1)):
    dependencies:
      debug: 4.4.1
      globrex: 0.1.2
      tsconfck: 3.1.6(typescript@5.8.3)
    optionalDependencies:
      vite: 7.0.6(@types/node@22.17.0)(tsx@4.20.3)(yaml@2.8.1)
    transitivePeerDependencies:
      - supports-color
      - typescript

  vite@7.0.6(@types/node@22.17.0)(tsx@4.20.3)(yaml@2.8.1):
    dependencies:
<<<<<<< HEAD
      esbuild: 0.25.5
=======
      esbuild: 0.25.8
>>>>>>> 3da3ca9d
      fdir: 6.4.6(picomatch@4.0.3)
      picomatch: 4.0.3
      postcss: 8.5.6
      rollup: 4.46.2
      tinyglobby: 0.2.14
    optionalDependencies:
      '@types/node': 22.17.0
      fsevents: 2.3.3
      tsx: 4.20.3
      yaml: 2.8.1

  vitest-mock-extended@3.1.0(typescript@5.8.3)(vitest@3.2.4(@types/debug@4.1.12)(@types/node@22.17.0)(tsx@4.20.3)(yaml@2.8.1)):
    dependencies:
      ts-essentials: 10.1.1(typescript@5.8.3)
      typescript: 5.8.3
      vitest: 3.2.4(@types/debug@4.1.12)(@types/node@22.17.0)(tsx@4.20.3)(yaml@2.8.1)

  vitest@3.2.4(@types/debug@4.1.12)(@types/node@22.17.0)(tsx@4.20.3)(yaml@2.8.1):
    dependencies:
      '@types/chai': 5.2.2
      '@vitest/expect': 3.2.4
      '@vitest/mocker': 3.2.4(vite@7.0.6(@types/node@22.17.0)(tsx@4.20.3)(yaml@2.8.1))
      '@vitest/pretty-format': 3.2.4
<<<<<<< HEAD
      '@vitest/runner': 3.2.2
      '@vitest/snapshot': 3.2.2
      '@vitest/spy': 3.2.2
      '@vitest/utils': 3.2.2
=======
      '@vitest/runner': 3.2.4
      '@vitest/snapshot': 3.2.4
      '@vitest/spy': 3.2.4
      '@vitest/utils': 3.2.4
>>>>>>> 3da3ca9d
      chai: 5.2.1
      debug: 4.4.1
      expect-type: 1.2.2
      magic-string: 0.30.17
      pathe: 2.0.3
      picomatch: 4.0.3
      std-env: 3.9.0
      tinybench: 2.9.0
      tinyexec: 0.3.2
      tinyglobby: 0.2.14
      tinypool: 1.1.1
      tinyrainbow: 2.0.0
      vite: 7.0.6(@types/node@22.17.0)(tsx@4.20.3)(yaml@2.8.1)
      vite-node: 3.2.4(@types/node@22.17.0)(tsx@4.20.3)(yaml@2.8.1)
      why-is-node-running: 2.3.0
    optionalDependencies:
      '@types/debug': 4.1.12
      '@types/node': 22.17.0
    transitivePeerDependencies:
      - jiti
      - less
      - lightningcss
      - msw
      - sass
      - sass-embedded
      - stylus
      - sugarss
      - supports-color
      - terser
      - tsx
      - yaml

  vuln-vects@1.1.0: {}

  web-streams-polyfill@3.3.3: {}

  webidl-conversions@3.0.1: {}

  whatwg-url@5.0.0:
    dependencies:
      tr46: 0.0.3
      webidl-conversions: 3.0.1

  which-boxed-primitive@1.1.1:
    dependencies:
      is-bigint: 1.1.0
      is-boolean-object: 1.2.2
      is-number-object: 1.1.1
      is-string: 1.1.1
      is-symbol: 1.1.1

  which-builtin-type@1.2.1:
    dependencies:
      call-bound: 1.0.4
      function.prototype.name: 1.1.8
      has-tostringtag: 1.0.2
      is-async-function: 2.1.1
      is-date-object: 1.1.0
      is-finalizationregistry: 1.1.1
      is-generator-function: 1.1.0
      is-regex: 1.2.1
      is-weakref: 1.1.1
      isarray: 2.0.5
      which-boxed-primitive: 1.1.1
      which-collection: 1.0.2
      which-typed-array: 1.1.19

  which-collection@1.0.2:
    dependencies:
      is-map: 2.0.3
      is-set: 2.0.3
      is-weakmap: 2.0.2
      is-weakset: 2.0.4

  which-module@2.0.1: {}

  which-typed-array@1.1.19:
    dependencies:
      available-typed-arrays: 1.0.7
      call-bind: 1.0.8
      call-bound: 1.0.4
      for-each: 0.3.5
      get-proto: 1.0.1
      gopd: 1.2.0
      has-tostringtag: 1.0.2

  which@2.0.2:
    dependencies:
      isexe: 2.0.0

  which@5.0.0:
    dependencies:
      isexe: 3.1.1

  why-is-node-running@2.3.0:
    dependencies:
      siginfo: 2.0.0
      stackback: 0.0.2

  word-wrap@1.2.5: {}

  wordwrap@1.0.0: {}

  wrap-ansi@6.2.0:
    dependencies:
      ansi-styles: 4.3.0
      string-width: 4.2.3
      strip-ansi: 6.0.1

  wrap-ansi@7.0.0:
    dependencies:
      ansi-styles: 4.3.0
      string-width: 4.2.3
      strip-ansi: 6.0.1

  wrap-ansi@8.1.0:
    dependencies:
      ansi-styles: 6.2.1
      string-width: 5.1.2
      strip-ansi: 7.1.0

  wrap-ansi@9.0.0:
    dependencies:
      ansi-styles: 6.2.1
      string-width: 7.2.0
      strip-ansi: 7.1.0

  wrappy@1.0.2: {}

  write-file-atomic@3.0.3:
    dependencies:
      imurmurhash: 0.1.4
      is-typedarray: 1.0.0
      signal-exit: 3.0.7
      typedarray-to-buffer: 3.1.5

  write-file-atomic@5.0.1:
    dependencies:
      imurmurhash: 0.1.4
      signal-exit: 4.1.0

  write-yaml-file@4.2.0:
    dependencies:
      js-yaml: 4.1.0
      write-file-atomic: 3.0.3

  xmldoc@2.0.2:
    dependencies:
      sax: 1.4.1

  xtend@4.0.2: {}

  y18n@4.0.3: {}

  y18n@5.0.8: {}

  yallist@3.1.1: {}

  yallist@4.0.0: {}

  yallist@5.0.0: {}

  yaml@2.8.1: {}

  yargs-parser@18.1.3:
    dependencies:
      camelcase: 5.3.1
      decamelize: 1.2.0

  yargs-parser@20.2.9: {}

  yargs-parser@21.1.1: {}

  yargs@15.4.1:
    dependencies:
      cliui: 6.0.0
      decamelize: 1.2.0
      find-up: 4.1.0
      get-caller-file: 2.0.5
      require-directory: 2.1.1
      require-main-filename: 2.0.0
      set-blocking: 2.0.0
      string-width: 4.2.3
      which-module: 2.0.1
      y18n: 4.0.3
      yargs-parser: 18.1.3

  yargs@16.2.0:
    dependencies:
      cliui: 7.0.4
      escalade: 3.2.0
      get-caller-file: 2.0.5
      require-directory: 2.1.1
      string-width: 4.2.3
      y18n: 5.0.8
      yargs-parser: 20.2.9

  yargs@17.7.2:
    dependencies:
      cliui: 8.0.1
      escalade: 3.2.0
      get-caller-file: 2.0.5
      require-directory: 2.1.1
      string-width: 4.2.3
      y18n: 5.0.8
      yargs-parser: 21.1.1

  yauzl@2.10.0:
    dependencies:
      buffer-crc32: 0.2.13
      fd-slicer: 1.1.0

  yocto-queue@0.1.0: {}

  yocto-queue@1.2.1: {}

  yoctocolors@2.1.1: {}

  zod@3.25.76: {}

  zwitch@2.0.4: {}<|MERGE_RESOLUTION|>--- conflicted
+++ resolved
@@ -526,19 +526,11 @@
         specifier: 1.6.0
         version: 1.6.0
       eslint-import-resolver-typescript:
-<<<<<<< HEAD
-        specifier: 4.4.3
-        version: 4.4.3(eslint-plugin-import-x@4.15.2(@typescript-eslint/utils@8.39.0(eslint@9.29.0)(typescript@5.8.3))(eslint-import-resolver-node@0.3.9)(eslint@9.29.0))(eslint-plugin-import@2.32.0)(eslint@9.29.0)
-      eslint-plugin-import-x:
-        specifier: 4.15.2
-        version: 4.15.2(@typescript-eslint/utils@8.39.0(eslint@9.29.0)(typescript@5.8.3))(eslint-import-resolver-node@0.3.9)(eslint@9.29.0)
-=======
         specifier: 4.4.4
         version: 4.4.4(eslint-plugin-import-x@4.16.1(@typescript-eslint/utils@8.39.1(eslint@9.32.0)(typescript@5.8.3))(eslint-import-resolver-node@0.3.9)(eslint@9.32.0))(eslint-plugin-import@2.32.0)(eslint@9.32.0)
       eslint-plugin-import-x:
         specifier: 4.16.1
         version: 4.16.1(@typescript-eslint/utils@8.39.1(eslint@9.32.0)(typescript@5.8.3))(eslint-import-resolver-node@0.3.9)(eslint@9.32.0)
->>>>>>> 3da3ca9d
       eslint-plugin-promise:
         specifier: 7.2.1
         version: 7.2.1(eslint@9.32.0)
@@ -1109,13 +1101,6 @@
     resolution: {integrity: sha512-xR93k9WhrDYpXHORXpxVL5oHj3Era7wo6k/Wd8/IsQNnZUTzkGS29lyn3nAT05v6ltUuTFVCCYDEGfy2Or/sPA==}
     engines: {node: ^18.18.0 || ^20.9.0 || >=21.1.0}
 
-<<<<<<< HEAD
-  '@eslint/core@0.14.0':
-    resolution: {integrity: sha512-qIbV0/JZr7iSDjqAc60IqbLdsj9GDt16xQtWD+B78d/HAlvysGdZZ6rpJHGAc2T0FQx1X6thsSPdnoiGKdNtdg==}
-    engines: {node: ^18.18.0 || ^20.9.0 || >=21.1.0}
-
-=======
->>>>>>> 3da3ca9d
   '@eslint/core@0.15.2':
     resolution: {integrity: sha512-78Md3/Rrxh83gCxoUc0EiciuOHsIITzLy53m3d9UyiW8y9Dj2D29FeETqyKA+BRK76tnTp6RXWb3pCay8Oyomg==}
     engines: {node: ^18.18.0 || ^20.9.0 || >=21.1.0}
@@ -1229,28 +1214,16 @@
 
   '@jsonjoy.com/json-pack@1.10.0':
     resolution: {integrity: sha512-PMOU9Sh0baiLZEDewwR/YAHJBV2D8pPIzcFQSU7HQl/k/HNCDyVfO1OvkyDwBGp4dPtvZc7Hl9FFYWwTP1CbZw==}
-<<<<<<< HEAD
     engines: {node: '>=10.0'}
     peerDependencies:
       tslib: '2'
 
-  '@jsonjoy.com/json-pointer@1.0.1':
-    resolution: {integrity: sha512-tJpwQfuBuxqZlyoJOSZcqf7OUmiYQ6MiPNmOv4KbZdXE/DdvBSSAwhos0zIlJU/AXxC8XpuO8p08bh2fIl+RKA==}
-=======
->>>>>>> 3da3ca9d
-    engines: {node: '>=10.0'}
-    peerDependencies:
-      tslib: '2'
-
-<<<<<<< HEAD
-=======
   '@jsonjoy.com/json-pointer@1.0.1':
     resolution: {integrity: sha512-tJpwQfuBuxqZlyoJOSZcqf7OUmiYQ6MiPNmOv4KbZdXE/DdvBSSAwhos0zIlJU/AXxC8XpuO8p08bh2fIl+RKA==}
     engines: {node: '>=10.0'}
     peerDependencies:
       tslib: '2'
 
->>>>>>> 3da3ca9d
   '@jsonjoy.com/util@1.9.0':
     resolution: {integrity: sha512-pLuQo+VPRnN8hfPqUTLTHk126wuYdXVxE6aDmjSeV4NCAgyxWbiOIeNJVtID3h1Vzpoi9m4jXezf73I6LgabgQ==}
     engines: {node: '>=10.0'}
@@ -2016,10 +1989,6 @@
     resolution: {integrity: sha512-vSKnvNZX2BXzl0U2RgCLOwWaAP9x/ddd/XobPK02pCbzRm5s55M53uwb1rl/Ts7RXZvdJZerPkA+en2FDghLuQ==}
     engines: {node: '>=18.0.0'}
 
-  '@smithy/util-stream@4.2.4':
-    resolution: {integrity: sha512-vSKnvNZX2BXzl0U2RgCLOwWaAP9x/ddd/XobPK02pCbzRm5s55M53uwb1rl/Ts7RXZvdJZerPkA+en2FDghLuQ==}
-    engines: {node: '>=18.0.0'}
-
   '@smithy/util-uri-escape@4.0.0':
     resolution: {integrity: sha512-77yfbCbQMtgtTylO9itEAdpPXSog3ZxMe09AEhm0dU0NLTalV70ghDZFR+Nfi1C60jnJoh/Re4090/DuZh2Omg==}
     engines: {node: '>=18.0.0'}
@@ -2288,53 +2257,24 @@
     resolution: {integrity: sha512-8QOzff9UKxOh6npZQ/4FQu4mjdOCGSdO3p44ww0hk8Vu+IGbg0tB/H1LcTARRDzGCC8pDGbh2rissBuuoPgH8A==}
     engines: {node: ^18.18.0 || ^20.9.0 || >=21.1.0}
 
-<<<<<<< HEAD
-  '@typescript-eslint/project-service@8.39.0':
-    resolution: {integrity: sha512-CTzJqaSq30V/Z2Og9jogzZt8lJRR5TKlAdXmWgdu4hgcC9Kww5flQ+xFvMxIBWVNdxJO7OifgdOK4PokMIWPew==}
+  '@typescript-eslint/scope-manager@8.39.1':
+    resolution: {integrity: sha512-RkBKGBrjgskFGWuyUGz/EtD8AF/GW49S21J8dvMzpJitOF1slLEbbHnNEtAHtnDAnx8qDEdRrULRnWVx27wGBw==}
+    engines: {node: ^18.18.0 || ^20.9.0 || >=21.1.0}
+
+  '@typescript-eslint/tsconfig-utils@8.39.0':
+    resolution: {integrity: sha512-Fd3/QjmFV2sKmvv3Mrj8r6N8CryYiCS8Wdb/6/rgOXAWGcFuc+VkQuG28uk/4kVNVZBQuuDHEDUpo/pQ32zsIQ==}
     engines: {node: ^18.18.0 || ^20.9.0 || >=21.1.0}
     peerDependencies:
       typescript: '>=4.8.4 <6.0.0'
 
-  '@typescript-eslint/scope-manager@8.35.0':
-    resolution: {integrity: sha512-+AgL5+mcoLxl1vGjwNfiWq5fLDZM1TmTPYs2UkyHfFhgERxBbqHlNjRzhThJqz+ktBqTChRYY6zwbMwy0591AA==}
-    engines: {node: ^18.18.0 || ^20.9.0 || >=21.1.0}
-
-  '@typescript-eslint/scope-manager@8.39.0':
-    resolution: {integrity: sha512-8QOzff9UKxOh6npZQ/4FQu4mjdOCGSdO3p44ww0hk8Vu+IGbg0tB/H1LcTARRDzGCC8pDGbh2rissBuuoPgH8A==}
-    engines: {node: ^18.18.0 || ^20.9.0 || >=21.1.0}
-
-  '@typescript-eslint/tsconfig-utils@8.35.0':
-    resolution: {integrity: sha512-04k/7247kZzFraweuEirmvUj+W3bJLI9fX6fbo1Qm2YykuBvEhRTPl8tcxlYO8kZZW+HIXfkZNoasVb8EV4jpA==}
-=======
-  '@typescript-eslint/scope-manager@8.39.1':
-    resolution: {integrity: sha512-RkBKGBrjgskFGWuyUGz/EtD8AF/GW49S21J8dvMzpJitOF1slLEbbHnNEtAHtnDAnx8qDEdRrULRnWVx27wGBw==}
-    engines: {node: ^18.18.0 || ^20.9.0 || >=21.1.0}
-
-  '@typescript-eslint/tsconfig-utils@8.39.0':
-    resolution: {integrity: sha512-Fd3/QjmFV2sKmvv3Mrj8r6N8CryYiCS8Wdb/6/rgOXAWGcFuc+VkQuG28uk/4kVNVZBQuuDHEDUpo/pQ32zsIQ==}
->>>>>>> 3da3ca9d
+  '@typescript-eslint/tsconfig-utils@8.39.1':
+    resolution: {integrity: sha512-ePUPGVtTMR8XMU2Hee8kD0Pu4NDE1CN9Q1sxGSGd/mbOtGZDM7pnhXNJnzW63zk/q+Z54zVzj44HtwXln5CvHA==}
     engines: {node: ^18.18.0 || ^20.9.0 || >=21.1.0}
     peerDependencies:
       typescript: '>=4.8.4 <6.0.0'
 
-<<<<<<< HEAD
-  '@typescript-eslint/tsconfig-utils@8.39.0':
-    resolution: {integrity: sha512-Fd3/QjmFV2sKmvv3Mrj8r6N8CryYiCS8Wdb/6/rgOXAWGcFuc+VkQuG28uk/4kVNVZBQuuDHEDUpo/pQ32zsIQ==}
-=======
-  '@typescript-eslint/tsconfig-utils@8.39.1':
-    resolution: {integrity: sha512-ePUPGVtTMR8XMU2Hee8kD0Pu4NDE1CN9Q1sxGSGd/mbOtGZDM7pnhXNJnzW63zk/q+Z54zVzj44HtwXln5CvHA==}
->>>>>>> 3da3ca9d
-    engines: {node: ^18.18.0 || ^20.9.0 || >=21.1.0}
-    peerDependencies:
-      typescript: '>=4.8.4 <6.0.0'
-
-<<<<<<< HEAD
-  '@typescript-eslint/type-utils@8.35.0':
-    resolution: {integrity: sha512-ceNNttjfmSEoM9PW87bWLDEIaLAyR+E6BoYJQ5PfaDau37UGca9Nyq3lBk8Bw2ad0AKvYabz6wxc7DMTO2jnNA==}
-=======
   '@typescript-eslint/type-utils@8.39.0':
     resolution: {integrity: sha512-6B3z0c1DXVT2vYA9+z9axjtc09rqKUPRmijD5m9iv8iQpHBRYRMBcgxSiKTZKm6FwWw1/cI4v6em35OsKCiN5Q==}
->>>>>>> 3da3ca9d
     engines: {node: ^18.18.0 || ^20.9.0 || >=21.1.0}
     peerDependencies:
       eslint: ^8.57.0 || ^9.0.0
@@ -2344,49 +2284,22 @@
     resolution: {integrity: sha512-ArDdaOllnCj3yn/lzKn9s0pBQYmmyme/v1HbGIGB0GB/knFI3fWMHloC+oYTJW46tVbYnGKTMDK4ah1sC2v0Kg==}
     engines: {node: ^18.18.0 || ^20.9.0 || >=21.1.0}
 
-<<<<<<< HEAD
-  '@typescript-eslint/types@8.39.0':
-    resolution: {integrity: sha512-ArDdaOllnCj3yn/lzKn9s0pBQYmmyme/v1HbGIGB0GB/knFI3fWMHloC+oYTJW46tVbYnGKTMDK4ah1sC2v0Kg==}
-    engines: {node: ^18.18.0 || ^20.9.0 || >=21.1.0}
-
-  '@typescript-eslint/typescript-estree@8.35.0':
-    resolution: {integrity: sha512-F+BhnaBemgu1Qf8oHrxyw14wq6vbL8xwWKKMwTMwYIRmFFY/1n/9T/jpbobZL8vp7QyEUcC6xGrnAO4ua8Kp7w==}
-=======
   '@typescript-eslint/types@8.39.1':
     resolution: {integrity: sha512-7sPDKQQp+S11laqTrhHqeAbsCfMkwJMrV7oTDvtDds4mEofJYir414bYKUEb8YPUm9QL3U+8f6L6YExSoAGdQw==}
     engines: {node: ^18.18.0 || ^20.9.0 || >=21.1.0}
 
   '@typescript-eslint/typescript-estree@8.39.0':
     resolution: {integrity: sha512-ndWdiflRMvfIgQRpckQQLiB5qAKQ7w++V4LlCHwp62eym1HLB/kw7D9f2e8ytONls/jt89TEasgvb+VwnRprsw==}
->>>>>>> 3da3ca9d
     engines: {node: ^18.18.0 || ^20.9.0 || >=21.1.0}
     peerDependencies:
       typescript: '>=4.8.4 <6.0.0'
 
-<<<<<<< HEAD
-  '@typescript-eslint/typescript-estree@8.39.0':
-    resolution: {integrity: sha512-ndWdiflRMvfIgQRpckQQLiB5qAKQ7w++V4LlCHwp62eym1HLB/kw7D9f2e8ytONls/jt89TEasgvb+VwnRprsw==}
-=======
   '@typescript-eslint/typescript-estree@8.39.1':
     resolution: {integrity: sha512-EKkpcPuIux48dddVDXyQBlKdeTPMmALqBUbEk38McWv0qVEZwOpVJBi7ugK5qVNgeuYjGNQxrrnoM/5+TI/BPw==}
->>>>>>> 3da3ca9d
     engines: {node: ^18.18.0 || ^20.9.0 || >=21.1.0}
     peerDependencies:
       typescript: '>=4.8.4 <6.0.0'
 
-<<<<<<< HEAD
-  '@typescript-eslint/utils@8.35.0':
-    resolution: {integrity: sha512-nqoMu7WWM7ki5tPgLVsmPM8CkqtoPUG6xXGeefM5t4x3XumOEKMoUZPdi+7F+/EotukN4R9OWdmDxN80fqoZeg==}
-=======
-  '@typescript-eslint/utils@8.39.0':
-    resolution: {integrity: sha512-4GVSvNA0Vx1Ktwvf4sFE+exxJ3QGUorQG1/A5mRfRNZtkBT2xrA/BCO2H0eALx/PnvCS6/vmYwRdDA41EoffkQ==}
->>>>>>> 3da3ca9d
-    engines: {node: ^18.18.0 || ^20.9.0 || >=21.1.0}
-    peerDependencies:
-      eslint: ^8.57.0 || ^9.0.0
-      typescript: '>=4.8.4 <6.0.0'
-
-<<<<<<< HEAD
   '@typescript-eslint/utils@8.39.0':
     resolution: {integrity: sha512-4GVSvNA0Vx1Ktwvf4sFE+exxJ3QGUorQG1/A5mRfRNZtkBT2xrA/BCO2H0eALx/PnvCS6/vmYwRdDA41EoffkQ==}
     engines: {node: ^18.18.0 || ^20.9.0 || >=21.1.0}
@@ -2394,12 +2307,8 @@
       eslint: ^8.57.0 || ^9.0.0
       typescript: '>=4.8.4 <6.0.0'
 
-  '@typescript-eslint/visitor-keys@8.35.0':
-    resolution: {integrity: sha512-zTh2+1Y8ZpmeQaQVIc/ZZxsx8UzgKJyNg1PTvjzC7WMhPSVS8bfDX34k1SrwOf016qd5RU3az2UxUNue3IfQ5g==}
-=======
   '@typescript-eslint/utils@8.39.1':
     resolution: {integrity: sha512-VF5tZ2XnUSTuiqZFXCZfZs1cgkdd3O/sSYmdo2EpSyDlC86UM/8YytTmKnehOW3TGAlivqTDT6bS87B/GQ/jyg==}
->>>>>>> 3da3ca9d
     engines: {node: ^18.18.0 || ^20.9.0 || >=21.1.0}
     peerDependencies:
       eslint: ^8.57.0 || ^9.0.0
@@ -2409,13 +2318,10 @@
     resolution: {integrity: sha512-ldgiJ+VAhQCfIjeOgu8Kj5nSxds0ktPOSO9p4+0VDH2R2pLvQraaM5Oen2d7NxzMCm+Sn/vJT+mv2H5u6b/3fA==}
     engines: {node: ^18.18.0 || ^20.9.0 || >=21.1.0}
 
-<<<<<<< HEAD
-=======
   '@typescript-eslint/visitor-keys@8.39.1':
     resolution: {integrity: sha512-W8FQi6kEh2e8zVhQ0eeRnxdvIoOkAp/CPAahcNio6nO9dsIwb9b34z90KOlheoyuVf6LSOEdjlkxSkapNEc+4A==}
     engines: {node: ^18.18.0 || ^20.9.0 || >=21.1.0}
 
->>>>>>> 3da3ca9d
   '@unrs/resolver-binding-android-arm-eabi@1.11.1':
     resolution: {integrity: sha512-ppLRUgHVaGRWUx0R0Ut06Mjo9gBaBkg3v/8AxusGLhsIotbBLuRk51rAzqLC8gq6NyyAojEXglNjzf6R948DNw==}
     cpu: [arm]
@@ -3075,14 +2981,8 @@
     resolution: {integrity: sha512-p9nwwR4qyT5W996vBZhdvBCnMhicY5ytZkR4D1Xj0wuTDEiMnjwR57Q3RXYY/s0EpX6Ay3vgIcfaR+ewGHsi+g==}
     engines: {node: '>=18.0'}
 
-<<<<<<< HEAD
-  cronstrue@2.61.0:
-    resolution: {integrity: sha512-ootN5bvXbIQI9rW94+QsXN5eROtXWwew6NkdGxIRpS/UFWRggL0G5Al7a9GTBFEsuvVhJ2K3CntIIVt7L2ILhA==}
-    deprecated: Non-backwards compatible Breaking changes
-=======
   cronstrue@3.2.0:
     resolution: {integrity: sha512-CqpqV5bCei+jmKyIw2Wihz+npXDuSkeExWCItEn5hlpD8+QFMXUU2YW5W3Vh/hFxWwzWhguoGXm5gl1os+L2Hw==}
->>>>>>> 3da3ca9d
     hasBin: true
 
   cross-spawn@7.0.6:
@@ -3263,13 +3163,8 @@
     engines: {node: '>=20'}
     hasBin: true
 
-<<<<<<< HEAD
-  electron-to-chromium@1.5.199:
-    resolution: {integrity: sha512-3gl0S7zQd88kCAZRO/DnxtBKuhMO4h0EaQIN3YgZfV6+pW+5+bf2AdQeHNESCoaQqo/gjGVYEf2YM4O5HJQqpQ==}
-=======
   electron-to-chromium@1.5.200:
     resolution: {integrity: sha512-rFCxROw7aOe4uPTfIAx+rXv9cEcGx+buAF4npnhtTqCJk5KDFRnh3+KYj7rdVh6lsFt5/aPs+Irj9rZ33WMA7w==}
->>>>>>> 3da3ca9d
 
   email-addresses@5.0.0:
     resolution: {integrity: sha512-4OIPYlA6JXqtVn8zpHpGiI7vE6EQOAg16aGnDMIAlZVinnoZ8208tW1hAbjWydgN/4PLTT9q+O1K6AH/vALJGw==}
@@ -6682,11 +6577,7 @@
       '@aws-sdk/types': 3.840.0
       '@aws-sdk/util-endpoints': 3.848.0
       '@aws-sdk/util-user-agent-browser': 3.840.0
-<<<<<<< HEAD
-      '@aws-sdk/util-user-agent-node': 3.840.0
-=======
       '@aws-sdk/util-user-agent-node': 3.858.0
->>>>>>> 3da3ca9d
       '@smithy/config-resolver': 4.1.5
       '@smithy/core': 3.8.0
       '@smithy/fetch-http-handler': 5.1.1
@@ -6732,11 +6623,7 @@
       '@aws-sdk/types': 3.840.0
       '@aws-sdk/util-endpoints': 3.848.0
       '@aws-sdk/util-user-agent-browser': 3.840.0
-<<<<<<< HEAD
-      '@aws-sdk/util-user-agent-node': 3.840.0
-=======
       '@aws-sdk/util-user-agent-node': 3.858.0
->>>>>>> 3da3ca9d
       '@smithy/config-resolver': 4.1.5
       '@smithy/core': 3.8.0
       '@smithy/fetch-http-handler': 5.1.1
@@ -6781,11 +6668,7 @@
       '@aws-sdk/types': 3.840.0
       '@aws-sdk/util-endpoints': 3.848.0
       '@aws-sdk/util-user-agent-browser': 3.840.0
-<<<<<<< HEAD
-      '@aws-sdk/util-user-agent-node': 3.840.0
-=======
       '@aws-sdk/util-user-agent-node': 3.858.0
->>>>>>> 3da3ca9d
       '@smithy/config-resolver': 4.1.5
       '@smithy/core': 3.8.0
       '@smithy/fetch-http-handler': 5.1.1
@@ -6832,11 +6715,7 @@
       '@aws-sdk/types': 3.840.0
       '@aws-sdk/util-endpoints': 3.848.0
       '@aws-sdk/util-user-agent-browser': 3.840.0
-<<<<<<< HEAD
-      '@aws-sdk/util-user-agent-node': 3.840.0
-=======
       '@aws-sdk/util-user-agent-node': 3.858.0
->>>>>>> 3da3ca9d
       '@smithy/config-resolver': 4.1.5
       '@smithy/core': 3.8.0
       '@smithy/fetch-http-handler': 5.1.1
@@ -6881,11 +6760,7 @@
       '@aws-sdk/types': 3.840.0
       '@aws-sdk/util-endpoints': 3.848.0
       '@aws-sdk/util-user-agent-browser': 3.840.0
-<<<<<<< HEAD
-      '@aws-sdk/util-user-agent-node': 3.840.0
-=======
       '@aws-sdk/util-user-agent-node': 3.858.0
->>>>>>> 3da3ca9d
       '@smithy/config-resolver': 4.1.5
       '@smithy/core': 3.8.0
       '@smithy/fetch-http-handler': 5.1.1
@@ -6933,11 +6808,7 @@
       '@aws-sdk/types': 3.840.0
       '@aws-sdk/util-endpoints': 3.848.0
       '@aws-sdk/util-user-agent-browser': 3.840.0
-<<<<<<< HEAD
-      '@aws-sdk/util-user-agent-node': 3.840.0
-=======
       '@aws-sdk/util-user-agent-node': 3.858.0
->>>>>>> 3da3ca9d
       '@smithy/config-resolver': 4.1.5
       '@smithy/core': 3.8.0
       '@smithy/fetch-http-handler': 5.1.1
@@ -7022,11 +6893,7 @@
       '@smithy/util-endpoints': 3.0.7
       '@smithy/util-middleware': 4.0.5
       '@smithy/util-retry': 4.0.7
-<<<<<<< HEAD
-      '@smithy/util-stream': 4.2.2
-=======
       '@smithy/util-stream': 4.2.4
->>>>>>> 3da3ca9d
       '@smithy/util-utf8': 4.0.0
       '@smithy/util-waiter': 4.0.7
       '@types/uuid': 9.0.8
@@ -7048,11 +6915,7 @@
       '@aws-sdk/types': 3.840.0
       '@aws-sdk/util-endpoints': 3.848.0
       '@aws-sdk/util-user-agent-browser': 3.840.0
-<<<<<<< HEAD
-      '@aws-sdk/util-user-agent-node': 3.840.0
-=======
       '@aws-sdk/util-user-agent-node': 3.858.0
->>>>>>> 3da3ca9d
       '@smithy/config-resolver': 4.1.5
       '@smithy/core': 3.8.0
       '@smithy/fetch-http-handler': 5.1.1
@@ -7128,11 +6991,7 @@
       '@smithy/protocol-http': 5.1.3
       '@smithy/smithy-client': 4.4.10
       '@smithy/types': 4.3.2
-<<<<<<< HEAD
-      '@smithy/util-stream': 4.2.2
-=======
       '@smithy/util-stream': 4.2.4
->>>>>>> 3da3ca9d
       tslib: 2.8.1
 
   '@aws-sdk/credential-provider-ini@3.858.0':
@@ -7256,11 +7115,7 @@
       '@smithy/protocol-http': 5.1.3
       '@smithy/types': 4.3.2
       '@smithy/util-middleware': 4.0.5
-<<<<<<< HEAD
-      '@smithy/util-stream': 4.2.2
-=======
       '@smithy/util-stream': 4.2.4
->>>>>>> 3da3ca9d
       '@smithy/util-utf8': 4.0.0
       tslib: 2.8.1
 
@@ -7324,11 +7179,7 @@
       '@smithy/types': 4.3.2
       '@smithy/util-config-provider': 4.0.0
       '@smithy/util-middleware': 4.0.5
-<<<<<<< HEAD
-      '@smithy/util-stream': 4.2.2
-=======
       '@smithy/util-stream': 4.2.4
->>>>>>> 3da3ca9d
       '@smithy/util-utf8': 4.0.0
       tslib: 2.8.1
 
@@ -7342,11 +7193,7 @@
     dependencies:
       '@aws-sdk/core': 3.858.0
       '@aws-sdk/types': 3.840.0
-<<<<<<< HEAD
-      '@aws-sdk/util-endpoints': 3.840.0
-=======
       '@aws-sdk/util-endpoints': 3.848.0
->>>>>>> 3da3ca9d
       '@smithy/core': 3.8.0
       '@smithy/protocol-http': 5.1.3
       '@smithy/types': 4.3.2
@@ -7365,11 +7212,7 @@
       '@aws-sdk/types': 3.840.0
       '@aws-sdk/util-endpoints': 3.848.0
       '@aws-sdk/util-user-agent-browser': 3.840.0
-<<<<<<< HEAD
-      '@aws-sdk/util-user-agent-node': 3.840.0
-=======
       '@aws-sdk/util-user-agent-node': 3.858.0
->>>>>>> 3da3ca9d
       '@smithy/config-resolver': 4.1.5
       '@smithy/core': 3.8.0
       '@smithy/fetch-http-handler': 5.1.1
@@ -7442,10 +7285,7 @@
     dependencies:
       '@aws-sdk/types': 3.840.0
       '@smithy/types': 4.3.2
-<<<<<<< HEAD
-=======
       '@smithy/url-parser': 4.0.5
->>>>>>> 3da3ca9d
       '@smithy/util-endpoints': 3.0.7
       tslib: 2.8.1
 
@@ -7830,7 +7670,6 @@
       '@jsonjoy.com/util': 1.9.0(tslib@2.8.1)
       hyperdyperid: 1.2.0
       thingies: 2.5.0(tslib@2.8.1)
-<<<<<<< HEAD
       tslib: 2.8.1
 
   '@jsonjoy.com/json-pointer@1.0.1(tslib@2.8.1)':
@@ -7840,17 +7679,6 @@
 
   '@jsonjoy.com/util@1.9.0(tslib@2.8.1)':
     dependencies:
-=======
-      tslib: 2.8.1
-
-  '@jsonjoy.com/json-pointer@1.0.1(tslib@2.8.1)':
-    dependencies:
-      '@jsonjoy.com/util': 1.9.0(tslib@2.8.1)
-      tslib: 2.8.1
-
-  '@jsonjoy.com/util@1.9.0(tslib@2.8.1)':
-    dependencies:
->>>>>>> 3da3ca9d
       '@jsonjoy.com/buffers': 1.0.0(tslib@2.8.1)
       '@jsonjoy.com/codegen': 1.0.0(tslib@2.8.1)
       tslib: 2.8.1
@@ -8390,11 +8218,7 @@
     transitivePeerDependencies:
       - supports-color
 
-<<<<<<< HEAD
-  '@semantic-release/github@11.0.4(semantic-release@24.2.5(typescript@5.8.3))':
-=======
   '@semantic-release/github@11.0.4(semantic-release@24.2.7(typescript@5.8.3))':
->>>>>>> 3da3ca9d
     dependencies:
       '@octokit/core': 7.0.3
       '@octokit/plugin-paginate-rest': 13.1.1(@octokit/core@7.0.3)
@@ -8788,20 +8612,6 @@
       '@smithy/fetch-http-handler': 5.1.1
       '@smithy/node-http-handler': 4.1.1
       '@smithy/types': 4.3.2
-<<<<<<< HEAD
-      '@smithy/util-base64': 4.0.0
-      '@smithy/util-buffer-from': 4.0.0
-      '@smithy/util-hex-encoding': 4.0.0
-      '@smithy/util-utf8': 4.0.0
-      tslib: 2.8.1
-
-  '@smithy/util-stream@4.2.4':
-    dependencies:
-      '@smithy/fetch-http-handler': 5.1.1
-      '@smithy/node-http-handler': 4.1.1
-      '@smithy/types': 4.3.2
-=======
->>>>>>> 3da3ca9d
       '@smithy/util-base64': 4.0.0
       '@smithy/util-buffer-from': 4.0.0
       '@smithy/util-hex-encoding': 4.0.0
@@ -9076,29 +8886,6 @@
 
   '@typescript-eslint/project-service@8.39.0(typescript@5.8.3)':
     dependencies:
-<<<<<<< HEAD
-      '@typescript-eslint/tsconfig-utils': 8.39.0(typescript@5.8.3)
-      '@typescript-eslint/types': 8.39.0
-      debug: 4.4.1
-      typescript: 5.8.3
-    transitivePeerDependencies:
-      - supports-color
-
-  '@typescript-eslint/project-service@8.39.0(typescript@5.8.3)':
-    dependencies:
-      '@typescript-eslint/tsconfig-utils': 8.39.0(typescript@5.8.3)
-      '@typescript-eslint/types': 8.39.0
-=======
-      '@typescript-eslint/tsconfig-utils': 8.39.1(typescript@5.8.3)
-      '@typescript-eslint/types': 8.39.1
->>>>>>> 3da3ca9d
-      debug: 4.4.1
-      typescript: 5.8.3
-    transitivePeerDependencies:
-      - supports-color
-
-  '@typescript-eslint/project-service@8.39.1(typescript@5.8.3)':
-    dependencies:
       '@typescript-eslint/tsconfig-utils': 8.39.1(typescript@5.8.3)
       '@typescript-eslint/types': 8.39.1
       debug: 4.4.1
@@ -9106,6 +8893,15 @@
     transitivePeerDependencies:
       - supports-color
 
+  '@typescript-eslint/project-service@8.39.1(typescript@5.8.3)':
+    dependencies:
+      '@typescript-eslint/tsconfig-utils': 8.39.1(typescript@5.8.3)
+      '@typescript-eslint/types': 8.39.1
+      debug: 4.4.1
+      typescript: 5.8.3
+    transitivePeerDependencies:
+      - supports-color
+
   '@typescript-eslint/scope-manager@8.39.0':
     dependencies:
       '@typescript-eslint/types': 8.39.0
@@ -9116,28 +8912,11 @@
       '@typescript-eslint/types': 8.39.1
       '@typescript-eslint/visitor-keys': 8.39.1
 
-<<<<<<< HEAD
-  '@typescript-eslint/scope-manager@8.39.0':
-    dependencies:
-      '@typescript-eslint/types': 8.39.0
-      '@typescript-eslint/visitor-keys': 8.39.0
-
-  '@typescript-eslint/tsconfig-utils@8.35.0(typescript@5.8.3)':
+  '@typescript-eslint/tsconfig-utils@8.39.0(typescript@5.8.3)':
     dependencies:
       typescript: 5.8.3
 
-  '@typescript-eslint/tsconfig-utils@8.39.0(typescript@5.8.3)':
-    dependencies:
-      typescript: 5.8.3
-
-  '@typescript-eslint/type-utils@8.35.0(eslint@9.29.0)(typescript@5.8.3)':
-=======
-  '@typescript-eslint/tsconfig-utils@8.39.0(typescript@5.8.3)':
-    dependencies:
-      typescript: 5.8.3
-
   '@typescript-eslint/tsconfig-utils@8.39.1(typescript@5.8.3)':
->>>>>>> 3da3ca9d
     dependencies:
       typescript: 5.8.3
 
@@ -9173,13 +8952,7 @@
     transitivePeerDependencies:
       - supports-color
 
-<<<<<<< HEAD
-  '@typescript-eslint/types@8.39.0': {}
-
-  '@typescript-eslint/typescript-estree@8.35.0(typescript@5.8.3)':
-=======
   '@typescript-eslint/typescript-estree@8.39.1(typescript@5.8.3)':
->>>>>>> 3da3ca9d
     dependencies:
       '@typescript-eslint/project-service': 8.39.1(typescript@5.8.3)
       '@typescript-eslint/tsconfig-utils': 8.39.1(typescript@5.8.3)
@@ -9195,27 +8968,7 @@
     transitivePeerDependencies:
       - supports-color
 
-<<<<<<< HEAD
-  '@typescript-eslint/typescript-estree@8.39.0(typescript@5.8.3)':
-    dependencies:
-      '@typescript-eslint/project-service': 8.39.0(typescript@5.8.3)
-      '@typescript-eslint/tsconfig-utils': 8.39.0(typescript@5.8.3)
-      '@typescript-eslint/types': 8.39.0
-      '@typescript-eslint/visitor-keys': 8.39.0
-      debug: 4.4.1
-      fast-glob: 3.3.3
-      is-glob: 4.0.3
-      minimatch: 9.0.5
-      semver: 7.7.2
-      ts-api-utils: 2.1.0(typescript@5.8.3)
-      typescript: 5.8.3
-    transitivePeerDependencies:
-      - supports-color
-
-  '@typescript-eslint/utils@8.35.0(eslint@9.29.0)(typescript@5.8.3)':
-=======
   '@typescript-eslint/utils@8.39.0(eslint@9.32.0)(typescript@5.8.3)':
->>>>>>> 3da3ca9d
     dependencies:
       '@eslint-community/eslint-utils': 4.7.0(eslint@9.32.0)
       '@typescript-eslint/scope-manager': 8.39.0
@@ -9226,22 +8979,7 @@
     transitivePeerDependencies:
       - supports-color
 
-<<<<<<< HEAD
-  '@typescript-eslint/utils@8.39.0(eslint@9.29.0)(typescript@5.8.3)':
-    dependencies:
-      '@eslint-community/eslint-utils': 4.7.0(eslint@9.29.0)
-      '@typescript-eslint/scope-manager': 8.39.0
-      '@typescript-eslint/types': 8.39.0
-      '@typescript-eslint/typescript-estree': 8.39.0(typescript@5.8.3)
-      eslint: 9.29.0
-      typescript: 5.8.3
-    transitivePeerDependencies:
-      - supports-color
-
-  '@typescript-eslint/visitor-keys@8.35.0':
-=======
   '@typescript-eslint/utils@8.39.1(eslint@9.32.0)(typescript@5.8.3)':
->>>>>>> 3da3ca9d
     dependencies:
       '@eslint-community/eslint-utils': 4.7.0(eslint@9.32.0)
       '@typescript-eslint/scope-manager': 8.39.1
@@ -9257,15 +8995,9 @@
       '@typescript-eslint/types': 8.39.0
       eslint-visitor-keys: 4.2.1
 
-<<<<<<< HEAD
-  '@typescript-eslint/visitor-keys@8.39.0':
-    dependencies:
-      '@typescript-eslint/types': 8.39.0
-=======
   '@typescript-eslint/visitor-keys@8.39.1':
     dependencies:
       '@typescript-eslint/types': 8.39.1
->>>>>>> 3da3ca9d
       eslint-visitor-keys: 4.2.1
 
   '@unrs/resolver-binding-android-arm-eabi@1.11.1':
@@ -9348,13 +9080,8 @@
 
   '@vitest/eslint-plugin@1.3.4(eslint@9.32.0)(typescript@5.8.3)(vitest@3.2.4(@types/debug@4.1.12)(@types/node@22.17.0)(tsx@4.20.3)(yaml@2.8.1))':
     dependencies:
-<<<<<<< HEAD
-      '@typescript-eslint/utils': 8.39.0(eslint@9.29.0)(typescript@5.8.3)
-      eslint: 9.29.0
-=======
       '@typescript-eslint/utils': 8.39.1(eslint@9.32.0)(typescript@5.8.3)
       eslint: 9.32.0
->>>>>>> 3da3ca9d
     optionalDependencies:
       typescript: 5.8.3
       vitest: 3.2.4(@types/debug@4.1.12)(@types/node@22.17.0)(tsx@4.20.3)(yaml@2.8.1)
@@ -9364,13 +9091,8 @@
   '@vitest/expect@3.2.4':
     dependencies:
       '@types/chai': 5.2.2
-<<<<<<< HEAD
-      '@vitest/spy': 3.2.2
-      '@vitest/utils': 3.2.2
-=======
       '@vitest/spy': 3.2.4
       '@vitest/utils': 3.2.4
->>>>>>> 3da3ca9d
       chai: 5.2.1
       tinyrainbow: 2.0.0
 
@@ -9404,11 +9126,7 @@
 
   '@vitest/utils@3.2.4':
     dependencies:
-<<<<<<< HEAD
-      '@vitest/pretty-format': 3.2.2
-=======
       '@vitest/pretty-format': 3.2.4
->>>>>>> 3da3ca9d
       loupe: 3.2.0
       tinyrainbow: 2.0.0
 
@@ -9688,11 +9406,7 @@
   browserslist@4.25.2:
     dependencies:
       caniuse-lite: 1.0.30001734
-<<<<<<< HEAD
-      electron-to-chromium: 1.5.199
-=======
       electron-to-chromium: 1.5.200
->>>>>>> 3da3ca9d
       node-releases: 2.0.19
       update-browserslist-db: 1.1.3(browserslist@4.25.2)
 
@@ -10160,11 +9874,7 @@
       minimatch: 10.0.1
       semver: 7.7.2
 
-<<<<<<< HEAD
-  electron-to-chromium@1.5.199: {}
-=======
   electron-to-chromium@1.5.200: {}
->>>>>>> 3da3ca9d
 
   email-addresses@5.0.0: {}
 
@@ -10366,17 +10076,10 @@
     transitivePeerDependencies:
       - supports-color
 
-<<<<<<< HEAD
-  eslint-import-resolver-typescript@4.4.3(eslint-plugin-import-x@4.15.2(@typescript-eslint/utils@8.39.0(eslint@9.29.0)(typescript@5.8.3))(eslint-import-resolver-node@0.3.9)(eslint@9.29.0))(eslint-plugin-import@2.32.0)(eslint@9.29.0):
-    dependencies:
-      debug: 4.4.1
-      eslint: 9.29.0
-=======
   eslint-import-resolver-typescript@4.4.4(eslint-plugin-import-x@4.16.1(@typescript-eslint/utils@8.39.1(eslint@9.32.0)(typescript@5.8.3))(eslint-import-resolver-node@0.3.9)(eslint@9.32.0))(eslint-plugin-import@2.32.0)(eslint@9.32.0):
     dependencies:
       debug: 4.4.1
       eslint: 9.32.0
->>>>>>> 3da3ca9d
       eslint-import-context: 0.1.9(unrs-resolver@1.11.1)
       get-tsconfig: 4.10.1
       is-bun-module: 2.0.0
@@ -10384,13 +10087,8 @@
       tinyglobby: 0.2.14
       unrs-resolver: 1.11.1
     optionalDependencies:
-<<<<<<< HEAD
-      eslint-plugin-import: 2.32.0(@typescript-eslint/parser@8.35.0(eslint@9.29.0)(typescript@5.8.3))(eslint-import-resolver-typescript@4.4.3)(eslint@9.29.0)
-      eslint-plugin-import-x: 4.15.2(@typescript-eslint/utils@8.39.0(eslint@9.29.0)(typescript@5.8.3))(eslint-import-resolver-node@0.3.9)(eslint@9.29.0)
-=======
       eslint-plugin-import: 2.32.0(@typescript-eslint/parser@8.39.0(eslint@9.32.0)(typescript@5.8.3))(eslint-import-resolver-typescript@4.4.4)(eslint@9.32.0)
       eslint-plugin-import-x: 4.16.1(@typescript-eslint/utils@8.39.1(eslint@9.32.0)(typescript@5.8.3))(eslint-import-resolver-node@0.3.9)(eslint@9.32.0)
->>>>>>> 3da3ca9d
     transitivePeerDependencies:
       - supports-color
 
@@ -10401,18 +10099,6 @@
       '@typescript-eslint/parser': 8.39.0(eslint@9.32.0)(typescript@5.8.3)
       eslint: 9.32.0
       eslint-import-resolver-node: 0.3.9
-<<<<<<< HEAD
-      eslint-import-resolver-typescript: 4.4.3(eslint-plugin-import-x@4.15.2(@typescript-eslint/utils@8.39.0(eslint@9.29.0)(typescript@5.8.3))(eslint-import-resolver-node@0.3.9)(eslint@9.29.0))(eslint-plugin-import@2.32.0)(eslint@9.29.0)
-    transitivePeerDependencies:
-      - supports-color
-
-  eslint-plugin-import-x@4.15.2(@typescript-eslint/utils@8.39.0(eslint@9.29.0)(typescript@5.8.3))(eslint-import-resolver-node@0.3.9)(eslint@9.29.0):
-    dependencies:
-      '@typescript-eslint/types': 8.39.0
-      comment-parser: 1.4.1
-      debug: 4.4.1
-      eslint: 9.29.0
-=======
       eslint-import-resolver-typescript: 4.4.4(eslint-plugin-import-x@4.16.1(@typescript-eslint/utils@8.39.1(eslint@9.32.0)(typescript@5.8.3))(eslint-import-resolver-node@0.3.9)(eslint@9.32.0))(eslint-plugin-import@2.32.0)(eslint@9.32.0)
     transitivePeerDependencies:
       - supports-color
@@ -10423,22 +10109,14 @@
       comment-parser: 1.4.1
       debug: 4.4.1
       eslint: 9.32.0
->>>>>>> 3da3ca9d
       eslint-import-context: 0.1.9(unrs-resolver@1.11.1)
       is-glob: 4.0.3
       minimatch: 10.0.3
       semver: 7.7.2
-<<<<<<< HEAD
-      stable-hash-x: 0.1.1
-      unrs-resolver: 1.11.1
-    optionalDependencies:
-      '@typescript-eslint/utils': 8.39.0(eslint@9.29.0)(typescript@5.8.3)
-=======
       stable-hash-x: 0.2.0
       unrs-resolver: 1.11.1
     optionalDependencies:
       '@typescript-eslint/utils': 8.39.1(eslint@9.32.0)(typescript@5.8.3)
->>>>>>> 3da3ca9d
       eslint-import-resolver-node: 0.3.9
     transitivePeerDependencies:
       - supports-color
@@ -10494,11 +10172,7 @@
       '@eslint/config-helpers': 0.3.1
       '@eslint/core': 0.15.2
       '@eslint/eslintrc': 3.3.1
-<<<<<<< HEAD
-      '@eslint/js': 9.29.0
-=======
       '@eslint/js': 9.32.0
->>>>>>> 3da3ca9d
       '@eslint/plugin-kit': 0.3.5
       '@humanfs/node': 0.16.6
       '@humanwhocodes/module-importer': 1.0.1
@@ -12980,15 +12654,9 @@
     dependencies:
       '@semantic-release/commit-analyzer': 13.0.1(semantic-release@24.2.7(typescript@5.8.3))
       '@semantic-release/error': 4.0.0
-<<<<<<< HEAD
-      '@semantic-release/github': 11.0.4(semantic-release@24.2.5(typescript@5.8.3))
-      '@semantic-release/npm': 12.0.2(semantic-release@24.2.5(typescript@5.8.3))
-      '@semantic-release/release-notes-generator': 14.0.3(semantic-release@24.2.5(typescript@5.8.3))
-=======
       '@semantic-release/github': 11.0.4(semantic-release@24.2.7(typescript@5.8.3))
       '@semantic-release/npm': 12.0.2(semantic-release@24.2.7(typescript@5.8.3))
       '@semantic-release/release-notes-generator': 14.0.3(semantic-release@24.2.7(typescript@5.8.3))
->>>>>>> 3da3ca9d
       aggregate-error: 5.0.0
       cosmiconfig: 9.0.0(typescript@5.8.3)
       debug: 4.4.1
@@ -13796,11 +13464,7 @@
 
   vite@7.0.6(@types/node@22.17.0)(tsx@4.20.3)(yaml@2.8.1):
     dependencies:
-<<<<<<< HEAD
-      esbuild: 0.25.5
-=======
       esbuild: 0.25.8
->>>>>>> 3da3ca9d
       fdir: 6.4.6(picomatch@4.0.3)
       picomatch: 4.0.3
       postcss: 8.5.6
@@ -13824,17 +13488,10 @@
       '@vitest/expect': 3.2.4
       '@vitest/mocker': 3.2.4(vite@7.0.6(@types/node@22.17.0)(tsx@4.20.3)(yaml@2.8.1))
       '@vitest/pretty-format': 3.2.4
-<<<<<<< HEAD
-      '@vitest/runner': 3.2.2
-      '@vitest/snapshot': 3.2.2
-      '@vitest/spy': 3.2.2
-      '@vitest/utils': 3.2.2
-=======
       '@vitest/runner': 3.2.4
       '@vitest/snapshot': 3.2.4
       '@vitest/spy': 3.2.4
       '@vitest/utils': 3.2.4
->>>>>>> 3da3ca9d
       chai: 5.2.1
       debug: 4.4.1
       expect-type: 1.2.2
