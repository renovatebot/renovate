--- conflicted
+++ resolved
@@ -1590,17 +1590,8 @@
   '@renovatebot/detect-tools@1.1.0':
     resolution: {integrity: sha512-0GEOOX4QhUBQIY4xsr0g9sb/PrwO3C+uGPsAXlXklTDFnmXenFQ/XcEiQMTLAxPoeHofQCQ79BVCxlDVhcJ8DA==}
 
-<<<<<<< HEAD
-  '@renovatebot/osv-offline-db@1.7.4':
-    resolution: {integrity: sha512-TyrARTT/m1NK/5Ir3eC9U6iL0XMkKYkivuO8kFCVEGUdrTXvVHwn74K5V7ZPNtC1Ye0qRbKN3fVz+b4uTtlhLQ==}
-=======
-  '@renovatebot/kbpgp@4.0.1':
-    resolution: {integrity: sha512-Uj52QvCuIr9qwvbPR3fymQFMwn0MIKItZrEKywNoSF7K4UVfrtBW3DGVQ9KZ2D5tFR3LgrlPdhNSYEkEVAQ4OA==}
-    engines: {node: ^20.9.0 || ^22.11.0, pnpm: ^9.0.0}
-
   '@renovatebot/osv-offline-db@1.7.5':
     resolution: {integrity: sha512-LrwPAPecRLL/lYb9mDyeM6ndRLXCvUPHpMJ7dhOZFRiIXMLIo6Lu+1fAEPDxtBwYh21aFgtWVOoltGoTKuwzXQ==}
->>>>>>> 3da3ca9d
     engines: {node: '>=18.12.0'}
 
   '@renovatebot/osv-offline@1.6.9':
@@ -8036,26 +8027,7 @@
       upath: 2.0.1
       zod: 3.25.76
 
-<<<<<<< HEAD
-  '@renovatebot/osv-offline-db@1.7.4':
-=======
-  '@renovatebot/kbpgp@4.0.1':
-    dependencies:
-      bn: 1.0.5
-      bzip-deflate: 1.0.0
-      iced-error: 0.0.13
-      iced-lock: 2.0.1
-      iced-runtime-3: 3.0.5
-      keybase-ecurve: 1.0.1
-      keybase-nacl: 1.1.4
-      minimist: 1.2.8
-      pgp-utils: 0.0.35
-      purepack: 1.0.6
-      triplesec: 4.0.3
-      tweetnacl: 1.0.3
-
   '@renovatebot/osv-offline-db@1.7.5':
->>>>>>> 3da3ca9d
     dependencies:
       '@seald-io/nedb': 4.1.2
 
