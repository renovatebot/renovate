--- conflicted
+++ resolved
@@ -312,19 +312,14 @@
         specifier: 0.9.3
         version: 0.9.3
       traverse:
-<<<<<<< HEAD
-        specifier: 0.6.8
-        version: 0.6.8
+        specifier: 0.6.9
+        version: 0.6.9
       tree-sitter:
         specifier: 0.20.6
         version: 0.20.6
       tree-sitter-ruby:
         specifier: 0.20.1
         version: 0.20.1
-=======
-        specifier: 0.6.9
-        version: 0.6.9
->>>>>>> dbd17ed1
       tslib:
         specifier: 2.6.2
         version: 2.6.2
