--- conflicted
+++ resolved
@@ -526,19 +526,11 @@
         specifier: 1.5.2
         version: 1.5.2
       eslint-import-resolver-typescript:
-<<<<<<< HEAD
-        specifier: 4.4.2
-        version: 4.4.2(eslint-plugin-import-x@4.15.0(@typescript-eslint/utils@8.34.0(eslint@9.28.0)(typescript@5.8.3))(eslint-import-resolver-node@0.3.9)(eslint@9.28.0))(eslint-plugin-import@2.31.0)(eslint@9.28.0)
-      eslint-plugin-import-x:
-        specifier: 4.15.0
-        version: 4.15.0(@typescript-eslint/utils@8.34.0(eslint@9.28.0)(typescript@5.8.3))(eslint-import-resolver-node@0.3.9)(eslint@9.28.0)
-=======
         specifier: 4.4.3
         version: 4.4.3(eslint-plugin-import-x@4.15.1(@typescript-eslint/utils@8.34.0(eslint@9.28.0)(typescript@5.8.3))(eslint-import-resolver-node@0.3.9)(eslint@9.28.0))(eslint-plugin-import@2.31.0)(eslint@9.28.0)
       eslint-plugin-import-x:
         specifier: 4.15.1
         version: 4.15.1(@typescript-eslint/utils@8.34.0(eslint@9.28.0)(typescript@5.8.3))(eslint-import-resolver-node@0.3.9)(eslint@9.28.0)
->>>>>>> 44bd1915
       eslint-plugin-promise:
         specifier: 7.2.1
         version: 7.2.1(eslint@9.28.0)
@@ -2225,17 +2217,8 @@
       eslint: ^8.57.0 || ^9.0.0
       typescript: '>=4.8.4 <5.9.0'
 
-<<<<<<< HEAD
-  '@typescript-eslint/project-service@8.33.0':
-    resolution: {integrity: sha512-d1hz0u9l6N+u/gcrk6s6gYdl7/+pp8yHheRTqP6X5hVDKALEaTn8WfGiit7G511yueBEL3OpOEpD+3/MBdoN+A==}
-    engines: {node: ^18.18.0 || ^20.9.0 || >=21.1.0}
-
-  '@typescript-eslint/project-service@8.34.0':
-    resolution: {integrity: sha512-iEgDALRf970/B2YExmtPMPF54NenZUf4xpL3wsCRx/lgjz6ul/l13R81ozP/ZNuXfnLCS+oPmG7JIxfdNYKELw==}
-=======
   '@typescript-eslint/project-service@8.33.1':
     resolution: {integrity: sha512-DZR0efeNklDIHHGRpMpR5gJITQpu6tLr9lDJnKdONTC7vvzOlLAG/wcfxcdxEWrbiZApcoBCzXqU/Z458Za5Iw==}
->>>>>>> 44bd1915
     engines: {node: ^18.18.0 || ^20.9.0 || >=21.1.0}
     peerDependencies:
       typescript: '>=4.8.4 <5.9.0'
@@ -2246,16 +2229,16 @@
     peerDependencies:
       typescript: '>=4.8.4 <5.9.0'
 
+  '@typescript-eslint/scope-manager@8.33.1':
+    resolution: {integrity: sha512-dM4UBtgmzHR9bS0Rv09JST0RcHYearoEoo3pG5B6GoTR9XcyeqX87FEhPo+5kTvVfKCvfHaHrcgeJQc6mrDKrA==}
+    engines: {node: ^18.18.0 || ^20.9.0 || >=21.1.0}
+
   '@typescript-eslint/scope-manager@8.34.0':
     resolution: {integrity: sha512-9Ac0X8WiLykl0aj1oYQNcLZjHgBojT6cW68yAgZ19letYu+Hxd0rE0veI1XznSSst1X5lwnxhPbVdwjDRIomRw==}
     engines: {node: ^18.18.0 || ^20.9.0 || >=21.1.0}
 
-  '@typescript-eslint/scope-manager@8.34.0':
-    resolution: {integrity: sha512-9Ac0X8WiLykl0aj1oYQNcLZjHgBojT6cW68yAgZ19letYu+Hxd0rE0veI1XznSSst1X5lwnxhPbVdwjDRIomRw==}
-    engines: {node: ^18.18.0 || ^20.9.0 || >=21.1.0}
-
-  '@typescript-eslint/tsconfig-utils@8.34.0':
-    resolution: {integrity: sha512-+W9VYHKFIzA5cBeooqQxqNriAP0QeQ7xTiDuIOr71hzgffm3EL2hxwWBIIj4GuofIbKxGNarpKqIq6Q6YrShOA==}
+  '@typescript-eslint/tsconfig-utils@8.33.1':
+    resolution: {integrity: sha512-STAQsGYbHCF0/e+ShUQ4EatXQ7ceh3fBCXkNU7/MZVKulrlq1usH7t2FhxvCpuCi5O5oi1vmVaAjrGeL71OK1g==}
     engines: {node: ^18.18.0 || ^20.9.0 || >=21.1.0}
     peerDependencies:
       typescript: '>=4.8.4 <5.9.0'
@@ -2273,13 +2256,19 @@
       eslint: ^8.57.0 || ^9.0.0
       typescript: '>=4.8.4 <5.9.0'
 
+  '@typescript-eslint/types@8.33.1':
+    resolution: {integrity: sha512-xid1WfizGhy/TKMTwhtVOgalHwPtV8T32MS9MaH50Cwvz6x6YqRIPdD2WvW0XaqOzTV9p5xdLY0h/ZusU5Lokg==}
+    engines: {node: ^18.18.0 || ^20.9.0 || >=21.1.0}
+
   '@typescript-eslint/types@8.34.0':
     resolution: {integrity: sha512-9V24k/paICYPniajHfJ4cuAWETnt7Ssy+R0Rbcqo5sSFr3QEZ/8TSoUi9XeXVBGXCaLtwTOKSLGcInCAvyZeMA==}
     engines: {node: ^18.18.0 || ^20.9.0 || >=21.1.0}
 
-  '@typescript-eslint/types@8.34.0':
-    resolution: {integrity: sha512-9V24k/paICYPniajHfJ4cuAWETnt7Ssy+R0Rbcqo5sSFr3QEZ/8TSoUi9XeXVBGXCaLtwTOKSLGcInCAvyZeMA==}
+  '@typescript-eslint/typescript-estree@8.33.1':
+    resolution: {integrity: sha512-+s9LYcT8LWjdYWu7IWs7FvUxpQ/DGkdjZeE/GGulHvv8rvYwQvVaUZ6DE+j5x/prADUgSbbCWZ2nPI3usuVeOA==}
     engines: {node: ^18.18.0 || ^20.9.0 || >=21.1.0}
+    peerDependencies:
+      typescript: '>=4.8.4 <5.9.0'
 
   '@typescript-eslint/typescript-estree@8.34.0':
     resolution: {integrity: sha512-rOi4KZxI7E0+BMqG7emPSK1bB4RICCpF7QD3KCLXn9ZvWoESsOMlHyZPAHyG04ujVplPaHbmEvs34m+wjgtVtg==}
@@ -2287,10 +2276,11 @@
     peerDependencies:
       typescript: '>=4.8.4 <5.9.0'
 
-  '@typescript-eslint/typescript-estree@8.34.0':
-    resolution: {integrity: sha512-rOi4KZxI7E0+BMqG7emPSK1bB4RICCpF7QD3KCLXn9ZvWoESsOMlHyZPAHyG04ujVplPaHbmEvs34m+wjgtVtg==}
+  '@typescript-eslint/utils@8.33.1':
+    resolution: {integrity: sha512-52HaBiEQUaRYqAXpfzWSR2U3gxk92Kw006+xZpElaPMg3C4PgM+A5LqwoQI1f9E5aZ/qlxAZxzm42WX+vn92SQ==}
     engines: {node: ^18.18.0 || ^20.9.0 || >=21.1.0}
     peerDependencies:
+      eslint: ^8.57.0 || ^9.0.0
       typescript: '>=4.8.4 <5.9.0'
 
   '@typescript-eslint/utils@8.34.0':
@@ -2300,18 +2290,14 @@
       eslint: ^8.57.0 || ^9.0.0
       typescript: '>=4.8.4 <5.9.0'
 
-  '@typescript-eslint/utils@8.34.0':
-    resolution: {integrity: sha512-8L4tWatGchV9A1cKbjaavS6mwYwp39jql8xUmIIKJdm+qiaeHy5KMKlBrf30akXAWBzn2SqKsNOtSENWUwg7XQ==}
+  '@typescript-eslint/visitor-keys@8.33.1':
+    resolution: {integrity: sha512-3i8NrFcZeeDHJ+7ZUuDkGT+UHq+XoFGsymNK2jZCOHcfEzRQ0BdpRtdpSx/Iyf3MHLWIcLS0COuOPibKQboIiQ==}
     engines: {node: ^18.18.0 || ^20.9.0 || >=21.1.0}
-    peerDependencies:
-      eslint: ^8.57.0 || ^9.0.0
-      typescript: '>=4.8.4 <5.9.0'
 
   '@typescript-eslint/visitor-keys@8.34.0':
     resolution: {integrity: sha512-qHV7pW7E85A0x6qyrFn+O+q1k1p3tQCsqIZ1KZ5ESLXY57aTvUd3/a4rdPTeXisvhXn2VQG0VSKUqs8KHF2zcA==}
     engines: {node: ^18.18.0 || ^20.9.0 || >=21.1.0}
 
-<<<<<<< HEAD
   '@unrs/resolver-binding-android-arm-eabi@1.9.0':
     resolution: {integrity: sha512-h1T2c2Di49ekF2TE8ZCoJkb+jwETKUIPDJ/nO3tJBKlLFPu+fyd93f0rGP/BvArKx2k2HlRM4kqkNarj3dvZlg==}
     cpu: [arm]
@@ -2404,94 +2390,6 @@
 
   '@unrs/resolver-binding-win32-x64-msvc@1.9.0':
     resolution: {integrity: sha512-k59o9ZyeyS0hAlcaKFezYSH2agQeRFEB7KoQLXl3Nb3rgkqT1NY9Vwy+SqODiLmYnEjxWJVRE/yq2jFVqdIxZw==}
-=======
-  '@typescript-eslint/visitor-keys@8.34.0':
-    resolution: {integrity: sha512-qHV7pW7E85A0x6qyrFn+O+q1k1p3tQCsqIZ1KZ5ESLXY57aTvUd3/a4rdPTeXisvhXn2VQG0VSKUqs8KHF2zcA==}
-    engines: {node: ^18.18.0 || ^20.9.0 || >=21.1.0}
-
-  '@unrs/resolver-binding-darwin-arm64@1.7.13':
-    resolution: {integrity: sha512-LIKeCzNSkTWwGHjtiUIfvS96+7kpuyrKq2pzw/0XT2S8ykczj40Hh27oLTbXguCX8tGrCoaD2yXxzwqMMhAzhA==}
-    cpu: [arm64]
-    os: [darwin]
-
-  '@unrs/resolver-binding-darwin-x64@1.7.13':
-    resolution: {integrity: sha512-GB5G3qUNrdo2l6xaZehpz1ln4wCQ75tr51HZ8OQEcX6XkBIFVL9E4ikCZvCmRmUgKGR+zP5ogyFib7ZbIMWKWA==}
-    cpu: [x64]
-    os: [darwin]
-
-  '@unrs/resolver-binding-freebsd-x64@1.7.13':
-    resolution: {integrity: sha512-rb8gzoBgqVhDkQiKaq+MrFPhNK3x8XkSFhgU55LfgOa5skv7KIdM3dELKzQVNZNlY49DuZmm0FsEfHK5xPKKiA==}
-    cpu: [x64]
-    os: [freebsd]
-
-  '@unrs/resolver-binding-linux-arm-gnueabihf@1.7.13':
-    resolution: {integrity: sha512-bqdzngbTGzhsqhTV3SWECyZUAyvtewKtrCW4E8QPcK6yHSaN0k1h9gKwNOBxFwIqkQRsAibpm18XDum8M5AiCw==}
-    cpu: [arm]
-    os: [linux]
-
-  '@unrs/resolver-binding-linux-arm-musleabihf@1.7.13':
-    resolution: {integrity: sha512-vkoL3DSS5tsUNLhNtBJWaqDJNNEQsMCr0o2N02sLCSpe5S8TQHz+klQT42Qgj4PqATMwnG3OF0QQ5BH0oAKIPg==}
-    cpu: [arm]
-    os: [linux]
-
-  '@unrs/resolver-binding-linux-arm64-gnu@1.7.13':
-    resolution: {integrity: sha512-uNpLKxlDF+NF6aUztbAVhhFSF65zf/6QEfk5NifUgYFbpBObzvMnl2ydEsXV96spwPcmeNTpG9byvq+Twwd3HQ==}
-    cpu: [arm64]
-    os: [linux]
-
-  '@unrs/resolver-binding-linux-arm64-musl@1.7.13':
-    resolution: {integrity: sha512-mEFL6q7vtxA6YJ9sLbxCnKOBynOvClVOcqwUErmaCxA94hgP11rlstouySxJCGeFAb8KfUX9mui82waYrqoBlQ==}
-    cpu: [arm64]
-    os: [linux]
-
-  '@unrs/resolver-binding-linux-ppc64-gnu@1.7.13':
-    resolution: {integrity: sha512-MjJaNk8HK3rCOIPS6AQPJXlrDfG1LaePum+CZddHZygPqDNZyVrVdWTadT+U51vIx5QOdEE0oXcgTY+7VYsU1g==}
-    cpu: [ppc64]
-    os: [linux]
-
-  '@unrs/resolver-binding-linux-riscv64-gnu@1.7.13':
-    resolution: {integrity: sha512-9gAuT1+ed2eIuOXHSu4SdJOe7SUEzPTpOTEuTjGePvMEoWHywY5pvlcY7xMn3d8rhKHpwMzEhl8F8Oy+rkudzA==}
-    cpu: [riscv64]
-    os: [linux]
-
-  '@unrs/resolver-binding-linux-riscv64-musl@1.7.13':
-    resolution: {integrity: sha512-CNrJythJN9jC8SIJGoawebYylzGNJuWAWTKxxxx5Fr3DGEXbex/We4U7N4u6/dQAK3cLVOuAE/9a4D2JH35JIA==}
-    cpu: [riscv64]
-    os: [linux]
-
-  '@unrs/resolver-binding-linux-s390x-gnu@1.7.13':
-    resolution: {integrity: sha512-J0MVXXPvM2Bv+f+gzOZHLHEmXUJNKwJqkfMDTwE763w/tD+OA7UlTMLQihrcYRXwW5jZ8nbM2cEWTeFsTiH2JQ==}
-    cpu: [s390x]
-    os: [linux]
-
-  '@unrs/resolver-binding-linux-x64-gnu@1.7.13':
-    resolution: {integrity: sha512-Ii2WhtIpeWUe6XG/YhPUX3JNL3PiyXe56PJzqAYDUyB0gctkk/nngpuPnNKlLMcN9FID0T39mIJPhA6YpRcGDQ==}
-    cpu: [x64]
-    os: [linux]
-
-  '@unrs/resolver-binding-linux-x64-musl@1.7.13':
-    resolution: {integrity: sha512-8F5E9EhtGYkfEM1OhyVgq76+SnMF5NfZS4v5Rq9JlfuqPnqXWgUjg903hxnG54PQr4I3jmG5bEeT77pGAA3Vvg==}
-    cpu: [x64]
-    os: [linux]
-
-  '@unrs/resolver-binding-wasm32-wasi@1.7.13':
-    resolution: {integrity: sha512-7RXGTyDtyR/5o1FlBcjEaQQmQ2rKvu5Jq0Uhvce3PsbreZ61M4LQ5Mey2OMomIq4opphAkfDdm/lkHhWJNKNrw==}
-    engines: {node: '>=14.0.0'}
-    cpu: [wasm32]
-
-  '@unrs/resolver-binding-win32-arm64-msvc@1.7.13':
-    resolution: {integrity: sha512-MomJVcaVZe3j+CvkcfIVEcQyOOzauKpJYGY8d6PoKXn1FalMVGHX9/c0kXCI0WCK+CRGMExAiQhD8jkhyUVKxg==}
-    cpu: [arm64]
-    os: [win32]
-
-  '@unrs/resolver-binding-win32-ia32-msvc@1.7.13':
-    resolution: {integrity: sha512-pnHfzbFj6e4gUARI1Yvz0TUhmFZae248O7JOMCSmSBN3R35RJiKyHmsMuIiPrUYWDzm5jUMPTxSs+b3Ipawusw==}
-    cpu: [ia32]
-    os: [win32]
-
-  '@unrs/resolver-binding-win32-x64-msvc@1.7.13':
-    resolution: {integrity: sha512-tI0+FTntE3BD0UxhTP12F/iTtkeMK+qh72/2aSxPZnTlOcMR9CTJid8CdppbSjj9wenq7PNcqScLtpPENH3Lvg==}
->>>>>>> 44bd1915
     cpu: [x64]
     os: [win32]
 
@@ -2530,16 +2428,8 @@
       vite:
         optional: true
 
-<<<<<<< HEAD
-  '@vitest/pretty-format@3.1.4':
-    resolution: {integrity: sha512-cqv9H9GvAEoTaoq+cYqUTCGscUjKqlJZC7PRwY5FMySVj5J+xOm1KQcCiYHJOEzOKRUhLH4R2pTwvFlWCEScsg==}
-
-  '@vitest/pretty-format@3.2.3':
-    resolution: {integrity: sha512-yFglXGkr9hW/yEXngO+IKMhP0jxyFw2/qys/CK4fFUZnSltD+MU7dVYGrH8rvPcK/O6feXQA+EU33gjaBBbAng==}
-=======
   '@vitest/pretty-format@3.2.2':
     resolution: {integrity: sha512-FY4o4U1UDhO9KMd2Wee5vumwcaHw7Vg4V7yR4Oq6uK34nhEJOmdRYrk3ClburPRUA09lXD/oXWZ8y/Sdma0aUQ==}
->>>>>>> 44bd1915
 
   '@vitest/pretty-format@3.2.3':
     resolution: {integrity: sha512-yFglXGkr9hW/yEXngO+IKMhP0jxyFw2/qys/CK4fFUZnSltD+MU7dVYGrH8rvPcK/O6feXQA+EU33gjaBBbAng==}
@@ -2858,13 +2748,8 @@
     resolution: {integrity: sha512-L28STB170nwWS63UjtlEOE3dldQApaJXZkOI1uMFfzf3rRuPegHaHesyee+YxQ+W6SvRDQV6UrdOdRiR153wJg==}
     engines: {node: '>=6'}
 
-<<<<<<< HEAD
   caniuse-lite@1.0.30001723:
     resolution: {integrity: sha512-1R/elMjtehrFejxwmexeXAtae5UO9iSyFn6G/I806CYC/BLyyBk1EPhrKBkWhy6wM6Xnm47dSJQec+tLJ39WHw==}
-=======
-  caniuse-lite@1.0.30001722:
-    resolution: {integrity: sha512-DCQHBBZtiK6JVkAGw7drvAMK0Q0POD/xZvEmDp6baiMMP6QXXk9HpD6mNYBZWhOPG6LvIDb82ITqtWjhDckHCA==}
->>>>>>> 44bd1915
 
   chai@5.2.0:
     resolution: {integrity: sha512-mCuXncKXk5iCLhfhwTc0izo0gtEmpz5CtG2y8GiOINBlMVS6v8TMRc5TaLWKS6692m9+dVVfzgeVxR5UxWHTYw==}
@@ -3261,13 +3146,8 @@
     engines: {node: '>=18'}
     hasBin: true
 
-<<<<<<< HEAD
   electron-to-chromium@1.5.167:
     resolution: {integrity: sha512-LxcRvnYO5ez2bMOFpbuuVuAI5QNeY1ncVytE/KXaL6ZNfzX1yPlAO0nSOyIHx2fVAuUprMqPs/TdVhUFZy7SIQ==}
-=======
-  electron-to-chromium@1.5.166:
-    resolution: {integrity: sha512-QPWqHL0BglzPYyJJ1zSSmwFFL6MFXhbACOCcsCdUMCkzPdS9/OIBVxg516X/Ado2qwAq8k0nJJ7phQPCqiaFAw==}
->>>>>>> 44bd1915
 
   email-addresses@5.0.0:
     resolution: {integrity: sha512-4OIPYlA6JXqtVn8zpHpGiI7vE6EQOAg16aGnDMIAlZVinnoZ8208tW1hAbjWydgN/4PLTT9q+O1K6AH/vALJGw==}
@@ -6288,13 +6168,8 @@
     resolution: {integrity: sha512-gptHNQghINnc/vTGIk0SOFGFNXw7JVrlRUtConJRlvaw6DuX0wO5Jeko9sWrMBhh+PsYAZ7oXAiOnf/UKogyiw==}
     engines: {node: '>= 10.0.0'}
 
-<<<<<<< HEAD
   unrs-resolver@1.9.0:
     resolution: {integrity: sha512-wqaRu4UnzBD2ABTC1kLfBjAqIDZ5YUTr/MLGa7By47JV1bJDSW7jq/ZSLigB7enLe7ubNaJhtnBXgrc/50cEhg==}
-=======
-  unrs-resolver@1.7.13:
-    resolution: {integrity: sha512-QUjCYKAgrdJpf3wA73zWjOrO7ra19lfnwQ8HRkNOLah5AVDqOS38UunnyhzsSL8AE+2/AGnAHxlr8cGshCP35A==}
->>>>>>> 44bd1915
 
   upath@2.0.1:
     resolution: {integrity: sha512-1uEe95xksV1O0CYKXo8vQvN1JEbtJp7lb7C5U9HMsIp6IVwntkH/oNUzyVNQSd4S1sYk2FpSSW44FqMc8qee5w==}
@@ -7913,14 +7788,8 @@
   '@opentelemetry/instrumentation@0.202.0(@opentelemetry/api@1.9.0)':
     dependencies:
       '@opentelemetry/api': 1.9.0
-<<<<<<< HEAD
-      '@opentelemetry/api-logs': 0.201.1
-      '@types/shimmer': 1.2.0
+      '@opentelemetry/api-logs': 0.202.0
       import-in-the-middle: 1.14.2
-=======
-      '@opentelemetry/api-logs': 0.202.0
-      import-in-the-middle: 1.14.0
->>>>>>> 44bd1915
       require-in-the-middle: 7.5.2
     transitivePeerDependencies:
       - supports-color
@@ -8882,7 +8751,7 @@
 
   '@types/sax@1.2.7':
     dependencies:
-      '@types/node': 22.15.29
+      '@types/node': 22.15.30
 
   '@types/semver-stable@3.0.2': {}
 
@@ -8949,13 +8818,8 @@
 
   '@typescript-eslint/project-service@8.33.1(typescript@5.8.3)':
     dependencies:
-<<<<<<< HEAD
-      '@typescript-eslint/tsconfig-utils': 8.33.0(typescript@5.8.3)
-      '@typescript-eslint/types': 8.33.0
-=======
-      '@typescript-eslint/tsconfig-utils': 8.34.0(typescript@5.8.3)
-      '@typescript-eslint/types': 8.34.0
->>>>>>> 44bd1915
+      '@typescript-eslint/tsconfig-utils': 8.33.1(typescript@5.8.3)
+      '@typescript-eslint/types': 8.33.1
       debug: 4.4.1
       typescript: 5.8.3
     transitivePeerDependencies:
@@ -8970,26 +8834,17 @@
     transitivePeerDependencies:
       - supports-color
 
-<<<<<<< HEAD
-  '@typescript-eslint/scope-manager@8.33.0':
-    dependencies:
-      '@typescript-eslint/types': 8.33.0
-      '@typescript-eslint/visitor-keys': 8.33.0
+  '@typescript-eslint/scope-manager@8.33.1':
+    dependencies:
+      '@typescript-eslint/types': 8.33.1
+      '@typescript-eslint/visitor-keys': 8.33.1
 
   '@typescript-eslint/scope-manager@8.34.0':
-=======
-  '@typescript-eslint/scope-manager@8.33.1':
->>>>>>> 44bd1915
     dependencies:
       '@typescript-eslint/types': 8.34.0
       '@typescript-eslint/visitor-keys': 8.34.0
 
-  '@typescript-eslint/scope-manager@8.34.0':
-    dependencies:
-      '@typescript-eslint/types': 8.34.0
-      '@typescript-eslint/visitor-keys': 8.34.0
-
-  '@typescript-eslint/tsconfig-utils@8.34.0(typescript@5.8.3)':
+  '@typescript-eslint/tsconfig-utils@8.33.1(typescript@5.8.3)':
     dependencies:
       typescript: 5.8.3
 
@@ -9008,13 +8863,7 @@
     transitivePeerDependencies:
       - supports-color
 
-<<<<<<< HEAD
-  '@typescript-eslint/types@8.33.0': {}
-
-  '@typescript-eslint/types@8.34.0': {}
-=======
   '@typescript-eslint/types@8.33.1': {}
->>>>>>> 44bd1915
 
   '@typescript-eslint/types@8.34.0': {}
 
@@ -9072,10 +8921,9 @@
     transitivePeerDependencies:
       - supports-color
 
-<<<<<<< HEAD
-  '@typescript-eslint/visitor-keys@8.33.0':
-    dependencies:
-      '@typescript-eslint/types': 8.33.0
+  '@typescript-eslint/visitor-keys@8.33.1':
+    dependencies:
+      '@typescript-eslint/types': 8.33.1
       eslint-visitor-keys: 4.2.1
 
   '@typescript-eslint/visitor-keys@8.34.0':
@@ -9129,63 +8977,10 @@
     optional: true
 
   '@unrs/resolver-binding-wasm32-wasi@1.9.0':
-=======
-  '@typescript-eslint/visitor-keys@8.33.1':
-    dependencies:
-      '@typescript-eslint/types': 8.33.1
-      eslint-visitor-keys: 4.2.1
-
-  '@typescript-eslint/visitor-keys@8.34.0':
-    dependencies:
-      '@typescript-eslint/types': 8.34.0
-      eslint-visitor-keys: 4.2.1
-
-  '@unrs/resolver-binding-darwin-arm64@1.7.13':
-    optional: true
-
-  '@unrs/resolver-binding-darwin-x64@1.7.13':
-    optional: true
-
-  '@unrs/resolver-binding-freebsd-x64@1.7.13':
-    optional: true
-
-  '@unrs/resolver-binding-linux-arm-gnueabihf@1.7.13':
-    optional: true
-
-  '@unrs/resolver-binding-linux-arm-musleabihf@1.7.13':
-    optional: true
-
-  '@unrs/resolver-binding-linux-arm64-gnu@1.7.13':
-    optional: true
-
-  '@unrs/resolver-binding-linux-arm64-musl@1.7.13':
-    optional: true
-
-  '@unrs/resolver-binding-linux-ppc64-gnu@1.7.13':
-    optional: true
-
-  '@unrs/resolver-binding-linux-riscv64-gnu@1.7.13':
-    optional: true
-
-  '@unrs/resolver-binding-linux-riscv64-musl@1.7.13':
-    optional: true
-
-  '@unrs/resolver-binding-linux-s390x-gnu@1.7.13':
-    optional: true
-
-  '@unrs/resolver-binding-linux-x64-gnu@1.7.13':
-    optional: true
-
-  '@unrs/resolver-binding-linux-x64-musl@1.7.13':
-    optional: true
-
-  '@unrs/resolver-binding-wasm32-wasi@1.7.13':
->>>>>>> 44bd1915
     dependencies:
       '@napi-rs/wasm-runtime': 0.2.11
     optional: true
 
-<<<<<<< HEAD
   '@unrs/resolver-binding-win32-arm64-msvc@1.9.0':
     optional: true
 
@@ -9193,15 +8988,6 @@
     optional: true
 
   '@unrs/resolver-binding-win32-x64-msvc@1.9.0':
-=======
-  '@unrs/resolver-binding-win32-arm64-msvc@1.7.13':
-    optional: true
-
-  '@unrs/resolver-binding-win32-ia32-msvc@1.7.13':
-    optional: true
-
-  '@unrs/resolver-binding-win32-x64-msvc@1.7.13':
->>>>>>> 44bd1915
     optional: true
 
   '@vitest/coverage-v8@3.2.2(vitest@3.2.2(@types/debug@4.1.12)(@types/node@22.15.30)(tsx@4.19.4)(yaml@2.8.0))':
@@ -9553,13 +9339,8 @@
 
   browserslist@4.25.0:
     dependencies:
-<<<<<<< HEAD
       caniuse-lite: 1.0.30001723
       electron-to-chromium: 1.5.167
-=======
-      caniuse-lite: 1.0.30001722
-      electron-to-chromium: 1.5.166
->>>>>>> 44bd1915
       node-releases: 2.0.19
       update-browserslist-db: 1.1.3(browserslist@4.25.0)
 
@@ -9648,11 +9429,7 @@
 
   camelcase@5.3.1: {}
 
-<<<<<<< HEAD
   caniuse-lite@1.0.30001723: {}
-=======
-  caniuse-lite@1.0.30001722: {}
->>>>>>> 44bd1915
 
   chai@5.2.0:
     dependencies:
@@ -10021,11 +9798,7 @@
       minimatch: 10.0.1
       semver: 7.7.2
 
-<<<<<<< HEAD
   electron-to-chromium@1.5.167: {}
-=======
-  electron-to-chromium@1.5.166: {}
->>>>>>> 44bd1915
 
   email-addresses@5.0.0: {}
 
@@ -10211,20 +9984,12 @@
       strip-ansi: 6.0.1
       text-table: 0.2.0
 
-<<<<<<< HEAD
   eslint-import-context@0.1.8(unrs-resolver@1.9.0):
-=======
-  eslint-import-context@0.1.8(unrs-resolver@1.7.13):
->>>>>>> 44bd1915
     dependencies:
       get-tsconfig: 4.10.1
       stable-hash-x: 0.1.1
     optionalDependencies:
-<<<<<<< HEAD
       unrs-resolver: 1.9.0
-=======
-      unrs-resolver: 1.7.13
->>>>>>> 44bd1915
 
   eslint-import-resolver-node@0.3.9:
     dependencies:
@@ -10234,34 +9999,19 @@
     transitivePeerDependencies:
       - supports-color
 
-<<<<<<< HEAD
-  eslint-import-resolver-typescript@4.4.2(eslint-plugin-import-x@4.15.0(@typescript-eslint/utils@8.34.0(eslint@9.28.0)(typescript@5.8.3))(eslint-import-resolver-node@0.3.9)(eslint@9.28.0))(eslint-plugin-import@2.31.0)(eslint@9.28.0):
+  eslint-import-resolver-typescript@4.4.3(eslint-plugin-import-x@4.15.1(@typescript-eslint/utils@8.34.0(eslint@9.28.0)(typescript@5.8.3))(eslint-import-resolver-node@0.3.9)(eslint@9.28.0))(eslint-plugin-import@2.31.0)(eslint@9.28.0):
     dependencies:
       debug: 4.4.1
       eslint: 9.28.0
       eslint-import-context: 0.1.8(unrs-resolver@1.9.0)
-=======
-  eslint-import-resolver-typescript@4.4.3(eslint-plugin-import-x@4.15.1(@typescript-eslint/utils@8.34.0(eslint@9.28.0)(typescript@5.8.3))(eslint-import-resolver-node@0.3.9)(eslint@9.28.0))(eslint-plugin-import@2.31.0)(eslint@9.28.0):
-    dependencies:
-      debug: 4.4.1
-      eslint: 9.28.0
-      eslint-import-context: 0.1.8(unrs-resolver@1.7.13)
->>>>>>> 44bd1915
       get-tsconfig: 4.10.1
       is-bun-module: 2.0.0
       stable-hash-x: 0.1.1
       tinyglobby: 0.2.14
-<<<<<<< HEAD
       unrs-resolver: 1.9.0
-    optionalDependencies:
-      eslint-plugin-import: 2.31.0(@typescript-eslint/parser@8.33.0(eslint@9.28.0)(typescript@5.8.3))(eslint-import-resolver-typescript@4.4.2)(eslint@9.28.0)
-      eslint-plugin-import-x: 4.15.0(@typescript-eslint/utils@8.34.0(eslint@9.28.0)(typescript@5.8.3))(eslint-import-resolver-node@0.3.9)(eslint@9.28.0)
-=======
-      unrs-resolver: 1.7.13
     optionalDependencies:
       eslint-plugin-import: 2.31.0(@typescript-eslint/parser@8.33.1(eslint@9.28.0)(typescript@5.8.3))(eslint-import-resolver-typescript@4.4.3)(eslint@9.28.0)
       eslint-plugin-import-x: 4.15.1(@typescript-eslint/utils@8.34.0(eslint@9.28.0)(typescript@5.8.3))(eslint-import-resolver-node@0.3.9)(eslint@9.28.0)
->>>>>>> 44bd1915
     transitivePeerDependencies:
       - supports-color
 
@@ -10272,39 +10022,22 @@
       '@typescript-eslint/parser': 8.33.1(eslint@9.28.0)(typescript@5.8.3)
       eslint: 9.28.0
       eslint-import-resolver-node: 0.3.9
-<<<<<<< HEAD
-      eslint-import-resolver-typescript: 4.4.2(eslint-plugin-import-x@4.15.0(@typescript-eslint/utils@8.34.0(eslint@9.28.0)(typescript@5.8.3))(eslint-import-resolver-node@0.3.9)(eslint@9.28.0))(eslint-plugin-import@2.31.0)(eslint@9.28.0)
-    transitivePeerDependencies:
-      - supports-color
-
-  eslint-plugin-import-x@4.15.0(@typescript-eslint/utils@8.34.0(eslint@9.28.0)(typescript@5.8.3))(eslint-import-resolver-node@0.3.9)(eslint@9.28.0):
-=======
       eslint-import-resolver-typescript: 4.4.3(eslint-plugin-import-x@4.15.1(@typescript-eslint/utils@8.34.0(eslint@9.28.0)(typescript@5.8.3))(eslint-import-resolver-node@0.3.9)(eslint@9.28.0))(eslint-plugin-import@2.31.0)(eslint@9.28.0)
     transitivePeerDependencies:
       - supports-color
 
   eslint-plugin-import-x@4.15.1(@typescript-eslint/utils@8.34.0(eslint@9.28.0)(typescript@5.8.3))(eslint-import-resolver-node@0.3.9)(eslint@9.28.0):
->>>>>>> 44bd1915
     dependencies:
       '@typescript-eslint/types': 8.34.0
       comment-parser: 1.4.1
       debug: 4.4.1
       eslint: 9.28.0
-<<<<<<< HEAD
       eslint-import-context: 0.1.8(unrs-resolver@1.9.0)
       is-glob: 4.0.3
       minimatch: 10.0.1
       semver: 7.7.2
-      stable-hash: 0.0.5
+      stable-hash-x: 0.1.1
       unrs-resolver: 1.9.0
-=======
-      eslint-import-context: 0.1.8(unrs-resolver@1.7.13)
-      is-glob: 4.0.3
-      minimatch: 10.0.1
-      semver: 7.7.2
-      stable-hash-x: 0.1.1
-      unrs-resolver: 1.7.13
->>>>>>> 44bd1915
     optionalDependencies:
       '@typescript-eslint/utils': 8.34.0(eslint@9.28.0)(typescript@5.8.3)
       eslint-import-resolver-node: 0.3.9
@@ -13492,7 +13225,6 @@
 
   universalify@2.0.1: {}
 
-<<<<<<< HEAD
   unrs-resolver@1.9.0:
     dependencies:
       napi-postinstall: 0.2.4
@@ -13516,29 +13248,6 @@
       '@unrs/resolver-binding-win32-arm64-msvc': 1.9.0
       '@unrs/resolver-binding-win32-ia32-msvc': 1.9.0
       '@unrs/resolver-binding-win32-x64-msvc': 1.9.0
-=======
-  unrs-resolver@1.7.13:
-    dependencies:
-      napi-postinstall: 0.2.4
-    optionalDependencies:
-      '@unrs/resolver-binding-darwin-arm64': 1.7.13
-      '@unrs/resolver-binding-darwin-x64': 1.7.13
-      '@unrs/resolver-binding-freebsd-x64': 1.7.13
-      '@unrs/resolver-binding-linux-arm-gnueabihf': 1.7.13
-      '@unrs/resolver-binding-linux-arm-musleabihf': 1.7.13
-      '@unrs/resolver-binding-linux-arm64-gnu': 1.7.13
-      '@unrs/resolver-binding-linux-arm64-musl': 1.7.13
-      '@unrs/resolver-binding-linux-ppc64-gnu': 1.7.13
-      '@unrs/resolver-binding-linux-riscv64-gnu': 1.7.13
-      '@unrs/resolver-binding-linux-riscv64-musl': 1.7.13
-      '@unrs/resolver-binding-linux-s390x-gnu': 1.7.13
-      '@unrs/resolver-binding-linux-x64-gnu': 1.7.13
-      '@unrs/resolver-binding-linux-x64-musl': 1.7.13
-      '@unrs/resolver-binding-wasm32-wasi': 1.7.13
-      '@unrs/resolver-binding-win32-arm64-msvc': 1.7.13
-      '@unrs/resolver-binding-win32-ia32-msvc': 1.7.13
-      '@unrs/resolver-binding-win32-x64-msvc': 1.7.13
->>>>>>> 44bd1915
 
   upath@2.0.1: {}
 
@@ -13628,11 +13337,7 @@
       esbuild: 0.25.5
       fdir: 6.4.6(picomatch@4.0.2)
       picomatch: 4.0.2
-<<<<<<< HEAD
       postcss: 8.5.5
-=======
-      postcss: 8.5.4
->>>>>>> 44bd1915
       rollup: 4.43.0
       tinyglobby: 0.2.14
     optionalDependencies:
@@ -13645,19 +13350,6 @@
     dependencies:
       ts-essentials: 10.1.1(typescript@5.8.3)
       typescript: 5.8.3
-<<<<<<< HEAD
-      vitest: 3.1.4(@types/debug@4.1.12)(@types/node@22.15.29)(tsx@4.19.4)(yaml@2.8.0)
-
-  vitest@3.1.4(@types/debug@4.1.12)(@types/node@22.15.29)(tsx@4.19.4)(yaml@2.8.0):
-    dependencies:
-      '@vitest/expect': 3.1.4
-      '@vitest/mocker': 3.1.4(vite@6.3.5(@types/node@22.15.29)(tsx@4.19.4)(yaml@2.8.0))
-      '@vitest/pretty-format': 3.2.3
-      '@vitest/runner': 3.1.4
-      '@vitest/snapshot': 3.1.4
-      '@vitest/spy': 3.1.4
-      '@vitest/utils': 3.1.4
-=======
       vitest: 3.2.2(@types/debug@4.1.12)(@types/node@22.15.30)(tsx@4.19.4)(yaml@2.8.0)
 
   vitest@3.2.2(@types/debug@4.1.12)(@types/node@22.15.30)(tsx@4.19.4)(yaml@2.8.0):
@@ -13670,7 +13362,6 @@
       '@vitest/snapshot': 3.2.2
       '@vitest/spy': 3.2.2
       '@vitest/utils': 3.2.2
->>>>>>> 44bd1915
       chai: 5.2.0
       debug: 4.4.1
       expect-type: 1.2.1
