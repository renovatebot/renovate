--- conflicted
+++ resolved
@@ -532,19 +532,11 @@
         specifier: 1.5.2
         version: 1.5.2
       eslint-import-resolver-typescript:
-<<<<<<< HEAD
-        specifier: 4.4.1
-        version: 4.4.1(eslint-plugin-import-x@4.15.0(@typescript-eslint/utils@8.33.1(eslint@9.27.0)(typescript@5.8.3))(eslint-import-resolver-node@0.3.9)(eslint@9.27.0))(eslint-plugin-import@2.31.0)(eslint@9.27.0)
-      eslint-plugin-import-x:
-        specifier: 4.15.0
-        version: 4.15.0(@typescript-eslint/utils@8.33.1(eslint@9.27.0)(typescript@5.8.3))(eslint-import-resolver-node@0.3.9)(eslint@9.27.0)
-=======
         specifier: 4.4.2
         version: 4.4.2(eslint-plugin-import-x@4.15.0(@typescript-eslint/utils@8.33.0(eslint@9.28.0)(typescript@5.8.3))(eslint-import-resolver-node@0.3.9)(eslint@9.28.0))(eslint-plugin-import@2.31.0)(eslint@9.28.0)
       eslint-plugin-import-x:
         specifier: 4.15.0
         version: 4.15.0(@typescript-eslint/utils@8.33.0(eslint@9.28.0)(typescript@5.8.3))(eslint-import-resolver-node@0.3.9)(eslint@9.28.0)
->>>>>>> 4047d64b
       eslint-plugin-promise:
         specifier: 7.2.1
         version: 7.2.1(eslint@9.28.0)
@@ -8844,15 +8836,7 @@
     dependencies:
       typescript: 5.8.3
 
-<<<<<<< HEAD
-  '@typescript-eslint/tsconfig-utils@8.33.1(typescript@5.8.3)':
-    dependencies:
-      typescript: 5.8.3
-
-  '@typescript-eslint/type-utils@8.33.0(eslint@9.27.0)(typescript@5.8.3)':
-=======
   '@typescript-eslint/type-utils@8.33.0(eslint@9.28.0)(typescript@5.8.3)':
->>>>>>> 4047d64b
     dependencies:
       '@typescript-eslint/typescript-estree': 8.33.0(typescript@5.8.3)
       '@typescript-eslint/utils': 8.33.0(eslint@9.28.0)(typescript@5.8.3)
@@ -8883,27 +8867,7 @@
     transitivePeerDependencies:
       - supports-color
 
-<<<<<<< HEAD
-  '@typescript-eslint/typescript-estree@8.33.1(typescript@5.8.3)':
-    dependencies:
-      '@typescript-eslint/project-service': 8.33.1(typescript@5.8.3)
-      '@typescript-eslint/tsconfig-utils': 8.33.1(typescript@5.8.3)
-      '@typescript-eslint/types': 8.33.1
-      '@typescript-eslint/visitor-keys': 8.33.1
-      debug: 4.4.1
-      fast-glob: 3.3.3
-      is-glob: 4.0.3
-      minimatch: 9.0.5
-      semver: 7.7.2
-      ts-api-utils: 2.1.0(typescript@5.8.3)
-      typescript: 5.8.3
-    transitivePeerDependencies:
-      - supports-color
-
-  '@typescript-eslint/utils@8.33.0(eslint@9.27.0)(typescript@5.8.3)':
-=======
   '@typescript-eslint/utils@8.33.0(eslint@9.28.0)(typescript@5.8.3)':
->>>>>>> 4047d64b
     dependencies:
       '@eslint-community/eslint-utils': 4.7.0(eslint@9.28.0)
       '@typescript-eslint/scope-manager': 8.33.0
@@ -9008,13 +8972,8 @@
 
   '@vitest/eslint-plugin@1.2.1(eslint@9.28.0)(typescript@5.8.3)(vitest@3.1.4(@types/debug@4.1.12)(@types/node@22.15.29)(tsx@4.19.4)(yaml@2.8.0))':
     dependencies:
-<<<<<<< HEAD
-      '@typescript-eslint/utils': 8.33.1(eslint@9.27.0)(typescript@5.8.3)
-      eslint: 9.27.0
-=======
       '@typescript-eslint/utils': 8.33.0(eslint@9.28.0)(typescript@5.8.3)
       eslint: 9.28.0
->>>>>>> 4047d64b
     optionalDependencies:
       typescript: 5.8.3
       vitest: 3.1.4(@types/debug@4.1.12)(@types/node@22.15.29)(tsx@4.19.4)(yaml@2.8.0)
@@ -9996,32 +9955,19 @@
     transitivePeerDependencies:
       - supports-color
 
-<<<<<<< HEAD
-  eslint-import-resolver-typescript@4.4.1(eslint-plugin-import-x@4.15.0(@typescript-eslint/utils@8.33.1(eslint@9.27.0)(typescript@5.8.3))(eslint-import-resolver-node@0.3.9)(eslint@9.27.0))(eslint-plugin-import@2.31.0)(eslint@9.27.0):
-    dependencies:
-      debug: 4.4.1
-      eslint: 9.27.0
-      eslint-import-context: 0.1.8(unrs-resolver@1.7.11)
-=======
   eslint-import-resolver-typescript@4.4.2(eslint-plugin-import-x@4.15.0(@typescript-eslint/utils@8.33.0(eslint@9.28.0)(typescript@5.8.3))(eslint-import-resolver-node@0.3.9)(eslint@9.28.0))(eslint-plugin-import@2.31.0)(eslint@9.28.0):
     dependencies:
       debug: 4.4.1
       eslint: 9.28.0
       eslint-import-context: 0.1.6(unrs-resolver@1.7.8)
->>>>>>> 4047d64b
       get-tsconfig: 4.10.1
       is-bun-module: 2.0.0
       stable-hash: 0.0.5
       tinyglobby: 0.2.14
       unrs-resolver: 1.7.11
     optionalDependencies:
-<<<<<<< HEAD
-      eslint-plugin-import: 2.31.0(@typescript-eslint/parser@8.33.0(eslint@9.27.0)(typescript@5.8.3))(eslint-import-resolver-typescript@4.4.1)(eslint@9.27.0)
-      eslint-plugin-import-x: 4.15.0(@typescript-eslint/utils@8.33.1(eslint@9.27.0)(typescript@5.8.3))(eslint-import-resolver-node@0.3.9)(eslint@9.27.0)
-=======
       eslint-plugin-import: 2.31.0(@typescript-eslint/parser@8.33.0(eslint@9.28.0)(typescript@5.8.3))(eslint-import-resolver-typescript@4.4.2)(eslint@9.28.0)
       eslint-plugin-import-x: 4.15.0(@typescript-eslint/utils@8.33.0(eslint@9.28.0)(typescript@5.8.3))(eslint-import-resolver-node@0.3.9)(eslint@9.28.0)
->>>>>>> 4047d64b
     transitivePeerDependencies:
       - supports-color
 
@@ -10032,41 +9978,24 @@
       '@typescript-eslint/parser': 8.33.0(eslint@9.28.0)(typescript@5.8.3)
       eslint: 9.28.0
       eslint-import-resolver-node: 0.3.9
-<<<<<<< HEAD
-      eslint-import-resolver-typescript: 4.4.1(eslint-plugin-import-x@4.15.0(@typescript-eslint/utils@8.33.1(eslint@9.27.0)(typescript@5.8.3))(eslint-import-resolver-node@0.3.9)(eslint@9.27.0))(eslint-plugin-import@2.31.0)(eslint@9.27.0)
-    transitivePeerDependencies:
-      - supports-color
-
-  eslint-plugin-import-x@4.15.0(@typescript-eslint/utils@8.33.1(eslint@9.27.0)(typescript@5.8.3))(eslint-import-resolver-node@0.3.9)(eslint@9.27.0):
-=======
       eslint-import-resolver-typescript: 4.4.2(eslint-plugin-import-x@4.15.0(@typescript-eslint/utils@8.33.0(eslint@9.28.0)(typescript@5.8.3))(eslint-import-resolver-node@0.3.9)(eslint@9.28.0))(eslint-plugin-import@2.31.0)(eslint@9.28.0)
     transitivePeerDependencies:
       - supports-color
 
   eslint-plugin-import-x@4.15.0(@typescript-eslint/utils@8.33.0(eslint@9.28.0)(typescript@5.8.3))(eslint-import-resolver-node@0.3.9)(eslint@9.28.0):
->>>>>>> 4047d64b
     dependencies:
       '@typescript-eslint/types': 8.33.1
       comment-parser: 1.4.1
       debug: 4.4.1
-<<<<<<< HEAD
-      eslint: 9.27.0
-      eslint-import-context: 0.1.8(unrs-resolver@1.7.11)
-=======
       eslint: 9.28.0
       eslint-import-context: 0.1.6(unrs-resolver@1.7.8)
->>>>>>> 4047d64b
       is-glob: 4.0.3
       minimatch: 10.0.1
       semver: 7.7.2
       stable-hash: 0.0.5
       unrs-resolver: 1.7.11
     optionalDependencies:
-<<<<<<< HEAD
-      '@typescript-eslint/utils': 8.33.1(eslint@9.27.0)(typescript@5.8.3)
-=======
       '@typescript-eslint/utils': 8.33.0(eslint@9.28.0)(typescript@5.8.3)
->>>>>>> 4047d64b
       eslint-import-resolver-node: 0.3.9
     transitivePeerDependencies:
       - supports-color
