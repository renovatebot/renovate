--- conflicted
+++ resolved
@@ -3,18 +3,12 @@
 settings:
   autoInstallPeers: true
   excludeLinksFromLockfile: false
-
-<<<<<<< HEAD
-=======
-overrides:
-  '@semantic-release/github>@octokit/plugin-paginate-rest': 11.4.2
 
 patchedDependencies:
   re2:
     hash: 018babd22b7ce951bcd10d6246f1e541a7ac7ba212f7fa8985e774ece67d08e1
     path: patches/re2.patch
 
->>>>>>> 12da2ac6
 importers:
 
   .:
