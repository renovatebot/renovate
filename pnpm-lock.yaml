lockfileVersion: '9.0'

settings:
  autoInstallPeers: true
  excludeLinksFromLockfile: false

overrides:
  '@semantic-release/github>@octokit/plugin-paginate-rest': 11.3.6

importers:

  .:
    dependencies:
      '@aws-sdk/client-codecommit':
        specifier: 3.716.0
        version: 3.716.0
      '@aws-sdk/client-ec2':
        specifier: 3.716.0
        version: 3.716.0
      '@aws-sdk/client-ecr':
        specifier: 3.720.0
        version: 3.720.0
      '@aws-sdk/client-rds':
        specifier: 3.719.1
        version: 3.719.1
      '@aws-sdk/client-s3':
        specifier: 3.717.0
        version: 3.717.0
      '@aws-sdk/credential-providers':
        specifier: 3.716.0
        version: 3.716.0(@aws-sdk/client-sso-oidc@3.716.0(@aws-sdk/client-sts@3.716.0))
      '@breejs/later':
        specifier: 4.2.0
        version: 4.2.0
      '@cdktf/hcl2json':
        specifier: 0.20.10
        version: 0.20.10
      '@opentelemetry/api':
        specifier: 1.9.0
        version: 1.9.0
      '@opentelemetry/context-async-hooks':
        specifier: 1.30.0
        version: 1.30.0(@opentelemetry/api@1.9.0)
      '@opentelemetry/exporter-trace-otlp-http':
        specifier: 0.57.0
        version: 0.57.0(@opentelemetry/api@1.9.0)
      '@opentelemetry/instrumentation':
        specifier: 0.57.0
        version: 0.57.0(@opentelemetry/api@1.9.0)
      '@opentelemetry/instrumentation-bunyan':
        specifier: 0.45.0
        version: 0.45.0(@opentelemetry/api@1.9.0)
      '@opentelemetry/instrumentation-http':
        specifier: 0.57.0
        version: 0.57.0(@opentelemetry/api@1.9.0)
      '@opentelemetry/resources':
        specifier: 1.30.0
        version: 1.30.0(@opentelemetry/api@1.9.0)
      '@opentelemetry/sdk-trace-base':
        specifier: 1.30.0
        version: 1.30.0(@opentelemetry/api@1.9.0)
      '@opentelemetry/sdk-trace-node':
        specifier: 1.30.0
        version: 1.30.0(@opentelemetry/api@1.9.0)
      '@opentelemetry/semantic-conventions':
        specifier: 1.28.0
        version: 1.28.0
      '@qnighy/marshal':
        specifier: 0.1.3
        version: 0.1.3
      '@renovatebot/detect-tools':
        specifier: 1.1.0
        version: 1.1.0
      '@renovatebot/kbpgp':
        specifier: 4.0.1
        version: 4.0.1
      '@renovatebot/osv-offline':
        specifier: 1.5.11
        version: 1.5.11(encoding@0.1.13)
      '@renovatebot/pep440':
        specifier: 4.0.1
        version: 4.0.1
      '@renovatebot/ruby-semver':
        specifier: 4.0.0
        version: 4.0.0
      '@sindresorhus/is':
        specifier: 4.6.0
        version: 4.6.0
      '@yarnpkg/core':
        specifier: 4.2.0
        version: 4.2.0(typanion@3.14.0)
      '@yarnpkg/parsers':
        specifier: 3.0.2
        version: 3.0.2
      agentkeepalive:
        specifier: 4.6.0
        version: 4.6.0
      aggregate-error:
        specifier: 3.1.0
        version: 3.1.0
      async-mutex:
        specifier: 0.5.0
        version: 0.5.0
      auth-header:
        specifier: 1.0.0
        version: 1.0.0
      aws4:
        specifier: 1.13.2
        version: 1.13.2
      azure-devops-node-api:
        specifier: 14.1.0
        version: 14.1.0
      bunyan:
        specifier: 1.8.15
        version: 1.8.15
      cacache:
        specifier: 19.0.1
        version: 19.0.1
      chalk:
        specifier: 4.1.2
        version: 4.1.2
      changelog-filename-regex:
        specifier: 2.0.1
        version: 2.0.1
      clean-git-ref:
        specifier: 2.0.1
        version: 2.0.1
      commander:
        specifier: 12.1.0
        version: 12.1.0
      conventional-commits-detector:
        specifier: 1.0.3
        version: 1.0.3
      croner:
        specifier: 9.0.0
        version: 9.0.0
      cronstrue:
        specifier: 2.52.0
        version: 2.52.0
      deepmerge:
        specifier: 4.3.1
        version: 4.3.1
      dequal:
        specifier: 2.0.3
        version: 2.0.3
      detect-indent:
        specifier: 6.1.0
        version: 6.1.0
      diff:
        specifier: 7.0.0
        version: 7.0.0
      editorconfig:
        specifier: 2.0.0
        version: 2.0.0
      email-addresses:
        specifier: 5.0.0
        version: 5.0.0
      emoji-regex:
        specifier: 10.4.0
        version: 10.4.0
      emojibase:
        specifier: 16.0.0
        version: 16.0.0
      emojibase-regex:
        specifier: 16.0.0
        version: 16.0.0
      extract-zip:
        specifier: 2.0.1
        version: 2.0.1
      find-packages:
        specifier: 10.0.4
        version: 10.0.4
      find-up:
        specifier: 5.0.0
        version: 5.0.0
      fs-extra:
        specifier: 11.2.0
        version: 11.2.0
      git-url-parse:
        specifier: 16.0.0
        version: 16.0.0
      github-url-from-git:
        specifier: 1.5.0
        version: 1.5.0
      glob:
        specifier: 11.0.0
        version: 11.0.0
      global-agent:
        specifier: 3.0.0
        version: 3.0.0
      good-enough-parser:
        specifier: 1.1.23
        version: 1.1.23
      google-auth-library:
        specifier: 9.15.0
        version: 9.15.0(encoding@0.1.13)
      got:
        specifier: 11.8.6
        version: 11.8.6
      graph-data-structure:
        specifier: 4.3.0
        version: 4.3.0
      handlebars:
        specifier: 4.7.8
        version: 4.7.8
      ignore:
        specifier: 6.0.2
        version: 6.0.2
      ini:
        specifier: 5.0.0
        version: 5.0.0
      json-dup-key-validator:
        specifier: 1.0.3
        version: 1.0.3
      json-stringify-pretty-compact:
        specifier: 3.0.0
        version: 3.0.0
      json5:
        specifier: 2.2.3
        version: 2.2.3
      jsonata:
        specifier: 2.0.6
        version: 2.0.6
      jsonc-parser:
        specifier: 3.3.1
        version: 3.3.1
      klona:
        specifier: 2.0.6
        version: 2.0.6
      luxon:
        specifier: 3.5.0
        version: 3.5.0
      markdown-it:
        specifier: 14.1.0
        version: 14.1.0
      markdown-table:
        specifier: 2.0.0
        version: 2.0.0
      minimatch:
        specifier: 10.0.1
        version: 10.0.1
      moo:
        specifier: 0.5.2
        version: 0.5.2
      ms:
        specifier: 2.1.3
        version: 2.1.3
      nanoid:
        specifier: 3.3.8
        version: 3.3.8
      neotraverse:
        specifier: 0.6.18
        version: 0.6.18
      node-html-parser:
        specifier: 6.1.13
        version: 6.1.13
      p-all:
        specifier: 3.0.0
        version: 3.0.0
      p-map:
        specifier: 4.0.0
        version: 4.0.0
      p-queue:
        specifier: 6.6.2
        version: 6.6.2
      p-throttle:
        specifier: 4.1.1
        version: 4.1.1
      parse-link-header:
        specifier: 2.0.0
        version: 2.0.0
      prettier:
        specifier: 3.4.2
        version: 3.4.2
      protobufjs:
        specifier: 7.4.0
        version: 7.4.0
      punycode:
        specifier: 2.3.1
        version: 2.3.1
      redis:
        specifier: 4.7.0
        version: 4.7.0
      remark:
        specifier: 13.0.0
        version: 13.0.0
      remark-github:
        specifier: 10.1.0
        version: 10.1.0
      safe-stable-stringify:
        specifier: 2.5.0
        version: 2.5.0
      semver:
        specifier: 7.6.3
        version: 7.6.3
      semver-stable:
        specifier: 3.0.0
        version: 3.0.0
      semver-utils:
        specifier: 1.1.4
        version: 1.1.4
      shlex:
        specifier: 2.1.2
        version: 2.1.2
      simple-git:
        specifier: 3.27.0
        version: 3.27.0
      slugify:
        specifier: 1.6.6
        version: 1.6.6
      source-map-support:
        specifier: 0.5.21
        version: 0.5.21
      toml-eslint-parser:
        specifier: 0.10.0
        version: 0.10.0
      tslib:
        specifier: 2.8.1
        version: 2.8.1
      upath:
        specifier: 2.0.1
        version: 2.0.1
      url-join:
        specifier: 4.0.1
        version: 4.0.1
      validate-npm-package-name:
        specifier: 6.0.0
        version: 6.0.0
      vuln-vects:
        specifier: 1.1.0
        version: 1.1.0
      xmldoc:
        specifier: 1.3.0
        version: 1.3.0
      yaml:
        specifier: 2.6.1
        version: 2.6.1
      zod:
        specifier: 3.24.1
        version: 3.24.1
    optionalDependencies:
      better-sqlite3:
        specifier: 11.7.0
        version: 11.7.0
      openpgp:
        specifier: 6.0.1
        version: 6.0.1
      re2:
        specifier: 1.21.4
        version: 1.21.4
    devDependencies:
      '@hyrious/marshal':
        specifier: 0.3.3
        version: 0.3.3
      '@jest/environment':
        specifier: 29.7.0
        version: 29.7.0
      '@jest/globals':
        specifier: 29.7.0
        version: 29.7.0
      '@jest/reporters':
        specifier: 29.7.0
        version: 29.7.0
      '@jest/test-result':
        specifier: 29.7.0
        version: 29.7.0
      '@jest/types':
        specifier: 29.6.3
        version: 29.6.3
      '@ls-lint/ls-lint':
        specifier: 2.2.3
        version: 2.2.3
      '@openpgp/web-stream-tools':
        specifier: 0.1.3
        version: 0.1.3(typescript@5.7.2)
      '@renovate/eslint-plugin':
        specifier: file:tools/eslint
        version: '@renovatebot/eslint-plugin@file:tools/eslint'
      '@semantic-release/exec':
        specifier: 6.0.3
        version: 6.0.3(semantic-release@24.2.0(typescript@5.7.2))
      '@smithy/util-stream':
        specifier: 3.3.2
        version: 3.3.2
      '@swc/core':
        specifier: 1.10.4
        version: 1.10.4
      '@types/auth-header':
        specifier: 1.0.6
        version: 1.0.6
      '@types/aws4':
        specifier: 1.11.6
        version: 1.11.6
      '@types/better-sqlite3':
        specifier: 7.6.12
        version: 7.6.12
      '@types/breejs__later':
        specifier: 4.1.5
        version: 4.1.5
      '@types/bunyan':
        specifier: 1.8.11
        version: 1.8.11
      '@types/cacache':
        specifier: 17.0.2
        version: 17.0.2
      '@types/callsite':
        specifier: 1.0.34
        version: 1.0.34
      '@types/changelog-filename-regex':
        specifier: 2.0.2
        version: 2.0.2
      '@types/clean-git-ref':
        specifier: 2.0.2
        version: 2.0.2
      '@types/common-tags':
        specifier: 1.8.4
        version: 1.8.4
      '@types/conventional-commits-detector':
        specifier: 1.0.2
        version: 1.0.2
      '@types/diff':
        specifier: 6.0.0
        version: 6.0.0
      '@types/eslint':
        specifier: 8.56.12
        version: 8.56.12
      '@types/fs-extra':
        specifier: 11.0.4
        version: 11.0.4
      '@types/git-url-parse':
        specifier: 9.0.3
        version: 9.0.3
      '@types/github-url-from-git':
        specifier: 1.5.3
        version: 1.5.3
      '@types/global-agent':
        specifier: 2.1.3
        version: 2.1.3
      '@types/ini':
        specifier: 4.1.1
        version: 4.1.1
      '@types/js-yaml':
        specifier: 4.0.9
        version: 4.0.9
      '@types/json-dup-key-validator':
        specifier: 1.0.2
        version: 1.0.2
      '@types/linkify-markdown':
        specifier: 1.0.3
        version: 1.0.3
      '@types/lodash':
        specifier: 4.17.13
        version: 4.17.13
      '@types/luxon':
        specifier: 3.4.2
        version: 3.4.2
      '@types/markdown-it':
        specifier: 14.1.2
        version: 14.1.2
      '@types/markdown-table':
        specifier: 2.0.0
        version: 2.0.0
      '@types/marshal':
        specifier: 0.5.3
        version: 0.5.3
      '@types/mdast':
        specifier: 3.0.15
        version: 3.0.15
      '@types/moo':
        specifier: 0.5.9
        version: 0.5.9
      '@types/ms':
        specifier: 0.7.34
        version: 0.7.34
      '@types/node':
        specifier: 20.17.10
        version: 20.17.10
      '@types/parse-link-header':
        specifier: 2.0.3
        version: 2.0.3
      '@types/punycode':
        specifier: 2.1.4
        version: 2.1.4
      '@types/semver':
        specifier: 7.5.8
        version: 7.5.8
      '@types/semver-stable':
        specifier: 3.0.2
        version: 3.0.2
      '@types/semver-utils':
        specifier: 1.1.3
        version: 1.1.3
      '@types/tar':
        specifier: 6.1.13
        version: 6.1.13
      '@types/tmp':
        specifier: 0.2.6
        version: 0.2.6
      '@types/unist':
        specifier: 2.0.11
        version: 2.0.11
      '@types/url-join':
        specifier: 4.0.3
        version: 4.0.3
      '@types/validate-npm-package-name':
        specifier: 4.0.2
        version: 4.0.2
      '@types/xmldoc':
        specifier: 1.1.9
        version: 1.1.9
      '@typescript-eslint/eslint-plugin':
        specifier: 8.19.0
        version: 8.19.0(@typescript-eslint/parser@8.19.0(eslint@8.57.1)(typescript@5.7.2))(eslint@8.57.1)(typescript@5.7.2)
      '@typescript-eslint/parser':
        specifier: 8.19.0
        version: 8.19.0(eslint@8.57.1)(typescript@5.7.2)
      aws-sdk-client-mock:
        specifier: 4.1.0
        version: 4.1.0
      callsite:
        specifier: 1.0.0
        version: 1.0.0
      common-tags:
        specifier: 1.8.2
        version: 1.8.2
      conventional-changelog-conventionalcommits:
        specifier: 8.0.0
        version: 8.0.0
      emojibase-data:
        specifier: 16.0.2
        version: 16.0.2(emojibase@16.0.0)
      eslint:
        specifier: 8.57.1
        version: 8.57.1
      eslint-formatter-gha:
        specifier: 1.5.2
        version: 1.5.2
      eslint-import-resolver-typescript:
        specifier: 3.7.0
        version: 3.7.0(eslint-plugin-import@2.31.0)(eslint@8.57.1)
      eslint-plugin-import:
        specifier: 2.31.0
        version: 2.31.0(@typescript-eslint/parser@8.19.0(eslint@8.57.1)(typescript@5.7.2))(eslint-import-resolver-typescript@3.7.0)(eslint@8.57.1)
      eslint-plugin-jest:
        specifier: 28.10.0
        version: 28.10.0(@typescript-eslint/eslint-plugin@8.19.0(@typescript-eslint/parser@8.19.0(eslint@8.57.1)(typescript@5.7.2))(eslint@8.57.1)(typescript@5.7.2))(eslint@8.57.1)(jest@29.7.0(@types/node@20.17.10)(ts-node@10.9.2(@swc/core@1.10.4)(@types/node@20.17.10)(typescript@5.7.2)))(typescript@5.7.2)
      eslint-plugin-jest-formatting:
        specifier: 3.1.0
        version: 3.1.0(eslint@8.57.1)
      eslint-plugin-promise:
        specifier: 7.2.1
        version: 7.2.1(eslint@8.57.1)
      eslint-plugin-typescript-enum:
        specifier: 2.1.0
        version: 2.1.0(eslint@8.57.1)(typescript@5.7.2)
      expect:
        specifier: 29.7.0
        version: 29.7.0
      expect-more-jest:
        specifier: 5.5.0
        version: 5.5.0
      graphql:
        specifier: 16.10.0
        version: 16.10.0
      husky:
        specifier: 9.1.7
        version: 9.1.7
      jest:
        specifier: 29.7.0
        version: 29.7.0(@types/node@20.17.10)(ts-node@10.9.2(@swc/core@1.10.4)(@types/node@20.17.10)(typescript@5.7.2))
      jest-extended:
        specifier: 4.0.2
        version: 4.0.2(jest@29.7.0(@types/node@20.17.10)(ts-node@10.9.2(@swc/core@1.10.4)(@types/node@20.17.10)(typescript@5.7.2)))
      jest-mock:
        specifier: 29.7.0
        version: 29.7.0
      jest-mock-extended:
        specifier: 3.0.7
        version: 3.0.7(jest@29.7.0(@types/node@20.17.10)(ts-node@10.9.2(@swc/core@1.10.4)(@types/node@20.17.10)(typescript@5.7.2)))(typescript@5.7.2)
      jest-snapshot:
        specifier: 29.7.0
        version: 29.7.0
      markdownlint-cli2:
        specifier: 0.17.0
        version: 0.17.0
      memfs:
        specifier: 4.15.1
        version: 4.15.1
      nock:
        specifier: 13.5.6
        version: 13.5.6
      npm-run-all2:
        specifier: 7.0.2
        version: 7.0.2
      nyc:
        specifier: 17.1.0
        version: 17.1.0
      pretty-format:
        specifier: 29.7.0
        version: 29.7.0
      rimraf:
        specifier: 6.0.1
        version: 6.0.1
      semantic-release:
        specifier: 24.2.0
        version: 24.2.0(typescript@5.7.2)
      tar:
        specifier: 7.4.3
        version: 7.4.3
      tmp-promise:
        specifier: 3.0.3
        version: 3.0.3
      ts-jest:
        specifier: 29.2.5
        version: 29.2.5(@babel/core@7.26.0)(@jest/transform@29.7.0)(@jest/types@29.6.3)(babel-jest@29.7.0(@babel/core@7.26.0))(jest@29.7.0(@types/node@20.17.10)(ts-node@10.9.2(@swc/core@1.10.4)(@types/node@20.17.10)(typescript@5.7.2)))(typescript@5.7.2)
      ts-node:
        specifier: 10.9.2
        version: 10.9.2(@swc/core@1.10.4)(@types/node@20.17.10)(typescript@5.7.2)
      type-fest:
        specifier: 4.31.0
        version: 4.31.0
      typescript:
        specifier: 5.7.2
        version: 5.7.2
      unified:
        specifier: 9.2.2
        version: 9.2.2

packages:

  '@ampproject/remapping@2.3.0':
    resolution: {integrity: sha512-30iZtAPgz+LTIYoeivqYo853f02jBYSd5uGnGpkFV0M3xOt9aN73erkgYAmZU43x4VfqcnLxW9Kpg3R5LC4YYw==}
    engines: {node: '>=6.0.0'}

  '@arcanis/slice-ansi@1.1.1':
    resolution: {integrity: sha512-xguP2WR2Dv0gQ7Ykbdb7BNCnPnIPB94uTi0Z2NvkRBEnhbwjOQ7QyQKJXrVQg4qDpiD9hA5l5cCwy/z2OXgc3w==}

  '@aws-crypto/crc32@5.2.0':
    resolution: {integrity: sha512-nLbCWqQNgUiwwtFsen1AdzAtvuLRsQS8rYgMuxCrdKf9kOssamGLuPwyTY9wyYblNr9+1XM8v6zoDTPPSIeANg==}
    engines: {node: '>=16.0.0'}

  '@aws-crypto/crc32c@5.2.0':
    resolution: {integrity: sha512-+iWb8qaHLYKrNvGRbiYRHSdKRWhto5XlZUEBwDjYNf+ly5SVYG6zEoYIdxvf5R3zyeP16w4PLBn3rH1xc74Rag==}

  '@aws-crypto/sha1-browser@5.2.0':
    resolution: {integrity: sha512-OH6lveCFfcDjX4dbAvCFSYUjJZjDr/3XJ3xHtjn3Oj5b9RjojQo8npoLeA/bNwkOkrSQ0wgrHzXk4tDRxGKJeg==}

  '@aws-crypto/sha256-browser@5.2.0':
    resolution: {integrity: sha512-AXfN/lGotSQwu6HNcEsIASo7kWXZ5HYWvfOmSNKDsEqC4OashTp8alTmaz+F7TC2L083SFv5RdB+qU3Vs1kZqw==}

  '@aws-crypto/sha256-js@5.2.0':
    resolution: {integrity: sha512-FFQQyu7edu4ufvIZ+OadFpHHOt+eSTBaYaki44c+akjg7qZg9oOQeLlk77F6tSYqjDAFClrHJk9tMf0HdVyOvA==}
    engines: {node: '>=16.0.0'}

  '@aws-crypto/supports-web-crypto@5.2.0':
    resolution: {integrity: sha512-iAvUotm021kM33eCdNfwIN//F77/IADDSs58i+MDaOqFrVjZo9bAal0NK7HurRuWLLpF1iLX7gbWrjHjeo+YFg==}

  '@aws-crypto/util@5.2.0':
    resolution: {integrity: sha512-4RkU9EsI6ZpBve5fseQlGNUWKMa1RLPQ1dnjnQoe07ldfIzcsGb5hC5W0Dm7u423KWzawlrpbjXBrXCEv9zazQ==}

  '@aws-sdk/client-codecommit@3.716.0':
    resolution: {integrity: sha512-RHPqbayg/QnpHj5RrAC72RU3ppadnDVG8iq+vV67CL16IA+4j9PtrSbfOuJYML0EpInVZ8kV+JHo70iibJCSDw==}
    engines: {node: '>=16.0.0'}

  '@aws-sdk/client-cognito-identity@3.716.0':
    resolution: {integrity: sha512-tXMp76f1ZzrZtJwVPnLe28YINbNmwxv595Z6kpi9yc3nB/YUdeBUND8u1dgQd/sVNwZzmgcR6nyXnT+GQkeoUg==}
    engines: {node: '>=16.0.0'}

  '@aws-sdk/client-ec2@3.716.0':
    resolution: {integrity: sha512-AKAg47EasPKyFPWcUdf3EsduWIaifuKwyoXZpidhNzdl+LigWwkCfkm8LmZ87+JBuekuMhKc3QIGWLv7wsiP6g==}
    engines: {node: '>=16.0.0'}

  '@aws-sdk/client-ecr@3.720.0':
    resolution: {integrity: sha512-8/b92aUQsWpqMdd/V/YLjq0oRcPakB27x5U42NzOUtJ3RYJHhylIG81YbAU3ANwcPNytjPjnYDcPG7mMQBASFw==}
    engines: {node: '>=16.0.0'}

  '@aws-sdk/client-rds@3.719.1':
    resolution: {integrity: sha512-2tz2RkAANBSfQGOjUP/RBGGUBUVx+zxMMw2biaS/Gl7HKW0m4vVH0b9aOmYV463FhlRVtzzWsN13JKX4+f2Wsw==}
    engines: {node: '>=16.0.0'}

  '@aws-sdk/client-s3@3.717.0':
    resolution: {integrity: sha512-jzaH8IskAXVnqlZ3/H/ROwrB2HCnq/atlN7Hi7FIfjWvMPf5nfcJKfzJ1MXFX0EQR5qO6X4TbK7rgi7Bjw9NjQ==}
    engines: {node: '>=16.0.0'}

  '@aws-sdk/client-sso-oidc@3.716.0':
    resolution: {integrity: sha512-lA4IB9FzR2KjH7EVCo+mHGFKqdViVyeBQEIX9oVratL/l7P0bMS1fMwgfHOc3ACazqNxBxDES7x08ZCp32y6Lw==}
    engines: {node: '>=16.0.0'}
    peerDependencies:
      '@aws-sdk/client-sts': ^3.716.0

  '@aws-sdk/client-sso@3.716.0':
    resolution: {integrity: sha512-5Nb0jJXce2TclbjG7WVPufwhgV1TRydz1QnsuBtKU0AdViEpr787YrZhPpGnNIM1Dx+R1H/tmAHZnOoohS6D8g==}
    engines: {node: '>=16.0.0'}

  '@aws-sdk/client-sts@3.716.0':
    resolution: {integrity: sha512-i4SVNsrdXudp8T4bkm7Fi3YWlRnvXCSwvNDqf6nLqSJxqr4CN3VlBELueDyjBK7TAt453/qSif+eNx+bHmwo4Q==}
    engines: {node: '>=16.0.0'}

  '@aws-sdk/core@3.716.0':
    resolution: {integrity: sha512-5DkUiTrbyzO8/W4g7UFEqRFpuhgizayHI/Zbh0wtFMcot8801nJV+MP/YMhdjimlvAr/OqYB08FbGsPyWppMTw==}
    engines: {node: '>=16.0.0'}

  '@aws-sdk/credential-provider-cognito-identity@3.716.0':
    resolution: {integrity: sha512-iHmyB3Z6KjAQcpWW01LRjqbOM2OFVfaiGH6tRylPvJN/GnlITLUnUZi/PBAFk1f+TZ94dQWN961c1L/LFCSg9Q==}
    engines: {node: '>=16.0.0'}

  '@aws-sdk/credential-provider-env@3.716.0':
    resolution: {integrity: sha512-JI2KQUnn2arICwP9F3CnqP1W3nAbm4+meQg/yOhp9X0DMzQiHrHRd4HIrK2vyVgi2/6hGhONY5uLF26yRTA7nQ==}
    engines: {node: '>=16.0.0'}

  '@aws-sdk/credential-provider-http@3.716.0':
    resolution: {integrity: sha512-CZ04pl2z7igQPysQyH2xKZHM3fLwkemxQbKOlje3TmiS1NwXvcKvERhp9PE/H23kOL7beTM19NMRog/Fka/rlw==}
    engines: {node: '>=16.0.0'}

  '@aws-sdk/credential-provider-ini@3.716.0':
    resolution: {integrity: sha512-P37We2GtZvdROxiwP0zrpEL81/HuYK1qlYxp5VCj3uV+G4mG8UQN2gMIU/baYrpOQqa0h81RfyQGRFUjVaDVqw==}
    engines: {node: '>=16.0.0'}
    peerDependencies:
      '@aws-sdk/client-sts': ^3.716.0

  '@aws-sdk/credential-provider-node@3.716.0':
    resolution: {integrity: sha512-FGQPK2uKfS53dVvoskN/s/t6m0Po24BGd1PzJdzHBFCOjxbZLM6+8mDMXeyi2hCLVVQOUcuW41kOgmJ0+zMbww==}
    engines: {node: '>=16.0.0'}

  '@aws-sdk/credential-provider-process@3.716.0':
    resolution: {integrity: sha512-0spcu2MWVVHSTHH3WE2E//ttUJPwXRM3BCp+WyI41xLzpNu1Fd8zjOrDpEo0SnGUzsSiRTIJWgkuu/tqv9NJ2A==}
    engines: {node: '>=16.0.0'}

  '@aws-sdk/credential-provider-sso@3.716.0':
    resolution: {integrity: sha512-J2IA3WuCpRGGoZm6VHZVFCnrxXP+41iUWb9Ct/1spljegTa1XjiaZ5Jf3+Ubj7WKiyvP9/dgz1L0bu2bYEjliw==}
    engines: {node: '>=16.0.0'}

  '@aws-sdk/credential-provider-web-identity@3.716.0':
    resolution: {integrity: sha512-vzgpWKs2gGXZGdbMKRFrMW4PqEFWkGvwWH2T7ZwQv9m+8lQ7P4Dk2uimqu0f37HZAbpn8HFMqRh4CaySjU354A==}
    engines: {node: '>=16.0.0'}
    peerDependencies:
      '@aws-sdk/client-sts': ^3.716.0

  '@aws-sdk/credential-providers@3.716.0':
    resolution: {integrity: sha512-UsalnK1MMfbI8Chb7BFghUvXf+zdqqiZLpSJp9ytXe0/thoafsi2jo0pyFeU08uarU/YA3Usl15I4SdK5uQr1A==}
    engines: {node: '>=16.0.0'}

  '@aws-sdk/middleware-bucket-endpoint@3.714.0':
    resolution: {integrity: sha512-I/xSOskiseJJ8i183Z522BgqbgYzLKP7jGcg2Qeib/IWoG2IP+9DH8pwqagKaPAycyswtnoKBJiiFXY43n0CkA==}
    engines: {node: '>=16.0.0'}

  '@aws-sdk/middleware-expect-continue@3.714.0':
    resolution: {integrity: sha512-rlzsXdG8Lzo4Qpl35ZnpOBAWlzvDHpP9++0AXoUwAJA0QmMm7auIRmgxJuNj91VwT9h15ZU6xjU4S7fJl4W0+w==}
    engines: {node: '>=16.0.0'}

  '@aws-sdk/middleware-flexible-checksums@3.717.0':
    resolution: {integrity: sha512-a5kY5r7/7bDZZlOQQGWOR1ulQewdtNexdW1Ex5DD0FLKlFY7RD0va24hxQ6BP7mWHol+Dx4pj6UQ8ahk0ap1tw==}
    engines: {node: '>=16.0.0'}

  '@aws-sdk/middleware-host-header@3.714.0':
    resolution: {integrity: sha512-6l68kjNrh5QC8FGX3I3geBDavWN5Tg1RLHJ2HLA8ByGBtJyCwnz3hEkKfaxn0bBx0hF9DzbfjEOUF6cDqy2Kjg==}
    engines: {node: '>=16.0.0'}

  '@aws-sdk/middleware-location-constraint@3.714.0':
    resolution: {integrity: sha512-MX7M+V+FblujKck3fyuzePVIAy9530gY719IiSxV6uN1qLHl7VDJxNblpF/KpXakD6rOg8OpvtmqsXj9aBMftw==}
    engines: {node: '>=16.0.0'}

  '@aws-sdk/middleware-logger@3.714.0':
    resolution: {integrity: sha512-RkqHlMvQWUaRklU1bMfUuBvdWwxgUtEqpADaHXlGVj3vtEY2UgBjy+57CveC4MByqKIunNvVHBBbjrGVtwY7Lg==}
    engines: {node: '>=16.0.0'}

  '@aws-sdk/middleware-recursion-detection@3.714.0':
    resolution: {integrity: sha512-AVU5ixnh93nqtsfgNc284oXsXaadyHGPHpql/jwgaaqQfEXjS/1/j3j9E/vpacfTTz2Vzo7hAOjnvrOXSEVDaA==}
    engines: {node: '>=16.0.0'}

  '@aws-sdk/middleware-sdk-ec2@3.716.0':
    resolution: {integrity: sha512-7d2uBQwl9maxINe0cWyi6LY76jqUi0saEvwPH6RbKTqW3OeYKsPNzx/48oWK6byBnLZAxeplN38aWPCcCW207g==}
    engines: {node: '>=16.0.0'}

  '@aws-sdk/middleware-sdk-rds@3.716.0':
    resolution: {integrity: sha512-88Dg1NRWAYHa6kdl9w4Aw8OIhdW9K9xFBjG3A6SjPgpNGVdCWfwXhDmnh1cyG0IsjXx6u8nfeL8e0ZGmjss50Q==}
    engines: {node: '>=16.0.0'}

  '@aws-sdk/middleware-sdk-s3@3.716.0':
    resolution: {integrity: sha512-Qzz5OfRA/5brqfvq+JHTInwS1EuJ1+tC6qMtwKWJN3czMnVJVdnnsPTf+G5IM/1yYaGEIjY8rC1ExQLcc8ApFQ==}
    engines: {node: '>=16.0.0'}

  '@aws-sdk/middleware-ssec@3.714.0':
    resolution: {integrity: sha512-RkK8REAVwNUQmYbIDRw8eYbMJ8F1Rw4C9mlME4BBMhFlelGcD3ErU2ce24moQbDxBjNwHNESmIqgmdQk93CDCQ==}
    engines: {node: '>=16.0.0'}

  '@aws-sdk/middleware-user-agent@3.716.0':
    resolution: {integrity: sha512-FpAtT6nNKrYdkDZndutEraiRMf+TgDzAGvniqRtZ/YTPA+gIsWrsn+TwMKINR81lFC3nQfb9deS5CFtxd021Ew==}
    engines: {node: '>=16.0.0'}

  '@aws-sdk/region-config-resolver@3.714.0':
    resolution: {integrity: sha512-HJzsQxgMOAzZrbf/YIqEx30or4tZK1oNAk6Wm6xecUQx+23JXIaePRu1YFUOLBBERQ4QBPpISFurZWBMZ5ibAw==}
    engines: {node: '>=16.0.0'}

  '@aws-sdk/signature-v4-multi-region@3.716.0':
    resolution: {integrity: sha512-k0goWotZKKz+kV6Ln0qeAMSeSVi4NipuIIz5R8A0uCF2zBK4CXWdZR7KeaIoLBhJwQnHj1UU7E+2MK74KIUBzA==}
    engines: {node: '>=16.0.0'}

  '@aws-sdk/token-providers@3.714.0':
    resolution: {integrity: sha512-vKN064aLE3kl+Zl16Ony3jltHnMddMBT7JRkP1L+lLywhA0PcAKxpdvComul/sTBWnbnwLnaS5NsDUhcWySH8A==}
    engines: {node: '>=16.0.0'}
    peerDependencies:
      '@aws-sdk/client-sso-oidc': ^3.714.0

  '@aws-sdk/types@3.714.0':
    resolution: {integrity: sha512-ZjpP2gYbSFlxxaUDa1Il5AVvfggvUPbjzzB/l3q0gIE5Thd6xKW+yzEpt2mLZ5s5UaYSABZbF94g8NUOF4CVGA==}
    engines: {node: '>=16.0.0'}

  '@aws-sdk/util-arn-parser@3.693.0':
    resolution: {integrity: sha512-WC8x6ca+NRrtpAH64rWu+ryDZI3HuLwlEr8EU6/dbC/pt+r/zC0PBoC15VEygUaBA+isppCikQpGyEDu0Yj7gQ==}
    engines: {node: '>=16.0.0'}

  '@aws-sdk/util-endpoints@3.714.0':
    resolution: {integrity: sha512-Xv+Z2lhe7w7ZZRsgBwBMZgGTVmS+dkkj2S13uNHAx9lhB5ovM8PhK5G/j28xYf6vIibeuHkRAbb7/ozdZIGR+A==}
    engines: {node: '>=16.0.0'}

  '@aws-sdk/util-format-url@3.714.0':
    resolution: {integrity: sha512-PA/ES6BeKmYzFOsZ3az/8MqSLf6uzXAS7GsYONZMF6YASn4ewd/AspuvQMp6+x9VreAPCq7PecF+XL9KXejtPg==}
    engines: {node: '>=16.0.0'}

  '@aws-sdk/util-locate-window@3.693.0':
    resolution: {integrity: sha512-ttrag6haJLWABhLqtg1Uf+4LgHWIMOVSYL+VYZmAp2v4PUGOwWmWQH0Zk8RM7YuQcLfH/EoR72/Yxz6A4FKcuw==}
    engines: {node: '>=16.0.0'}

  '@aws-sdk/util-user-agent-browser@3.714.0':
    resolution: {integrity: sha512-OdJJ03cP9/MgIVToPJPCPUImbpZzTcwdIgbXC0tUQPJhbD7b7cB4LdnkhNHko+MptpOrCq4CPY/33EpOjRdofw==}

  '@aws-sdk/util-user-agent-node@3.716.0':
    resolution: {integrity: sha512-3PqaXmQbxrtHKAsPCdp7kn5FrQktj8j3YyuNsqFZ8rWZeEQ88GWlsvE61PTsr2peYCKzpFqYVddef2x1axHU0w==}
    engines: {node: '>=16.0.0'}
    peerDependencies:
      aws-crt: '>=1.0.0'
    peerDependenciesMeta:
      aws-crt:
        optional: true

  '@aws-sdk/xml-builder@3.709.0':
    resolution: {integrity: sha512-2GPCwlNxeHspoK/Mc8nbk9cBOkSpp3j2SJUQmFnyQK6V/pR6II2oPRyZkMomug1Rc10hqlBHByMecq4zhV2uUw==}
    engines: {node: '>=16.0.0'}

  '@babel/code-frame@7.26.2':
    resolution: {integrity: sha512-RJlIHRueQgwWitWgF8OdFYGZX328Ax5BCemNGlqHfplnRT9ESi8JkFlvaVYbS+UubVY6dpv87Fs2u5M29iNFVQ==}
    engines: {node: '>=6.9.0'}

  '@babel/compat-data@7.26.3':
    resolution: {integrity: sha512-nHIxvKPniQXpmQLb0vhY3VaFb3S0YrTAwpOWJZh1wn3oJPjJk9Asva204PsBdmAE8vpzfHudT8DB0scYvy9q0g==}
    engines: {node: '>=6.9.0'}

  '@babel/core@7.26.0':
    resolution: {integrity: sha512-i1SLeK+DzNnQ3LL/CswPCa/E5u4lh1k6IAEphON8F+cXt0t9euTshDru0q7/IqMa1PMPz5RnHuHscF8/ZJsStg==}
    engines: {node: '>=6.9.0'}

  '@babel/generator@7.26.3':
    resolution: {integrity: sha512-6FF/urZvD0sTeO7k6/B15pMLC4CHUv1426lzr3N01aHJTl046uCAh9LXW/fzeXXjPNCJ6iABW5XaWOsIZB93aQ==}
    engines: {node: '>=6.9.0'}

  '@babel/helper-compilation-targets@7.25.9':
    resolution: {integrity: sha512-j9Db8Suy6yV/VHa4qzrj9yZfZxhLWQdVnRlXxmKLYlhWUVB1sB2G5sxuWYXk/whHD9iW76PmNzxZ4UCnTQTVEQ==}
    engines: {node: '>=6.9.0'}

  '@babel/helper-module-imports@7.25.9':
    resolution: {integrity: sha512-tnUA4RsrmflIM6W6RFTLFSXITtl0wKjgpnLgXyowocVPrbYrLUXSBXDgTs8BlbmIzIdlBySRQjINYs2BAkiLtw==}
    engines: {node: '>=6.9.0'}

  '@babel/helper-module-transforms@7.26.0':
    resolution: {integrity: sha512-xO+xu6B5K2czEnQye6BHA7DolFFmS3LB7stHZFaOLb1pAwO1HWLS8fXA+eh0A2yIvltPVmx3eNNDBJA2SLHXFw==}
    engines: {node: '>=6.9.0'}
    peerDependencies:
      '@babel/core': ^7.0.0

  '@babel/helper-plugin-utils@7.25.9':
    resolution: {integrity: sha512-kSMlyUVdWe25rEsRGviIgOWnoT/nfABVWlqt9N19/dIPWViAOW2s9wznP5tURbs/IDuNk4gPy3YdYRgH3uxhBw==}
    engines: {node: '>=6.9.0'}

  '@babel/helper-string-parser@7.25.9':
    resolution: {integrity: sha512-4A/SCr/2KLd5jrtOMFzaKjVtAei3+2r/NChoBNoZ3EyP/+GlhoaEGoWOZUmFmoITP7zOJyHIMm+DYRd8o3PvHA==}
    engines: {node: '>=6.9.0'}

  '@babel/helper-validator-identifier@7.25.9':
    resolution: {integrity: sha512-Ed61U6XJc3CVRfkERJWDz4dJwKe7iLmmJsbOGu9wSloNSFttHV0I8g6UAgb7qnK5ly5bGLPd4oXZlxCdANBOWQ==}
    engines: {node: '>=6.9.0'}

  '@babel/helper-validator-option@7.25.9':
    resolution: {integrity: sha512-e/zv1co8pp55dNdEcCynfj9X7nyUKUXoUEwfXqaZt0omVOmDe9oOTdKStH4GmAw6zxMFs50ZayuMfHDKlO7Tfw==}
    engines: {node: '>=6.9.0'}

  '@babel/helpers@7.26.0':
    resolution: {integrity: sha512-tbhNuIxNcVb21pInl3ZSjksLCvgdZy9KwJ8brv993QtIVKJBBkYXz4q4ZbAv31GdnC+R90np23L5FbEBlthAEw==}
    engines: {node: '>=6.9.0'}

  '@babel/parser@7.26.3':
    resolution: {integrity: sha512-WJ/CvmY8Mea8iDXo6a7RK2wbmJITT5fN3BEkRuFlxVyNx8jOKIIhmC4fSkTcPcf8JyavbBwIe6OpiCOBXt/IcA==}
    engines: {node: '>=6.0.0'}
    hasBin: true

  '@babel/plugin-syntax-async-generators@7.8.4':
    resolution: {integrity: sha512-tycmZxkGfZaxhMRbXlPXuVFpdWlXpir2W4AMhSJgRKzk/eDlIXOhb2LHWoLpDF7TEHylV5zNhykX6KAgHJmTNw==}
    peerDependencies:
      '@babel/core': ^7.0.0-0

  '@babel/plugin-syntax-bigint@7.8.3':
    resolution: {integrity: sha512-wnTnFlG+YxQm3vDxpGE57Pj0srRU4sHE/mDkt1qv2YJJSeUAec2ma4WLUnUPeKjyrfntVwe/N6dCXpU+zL3Npg==}
    peerDependencies:
      '@babel/core': ^7.0.0-0

  '@babel/plugin-syntax-class-properties@7.12.13':
    resolution: {integrity: sha512-fm4idjKla0YahUNgFNLCB0qySdsoPiZP3iQE3rky0mBUtMZ23yDJ9SJdg6dXTSDnulOVqiF3Hgr9nbXvXTQZYA==}
    peerDependencies:
      '@babel/core': ^7.0.0-0

  '@babel/plugin-syntax-class-static-block@7.14.5':
    resolution: {integrity: sha512-b+YyPmr6ldyNnM6sqYeMWE+bgJcJpO6yS4QD7ymxgH34GBPNDM/THBh8iunyvKIZztiwLH4CJZ0RxTk9emgpjw==}
    engines: {node: '>=6.9.0'}
    peerDependencies:
      '@babel/core': ^7.0.0-0

  '@babel/plugin-syntax-import-attributes@7.26.0':
    resolution: {integrity: sha512-e2dttdsJ1ZTpi3B9UYGLw41hifAubg19AtCu/2I/F1QNVclOBr1dYpTdmdyZ84Xiz43BS/tCUkMAZNLv12Pi+A==}
    engines: {node: '>=6.9.0'}
    peerDependencies:
      '@babel/core': ^7.0.0-0

  '@babel/plugin-syntax-import-meta@7.10.4':
    resolution: {integrity: sha512-Yqfm+XDx0+Prh3VSeEQCPU81yC+JWZ2pDPFSS4ZdpfZhp4MkFMaDC1UqseovEKwSUpnIL7+vK+Clp7bfh0iD7g==}
    peerDependencies:
      '@babel/core': ^7.0.0-0

  '@babel/plugin-syntax-json-strings@7.8.3':
    resolution: {integrity: sha512-lY6kdGpWHvjoe2vk4WrAapEuBR69EMxZl+RoGRhrFGNYVK8mOPAW8VfbT/ZgrFbXlDNiiaxQnAtgVCZ6jv30EA==}
    peerDependencies:
      '@babel/core': ^7.0.0-0

  '@babel/plugin-syntax-jsx@7.25.9':
    resolution: {integrity: sha512-ld6oezHQMZsZfp6pWtbjaNDF2tiiCYYDqQszHt5VV437lewP9aSi2Of99CK0D0XB21k7FLgnLcmQKyKzynfeAA==}
    engines: {node: '>=6.9.0'}
    peerDependencies:
      '@babel/core': ^7.0.0-0

  '@babel/plugin-syntax-logical-assignment-operators@7.10.4':
    resolution: {integrity: sha512-d8waShlpFDinQ5MtvGU9xDAOzKH47+FFoney2baFIoMr952hKOLp1HR7VszoZvOsV/4+RRszNY7D17ba0te0ig==}
    peerDependencies:
      '@babel/core': ^7.0.0-0

  '@babel/plugin-syntax-nullish-coalescing-operator@7.8.3':
    resolution: {integrity: sha512-aSff4zPII1u2QD7y+F8oDsz19ew4IGEJg9SVW+bqwpwtfFleiQDMdzA/R+UlWDzfnHFCxxleFT0PMIrR36XLNQ==}
    peerDependencies:
      '@babel/core': ^7.0.0-0

  '@babel/plugin-syntax-numeric-separator@7.10.4':
    resolution: {integrity: sha512-9H6YdfkcK/uOnY/K7/aA2xpzaAgkQn37yzWUMRK7OaPOqOpGS1+n0H5hxT9AUw9EsSjPW8SVyMJwYRtWs3X3ug==}
    peerDependencies:
      '@babel/core': ^7.0.0-0

  '@babel/plugin-syntax-object-rest-spread@7.8.3':
    resolution: {integrity: sha512-XoqMijGZb9y3y2XskN+P1wUGiVwWZ5JmoDRwx5+3GmEplNyVM2s2Dg8ILFQm8rWM48orGy5YpI5Bl8U1y7ydlA==}
    peerDependencies:
      '@babel/core': ^7.0.0-0

  '@babel/plugin-syntax-optional-catch-binding@7.8.3':
    resolution: {integrity: sha512-6VPD0Pc1lpTqw0aKoeRTMiB+kWhAoT24PA+ksWSBrFtl5SIRVpZlwN3NNPQjehA2E/91FV3RjLWoVTglWcSV3Q==}
    peerDependencies:
      '@babel/core': ^7.0.0-0

  '@babel/plugin-syntax-optional-chaining@7.8.3':
    resolution: {integrity: sha512-KoK9ErH1MBlCPxV0VANkXW2/dw4vlbGDrFgz8bmUsBGYkFRcbRwMh6cIJubdPrkxRwuGdtCk0v/wPTKbQgBjkg==}
    peerDependencies:
      '@babel/core': ^7.0.0-0

  '@babel/plugin-syntax-private-property-in-object@7.14.5':
    resolution: {integrity: sha512-0wVnp9dxJ72ZUJDV27ZfbSj6iHLoytYZmh3rFcxNnvsJF3ktkzLDZPy/mA17HGsaQT3/DQsWYX1f1QGWkCoVUg==}
    engines: {node: '>=6.9.0'}
    peerDependencies:
      '@babel/core': ^7.0.0-0

  '@babel/plugin-syntax-top-level-await@7.14.5':
    resolution: {integrity: sha512-hx++upLv5U1rgYfwe1xBQUhRmU41NEvpUvrp8jkrSCdvGSnM5/qdRMtylJ6PG5OFkBaHkbTAKTnd3/YyESRHFw==}
    engines: {node: '>=6.9.0'}
    peerDependencies:
      '@babel/core': ^7.0.0-0

  '@babel/plugin-syntax-typescript@7.25.9':
    resolution: {integrity: sha512-hjMgRy5hb8uJJjUcdWunWVcoi9bGpJp8p5Ol1229PoN6aytsLwNMgmdftO23wnCLMfVmTwZDWMPNq/D1SY60JQ==}
    engines: {node: '>=6.9.0'}
    peerDependencies:
      '@babel/core': ^7.0.0-0

  '@babel/runtime-corejs3@7.26.0':
    resolution: {integrity: sha512-YXHu5lN8kJCb1LOb9PgV6pvak43X2h4HvRApcN5SdWeaItQOzfn1hgP6jasD6KWQyJDBxrVmA9o9OivlnNJK/w==}
    engines: {node: '>=6.9.0'}

  '@babel/template@7.25.9':
    resolution: {integrity: sha512-9DGttpmPvIxBb/2uwpVo3dqJ+O6RooAFOS+lB+xDqoE2PVCE8nfoHMdZLpfCQRLwvohzXISPZcgxt80xLfsuwg==}
    engines: {node: '>=6.9.0'}

  '@babel/traverse@7.26.4':
    resolution: {integrity: sha512-fH+b7Y4p3yqvApJALCPJcwb0/XaOSgtK4pzV6WVjPR5GLFQBRI7pfoX2V2iM48NXvX07NUxxm1Vw98YjqTcU5w==}
    engines: {node: '>=6.9.0'}

  '@babel/types@7.26.3':
    resolution: {integrity: sha512-vN5p+1kl59GVKMvTHt55NzzmYVxprfJD+ql7U9NFIfKCBkYE55LYtS+WtPlaYOyzydrKI8Nezd+aZextrd+FMA==}
    engines: {node: '>=6.9.0'}

  '@bcoe/v8-coverage@0.2.3':
    resolution: {integrity: sha512-0hYQ8SB4Db5zvZB4axdMHGwEaQjkZzFjQiN9LVYvIFB2nSUHW9tYpxWriPrWDASIxiaXax83REcLxuSdnGPZtw==}

  '@breejs/later@4.2.0':
    resolution: {integrity: sha512-EVMD0SgJtOuFeg0lAVbCwa+qeTKILb87jqvLyUtQswGD9+ce2nB52Y5zbTF1Hc0MDFfbydcMcxb47jSdhikVHA==}
    engines: {node: '>= 10'}

  '@cdktf/hcl2json@0.20.10':
    resolution: {integrity: sha512-oh8g9727sSEnwRjIjPYnhTn4mvvxclRcovf5GIkFED+4HpiBLioVUUsX33rFk6wZZh175uJBOAvQ/qVG+Uaqyw==}

  '@colors/colors@1.5.0':
    resolution: {integrity: sha512-ooWCrlZP11i8GImSjTHYHLkvFDP48nS4+204nGb1RiX/WXYHmJA2III9/e2DWVabCESdW7hBAEzHRqUn9OUVvQ==}
    engines: {node: '>=0.1.90'}

  '@cspotcode/source-map-support@0.8.1':
    resolution: {integrity: sha512-IchNf6dN4tHoMFIn/7OE8LWZ19Y6q/67Bmf6vnGREv8RSbBVb9LPJxEcnwrcwX6ixSvaiGoomAUvu4YSxXrVgw==}
    engines: {node: '>=12'}

  '@eslint-community/eslint-utils@4.4.1':
    resolution: {integrity: sha512-s3O3waFUrMV8P/XaF/+ZTp1X9XBZW1a4B97ZnjQF2KYWaFD2A8KyFBsrsfSjEmjn3RGWAIuvlneuZm3CUK3jbA==}
    engines: {node: ^12.22.0 || ^14.17.0 || >=16.0.0}
    peerDependencies:
      eslint: ^6.0.0 || ^7.0.0 || >=8.0.0

  '@eslint-community/regexpp@4.12.1':
    resolution: {integrity: sha512-CCZCDJuduB9OUkFkY2IgppNZMi2lBQgD2qzwXkEia16cge2pijY/aXi96CJMquDMn3nJdlPV1A5KrJEXwfLNzQ==}
    engines: {node: ^12.0.0 || ^14.0.0 || >=16.0.0}

  '@eslint/eslintrc@2.1.4':
    resolution: {integrity: sha512-269Z39MS6wVJtsoUl10L60WdkhJVdPG24Q4eZTH3nnF6lpvSShEK3wQjDX9JRWAUPvPh7COouPpU9IrqaZFvtQ==}
    engines: {node: ^12.22.0 || ^14.17.0 || >=16.0.0}

  '@eslint/js@8.57.1':
    resolution: {integrity: sha512-d9zaMRSTIKDLhctzH12MtXvJKSSUhaHcjV+2Z+GK+EEY7XKpP5yR4x+N3TAcHTcu963nIr+TMcCb4DBCYX1z6Q==}
    engines: {node: ^12.22.0 || ^14.17.0 || >=16.0.0}

  '@gwhitney/detect-indent@7.0.1':
    resolution: {integrity: sha512-7bQW+gkKa2kKZPeJf6+c6gFK9ARxQfn+FKy9ScTBppyKRWH2KzsmweXUoklqeEiHiNVWaeP5csIdsNq6w7QhzA==}
    engines: {node: '>=12.20'}

  '@humanwhocodes/config-array@0.13.0':
    resolution: {integrity: sha512-DZLEEqFWQFiyK6h5YIeynKx7JlvCYWL0cImfSRXZ9l4Sg2efkFGTuFf6vzXjK1cq6IYkU+Eg/JizXw+TD2vRNw==}
    engines: {node: '>=10.10.0'}
    deprecated: Use @eslint/config-array instead

  '@humanwhocodes/module-importer@1.0.1':
    resolution: {integrity: sha512-bxveV4V8v5Yb4ncFTT3rPSgZBOpCkjfK0y4oVVVJwIuDVBRMDXrPyXRL988i5ap9m9bnyEEjWfm5WkBmtffLfA==}
    engines: {node: '>=12.22'}

  '@humanwhocodes/object-schema@2.0.3':
    resolution: {integrity: sha512-93zYdMES/c1D69yZiKDBj0V24vqNzB/koF26KPaagAfd3P/4gUlh3Dys5ogAK+Exi9QyzlD8x/08Zt7wIKcDcA==}
    deprecated: Use @eslint/object-schema instead

  '@hyrious/marshal@0.3.3':
    resolution: {integrity: sha512-Sprz5CmX+V5MEbgOfXB0iqJS2i703RsV2cXSKC3++Y+4EeUvZPJlv0tgvoBRNT7mvb6aUu7UeOzfiowXlAOmew==}
    engines: {node: ^14.18.0 || >=16.0.0}

  '@isaacs/cliui@8.0.2':
    resolution: {integrity: sha512-O8jcjabXaleOG9DQ0+ARXWZBTfnP4WNAqzuiJK7ll44AmxGKv/J2M4TPjxjY3znBCfvBXFzucm1twdyFybFqEA==}
    engines: {node: '>=12'}

  '@isaacs/fs-minipass@4.0.1':
    resolution: {integrity: sha512-wgm9Ehl2jpeqP3zw/7mo3kRHFp5MEDhqAdwy1fTGkHAwnkGOVsgpvQhL8B5n1qlb01jV3n/bI0ZfZp5lWA1k4w==}
    engines: {node: '>=18.0.0'}

  '@istanbuljs/load-nyc-config@1.1.0':
    resolution: {integrity: sha512-VjeHSlIzpv/NyD3N0YuHfXOPDIixcA1q2ZV98wsMqcYlPmv2n3Yb2lYP9XMElnaFVXg5A7YLTeLu6V84uQDjmQ==}
    engines: {node: '>=8'}

  '@istanbuljs/schema@0.1.3':
    resolution: {integrity: sha512-ZXRY4jNvVgSVQ8DL3LTcakaAtXwTVUxE81hslsyD2AtoXW/wVob10HkOJ1X/pAlcI7D+2YoZKg5do8G/w6RYgA==}
    engines: {node: '>=8'}

  '@jest/console@29.7.0':
    resolution: {integrity: sha512-5Ni4CU7XHQi32IJ398EEP4RrB8eV09sXP2ROqD4bksHrnTree52PsxvX8tpL8LvTZ3pFzXyPbNQReSN41CAhOg==}
    engines: {node: ^14.15.0 || ^16.10.0 || >=18.0.0}

  '@jest/core@29.7.0':
    resolution: {integrity: sha512-n7aeXWKMnGtDA48y8TLWJPJmLmmZ642Ceo78cYWEpiD7FzDgmNDV/GCVRorPABdXLJZ/9wzzgZAlHjXjxDHGsg==}
    engines: {node: ^14.15.0 || ^16.10.0 || >=18.0.0}
    peerDependencies:
      node-notifier: ^8.0.1 || ^9.0.0 || ^10.0.0
    peerDependenciesMeta:
      node-notifier:
        optional: true

  '@jest/environment@29.7.0':
    resolution: {integrity: sha512-aQIfHDq33ExsN4jP1NWGXhxgQ/wixs60gDiKO+XVMd8Mn0NWPWgc34ZQDTb2jKaUWQ7MuwoitXAsN2XVXNMpAw==}
    engines: {node: ^14.15.0 || ^16.10.0 || >=18.0.0}

  '@jest/expect-utils@29.4.1':
    resolution: {integrity: sha512-w6YJMn5DlzmxjO00i9wu2YSozUYRBhIoJ6nQwpMYcBMtiqMGJm1QBzOf6DDgRao8dbtpDoaqLg6iiQTvv0UHhQ==}
    engines: {node: ^14.15.0 || ^16.10.0 || >=18.0.0}

  '@jest/expect-utils@29.7.0':
    resolution: {integrity: sha512-GlsNBWiFQFCVi9QVSx7f5AgMeLxe9YCCs5PuP2O2LdjDAA8Jh9eX7lA1Jq/xdXw3Wb3hyvlFNfZIfcRetSzYcA==}
    engines: {node: ^14.15.0 || ^16.10.0 || >=18.0.0}

  '@jest/expect@29.7.0':
    resolution: {integrity: sha512-8uMeAMycttpva3P1lBHB8VciS9V0XAr3GymPpipdyQXbBcuhkLQOSe8E/p92RyAdToS6ZD1tFkX+CkhoECE0dQ==}
    engines: {node: ^14.15.0 || ^16.10.0 || >=18.0.0}

  '@jest/fake-timers@29.7.0':
    resolution: {integrity: sha512-q4DH1Ha4TTFPdxLsqDXK1d3+ioSL7yL5oCMJZgDYm6i+6CygW5E5xVr/D1HdsGxjt1ZWSfUAs9OxSB/BNelWrQ==}
    engines: {node: ^14.15.0 || ^16.10.0 || >=18.0.0}

  '@jest/globals@29.7.0':
    resolution: {integrity: sha512-mpiz3dutLbkW2MNFubUGUEVLkTGiqW6yLVTA+JbP6fI6J5iL9Y0Nlg8k95pcF8ctKwCS7WVxteBs29hhfAotzQ==}
    engines: {node: ^14.15.0 || ^16.10.0 || >=18.0.0}

  '@jest/reporters@29.7.0':
    resolution: {integrity: sha512-DApq0KJbJOEzAFYjHADNNxAE3KbhxQB1y5Kplb5Waqw6zVbuWatSnMjE5gs8FUgEPmNsnZA3NCWl9NG0ia04Pg==}
    engines: {node: ^14.15.0 || ^16.10.0 || >=18.0.0}
    peerDependencies:
      node-notifier: ^8.0.1 || ^9.0.0 || ^10.0.0
    peerDependenciesMeta:
      node-notifier:
        optional: true

  '@jest/schemas@29.6.3':
    resolution: {integrity: sha512-mo5j5X+jIZmJQveBKeS/clAueipV7KgiX1vMgCxam1RNYiqE1w62n0/tJJnHtjW8ZHcQco5gY85jA3mi0L+nSA==}
    engines: {node: ^14.15.0 || ^16.10.0 || >=18.0.0}

  '@jest/source-map@29.6.3':
    resolution: {integrity: sha512-MHjT95QuipcPrpLM+8JMSzFx6eHp5Bm+4XeFDJlwsvVBjmKNiIAvasGK2fxz2WbGRlnvqehFbh07MMa7n3YJnw==}
    engines: {node: ^14.15.0 || ^16.10.0 || >=18.0.0}

  '@jest/test-result@29.7.0':
    resolution: {integrity: sha512-Fdx+tv6x1zlkJPcWXmMDAG2HBnaR9XPSd5aDWQVsfrZmLVT3lU1cwyxLgRmXR9yrq4NBoEm9BMsfgFzTQAbJYA==}
    engines: {node: ^14.15.0 || ^16.10.0 || >=18.0.0}

  '@jest/test-sequencer@29.7.0':
    resolution: {integrity: sha512-GQwJ5WZVrKnOJuiYiAF52UNUJXgTZx1NHjFSEB0qEMmSZKAkdMoIzw/Cj6x6NF4AvV23AUqDpFzQkN/eYCYTxw==}
    engines: {node: ^14.15.0 || ^16.10.0 || >=18.0.0}

  '@jest/transform@29.7.0':
    resolution: {integrity: sha512-ok/BTPFzFKVMwO5eOHRrvnBVHdRy9IrsrW1GpMaQ9MCnilNLXQKmAX8s1YXDFaai9xJpac2ySzV0YeRRECr2Vw==}
    engines: {node: ^14.15.0 || ^16.10.0 || >=18.0.0}

  '@jest/types@29.6.3':
    resolution: {integrity: sha512-u3UPsIilWKOM3F9CXtrG8LEJmNxwoCQC/XVj4IKYXvvpx7QIi/Kg1LI5uDmDpKlac62NUtX7eLjRh+jVZcLOzw==}
    engines: {node: ^14.15.0 || ^16.10.0 || >=18.0.0}

  '@jridgewell/gen-mapping@0.3.8':
    resolution: {integrity: sha512-imAbBGkb+ebQyxKgzv5Hu2nmROxoDOXHh80evxdoXNOrvAnVx7zimzc1Oo5h9RlfV4vPXaE2iM5pOFbvOCClWA==}
    engines: {node: '>=6.0.0'}

  '@jridgewell/resolve-uri@3.1.2':
    resolution: {integrity: sha512-bRISgCIjP20/tbWSPWMEi54QVPRZExkuD9lJL+UIxUKtwVJA8wW1Trb1jMs1RFXo1CBTNZ/5hpC9QvmKWdopKw==}
    engines: {node: '>=6.0.0'}

  '@jridgewell/set-array@1.2.1':
    resolution: {integrity: sha512-R8gLRTZeyp03ymzP/6Lil/28tGeGEzhx1q2k703KGWRAI1VdvPIXdG70VJc2pAMw3NA6JKL5hhFu1sJX0Mnn/A==}
    engines: {node: '>=6.0.0'}

  '@jridgewell/sourcemap-codec@1.5.0':
    resolution: {integrity: sha512-gv3ZRaISU3fjPAgNsriBRqGWQL6quFx04YMPW/zD8XMLsU32mhCCbfbO6KZFLjvYpCZ8zyDEgqsgf+PwPaM7GQ==}

  '@jridgewell/trace-mapping@0.3.25':
    resolution: {integrity: sha512-vNk6aEwybGtawWmy/PzwnGDOjCkLWSD2wqvjGGAgOAwCGWySYXfYoxt00IJkTF+8Lb57DwOb3Aa0o9CApepiYQ==}

  '@jridgewell/trace-mapping@0.3.9':
    resolution: {integrity: sha512-3Belt6tdc8bPgAtbcmdtNJlirVoTmEb5e2gC94PnkwEW9jI6CAHUeoG85tjWP5WquqfavoMtMwiG4P926ZKKuQ==}

  '@jsonjoy.com/base64@1.1.2':
    resolution: {integrity: sha512-q6XAnWQDIMA3+FTiOYajoYqySkO+JSat0ytXGSuRdq9uXE7o92gzuQwQM14xaCRlBLGq3v5miDGC4vkVTn54xA==}
    engines: {node: '>=10.0'}
    peerDependencies:
      tslib: '2'

  '@jsonjoy.com/json-pack@1.1.1':
    resolution: {integrity: sha512-osjeBqMJ2lb/j/M8NCPjs1ylqWIcTRTycIhVB5pt6LgzgeRSb0YRZ7j9RfA8wIUrsr/medIuhVyonXRZWLyfdw==}
    engines: {node: '>=10.0'}
    peerDependencies:
      tslib: '2'

  '@jsonjoy.com/util@1.5.0':
    resolution: {integrity: sha512-ojoNsrIuPI9g6o8UxhraZQSyF2ByJanAY4cTFbc8Mf2AXEF4aQRGY1dJxyJpuyav8r9FGflEt/Ff3u5Nt6YMPA==}
    engines: {node: '>=10.0'}
    peerDependencies:
      tslib: '2'

  '@kwsites/file-exists@1.1.1':
    resolution: {integrity: sha512-m9/5YGR18lIwxSFDwfE3oA7bWuq9kdau6ugN4H2rJeyhFQZcG9AgSHkQtSD15a8WvTgfz9aikZMrKPHvbpqFiw==}

  '@kwsites/promise-deferred@1.1.1':
    resolution: {integrity: sha512-GaHYm+c0O9MjZRu0ongGBRbinu8gVAMd2UZjji6jVmqKtZluZnptXGWhz1E8j8D2HJ3f/yMxKAUC0b+57wncIw==}

  '@ls-lint/ls-lint@2.2.3':
    resolution: {integrity: sha512-ekM12jNm/7O2I/hsRv9HvYkRdfrHpiV1epVuI2NP+eTIcEgdIdKkKCs9KgQydu/8R5YXTov9aHdOgplmCHLupw==}
    os: [darwin, linux, win32]
    hasBin: true

  '@nodelib/fs.scandir@2.1.5':
    resolution: {integrity: sha512-vq24Bq3ym5HEQm2NKCr3yXDwjc7vTsEThRDnkp2DK9p1uqLR+DHurm/NOTo0KG7HYHU7eppKZj3MyqYuMBf62g==}
    engines: {node: '>= 8'}

  '@nodelib/fs.stat@2.0.5':
    resolution: {integrity: sha512-RkhPPp2zrqDAQA/2jNhnztcPAlv64XdhIp7a7454A5ovI7Bukxgt7MX7udwAu3zg1DcpPU0rz3VV1SeaqvY4+A==}
    engines: {node: '>= 8'}

  '@nodelib/fs.walk@1.2.8':
    resolution: {integrity: sha512-oGB+UxlgWcgQkgwo8GcEGwemoTFt3FIO9ababBmaGwXIoBKZ+GTy0pP185beGg7Llih/NSHSV2XAs1lnznocSg==}
    engines: {node: '>= 8'}

  '@nolyfill/is-core-module@1.0.39':
    resolution: {integrity: sha512-nn5ozdjYQpUCZlWGuxcJY/KpxkWQs4DcbMCmKojjyrYDEAGy4Ce19NN4v5MduafTwJlbKc99UA8YhSVqq9yPZA==}
    engines: {node: '>=12.4.0'}

  '@npmcli/agent@2.2.2':
    resolution: {integrity: sha512-OrcNPXdpSl9UX7qPVRWbmWMCSXrcDa2M9DvrbOTj7ao1S4PlqVFYv9/yLKMkrJKZ/V5A/kDBC690or307i26Og==}
    engines: {node: ^16.14.0 || >=18.0.0}

  '@npmcli/fs@3.1.1':
    resolution: {integrity: sha512-q9CRWjpHCMIh5sVyefoD1cA7PkvILqCZsnSOEUUivORLjxCO/Irmue2DprETiNgEqktDBZaM1Bi+jrarx1XdCg==}
    engines: {node: ^14.17.0 || ^16.13.0 || >=18.0.0}

  '@npmcli/fs@4.0.0':
    resolution: {integrity: sha512-/xGlezI6xfGO9NwuJlnwz/K14qD1kCSAGtacBHnGzeAIuJGazcp45KP5NuyARXoKb7cwulAGWVsbeSxdG/cb0Q==}
    engines: {node: ^18.17.0 || >=20.5.0}

  '@octokit/auth-token@4.0.0':
    resolution: {integrity: sha512-tY/msAuJo6ARbK6SPIxZrPBms3xPbfwBrulZe0Wtr/DIY9lje2HeV1uoebShn6mx7SjCHif6EjMvoREj+gZ+SA==}
    engines: {node: '>= 18'}

  '@octokit/auth-token@5.1.1':
    resolution: {integrity: sha512-rh3G3wDO8J9wSjfI436JUKzHIxq8NaiL0tVeB2aXmG6p/9859aUOAjA9pmSPNGGZxfwmaJ9ozOJImuNVJdpvbA==}
    engines: {node: '>= 18'}

  '@octokit/core@5.2.0':
    resolution: {integrity: sha512-1LFfa/qnMQvEOAdzlQymH0ulepxbxnCYAKJZfMci/5XJyIHWgEYnDmgnKakbTh7CH2tFQ5O60oYDvns4i9RAIg==}
    engines: {node: '>= 18'}

  '@octokit/core@6.1.2':
    resolution: {integrity: sha512-hEb7Ma4cGJGEUNOAVmyfdB/3WirWMg5hDuNFVejGEDFqupeOysLc2sG6HJxY2etBp5YQu5Wtxwi020jS9xlUwg==}
    engines: {node: '>= 18'}

  '@octokit/endpoint@10.1.1':
    resolution: {integrity: sha512-JYjh5rMOwXMJyUpj028cu0Gbp7qe/ihxfJMLc8VZBMMqSwLgOxDI1911gV4Enl1QSavAQNJcwmwBF9M0VvLh6Q==}
    engines: {node: '>= 18'}

  '@octokit/endpoint@9.0.5':
    resolution: {integrity: sha512-ekqR4/+PCLkEBF6qgj8WqJfvDq65RH85OAgrtnVp1mSxaXF03u2xW/hUdweGS5654IlC0wkNYC18Z50tSYTAFw==}
    engines: {node: '>= 18'}

  '@octokit/graphql@7.1.0':
    resolution: {integrity: sha512-r+oZUH7aMFui1ypZnAvZmn0KSqAUgE1/tUXIWaqUCa1758ts/Jio84GZuzsvUkme98kv0WFY8//n0J1Z+vsIsQ==}
    engines: {node: '>= 18'}

  '@octokit/graphql@8.1.1':
    resolution: {integrity: sha512-ukiRmuHTi6ebQx/HFRCXKbDlOh/7xEV6QUXaE7MJEKGNAncGI/STSbOkl12qVXZrfZdpXctx5O9X1AIaebiDBg==}
    engines: {node: '>= 18'}

  '@octokit/openapi-types@22.2.0':
    resolution: {integrity: sha512-QBhVjcUa9W7Wwhm6DBFu6ZZ+1/t/oYxqc2tp81Pi41YNuJinbFRx8B133qVOrAaBbF7D/m0Et6f9/pZt9Rc+tg==}

  '@octokit/plugin-paginate-rest@11.3.1':
    resolution: {integrity: sha512-ryqobs26cLtM1kQxqeZui4v8FeznirUsksiA+RYemMPJ7Micju0WSkv50dBksTuZks9O5cg4wp+t8fZ/cLY56g==}
    engines: {node: '>= 18'}
    peerDependencies:
      '@octokit/core': '5'

  '@octokit/plugin-paginate-rest@11.3.6':
    resolution: {integrity: sha512-zcvqqf/+TicbTCa/Z+3w4eBJcAxCFymtc0UAIsR3dEVoNilWld4oXdscQ3laXamTszUZdusw97K8+DrbFiOwjw==}
    engines: {node: '>= 18'}
    peerDependencies:
      '@octokit/core': '>=6'

  '@octokit/plugin-request-log@4.0.1':
    resolution: {integrity: sha512-GihNqNpGHorUrO7Qa9JbAl0dbLnqJVrV8OXe2Zm5/Y4wFkZQDfTreBzVmiRfJVfE4mClXdihHnbpyyO9FSX4HA==}
    engines: {node: '>= 18'}
    peerDependencies:
      '@octokit/core': '5'

  '@octokit/plugin-rest-endpoint-methods@13.2.2':
    resolution: {integrity: sha512-EI7kXWidkt3Xlok5uN43suK99VWqc8OaIMktY9d9+RNKl69juoTyxmLoWPIZgJYzi41qj/9zU7G/ljnNOJ5AFA==}
    engines: {node: '>= 18'}
    peerDependencies:
      '@octokit/core': ^5

  '@octokit/plugin-retry@7.1.2':
    resolution: {integrity: sha512-XOWnPpH2kJ5VTwozsxGurw+svB2e61aWlmk5EVIYZPwFK5F9h4cyPyj9CIKRyMXMHSwpIsI3mPOdpMmrRhe7UQ==}
    engines: {node: '>= 18'}
    peerDependencies:
      '@octokit/core': '>=6'

  '@octokit/plugin-throttling@9.3.2':
    resolution: {integrity: sha512-FqpvcTpIWFpMMwIeSoypoJXysSAQ3R+ALJhXXSG1HTP3YZOIeLmcNcimKaXxTcws+Sh6yoRl13SJ5r8sXc1Fhw==}
    engines: {node: '>= 18'}
    peerDependencies:
      '@octokit/core': ^6.0.0

  '@octokit/request-error@5.1.0':
    resolution: {integrity: sha512-GETXfE05J0+7H2STzekpKObFe765O5dlAKUTLNGeH+x47z7JjXHfsHKo5z21D/o/IOZTUEI6nyWyR+bZVP/n5Q==}
    engines: {node: '>= 18'}

  '@octokit/request-error@6.1.6':
    resolution: {integrity: sha512-pqnVKYo/at0NuOjinrgcQYpEbv4snvP3bKMRqHaD9kIsk9u1LCpb2smHZi8/qJfgeNqLo5hNW4Z7FezNdEo0xg==}
    engines: {node: '>= 18'}

  '@octokit/request@8.4.0':
    resolution: {integrity: sha512-9Bb014e+m2TgBeEJGEbdplMVWwPmL1FPtggHQRkV+WVsMggPtEkLKPlcVYm/o8xKLkpJ7B+6N8WfQMtDLX2Dpw==}
    engines: {node: '>= 18'}

  '@octokit/request@9.1.4':
    resolution: {integrity: sha512-tMbOwGm6wDII6vygP3wUVqFTw3Aoo0FnVQyhihh8vVq12uO3P+vQZeo2CKMpWtPSogpACD0yyZAlVlQnjW71DA==}
    engines: {node: '>= 18'}

  '@octokit/rest@20.1.1':
    resolution: {integrity: sha512-MB4AYDsM5jhIHro/dq4ix1iWTLGToIGk6cWF5L6vanFaMble5jTX/UBQyiv05HsWnwUtY8JrfHy2LWfKwihqMw==}
    engines: {node: '>= 18'}

  '@octokit/types@13.6.2':
    resolution: {integrity: sha512-WpbZfZUcZU77DrSW4wbsSgTPfKcp286q3ItaIgvSbBpZJlu6mnYXAkjZz6LVZPXkEvLIM8McanyZejKTYUHipA==}

  '@one-ini/wasm@0.1.1':
    resolution: {integrity: sha512-XuySG1E38YScSJoMlqovLru4KTUNSjgVTIjyh7qMX6aNN5HY5Ct5LhRJdxO79JtTzKfzV/bnWpz+zquYrISsvw==}

  '@openpgp/web-stream-tools@0.1.3':
    resolution: {integrity: sha512-mT/ds43cH6c+AO5RFpxs+LkACr7KjC3/dZWHrP6KPrWJu4uJ/XJ+p7telaoYiqUfdjiiIvdNSOfhezW9fkmboQ==}
    engines: {node: '>= 18.0.0'}
    peerDependencies:
      typescript: '>=4.2'
    peerDependenciesMeta:
      typescript:
        optional: true

  '@opentelemetry/api-logs@0.57.0':
    resolution: {integrity: sha512-l1aJ30CXeauVYaI+btiynHpw341LthkMTv3omi1VJDX14werY2Wmv9n1yudMsq9HuY0m8PvXEVX4d8zxEb+WRg==}
    engines: {node: '>=14'}

  '@opentelemetry/api@1.9.0':
    resolution: {integrity: sha512-3giAOQvZiH5F9bMlMiv8+GSPMeqg0dbaeo58/0SlA9sxSqZhnUtxzX9/2FzyhS9sWQf5S0GJE0AKBrFqjpeYcg==}
    engines: {node: '>=8.0.0'}

  '@opentelemetry/context-async-hooks@1.30.0':
    resolution: {integrity: sha512-roCetrG/cz0r/gugQm/jFo75UxblVvHaNSRoR0kSSRSzXFAiIBqFCZuH458BHBNRtRe+0yJdIJ21L9t94bw7+g==}
    engines: {node: '>=14'}
    peerDependencies:
      '@opentelemetry/api': '>=1.0.0 <1.10.0'

  '@opentelemetry/core@1.30.0':
    resolution: {integrity: sha512-Q/3u/K73KUjTCnFUP97ZY+pBjQ1kPEgjOfXj/bJl8zW7GbXdkw6cwuyZk6ZTXkVgCBsYRYUzx4fvYK1jxdb9MA==}
    engines: {node: '>=14'}
    peerDependencies:
      '@opentelemetry/api': '>=1.0.0 <1.10.0'

  '@opentelemetry/exporter-trace-otlp-http@0.57.0':
    resolution: {integrity: sha512-BJl35PSkwoMlGEOrzjCG1ih6zqZoAZJIR4xyqSKC2BqPtwuRjID0vWBaEdP9xrxxJTEIEQw+gEY/0pUgicX0ew==}
    engines: {node: '>=14'}
    peerDependencies:
      '@opentelemetry/api': ^1.3.0

  '@opentelemetry/instrumentation-bunyan@0.45.0':
    resolution: {integrity: sha512-K3ZleoOxKUzGjt0TfAT1jfSNcgyt7+toqjhWymPf2tsGUETXxaxGDzAoNepWcfIkgPauJLPpRLLKcP6LjYLILw==}
    engines: {node: '>=14'}
    peerDependencies:
      '@opentelemetry/api': ^1.3.0

  '@opentelemetry/instrumentation-http@0.57.0':
    resolution: {integrity: sha512-GJD6e/YSSZUI/xZokK9L+ghMAyFrtGV+8HHXCnV8tDYCo66biLpmC9BUTg6fBnv26QsosYvFTYbdo6Sfn6TxCw==}
    engines: {node: '>=14'}
    peerDependencies:
      '@opentelemetry/api': ^1.3.0

  '@opentelemetry/instrumentation@0.57.0':
    resolution: {integrity: sha512-qIKp+tSCLqofneUWRc5XHtr9jHIq0N0BJfaJamM9gjEFO8sthV4SDXDGNOSAx16PxkbrQJ5/AxMPAGCXl8W/Hg==}
    engines: {node: '>=14'}
    peerDependencies:
      '@opentelemetry/api': ^1.3.0

  '@opentelemetry/otlp-exporter-base@0.57.0':
    resolution: {integrity: sha512-QQl4Ngm3D6H8SDO0EM642ncTxjRsf/HDq7+IWIA0eaEK/NTsJeQ3iYJiZj3F4jkALnvyeM1kkwd+DHtqxTBx9Q==}
    engines: {node: '>=14'}
    peerDependencies:
      '@opentelemetry/api': ^1.3.0

  '@opentelemetry/otlp-transformer@0.57.0':
    resolution: {integrity: sha512-yHX7sdwkdAmSa6Jbi3caSLDWy0PCHS1pKQeKz8AIWSyQqL7IojHKgdk9A+7eRd98Z1n9YTdwWSWLnObvIqhEhQ==}
    engines: {node: '>=14'}
    peerDependencies:
      '@opentelemetry/api': ^1.3.0

  '@opentelemetry/propagator-b3@1.30.0':
    resolution: {integrity: sha512-lcobQQmd+hLdtxJJKu/i51lNXmF1PJJ7Y9B97ciHRVQuMI260vSZG7Uf4Zg0fqR8PB+fT/7rnlDwS0M7QldZQQ==}
    engines: {node: '>=14'}
    peerDependencies:
      '@opentelemetry/api': '>=1.0.0 <1.10.0'

  '@opentelemetry/propagator-jaeger@1.30.0':
    resolution: {integrity: sha512-0hdP495V6HPRkVpowt54+Swn5NdesMIRof+rlp0mbnuIUOM986uF+eNxnPo9q5MmJegVBRTxgMHXXwvnXRnKRg==}
    engines: {node: '>=14'}
    peerDependencies:
      '@opentelemetry/api': '>=1.0.0 <1.10.0'

  '@opentelemetry/resources@1.30.0':
    resolution: {integrity: sha512-5mGMjL0Uld/99t7/pcd7CuVtJbkARckLVuiOX84nO8RtLtIz0/J6EOHM2TGvPZ6F4K+XjUq13gMx14w80SVCQg==}
    engines: {node: '>=14'}
    peerDependencies:
      '@opentelemetry/api': '>=1.0.0 <1.10.0'

  '@opentelemetry/sdk-logs@0.57.0':
    resolution: {integrity: sha512-6Kbxdu/QE9LWH7+WSLmYo3DjAq+c55TiCLXiXu6b/2m2muy5SyOG2m0MrGqetyRpfYSSbIqHmJoqNVTN3+2a9g==}
    engines: {node: '>=14'}
    peerDependencies:
      '@opentelemetry/api': '>=1.4.0 <1.10.0'

  '@opentelemetry/sdk-metrics@1.30.0':
    resolution: {integrity: sha512-5kcj6APyRMvv6dEIP5plz2qfJAD4OMipBRT11u/pa1a68rHKI2Ln+iXVkAGKgx8o7CXbD7FdPypTUY88ZQgP4Q==}
    engines: {node: '>=14'}
    peerDependencies:
      '@opentelemetry/api': '>=1.3.0 <1.10.0'

  '@opentelemetry/sdk-trace-base@1.30.0':
    resolution: {integrity: sha512-RKQDaDIkV7PwizmHw+rE/FgfB2a6MBx+AEVVlAHXRG1YYxLiBpPX2KhmoB99R5vA4b72iJrjle68NDWnbrE9Dg==}
    engines: {node: '>=14'}
    peerDependencies:
      '@opentelemetry/api': '>=1.0.0 <1.10.0'

  '@opentelemetry/sdk-trace-node@1.30.0':
    resolution: {integrity: sha512-MeXkXEdBs9xq1JSGTr/3P1lHBSUBaVmo1+UpoQhUpviPMzDXy0MNsdTC7KKI6/YcG74lTX6eqeNjlC1jV4Rstw==}
    engines: {node: '>=14'}
    peerDependencies:
      '@opentelemetry/api': '>=1.0.0 <1.10.0'

  '@opentelemetry/semantic-conventions@1.28.0':
    resolution: {integrity: sha512-lp4qAiMTD4sNWW4DbKLBkfiMZ4jbAboJIGOQr5DvciMRI494OapieI9qiODpOt0XBr1LjIDy1xAGAnVs5supTA==}
    engines: {node: '>=14'}

  '@pkgjs/parseargs@0.11.0':
    resolution: {integrity: sha512-+1VkjdD0QBLPodGrJUeqarH8VAIvQODIbwh9XpP5Syisf7YoQgsJKPNFoqqLQlu+VQ/tVSshMR6loPMn8U+dPg==}
    engines: {node: '>=14'}

  '@pnpm/config.env-replace@1.1.0':
    resolution: {integrity: sha512-htyl8TWnKL7K/ESFa1oW2UB5lVDxuF5DpM7tBi6Hu2LNL3mWkIzNLG6N4zoCUP1lCKNxWy/3iu8mS8MvToGd6w==}
    engines: {node: '>=12.22.0'}

  '@pnpm/constants@6.1.0':
    resolution: {integrity: sha512-L6AiU3OXv9kjKGTJN9j8n1TeJGDcLX9atQlZvAkthlvbXjvKc5SKNWESc/eXhr5nEfuMWhQhiKHDJCpYejmeCQ==}
    engines: {node: '>=14.19'}

  '@pnpm/error@4.0.0':
    resolution: {integrity: sha512-NI4DFCMF6xb1SA0bZiiV5KrMCaJM2QmPJFC6p78FXujn7FpiRSWhT9r032wpuQumsl7DEmN4s3wl/P8TA+bL8w==}
    engines: {node: '>=14.6'}

  '@pnpm/graceful-fs@2.0.0':
    resolution: {integrity: sha512-ogUZCGf0/UILZt6d8PsO4gA4pXh7f0BumXeFkcCe4AQ65PXPKfAkHC0C30Lheh2EgFOpLZm3twDP1Eiww18gew==}
    engines: {node: '>=14.19'}

  '@pnpm/network.ca-file@1.0.2':
    resolution: {integrity: sha512-YcPQ8a0jwYU9bTdJDpXjMi7Brhkr1mXsXrUJvjqM2mQDgkRiz8jFaQGOdaLxgjtUfQgZhKy/O3cG/YwmgKaxLA==}
    engines: {node: '>=12.22.0'}

  '@pnpm/npm-conf@2.3.1':
    resolution: {integrity: sha512-c83qWb22rNRuB0UaVCI0uRPNRr8Z0FWnEIvT47jiHAmOIUHbBOg5XvV7pM5x+rKn9HRpjxquDbXYSXr3fAKFcw==}
    engines: {node: '>=12'}

  '@pnpm/read-project-manifest@4.1.1':
    resolution: {integrity: sha512-jGNoofG8kkUlgAMX8fqbUwRRXYf4WcWdvi/y1Sv1abUfcoVgXW6GdGVm0MIJ+enaong3hXHjaLl/AwmSj6O1Uw==}
    engines: {node: '>=14.6'}

  '@pnpm/text.comments-parser@1.0.0':
    resolution: {integrity: sha512-iG0qrFcObze3uK+HligvzaTocZKukqqIj1dC3NOH58NeMACUW1NUitSKBgeWuNIE4LJT3SPxnyLEBARMMcqVKA==}
    engines: {node: '>=14.6'}

  '@pnpm/types@8.9.0':
    resolution: {integrity: sha512-3MYHYm8epnciApn6w5Fzx6sepawmsNU7l6lvIq+ER22/DPSrr83YMhU/EQWnf4lORn2YyiXFj0FJSyJzEtIGmw==}
    engines: {node: '>=14.6'}

  '@pnpm/util.lex-comparator@1.0.0':
    resolution: {integrity: sha512-3aBQPHntVgk5AweBWZn+1I/fqZ9krK/w01197aYVkAJQGftb+BVWgEepxY5GChjSW12j52XX+CmfynYZ/p0DFQ==}
    engines: {node: '>=12.22.0'}

  '@pnpm/write-project-manifest@4.1.1':
    resolution: {integrity: sha512-nRqvPYO8xUVdgy/KhJuaCrWlVT/4uZr97Mpbuizsa6CmvtCQf3NuYnVvOOrpYiKUJcZYtEvm84OooJ8+lJytMQ==}
    engines: {node: '>=14.6'}

  '@protobufjs/aspromise@1.1.2':
    resolution: {integrity: sha512-j+gKExEuLmKwvz3OgROXtrJ2UG2x8Ch2YZUxahh+s1F2HZ+wAceUNLkvy6zKCPVRkU++ZWQrdxsUeQXmcg4uoQ==}

  '@protobufjs/base64@1.1.2':
    resolution: {integrity: sha512-AZkcAA5vnN/v4PDqKyMR5lx7hZttPDgClv83E//FMNhR2TMcLUhfRUBHCmSl0oi9zMgDDqRUJkSxO3wm85+XLg==}

  '@protobufjs/codegen@2.0.4':
    resolution: {integrity: sha512-YyFaikqM5sH0ziFZCN3xDC7zeGaB/d0IUb9CATugHWbd1FRFwWwt4ld4OYMPWu5a3Xe01mGAULCdqhMlPl29Jg==}

  '@protobufjs/eventemitter@1.1.0':
    resolution: {integrity: sha512-j9ednRT81vYJ9OfVuXG6ERSTdEL1xVsNgqpkxMsbIabzSo3goCjDIveeGv5d03om39ML71RdmrGNjG5SReBP/Q==}

  '@protobufjs/fetch@1.1.0':
    resolution: {integrity: sha512-lljVXpqXebpsijW71PZaCYeIcE5on1w5DlQy5WH6GLbFryLUrBD4932W/E2BSpfRJWseIL4v/KPgBFxDOIdKpQ==}

  '@protobufjs/float@1.0.2':
    resolution: {integrity: sha512-Ddb+kVXlXst9d+R9PfTIxh1EdNkgoRe5tOX6t01f1lYWOvJnSPDBlG241QLzcyPdoNTsblLUdujGSE4RzrTZGQ==}

  '@protobufjs/inquire@1.1.0':
    resolution: {integrity: sha512-kdSefcPdruJiFMVSbn801t4vFK7KB/5gd2fYvrxhuJYg8ILrmn9SKSX2tZdV6V+ksulWqS7aXjBcRXl3wHoD9Q==}

  '@protobufjs/path@1.1.2':
    resolution: {integrity: sha512-6JOcJ5Tm08dOHAbdR3GrvP+yUUfkjG5ePsHYczMFLq3ZmMkAD98cDgcT2iA1lJ9NVwFd4tH/iSSoe44YWkltEA==}

  '@protobufjs/pool@1.1.0':
    resolution: {integrity: sha512-0kELaGSIDBKvcgS4zkjz1PeddatrjYcmMWOlAuAPwAeccUrPHdUqo/J6LiymHHEiJT5NrF1UVwxY14f+fy4WQw==}

  '@protobufjs/utf8@1.1.0':
    resolution: {integrity: sha512-Vvn3zZrhQZkkBE8LSuW3em98c0FwgO4nxzv6OdSxPKJIEKY2bGbHn+mhGIPerzI4twdxaP8/0+06HBpwf345Lw==}

  '@qnighy/marshal@0.1.3':
    resolution: {integrity: sha512-uaDZTJYtD2UgQTGemmgWeth+e2WapZm+GkAq8UU8AJ55PKRFaf1GkH7X/uzA+Ygu8iInzIlM2FGyCUnruyMKMg==}

  '@redis/bloom@1.2.0':
    resolution: {integrity: sha512-HG2DFjYKbpNmVXsa0keLHp/3leGJz1mjh09f2RLGGLQZzSHpkmZWuwJbAvo3QcRY8p80m5+ZdXZdYOSBLlp7Cg==}
    peerDependencies:
      '@redis/client': ^1.0.0

  '@redis/client@1.6.0':
    resolution: {integrity: sha512-aR0uffYI700OEEH4gYnitAnv3vzVGXCFvYfdpu/CJKvk4pHfLPEy/JSZyrpQ+15WhXe1yJRXLtfQ84s4mEXnPg==}
    engines: {node: '>=14'}

  '@redis/graph@1.1.1':
    resolution: {integrity: sha512-FEMTcTHZozZciLRl6GiiIB4zGm5z5F3F6a6FZCyrfxdKOhFlGkiAqlexWMBzCi4DcRoyiOsuLfW+cjlGWyExOw==}
    peerDependencies:
      '@redis/client': ^1.0.0

  '@redis/json@1.0.7':
    resolution: {integrity: sha512-6UyXfjVaTBTJtKNG4/9Z8PSpKE6XgSyEb8iwaqDcy+uKrd/DGYHTWkUdnQDyzm727V7p21WUMhsqz5oy65kPcQ==}
    peerDependencies:
      '@redis/client': ^1.0.0

  '@redis/search@1.2.0':
    resolution: {integrity: sha512-tYoDBbtqOVigEDMAcTGsRlMycIIjwMCgD8eR2t0NANeQmgK/lvxNAvYyb6bZDD4frHRhIHkJu2TBRvB0ERkOmw==}
    peerDependencies:
      '@redis/client': ^1.0.0

  '@redis/time-series@1.1.0':
    resolution: {integrity: sha512-c1Q99M5ljsIuc4YdaCwfUEXsofakb9c8+Zse2qxTadu8TalLXuAESzLvFAvNVbkmSlvlzIQOLpBCmWI9wTOt+g==}
    peerDependencies:
      '@redis/client': ^1.0.0

  '@renovatebot/detect-tools@1.1.0':
    resolution: {integrity: sha512-0GEOOX4QhUBQIY4xsr0g9sb/PrwO3C+uGPsAXlXklTDFnmXenFQ/XcEiQMTLAxPoeHofQCQ79BVCxlDVhcJ8DA==}

  '@renovatebot/eslint-plugin@file:tools/eslint':
    resolution: {directory: tools/eslint, type: directory}

  '@renovatebot/kbpgp@4.0.1':
    resolution: {integrity: sha512-Uj52QvCuIr9qwvbPR3fymQFMwn0MIKItZrEKywNoSF7K4UVfrtBW3DGVQ9KZ2D5tFR3LgrlPdhNSYEkEVAQ4OA==}
    engines: {node: ^20.9.0 || ^22.11.0, pnpm: ^9.0.0}

  '@renovatebot/osv-offline-db@1.7.0':
    resolution: {integrity: sha512-E24t9YfqJWkR2VbkUiatTEeUdWcTgVly/9JMAEYrLEjJPNZDQQEophsH19faOwFPnIoHhIpsNeTWf2iPhn4OEg==}

  '@renovatebot/osv-offline@1.5.11':
    resolution: {integrity: sha512-y4lTOL90P1JpsAQ+gadSCXmeRP+tvRrFPCmKtsRUwq/00vO2HoTi9GgKRTEWS6QxtDVnKlHrQS0xbBCmdXySTA==}

  '@renovatebot/pep440@4.0.1':
    resolution: {integrity: sha512-jKodfnFIIGjK9PcoB7+2JkDQ+prjv3LHFMUS21F3+IEaiGomrvpiH27+gjyQRRwtSkkRnrxkqjEPdkj2IxC2qA==}
    engines: {node: ^20.9.0 || ^22.11.0, pnpm: ^9.0.0}

  '@renovatebot/ruby-semver@4.0.0':
    resolution: {integrity: sha512-vuLfebLvwYWwQYJeZiHHs5NmydjO6cdhwS1dUHJbXMi0WD8kBa/+f7gz4WcuNJPRR+enLFQUHs89OCjfl6Os0g==}
    engines: {node: ^20.9.0 || ^22.11.0, pnpm: ^9.0.0}

  '@rtsao/scc@1.1.0':
    resolution: {integrity: sha512-zt6OdqaDoOnJ1ZYsCYGt9YmWzDXl4vQdKTyJev62gFhRGKdx7mcT54V9KIjg+d2wi9EXsPvAPKe7i7WjfVWB8g==}

  '@seald-io/binary-search-tree@1.0.3':
    resolution: {integrity: sha512-qv3jnwoakeax2razYaMsGI/luWdliBLHTdC6jU55hQt1hcFqzauH/HsBollQ7IR4ySTtYhT+xyHoijpA16C+tA==}

  '@seald-io/nedb@4.0.4':
    resolution: {integrity: sha512-CUNcMio7QUHTA+sIJ/DC5JzVNNsHe743TPmC4H5Gij9zDLMbmrCT2li3eVB72/gF63BPS8pWEZrjlAMRKA8FDw==}

  '@sec-ant/readable-stream@0.4.1':
    resolution: {integrity: sha512-831qok9r2t8AlxLko40y2ebgSDhenenCatLVeW/uBtnHPyhHOvG0C7TvfgecV+wHzIm5KUICgzmVpWS+IMEAeg==}

  '@semantic-release/commit-analyzer@13.0.0':
    resolution: {integrity: sha512-KtXWczvTAB1ZFZ6B4O+w8HkfYm/OgQb1dUGNFZtDgQ0csggrmkq8sTxhd+lwGF8kMb59/RnG9o4Tn7M/I8dQ9Q==}
    engines: {node: '>=20.8.1'}
    peerDependencies:
      semantic-release: '>=20.1.0'

  '@semantic-release/error@3.0.0':
    resolution: {integrity: sha512-5hiM4Un+tpl4cKw3lV4UgzJj+SmfNIDCLLw0TepzQxz9ZGV5ixnqkzIVF+3tp0ZHgcMKE+VNGHJjEeyFG2dcSw==}
    engines: {node: '>=14.17'}

  '@semantic-release/error@4.0.0':
    resolution: {integrity: sha512-mgdxrHTLOjOddRVYIYDo0fR3/v61GNN1YGkfbrjuIKg/uMgCd+Qzo3UAXJ+woLQQpos4pl5Esuw5A7AoNlzjUQ==}
    engines: {node: '>=18'}

  '@semantic-release/exec@6.0.3':
    resolution: {integrity: sha512-bxAq8vLOw76aV89vxxICecEa8jfaWwYITw6X74zzlO0mc/Bgieqx9kBRz9z96pHectiTAtsCwsQcUyLYWnp3VQ==}
    engines: {node: '>=14.17'}
    peerDependencies:
      semantic-release: '>=18.0.0'

  '@semantic-release/github@11.0.1':
    resolution: {integrity: sha512-Z9cr0LgU/zgucbT9cksH0/pX9zmVda9hkDPcgIE0uvjMQ8w/mElDivGjx1w1pEQ+MuQJ5CBq3VCF16S6G4VH3A==}
    engines: {node: '>=20.8.1'}
    peerDependencies:
      semantic-release: '>=24.1.0'

  '@semantic-release/npm@12.0.1':
    resolution: {integrity: sha512-/6nntGSUGK2aTOI0rHPwY3ZjgY9FkXmEHbW9Kr+62NVOsyqpKKeP0lrCH+tphv+EsNdJNmqqwijTEnVWUMQ2Nw==}
    engines: {node: '>=20.8.1'}
    peerDependencies:
      semantic-release: '>=20.1.0'

  '@semantic-release/release-notes-generator@14.0.2':
    resolution: {integrity: sha512-ur2l2tVLBfX3fSEO2rCy2X6Kzg5S7BHGqdwTHvJrpWp4mOEN7W4K/2kWAjvfAlwMenEKjMnDIhBbxxjnP0S9hw==}
    engines: {node: '>=20.8.1'}
    peerDependencies:
      semantic-release: '>=20.1.0'

  '@sinclair/typebox@0.27.8':
    resolution: {integrity: sha512-+Fj43pSMwJs4KRrH/938Uf+uAELIgVBmQzg/q1YG10djyfA3TnrU8N8XzqCh/okZdszqBQTZf96idMfE5lnwTA==}

  '@sindresorhus/is@4.6.0':
    resolution: {integrity: sha512-t09vSN3MdfsyCHoFcTRCH/iUtG7OJ0CsjzB8cjAmKc/va/kIgeDI/TxsigdncE/4be734m0cvIYwNaV4i2XqAw==}
    engines: {node: '>=10'}

  '@sindresorhus/merge-streams@2.3.0':
    resolution: {integrity: sha512-LtoMMhxAlorcGhmFYI+LhPgbPZCkgP6ra1YL604EeF6U98pLlQ3iWIGMdWSC+vWmPBWBNgmDBAhnAobLROJmwg==}
    engines: {node: '>=18'}

  '@sindresorhus/merge-streams@4.0.0':
    resolution: {integrity: sha512-tlqY9xq5ukxTUZBmoOp+m61cqwQD5pHJtFY3Mn8CA8ps6yghLH/Hw8UPdqg4OLmFW3IFlcXnQNmo/dh8HzXYIQ==}
    engines: {node: '>=18'}

  '@sinonjs/commons@3.0.1':
    resolution: {integrity: sha512-K3mCHKQ9sVh8o1C9cxkwxaOmXoAMlDxC1mYyHrjqOWEcBjYr76t96zL2zlj5dUGZ3HSw240X1qgH3Mjf1yJWpQ==}

  '@sinonjs/fake-timers@10.3.0':
    resolution: {integrity: sha512-V4BG07kuYSUkTCSBHG8G8TNhM+F19jXFWnQtzj+we8DrkpSBCee9Z3Ms8yiGer/dlmhe35/Xdgyo3/0rQKg7YA==}

  '@sinonjs/fake-timers@11.2.2':
    resolution: {integrity: sha512-G2piCSxQ7oWOxwGSAyFHfPIsyeJGXYtc6mFbnFA+kRXkiEnTl8c/8jul2S329iFBnDI9HGoeWWAZvuvOkZccgw==}

  '@sinonjs/fake-timers@13.0.5':
    resolution: {integrity: sha512-36/hTbH2uaWuGVERyC6da9YwGWnzUZXuPro/F2LfsdOsLnCojz/iSH8MxUt/FD2S5XBSVPhmArFUXcpCQ2Hkiw==}

  '@sinonjs/samsam@8.0.2':
    resolution: {integrity: sha512-v46t/fwnhejRSFTGqbpn9u+LQ9xJDse10gNnPgAcxgdoCDMXj/G2asWAC/8Qs+BAZDicX+MNZouXT1A7c83kVw==}

  '@sinonjs/text-encoding@0.7.3':
    resolution: {integrity: sha512-DE427ROAphMQzU4ENbliGYrBSYPXF+TtLg9S8vzeA+OF4ZKzoDdzfL8sxuMUGS/lgRhM6j1URSk9ghf7Xo1tyA==}

  '@smithy/abort-controller@3.1.9':
    resolution: {integrity: sha512-yiW0WI30zj8ZKoSYNx90no7ugVn3khlyH/z5W8qtKBtVE6awRALbhSG+2SAHA1r6bO/6M9utxYKVZ3PCJ1rWxw==}
    engines: {node: '>=16.0.0'}

  '@smithy/chunked-blob-reader-native@3.0.1':
    resolution: {integrity: sha512-VEYtPvh5rs/xlyqpm5NRnfYLZn+q0SRPELbvBV+C/G7IQ+ouTuo+NKKa3ShG5OaFR8NYVMXls9hPYLTvIKKDrQ==}

  '@smithy/chunked-blob-reader@4.0.0':
    resolution: {integrity: sha512-jSqRnZvkT4egkq/7b6/QRCNXmmYVcHwnJldqJ3IhVpQE2atObVJ137xmGeuGFhjFUr8gCEVAOKwSY79OvpbDaQ==}

  '@smithy/config-resolver@3.0.13':
    resolution: {integrity: sha512-Gr/qwzyPaTL1tZcq8WQyHhTZREER5R1Wytmz4WnVGL4onA3dNk6Btll55c8Vr58pLdvWZmtG8oZxJTw3t3q7Jg==}
    engines: {node: '>=16.0.0'}

  '@smithy/core@2.5.6':
    resolution: {integrity: sha512-w494xO+CPwG/5B/N2l0obHv2Fi9U4DAY+sTi1GWT3BVvGpZetJjJXAynIO9IHp4zS1PinGhXtRSZydUXbJO4ag==}
    engines: {node: '>=16.0.0'}

  '@smithy/credential-provider-imds@3.2.8':
    resolution: {integrity: sha512-ZCY2yD0BY+K9iMXkkbnjo+08T2h8/34oHd0Jmh6BZUSZwaaGlGCyBT/3wnS7u7Xl33/EEfN4B6nQr3Gx5bYxgw==}
    engines: {node: '>=16.0.0'}

  '@smithy/eventstream-codec@3.1.10':
    resolution: {integrity: sha512-323B8YckSbUH0nMIpXn7HZsAVKHYHFUODa8gG9cHo0ySvA1fr5iWaNT+iIL0UCqUzG6QPHA3BSsBtRQou4mMqQ==}

  '@smithy/eventstream-serde-browser@3.0.14':
    resolution: {integrity: sha512-kbrt0vjOIihW3V7Cqj1SXQvAI5BR8SnyQYsandva0AOR307cXAc+IhPngxIPslxTLfxwDpNu0HzCAq6g42kCPg==}
    engines: {node: '>=16.0.0'}

  '@smithy/eventstream-serde-config-resolver@3.0.11':
    resolution: {integrity: sha512-P2pnEp4n75O+QHjyO7cbw/vsw5l93K/8EWyjNCAAybYwUmj3M+hjSQZ9P5TVdUgEG08ueMAP5R4FkuSkElZ5tQ==}
    engines: {node: '>=16.0.0'}

  '@smithy/eventstream-serde-node@3.0.13':
    resolution: {integrity: sha512-zqy/9iwbj8Wysmvi7Lq7XFLeDgjRpTbCfwBhJa8WbrylTAHiAu6oQTwdY7iu2lxigbc9YYr9vPv5SzYny5tCXQ==}
    engines: {node: '>=16.0.0'}

  '@smithy/eventstream-serde-universal@3.0.13':
    resolution: {integrity: sha512-L1Ib66+gg9uTnqp/18Gz4MDpJPKRE44geOjOQ2SVc0eiaO5l255ADziATZgjQjqumC7yPtp1XnjHlF1srcwjKw==}
    engines: {node: '>=16.0.0'}

  '@smithy/fetch-http-handler@4.1.2':
    resolution: {integrity: sha512-R7rU7Ae3ItU4rC0c5mB2sP5mJNbCfoDc8I5XlYjIZnquyUwec7fEo78F6DA3SmgJgkU1qTMcZJuGblxZsl10ZA==}

  '@smithy/hash-blob-browser@3.1.10':
    resolution: {integrity: sha512-elwslXOoNunmfS0fh55jHggyhccobFkexLYC1ZeZ1xP2BTSrcIBaHV2b4xUQOdctrSNOpMqOZH1r2XzWTEhyfA==}

  '@smithy/hash-node@3.0.11':
    resolution: {integrity: sha512-emP23rwYyZhQBvklqTtwetkQlqbNYirDiEEwXl2v0GYWMnCzxst7ZaRAnWuy28njp5kAH54lvkdG37MblZzaHA==}
    engines: {node: '>=16.0.0'}

  '@smithy/hash-stream-node@3.1.10':
    resolution: {integrity: sha512-olomK/jZQ93OMayW1zfTHwcbwBdhcZOHsyWyiZ9h9IXvc1mCD/VuvzbLb3Gy/qNJwI4MANPLctTp2BucV2oU/Q==}
    engines: {node: '>=16.0.0'}

  '@smithy/invalid-dependency@3.0.11':
    resolution: {integrity: sha512-NuQmVPEJjUX6c+UELyVz8kUx8Q539EDeNwbRyu4IIF8MeV7hUtq1FB3SHVyki2u++5XLMFqngeMKk7ccspnNyQ==}

  '@smithy/is-array-buffer@2.2.0':
    resolution: {integrity: sha512-GGP3O9QFD24uGeAXYUjwSTXARoqpZykHadOmA8G5vfJPK0/DC67qa//0qvqrJzL1xc8WQWX7/yc7fwudjPHPhA==}
    engines: {node: '>=14.0.0'}

  '@smithy/is-array-buffer@3.0.0':
    resolution: {integrity: sha512-+Fsu6Q6C4RSJiy81Y8eApjEB5gVtM+oFKTffg+jSuwtvomJJrhUJBu2zS8wjXSgH/g1MKEWrzyChTBe6clb5FQ==}
    engines: {node: '>=16.0.0'}

  '@smithy/md5-js@3.0.11':
    resolution: {integrity: sha512-3NM0L3i2Zm4bbgG6Ymi9NBcxXhryi3uE8fIfHJZIOfZVxOkGdjdgjR9A06SFIZCfnEIWKXZdm6Yq5/aPXFFhsQ==}

  '@smithy/middleware-content-length@3.0.13':
    resolution: {integrity: sha512-zfMhzojhFpIX3P5ug7jxTjfUcIPcGjcQYzB9t+rv0g1TX7B0QdwONW+ATouaLoD7h7LOw/ZlXfkq4xJ/g2TrIw==}
    engines: {node: '>=16.0.0'}

  '@smithy/middleware-endpoint@3.2.7':
    resolution: {integrity: sha512-GTxSKf280aJBANGN97MomUQhW1VNxZ6w7HAj/pvZM5MUHbMPOGnWOp1PRYKi4czMaHNj9bdiA+ZarmT3Wkdqiw==}
    engines: {node: '>=16.0.0'}

  '@smithy/middleware-retry@3.0.32':
    resolution: {integrity: sha512-v8gVA9HqibuZkFuFpfkC/EcHE8no/3Mv3JvRUGly63Axt4yyas1WDVOasFSdiqm2hZVpY7/k8mRT1Wd5k7r3Yw==}
    engines: {node: '>=16.0.0'}

  '@smithy/middleware-serde@3.0.11':
    resolution: {integrity: sha512-KzPAeySp/fOoQA82TpnwItvX8BBURecpx6ZMu75EZDkAcnPtO6vf7q4aH5QHs/F1s3/snQaSFbbUMcFFZ086Mw==}
    engines: {node: '>=16.0.0'}

  '@smithy/middleware-stack@3.0.11':
    resolution: {integrity: sha512-1HGo9a6/ikgOMrTrWL/WiN9N8GSVYpuRQO5kjstAq4CvV59bjqnh7TbdXGQ4vxLD3xlSjfBjq5t1SOELePsLnA==}
    engines: {node: '>=16.0.0'}

  '@smithy/node-config-provider@3.1.12':
    resolution: {integrity: sha512-O9LVEu5J/u/FuNlZs+L7Ikn3lz7VB9hb0GtPT9MQeiBmtK8RSY3ULmsZgXhe6VAlgTw0YO+paQx4p8xdbs43vQ==}
    engines: {node: '>=16.0.0'}

  '@smithy/node-http-handler@3.3.3':
    resolution: {integrity: sha512-BrpZOaZ4RCbcJ2igiSNG16S+kgAc65l/2hmxWdmhyoGWHTLlzQzr06PXavJp9OBlPEG/sHlqdxjWmjzV66+BSQ==}
    engines: {node: '>=16.0.0'}

  '@smithy/property-provider@3.1.11':
    resolution: {integrity: sha512-I/+TMc4XTQ3QAjXfOcUWbSS073oOEAxgx4aZy8jHaf8JQnRkq2SZWw8+PfDtBvLUjcGMdxl+YwtzWe6i5uhL/A==}
    engines: {node: '>=16.0.0'}

  '@smithy/protocol-http@4.1.8':
    resolution: {integrity: sha512-hmgIAVyxw1LySOwkgMIUN0kjN8TG9Nc85LJeEmEE/cNEe2rkHDUWhnJf2gxcSRFLWsyqWsrZGw40ROjUogg+Iw==}
    engines: {node: '>=16.0.0'}

  '@smithy/querystring-builder@3.0.11':
    resolution: {integrity: sha512-u+5HV/9uJaeLj5XTb6+IEF/dokWWkEqJ0XiaRRogyREmKGUgZnNecLucADLdauWFKUNbQfulHFEZEdjwEBjXRg==}
    engines: {node: '>=16.0.0'}

  '@smithy/querystring-parser@3.0.11':
    resolution: {integrity: sha512-Je3kFvCsFMnso1ilPwA7GtlbPaTixa3WwC+K21kmMZHsBEOZYQaqxcMqeFFoU7/slFjKDIpiiPydvdJm8Q/MCw==}
    engines: {node: '>=16.0.0'}

  '@smithy/service-error-classification@3.0.11':
    resolution: {integrity: sha512-QnYDPkyewrJzCyaeI2Rmp7pDwbUETe+hU8ADkXmgNusO1bgHBH7ovXJiYmba8t0fNfJx75fE8dlM6SEmZxheog==}
    engines: {node: '>=16.0.0'}

  '@smithy/shared-ini-file-loader@3.1.12':
    resolution: {integrity: sha512-1xKSGI+U9KKdbG2qDvIR9dGrw3CNx+baqJfyr0igKEpjbHL5stsqAesYBzHChYHlelWtb87VnLWlhvfCz13H8Q==}
    engines: {node: '>=16.0.0'}

  '@smithy/signature-v4@4.2.4':
    resolution: {integrity: sha512-5JWeMQYg81TgU4cG+OexAWdvDTs5JDdbEZx+Qr1iPbvo91QFGzjy0IkXAKaXUHqmKUJgSHK0ZxnCkgZpzkeNTA==}
    engines: {node: '>=16.0.0'}

  '@smithy/smithy-client@3.5.2':
    resolution: {integrity: sha512-h7xn+1wlpbXyLrtvo/teHR1SFGIIrQ3imzG0nz43zVLAJgvfC1Mtdwa1pFhoIOYrt/TiNjt4pD0gSYQEdZSBtg==}
    engines: {node: '>=16.0.0'}

  '@smithy/types@3.7.2':
    resolution: {integrity: sha512-bNwBYYmN8Eh9RyjS1p2gW6MIhSO2rl7X9QeLM8iTdcGRP+eDiIWDt66c9IysCc22gefKszZv+ubV9qZc7hdESg==}
    engines: {node: '>=16.0.0'}

  '@smithy/url-parser@3.0.11':
    resolution: {integrity: sha512-TmlqXkSk8ZPhfc+SQutjmFr5FjC0av3GZP4B/10caK1SbRwe/v+Wzu/R6xEKxoNqL+8nY18s1byiy6HqPG37Aw==}

  '@smithy/util-base64@3.0.0':
    resolution: {integrity: sha512-Kxvoh5Qtt0CDsfajiZOCpJxgtPHXOKwmM+Zy4waD43UoEMA+qPxxa98aE/7ZhdnBFZFXMOiBR5xbcaMhLtznQQ==}
    engines: {node: '>=16.0.0'}

  '@smithy/util-body-length-browser@3.0.0':
    resolution: {integrity: sha512-cbjJs2A1mLYmqmyVl80uoLTJhAcfzMOyPgjwAYusWKMdLeNtzmMz9YxNl3/jRLoxSS3wkqkf0jwNdtXWtyEBaQ==}

  '@smithy/util-body-length-node@3.0.0':
    resolution: {integrity: sha512-Tj7pZ4bUloNUP6PzwhN7K386tmSmEET9QtQg0TgdNOnxhZvCssHji+oZTUIuzxECRfG8rdm2PMw2WCFs6eIYkA==}
    engines: {node: '>=16.0.0'}

  '@smithy/util-buffer-from@2.2.0':
    resolution: {integrity: sha512-IJdWBbTcMQ6DA0gdNhh/BwrLkDR+ADW5Kr1aZmd4k3DIF6ezMV4R2NIAmT08wQJ3yUK82thHWmC/TnK/wpMMIA==}
    engines: {node: '>=14.0.0'}

  '@smithy/util-buffer-from@3.0.0':
    resolution: {integrity: sha512-aEOHCgq5RWFbP+UDPvPot26EJHjOC+bRgse5A8V3FSShqd5E5UN4qc7zkwsvJPPAVsf73QwYcHN1/gt/rtLwQA==}
    engines: {node: '>=16.0.0'}

  '@smithy/util-config-provider@3.0.0':
    resolution: {integrity: sha512-pbjk4s0fwq3Di/ANL+rCvJMKM5bzAQdE5S/6RL5NXgMExFAi6UgQMPOm5yPaIWPpr+EOXKXRonJ3FoxKf4mCJQ==}
    engines: {node: '>=16.0.0'}

  '@smithy/util-defaults-mode-browser@3.0.32':
    resolution: {integrity: sha512-FAGsnm/xJ19SZeoqGyo9CosqjUlm+XJTmygDMktebvDKw3bKiIiZ40O1MA6Z52KLmekYU2GO7BEK7u6e7ZORKw==}
    engines: {node: '>= 10.0.0'}

  '@smithy/util-defaults-mode-node@3.0.32':
    resolution: {integrity: sha512-2CzKhkPFCVdd15f3+0D1rldNlvJME8pVRBtVVsea2hy7lcOn0bGB0dTVUwzgfM4LW/aU4IOg3jWf25ZWaxbOiw==}
    engines: {node: '>= 10.0.0'}

  '@smithy/util-endpoints@2.1.7':
    resolution: {integrity: sha512-tSfcqKcN/Oo2STEYCABVuKgJ76nyyr6skGl9t15hs+YaiU06sgMkN7QYjo0BbVw+KT26zok3IzbdSOksQ4YzVw==}
    engines: {node: '>=16.0.0'}

  '@smithy/util-hex-encoding@3.0.0':
    resolution: {integrity: sha512-eFndh1WEK5YMUYvy3lPlVmYY/fZcQE1D8oSf41Id2vCeIkKJXPcYDCZD+4+xViI6b1XSd7tE+s5AmXzz5ilabQ==}
    engines: {node: '>=16.0.0'}

  '@smithy/util-middleware@3.0.11':
    resolution: {integrity: sha512-dWpyc1e1R6VoXrwLoLDd57U1z6CwNSdkM69Ie4+6uYh2GC7Vg51Qtan7ITzczuVpqezdDTKJGJB95fFvvjU/ow==}
    engines: {node: '>=16.0.0'}

  '@smithy/util-retry@3.0.11':
    resolution: {integrity: sha512-hJUC6W7A3DQgaee3Hp9ZFcOxVDZzmBIRBPlUAk8/fSOEl7pE/aX7Dci0JycNOnm9Mfr0KV2XjIlUOcGWXQUdVQ==}
    engines: {node: '>=16.0.0'}

  '@smithy/util-stream@3.3.2':
    resolution: {integrity: sha512-sInAqdiVeisUGYAv/FrXpmJ0b4WTFmciTRqzhb7wVuem9BHvhIG7tpiYHLDWrl2stOokNZpTTGqz3mzB2qFwXg==}
    engines: {node: '>=16.0.0'}

  '@smithy/util-stream@3.3.3':
    resolution: {integrity: sha512-bOm0YMMxRjbI3X6QkWwADPFkh2AH2xBMQIB1IQgCsCRqXXpSJatgjUR3oxHthpYwFkw3WPkOt8VgMpJxC0rFqg==}
    engines: {node: '>=16.0.0'}

  '@smithy/util-uri-escape@3.0.0':
    resolution: {integrity: sha512-LqR7qYLgZTD7nWLBecUi4aqolw8Mhza9ArpNEQ881MJJIU2sE5iHCK6TdyqqzcDLy0OPe10IY4T8ctVdtynubg==}
    engines: {node: '>=16.0.0'}

  '@smithy/util-utf8@2.3.0':
    resolution: {integrity: sha512-R8Rdn8Hy72KKcebgLiv8jQcQkXoLMOGGv5uI1/k0l+snqkOzQ1R0ChUBCxWMlBsFMekWjq0wRudIweFs7sKT5A==}
    engines: {node: '>=14.0.0'}

  '@smithy/util-utf8@3.0.0':
    resolution: {integrity: sha512-rUeT12bxFnplYDe815GXbq/oixEGHfRFFtcTF3YdDi/JaENIM6aSYYLJydG83UNzLXeRI5K8abYd/8Sp/QM0kA==}
    engines: {node: '>=16.0.0'}

  '@smithy/util-waiter@3.2.0':
    resolution: {integrity: sha512-PpjSboaDUE6yl+1qlg3Si57++e84oXdWGbuFUSAciXsVfEZJJJupR2Nb0QuXHiunt2vGR+1PTizOMvnUPaG2Qg==}
    engines: {node: '>=16.0.0'}

  '@swc/core-darwin-arm64@1.10.4':
    resolution: {integrity: sha512-sV/eurLhkjn/197y48bxKP19oqcLydSel42Qsy2zepBltqUx+/zZ8+/IS0Bi7kaWVFxerbW1IPB09uq8Zuvm3g==}
    engines: {node: '>=10'}
    cpu: [arm64]
    os: [darwin]

  '@swc/core-darwin-x64@1.10.4':
    resolution: {integrity: sha512-gjYNU6vrAUO4+FuovEo9ofnVosTFXkF0VDuo1MKPItz6e2pxc2ale4FGzLw0Nf7JB1sX4a8h06CN16/pLJ8Q2w==}
    engines: {node: '>=10'}
    cpu: [x64]
    os: [darwin]

  '@swc/core-linux-arm-gnueabihf@1.10.4':
    resolution: {integrity: sha512-zd7fXH5w8s+Sfvn2oO464KDWl+ZX1MJiVmE4Pdk46N3PEaNwE0koTfgx2vQRqRG4vBBobzVvzICC3618WcefOA==}
    engines: {node: '>=10'}
    cpu: [arm]
    os: [linux]

  '@swc/core-linux-arm64-gnu@1.10.4':
    resolution: {integrity: sha512-+UGfoHDxsMZgFD3tABKLeEZHqLNOkxStu+qCG7atGBhS4Slri6h6zijVvf4yI5X3kbXdvc44XV/hrP/Klnui2A==}
    engines: {node: '>=10'}
    cpu: [arm64]
    os: [linux]

  '@swc/core-linux-arm64-musl@1.10.4':
    resolution: {integrity: sha512-cDDj2/uYsOH0pgAnDkovLZvKJpFmBMyXkxEG6Q4yw99HbzO6QzZ5HDGWGWVq/6dLgYKlnnmpjZCPPQIu01mXEg==}
    engines: {node: '>=10'}
    cpu: [arm64]
    os: [linux]

  '@swc/core-linux-x64-gnu@1.10.4':
    resolution: {integrity: sha512-qJXh9D6Kf5xSdGWPINpLGixAbB5JX8JcbEJpRamhlDBoOcQC79dYfOMEIxWPhTS1DGLyFakAx2FX/b2VmQmj0g==}
    engines: {node: '>=10'}
    cpu: [x64]
    os: [linux]

  '@swc/core-linux-x64-musl@1.10.4':
    resolution: {integrity: sha512-A76lIAeyQnHCVt0RL/pG+0er8Qk9+acGJqSZOZm67Ve3B0oqMd871kPtaHBM0BW3OZAhoILgfHW3Op9Q3mx3Cw==}
    engines: {node: '>=10'}
    cpu: [x64]
    os: [linux]

  '@swc/core-win32-arm64-msvc@1.10.4':
    resolution: {integrity: sha512-e6j5kBu4fIY7fFxFxnZI0MlEovRvp50Lg59Fw+DVbtqHk3C85dckcy5xKP+UoXeuEmFceauQDczUcGs19SRGSQ==}
    engines: {node: '>=10'}
    cpu: [arm64]
    os: [win32]

  '@swc/core-win32-ia32-msvc@1.10.4':
    resolution: {integrity: sha512-RSYHfdKgNXV/amY5Tqk1EWVsyQnhlsM//jeqMLw5Fy9rfxP592W9UTumNikNRPdjI8wKKzNMXDb1U29tQjN0dg==}
    engines: {node: '>=10'}
    cpu: [ia32]
    os: [win32]

  '@swc/core-win32-x64-msvc@1.10.4':
    resolution: {integrity: sha512-1ujYpaqfqNPYdwKBlvJnOqcl+Syn3UrQ4XE0Txz6zMYgyh6cdU6a3pxqLqIUSJ12MtXRA9ZUhEz1ekU3LfLWXw==}
    engines: {node: '>=10'}
    cpu: [x64]
    os: [win32]

  '@swc/core@1.10.4':
    resolution: {integrity: sha512-ut3zfiTLORMxhr6y/GBxkHmzcGuVpwJYX4qyXWuBKkpw/0g0S5iO1/wW7RnLnZbAi8wS/n0atRZoaZlXWBkeJg==}
    engines: {node: '>=10'}
    peerDependencies:
      '@swc/helpers': '*'
    peerDependenciesMeta:
      '@swc/helpers':
        optional: true

  '@swc/counter@0.1.3':
    resolution: {integrity: sha512-e2BR4lsJkkRlKZ/qCHPw9ZaSxc0MVUd7gtbtaB7aMvHeJVYe8sOB8DBZkP2DtISHGSku9sCK6T6cnY0CtXrOCQ==}

  '@swc/types@0.1.17':
    resolution: {integrity: sha512-V5gRru+aD8YVyCOMAjMpWR1Ui577DD5KSJsHP8RAxopAH22jFz6GZd/qxqjO6MJHQhcsjvjOFXyDhyLQUnMveQ==}

  '@szmarczak/http-timer@4.0.6':
    resolution: {integrity: sha512-4BAffykYOgO+5nzBWYwE3W90sBgLJoUPRWWcL8wlyiM8IB8ipJz3UMJ9KXQd1RKQXpKp8Tutn80HZtWsu2u76w==}
    engines: {node: '>=10'}

  '@thi.ng/api@7.2.0':
    resolution: {integrity: sha512-4NcwHXxwPF/JgJG/jSFd9rjfQNguF0QrHvd6e+CEf4T0sFChqetW6ZmJ6/a2X+noDVntgulegA+Bx0HHzw+Tyw==}

  '@thi.ng/arrays@1.0.3':
    resolution: {integrity: sha512-ZUB27bdpTwcvxYJTlt/eWKrj98nWXo0lAUPwRwubk4GlH8rTKKkc7qZr9/4LCKPsNjnZdQqbBtNvNf3HjYxCzw==}

  '@thi.ng/checks@2.9.11':
    resolution: {integrity: sha512-fBvWod32w24JlJsrrOdl+tlx+UNehCORi4rHaJ7l7HH+SEhD/lYTCXOBjwu9D/ztIUjMP5Q+n8cAqI5iPhbvAQ==}

  '@thi.ng/compare@1.3.34':
    resolution: {integrity: sha512-E+UWhmo8l5yeHDuriPUsfrnk/Mj5kSDNRX7lPfv2zNdAQ7N8UDzc0IXu46U6EpqtCReo+2n5N8qzfD3TjerFRw==}

  '@thi.ng/equiv@1.0.45':
    resolution: {integrity: sha512-tdXaJfF0pFvT80Q7BOlhc7H7ja/RbVGzlGpE4LqjDWfXPPbLYwmq6EbQuHWeXuvT0qe+BsGnuO5UXAR5B8oGGQ==}

  '@thi.ng/errors@1.3.4':
    resolution: {integrity: sha512-hTk71OPKnioN349sdj2DAoY+69eSerB3MN4Zwz6mosr1QFzIMkfkNOtBeC+Gm0yi0V0EY5LeBYFgqb3oXbtTbw==}

  '@thi.ng/hex@1.0.4':
    resolution: {integrity: sha512-9ofIG4nXhEskGeOJthpi/9LXFIPrlZ/MmHpgLWa3wNqTVhODP/o++mu9jDKojHEpKvswkkFCE+mSVmMu8xo4mQ==}

  '@thi.ng/random@2.4.8':
    resolution: {integrity: sha512-4JJB8zbaPxjlAp1kCqsBbs6eN4Ivd/5fs1e4GlvmNkyGSucHIDTWvw6NnQWqUx2oPaAEDB9CFCH7SOcGC/cwkw==}

  '@thi.ng/zipper@1.0.3':
    resolution: {integrity: sha512-dWfuk5nzf5wGEmcF90AXNEuWr3NVwRF+cf/9ZSE6xImA7Vy5XpHNMwLHFszZaC+kqiDXr+EZ0lXWDF46a8lSPA==}

  '@tsconfig/node10@1.0.11':
    resolution: {integrity: sha512-DcRjDCujK/kCk/cUe8Xz8ZSpm8mS3mNNpta+jGCA6USEDfktlNvm1+IuZ9eTcDbNk41BHwpHHeW+N1lKCz4zOw==}

  '@tsconfig/node12@1.0.11':
    resolution: {integrity: sha512-cqefuRsh12pWyGsIoBKJA9luFu3mRxCA+ORZvA4ktLSzIuCUtWVxGIuXigEwO5/ywWFMZ2QEGKWvkZG1zDMTag==}

  '@tsconfig/node14@1.0.3':
    resolution: {integrity: sha512-ysT8mhdixWK6Hw3i1V2AeRqZ5WfXg1G43mqoYlM2nc6388Fq5jcXyr5mRsqViLx/GJYdoL0bfXD8nmF+Zn/Iow==}

  '@tsconfig/node16@1.0.4':
    resolution: {integrity: sha512-vxhUy4J8lyeyinH7Azl1pdd43GJhZH/tP2weN8TntQblOY+A0XbT8DJk1/oCPuOOyg/Ja757rG0CgHcWC8OfMA==}

  '@types/auth-header@1.0.6':
    resolution: {integrity: sha512-TjQyS7b+msxND/uuvza7FWSiBBLtI5y9vB55rpTeMcO2M5DSs4ony9WNKDvZLJL2w5aJH2A4C+ht1c9MPHhJWQ==}

  '@types/aws4@1.11.6':
    resolution: {integrity: sha512-5CnVUkHNyLGpD9AnOcK66YyP0qvIh6nhJJoeK8zSl5YKikUcUbdB7SlHevUYVqicgeh6j5AJa1qa/h08dSZHoA==}

  '@types/babel__core@7.20.5':
    resolution: {integrity: sha512-qoQprZvz5wQFJwMDqeseRXWv3rqMvhgpbXFfVyWhbx9X47POIA6i/+dXefEmZKoAgOaTdaIgNSMqMIU61yRyzA==}

  '@types/babel__generator@7.6.8':
    resolution: {integrity: sha512-ASsj+tpEDsEiFr1arWrlN6V3mdfjRMZt6LtK/Vp/kreFLnr5QH5+DhvD5nINYZXzwJvXeGq+05iUXcAzVrqWtw==}

  '@types/babel__template@7.4.4':
    resolution: {integrity: sha512-h/NUaSyG5EyxBIp8YRxo4RMe2/qQgvyowRwVMzhYhBCONbW8PUsg4lkFMrhgZhUe5z3L3MiLDuvyJ/CaPa2A8A==}

  '@types/babel__traverse@7.20.6':
    resolution: {integrity: sha512-r1bzfrm0tomOI8g1SzvCaQHo6Lcv6zu0EA+W2kHrt8dyrHQxGzBBL4kdkzIS+jBMV+EYcMAEAqXqYaLJq5rOZg==}

  '@types/better-sqlite3@7.6.12':
    resolution: {integrity: sha512-fnQmj8lELIj7BSrZQAdBMHEHX8OZLYIHXqAKT1O7tDfLxaINzf00PMjw22r3N/xXh0w/sGHlO6SVaCQ2mj78lg==}

  '@types/breejs__later@4.1.5':
    resolution: {integrity: sha512-O7VIO7sktsIwmLUyEeUnLMJ+QD2pv0yBGI2EMbVmwC1GOOTWJAaneL82ZyIwRgpEjJ9ciUHP8LuuuU55uj5ZjA==}

  '@types/bunyan@1.8.11':
    resolution: {integrity: sha512-758fRH7umIMk5qt5ELmRMff4mLDlN+xyYzC+dkPTdKwbSkJFvz6xwyScrytPU0QIBbRRwbiE8/BIg8bpajerNQ==}

  '@types/bunyan@1.8.9':
    resolution: {integrity: sha512-ZqS9JGpBxVOvsawzmVt30sP++gSQMTejCkIAQ3VdadOcRE8izTyW66hufvwLeH+YEGP6Js2AW7Gz+RMyvrEbmw==}

  '@types/cacache@17.0.2':
    resolution: {integrity: sha512-IrqHzVX2VRMDQQKa7CtKRnuoCLdRJiLW6hWU+w7i7+AaQ0Ii5bKwJxd5uRK4zBCyrHd3tG6G8zOm2LplxbSfQg==}

  '@types/cacheable-request@6.0.3':
    resolution: {integrity: sha512-IQ3EbTzGxIigb1I3qPZc1rWJnH0BmSKv5QYTalEwweFvyBDLSAe24zP0le/hyi7ecGfZVlIVAg4BZqb8WBwKqw==}

  '@types/callsite@1.0.34':
    resolution: {integrity: sha512-eglitkkbqiQiijtKsUvOcQm+E6qLMPcggjDJXeqNBnLxdzffRGop2+2QDN/8pHh396/jN5cmIwweNKUqKJ50mQ==}

  '@types/changelog-filename-regex@2.0.2':
    resolution: {integrity: sha512-H9iuCn3Ata8075f1Nyg/WScyicJ3eXr7AklsOrPeME3sa8izDlpBhbWurtdZJfuo4Vc5+J7wNoD9Yo1d66sj+A==}

  '@types/clean-git-ref@2.0.2':
    resolution: {integrity: sha512-2z9rK9ayJHatZt9oDLCGE0FsArvjG1xWGuSufh6FTbbPdbpGj7cpzhfcKbVnyrwatTQ5KyxhurmGBM2xDa8Jgw==}

  '@types/common-tags@1.8.4':
    resolution: {integrity: sha512-S+1hLDJPjWNDhcGxsxEbepzaxWqURP/o+3cP4aa2w7yBXgdcmKGQtZzP8JbyfOd0m+33nh+8+kvxYE2UJtBDkg==}

  '@types/conventional-commits-detector@1.0.2':
    resolution: {integrity: sha512-Yzo8dW+b2vziyDD9WNY+IPq4rcZyguHNuyNZC3wv0igpVFRd7VWHufl+vRQaCzDR2ftPTB1VPwbvXxWVpzBo+g==}

  '@types/debug@4.1.12':
    resolution: {integrity: sha512-vIChWdVG3LG1SMxEvI/AK+FWJthlrqlTu7fbrlywTkkaONwk/UAGaULXRlf8vkzFBLVm0zkMdCquhL5aOjhXPQ==}

  '@types/diff@6.0.0':
    resolution: {integrity: sha512-dhVCYGv3ZSbzmQaBSagrv1WJ6rXCdkyTcDyoNu1MD8JohI7pR7k8wdZEm+mvdxRKXyHVwckFzWU1vJc+Z29MlA==}

  '@types/emscripten@1.39.13':
    resolution: {integrity: sha512-cFq+fO/isvhvmuP/+Sl4K4jtU6E23DoivtbO4r50e3odaxAiVdbfSYRDdJ4gCdxx+3aRjhphS5ZMwIH4hFy/Cw==}

  '@types/eslint@8.56.12':
    resolution: {integrity: sha512-03ruubjWyOHlmljCVoxSuNDdmfZDzsrrz0P2LeJsOXr+ZwFQ+0yQIwNCwt/GYhV7Z31fgtXJTAEs+FYlEL851g==}

  '@types/estree@1.0.6':
    resolution: {integrity: sha512-AYnb1nQyY49te+VRAVgmzfcgjYS91mY5P0TKUDCLEM+gNnA+3T6rWITXRLYCpahpqSQbN5cE+gHpnPyXjHWxcw==}

  '@types/fs-extra@11.0.4':
    resolution: {integrity: sha512-yTbItCNreRooED33qjunPthRcSjERP1r4MqCZc7wv0u2sUkzTFp45tgUfS5+r7FrZPdmCCNflLhVSP/o+SemsQ==}

  '@types/git-url-parse@9.0.3':
    resolution: {integrity: sha512-Wrb8zeghhpKbYuqAOg203g+9YSNlrZWNZYvwxJuDF4dTmerijqpnGbI79yCuPtHSXHPEwv1pAFUB4zsSqn82Og==}

  '@types/github-url-from-git@1.5.3':
    resolution: {integrity: sha512-0vnjtdEpqLTRBlgkzXsRaAQ0T8Nx48fW7qWl/Y5a4MTXEL2mXFV8rNPiFPCYrJFPOeyUJRzNzcs91MgJd+fFSA==}

  '@types/global-agent@2.1.3':
    resolution: {integrity: sha512-rGtZZcgZcKWuKNTkGBGsqyOQ7Nn2MjXh4+xeZbf+5b5KMUx8H1rTqLRackxos7pUlreszbYjQcop5JvqCnZlLw==}

  '@types/graceful-fs@4.1.9':
    resolution: {integrity: sha512-olP3sd1qOEe5dXTSaFvQG+02VdRXcdytWLAZsAq1PecU8uqQAhkrnbli7DagjtXKW/Bl7YJbUsa8MPcuc8LHEQ==}

  '@types/http-cache-semantics@4.0.4':
    resolution: {integrity: sha512-1m0bIFVc7eJWyve9S0RnuRgcQqF/Xd5QsUZAZeQFr1Q3/p9JWoQQEqmVy+DPTNpGXwhgIetAoYF8JSc33q29QA==}

  '@types/ini@4.1.1':
    resolution: {integrity: sha512-MIyNUZipBTbyUNnhvuXJTY7B6qNI78meck9Jbv3wk0OgNwRyOOVEKDutAkOs1snB/tx0FafyR6/SN4Ps0hZPeg==}

  '@types/istanbul-lib-coverage@2.0.6':
    resolution: {integrity: sha512-2QF/t/auWm0lsy8XtKVPG19v3sSOQlJe/YHZgfjb/KBBHOGSV+J2q/S671rcq9uTBrLAXmZpqJiaQbMT+zNU1w==}

  '@types/istanbul-lib-report@3.0.3':
    resolution: {integrity: sha512-NQn7AHQnk/RSLOxrBbGyJM/aVQ+pjj5HCgasFxc0K/KhoATfQ/47AyUl15I2yBUpihjmas+a+VJBOqecrFH+uA==}

  '@types/istanbul-reports@3.0.4':
    resolution: {integrity: sha512-pk2B1NWalF9toCRu6gjBzR69syFjP4Od8WRAX+0mmf9lAjCRicLOWc+ZrxZHx/0XRjotgkF9t6iaMJ+aXcOdZQ==}

  '@types/js-yaml@4.0.9':
    resolution: {integrity: sha512-k4MGaQl5TGo/iipqb2UDG2UwjXziSWkh0uysQelTlJpX1qGlpUZYm8PnO4DxG1qBomtJUdYJ6qR6xdIah10JLg==}

  '@types/json-dup-key-validator@1.0.2':
    resolution: {integrity: sha512-zJSAGITlz2nFT7xcKsvns8UifwSJpKuhgsdZj7+WoxiixiGnIefNiLK2uNhEICRkI9S2ccU6RYdqPS7iJRtU7Q==}

  '@types/json-schema@7.0.15':
    resolution: {integrity: sha512-5+fP8P8MFNC+AyZCDxrB2pkZFPGzqQWUzpSeuuVLvm8VMcorNYavBqoFcxK8bQz4Qsbn4oUEEem4wDLfcysGHA==}

  '@types/json5@0.0.29':
    resolution: {integrity: sha512-dRLjCWHYg4oaA77cxO64oO+7JwCwnIzkZPdrrC71jQmQtlhM556pwKo5bUzqvZndkVbeFLIIi+9TC40JNF5hNQ==}

  '@types/jsonfile@6.1.4':
    resolution: {integrity: sha512-D5qGUYwjvnNNextdU59/+fI+spnwtTFmyQP0h+PfIOSkNfpU6AOICUOkm4i0OnSk+NyjdPJrxCDro0sJsWlRpQ==}

  '@types/katex@0.16.7':
    resolution: {integrity: sha512-HMwFiRujE5PjrgwHQ25+bsLJgowjGjm5Z8FVSf0N6PwgJrwxH0QxzHYDcKsTfV3wva0vzrpqMTJS2jXPr5BMEQ==}

  '@types/keyv@3.1.4':
    resolution: {integrity: sha512-BQ5aZNSCpj7D6K2ksrRCTmKRLEpnPvWDiLPfoGyhZ++8YtiK9d/3DBKPJgry359X/P1PfruyYwvnvwFjuEiEIg==}

  '@types/linkify-it@5.0.0':
    resolution: {integrity: sha512-sVDA58zAw4eWAffKOaQH5/5j3XeayukzDk+ewSsnv3p4yJEZHCCzMDiZM8e0OUrRvmpGZ85jf4yDHkHsgBNr9Q==}

  '@types/linkify-markdown@1.0.3':
    resolution: {integrity: sha512-BnuGqDmpzmXCDMXHzgle/vMRUnbFcWclts0+n7Or421exav3XG6efl9gsxamLET6QPhX+pMnxcsHgnAO/daj9w==}

  '@types/lodash@4.17.13':
    resolution: {integrity: sha512-lfx+dftrEZcdBPczf9d0Qv0x+j/rfNCMuC6OcfXmO8gkfeNAY88PgKUbvG56whcN23gc27yenwF6oJZXGFpYxg==}

  '@types/luxon@3.4.2':
    resolution: {integrity: sha512-TifLZlFudklWlMBfhubvgqTXRzLDI5pCbGa4P8a3wPyUQSW+1xQ5eDsreP9DWHX3tjq1ke96uYG/nwundroWcA==}

  '@types/markdown-it@14.1.2':
    resolution: {integrity: sha512-promo4eFwuiW+TfGxhi+0x3czqTYJkG8qB17ZUJiVF10Xm7NLVRSLUsfRTU/6h1e24VvRnXCx+hG7li58lkzog==}

  '@types/markdown-table@2.0.0':
    resolution: {integrity: sha512-fVZN/DRjZvjuk+lo7ovlI/ZycS51gpYU5vw5EcFeqkcX6lucQ+UWgEOH2O4KJHkSck4DHAY7D7CkVLD0wzc5qw==}

  '@types/marshal@0.5.3':
    resolution: {integrity: sha512-ptxKIirn/lt95Zi/MErrtn/K8VvrByNOAF9gxbIJCxWj9CXAifjAvm/bRMg7WXQjwi1DlbXG6HJ1RzHe6oYEug==}

  '@types/mdast@3.0.15':
    resolution: {integrity: sha512-LnwD+mUEfxWMa1QpDraczIn6k0Ee3SMicuYSSzS6ZYl2gKS09EClnJYGd8Du6rfc5r/GZEk5o1mRb8TaTj03sQ==}

  '@types/mdurl@2.0.0':
    resolution: {integrity: sha512-RGdgjQUZba5p6QEFAVx2OGb8rQDL/cPRG7GiedRzMcJ1tYnUANBncjbSB1NRGwbvjcPeikRABz2nshyPk1bhWg==}

  '@types/minimist@1.2.5':
    resolution: {integrity: sha512-hov8bUuiLiyFPGyFPE1lwWhmzYbirOXQNNo40+y3zow8aFVTeyn3VWL0VFFfdNddA8S4Vf0Tc062rzyNr7Paag==}

  '@types/moo@0.5.5':
    resolution: {integrity: sha512-eXQpwnkI4Ntw5uJg6i2PINdRFWLr55dqjuYQaLHNjvqTzF14QdNWbCbml9sza0byyXNA0hZlHtcdN+VNDcgVHA==}

  '@types/moo@0.5.9':
    resolution: {integrity: sha512-ZsFVecFi66jGQ6L41TonEaBhsIVeVftTz6iQKWTctzacHhzYHWvv9S0IyAJi4BhN7vb9qCQ3+kpStP2vbZqmDg==}

  '@types/ms@0.7.34':
    resolution: {integrity: sha512-nG96G3Wp6acyAgJqGasjODb+acrI7KltPiRxzHPXnP3NgI28bpQDRv53olbqGXbfcgF5aiiHmO3xpwEpS5Ld9g==}

  '@types/node@20.17.10':
    resolution: {integrity: sha512-/jrvh5h6NXhEauFFexRin69nA0uHJ5gwk4iDivp/DeoEua3uwCUto6PC86IpRITBOs4+6i2I56K5x5b6WYGXHA==}

  '@types/normalize-package-data@2.4.4':
    resolution: {integrity: sha512-37i+OaWTh9qeK4LSHPsyRC7NahnGotNuZvjLSgcPzblpHB3rrCJxAOgI5gCdKm7coonsaX1Of0ILiTcnZjbfxA==}

  '@types/parse-link-header@2.0.3':
    resolution: {integrity: sha512-ffLAxD6Xqcf2gSbtEJehj8yJ5R/2OZqD4liodQvQQ+hhO4kg1mk9ToEZQPMtNTm/zIQj2GNleQbsjPp9+UQm4Q==}

  '@types/parse-path@7.0.3':
    resolution: {integrity: sha512-LriObC2+KYZD3FzCrgWGv/qufdUy4eXrxcLgQMfYXgPbLIecKIsVBaQgUPmxSSLcjmYbDTQbMgr6qr6l/eb7Bg==}

  '@types/punycode@2.1.4':
    resolution: {integrity: sha512-trzh6NzBnq8yw5e35f8xe8VTYjqM3NE7bohBtvDVf/dtUer3zYTLK1Ka3DG3p7bdtoaOHZucma6FfVKlQ134pQ==}

  '@types/responselike@1.0.3':
    resolution: {integrity: sha512-H/+L+UkTV33uf49PH5pCAUBVPNj2nDBXTN+qS1dOwyyg24l3CcicicCA7ca+HMvJBZcFgl5r8e+RR6elsb4Lyw==}

  '@types/semver-stable@3.0.2':
    resolution: {integrity: sha512-uNLK57+EY0r8VprVwHytHhlTb1tUVZiWgXkMBKoeu1/3LaFq+ZiaG29xAC3APAWG7xdedwGqeUY8N1y9YG1vjw==}

  '@types/semver-utils@1.1.3':
    resolution: {integrity: sha512-T+YwkslhsM+CeuhYUxyAjWm7mJ5am/K10UX40RuA6k6Lc7eGtq8iY2xOzy7Vq0GOqhl/xZl5l2FwURZMTPTUww==}

  '@types/semver@7.5.8':
    resolution: {integrity: sha512-I8EUhyrgfLrcTkzV3TSsGyl1tSuPrEDzr0yd5m90UgNxQkyDXULk3b6MlQqTCpZpNtWe1K0hzclnZkTcLBe2UQ==}

  '@types/shimmer@1.2.0':
    resolution: {integrity: sha512-UE7oxhQLLd9gub6JKIAhDq06T0F6FnztwMNRvYgjeQSBeMc1ZG/tA47EwfduvkuQS8apbkM/lpLpWsaCeYsXVg==}

  '@types/sinon@17.0.3':
    resolution: {integrity: sha512-j3uovdn8ewky9kRBG19bOwaZbexJu/XjtkHyjvUgt4xfPFz18dcORIMqnYh66Fx3Powhcr85NT5+er3+oViapw==}

  '@types/sinonjs__fake-timers@8.1.5':
    resolution: {integrity: sha512-mQkU2jY8jJEF7YHjHvsQO8+3ughTL1mcnn96igfhONmR+fUPSKIkefQYpSe8bsly2Ep7oQbn/6VG5/9/0qcArQ==}

  '@types/stack-utils@2.0.3':
    resolution: {integrity: sha512-9aEbYZ3TbYMznPdcdr3SmIrLXwC/AKZXQeCf9Pgao5CKb8CyHuEX5jzWPTkvregvhRJHcpRO6BFoGW9ycaOkYw==}

  '@types/tar@6.1.13':
    resolution: {integrity: sha512-IznnlmU5f4WcGTh2ltRu/Ijpmk8wiWXfF0VA4s+HPjHZgvFggk1YaIkbo5krX/zUCzWF8N/l4+W/LNxnvAJ8nw==}

  '@types/tmp@0.2.6':
    resolution: {integrity: sha512-chhaNf2oKHlRkDGt+tiKE2Z5aJ6qalm7Z9rlLdBwmOiAAf09YQvvoLXjWK4HWPF1xU/fqvMgfNfpVoBscA/tKA==}

  '@types/treeify@1.0.3':
    resolution: {integrity: sha512-hx0o7zWEUU4R2Amn+pjCBQQt23Khy/Dk56gQU5xi5jtPL1h83ACJCeFaB2M/+WO1AntvWrSoVnnCAfI1AQH4Cg==}

  '@types/unist@2.0.11':
    resolution: {integrity: sha512-CmBKiL6NNo/OqgmMn95Fk9Whlp2mtvIv+KNpQKN2F4SjvrEesubTRWGYSg+BnWZOnlCaSTU1sMpsBOzgbYhnsA==}

  '@types/url-join@4.0.3':
    resolution: {integrity: sha512-3l1qMm3wqO0iyC5gkADzT95UVW7C/XXcdvUcShOideKF0ddgVRErEQQJXBd2kvQm+aSgqhBGHGB38TgMeT57Ww==}

  '@types/uuid@9.0.8':
    resolution: {integrity: sha512-jg+97EGIcY9AGHJJRaaPVgetKDsrTgbRjQ5Msgjh/DQKEFl0DtyRr/VCOyD1T2R1MNeWPK/u7JoGhlDZnKBAfA==}

  '@types/validate-npm-package-name@4.0.2':
    resolution: {integrity: sha512-lrpDziQipxCEeK5kWxvljWYhUvOiB2A9izZd9B2AFarYAkqZshb4lPbRs7zKEic6eGtH8V/2qJW+dPp9OtF6bw==}

  '@types/xmldoc@1.1.9':
    resolution: {integrity: sha512-HLwIAudQ9xedPOK9rKd7gSHYzM5qtWOzae9z5tM7dRDR1hWeNlFSejfnxFMIv06mm2LmtX+pzVQ4GN86vf/b3g==}

  '@types/yargs-parser@21.0.3':
    resolution: {integrity: sha512-I4q9QU9MQv4oEOz4tAHJtNz1cwuLxn2F3xcc2iV5WdqLPpUnj30aUuxt1mAxYTG+oe8CZMV/+6rU4S4gRDzqtQ==}

  '@types/yargs@17.0.33':
    resolution: {integrity: sha512-WpxBCKWPLr4xSsHgz511rFJAM+wS28w2zEO1QDNY5zM/S8ok70NNfztH0xwhqKyaK0OHCbN98LDAZuy1ctxDkA==}

  '@types/yauzl@2.10.3':
    resolution: {integrity: sha512-oJoftv0LSuaDZE3Le4DbKX+KS9G36NzOeSap90UIK0yMA/NhKJhqlSGtNDORNRaIbQfzjXDrQa0ytJ6mNRGz/Q==}

  '@typescript-eslint/eslint-plugin@8.19.0':
    resolution: {integrity: sha512-NggSaEZCdSrFddbctrVjkVZvFC6KGfKfNK0CU7mNK/iKHGKbzT4Wmgm08dKpcZECBu9f5FypndoMyRHkdqfT1Q==}
    engines: {node: ^18.18.0 || ^20.9.0 || >=21.1.0}
    peerDependencies:
      '@typescript-eslint/parser': ^8.0.0 || ^8.0.0-alpha.0
      eslint: ^8.57.0 || ^9.0.0
      typescript: '>=4.8.4 <5.8.0'

  '@typescript-eslint/experimental-utils@5.62.0':
    resolution: {integrity: sha512-RTXpeB3eMkpoclG3ZHft6vG/Z30azNHuqY6wKPBHlVMZFuEvrtlEDe8gMqDb+SO+9hjC/pLekeSCryf9vMZlCw==}
    engines: {node: ^12.22.0 || ^14.17.0 || >=16.0.0}
    peerDependencies:
      eslint: ^6.0.0 || ^7.0.0 || ^8.0.0

  '@typescript-eslint/parser@8.19.0':
    resolution: {integrity: sha512-6M8taKyOETY1TKHp0x8ndycipTVgmp4xtg5QpEZzXxDhNvvHOJi5rLRkLr8SK3jTgD5l4fTlvBiRdfsuWydxBw==}
    engines: {node: ^18.18.0 || ^20.9.0 || >=21.1.0}
    peerDependencies:
      eslint: ^8.57.0 || ^9.0.0
      typescript: '>=4.8.4 <5.8.0'

  '@typescript-eslint/scope-manager@5.62.0':
    resolution: {integrity: sha512-VXuvVvZeQCQb5Zgf4HAxc04q5j+WrNAtNh9OwCsCgpKqESMTu3tF/jhZ3xG6T4NZwWl65Bg8KuS2uEvhSfLl0w==}
    engines: {node: ^12.22.0 || ^14.17.0 || >=16.0.0}

<<<<<<< HEAD
  '@typescript-eslint/scope-manager@8.18.2':
    resolution: {integrity: sha512-YJFSfbd0CJjy14r/EvWapYgV4R5CHzptssoag2M7y3Ra7XNta6GPAJPPP5KGB9j14viYXyrzRO5GkX7CRfo8/g==}
    engines: {node: ^18.18.0 || ^20.9.0 || >=21.1.0}

  '@typescript-eslint/type-utils@8.18.2':
    resolution: {integrity: sha512-AB/Wr1Lz31bzHfGm/jgbFR0VB0SML/hd2P1yxzKDM48YmP7vbyJNHRExUE/wZsQj2wUCvbWH8poNHFuxLqCTnA==}
=======
  '@typescript-eslint/scope-manager@8.19.0':
    resolution: {integrity: sha512-hkoJiKQS3GQ13TSMEiuNmSCvhz7ujyqD1x3ShbaETATHrck+9RaDdUbt+osXaUuns9OFwrDTTrjtwsU8gJyyRA==}
    engines: {node: ^18.18.0 || ^20.9.0 || >=21.1.0}

  '@typescript-eslint/type-utils@8.19.0':
    resolution: {integrity: sha512-TZs0I0OSbd5Aza4qAMpp1cdCYVnER94IziudE3JU328YUHgWu9gwiwhag+fuLeJ2LkWLXI+F/182TbG+JaBdTg==}
>>>>>>> 2745b8d6
    engines: {node: ^18.18.0 || ^20.9.0 || >=21.1.0}
    peerDependencies:
      eslint: ^8.57.0 || ^9.0.0
      typescript: '>=4.8.4 <5.8.0'

  '@typescript-eslint/types@5.62.0':
    resolution: {integrity: sha512-87NVngcbVXUahrRTqIK27gD2t5Cu1yuCXxbLcFtCzZGlfyVWWh8mLHkoxzjsB6DDNnvdL+fW8MiwPEJyGJQDgQ==}
    engines: {node: ^12.22.0 || ^14.17.0 || >=16.0.0}

<<<<<<< HEAD
  '@typescript-eslint/types@8.18.2':
    resolution: {integrity: sha512-Z/zblEPp8cIvmEn6+tPDIHUbRu/0z5lqZ+NvolL5SvXWT5rQy7+Nch83M0++XzO0XrWRFWECgOAyE8bsJTl1GQ==}
=======
  '@typescript-eslint/types@8.19.0':
    resolution: {integrity: sha512-8XQ4Ss7G9WX8oaYvD4OOLCjIQYgRQxO+qCiR2V2s2GxI9AUpo7riNwo6jDhKtTcaJjT8PY54j2Yb33kWtSJsmA==}
>>>>>>> 2745b8d6
    engines: {node: ^18.18.0 || ^20.9.0 || >=21.1.0}

  '@typescript-eslint/typescript-estree@5.62.0':
    resolution: {integrity: sha512-CmcQ6uY7b9y694lKdRB8FEel7JbU/40iSAPomu++SjLMntB+2Leay2LO6i8VnJk58MtE9/nQSFIH6jpyRWyYzA==}
    engines: {node: ^12.22.0 || ^14.17.0 || >=16.0.0}
    peerDependencies:
      typescript: '*'
    peerDependenciesMeta:
      typescript:
        optional: true

<<<<<<< HEAD
  '@typescript-eslint/typescript-estree@8.18.2':
    resolution: {integrity: sha512-WXAVt595HjpmlfH4crSdM/1bcsqh+1weFRWIa9XMTx/XHZ9TCKMcr725tLYqWOgzKdeDrqVHxFotrvWcEsk2Tg==}
=======
  '@typescript-eslint/typescript-estree@8.19.0':
    resolution: {integrity: sha512-WW9PpDaLIFW9LCbucMSdYUuGeFUz1OkWYS/5fwZwTA+l2RwlWFdJvReQqMUMBw4yJWJOfqd7An9uwut2Oj8sLw==}
>>>>>>> 2745b8d6
    engines: {node: ^18.18.0 || ^20.9.0 || >=21.1.0}
    peerDependencies:
      typescript: '>=4.8.4 <5.8.0'

  '@typescript-eslint/utils@5.62.0':
    resolution: {integrity: sha512-n8oxjeb5aIbPFEtmQxQYOLI0i9n5ySBEY/ZEHHZqKQSFnxio1rv6dthascc9dLuwrL0RC5mPCxB7vnAVGAYWAQ==}
    engines: {node: ^12.22.0 || ^14.17.0 || >=16.0.0}
    peerDependencies:
      eslint: ^6.0.0 || ^7.0.0 || ^8.0.0

<<<<<<< HEAD
  '@typescript-eslint/utils@8.18.2':
    resolution: {integrity: sha512-Cr4A0H7DtVIPkauj4sTSXVl+VBWewE9/o40KcF3TV9aqDEOWoXF3/+oRXNby3DYzZeCATvbdksYsGZzplwnK/Q==}
=======
  '@typescript-eslint/utils@8.19.0':
    resolution: {integrity: sha512-PTBG+0oEMPH9jCZlfg07LCB2nYI0I317yyvXGfxnvGvw4SHIOuRnQ3kadyyXY6tGdChusIHIbM5zfIbp4M6tCg==}
>>>>>>> 2745b8d6
    engines: {node: ^18.18.0 || ^20.9.0 || >=21.1.0}
    peerDependencies:
      eslint: ^8.57.0 || ^9.0.0
      typescript: '>=4.8.4 <5.8.0'

  '@typescript-eslint/visitor-keys@5.62.0':
    resolution: {integrity: sha512-07ny+LHRzQXepkGg6w0mFY41fVUNBrL2Roj/++7V1txKugfjm/Ci/qSND03r2RhlJhJYMcTn9AhhSSqQp0Ysyw==}
    engines: {node: ^12.22.0 || ^14.17.0 || >=16.0.0}

<<<<<<< HEAD
  '@typescript-eslint/visitor-keys@8.18.2':
    resolution: {integrity: sha512-zORcwn4C3trOWiCqFQP1x6G3xTRyZ1LYydnj51cRnJ6hxBlr/cKPckk+PKPUw/fXmvfKTcw7bwY3w9izgx5jZw==}
=======
  '@typescript-eslint/visitor-keys@8.19.0':
    resolution: {integrity: sha512-mCFtBbFBJDCNCWUl5y6sZSCHXw1DEFEk3c/M3nRK2a4XUB8StGFtmcEMizdjKuBzB6e/smJAAWYug3VrdLMr1w==}
>>>>>>> 2745b8d6
    engines: {node: ^18.18.0 || ^20.9.0 || >=21.1.0}

  '@ungap/structured-clone@1.2.1':
    resolution: {integrity: sha512-fEzPV3hSkSMltkw152tJKNARhOupqbH96MZWyRjNaYZOMIzbrTeQDG+MTc6Mr2pgzFQzFxAfmhGDNP5QK++2ZA==}

  '@yarnpkg/core@4.2.0':
    resolution: {integrity: sha512-h+cjnATkpO0ya6I5U4RYvOet/IsswOje3eBq9CsFM4XJZ2nS4WBBeFwYe0tqLD87IwKsoyuIdUwZjPHcn2DM8g==}
    engines: {node: '>=18.12.0'}

  '@yarnpkg/fslib@3.1.1':
    resolution: {integrity: sha512-NpeecISQEuDnmipElGa0cOC7DnlPf3+FXnuwwJTciJgt+S/BDb8VFBvXSE5UirGmsFWlf4mfZuuAC7e8Pmhh4g==}
    engines: {node: '>=18.12.0'}

  '@yarnpkg/libzip@3.1.0':
    resolution: {integrity: sha512-x66/F8wEOUL8Hi4NZFVVKCFNITN0keQt0ZNlY5V9dRb+judyO8aJv4hazO3WyblnGhClvuBPbx+a2X4LNS5ziA==}
    engines: {node: '>=18.12.0'}
    peerDependencies:
      '@yarnpkg/fslib': ^3.1.0

  '@yarnpkg/parsers@3.0.2':
    resolution: {integrity: sha512-/HcYgtUSiJiot/XWGLOlGxPYUG65+/31V8oqk17vZLW1xlCoR4PampyePljOxY2n8/3jz9+tIFzICsyGujJZoA==}
    engines: {node: '>=18.12.0'}

  '@yarnpkg/shell@4.1.1':
    resolution: {integrity: sha512-0aS71iJrNQ4cezU5BJ5JpBTXkFQPKkzOEpDtMQm8E2H3g9PLxUe/5VdA60bZq/4N/qazLLYEOngcFZ6QRpraVQ==}
    engines: {node: '>=18.12.0'}
    hasBin: true

  abbrev@2.0.0:
    resolution: {integrity: sha512-6/mh1E2u2YgEsCHdY0Yx5oW+61gZU+1vXaoiHHrpKeuRNNgFvS+/jrwHiQhB5apAf5oB7UB7E19ol2R2LKH8hQ==}
    engines: {node: ^14.17.0 || ^16.13.0 || >=18.0.0}

  acorn-import-attributes@1.9.5:
    resolution: {integrity: sha512-n02Vykv5uA3eHGM/Z2dQrcD56kL8TyDb2p1+0P83PClMnC/nc+anbQRhIOWnSq4Ke/KvDPrY3C9hDtC/A3eHnQ==}
    peerDependencies:
      acorn: ^8

  acorn-jsx@5.3.2:
    resolution: {integrity: sha512-rq9s+JNhf0IChjtDXxllJ7g41oZk5SlXtp0LHwyA5cejwn7vKmKp4pPri6YEePv2PU65sAsegbXtIinmDFDXgQ==}
    peerDependencies:
      acorn: ^6.0.0 || ^7.0.0 || ^8.0.0

  acorn-walk@8.3.4:
    resolution: {integrity: sha512-ueEepnujpqee2o5aIYnvHU6C0A42MNdsIDeqy5BydrkuC5R1ZuUFnm27EeFJGoEHJQgn3uleRvmTXaJgfXbt4g==}
    engines: {node: '>=0.4.0'}

  acorn@8.14.0:
    resolution: {integrity: sha512-cl669nCJTZBsL97OF4kUQm5g5hC2uihk0NxY3WENAC0TYdILVkAyHymAntgxGkl7K+t0cXIrH5siy5S4XkFycA==}
    engines: {node: '>=0.4.0'}
    hasBin: true

  adm-zip@0.5.16:
    resolution: {integrity: sha512-TGw5yVi4saajsSEgz25grObGHEUaDrniwvA2qwSC060KfqGPdglhvPMA2lPIoxs3PQIItj2iag35fONcQqgUaQ==}
    engines: {node: '>=12.0'}

  agent-base@7.1.3:
    resolution: {integrity: sha512-jRR5wdylq8CkOe6hei19GGZnxM6rBGwFl3Bg0YItGDimvjGtAvdZk4Pu6Cl4u4Igsws4a1fd1Vq3ezrhn4KmFw==}
    engines: {node: '>= 14'}

  agentkeepalive@4.6.0:
    resolution: {integrity: sha512-kja8j7PjmncONqaTsB8fQ+wE2mSU2DJ9D4XKoJ5PFWIdRMa6SLSN1ff4mOr4jCbfRSsxR4keIiySJU0N9T5hIQ==}
    engines: {node: '>= 8.0.0'}

  aggregate-error@3.1.0:
    resolution: {integrity: sha512-4I7Td01quW/RpocfNayFdFVk1qSuoh0E7JrbRJ16nH01HhKFQ88INq9Sd+nd72zqRySlr9BmDA8xlEJ6vJMrYA==}
    engines: {node: '>=8'}

  aggregate-error@5.0.0:
    resolution: {integrity: sha512-gOsf2YwSlleG6IjRYG2A7k0HmBMEo6qVNk9Bp/EaLgAJT5ngH6PXbqa4ItvnEwCm/velL5jAnQgsHsWnjhGmvw==}
    engines: {node: '>=18'}

  ajv@6.12.6:
    resolution: {integrity: sha512-j3fVLgvTo527anyYyJOGTYJbG+vnnQYvE0m5mmkc1TK+nxAppkCLMIL0aZ4dblVCNoGShhm+kzE4ZUykBoMg4g==}

  ansi-escapes@4.3.2:
    resolution: {integrity: sha512-gKXj5ALrKWQLsYG9jlTRmR/xKluxHV+Z9QEwNIgCfM1/uwPMCuzVVnh5mwTd+OuBZcwSIMbqssNWRm1lE51QaQ==}
    engines: {node: '>=8'}

  ansi-escapes@7.0.0:
    resolution: {integrity: sha512-GdYO7a61mR0fOlAsvC9/rIHf7L96sBc6dEWzeOu+KAea5bZyQRPIpojrVoI4AXGJS/ycu/fBTdLrUkA4ODrvjw==}
    engines: {node: '>=18'}

  ansi-regex@5.0.1:
    resolution: {integrity: sha512-quJQXlTSUGL2LH9SUXo8VwsY4soanhgo6LNSm84E1LBcE8s3O0wpdiRzyR9z/ZZJMlMWv37qOOb9pdJlMUEKFQ==}
    engines: {node: '>=8'}

  ansi-regex@6.1.0:
    resolution: {integrity: sha512-7HSX4QQb4CspciLpVFwyRe79O3xsIZDDLER21kERQ71oaPodF8jL725AgJMFAYbooIqolJoRLuM81SpeUkpkvA==}
    engines: {node: '>=12'}

  ansi-styles@3.2.1:
    resolution: {integrity: sha512-VT0ZI6kZRdTh8YyJw3SMbYm/u+NqfsAxEpWO0Pf9sq8/e94WxxOpPKx9FR1FlyCtOVDNOQ+8ntlqFxiRc+r5qA==}
    engines: {node: '>=4'}

  ansi-styles@4.3.0:
    resolution: {integrity: sha512-zbB9rCJAT1rbjiVDb2hqKFHNYLxgtk8NURxZ3IZwD3F6NtxbXZQCnnSi1Lkx+IDohdPlFp222wVALIheZJQSEg==}
    engines: {node: '>=8'}

  ansi-styles@5.2.0:
    resolution: {integrity: sha512-Cxwpt2SfTzTtXcfOlzGEee8O+c+MmUgGrNiBcXnuWxuFJHe6a5Hz7qwhwe5OgaSYI0IJvkLqWX1ASG+cJOkEiA==}
    engines: {node: '>=10'}

  ansi-styles@6.2.1:
    resolution: {integrity: sha512-bN798gFfQX+viw3R7yrGWRqnrN2oRkEkUjjl4JNn4E8GxxbjtG3FbrEIIY3l8/hrwUwIeCZvi4QuOTP4MErVug==}
    engines: {node: '>=12'}

  any-promise@1.3.0:
    resolution: {integrity: sha512-7UvmKalWRt1wgjL1RrGxoSJW/0QZFIegpeGvZG9kjp8vrRu55XTHbwnqq2GpXm9uLbcuhxm3IqX9OB4MZR1b2A==}

  anymatch@3.1.3:
    resolution: {integrity: sha512-KMReFUr0B4t+D+OBkjR3KYqvocp2XaSzO55UcB6mgQMd3KbcE+mWTyvVV7D/zsdEbNnV6acZUutkiHQXvTr1Rw==}
    engines: {node: '>= 8'}

  append-transform@2.0.0:
    resolution: {integrity: sha512-7yeyCEurROLQJFv5Xj4lEGTy0borxepjFv1g22oAdqFu//SrAlDl1O1Nxx15SH1RoliUml6p8dwJW9jvZughhg==}
    engines: {node: '>=8'}

  archy@1.0.0:
    resolution: {integrity: sha512-Xg+9RwCg/0p32teKdGMPTPnVXKD0w3DfHnFTficozsAgsvq2XenPJq/MYpzzQ/v8zrOyJn6Ds39VA4JIDwFfqw==}

  arg@4.1.3:
    resolution: {integrity: sha512-58S9QDqG0Xx27YwPSt9fJxivjYl432YCwfDMfZ+71RAqUrZef7LrKQZ3LHLOwCS4FLNBplP533Zx895SeOCHvA==}

  argparse@1.0.10:
    resolution: {integrity: sha512-o5Roy6tNG4SL/FOkCAN6RzjiakZS25RLYFrcMttJqbdd8BWrnA+fGz57iN5Pb06pvBGvl5gQ0B48dJlslXvoTg==}

  argparse@2.0.1:
    resolution: {integrity: sha512-8+9WqebbFzpX9OR+Wa6O29asIogeRMzcGtAINdpMHHyAg10f05aSFVBbcEqGf/PXw1EjAZ+q2/bEBg3DvurK3Q==}

  argv-formatter@1.0.0:
    resolution: {integrity: sha512-F2+Hkm9xFaRg+GkaNnbwXNDV5O6pnCFEmqyhvfC/Ic5LbgOWjJh3L+mN/s91rxVL3znE7DYVpW0GJFT+4YBgWw==}

  array-buffer-byte-length@1.0.2:
    resolution: {integrity: sha512-LHE+8BuR7RYGDKvnrmcuSq3tDcKv9OFEXQt/HpbZhY7V6h0zlUXutnAD82GiFx9rdieCMjkvtcsPqBwgUl1Iiw==}
    engines: {node: '>= 0.4'}

  array-ify@1.0.0:
    resolution: {integrity: sha512-c5AMf34bKdvPhQ7tBGhqkgKNUzMr4WUs+WDtC2ZUGOUncbxKMTvqxYctiseW3+L4bA8ec+GcZ6/A/FW4m8ukng==}

  array-includes@3.1.8:
    resolution: {integrity: sha512-itaWrbYbqpGXkGhZPGUulwnhVf5Hpy1xiCFsGqyIGglbBxmG5vSjxQen3/WGOjPpNEv1RtBLKxbmVXm8HpJStQ==}
    engines: {node: '>= 0.4'}

  array-union@2.1.0:
    resolution: {integrity: sha512-HGyxoOTYUyCM6stUe6EJgnd4EoewAI7zMdfqO+kGjnlZmBDz/cR5pf8r/cR4Wq60sL/p0IkcjUEEPwS3GFrIyw==}
    engines: {node: '>=8'}

  array.prototype.findlastindex@1.2.5:
    resolution: {integrity: sha512-zfETvRFA8o7EiNn++N5f/kaCw221hrpGsDmcpndVupkPzEc1Wuf3VgC0qby1BbHs7f5DVYjgtEU2LLh5bqeGfQ==}
    engines: {node: '>= 0.4'}

  array.prototype.flat@1.3.3:
    resolution: {integrity: sha512-rwG/ja1neyLqCuGZ5YYrznA62D4mZXg0i1cIskIUKSiqF3Cje9/wXAls9B9s1Wa2fomMsIv8czB8jZcPmxCXFg==}
    engines: {node: '>= 0.4'}

  array.prototype.flatmap@1.3.3:
    resolution: {integrity: sha512-Y7Wt51eKJSyi80hFrJCePGGNo5ktJCslFuboqJsbf57CCPcm5zztluPlc4/aD8sWsKvlwatezpV4U1efk8kpjg==}
    engines: {node: '>= 0.4'}

  arraybuffer.prototype.slice@1.0.4:
    resolution: {integrity: sha512-BNoCY6SXXPQ7gF2opIP4GBE+Xw7U+pHMYKuzjgCN3GwiaIR09UUeKfheyIry77QtrCBlC0KK0q5/TER/tYh3PQ==}
    engines: {node: '>= 0.4'}

  arrify@1.0.1:
    resolution: {integrity: sha512-3CYzex9M9FGQjCGMGyi6/31c8GJbgb0qGyrx5HWxPd0aCwh4cB2YjMb2Xf9UuoogrMrlO9cTqnB5rI5GHZTcUA==}
    engines: {node: '>=0.10.0'}

  async-mutex@0.5.0:
    resolution: {integrity: sha512-1A94B18jkJ3DYq284ohPxoXbfTA5HsQ7/Mf4DEhcyLx3Bz27Rh59iScbB6EPiP+B+joue6YCxcMXSbFC1tZKwA==}

  async@3.2.6:
    resolution: {integrity: sha512-htCUDlxyyCLMgaM3xXg0C0LW2xqfuQ6p05pCEIsXuyQ+a1koYKTuBMzRNwmybfLgvJDMd0r1LTn4+E0Ti6C2AA==}

  auth-header@1.0.0:
    resolution: {integrity: sha512-CPPazq09YVDUNNVWo4oSPTQmtwIzHusZhQmahCKvIsk0/xH6U3QsMAv3sM+7+Q0B1K2KJ/Q38OND317uXs4NHA==}

  available-typed-arrays@1.0.7:
    resolution: {integrity: sha512-wvUjBtSGN7+7SjNpq/9M2Tg350UZD3q62IFZLbRAR1bSMlCo1ZaeW+BJ+D090e4hIIZLBcTDWe4Mh4jvUDajzQ==}
    engines: {node: '>= 0.4'}

  aws-sdk-client-mock@4.1.0:
    resolution: {integrity: sha512-h/tOYTkXEsAcV3//6C1/7U4ifSpKyJvb6auveAepqqNJl6TdZaPFEtKjBQNf8UxQdDP850knB2i/whq4zlsxJw==}

  aws4@1.13.2:
    resolution: {integrity: sha512-lHe62zvbTB5eEABUVi/AwVh0ZKY9rMMDhmm+eeyuuUQbQ3+J+fONVQOZyj+DdrvD4BY33uYniyRJ4UJIaSKAfw==}

  azure-devops-node-api@14.1.0:
    resolution: {integrity: sha512-QhpgjH1LQ+vgDJ7oBwcmsZ3+o4ZpjLVilw0D3oJQpYpRzN+L39lk5jZDLJ464hLUgsDzWn/Ksv7zLLMKLfoBzA==}
    engines: {node: '>= 16.0.0'}

  babel-jest@29.7.0:
    resolution: {integrity: sha512-BrvGY3xZSwEcCzKvKsCi2GgHqDqsYkOP4/by5xCgIwGXQxIEh+8ew3gmrE1y7XRR6LHZIj6yLYnUi/mm2KXKBg==}
    engines: {node: ^14.15.0 || ^16.10.0 || >=18.0.0}
    peerDependencies:
      '@babel/core': ^7.8.0

  babel-plugin-istanbul@6.1.1:
    resolution: {integrity: sha512-Y1IQok9821cC9onCx5otgFfRm7Lm+I+wwxOx738M/WLPZ9Q42m4IG5W0FNX8WLL2gYMZo3JkuXIH2DOpWM+qwA==}
    engines: {node: '>=8'}

  babel-plugin-jest-hoist@29.6.3:
    resolution: {integrity: sha512-ESAc/RJvGTFEzRwOTT4+lNDk/GNHMkKbNzsvT0qKRfDyyYTskxB5rnU2njIDYVxXCBHHEI1c0YwHob3WaYujOg==}
    engines: {node: ^14.15.0 || ^16.10.0 || >=18.0.0}

  babel-preset-current-node-syntax@1.1.0:
    resolution: {integrity: sha512-ldYss8SbBlWva1bs28q78Ju5Zq1F+8BrqBZZ0VFhLBvhh6lCpC2o3gDJi/5DRLs9FgYZCnmPYIVFU4lRXCkyUw==}
    peerDependencies:
      '@babel/core': ^7.0.0

  babel-preset-jest@29.6.3:
    resolution: {integrity: sha512-0B3bhxR6snWXJZtR/RliHTDPRgn1sNHOR0yVtq/IiQFyuOVjFS+wuio/R4gSNkyYmKmJB4wGZv2NZanmKmTnNA==}
    engines: {node: ^14.15.0 || ^16.10.0 || >=18.0.0}
    peerDependencies:
      '@babel/core': ^7.0.0

  backslash@0.2.0:
    resolution: {integrity: sha512-Avs+8FUZ1HF/VFP4YWwHQZSGzRPm37ukU1JQYQWijuHhtXdOuAzcZ8PcAzfIw898a8PyBzdn+RtnKA6MzW0X2A==}

  bail@1.0.5:
    resolution: {integrity: sha512-xFbRxM1tahm08yHBP16MMjVUAvDaBMD38zsM9EMAUN61omwLmKlOpB/Zku5QkjZ8TZ4vn53pj+t518cH0S03RQ==}

  balanced-match@1.0.2:
    resolution: {integrity: sha512-3oSeUO0TMV67hN1AmbXsK4yaqU7tjiHlbxRDZOpH0KW9+CeX4bRAaX0Anxt0tx2MrpRpWwQaPwIlISEJhYU5Pw==}

  base64-js@1.5.1:
    resolution: {integrity: sha512-AKpaYlHn8t4SVbOHCy+b5+KKgvR4vrsD8vbvrbiQJps7fKDTkjkDry6ji0rUJjC0kzbNePLwzxq8iypo41qeWA==}

  before-after-hook@2.2.3:
    resolution: {integrity: sha512-NzUnlZexiaH/46WDhANlyR2bXRopNg4F/zuSA3OpZnllCUgRaOF2znDioDWrmbNVsuZk6l9pMquQB38cfBZwkQ==}

  before-after-hook@3.0.2:
    resolution: {integrity: sha512-Nik3Sc0ncrMK4UUdXQmAnRtzmNQTAAXmXIopizwZ1W1t8QmfJj+zL4OA2I7XPTPW5z5TDqv4hRo/JzouDJnX3A==}

  better-sqlite3@11.7.0:
    resolution: {integrity: sha512-mXpa5jnIKKHeoGzBrUJrc65cXFKcILGZpU3FXR0pradUEm9MA7UZz02qfEejaMcm9iXrSOCenwwYMJ/tZ1y5Ig==}

  bignumber.js@9.1.2:
    resolution: {integrity: sha512-2/mKyZH9K85bzOEfhXDBFZTGd1CTs+5IHpeFQo9luiBG7hghdC851Pj2WAhb6E3R6b9tZj/XKhbg4fum+Kepug==}

  bindings@1.5.0:
    resolution: {integrity: sha512-p2q/t/mhvuOj/UeLlV6566GD/guowlr0hHxClI0W9m7MWYkL1F0hLo+0Aexs9HSPCtR1SXQ0TD3MMKrXZajbiQ==}

  bl@4.1.0:
    resolution: {integrity: sha512-1W07cM9gS6DcLperZfFSj+bWLtaPGSOHWhPiGzXmvVJbRLdG82sH/Kn8EtW1VqWVA54AKf2h5k5BbnIbwF3h6w==}

  bn@1.0.5:
    resolution: {integrity: sha512-7TvGbqbZb6lDzsBtNz1VkdXXV0BVmZKPPViPmo2IpvwaryF7P+QKYKACyVkwo2mZPr2CpFiz7EtgPEcc3o/JFQ==}

  boolbase@1.0.0:
    resolution: {integrity: sha512-JZOSA7Mo9sNGB8+UjSgzdLtokWAky1zbztM3WRLCbZ70/3cTANmQmOdR7y2g+J0e2WXywy1yS468tY+IruqEww==}

  boolean@3.2.0:
    resolution: {integrity: sha512-d0II/GO9uf9lfUHH2BQsjxzRJZBdsjgsBiW4BvhWk/3qoKwQFjIDVN19PfX8F2D/r9PCMTtLWjYVCFrpeYUzsw==}
    deprecated: Package no longer supported. Contact Support at https://www.npmjs.com/support for more info.

  bottleneck@2.19.5:
    resolution: {integrity: sha512-VHiNCbI1lKdl44tGrhNfU3lup0Tj/ZBMJB5/2ZbNXRCPuRCO7ed2mgcK4r17y+KB2EfuYuRaVlwNbAeaWGSpbw==}

  bowser@2.11.0:
    resolution: {integrity: sha512-AlcaJBi/pqqJBIQ8U9Mcpc9i8Aqxn88Skv5d+xBX006BY5u8N3mGLHa5Lgppa7L/HfwgwLgZ6NYs+Ag6uUmJRA==}

  brace-expansion@1.1.11:
    resolution: {integrity: sha512-iCuPHDFgrHX7H2vEI/5xpz07zSHB00TpugqhmYtVmMO6518mCuRMoOYFldEBl0g187ufozdaHgWKcYFb61qGiA==}

  brace-expansion@2.0.1:
    resolution: {integrity: sha512-XnAIvQ8eM+kC6aULx6wuQiwVsnzsi9d3WxzV3FpWTGA19F621kwdbsAcFKXgKUHZWsy+mY6iL1sHTxWEFCytDA==}

  braces@3.0.3:
    resolution: {integrity: sha512-yQbXgO/OSZVD2IsiLlro+7Hf6Q18EJrKSEsdoMzKePKXct3gvD8oLcOQdIzGupr5Fj+EDe8gO/lxc1BzfMpxvA==}
    engines: {node: '>=8'}

  browserslist@4.24.3:
    resolution: {integrity: sha512-1CPmv8iobE2fyRMV97dAcMVegvvWKxmq94hkLiAkUGwKVTyDLw33K+ZxiFrREKmmps4rIw6grcCFCnTMSZ/YiA==}
    engines: {node: ^6 || ^7 || ^8 || ^9 || ^10 || ^11 || ^12 || >=13.7}
    hasBin: true

  bs-logger@0.2.6:
    resolution: {integrity: sha512-pd8DCoxmbgc7hyPKOvxtqNcjYoOsABPQdcCUjGp3d42VR2CX1ORhk2A87oqqu5R1kk+76nsxZupkmyd+MVtCog==}
    engines: {node: '>= 6'}

  bser@2.1.1:
    resolution: {integrity: sha512-gQxTNE/GAfIIrmHLUE3oJyp5FO6HRBfhjnw4/wMmA63ZGDJnWBmgY/lyQBpnDUkGmAhbSe39tx2d/iTOAfglwQ==}

  buffer-crc32@0.2.13:
    resolution: {integrity: sha512-VO9Ht/+p3SN7SKWqcrgEzjGbRSJYTx+Q1pTQC0wrWqHx0vpJraQ6GtHx8tvcg1rlK1byhU5gccxgOgj7B0TDkQ==}

  buffer-equal-constant-time@1.0.1:
    resolution: {integrity: sha512-zRpUiDwd/xk6ADqPMATG8vc9VPrkck7T07OIx0gnjmJAnHnTVXNQG3vfvWNuiZIkwu9KrKdA1iJKfsfTVxE6NA==}

  buffer-from@1.1.2:
    resolution: {integrity: sha512-E+XQCRwSbaaiChtv6k6Dwgc+bx+Bs6vuKJHHl5kox/BaKbhiXzqQOwK4cO22yElGp2OCmjwVhT3HmxgyPGnJfQ==}

  buffer@5.7.1:
    resolution: {integrity: sha512-EHcyIPBQ4BSGlvjB16k5KgAJ27CIsHY/2JBmCRReo48y9rQ3MaUzWX3KVlBa4U7MyX02HdVj0K7C3WaB3ju7FQ==}

  bunyan@1.8.15:
    resolution: {integrity: sha512-0tECWShh6wUysgucJcBAoYegf3JJoZWibxdqhTm7OHPeT42qdjkZ29QCMcKwbgU1kiH+auSIasNRXMLWXafXig==}
    engines: {'0': node >=0.10.0}
    hasBin: true

  bzip-deflate@1.0.0:
    resolution: {integrity: sha512-9RMnpiJqMYMJcLdr4pxwowZ8Zh3P+tVswE/bnX6tZ14UGKNcdV5WVK2P+lGp2As+RCjl+i3SFJ117HyCaaHNDA==}

  cacache@18.0.4:
    resolution: {integrity: sha512-B+L5iIa9mgcjLbliir2th36yEwPftrzteHYujzsx3dFP/31GCHcIeS8f5MGd80odLOjaOvSpU3EEAmRQptkxLQ==}
    engines: {node: ^16.14.0 || >=18.0.0}

  cacache@19.0.1:
    resolution: {integrity: sha512-hdsUxulXCi5STId78vRVYEtDAjq99ICAUktLTeTYsLoTE6Z8dS0c8pWNCxwdrk9YfJeobDZc2Y186hD/5ZQgFQ==}
    engines: {node: ^18.17.0 || >=20.5.0}

  cacheable-lookup@5.0.4:
    resolution: {integrity: sha512-2/kNscPhpcxrOigMZzbiWF7dz8ilhb/nIHU3EyZiXWXpeq/au8qJ8VhdftMkty3n7Gj6HIGalQG8oiBNB3AJgA==}
    engines: {node: '>=10.6.0'}

  cacheable-request@7.0.4:
    resolution: {integrity: sha512-v+p6ongsrp0yTGbJXjgxPow2+DL93DASP4kXCDKb8/bwRtt9OEF3whggkkDkGNzgcWy2XaF4a8nZglC7uElscg==}
    engines: {node: '>=8'}

  caching-transform@4.0.0:
    resolution: {integrity: sha512-kpqOvwXnjjN44D89K5ccQC+RUrsy7jB/XLlRrx0D7/2HNcTPqzsb6XgYoErwko6QsV184CA2YgS1fxDiiDZMWA==}
    engines: {node: '>=8'}

  call-bind-apply-helpers@1.0.1:
    resolution: {integrity: sha512-BhYE+WDaywFg2TBWYNXAE+8B1ATnThNBqXHP5nQu0jWJdVvY2hvkpyB3qOmtmDePiS5/BDQ8wASEWGMWRG148g==}
    engines: {node: '>= 0.4'}

  call-bind@1.0.8:
    resolution: {integrity: sha512-oKlSFMcMwpUg2ednkhQ454wfWiU/ul3CkJe/PEHcTKuiX6RpbehUiFMXu13HalGZxfUwCQzZG747YXBn1im9ww==}
    engines: {node: '>= 0.4'}

  call-bound@1.0.3:
    resolution: {integrity: sha512-YTd+6wGlNlPxSuri7Y6X8tY2dmm12UMH66RpKMhiX6rsk5wXXnYgbUcOt8kiS31/AjfoTOvCsE+w8nZQLQnzHA==}
    engines: {node: '>= 0.4'}

  callsite@1.0.0:
    resolution: {integrity: sha512-0vdNRFXn5q+dtOqjfFtmtlI9N2eVZ7LMyEV2iKC5mEEFvSg/69Ml6b/WU2qF8W1nLRa0wiSrDT3Y5jOHZCwKPQ==}

  callsites@3.1.0:
    resolution: {integrity: sha512-P8BjAsXvZS+VIDUI11hHCQEv74YT67YUi5JJFNWIqL235sBmjX4+qx9Muvls5ivyNENctx46xQLQ3aTuE7ssaQ==}
    engines: {node: '>=6'}

  camelcase-keys@6.2.2:
    resolution: {integrity: sha512-YrwaA0vEKazPBkn0ipTiMpSajYDSe+KjQfrjhcBMxJt/znbvlHd8Pw/Vamaz5EB4Wfhs3SUR3Z9mwRu/P3s3Yg==}
    engines: {node: '>=8'}

  camelcase@5.3.1:
    resolution: {integrity: sha512-L28STB170nwWS63UjtlEOE3dldQApaJXZkOI1uMFfzf3rRuPegHaHesyee+YxQ+W6SvRDQV6UrdOdRiR153wJg==}
    engines: {node: '>=6'}

  camelcase@6.3.0:
    resolution: {integrity: sha512-Gmy6FhYlCY7uOElZUSbxo2UCDH8owEk996gkbrpsgGtrJLM3J7jGxl9Ic7Qwwj4ivOE5AWZWRMecDdF7hqGjFA==}
    engines: {node: '>=10'}

  caniuse-lite@1.0.30001690:
    resolution: {integrity: sha512-5ExiE3qQN6oF8Clf8ifIDcMRCRE/dMGcETG/XGMD8/XiXm6HXQgQTh1yZYLXXpSOsEUlJm1Xr7kGULZTuGtP/w==}

  chalk@2.4.2:
    resolution: {integrity: sha512-Mti+f9lpJNcwF4tWV8/OrTTtF1gZi+f8FqlyAdouralcFWFQWF2+NgCHShjkCb+IFBLq9buZwE1xckQU4peSuQ==}
    engines: {node: '>=4'}

  chalk@3.0.0:
    resolution: {integrity: sha512-4D3B6Wf41KOYRFdszmDqMCGq5VV/uMAB273JILmO+3jAlh8X4qDtdtgCR3fxtbLEMzSx22QdhnDcJvu2u1fVwg==}
    engines: {node: '>=8'}

  chalk@4.1.2:
    resolution: {integrity: sha512-oKnbhFyRIXpUuez8iBMmyEa4nbj4IOQyuhc/wy9kY7/WVPcwIO9VA668Pu8RkO7+0G76SLROeyw9CpQ061i4mA==}
    engines: {node: '>=10'}

  chalk@5.4.1:
    resolution: {integrity: sha512-zgVZuo2WcZgfUEmsn6eO3kINexW8RAE4maiQ8QNs8CtpPCSyMiYsULR3HQYkm3w8FIA3SberyMJMSldGsW+U3w==}
    engines: {node: ^12.17.0 || ^14.13 || >=16.0.0}

  changelog-filename-regex@2.0.1:
    resolution: {integrity: sha512-DZdyJpCprw8V3jp8V2x13nAA05Yy/IN+Prowj+0mrAHNENYkuMtNI4u5m449TTjPqShIslQSEuXee+Jtkn4m+g==}

  char-regex@1.0.2:
    resolution: {integrity: sha512-kWWXztvZ5SBQV+eRgKFeh8q5sLuZY2+8WUIzlxWVTg+oGwY14qylx1KbKzHd8P6ZYkAg0xyIDU9JMHhyJMZ1jw==}
    engines: {node: '>=10'}

  character-entities-legacy@1.1.4:
    resolution: {integrity: sha512-3Xnr+7ZFS1uxeiUDvV02wQ+QDbc55o97tIV5zHScSPJpcLm/r0DFPcoY3tYRp+VZukxuMeKgXYmsXQHO05zQeA==}

  character-entities-legacy@3.0.0:
    resolution: {integrity: sha512-RpPp0asT/6ufRm//AJVwpViZbGM/MkjQFxJccQRHmISF/22NBtsHqAWmL+/pmkPWoIUJdWyeVleTl1wydHATVQ==}

  character-entities@1.2.4:
    resolution: {integrity: sha512-iBMyeEHxfVnIakwOuDXpVkc54HijNgCyQB2w0VfGQThle6NXn50zU6V/u+LDhxHcDUPojn6Kpga3PTAD8W1bQw==}

  character-entities@2.0.2:
    resolution: {integrity: sha512-shx7oQ0Awen/BRIdkjkvz54PnEEI/EjwXDSIZp86/KKdbafHh1Df/RYGBhn4hbe2+uKC9FnT5UCEdyPz3ai9hQ==}

  character-reference-invalid@1.1.4:
    resolution: {integrity: sha512-mKKUkUbhPpQlCOfIuZkvSEgktjPFIsZKRRbC6KWVEMvlzblj3i3asQv5ODsrwt0N3pHAEvjP8KTQPHkp0+6jOg==}

  character-reference-invalid@2.0.1:
    resolution: {integrity: sha512-iBZ4F4wRbyORVsu0jPV7gXkOsGYjGHPmAyv+HiHG8gi5PtC9KI2j1+v8/tlibRvjoWX027ypmG/n0HtO5t7unw==}

  chownr@1.1.4:
    resolution: {integrity: sha512-jJ0bqzaylmJtVnNgzTeSOs8DPavpbYgEr/b0YL8/2GO3xJEhInFmhKMUnEJQjZumK7KXGFhUy89PrsJWlakBVg==}

  chownr@2.0.0:
    resolution: {integrity: sha512-bIomtDF5KGpdogkLd9VspvFzk9KfpyyGlS8YFVZl7TGPBHL5snIOnxeshwVgPteQ9b4Eydl+pVbIyE1DcvCWgQ==}
    engines: {node: '>=10'}

  chownr@3.0.0:
    resolution: {integrity: sha512-+IxzY9BZOQd/XuYPRmrvEVjF/nqj5kgT4kEq7VofrDoM1MxoRjEWkrCC3EtLi59TVawxTAn+orJwFQcrqEN1+g==}
    engines: {node: '>=18'}

  ci-info@3.9.0:
    resolution: {integrity: sha512-NIxF55hv4nSqQswkAeiOi1r83xy8JldOFDTWiug55KBu9Jnblncd2U6ViHmYgHf01TPZS77NJBhBMKdWj9HQMQ==}
    engines: {node: '>=8'}

  ci-info@4.1.0:
    resolution: {integrity: sha512-HutrvTNsF48wnxkzERIXOe5/mlcfFcbfCmwcg6CJnizbSue78AbDt+1cgl26zwn61WFxhcPykPfZrbqjGmBb4A==}
    engines: {node: '>=8'}

  cjs-module-lexer@1.4.1:
    resolution: {integrity: sha512-cuSVIHi9/9E/+821Qjdvngor+xpnlwnuwIyZOaLmHBVdXL+gP+I6QQB9VkO7RI77YIcTV+S1W9AreJ5eN63JBA==}

  clean-git-ref@2.0.1:
    resolution: {integrity: sha512-bLSptAy2P0s6hU4PzuIMKmMJJSE6gLXGH1cntDu7bWJUksvuM+7ReOK61mozULErYvP6a15rnYl0zFDef+pyPw==}

  clean-stack@2.2.0:
    resolution: {integrity: sha512-4diC9HaTE+KRAMWhDhrGOECgWZxoevMc5TlkObMqNSsVU62PYzXZ/SMTjzyGAFF1YusgxGcSWTEXBhp0CPwQ1A==}
    engines: {node: '>=6'}

  clean-stack@5.2.0:
    resolution: {integrity: sha512-TyUIUJgdFnCISzG5zu3291TAsE77ddchd0bepon1VVQrKLGKFED4iXFEDQ24mIPdPBbyE16PK3F8MYE1CmcBEQ==}
    engines: {node: '>=14.16'}

  cli-highlight@2.1.11:
    resolution: {integrity: sha512-9KDcoEVwyUXrjcJNvHD0NFc/hiwe/WPVYIleQh2O1N2Zro5gWJZ/K+3DGn8w8P/F6FxOgzyC5bxDyHIgCSPhGg==}
    engines: {node: '>=8.0.0', npm: '>=5.0.0'}
    hasBin: true

  cli-table3@0.6.5:
    resolution: {integrity: sha512-+W/5efTR7y5HRD7gACw9yQjqMVvEMLBHmboM/kPWam+H+Hmyrgjh6YncVKK122YZkXrLudzTuAukUw9FnMf7IQ==}
    engines: {node: 10.* || >= 12.*}

  clipanion@4.0.0-rc.4:
    resolution: {integrity: sha512-CXkMQxU6s9GklO/1f714dkKBMu1lopS1WFF0B8o4AxPykR1hpozxSiUZ5ZUeBjfPgCWqbcNOtZVFhB8Lkfp1+Q==}
    peerDependencies:
      typanion: '*'

  cliui@6.0.0:
    resolution: {integrity: sha512-t6wbgtoCXvAzst7QgXxJYqPt0usEfbgQdftEPbLL/cvv6HPE5VgvqCuAIDR0NgU52ds6rFwqrgakNLrHEjCbrQ==}

  cliui@7.0.4:
    resolution: {integrity: sha512-OcRE68cOsVMXp1Yvonl/fzkQOyjLSu/8bhPDfQt0e0/Eb283TKP20Fs2MqoPsr9SwA595rRCA+QMzYc9nBP+JQ==}

  cliui@8.0.1:
    resolution: {integrity: sha512-BSeNnyus75C4//NQ9gQt1/csTXyo/8Sb+afLAkzAptFuMsod9HFokGNudZpi/oQV73hnVK+sR+5PVRMd+Dr7YQ==}
    engines: {node: '>=12'}

  clone-response@1.0.3:
    resolution: {integrity: sha512-ROoL94jJH2dUVML2Y/5PEDNaSHgeOdSDicUyS7izcF63G6sTc/FTjLub4b8Il9S8S0beOfYt0TaA5qvFK+w0wA==}

  cluster-key-slot@1.1.2:
    resolution: {integrity: sha512-RMr0FhtfXemyinomL4hrWcYJxmX6deFdCxpJzhDttxgO1+bcCnkk+9drydLVDmAMG7NE6aN/fl4F7ucU/90gAA==}
    engines: {node: '>=0.10.0'}

  co@4.6.0:
    resolution: {integrity: sha512-QVb0dM5HvG+uaxitm8wONl7jltx8dqhfU33DcqtOZcLSVIKSDDLDi7+0LbAKiyI8hD9u42m2YxXSkMGWThaecQ==}
    engines: {iojs: '>= 1.0.0', node: '>= 0.12.0'}

  collect-v8-coverage@1.0.2:
    resolution: {integrity: sha512-lHl4d5/ONEbLlJvaJNtsF/Lz+WvB07u2ycqTYbdrq7UypDXailES4valYb2eWiJFxZlVmpGekfqoxQhzyFdT4Q==}

  color-convert@1.9.3:
    resolution: {integrity: sha512-QfAUtd+vFdAtFQcC8CCyYt1fYWxSqAiK2cSD6zDB8N3cpsEBAvRxp9zOGg6G/SHHJYAT88/az/IuDGALsNVbGg==}

  color-convert@2.0.1:
    resolution: {integrity: sha512-RRECPsj7iu/xb5oKYcsFHSppFNnsj/52OVTRKb4zP5onXwVF3zVmmToNcOfGC+CRDpfK/U584fMg38ZHCaElKQ==}
    engines: {node: '>=7.0.0'}

  color-name@1.1.3:
    resolution: {integrity: sha512-72fSenhMw2HZMTVHeCA9KCmpEIbzWiQsjN+BHcBbS9vr1mtt+vJjPdksIBNUmKAW8TFUDPJK5SUU3QhE9NEXDw==}

  color-name@1.1.4:
    resolution: {integrity: sha512-dOy+3AuW3a2wNbZHIuMZpTcgjGuLU/uBL/ubcZF9OXbDo8ff4O8yVp5Bf0efS8uEoYo5q4Fx7dY9OgQGXgAsQA==}

  commander@11.1.0:
    resolution: {integrity: sha512-yPVavfyCcRhmorC7rWlkHn15b4wDVgVmBA7kV4QVBsF7kv/9TKJAbAXVTxvTnwP8HHKjRCJDClKbciiYS7p0DQ==}
    engines: {node: '>=16'}

  commander@12.1.0:
    resolution: {integrity: sha512-Vw8qHK3bZM9y/P10u3Vib8o/DdkvA2OtPtZvD871QKjy74Wj1WSKFILMPRPSdUSx5RFK1arlJzEtA4PkFgnbuA==}
    engines: {node: '>=18'}

  commander@8.3.0:
    resolution: {integrity: sha512-OkTL9umf+He2DZkUq8f8J9of7yL6RJKI24dVITBmNfZBmri9zYZQrKkuXiKhyfPSu8tUhnVBB1iKXevvnlR4Ww==}
    engines: {node: '>= 12'}

  common-tags@1.8.2:
    resolution: {integrity: sha512-gk/Z852D2Wtb//0I+kRFNKKE9dIIVirjoqPoA1wJU+XePVXZfGeBpk45+A1rKO4Q43prqWBNY/MiIeRLbPWUaA==}
    engines: {node: '>=4.0.0'}

  commondir@1.0.1:
    resolution: {integrity: sha512-W9pAhw0ja1Edb5GVdIF1mjZw/ASI0AlShXM83UUGe2DVr5TdAPEA1OA8m/g8zWp9x6On7gqufY+FatDbC3MDQg==}

  compare-func@2.0.0:
    resolution: {integrity: sha512-zHig5N+tPWARooBnb0Zx1MFcdfpyJrfTJ3Y5L+IFvUm8rM74hHz66z0gw0x4tijh5CorKkKUCnW82R2vmpeCRA==}

  concat-map@0.0.1:
    resolution: {integrity: sha512-/Srv4dswyQNBfohGpz9o6Yb3Gz3SrUDqBH5rTuhGR7ahtlbYKnVxw2bCFMRljaA7EXHaXZ8wsHdodFvbkhKmqg==}

  config-chain@1.1.13:
    resolution: {integrity: sha512-qj+f8APARXHrM0hraqXYb2/bOVSV4PvJQlNZ/DVj0QrmNM2q2euizkeuVckQ57J+W0mRH6Hvi+k50M4Jul2VRQ==}

  conventional-changelog-angular@8.0.0:
    resolution: {integrity: sha512-CLf+zr6St0wIxos4bmaKHRXWAcsCXrJU6F4VdNDrGRK3B8LDLKoX3zuMV5GhtbGkVR/LohZ6MT6im43vZLSjmA==}
    engines: {node: '>=18'}

  conventional-changelog-conventionalcommits@8.0.0:
    resolution: {integrity: sha512-eOvlTO6OcySPyyyk8pKz2dP4jjElYunj9hn9/s0OB+gapTO8zwS9UQWrZ1pmF2hFs3vw1xhonOLGcGjy/zgsuA==}
    engines: {node: '>=18'}

  conventional-changelog-writer@8.0.0:
    resolution: {integrity: sha512-TQcoYGRatlAnT2qEWDON/XSfnVG38JzA7E0wcGScu7RElQBkg9WWgZd1peCWFcWDh1xfb2CfsrcvOn1bbSzztA==}
    engines: {node: '>=18'}
    hasBin: true

  conventional-commits-detector@1.0.3:
    resolution: {integrity: sha512-VlBCTEg34Bbvyh7MPYtmgoYPsP69Z1BusmthbiUbzTiwfhLZWRDEWsJHqWyiekSC9vFCHGT/jKOzs8r21MUZ5g==}
    engines: {node: '>=6.9.0'}
    hasBin: true

  conventional-commits-filter@5.0.0:
    resolution: {integrity: sha512-tQMagCOC59EVgNZcC5zl7XqO30Wki9i9J3acbUvkaosCT6JX3EeFwJD7Qqp4MCikRnzS18WXV3BLIQ66ytu6+Q==}
    engines: {node: '>=18'}

  conventional-commits-parser@6.0.0:
    resolution: {integrity: sha512-TbsINLp48XeMXR8EvGjTnKGsZqBemisPoyWESlpRyR8lif0lcwzqz+NMtYSj1ooF/WYjSuu7wX0CtdeeMEQAmA==}
    engines: {node: '>=18'}
    hasBin: true

  convert-hrtime@5.0.0:
    resolution: {integrity: sha512-lOETlkIeYSJWcbbcvjRKGxVMXJR+8+OQb/mTPbA4ObPMytYIsUbuOE0Jzy60hjARYszq1id0j8KgVhC+WGZVTg==}
    engines: {node: '>=12'}

  convert-source-map@1.9.0:
    resolution: {integrity: sha512-ASFBup0Mz1uyiIjANan1jzLQami9z1PoYSZCiiYW2FczPbenXc45FZdBZLzOT+r6+iciuEModtmCti+hjaAk0A==}

  convert-source-map@2.0.0:
    resolution: {integrity: sha512-Kvp459HrV2FEJ1CAsi1Ku+MY3kasH19TFykTz2xWmMeq6bk2NU3XXvfJ+Q61m0xktWwt+1HSYf3JZsTms3aRJg==}

  core-js-pure@3.39.0:
    resolution: {integrity: sha512-7fEcWwKI4rJinnK+wLTezeg2smbFFdSBP6E2kQZNbnzM2s1rpKQ6aaRteZSSg7FLU3P0HGGVo/gbpfanU36urg==}

  core-util-is@1.0.3:
    resolution: {integrity: sha512-ZQBvi1DcpJ4GDqanjucZ2Hj3wEO5pZDS89BWbkcrvdxksJorwUDDZamX9ldFkp9aw2lmBDLgkObEA4DWNJ9FYQ==}

  cosmiconfig@9.0.0:
    resolution: {integrity: sha512-itvL5h8RETACmOTFc4UfIyB2RfEHi71Ax6E/PivVxq9NseKbOWpeyHEOIbmAw1rs8Ak0VursQNww7lf7YtUwzg==}
    engines: {node: '>=14'}
    peerDependencies:
      typescript: '>=4.9.5'
    peerDependenciesMeta:
      typescript:
        optional: true

  create-jest@29.7.0:
    resolution: {integrity: sha512-Adz2bdH0Vq3F53KEMJOoftQFutWCukm6J24wbPWRO4k1kMY7gS7ds/uoJkNuV8wDCtWWnuwGcJwpWcih+zEW1Q==}
    engines: {node: ^14.15.0 || ^16.10.0 || >=18.0.0}
    hasBin: true

  create-require@1.1.1:
    resolution: {integrity: sha512-dcKFX3jn0MpIaXjisoRvexIJVEKzaq7z2rZKxf+MSr9TkdmHmsU4m2lcLojrj/FHl8mk5VxMmYA+ftRkP/3oKQ==}

  croner@9.0.0:
    resolution: {integrity: sha512-onMB0OkDjkXunhdW9htFjEhqrD54+M94i6ackoUkjHKbRnXdyEyKRelp4nJ1kAz32+s27jP1FsebpJCVl0BsvA==}
    engines: {node: '>=18.0'}

  cronstrue@2.52.0:
    resolution: {integrity: sha512-NKgHbWkSZXJUcaBHSsyzC8eegD6bBd4O0oCI6XMIJ+y4Bq3v4w7sY3wfWoKPuVlq9pQHRB6od0lmKpIqi8TlKA==}
    hasBin: true

  cross-spawn@7.0.6:
    resolution: {integrity: sha512-uV2QOWP2nWzsy2aMp8aRibhi9dlzF5Hgh5SHaB9OiTGEyDTiJJyx0uy51QXdyWbtAHNua4XJzUKca3OzKUd3vA==}
    engines: {node: '>= 8'}

  crypto-random-string@4.0.0:
    resolution: {integrity: sha512-x8dy3RnvYdlUcPOjkEHqozhiwzKNSq7GcPuXFbnyMOCHxX8V3OgIg/pYuabl2sbUPfIJaeAQB7PMOK8DFIdoRA==}
    engines: {node: '>=12'}

  css-select@5.1.0:
    resolution: {integrity: sha512-nwoRF1rvRRnnCqqY7updORDsuqKzqYJ28+oSMaJMMgOauh3fvwHqMS7EZpIPqK8GL+g9mKxF1vP/ZjSeNjEVHg==}

  css-what@6.1.0:
    resolution: {integrity: sha512-HTUrgRJ7r4dsZKU6GjmpfRK1O76h97Z8MfS1G0FozR+oF2kG6Vfe8JE6zwrkbxigziPHinCJ+gCPjA9EaBDtRw==}
    engines: {node: '>= 6'}

  dargs@7.0.0:
    resolution: {integrity: sha512-2iy1EkLdlBzQGvbweYRFxmFath8+K7+AKB0TlhHWkNuH+TmovaMH/Wp7V7R4u7f4SnX3OgLsU9t1NI9ioDnUpg==}
    engines: {node: '>=8'}

  data-view-buffer@1.0.2:
    resolution: {integrity: sha512-EmKO5V3OLXh1rtK2wgXRansaK1/mtVdTUEiEI0W8RkvgT05kfxaH29PliLnpLP73yYO6142Q72QNa8Wx/A5CqQ==}
    engines: {node: '>= 0.4'}

  data-view-byte-length@1.0.2:
    resolution: {integrity: sha512-tuhGbE6CfTM9+5ANGf+oQb72Ky/0+s3xKUpHvShfiz2RxMFgFPjsXuRLBVMtvMs15awe45SRb83D6wH4ew6wlQ==}
    engines: {node: '>= 0.4'}

  data-view-byte-offset@1.0.1:
    resolution: {integrity: sha512-BS8PfmtDGnrgYdOonGZQdLZslWIeCGFP9tpan0hi1Co2Zr2NKADsvGYA8XxuG/4UWgJ6Cjtv+YJnB6MM69QGlQ==}
    engines: {node: '>= 0.4'}

  debug@3.2.7:
    resolution: {integrity: sha512-CFjzYYAi4ThfiQvizrFQevTTXHtnCqWfe7x1AhgEscTz6ZbLbfoLRLPugTQyBth6f8ZERVUSyWHFD/7Wu4t1XQ==}
    peerDependencies:
      supports-color: '*'
    peerDependenciesMeta:
      supports-color:
        optional: true

  debug@4.4.0:
    resolution: {integrity: sha512-6WTZ/IxCY/T6BALoZHaE4ctp9xm+Z5kY/pzYaCHRFeyVhojxlrm+46y68HA6hr0TcwEssoxNiDEUJQjfPZ/RYA==}
    engines: {node: '>=6.0'}
    peerDependencies:
      supports-color: '*'
    peerDependenciesMeta:
      supports-color:
        optional: true

  decamelize-keys@1.1.1:
    resolution: {integrity: sha512-WiPxgEirIV0/eIOMcnFBA3/IJZAZqKnwAwWyvvdi4lsr1WCN22nhdf/3db3DoZcUjTV2SqfzIwNyp6y2xs3nmg==}
    engines: {node: '>=0.10.0'}

  decamelize@1.2.0:
    resolution: {integrity: sha512-z2S+W9X73hAUUki+N+9Za2lBlun89zigOyGrsax+KUQ6wKW4ZoWpEYBkGhQjwAjjDCkWxhY0VKEhk8wzY7F5cA==}
    engines: {node: '>=0.10.0'}

  decode-named-character-reference@1.0.2:
    resolution: {integrity: sha512-O8x12RzrUF8xyVcY0KJowWsmaJxQbmy0/EtnNtHRpsOcT7dFk5W598coHqBVpmWo1oQQfsCqfCmkZN5DJrZVdg==}

  decompress-response@6.0.0:
    resolution: {integrity: sha512-aW35yZM6Bb/4oJlZncMH2LCoZtJXTRxES17vE3hoRiowU2kWHaJKFkSBDnDR+cm9J+9QhXmREyIfv0pji9ejCQ==}
    engines: {node: '>=10'}

  dedent@1.5.3:
    resolution: {integrity: sha512-NHQtfOOW68WD8lgypbLA5oT+Bt0xXJhiYvoR6SmmNXZfpzOGXwdKWmcwG8N7PwVVWV3eF/68nmD9BaJSsTBhyQ==}
    peerDependencies:
      babel-plugin-macros: ^3.1.0
    peerDependenciesMeta:
      babel-plugin-macros:
        optional: true

  deep-extend@0.6.0:
    resolution: {integrity: sha512-LOHxIOaPYdHlJRtCQfDIVZtfw/ufM8+rVj649RIHzcm/vGwQRXFt6OPqIFWsm2XEMrNIEtWR64sY1LEKD2vAOA==}
    engines: {node: '>=4.0.0'}

  deep-is@0.1.4:
    resolution: {integrity: sha512-oIPzksmTg4/MriiaYGO+okXDT7ztn/w3Eptv/+gSIdMdKsJo0u4CfYNFJPy+4SKMuCqGw2wxnA+URMg3t8a/bQ==}

  deepmerge@4.3.1:
    resolution: {integrity: sha512-3sUqbMEc77XqpdNO7FRyRog+eW3ph+GYCbj+rK+uYyRMuwsVy0rMiVtPn+QJlKFvWP/1PYpapqYn0Me2knFn+A==}
    engines: {node: '>=0.10.0'}

  default-require-extensions@3.0.1:
    resolution: {integrity: sha512-eXTJmRbm2TIt9MgWTsOH1wEuhew6XGZcMeGKCtLedIg/NCsg1iBePXkceTdK4Fii7pzmN9tGsZhKzZ4h7O/fxw==}
    engines: {node: '>=8'}

  defer-to-connect@2.0.1:
    resolution: {integrity: sha512-4tvttepXG1VaYGrRibk5EwJd1t4udunSOVMdLSAL6mId1ix438oPwPZMALY41FCijukO1L0twNcGsdzS7dHgDg==}
    engines: {node: '>=10'}

  define-data-property@1.1.4:
    resolution: {integrity: sha512-rBMvIzlpA8v6E+SJZoo++HAYqsLrkg7MSfIinMPFhmkorw7X+dOXVJQs+QT69zGkzMyfDnIMN2Wid1+NbL3T+A==}
    engines: {node: '>= 0.4'}

  define-properties@1.2.1:
    resolution: {integrity: sha512-8QmQKqEASLd5nx0U1B1okLElbUuuttJ/AnYmRXbbbGDWh6uS208EjD4Xqq/I9wK7u0v6O08XhTWnt5XtEbR6Dg==}
    engines: {node: '>= 0.4'}

  deprecation@2.3.1:
    resolution: {integrity: sha512-xmHIy4F3scKVwMsQ4WnVaS8bHOx0DmVwRywosKhaILI0ywMDWPtBSku2HNxRvF7jtwDRsoEwYQSfbxj8b7RlJQ==}

  dequal@2.0.3:
    resolution: {integrity: sha512-0je+qPKHEMohvfRTCEo3CrPG6cAzAYgmzKyxRiYSSDkS6eGJdyVJm7WaYA5ECaAD9wLB2T4EEeymA5aFVcYXCA==}
    engines: {node: '>=6'}

  des.js@1.1.0:
    resolution: {integrity: sha512-r17GxjhUCjSRy8aiJpr8/UadFIzMzJGexI3Nmz4ADi9LYSFx4gTBp80+NaX/YsXWWLhpZ7v/v/ubEc/bCNfKwg==}

  detect-indent@6.1.0:
    resolution: {integrity: sha512-reYkTUJAZb9gUuZ2RvVCNhVHdg62RHnJ7WJl8ftMi4diZ6NWlciOzQN88pUhSELEwflJht4oQDv0F0BMlwaYtA==}
    engines: {node: '>=8'}

  detect-libc@2.0.3:
    resolution: {integrity: sha512-bwy0MGW55bG41VqxxypOsdSdGqLwXPI/focwgTYCFMbdUiBAxLg9CFzG08sz2aqzknwiX7Hkl0bQENjg8iLByw==}
    engines: {node: '>=8'}

  detect-newline@3.1.0:
    resolution: {integrity: sha512-TLz+x/vEXm/Y7P7wn1EJFNLxYpUD4TgMosxY6fAVJUnJMbupHBOncxyWUG9OpTaH9EBD7uFI5LfEgmMOc54DsA==}
    engines: {node: '>=8'}

  detect-node@2.1.0:
    resolution: {integrity: sha512-T0NIuQpnTvFDATNuHN5roPwSBG83rFsuO+MXXH9/3N1eFbn4wcPjttvjMLEPWJ0RGUYgQE7cGgS3tNxbqCGM7g==}

  devlop@1.1.0:
    resolution: {integrity: sha512-RWmIqhcFf1lRYBvNmr7qTNuyCt/7/ns2jbpp1+PalgE/rDQcBT0fioSMUpJ93irlUhC5hrg4cYqe6U+0ImW0rA==}

  diff-sequences@29.6.3:
    resolution: {integrity: sha512-EjePK1srD3P08o2j4f0ExnylqRs5B9tJjcp9t1krH2qRi8CCdsYfwe9JgSLurFBWwq4uOlipzfk5fHNvwFKr8Q==}
    engines: {node: ^14.15.0 || ^16.10.0 || >=18.0.0}

  diff@4.0.2:
    resolution: {integrity: sha512-58lmxKSA4BNyLz+HHMUzlOEpg09FV+ev6ZMe3vJihgdxzgcwZ8VoEEPmALCZG9LmqfVoNMMKpttIYTVG6uDY7A==}
    engines: {node: '>=0.3.1'}

  diff@5.2.0:
    resolution: {integrity: sha512-uIFDxqpRZGZ6ThOk84hEfqWoHx2devRFvpTZcTHur85vImfaxUbTW9Ryh4CpCuDnToOP1CEtXKIgytHBPVff5A==}
    engines: {node: '>=0.3.1'}

  diff@7.0.0:
    resolution: {integrity: sha512-PJWHUb1RFevKCwaFA9RlG5tCd+FO5iRh9A8HEtkmBH2Li03iJriB6m6JIN4rGz3K3JLawI7/veA1xzRKP6ISBw==}
    engines: {node: '>=0.3.1'}

  dir-glob@3.0.1:
    resolution: {integrity: sha512-WkrWp9GR4KXfKGYzOLmTuGVi1UWFfws377n9cc55/tb6DuqyF6pcQ5AbiHEshaDpY9v6oaSr2XCDidGmMwdzIA==}
    engines: {node: '>=8'}

  doctrine@2.1.0:
    resolution: {integrity: sha512-35mSku4ZXK0vfCuHEDAwt55dg2jNajHZ1odvF+8SSr82EsZY4QmXfuWso8oEd8zRhVObSN18aM0CjSdoBX7zIw==}
    engines: {node: '>=0.10.0'}

  doctrine@3.0.0:
    resolution: {integrity: sha512-yS+Q5i3hBf7GBkd4KG8a7eBNNWNGLTaEwwYWUijIYM7zrlYDM0BFXHjjPWlWZ1Rg7UaddZeIDmi9jF3HmqiQ2w==}
    engines: {node: '>=6.0.0'}

  dom-serializer@2.0.0:
    resolution: {integrity: sha512-wIkAryiqt/nV5EQKqQpo3SToSOV9J0DnbJqwK7Wv/Trc92zIAYZ4FlMu+JPFW1DfGFt81ZTCGgDEabffXeLyJg==}

  domelementtype@2.3.0:
    resolution: {integrity: sha512-OLETBj6w0OsagBwdXnPdN0cnMfF9opN69co+7ZrbfPGrdpPVNBUj02spi6B1N7wChLQiPn4CSH/zJvXw56gmHw==}

  domhandler@5.0.3:
    resolution: {integrity: sha512-cgwlv/1iFQiFnU96XXgROh8xTeetsnJiDsTc7TYCLFd9+/WNkIqPTxiM/8pSd8VIrhXGTf1Ny1q1hquVqDJB5w==}
    engines: {node: '>= 4'}

  domutils@3.2.1:
    resolution: {integrity: sha512-xWXmuRnN9OMP6ptPd2+H0cCbcYBULa5YDTbMm/2lvkWvNA3O4wcW+GvzooqBuNM8yy6pl3VIAeJTUUWUbfI5Fw==}

  dot-prop@5.3.0:
    resolution: {integrity: sha512-QM8q3zDe58hqUqjraQOmzZ1LIH9SWQJTlEKCH4kJ2oQvLZk7RbQXvtDM2XEq3fwkV9CCvvH4LA0AV+ogFsBM2Q==}
    engines: {node: '>=8'}

  dotenv@16.4.7:
    resolution: {integrity: sha512-47qPchRCykZC03FhkYAhrvwU4xDBFIj1QPqaarj6mdM/hgUzfPHcpkHJOn3mJAufFeeAxAzeGsr5X0M4k6fLZQ==}
    engines: {node: '>=12'}

  dunder-proto@1.0.1:
    resolution: {integrity: sha512-KIN/nDJBQRcXw0MLVhZE9iQHmG68qAVIBg9CqmUYjmQIhgij9U5MFvrqkUL5FbtyyzZuOeOt0zdeRe4UY7ct+A==}
    engines: {node: '>= 0.4'}

  duplexer2@0.1.4:
    resolution: {integrity: sha512-asLFVfWWtJ90ZyOUHMqk7/S2w2guQKxUI2itj3d92ADHhxUSbCMGi1f1cBcJ7xM1To+pE/Khbwo1yuNbMEPKeA==}

  eastasianwidth@0.2.0:
    resolution: {integrity: sha512-I88TYZWc9XiYHRQ4/3c5rjjfgkjhLyW2luGIheGERbNQ6OY7yTybanSpDXZa8y7VUP9YmDcYa+eyq4ca7iLqWA==}

  ecdsa-sig-formatter@1.0.11:
    resolution: {integrity: sha512-nagl3RYrbNv6kQkeJIpt6NJZy8twLB/2vtz6yN9Z4vRKHN4/QZJIEbqohALSgwKdnksuY3k5Addp5lg8sVoVcQ==}

  editorconfig@2.0.0:
    resolution: {integrity: sha512-s1NQ63WQ7RNXH6Efb2cwuyRlfpbtdZubvfNe4vCuoyGPewNPY7vah8JUSOFBiJ+jr99Qh8t0xKv0oITc1dclgw==}
    engines: {node: '>=16'}
    hasBin: true

  ejs@3.1.10:
    resolution: {integrity: sha512-UeJmFfOrAQS8OJWPZ4qtgHyWExa088/MtK5UEyoJGFH67cDEXkZSviOiKRCZ4Xij0zxI3JECgYs3oKx+AizQBA==}
    engines: {node: '>=0.10.0'}
    hasBin: true

  electron-to-chromium@1.5.76:
    resolution: {integrity: sha512-CjVQyG7n7Sr+eBXE86HIulnL5N8xZY1sgmOPGuq/F0Rr0FJq63lg0kEtOIDfZBk44FnDLf6FUJ+dsJcuiUDdDQ==}

  email-addresses@5.0.0:
    resolution: {integrity: sha512-4OIPYlA6JXqtVn8zpHpGiI7vE6EQOAg16aGnDMIAlZVinnoZ8208tW1hAbjWydgN/4PLTT9q+O1K6AH/vALJGw==}

  emittery@0.13.1:
    resolution: {integrity: sha512-DeWwawk6r5yR9jFgnDKYt4sLS0LmHJJi3ZOnb5/JdbYwj3nW+FxQnHIjhBKz8YLC7oRNPVM9NQ47I3CVx34eqQ==}
    engines: {node: '>=12'}

  emoji-regex@10.4.0:
    resolution: {integrity: sha512-EC+0oUMY1Rqm4O6LLrgjtYDvcVYTy7chDnM4Q7030tP4Kwj3u/pR6gP9ygnp2CJMK5Gq+9Q2oqmrFJAz01DXjw==}

  emoji-regex@8.0.0:
    resolution: {integrity: sha512-MSjYzcWNOA0ewAHpz0MxpYFvwg6yjy1NG3xteoqz644VCo/RPgnr1/GGt+ic3iJTzQ8Eu3TdM14SawnVUmGE6A==}

  emoji-regex@9.2.2:
    resolution: {integrity: sha512-L18DaJsXSUk2+42pv8mLs5jJT2hqFkFE4j21wOmgbUqsZ2hL72NsUU785g9RXgo3s0ZNgVl42TiHp3ZtOv/Vyg==}

  emojibase-data@16.0.2:
    resolution: {integrity: sha512-vRM82rvhjB4z5jDvxYanK/CZVe1QCu9ihxockyNvitd/aFkTT6Y4eeBW49GoXv5JMCNFrzDarADWrv7tjLcefA==}
    peerDependencies:
      emojibase: '*'

  emojibase-regex@16.0.0:
    resolution: {integrity: sha512-ZMp31BkzBWNW+T73of6NURL6nXQa5GkfKneOkr3cEwBDVllbW/2nuva7NO0J3RjaQ07+SZQNgPTGZ4JlIhmM2Q==}

  emojibase@16.0.0:
    resolution: {integrity: sha512-Nw2m7JLIO4Ou2X/yZPRNscHQXVbbr6SErjkJ7EooG7MbR3yDZszCv9KTizsXFc7yZl0n3WF+qUKIC/Lw6H9xaQ==}
    engines: {node: '>=18.12.0'}

  emojilib@2.4.0:
    resolution: {integrity: sha512-5U0rVMU5Y2n2+ykNLQqMoqklN9ICBT/KsvC1Gz6vqHbz2AXXGkG+Pm5rMWk/8Vjrr/mY9985Hi8DYzn1F09Nyw==}

  encoding@0.1.13:
    resolution: {integrity: sha512-ETBauow1T35Y/WZMkio9jiM0Z5xjHHmJ4XmjZOq1l/dXz3lr2sRn87nJy20RupqSh1F2m3HHPSp8ShIPQJrJ3A==}

  end-of-stream@1.4.4:
    resolution: {integrity: sha512-+uw1inIHVPQoaVuHzRyXd21icM+cnt4CzD5rW+NC1wjOUSTOs+Te7FOv7AhN7vS9x/oIyhLP5PR1H+phQAHu5Q==}

  enhanced-resolve@5.18.0:
    resolution: {integrity: sha512-0/r0MySGYG8YqlayBZ6MuCfECmHFdJ5qyPh8s8wa5Hnm6SaFLSK1VYCbj+NKp090Nm1caZhD+QTnmxO7esYGyQ==}
    engines: {node: '>=10.13.0'}

  entities@4.5.0:
    resolution: {integrity: sha512-V0hjH4dGPh9Ao5p0MoRY6BVqtwCjhz6vI5LT8AJ55H+4g9/4vbHx1I54fS0XuclLhDHArPQCiMjDxjaL8fPxhw==}
    engines: {node: '>=0.12'}

  env-ci@11.1.0:
    resolution: {integrity: sha512-Z8dnwSDbV1XYM9SBF2J0GcNVvmfmfh3a49qddGIROhBoVro6MZVTji15z/sJbQ2ko2ei8n988EU1wzoLU/tF+g==}
    engines: {node: ^18.17 || >=20.6.1}

  env-paths@2.2.1:
    resolution: {integrity: sha512-+h1lkLKhZMTYjog1VEpJNG7NZJWcuc2DDk/qsqSTRRCOXiLjeQ1d1/udrUGhqMxUgAlwKNZ0cf2uqan5GLuS2A==}
    engines: {node: '>=6'}

  environment@1.1.0:
    resolution: {integrity: sha512-xUtoPkMggbz0MPyPiIWr1Kp4aeWJjDZ6SMvURhimjdZgsRuDplF5/s9hcgGhyXMhs+6vpnuoiZ2kFiu3FMnS8Q==}
    engines: {node: '>=18'}

  err-code@2.0.3:
    resolution: {integrity: sha512-2bmlRpNKBxT/CRmPOlyISQpNj+qSeYvcym/uT0Jx2bMOlKLtSy1ZmLuVxSEKKyor/N5yhvp/ZiG1oE3DEYMSFA==}

  error-ex@1.3.2:
    resolution: {integrity: sha512-7dFHNmqeFSEt2ZBsCriorKnn3Z2pj+fd9kmI6QoWw4//DL+icEBfc0U7qJCisqrTsKTjw4fNFy2pW9OqStD84g==}

  es-abstract@1.23.8:
    resolution: {integrity: sha512-lfab8IzDn6EpI1ibZakcgS6WsfEBiB+43cuJo+wgylx1xKXf+Sp+YR3vFuQwC/u3sxYwV8Cxe3B0DpVUu/WiJQ==}
    engines: {node: '>= 0.4'}

  es-define-property@1.0.1:
    resolution: {integrity: sha512-e3nRfgfUZ4rNGL232gUgX06QNyyez04KdjFrF+LTRoOXmrOgFKDg4BCdsjW8EnT69eqdYGmRpJwiPVYNrCaW3g==}
    engines: {node: '>= 0.4'}

  es-errors@1.3.0:
    resolution: {integrity: sha512-Zf5H2Kxt2xjTvbJvP2ZWLEICxA6j+hAmMzIlypy4xcBg1vKVnx89Wy0GbS+kf5cwCVFFzdCFh2XSCFNULS6csw==}
    engines: {node: '>= 0.4'}

  es-object-atoms@1.0.0:
    resolution: {integrity: sha512-MZ4iQ6JwHOBQjahnjwaC1ZtIBH+2ohjamzAO3oaHcXYup7qxjF2fixyH+Q71voWHeOkI2q/TnJao/KfXYIZWbw==}
    engines: {node: '>= 0.4'}

  es-set-tostringtag@2.0.3:
    resolution: {integrity: sha512-3T8uNMC3OQTHkFUsFq8r/BwAXLHvU/9O9mE0fBc/MY5iq/8H7ncvO947LmYA6ldWw9Uh8Yhf25zu6n7nML5QWQ==}
    engines: {node: '>= 0.4'}

  es-shim-unscopables@1.0.2:
    resolution: {integrity: sha512-J3yBRXCzDu4ULnQwxyToo/OjdMx6akgVC7K6few0a7F/0wLtmKKN7I73AH5T2836UuXRqN7Qg+IIUw/+YJksRw==}

  es-to-primitive@1.3.0:
    resolution: {integrity: sha512-w+5mJ3GuFL+NjVtJlvydShqE1eN3h3PbI7/5LAsYJP/2qtuMXjfL2LpHSRqo4b4eSF5K/DH1JXKUAHSB2UW50g==}
    engines: {node: '>= 0.4'}

  es6-error@4.1.1:
    resolution: {integrity: sha512-Um/+FxMr9CISWh0bi5Zv0iOD+4cFh5qLeks1qhAopKVAJw3drgKbKySikp7wGhDL0HPeaja0P5ULZrxLkniUVg==}

  escalade@3.2.0:
    resolution: {integrity: sha512-WUj2qlxaQtO4g6Pq5c29GTcWGDyd8itL8zTlipgECz3JesAiiOKotd8JU6otB3PACgG6xkJUyVhboMS+bje/jA==}
    engines: {node: '>=6'}

  escape-string-regexp@1.0.5:
    resolution: {integrity: sha512-vbRorB5FUQWvla16U8R/qgaFIya2qGzwDrNmCZuYKrbdSUMG6I1ZCGQRefkRVhuOkIGVne7BQ35DSfo1qvJqFg==}
    engines: {node: '>=0.8.0'}

  escape-string-regexp@2.0.0:
    resolution: {integrity: sha512-UpzcLCXolUWcNu5HtVMHYdXJjArjsF9C0aNnquZYY4uW/Vu0miy5YoWvbV345HauVvcAUnpRuhMMcqTcGOY2+w==}
    engines: {node: '>=8'}

  escape-string-regexp@4.0.0:
    resolution: {integrity: sha512-TtpcNJ3XAzx3Gq8sWRzJaVajRs0uVxA2YAkdb1jm2YkPz4G6egUFAyA3n5vtEIZefPk5Wa4UXbKuS5fKkJWdgA==}
    engines: {node: '>=10'}

  escape-string-regexp@5.0.0:
    resolution: {integrity: sha512-/veY75JbMK4j1yjvuUxuVsiS/hr/4iHs9FTT6cgTexxdE0Ly/glccBAkloH/DofkjRbZU3bnoj38mOmhkZ0lHw==}
    engines: {node: '>=12'}

  eslint-formatter-gha@1.5.2:
    resolution: {integrity: sha512-1TY8AYbrIP9DCcbydYW467nTP67eW79bT+oVKdUehO3WPMP8pn2oOZVkDc8yDcWf35+t2Li1elY5Dh6jTjJ3/Q==}

  eslint-formatter-json@8.40.0:
    resolution: {integrity: sha512-0bXo4At1EoEU23gFfN7wcDeqRXDHLJnvDOuQKD3Q6FkBlk7L2oVNPYg/sciIWdYrUnCBcKuMit3IWXkdSfzChg==}
    engines: {node: ^12.22.0 || ^14.17.0 || >=16.0.0}

  eslint-formatter-stylish@8.40.0:
    resolution: {integrity: sha512-blbD5ZSQnjNEUaG38VCO4WG9nfDQWE8/IOmt8DFRHXUIfZikaIXmsQTdWNFk0/e0j7RgIVRza86MpsJ+aHgFLg==}
    engines: {node: ^12.22.0 || ^14.17.0 || >=16.0.0}

  eslint-import-resolver-node@0.3.9:
    resolution: {integrity: sha512-WFj2isz22JahUv+B788TlO3N6zL3nNJGU8CcZbPZvVEkBPaJdCV4vy5wyghty5ROFbCRnm132v8BScu5/1BQ8g==}

  eslint-import-resolver-typescript@3.7.0:
    resolution: {integrity: sha512-Vrwyi8HHxY97K5ebydMtffsWAn1SCR9eol49eCd5fJS4O1WV7PaAjbcjmbfJJSMz/t4Mal212Uz/fQZrOB8mow==}
    engines: {node: ^14.18.0 || >=16.0.0}
    peerDependencies:
      eslint: '*'
      eslint-plugin-import: '*'
      eslint-plugin-import-x: '*'
    peerDependenciesMeta:
      eslint-plugin-import:
        optional: true
      eslint-plugin-import-x:
        optional: true

  eslint-module-utils@2.12.0:
    resolution: {integrity: sha512-wALZ0HFoytlyh/1+4wuZ9FJCD/leWHQzzrxJ8+rebyReSLk7LApMyd3WJaLVoN+D5+WIdJyDK1c6JnE65V4Zyg==}
    engines: {node: '>=4'}
    peerDependencies:
      '@typescript-eslint/parser': '*'
      eslint: '*'
      eslint-import-resolver-node: '*'
      eslint-import-resolver-typescript: '*'
      eslint-import-resolver-webpack: '*'
    peerDependenciesMeta:
      '@typescript-eslint/parser':
        optional: true
      eslint:
        optional: true
      eslint-import-resolver-node:
        optional: true
      eslint-import-resolver-typescript:
        optional: true
      eslint-import-resolver-webpack:
        optional: true

  eslint-plugin-import@2.31.0:
    resolution: {integrity: sha512-ixmkI62Rbc2/w8Vfxyh1jQRTdRTF52VxwRVHl/ykPAmqG+Nb7/kNn+byLP0LxPgI7zWA16Jt82SybJInmMia3A==}
    engines: {node: '>=4'}
    peerDependencies:
      '@typescript-eslint/parser': '*'
      eslint: ^2 || ^3 || ^4 || ^5 || ^6 || ^7.2.0 || ^8 || ^9
    peerDependenciesMeta:
      '@typescript-eslint/parser':
        optional: true

  eslint-plugin-jest-formatting@3.1.0:
    resolution: {integrity: sha512-XyysraZ1JSgGbLSDxjj5HzKKh0glgWf+7CkqxbTqb7zEhW7X2WHo5SBQ8cGhnszKN+2Lj3/oevBlHNbHezoc/A==}
    engines: {node: ^12.22.0 || ^14.17.0 || >=16.0.0}
    peerDependencies:
      eslint: '>=0.8.0'

  eslint-plugin-jest@28.10.0:
    resolution: {integrity: sha512-hyMWUxkBH99HpXT3p8hc7REbEZK3D+nk8vHXGgpB+XXsi0gO4PxMSP+pjfUzb67GnV9yawV9a53eUmcde1CCZA==}
    engines: {node: ^16.10.0 || ^18.12.0 || >=20.0.0}
    peerDependencies:
      '@typescript-eslint/eslint-plugin': ^6.0.0 || ^7.0.0 || ^8.0.0
      eslint: ^7.0.0 || ^8.0.0 || ^9.0.0
      jest: '*'
    peerDependenciesMeta:
      '@typescript-eslint/eslint-plugin':
        optional: true
      jest:
        optional: true

  eslint-plugin-promise@7.2.1:
    resolution: {integrity: sha512-SWKjd+EuvWkYaS+uN2csvj0KoP43YTu7+phKQ5v+xw6+A0gutVX2yqCeCkC3uLCJFiPfR2dD8Es5L7yUsmvEaA==}
    engines: {node: ^18.18.0 || ^20.9.0 || >=21.1.0}
    peerDependencies:
      eslint: ^7.0.0 || ^8.0.0 || ^9.0.0

  eslint-plugin-typescript-enum@2.1.0:
    resolution: {integrity: sha512-n6RO89KJ2V2nHVAdIq1q3IBeYZSNZjBreqXOzpjmsBtw+NNhSTTSQXqwO00VYOce9Gy8cr2cDEYpj0Km+Ij90Q==}

  eslint-scope@5.1.1:
    resolution: {integrity: sha512-2NxwbF/hZ0KpepYN0cNbo+FN6XoK7GaHlQhgx/hIZl6Va0bF45RQOOwhLIy8lQDbuCiadSLCBnH2CFYquit5bw==}
    engines: {node: '>=8.0.0'}

  eslint-scope@7.2.2:
    resolution: {integrity: sha512-dOt21O7lTMhDM+X9mB4GX+DZrZtCUJPL/wlcTqxyrx5IvO0IYtILdtrQGQp+8n5S0gwSVmOf9NQrjMOgfQZlIg==}
    engines: {node: ^12.22.0 || ^14.17.0 || >=16.0.0}

  eslint-visitor-keys@3.4.3:
    resolution: {integrity: sha512-wpc+LXeiyiisxPlEkUzU6svyS1frIO3Mgxj1fdy7Pm8Ygzguax2N3Fa/D/ag1WqbOprdI+uY6wMUl8/a2G+iag==}
    engines: {node: ^12.22.0 || ^14.17.0 || >=16.0.0}

  eslint-visitor-keys@4.2.0:
    resolution: {integrity: sha512-UyLnSehNt62FFhSwjZlHmeokpRK59rcz29j+F1/aDgbkbRTk7wIc9XzdoasMUbRNKDM0qQt/+BJ4BrpFeABemw==}
    engines: {node: ^18.18.0 || ^20.9.0 || >=21.1.0}

  eslint@8.57.1:
    resolution: {integrity: sha512-ypowyDxpVSYpkXr9WPv2PAZCtNip1Mv5KTW0SCurXv/9iOpcrH9PaqUElksqEB6pChqHGDRCFTyrZlGhnLNGiA==}
    engines: {node: ^12.22.0 || ^14.17.0 || >=16.0.0}
    deprecated: This version is no longer supported. Please see https://eslint.org/version-support for other options.
    hasBin: true

  espree@9.6.1:
    resolution: {integrity: sha512-oruZaFkjorTpF32kDSI5/75ViwGeZginGGy2NoOSg3Q9bnwlnmDm4HLnkl0RE3n+njDXR037aY1+x58Z/zFdwQ==}
    engines: {node: ^12.22.0 || ^14.17.0 || >=16.0.0}

  esprima@4.0.1:
    resolution: {integrity: sha512-eGuFFw7Upda+g4p+QHvnW0RyTX/SVeJBDM/gCtMARO0cLuT2HcEKnTPvhjV6aGeqrCB/sbNop0Kszm0jsaWU4A==}
    engines: {node: '>=4'}
    hasBin: true

  esquery@1.6.0:
    resolution: {integrity: sha512-ca9pw9fomFcKPvFLXhBKUK90ZvGibiGOvRJNbjljY7s7uq/5YO4BOzcYtJqExdx99rF6aAcnRxHmcUHcz6sQsg==}
    engines: {node: '>=0.10'}

  esrecurse@4.3.0:
    resolution: {integrity: sha512-KmfKL3b6G+RXvP8N1vr3Tq1kL/oCFgn2NYXEtqP8/L3pKapUA4G8cFVaoF3SU323CD4XypR/ffioHmkti6/Tag==}
    engines: {node: '>=4.0'}

  estraverse@4.3.0:
    resolution: {integrity: sha512-39nnKffWz8xN1BU/2c79n9nB9HDzo0niYUqx6xyqUnyoAnQyyWpOTdZEeiCch8BBu515t4wp9ZmgVfVhn9EBpw==}
    engines: {node: '>=4.0'}

  estraverse@5.3.0:
    resolution: {integrity: sha512-MMdARuVEQziNTeJD8DgMqmhwR11BRQ/cBP+pLtYdSTnf3MIO8fFeiINEbX36ZdNlfU/7A9f3gUw49B3oQsvwBA==}
    engines: {node: '>=4.0'}

  esutils@2.0.3:
    resolution: {integrity: sha512-kVscqXk4OCp68SZ0dkgEKVi6/8ij300KBWTJq32P/dYeWTSwK41WyTxalN1eRmA5Z9UU/LX9D7FWSmV9SAYx6g==}
    engines: {node: '>=0.10.0'}

  eventemitter3@4.0.7:
    resolution: {integrity: sha512-8guHBZCwKnFhYdHr2ysuRWErTwhoN2X8XELRlrRwpmfeY2jjuUN4taQMsULKUVo1K4DvZl+0pgfyoysHxvmvEw==}

  execa@5.1.1:
    resolution: {integrity: sha512-8uSpZZocAZRBAPIEINJj3Lo9HyGitllczc27Eh5YYojjMFMn8yHMDMaUHE2Jqfq05D/wucwI4JGURyXt1vchyg==}
    engines: {node: '>=10'}

  execa@8.0.1:
    resolution: {integrity: sha512-VyhnebXciFV2DESc+p6B+y0LjSm0krU4OgJN44qFAhBY0TJ+1V61tYD2+wHusZ6F9n5K+vl8k0sTy7PEfV4qpg==}
    engines: {node: '>=16.17'}

  execa@9.5.2:
    resolution: {integrity: sha512-EHlpxMCpHWSAh1dgS6bVeoLAXGnJNdR93aabr4QCGbzOM73o5XmRfM/e5FUqsw3aagP8S8XEWUWFAxnRBnAF0Q==}
    engines: {node: ^18.19.0 || >=20.5.0}

  exit@0.1.2:
    resolution: {integrity: sha512-Zk/eNKV2zbjpKzrsQ+n1G6poVbErQxJ0LBOJXaKZ1EViLzH+hrLu9cdXI4zw9dBQJslwBEpbQ2P1oS7nDxs6jQ==}
    engines: {node: '>= 0.8.0'}

  expand-template@2.0.3:
    resolution: {integrity: sha512-XYfuKMvj4O35f/pOXLObndIRvyQ+/+6AhODh+OKWj9S9498pHHn/IMszH+gt0fBCRWMNfk1ZSp5x3AifmnI2vg==}
    engines: {node: '>=6'}

  expect-more-jest@5.5.0:
    resolution: {integrity: sha512-l3SwYCvT02r97uFlJnFQQiFGFEAdt6zHBiFDUiOuAfPxM1/kVGpzNXw9UM66WieNsK/e/G+UzuW39GGxqGjG8A==}

  expect-more@1.3.0:
    resolution: {integrity: sha512-HnXT5nJb9V3DMnr5RgA1TiKbu5kRaJ0GD1JkuhZvnr1Qe3HJq+ESnrcl/jmVUZ8Ycnl3Sp0OTYUhmO36d2+zow==}

  expect@29.7.0:
    resolution: {integrity: sha512-2Zks0hf1VLFYI1kbh0I5jP3KHHyCHpkfyHBzsSXRFgl/Bg9mWYfMW8oD+PdMPlEwy5HNsR9JutYy6pMeOh61nw==}
    engines: {node: ^14.15.0 || ^16.10.0 || >=18.0.0}

  exponential-backoff@3.1.1:
    resolution: {integrity: sha512-dX7e/LHVJ6W3DE1MHWi9S1EYzDESENfLrYohG2G++ovZrYOkm4Knwa0mc1cn84xJOR4KEU0WSchhLbd0UklbHw==}

  extend@3.0.2:
    resolution: {integrity: sha512-fjquC59cD7CyW6urNXK0FBufkZcoiGG80wTuPujX590cB5Ttln20E2UB4S/WARVqhXffZl2LNgS+gQdPIIim/g==}

  extract-zip@2.0.1:
    resolution: {integrity: sha512-GDhU9ntwuKyGXdZBUgTIe+vXnWj0fppUEtMDL0+idd5Sta8TGpHssn/eusA9mrPr9qNDym6SxAYZjNvCn/9RBg==}
    engines: {node: '>= 10.17.0'}
    hasBin: true

  fast-content-type-parse@2.0.0:
    resolution: {integrity: sha512-fCqg/6Sps8tqk8p+kqyKqYfOF0VjPNYrqpLiqNl0RBKmD80B080AJWVV6EkSkscjToNExcXg1+Mfzftrx6+iSA==}

  fast-deep-equal@3.1.3:
    resolution: {integrity: sha512-f3qQ9oQy9j2AhBe/H9VC91wLmKBCCU/gDOnKNAYG5hswO7BLKj09Hc5HYNz9cGI++xlpDCIgDaitVs03ATR84Q==}

  fast-glob@3.3.2:
    resolution: {integrity: sha512-oX2ruAFQwf/Orj8m737Y5adxDQO0LAB7/S5MnxCdTNDd4p6BsyIVsv9JQsATbTSq8KHRpLwIHbVlUNatxd+1Ow==}
    engines: {node: '>=8.6.0'}

  fast-json-stable-stringify@2.1.0:
    resolution: {integrity: sha512-lhd/wF+Lk98HZoTCtlVraHtfh5XYijIjalXck7saUtuanSDyLMxnHhSXEDJqHxD7msR8D0uCmqlkwjCV8xvwHw==}

  fast-levenshtein@2.0.6:
    resolution: {integrity: sha512-DCXu6Ifhqcks7TZKY3Hxp3y6qphY5SJZmrWMDrKcERSOXWQdMhU9Ig/PYrzyw/ul9jOIyh0N4M0tbC5hodg8dw==}

  fast-xml-parser@4.4.1:
    resolution: {integrity: sha512-xkjOecfnKGkSsOwtZ5Pz7Us/T6mrbPQrq0nh+aCO5V9nk5NLWmasAHumTKjiPJPWANe+kAZ84Jc8ooJkzZ88Sw==}
    hasBin: true

  fastq@1.18.0:
    resolution: {integrity: sha512-QKHXPW0hD8g4UET03SdOdunzSouc9N4AuHdsX8XNcTsuz+yYFILVNIX4l9yHABMhiEI9Db0JTTIpu0wB+Y1QQw==}

  fb-watchman@2.0.2:
    resolution: {integrity: sha512-p5161BqbuCaSnB8jIbzQHOlpgsPmK5rJVDfDKO91Axs5NC1uu3HRQm6wt9cd9/+GtQQIO53JdGXXoyDpTAsgYA==}

  fd-slicer@1.1.0:
    resolution: {integrity: sha512-cE1qsB/VwyQozZ+q1dGxR8LBYNZeofhEdUNGSMbQD3Gw2lAzX9Zb3uIU6Ebc/Fmyjo9AWWfnn0AUCHqtevs/8g==}

  figures@2.0.0:
    resolution: {integrity: sha512-Oa2M9atig69ZkfwiApY8F2Yy+tzMbazyvqv21R0NsSC8floSOC09BbT1ITWAdoMGQvJ/aZnR1KMwdx9tvHnTNA==}
    engines: {node: '>=4'}

  figures@6.1.0:
    resolution: {integrity: sha512-d+l3qxjSesT4V7v2fh+QnmFnUWv9lSpjarhShNTgBOfA0ttejbQUAlHLitbjkoRiDulW0OPoQPYIGhIC8ohejg==}
    engines: {node: '>=18'}

  file-entry-cache@6.0.1:
    resolution: {integrity: sha512-7Gps/XWymbLk2QLYK4NzpMOrYjMhdIxXuIvy2QBsLE6ljuodKvdkWs/cpyJJ3CVIVpH0Oi1Hvg1ovbMzLdFBBg==}
    engines: {node: ^10.12.0 || >=12.0.0}

  file-uri-to-path@1.0.0:
    resolution: {integrity: sha512-0Zt+s3L7Vf1biwWZ29aARiVYLx7iMGnEUl9x33fbB/j3jR81u/O2LbqK+Bm1CDSNDKVtJ/YjwY7TUd5SkeLQLw==}

  filelist@1.0.4:
    resolution: {integrity: sha512-w1cEuf3S+DrLCQL7ET6kz+gmlJdbq9J7yXCSjK/OZCPA+qEN1WyF4ZAf0YYJa4/shHJra2t/d/r8SV4Ji+x+8Q==}

  fill-range@7.1.1:
    resolution: {integrity: sha512-YsGpe3WHLK8ZYi4tWDg2Jy3ebRz2rXowDxnld4bkQB00cc/1Zw9AWnC0i9ztDJitivtQvaI9KaLyKrc+hBW0yg==}
    engines: {node: '>=8'}

  find-cache-dir@3.3.2:
    resolution: {integrity: sha512-wXZV5emFEjrridIgED11OoUKLxiYjAcqot/NJdAkOhlJ+vGzwhOAfcG5OX1jP+S0PcjEn8bdMJv+g2jwQ3Onig==}
    engines: {node: '>=8'}

  find-packages@10.0.4:
    resolution: {integrity: sha512-JmO9lEBUEYOiRw/bdbdgFWpGFgBZBGLcK/5GjQKo3ZN+zR6jmQOh9gWyZoqxlQmnldZ9WBWhna0QYyuq6BxvRg==}
    engines: {node: '>=14.6'}

  find-up-simple@1.0.0:
    resolution: {integrity: sha512-q7Us7kcjj2VMePAa02hDAF6d+MzsdsAWEwYyOpwUtlerRBkOEPBCRZrAV4XfcSN8fHAgaD0hP7miwoay6DCprw==}
    engines: {node: '>=18'}

  find-up@2.1.0:
    resolution: {integrity: sha512-NWzkk0jSJtTt08+FBFMvXoeZnOJD+jTtsRmBYbAIzJdX6l7dLgR7CTubCM5/eDdPUBvLCeVasP1brfVR/9/EZQ==}
    engines: {node: '>=4'}

  find-up@4.1.0:
    resolution: {integrity: sha512-PpOwAdQ/YlXQ2vj8a3h8IipDuYRi3wceVQQGYWxNINccq40Anw7BlsEXCMbt1Zt+OLA6Fq9suIpIWD0OsnISlw==}
    engines: {node: '>=8'}

  find-up@5.0.0:
    resolution: {integrity: sha512-78/PXT1wlLLDgTzDs7sjq9hzz0vXD+zn+7wypEe4fXQxCmdmqfGsEPQxmiCSQI3ajFV91bVSsvNtrJRiW6nGng==}
    engines: {node: '>=10'}

  find-versions@6.0.0:
    resolution: {integrity: sha512-2kCCtc+JvcZ86IGAz3Z2Y0A1baIz9fL31pH/0S1IqZr9Iwnjq8izfPtrCyQKO6TLMPELLsQMre7VDqeIKCsHkA==}
    engines: {node: '>=18'}

  flat-cache@3.2.0:
    resolution: {integrity: sha512-CYcENa+FtcUKLmhhqyctpclsq7QF38pKjZHsGNiSQF5r4FtoKDWabFDl3hzaEQMvT1LHEysw5twgLvpYYb4vbw==}
    engines: {node: ^10.12.0 || >=12.0.0}

  flatted@3.3.2:
    resolution: {integrity: sha512-AiwGJM8YcNOaobumgtng+6NHuOqC3A7MixFeDafM3X9cIUM+xUXoS5Vfgf+OihAYe20fxqNM9yPBXJzRtZ/4eA==}

  for-each@0.3.3:
    resolution: {integrity: sha512-jqYfLp7mo9vIyQf8ykW2v7A+2N4QjeCeI5+Dz9XraiO1ign81wjiH7Fb9vSOWvQfNtmSa4H2RoQTrrXivdUZmw==}

  foreground-child@2.0.0:
    resolution: {integrity: sha512-dCIq9FpEcyQyXKCkyzmlPTFNgrCzPudOe+mhvJU5zAtlBnGVy2yKxtfsxK2tQBThwq225jcvBjpw1Gr40uzZCA==}
    engines: {node: '>=8.0.0'}

  foreground-child@3.3.0:
    resolution: {integrity: sha512-Ld2g8rrAyMYFXBhEqMz8ZAHBi4J4uS1i/CxGMDnjyFWddMXLVcDp051DZfu+t7+ab7Wv6SMqpWmyFIj5UbfFvg==}
    engines: {node: '>=14'}

  forwarded-parse@2.1.2:
    resolution: {integrity: sha512-alTFZZQDKMporBH77856pXgzhEzaUVmLCDk+egLgIgHst3Tpndzz8MnKe+GzRJRfvVdn69HhpW7cmXzvtLvJAw==}

  from2@2.3.0:
    resolution: {integrity: sha512-OMcX/4IC/uqEPVgGeyfN22LJk6AZrMkRZHxcHBMBvHScDGgwTm2GT2Wkgtocyd3JfZffjj2kYUDXXII0Fk9W0g==}

  fromentries@1.3.2:
    resolution: {integrity: sha512-cHEpEQHUg0f8XdtZCc2ZAhrHzKzT0MrFUTcvx+hfxYu7rGMDc5SKoXFh+n4YigxsHXRzc6OrCshdR1bWH6HHyg==}

  fs-constants@1.0.0:
    resolution: {integrity: sha512-y6OAwoSIf7FyjMIv94u+b5rdheZEjzR63GTyZJm5qh4Bi+2YgwLCcI/fPFZkL5PSixOt6ZNKm+w+Hfp/Bciwow==}

  fs-extra@11.2.0:
    resolution: {integrity: sha512-PmDi3uwK5nFuXh7XDTlVnS17xJS7vW36is2+w3xcv8SVxiB4NyATf4ctkVY5bkSjX0Y4nbvZCq1/EjtEyr9ktw==}
    engines: {node: '>=14.14'}

  fs-minipass@2.1.0:
    resolution: {integrity: sha512-V/JgOLFCS+R6Vcq0slCuaeWEdNC3ouDlJMNIsacH2VtALiu9mV4LPrHc5cDl8k5aw6J8jwgWWpiTo5RYhmIzvg==}
    engines: {node: '>= 8'}

  fs-minipass@3.0.3:
    resolution: {integrity: sha512-XUBA9XClHbnJWSfBzjkm6RvPsyg3sryZt06BEQoXcF7EK/xpGaQYJgQKDJSUH5SGZ76Y7pFx1QBnXz09rU5Fbw==}
    engines: {node: ^14.17.0 || ^16.13.0 || >=18.0.0}

  fs.realpath@1.0.0:
    resolution: {integrity: sha512-OO0pH2lK6a0hZnAdau5ItzHPI6pUlvI7jMVnxUQRtw4owF2wk8lOSabtGDCTP4Ggrg2MbGnWO9X8K1t4+fGMDw==}

  fsevents@2.3.3:
    resolution: {integrity: sha512-5xoDfX+fL7faATnagmWPpbFtwh/R77WmMMqqHGS65C3vvB0YHrgF+B1YmZ3441tMj5n63k0212XNoJwzlhffQw==}
    engines: {node: ^8.16.0 || ^10.6.0 || >=11.0.0}
    os: [darwin]

  function-bind@1.1.2:
    resolution: {integrity: sha512-7XHNxH7qX9xG5mIwxkhumTox/MIRNcOgDrxWsMt2pAr23WHp6MrRlN7FBSFpCpr+oVO0F744iUgR82nJMfG2SA==}

  function-timeout@1.0.2:
    resolution: {integrity: sha512-939eZS4gJ3htTHAldmyyuzlrD58P03fHG49v2JfFXbV6OhvZKRC9j2yAtdHw/zrp2zXHuv05zMIy40F0ge7spA==}
    engines: {node: '>=18'}

  function.prototype.name@1.1.8:
    resolution: {integrity: sha512-e5iwyodOHhbMr/yNrc7fDYG4qlbIvI5gajyzPnb5TCwyhjApznQh1BMFou9b30SevY43gCJKXycoCBjMbsuW0Q==}
    engines: {node: '>= 0.4'}

  functions-have-names@1.2.3:
    resolution: {integrity: sha512-xckBUXyTIqT97tq2x2AMb+g163b5JFysYk0x4qxNFwbfQkmNZoiRHb6sPzI9/QV33WeuvVYBUIiD4NzNIyqaRQ==}

  gaxios@6.7.1:
    resolution: {integrity: sha512-LDODD4TMYx7XXdpwxAVRAIAuB0bzv0s+ywFonY46k126qzQHT9ygyoa9tncmOiQmmDrik65UYsEkv3lbfqQ3yQ==}
    engines: {node: '>=14'}

  gcp-metadata@6.1.0:
    resolution: {integrity: sha512-Jh/AIwwgaxan+7ZUUmRLCjtchyDiqh4KjBJ5tW3plBZb5iL/BPcso8A5DlzeD9qlw0duCamnNdpFjxwaT0KyKg==}
    engines: {node: '>=14'}

  generic-pool@3.9.0:
    resolution: {integrity: sha512-hymDOu5B53XvN4QT9dBmZxPX4CWhBPPLguTZ9MMFeFa/Kg0xWVfylOVNlJji/E7yTZWFd/q9GO5TxDLq156D7g==}
    engines: {node: '>= 4'}

  gensync@1.0.0-beta.2:
    resolution: {integrity: sha512-3hN7NaskYvMDLQY55gnW3NQ+mesEAepTqlg+VEbj7zzqEMBVNhzcGYYeqFo/TlYz6eQiFcp1HcsCZO+nGgS8zg==}
    engines: {node: '>=6.9.0'}

  get-caller-file@2.0.5:
    resolution: {integrity: sha512-DyFP3BM/3YHTQOCUL/w0OZHR0lpKeGrxotcHWcqNEdnltqFwXVfhEBQ94eIo34AfQpo0rGki4cyIiftY06h2Fg==}
    engines: {node: 6.* || 8.* || >= 10.*}

  get-intrinsic@1.2.6:
    resolution: {integrity: sha512-qxsEs+9A+u85HhllWJJFicJfPDhRmjzoYdl64aMWW9yRIJmSyxdn8IEkuIM530/7T+lv0TIHd8L6Q/ra0tEoeA==}
    engines: {node: '>= 0.4'}

  get-package-type@0.1.0:
    resolution: {integrity: sha512-pjzuKtY64GYfWizNAJ0fr9VqttZkNiK2iS430LtIHzjBEr6bX8Am2zm4sW4Ro5wjWW5cAlRL1qAMTcXbjNAO2Q==}
    engines: {node: '>=8.0.0'}

  get-stream@5.2.0:
    resolution: {integrity: sha512-nBF+F1rAZVCu/p7rjzgA+Yb4lfYXrpl7a6VmJrU8wF9I1CKvP/QwPNZHnOlwbTkY6dvtFIzFMSyQXbLoTQPRpA==}
    engines: {node: '>=8'}

  get-stream@6.0.1:
    resolution: {integrity: sha512-ts6Wi+2j3jQjqi70w5AlN8DFnkSwC+MqmxEzdEALB2qXZYV3X/b1CTfgPLGJNMeAWxdPfU8FO1ms3NUfaHCPYg==}
    engines: {node: '>=10'}

  get-stream@7.0.1:
    resolution: {integrity: sha512-3M8C1EOFN6r8AMUhwUAACIoXZJEOufDU5+0gFFN5uNs6XYOralD2Pqkl7m046va6x77FwposWXbAhPPIOus7mQ==}
    engines: {node: '>=16'}

  get-stream@8.0.1:
    resolution: {integrity: sha512-VaUJspBffn/LMCJVoMvSAdmscJyS1auj5Zulnn5UoYcY531UWmdwhRWkcGKnGU93m5HSXP9LP2usOryrBtQowA==}
    engines: {node: '>=16'}

  get-stream@9.0.1:
    resolution: {integrity: sha512-kVCxPF3vQM/N0B1PmoqVUqgHP+EeVjmZSQn+1oCRPxd2P21P2F19lIgbR3HBosbB1PUhOAoctJnfEn2GbN2eZA==}
    engines: {node: '>=18'}

  get-symbol-description@1.1.0:
    resolution: {integrity: sha512-w9UMqWwJxHNOvoNzSJ2oPF5wvYcvP7jUvYzhp67yEhTi17ZDBBC1z9pTdGuzjD+EFIqLSYRweZjqfiPzQ06Ebg==}
    engines: {node: '>= 0.4'}

  get-tsconfig@4.8.1:
    resolution: {integrity: sha512-k9PN+cFBmaLWtVz29SkUoqU5O0slLuHJXt/2P+tMVFT+phsSGXGkp9t3rQIqdz0e+06EHNGs3oM6ZX1s2zHxRg==}

  git-log-parser@1.2.1:
    resolution: {integrity: sha512-PI+sPDvHXNPl5WNOErAK05s3j0lgwUzMN6o8cyQrDaKfT3qd7TmNJKeXX+SknI5I0QhG5fVPAEwSY4tRGDtYoQ==}

  git-raw-commits@2.0.11:
    resolution: {integrity: sha512-VnctFhw+xfj8Va1xtfEqCUD2XDrbAPSJx+hSrE5K7fGdjZruW7XV+QOrN7LF/RJyvspRiD2I0asWsxFp0ya26A==}
    engines: {node: '>=10'}
    hasBin: true

  git-up@8.0.0:
    resolution: {integrity: sha512-uBI8Zdt1OZlrYfGcSVroLJKgyNNXlgusYFzHk614lTasz35yg2PVpL1RMy0LOO2dcvF9msYW3pRfUSmafZNrjg==}

  git-url-parse@16.0.0:
    resolution: {integrity: sha512-Y8iAF0AmCaqXc6a5GYgPQW9ESbncNLOL+CeQAJRhmWUOmnPkKpBYeWYp4mFd3LA5j53CdGDdslzX12yEBVHQQg==}

  github-from-package@0.0.0:
    resolution: {integrity: sha512-SyHy3T1v2NUXn29OsWdxmK6RwHD+vkj3v8en8AOBZ1wBQ/hCAQ5bAQTD02kW4W9tUp/3Qh6J8r9EvntiyCmOOw==}

  github-url-from-git@1.5.0:
    resolution: {integrity: sha512-WWOec4aRI7YAykQ9+BHmzjyNlkfJFG8QLXnDTsLz/kZefq7qkzdfo4p6fkYYMIq1aj+gZcQs/1HQhQh3DPPxlQ==}

  glob-parent@5.1.2:
    resolution: {integrity: sha512-AOIgSQCepiJYwP3ARnGx+5VnTu2HBYdzbGP45eLw1vr3zB3vZLeyed1sC9hnbcOc9/SrMyM5RPQrkGz4aS9Zow==}
    engines: {node: '>= 6'}

  glob-parent@6.0.2:
    resolution: {integrity: sha512-XxwI8EOhVQgWp6iDL+3b0r86f4d6AX6zSU55HfB4ydCEuXLXc5FcYeOu+nnGftS4TEju/11rt4KJPTMgbfmv4A==}
    engines: {node: '>=10.13.0'}

  glob@10.4.5:
    resolution: {integrity: sha512-7Bv8RF0k6xjo7d4A/PxYLbUCfb6c+Vpd2/mB2yRDlew7Jb5hEXiCD9ibfO7wpk8i4sevK6DFny9h7EYbM3/sHg==}
    hasBin: true

  glob@11.0.0:
    resolution: {integrity: sha512-9UiX/Bl6J2yaBbxKoEBRm4Cipxgok8kQYcOPEhScPwebu2I0HoQOuYdIO6S3hLuWoZgpDpwQZMzTFxgpkyT76g==}
    engines: {node: 20 || >=22}
    hasBin: true

  glob@7.2.3:
    resolution: {integrity: sha512-nFR0zLpU2YCaRxwoCJvL6UvCH2JFyFVIvwTLsIf21AuHlMskA1hhTdk+LlYJtOlYt9v6dvszD2BGRqBL+iQK9Q==}
    deprecated: Glob versions prior to v9 are no longer supported

  global-agent@3.0.0:
    resolution: {integrity: sha512-PT6XReJ+D07JvGoxQMkT6qji/jVNfX/h364XHZOWeRzy64sSFr+xJ5OX7LI3b4MPQzdL4H8Y8M0xzPpsVMwA8Q==}
    engines: {node: '>=10.0'}

  globals@11.12.0:
    resolution: {integrity: sha512-WOBp/EEGUiIsJSp7wcv/y6MO+lV9UoncWqxuFfm8eBwzWNgyfBd6Gz+IeKQ9jCmyhoH99g15M3T+QaVHFjizVA==}
    engines: {node: '>=4'}

  globals@13.24.0:
    resolution: {integrity: sha512-AhO5QUcj8llrbG09iWhPU2B204J1xnPeL8kQmVorSsy+Sjj1sk8gIyh6cUocGmH4L0UuhAJy+hJMRA4mgA4mFQ==}
    engines: {node: '>=8'}

  globalthis@1.0.4:
    resolution: {integrity: sha512-DpLKbNU4WylpxJykQujfCcwYWiV/Jhm50Goo0wrVILAv5jOr9d+H+UR3PhSCD2rCCEIg0uc+G+muBTwD54JhDQ==}
    engines: {node: '>= 0.4'}

  globby@11.1.0:
    resolution: {integrity: sha512-jhIXaOzy1sb8IyocaruWSn1TjmnBVs8Ayhcy83rmxNJ8q2uWKCAj3CnJY+KpGSXCueAPc0i05kVvVKtP1t9S3g==}
    engines: {node: '>=10'}

  globby@14.0.2:
    resolution: {integrity: sha512-s3Fq41ZVh7vbbe2PN3nrW7yC7U7MFVc5c98/iTl9c2GawNMKx/J648KQRW6WKkuU8GIbbh2IXfIRQjOZnXcTnw==}
    engines: {node: '>=18'}

  good-enough-parser@1.1.23:
    resolution: {integrity: sha512-QUcQZutczESpdo2w9BMG6VpLFoq9ix7ER5HLM1mAdZdri2F3eISkCb8ep84W6YOo0grYWJdyT/8JkYqGjQfSSQ==}
    engines: {node: '>=18.12.0', yarn: ^1.17.0}

  google-auth-library@9.15.0:
    resolution: {integrity: sha512-7ccSEJFDFO7exFbO6NRyC+xH8/mZ1GZGG2xxx9iHxZWcjUjJpjWxIMw3cofAKcueZ6DATiukmmprD7yavQHOyQ==}
    engines: {node: '>=14'}

  gopd@1.2.0:
    resolution: {integrity: sha512-ZUKRh6/kUFoAiTAtTYPZJ3hw9wNxx+BIBOijnlG9PnrJsCcSjs1wyyD6vJpaYtgnzDrKYRSqf3OO6Rfa93xsRg==}
    engines: {node: '>= 0.4'}

  got@11.8.6:
    resolution: {integrity: sha512-6tfZ91bOr7bOXnK7PRDCGBLa1H4U080YHNaAQ2KsMGlLEzRbk44nsZF2E1IeRc3vtJHPVbKCYgdFbaGO2ljd8g==}
    engines: {node: '>=10.19.0'}

  graceful-fs@4.2.10:
    resolution: {integrity: sha512-9ByhssR2fPVsNZj478qUUbKfmL0+t5BDVyjShtyZZLiK7ZDAArFFfopyOTj0M05wE2tJPisA4iTnnXl2YoPvOA==}

  graceful-fs@4.2.11:
    resolution: {integrity: sha512-RbJ5/jmFcNNCcDV5o9eTnBLJ/HszWV0P73bc+Ff4nS/rJj+YaS6IGyiOL0VoBYX+l1Wrl3k63h/KrH+nhJ0XvQ==}

  graph-data-structure@4.3.0:
    resolution: {integrity: sha512-rj0SZL3BLXHGZ/K6+Mw0PNrPu+x0uvHukr5dN/10u4Z77ROz5D+D66R+a3X9yZqJKVDcg/fN1FM5NfMX18ErAQ==}

  grapheme-splitter@1.0.4:
    resolution: {integrity: sha512-bzh50DW9kTPM00T8y4o8vQg89Di9oLJVLW/KaOGIXJWP/iqCN6WKYkbNOF04vFLJhwcpYUh9ydh/+5vpOqV4YQ==}

  graphemer@1.4.0:
    resolution: {integrity: sha512-EtKwoO6kxCL9WO5xipiHTZlSzBm7WLT627TqC/uVRd0HKmq8NXyebnNYxDoBi7wt8eTWrUrKXCOVaFq9x1kgag==}

  graphql@16.10.0:
    resolution: {integrity: sha512-AjqGKbDGUFRKIRCP9tCKiIGHyriz2oHEbPIbEtcSLSs4YjReZOIPQQWek4+6hjw62H9QShXHyaGivGiYVLeYFQ==}
    engines: {node: ^12.22.0 || ^14.16.0 || ^16.0.0 || >=17.0.0}

  gtoken@7.1.0:
    resolution: {integrity: sha512-pCcEwRi+TKpMlxAQObHDQ56KawURgyAf6jtIY046fJ5tIv3zDe/LEIubckAO8fj6JnAxLdmWkUfNyulQ2iKdEw==}
    engines: {node: '>=14.0.0'}

  handlebars@4.7.8:
    resolution: {integrity: sha512-vafaFqs8MZkRrSX7sFVUdo3ap/eNiLnb4IakshzvP56X5Nr1iGKAIqdX6tMlm6HcNRIkr6AxO5jFEoJzzpT8aQ==}
    engines: {node: '>=0.4.7'}
    hasBin: true

  hard-rejection@2.1.0:
    resolution: {integrity: sha512-VIZB+ibDhx7ObhAe7OVtoEbuP4h/MuOTHJ+J8h/eBXotJYl0fBgR72xDFCKgIh22OJZIOVNxBMWuhAr10r8HdA==}
    engines: {node: '>=6'}

  has-bigints@1.1.0:
    resolution: {integrity: sha512-R3pbpkcIqv2Pm3dUwgjclDRVmWpTJW2DcMzcIhEXEx1oh/CEMObMm3KLmRJOdvhM7o4uQBnwr8pzRK2sJWIqfg==}
    engines: {node: '>= 0.4'}

  has-flag@3.0.0:
    resolution: {integrity: sha512-sKJf1+ceQBr4SMkvQnBDNDtf4TXpVhVGateu0t918bl30FnbE2m4vNLX+VWe/dpjlb+HugGYzW7uQXH98HPEYw==}
    engines: {node: '>=4'}

  has-flag@4.0.0:
    resolution: {integrity: sha512-EykJT/Q1KjTWctppgIAgfSO0tKVuZUjhgMr17kqTumMl6Afv3EISleU7qZUzoXDFTAHTDC4NOoG/ZxU3EvlMPQ==}
    engines: {node: '>=8'}

  has-property-descriptors@1.0.2:
    resolution: {integrity: sha512-55JNKuIW+vq4Ke1BjOTjM2YctQIvCT7GFzHwmfZPGo5wnrgkid0YQtnAleFSqumZm4az3n2BS+erby5ipJdgrg==}

  has-proto@1.2.0:
    resolution: {integrity: sha512-KIL7eQPfHQRC8+XluaIw7BHUwwqL19bQn4hzNgdr+1wXoU0KKj6rufu47lhY7KbJR2C6T6+PfyN0Ea7wkSS+qQ==}
    engines: {node: '>= 0.4'}

  has-symbols@1.1.0:
    resolution: {integrity: sha512-1cDNdwJ2Jaohmb3sg4OmKaMBwuC48sYni5HUw2DvsC8LjGTLK9h+eb1X6RyuOHe4hT0ULCW68iomhjUoKUqlPQ==}
    engines: {node: '>= 0.4'}

  has-tostringtag@1.0.2:
    resolution: {integrity: sha512-NqADB8VjPFLM2V0VvHUewwwsw0ZWBaIdgo+ieHtK3hasLz4qeCRjYcqfB6AQrBggRKppKF8L52/VqdVsO47Dlw==}
    engines: {node: '>= 0.4'}

  hasha@5.2.2:
    resolution: {integrity: sha512-Hrp5vIK/xr5SkeN2onO32H0MgNZ0f17HRNH39WfL0SYUNOTZ5Lz1TJ8Pajo/87dYGEFlLMm7mIc/k/s6Bvz9HQ==}
    engines: {node: '>=8'}

  hasown@2.0.2:
    resolution: {integrity: sha512-0hJU9SCPvmMzIBdZFqNPXWa6dqh7WdH0cII9y+CyS8rG3nL48Bclra9HmKhVVUHyPWNH5Y7xDwAB7bfgSjkUMQ==}
    engines: {node: '>= 0.4'}

  he@1.2.0:
    resolution: {integrity: sha512-F/1DnUGPopORZi0ni+CvrCgHQ5FyEAHRLSApuYWMmrbSwoN2Mn/7k+Gl38gJnR7yyDZk6WLXwiGod1JOWNDKGw==}
    hasBin: true

  highlight.js@10.7.3:
    resolution: {integrity: sha512-tzcUFauisWKNHaRkN4Wjl/ZA07gENAjFl3J/c480dprkGTg5EQstgaNFqBfUqCq54kZRIEcreTsAgF/m2quD7A==}

  hook-std@3.0.0:
    resolution: {integrity: sha512-jHRQzjSDzMtFy34AGj1DN+vq54WVuhSvKgrHf0OMiFQTwDD4L/qqofVEWjLOBMTn5+lCD3fPg32W9yOfnEJTTw==}
    engines: {node: ^12.20.0 || ^14.13.1 || >=16.0.0}

  hosted-git-info@2.8.9:
    resolution: {integrity: sha512-mxIDAb9Lsm6DoOJ7xH+5+X4y1LU/4Hi50L9C5sIswK3JzULS4bwk1FvjdBgvYR4bzT4tuUQiC15FE2f5HbLvYw==}

  hosted-git-info@4.1.0:
    resolution: {integrity: sha512-kyCuEOWjJqZuDbRHzL8V93NzQhwIB71oFWSyzVo+KPZI+pnQPPxucdkrOZvkLRnrf5URsQM+IJ09Dw29cRALIA==}
    engines: {node: '>=10'}

  hosted-git-info@7.0.2:
    resolution: {integrity: sha512-puUZAUKT5m8Zzvs72XWy3HtvVbTWljRE66cP60bxJzAqf2DgICo7lYTY2IHUmLnNpjYvw5bvmoHvPc0QO2a62w==}
    engines: {node: ^16.14.0 || >=18.0.0}

  hosted-git-info@8.0.2:
    resolution: {integrity: sha512-sYKnA7eGln5ov8T8gnYlkSOxFJvywzEx9BueN6xo/GKO8PGiI6uK6xx+DIGe45T3bdVjLAQDQW1aicT8z8JwQg==}
    engines: {node: ^18.17.0 || >=20.5.0}

  html-escaper@2.0.2:
    resolution: {integrity: sha512-H2iMtd0I4Mt5eYiapRdIDjp+XzelXQ0tFE4JS7YFwFevXXMmOp9myNrUvCg0D6ws8iqkRPBfKHgbwig1SmlLfg==}

  http-cache-semantics@4.1.1:
    resolution: {integrity: sha512-er295DKPVsV82j5kw1Gjt+ADA/XYHsajl82cGNQG2eyoPkvgUhX+nDIyelzhIWbbsXP39EHcI6l5tYs2FYqYXQ==}

  http-proxy-agent@7.0.2:
    resolution: {integrity: sha512-T1gkAiYYDWYx3V5Bmyu7HcfcvL7mUrTWiM6yOfa3PIphViJ/gFPbvidQ+veqSOHci/PxBcDabeUNCzpOODJZig==}
    engines: {node: '>= 14'}

  http2-wrapper@1.0.3:
    resolution: {integrity: sha512-V+23sDMr12Wnz7iTcDeJr3O6AIxlnvT/bmaAAAP/Xda35C90p9599p0F1eHR/N1KILWSoWVAiOMFjBBXaXSMxg==}
    engines: {node: '>=10.19.0'}

  https-proxy-agent@7.0.6:
    resolution: {integrity: sha512-vK9P5/iUfdl95AI+JVyUuIcVtd4ofvtrOr3HNtM2yxC9bnMbEdp3x01OhQNnjb8IJYi38VlTE3mBXwcfvywuSw==}
    engines: {node: '>= 14'}

  human-signals@2.1.0:
    resolution: {integrity: sha512-B4FFZ6q/T2jhhksgkbEW3HBvWIfDW85snkQgawt07S7J5QXTk6BkNV+0yAeZrM5QpMAdYlocGoljn0sJ/WQkFw==}
    engines: {node: '>=10.17.0'}

  human-signals@5.0.0:
    resolution: {integrity: sha512-AXcZb6vzzrFAUE61HnN4mpLqd/cSIwNQjtNWR0euPm6y0iqx3G4gOXaIDdtdDwZmhwe82LA6+zinmW4UBWVePQ==}
    engines: {node: '>=16.17.0'}

  human-signals@8.0.0:
    resolution: {integrity: sha512-/1/GPCpDUCCYwlERiYjxoczfP0zfvZMU/OWgQPMya9AbAE24vseigFdhAMObpc8Q4lc/kjutPfUddDYyAmejnA==}
    engines: {node: '>=18.18.0'}

  humanize-ms@1.2.1:
    resolution: {integrity: sha512-Fl70vYtsAFb/C06PTS9dZBo7ihau+Tu/DNCk/OyHhea07S+aeMWpFFkUaXRa8fI+ScZbEI8dfSxwY7gxZ9SAVQ==}

  husky@9.1.7:
    resolution: {integrity: sha512-5gs5ytaNjBrh5Ow3zrvdUUY+0VxIuWVL4i9irt6friV+BqdCfmV11CQTWMiBYWHbXhco+J1kHfTOUkePhCDvMA==}
    engines: {node: '>=18'}
    hasBin: true

  hyperdyperid@1.2.0:
    resolution: {integrity: sha512-Y93lCzHYgGWdrJ66yIktxiaGULYc6oGiABxhcO5AufBeOyoIdZF7bIfLaOrbM0iGIOXQQgxxRrFEnb+Y6w1n4A==}
    engines: {node: '>=10.18'}

  iced-error@0.0.13:
    resolution: {integrity: sha512-yEEaG8QfyyRL0SsbNNDw3rVgTyqwHFMCuV6jDvD43f/2shmdaFXkqvFLGhDlsYNSolzYHwVLM/CrXt9GygYopA==}

  iced-lock@1.1.0:
    resolution: {integrity: sha512-J9UMVitgTMYrkUil5EB9/Q4BPWiMpFH156yjDlmMoMRKs3s3PnXj/6G0UlzIOGnNi5JVNk/zVYLXVnuo+1QnqQ==}

  iced-lock@2.0.1:
    resolution: {integrity: sha512-J6dnGMpAoHNyACUYJYhiJkLY7YFRTa7NMZ8ZygpYB3HNDOGWtzv55+kT2u1zItRi4Y1EXruG9d1VDsx8R5faTw==}

  iced-runtime-3@3.0.5:
    resolution: {integrity: sha512-OHU64z4Njq4EdoGyRId5NgUQKy6R1sr1wufc1fVxwpqKsM8yWagqmKCRlt//zKKIPOfZw7kQ1iN4m+/2s8WSeg==}

  iced-runtime@1.0.4:
    resolution: {integrity: sha512-rgiJXNF6ZgF2Clh/TKUlBDW3q51YPDJUXmxGQXx1b8tbZpVpTn+1RX9q1sjNkujXIIaVxZByQzPHHORg7KV51g==}

  iconv-lite@0.6.3:
    resolution: {integrity: sha512-4fCk79wshMdzMp2rH06qWrJE4iolqLhCUH+OiuIgU++RB0+94NlDL81atO7GX55uUKueo0txHNtvEyI6D7WdMw==}
    engines: {node: '>=0.10.0'}

  ieee754@1.2.1:
    resolution: {integrity: sha512-dcyqhDvX1C46lXZcVqCpK+FtMRQVdIMN6/Df5js2zouUsqG7I6sFxitIC+7KYK29KdXOLHdu9zL4sFnoVQnqaA==}

  ignore@5.3.2:
    resolution: {integrity: sha512-hsBTNUqQTDwkWtcdYI2i06Y/nUBEsNEDJKjWdigLvegy8kDuJAS8uRlpkkcQpyEXL0Z/pjDy5HBmMjRCJ2gq+g==}
    engines: {node: '>= 4'}

  ignore@6.0.2:
    resolution: {integrity: sha512-InwqeHHN2XpumIkMvpl/DCJVrAHgCsG5+cn1XlnLWGwtZBm8QJfSusItfrwx81CTp5agNZqpKU2J/ccC5nGT4A==}
    engines: {node: '>= 4'}

  immediate@3.0.6:
    resolution: {integrity: sha512-XXOFtyqDjNDAQxVfYxuF7g9Il/IbWmmlQg2MYKOH8ExIT1qg6xc4zyS3HaEEATgs1btfzxq15ciUiY7gjSXRGQ==}

  import-fresh@3.3.0:
    resolution: {integrity: sha512-veYYhQa+D1QBKznvhUHxb8faxlrwUnxseDAbAp457E0wLNio2bOSKnjYDhMj+YiAq61xrMGhQk9iXVk5FzgQMw==}
    engines: {node: '>=6'}

  import-from-esm@1.3.4:
    resolution: {integrity: sha512-7EyUlPFC0HOlBDpUFGfYstsU7XHxZJKAAMzCT8wZ0hMW7b+hG51LIKTDcsgtz8Pu6YC0HqRVbX+rVUtsGMUKvg==}
    engines: {node: '>=16.20'}

  import-in-the-middle@1.12.0:
    resolution: {integrity: sha512-yAgSE7GmtRcu4ZUSFX/4v69UGXwugFFSdIQJ14LHPOPPQrWv8Y7O9PHsw8Ovk7bKCLe4sjXMbZFqGFcLHpZ89w==}

  import-local@3.2.0:
    resolution: {integrity: sha512-2SPlun1JUPWoM6t3F0dw0FkCF/jWY8kttcY4f599GLTSjh2OCuuhdTkJQsEcZzBqbXZGKMK2OqW1oZsjtf/gQA==}
    engines: {node: '>=8'}
    hasBin: true

  import-meta-resolve@4.1.0:
    resolution: {integrity: sha512-I6fiaX09Xivtk+THaMfAwnA3MVA5Big1WHF1Dfx9hFuvNIWpXnorlkzhcQf6ehrqQiiZECRt1poOAkPmer3ruw==}

  imurmurhash@0.1.4:
    resolution: {integrity: sha512-JmXMZ6wuvDmLiHEml9ykzqO6lwFbof0GG4IkcGaENdCRDDmMVnny7s5HsIgHCbaq0w2MyPhDqkhTUgS2LU2PHA==}
    engines: {node: '>=0.8.19'}

  indent-string@4.0.0:
    resolution: {integrity: sha512-EdDDZu4A2OyIK7Lr/2zG+w5jmbuk1DVBnEwREQvBzspBJkCEbRa8GxU1lghYcaGJCnRWibjDXlq779X1/y5xwg==}
    engines: {node: '>=8'}

  indent-string@5.0.0:
    resolution: {integrity: sha512-m6FAo/spmsW2Ab2fU35JTYwtOKa2yAwXSwgjSv1TJzh4Mh7mC3lzAOVLBprb72XsTrgkEIsl7YrFNAiDiRhIGg==}
    engines: {node: '>=12'}

  index-to-position@0.1.2:
    resolution: {integrity: sha512-MWDKS3AS1bGCHLBA2VLImJz42f7bJh8wQsTGCzI3j519/CASStoDONUBVz2I/VID0MpiX3SGSnbOD2xUalbE5g==}
    engines: {node: '>=18'}

  inflight@1.0.6:
    resolution: {integrity: sha512-k92I/b08q4wvFscXCLvqfsHCrjrF7yiXsQuIVvVE7N82W3+aqpzuUdBbfhWcy/FZR3/4IgflMgKLOsvPDrGCJA==}
    deprecated: This module is not supported, and leaks memory. Do not use it. Check out lru-cache if you want a good and tested way to coalesce async requests by a key value, which is much more comprehensive and powerful.

  inherits@2.0.4:
    resolution: {integrity: sha512-k/vGaX4/Yla3WzyMCvTQOXYeIHvqOKtnqBduzTHpzpQZzAskKMhZ2K+EnBiSM9zGSoIFeMpXKxa4dYeZIQqewQ==}

  ini@1.3.8:
    resolution: {integrity: sha512-JV/yugV2uzW5iMRSiZAyDtQd+nxtUnjeLt0acNdw98kKLrvuRVyB80tsREOE7yvGVgalhZ6RNXCmEHkUKBKxew==}

  ini@5.0.0:
    resolution: {integrity: sha512-+N0ngpO3e7cRUWOJAS7qw0IZIVc6XPrW4MlFBdD066F2L4k1L6ker3hLqSq7iXxU5tgS4WGkIUElWn5vogAEnw==}
    engines: {node: ^18.17.0 || >=20.5.0}

  install-artifact-from-github@1.3.5:
    resolution: {integrity: sha512-gZHC7f/cJgXz7MXlHFBxPVMsvIbev1OQN1uKQYKVJDydGNm9oYf9JstbU4Atnh/eSvk41WtEovoRm+8IF686xg==}
    hasBin: true

  internal-slot@1.1.0:
    resolution: {integrity: sha512-4gd7VpWNQNB4UKKCFFVcp1AVv+FMOgs9NKzjHKusc8jTMhd5eL1NqQqOpE0KzMds804/yHlglp3uxgluOqAPLw==}
    engines: {node: '>= 0.4'}

  into-stream@7.0.0:
    resolution: {integrity: sha512-2dYz766i9HprMBasCMvHMuazJ7u4WzhJwo5kb3iPSiW/iRYV6uPari3zHoqZlnuaR7V1bEiNMxikhp37rdBXbw==}
    engines: {node: '>=12'}

  ip-address@9.0.5:
    resolution: {integrity: sha512-zHtQzGojZXTwZTHQqra+ETKd4Sn3vgi7uBmlPoXVWZqYvuKmtI0l/VZTjqGmJY9x88GGOaZ9+G9ES8hC4T4X8g==}
    engines: {node: '>= 12'}

  is-alphabetical@1.0.4:
    resolution: {integrity: sha512-DwzsA04LQ10FHTZuL0/grVDk4rFoVH1pjAToYwBrHSxcrBIGQuXrQMtD5U1b0U2XVgKZCTLLP8u2Qxqhy3l2Vg==}

  is-alphabetical@2.0.1:
    resolution: {integrity: sha512-FWyyY60MeTNyeSRpkM2Iry0G9hpr7/9kD40mD/cGQEuilcZYS4okz8SN2Q6rLCJ8gbCt6fN+rC+6tMGS99LaxQ==}

  is-alphanumerical@1.0.4:
    resolution: {integrity: sha512-UzoZUr+XfVz3t3v4KyGEniVL9BDRoQtY7tOyrRybkVNjDFWyo1yhXNGrrBTQxp3ib9BLAWs7k2YKBQsFRkZG9A==}

  is-alphanumerical@2.0.1:
    resolution: {integrity: sha512-hmbYhX/9MUMF5uh7tOXyK/n0ZvWpad5caBA17GsC6vyuCqaWliRG5K1qS9inmUhEMaOBIW7/whAnSwveW/LtZw==}

  is-arguments@1.2.0:
    resolution: {integrity: sha512-7bVbi0huj/wrIAOzb8U1aszg9kdi3KN/CyU19CTI7tAoZYEZoL9yCDXpbXN+uPsuWnP02cyug1gleqq+TU+YCA==}
    engines: {node: '>= 0.4'}

  is-array-buffer@3.0.5:
    resolution: {integrity: sha512-DDfANUiiG2wC1qawP66qlTugJeL5HyzMpfr8lLK+jMQirGzNod0B12cFB/9q838Ru27sBwfw78/rdoU7RERz6A==}
    engines: {node: '>= 0.4'}

  is-arrayish@0.2.1:
    resolution: {integrity: sha512-zz06S8t0ozoDXMG+ube26zeCTNXcKIPJZJi8hBrF4idCLms4CG9QtK7qBl1boi5ODzFpjswb5JPmHCbMpjaYzg==}

  is-async-function@2.0.0:
    resolution: {integrity: sha512-Y1JXKrfykRJGdlDwdKlLpLyMIiWqWvuSd17TvZk68PLAOGOoF4Xyav1z0Xhoi+gCYjZVeC5SI+hYFOfvXmGRCA==}
    engines: {node: '>= 0.4'}

  is-bigint@1.1.0:
    resolution: {integrity: sha512-n4ZT37wG78iz03xPRKJrHTdZbe3IicyucEtdRsV5yglwc3GyUfbAfpSeD0FJ41NbUNSt5wbhqfp1fS+BgnvDFQ==}
    engines: {node: '>= 0.4'}

  is-boolean-object@1.2.1:
    resolution: {integrity: sha512-l9qO6eFlUETHtuihLcYOaLKByJ1f+N4kthcU9YjHy3N+B3hWv0y/2Nd0mu/7lTFnRQHTrSdXF50HQ3bl5fEnng==}
    engines: {node: '>= 0.4'}

  is-buffer@2.0.5:
    resolution: {integrity: sha512-i2R6zNFDwgEHJyQUtJEk0XFi1i0dPFn/oqjK3/vPCcDeJvW5NQ83V8QbicfF1SupOaB0h8ntgBC2YiE7dfyctQ==}
    engines: {node: '>=4'}

  is-bun-module@1.3.0:
    resolution: {integrity: sha512-DgXeu5UWI0IsMQundYb5UAOzm6G2eVnarJ0byP6Tm55iZNKceD59LNPA2L4VvsScTtHcw0yEkVwSf7PC+QoLSA==}

  is-callable@1.2.7:
    resolution: {integrity: sha512-1BC0BVFhS/p0qtw6enp8e+8OD0UrK0oFLztSjNzhcKA3WDuJxxAPXzPuPtKkjEY9UUoEWlX/8fgKeu2S8i9JTA==}
    engines: {node: '>= 0.4'}

  is-core-module@2.16.1:
    resolution: {integrity: sha512-UfoeMA6fIJ8wTYFEUjelnaGI67v6+N7qXJEvQuIGa99l4xsCruSYOVSQ0uPANn4dAzm8lkYPaKLrrijLq7x23w==}
    engines: {node: '>= 0.4'}

  is-data-view@1.0.2:
    resolution: {integrity: sha512-RKtWF8pGmS87i2D6gqQu/l7EYRlVdfzemCJN/P3UOs//x1QE7mfhvzHIApBTRf7axvT6DMGwSwBXYCT0nfB9xw==}
    engines: {node: '>= 0.4'}

  is-date-object@1.1.0:
    resolution: {integrity: sha512-PwwhEakHVKTdRNVOw+/Gyh0+MzlCl4R6qKvkhuvLtPMggI1WAHt9sOwZxQLSGpUaDnrdyDsomoRgNnCfKNSXXg==}
    engines: {node: '>= 0.4'}

  is-decimal@1.0.4:
    resolution: {integrity: sha512-RGdriMmQQvZ2aqaQq3awNA6dCGtKpiDFcOzrTWrDAT2MiWrKQVPmxLGHl7Y2nNu6led0kEyoX0enY0qXYsv9zw==}

  is-decimal@2.0.1:
    resolution: {integrity: sha512-AAB9hiomQs5DXWcRB1rqsxGUstbRroFOPPVAomNk/3XHR5JyEZChOyTWe2oayKnsSsr/kcGqF+z6yuH6HHpN0A==}

  is-extglob@2.1.1:
    resolution: {integrity: sha512-SbKbANkN603Vi4jEZv49LeVJMn4yGwsbzZworEoyEiutsN3nJYdbO36zfhGJ6QEDpOZIFkDtnq5JRxmvl3jsoQ==}
    engines: {node: '>=0.10.0'}

  is-finalizationregistry@1.1.1:
    resolution: {integrity: sha512-1pC6N8qWJbWoPtEjgcL2xyhQOP491EQjeUo3qTKcmV8YSDDJrOepfG8pcC7h/QgnQHYSv0mJ3Z/ZWxmatVrysg==}
    engines: {node: '>= 0.4'}

  is-fullwidth-code-point@3.0.0:
    resolution: {integrity: sha512-zymm5+u+sCsSWyD9qNaejV3DFvhCKclKdizYaJUuHA83RLjb7nSuGnddCHGv0hk+KY7BMAlsWeK4Ueg6EV6XQg==}
    engines: {node: '>=8'}

  is-generator-fn@2.1.0:
    resolution: {integrity: sha512-cTIB4yPYL/Grw0EaSzASzg6bBy9gqCofvWN8okThAYIxKJZC+udlRAmGbM0XLeniEJSs8uEgHPGuHSe1XsOLSQ==}
    engines: {node: '>=6'}

  is-generator-function@1.0.10:
    resolution: {integrity: sha512-jsEjy9l3yiXEQ+PsXdmBwEPcOxaXWLspKdplFUVI9vq1iZgIekeC0L167qeu86czQaxed3q/Uzuw0swL0irL8A==}
    engines: {node: '>= 0.4'}

  is-glob@4.0.3:
    resolution: {integrity: sha512-xelSayHH36ZgE7ZWhli7pW34hNbNl8Ojv5KVmkJD4hBdD3th8Tfk9vYasLM+mXWOZhFkgZfxhLSnrwRr4elSSg==}
    engines: {node: '>=0.10.0'}

  is-hexadecimal@1.0.4:
    resolution: {integrity: sha512-gyPJuv83bHMpocVYoqof5VDiZveEoGoFL8m3BXNb2VW8Xs+rz9kqO8LOQ5DH6EsuvilT1ApazU0pyl+ytbPtlw==}

  is-hexadecimal@2.0.1:
    resolution: {integrity: sha512-DgZQp241c8oO6cA1SbTEWiXeoxV42vlcJxgH+B3hi1AiqqKruZR3ZGF8In3fj4+/y/7rHvlOZLZtgJ/4ttYGZg==}

  is-lambda@1.0.1:
    resolution: {integrity: sha512-z7CMFGNrENq5iFB9Bqo64Xk6Y9sg+epq1myIcdHaGnbMTYOxvzsEtdYqQUylB7LxfkvgrrjP32T6Ywciio9UIQ==}

  is-map@2.0.3:
    resolution: {integrity: sha512-1Qed0/Hr2m+YqxnM09CjA2d/i6YZNfF6R2oRAOj36eUdS6qIV/huPJNSEpKbupewFs+ZsJlxsjjPbc0/afW6Lw==}
    engines: {node: '>= 0.4'}

  is-number-object@1.1.1:
    resolution: {integrity: sha512-lZhclumE1G6VYD8VHe35wFaIif+CTy5SJIi5+3y4psDgWu4wPDoBhF8NxUOinEc7pHgiTsT6MaBb92rKhhD+Xw==}
    engines: {node: '>= 0.4'}

  is-number@7.0.0:
    resolution: {integrity: sha512-41Cifkg6e8TylSpdtTpeLVMqvSBEVzTttHvERD741+pnZ8ANv0004MRL43QKPDlK9cGvNp6NZWZUBlbGXYxxng==}
    engines: {node: '>=0.12.0'}

  is-obj@2.0.0:
    resolution: {integrity: sha512-drqDG3cbczxxEJRoOXcOjtdp1J/lyp1mNn0xaznRs8+muBhgQcrnbspox5X5fOw0HnMnbfDzvnEMEtqDEJEo8w==}
    engines: {node: '>=8'}

  is-path-inside@3.0.3:
    resolution: {integrity: sha512-Fd4gABb+ycGAmKou8eMftCupSir5lRxqf4aD/vd0cD2qc4HL07OjCeuHMr8Ro4CoMaeCKDB0/ECBOVWjTwUvPQ==}
    engines: {node: '>=8'}

  is-plain-obj@1.1.0:
    resolution: {integrity: sha512-yvkRyxmFKEOQ4pNXCmJG5AEQNlXJS5LaONXo5/cLdTZdWvsZ1ioJEonLGAosKlMWE8lwUy/bJzMjcw8az73+Fg==}
    engines: {node: '>=0.10.0'}

  is-plain-obj@2.1.0:
    resolution: {integrity: sha512-YWnfyRwxL/+SsrWYfOpUtz5b3YD+nyfkHvjbcanzk8zgyO4ASD67uVMRt8k5bM4lLMDnXfriRhOpemw+NfT1eA==}
    engines: {node: '>=8'}

  is-plain-obj@4.1.0:
    resolution: {integrity: sha512-+Pgi+vMuUNkJyExiMBt5IlFoMyKnr5zhJ4Uspz58WOhBF5QoIZkFyNHIbBAtHwzVAgk5RtndVNsDRN61/mmDqg==}
    engines: {node: '>=12'}

  is-regex@1.2.1:
    resolution: {integrity: sha512-MjYsKHO5O7mCsmRGxWcLWheFqN9DJ/2TmngvjKXihe6efViPqc274+Fx/4fYj/r03+ESvBdTXK0V6tA3rgez1g==}
    engines: {node: '>= 0.4'}

  is-set@2.0.3:
    resolution: {integrity: sha512-iPAjerrse27/ygGLxw+EBR9agv9Y6uLeYVJMu+QNCoouJ1/1ri0mGrcWpfCqFZuzzx3WjtwxG098X+n4OuRkPg==}
    engines: {node: '>= 0.4'}

  is-shared-array-buffer@1.0.4:
    resolution: {integrity: sha512-ISWac8drv4ZGfwKl5slpHG9OwPNty4jOWPRIhBpxOoD+hqITiwuipOQ2bNthAzwA3B4fIjO4Nln74N0S9byq8A==}
    engines: {node: '>= 0.4'}

  is-ssh@1.4.0:
    resolution: {integrity: sha512-x7+VxdxOdlV3CYpjvRLBv5Lo9OJerlYanjwFrPR9fuGPjCiNiCzFgAWpiLAohSbsnH4ZAys3SBh+hq5rJosxUQ==}

  is-stream@2.0.1:
    resolution: {integrity: sha512-hFoiJiTl63nn+kstHGBtewWSKnQLpyb155KHheA1l39uvtO9nWIop1p3udqPcUd/xbF1VLMO4n7OI6p7RbngDg==}
    engines: {node: '>=8'}

  is-stream@3.0.0:
    resolution: {integrity: sha512-LnQR4bZ9IADDRSkvpqMGvt/tEJWclzklNgSw48V5EAaAeDd6qGvN8ei6k5p0tvxSR171VmGyHuTiAOfxAbr8kA==}
    engines: {node: ^12.20.0 || ^14.13.1 || >=16.0.0}

  is-stream@4.0.1:
    resolution: {integrity: sha512-Dnz92NInDqYckGEUJv689RbRiTSEHCQ7wOVeALbkOz999YpqT46yMRIGtSNl2iCL1waAZSx40+h59NV/EwzV/A==}
    engines: {node: '>=18'}

  is-string@1.1.1:
    resolution: {integrity: sha512-BtEeSsoaQjlSPBemMQIrY1MY0uM6vnS1g5fmufYOtnxLGUZM2178PKbhsk7Ffv58IX+ZtcvoGwccYsh0PglkAA==}
    engines: {node: '>= 0.4'}

  is-symbol@1.1.1:
    resolution: {integrity: sha512-9gGx6GTtCQM73BgmHQXfDmLtfjjTUDSyoxTCbp5WtoixAhfgsDirWIcVQ/IHpvI5Vgd5i/J5F7B9cN/WlVbC/w==}
    engines: {node: '>= 0.4'}

  is-typed-array@1.1.15:
    resolution: {integrity: sha512-p3EcsicXjit7SaskXHs1hA91QxgTw46Fv6EFKKGS5DRFLD8yKnohjF3hxoju94b/OcMZoQukzpPpBE9uLVKzgQ==}
    engines: {node: '>= 0.4'}

  is-typedarray@1.0.0:
    resolution: {integrity: sha512-cyA56iCMHAh5CdzjJIa4aohJyeO1YbwLi3Jc35MmRU6poroFjIGZzUzupGiRPOjgHg9TLu43xbpwXk523fMxKA==}

  is-unicode-supported@2.1.0:
    resolution: {integrity: sha512-mE00Gnza5EEB3Ds0HfMyllZzbBrmLOX3vfWoj9A9PEnTfratQ/BcaJOuMhnkhjXvb2+FkY3VuHqtAGpTPmglFQ==}
    engines: {node: '>=18'}

  is-weakmap@2.0.2:
    resolution: {integrity: sha512-K5pXYOm9wqY1RgjpL3YTkF39tni1XajUIkawTLUo9EZEVUFga5gSQJF8nNS7ZwJQ02y+1YCNYcMh+HIf1ZqE+w==}
    engines: {node: '>= 0.4'}

  is-weakref@1.1.0:
    resolution: {integrity: sha512-SXM8Nwyys6nT5WP6pltOwKytLV7FqQ4UiibxVmW+EIosHcmCqkkjViTb5SNssDlkCiEYRP1/pdWUKVvZBmsR2Q==}
    engines: {node: '>= 0.4'}

  is-weakset@2.0.4:
    resolution: {integrity: sha512-mfcwb6IzQyOKTs84CQMrOwW4gQcaTOAWJ0zzJCl2WSPDrWk/OzDaImWFH3djXhb24g4eudZfLRozAvPGw4d9hQ==}
    engines: {node: '>= 0.4'}

  is-windows@1.0.2:
    resolution: {integrity: sha512-eXK1UInq2bPmjyX6e3VHIzMLobc4J94i4AWn+Hpq3OU5KkrRC96OAcR3PRJ/pGu6m8TRnBHP9dkXQVsT/COVIA==}
    engines: {node: '>=0.10.0'}

  isarray@1.0.0:
    resolution: {integrity: sha512-VLghIWNM6ELQzo7zwmcg0NmTVyWKYjvIeM83yjp0wRDTmUnrM678fQbcKBo6n2CJEF0szoG//ytg+TKla89ALQ==}

  isarray@2.0.5:
    resolution: {integrity: sha512-xHjhDr3cNBK0BzdUJSPXZntQUx/mwMS5Rw4A7lPJ90XGAO6ISP/ePDNuo0vhqOZU+UD5JoodwCAAoZQd3FeAKw==}

  isexe@2.0.0:
    resolution: {integrity: sha512-RHxMLp9lnKHGHRng9QFhRCMbYAcVpn69smSGcq3f36xjgVVWThj4qqLbTLlq7Ssj8B+fIQ1EuCEGI2lKsyQeIw==}

  isexe@3.1.1:
    resolution: {integrity: sha512-LpB/54B+/2J5hqQ7imZHfdU31OlgQqx7ZicVlkm9kzg9/w8GKLEcFfJl/t7DCEDueOyBAD6zCCwTO6Fzs0NoEQ==}
    engines: {node: '>=16'}

  issue-parser@7.0.1:
    resolution: {integrity: sha512-3YZcUUR2Wt1WsapF+S/WiA2WmlW0cWAoPccMqne7AxEBhCdFeTPjfv/Axb8V2gyCgY3nRw+ksZ3xSUX+R47iAg==}
    engines: {node: ^18.17 || >=20.6.1}

  istanbul-lib-coverage@3.2.2:
    resolution: {integrity: sha512-O8dpsF+r0WV/8MNRKfnmrtCWhuKjxrq2w+jpzBL5UZKTi2LeVWnWOmWRxFlesJONmc+wLAGvKQZEOanko0LFTg==}
    engines: {node: '>=8'}

  istanbul-lib-hook@3.0.0:
    resolution: {integrity: sha512-Pt/uge1Q9s+5VAZ+pCo16TYMWPBIl+oaNIjgLQxcX0itS6ueeaA+pEfThZpH8WxhFgCiEb8sAJY6MdUKgiIWaQ==}
    engines: {node: '>=8'}

  istanbul-lib-instrument@5.2.1:
    resolution: {integrity: sha512-pzqtp31nLv/XFOzXGuvhCb8qhjmTVo5vjVk19XE4CRlSWz0KoeJ3bw9XsA7nOp9YBf4qHjwBxkDzKcME/J29Yg==}
    engines: {node: '>=8'}

  istanbul-lib-instrument@6.0.3:
    resolution: {integrity: sha512-Vtgk7L/R2JHyyGW07spoFlB8/lpjiOLTjMdms6AFMraYt3BaJauod/NGrfnVG/y4Ix1JEuMRPDPEj2ua+zz1/Q==}
    engines: {node: '>=10'}

  istanbul-lib-processinfo@2.0.3:
    resolution: {integrity: sha512-NkwHbo3E00oybX6NGJi6ar0B29vxyvNwoC7eJ4G4Yq28UfY758Hgn/heV8VRFhevPED4LXfFz0DQ8z/0kw9zMg==}
    engines: {node: '>=8'}

  istanbul-lib-report@3.0.1:
    resolution: {integrity: sha512-GCfE1mtsHGOELCU8e/Z7YWzpmybrx/+dSTfLrvY8qRmaY6zXTKWn6WQIjaAFw069icm6GVMNkgu0NzI4iPZUNw==}
    engines: {node: '>=10'}

  istanbul-lib-source-maps@4.0.1:
    resolution: {integrity: sha512-n3s8EwkdFIJCG3BPKBYvskgXGoy88ARzvegkitk60NxRdwltLOTaH7CUiMRXvwYorl0Q712iEjcWB+fK/MrWVw==}
    engines: {node: '>=10'}

  istanbul-reports@3.1.7:
    resolution: {integrity: sha512-BewmUXImeuRk2YY0PVbxgKAysvhRPUQE0h5QRM++nVWyubKGV0l8qQ5op8+B2DOmwSe63Jivj0BjkPQVf8fP5g==}
    engines: {node: '>=8'}

  jackspeak@3.4.3:
    resolution: {integrity: sha512-OGlZQpz2yfahA/Rd1Y8Cd9SIEsqvXkLVoSw/cgwhnhFMDbsQFeZYoJJ7bIZBS9BcamUW96asq/npPWugM+RQBw==}

  jackspeak@4.0.2:
    resolution: {integrity: sha512-bZsjR/iRjl1Nk1UkjGpAzLNfQtzuijhn2g+pbZb98HQ1Gk8vM9hfbxeMBP+M2/UUdwj0RqGG3mlvk2MsAqwvEw==}
    engines: {node: 20 || >=22}

  jake@10.9.2:
    resolution: {integrity: sha512-2P4SQ0HrLQ+fw6llpLnOaGAvN2Zu6778SJMrCUwns4fOoG9ayrTiZk3VV8sCPkVZF8ab0zksVpS8FDY5pRCNBA==}
    engines: {node: '>=10'}
    hasBin: true

  java-properties@1.0.2:
    resolution: {integrity: sha512-qjdpeo2yKlYTH7nFdK0vbZWuTCesk4o63v5iVOlhMQPfuIZQfW/HI35SjfhA+4qpg36rnFSvUK5b1m+ckIblQQ==}
    engines: {node: '>= 0.6.0'}

  jest-changed-files@29.7.0:
    resolution: {integrity: sha512-fEArFiwf1BpQ+4bXSprcDc3/x4HSzL4al2tozwVpDFpsxALjLYdyiIK4e5Vz66GQJIbXJ82+35PtysofptNX2w==}
    engines: {node: ^14.15.0 || ^16.10.0 || >=18.0.0}

  jest-circus@29.7.0:
    resolution: {integrity: sha512-3E1nCMgipcTkCocFwM90XXQab9bS+GMsjdpmPrlelaxwD93Ad8iVEjX/vvHPdLPnFf+L40u+5+iutRdA1N9myw==}
    engines: {node: ^14.15.0 || ^16.10.0 || >=18.0.0}

  jest-cli@29.7.0:
    resolution: {integrity: sha512-OVVobw2IubN/GSYsxETi+gOe7Ka59EFMR/twOU3Jb2GnKKeMGJB5SGUUrEz3SFVmJASUdZUzy83sLNNQ2gZslg==}
    engines: {node: ^14.15.0 || ^16.10.0 || >=18.0.0}
    hasBin: true
    peerDependencies:
      node-notifier: ^8.0.1 || ^9.0.0 || ^10.0.0
    peerDependenciesMeta:
      node-notifier:
        optional: true

  jest-config@29.7.0:
    resolution: {integrity: sha512-uXbpfeQ7R6TZBqI3/TxCU4q4ttk3u0PJeC+E0zbfSoSjq6bJ7buBPxzQPL0ifrkY4DNu4JUdk0ImlBUYi840eQ==}
    engines: {node: ^14.15.0 || ^16.10.0 || >=18.0.0}
    peerDependencies:
      '@types/node': '*'
      ts-node: '>=9.0.0'
    peerDependenciesMeta:
      '@types/node':
        optional: true
      ts-node:
        optional: true

  jest-diff@29.7.0:
    resolution: {integrity: sha512-LMIgiIrhigmPrs03JHpxUh2yISK3vLFPkAodPeo0+BuF7wA2FoQbkEg1u8gBYBThncu7e1oEDUfIXVuTqLRUjw==}
    engines: {node: ^14.15.0 || ^16.10.0 || >=18.0.0}

  jest-docblock@29.7.0:
    resolution: {integrity: sha512-q617Auw3A612guyaFgsbFeYpNP5t2aoUNLwBUbc/0kD1R4t9ixDbyFTHd1nok4epoVFpr7PmeWHrhvuV3XaJ4g==}
    engines: {node: ^14.15.0 || ^16.10.0 || >=18.0.0}

  jest-each@29.7.0:
    resolution: {integrity: sha512-gns+Er14+ZrEoC5fhOfYCY1LOHHr0TI+rQUHZS8Ttw2l7gl+80eHc/gFf2Ktkw0+SIACDTeWvpFcv3B04VembQ==}
    engines: {node: ^14.15.0 || ^16.10.0 || >=18.0.0}

  jest-environment-node@29.7.0:
    resolution: {integrity: sha512-DOSwCRqXirTOyheM+4d5YZOrWcdu0LNZ87ewUoywbcb2XR4wKgqiG8vNeYwhjFMbEkfju7wx2GYH0P2gevGvFw==}
    engines: {node: ^14.15.0 || ^16.10.0 || >=18.0.0}

  jest-extended@4.0.2:
    resolution: {integrity: sha512-FH7aaPgtGYHc9mRjriS0ZEHYM5/W69tLrFTIdzm+yJgeoCmmrSB/luSfMSqWP9O29QWHPEmJ4qmU6EwsZideog==}
    engines: {node: ^14.15.0 || ^16.10.0 || >=18.0.0}
    peerDependencies:
      jest: '>=27.2.5'
    peerDependenciesMeta:
      jest:
        optional: true

  jest-get-type@29.6.3:
    resolution: {integrity: sha512-zrteXnqYxfQh7l5FHyL38jL39di8H8rHoecLH3JNxH3BwOrBsNeabdap5e0I23lD4HHI8W5VFBZqG4Eaq5LNcw==}
    engines: {node: ^14.15.0 || ^16.10.0 || >=18.0.0}

  jest-haste-map@29.7.0:
    resolution: {integrity: sha512-fP8u2pyfqx0K1rGn1R9pyE0/KTn+G7PxktWidOBTqFPLYX0b9ksaMFkhK5vrS3DVun09pckLdlx90QthlW7AmA==}
    engines: {node: ^14.15.0 || ^16.10.0 || >=18.0.0}

  jest-leak-detector@29.7.0:
    resolution: {integrity: sha512-kYA8IJcSYtST2BY9I+SMC32nDpBT3J2NvWJx8+JCuCdl/CR1I4EKUJROiP8XtCcxqgTTBGJNdbB1A8XRKbTetw==}
    engines: {node: ^14.15.0 || ^16.10.0 || >=18.0.0}

  jest-matcher-utils@29.4.1:
    resolution: {integrity: sha512-k5h0u8V4nAEy6lSACepxL/rw78FLDkBnXhZVgFneVpnJONhb2DhZj/Gv4eNe+1XqQ5IhgUcqj745UwH0HJmMnA==}
    engines: {node: ^14.15.0 || ^16.10.0 || >=18.0.0}

  jest-matcher-utils@29.7.0:
    resolution: {integrity: sha512-sBkD+Xi9DtcChsI3L3u0+N0opgPYnCRPtGcQYrgXmR+hmt/fYfWAL0xRXYU8eWOdfuLgBe0YCW3AFtnRLagq/g==}
    engines: {node: ^14.15.0 || ^16.10.0 || >=18.0.0}

  jest-message-util@29.7.0:
    resolution: {integrity: sha512-GBEV4GRADeP+qtB2+6u61stea8mGcOT4mCtrYISZwfu9/ISHFJ/5zOMXYbpBE9RsS5+Gb63DW4FgmnKJ79Kf6w==}
    engines: {node: ^14.15.0 || ^16.10.0 || >=18.0.0}

  jest-mock-extended@3.0.7:
    resolution: {integrity: sha512-7lsKdLFcW9B9l5NzZ66S/yTQ9k8rFtnwYdCNuRU/81fqDWicNDVhitTSPnrGmNeNm0xyw0JHexEOShrIKRCIRQ==}
    peerDependencies:
      jest: ^24.0.0 || ^25.0.0 || ^26.0.0 || ^27.0.0 || ^28.0.0 || ^29.0.0
      typescript: ^3.0.0 || ^4.0.0 || ^5.0.0

  jest-mock@29.7.0:
    resolution: {integrity: sha512-ITOMZn+UkYS4ZFh83xYAOzWStloNzJFO2s8DWrE4lhtGD+AorgnbkiKERe4wQVBydIGPx059g6riW5Btp6Llnw==}
    engines: {node: ^14.15.0 || ^16.10.0 || >=18.0.0}

  jest-pnp-resolver@1.2.3:
    resolution: {integrity: sha512-+3NpwQEnRoIBtx4fyhblQDPgJI0H1IEIkX7ShLUjPGA7TtUTvI1oiKi3SR4oBR0hQhQR80l4WAe5RrXBwWMA8w==}
    engines: {node: '>=6'}
    peerDependencies:
      jest-resolve: '*'
    peerDependenciesMeta:
      jest-resolve:
        optional: true

  jest-regex-util@29.6.3:
    resolution: {integrity: sha512-KJJBsRCyyLNWCNBOvZyRDnAIfUiRJ8v+hOBQYGn8gDyF3UegwiP4gwRR3/SDa42g1YbVycTidUF3rKjyLFDWbg==}
    engines: {node: ^14.15.0 || ^16.10.0 || >=18.0.0}

  jest-resolve-dependencies@29.7.0:
    resolution: {integrity: sha512-un0zD/6qxJ+S0et7WxeI3H5XSe9lTBBR7bOHCHXkKR6luG5mwDDlIzVQ0V5cZCuoTgEdcdwzTghYkTWfubi+nA==}
    engines: {node: ^14.15.0 || ^16.10.0 || >=18.0.0}

  jest-resolve@29.7.0:
    resolution: {integrity: sha512-IOVhZSrg+UvVAshDSDtHyFCCBUl/Q3AAJv8iZ6ZjnZ74xzvwuzLXid9IIIPgTnY62SJjfuupMKZsZQRsCvxEgA==}
    engines: {node: ^14.15.0 || ^16.10.0 || >=18.0.0}

  jest-runner@29.7.0:
    resolution: {integrity: sha512-fsc4N6cPCAahybGBfTRcq5wFR6fpLznMg47sY5aDpsoejOcVYFb07AHuSnR0liMcPTgBsA3ZJL6kFOjPdoNipQ==}
    engines: {node: ^14.15.0 || ^16.10.0 || >=18.0.0}

  jest-runtime@29.7.0:
    resolution: {integrity: sha512-gUnLjgwdGqW7B4LvOIkbKs9WGbn+QLqRQQ9juC6HndeDiezIwhDP+mhMwHWCEcfQ5RUXa6OPnFF8BJh5xegwwQ==}
    engines: {node: ^14.15.0 || ^16.10.0 || >=18.0.0}

  jest-snapshot@29.7.0:
    resolution: {integrity: sha512-Rm0BMWtxBcioHr1/OX5YCP8Uov4riHvKPknOGs804Zg9JGZgmIBkbtlxJC/7Z4msKYVbIJtfU+tKb8xlYNfdkw==}
    engines: {node: ^14.15.0 || ^16.10.0 || >=18.0.0}

  jest-util@29.7.0:
    resolution: {integrity: sha512-z6EbKajIpqGKU56y5KBUgy1dt1ihhQJgWzUlZHArA/+X2ad7Cb5iF+AK1EWVL/Bo7Rz9uurpqw6SiBCefUbCGA==}
    engines: {node: ^14.15.0 || ^16.10.0 || >=18.0.0}

  jest-validate@29.7.0:
    resolution: {integrity: sha512-ZB7wHqaRGVw/9hST/OuFUReG7M8vKeq0/J2egIGLdvjHCmYqGARhzXmtgi+gVeZ5uXFF219aOc3Ls2yLg27tkw==}
    engines: {node: ^14.15.0 || ^16.10.0 || >=18.0.0}

  jest-watcher@29.7.0:
    resolution: {integrity: sha512-49Fg7WXkU3Vl2h6LbLtMQ/HyB6rXSIX7SqvBLQmssRBGN9I0PNvPmAmCWSOY6SOvrjhI/F7/bGAv9RtnsPA03g==}
    engines: {node: ^14.15.0 || ^16.10.0 || >=18.0.0}

  jest-worker@29.7.0:
    resolution: {integrity: sha512-eIz2msL/EzL9UFTFFx7jBTkeZfku0yUAyZZZmJ93H2TYEiroIx2PQjEXcwYtYl8zXCxb+PAmA2hLIt/6ZEkPHw==}
    engines: {node: ^14.15.0 || ^16.10.0 || >=18.0.0}

  jest@29.7.0:
    resolution: {integrity: sha512-NIy3oAFp9shda19hy4HK0HRTWKtPJmGdnvywu01nOqNC2vZg+Z+fvJDxpMQA88eb2I9EcafcdjYgsDthnYTvGw==}
    engines: {node: ^14.15.0 || ^16.10.0 || >=18.0.0}
    hasBin: true
    peerDependencies:
      node-notifier: ^8.0.1 || ^9.0.0 || ^10.0.0
    peerDependenciesMeta:
      node-notifier:
        optional: true

  js-md4@0.3.2:
    resolution: {integrity: sha512-/GDnfQYsltsjRswQhN9fhv3EMw2sCpUdrdxyWDOUK7eyD++r3gRhzgiQgc/x4MAv2i1iuQ4lxO5mvqM3vj4bwA==}

  js-tokens@4.0.0:
    resolution: {integrity: sha512-RdJUflcE3cUzKiMqQgsCu06FPu9UdIJO0beYbPhHN4k6apgJtifcoCtT9bcxOpYBtpD2kCM6Sbzg4CausW/PKQ==}

  js-yaml@3.14.1:
    resolution: {integrity: sha512-okMH7OXXJ7YrN9Ok3/SXrnu4iX9yOk+25nqX4imS2npuvTYDmo/QEZoqwZkYaIDk3jVvBOTOIEgEhaLOynBS9g==}
    hasBin: true

  js-yaml@4.1.0:
    resolution: {integrity: sha512-wpxZs9NoxZaJESJGIZTyDEaYpl0FKSA+FB9aJiyemKhMwkxQg63h4T1KJgUGHpTqPDNRcmmYLugrRjJlBtWvRA==}
    hasBin: true

  jsbn@1.1.0:
    resolution: {integrity: sha512-4bYVV3aAMtDTTu4+xsDYa6sy9GyJ69/amsu9sYF2zqjiEoZA5xJi3BrfX3uY+/IekIu7MwdObdbDWpoZdBv3/A==}

  jsesc@3.1.0:
    resolution: {integrity: sha512-/sM3dO2FOzXjKQhJuo0Q173wf2KOo8t4I8vHy6lF9poUp7bKT0/NHE8fPX23PwfhnykfqnC2xRxOnVw5XuGIaA==}
    engines: {node: '>=6'}
    hasBin: true

  json-bigint@1.0.0:
    resolution: {integrity: sha512-SiPv/8VpZuWbvLSMtTDU8hEfrZWg/mH/nV/b4o0CYbSxu1UIQPLdwKOCIyLQX+VIPO5vrLX3i8qtqFyhdPSUSQ==}

  json-buffer@3.0.1:
    resolution: {integrity: sha512-4bV5BfR2mqfQTJm+V5tPPdf+ZpuhiIvTuAB5g8kcrXOZpTT/QwwVRWBywX1ozr6lEuPdbHxwaJlm9G6mI2sfSQ==}

  json-dup-key-validator@1.0.3:
    resolution: {integrity: sha512-JvJcV01JSiO7LRz7DY1Fpzn4wX2rJ3dfNTiAfnlvLNdhhnm0Pgdvhi2SGpENrZn7eSg26Ps3TPhOcuD/a4STXQ==}

  json-parse-better-errors@1.0.2:
    resolution: {integrity: sha512-mrqyZKfX5EhL7hvqcV6WG1yYjnjeuYDzDhhcAAUrq8Po85NBQBJP+ZDUT75qZQ98IkUoBqdkExkukOU7Ts2wrw==}

  json-parse-even-better-errors@2.3.1:
    resolution: {integrity: sha512-xyFwyhro/JEof6Ghe2iz2NcXoj2sloNsWr/XsERDK/oiPCfaNhl5ONfp+jQdAZRQQ0IJWNzH9zIZF7li91kh2w==}

  json-parse-even-better-errors@4.0.0:
    resolution: {integrity: sha512-lR4MXjGNgkJc7tkQ97kb2nuEMnNCyU//XYVH0MKTGcXEiSudQ5MKGKen3C5QubYy0vmq+JGitUg92uuywGEwIA==}
    engines: {node: ^18.17.0 || >=20.5.0}

  json-schema-traverse@0.4.1:
    resolution: {integrity: sha512-xbbCH5dCYU5T8LcEhhuh7HJ88HXuW3qsI3Y0zOZFKfZEHcpWiHU/Jxzk629Brsab/mMiHQti9wMP+845RPe3Vg==}

  json-stable-stringify-without-jsonify@1.0.1:
    resolution: {integrity: sha512-Bdboy+l7tA3OGW6FjyFHWkP5LuByj1Tk33Ljyq0axyzdk9//JSi2u3fP1QSmd1KNwq6VOKYGlAu87CisVir6Pw==}

  json-stringify-pretty-compact@3.0.0:
    resolution: {integrity: sha512-Rc2suX5meI0S3bfdZuA7JMFBGkJ875ApfVyq2WHELjBiiG22My/l7/8zPpH/CfFVQHuVLd8NLR0nv6vi0BYYKA==}

  json-stringify-safe@5.0.1:
    resolution: {integrity: sha512-ZClg6AaYvamvYEE82d3Iyd3vSSIjQ+odgjaTzRuO3s7toCdFKczob2i0zCh7JE8kWn17yvAWhUVxvqGwUalsRA==}

  json5@1.0.2:
    resolution: {integrity: sha512-g1MWMLBiz8FKi1e4w0UyVL3w+iJceWAFBAaBnnGKOpNa5f8TLktkbre1+s6oICydWAm+HRUGTmI+//xv2hvXYA==}
    hasBin: true

  json5@2.2.3:
    resolution: {integrity: sha512-XmOWe7eyHYH14cLdVPoyg+GOH3rYX++KpzrylJwSW98t3Nk+U8XOl8FWKOgwtzdb8lXGf6zYwDUzeHMWfxasyg==}
    engines: {node: '>=6'}
    hasBin: true

  jsonata@2.0.6:
    resolution: {integrity: sha512-WhQB5tXQ32qjkx2GYHFw2XbL90u+LLzjofAYwi+86g6SyZeXHz9F1Q0amy3dWRYczshOC3Haok9J4pOCgHtwyQ==}
    engines: {node: '>= 8'}

  jsonc-parser@3.3.1:
    resolution: {integrity: sha512-HUgH65KyejrUFPvHFPbqOY0rsFip3Bo5wb4ngvdi1EpCYWUQDC5V+Y7mZws+DLkr4M//zQJoanu1SP+87Dv1oQ==}

  jsonfile@6.1.0:
    resolution: {integrity: sha512-5dgndWOriYSm5cnYaJNhalLNDKOqFwyDB/rr1E9ZsGciGvKPs8R2xYGCacuf3z6K1YKDz182fd+fY3cn3pMqXQ==}

  just-extend@6.2.0:
    resolution: {integrity: sha512-cYofQu2Xpom82S6qD778jBDpwvvy39s1l/hrYij2u9AMdQcGRpaBu6kY4mVhuno5kJVi1DAz4aiphA2WI1/OAw==}

  jwa@2.0.0:
    resolution: {integrity: sha512-jrZ2Qx916EA+fq9cEAeCROWPTfCwi1IVHqT2tapuqLEVVDKFDENFw1oL+MwrTvH6msKxsd1YTDVw6uKEcsrLEA==}

  jws@4.0.0:
    resolution: {integrity: sha512-KDncfTmOZoOMTFG4mBlG0qUIOlc03fmzH+ru6RgYVZhPkyiy/92Owlt/8UEN+a4TXR1FQetfIpJE8ApdvdVxTg==}

  katex@0.16.19:
    resolution: {integrity: sha512-3IA6DYVhxhBabjSLTNO9S4+OliA3Qvb8pBQXMfC4WxXJgLwZgnfDl0BmB4z6nBMdznBsZ+CGM8DrGZ5hcguDZg==}
    hasBin: true

  keybase-ecurve@1.0.1:
    resolution: {integrity: sha512-2GlVxDsNF+52LtYjgFsjoKuN7MQQgiVeR4HRdJxLuN8fm4mf4stGKPUjDJjky15c/98UsZseLjp7Ih5X0Sy1jQ==}

  keybase-nacl@1.1.4:
    resolution: {integrity: sha512-7TFyWLq42CQs7JES9arR+Vnv/eMk5D6JT1Y8samrEA5ff3FOmaiRcXIVrwJQd3KJduxmSjgAjdkXlQK7Q437xQ==}

  keyv@4.5.4:
    resolution: {integrity: sha512-oxVHkHR/EJf2CNXnWxRLW6mg7JyCCUcG0DtEGmL2ctUo1PNTin1PUil+r/+4r5MpVgC/fn1kjsx7mjSujKqIpw==}

  kind-of@6.0.3:
    resolution: {integrity: sha512-dcS1ul+9tmeD95T+x28/ehLgd9mENa3LsvDTtzm3vyBEO7RPptvAD+t44WVXaUjTBRcrpFeFlC8WCruUR456hw==}
    engines: {node: '>=0.10.0'}

  kleur@3.0.3:
    resolution: {integrity: sha512-eTIzlVOSUR+JxdDFepEYcBMtZ9Qqdef+rnzWdRZuMbOywu5tO2w2N7rqjoANZ5k9vywhL6Br1VRjUIgTQx4E8w==}
    engines: {node: '>=6'}

  klona@2.0.6:
    resolution: {integrity: sha512-dhG34DXATL5hSxJbIexCft8FChFXtmskoZYnoPWjXQuebWYCNkVeV3KkGegCK9CP1oswI/vQibS2GY7Em/sJJA==}
    engines: {node: '>= 8'}

  leven@3.1.0:
    resolution: {integrity: sha512-qsda+H8jTaUaN/x5vzW2rzc+8Rw4TAQ/4KjB46IwK5VH+IlVeeeje/EoZRpiXvIqjFgK84QffqPztGI3VBLG1A==}
    engines: {node: '>=6'}

  levn@0.4.1:
    resolution: {integrity: sha512-+bT2uH4E5LGE7h/n3evcS/sQlJXCpIp6ym8OWJ5eV6+67Dsql/LaaT7qJBAt2rzfoa/5QBGBhxDix1dMt2kQKQ==}
    engines: {node: '>= 0.8.0'}

  lie@3.1.1:
    resolution: {integrity: sha512-RiNhHysUjhrDQntfYSfY4MU24coXXdEOgw9WGcKHNeEwffDYbF//u87M1EWaMGzuFoSbqW0C9C6lEEhDOAswfw==}

  lines-and-columns@1.2.4:
    resolution: {integrity: sha512-7ylylesZQ/PV29jhEDl3Ufjo6ZX7gCqJr5F7PKrqc93v7fzSymt1BpwEU8nAUXs8qzzvqhbjhK5QZg6Mt/HkBg==}

  linkify-it@5.0.0:
    resolution: {integrity: sha512-5aHCbzQRADcdP+ATqnDuhhJ/MRIqDkZX5pyjFHRRysS8vZ5AbqGEoFIb6pYHPZ+L/OC2Lc+xT8uHVVR5CAK/wQ==}

  load-json-file@4.0.0:
    resolution: {integrity: sha512-Kx8hMakjX03tiGTLAIdJ+lL0htKnXjEZN6hk/tozf/WOuYGdZBJrZ+rCJRbVCugsjB3jMLn9746NsQIf5VjBMw==}
    engines: {node: '>=4'}

  localforage@1.10.0:
    resolution: {integrity: sha512-14/H1aX7hzBBmmh7sGPd+AOMkkIrHM3Z1PAyGgZigA1H1p5O5ANnMyWzvpAETtG68/dC4pC0ncy3+PPGzXZHPg==}

  locate-path@2.0.0:
    resolution: {integrity: sha512-NCI2kiDkyR7VeEKm27Kda/iQHyKJe1Bu0FlTbYp3CqJu+9IFe9bLyAjMxf5ZDDbEg+iMPzB5zYyUTSm8wVTKmA==}
    engines: {node: '>=4'}

  locate-path@5.0.0:
    resolution: {integrity: sha512-t7hw9pI+WvuwNJXwk5zVHpyhIqzg2qTlklJOf0mVxGSbe3Fp2VieZcduNYjaLDoy6p9uGpQEGWG87WpMKlNq8g==}
    engines: {node: '>=8'}

  locate-path@6.0.0:
    resolution: {integrity: sha512-iPZK6eYjbxRu3uB4/WZ3EsEIMJFMqAoopl3R+zuq0UjcAm/MO6KCweDgPfP3elTztoKP3KtnVHxTn2NHBSDVUw==}
    engines: {node: '>=10'}

  lodash-es@4.17.21:
    resolution: {integrity: sha512-mKnC+QJ9pWVzv+C4/U3rRsHapFfHvQFoFB92e52xeyGMcX6/OlIl78je1u8vePzYZSkkogMPJ2yjxxsb89cxyw==}

  lodash.capitalize@4.2.1:
    resolution: {integrity: sha512-kZzYOKspf8XVX5AvmQF94gQW0lejFVgb80G85bU4ZWzoJ6C03PQg3coYAUpSTpQWelrZELd3XWgHzw4Ck5kaIw==}

  lodash.escaperegexp@4.1.2:
    resolution: {integrity: sha512-TM9YBvyC84ZxE3rgfefxUWiQKLilstD6k7PTGt6wfbtXF8ixIJLOL3VYyV/z+ZiPLsVxAsKAFVwWlWeb2Y8Yyw==}

  lodash.flattendeep@4.4.0:
    resolution: {integrity: sha512-uHaJFihxmJcEX3kT4I23ABqKKalJ/zDrDg0lsFtc1h+3uw49SIJ5beyhx5ExVRti3AvKoOJngIj7xz3oylPdWQ==}

  lodash.get@4.4.2:
    resolution: {integrity: sha512-z+Uw/vLuy6gQe8cfaFWD7p0wVv8fJl3mbzXh33RS+0oW2wvUqiRXiQ69gLWSLpgB5/6sU+r6BlQR0MBILadqTQ==}

  lodash.isplainobject@4.0.6:
    resolution: {integrity: sha512-oSXzaWypCMHkPC3NvBEaPHf0KsA5mvPrOPgQWDsbg8n7orZ290M0BmC/jgRZ4vcJ6DTAhjrsSYgdsW/F+MFOBA==}

  lodash.isstring@4.0.1:
    resolution: {integrity: sha512-0wJxfxH1wgO3GrbuP+dTTk7op+6L41QCXbGINEmD+ny/G/eCqGzxyCsh7159S+mgDDcoarnBw6PC1PS5+wUGgw==}

  lodash.memoize@4.1.2:
    resolution: {integrity: sha512-t7j+NzmgnQzTAYXcsHYLgimltOV1MXHtlOWf6GjL9Kj8GK5FInw5JotxvbOs+IvV1/Dzo04/fCGfLVs7aXb4Ag==}

  lodash.merge@4.6.2:
    resolution: {integrity: sha512-0KpjqXRVvrYyCsX1swR/XTK0va6VQkQM6MNo7PqW77ByjAhoARA8EfrP1N4+KlKj8YS0ZUCtRT/YUuhyYDujIQ==}

  lodash.uniqby@4.7.0:
    resolution: {integrity: sha512-e/zcLx6CSbmaEgFHCA7BnoQKyCtKMxnuWrJygbwPs/AIn+IMKl66L8/s+wBUn5LRw2pZx3bUHibiV1b6aTWIww==}

  lodash@4.17.21:
    resolution: {integrity: sha512-v2kDEe57lecTulaDIuNTPy3Ry4gLGJ6Z1O3vE1krgXZNrsQ+LFTGHVxVjcXPs17LhbZVGedAJv8XZ1tvj5FvSg==}

  long@5.2.3:
    resolution: {integrity: sha512-lcHwpNoggQTObv5apGNCTdJrO69eHOZMi4BNC+rTLER8iHAqGrUVeLh/irVIM7zTw2bOXA8T6uNPeujwOLg/2Q==}

  longest-streak@2.0.4:
    resolution: {integrity: sha512-vM6rUVCVUJJt33bnmHiZEvr7wPT78ztX7rojL+LW51bHtLh6HTjx84LA5W4+oa6aKEJA7jJu5LR6vQRBpA5DVg==}

  lowercase-keys@2.0.0:
    resolution: {integrity: sha512-tqNXrS78oMOE73NMxK4EMLQsQowWf8jKooH9g7xPavRT706R6bkQJ6DY2Te7QukaZsulxa30wQ7bk0pm4XiHmA==}
    engines: {node: '>=8'}

  lru-cache@10.4.3:
    resolution: {integrity: sha512-JNAzZcXrCt42VGLuYz0zfAzDfAvJWW6AfYlDBQyDV5DClI2m5sAmK+OIO7s59XfsRsWHp02jAJrRadPRGTt6SQ==}

  lru-cache@11.0.2:
    resolution: {integrity: sha512-123qHRfJBmo2jXDbo/a5YOQrJoHF/GNQTLzQ5+IdK5pWpceK17yRc6ozlWd25FxvGKQbIUs91fDFkXmDHTKcyA==}
    engines: {node: 20 || >=22}

  lru-cache@5.1.1:
    resolution: {integrity: sha512-KpNARQA3Iwv+jTA0utUVVbrh+Jlrr1Fv0e56GGzAFOXN7dk/FviaDW8LHmK52DlcH4WP2n6gI8vN1aesBFgo9w==}

  lru-cache@6.0.0:
    resolution: {integrity: sha512-Jo6dJ04CmSjuznwJSS3pUeWmd/H0ffTlkXXgwZi+eq1UCmqQwCh+eLsYOYCwY991i2Fah4h1BEMCx4qThGbsiA==}
    engines: {node: '>=10'}

  luxon@3.5.0:
    resolution: {integrity: sha512-rh+Zjr6DNfUYR3bPwJEnuwDdqMbxZW7LOQfUN4B54+Cl+0o5zaU9RJ6bcidfDtC1cWCZXQ+nvX8bf6bAji37QQ==}
    engines: {node: '>=12'}

  make-dir@3.1.0:
    resolution: {integrity: sha512-g3FeP20LNwhALb/6Cz6Dd4F2ngze0jz7tbzrD2wAV+o9FeNHe4rL+yK2md0J/fiSf1sa1ADhXqi5+oVwOM/eGw==}
    engines: {node: '>=8'}

  make-dir@4.0.0:
    resolution: {integrity: sha512-hXdUTZYIVOt1Ex//jAQi+wTZZpUpwBj/0QsOzqegb3rGMMeJiSEu5xLHnYfBrRV4RH2+OCSOO95Is/7x1WJ4bw==}
    engines: {node: '>=10'}

  make-error@1.3.6:
    resolution: {integrity: sha512-s8UhlNe7vPKomQhC1qFelMokr/Sc3AgNbso3n74mVPA5LTZwkB9NlXf4XPamLxJE8h0gh73rM94xvwRT2CVInw==}

  make-fetch-happen@13.0.1:
    resolution: {integrity: sha512-cKTUFc/rbKUd/9meOvgrpJ2WrNzymt6jfRDdwg5UCnVzv9dTpEj9JS5m3wtziXVCjluIXyL8pcaukYqezIzZQA==}
    engines: {node: ^16.14.0 || >=18.0.0}

  makeerror@1.0.12:
    resolution: {integrity: sha512-JmqCvUhmt43madlpFzG4BQzG2Z3m6tvQDNKdClZnO3VbIudJYmxsT0FNJMeiB2+JTSlTQTSbU8QdesVmwJcmLg==}

  map-obj@1.0.1:
    resolution: {integrity: sha512-7N/q3lyZ+LVCp7PzuxrJr4KMbBE2hW7BT7YNia330OFxIf4d3r5zVpicP2650l7CPN6RM9zOJRl3NGpqSiw3Eg==}
    engines: {node: '>=0.10.0'}

  map-obj@4.3.0:
    resolution: {integrity: sha512-hdN1wVrZbb29eBGiGjJbeP8JbKjq1urkHJ/LIP/NY48MZ1QVXUsQBV1G1zvYFHn1XE06cwjBsOI2K3Ulnj1YXQ==}
    engines: {node: '>=8'}

  markdown-it@14.1.0:
    resolution: {integrity: sha512-a54IwgWPaeBCAAsv13YgmALOF1elABB08FxO9i+r4VFk5Vl4pKokRPeX8u5TCgSsPi6ec1otfLjdOpVcgbpshg==}
    hasBin: true

  markdown-table@2.0.0:
    resolution: {integrity: sha512-Ezda85ToJUBhM6WGaG6veasyym+Tbs3cMAw/ZhOPqXiYsr0jgocBV3j3nx+4lk47plLlIqjwuTm/ywVI+zjJ/A==}

  markdownlint-cli2-formatter-default@0.0.5:
    resolution: {integrity: sha512-4XKTwQ5m1+Txo2kuQ3Jgpo/KmnG+X90dWt4acufg6HVGadTUG5hzHF/wssp9b5MBYOMCnZ9RMPaU//uHsszF8Q==}
    peerDependencies:
      markdownlint-cli2: '>=0.0.4'

  markdownlint-cli2@0.17.0:
    resolution: {integrity: sha512-8Xz7wkkkV4wJTf+pvryU3J/fT3BZWD3ZykcjYBR0GuH0GHvrCbswaCdurbuUuAPDGFZy4cxBGYCJSAOW8jM4aQ==}
    engines: {node: '>=18'}
    hasBin: true

  markdownlint@0.37.2:
    resolution: {integrity: sha512-m8QhYnRA1ptbhIjhVVBUkKQcUelVxuyO/yXyLewnc1+xs4eXhST/+hIy29goO+EYVLmWtknH4SmYQ4s0caoKqw==}
    engines: {node: '>=18'}

  marked-terminal@7.2.1:
    resolution: {integrity: sha512-rQ1MoMFXZICWNsKMiiHwP/Z+92PLKskTPXj+e7uwXmuMPkNn7iTqC+IvDekVm1MPeC9wYQeLxeFaOvudRR/XbQ==}
    engines: {node: '>=16.0.0'}
    peerDependencies:
      marked: '>=1 <15'

  marked@12.0.2:
    resolution: {integrity: sha512-qXUm7e/YKFoqFPYPa3Ukg9xlI5cyAtGmyEIzMfW//m6kXwCy2Ps9DYf5ioijFKQ8qyuscrHoY04iJGctu2Kg0Q==}
    engines: {node: '>= 18'}
    hasBin: true

  matcher@3.0.0:
    resolution: {integrity: sha512-OkeDaAZ/bQCxeFAozM55PKcKU0yJMPGifLwV4Qgjitu+5MoAfSQN4lsLJeXZ1b8w0x+/Emda6MZgXS1jvsapng==}
    engines: {node: '>=10'}

  math-intrinsics@1.1.0:
    resolution: {integrity: sha512-/IXtbwEk5HTPyEwyKX6hGkYXxM9nbj64B+ilVJnC/R6B0pH5G4V3b0pVbL7DBj4tkhBAppbQUlf6F6Xl9LHu1g==}
    engines: {node: '>= 0.4'}

  mdast-util-find-and-replace@1.1.1:
    resolution: {integrity: sha512-9cKl33Y21lyckGzpSmEQnIDjEfeeWelN5s1kUW1LwdB0Fkuq2u+4GdqcGEygYxJE8GVqCl0741bYXHgamfWAZA==}

  mdast-util-from-markdown@0.8.5:
    resolution: {integrity: sha512-2hkTXtYYnr+NubD/g6KGBS/0mFmBcifAsI0yIWRiRo0PjVs6SSOSOdtzbp6kSGnShDN6G5aWZpKQ2lWRy27mWQ==}

  mdast-util-to-markdown@0.6.5:
    resolution: {integrity: sha512-XeV9sDE7ZlOQvs45C9UKMtfTcctcaj/pGwH8YLbMHoMOXNNCn2LsqVQOqrF1+/NU8lKDAqozme9SCXWyo9oAcQ==}

  mdast-util-to-string@1.1.0:
    resolution: {integrity: sha512-jVU0Nr2B9X3MU4tSK7JP1CMkSvOj7X5l/GboG1tKRw52lLF1x2Ju92Ms9tNetCcbfX3hzlM73zYo2NKkWSfF/A==}

  mdast-util-to-string@2.0.0:
    resolution: {integrity: sha512-AW4DRS3QbBayY/jJmD8437V1Gombjf8RSOUCMFBuo5iHi58AGEgVCKQ+ezHkZZDpAQS75hcBMpLqjpJTjtUL7w==}

  mdurl@2.0.0:
    resolution: {integrity: sha512-Lf+9+2r+Tdp5wXDXC4PcIBjTDtq4UKjCPMQhKIuzpJNW0b96kVqSwW0bT7FhRSfmAiFYgP+SCRvdrDozfh0U5w==}

  memfs@4.15.1:
    resolution: {integrity: sha512-ufCzgFwiVnR6R9cCYuvwznJdhdYXEvFl0hpnM4cCtVaVkHuqBR+6fo2sqt1SSMdp+uiHw9GyPZr3OMM5tqjSmQ==}
    engines: {node: '>= 4.0.0'}

  memorystream@0.3.1:
    resolution: {integrity: sha512-S3UwM3yj5mtUSEfP41UZmt/0SCoVYUcU1rkXv+BQ5Ig8ndL4sPoJNBUJERafdPb5jjHJGuMgytgKvKIf58XNBw==}
    engines: {node: '>= 0.10.0'}

  meow@13.2.0:
    resolution: {integrity: sha512-pxQJQzB6djGPXh08dacEloMFopsOqGVRKFPYvPOt9XDZ1HasbgDZA74CJGreSU4G3Ak7EFJGoiH2auq+yXISgA==}
    engines: {node: '>=18'}

  meow@7.1.1:
    resolution: {integrity: sha512-GWHvA5QOcS412WCo8vwKDlTelGLsCGBVevQB5Kva961rmNfun0PCbv5+xta2kUMFJyR8/oWnn7ddeKdosbAPbA==}
    engines: {node: '>=10'}

  meow@8.1.2:
    resolution: {integrity: sha512-r85E3NdZ+mpYk1C6RjPFEMSE+s1iZMuHtsHAqY0DT3jZczl0diWUZ8g6oU7h0M9cD2EL+PzaYghhCLzR0ZNn5Q==}
    engines: {node: '>=10'}

  merge-stream@2.0.0:
    resolution: {integrity: sha512-abv/qOcuPfk3URPfDzmZU1LKmuw8kT+0nIHvKrKgFrwifol/doWcdA4ZqsWQ8ENrFKkd67Mfpo/LovbIUsbt3w==}

  merge2@1.4.1:
    resolution: {integrity: sha512-8q7VEgMJW4J8tcfVPy8g09NcQwZdbwFEqhe/WZkoIzjn/3TGDwtOCYtXGxA3O8tPzpczCCDgv+P2P5y00ZJOOg==}
    engines: {node: '>= 8'}

  micromark-core-commonmark@2.0.2:
    resolution: {integrity: sha512-FKjQKbxd1cibWMM1P9N+H8TwlgGgSkWZMmfuVucLCHaYqeSvJ0hFeHsIa65pA2nYbes0f8LDHPMrd9X7Ujxg9w==}

  micromark-extension-directive@3.0.2:
    resolution: {integrity: sha512-wjcXHgk+PPdmvR58Le9d7zQYWy+vKEU9Se44p2CrCDPiLr2FMyiT4Fyb5UFKFC66wGB3kPlgD7q3TnoqPS7SZA==}

  micromark-extension-gfm-autolink-literal@2.1.0:
    resolution: {integrity: sha512-oOg7knzhicgQ3t4QCjCWgTmfNhvQbDDnJeVu9v81r7NltNCVmhPy1fJRX27pISafdjL+SVc4d3l48Gb6pbRypw==}

  micromark-extension-gfm-footnote@2.1.0:
    resolution: {integrity: sha512-/yPhxI1ntnDNsiHtzLKYnE3vf9JZ6cAisqVDauhp4CEHxlb4uoOTxOCJ+9s51bIB8U1N1FJ1RXOKTIlD5B/gqw==}

  micromark-extension-gfm-table@2.1.0:
    resolution: {integrity: sha512-Ub2ncQv+fwD70/l4ou27b4YzfNaCJOvyX4HxXU15m7mpYY+rjuWzsLIPZHJL253Z643RpbcP1oeIJlQ/SKW67g==}

  micromark-extension-math@3.1.0:
    resolution: {integrity: sha512-lvEqd+fHjATVs+2v/8kg9i5Q0AP2k85H0WUOwpIVvUML8BapsMvh1XAogmQjOCsLpoKRCVQqEkQBB3NhVBcsOg==}

  micromark-factory-destination@2.0.1:
    resolution: {integrity: sha512-Xe6rDdJlkmbFRExpTOmRj9N3MaWmbAgdpSrBQvCFqhezUn4AHqJHbaEnfbVYYiexVSs//tqOdY/DxhjdCiJnIA==}

  micromark-factory-label@2.0.1:
    resolution: {integrity: sha512-VFMekyQExqIW7xIChcXn4ok29YE3rnuyveW3wZQWWqF4Nv9Wk5rgJ99KzPvHjkmPXF93FXIbBp6YdW3t71/7Vg==}

  micromark-factory-space@2.0.1:
    resolution: {integrity: sha512-zRkxjtBxxLd2Sc0d+fbnEunsTj46SWXgXciZmHq0kDYGnck/ZSGj9/wULTV95uoeYiK5hRXP2mJ98Uo4cq/LQg==}

  micromark-factory-title@2.0.1:
    resolution: {integrity: sha512-5bZ+3CjhAd9eChYTHsjy6TGxpOFSKgKKJPJxr293jTbfry2KDoWkhBb6TcPVB4NmzaPhMs1Frm9AZH7OD4Cjzw==}

  micromark-factory-whitespace@2.0.1:
    resolution: {integrity: sha512-Ob0nuZ3PKt/n0hORHyvoD9uZhr+Za8sFoP+OnMcnWK5lngSzALgQYKMr9RJVOWLqQYuyn6ulqGWSXdwf6F80lQ==}

  micromark-util-character@2.1.1:
    resolution: {integrity: sha512-wv8tdUTJ3thSFFFJKtpYKOYiGP2+v96Hvk4Tu8KpCAsTMs6yi+nVmGh1syvSCsaxz45J6Jbw+9DD6g97+NV67Q==}

  micromark-util-chunked@2.0.1:
    resolution: {integrity: sha512-QUNFEOPELfmvv+4xiNg2sRYeS/P84pTW0TCgP5zc9FpXetHY0ab7SxKyAQCNCc1eK0459uoLI1y5oO5Vc1dbhA==}

  micromark-util-classify-character@2.0.1:
    resolution: {integrity: sha512-K0kHzM6afW/MbeWYWLjoHQv1sgg2Q9EccHEDzSkxiP/EaagNzCm7T/WMKZ3rjMbvIpvBiZgwR3dKMygtA4mG1Q==}

  micromark-util-combine-extensions@2.0.1:
    resolution: {integrity: sha512-OnAnH8Ujmy59JcyZw8JSbK9cGpdVY44NKgSM7E9Eh7DiLS2E9RNQf0dONaGDzEG9yjEl5hcqeIsj4hfRkLH/Bg==}

  micromark-util-decode-numeric-character-reference@2.0.2:
    resolution: {integrity: sha512-ccUbYk6CwVdkmCQMyr64dXz42EfHGkPQlBj5p7YVGzq8I7CtjXZJrubAYezf7Rp+bjPseiROqe7G6foFd+lEuw==}

  micromark-util-encode@2.0.1:
    resolution: {integrity: sha512-c3cVx2y4KqUnwopcO9b/SCdo2O67LwJJ/UyqGfbigahfegL9myoEFoDYZgkT7f36T0bLrM9hZTAaAyH+PCAXjw==}

  micromark-util-html-tag-name@2.0.1:
    resolution: {integrity: sha512-2cNEiYDhCWKI+Gs9T0Tiysk136SnR13hhO8yW6BGNyhOC4qYFnwF1nKfD3HFAIXA5c45RrIG1ub11GiXeYd1xA==}

  micromark-util-normalize-identifier@2.0.1:
    resolution: {integrity: sha512-sxPqmo70LyARJs0w2UclACPUUEqltCkJ6PhKdMIDuJ3gSf/Q+/GIe3WKl0Ijb/GyH9lOpUkRAO2wp0GVkLvS9Q==}

  micromark-util-resolve-all@2.0.1:
    resolution: {integrity: sha512-VdQyxFWFT2/FGJgwQnJYbe1jjQoNTS4RjglmSjTUlpUMa95Htx9NHeYW4rGDJzbjvCsl9eLjMQwGeElsqmzcHg==}

  micromark-util-sanitize-uri@2.0.1:
    resolution: {integrity: sha512-9N9IomZ/YuGGZZmQec1MbgxtlgougxTodVwDzzEouPKo3qFWvymFHWcnDi2vzV1ff6kas9ucW+o3yzJK9YB1AQ==}

  micromark-util-subtokenize@2.0.3:
    resolution: {integrity: sha512-VXJJuNxYWSoYL6AJ6OQECCFGhIU2GGHMw8tahogePBrjkG8aCCas3ibkp7RnVOSTClg2is05/R7maAhF1XyQMg==}

  micromark-util-symbol@2.0.1:
    resolution: {integrity: sha512-vs5t8Apaud9N28kgCrRUdEed4UJ+wWNvicHLPxCa9ENlYuAY31M0ETy5y1vA33YoNPDFTghEbnh6efaE8h4x0Q==}

  micromark-util-types@2.0.1:
    resolution: {integrity: sha512-534m2WhVTddrcKVepwmVEVnUAmtrx9bfIjNoQHRqfnvdaHQiFytEhJoTgpWJvDEXCO5gLTQh3wYC1PgOJA4NSQ==}

  micromark@2.11.4:
    resolution: {integrity: sha512-+WoovN/ppKolQOFIAajxi7Lu9kInbPxFuTBVEavFcL8eAfVstoc5MocPmqBeAdBOJV00uaVjegzH4+MA0DN/uA==}

  micromark@4.0.1:
    resolution: {integrity: sha512-eBPdkcoCNvYcxQOAKAlceo5SNdzZWfF+FcSupREAzdAh9rRmE239CEQAiTwIgblwnoM8zzj35sZ5ZwvSEOF6Kw==}

  micromatch@4.0.8:
    resolution: {integrity: sha512-PXwfBhYu0hBCPw8Dn0E+WDYb7af3dSLVWKi3HGv84IdF4TyFoC0ysxFd0Goxw7nSv4T/PzEJQxsYsEiFCKo2BA==}
    engines: {node: '>=8.6'}

  mime@4.0.6:
    resolution: {integrity: sha512-4rGt7rvQHBbaSOF9POGkk1ocRP16Md1x36Xma8sz8h8/vfCUI2OtEIeCqe4Ofes853x4xDoPiFLIT47J5fI/7A==}
    engines: {node: '>=16'}
    hasBin: true

  mimic-fn@2.1.0:
    resolution: {integrity: sha512-OqbOk5oEQeAZ8WXWydlu9HJjz9WVdEIvamMCcXmuqUYjTknH/sqsWvhQ3vgwKFRR1HpjvNBKQ37nbJgYzGqGcg==}
    engines: {node: '>=6'}

  mimic-fn@4.0.0:
    resolution: {integrity: sha512-vqiC06CuhBTUdZH+RYl8sFrL096vA45Ok5ISO6sE/Mr1jRbGH4Csnhi8f3wKVl7x8mO4Au7Ir9D3Oyv1VYMFJw==}
    engines: {node: '>=12'}

  mimic-response@1.0.1:
    resolution: {integrity: sha512-j5EctnkH7amfV/q5Hgmoal1g2QHFJRraOtmx0JpIqkxhBhI/lJSl1nMpQ45hVarwNETOoWEimndZ4QK0RHxuxQ==}
    engines: {node: '>=4'}

  mimic-response@3.1.0:
    resolution: {integrity: sha512-z0yWI+4FDrrweS8Zmt4Ej5HdJmky15+L2e6Wgn3+iK5fWzb6T3fhNFq2+MeTRb064c6Wr4N/wv0DzQTjNzHNGQ==}
    engines: {node: '>=10'}

  min-indent@1.0.1:
    resolution: {integrity: sha512-I9jwMn07Sy/IwOj3zVkVik2JTvgpaykDZEigL6Rx6N9LbMywwUSMtxET+7lVoDLLd3O3IXwJwvuuns8UB/HeAg==}
    engines: {node: '>=4'}

  minimalistic-assert@1.0.1:
    resolution: {integrity: sha512-UtJcAD4yEaGtjPezWuO9wC4nwUnVH/8/Im3yEHQP4b67cXlD/Qr9hdITCU1xDbSEXg2XKNaP8jsReV7vQd00/A==}

  minimatch@10.0.1:
    resolution: {integrity: sha512-ethXTt3SGGR+95gudmqJ1eNhRO7eGEGIgYA9vnPatK4/etz2MEVDno5GMCibdMTuBMyElzIlgxMna3K94XDIDQ==}
    engines: {node: 20 || >=22}

  minimatch@3.1.2:
    resolution: {integrity: sha512-J7p63hRiAjw1NDEww1W7i37+ByIrOWO5XQQAzZ3VOcL0PNybwpfmV/N05zFAzwQ9USyEcX6t3UO+K5aqBQOIHw==}

  minimatch@5.1.6:
    resolution: {integrity: sha512-lKwV/1brpG6mBUFHtb7NUmtABCb2WZZmm2wNiOA5hAb8VdCS4B3dtMWyvcoViccwAW/COERjXLt0zP1zXUN26g==}
    engines: {node: '>=10'}

  minimatch@9.0.2:
    resolution: {integrity: sha512-PZOT9g5v2ojiTL7r1xF6plNHLtOeTpSlDI007As2NlA2aYBMfVom17yqa6QzhmDP8QOhn7LjHTg7DFCVSSa6yg==}
    engines: {node: '>=16 || 14 >=14.17'}

  minimatch@9.0.5:
    resolution: {integrity: sha512-G6T0ZX48xgozx7587koeX9Ys2NYy6Gmv//P89sEte9V9whIapMNF4idKxnW2QtCcLiTWlb/wfCabAtAFWhhBow==}
    engines: {node: '>=16 || 14 >=14.17'}

  minimist-options@4.1.0:
    resolution: {integrity: sha512-Q4r8ghd80yhO/0j1O3B2BjweX3fiHg9cdOwjJd2J76Q135c+NDxGCqdYKQ1SKBuFfgWbAUzBfvYjPUEeNgqN1A==}
    engines: {node: '>= 6'}

  minimist@1.2.8:
    resolution: {integrity: sha512-2yyAR8qBkN3YuheJanUpWC5U3bb5osDywNB8RzDVlDwDHbocAJveqqj1u8+SVD7jkWT4yvsHCpWqqWqAxb0zCA==}

  minipass-collect@2.0.1:
    resolution: {integrity: sha512-D7V8PO9oaz7PWGLbCACuI1qEOsq7UKfLotx/C0Aet43fCUB/wfQ7DYeq2oR/svFJGYDHPr38SHATeaj/ZoKHKw==}
    engines: {node: '>=16 || 14 >=14.17'}

  minipass-fetch@3.0.5:
    resolution: {integrity: sha512-2N8elDQAtSnFV0Dk7gt15KHsS0Fyz6CbYZ360h0WTYV1Ty46li3rAXVOQj1THMNLdmrD9Vt5pBPtWtVkpwGBqg==}
    engines: {node: ^14.17.0 || ^16.13.0 || >=18.0.0}

  minipass-flush@1.0.5:
    resolution: {integrity: sha512-JmQSYYpPUqX5Jyn1mXaRwOda1uQ8HP5KAT/oDSLCzt1BYRhQU0/hDtsB1ufZfEEzMZ9aAVmsBw8+FWsIXlClWw==}
    engines: {node: '>= 8'}

  minipass-pipeline@1.2.4:
    resolution: {integrity: sha512-xuIq7cIOt09RPRJ19gdi4b+RiNvDFYe5JH+ggNvBqGqpQXcru3PcRmOZuHBKWK1Txf9+cQ+HMVN4d6z46LZP7A==}
    engines: {node: '>=8'}

  minipass-sized@1.0.3:
    resolution: {integrity: sha512-MbkQQ2CTiBMlA2Dm/5cY+9SWFEN8pzzOXi6rlM5Xxq0Yqbda5ZQy9sU75a673FE9ZK0Zsbr6Y5iP6u9nktfg2g==}
    engines: {node: '>=8'}

  minipass@3.3.6:
    resolution: {integrity: sha512-DxiNidxSEK+tHG6zOIklvNOwm3hvCrbUrdtzY74U6HKTJxvIDfOUL5W5P2Ghd3DTkhhKPYGqeNUIh5qcM4YBfw==}
    engines: {node: '>=8'}

  minipass@4.2.8:
    resolution: {integrity: sha512-fNzuVyifolSLFL4NzpF+wEF4qrgqaaKX0haXPQEdQ7NKAN+WecoKMHV09YcuL/DHxrUsYQOK3MiuDf7Ip2OXfQ==}
    engines: {node: '>=8'}

  minipass@5.0.0:
    resolution: {integrity: sha512-3FnjYuehv9k6ovOEbyOswadCDPX1piCfhV8ncmYtHOjuPwylVWsghTLo7rabjC3Rx5xD4HDx8Wm1xnMF7S5qFQ==}
    engines: {node: '>=8'}

  minipass@7.1.2:
    resolution: {integrity: sha512-qOOzS1cBTWYF4BH8fVePDBOO9iptMnGUEZwNc/cMWnTV2nVLZ7VoNWEPHkYczZA0pdoA7dl6e7FL659nX9S2aw==}
    engines: {node: '>=16 || 14 >=14.17'}

  minizlib@2.1.2:
    resolution: {integrity: sha512-bAxsR8BVfj60DWXHE3u30oHzfl4G7khkSuPW+qvpd7jFRHm7dLxOjUk1EHACJ/hxLY8phGJ0YhYHZo7jil7Qdg==}
    engines: {node: '>= 8'}

  minizlib@3.0.1:
    resolution: {integrity: sha512-umcy022ILvb5/3Djuu8LWeqUa8D68JaBzlttKeMWen48SjabqS3iY5w/vzeMzMUNhLDifyhbOwKDSznB1vvrwg==}
    engines: {node: '>= 18'}

  mkdirp-classic@0.5.3:
    resolution: {integrity: sha512-gKLcREMhtuZRwRAfqP3RFW+TK4JqApVBtOIftVgjuABpAtpxhPGaDcfvbhNvD0B8iD1oUr/txX35NjcaY6Ns/A==}

  mkdirp@1.0.4:
    resolution: {integrity: sha512-vVqVZQyf3WLx2Shd0qJ9xuvqgAyKPLAiqITEtqW0oIUjzo3PePDd6fW9iFz30ef7Ysp/oiWqbhszeGWW2T6Gzw==}
    engines: {node: '>=10'}
    hasBin: true

  mkdirp@3.0.1:
    resolution: {integrity: sha512-+NsyUUAZDmo6YVHzL/stxSu3t9YS1iljliy3BSDrXJ/dkn1KYdmtZODGGjLcc9XLgVVpH4KshHB8XmZgMhaBXg==}
    engines: {node: '>=10'}
    hasBin: true

  module-details-from-path@1.0.3:
    resolution: {integrity: sha512-ySViT69/76t8VhE1xXHK6Ch4NcDd26gx0MzKXLO+F7NOtnqH68d9zF94nT8ZWSxXh8ELOERsnJO/sWt1xZYw5A==}

  moo@0.5.2:
    resolution: {integrity: sha512-iSAJLHYKnX41mKcJKjqvnAN9sf0LMDTXDEvFv+ffuRR9a1MIuXLjMNL6EsnDHSkKLTWNqQQ5uo61P4EbU4NU+Q==}

  more-entropy@0.0.7:
    resolution: {integrity: sha512-e0TxQtU1F6/ZA8WnEA2JLQwwDqBTtZFLJSW7rWgUsQou35wx1IOL0g2O7q7oGoMgIJto+jHMnNGHLfSiylHRrw==}

  ms@2.1.3:
    resolution: {integrity: sha512-6FlzubTLZG3J2a/NVCAleEhjzq5oxgHyaCU9yYXvcLsvoVaHJq/s5xXI6/XXP6tz7R9xAOtHnSO/tXtF3WRTlA==}

  mz@2.7.0:
    resolution: {integrity: sha512-z81GNO7nnYMEhrGh9LeymoE4+Yr0Wn5McHIZMK5cfQCl+NDX08sCZgUc9/6MHni9IWuFLm1Z3HTCXu2z9fN62Q==}

  nan@2.22.0:
    resolution: {integrity: sha512-nbajikzWTMwsW+eSsNm3QwlOs7het9gGJU5dDZzRTQGk03vyBOauxgI4VakDzE0PtsGTmXPsXTbbjVhRwR5mpw==}

  nanoid@3.3.8:
    resolution: {integrity: sha512-WNLf5Sd8oZxOm+TzppcYk8gVOgP+l58xNy58D0nbUnOxOWRWvlcCV4kUF7ltmI6PsrLl/BgKEyS4mqsGChFN0w==}
    engines: {node: ^10 || ^12 || ^13.7 || ^14 || >=15.0.1}
    hasBin: true

  napi-build-utils@1.0.2:
    resolution: {integrity: sha512-ONmRUqK7zj7DWX0D9ADe03wbwOBZxNAfF20PlGfCWQcD3+/MakShIHrMqx9YwPTfxDdF1zLeL+RGZiR9kGMLdg==}

  natural-compare@1.4.0:
    resolution: {integrity: sha512-OWND8ei3VtNC9h7V60qff3SVobHr996CTwgxubgyQYEpg290h9J0buyECNNJexkFm5sOajh5G116RYA1c8ZMSw==}

  negotiator@0.6.4:
    resolution: {integrity: sha512-myRT3DiWPHqho5PrJaIRyaMv2kgYf0mUVgBNOYMuCH5Ki1yEiQaf/ZJuQ62nvpc44wL5WDbTX7yGJi1Neevw8w==}
    engines: {node: '>= 0.6'}

  neo-async@2.6.2:
    resolution: {integrity: sha512-Yd3UES5mWCSqR+qNT93S3UoYUkqAZ9lLg8a7g9rimsWmYGK8cVToA4/sF3RrshdyV3sAGMXVUmpMYOw+dLpOuw==}

  neotraverse@0.6.18:
    resolution: {integrity: sha512-Z4SmBUweYa09+o6pG+eASabEpP6QkQ70yHj351pQoEXIs8uHbaU2DWVmzBANKgflPa47A50PtB2+NgRpQvr7vA==}
    engines: {node: '>= 10'}

  nerf-dart@1.0.0:
    resolution: {integrity: sha512-EZSPZB70jiVsivaBLYDCyntd5eH8NTSMOn3rB+HxwdmKThGELLdYv8qVIMWvZEFy9w8ZZpW9h9OB32l1rGtj7g==}

  nise@6.1.1:
    resolution: {integrity: sha512-aMSAzLVY7LyeM60gvBS423nBmIPP+Wy7St7hsb+8/fc1HmeoHJfLO8CKse4u3BtOZvQLJghYPI2i/1WZrEj5/g==}

  nock@13.5.6:
    resolution: {integrity: sha512-o2zOYiCpzRqSzPj0Zt/dQ/DqZeYoaQ7TUonc/xUPjCGl9WeHpNbxgVvOquXYAaJzI0M9BXV3HTzG0p8IUAbBTQ==}
    engines: {node: '>= 10.13'}

  node-abi@3.71.0:
    resolution: {integrity: sha512-SZ40vRiy/+wRTf21hxkkEjPJZpARzUMVcJoQse2EF8qkUWbbO2z7vd5oA/H6bVH6SZQ5STGcu0KRDS7biNRfxw==}
    engines: {node: '>=10'}

  node-emoji@2.2.0:
    resolution: {integrity: sha512-Z3lTE9pLaJF47NyMhd4ww1yFTAP8YhYI8SleJiHzM46Fgpm5cnNzSl9XfzFNqbaz+VlJrIj3fXQ4DeN1Rjm6cw==}
    engines: {node: '>=18'}

  node-fetch@2.7.0:
    resolution: {integrity: sha512-c4FRfUm/dbcWZ7U+1Wq0AwCyFL+3nt2bEw05wfxSz+DWpWsitgmSgYmy2dQdWyKC1694ELPqMs/YzUSNozLt8A==}
    engines: {node: 4.x || >=6.0.0}
    peerDependencies:
      encoding: ^0.1.0
    peerDependenciesMeta:
      encoding:
        optional: true

  node-gyp@10.3.1:
    resolution: {integrity: sha512-Pp3nFHBThHzVtNY7U6JfPjvT/DTE8+o/4xKsLQtBoU+j2HLsGlhcfzflAoUreaJbNmYnX+LlLi0qjV8kpyO6xQ==}
    engines: {node: ^16.14.0 || >=18.0.0}
    hasBin: true

  node-html-parser@6.1.13:
    resolution: {integrity: sha512-qIsTMOY4C/dAa5Q5vsobRpOOvPfC4pB61UVW2uSwZNUp0QU/jCekTal1vMmbO0DgdHeLUJpv/ARmDqErVxA3Sg==}

  node-int64@0.4.0:
    resolution: {integrity: sha512-O5lz91xSOeoXP6DulyHfllpq+Eg00MWitZIbtPfoSEvqIHdl5gfcY6hYzDWnj0qD5tz52PI08u9qUvSVeUBeHw==}

  node-preload@0.2.1:
    resolution: {integrity: sha512-RM5oyBy45cLEoHqCeh+MNuFAxO0vTFBLskvQbOKnEE7YTTSN4tbN8QWDIPQ6L+WvKsB/qLEGpYe2ZZ9d4W9OIQ==}
    engines: {node: '>=8'}

  node-releases@2.0.19:
    resolution: {integrity: sha512-xxOWJsBKtzAq7DY0J+DTzuz58K8e7sJbdgwkbMWQe8UYB6ekmsQ45q0M/tJDsGaZmbC+l7n57UV8Hl5tHxO9uw==}

  nopt@7.2.1:
    resolution: {integrity: sha512-taM24ViiimT/XntxbPyJQzCG+p4EKOpgD3mxFwW38mGjVUrfERQOeY4EDHjdnptttfHuHQXFx+lTP08Q+mLa/w==}
    engines: {node: ^14.17.0 || ^16.13.0 || >=18.0.0}
    hasBin: true

  normalize-package-data@2.5.0:
    resolution: {integrity: sha512-/5CMN3T0R4XTj4DcGaexo+roZSdSFW/0AOOTROrjxzCG1wrWXEsGbRKevjlIL+ZDE4sZlJr5ED4YW0yqmkK+eA==}

  normalize-package-data@3.0.3:
    resolution: {integrity: sha512-p2W1sgqij3zMMyRC067Dg16bfzVH+w7hyegmpIvZ4JNjqtGOVAIvLmjBx3yP7YTe9vKJgkoNOPjwQGogDoMXFA==}
    engines: {node: '>=10'}

  normalize-package-data@6.0.2:
    resolution: {integrity: sha512-V6gygoYb/5EmNI+MEGrWkC+e6+Rr7mTmfHrxDbLzxQogBkgzo76rkok0Am6thgSF7Mv2nLOajAJj5vDJZEFn7g==}
    engines: {node: ^16.14.0 || >=18.0.0}

  normalize-path@3.0.0:
    resolution: {integrity: sha512-6eZs5Ls3WtCisHWp9S2GUy8dqkpGi4BVSz3GaqiE6ezub0512ESztXUwUB6C6IKbQkY2Pnb/mD4WYojCRwcwLA==}
    engines: {node: '>=0.10.0'}

  normalize-url@6.1.0:
    resolution: {integrity: sha512-DlL+XwOy3NxAQ8xuC0okPgK46iuVNAK01YN7RueYBqqFeGsBjV9XmCAzAdgt+667bCl5kPh9EqKKDwnaPG1I7A==}
    engines: {node: '>=10'}

  normalize-url@8.0.1:
    resolution: {integrity: sha512-IO9QvjUMWxPQQhs60oOu10CRkWCiZzSUkzbXGGV9pviYl1fXYcvkzQ5jV9z8Y6un8ARoVRl4EtC6v6jNqbaJ/w==}
    engines: {node: '>=14.16'}

  npm-normalize-package-bin@4.0.0:
    resolution: {integrity: sha512-TZKxPvItzai9kN9H/TkmCtx/ZN/hvr3vUycjlfmH0ootY9yFBzNOpiXAdIn1Iteqsvk4lQn6B5PTrt+n6h8k/w==}
    engines: {node: ^18.17.0 || >=20.5.0}

  npm-run-all2@7.0.2:
    resolution: {integrity: sha512-7tXR+r9hzRNOPNTvXegM+QzCuMjzUIIq66VDunL6j60O4RrExx32XUhlrS7UK4VcdGw5/Wxzb3kfNcFix9JKDA==}
    engines: {node: ^18.17.0 || >=20.5.0, npm: '>= 9'}
    hasBin: true

  npm-run-path@4.0.1:
    resolution: {integrity: sha512-S48WzZW777zhNIrn7gxOlISNAqi9ZC/uQFnRdbeIHhZhCA6UqpkOT8T1G7BvfdgP4Er8gF4sUbaS0i7QvIfCWw==}
    engines: {node: '>=8'}

  npm-run-path@5.3.0:
    resolution: {integrity: sha512-ppwTtiJZq0O/ai0z7yfudtBpWIoxM8yE6nHi1X47eFR2EWORqfbu6CnPlNsjeN683eT0qG6H/Pyf9fCcvjnnnQ==}
    engines: {node: ^12.20.0 || ^14.13.1 || >=16.0.0}

  npm-run-path@6.0.0:
    resolution: {integrity: sha512-9qny7Z9DsQU8Ou39ERsPU4OZQlSTP47ShQzuKZ6PRXpYLtIFgl/DEBYEXKlvcEa+9tHVcK8CF81Y2V72qaZhWA==}
    engines: {node: '>=18'}

  npm@10.9.2:
    resolution: {integrity: sha512-iriPEPIkoMYUy3F6f3wwSZAU93E0Eg6cHwIR6jzzOXWSy+SD/rOODEs74cVONHKSx2obXtuUoyidVEhISrisgQ==}
    engines: {node: ^18.17.0 || >=20.5.0}
    hasBin: true
    bundledDependencies:
      - '@isaacs/string-locale-compare'
      - '@npmcli/arborist'
      - '@npmcli/config'
      - '@npmcli/fs'
      - '@npmcli/map-workspaces'
      - '@npmcli/package-json'
      - '@npmcli/promise-spawn'
      - '@npmcli/redact'
      - '@npmcli/run-script'
      - '@sigstore/tuf'
      - abbrev
      - archy
      - cacache
      - chalk
      - ci-info
      - cli-columns
      - fastest-levenshtein
      - fs-minipass
      - glob
      - graceful-fs
      - hosted-git-info
      - ini
      - init-package-json
      - is-cidr
      - json-parse-even-better-errors
      - libnpmaccess
      - libnpmdiff
      - libnpmexec
      - libnpmfund
      - libnpmhook
      - libnpmorg
      - libnpmpack
      - libnpmpublish
      - libnpmsearch
      - libnpmteam
      - libnpmversion
      - make-fetch-happen
      - minimatch
      - minipass
      - minipass-pipeline
      - ms
      - node-gyp
      - nopt
      - normalize-package-data
      - npm-audit-report
      - npm-install-checks
      - npm-package-arg
      - npm-pick-manifest
      - npm-profile
      - npm-registry-fetch
      - npm-user-validate
      - p-map
      - pacote
      - parse-conflict-json
      - proc-log
      - qrcode-terminal
      - read
      - semver
      - spdx-expression-parse
      - ssri
      - supports-color
      - tar
      - text-table
      - tiny-relative-date
      - treeverse
      - validate-npm-package-name
      - which
      - write-file-atomic

  nth-check@2.1.1:
    resolution: {integrity: sha512-lqjrjmaOoAnWfMmBPL+XNnynZh2+swxiX3WUE0s4yEHI6m+AwrK2UZOimIRl3X/4QctVqS8AiZjFqyOGrMXb/w==}

  nyc@17.1.0:
    resolution: {integrity: sha512-U42vQ4czpKa0QdI1hu950XuNhYqgoM+ZF1HT+VuUHL9hPfDPVvNQyltmMqdE9bUHMVa+8yNbc3QKTj8zQhlVxQ==}
    engines: {node: '>=18'}
    hasBin: true

  object-assign@4.1.1:
    resolution: {integrity: sha512-rJgTQnkUnH1sFw8yT6VSU3zD3sWmu6sZhIseY8VX+GRu3P6F7Fu+JNDoXfklElbLJSnc3FUQHVe4cU5hj+BcUg==}
    engines: {node: '>=0.10.0'}

  object-inspect@1.13.3:
    resolution: {integrity: sha512-kDCGIbxkDSXE3euJZZXzc6to7fCrKHNI/hSRQnRuQ+BWjFNzZwiFF8fj/6o2t2G9/jTj8PSIYTfCLelLZEeRpA==}
    engines: {node: '>= 0.4'}

  object-keys@1.1.1:
    resolution: {integrity: sha512-NuAESUOUMrlIXOfHKzD6bpPu3tYt3xvjNdRIQ+FeT0lNb4K8WR70CaDxhuNguS2XG+GjkyMwOzsN5ZktImfhLA==}
    engines: {node: '>= 0.4'}

  object.assign@4.1.7:
    resolution: {integrity: sha512-nK28WOo+QIjBkDduTINE4JkF/UJJKyf2EJxvJKfblDpyg0Q+pkOHNTL0Qwy6NP6FhE/EnzV73BxxqcJaXY9anw==}
    engines: {node: '>= 0.4'}

  object.fromentries@2.0.8:
    resolution: {integrity: sha512-k6E21FzySsSK5a21KRADBd/NGneRegFO5pLHfdQLpRDETUNJueLXs3WCzyQ3tFRDYgbq3KHGXfTbi2bs8WQ6rQ==}
    engines: {node: '>= 0.4'}

  object.groupby@1.0.3:
    resolution: {integrity: sha512-+Lhy3TQTuzXI5hevh8sBGqbmurHbbIjAi0Z4S63nthVLmLxfbj4T54a4CfZrXIrt9iP4mVAPYMo/v99taj3wjQ==}
    engines: {node: '>= 0.4'}

  object.values@1.2.1:
    resolution: {integrity: sha512-gXah6aZrcUxjWg2zR2MwouP2eHlCBzdV4pygudehaKXSGW4v2AsRQUK+lwwXhii6KFZcunEnmSUoYp5CXibxtA==}
    engines: {node: '>= 0.4'}

  once@1.4.0:
    resolution: {integrity: sha512-lNaJgI+2Q5URQBkccEKHTQOPaXdUxnZZElQTZY0MFUAuaEqe1E+Nyvgdz/aIyNi6Z9MzO5dv1H8n58/GELp3+w==}

  onetime@5.1.2:
    resolution: {integrity: sha512-kbpaSSGJTWdAY5KPVeMOKXSrPtr8C8C7wodJbcsd51jRnmD+GZu8Y0VoU6Dm5Z4vWr0Ig/1NKuWRKf7j5aaYSg==}
    engines: {node: '>=6'}

  onetime@6.0.0:
    resolution: {integrity: sha512-1FlR+gjXK7X+AsAHso35MnyN5KqGwJRi/31ft6x0M194ht7S+rWAvd7PHss9xSKMzE0asv1pyIHaJYq+BbacAQ==}
    engines: {node: '>=12'}

  openpgp@6.0.1:
    resolution: {integrity: sha512-3lReDKjgWsKFArZT4Y/yj7/Q0q6/VhXarn4WqKEkyiBWckNjrThSGoB1t0IKo3Ke0ClvBpyQfTwumkGUkxOwww==}
    engines: {node: '>= 18.0.0'}

  optionator@0.9.4:
    resolution: {integrity: sha512-6IpQ7mKUxRcZNLIObR0hz7lxsapSSIYNZJwXPGeF0mTVqGKFIXj1DQcMoT22S3ROcLyY/rz0PWaWZ9ayWmad9g==}
    engines: {node: '>= 0.8.0'}

  own-keys@1.0.1:
    resolution: {integrity: sha512-qFOyK5PjiWZd+QQIh+1jhdb9LpxTF0qs7Pm8o5QHYZ0M3vKqSqzsZaEB6oWlxZ+q2sJBMI/Ktgd2N5ZwQoRHfg==}
    engines: {node: '>= 0.4'}

  p-all@3.0.0:
    resolution: {integrity: sha512-qUZbvbBFVXm6uJ7U/WDiO0fv6waBMbjlCm4E66oZdRR+egswICarIdHyVSZZHudH8T5SF8x/JG0q0duFzPnlBw==}
    engines: {node: '>=10'}

  p-cancelable@2.1.1:
    resolution: {integrity: sha512-BZOr3nRQHOntUjTrH8+Lh54smKHoHyur8We1V8DSMVrl5A2malOOwuJRnKRDjSnkoeBh4at6BwEnb5I7Jl31wg==}
    engines: {node: '>=8'}

  p-each-series@3.0.0:
    resolution: {integrity: sha512-lastgtAdoH9YaLyDa5i5z64q+kzOcQHsQ5SsZJD3q0VEyI8mq872S3geuNbRUQLVAE9siMfgKrpj7MloKFHruw==}
    engines: {node: '>=12'}

  p-filter@2.1.0:
    resolution: {integrity: sha512-ZBxxZ5sL2HghephhpGAQdoskxplTwr7ICaehZwLIlfL6acuVgZPm8yBNuRAFBGEqtD/hmUeq9eqLg2ys9Xr/yw==}
    engines: {node: '>=8'}

  p-filter@4.1.0:
    resolution: {integrity: sha512-37/tPdZ3oJwHaS3gNJdenCDB3Tz26i9sjhnguBtvN0vYlRIiDNnvTWkuh+0hETV9rLPdJ3rlL3yVOYPIAnM8rw==}
    engines: {node: '>=18'}

  p-finally@1.0.0:
    resolution: {integrity: sha512-LICb2p9CB7FS+0eR1oqWnHhp0FljGLZCWBE9aix0Uye9W8LTQPwMTYVGWQWIw9RdQiDg4+epXQODwIYJtSJaow==}
    engines: {node: '>=4'}

  p-is-promise@3.0.0:
    resolution: {integrity: sha512-Wo8VsW4IRQSKVXsJCn7TomUaVtyfjVDn3nUP7kE967BQk0CwFpdbZs0X0uk5sW9mkBa9eNM7hCMaG93WUAwxYQ==}
    engines: {node: '>=8'}

  p-limit@1.3.0:
    resolution: {integrity: sha512-vvcXsLAJ9Dr5rQOPk7toZQZJApBl2K4J6dANSsEuh6QI41JYcsS/qhTGa9ErIUUgK3WNQoJYvylxvjqmiqEA9Q==}
    engines: {node: '>=4'}

  p-limit@2.3.0:
    resolution: {integrity: sha512-//88mFWSJx8lxCzwdAABTJL2MyWB12+eIY7MDL2SqLmAkeKU9qxRvWuSyTjm3FUmpBEMuFfckAIqEaVGUDxb6w==}
    engines: {node: '>=6'}

  p-limit@3.1.0:
    resolution: {integrity: sha512-TYOanM3wGwNGsZN2cVTYPArw454xnXj5qmWF1bEoAc4+cU/ol7GVh7odevjp1FNHduHc3KZMcFduxU5Xc6uJRQ==}
    engines: {node: '>=10'}

  p-locate@2.0.0:
    resolution: {integrity: sha512-nQja7m7gSKuewoVRen45CtVfODR3crN3goVQ0DDZ9N3yHxgpkuBhZqsaiotSQRrADUrne346peY7kT3TSACykg==}
    engines: {node: '>=4'}

  p-locate@4.1.0:
    resolution: {integrity: sha512-R79ZZ/0wAxKGu3oYMlz8jy/kbhsNrS7SKZ7PxEHBgJ5+F2mtFW2fK2cOtBh1cHYkQsbzFV7I+EoRKe6Yt0oK7A==}
    engines: {node: '>=8'}

  p-locate@5.0.0:
    resolution: {integrity: sha512-LaNjtRWUBY++zB5nE/NwcaoMylSPk+S+ZHNB1TzdbMJMny6dynpAGt7X/tl/QYq3TIeE6nxHppbo2LGymrG5Pw==}
    engines: {node: '>=10'}

  p-map@2.1.0:
    resolution: {integrity: sha512-y3b8Kpd8OAN444hxfBbFfj1FY/RjtTd8tzYwhUqNYXx0fXx2iX4maP4Qr6qhIKbQXI02wTLAda4fYUbDagTUFw==}
    engines: {node: '>=6'}

  p-map@3.0.0:
    resolution: {integrity: sha512-d3qXVTF/s+W+CdJ5A29wywV2n8CQQYahlgz2bFiA+4eVNJbHJodPZ+/gXwPGh0bOqA+j8S+6+ckmvLGPk1QpxQ==}
    engines: {node: '>=8'}

  p-map@4.0.0:
    resolution: {integrity: sha512-/bjOqmgETBYB5BoEeGVea8dmvHb2m9GLy1E9W43yeyfP6QQCZGFNa+XRceJEuDB6zqr+gKpIAmlLebMpykw/MQ==}
    engines: {node: '>=10'}

  p-map@7.0.3:
    resolution: {integrity: sha512-VkndIv2fIB99swvQoA65bm+fsmt6UNdGeIB0oxBs+WhAhdh08QA04JXpI7rbB9r08/nkbysKoya9rtDERYOYMA==}
    engines: {node: '>=18'}

  p-queue@6.6.2:
    resolution: {integrity: sha512-RwFpb72c/BhQLEXIZ5K2e+AhgNVmIejGlTgiB9MzZ0e93GRvqZ7uSi0dvRF7/XIXDeNkra2fNHBxTyPDGySpjQ==}
    engines: {node: '>=8'}

  p-reduce@3.0.0:
    resolution: {integrity: sha512-xsrIUgI0Kn6iyDYm9StOpOeK29XM1aboGji26+QEortiFST1hGZaUQOLhtEbqHErPpGW/aSz6allwK2qcptp0Q==}
    engines: {node: '>=12'}

  p-throttle@4.1.1:
    resolution: {integrity: sha512-TuU8Ato+pRTPJoDzYD4s7ocJYcNSEZRvlxoq3hcPI2kZDZ49IQ1Wkj7/gDJc3X7XiEAAvRGtDzdXJI0tC3IL1g==}
    engines: {node: '>=10'}

  p-timeout@3.2.0:
    resolution: {integrity: sha512-rhIwUycgwwKcP9yTOOFK/AKsAopjjCakVqLHePO3CC6Mir1Z99xT+R63jZxAT5lFZLa2inS5h+ZS2GvR99/FBg==}
    engines: {node: '>=8'}

  p-try@1.0.0:
    resolution: {integrity: sha512-U1etNYuMJoIz3ZXSrrySFjsXQTWOx2/jdi86L+2pRvph/qMKL6sbcCYdH23fqsbm8TH2Gn0OybpT4eSFlCVHww==}
    engines: {node: '>=4'}

  p-try@2.2.0:
    resolution: {integrity: sha512-R4nPAVTAU0B9D35/Gk3uJf/7XYbQcyohSKdvAxIRSNghFl4e71hVoGnBNQz9cWaXxO2I10KTC+3jMdvvoKw6dQ==}
    engines: {node: '>=6'}

  package-hash@4.0.0:
    resolution: {integrity: sha512-whdkPIooSu/bASggZ96BWVvZTRMOFxnyUG5PnTSGKoJE2gd5mbVNmR2Nj20QFzxYYgAXpoqC+AiXzl+UMRh7zQ==}
    engines: {node: '>=8'}

  package-json-from-dist@1.0.1:
    resolution: {integrity: sha512-UEZIS3/by4OC8vL3P2dTXRETpebLI2NiI5vIrjaD/5UtrkFX/tNbwjTSRAGC/+7CAo2pIcBaRgWmcBBHcsaCIw==}

  parent-module@1.0.1:
    resolution: {integrity: sha512-GQ2EWRpQV8/o+Aw8YqtfZZPfNRWZYkbidE9k5rpl/hC3vtHHBfGm2Ifi6qWV+coDGkrUKZAxE3Lot5kcsRlh+g==}
    engines: {node: '>=6'}

  parse-entities@2.0.0:
    resolution: {integrity: sha512-kkywGpCcRYhqQIchaWqZ875wzpS/bMKhz5HnN3p7wveJTkTtyAB/AlnS0f8DFSqYW1T82t6yEAkEcB+A1I3MbQ==}

  parse-entities@4.0.2:
    resolution: {integrity: sha512-GG2AQYWoLgL877gQIKeRPGO1xF9+eG1ujIb5soS5gPvLQ1y2o8FL90w2QWNdf9I361Mpp7726c+lj3U0qK1uGw==}

  parse-json@4.0.0:
    resolution: {integrity: sha512-aOIos8bujGN93/8Ox/jPLh7RwVnPEysynVFE+fQZyg6jKELEHwzgKdLRFHUgXJL6kylijVSBC4BvN9OmsB48Rw==}
    engines: {node: '>=4'}

  parse-json@5.2.0:
    resolution: {integrity: sha512-ayCKvm/phCGxOkYRSCM82iDwct8/EonSEgCSxWxD7ve6jHggsFl4fZVQBPRNgQoKiuV/odhFrGzQXZwbifC8Rg==}
    engines: {node: '>=8'}

  parse-json@8.1.0:
    resolution: {integrity: sha512-rum1bPifK5SSar35Z6EKZuYPJx85pkNaFrxBK3mwdfSJ1/WKbYrjoW/zTPSjRRamfmVX1ACBIdFAO0VRErW/EA==}
    engines: {node: '>=18'}

  parse-link-header@2.0.0:
    resolution: {integrity: sha512-xjU87V0VyHZybn2RrCX5TIFGxTVZE6zqqZWMPlIKiSKuWh/X5WZdt+w1Ki1nXB+8L/KtL+nZ4iq+sfI6MrhhMw==}

  parse-ms@4.0.0:
    resolution: {integrity: sha512-TXfryirbmq34y8QBwgqCVLi+8oA3oWx2eAnSn62ITyEhEYaWRlVZ2DvMM9eZbMs/RfxPu/PK/aBLyGj4IrqMHw==}
    engines: {node: '>=18'}

  parse-path@7.0.0:
    resolution: {integrity: sha512-Euf9GG8WT9CdqwuWJGdf3RkUcTBArppHABkO7Lm8IzRQp0e2r/kkFnmhu4TSK30Wcu5rVAZLmfPKSBBi9tWFog==}

  parse-url@9.2.0:
    resolution: {integrity: sha512-bCgsFI+GeGWPAvAiUv63ZorMeif3/U0zaXABGJbOWt5OH2KCaPHF6S+0ok4aqM9RuIPGyZdx9tR9l13PsW4AYQ==}
    engines: {node: '>=14.13.0'}

  parse5-htmlparser2-tree-adapter@6.0.1:
    resolution: {integrity: sha512-qPuWvbLgvDGilKc5BoicRovlT4MtYT6JfJyBOMDsKoiT+GiuP5qyrPCnR9HcPECIJJmZh5jRndyNThnhhb/vlA==}

  parse5@5.1.1:
    resolution: {integrity: sha512-ugq4DFI0Ptb+WWjAdOK16+u/nHfiIrcE+sh8kZMaM0WllQKLI9rOUq6c2b7cwPkXdzfQESqvoqK6ug7U/Yyzug==}

  parse5@6.0.1:
    resolution: {integrity: sha512-Ofn/CTFzRGTTxwpNEs9PP93gXShHcTq255nzRYSKe8AkVpZY7e1fpmTfOyoIvjP5HG7Z2ZM7VS9PPhQGW2pOpw==}

  path-exists@3.0.0:
    resolution: {integrity: sha512-bpC7GYwiDYQ4wYLe+FA8lhRjhQCMcQGuSgGGqDkg/QerRWw9CmGRT0iSOVRSZJ29NMLZgIzqaljJ63oaL4NIJQ==}
    engines: {node: '>=4'}

  path-exists@4.0.0:
    resolution: {integrity: sha512-ak9Qy5Q7jYb2Wwcey5Fpvg2KoAc/ZIhLSLOSBmRmygPsGwkVVt0fZa0qrtMz+m6tJTAHfZQ8FnmB4MG4LWy7/w==}
    engines: {node: '>=8'}

  path-is-absolute@1.0.1:
    resolution: {integrity: sha512-AVbw3UJ2e9bq64vSaS9Am0fje1Pa8pbGqTTsmXfaIiMpnr5DlDhfJOuLj9Sf95ZPVDAUerDfEk88MPmPe7UCQg==}
    engines: {node: '>=0.10.0'}

  path-key@3.1.1:
    resolution: {integrity: sha512-ojmeN0qd+y0jszEtoY48r0Peq5dwMEkIlCOu6Q5f41lfkswXuKtYrhgoTpLnyIcHm24Uhqx+5Tqm2InSwLhE6Q==}
    engines: {node: '>=8'}

  path-key@4.0.0:
    resolution: {integrity: sha512-haREypq7xkM7ErfgIyA0z+Bj4AGKlMSdlQE2jvJo6huWD1EdkKYV+G/T4nq0YEF2vgTT8kqMFKo1uHn950r4SQ==}
    engines: {node: '>=12'}

  path-parse@1.0.7:
    resolution: {integrity: sha512-LDJzPVEEEPR+y48z93A0Ed0yXb8pAByGWo/k5YYdYgpY2/2EsOsksJrq7lOHxryrVOn1ejG6oAp8ahvOIQD8sw==}

  path-scurry@1.11.1:
    resolution: {integrity: sha512-Xa4Nw17FS9ApQFJ9umLiJS4orGjm7ZzwUrwamcGQuHSzDyth9boKDaycYdDcZDuqYATXw4HFXgaqWTctW/v1HA==}
    engines: {node: '>=16 || 14 >=14.18'}

  path-scurry@2.0.0:
    resolution: {integrity: sha512-ypGJsmGtdXUOeM5u93TyeIEfEhM6s+ljAhrk5vAvSx8uyY/02OvrZnA0YNGUrPXfpJMgI1ODd3nwz8Npx4O4cg==}
    engines: {node: 20 || >=22}

  path-to-regexp@8.2.0:
    resolution: {integrity: sha512-TdrF7fW9Rphjq4RjrW0Kp2AW0Ahwu9sRGTkS6bvDi0SCwZlEZYmcfDbEsTz8RVk0EHIS/Vd1bv3JhG+1xZuAyQ==}
    engines: {node: '>=16'}

  path-type@4.0.0:
    resolution: {integrity: sha512-gDKb8aZMDeD/tZWs9P6+q0J9Mwkdl6xMV8TjnGP3qJVJ06bdMgkbBlLU8IdfOsIsFz2BW1rNVT3XuNEl8zPAvw==}
    engines: {node: '>=8'}

  path-type@5.0.0:
    resolution: {integrity: sha512-5HviZNaZcfqP95rwpv+1HDgUamezbqdSYTyzjTvwtJSnIH+3vnbmWsItli8OFEndS984VT55M3jduxZbX351gg==}
    engines: {node: '>=12'}

  pend@1.2.0:
    resolution: {integrity: sha512-F3asv42UuXchdzt+xXqfW1OGlVBe+mxa2mqI0pg5yAHZPvFmY3Y6drSf/GQ1A86WgWEN9Kzh/WrgKa6iGcHXLg==}

  pgp-utils@0.0.35:
    resolution: {integrity: sha512-gCT6EbSTgljgycVa5qGpfRITaLOLbIKsEVRTdsNRgmLMAJpuJNNdrTn/95r8IWo9rFLlccfmGMJXkG9nVDwmrA==}

  picocolors@1.1.1:
    resolution: {integrity: sha512-xceH2snhtb5M9liqDsmEw56le376mTZkEX/jEb/RxNFyegNul7eNslCXP9FDj/Lcu0X8KEyMceP2ntpaHrDEVA==}

  picomatch@2.3.1:
    resolution: {integrity: sha512-JU3teHTNjmE2VCGFzuY8EXzCDVwEqB2a8fsIvwaStHhAWJEeVd1o1QD80CU6+ZdEXXSLbSsuLwJjkCBWqRQUVA==}
    engines: {node: '>=8.6'}

  pidtree@0.6.0:
    resolution: {integrity: sha512-eG2dWTVw5bzqGRztnHExczNxt5VGsE6OwTeCG3fdUf9KBsZzO3R5OIIIzWR+iZA0NtZ+RDVdaoE2dK1cn6jH4g==}
    engines: {node: '>=0.10'}
    hasBin: true

  pify@3.0.0:
    resolution: {integrity: sha512-C3FsVNH1udSEX48gGX1xfvwTWfsYWj5U+8/uK15BGzIGrKoUpghX8hWZwa/OFnakBiiVNmBvemTJR5mcy7iPcg==}
    engines: {node: '>=4'}

  pirates@4.0.6:
    resolution: {integrity: sha512-saLsH7WeYYPiD25LDuLRRY/i+6HaPYr6G1OUlN39otzkSTxKnubR9RTxS3/Kk50s1g2JTgFwWQDQyplC5/SHZg==}
    engines: {node: '>= 6'}

  pkg-conf@2.1.0:
    resolution: {integrity: sha512-C+VUP+8jis7EsQZIhDYmS5qlNtjv2yP4SNtjXK9AP1ZcTRlnSfuumaTnRfYZnYgUUYVIKqL0fRvmUGDV2fmp6g==}
    engines: {node: '>=4'}

  pkg-dir@4.2.0:
    resolution: {integrity: sha512-HRDzbaKjC+AOWVXxAU/x54COGeIv9eb+6CkDSQoNTt4XyWoIJvuPsXizxu/Fr23EiekbtZwmh1IcIG/l/a10GQ==}
    engines: {node: '>=8'}

  possible-typed-array-names@1.0.0:
    resolution: {integrity: sha512-d7Uw+eZoloe0EHDIYoe+bQ5WXnGMOpmiZFTuMWCwpjzzkL2nTjcKiAk4hh8TjnGye2TwWOk3UXucZ+3rbmBa8Q==}
    engines: {node: '>= 0.4'}

  prebuild-install@7.1.2:
    resolution: {integrity: sha512-UnNke3IQb6sgarcZIDU3gbMeTp/9SSU1DAIkil7PrqG1vZlBtY5msYccSKSHDqa3hNg436IXK+SNImReuA1wEQ==}
    engines: {node: '>=10'}
    hasBin: true

  prelude-ls@1.2.1:
    resolution: {integrity: sha512-vkcDPrRZo1QZLbn5RLGPpg/WmIQ65qoWWhcGKf/b5eplkkarX0m9z8ppCat4mlOqUsWpyNuYgO3VRyrYHSzX5g==}
    engines: {node: '>= 0.8.0'}

  prettier@3.4.2:
    resolution: {integrity: sha512-e9MewbtFo+Fevyuxn/4rrcDAaq0IYxPGLvObpQjiZBMAzB9IGmzlnG9RZy3FFas+eBMu2vA0CszMeduow5dIuQ==}
    engines: {node: '>=14'}
    hasBin: true

  pretty-format@29.7.0:
    resolution: {integrity: sha512-Pdlw/oPxN+aXdmM9R00JVC9WVFoCLTKJvDVLgmJ+qAffBMxsV85l/Lu7sNx4zSzPyoL2euImuEwHhOXdEgNFZQ==}
    engines: {node: ^14.15.0 || ^16.10.0 || >=18.0.0}

  pretty-ms@9.2.0:
    resolution: {integrity: sha512-4yf0QO/sllf/1zbZWYnvWw3NxCQwLXKzIj0G849LSufP15BXKM0rbD2Z3wVnkMfjdn/CB0Dpp444gYAACdsplg==}
    engines: {node: '>=18'}

  proc-log@4.2.0:
    resolution: {integrity: sha512-g8+OnU/L2v+wyiVK+D5fA34J7EH8jZ8DDlvwhRCMxmMj7UCBvxiO1mGeN+36JXIKF4zevU4kRBd8lVgG9vLelA==}
    engines: {node: ^14.17.0 || ^16.13.0 || >=18.0.0}

  process-nextick-args@2.0.1:
    resolution: {integrity: sha512-3ouUOpQhtgrbOa17J7+uxOTpITYWaGP7/AhoR3+A+/1e9skrzelGi/dXzEYyvbxubEF6Wn2ypscTKiKJFFn1ag==}

  process-on-spawn@1.1.0:
    resolution: {integrity: sha512-JOnOPQ/8TZgjs1JIH/m9ni7FfimjNa/PRx7y/Wb5qdItsnhO0jE4AT7fC0HjC28DUQWDr50dwSYZLdRMlqDq3Q==}
    engines: {node: '>=8'}

  progress@1.1.8:
    resolution: {integrity: sha512-UdA8mJ4weIkUBO224tIarHzuHs4HuYiJvsuGT7j/SPQiUJVjYvNDBIPa0hAorduOfjGohB/qHWRa/lrrWX/mXw==}
    engines: {node: '>=0.4.0'}

  promise-retry@2.0.1:
    resolution: {integrity: sha512-y+WKFlBR8BGXnsNlIHFGPZmyDf3DFMoLhaflAnyZgV6rG6xu+JwesTo2Q9R6XwYmtmwAFCkAk3e35jEdoeh/3g==}
    engines: {node: '>=10'}

  prompts@2.4.2:
    resolution: {integrity: sha512-NxNv/kLguCA7p3jE8oL2aEBsrJWgAakBpgmgK6lpPWV+WuOmY6r2/zbAVnP+T8bQlA0nzHXSJSJW0Hq7ylaD2Q==}
    engines: {node: '>= 6'}

  propagate@2.0.1:
    resolution: {integrity: sha512-vGrhOavPSTz4QVNuBNdcNXePNdNMaO1xj9yBeH1ScQPjk/rhg9sSlCXPhMkFuaNNW/syTvYqsnbIJxMBfRbbag==}
    engines: {node: '>= 8'}

  proto-list@1.2.4:
    resolution: {integrity: sha512-vtK/94akxsTMhe0/cbfpR+syPuszcuwhqVjJq26CuNDgFGj682oRBXOP5MJpv2r7JtE8MsiepGIqvvOTBwn2vA==}

  protobufjs@7.4.0:
    resolution: {integrity: sha512-mRUWCc3KUU4w1jU8sGxICXH/gNS94DvI1gxqDvBzhj1JpcsimQkYiOJfwsPUykUI5ZaspFbSgmBLER8IrQ3tqw==}
    engines: {node: '>=12.0.0'}

  protocols@2.0.1:
    resolution: {integrity: sha512-/XJ368cyBJ7fzLMwLKv1e4vLxOju2MNAIokcr7meSaNcVbWz/CPcW22cP04mwxOErdA5mwjA8Q6w/cdAQxVn7Q==}

  pump@3.0.2:
    resolution: {integrity: sha512-tUPXtzlGM8FE3P0ZL6DVs/3P58k9nk8/jZeQCurTJylQA8qFYzHFfhBJkuqyE0FifOsQ0uKWekiZ5g8wtr28cw==}

  punycode.js@2.3.1:
    resolution: {integrity: sha512-uxFIHU0YlHYhDQtV4R9J6a52SLx28BCjT+4ieh7IGbgwVJWO+km431c4yRlREUAsAmt/uMjQUyQHNEPf0M39CA==}
    engines: {node: '>=6'}

  punycode@2.3.1:
    resolution: {integrity: sha512-vYt7UD1U9Wg6138shLtLOvdAu+8DsC/ilFtEVHcH+wydcSpNE20AfSOduf6MkRFahL5FY7X1oU7nKVZFtfq8Fg==}
    engines: {node: '>=6'}

  pure-rand@6.1.0:
    resolution: {integrity: sha512-bVWawvoZoBYpp6yIoQtQXHZjmz35RSVHnUOTefl8Vcjr8snTPY1wnpSPMWekcFwbxI6gtmT7rSYPFvz71ldiOA==}

  purepack@1.0.6:
    resolution: {integrity: sha512-L/e3qq/3m/TrYtINo2aBB98oz6w8VHGyFy+arSKwPMZDUNNw2OaQxYnZO6UIZZw2OnRl2qkxGmuSOEfsuHXJdA==}
    engines: {node: '>=0.10.0'}

  qs@6.13.1:
    resolution: {integrity: sha512-EJPeIn0CYrGu+hli1xilKAPXODtJ12T0sP63Ijx2/khC2JtuaN3JyNIpvmnkmaEtha9ocbG4A4cMcr+TvqvwQg==}
    engines: {node: '>=0.6'}

  queue-microtask@1.2.3:
    resolution: {integrity: sha512-NuaNSa6flKT5JaSYQzJok04JzTL1CA6aGhv5rfLW3PgqA+M2ChpZQnAC8h8i4ZFkBS8X5RqkDBHA7r4hej3K9A==}

  quick-lru@4.0.1:
    resolution: {integrity: sha512-ARhCpm70fzdcvNQfPoy49IaanKkTlRWF2JMzqhcJbhSFRZv7nPTvZJdcY7301IPmvW+/p0RgIWnQDLJxifsQ7g==}
    engines: {node: '>=8'}

  quick-lru@5.1.1:
    resolution: {integrity: sha512-WuyALRjWPDGtt/wzJiadO5AXY+8hZ80hVpe6MyivgraREW751X3SbhRvG3eLKOYN+8VEvqLcf3wdnt44Z4S4SA==}
    engines: {node: '>=10'}

  rc@1.2.8:
    resolution: {integrity: sha512-y3bGgqKj3QBdxLbLkomlohkvsA8gdAiUQlSBJnBhfn+BPxg4bc62d8TcBW15wavDfgexCgccckhcZvywyQYPOw==}
    hasBin: true

  re2@1.21.4:
    resolution: {integrity: sha512-MVIfXWJmsP28mRsSt8HeL750ifb8H5+oF2UDIxGaiJCr8fkMqhLZ7kcX9ADRk2dC8qeGKedB7UVYRfBVpEiLfA==}

  react-is@18.3.1:
    resolution: {integrity: sha512-/LLMVyas0ljjAtoYiPqYiL8VWXzUUdThrmU5+n20DZv+a+ClRoevUzw5JxU+Ieh5/c87ytoTBV9G1FiKfNJdmg==}

  read-package-json-fast@4.0.0:
    resolution: {integrity: sha512-qpt8EwugBWDw2cgE2W+/3oxC+KTez2uSVR8JU9Q36TXPAGCaozfQUs59v4j4GFpWTaw0i6hAZSvOmu1J0uOEUg==}
    engines: {node: ^18.17.0 || >=20.5.0}

  read-package-up@11.0.0:
    resolution: {integrity: sha512-MbgfoNPANMdb4oRBNg5eqLbB2t2r+o5Ua1pNt8BqGp4I0FJZhuVSOj3PaBPni4azWuSzEdNn2evevzVmEk1ohQ==}
    engines: {node: '>=18'}

  read-pkg-up@7.0.1:
    resolution: {integrity: sha512-zK0TB7Xd6JpCLmlLmufqykGE+/TlOePD6qKClNW7hHDKFh/J7/7gCWGR7joEQEW1bKq3a3yUZSObOoWLFQ4ohg==}
    engines: {node: '>=8'}

  read-pkg@5.2.0:
    resolution: {integrity: sha512-Ug69mNOpfvKDAc2Q8DRpMjjzdtrnv9HcSMX+4VsZxD1aZ6ZzrIE7rlzXBtWTyhULSMKg076AW6WR5iZpD0JiOg==}
    engines: {node: '>=8'}

  read-pkg@9.0.1:
    resolution: {integrity: sha512-9viLL4/n1BJUCT1NXVTdS1jtm80yDEgR5T4yCelII49Mbj0v1rZdKqj7zCiYdbB0CuCgdrvHcNogAKTFPBocFA==}
    engines: {node: '>=18'}

  read-yaml-file@2.1.0:
    resolution: {integrity: sha512-UkRNRIwnhG+y7hpqnycCL/xbTk7+ia9VuVTC0S+zVbwd65DI9eUpRMfsWIGrCWxTU/mi+JW8cHQCrv+zfCbEPQ==}
    engines: {node: '>=10.13'}

  readable-stream@2.3.8:
    resolution: {integrity: sha512-8p0AUk4XODgIewSi0l8Epjs+EVnWiK7NoDIEGU0HhE7+ZyY8D1IMY7odu5lRrFXGg71L15KG8QrPmum45RTtdA==}

  readable-stream@3.6.2:
    resolution: {integrity: sha512-9u/sniCrY3D5WdsERHzHE4G2YCXqoG5FTHUiCC4SIbr6XcLZBY05ya9EKjYek9O5xOAwjGq+1JdGBAS7Q9ScoA==}
    engines: {node: '>= 6'}

  redent@3.0.0:
    resolution: {integrity: sha512-6tDA8g98We0zd0GvVeMT9arEOnTw9qM03L9cJXaCjrip1OO764RDBLBfrB4cwzNGDj5OA5ioymC9GkizgWJDUg==}
    engines: {node: '>=8'}

  redis@4.7.0:
    resolution: {integrity: sha512-zvmkHEAdGMn+hMRXuMBtu4Vo5P6rHQjLoHftu+lBqq8ZTA3RCVC/WzD790bkKKiNFp7d5/9PcSD19fJyyRvOdQ==}

  reflect.getprototypeof@1.0.9:
    resolution: {integrity: sha512-r0Ay04Snci87djAsI4U+WNRcSw5S4pOH7qFjd/veA5gC7TbqESR3tcj28ia95L/fYUDw11JKP7uqUKUAfVvV5Q==}
    engines: {node: '>= 0.4'}

  regenerator-runtime@0.14.1:
    resolution: {integrity: sha512-dYnhHh0nJoMfnkZs6GmmhFknAGRrLznOu5nc9ML+EJxGvrx6H7teuevqVqCuPcPK//3eDrrjQhehXVx9cnkGdw==}

  regexp.prototype.flags@1.5.3:
    resolution: {integrity: sha512-vqlC04+RQoFalODCbCumG2xIOvapzVMHwsyIGM/SIE8fRhFFsXeH8/QQ+s0T0kDAhKc4k30s73/0ydkHQz6HlQ==}
    engines: {node: '>= 0.4'}

  registry-auth-token@5.0.3:
    resolution: {integrity: sha512-1bpc9IyC+e+CNFRaWyn77tk4xGG4PPUyfakSmA6F6cvUDjrm58dfyJ3II+9yb10EDkHoy1LaPSmHaWLOH3m6HA==}
    engines: {node: '>=14'}

  release-zalgo@1.0.0:
    resolution: {integrity: sha512-gUAyHVHPPC5wdqX/LG4LWtRYtgjxyX78oanFNTMMyFEfOqdC54s3eE82imuWKbOeqYht2CrNf64Qb8vgmmtZGA==}
    engines: {node: '>=4'}

  remark-github@10.1.0:
    resolution: {integrity: sha512-q0BTFb41N6/uXQVkxRwLRTFRfLFPYP+8li26Js5XC0GKritCSaxrftd+t+8sfN+1i9BtmJPUKoS7CZwtccj0Fg==}

  remark-parse@9.0.0:
    resolution: {integrity: sha512-geKatMwSzEXKHuzBNU1z676sGcDcFoChMK38TgdHJNAYfFtsfHDQG7MoJAjs6sgYMqyLduCYWDIWZIxiPeafEw==}

  remark-stringify@9.0.1:
    resolution: {integrity: sha512-mWmNg3ZtESvZS8fv5PTvaPckdL4iNlCHTt8/e/8oN08nArHRHjNZMKzA/YW3+p7/lYqIw4nx1XsjCBo/AxNChg==}

  remark@13.0.0:
    resolution: {integrity: sha512-HDz1+IKGtOyWN+QgBiAT0kn+2s6ovOxHyPAFGKVE81VSzJ+mq7RwHFledEvB5F1p4iJvOah/LOKdFuzvRnNLCA==}

  repeat-string@1.6.1:
    resolution: {integrity: sha512-PV0dzCYDNfRi1jCDbJzpW7jNNDRuCOG/jI5ctQcGKt/clZD+YcPS3yIlWuTJMmESC8aevCFmWJy5wjAFgNqN6w==}
    engines: {node: '>=0.10'}

  require-directory@2.1.1:
    resolution: {integrity: sha512-fGxEI7+wsG9xrvdjsrlmL22OMTTiHRwAMroiEeMgq8gzoLC/PQr7RsRDSTLUg/bZAZtF+TVIkHc6/4RIKrui+Q==}
    engines: {node: '>=0.10.0'}

  require-in-the-middle@7.4.0:
    resolution: {integrity: sha512-X34iHADNbNDfr6OTStIAHWSAvvKQRYgLO6duASaVf7J2VA3lvmNYboAHOuLC2huav1IwgZJtyEcJCKVzFxOSMQ==}
    engines: {node: '>=8.6.0'}

  require-main-filename@2.0.0:
    resolution: {integrity: sha512-NKN5kMDylKuldxYLSUfrbo5Tuzh4hd+2E8NPPX02mZtn1VuREQToYe/ZdlJy+J3uCpfaiGF05e7B8W0iXbQHmg==}

  resolve-alpn@1.2.1:
    resolution: {integrity: sha512-0a1F4l73/ZFZOakJnQ3FvkJ2+gSTQWz/r2KE5OdDY0TxPm5h4GkqkWWfM47T7HsbnOtcJVEF4epCVy6u7Q3K+g==}

  resolve-cwd@3.0.0:
    resolution: {integrity: sha512-OrZaX2Mb+rJCpH/6CpSqt9xFVpN++x01XnN2ie9g6P5/3xelLAkXWVADpdz1IHD/KFfEXyE6V0U01OQ3UO2rEg==}
    engines: {node: '>=8'}

  resolve-from@4.0.0:
    resolution: {integrity: sha512-pb/MYmXstAkysRFx8piNI1tGFNQIFA3vkE3Gq4EuA1dF6gHp/+vgZqsCGJapvy8N3Q+4o7FwvquPJcnZ7RYy4g==}
    engines: {node: '>=4'}

  resolve-from@5.0.0:
    resolution: {integrity: sha512-qYg9KP24dD5qka9J47d0aVky0N+b4fTU89LN9iDnjB5waksiC49rvMB0PrUJQGoTmH50XPiqOvAjDfaijGxYZw==}
    engines: {node: '>=8'}

  resolve-pkg-maps@1.0.0:
    resolution: {integrity: sha512-seS2Tj26TBVOC2NIc2rOe2y2ZO7efxITtLZcGSOnHHNOQ7CkiUBfw0Iw2ck6xkIhPwLhKNLS8BO+hEpngQlqzw==}

  resolve.exports@2.0.3:
    resolution: {integrity: sha512-OcXjMsGdhL4XnbShKpAcSqPMzQoYkYyhbEaeSko47MjRP9NfEQMhZkXL1DoFlt9LWQn4YttrdnV6X2OiyzBi+A==}
    engines: {node: '>=10'}

  resolve@1.22.10:
    resolution: {integrity: sha512-NPRy+/ncIMeDlTAsuqwKIiferiawhefFJtkNSW0qZJEqMEb+qBt/77B/jGeeek+F0uOeN05CDa6HXbbIgtVX4w==}
    engines: {node: '>= 0.4'}
    hasBin: true

  responselike@2.0.1:
    resolution: {integrity: sha512-4gl03wn3hj1HP3yzgdI7d3lCkF95F21Pz4BPGvKHinyQzALR5CapwC8yIi0Rh58DEMQ/SguC03wFj2k0M/mHhw==}

  retry@0.12.0:
    resolution: {integrity: sha512-9LkiTwjUh6rT555DtE9rTX+BKByPfrMzEAtnlEtdEwr3Nkffwiihqe2bWADg+OQRjt9gl6ICdmB/ZFDCGAtSow==}
    engines: {node: '>= 4'}

  reusify@1.0.4:
    resolution: {integrity: sha512-U9nH88a3fc/ekCF1l0/UP1IosiuIjyTh7hBvXVMHYgVcfGvt897Xguj2UOLDeI5BG2m7/uwyaLVT6fbtCwTyzw==}
    engines: {iojs: '>=1.0.0', node: '>=0.10.0'}

  rimraf@3.0.2:
    resolution: {integrity: sha512-JZkJMZkAGFFPP2YqXZXPbMlMBgsxzE8ILs4lMIX/2o0L9UBw9O/Y3o6wFw/i9YLapcUJWwqbi3kdxIPdC62TIA==}
    deprecated: Rimraf versions prior to v4 are no longer supported
    hasBin: true

  rimraf@5.0.10:
    resolution: {integrity: sha512-l0OE8wL34P4nJH/H2ffoaniAokM2qSmrtXHmlpvYr5AVVX8msAyW0l8NVJFDxlSK4u3Uh/f41cQheDVdnYijwQ==}
    hasBin: true

  rimraf@6.0.1:
    resolution: {integrity: sha512-9dkvaxAsk/xNXSJzMgFqqMCuFgt2+KsOFek3TMLfo8NCPfWpBmqwyNn5Y+NX56QUYfCtsyhF3ayiboEoUmJk/A==}
    engines: {node: 20 || >=22}
    hasBin: true

  roarr@2.15.4:
    resolution: {integrity: sha512-CHhPh+UNHD2GTXNYhPWLnU8ONHdI+5DI+4EYIAOaiD63rHeYlZvyh8P+in5999TTSFgUYuKUAjzRI4mdh/p+2A==}
    engines: {node: '>=8.0'}

  run-parallel@1.2.0:
    resolution: {integrity: sha512-5l4VyZR86LZ/lDxZTR6jqL8AFE2S0IFLMP26AbjsLVADxHdhB/c0GUsH+y39UfCi3dzz8OlQuPmnaJOMoDHQBA==}

  safe-array-concat@1.1.3:
    resolution: {integrity: sha512-AURm5f0jYEOydBj7VQlVvDrjeFgthDdEF5H1dP+6mNpoXOMo1quQqJ4wvJDyRZ9+pO3kGWoOdmV08cSv2aJV6Q==}
    engines: {node: '>=0.4'}

  safe-buffer@5.1.2:
    resolution: {integrity: sha512-Gd2UZBJDkXlY7GbJxfsE8/nvKkUEU1G38c1siN6QP6a9PT9MmHB8GnpscSmMJSoF8LOIrt8ud/wPtojys4G6+g==}

  safe-buffer@5.2.1:
    resolution: {integrity: sha512-rp3So07KcdmmKbGvgaNxQSJr7bGVSVk5S9Eq1F+ppbRo70+YeaDxkw5Dd8NPN+GD6bjnYm2VuPuCXmpuYvmCXQ==}

  safe-push-apply@1.0.0:
    resolution: {integrity: sha512-iKE9w/Z7xCzUMIZqdBsp6pEQvwuEebH4vdpjcDWnyzaI6yl6O9FHvVpmGelvEHNsoY6wGblkxR6Zty/h00WiSA==}
    engines: {node: '>= 0.4'}

  safe-regex-test@1.1.0:
    resolution: {integrity: sha512-x/+Cz4YrimQxQccJf5mKEbIa1NzeCRNI5Ecl/ekmlYaampdNLPalVyIcCZNNH3MvmqBugV5TMYZXv0ljslUlaw==}
    engines: {node: '>= 0.4'}

  safe-stable-stringify@2.5.0:
    resolution: {integrity: sha512-b3rppTKm9T+PsVCBEOUR46GWI7fdOs00VKZ1+9c1EWDaDMvjQc6tUwuFyIprgGgTcWoVHSKrU8H31ZHA2e0RHA==}
    engines: {node: '>=10'}

  safer-buffer@2.1.2:
    resolution: {integrity: sha512-YZo3K82SD7Riyi0E1EQPojLz7kpepnSQI9IyPbHHg1XXXevb5dJI7tpyN2ADxGcQbHG7vcyRHk0cbwqcQriUtg==}

  sax@1.4.1:
    resolution: {integrity: sha512-+aWOz7yVScEGoKNd4PA10LZ8sk0A/z5+nXQG5giUO5rprX9jgYsTdov9qCchZiPIZezbZH+jRut8nPodFAX4Jg==}

  semantic-release@24.2.0:
    resolution: {integrity: sha512-fQfn6e/aYToRtVJYKqneFM1Rg3KP2gh3wSWtpYsLlz6uaPKlISrTzvYAFn+mYWo07F0X1Cz5ucU89AVE8X1mbg==}
    engines: {node: '>=20.8.1'}
    hasBin: true

  semver-compare@1.0.0:
    resolution: {integrity: sha512-YM3/ITh2MJ5MtzaM429anh+x2jiLVjqILF4m4oyQB18W7Ggea7BfqdH/wGMK7dDiMghv/6WG7znWMwUDzJiXow==}

  semver-diff@4.0.0:
    resolution: {integrity: sha512-0Ju4+6A8iOnpL/Thra7dZsSlOHYAHIeMxfhWQRI1/VLcT3WDBZKKtQt/QkBOsiIN9ZpuvHE6cGZ0x4glCMmfiA==}
    engines: {node: '>=12'}

  semver-regex@4.0.5:
    resolution: {integrity: sha512-hunMQrEy1T6Jr2uEVjrAIqjwWcQTgOAcIM52C8MY1EZSD3DDNft04XzvYKPqjED65bNVVko0YI38nYeEHCX3yw==}
    engines: {node: '>=12'}

  semver-stable@3.0.0:
    resolution: {integrity: sha512-lolq9k0lqdnZ0C4+QJvrPBWiAHGhLaVSMTPJajn527ptOHAcZnEhj0n2r6ALnryNiRKPO9AIO9iBI3ZSheHCaw==}
    engines: {node: '>=0.10.0'}

  semver-utils@1.1.4:
    resolution: {integrity: sha512-EjnoLE5OGmDAVV/8YDoN5KiajNadjzIp9BAHOhYeQHt7j0UWxjmgsx4YD48wp4Ue1Qogq38F1GNUJNqF1kKKxA==}

  semver@5.7.2:
    resolution: {integrity: sha512-cBznnQ9KjJqU67B52RMC65CMarK2600WFnbkcaiwWq3xy/5haFJlshgnpjovMVJ+Hff49d8GEn0b87C5pDQ10g==}
    hasBin: true

  semver@6.3.1:
    resolution: {integrity: sha512-BR7VvDCVHO+q2xBEWskxS6DJE1qRnb7DxzUrogb71CWoSficBxYsiAGd+Kl0mmq/MprG9yArRkyrQxTO6XjMzA==}
    hasBin: true

  semver@7.6.3:
    resolution: {integrity: sha512-oVekP1cKtI+CTDvHWYFUcMtsK/00wmAEfyqKfNdARm8u1wNVhSgaX7A8d4UuIlUI5e84iEwOhs7ZPYRmzU9U6A==}
    engines: {node: '>=10'}
    hasBin: true

  serialize-error@7.0.1:
    resolution: {integrity: sha512-8I8TjW5KMOKsZQTvoxjuSIa7foAwPWGOts+6o7sgjz41/qMD9VQHEDxi6PBvK2l0MXUmqZyNpUK+T2tQaaElvw==}
    engines: {node: '>=10'}

  set-blocking@2.0.0:
    resolution: {integrity: sha512-KiKBS8AnWGEyLzofFfmvKwpdPzqiy16LvQfK3yv/fVH7Bj13/wl3JSR1J+rfgRE9q7xUJK4qvgS8raSOeLUehw==}

  set-function-length@1.2.2:
    resolution: {integrity: sha512-pgRc4hJ4/sNjWCSS9AmnS40x3bNMDTknHgL5UaMBTMyJnU90EgWh1Rz+MC9eFu4BuN/UwZjKQuY/1v3rM7HMfg==}
    engines: {node: '>= 0.4'}

  set-function-name@2.0.2:
    resolution: {integrity: sha512-7PGFlmtwsEADb0WYyvCMa1t+yke6daIG4Wirafur5kcf+MhUnPms1UeR0CKQdTZD81yESwMHbtn+TR+dMviakQ==}
    engines: {node: '>= 0.4'}

  shebang-command@2.0.0:
    resolution: {integrity: sha512-kHxr2zZpYtdmrN1qDjrrX/Z1rR1kG8Dx+gkpK1G4eXmvXswmcE1hTWBWYUzlraYw1/yZp6YuDY77YtvbN0dmDA==}
    engines: {node: '>=8'}

  shebang-regex@3.0.0:
    resolution: {integrity: sha512-7++dFhtcx3353uBaq8DDR4NuxBetBzC7ZQOhmTQInHEd6bSrXdiEyzCvG07Z44UYdLShWUyXt5M/yhz8ekcb1A==}
    engines: {node: '>=8'}

  shell-quote@1.8.2:
    resolution: {integrity: sha512-AzqKpGKjrj7EM6rKVQEPpB288oCfnrEIuyoT9cyF4nmGa7V8Zk6f7RRqYisX8X9m+Q7bd632aZW4ky7EhbQztA==}
    engines: {node: '>= 0.4'}

  shimmer@1.2.1:
    resolution: {integrity: sha512-sQTKC1Re/rM6XyFM6fIAGHRPVGvyXfgzIDvzoq608vM+jeyVD0Tu1E6Np0Kc2zAIFWIj963V2800iF/9LPieQw==}

  shlex@2.1.2:
    resolution: {integrity: sha512-Nz6gtibMVgYeMEhUjp2KuwAgqaJA1K155dU/HuDaEJUGgnmYfVtVZah+uerVWdH8UGnyahhDCgABbYTbs254+w==}

  side-channel-list@1.0.0:
    resolution: {integrity: sha512-FCLHtRD/gnpCiCHEiJLOwdmFP+wzCmDEkc9y7NsYxeF4u7Btsn1ZuwgwJGxImImHicJArLP4R0yX4c2KCrMrTA==}
    engines: {node: '>= 0.4'}

  side-channel-map@1.0.1:
    resolution: {integrity: sha512-VCjCNfgMsby3tTdo02nbjtM/ewra6jPHmpThenkTYh8pG9ucZ/1P8So4u4FGBek/BjpOVsDCMoLA/iuBKIFXRA==}
    engines: {node: '>= 0.4'}

  side-channel-weakmap@1.0.2:
    resolution: {integrity: sha512-WPS/HvHQTYnHisLo9McqBHOJk2FkHO/tlpvldyrnem4aeQp4hai3gythswg6p01oSoTl58rcpiFAjF2br2Ak2A==}
    engines: {node: '>= 0.4'}

  side-channel@1.1.0:
    resolution: {integrity: sha512-ZX99e6tRweoUXqR+VBrslhda51Nh5MTQwou5tnUDgbtyM0dBgmhEDtWGP/xbKn6hqfPRHujUNwz5fy/wbbhnpw==}
    engines: {node: '>= 0.4'}

  signal-exit@3.0.7:
    resolution: {integrity: sha512-wnD2ZE+l+SPC/uoS0vXeE9L1+0wuaMqKlfz9AMUo38JsyLSBWSFcHR1Rri62LZc12vLr1gb3jl7iwQhgwpAbGQ==}

  signal-exit@4.1.0:
    resolution: {integrity: sha512-bzyZ1e88w9O1iNJbKnOlvYTrWPDl46O1bG0D3XInv+9tkPrxrN8jUUTiFlDkkmKWgn1M6CfIA13SuGqOa9Korw==}
    engines: {node: '>=14'}

  signale@1.4.0:
    resolution: {integrity: sha512-iuh+gPf28RkltuJC7W5MRi6XAjTDCAPC/prJUpQoG4vIP3MJZ+GTydVnodXA7pwvTKb2cA0m9OFZW/cdWy/I/w==}
    engines: {node: '>=6'}

  simple-concat@1.0.1:
    resolution: {integrity: sha512-cSFtAPtRhljv69IK0hTVZQ+OfE9nePi/rtJmw5UjHeVyVroEqJXP1sFztKUy1qU+xvz3u/sfYJLa947b7nAN2Q==}

  simple-get@4.0.1:
    resolution: {integrity: sha512-brv7p5WgH0jmQJr1ZDDfKDOSeWWg+OVypG99A/5vYGPqJ6pxiaHLy8nxtFjBA7oMa01ebA9gfh1uMCFqOuXxvA==}

  simple-git@3.27.0:
    resolution: {integrity: sha512-ivHoFS9Yi9GY49ogc6/YAi3Fl9ROnF4VyubNylgCkA+RVqLaKWnDSzXOVzya8csELIaWaYNutsEuAhZrtOjozA==}

  sinon@18.0.1:
    resolution: {integrity: sha512-a2N2TDY1uGviajJ6r4D1CyRAkzE9NNVlYOV1wX5xQDuAk0ONgzgRl0EjCQuRCPxOwp13ghsMwt9Gdldujs39qw==}

  sisteransi@1.0.5:
    resolution: {integrity: sha512-bLGGlR1QxBcynn2d5YmDX4MGjlZvy2MRBDRNHLJ8VI6l6+9FUiyTFNJ0IveOSP0bcXgVDPRcfGqA0pjaqUpfVg==}

  skin-tone@2.0.0:
    resolution: {integrity: sha512-kUMbT1oBJCpgrnKoSr0o6wPtvRWT9W9UKvGLwfJYO2WuahZRHOpEyL1ckyMGgMWh0UdpmaoFqKKD29WTomNEGA==}
    engines: {node: '>=8'}

  slash@3.0.0:
    resolution: {integrity: sha512-g9Q1haeby36OSStwb4ntCGGGaKsaVSjQ68fBxoQcutl5fS1vuY18H3wSt3jFyFtrkx+Kz0V1G85A4MyAdDMi2Q==}
    engines: {node: '>=8'}

  slash@5.1.0:
    resolution: {integrity: sha512-ZA6oR3T/pEyuqwMgAKT0/hAv8oAXckzbkmR0UkUosQ+Mc4RxGoJkRmwHgHufaenlyAgE1Mxgpdcrf75y6XcnDg==}
    engines: {node: '>=14.16'}

  slugify@1.6.6:
    resolution: {integrity: sha512-h+z7HKHYXj6wJU+AnS/+IH8Uh9fdcX1Lrhg1/VMdf9PwoBQXFcXiAdsy2tSK0P6gKwJLXp02r90ahUCqHk9rrw==}
    engines: {node: '>=8.0.0'}

  smart-buffer@4.2.0:
    resolution: {integrity: sha512-94hK0Hh8rPqQl2xXc3HsaBoOXKV20MToPkcXvwbISWLEs+64sBq5kFgn2kJDHb1Pry9yrP0dxrCI9RRci7RXKg==}
    engines: {node: '>= 6.0.0', npm: '>= 3.0.0'}

  socks-proxy-agent@8.0.5:
    resolution: {integrity: sha512-HehCEsotFqbPW9sJ8WVYB6UbmIMv7kUUORIF2Nncq4VQvBfNBLibW9YZR5dlYCSUhwcD628pRllm7n+E+YTzJw==}
    engines: {node: '>= 14'}

  socks@2.8.3:
    resolution: {integrity: sha512-l5x7VUUWbjVFbafGLxPWkYsHIhEvmF85tbIeFZWc8ZPtoMyybuEhL7Jye/ooC4/d48FgOjSJXgsF/AJPYCW8Zw==}
    engines: {node: '>= 10.0.0', npm: '>= 3.0.0'}

  sort-keys@4.2.0:
    resolution: {integrity: sha512-aUYIEU/UviqPgc8mHR6IW1EGxkAXpeRETYcrzg8cLAvUPZcpAlleSXHV2mY7G12GphSH6Gzv+4MMVSSkbdteHg==}
    engines: {node: '>=8'}

  source-map-support@0.5.13:
    resolution: {integrity: sha512-SHSKFHadjVA5oR4PPqhtAVdcBWwRYVd6g6cAXnIbRiIwc2EhPrTuKUBdSLvlEKyIP3GCf89fltvcZiP9MMFA1w==}

  source-map-support@0.5.21:
    resolution: {integrity: sha512-uBHU3L3czsIyYXKX88fdrGovxdSCoTGDRZ6SYXtSRxLZUzHg5P/66Ht6uoUlHu9EZod+inXhKo3qQgwXUT/y1w==}

  source-map@0.6.1:
    resolution: {integrity: sha512-UjgapumWlbMhkBgzT7Ykc5YXUT46F0iKu8SGXq0bcwP5dz/h0Plj6enJqjz1Zbq2l5WaqYnrVbwWOWMyF3F47g==}
    engines: {node: '>=0.10.0'}

  spawn-error-forwarder@1.0.0:
    resolution: {integrity: sha512-gRjMgK5uFjbCvdibeGJuy3I5OYz6VLoVdsOJdA6wV0WlfQVLFueoqMxwwYD9RODdgb6oUIvlRlsyFSiQkMKu0g==}

  spawn-wrap@2.0.0:
    resolution: {integrity: sha512-EeajNjfN9zMnULLwhZZQU3GWBoFNkbngTUPfaawT4RkMiviTxcX0qfhVbGey39mfctfDHkWtuecgQ8NJcyQWHg==}
    engines: {node: '>=8'}

  spdx-correct@3.2.0:
    resolution: {integrity: sha512-kN9dJbvnySHULIluDHy32WHRUu3Og7B9sbY7tsFLctQkIqnMh3hErYgdMjTYuqmcXX+lK5T1lnUt3G7zNswmZA==}

  spdx-exceptions@2.5.0:
    resolution: {integrity: sha512-PiU42r+xO4UbUS1buo3LPJkjlO7430Xn5SVAhdpzzsPHsjbYVflnnFdATgabnLude+Cqu25p6N+g2lw/PFsa4w==}

  spdx-expression-parse@3.0.1:
    resolution: {integrity: sha512-cbqHunsQWnJNE6KhVSMsMeH5H/L9EpymbzqTQ3uLwNCLZ1Q481oWaofqH7nO6V07xlXwY6PhQdQ2IedWx/ZK4Q==}

  spdx-license-ids@3.0.20:
    resolution: {integrity: sha512-jg25NiDV/1fLtSgEgyvVyDunvaNHbuwF9lfNV17gSmPFAlYzdfNBlLtLzXTevwkPj7DhGbmN9VnmJIgLnhvaBw==}

  split2@1.0.0:
    resolution: {integrity: sha512-NKywug4u4pX/AZBB1FCPzZ6/7O+Xhz1qMVbzTvvKvikjO99oPN87SkK08mEY9P63/5lWjK+wgOOgApnTg5r6qg==}

  split2@3.2.2:
    resolution: {integrity: sha512-9NThjpgZnifTkJpzTZ7Eue85S49QwpNhZTq6GRJwObb6jnLFNGB7Qm73V5HewTROPyxD0C29xqmaI68bQtV+hg==}

  sprintf-js@1.0.3:
    resolution: {integrity: sha512-D9cPgkvLlV3t3IzL0D0YLvGA9Ahk4PcvVwUbN0dSGr1aP0Nrt4AEnTUbuGvquEC0mA64Gqt1fzirlRs5ibXx8g==}

  sprintf-js@1.1.3:
    resolution: {integrity: sha512-Oo+0REFV59/rz3gfJNKQiBlwfHaSESl1pcGyABQsnnIfWOFt6JNj5gCog2U6MLZ//IGYD+nA8nI+mTShREReaA==}

  ssri@10.0.6:
    resolution: {integrity: sha512-MGrFH9Z4NP9Iyhqn16sDtBpRRNJ0Y2hNa6D65h736fVSaPCHr4DM4sWUNvVaSuC+0OBGhwsrydQwmgfg5LncqQ==}
    engines: {node: ^14.17.0 || ^16.13.0 || >=18.0.0}

  ssri@12.0.0:
    resolution: {integrity: sha512-S7iGNosepx9RadX82oimUkvr0Ct7IjJbEbs4mJcTxst8um95J3sDYU1RBEOvdu6oL1Wek2ODI5i4MAw+dZ6cAQ==}
    engines: {node: ^18.17.0 || >=20.5.0}

  stable-hash@0.0.4:
    resolution: {integrity: sha512-LjdcbuBeLcdETCrPn9i8AYAZ1eCtu4ECAWtP7UleOiZ9LzVxRzzUZEoZ8zB24nhkQnDWyET0I+3sWokSDS3E7g==}

  stack-utils@2.0.6:
    resolution: {integrity: sha512-XlkWvfIm6RmsWtNJx+uqtKLS8eqFbxUg0ZzLXqY0caEy9l7hruX8IpiDnjsLavoBgqCCR71TqWO8MaXYheJ3RQ==}
    engines: {node: '>=10'}

  stream-combiner2@1.1.1:
    resolution: {integrity: sha512-3PnJbYgS56AeWgtKF5jtJRT6uFJe56Z0Hc5Ngg/6sI6rIt8iiMBTa9cvdyFfpMQjaVHr8dusbNeFGIIonxOvKw==}

  string-length@4.0.2:
    resolution: {integrity: sha512-+l6rNN5fYHNhZZy41RXsYptCjA2Igmq4EG7kZAYFQI1E1VTXarr6ZPXBg6eq7Y6eK4FEhY6AJlyuFIb/v/S0VQ==}
    engines: {node: '>=10'}

  string-width@4.2.3:
    resolution: {integrity: sha512-wKyQRQpjJ0sIp62ErSZdGsjMJWsap5oRNihHhu6G7JVO/9jIB6UyevL+tXuOqrng8j/cxKTWyWUwvSTriiZz/g==}
    engines: {node: '>=8'}

  string-width@5.1.2:
    resolution: {integrity: sha512-HnLOCR3vjcY8beoNLtcjZ5/nxn2afmME6lhrDrebokqMap+XbeW8n9TXpPDOqdGK5qcI3oT0GKTW6wC7EMiVqA==}
    engines: {node: '>=12'}

  string.prototype.trim@1.2.10:
    resolution: {integrity: sha512-Rs66F0P/1kedk5lyYyH9uBzuiI/kNRmwJAR9quK6VOtIpZ2G+hMZd+HQbbv25MgCA6gEffoMZYxlTod4WcdrKA==}
    engines: {node: '>= 0.4'}

  string.prototype.trimend@1.0.9:
    resolution: {integrity: sha512-G7Ok5C6E/j4SGfyLCloXTrngQIQU3PWtXGst3yM7Bea9FRURf1S42ZHlZZtsNque2FN2PoUhfZXYLNWwEr4dLQ==}
    engines: {node: '>= 0.4'}

  string.prototype.trimstart@1.0.8:
    resolution: {integrity: sha512-UXSH262CSZY1tfu3G3Secr6uGLCFVPMhIqHjlgCUtCCcgihYc/xKs9djMTMUOb2j1mVSeU8EU6NWc/iQKU6Gfg==}
    engines: {node: '>= 0.4'}

  string_decoder@1.1.1:
    resolution: {integrity: sha512-n/ShnvDi6FHbbVfviro+WojiFzv+s8MPMHBczVePfUpDJLwoLT0ht1l4YwBCbi8pJAveEEdnkHyPyTP/mzRfwg==}

  string_decoder@1.3.0:
    resolution: {integrity: sha512-hkRX8U1WjJFd8LsDJ2yQ/wWWxaopEsABU1XfkM8A+j0+85JAGppt16cr1Whg6KIbb4okU6Mql6BOj+uup/wKeA==}

  strip-ansi@6.0.1:
    resolution: {integrity: sha512-Y38VPSHcqkFrCpFnQ9vuSXmquuv5oXOKpGeT6aGrr3o3Gc9AlVa6JBfUSOCnbxGGZF+/0ooI7KrPuUSztUdU5A==}
    engines: {node: '>=8'}

  strip-ansi@7.1.0:
    resolution: {integrity: sha512-iq6eVVI64nQQTRYq2KtEg2d2uU7LElhTJwsH4YzIHZshxlgZms/wIc4VoDQTlG/IvVIrBKG06CrZnp0qv7hkcQ==}
    engines: {node: '>=12'}

  strip-bom@3.0.0:
    resolution: {integrity: sha512-vavAMRXOgBVNF6nyEEmL3DBK19iRpDcoIwW+swQ+CbGiu7lju6t+JklA1MHweoWtadgt4ISVUsXLyDq34ddcwA==}
    engines: {node: '>=4'}

  strip-bom@4.0.0:
    resolution: {integrity: sha512-3xurFv5tEgii33Zi8Jtp55wEIILR9eh34FAW00PZf+JnSsTmV/ioewSgQl97JHvgjoRGwPShsWm+IdrxB35d0w==}
    engines: {node: '>=8'}

  strip-comments-strings@1.2.0:
    resolution: {integrity: sha512-zwF4bmnyEjZwRhaak9jUWNxc0DoeKBJ7lwSN/LEc8dQXZcUFG6auaaTQJokQWXopLdM3iTx01nQT8E4aL29DAQ==}

  strip-final-newline@2.0.0:
    resolution: {integrity: sha512-BrpvfNAE3dcvq7ll3xVumzjKjZQ5tI1sEUIKr3Uoks0XUl45St3FlatVqef9prk4jRDzhW6WZg+3bk93y6pLjA==}
    engines: {node: '>=6'}

  strip-final-newline@3.0.0:
    resolution: {integrity: sha512-dOESqjYr96iWYylGObzd39EuNTa5VJxyvVAEm5Jnh7KGo75V43Hk1odPQkNDyXNmUR6k+gEiDVXnjB8HJ3crXw==}
    engines: {node: '>=12'}

  strip-final-newline@4.0.0:
    resolution: {integrity: sha512-aulFJcD6YK8V1G7iRB5tigAP4TsHBZZrOV8pjV++zdUwmeV8uzbY7yn6h9MswN62adStNZFuCIx4haBnRuMDaw==}
    engines: {node: '>=18'}

  strip-indent@3.0.0:
    resolution: {integrity: sha512-laJTa3Jb+VQpaC6DseHhF7dXVqHTfJPCRDaEbid/drOhgitgYku/letMUqOXFoWV0zIIUbjpdH2t+tYj4bQMRQ==}
    engines: {node: '>=8'}

  strip-json-comments@2.0.1:
    resolution: {integrity: sha512-4gB8na07fecVVkOI6Rs4e7T6NOTki5EmL7TUduTs6bu3EdnSycntVJ4re8kgZA+wx9IueI2Y11bfbgwtzuE0KQ==}
    engines: {node: '>=0.10.0'}

  strip-json-comments@3.1.1:
    resolution: {integrity: sha512-6fPc+R4ihwqP6N/aIv2f1gMH8lOVtWQHoqC4yK6oSDVVocumAsfCqjkXnqiYMhmMwS/mEHLp7Vehlt3ql6lEig==}
    engines: {node: '>=8'}

  strnum@1.0.5:
    resolution: {integrity: sha512-J8bbNyKKXl5qYcR36TIO8W3mVGVHrmmxsd5PAItGkmyzwJvybiw2IVq5nqd0i4LSNSkB/sx9VHllbfFdr9k1JA==}

  super-regex@1.0.0:
    resolution: {integrity: sha512-CY8u7DtbvucKuquCmOFEKhr9Besln7n9uN8eFbwcoGYWXOMW07u2o8njWaiXt11ylS3qoGF55pILjRmPlbodyg==}
    engines: {node: '>=18'}

  supports-color@5.5.0:
    resolution: {integrity: sha512-QjVjwdXIt408MIiAqCX4oUKsgU2EqAGzs2Ppkm4aQYbjm+ZEWEcW4SfFNTr4uMNZma0ey4f5lgLrkB0aX0QMow==}
    engines: {node: '>=4'}

  supports-color@7.2.0:
    resolution: {integrity: sha512-qpCAvRl9stuOHveKsn7HncJRvv501qIacKzQlO/+Lwxc9+0q2wLyv4Dfvt80/DPn2pqOBsJdDiogXGR9+OvwRw==}
    engines: {node: '>=8'}

  supports-color@8.1.1:
    resolution: {integrity: sha512-MpUEN2OodtUzxvKQl72cUF7RQ5EiHsGvSsVG0ia9c5RbWGL2CI4C7EpPS8UTBIplnlzZiNuV56w+FuNxy3ty2Q==}
    engines: {node: '>=10'}

  supports-hyperlinks@3.1.0:
    resolution: {integrity: sha512-2rn0BZ+/f7puLOHZm1HOJfwBggfaHXUpPUSSG/SWM4TWp5KCfmNYwnC3hruy2rZlMnmWZ+QAGpZfchu3f3695A==}
    engines: {node: '>=14.18'}

  supports-preserve-symlinks-flag@1.0.0:
    resolution: {integrity: sha512-ot0WnXS9fgdkgIcePe6RHNk1WA8+muPa6cSjeR3V8K27q9BB1rTE3R1p7Hv0z1ZyAc8s6Vvv8DIyWf681MAt0w==}
    engines: {node: '>= 0.4'}

  tapable@2.2.1:
    resolution: {integrity: sha512-GNzQvQTOIP6RyTfE2Qxb8ZVlNmw0n88vp1szwWRimP02mnTsx3Wtn5qRdqY9w2XduFNUgvOwhNnQsjwCp+kqaQ==}
    engines: {node: '>=6'}

  tar-fs@2.1.1:
    resolution: {integrity: sha512-V0r2Y9scmbDRLCNex/+hYzvp/zyYjvFbHPNgVTKfQvVrb6guiE/fxP+XblDNR011utopbkex2nM4dHNV6GDsng==}

  tar-stream@2.2.0:
    resolution: {integrity: sha512-ujeqbceABgwMZxEJnk2HDY2DlnUZ+9oEcb1KzTVfYHio0UE6dG71n60d8D2I4qNvleWrrXpmjpt7vZeF1LnMZQ==}
    engines: {node: '>=6'}

  tar@6.2.1:
    resolution: {integrity: sha512-DZ4yORTwrbTj/7MZYq2w+/ZFdI6OZ/f9SFHR+71gIVUZhOQPHzVCLpvRnPgyaMpfWxxk/4ONva3GQSyNIKRv6A==}
    engines: {node: '>=10'}

  tar@7.4.3:
    resolution: {integrity: sha512-5S7Va8hKfV7W5U6g3aYxXmlPoZVAwUMy9AOKyF2fVuZa2UD3qZjg578OrLRt8PcNN1PleVaL/5/yYATNL0ICUw==}
    engines: {node: '>=18'}

  temp-dir@3.0.0:
    resolution: {integrity: sha512-nHc6S/bwIilKHNRgK/3jlhDoIHcp45YgyiwcAk46Tr0LfEqGBVpmiAyuiuxeVE44m3mXnEeVhaipLOEWmH+Njw==}
    engines: {node: '>=14.16'}

  tempy@3.1.0:
    resolution: {integrity: sha512-7jDLIdD2Zp0bDe5r3D2qtkd1QOCacylBuL7oa4udvN6v2pqr4+LcCr67C8DR1zkpaZ8XosF5m1yQSabKAW6f2g==}
    engines: {node: '>=14.16'}

  test-exclude@6.0.0:
    resolution: {integrity: sha512-cAGWPIyOHU6zlmg88jwm7VRyXnMN7iV68OGAbYDk/Mh/xC/pzVPlQtY6ngoIH/5/tciuhGfvESU8GrHrcxD56w==}
    engines: {node: '>=8'}

  text-table@0.2.0:
    resolution: {integrity: sha512-N+8UisAXDGk8PFXP4HAzVR9nbfmVJ3zYLAWiTIoqC5v5isinhr+r5uaO8+7r3BMfuNIufIsA7RdpVgacC2cSpw==}

  thenify-all@1.6.0:
    resolution: {integrity: sha512-RNxQH/qI8/t3thXJDwcstUO4zeqo64+Uy/+sNVRBx4Xn2OX+OZ9oP+iJnNFqplFra2ZUVeKCSa2oVWi3T4uVmA==}
    engines: {node: '>=0.8'}

  thenify@3.3.1:
    resolution: {integrity: sha512-RVZSIV5IG10Hk3enotrhvz0T9em6cyHBLkH/YAZuKqd8hRkKhSfCGIcP2KUY0EPxndzANBmNllzWPwak+bheSw==}

  thingies@1.21.0:
    resolution: {integrity: sha512-hsqsJsFMsV+aD4s3CWKk85ep/3I9XzYV/IXaSouJMYIoDlgyi11cBhsqYe9/geRfB0YIikBQg6raRaM+nIMP9g==}
    engines: {node: '>=10.18'}
    peerDependencies:
      tslib: ^2

  through2-concurrent@2.0.0:
    resolution: {integrity: sha512-R5/jLkfMvdmDD+seLwN7vB+mhbqzWop5fAjx5IX8/yQq7VhBhzDmhXgaHAOnhnWkCpRMM7gToYHycB0CS/pd+A==}

  through2@2.0.5:
    resolution: {integrity: sha512-/mrRod8xqpA+IHSLyGCQ2s8SPHiCDEeQJSep1jqLYeEUClOFG2Qsh+4FU6G9VeqpZnGW/Su8LQGc4YKni5rYSQ==}

  through2@4.0.2:
    resolution: {integrity: sha512-iOqSav00cVxEEICeD7TjLB1sueEL+81Wpzp2bY17uZjZN0pWZPuo4suZ/61VujxmqSGFfgOcNuTZ85QJwNZQpw==}

  time-span@5.1.0:
    resolution: {integrity: sha512-75voc/9G4rDIJleOo4jPvN4/YC4GRZrY8yy1uU4lwrB3XEQbWve8zXoO5No4eFrGcTAMYyoY67p8jRQdtA1HbA==}
    engines: {node: '>=12'}

  tinylogic@2.0.0:
    resolution: {integrity: sha512-dljTkiLLITtsjqBvTA1MRZQK/sGP4kI3UJKc3yA9fMzYbMF2RhcN04SeROVqJBIYYOoJMM8u0WDnhFwMSFQotw==}

  tmp-promise@3.0.3:
    resolution: {integrity: sha512-RwM7MoPojPxsOBYnyd2hy0bxtIlVrihNs9pj5SUvY8Zz1sQcQG2tG1hSr8PDxfgEB8RNKDhqbIlroIarSNDNsQ==}

  tmp@0.2.3:
    resolution: {integrity: sha512-nZD7m9iCPC5g0pYmcaxogYKggSfLsdxl8of3Q/oIbqCqLLIO9IAF0GWjX1z9NZRHPiXv8Wex4yDCaZsgEw0Y8w==}
    engines: {node: '>=14.14'}

  tmpl@1.0.5:
    resolution: {integrity: sha512-3f0uOEAQwIqGuWW2MVzYg8fV/QNnc/IpuJNG837rLuczAaLVHslWHZQj4IGiEl5Hs3kkbhwL9Ab7Hrsmuj+Smw==}

  to-regex-range@5.0.1:
    resolution: {integrity: sha512-65P7iz6X5yEr1cwcgvQxbbIw7Uk3gOy5dIdtZ4rDveLqhrdJP+Li/Hx6tyK0NEb+2GCyneCMJiGqrADCSNk8sQ==}
    engines: {node: '>=8.0'}

  toml-eslint-parser@0.10.0:
    resolution: {integrity: sha512-khrZo4buq4qVmsGzS5yQjKe/WsFvV8fGfOjDQN0q4iy9FjRfPWRgTFrU8u1R2iu/SfWLhY9WnCi4Jhdrcbtg+g==}
    engines: {node: ^12.22.0 || ^14.17.0 || >=16.0.0}

  tr46@0.0.3:
    resolution: {integrity: sha512-N3WMsuqV66lT30CrXNbEjx4GEwlow3v6rr4mCcv6prnfwhS01rkgyFdjPNBYd9br7LpXV1+Emh01fHnq2Gdgrw==}

  traverse@0.6.8:
    resolution: {integrity: sha512-aXJDbk6SnumuaZSANd21XAo15ucCDE38H4fkqiGsc3MhCK+wOlZvLP9cB/TvpHT0mOyWgC4Z8EwRlzqYSUzdsA==}
    engines: {node: '>= 0.4'}

  tree-dump@1.0.2:
    resolution: {integrity: sha512-dpev9ABuLWdEubk+cIaI9cHwRNNDjkBBLXTwI4UCUFdQ5xXKqNXoK4FEciw/vxf+NQ7Cb7sGUyeUtORvHIdRXQ==}
    engines: {node: '>=10.0'}
    peerDependencies:
      tslib: '2'

  treeify@1.1.0:
    resolution: {integrity: sha512-1m4RA7xVAJrSGrrXGs0L3YTwyvBs2S8PbRHaLZAkFw7JR8oIFwYtysxlBZhYIa7xSyiYJKZ3iGrrk55cGA3i9A==}
    engines: {node: '>=0.6'}

  trim-newlines@3.0.1:
    resolution: {integrity: sha512-c1PTsA3tYrIsLGkJkzHF+w9F2EyxfXGo4UyJc4pFL++FMjnq0HJS69T3M7d//gKrFKwy429bouPescbjecU+Zw==}
    engines: {node: '>=8'}

  triplesec@4.0.3:
    resolution: {integrity: sha512-fug70e1nJoCMxsXQJlETisAALohm84vl++IiTTHEqM7Lgqwz62jrlwqOC/gJEAJjO/ByN127sEcioB56HW3wIw==}

  trough@1.0.5:
    resolution: {integrity: sha512-rvuRbTarPXmMb79SmzEp8aqXNKcK+y0XaB298IXueQ8I2PsrATcPBCSPyK/dDNa2iWOhKlfNnOjdAOTBU/nkFA==}

  ts-api-utils@1.4.3:
    resolution: {integrity: sha512-i3eMG77UTMD0hZhgRS562pv83RC6ukSAC2GMNWc+9dieh/+jDM5u5YG+NHX6VNDRHQcHwmsTHctP9LhbC3WxVw==}
    engines: {node: '>=16'}
    peerDependencies:
      typescript: '>=4.2.0'

  ts-essentials@10.0.4:
    resolution: {integrity: sha512-lwYdz28+S4nicm+jFi6V58LaAIpxzhg9rLdgNC1VsdP/xiFBseGhF1M/shwCk6zMmwahBZdXcl34LVHrEang3A==}
    peerDependencies:
      typescript: '>=4.5.0'
    peerDependenciesMeta:
      typescript:
        optional: true

  ts-jest@29.2.5:
    resolution: {integrity: sha512-KD8zB2aAZrcKIdGk4OwpJggeLcH1FgrICqDSROWqlnJXGCXK4Mn6FcdK2B6670Xr73lHMG1kHw8R87A0ecZ+vA==}
    engines: {node: ^14.15.0 || ^16.10.0 || ^18.0.0 || >=20.0.0}
    hasBin: true
    peerDependencies:
      '@babel/core': '>=7.0.0-beta.0 <8'
      '@jest/transform': ^29.0.0
      '@jest/types': ^29.0.0
      babel-jest: ^29.0.0
      esbuild: '*'
      jest: ^29.0.0
      typescript: '>=4.3 <6'
    peerDependenciesMeta:
      '@babel/core':
        optional: true
      '@jest/transform':
        optional: true
      '@jest/types':
        optional: true
      babel-jest:
        optional: true
      esbuild:
        optional: true

  ts-node@10.9.2:
    resolution: {integrity: sha512-f0FFpIdcHgn8zcPSbf1dRevwt047YMnaiJM3u2w2RewrB+fob/zePZcrOyQoLMMO7aBIddLcQIEK5dYjkLnGrQ==}
    hasBin: true
    peerDependencies:
      '@swc/core': '>=1.2.50'
      '@swc/wasm': '>=1.2.50'
      '@types/node': '*'
      typescript: '>=2.7'
    peerDependenciesMeta:
      '@swc/core':
        optional: true
      '@swc/wasm':
        optional: true

  tsconfig-paths@3.15.0:
    resolution: {integrity: sha512-2Ac2RgzDe/cn48GvOe3M+o82pEFewD3UPbyoUHHdKasHwJKjds4fLXWf/Ux5kATBKN20oaFGu+jbElp1pos0mg==}

  tslib@1.14.1:
    resolution: {integrity: sha512-Xni35NKzjgMrwevysHTCArtLDpPvye8zV/0E4EyYn43P7/7qvQwPh9BGkHewbMulVntbigmcT7rdX3BNo9wRJg==}

  tslib@2.8.1:
    resolution: {integrity: sha512-oJFu94HQb+KVduSUQL7wnpmqnfmLsOA/nAh6b6EH0wCEoK0/mPeXU6c3wKDV83MkOuHPRHtSXKKU99IBazS/2w==}

  tsutils@3.21.0:
    resolution: {integrity: sha512-mHKK3iUXL+3UF6xL5k0PEhKRUBKPBCv/+RkEOpjRWxxx27KKRBmmA60A9pgOUvMi8GKhRMPEmjBRPzs2W7O1OA==}
    engines: {node: '>= 6'}
    peerDependencies:
      typescript: '>=2.8.0 || >= 3.2.0-dev || >= 3.3.0-dev || >= 3.4.0-dev || >= 3.5.0-dev || >= 3.6.0-dev || >= 3.6.0-beta || >= 3.7.0-dev || >= 3.7.0-beta'

  tunnel-agent@0.6.0:
    resolution: {integrity: sha512-McnNiV1l8RYeY8tBgEpuodCC1mLUdbSN+CYBL7kJsJNInOP8UjDDEwdk6Mw60vdLLrr5NHKZhMAOSrR2NZuQ+w==}

  tunnel@0.0.6:
    resolution: {integrity: sha512-1h/Lnq9yajKY2PEbBadPXj3VxsDDu844OnaAo52UVmIzIvwwtBPIuNvkjuzBlTWpfJyUbG3ez0KSBibQkj4ojg==}
    engines: {node: '>=0.6.11 <=0.7.0 || >=0.7.3'}

  tweetnacl@0.13.3:
    resolution: {integrity: sha512-iNWodk4oBsZ03Qfw/Yvv0KB90uYrJqvL4Je7Gy4C5t/GS3sCXPRmIT1lxmId4RzvUp0XG62bcxJ2CBu/3L5DSg==}

  tweetnacl@1.0.3:
    resolution: {integrity: sha512-6rt+RN7aOi1nGMyC4Xa5DdYiukl2UWCbcJft7YhxReBGQD7OAM8Pbxw6YMo4r2diNEA8FEmu32YOn9rhaiE5yw==}

  typanion@3.14.0:
    resolution: {integrity: sha512-ZW/lVMRabETuYCd9O9ZvMhAh8GslSqaUjxmK/JLPCh6l73CvLBiuXswj/+7LdnWOgYsQ130FqLzFz5aGT4I3Ug==}

  type-check@0.4.0:
    resolution: {integrity: sha512-XleUoc9uwGXqjWwXaUTZAmzMcFZ5858QA2vvx1Ur5xIcixXIP+8LnFDgRplU30us6teqdlskFfu+ae4K79Ooew==}
    engines: {node: '>= 0.8.0'}

  type-detect@4.0.8:
    resolution: {integrity: sha512-0fr/mIH1dlO+x7TlcMy+bIDqKPsw/70tVyeHW787goQjhmqaZe10uwLujubK9q9Lg6Fiho1KUKDYz0Z7k7g5/g==}
    engines: {node: '>=4'}

  type-detect@4.1.0:
    resolution: {integrity: sha512-Acylog8/luQ8L7il+geoSxhEkazvkslg7PSNKOX59mbB9cOveP5aq9h74Y7YU8yDpJwetzQQrfIwtf4Wp4LKcw==}
    engines: {node: '>=4'}

  type-fest@0.13.1:
    resolution: {integrity: sha512-34R7HTnG0XIJcBSn5XhDd7nNFPRcXYRZrBB2O2jdKqYODldSzBAqzsWoZYYvduky73toYS/ESqxPvkDf/F0XMg==}
    engines: {node: '>=10'}

  type-fest@0.18.1:
    resolution: {integrity: sha512-OIAYXk8+ISY+qTOwkHtKqzAuxchoMiD9Udx+FSGQDuiRR+PJKJHc2NJAXlbhkGwTt/4/nKZxELY1w3ReWOL8mw==}
    engines: {node: '>=10'}

  type-fest@0.20.2:
    resolution: {integrity: sha512-Ne+eE4r0/iWnpAxD852z3A+N0Bt5RN//NjJwRd2VFHEmrywxf5vsZlh4R6lixl6B+wz/8d+maTSAkN1FIkI3LQ==}
    engines: {node: '>=10'}

  type-fest@0.21.3:
    resolution: {integrity: sha512-t0rzBq87m3fVcduHDUFhKmyyX+9eo6WQjZvf51Ea/M0Q7+T374Jp1aUiyUl0GKxp8M/OETVHSDvmkyPgvX+X2w==}
    engines: {node: '>=10'}

  type-fest@0.6.0:
    resolution: {integrity: sha512-q+MB8nYR1KDLrgr4G5yemftpMC7/QLqVndBmEEdqzmNj5dcFOO4Oo8qlwZE3ULT3+Zim1F8Kq4cBnikNhlCMlg==}
    engines: {node: '>=8'}

  type-fest@0.8.1:
    resolution: {integrity: sha512-4dbzIzqvjtgiM5rw1k5rEHtBANKmdudhGyBEajN01fEyhaAIhsoKNy6y7+IN93IfpFtwY9iqi7kD+xwKhQsNJA==}
    engines: {node: '>=8'}

  type-fest@1.4.0:
    resolution: {integrity: sha512-yGSza74xk0UG8k+pLh5oeoYirvIiWo5t0/o3zHHAO2tRDiZcxWP7fywNlXhqb6/r6sWvwi+RsyQMWhVLe4BVuA==}
    engines: {node: '>=10'}

  type-fest@2.19.0:
    resolution: {integrity: sha512-RAH822pAdBgcNMAfWnCBU3CFZcfZ/i1eZjwFU/dsLKumyuuP3niueg2UAukXYF0E2AAoc82ZSSf9J0WQBinzHA==}
    engines: {node: '>=12.20'}

  type-fest@4.31.0:
    resolution: {integrity: sha512-yCxltHW07Nkhv/1F6wWBr8kz+5BGMfP+RbRSYFnegVb0qV/UMT0G0ElBloPVerqn4M2ZV80Ir1FtCcYv1cT6vQ==}
    engines: {node: '>=16'}

  typed-array-buffer@1.0.3:
    resolution: {integrity: sha512-nAYYwfY3qnzX30IkA6AQZjVbtK6duGontcQm1WSG1MD94YLqK0515GNApXkoxKOWMusVssAHWLh9SeaoefYFGw==}
    engines: {node: '>= 0.4'}

  typed-array-byte-length@1.0.3:
    resolution: {integrity: sha512-BaXgOuIxz8n8pIq3e7Atg/7s+DpiYrxn4vdot3w9KbnBhcRQq6o3xemQdIfynqSeXeDrF32x+WvfzmOjPiY9lg==}
    engines: {node: '>= 0.4'}

  typed-array-byte-offset@1.0.4:
    resolution: {integrity: sha512-bTlAFB/FBYMcuX81gbL4OcpH5PmlFHqlCCpAl8AlEzMz5k53oNDvN8p1PNOWLEmI2x4orp3raOFB51tv9X+MFQ==}
    engines: {node: '>= 0.4'}

  typed-array-length@1.0.7:
    resolution: {integrity: sha512-3KS2b+kL7fsuk/eJZ7EQdnEmQoaho/r6KUef7hxvltNA5DR8NAUM+8wJMbJyZ4G9/7i3v5zPBIMN5aybAh2/Jg==}
    engines: {node: '>= 0.4'}

  typed-rest-client@2.1.0:
    resolution: {integrity: sha512-Nel9aPbgSzRxfs1+4GoSB4wexCF+4Axlk7OSGVQCMa+4fWcyxIsN/YNmkp0xTT2iQzMD98h8yFLav/cNaULmRA==}
    engines: {node: '>= 16.0.0'}

  typedarray-to-buffer@3.1.5:
    resolution: {integrity: sha512-zdu8XMNEDepKKR+XYOXAVPtWui0ly0NtohUscw+UmaHiAWT8hrV1rr//H6V+0DvJ3OQ19S979M0laLfX8rm82Q==}

  typescript@5.7.2:
    resolution: {integrity: sha512-i5t66RHxDvVN40HfDd1PsEThGNnlMCMT3jMUuoh9/0TaqWevNontacunWyN02LA9/fIbEWlcHZcgTKb9QoaLfg==}
    engines: {node: '>=14.17'}
    hasBin: true

  uc.micro@2.1.0:
    resolution: {integrity: sha512-ARDJmphmdvUk6Glw7y9DQ2bFkKBHwQHLi2lsaH6PPmz/Ka9sFOBsBluozhDltWmnv9u/cF6Rt87znRTPV+yp/A==}

  uglify-js@3.19.3:
    resolution: {integrity: sha512-v3Xu+yuwBXisp6QYTcH4UbH+xYJXqnq2m/LtQVWKWzYc1iehYnLixoQDN9FH6/j9/oybfd6W9Ghwkl8+UMKTKQ==}
    engines: {node: '>=0.8.0'}
    hasBin: true

  uint64be@1.0.1:
    resolution: {integrity: sha512-w+VZSp8hSZ/xWZfZNMppWNF6iqY+dcMYtG5CpwRDgxi94HIE6ematSdkzHGzVC4SDEaTsG65zrajN+oKoWG6ew==}

  unbox-primitive@1.1.0:
    resolution: {integrity: sha512-nWJ91DjeOkej/TA8pXQ3myruKpKEYgqvpw9lz4OPHj/NWFNluYrjbz9j01CJ8yKQd2g4jFoOkINCTW2I5LEEyw==}
    engines: {node: '>= 0.4'}

  underscore@1.13.7:
    resolution: {integrity: sha512-GMXzWtsc57XAtguZgaQViUOzs0KTkk8ojr3/xAxXLITqf/3EMwxC0inyETfDFjH/Krbhuep0HNbbjI9i/q3F3g==}

  undici-types@6.19.8:
    resolution: {integrity: sha512-ve2KP6f/JnbPBFyobGHuerC9g1FYGn/F8n1LWTwNxCEzd6IfqTwUQcNXgEtmmQ6DlRrC1hrSrBnCZPokRrDHjw==}

  unicode-emoji-modifier-base@1.0.0:
    resolution: {integrity: sha512-yLSH4py7oFH3oG/9K+XWrz1pSi3dfUrWEnInbxMfArOfc1+33BlGPQtLsOYwvdMy11AwUBetYuaRxSPqgkq+8g==}
    engines: {node: '>=4'}

  unicorn-magic@0.1.0:
    resolution: {integrity: sha512-lRfVq8fE8gz6QMBuDM6a+LO3IAzTi05H6gCVaUpir2E1Rwpo4ZUog45KpNXKC/Mn3Yb9UDuHumeFTo9iV/D9FQ==}
    engines: {node: '>=18'}

  unicorn-magic@0.3.0:
    resolution: {integrity: sha512-+QBBXBCvifc56fsbuxZQ6Sic3wqqc3WWaqxs58gvJrcOuN83HGTCwz3oS5phzU9LthRNE9VrJCFCLUgHeeFnfA==}
    engines: {node: '>=18'}

  unified@9.2.2:
    resolution: {integrity: sha512-Sg7j110mtefBD+qunSLO1lqOEKdrwBFBrR6Qd8f4uwkhWNlbkaqwHse6e7QvD3AP/MNoJdEDLaf8OxYyoWgorQ==}

  unique-filename@3.0.0:
    resolution: {integrity: sha512-afXhuC55wkAmZ0P18QsVE6kp8JaxrEokN2HGIoIVv2ijHQd419H0+6EigAFcIzXeMIkcIkNBpB3L/DXB3cTS/g==}
    engines: {node: ^14.17.0 || ^16.13.0 || >=18.0.0}

  unique-filename@4.0.0:
    resolution: {integrity: sha512-XSnEewXmQ+veP7xX2dS5Q4yZAvO40cBN2MWkJ7D/6sW4Dg6wYBNwM1Vrnz1FhH5AdeLIlUXRI9e28z1YZi71NQ==}
    engines: {node: ^18.17.0 || >=20.5.0}

  unique-slug@4.0.0:
    resolution: {integrity: sha512-WrcA6AyEfqDX5bWige/4NQfPZMtASNVxdmWR76WESYQVAACSgWcR6e9i0mofqqBxYFtL4oAxPIptY73/0YE1DQ==}
    engines: {node: ^14.17.0 || ^16.13.0 || >=18.0.0}

  unique-slug@5.0.0:
    resolution: {integrity: sha512-9OdaqO5kwqR+1kVgHAhsp5vPNU0hnxRa26rBFNfNgM7M6pNtgzeBn3s/xbyCQL3dcjzOatcef6UUHpB/6MaETg==}
    engines: {node: ^18.17.0 || >=20.5.0}

  unique-string@3.0.0:
    resolution: {integrity: sha512-VGXBUVwxKMBUznyffQweQABPRRW1vHZAbadFZud4pLFAqRGvv/96vafgjWFqzourzr8YonlQiPgH0YCJfawoGQ==}
    engines: {node: '>=12'}

  unist-util-is@4.1.0:
    resolution: {integrity: sha512-ZOQSsnce92GrxSqlnEEseX0gi7GH9zTJZ0p9dtu87WRb/37mMPO2Ilx1s/t9vBHrFhbgweUwb+t7cIn5dxPhZg==}

  unist-util-stringify-position@2.0.3:
    resolution: {integrity: sha512-3faScn5I+hy9VleOq/qNbAd6pAx7iH5jYBMS9I1HgQVijz/4mv5Bvw5iw1sC/90CODiKo81G/ps8AJrISn687g==}

  unist-util-visit-parents@3.1.1:
    resolution: {integrity: sha512-1KROIZWo6bcMrZEwiH2UrXDyalAa0uqzWCxCJj6lPOvTve2WkfgCytoDTPaMnodXh1WrXOq0haVYHj99ynJlsg==}

  unist-util-visit@2.0.3:
    resolution: {integrity: sha512-iJ4/RczbJMkD0712mGktuGpm/U4By4FfDonL7N/9tATGIF4imikjOuagyMY53tnZq3NP6BcmlrHhEKAfGWjh7Q==}

  universal-user-agent@6.0.1:
    resolution: {integrity: sha512-yCzhz6FN2wU1NiiQRogkTQszlQSlpWaw8SvVegAc+bDxbzHgh1vX8uIe8OYyMH6DwH+sdTJsgMl36+mSMdRJIQ==}

  universal-user-agent@7.0.2:
    resolution: {integrity: sha512-0JCqzSKnStlRRQfCdowvqy3cy0Dvtlb8xecj/H8JFZuCze4rwjPZQOgvFvn0Ws/usCHQFGpyr+pB9adaGwXn4Q==}

  universalify@2.0.1:
    resolution: {integrity: sha512-gptHNQghINnc/vTGIk0SOFGFNXw7JVrlRUtConJRlvaw6DuX0wO5Jeko9sWrMBhh+PsYAZ7oXAiOnf/UKogyiw==}
    engines: {node: '>= 10.0.0'}

  upath@2.0.1:
    resolution: {integrity: sha512-1uEe95xksV1O0CYKXo8vQvN1JEbtJp7lb7C5U9HMsIp6IVwntkH/oNUzyVNQSd4S1sYk2FpSSW44FqMc8qee5w==}
    engines: {node: '>=4'}

  update-browserslist-db@1.1.1:
    resolution: {integrity: sha512-R8UzCaa9Az+38REPiJ1tXlImTJXlVfgHZsglwBD/k6nj76ctsH1E3q4doGrukiLQd3sGQYu56r5+lo5r94l29A==}
    hasBin: true
    peerDependencies:
      browserslist: '>= 4.21.0'

  uri-js@4.4.1:
    resolution: {integrity: sha512-7rKUyy33Q1yc98pQ1DAmLtwX109F7TIfWlW1Ydo8Wl1ii1SeHieeh0HHfPeL2fMXK6z0s8ecKs9frCuLJvndBg==}

  url-join@4.0.1:
    resolution: {integrity: sha512-jk1+QP6ZJqyOiuEI9AEWQfju/nB2Pw466kbA0LEZljHwKeMgd9WrAEgEGxjPDD2+TNbbb37rTyhEfrCXfuKXnA==}

  url-join@5.0.0:
    resolution: {integrity: sha512-n2huDr9h9yzd6exQVnH/jU5mr+Pfx08LRXXZhkLLetAMESRj+anQsTAh940iMrIetKAmry9coFuZQ2jY8/p3WA==}
    engines: {node: ^12.20.0 || ^14.13.1 || >=16.0.0}

  util-deprecate@1.0.2:
    resolution: {integrity: sha512-EPD5q1uXyFxJpCrLnCc1nHnq3gOa6DZBocAIiI2TaSCA7VCJ1UJDMagCzIkXNsUYfD1daK//LTEQ8xiIbrHtcw==}

  util@0.12.5:
    resolution: {integrity: sha512-kZf/K6hEIrWHI6XqOFUiiMa+79wE/D8Q+NCNAWclkyg3b4d2k7s0QGepNjiABc+aR3N1PAyHL7p6UcLY6LmrnA==}

  uuid@8.3.2:
    resolution: {integrity: sha512-+NYs2QeMWy+GWFOEm9xnn6HCDp0l7QBD7ml8zLUmJ+93Q5NF0NocErnwkTkXVFNiX3/fpC6afS8Dhb/gz7R7eg==}
    hasBin: true

  uuid@9.0.1:
    resolution: {integrity: sha512-b+1eJOlsR9K8HJpow9Ok3fiWOWSIcIzXodvv0rQjVoOVNpWMpxf1wZNpt4y9h10odCNrqnYp1OBzRktckBe3sA==}
    hasBin: true

  v8-compile-cache-lib@3.0.1:
    resolution: {integrity: sha512-wa7YjyUGfNZngI/vtK0UHAN+lgDCxBPCylVXGp0zu59Fz5aiGtNXaq3DhIov063MorB+VfufLh3JlF2KdTK3xg==}

  v8-to-istanbul@9.3.0:
    resolution: {integrity: sha512-kiGUalWN+rgBJ/1OHZsBtU4rXZOfj/7rKQxULKlIzwzQSvMJUUNgPwJEEh7gU6xEVxC0ahoOBvN2YI8GH6FNgA==}
    engines: {node: '>=10.12.0'}

  validate-npm-package-license@3.0.4:
    resolution: {integrity: sha512-DpKm2Ui/xN7/HQKCtpZxoRWBhZ9Z0kqtygG8XCgNQ8ZlDnxuQmWhj566j8fN4Cu3/JmbhsDo7fcAJq4s9h27Ew==}

  validate-npm-package-name@6.0.0:
    resolution: {integrity: sha512-d7KLgL1LD3U3fgnvWEY1cQXoO/q6EQ1BSz48Sa149V/5zVTAbgmZIpyI8TRi6U9/JNyeYLlTKsEMPtLC27RFUg==}
    engines: {node: ^18.17.0 || >=20.5.0}

  vfile-message@2.0.4:
    resolution: {integrity: sha512-DjssxRGkMvifUOJre00juHoP9DPWuzjxKuMDrhNbk2TdaYYBNMStsNhEOt3idrtI12VQYM/1+iM0KOzXi4pxwQ==}

  vfile@4.2.1:
    resolution: {integrity: sha512-O6AE4OskCG5S1emQ/4gl8zK586RqA3srz3nfK/Viy0UPToBc5Trp9BVFb1u0CjsKrAWwnpr4ifM/KBXPWwJbCA==}

  vuln-vects@1.1.0:
    resolution: {integrity: sha512-LGDwn9nRz94YoeqOn2TZqQXzyonBc5FJppSgH34S/1U+3bgPONq/vvfiCbCQ4MeBll58xx+kDmhS73ac+EHBBw==}

  walker@1.0.8:
    resolution: {integrity: sha512-ts/8E8l5b7kY0vlWLewOkDXMmPdLcVV4GmOQLyxuSswIJsweeFZtAsMF7k1Nszz+TYBQrlYRmzOnr398y1JemQ==}

  webidl-conversions@3.0.1:
    resolution: {integrity: sha512-2JAn3z8AR6rjK8Sm8orRC0h/bcl/DqL7tRPdGZ4I1CjdF+EaMLmYxBHyXuKL849eucPFhvBoxMsflfOb8kxaeQ==}

  whatwg-url@5.0.0:
    resolution: {integrity: sha512-saE57nupxk6v3HY35+jzBwYa0rKSy0XR8JSxZPwgLr7ys0IBzhGviA1/TUGJLmSVqs8pb9AnvICXEuOHLprYTw==}

  which-boxed-primitive@1.1.1:
    resolution: {integrity: sha512-TbX3mj8n0odCBFVlY8AxkqcHASw3L60jIuF8jFP78az3C2YhmGvqbHBpAjTRH2/xqYunrJ9g1jSyjCjpoWzIAA==}
    engines: {node: '>= 0.4'}

  which-builtin-type@1.2.1:
    resolution: {integrity: sha512-6iBczoX+kDQ7a3+YJBnh3T+KZRxM/iYNPXicqk66/Qfm1b93iu+yOImkg0zHbj5LNOcNv1TEADiZ0xa34B4q6Q==}
    engines: {node: '>= 0.4'}

  which-collection@1.0.2:
    resolution: {integrity: sha512-K4jVyjnBdgvc86Y6BkaLZEN933SwYOuBFkdmBu9ZfkcAbdVbpITnDmjvZ/aQjRXQrv5EPkTnD1s39GiiqbngCw==}
    engines: {node: '>= 0.4'}

  which-module@2.0.1:
    resolution: {integrity: sha512-iBdZ57RDvnOR9AGBhML2vFZf7h8vmBjhoaZqODJBFWHVtKkDmKuHai3cx5PgVMrX5YDNp27AofYbAwctSS+vhQ==}

  which-typed-array@1.1.18:
    resolution: {integrity: sha512-qEcY+KJYlWyLH9vNbsr6/5j59AXk5ni5aakf8ldzBvGde6Iz4sxZGkJyWSAueTG7QhOvNRYb1lDdFmL5Td0QKA==}
    engines: {node: '>= 0.4'}

  which@2.0.2:
    resolution: {integrity: sha512-BLI3Tl1TW3Pvl70l3yq3Y64i+awpwXqsGBYWkkqMtnbXgrMD+yj7rhW0kuEDxzJaYXGjEW5ogapKNMEKNMjibA==}
    engines: {node: '>= 8'}
    hasBin: true

  which@4.0.0:
    resolution: {integrity: sha512-GlaYyEb07DPxYCKhKzplCWBJtvxZcZMrL+4UkrTSJHHPyZU4mYYTv3qaOe77H7EODLSSopAUFAc6W8U4yqvscg==}
    engines: {node: ^16.13.0 || >=18.0.0}
    hasBin: true

  which@5.0.0:
    resolution: {integrity: sha512-JEdGzHwwkrbWoGOlIHqQ5gtprKGOenpDHpxE9zVR1bWbOtYRyPPHMe9FaP6x61CmNaTThSkb0DAJte5jD+DmzQ==}
    engines: {node: ^18.17.0 || >=20.5.0}
    hasBin: true

  word-wrap@1.2.5:
    resolution: {integrity: sha512-BN22B5eaMMI9UMtjrGd5g5eCYPpCPDUy0FJXbYsaT5zYxjFOckS53SQDE3pWkVoWpHXVb3BrYcEN4Twa55B5cA==}
    engines: {node: '>=0.10.0'}

  wordwrap@1.0.0:
    resolution: {integrity: sha512-gvVzJFlPycKc5dZN4yPkP8w7Dc37BtP1yczEneOb4uq34pXZcvrtRTmWV8W+Ume+XCxKgbjM+nevkyFPMybd4Q==}

  wrap-ansi@6.2.0:
    resolution: {integrity: sha512-r6lPcBGxZXlIcymEu7InxDMhdW0KDxpLgoFLcguasxCaJ/SOIZwINatK9KY/tf+ZrlywOKU0UDj3ATXUBfxJXA==}
    engines: {node: '>=8'}

  wrap-ansi@7.0.0:
    resolution: {integrity: sha512-YVGIj2kamLSTxw6NsZjoBxfSwsn0ycdesmc4p+Q21c5zPuZ1pl+NfxVdxPtdHvmNVOQ6XSYG4AUtyt/Fi7D16Q==}
    engines: {node: '>=10'}

  wrap-ansi@8.1.0:
    resolution: {integrity: sha512-si7QWI6zUMq56bESFvagtmzMdGOtoxfR+Sez11Mobfc7tm+VkUckk9bW2UeffTGVUbOksxmSw0AA2gs8g71NCQ==}
    engines: {node: '>=12'}

  wrappy@1.0.2:
    resolution: {integrity: sha512-l4Sp/DRseor9wL6EvV2+TuQn63dMkPjZ/sp9XkghTEbV9KlPS1xUsZ3u7/IQO4wxtcFB4bgpQPRcR3QCvezPcQ==}

  write-file-atomic@3.0.3:
    resolution: {integrity: sha512-AvHcyZ5JnSfq3ioSyjrBkH9yW4m7Ayk8/9My/DD9onKeu/94fwrMocemO2QAJFAlnnDN+ZDS+ZjAR5ua1/PV/Q==}

  write-file-atomic@4.0.2:
    resolution: {integrity: sha512-7KxauUdBmSdWnmpaGFg+ppNjKF8uNLry8LyzjauQDOVONfFLNKrKvQOxZ/VuTIcS/gge/YNahf5RIIQWTSarlg==}
    engines: {node: ^12.13.0 || ^14.15.0 || >=16.0.0}

  write-file-atomic@5.0.1:
    resolution: {integrity: sha512-+QU2zd6OTD8XWIJCbffaiQeH9U73qIqafo1x6V1snCWYGJf6cVE0cDR4D8xRzcEnfI21IFrUPzPGtcPf8AC+Rw==}
    engines: {node: ^14.17.0 || ^16.13.0 || >=18.0.0}

  write-yaml-file@4.2.0:
    resolution: {integrity: sha512-LwyucHy0uhWqbrOkh9cBluZBeNVxzHjDaE9mwepZG3n3ZlbM4v3ndrFw51zW/NXYFFqP+QWZ72ihtLWTh05e4Q==}
    engines: {node: '>=10.13'}

  xmldoc@1.3.0:
    resolution: {integrity: sha512-y7IRWW6PvEnYQZNZFMRLNJw+p3pezM4nKYPfr15g4OOW9i8VpeydycFuipE2297OvZnh3jSb2pxOt9QpkZUVng==}

  xtend@4.0.2:
    resolution: {integrity: sha512-LKYU1iAXJXUgAXn9URjiu+MWhyUXHsvfp7mcuYm9dSUKK0/CjtrUwFAxD82/mCWbtLsGjFIad0wIsod4zrTAEQ==}
    engines: {node: '>=0.4'}

  y18n@4.0.3:
    resolution: {integrity: sha512-JKhqTOwSrqNA1NY5lSztJ1GrBiUodLMmIZuLiDaMRJ+itFd+ABVE8XBjOvIWL+rSqNDC74LCSFmlb/U4UZ4hJQ==}

  y18n@5.0.8:
    resolution: {integrity: sha512-0pfFzegeDWJHJIAmTLRP2DwHjdF5s7jo9tuztdQxAhINCdvS+3nGINqPd00AphqJR/0LhANUS6/+7SCb98YOfA==}
    engines: {node: '>=10'}

  yallist@3.1.1:
    resolution: {integrity: sha512-a4UGQaWPH59mOXUYnAG2ewncQS4i4F43Tv3JoAM+s2VDAmS9NsK8GpDMLrCHPksFT7h3K6TOoUNn2pb7RoXx4g==}

  yallist@4.0.0:
    resolution: {integrity: sha512-3wdGidZyq5PB084XLES5TpOSRA3wjXAlIWMhum2kRcv/41Sn2emQ0dycQW4uZXLejwKvg6EsvbdlVL+FYEct7A==}

  yallist@5.0.0:
    resolution: {integrity: sha512-YgvUTfwqyc7UXVMrB+SImsVYSmTS8X/tSrtdNZMImM+n7+QTriRXyXim0mBrTXNeqzVF0KWGgHPeiyViFFrNDw==}
    engines: {node: '>=18'}

  yaml@2.6.1:
    resolution: {integrity: sha512-7r0XPzioN/Q9kXBro/XPnA6kznR73DHq+GXh5ON7ZozRO6aMjbmiBuKste2wslTFkC5d1dw0GooOCepZXJ2SAg==}
    engines: {node: '>= 14'}
    hasBin: true

  yargs-parser@18.1.3:
    resolution: {integrity: sha512-o50j0JeToy/4K6OZcaQmW6lyXXKhq7csREXcDwk2omFPJEwUNOVtJKvmDr9EI1fAJZUyZcRF7kxGBWmRXudrCQ==}
    engines: {node: '>=6'}

  yargs-parser@20.2.9:
    resolution: {integrity: sha512-y11nGElTIV+CT3Zv9t7VKl+Q3hTQoT9a1Qzezhhl6Rp21gJ/IVTW7Z3y9EWXhuUBC2Shnf+DX0antecpAwSP8w==}
    engines: {node: '>=10'}

  yargs-parser@21.1.1:
    resolution: {integrity: sha512-tVpsJW7DdjecAiFpbIB1e3qxIQsE6NoPc5/eTdrbbIC4h0LVsWhnoa3g+m2HclBIujHzsxZ4VJVA+GUuc2/LBw==}
    engines: {node: '>=12'}

  yargs@15.4.1:
    resolution: {integrity: sha512-aePbxDmcYW++PaqBsJ+HYUFwCdv4LVvdnhBy78E57PIor8/OVvhMrADFFEDh8DHDFRv/O9i3lPhsENjO7QX0+A==}
    engines: {node: '>=8'}

  yargs@16.2.0:
    resolution: {integrity: sha512-D1mvvtDG0L5ft/jGWkLpG1+m0eQxOfaBvTNELraWj22wSVUMWxZUvYgJYcKh6jGGIkJFhH4IZPQhR4TKpc8mBw==}
    engines: {node: '>=10'}

  yargs@17.7.2:
    resolution: {integrity: sha512-7dSzzRQ++CKnNI/krKnYRV7JKKPUXMEh61soaHKg9mrWEhzFWhFnxPxGl+69cD1Ou63C13NUPCnmIcrvqCuM6w==}
    engines: {node: '>=12'}

  yauzl@2.10.0:
    resolution: {integrity: sha512-p4a9I6X6nu6IhoGmBqAcbJy1mlC4j27vEPZX9F4L4/vZT3Lyq1VkFHw/V/PUcB9Buo+DG3iHkT0x3Qya58zc3g==}

  yn@3.1.1:
    resolution: {integrity: sha512-Ux4ygGWsu2c7isFWe8Yu1YluJmqVhxqK2cLXNQA5AcC3QfbGNpM7fu0Y8b/z16pXLnFxZYvWhd3fhBY9DLmC6Q==}
    engines: {node: '>=6'}

  yocto-queue@0.1.0:
    resolution: {integrity: sha512-rVksvsnNCdJ/ohGc6xgPwyN8eheCxsiLM8mxuE/t/mOVqJewPuO1miLpTHQiRgTKCLexL4MeAFVagts7HmNZ2Q==}
    engines: {node: '>=10'}

  yoctocolors@2.1.1:
    resolution: {integrity: sha512-GQHQqAopRhwU8Kt1DDM8NjibDXHC8eoh1erhGAJPEyveY9qqVeXvVikNKrDz69sHowPMorbPUrH/mx8c50eiBQ==}
    engines: {node: '>=18'}

  zod@3.24.1:
    resolution: {integrity: sha512-muH7gBL9sI1nciMZV67X5fTKKBLtwpZ5VBp1vsOQzj1MhrBZ4wlVCm3gedKZWLp0Oyel8sIGfeiz54Su+OVT+A==}

  zwitch@1.0.5:
    resolution: {integrity: sha512-V50KMwwzqJV0NpZIZFwfOD5/lyny3WlSzRiXgA0G7VUnRlqttta1L6UQIHzd6EuBY/cHGfwTIck7w1yH6Q5zUw==}

ignoredOptionalDependencies:
  - dtrace-provider
  - moment
  - mv
  - safe-json-stringify

snapshots:

  '@ampproject/remapping@2.3.0':
    dependencies:
      '@jridgewell/gen-mapping': 0.3.8
      '@jridgewell/trace-mapping': 0.3.25

  '@arcanis/slice-ansi@1.1.1':
    dependencies:
      grapheme-splitter: 1.0.4

  '@aws-crypto/crc32@5.2.0':
    dependencies:
      '@aws-crypto/util': 5.2.0
      '@aws-sdk/types': 3.714.0
      tslib: 2.8.1

  '@aws-crypto/crc32c@5.2.0':
    dependencies:
      '@aws-crypto/util': 5.2.0
      '@aws-sdk/types': 3.714.0
      tslib: 2.8.1

  '@aws-crypto/sha1-browser@5.2.0':
    dependencies:
      '@aws-crypto/supports-web-crypto': 5.2.0
      '@aws-crypto/util': 5.2.0
      '@aws-sdk/types': 3.714.0
      '@aws-sdk/util-locate-window': 3.693.0
      '@smithy/util-utf8': 2.3.0
      tslib: 2.8.1

  '@aws-crypto/sha256-browser@5.2.0':
    dependencies:
      '@aws-crypto/sha256-js': 5.2.0
      '@aws-crypto/supports-web-crypto': 5.2.0
      '@aws-crypto/util': 5.2.0
      '@aws-sdk/types': 3.714.0
      '@aws-sdk/util-locate-window': 3.693.0
      '@smithy/util-utf8': 2.3.0
      tslib: 2.8.1

  '@aws-crypto/sha256-js@5.2.0':
    dependencies:
      '@aws-crypto/util': 5.2.0
      '@aws-sdk/types': 3.714.0
      tslib: 2.8.1

  '@aws-crypto/supports-web-crypto@5.2.0':
    dependencies:
      tslib: 2.8.1

  '@aws-crypto/util@5.2.0':
    dependencies:
      '@aws-sdk/types': 3.714.0
      '@smithy/util-utf8': 2.3.0
      tslib: 2.8.1

  '@aws-sdk/client-codecommit@3.716.0':
    dependencies:
      '@aws-crypto/sha256-browser': 5.2.0
      '@aws-crypto/sha256-js': 5.2.0
      '@aws-sdk/client-sso-oidc': 3.716.0(@aws-sdk/client-sts@3.716.0)
      '@aws-sdk/client-sts': 3.716.0
      '@aws-sdk/core': 3.716.0
      '@aws-sdk/credential-provider-node': 3.716.0(@aws-sdk/client-sso-oidc@3.716.0(@aws-sdk/client-sts@3.716.0))(@aws-sdk/client-sts@3.716.0)
      '@aws-sdk/middleware-host-header': 3.714.0
      '@aws-sdk/middleware-logger': 3.714.0
      '@aws-sdk/middleware-recursion-detection': 3.714.0
      '@aws-sdk/middleware-user-agent': 3.716.0
      '@aws-sdk/region-config-resolver': 3.714.0
      '@aws-sdk/types': 3.714.0
      '@aws-sdk/util-endpoints': 3.714.0
      '@aws-sdk/util-user-agent-browser': 3.714.0
      '@aws-sdk/util-user-agent-node': 3.716.0
      '@smithy/config-resolver': 3.0.13
      '@smithy/core': 2.5.6
      '@smithy/fetch-http-handler': 4.1.2
      '@smithy/hash-node': 3.0.11
      '@smithy/invalid-dependency': 3.0.11
      '@smithy/middleware-content-length': 3.0.13
      '@smithy/middleware-endpoint': 3.2.7
      '@smithy/middleware-retry': 3.0.32
      '@smithy/middleware-serde': 3.0.11
      '@smithy/middleware-stack': 3.0.11
      '@smithy/node-config-provider': 3.1.12
      '@smithy/node-http-handler': 3.3.3
      '@smithy/protocol-http': 4.1.8
      '@smithy/smithy-client': 3.5.2
      '@smithy/types': 3.7.2
      '@smithy/url-parser': 3.0.11
      '@smithy/util-base64': 3.0.0
      '@smithy/util-body-length-browser': 3.0.0
      '@smithy/util-body-length-node': 3.0.0
      '@smithy/util-defaults-mode-browser': 3.0.32
      '@smithy/util-defaults-mode-node': 3.0.32
      '@smithy/util-endpoints': 2.1.7
      '@smithy/util-middleware': 3.0.11
      '@smithy/util-retry': 3.0.11
      '@smithy/util-utf8': 3.0.0
      '@types/uuid': 9.0.8
      tslib: 2.8.1
      uuid: 9.0.1
    transitivePeerDependencies:
      - aws-crt

  '@aws-sdk/client-cognito-identity@3.716.0':
    dependencies:
      '@aws-crypto/sha256-browser': 5.2.0
      '@aws-crypto/sha256-js': 5.2.0
      '@aws-sdk/client-sso-oidc': 3.716.0(@aws-sdk/client-sts@3.716.0)
      '@aws-sdk/client-sts': 3.716.0
      '@aws-sdk/core': 3.716.0
      '@aws-sdk/credential-provider-node': 3.716.0(@aws-sdk/client-sso-oidc@3.716.0(@aws-sdk/client-sts@3.716.0))(@aws-sdk/client-sts@3.716.0)
      '@aws-sdk/middleware-host-header': 3.714.0
      '@aws-sdk/middleware-logger': 3.714.0
      '@aws-sdk/middleware-recursion-detection': 3.714.0
      '@aws-sdk/middleware-user-agent': 3.716.0
      '@aws-sdk/region-config-resolver': 3.714.0
      '@aws-sdk/types': 3.714.0
      '@aws-sdk/util-endpoints': 3.714.0
      '@aws-sdk/util-user-agent-browser': 3.714.0
      '@aws-sdk/util-user-agent-node': 3.716.0
      '@smithy/config-resolver': 3.0.13
      '@smithy/core': 2.5.6
      '@smithy/fetch-http-handler': 4.1.2
      '@smithy/hash-node': 3.0.11
      '@smithy/invalid-dependency': 3.0.11
      '@smithy/middleware-content-length': 3.0.13
      '@smithy/middleware-endpoint': 3.2.7
      '@smithy/middleware-retry': 3.0.32
      '@smithy/middleware-serde': 3.0.11
      '@smithy/middleware-stack': 3.0.11
      '@smithy/node-config-provider': 3.1.12
      '@smithy/node-http-handler': 3.3.3
      '@smithy/protocol-http': 4.1.8
      '@smithy/smithy-client': 3.5.2
      '@smithy/types': 3.7.2
      '@smithy/url-parser': 3.0.11
      '@smithy/util-base64': 3.0.0
      '@smithy/util-body-length-browser': 3.0.0
      '@smithy/util-body-length-node': 3.0.0
      '@smithy/util-defaults-mode-browser': 3.0.32
      '@smithy/util-defaults-mode-node': 3.0.32
      '@smithy/util-endpoints': 2.1.7
      '@smithy/util-middleware': 3.0.11
      '@smithy/util-retry': 3.0.11
      '@smithy/util-utf8': 3.0.0
      tslib: 2.8.1
    transitivePeerDependencies:
      - aws-crt

  '@aws-sdk/client-ec2@3.716.0':
    dependencies:
      '@aws-crypto/sha256-browser': 5.2.0
      '@aws-crypto/sha256-js': 5.2.0
      '@aws-sdk/client-sso-oidc': 3.716.0(@aws-sdk/client-sts@3.716.0)
      '@aws-sdk/client-sts': 3.716.0
      '@aws-sdk/core': 3.716.0
      '@aws-sdk/credential-provider-node': 3.716.0(@aws-sdk/client-sso-oidc@3.716.0(@aws-sdk/client-sts@3.716.0))(@aws-sdk/client-sts@3.716.0)
      '@aws-sdk/middleware-host-header': 3.714.0
      '@aws-sdk/middleware-logger': 3.714.0
      '@aws-sdk/middleware-recursion-detection': 3.714.0
      '@aws-sdk/middleware-sdk-ec2': 3.716.0
      '@aws-sdk/middleware-user-agent': 3.716.0
      '@aws-sdk/region-config-resolver': 3.714.0
      '@aws-sdk/types': 3.714.0
      '@aws-sdk/util-endpoints': 3.714.0
      '@aws-sdk/util-user-agent-browser': 3.714.0
      '@aws-sdk/util-user-agent-node': 3.716.0
      '@smithy/config-resolver': 3.0.13
      '@smithy/core': 2.5.6
      '@smithy/fetch-http-handler': 4.1.2
      '@smithy/hash-node': 3.0.11
      '@smithy/invalid-dependency': 3.0.11
      '@smithy/middleware-content-length': 3.0.13
      '@smithy/middleware-endpoint': 3.2.7
      '@smithy/middleware-retry': 3.0.32
      '@smithy/middleware-serde': 3.0.11
      '@smithy/middleware-stack': 3.0.11
      '@smithy/node-config-provider': 3.1.12
      '@smithy/node-http-handler': 3.3.3
      '@smithy/protocol-http': 4.1.8
      '@smithy/smithy-client': 3.5.2
      '@smithy/types': 3.7.2
      '@smithy/url-parser': 3.0.11
      '@smithy/util-base64': 3.0.0
      '@smithy/util-body-length-browser': 3.0.0
      '@smithy/util-body-length-node': 3.0.0
      '@smithy/util-defaults-mode-browser': 3.0.32
      '@smithy/util-defaults-mode-node': 3.0.32
      '@smithy/util-endpoints': 2.1.7
      '@smithy/util-middleware': 3.0.11
      '@smithy/util-retry': 3.0.11
      '@smithy/util-utf8': 3.0.0
      '@smithy/util-waiter': 3.2.0
      '@types/uuid': 9.0.8
      tslib: 2.8.1
      uuid: 9.0.1
    transitivePeerDependencies:
      - aws-crt

  '@aws-sdk/client-ecr@3.720.0':
    dependencies:
      '@aws-crypto/sha256-browser': 5.2.0
      '@aws-crypto/sha256-js': 5.2.0
      '@aws-sdk/client-sso-oidc': 3.716.0(@aws-sdk/client-sts@3.716.0)
      '@aws-sdk/client-sts': 3.716.0
      '@aws-sdk/core': 3.716.0
      '@aws-sdk/credential-provider-node': 3.716.0(@aws-sdk/client-sso-oidc@3.716.0(@aws-sdk/client-sts@3.716.0))(@aws-sdk/client-sts@3.716.0)
      '@aws-sdk/middleware-host-header': 3.714.0
      '@aws-sdk/middleware-logger': 3.714.0
      '@aws-sdk/middleware-recursion-detection': 3.714.0
      '@aws-sdk/middleware-user-agent': 3.716.0
      '@aws-sdk/region-config-resolver': 3.714.0
      '@aws-sdk/types': 3.714.0
      '@aws-sdk/util-endpoints': 3.714.0
      '@aws-sdk/util-user-agent-browser': 3.714.0
      '@aws-sdk/util-user-agent-node': 3.716.0
      '@smithy/config-resolver': 3.0.13
      '@smithy/core': 2.5.6
      '@smithy/fetch-http-handler': 4.1.2
      '@smithy/hash-node': 3.0.11
      '@smithy/invalid-dependency': 3.0.11
      '@smithy/middleware-content-length': 3.0.13
      '@smithy/middleware-endpoint': 3.2.7
      '@smithy/middleware-retry': 3.0.32
      '@smithy/middleware-serde': 3.0.11
      '@smithy/middleware-stack': 3.0.11
      '@smithy/node-config-provider': 3.1.12
      '@smithy/node-http-handler': 3.3.3
      '@smithy/protocol-http': 4.1.8
      '@smithy/smithy-client': 3.5.2
      '@smithy/types': 3.7.2
      '@smithy/url-parser': 3.0.11
      '@smithy/util-base64': 3.0.0
      '@smithy/util-body-length-browser': 3.0.0
      '@smithy/util-body-length-node': 3.0.0
      '@smithy/util-defaults-mode-browser': 3.0.32
      '@smithy/util-defaults-mode-node': 3.0.32
      '@smithy/util-endpoints': 2.1.7
      '@smithy/util-middleware': 3.0.11
      '@smithy/util-retry': 3.0.11
      '@smithy/util-utf8': 3.0.0
      '@smithy/util-waiter': 3.2.0
      tslib: 2.8.1
    transitivePeerDependencies:
      - aws-crt

  '@aws-sdk/client-rds@3.719.1':
    dependencies:
      '@aws-crypto/sha256-browser': 5.2.0
      '@aws-crypto/sha256-js': 5.2.0
      '@aws-sdk/client-sso-oidc': 3.716.0(@aws-sdk/client-sts@3.716.0)
      '@aws-sdk/client-sts': 3.716.0
      '@aws-sdk/core': 3.716.0
      '@aws-sdk/credential-provider-node': 3.716.0(@aws-sdk/client-sso-oidc@3.716.0(@aws-sdk/client-sts@3.716.0))(@aws-sdk/client-sts@3.716.0)
      '@aws-sdk/middleware-host-header': 3.714.0
      '@aws-sdk/middleware-logger': 3.714.0
      '@aws-sdk/middleware-recursion-detection': 3.714.0
      '@aws-sdk/middleware-sdk-rds': 3.716.0
      '@aws-sdk/middleware-user-agent': 3.716.0
      '@aws-sdk/region-config-resolver': 3.714.0
      '@aws-sdk/types': 3.714.0
      '@aws-sdk/util-endpoints': 3.714.0
      '@aws-sdk/util-user-agent-browser': 3.714.0
      '@aws-sdk/util-user-agent-node': 3.716.0
      '@smithy/config-resolver': 3.0.13
      '@smithy/core': 2.5.6
      '@smithy/fetch-http-handler': 4.1.2
      '@smithy/hash-node': 3.0.11
      '@smithy/invalid-dependency': 3.0.11
      '@smithy/middleware-content-length': 3.0.13
      '@smithy/middleware-endpoint': 3.2.7
      '@smithy/middleware-retry': 3.0.32
      '@smithy/middleware-serde': 3.0.11
      '@smithy/middleware-stack': 3.0.11
      '@smithy/node-config-provider': 3.1.12
      '@smithy/node-http-handler': 3.3.3
      '@smithy/protocol-http': 4.1.8
      '@smithy/smithy-client': 3.5.2
      '@smithy/types': 3.7.2
      '@smithy/url-parser': 3.0.11
      '@smithy/util-base64': 3.0.0
      '@smithy/util-body-length-browser': 3.0.0
      '@smithy/util-body-length-node': 3.0.0
      '@smithy/util-defaults-mode-browser': 3.0.32
      '@smithy/util-defaults-mode-node': 3.0.32
      '@smithy/util-endpoints': 2.1.7
      '@smithy/util-middleware': 3.0.11
      '@smithy/util-retry': 3.0.11
      '@smithy/util-utf8': 3.0.0
      '@smithy/util-waiter': 3.2.0
      tslib: 2.8.1
    transitivePeerDependencies:
      - aws-crt

  '@aws-sdk/client-s3@3.717.0':
    dependencies:
      '@aws-crypto/sha1-browser': 5.2.0
      '@aws-crypto/sha256-browser': 5.2.0
      '@aws-crypto/sha256-js': 5.2.0
      '@aws-sdk/client-sso-oidc': 3.716.0(@aws-sdk/client-sts@3.716.0)
      '@aws-sdk/client-sts': 3.716.0
      '@aws-sdk/core': 3.716.0
      '@aws-sdk/credential-provider-node': 3.716.0(@aws-sdk/client-sso-oidc@3.716.0(@aws-sdk/client-sts@3.716.0))(@aws-sdk/client-sts@3.716.0)
      '@aws-sdk/middleware-bucket-endpoint': 3.714.0
      '@aws-sdk/middleware-expect-continue': 3.714.0
      '@aws-sdk/middleware-flexible-checksums': 3.717.0
      '@aws-sdk/middleware-host-header': 3.714.0
      '@aws-sdk/middleware-location-constraint': 3.714.0
      '@aws-sdk/middleware-logger': 3.714.0
      '@aws-sdk/middleware-recursion-detection': 3.714.0
      '@aws-sdk/middleware-sdk-s3': 3.716.0
      '@aws-sdk/middleware-ssec': 3.714.0
      '@aws-sdk/middleware-user-agent': 3.716.0
      '@aws-sdk/region-config-resolver': 3.714.0
      '@aws-sdk/signature-v4-multi-region': 3.716.0
      '@aws-sdk/types': 3.714.0
      '@aws-sdk/util-endpoints': 3.714.0
      '@aws-sdk/util-user-agent-browser': 3.714.0
      '@aws-sdk/util-user-agent-node': 3.716.0
      '@aws-sdk/xml-builder': 3.709.0
      '@smithy/config-resolver': 3.0.13
      '@smithy/core': 2.5.6
      '@smithy/eventstream-serde-browser': 3.0.14
      '@smithy/eventstream-serde-config-resolver': 3.0.11
      '@smithy/eventstream-serde-node': 3.0.13
      '@smithy/fetch-http-handler': 4.1.2
      '@smithy/hash-blob-browser': 3.1.10
      '@smithy/hash-node': 3.0.11
      '@smithy/hash-stream-node': 3.1.10
      '@smithy/invalid-dependency': 3.0.11
      '@smithy/md5-js': 3.0.11
      '@smithy/middleware-content-length': 3.0.13
      '@smithy/middleware-endpoint': 3.2.7
      '@smithy/middleware-retry': 3.0.32
      '@smithy/middleware-serde': 3.0.11
      '@smithy/middleware-stack': 3.0.11
      '@smithy/node-config-provider': 3.1.12
      '@smithy/node-http-handler': 3.3.3
      '@smithy/protocol-http': 4.1.8
      '@smithy/smithy-client': 3.5.2
      '@smithy/types': 3.7.2
      '@smithy/url-parser': 3.0.11
      '@smithy/util-base64': 3.0.0
      '@smithy/util-body-length-browser': 3.0.0
      '@smithy/util-body-length-node': 3.0.0
      '@smithy/util-defaults-mode-browser': 3.0.32
      '@smithy/util-defaults-mode-node': 3.0.32
      '@smithy/util-endpoints': 2.1.7
      '@smithy/util-middleware': 3.0.11
      '@smithy/util-retry': 3.0.11
      '@smithy/util-stream': 3.3.2
      '@smithy/util-utf8': 3.0.0
      '@smithy/util-waiter': 3.2.0
      tslib: 2.8.1
    transitivePeerDependencies:
      - aws-crt

  '@aws-sdk/client-sso-oidc@3.716.0(@aws-sdk/client-sts@3.716.0)':
    dependencies:
      '@aws-crypto/sha256-browser': 5.2.0
      '@aws-crypto/sha256-js': 5.2.0
      '@aws-sdk/client-sts': 3.716.0
      '@aws-sdk/core': 3.716.0
      '@aws-sdk/credential-provider-node': 3.716.0(@aws-sdk/client-sso-oidc@3.716.0(@aws-sdk/client-sts@3.716.0))(@aws-sdk/client-sts@3.716.0)
      '@aws-sdk/middleware-host-header': 3.714.0
      '@aws-sdk/middleware-logger': 3.714.0
      '@aws-sdk/middleware-recursion-detection': 3.714.0
      '@aws-sdk/middleware-user-agent': 3.716.0
      '@aws-sdk/region-config-resolver': 3.714.0
      '@aws-sdk/types': 3.714.0
      '@aws-sdk/util-endpoints': 3.714.0
      '@aws-sdk/util-user-agent-browser': 3.714.0
      '@aws-sdk/util-user-agent-node': 3.716.0
      '@smithy/config-resolver': 3.0.13
      '@smithy/core': 2.5.6
      '@smithy/fetch-http-handler': 4.1.2
      '@smithy/hash-node': 3.0.11
      '@smithy/invalid-dependency': 3.0.11
      '@smithy/middleware-content-length': 3.0.13
      '@smithy/middleware-endpoint': 3.2.7
      '@smithy/middleware-retry': 3.0.32
      '@smithy/middleware-serde': 3.0.11
      '@smithy/middleware-stack': 3.0.11
      '@smithy/node-config-provider': 3.1.12
      '@smithy/node-http-handler': 3.3.3
      '@smithy/protocol-http': 4.1.8
      '@smithy/smithy-client': 3.5.2
      '@smithy/types': 3.7.2
      '@smithy/url-parser': 3.0.11
      '@smithy/util-base64': 3.0.0
      '@smithy/util-body-length-browser': 3.0.0
      '@smithy/util-body-length-node': 3.0.0
      '@smithy/util-defaults-mode-browser': 3.0.32
      '@smithy/util-defaults-mode-node': 3.0.32
      '@smithy/util-endpoints': 2.1.7
      '@smithy/util-middleware': 3.0.11
      '@smithy/util-retry': 3.0.11
      '@smithy/util-utf8': 3.0.0
      tslib: 2.8.1
    transitivePeerDependencies:
      - aws-crt

  '@aws-sdk/client-sso@3.716.0':
    dependencies:
      '@aws-crypto/sha256-browser': 5.2.0
      '@aws-crypto/sha256-js': 5.2.0
      '@aws-sdk/core': 3.716.0
      '@aws-sdk/middleware-host-header': 3.714.0
      '@aws-sdk/middleware-logger': 3.714.0
      '@aws-sdk/middleware-recursion-detection': 3.714.0
      '@aws-sdk/middleware-user-agent': 3.716.0
      '@aws-sdk/region-config-resolver': 3.714.0
      '@aws-sdk/types': 3.714.0
      '@aws-sdk/util-endpoints': 3.714.0
      '@aws-sdk/util-user-agent-browser': 3.714.0
      '@aws-sdk/util-user-agent-node': 3.716.0
      '@smithy/config-resolver': 3.0.13
      '@smithy/core': 2.5.6
      '@smithy/fetch-http-handler': 4.1.2
      '@smithy/hash-node': 3.0.11
      '@smithy/invalid-dependency': 3.0.11
      '@smithy/middleware-content-length': 3.0.13
      '@smithy/middleware-endpoint': 3.2.7
      '@smithy/middleware-retry': 3.0.32
      '@smithy/middleware-serde': 3.0.11
      '@smithy/middleware-stack': 3.0.11
      '@smithy/node-config-provider': 3.1.12
      '@smithy/node-http-handler': 3.3.3
      '@smithy/protocol-http': 4.1.8
      '@smithy/smithy-client': 3.5.2
      '@smithy/types': 3.7.2
      '@smithy/url-parser': 3.0.11
      '@smithy/util-base64': 3.0.0
      '@smithy/util-body-length-browser': 3.0.0
      '@smithy/util-body-length-node': 3.0.0
      '@smithy/util-defaults-mode-browser': 3.0.32
      '@smithy/util-defaults-mode-node': 3.0.32
      '@smithy/util-endpoints': 2.1.7
      '@smithy/util-middleware': 3.0.11
      '@smithy/util-retry': 3.0.11
      '@smithy/util-utf8': 3.0.0
      tslib: 2.8.1
    transitivePeerDependencies:
      - aws-crt

  '@aws-sdk/client-sts@3.716.0':
    dependencies:
      '@aws-crypto/sha256-browser': 5.2.0
      '@aws-crypto/sha256-js': 5.2.0
      '@aws-sdk/client-sso-oidc': 3.716.0(@aws-sdk/client-sts@3.716.0)
      '@aws-sdk/core': 3.716.0
      '@aws-sdk/credential-provider-node': 3.716.0(@aws-sdk/client-sso-oidc@3.716.0(@aws-sdk/client-sts@3.716.0))(@aws-sdk/client-sts@3.716.0)
      '@aws-sdk/middleware-host-header': 3.714.0
      '@aws-sdk/middleware-logger': 3.714.0
      '@aws-sdk/middleware-recursion-detection': 3.714.0
      '@aws-sdk/middleware-user-agent': 3.716.0
      '@aws-sdk/region-config-resolver': 3.714.0
      '@aws-sdk/types': 3.714.0
      '@aws-sdk/util-endpoints': 3.714.0
      '@aws-sdk/util-user-agent-browser': 3.714.0
      '@aws-sdk/util-user-agent-node': 3.716.0
      '@smithy/config-resolver': 3.0.13
      '@smithy/core': 2.5.6
      '@smithy/fetch-http-handler': 4.1.2
      '@smithy/hash-node': 3.0.11
      '@smithy/invalid-dependency': 3.0.11
      '@smithy/middleware-content-length': 3.0.13
      '@smithy/middleware-endpoint': 3.2.7
      '@smithy/middleware-retry': 3.0.32
      '@smithy/middleware-serde': 3.0.11
      '@smithy/middleware-stack': 3.0.11
      '@smithy/node-config-provider': 3.1.12
      '@smithy/node-http-handler': 3.3.3
      '@smithy/protocol-http': 4.1.8
      '@smithy/smithy-client': 3.5.2
      '@smithy/types': 3.7.2
      '@smithy/url-parser': 3.0.11
      '@smithy/util-base64': 3.0.0
      '@smithy/util-body-length-browser': 3.0.0
      '@smithy/util-body-length-node': 3.0.0
      '@smithy/util-defaults-mode-browser': 3.0.32
      '@smithy/util-defaults-mode-node': 3.0.32
      '@smithy/util-endpoints': 2.1.7
      '@smithy/util-middleware': 3.0.11
      '@smithy/util-retry': 3.0.11
      '@smithy/util-utf8': 3.0.0
      tslib: 2.8.1
    transitivePeerDependencies:
      - aws-crt

  '@aws-sdk/core@3.716.0':
    dependencies:
      '@aws-sdk/types': 3.714.0
      '@smithy/core': 2.5.6
      '@smithy/node-config-provider': 3.1.12
      '@smithy/property-provider': 3.1.11
      '@smithy/protocol-http': 4.1.8
      '@smithy/signature-v4': 4.2.4
      '@smithy/smithy-client': 3.5.2
      '@smithy/types': 3.7.2
      '@smithy/util-middleware': 3.0.11
      fast-xml-parser: 4.4.1
      tslib: 2.8.1

  '@aws-sdk/credential-provider-cognito-identity@3.716.0':
    dependencies:
      '@aws-sdk/client-cognito-identity': 3.716.0
      '@aws-sdk/types': 3.714.0
      '@smithy/property-provider': 3.1.11
      '@smithy/types': 3.7.2
      tslib: 2.8.1
    transitivePeerDependencies:
      - aws-crt

  '@aws-sdk/credential-provider-env@3.716.0':
    dependencies:
      '@aws-sdk/core': 3.716.0
      '@aws-sdk/types': 3.714.0
      '@smithy/property-provider': 3.1.11
      '@smithy/types': 3.7.2
      tslib: 2.8.1

  '@aws-sdk/credential-provider-http@3.716.0':
    dependencies:
      '@aws-sdk/core': 3.716.0
      '@aws-sdk/types': 3.714.0
      '@smithy/fetch-http-handler': 4.1.2
      '@smithy/node-http-handler': 3.3.3
      '@smithy/property-provider': 3.1.11
      '@smithy/protocol-http': 4.1.8
      '@smithy/smithy-client': 3.5.2
      '@smithy/types': 3.7.2
      '@smithy/util-stream': 3.3.2
      tslib: 2.8.1

  '@aws-sdk/credential-provider-ini@3.716.0(@aws-sdk/client-sso-oidc@3.716.0(@aws-sdk/client-sts@3.716.0))(@aws-sdk/client-sts@3.716.0)':
    dependencies:
      '@aws-sdk/client-sts': 3.716.0
      '@aws-sdk/core': 3.716.0
      '@aws-sdk/credential-provider-env': 3.716.0
      '@aws-sdk/credential-provider-http': 3.716.0
      '@aws-sdk/credential-provider-process': 3.716.0
      '@aws-sdk/credential-provider-sso': 3.716.0(@aws-sdk/client-sso-oidc@3.716.0(@aws-sdk/client-sts@3.716.0))
      '@aws-sdk/credential-provider-web-identity': 3.716.0(@aws-sdk/client-sts@3.716.0)
      '@aws-sdk/types': 3.714.0
      '@smithy/credential-provider-imds': 3.2.8
      '@smithy/property-provider': 3.1.11
      '@smithy/shared-ini-file-loader': 3.1.12
      '@smithy/types': 3.7.2
      tslib: 2.8.1
    transitivePeerDependencies:
      - '@aws-sdk/client-sso-oidc'
      - aws-crt

  '@aws-sdk/credential-provider-node@3.716.0(@aws-sdk/client-sso-oidc@3.716.0(@aws-sdk/client-sts@3.716.0))(@aws-sdk/client-sts@3.716.0)':
    dependencies:
      '@aws-sdk/credential-provider-env': 3.716.0
      '@aws-sdk/credential-provider-http': 3.716.0
      '@aws-sdk/credential-provider-ini': 3.716.0(@aws-sdk/client-sso-oidc@3.716.0(@aws-sdk/client-sts@3.716.0))(@aws-sdk/client-sts@3.716.0)
      '@aws-sdk/credential-provider-process': 3.716.0
      '@aws-sdk/credential-provider-sso': 3.716.0(@aws-sdk/client-sso-oidc@3.716.0(@aws-sdk/client-sts@3.716.0))
      '@aws-sdk/credential-provider-web-identity': 3.716.0(@aws-sdk/client-sts@3.716.0)
      '@aws-sdk/types': 3.714.0
      '@smithy/credential-provider-imds': 3.2.8
      '@smithy/property-provider': 3.1.11
      '@smithy/shared-ini-file-loader': 3.1.12
      '@smithy/types': 3.7.2
      tslib: 2.8.1
    transitivePeerDependencies:
      - '@aws-sdk/client-sso-oidc'
      - '@aws-sdk/client-sts'
      - aws-crt

  '@aws-sdk/credential-provider-process@3.716.0':
    dependencies:
      '@aws-sdk/core': 3.716.0
      '@aws-sdk/types': 3.714.0
      '@smithy/property-provider': 3.1.11
      '@smithy/shared-ini-file-loader': 3.1.12
      '@smithy/types': 3.7.2
      tslib: 2.8.1

  '@aws-sdk/credential-provider-sso@3.716.0(@aws-sdk/client-sso-oidc@3.716.0(@aws-sdk/client-sts@3.716.0))':
    dependencies:
      '@aws-sdk/client-sso': 3.716.0
      '@aws-sdk/core': 3.716.0
      '@aws-sdk/token-providers': 3.714.0(@aws-sdk/client-sso-oidc@3.716.0(@aws-sdk/client-sts@3.716.0))
      '@aws-sdk/types': 3.714.0
      '@smithy/property-provider': 3.1.11
      '@smithy/shared-ini-file-loader': 3.1.12
      '@smithy/types': 3.7.2
      tslib: 2.8.1
    transitivePeerDependencies:
      - '@aws-sdk/client-sso-oidc'
      - aws-crt

  '@aws-sdk/credential-provider-web-identity@3.716.0(@aws-sdk/client-sts@3.716.0)':
    dependencies:
      '@aws-sdk/client-sts': 3.716.0
      '@aws-sdk/core': 3.716.0
      '@aws-sdk/types': 3.714.0
      '@smithy/property-provider': 3.1.11
      '@smithy/types': 3.7.2
      tslib: 2.8.1

  '@aws-sdk/credential-providers@3.716.0(@aws-sdk/client-sso-oidc@3.716.0(@aws-sdk/client-sts@3.716.0))':
    dependencies:
      '@aws-sdk/client-cognito-identity': 3.716.0
      '@aws-sdk/client-sso': 3.716.0
      '@aws-sdk/client-sts': 3.716.0
      '@aws-sdk/core': 3.716.0
      '@aws-sdk/credential-provider-cognito-identity': 3.716.0
      '@aws-sdk/credential-provider-env': 3.716.0
      '@aws-sdk/credential-provider-http': 3.716.0
      '@aws-sdk/credential-provider-ini': 3.716.0(@aws-sdk/client-sso-oidc@3.716.0(@aws-sdk/client-sts@3.716.0))(@aws-sdk/client-sts@3.716.0)
      '@aws-sdk/credential-provider-node': 3.716.0(@aws-sdk/client-sso-oidc@3.716.0(@aws-sdk/client-sts@3.716.0))(@aws-sdk/client-sts@3.716.0)
      '@aws-sdk/credential-provider-process': 3.716.0
      '@aws-sdk/credential-provider-sso': 3.716.0(@aws-sdk/client-sso-oidc@3.716.0(@aws-sdk/client-sts@3.716.0))
      '@aws-sdk/credential-provider-web-identity': 3.716.0(@aws-sdk/client-sts@3.716.0)
      '@aws-sdk/types': 3.714.0
      '@smithy/credential-provider-imds': 3.2.8
      '@smithy/property-provider': 3.1.11
      '@smithy/types': 3.7.2
      tslib: 2.8.1
    transitivePeerDependencies:
      - '@aws-sdk/client-sso-oidc'
      - aws-crt

  '@aws-sdk/middleware-bucket-endpoint@3.714.0':
    dependencies:
      '@aws-sdk/types': 3.714.0
      '@aws-sdk/util-arn-parser': 3.693.0
      '@smithy/node-config-provider': 3.1.12
      '@smithy/protocol-http': 4.1.8
      '@smithy/types': 3.7.2
      '@smithy/util-config-provider': 3.0.0
      tslib: 2.8.1

  '@aws-sdk/middleware-expect-continue@3.714.0':
    dependencies:
      '@aws-sdk/types': 3.714.0
      '@smithy/protocol-http': 4.1.8
      '@smithy/types': 3.7.2
      tslib: 2.8.1

  '@aws-sdk/middleware-flexible-checksums@3.717.0':
    dependencies:
      '@aws-crypto/crc32': 5.2.0
      '@aws-crypto/crc32c': 5.2.0
      '@aws-crypto/util': 5.2.0
      '@aws-sdk/core': 3.716.0
      '@aws-sdk/types': 3.714.0
      '@smithy/is-array-buffer': 3.0.0
      '@smithy/node-config-provider': 3.1.12
      '@smithy/protocol-http': 4.1.8
      '@smithy/types': 3.7.2
      '@smithy/util-middleware': 3.0.11
      '@smithy/util-stream': 3.3.2
      '@smithy/util-utf8': 3.0.0
      tslib: 2.8.1

  '@aws-sdk/middleware-host-header@3.714.0':
    dependencies:
      '@aws-sdk/types': 3.714.0
      '@smithy/protocol-http': 4.1.8
      '@smithy/types': 3.7.2
      tslib: 2.8.1

  '@aws-sdk/middleware-location-constraint@3.714.0':
    dependencies:
      '@aws-sdk/types': 3.714.0
      '@smithy/types': 3.7.2
      tslib: 2.8.1

  '@aws-sdk/middleware-logger@3.714.0':
    dependencies:
      '@aws-sdk/types': 3.714.0
      '@smithy/types': 3.7.2
      tslib: 2.8.1

  '@aws-sdk/middleware-recursion-detection@3.714.0':
    dependencies:
      '@aws-sdk/types': 3.714.0
      '@smithy/protocol-http': 4.1.8
      '@smithy/types': 3.7.2
      tslib: 2.8.1

  '@aws-sdk/middleware-sdk-ec2@3.716.0':
    dependencies:
      '@aws-sdk/types': 3.714.0
      '@aws-sdk/util-format-url': 3.714.0
      '@smithy/middleware-endpoint': 3.2.7
      '@smithy/protocol-http': 4.1.8
      '@smithy/signature-v4': 4.2.4
      '@smithy/smithy-client': 3.5.2
      '@smithy/types': 3.7.2
      tslib: 2.8.1

  '@aws-sdk/middleware-sdk-rds@3.716.0':
    dependencies:
      '@aws-sdk/types': 3.714.0
      '@aws-sdk/util-format-url': 3.714.0
      '@smithy/middleware-endpoint': 3.2.7
      '@smithy/protocol-http': 4.1.8
      '@smithy/signature-v4': 4.2.4
      '@smithy/types': 3.7.2
      tslib: 2.8.1

  '@aws-sdk/middleware-sdk-s3@3.716.0':
    dependencies:
      '@aws-sdk/core': 3.716.0
      '@aws-sdk/types': 3.714.0
      '@aws-sdk/util-arn-parser': 3.693.0
      '@smithy/core': 2.5.6
      '@smithy/node-config-provider': 3.1.12
      '@smithy/protocol-http': 4.1.8
      '@smithy/signature-v4': 4.2.4
      '@smithy/smithy-client': 3.5.2
      '@smithy/types': 3.7.2
      '@smithy/util-config-provider': 3.0.0
      '@smithy/util-middleware': 3.0.11
      '@smithy/util-stream': 3.3.2
      '@smithy/util-utf8': 3.0.0
      tslib: 2.8.1

  '@aws-sdk/middleware-ssec@3.714.0':
    dependencies:
      '@aws-sdk/types': 3.714.0
      '@smithy/types': 3.7.2
      tslib: 2.8.1

  '@aws-sdk/middleware-user-agent@3.716.0':
    dependencies:
      '@aws-sdk/core': 3.716.0
      '@aws-sdk/types': 3.714.0
      '@aws-sdk/util-endpoints': 3.714.0
      '@smithy/core': 2.5.6
      '@smithy/protocol-http': 4.1.8
      '@smithy/types': 3.7.2
      tslib: 2.8.1

  '@aws-sdk/region-config-resolver@3.714.0':
    dependencies:
      '@aws-sdk/types': 3.714.0
      '@smithy/node-config-provider': 3.1.12
      '@smithy/types': 3.7.2
      '@smithy/util-config-provider': 3.0.0
      '@smithy/util-middleware': 3.0.11
      tslib: 2.8.1

  '@aws-sdk/signature-v4-multi-region@3.716.0':
    dependencies:
      '@aws-sdk/middleware-sdk-s3': 3.716.0
      '@aws-sdk/types': 3.714.0
      '@smithy/protocol-http': 4.1.8
      '@smithy/signature-v4': 4.2.4
      '@smithy/types': 3.7.2
      tslib: 2.8.1

  '@aws-sdk/token-providers@3.714.0(@aws-sdk/client-sso-oidc@3.716.0(@aws-sdk/client-sts@3.716.0))':
    dependencies:
      '@aws-sdk/client-sso-oidc': 3.716.0(@aws-sdk/client-sts@3.716.0)
      '@aws-sdk/types': 3.714.0
      '@smithy/property-provider': 3.1.11
      '@smithy/shared-ini-file-loader': 3.1.12
      '@smithy/types': 3.7.2
      tslib: 2.8.1

  '@aws-sdk/types@3.714.0':
    dependencies:
      '@smithy/types': 3.7.2
      tslib: 2.8.1

  '@aws-sdk/util-arn-parser@3.693.0':
    dependencies:
      tslib: 2.8.1

  '@aws-sdk/util-endpoints@3.714.0':
    dependencies:
      '@aws-sdk/types': 3.714.0
      '@smithy/types': 3.7.2
      '@smithy/util-endpoints': 2.1.7
      tslib: 2.8.1

  '@aws-sdk/util-format-url@3.714.0':
    dependencies:
      '@aws-sdk/types': 3.714.0
      '@smithy/querystring-builder': 3.0.11
      '@smithy/types': 3.7.2
      tslib: 2.8.1

  '@aws-sdk/util-locate-window@3.693.0':
    dependencies:
      tslib: 2.8.1

  '@aws-sdk/util-user-agent-browser@3.714.0':
    dependencies:
      '@aws-sdk/types': 3.714.0
      '@smithy/types': 3.7.2
      bowser: 2.11.0
      tslib: 2.8.1

  '@aws-sdk/util-user-agent-node@3.716.0':
    dependencies:
      '@aws-sdk/middleware-user-agent': 3.716.0
      '@aws-sdk/types': 3.714.0
      '@smithy/node-config-provider': 3.1.12
      '@smithy/types': 3.7.2
      tslib: 2.8.1

  '@aws-sdk/xml-builder@3.709.0':
    dependencies:
      '@smithy/types': 3.7.2
      tslib: 2.8.1

  '@babel/code-frame@7.26.2':
    dependencies:
      '@babel/helper-validator-identifier': 7.25.9
      js-tokens: 4.0.0
      picocolors: 1.1.1

  '@babel/compat-data@7.26.3': {}

  '@babel/core@7.26.0':
    dependencies:
      '@ampproject/remapping': 2.3.0
      '@babel/code-frame': 7.26.2
      '@babel/generator': 7.26.3
      '@babel/helper-compilation-targets': 7.25.9
      '@babel/helper-module-transforms': 7.26.0(@babel/core@7.26.0)
      '@babel/helpers': 7.26.0
      '@babel/parser': 7.26.3
      '@babel/template': 7.25.9
      '@babel/traverse': 7.26.4
      '@babel/types': 7.26.3
      convert-source-map: 2.0.0
      debug: 4.4.0
      gensync: 1.0.0-beta.2
      json5: 2.2.3
      semver: 6.3.1
    transitivePeerDependencies:
      - supports-color

  '@babel/generator@7.26.3':
    dependencies:
      '@babel/parser': 7.26.3
      '@babel/types': 7.26.3
      '@jridgewell/gen-mapping': 0.3.8
      '@jridgewell/trace-mapping': 0.3.25
      jsesc: 3.1.0

  '@babel/helper-compilation-targets@7.25.9':
    dependencies:
      '@babel/compat-data': 7.26.3
      '@babel/helper-validator-option': 7.25.9
      browserslist: 4.24.3
      lru-cache: 5.1.1
      semver: 6.3.1

  '@babel/helper-module-imports@7.25.9':
    dependencies:
      '@babel/traverse': 7.26.4
      '@babel/types': 7.26.3
    transitivePeerDependencies:
      - supports-color

  '@babel/helper-module-transforms@7.26.0(@babel/core@7.26.0)':
    dependencies:
      '@babel/core': 7.26.0
      '@babel/helper-module-imports': 7.25.9
      '@babel/helper-validator-identifier': 7.25.9
      '@babel/traverse': 7.26.4
    transitivePeerDependencies:
      - supports-color

  '@babel/helper-plugin-utils@7.25.9': {}

  '@babel/helper-string-parser@7.25.9': {}

  '@babel/helper-validator-identifier@7.25.9': {}

  '@babel/helper-validator-option@7.25.9': {}

  '@babel/helpers@7.26.0':
    dependencies:
      '@babel/template': 7.25.9
      '@babel/types': 7.26.3

  '@babel/parser@7.26.3':
    dependencies:
      '@babel/types': 7.26.3

  '@babel/plugin-syntax-async-generators@7.8.4(@babel/core@7.26.0)':
    dependencies:
      '@babel/core': 7.26.0
      '@babel/helper-plugin-utils': 7.25.9

  '@babel/plugin-syntax-bigint@7.8.3(@babel/core@7.26.0)':
    dependencies:
      '@babel/core': 7.26.0
      '@babel/helper-plugin-utils': 7.25.9

  '@babel/plugin-syntax-class-properties@7.12.13(@babel/core@7.26.0)':
    dependencies:
      '@babel/core': 7.26.0
      '@babel/helper-plugin-utils': 7.25.9

  '@babel/plugin-syntax-class-static-block@7.14.5(@babel/core@7.26.0)':
    dependencies:
      '@babel/core': 7.26.0
      '@babel/helper-plugin-utils': 7.25.9

  '@babel/plugin-syntax-import-attributes@7.26.0(@babel/core@7.26.0)':
    dependencies:
      '@babel/core': 7.26.0
      '@babel/helper-plugin-utils': 7.25.9

  '@babel/plugin-syntax-import-meta@7.10.4(@babel/core@7.26.0)':
    dependencies:
      '@babel/core': 7.26.0
      '@babel/helper-plugin-utils': 7.25.9

  '@babel/plugin-syntax-json-strings@7.8.3(@babel/core@7.26.0)':
    dependencies:
      '@babel/core': 7.26.0
      '@babel/helper-plugin-utils': 7.25.9

  '@babel/plugin-syntax-jsx@7.25.9(@babel/core@7.26.0)':
    dependencies:
      '@babel/core': 7.26.0
      '@babel/helper-plugin-utils': 7.25.9

  '@babel/plugin-syntax-logical-assignment-operators@7.10.4(@babel/core@7.26.0)':
    dependencies:
      '@babel/core': 7.26.0
      '@babel/helper-plugin-utils': 7.25.9

  '@babel/plugin-syntax-nullish-coalescing-operator@7.8.3(@babel/core@7.26.0)':
    dependencies:
      '@babel/core': 7.26.0
      '@babel/helper-plugin-utils': 7.25.9

  '@babel/plugin-syntax-numeric-separator@7.10.4(@babel/core@7.26.0)':
    dependencies:
      '@babel/core': 7.26.0
      '@babel/helper-plugin-utils': 7.25.9

  '@babel/plugin-syntax-object-rest-spread@7.8.3(@babel/core@7.26.0)':
    dependencies:
      '@babel/core': 7.26.0
      '@babel/helper-plugin-utils': 7.25.9

  '@babel/plugin-syntax-optional-catch-binding@7.8.3(@babel/core@7.26.0)':
    dependencies:
      '@babel/core': 7.26.0
      '@babel/helper-plugin-utils': 7.25.9

  '@babel/plugin-syntax-optional-chaining@7.8.3(@babel/core@7.26.0)':
    dependencies:
      '@babel/core': 7.26.0
      '@babel/helper-plugin-utils': 7.25.9

  '@babel/plugin-syntax-private-property-in-object@7.14.5(@babel/core@7.26.0)':
    dependencies:
      '@babel/core': 7.26.0
      '@babel/helper-plugin-utils': 7.25.9

  '@babel/plugin-syntax-top-level-await@7.14.5(@babel/core@7.26.0)':
    dependencies:
      '@babel/core': 7.26.0
      '@babel/helper-plugin-utils': 7.25.9

  '@babel/plugin-syntax-typescript@7.25.9(@babel/core@7.26.0)':
    dependencies:
      '@babel/core': 7.26.0
      '@babel/helper-plugin-utils': 7.25.9

  '@babel/runtime-corejs3@7.26.0':
    dependencies:
      core-js-pure: 3.39.0
      regenerator-runtime: 0.14.1

  '@babel/template@7.25.9':
    dependencies:
      '@babel/code-frame': 7.26.2
      '@babel/parser': 7.26.3
      '@babel/types': 7.26.3

  '@babel/traverse@7.26.4':
    dependencies:
      '@babel/code-frame': 7.26.2
      '@babel/generator': 7.26.3
      '@babel/parser': 7.26.3
      '@babel/template': 7.25.9
      '@babel/types': 7.26.3
      debug: 4.4.0
      globals: 11.12.0
    transitivePeerDependencies:
      - supports-color

  '@babel/types@7.26.3':
    dependencies:
      '@babel/helper-string-parser': 7.25.9
      '@babel/helper-validator-identifier': 7.25.9

  '@bcoe/v8-coverage@0.2.3': {}

  '@breejs/later@4.2.0': {}

  '@cdktf/hcl2json@0.20.10':
    dependencies:
      fs-extra: 11.2.0

  '@colors/colors@1.5.0':
    optional: true

  '@cspotcode/source-map-support@0.8.1':
    dependencies:
      '@jridgewell/trace-mapping': 0.3.9

  '@eslint-community/eslint-utils@4.4.1(eslint@8.57.1)':
    dependencies:
      eslint: 8.57.1
      eslint-visitor-keys: 3.4.3

  '@eslint-community/regexpp@4.12.1': {}

  '@eslint/eslintrc@2.1.4':
    dependencies:
      ajv: 6.12.6
      debug: 4.4.0
      espree: 9.6.1
      globals: 13.24.0
      ignore: 5.3.2
      import-fresh: 3.3.0
      js-yaml: 4.1.0
      minimatch: 3.1.2
      strip-json-comments: 3.1.1
    transitivePeerDependencies:
      - supports-color

  '@eslint/js@8.57.1': {}

  '@gwhitney/detect-indent@7.0.1': {}

  '@humanwhocodes/config-array@0.13.0':
    dependencies:
      '@humanwhocodes/object-schema': 2.0.3
      debug: 4.4.0
      minimatch: 3.1.2
    transitivePeerDependencies:
      - supports-color

  '@humanwhocodes/module-importer@1.0.1': {}

  '@humanwhocodes/object-schema@2.0.3': {}

  '@hyrious/marshal@0.3.3': {}

  '@isaacs/cliui@8.0.2':
    dependencies:
      string-width: 5.1.2
      string-width-cjs: string-width@4.2.3
      strip-ansi: 7.1.0
      strip-ansi-cjs: strip-ansi@6.0.1
      wrap-ansi: 8.1.0
      wrap-ansi-cjs: wrap-ansi@7.0.0

  '@isaacs/fs-minipass@4.0.1':
    dependencies:
      minipass: 7.1.2

  '@istanbuljs/load-nyc-config@1.1.0':
    dependencies:
      camelcase: 5.3.1
      find-up: 4.1.0
      get-package-type: 0.1.0
      js-yaml: 3.14.1
      resolve-from: 5.0.0

  '@istanbuljs/schema@0.1.3': {}

  '@jest/console@29.7.0':
    dependencies:
      '@jest/types': 29.6.3
      '@types/node': 20.17.10
      chalk: 4.1.2
      jest-message-util: 29.7.0
      jest-util: 29.7.0
      slash: 3.0.0

  '@jest/core@29.7.0(ts-node@10.9.2(@swc/core@1.10.4)(@types/node@20.17.10)(typescript@5.7.2))':
    dependencies:
      '@jest/console': 29.7.0
      '@jest/reporters': 29.7.0
      '@jest/test-result': 29.7.0
      '@jest/transform': 29.7.0
      '@jest/types': 29.6.3
      '@types/node': 20.17.10
      ansi-escapes: 4.3.2
      chalk: 4.1.2
      ci-info: 3.9.0
      exit: 0.1.2
      graceful-fs: 4.2.11
      jest-changed-files: 29.7.0
      jest-config: 29.7.0(@types/node@20.17.10)(ts-node@10.9.2(@swc/core@1.10.4)(@types/node@20.17.10)(typescript@5.7.2))
      jest-haste-map: 29.7.0
      jest-message-util: 29.7.0
      jest-regex-util: 29.6.3
      jest-resolve: 29.7.0
      jest-resolve-dependencies: 29.7.0
      jest-runner: 29.7.0
      jest-runtime: 29.7.0
      jest-snapshot: 29.7.0
      jest-util: 29.7.0
      jest-validate: 29.7.0
      jest-watcher: 29.7.0
      micromatch: 4.0.8
      pretty-format: 29.7.0
      slash: 3.0.0
      strip-ansi: 6.0.1
    transitivePeerDependencies:
      - babel-plugin-macros
      - supports-color
      - ts-node

  '@jest/environment@29.7.0':
    dependencies:
      '@jest/fake-timers': 29.7.0
      '@jest/types': 29.6.3
      '@types/node': 20.17.10
      jest-mock: 29.7.0

  '@jest/expect-utils@29.4.1':
    dependencies:
      jest-get-type: 29.6.3

  '@jest/expect-utils@29.7.0':
    dependencies:
      jest-get-type: 29.6.3

  '@jest/expect@29.7.0':
    dependencies:
      expect: 29.7.0
      jest-snapshot: 29.7.0
    transitivePeerDependencies:
      - supports-color

  '@jest/fake-timers@29.7.0':
    dependencies:
      '@jest/types': 29.6.3
      '@sinonjs/fake-timers': 10.3.0
      '@types/node': 20.17.10
      jest-message-util: 29.7.0
      jest-mock: 29.7.0
      jest-util: 29.7.0

  '@jest/globals@29.7.0':
    dependencies:
      '@jest/environment': 29.7.0
      '@jest/expect': 29.7.0
      '@jest/types': 29.6.3
      jest-mock: 29.7.0
    transitivePeerDependencies:
      - supports-color

  '@jest/reporters@29.7.0':
    dependencies:
      '@bcoe/v8-coverage': 0.2.3
      '@jest/console': 29.7.0
      '@jest/test-result': 29.7.0
      '@jest/transform': 29.7.0
      '@jest/types': 29.6.3
      '@jridgewell/trace-mapping': 0.3.25
      '@types/node': 20.17.10
      chalk: 4.1.2
      collect-v8-coverage: 1.0.2
      exit: 0.1.2
      glob: 7.2.3
      graceful-fs: 4.2.11
      istanbul-lib-coverage: 3.2.2
      istanbul-lib-instrument: 6.0.3
      istanbul-lib-report: 3.0.1
      istanbul-lib-source-maps: 4.0.1
      istanbul-reports: 3.1.7
      jest-message-util: 29.7.0
      jest-util: 29.7.0
      jest-worker: 29.7.0
      slash: 3.0.0
      string-length: 4.0.2
      strip-ansi: 6.0.1
      v8-to-istanbul: 9.3.0
    transitivePeerDependencies:
      - supports-color

  '@jest/schemas@29.6.3':
    dependencies:
      '@sinclair/typebox': 0.27.8

  '@jest/source-map@29.6.3':
    dependencies:
      '@jridgewell/trace-mapping': 0.3.25
      callsites: 3.1.0
      graceful-fs: 4.2.11

  '@jest/test-result@29.7.0':
    dependencies:
      '@jest/console': 29.7.0
      '@jest/types': 29.6.3
      '@types/istanbul-lib-coverage': 2.0.6
      collect-v8-coverage: 1.0.2

  '@jest/test-sequencer@29.7.0':
    dependencies:
      '@jest/test-result': 29.7.0
      graceful-fs: 4.2.11
      jest-haste-map: 29.7.0
      slash: 3.0.0

  '@jest/transform@29.7.0':
    dependencies:
      '@babel/core': 7.26.0
      '@jest/types': 29.6.3
      '@jridgewell/trace-mapping': 0.3.25
      babel-plugin-istanbul: 6.1.1
      chalk: 4.1.2
      convert-source-map: 2.0.0
      fast-json-stable-stringify: 2.1.0
      graceful-fs: 4.2.11
      jest-haste-map: 29.7.0
      jest-regex-util: 29.6.3
      jest-util: 29.7.0
      micromatch: 4.0.8
      pirates: 4.0.6
      slash: 3.0.0
      write-file-atomic: 4.0.2
    transitivePeerDependencies:
      - supports-color

  '@jest/types@29.6.3':
    dependencies:
      '@jest/schemas': 29.6.3
      '@types/istanbul-lib-coverage': 2.0.6
      '@types/istanbul-reports': 3.0.4
      '@types/node': 20.17.10
      '@types/yargs': 17.0.33
      chalk: 4.1.2

  '@jridgewell/gen-mapping@0.3.8':
    dependencies:
      '@jridgewell/set-array': 1.2.1
      '@jridgewell/sourcemap-codec': 1.5.0
      '@jridgewell/trace-mapping': 0.3.25

  '@jridgewell/resolve-uri@3.1.2': {}

  '@jridgewell/set-array@1.2.1': {}

  '@jridgewell/sourcemap-codec@1.5.0': {}

  '@jridgewell/trace-mapping@0.3.25':
    dependencies:
      '@jridgewell/resolve-uri': 3.1.2
      '@jridgewell/sourcemap-codec': 1.5.0

  '@jridgewell/trace-mapping@0.3.9':
    dependencies:
      '@jridgewell/resolve-uri': 3.1.2
      '@jridgewell/sourcemap-codec': 1.5.0

  '@jsonjoy.com/base64@1.1.2(tslib@2.8.1)':
    dependencies:
      tslib: 2.8.1

  '@jsonjoy.com/json-pack@1.1.1(tslib@2.8.1)':
    dependencies:
      '@jsonjoy.com/base64': 1.1.2(tslib@2.8.1)
      '@jsonjoy.com/util': 1.5.0(tslib@2.8.1)
      hyperdyperid: 1.2.0
      thingies: 1.21.0(tslib@2.8.1)
      tslib: 2.8.1

  '@jsonjoy.com/util@1.5.0(tslib@2.8.1)':
    dependencies:
      tslib: 2.8.1

  '@kwsites/file-exists@1.1.1':
    dependencies:
      debug: 4.4.0
    transitivePeerDependencies:
      - supports-color

  '@kwsites/promise-deferred@1.1.1': {}

  '@ls-lint/ls-lint@2.2.3': {}

  '@nodelib/fs.scandir@2.1.5':
    dependencies:
      '@nodelib/fs.stat': 2.0.5
      run-parallel: 1.2.0

  '@nodelib/fs.stat@2.0.5': {}

  '@nodelib/fs.walk@1.2.8':
    dependencies:
      '@nodelib/fs.scandir': 2.1.5
      fastq: 1.18.0

  '@nolyfill/is-core-module@1.0.39': {}

  '@npmcli/agent@2.2.2':
    dependencies:
      agent-base: 7.1.3
      http-proxy-agent: 7.0.2
      https-proxy-agent: 7.0.6
      lru-cache: 10.4.3
      socks-proxy-agent: 8.0.5
    transitivePeerDependencies:
      - supports-color
    optional: true

  '@npmcli/fs@3.1.1':
    dependencies:
      semver: 7.6.3
    optional: true

  '@npmcli/fs@4.0.0':
    dependencies:
      semver: 7.6.3

  '@octokit/auth-token@4.0.0': {}

  '@octokit/auth-token@5.1.1': {}

  '@octokit/core@5.2.0':
    dependencies:
      '@octokit/auth-token': 4.0.0
      '@octokit/graphql': 7.1.0
      '@octokit/request': 8.4.0
      '@octokit/request-error': 5.1.0
      '@octokit/types': 13.6.2
      before-after-hook: 2.2.3
      universal-user-agent: 6.0.1

  '@octokit/core@6.1.2':
    dependencies:
      '@octokit/auth-token': 5.1.1
      '@octokit/graphql': 8.1.1
      '@octokit/request': 9.1.4
      '@octokit/request-error': 6.1.6
      '@octokit/types': 13.6.2
      before-after-hook: 3.0.2
      universal-user-agent: 7.0.2

  '@octokit/endpoint@10.1.1':
    dependencies:
      '@octokit/types': 13.6.2
      universal-user-agent: 7.0.2

  '@octokit/endpoint@9.0.5':
    dependencies:
      '@octokit/types': 13.6.2
      universal-user-agent: 6.0.1

  '@octokit/graphql@7.1.0':
    dependencies:
      '@octokit/request': 8.4.0
      '@octokit/types': 13.6.2
      universal-user-agent: 6.0.1

  '@octokit/graphql@8.1.1':
    dependencies:
      '@octokit/request': 9.1.4
      '@octokit/types': 13.6.2
      universal-user-agent: 7.0.2

  '@octokit/openapi-types@22.2.0': {}

  '@octokit/plugin-paginate-rest@11.3.1(@octokit/core@5.2.0)':
    dependencies:
      '@octokit/core': 5.2.0
      '@octokit/types': 13.6.2

  '@octokit/plugin-paginate-rest@11.3.6(@octokit/core@6.1.2)':
    dependencies:
      '@octokit/core': 6.1.2
      '@octokit/types': 13.6.2

  '@octokit/plugin-request-log@4.0.1(@octokit/core@5.2.0)':
    dependencies:
      '@octokit/core': 5.2.0

  '@octokit/plugin-rest-endpoint-methods@13.2.2(@octokit/core@5.2.0)':
    dependencies:
      '@octokit/core': 5.2.0
      '@octokit/types': 13.6.2

  '@octokit/plugin-retry@7.1.2(@octokit/core@6.1.2)':
    dependencies:
      '@octokit/core': 6.1.2
      '@octokit/request-error': 6.1.6
      '@octokit/types': 13.6.2
      bottleneck: 2.19.5

  '@octokit/plugin-throttling@9.3.2(@octokit/core@6.1.2)':
    dependencies:
      '@octokit/core': 6.1.2
      '@octokit/types': 13.6.2
      bottleneck: 2.19.5

  '@octokit/request-error@5.1.0':
    dependencies:
      '@octokit/types': 13.6.2
      deprecation: 2.3.1
      once: 1.4.0

  '@octokit/request-error@6.1.6':
    dependencies:
      '@octokit/types': 13.6.2

  '@octokit/request@8.4.0':
    dependencies:
      '@octokit/endpoint': 9.0.5
      '@octokit/request-error': 5.1.0
      '@octokit/types': 13.6.2
      universal-user-agent: 6.0.1

  '@octokit/request@9.1.4':
    dependencies:
      '@octokit/endpoint': 10.1.1
      '@octokit/request-error': 6.1.6
      '@octokit/types': 13.6.2
      fast-content-type-parse: 2.0.0
      universal-user-agent: 7.0.2

  '@octokit/rest@20.1.1':
    dependencies:
      '@octokit/core': 5.2.0
      '@octokit/plugin-paginate-rest': 11.3.1(@octokit/core@5.2.0)
      '@octokit/plugin-request-log': 4.0.1(@octokit/core@5.2.0)
      '@octokit/plugin-rest-endpoint-methods': 13.2.2(@octokit/core@5.2.0)

  '@octokit/types@13.6.2':
    dependencies:
      '@octokit/openapi-types': 22.2.0

  '@one-ini/wasm@0.1.1': {}

  '@openpgp/web-stream-tools@0.1.3(typescript@5.7.2)':
    optionalDependencies:
      typescript: 5.7.2

  '@opentelemetry/api-logs@0.57.0':
    dependencies:
      '@opentelemetry/api': 1.9.0

  '@opentelemetry/api@1.9.0': {}

  '@opentelemetry/context-async-hooks@1.30.0(@opentelemetry/api@1.9.0)':
    dependencies:
      '@opentelemetry/api': 1.9.0

  '@opentelemetry/core@1.30.0(@opentelemetry/api@1.9.0)':
    dependencies:
      '@opentelemetry/api': 1.9.0
      '@opentelemetry/semantic-conventions': 1.28.0

  '@opentelemetry/exporter-trace-otlp-http@0.57.0(@opentelemetry/api@1.9.0)':
    dependencies:
      '@opentelemetry/api': 1.9.0
      '@opentelemetry/core': 1.30.0(@opentelemetry/api@1.9.0)
      '@opentelemetry/otlp-exporter-base': 0.57.0(@opentelemetry/api@1.9.0)
      '@opentelemetry/otlp-transformer': 0.57.0(@opentelemetry/api@1.9.0)
      '@opentelemetry/resources': 1.30.0(@opentelemetry/api@1.9.0)
      '@opentelemetry/sdk-trace-base': 1.30.0(@opentelemetry/api@1.9.0)

  '@opentelemetry/instrumentation-bunyan@0.45.0(@opentelemetry/api@1.9.0)':
    dependencies:
      '@opentelemetry/api': 1.9.0
      '@opentelemetry/api-logs': 0.57.0
      '@opentelemetry/instrumentation': 0.57.0(@opentelemetry/api@1.9.0)
      '@types/bunyan': 1.8.9
    transitivePeerDependencies:
      - supports-color

  '@opentelemetry/instrumentation-http@0.57.0(@opentelemetry/api@1.9.0)':
    dependencies:
      '@opentelemetry/api': 1.9.0
      '@opentelemetry/core': 1.30.0(@opentelemetry/api@1.9.0)
      '@opentelemetry/instrumentation': 0.57.0(@opentelemetry/api@1.9.0)
      '@opentelemetry/semantic-conventions': 1.28.0
      forwarded-parse: 2.1.2
      semver: 7.6.3
    transitivePeerDependencies:
      - supports-color

  '@opentelemetry/instrumentation@0.57.0(@opentelemetry/api@1.9.0)':
    dependencies:
      '@opentelemetry/api': 1.9.0
      '@opentelemetry/api-logs': 0.57.0
      '@types/shimmer': 1.2.0
      import-in-the-middle: 1.12.0
      require-in-the-middle: 7.4.0
      semver: 7.6.3
      shimmer: 1.2.1
    transitivePeerDependencies:
      - supports-color

  '@opentelemetry/otlp-exporter-base@0.57.0(@opentelemetry/api@1.9.0)':
    dependencies:
      '@opentelemetry/api': 1.9.0
      '@opentelemetry/core': 1.30.0(@opentelemetry/api@1.9.0)
      '@opentelemetry/otlp-transformer': 0.57.0(@opentelemetry/api@1.9.0)

  '@opentelemetry/otlp-transformer@0.57.0(@opentelemetry/api@1.9.0)':
    dependencies:
      '@opentelemetry/api': 1.9.0
      '@opentelemetry/api-logs': 0.57.0
      '@opentelemetry/core': 1.30.0(@opentelemetry/api@1.9.0)
      '@opentelemetry/resources': 1.30.0(@opentelemetry/api@1.9.0)
      '@opentelemetry/sdk-logs': 0.57.0(@opentelemetry/api@1.9.0)
      '@opentelemetry/sdk-metrics': 1.30.0(@opentelemetry/api@1.9.0)
      '@opentelemetry/sdk-trace-base': 1.30.0(@opentelemetry/api@1.9.0)
      protobufjs: 7.4.0

  '@opentelemetry/propagator-b3@1.30.0(@opentelemetry/api@1.9.0)':
    dependencies:
      '@opentelemetry/api': 1.9.0
      '@opentelemetry/core': 1.30.0(@opentelemetry/api@1.9.0)

  '@opentelemetry/propagator-jaeger@1.30.0(@opentelemetry/api@1.9.0)':
    dependencies:
      '@opentelemetry/api': 1.9.0
      '@opentelemetry/core': 1.30.0(@opentelemetry/api@1.9.0)

  '@opentelemetry/resources@1.30.0(@opentelemetry/api@1.9.0)':
    dependencies:
      '@opentelemetry/api': 1.9.0
      '@opentelemetry/core': 1.30.0(@opentelemetry/api@1.9.0)
      '@opentelemetry/semantic-conventions': 1.28.0

  '@opentelemetry/sdk-logs@0.57.0(@opentelemetry/api@1.9.0)':
    dependencies:
      '@opentelemetry/api': 1.9.0
      '@opentelemetry/api-logs': 0.57.0
      '@opentelemetry/core': 1.30.0(@opentelemetry/api@1.9.0)
      '@opentelemetry/resources': 1.30.0(@opentelemetry/api@1.9.0)

  '@opentelemetry/sdk-metrics@1.30.0(@opentelemetry/api@1.9.0)':
    dependencies:
      '@opentelemetry/api': 1.9.0
      '@opentelemetry/core': 1.30.0(@opentelemetry/api@1.9.0)
      '@opentelemetry/resources': 1.30.0(@opentelemetry/api@1.9.0)

  '@opentelemetry/sdk-trace-base@1.30.0(@opentelemetry/api@1.9.0)':
    dependencies:
      '@opentelemetry/api': 1.9.0
      '@opentelemetry/core': 1.30.0(@opentelemetry/api@1.9.0)
      '@opentelemetry/resources': 1.30.0(@opentelemetry/api@1.9.0)
      '@opentelemetry/semantic-conventions': 1.28.0

  '@opentelemetry/sdk-trace-node@1.30.0(@opentelemetry/api@1.9.0)':
    dependencies:
      '@opentelemetry/api': 1.9.0
      '@opentelemetry/context-async-hooks': 1.30.0(@opentelemetry/api@1.9.0)
      '@opentelemetry/core': 1.30.0(@opentelemetry/api@1.9.0)
      '@opentelemetry/propagator-b3': 1.30.0(@opentelemetry/api@1.9.0)
      '@opentelemetry/propagator-jaeger': 1.30.0(@opentelemetry/api@1.9.0)
      '@opentelemetry/sdk-trace-base': 1.30.0(@opentelemetry/api@1.9.0)
      semver: 7.6.3

  '@opentelemetry/semantic-conventions@1.28.0': {}

  '@pkgjs/parseargs@0.11.0':
    optional: true

  '@pnpm/config.env-replace@1.1.0': {}

  '@pnpm/constants@6.1.0': {}

  '@pnpm/error@4.0.0':
    dependencies:
      '@pnpm/constants': 6.1.0

  '@pnpm/graceful-fs@2.0.0':
    dependencies:
      graceful-fs: 4.2.11

  '@pnpm/network.ca-file@1.0.2':
    dependencies:
      graceful-fs: 4.2.10

  '@pnpm/npm-conf@2.3.1':
    dependencies:
      '@pnpm/config.env-replace': 1.1.0
      '@pnpm/network.ca-file': 1.0.2
      config-chain: 1.1.13

  '@pnpm/read-project-manifest@4.1.1':
    dependencies:
      '@gwhitney/detect-indent': 7.0.1
      '@pnpm/error': 4.0.0
      '@pnpm/graceful-fs': 2.0.0
      '@pnpm/text.comments-parser': 1.0.0
      '@pnpm/types': 8.9.0
      '@pnpm/write-project-manifest': 4.1.1
      fast-deep-equal: 3.1.3
      is-windows: 1.0.2
      json5: 2.2.3
      parse-json: 5.2.0
      read-yaml-file: 2.1.0
      sort-keys: 4.2.0
      strip-bom: 4.0.0

  '@pnpm/text.comments-parser@1.0.0':
    dependencies:
      strip-comments-strings: 1.2.0

  '@pnpm/types@8.9.0': {}

  '@pnpm/util.lex-comparator@1.0.0': {}

  '@pnpm/write-project-manifest@4.1.1':
    dependencies:
      '@pnpm/text.comments-parser': 1.0.0
      '@pnpm/types': 8.9.0
      json5: 2.2.3
      write-file-atomic: 5.0.1
      write-yaml-file: 4.2.0

  '@protobufjs/aspromise@1.1.2': {}

  '@protobufjs/base64@1.1.2': {}

  '@protobufjs/codegen@2.0.4': {}

  '@protobufjs/eventemitter@1.1.0': {}

  '@protobufjs/fetch@1.1.0':
    dependencies:
      '@protobufjs/aspromise': 1.1.2
      '@protobufjs/inquire': 1.1.0

  '@protobufjs/float@1.0.2': {}

  '@protobufjs/inquire@1.1.0': {}

  '@protobufjs/path@1.1.2': {}

  '@protobufjs/pool@1.1.0': {}

  '@protobufjs/utf8@1.1.0': {}

  '@qnighy/marshal@0.1.3':
    dependencies:
      '@babel/runtime-corejs3': 7.26.0

  '@redis/bloom@1.2.0(@redis/client@1.6.0)':
    dependencies:
      '@redis/client': 1.6.0

  '@redis/client@1.6.0':
    dependencies:
      cluster-key-slot: 1.1.2
      generic-pool: 3.9.0
      yallist: 4.0.0

  '@redis/graph@1.1.1(@redis/client@1.6.0)':
    dependencies:
      '@redis/client': 1.6.0

  '@redis/json@1.0.7(@redis/client@1.6.0)':
    dependencies:
      '@redis/client': 1.6.0

  '@redis/search@1.2.0(@redis/client@1.6.0)':
    dependencies:
      '@redis/client': 1.6.0

  '@redis/time-series@1.1.0(@redis/client@1.6.0)':
    dependencies:
      '@redis/client': 1.6.0

  '@renovatebot/detect-tools@1.1.0':
    dependencies:
      fs-extra: 11.2.0
      toml-eslint-parser: 0.10.0
      upath: 2.0.1
      zod: 3.24.1

  '@renovatebot/eslint-plugin@file:tools/eslint': {}

  '@renovatebot/kbpgp@4.0.1':
    dependencies:
      bn: 1.0.5
      bzip-deflate: 1.0.0
      iced-error: 0.0.13
      iced-lock: 2.0.1
      iced-runtime-3: 3.0.5
      keybase-ecurve: 1.0.1
      keybase-nacl: 1.1.4
      minimist: 1.2.8
      pgp-utils: 0.0.35
      purepack: 1.0.6
      triplesec: 4.0.3
      tweetnacl: 1.0.3

  '@renovatebot/osv-offline-db@1.7.0':
    dependencies:
      '@seald-io/nedb': 4.0.4

  '@renovatebot/osv-offline@1.5.11(encoding@0.1.13)':
    dependencies:
      '@octokit/rest': 20.1.1
      '@renovatebot/osv-offline-db': 1.7.0
      adm-zip: 0.5.16
      fs-extra: 11.2.0
      got: 11.8.6
      luxon: 3.5.0
      node-fetch: 2.7.0(encoding@0.1.13)
    transitivePeerDependencies:
      - encoding

  '@renovatebot/pep440@4.0.1': {}

  '@renovatebot/ruby-semver@4.0.0': {}

  '@rtsao/scc@1.1.0': {}

  '@seald-io/binary-search-tree@1.0.3': {}

  '@seald-io/nedb@4.0.4':
    dependencies:
      '@seald-io/binary-search-tree': 1.0.3
      localforage: 1.10.0
      util: 0.12.5

  '@sec-ant/readable-stream@0.4.1': {}

  '@semantic-release/commit-analyzer@13.0.0(semantic-release@24.2.0(typescript@5.7.2))':
    dependencies:
      conventional-changelog-angular: 8.0.0
      conventional-changelog-writer: 8.0.0
      conventional-commits-filter: 5.0.0
      conventional-commits-parser: 6.0.0
      debug: 4.4.0
      import-from-esm: 1.3.4
      lodash-es: 4.17.21
      micromatch: 4.0.8
      semantic-release: 24.2.0(typescript@5.7.2)
    transitivePeerDependencies:
      - supports-color

  '@semantic-release/error@3.0.0': {}

  '@semantic-release/error@4.0.0': {}

  '@semantic-release/exec@6.0.3(semantic-release@24.2.0(typescript@5.7.2))':
    dependencies:
      '@semantic-release/error': 3.0.0
      aggregate-error: 3.1.0
      debug: 4.4.0
      execa: 5.1.1
      lodash: 4.17.21
      parse-json: 5.2.0
      semantic-release: 24.2.0(typescript@5.7.2)
    transitivePeerDependencies:
      - supports-color

  '@semantic-release/github@11.0.1(semantic-release@24.2.0(typescript@5.7.2))':
    dependencies:
      '@octokit/core': 6.1.2
      '@octokit/plugin-paginate-rest': 11.3.6(@octokit/core@6.1.2)
      '@octokit/plugin-retry': 7.1.2(@octokit/core@6.1.2)
      '@octokit/plugin-throttling': 9.3.2(@octokit/core@6.1.2)
      '@semantic-release/error': 4.0.0
      aggregate-error: 5.0.0
      debug: 4.4.0
      dir-glob: 3.0.1
      globby: 14.0.2
      http-proxy-agent: 7.0.2
      https-proxy-agent: 7.0.6
      issue-parser: 7.0.1
      lodash-es: 4.17.21
      mime: 4.0.6
      p-filter: 4.1.0
      semantic-release: 24.2.0(typescript@5.7.2)
      url-join: 5.0.0
    transitivePeerDependencies:
      - supports-color

  '@semantic-release/npm@12.0.1(semantic-release@24.2.0(typescript@5.7.2))':
    dependencies:
      '@semantic-release/error': 4.0.0
      aggregate-error: 5.0.0
      execa: 9.5.2
      fs-extra: 11.2.0
      lodash-es: 4.17.21
      nerf-dart: 1.0.0
      normalize-url: 8.0.1
      npm: 10.9.2
      rc: 1.2.8
      read-pkg: 9.0.1
      registry-auth-token: 5.0.3
      semantic-release: 24.2.0(typescript@5.7.2)
      semver: 7.6.3
      tempy: 3.1.0

  '@semantic-release/release-notes-generator@14.0.2(semantic-release@24.2.0(typescript@5.7.2))':
    dependencies:
      conventional-changelog-angular: 8.0.0
      conventional-changelog-writer: 8.0.0
      conventional-commits-filter: 5.0.0
      conventional-commits-parser: 6.0.0
      debug: 4.4.0
      get-stream: 7.0.1
      import-from-esm: 1.3.4
      into-stream: 7.0.0
      lodash-es: 4.17.21
      read-package-up: 11.0.0
      semantic-release: 24.2.0(typescript@5.7.2)
    transitivePeerDependencies:
      - supports-color

  '@sinclair/typebox@0.27.8': {}

  '@sindresorhus/is@4.6.0': {}

  '@sindresorhus/merge-streams@2.3.0': {}

  '@sindresorhus/merge-streams@4.0.0': {}

  '@sinonjs/commons@3.0.1':
    dependencies:
      type-detect: 4.0.8

  '@sinonjs/fake-timers@10.3.0':
    dependencies:
      '@sinonjs/commons': 3.0.1

  '@sinonjs/fake-timers@11.2.2':
    dependencies:
      '@sinonjs/commons': 3.0.1

  '@sinonjs/fake-timers@13.0.5':
    dependencies:
      '@sinonjs/commons': 3.0.1

  '@sinonjs/samsam@8.0.2':
    dependencies:
      '@sinonjs/commons': 3.0.1
      lodash.get: 4.4.2
      type-detect: 4.1.0

  '@sinonjs/text-encoding@0.7.3': {}

  '@smithy/abort-controller@3.1.9':
    dependencies:
      '@smithy/types': 3.7.2
      tslib: 2.8.1

  '@smithy/chunked-blob-reader-native@3.0.1':
    dependencies:
      '@smithy/util-base64': 3.0.0
      tslib: 2.8.1

  '@smithy/chunked-blob-reader@4.0.0':
    dependencies:
      tslib: 2.8.1

  '@smithy/config-resolver@3.0.13':
    dependencies:
      '@smithy/node-config-provider': 3.1.12
      '@smithy/types': 3.7.2
      '@smithy/util-config-provider': 3.0.0
      '@smithy/util-middleware': 3.0.11
      tslib: 2.8.1

  '@smithy/core@2.5.6':
    dependencies:
      '@smithy/middleware-serde': 3.0.11
      '@smithy/protocol-http': 4.1.8
      '@smithy/types': 3.7.2
      '@smithy/util-body-length-browser': 3.0.0
      '@smithy/util-middleware': 3.0.11
      '@smithy/util-stream': 3.3.3
      '@smithy/util-utf8': 3.0.0
      tslib: 2.8.1

  '@smithy/credential-provider-imds@3.2.8':
    dependencies:
      '@smithy/node-config-provider': 3.1.12
      '@smithy/property-provider': 3.1.11
      '@smithy/types': 3.7.2
      '@smithy/url-parser': 3.0.11
      tslib: 2.8.1

  '@smithy/eventstream-codec@3.1.10':
    dependencies:
      '@aws-crypto/crc32': 5.2.0
      '@smithy/types': 3.7.2
      '@smithy/util-hex-encoding': 3.0.0
      tslib: 2.8.1

  '@smithy/eventstream-serde-browser@3.0.14':
    dependencies:
      '@smithy/eventstream-serde-universal': 3.0.13
      '@smithy/types': 3.7.2
      tslib: 2.8.1

  '@smithy/eventstream-serde-config-resolver@3.0.11':
    dependencies:
      '@smithy/types': 3.7.2
      tslib: 2.8.1

  '@smithy/eventstream-serde-node@3.0.13':
    dependencies:
      '@smithy/eventstream-serde-universal': 3.0.13
      '@smithy/types': 3.7.2
      tslib: 2.8.1

  '@smithy/eventstream-serde-universal@3.0.13':
    dependencies:
      '@smithy/eventstream-codec': 3.1.10
      '@smithy/types': 3.7.2
      tslib: 2.8.1

  '@smithy/fetch-http-handler@4.1.2':
    dependencies:
      '@smithy/protocol-http': 4.1.8
      '@smithy/querystring-builder': 3.0.11
      '@smithy/types': 3.7.2
      '@smithy/util-base64': 3.0.0
      tslib: 2.8.1

  '@smithy/hash-blob-browser@3.1.10':
    dependencies:
      '@smithy/chunked-blob-reader': 4.0.0
      '@smithy/chunked-blob-reader-native': 3.0.1
      '@smithy/types': 3.7.2
      tslib: 2.8.1

  '@smithy/hash-node@3.0.11':
    dependencies:
      '@smithy/types': 3.7.2
      '@smithy/util-buffer-from': 3.0.0
      '@smithy/util-utf8': 3.0.0
      tslib: 2.8.1

  '@smithy/hash-stream-node@3.1.10':
    dependencies:
      '@smithy/types': 3.7.2
      '@smithy/util-utf8': 3.0.0
      tslib: 2.8.1

  '@smithy/invalid-dependency@3.0.11':
    dependencies:
      '@smithy/types': 3.7.2
      tslib: 2.8.1

  '@smithy/is-array-buffer@2.2.0':
    dependencies:
      tslib: 2.8.1

  '@smithy/is-array-buffer@3.0.0':
    dependencies:
      tslib: 2.8.1

  '@smithy/md5-js@3.0.11':
    dependencies:
      '@smithy/types': 3.7.2
      '@smithy/util-utf8': 3.0.0
      tslib: 2.8.1

  '@smithy/middleware-content-length@3.0.13':
    dependencies:
      '@smithy/protocol-http': 4.1.8
      '@smithy/types': 3.7.2
      tslib: 2.8.1

  '@smithy/middleware-endpoint@3.2.7':
    dependencies:
      '@smithy/core': 2.5.6
      '@smithy/middleware-serde': 3.0.11
      '@smithy/node-config-provider': 3.1.12
      '@smithy/shared-ini-file-loader': 3.1.12
      '@smithy/types': 3.7.2
      '@smithy/url-parser': 3.0.11
      '@smithy/util-middleware': 3.0.11
      tslib: 2.8.1

  '@smithy/middleware-retry@3.0.32':
    dependencies:
      '@smithy/node-config-provider': 3.1.12
      '@smithy/protocol-http': 4.1.8
      '@smithy/service-error-classification': 3.0.11
      '@smithy/smithy-client': 3.5.2
      '@smithy/types': 3.7.2
      '@smithy/util-middleware': 3.0.11
      '@smithy/util-retry': 3.0.11
      tslib: 2.8.1
      uuid: 9.0.1

  '@smithy/middleware-serde@3.0.11':
    dependencies:
      '@smithy/types': 3.7.2
      tslib: 2.8.1

  '@smithy/middleware-stack@3.0.11':
    dependencies:
      '@smithy/types': 3.7.2
      tslib: 2.8.1

  '@smithy/node-config-provider@3.1.12':
    dependencies:
      '@smithy/property-provider': 3.1.11
      '@smithy/shared-ini-file-loader': 3.1.12
      '@smithy/types': 3.7.2
      tslib: 2.8.1

  '@smithy/node-http-handler@3.3.3':
    dependencies:
      '@smithy/abort-controller': 3.1.9
      '@smithy/protocol-http': 4.1.8
      '@smithy/querystring-builder': 3.0.11
      '@smithy/types': 3.7.2
      tslib: 2.8.1

  '@smithy/property-provider@3.1.11':
    dependencies:
      '@smithy/types': 3.7.2
      tslib: 2.8.1

  '@smithy/protocol-http@4.1.8':
    dependencies:
      '@smithy/types': 3.7.2
      tslib: 2.8.1

  '@smithy/querystring-builder@3.0.11':
    dependencies:
      '@smithy/types': 3.7.2
      '@smithy/util-uri-escape': 3.0.0
      tslib: 2.8.1

  '@smithy/querystring-parser@3.0.11':
    dependencies:
      '@smithy/types': 3.7.2
      tslib: 2.8.1

  '@smithy/service-error-classification@3.0.11':
    dependencies:
      '@smithy/types': 3.7.2

  '@smithy/shared-ini-file-loader@3.1.12':
    dependencies:
      '@smithy/types': 3.7.2
      tslib: 2.8.1

  '@smithy/signature-v4@4.2.4':
    dependencies:
      '@smithy/is-array-buffer': 3.0.0
      '@smithy/protocol-http': 4.1.8
      '@smithy/types': 3.7.2
      '@smithy/util-hex-encoding': 3.0.0
      '@smithy/util-middleware': 3.0.11
      '@smithy/util-uri-escape': 3.0.0
      '@smithy/util-utf8': 3.0.0
      tslib: 2.8.1

  '@smithy/smithy-client@3.5.2':
    dependencies:
      '@smithy/core': 2.5.6
      '@smithy/middleware-endpoint': 3.2.7
      '@smithy/middleware-stack': 3.0.11
      '@smithy/protocol-http': 4.1.8
      '@smithy/types': 3.7.2
      '@smithy/util-stream': 3.3.3
      tslib: 2.8.1

  '@smithy/types@3.7.2':
    dependencies:
      tslib: 2.8.1

  '@smithy/url-parser@3.0.11':
    dependencies:
      '@smithy/querystring-parser': 3.0.11
      '@smithy/types': 3.7.2
      tslib: 2.8.1

  '@smithy/util-base64@3.0.0':
    dependencies:
      '@smithy/util-buffer-from': 3.0.0
      '@smithy/util-utf8': 3.0.0
      tslib: 2.8.1

  '@smithy/util-body-length-browser@3.0.0':
    dependencies:
      tslib: 2.8.1

  '@smithy/util-body-length-node@3.0.0':
    dependencies:
      tslib: 2.8.1

  '@smithy/util-buffer-from@2.2.0':
    dependencies:
      '@smithy/is-array-buffer': 2.2.0
      tslib: 2.8.1

  '@smithy/util-buffer-from@3.0.0':
    dependencies:
      '@smithy/is-array-buffer': 3.0.0
      tslib: 2.8.1

  '@smithy/util-config-provider@3.0.0':
    dependencies:
      tslib: 2.8.1

  '@smithy/util-defaults-mode-browser@3.0.32':
    dependencies:
      '@smithy/property-provider': 3.1.11
      '@smithy/smithy-client': 3.5.2
      '@smithy/types': 3.7.2
      bowser: 2.11.0
      tslib: 2.8.1

  '@smithy/util-defaults-mode-node@3.0.32':
    dependencies:
      '@smithy/config-resolver': 3.0.13
      '@smithy/credential-provider-imds': 3.2.8
      '@smithy/node-config-provider': 3.1.12
      '@smithy/property-provider': 3.1.11
      '@smithy/smithy-client': 3.5.2
      '@smithy/types': 3.7.2
      tslib: 2.8.1

  '@smithy/util-endpoints@2.1.7':
    dependencies:
      '@smithy/node-config-provider': 3.1.12
      '@smithy/types': 3.7.2
      tslib: 2.8.1

  '@smithy/util-hex-encoding@3.0.0':
    dependencies:
      tslib: 2.8.1

  '@smithy/util-middleware@3.0.11':
    dependencies:
      '@smithy/types': 3.7.2
      tslib: 2.8.1

  '@smithy/util-retry@3.0.11':
    dependencies:
      '@smithy/service-error-classification': 3.0.11
      '@smithy/types': 3.7.2
      tslib: 2.8.1

  '@smithy/util-stream@3.3.2':
    dependencies:
      '@smithy/fetch-http-handler': 4.1.2
      '@smithy/node-http-handler': 3.3.3
      '@smithy/types': 3.7.2
      '@smithy/util-base64': 3.0.0
      '@smithy/util-buffer-from': 3.0.0
      '@smithy/util-hex-encoding': 3.0.0
      '@smithy/util-utf8': 3.0.0
      tslib: 2.8.1

  '@smithy/util-stream@3.3.3':
    dependencies:
      '@smithy/fetch-http-handler': 4.1.2
      '@smithy/node-http-handler': 3.3.3
      '@smithy/types': 3.7.2
      '@smithy/util-base64': 3.0.0
      '@smithy/util-buffer-from': 3.0.0
      '@smithy/util-hex-encoding': 3.0.0
      '@smithy/util-utf8': 3.0.0
      tslib: 2.8.1

  '@smithy/util-uri-escape@3.0.0':
    dependencies:
      tslib: 2.8.1

  '@smithy/util-utf8@2.3.0':
    dependencies:
      '@smithy/util-buffer-from': 2.2.0
      tslib: 2.8.1

  '@smithy/util-utf8@3.0.0':
    dependencies:
      '@smithy/util-buffer-from': 3.0.0
      tslib: 2.8.1

  '@smithy/util-waiter@3.2.0':
    dependencies:
      '@smithy/abort-controller': 3.1.9
      '@smithy/types': 3.7.2
      tslib: 2.8.1

  '@swc/core-darwin-arm64@1.10.4':
    optional: true

  '@swc/core-darwin-x64@1.10.4':
    optional: true

  '@swc/core-linux-arm-gnueabihf@1.10.4':
    optional: true

  '@swc/core-linux-arm64-gnu@1.10.4':
    optional: true

  '@swc/core-linux-arm64-musl@1.10.4':
    optional: true

  '@swc/core-linux-x64-gnu@1.10.4':
    optional: true

  '@swc/core-linux-x64-musl@1.10.4':
    optional: true

  '@swc/core-win32-arm64-msvc@1.10.4':
    optional: true

  '@swc/core-win32-ia32-msvc@1.10.4':
    optional: true

  '@swc/core-win32-x64-msvc@1.10.4':
    optional: true

  '@swc/core@1.10.4':
    dependencies:
      '@swc/counter': 0.1.3
      '@swc/types': 0.1.17
    optionalDependencies:
      '@swc/core-darwin-arm64': 1.10.4
      '@swc/core-darwin-x64': 1.10.4
      '@swc/core-linux-arm-gnueabihf': 1.10.4
      '@swc/core-linux-arm64-gnu': 1.10.4
      '@swc/core-linux-arm64-musl': 1.10.4
      '@swc/core-linux-x64-gnu': 1.10.4
      '@swc/core-linux-x64-musl': 1.10.4
      '@swc/core-win32-arm64-msvc': 1.10.4
      '@swc/core-win32-ia32-msvc': 1.10.4
      '@swc/core-win32-x64-msvc': 1.10.4

  '@swc/counter@0.1.3': {}

  '@swc/types@0.1.17':
    dependencies:
      '@swc/counter': 0.1.3

  '@szmarczak/http-timer@4.0.6':
    dependencies:
      defer-to-connect: 2.0.1

  '@thi.ng/api@7.2.0': {}

  '@thi.ng/arrays@1.0.3':
    dependencies:
      '@thi.ng/api': 7.2.0
      '@thi.ng/checks': 2.9.11
      '@thi.ng/compare': 1.3.34
      '@thi.ng/equiv': 1.0.45
      '@thi.ng/errors': 1.3.4
      '@thi.ng/random': 2.4.8

  '@thi.ng/checks@2.9.11':
    dependencies:
      tslib: 2.8.1

  '@thi.ng/compare@1.3.34':
    dependencies:
      '@thi.ng/api': 7.2.0

  '@thi.ng/equiv@1.0.45': {}

  '@thi.ng/errors@1.3.4': {}

  '@thi.ng/hex@1.0.4': {}

  '@thi.ng/random@2.4.8':
    dependencies:
      '@thi.ng/api': 7.2.0
      '@thi.ng/checks': 2.9.11
      '@thi.ng/hex': 1.0.4

  '@thi.ng/zipper@1.0.3':
    dependencies:
      '@thi.ng/api': 7.2.0
      '@thi.ng/arrays': 1.0.3
      '@thi.ng/checks': 2.9.11

  '@tsconfig/node10@1.0.11': {}

  '@tsconfig/node12@1.0.11': {}

  '@tsconfig/node14@1.0.3': {}

  '@tsconfig/node16@1.0.4': {}

  '@types/auth-header@1.0.6': {}

  '@types/aws4@1.11.6':
    dependencies:
      '@types/node': 20.17.10

  '@types/babel__core@7.20.5':
    dependencies:
      '@babel/parser': 7.26.3
      '@babel/types': 7.26.3
      '@types/babel__generator': 7.6.8
      '@types/babel__template': 7.4.4
      '@types/babel__traverse': 7.20.6

  '@types/babel__generator@7.6.8':
    dependencies:
      '@babel/types': 7.26.3

  '@types/babel__template@7.4.4':
    dependencies:
      '@babel/parser': 7.26.3
      '@babel/types': 7.26.3

  '@types/babel__traverse@7.20.6':
    dependencies:
      '@babel/types': 7.26.3

  '@types/better-sqlite3@7.6.12':
    dependencies:
      '@types/node': 20.17.10

  '@types/breejs__later@4.1.5': {}

  '@types/bunyan@1.8.11':
    dependencies:
      '@types/node': 20.17.10

  '@types/bunyan@1.8.9':
    dependencies:
      '@types/node': 20.17.10

  '@types/cacache@17.0.2':
    dependencies:
      '@types/node': 20.17.10

  '@types/cacheable-request@6.0.3':
    dependencies:
      '@types/http-cache-semantics': 4.0.4
      '@types/keyv': 3.1.4
      '@types/node': 20.17.10
      '@types/responselike': 1.0.3

  '@types/callsite@1.0.34': {}

  '@types/changelog-filename-regex@2.0.2': {}

  '@types/clean-git-ref@2.0.2': {}

  '@types/common-tags@1.8.4': {}

  '@types/conventional-commits-detector@1.0.2': {}

  '@types/debug@4.1.12':
    dependencies:
      '@types/ms': 0.7.34

  '@types/diff@6.0.0': {}

  '@types/emscripten@1.39.13': {}

  '@types/eslint@8.56.12':
    dependencies:
      '@types/estree': 1.0.6
      '@types/json-schema': 7.0.15

  '@types/estree@1.0.6': {}

  '@types/fs-extra@11.0.4':
    dependencies:
      '@types/jsonfile': 6.1.4
      '@types/node': 20.17.10

  '@types/git-url-parse@9.0.3': {}

  '@types/github-url-from-git@1.5.3': {}

  '@types/global-agent@2.1.3': {}

  '@types/graceful-fs@4.1.9':
    dependencies:
      '@types/node': 20.17.10

  '@types/http-cache-semantics@4.0.4': {}

  '@types/ini@4.1.1': {}

  '@types/istanbul-lib-coverage@2.0.6': {}

  '@types/istanbul-lib-report@3.0.3':
    dependencies:
      '@types/istanbul-lib-coverage': 2.0.6

  '@types/istanbul-reports@3.0.4':
    dependencies:
      '@types/istanbul-lib-report': 3.0.3

  '@types/js-yaml@4.0.9': {}

  '@types/json-dup-key-validator@1.0.2': {}

  '@types/json-schema@7.0.15': {}

  '@types/json5@0.0.29': {}

  '@types/jsonfile@6.1.4':
    dependencies:
      '@types/node': 20.17.10

  '@types/katex@0.16.7': {}

  '@types/keyv@3.1.4':
    dependencies:
      '@types/node': 20.17.10

  '@types/linkify-it@5.0.0': {}

  '@types/linkify-markdown@1.0.3': {}

  '@types/lodash@4.17.13': {}

  '@types/luxon@3.4.2': {}

  '@types/markdown-it@14.1.2':
    dependencies:
      '@types/linkify-it': 5.0.0
      '@types/mdurl': 2.0.0

  '@types/markdown-table@2.0.0': {}

  '@types/marshal@0.5.3':
    dependencies:
      '@types/node': 20.17.10

  '@types/mdast@3.0.15':
    dependencies:
      '@types/unist': 2.0.11

  '@types/mdurl@2.0.0': {}

  '@types/minimist@1.2.5': {}

  '@types/moo@0.5.5': {}

  '@types/moo@0.5.9': {}

  '@types/ms@0.7.34': {}

  '@types/node@20.17.10':
    dependencies:
      undici-types: 6.19.8

  '@types/normalize-package-data@2.4.4': {}

  '@types/parse-link-header@2.0.3': {}

  '@types/parse-path@7.0.3': {}

  '@types/punycode@2.1.4': {}

  '@types/responselike@1.0.3':
    dependencies:
      '@types/node': 20.17.10

  '@types/semver-stable@3.0.2': {}

  '@types/semver-utils@1.1.3': {}

  '@types/semver@7.5.8': {}

  '@types/shimmer@1.2.0': {}

  '@types/sinon@17.0.3':
    dependencies:
      '@types/sinonjs__fake-timers': 8.1.5

  '@types/sinonjs__fake-timers@8.1.5': {}

  '@types/stack-utils@2.0.3': {}

  '@types/tar@6.1.13':
    dependencies:
      '@types/node': 20.17.10
      minipass: 4.2.8

  '@types/tmp@0.2.6': {}

  '@types/treeify@1.0.3': {}

  '@types/unist@2.0.11': {}

  '@types/url-join@4.0.3': {}

  '@types/uuid@9.0.8': {}

  '@types/validate-npm-package-name@4.0.2': {}

  '@types/xmldoc@1.1.9': {}

  '@types/yargs-parser@21.0.3': {}

  '@types/yargs@17.0.33':
    dependencies:
      '@types/yargs-parser': 21.0.3

  '@types/yauzl@2.10.3':
    dependencies:
      '@types/node': 20.17.10
    optional: true

  '@typescript-eslint/eslint-plugin@8.19.0(@typescript-eslint/parser@8.19.0(eslint@8.57.1)(typescript@5.7.2))(eslint@8.57.1)(typescript@5.7.2)':
    dependencies:
      '@eslint-community/regexpp': 4.12.1
      '@typescript-eslint/parser': 8.19.0(eslint@8.57.1)(typescript@5.7.2)
      '@typescript-eslint/scope-manager': 8.19.0
      '@typescript-eslint/type-utils': 8.19.0(eslint@8.57.1)(typescript@5.7.2)
      '@typescript-eslint/utils': 8.19.0(eslint@8.57.1)(typescript@5.7.2)
      '@typescript-eslint/visitor-keys': 8.19.0
      eslint: 8.57.1
      graphemer: 1.4.0
      ignore: 5.3.2
      natural-compare: 1.4.0
      ts-api-utils: 1.4.3(typescript@5.7.2)
      typescript: 5.7.2
    transitivePeerDependencies:
      - supports-color

  '@typescript-eslint/experimental-utils@5.62.0(eslint@8.57.1)(typescript@5.7.2)':
    dependencies:
      '@typescript-eslint/utils': 5.62.0(eslint@8.57.1)(typescript@5.7.2)
      eslint: 8.57.1
    transitivePeerDependencies:
      - supports-color
      - typescript

  '@typescript-eslint/parser@8.19.0(eslint@8.57.1)(typescript@5.7.2)':
    dependencies:
      '@typescript-eslint/scope-manager': 8.19.0
      '@typescript-eslint/types': 8.19.0
      '@typescript-eslint/typescript-estree': 8.19.0(typescript@5.7.2)
      '@typescript-eslint/visitor-keys': 8.19.0
      debug: 4.4.0
      eslint: 8.57.1
      typescript: 5.7.2
    transitivePeerDependencies:
      - supports-color

  '@typescript-eslint/scope-manager@5.62.0':
    dependencies:
      '@typescript-eslint/types': 5.62.0
      '@typescript-eslint/visitor-keys': 5.62.0

<<<<<<< HEAD
  '@typescript-eslint/scope-manager@8.18.2':
    dependencies:
      '@typescript-eslint/types': 8.18.2
      '@typescript-eslint/visitor-keys': 8.18.2

  '@typescript-eslint/type-utils@8.18.2(eslint@8.57.1)(typescript@5.7.2)':
=======
  '@typescript-eslint/scope-manager@8.19.0':
    dependencies:
      '@typescript-eslint/types': 8.19.0
      '@typescript-eslint/visitor-keys': 8.19.0

  '@typescript-eslint/type-utils@8.19.0(eslint@8.57.1)(typescript@5.7.2)':
>>>>>>> 2745b8d6
    dependencies:
      '@typescript-eslint/typescript-estree': 8.19.0(typescript@5.7.2)
      '@typescript-eslint/utils': 8.19.0(eslint@8.57.1)(typescript@5.7.2)
      debug: 4.4.0
      eslint: 8.57.1
      ts-api-utils: 1.4.3(typescript@5.7.2)
      typescript: 5.7.2
    transitivePeerDependencies:
      - supports-color

  '@typescript-eslint/types@5.62.0': {}

<<<<<<< HEAD
  '@typescript-eslint/types@8.18.2': {}
=======
  '@typescript-eslint/types@8.19.0': {}
>>>>>>> 2745b8d6

  '@typescript-eslint/typescript-estree@5.62.0(typescript@5.7.2)':
    dependencies:
      '@typescript-eslint/types': 5.62.0
      '@typescript-eslint/visitor-keys': 5.62.0
      debug: 4.4.0
      globby: 11.1.0
      is-glob: 4.0.3
      semver: 7.6.3
      tsutils: 3.21.0(typescript@5.7.2)
    optionalDependencies:
      typescript: 5.7.2
    transitivePeerDependencies:
      - supports-color

<<<<<<< HEAD
  '@typescript-eslint/typescript-estree@8.18.2(typescript@5.7.2)':
    dependencies:
      '@typescript-eslint/types': 8.18.2
      '@typescript-eslint/visitor-keys': 8.18.2
      debug: 4.4.0
      fast-glob: 3.3.2
=======
  '@typescript-eslint/typescript-estree@8.19.0(typescript@5.7.2)':
    dependencies:
      '@typescript-eslint/types': 8.19.0
      '@typescript-eslint/visitor-keys': 8.19.0
      debug: 4.4.0
      fast-glob: 3.3.3
>>>>>>> 2745b8d6
      is-glob: 4.0.3
      minimatch: 9.0.5
      semver: 7.6.3
      ts-api-utils: 1.4.3(typescript@5.7.2)
      typescript: 5.7.2
    transitivePeerDependencies:
      - supports-color

  '@typescript-eslint/utils@5.62.0(eslint@8.57.1)(typescript@5.7.2)':
    dependencies:
      '@eslint-community/eslint-utils': 4.4.1(eslint@8.57.1)
      '@types/json-schema': 7.0.15
      '@types/semver': 7.5.8
      '@typescript-eslint/scope-manager': 5.62.0
      '@typescript-eslint/types': 5.62.0
      '@typescript-eslint/typescript-estree': 5.62.0(typescript@5.7.2)
      eslint: 8.57.1
      eslint-scope: 5.1.1
      semver: 7.6.3
    transitivePeerDependencies:
      - supports-color
      - typescript

<<<<<<< HEAD
  '@typescript-eslint/utils@8.18.2(eslint@8.57.1)(typescript@5.7.2)':
    dependencies:
      '@eslint-community/eslint-utils': 4.4.1(eslint@8.57.1)
      '@typescript-eslint/scope-manager': 8.18.2
      '@typescript-eslint/types': 8.18.2
      '@typescript-eslint/typescript-estree': 8.18.2(typescript@5.7.2)
=======
  '@typescript-eslint/utils@8.19.0(eslint@8.57.1)(typescript@5.7.2)':
    dependencies:
      '@eslint-community/eslint-utils': 4.4.1(eslint@8.57.1)
      '@typescript-eslint/scope-manager': 8.19.0
      '@typescript-eslint/types': 8.19.0
      '@typescript-eslint/typescript-estree': 8.19.0(typescript@5.7.2)
>>>>>>> 2745b8d6
      eslint: 8.57.1
      typescript: 5.7.2
    transitivePeerDependencies:
      - supports-color

  '@typescript-eslint/visitor-keys@5.62.0':
    dependencies:
      '@typescript-eslint/types': 5.62.0
      eslint-visitor-keys: 3.4.3

<<<<<<< HEAD
  '@typescript-eslint/visitor-keys@8.18.2':
    dependencies:
      '@typescript-eslint/types': 8.18.2
=======
  '@typescript-eslint/visitor-keys@8.19.0':
    dependencies:
      '@typescript-eslint/types': 8.19.0
>>>>>>> 2745b8d6
      eslint-visitor-keys: 4.2.0

  '@ungap/structured-clone@1.2.1': {}

  '@yarnpkg/core@4.2.0(typanion@3.14.0)':
    dependencies:
      '@arcanis/slice-ansi': 1.1.1
      '@types/semver': 7.5.8
      '@types/treeify': 1.0.3
      '@yarnpkg/fslib': 3.1.1
      '@yarnpkg/libzip': 3.1.0(@yarnpkg/fslib@3.1.1)
      '@yarnpkg/parsers': 3.0.2
      '@yarnpkg/shell': 4.1.1(typanion@3.14.0)
      camelcase: 5.3.1
      chalk: 3.0.0
      ci-info: 4.1.0
      clipanion: 4.0.0-rc.4(typanion@3.14.0)
      cross-spawn: 7.0.6
      diff: 5.2.0
      dotenv: 16.4.7
      fast-glob: 3.3.2
      got: 11.8.6
      lodash: 4.17.21
      micromatch: 4.0.8
      p-limit: 2.3.0
      semver: 7.6.3
      strip-ansi: 6.0.1
      tar: 6.2.1
      tinylogic: 2.0.0
      treeify: 1.1.0
      tslib: 2.8.1
      tunnel: 0.0.6
    transitivePeerDependencies:
      - typanion

  '@yarnpkg/fslib@3.1.1':
    dependencies:
      tslib: 2.8.1

  '@yarnpkg/libzip@3.1.0(@yarnpkg/fslib@3.1.1)':
    dependencies:
      '@types/emscripten': 1.39.13
      '@yarnpkg/fslib': 3.1.1
      tslib: 2.8.1

  '@yarnpkg/parsers@3.0.2':
    dependencies:
      js-yaml: 3.14.1
      tslib: 2.8.1

  '@yarnpkg/shell@4.1.1(typanion@3.14.0)':
    dependencies:
      '@yarnpkg/fslib': 3.1.1
      '@yarnpkg/parsers': 3.0.2
      chalk: 3.0.0
      clipanion: 4.0.0-rc.4(typanion@3.14.0)
      cross-spawn: 7.0.6
      fast-glob: 3.3.2
      micromatch: 4.0.8
      tslib: 2.8.1
    transitivePeerDependencies:
      - typanion

  abbrev@2.0.0:
    optional: true

  acorn-import-attributes@1.9.5(acorn@8.14.0):
    dependencies:
      acorn: 8.14.0

  acorn-jsx@5.3.2(acorn@8.14.0):
    dependencies:
      acorn: 8.14.0

  acorn-walk@8.3.4:
    dependencies:
      acorn: 8.14.0

  acorn@8.14.0: {}

  adm-zip@0.5.16: {}

  agent-base@7.1.3: {}

  agentkeepalive@4.6.0:
    dependencies:
      humanize-ms: 1.2.1

  aggregate-error@3.1.0:
    dependencies:
      clean-stack: 2.2.0
      indent-string: 4.0.0

  aggregate-error@5.0.0:
    dependencies:
      clean-stack: 5.2.0
      indent-string: 5.0.0

  ajv@6.12.6:
    dependencies:
      fast-deep-equal: 3.1.3
      fast-json-stable-stringify: 2.1.0
      json-schema-traverse: 0.4.1
      uri-js: 4.4.1

  ansi-escapes@4.3.2:
    dependencies:
      type-fest: 0.21.3

  ansi-escapes@7.0.0:
    dependencies:
      environment: 1.1.0

  ansi-regex@5.0.1: {}

  ansi-regex@6.1.0: {}

  ansi-styles@3.2.1:
    dependencies:
      color-convert: 1.9.3

  ansi-styles@4.3.0:
    dependencies:
      color-convert: 2.0.1

  ansi-styles@5.2.0: {}

  ansi-styles@6.2.1: {}

  any-promise@1.3.0: {}

  anymatch@3.1.3:
    dependencies:
      normalize-path: 3.0.0
      picomatch: 2.3.1

  append-transform@2.0.0:
    dependencies:
      default-require-extensions: 3.0.1

  archy@1.0.0: {}

  arg@4.1.3: {}

  argparse@1.0.10:
    dependencies:
      sprintf-js: 1.0.3

  argparse@2.0.1: {}

  argv-formatter@1.0.0: {}

  array-buffer-byte-length@1.0.2:
    dependencies:
      call-bound: 1.0.3
      is-array-buffer: 3.0.5

  array-ify@1.0.0: {}

  array-includes@3.1.8:
    dependencies:
      call-bind: 1.0.8
      define-properties: 1.2.1
      es-abstract: 1.23.8
      es-object-atoms: 1.0.0
      get-intrinsic: 1.2.6
      is-string: 1.1.1

  array-union@2.1.0: {}

  array.prototype.findlastindex@1.2.5:
    dependencies:
      call-bind: 1.0.8
      define-properties: 1.2.1
      es-abstract: 1.23.8
      es-errors: 1.3.0
      es-object-atoms: 1.0.0
      es-shim-unscopables: 1.0.2

  array.prototype.flat@1.3.3:
    dependencies:
      call-bind: 1.0.8
      define-properties: 1.2.1
      es-abstract: 1.23.8
      es-shim-unscopables: 1.0.2

  array.prototype.flatmap@1.3.3:
    dependencies:
      call-bind: 1.0.8
      define-properties: 1.2.1
      es-abstract: 1.23.8
      es-shim-unscopables: 1.0.2

  arraybuffer.prototype.slice@1.0.4:
    dependencies:
      array-buffer-byte-length: 1.0.2
      call-bind: 1.0.8
      define-properties: 1.2.1
      es-abstract: 1.23.8
      es-errors: 1.3.0
      get-intrinsic: 1.2.6
      is-array-buffer: 3.0.5

  arrify@1.0.1: {}

  async-mutex@0.5.0:
    dependencies:
      tslib: 2.8.1

  async@3.2.6: {}

  auth-header@1.0.0: {}

  available-typed-arrays@1.0.7:
    dependencies:
      possible-typed-array-names: 1.0.0

  aws-sdk-client-mock@4.1.0:
    dependencies:
      '@types/sinon': 17.0.3
      sinon: 18.0.1
      tslib: 2.8.1

  aws4@1.13.2: {}

  azure-devops-node-api@14.1.0:
    dependencies:
      tunnel: 0.0.6
      typed-rest-client: 2.1.0

  babel-jest@29.7.0(@babel/core@7.26.0):
    dependencies:
      '@babel/core': 7.26.0
      '@jest/transform': 29.7.0
      '@types/babel__core': 7.20.5
      babel-plugin-istanbul: 6.1.1
      babel-preset-jest: 29.6.3(@babel/core@7.26.0)
      chalk: 4.1.2
      graceful-fs: 4.2.11
      slash: 3.0.0
    transitivePeerDependencies:
      - supports-color

  babel-plugin-istanbul@6.1.1:
    dependencies:
      '@babel/helper-plugin-utils': 7.25.9
      '@istanbuljs/load-nyc-config': 1.1.0
      '@istanbuljs/schema': 0.1.3
      istanbul-lib-instrument: 5.2.1
      test-exclude: 6.0.0
    transitivePeerDependencies:
      - supports-color

  babel-plugin-jest-hoist@29.6.3:
    dependencies:
      '@babel/template': 7.25.9
      '@babel/types': 7.26.3
      '@types/babel__core': 7.20.5
      '@types/babel__traverse': 7.20.6

  babel-preset-current-node-syntax@1.1.0(@babel/core@7.26.0):
    dependencies:
      '@babel/core': 7.26.0
      '@babel/plugin-syntax-async-generators': 7.8.4(@babel/core@7.26.0)
      '@babel/plugin-syntax-bigint': 7.8.3(@babel/core@7.26.0)
      '@babel/plugin-syntax-class-properties': 7.12.13(@babel/core@7.26.0)
      '@babel/plugin-syntax-class-static-block': 7.14.5(@babel/core@7.26.0)
      '@babel/plugin-syntax-import-attributes': 7.26.0(@babel/core@7.26.0)
      '@babel/plugin-syntax-import-meta': 7.10.4(@babel/core@7.26.0)
      '@babel/plugin-syntax-json-strings': 7.8.3(@babel/core@7.26.0)
      '@babel/plugin-syntax-logical-assignment-operators': 7.10.4(@babel/core@7.26.0)
      '@babel/plugin-syntax-nullish-coalescing-operator': 7.8.3(@babel/core@7.26.0)
      '@babel/plugin-syntax-numeric-separator': 7.10.4(@babel/core@7.26.0)
      '@babel/plugin-syntax-object-rest-spread': 7.8.3(@babel/core@7.26.0)
      '@babel/plugin-syntax-optional-catch-binding': 7.8.3(@babel/core@7.26.0)
      '@babel/plugin-syntax-optional-chaining': 7.8.3(@babel/core@7.26.0)
      '@babel/plugin-syntax-private-property-in-object': 7.14.5(@babel/core@7.26.0)
      '@babel/plugin-syntax-top-level-await': 7.14.5(@babel/core@7.26.0)

  babel-preset-jest@29.6.3(@babel/core@7.26.0):
    dependencies:
      '@babel/core': 7.26.0
      babel-plugin-jest-hoist: 29.6.3
      babel-preset-current-node-syntax: 1.1.0(@babel/core@7.26.0)

  backslash@0.2.0: {}

  bail@1.0.5: {}

  balanced-match@1.0.2: {}

  base64-js@1.5.1: {}

  before-after-hook@2.2.3: {}

  before-after-hook@3.0.2: {}

  better-sqlite3@11.7.0:
    dependencies:
      bindings: 1.5.0
      prebuild-install: 7.1.2
    optional: true

  bignumber.js@9.1.2: {}

  bindings@1.5.0:
    dependencies:
      file-uri-to-path: 1.0.0
    optional: true

  bl@4.1.0:
    dependencies:
      buffer: 5.7.1
      inherits: 2.0.4
      readable-stream: 3.6.2
    optional: true

  bn@1.0.5: {}

  boolbase@1.0.0: {}

  boolean@3.2.0: {}

  bottleneck@2.19.5: {}

  bowser@2.11.0: {}

  brace-expansion@1.1.11:
    dependencies:
      balanced-match: 1.0.2
      concat-map: 0.0.1

  brace-expansion@2.0.1:
    dependencies:
      balanced-match: 1.0.2

  braces@3.0.3:
    dependencies:
      fill-range: 7.1.1

  browserslist@4.24.3:
    dependencies:
      caniuse-lite: 1.0.30001690
      electron-to-chromium: 1.5.76
      node-releases: 2.0.19
      update-browserslist-db: 1.1.1(browserslist@4.24.3)

  bs-logger@0.2.6:
    dependencies:
      fast-json-stable-stringify: 2.1.0

  bser@2.1.1:
    dependencies:
      node-int64: 0.4.0

  buffer-crc32@0.2.13: {}

  buffer-equal-constant-time@1.0.1: {}

  buffer-from@1.1.2: {}

  buffer@5.7.1:
    dependencies:
      base64-js: 1.5.1
      ieee754: 1.2.1
    optional: true

  bunyan@1.8.15: {}

  bzip-deflate@1.0.0: {}

  cacache@18.0.4:
    dependencies:
      '@npmcli/fs': 3.1.1
      fs-minipass: 3.0.3
      glob: 10.4.5
      lru-cache: 10.4.3
      minipass: 7.1.2
      minipass-collect: 2.0.1
      minipass-flush: 1.0.5
      minipass-pipeline: 1.2.4
      p-map: 4.0.0
      ssri: 10.0.6
      tar: 6.2.1
      unique-filename: 3.0.0
    optional: true

  cacache@19.0.1:
    dependencies:
      '@npmcli/fs': 4.0.0
      fs-minipass: 3.0.3
      glob: 10.4.5
      lru-cache: 10.4.3
      minipass: 7.1.2
      minipass-collect: 2.0.1
      minipass-flush: 1.0.5
      minipass-pipeline: 1.2.4
      p-map: 7.0.3
      ssri: 12.0.0
      tar: 7.4.3
      unique-filename: 4.0.0

  cacheable-lookup@5.0.4: {}

  cacheable-request@7.0.4:
    dependencies:
      clone-response: 1.0.3
      get-stream: 5.2.0
      http-cache-semantics: 4.1.1
      keyv: 4.5.4
      lowercase-keys: 2.0.0
      normalize-url: 6.1.0
      responselike: 2.0.1

  caching-transform@4.0.0:
    dependencies:
      hasha: 5.2.2
      make-dir: 3.1.0
      package-hash: 4.0.0
      write-file-atomic: 3.0.3

  call-bind-apply-helpers@1.0.1:
    dependencies:
      es-errors: 1.3.0
      function-bind: 1.1.2

  call-bind@1.0.8:
    dependencies:
      call-bind-apply-helpers: 1.0.1
      es-define-property: 1.0.1
      get-intrinsic: 1.2.6
      set-function-length: 1.2.2

  call-bound@1.0.3:
    dependencies:
      call-bind-apply-helpers: 1.0.1
      get-intrinsic: 1.2.6

  callsite@1.0.0: {}

  callsites@3.1.0: {}

  camelcase-keys@6.2.2:
    dependencies:
      camelcase: 5.3.1
      map-obj: 4.3.0
      quick-lru: 4.0.1

  camelcase@5.3.1: {}

  camelcase@6.3.0: {}

  caniuse-lite@1.0.30001690: {}

  chalk@2.4.2:
    dependencies:
      ansi-styles: 3.2.1
      escape-string-regexp: 1.0.5
      supports-color: 5.5.0

  chalk@3.0.0:
    dependencies:
      ansi-styles: 4.3.0
      supports-color: 7.2.0

  chalk@4.1.2:
    dependencies:
      ansi-styles: 4.3.0
      supports-color: 7.2.0

  chalk@5.4.1: {}

  changelog-filename-regex@2.0.1: {}

  char-regex@1.0.2: {}

  character-entities-legacy@1.1.4: {}

  character-entities-legacy@3.0.0: {}

  character-entities@1.2.4: {}

  character-entities@2.0.2: {}

  character-reference-invalid@1.1.4: {}

  character-reference-invalid@2.0.1: {}

  chownr@1.1.4:
    optional: true

  chownr@2.0.0: {}

  chownr@3.0.0: {}

  ci-info@3.9.0: {}

  ci-info@4.1.0: {}

  cjs-module-lexer@1.4.1: {}

  clean-git-ref@2.0.1: {}

  clean-stack@2.2.0: {}

  clean-stack@5.2.0:
    dependencies:
      escape-string-regexp: 5.0.0

  cli-highlight@2.1.11:
    dependencies:
      chalk: 4.1.2
      highlight.js: 10.7.3
      mz: 2.7.0
      parse5: 5.1.1
      parse5-htmlparser2-tree-adapter: 6.0.1
      yargs: 16.2.0

  cli-table3@0.6.5:
    dependencies:
      string-width: 4.2.3
    optionalDependencies:
      '@colors/colors': 1.5.0

  clipanion@4.0.0-rc.4(typanion@3.14.0):
    dependencies:
      typanion: 3.14.0

  cliui@6.0.0:
    dependencies:
      string-width: 4.2.3
      strip-ansi: 6.0.1
      wrap-ansi: 6.2.0

  cliui@7.0.4:
    dependencies:
      string-width: 4.2.3
      strip-ansi: 6.0.1
      wrap-ansi: 7.0.0

  cliui@8.0.1:
    dependencies:
      string-width: 4.2.3
      strip-ansi: 6.0.1
      wrap-ansi: 7.0.0

  clone-response@1.0.3:
    dependencies:
      mimic-response: 1.0.1

  cluster-key-slot@1.1.2: {}

  co@4.6.0: {}

  collect-v8-coverage@1.0.2: {}

  color-convert@1.9.3:
    dependencies:
      color-name: 1.1.3

  color-convert@2.0.1:
    dependencies:
      color-name: 1.1.4

  color-name@1.1.3: {}

  color-name@1.1.4: {}

  commander@11.1.0: {}

  commander@12.1.0: {}

  commander@8.3.0: {}

  common-tags@1.8.2: {}

  commondir@1.0.1: {}

  compare-func@2.0.0:
    dependencies:
      array-ify: 1.0.0
      dot-prop: 5.3.0

  concat-map@0.0.1: {}

  config-chain@1.1.13:
    dependencies:
      ini: 1.3.8
      proto-list: 1.2.4

  conventional-changelog-angular@8.0.0:
    dependencies:
      compare-func: 2.0.0

  conventional-changelog-conventionalcommits@8.0.0:
    dependencies:
      compare-func: 2.0.0

  conventional-changelog-writer@8.0.0:
    dependencies:
      '@types/semver': 7.5.8
      conventional-commits-filter: 5.0.0
      handlebars: 4.7.8
      meow: 13.2.0
      semver: 7.6.3

  conventional-commits-detector@1.0.3:
    dependencies:
      arrify: 1.0.1
      git-raw-commits: 2.0.11
      meow: 7.1.1
      through2-concurrent: 2.0.0

  conventional-commits-filter@5.0.0: {}

  conventional-commits-parser@6.0.0:
    dependencies:
      meow: 13.2.0

  convert-hrtime@5.0.0: {}

  convert-source-map@1.9.0: {}

  convert-source-map@2.0.0: {}

  core-js-pure@3.39.0: {}

  core-util-is@1.0.3: {}

  cosmiconfig@9.0.0(typescript@5.7.2):
    dependencies:
      env-paths: 2.2.1
      import-fresh: 3.3.0
      js-yaml: 4.1.0
      parse-json: 5.2.0
    optionalDependencies:
      typescript: 5.7.2

  create-jest@29.7.0(@types/node@20.17.10)(ts-node@10.9.2(@swc/core@1.10.4)(@types/node@20.17.10)(typescript@5.7.2)):
    dependencies:
      '@jest/types': 29.6.3
      chalk: 4.1.2
      exit: 0.1.2
      graceful-fs: 4.2.11
      jest-config: 29.7.0(@types/node@20.17.10)(ts-node@10.9.2(@swc/core@1.10.4)(@types/node@20.17.10)(typescript@5.7.2))
      jest-util: 29.7.0
      prompts: 2.4.2
    transitivePeerDependencies:
      - '@types/node'
      - babel-plugin-macros
      - supports-color
      - ts-node

  create-require@1.1.1: {}

  croner@9.0.0: {}

  cronstrue@2.52.0: {}

  cross-spawn@7.0.6:
    dependencies:
      path-key: 3.1.1
      shebang-command: 2.0.0
      which: 2.0.2

  crypto-random-string@4.0.0:
    dependencies:
      type-fest: 1.4.0

  css-select@5.1.0:
    dependencies:
      boolbase: 1.0.0
      css-what: 6.1.0
      domhandler: 5.0.3
      domutils: 3.2.1
      nth-check: 2.1.1

  css-what@6.1.0: {}

  dargs@7.0.0: {}

  data-view-buffer@1.0.2:
    dependencies:
      call-bound: 1.0.3
      es-errors: 1.3.0
      is-data-view: 1.0.2

  data-view-byte-length@1.0.2:
    dependencies:
      call-bound: 1.0.3
      es-errors: 1.3.0
      is-data-view: 1.0.2

  data-view-byte-offset@1.0.1:
    dependencies:
      call-bound: 1.0.3
      es-errors: 1.3.0
      is-data-view: 1.0.2

  debug@3.2.7:
    dependencies:
      ms: 2.1.3

  debug@4.4.0:
    dependencies:
      ms: 2.1.3

  decamelize-keys@1.1.1:
    dependencies:
      decamelize: 1.2.0
      map-obj: 1.0.1

  decamelize@1.2.0: {}

  decode-named-character-reference@1.0.2:
    dependencies:
      character-entities: 2.0.2

  decompress-response@6.0.0:
    dependencies:
      mimic-response: 3.1.0

  dedent@1.5.3: {}

  deep-extend@0.6.0: {}

  deep-is@0.1.4: {}

  deepmerge@4.3.1: {}

  default-require-extensions@3.0.1:
    dependencies:
      strip-bom: 4.0.0

  defer-to-connect@2.0.1: {}

  define-data-property@1.1.4:
    dependencies:
      es-define-property: 1.0.1
      es-errors: 1.3.0
      gopd: 1.2.0

  define-properties@1.2.1:
    dependencies:
      define-data-property: 1.1.4
      has-property-descriptors: 1.0.2
      object-keys: 1.1.1

  deprecation@2.3.1: {}

  dequal@2.0.3: {}

  des.js@1.1.0:
    dependencies:
      inherits: 2.0.4
      minimalistic-assert: 1.0.1

  detect-indent@6.1.0: {}

  detect-libc@2.0.3:
    optional: true

  detect-newline@3.1.0: {}

  detect-node@2.1.0: {}

  devlop@1.1.0:
    dependencies:
      dequal: 2.0.3

  diff-sequences@29.6.3: {}

  diff@4.0.2: {}

  diff@5.2.0: {}

  diff@7.0.0: {}

  dir-glob@3.0.1:
    dependencies:
      path-type: 4.0.0

  doctrine@2.1.0:
    dependencies:
      esutils: 2.0.3

  doctrine@3.0.0:
    dependencies:
      esutils: 2.0.3

  dom-serializer@2.0.0:
    dependencies:
      domelementtype: 2.3.0
      domhandler: 5.0.3
      entities: 4.5.0

  domelementtype@2.3.0: {}

  domhandler@5.0.3:
    dependencies:
      domelementtype: 2.3.0

  domutils@3.2.1:
    dependencies:
      dom-serializer: 2.0.0
      domelementtype: 2.3.0
      domhandler: 5.0.3

  dot-prop@5.3.0:
    dependencies:
      is-obj: 2.0.0

  dotenv@16.4.7: {}

  dunder-proto@1.0.1:
    dependencies:
      call-bind-apply-helpers: 1.0.1
      es-errors: 1.3.0
      gopd: 1.2.0

  duplexer2@0.1.4:
    dependencies:
      readable-stream: 2.3.8

  eastasianwidth@0.2.0: {}

  ecdsa-sig-formatter@1.0.11:
    dependencies:
      safe-buffer: 5.2.1

  editorconfig@2.0.0:
    dependencies:
      '@one-ini/wasm': 0.1.1
      commander: 11.1.0
      minimatch: 9.0.2
      semver: 7.6.3

  ejs@3.1.10:
    dependencies:
      jake: 10.9.2

  electron-to-chromium@1.5.76: {}

  email-addresses@5.0.0: {}

  emittery@0.13.1: {}

  emoji-regex@10.4.0: {}

  emoji-regex@8.0.0: {}

  emoji-regex@9.2.2: {}

  emojibase-data@16.0.2(emojibase@16.0.0):
    dependencies:
      emojibase: 16.0.0

  emojibase-regex@16.0.0: {}

  emojibase@16.0.0: {}

  emojilib@2.4.0: {}

  encoding@0.1.13:
    dependencies:
      iconv-lite: 0.6.3
    optional: true

  end-of-stream@1.4.4:
    dependencies:
      once: 1.4.0

  enhanced-resolve@5.18.0:
    dependencies:
      graceful-fs: 4.2.11
      tapable: 2.2.1

  entities@4.5.0: {}

  env-ci@11.1.0:
    dependencies:
      execa: 8.0.1
      java-properties: 1.0.2

  env-paths@2.2.1: {}

  environment@1.1.0: {}

  err-code@2.0.3:
    optional: true

  error-ex@1.3.2:
    dependencies:
      is-arrayish: 0.2.1

  es-abstract@1.23.8:
    dependencies:
      array-buffer-byte-length: 1.0.2
      arraybuffer.prototype.slice: 1.0.4
      available-typed-arrays: 1.0.7
      call-bind: 1.0.8
      call-bound: 1.0.3
      data-view-buffer: 1.0.2
      data-view-byte-length: 1.0.2
      data-view-byte-offset: 1.0.1
      es-define-property: 1.0.1
      es-errors: 1.3.0
      es-object-atoms: 1.0.0
      es-set-tostringtag: 2.0.3
      es-to-primitive: 1.3.0
      function.prototype.name: 1.1.8
      get-intrinsic: 1.2.6
      get-symbol-description: 1.1.0
      globalthis: 1.0.4
      gopd: 1.2.0
      has-property-descriptors: 1.0.2
      has-proto: 1.2.0
      has-symbols: 1.1.0
      hasown: 2.0.2
      internal-slot: 1.1.0
      is-array-buffer: 3.0.5
      is-callable: 1.2.7
      is-data-view: 1.0.2
      is-regex: 1.2.1
      is-shared-array-buffer: 1.0.4
      is-string: 1.1.1
      is-typed-array: 1.1.15
      is-weakref: 1.1.0
      math-intrinsics: 1.1.0
      object-inspect: 1.13.3
      object-keys: 1.1.1
      object.assign: 4.1.7
      own-keys: 1.0.1
      regexp.prototype.flags: 1.5.3
      safe-array-concat: 1.1.3
      safe-push-apply: 1.0.0
      safe-regex-test: 1.1.0
      string.prototype.trim: 1.2.10
      string.prototype.trimend: 1.0.9
      string.prototype.trimstart: 1.0.8
      typed-array-buffer: 1.0.3
      typed-array-byte-length: 1.0.3
      typed-array-byte-offset: 1.0.4
      typed-array-length: 1.0.7
      unbox-primitive: 1.1.0
      which-typed-array: 1.1.18

  es-define-property@1.0.1: {}

  es-errors@1.3.0: {}

  es-object-atoms@1.0.0:
    dependencies:
      es-errors: 1.3.0

  es-set-tostringtag@2.0.3:
    dependencies:
      get-intrinsic: 1.2.6
      has-tostringtag: 1.0.2
      hasown: 2.0.2

  es-shim-unscopables@1.0.2:
    dependencies:
      hasown: 2.0.2

  es-to-primitive@1.3.0:
    dependencies:
      is-callable: 1.2.7
      is-date-object: 1.1.0
      is-symbol: 1.1.1

  es6-error@4.1.1: {}

  escalade@3.2.0: {}

  escape-string-regexp@1.0.5: {}

  escape-string-regexp@2.0.0: {}

  escape-string-regexp@4.0.0: {}

  escape-string-regexp@5.0.0: {}

  eslint-formatter-gha@1.5.2:
    dependencies:
      eslint-formatter-json: 8.40.0
      eslint-formatter-stylish: 8.40.0

  eslint-formatter-json@8.40.0: {}

  eslint-formatter-stylish@8.40.0:
    dependencies:
      chalk: 4.1.2
      strip-ansi: 6.0.1
      text-table: 0.2.0

  eslint-import-resolver-node@0.3.9:
    dependencies:
      debug: 3.2.7
      is-core-module: 2.16.1
      resolve: 1.22.10
    transitivePeerDependencies:
      - supports-color

  eslint-import-resolver-typescript@3.7.0(eslint-plugin-import@2.31.0)(eslint@8.57.1):
    dependencies:
      '@nolyfill/is-core-module': 1.0.39
      debug: 4.4.0
      enhanced-resolve: 5.18.0
      eslint: 8.57.1
      fast-glob: 3.3.2
      get-tsconfig: 4.8.1
      is-bun-module: 1.3.0
      is-glob: 4.0.3
      stable-hash: 0.0.4
    optionalDependencies:
      eslint-plugin-import: 2.31.0(@typescript-eslint/parser@8.19.0(eslint@8.57.1)(typescript@5.7.2))(eslint-import-resolver-typescript@3.7.0)(eslint@8.57.1)
    transitivePeerDependencies:
      - supports-color

  eslint-module-utils@2.12.0(@typescript-eslint/parser@8.19.0(eslint@8.57.1)(typescript@5.7.2))(eslint-import-resolver-node@0.3.9)(eslint-import-resolver-typescript@3.7.0)(eslint@8.57.1):
    dependencies:
      debug: 3.2.7
    optionalDependencies:
      '@typescript-eslint/parser': 8.19.0(eslint@8.57.1)(typescript@5.7.2)
      eslint: 8.57.1
      eslint-import-resolver-node: 0.3.9
      eslint-import-resolver-typescript: 3.7.0(eslint-plugin-import@2.31.0)(eslint@8.57.1)
    transitivePeerDependencies:
      - supports-color

  eslint-plugin-import@2.31.0(@typescript-eslint/parser@8.19.0(eslint@8.57.1)(typescript@5.7.2))(eslint-import-resolver-typescript@3.7.0)(eslint@8.57.1):
    dependencies:
      '@rtsao/scc': 1.1.0
      array-includes: 3.1.8
      array.prototype.findlastindex: 1.2.5
      array.prototype.flat: 1.3.3
      array.prototype.flatmap: 1.3.3
      debug: 3.2.7
      doctrine: 2.1.0
      eslint: 8.57.1
      eslint-import-resolver-node: 0.3.9
      eslint-module-utils: 2.12.0(@typescript-eslint/parser@8.19.0(eslint@8.57.1)(typescript@5.7.2))(eslint-import-resolver-node@0.3.9)(eslint-import-resolver-typescript@3.7.0)(eslint@8.57.1)
      hasown: 2.0.2
      is-core-module: 2.16.1
      is-glob: 4.0.3
      minimatch: 3.1.2
      object.fromentries: 2.0.8
      object.groupby: 1.0.3
      object.values: 1.2.1
      semver: 6.3.1
      string.prototype.trimend: 1.0.9
      tsconfig-paths: 3.15.0
    optionalDependencies:
      '@typescript-eslint/parser': 8.19.0(eslint@8.57.1)(typescript@5.7.2)
    transitivePeerDependencies:
      - eslint-import-resolver-typescript
      - eslint-import-resolver-webpack
      - supports-color

  eslint-plugin-jest-formatting@3.1.0(eslint@8.57.1):
    dependencies:
      eslint: 8.57.1

  eslint-plugin-jest@28.10.0(@typescript-eslint/eslint-plugin@8.19.0(@typescript-eslint/parser@8.19.0(eslint@8.57.1)(typescript@5.7.2))(eslint@8.57.1)(typescript@5.7.2))(eslint@8.57.1)(jest@29.7.0(@types/node@20.17.10)(ts-node@10.9.2(@swc/core@1.10.4)(@types/node@20.17.10)(typescript@5.7.2)))(typescript@5.7.2):
    dependencies:
      '@typescript-eslint/utils': 8.18.2(eslint@8.57.1)(typescript@5.7.2)
      eslint: 8.57.1
    optionalDependencies:
      '@typescript-eslint/eslint-plugin': 8.19.0(@typescript-eslint/parser@8.19.0(eslint@8.57.1)(typescript@5.7.2))(eslint@8.57.1)(typescript@5.7.2)
      jest: 29.7.0(@types/node@20.17.10)(ts-node@10.9.2(@swc/core@1.10.4)(@types/node@20.17.10)(typescript@5.7.2))
    transitivePeerDependencies:
      - supports-color
      - typescript

  eslint-plugin-promise@7.2.1(eslint@8.57.1):
    dependencies:
      '@eslint-community/eslint-utils': 4.4.1(eslint@8.57.1)
      eslint: 8.57.1

  eslint-plugin-typescript-enum@2.1.0(eslint@8.57.1)(typescript@5.7.2):
    dependencies:
      '@typescript-eslint/experimental-utils': 5.62.0(eslint@8.57.1)(typescript@5.7.2)
    transitivePeerDependencies:
      - eslint
      - supports-color
      - typescript

  eslint-scope@5.1.1:
    dependencies:
      esrecurse: 4.3.0
      estraverse: 4.3.0

  eslint-scope@7.2.2:
    dependencies:
      esrecurse: 4.3.0
      estraverse: 5.3.0

  eslint-visitor-keys@3.4.3: {}

  eslint-visitor-keys@4.2.0: {}

  eslint@8.57.1:
    dependencies:
      '@eslint-community/eslint-utils': 4.4.1(eslint@8.57.1)
      '@eslint-community/regexpp': 4.12.1
      '@eslint/eslintrc': 2.1.4
      '@eslint/js': 8.57.1
      '@humanwhocodes/config-array': 0.13.0
      '@humanwhocodes/module-importer': 1.0.1
      '@nodelib/fs.walk': 1.2.8
      '@ungap/structured-clone': 1.2.1
      ajv: 6.12.6
      chalk: 4.1.2
      cross-spawn: 7.0.6
      debug: 4.4.0
      doctrine: 3.0.0
      escape-string-regexp: 4.0.0
      eslint-scope: 7.2.2
      eslint-visitor-keys: 3.4.3
      espree: 9.6.1
      esquery: 1.6.0
      esutils: 2.0.3
      fast-deep-equal: 3.1.3
      file-entry-cache: 6.0.1
      find-up: 5.0.0
      glob-parent: 6.0.2
      globals: 13.24.0
      graphemer: 1.4.0
      ignore: 5.3.2
      imurmurhash: 0.1.4
      is-glob: 4.0.3
      is-path-inside: 3.0.3
      js-yaml: 4.1.0
      json-stable-stringify-without-jsonify: 1.0.1
      levn: 0.4.1
      lodash.merge: 4.6.2
      minimatch: 3.1.2
      natural-compare: 1.4.0
      optionator: 0.9.4
      strip-ansi: 6.0.1
      text-table: 0.2.0
    transitivePeerDependencies:
      - supports-color

  espree@9.6.1:
    dependencies:
      acorn: 8.14.0
      acorn-jsx: 5.3.2(acorn@8.14.0)
      eslint-visitor-keys: 3.4.3

  esprima@4.0.1: {}

  esquery@1.6.0:
    dependencies:
      estraverse: 5.3.0

  esrecurse@4.3.0:
    dependencies:
      estraverse: 5.3.0

  estraverse@4.3.0: {}

  estraverse@5.3.0: {}

  esutils@2.0.3: {}

  eventemitter3@4.0.7: {}

  execa@5.1.1:
    dependencies:
      cross-spawn: 7.0.6
      get-stream: 6.0.1
      human-signals: 2.1.0
      is-stream: 2.0.1
      merge-stream: 2.0.0
      npm-run-path: 4.0.1
      onetime: 5.1.2
      signal-exit: 3.0.7
      strip-final-newline: 2.0.0

  execa@8.0.1:
    dependencies:
      cross-spawn: 7.0.6
      get-stream: 8.0.1
      human-signals: 5.0.0
      is-stream: 3.0.0
      merge-stream: 2.0.0
      npm-run-path: 5.3.0
      onetime: 6.0.0
      signal-exit: 4.1.0
      strip-final-newline: 3.0.0

  execa@9.5.2:
    dependencies:
      '@sindresorhus/merge-streams': 4.0.0
      cross-spawn: 7.0.6
      figures: 6.1.0
      get-stream: 9.0.1
      human-signals: 8.0.0
      is-plain-obj: 4.1.0
      is-stream: 4.0.1
      npm-run-path: 6.0.0
      pretty-ms: 9.2.0
      signal-exit: 4.1.0
      strip-final-newline: 4.0.0
      yoctocolors: 2.1.1

  exit@0.1.2: {}

  expand-template@2.0.3:
    optional: true

  expect-more-jest@5.5.0:
    dependencies:
      '@jest/expect-utils': 29.4.1
      expect-more: 1.3.0
      jest-matcher-utils: 29.4.1

  expect-more@1.3.0: {}

  expect@29.7.0:
    dependencies:
      '@jest/expect-utils': 29.7.0
      jest-get-type: 29.6.3
      jest-matcher-utils: 29.7.0
      jest-message-util: 29.7.0
      jest-util: 29.7.0

  exponential-backoff@3.1.1:
    optional: true

  extend@3.0.2: {}

  extract-zip@2.0.1:
    dependencies:
      debug: 4.4.0
      get-stream: 5.2.0
      yauzl: 2.10.0
    optionalDependencies:
      '@types/yauzl': 2.10.3
    transitivePeerDependencies:
      - supports-color

  fast-content-type-parse@2.0.0: {}

  fast-deep-equal@3.1.3: {}

  fast-glob@3.3.2:
    dependencies:
      '@nodelib/fs.stat': 2.0.5
      '@nodelib/fs.walk': 1.2.8
      glob-parent: 5.1.2
      merge2: 1.4.1
      micromatch: 4.0.8

  fast-json-stable-stringify@2.1.0: {}

  fast-levenshtein@2.0.6: {}

  fast-xml-parser@4.4.1:
    dependencies:
      strnum: 1.0.5

  fastq@1.18.0:
    dependencies:
      reusify: 1.0.4

  fb-watchman@2.0.2:
    dependencies:
      bser: 2.1.1

  fd-slicer@1.1.0:
    dependencies:
      pend: 1.2.0

  figures@2.0.0:
    dependencies:
      escape-string-regexp: 1.0.5

  figures@6.1.0:
    dependencies:
      is-unicode-supported: 2.1.0

  file-entry-cache@6.0.1:
    dependencies:
      flat-cache: 3.2.0

  file-uri-to-path@1.0.0:
    optional: true

  filelist@1.0.4:
    dependencies:
      minimatch: 5.1.6

  fill-range@7.1.1:
    dependencies:
      to-regex-range: 5.0.1

  find-cache-dir@3.3.2:
    dependencies:
      commondir: 1.0.1
      make-dir: 3.1.0
      pkg-dir: 4.2.0

  find-packages@10.0.4:
    dependencies:
      '@pnpm/read-project-manifest': 4.1.1
      '@pnpm/types': 8.9.0
      '@pnpm/util.lex-comparator': 1.0.0
      fast-glob: 3.3.2
      p-filter: 2.1.0

  find-up-simple@1.0.0: {}

  find-up@2.1.0:
    dependencies:
      locate-path: 2.0.0

  find-up@4.1.0:
    dependencies:
      locate-path: 5.0.0
      path-exists: 4.0.0

  find-up@5.0.0:
    dependencies:
      locate-path: 6.0.0
      path-exists: 4.0.0

  find-versions@6.0.0:
    dependencies:
      semver-regex: 4.0.5
      super-regex: 1.0.0

  flat-cache@3.2.0:
    dependencies:
      flatted: 3.3.2
      keyv: 4.5.4
      rimraf: 3.0.2

  flatted@3.3.2: {}

  for-each@0.3.3:
    dependencies:
      is-callable: 1.2.7

  foreground-child@2.0.0:
    dependencies:
      cross-spawn: 7.0.6
      signal-exit: 3.0.7

  foreground-child@3.3.0:
    dependencies:
      cross-spawn: 7.0.6
      signal-exit: 4.1.0

  forwarded-parse@2.1.2: {}

  from2@2.3.0:
    dependencies:
      inherits: 2.0.4
      readable-stream: 2.3.8

  fromentries@1.3.2: {}

  fs-constants@1.0.0:
    optional: true

  fs-extra@11.2.0:
    dependencies:
      graceful-fs: 4.2.11
      jsonfile: 6.1.0
      universalify: 2.0.1

  fs-minipass@2.1.0:
    dependencies:
      minipass: 3.3.6

  fs-minipass@3.0.3:
    dependencies:
      minipass: 7.1.2

  fs.realpath@1.0.0: {}

  fsevents@2.3.3:
    optional: true

  function-bind@1.1.2: {}

  function-timeout@1.0.2: {}

  function.prototype.name@1.1.8:
    dependencies:
      call-bind: 1.0.8
      call-bound: 1.0.3
      define-properties: 1.2.1
      functions-have-names: 1.2.3
      hasown: 2.0.2
      is-callable: 1.2.7

  functions-have-names@1.2.3: {}

  gaxios@6.7.1(encoding@0.1.13):
    dependencies:
      extend: 3.0.2
      https-proxy-agent: 7.0.6
      is-stream: 2.0.1
      node-fetch: 2.7.0(encoding@0.1.13)
      uuid: 9.0.1
    transitivePeerDependencies:
      - encoding
      - supports-color

  gcp-metadata@6.1.0(encoding@0.1.13):
    dependencies:
      gaxios: 6.7.1(encoding@0.1.13)
      json-bigint: 1.0.0
    transitivePeerDependencies:
      - encoding
      - supports-color

  generic-pool@3.9.0: {}

  gensync@1.0.0-beta.2: {}

  get-caller-file@2.0.5: {}

  get-intrinsic@1.2.6:
    dependencies:
      call-bind-apply-helpers: 1.0.1
      dunder-proto: 1.0.1
      es-define-property: 1.0.1
      es-errors: 1.3.0
      es-object-atoms: 1.0.0
      function-bind: 1.1.2
      gopd: 1.2.0
      has-symbols: 1.1.0
      hasown: 2.0.2
      math-intrinsics: 1.1.0

  get-package-type@0.1.0: {}

  get-stream@5.2.0:
    dependencies:
      pump: 3.0.2

  get-stream@6.0.1: {}

  get-stream@7.0.1: {}

  get-stream@8.0.1: {}

  get-stream@9.0.1:
    dependencies:
      '@sec-ant/readable-stream': 0.4.1
      is-stream: 4.0.1

  get-symbol-description@1.1.0:
    dependencies:
      call-bound: 1.0.3
      es-errors: 1.3.0
      get-intrinsic: 1.2.6

  get-tsconfig@4.8.1:
    dependencies:
      resolve-pkg-maps: 1.0.0

  git-log-parser@1.2.1:
    dependencies:
      argv-formatter: 1.0.0
      spawn-error-forwarder: 1.0.0
      split2: 1.0.0
      stream-combiner2: 1.1.1
      through2: 2.0.5
      traverse: 0.6.8

  git-raw-commits@2.0.11:
    dependencies:
      dargs: 7.0.0
      lodash: 4.17.21
      meow: 8.1.2
      split2: 3.2.2
      through2: 4.0.2

  git-up@8.0.0:
    dependencies:
      is-ssh: 1.4.0
      parse-url: 9.2.0

  git-url-parse@16.0.0:
    dependencies:
      git-up: 8.0.0

  github-from-package@0.0.0:
    optional: true

  github-url-from-git@1.5.0: {}

  glob-parent@5.1.2:
    dependencies:
      is-glob: 4.0.3

  glob-parent@6.0.2:
    dependencies:
      is-glob: 4.0.3

  glob@10.4.5:
    dependencies:
      foreground-child: 3.3.0
      jackspeak: 3.4.3
      minimatch: 9.0.5
      minipass: 7.1.2
      package-json-from-dist: 1.0.1
      path-scurry: 1.11.1

  glob@11.0.0:
    dependencies:
      foreground-child: 3.3.0
      jackspeak: 4.0.2
      minimatch: 10.0.1
      minipass: 7.1.2
      package-json-from-dist: 1.0.1
      path-scurry: 2.0.0

  glob@7.2.3:
    dependencies:
      fs.realpath: 1.0.0
      inflight: 1.0.6
      inherits: 2.0.4
      minimatch: 3.1.2
      once: 1.4.0
      path-is-absolute: 1.0.1

  global-agent@3.0.0:
    dependencies:
      boolean: 3.2.0
      es6-error: 4.1.1
      matcher: 3.0.0
      roarr: 2.15.4
      semver: 7.6.3
      serialize-error: 7.0.1

  globals@11.12.0: {}

  globals@13.24.0:
    dependencies:
      type-fest: 0.20.2

  globalthis@1.0.4:
    dependencies:
      define-properties: 1.2.1
      gopd: 1.2.0

  globby@11.1.0:
    dependencies:
      array-union: 2.1.0
      dir-glob: 3.0.1
      fast-glob: 3.3.2
      ignore: 5.3.2
      merge2: 1.4.1
      slash: 3.0.0

  globby@14.0.2:
    dependencies:
      '@sindresorhus/merge-streams': 2.3.0
      fast-glob: 3.3.2
      ignore: 5.3.2
      path-type: 5.0.0
      slash: 5.1.0
      unicorn-magic: 0.1.0

  good-enough-parser@1.1.23:
    dependencies:
      '@thi.ng/zipper': 1.0.3
      '@types/moo': 0.5.5
      klona: 2.0.6
      moo: 0.5.2

  google-auth-library@9.15.0(encoding@0.1.13):
    dependencies:
      base64-js: 1.5.1
      ecdsa-sig-formatter: 1.0.11
      gaxios: 6.7.1(encoding@0.1.13)
      gcp-metadata: 6.1.0(encoding@0.1.13)
      gtoken: 7.1.0(encoding@0.1.13)
      jws: 4.0.0
    transitivePeerDependencies:
      - encoding
      - supports-color

  gopd@1.2.0: {}

  got@11.8.6:
    dependencies:
      '@sindresorhus/is': 4.6.0
      '@szmarczak/http-timer': 4.0.6
      '@types/cacheable-request': 6.0.3
      '@types/responselike': 1.0.3
      cacheable-lookup: 5.0.4
      cacheable-request: 7.0.4
      decompress-response: 6.0.0
      http2-wrapper: 1.0.3
      lowercase-keys: 2.0.0
      p-cancelable: 2.1.1
      responselike: 2.0.1

  graceful-fs@4.2.10: {}

  graceful-fs@4.2.11: {}

  graph-data-structure@4.3.0: {}

  grapheme-splitter@1.0.4: {}

  graphemer@1.4.0: {}

  graphql@16.10.0: {}

  gtoken@7.1.0(encoding@0.1.13):
    dependencies:
      gaxios: 6.7.1(encoding@0.1.13)
      jws: 4.0.0
    transitivePeerDependencies:
      - encoding
      - supports-color

  handlebars@4.7.8:
    dependencies:
      minimist: 1.2.8
      neo-async: 2.6.2
      source-map: 0.6.1
      wordwrap: 1.0.0
    optionalDependencies:
      uglify-js: 3.19.3

  hard-rejection@2.1.0: {}

  has-bigints@1.1.0: {}

  has-flag@3.0.0: {}

  has-flag@4.0.0: {}

  has-property-descriptors@1.0.2:
    dependencies:
      es-define-property: 1.0.1

  has-proto@1.2.0:
    dependencies:
      dunder-proto: 1.0.1

  has-symbols@1.1.0: {}

  has-tostringtag@1.0.2:
    dependencies:
      has-symbols: 1.1.0

  hasha@5.2.2:
    dependencies:
      is-stream: 2.0.1
      type-fest: 0.8.1

  hasown@2.0.2:
    dependencies:
      function-bind: 1.1.2

  he@1.2.0: {}

  highlight.js@10.7.3: {}

  hook-std@3.0.0: {}

  hosted-git-info@2.8.9: {}

  hosted-git-info@4.1.0:
    dependencies:
      lru-cache: 6.0.0

  hosted-git-info@7.0.2:
    dependencies:
      lru-cache: 10.4.3

  hosted-git-info@8.0.2:
    dependencies:
      lru-cache: 10.4.3

  html-escaper@2.0.2: {}

  http-cache-semantics@4.1.1: {}

  http-proxy-agent@7.0.2:
    dependencies:
      agent-base: 7.1.3
      debug: 4.4.0
    transitivePeerDependencies:
      - supports-color

  http2-wrapper@1.0.3:
    dependencies:
      quick-lru: 5.1.1
      resolve-alpn: 1.2.1

  https-proxy-agent@7.0.6:
    dependencies:
      agent-base: 7.1.3
      debug: 4.4.0
    transitivePeerDependencies:
      - supports-color

  human-signals@2.1.0: {}

  human-signals@5.0.0: {}

  human-signals@8.0.0: {}

  humanize-ms@1.2.1:
    dependencies:
      ms: 2.1.3

  husky@9.1.7: {}

  hyperdyperid@1.2.0: {}

  iced-error@0.0.13: {}

  iced-lock@1.1.0:
    dependencies:
      iced-runtime: 1.0.4

  iced-lock@2.0.1:
    dependencies:
      iced-runtime: 1.0.4

  iced-runtime-3@3.0.5: {}

  iced-runtime@1.0.4: {}

  iconv-lite@0.6.3:
    dependencies:
      safer-buffer: 2.1.2
    optional: true

  ieee754@1.2.1:
    optional: true

  ignore@5.3.2: {}

  ignore@6.0.2: {}

  immediate@3.0.6: {}

  import-fresh@3.3.0:
    dependencies:
      parent-module: 1.0.1
      resolve-from: 4.0.0

  import-from-esm@1.3.4:
    dependencies:
      debug: 4.4.0
      import-meta-resolve: 4.1.0
    transitivePeerDependencies:
      - supports-color

  import-in-the-middle@1.12.0:
    dependencies:
      acorn: 8.14.0
      acorn-import-attributes: 1.9.5(acorn@8.14.0)
      cjs-module-lexer: 1.4.1
      module-details-from-path: 1.0.3

  import-local@3.2.0:
    dependencies:
      pkg-dir: 4.2.0
      resolve-cwd: 3.0.0

  import-meta-resolve@4.1.0: {}

  imurmurhash@0.1.4: {}

  indent-string@4.0.0: {}

  indent-string@5.0.0: {}

  index-to-position@0.1.2: {}

  inflight@1.0.6:
    dependencies:
      once: 1.4.0
      wrappy: 1.0.2

  inherits@2.0.4: {}

  ini@1.3.8: {}

  ini@5.0.0: {}

  install-artifact-from-github@1.3.5:
    optional: true

  internal-slot@1.1.0:
    dependencies:
      es-errors: 1.3.0
      hasown: 2.0.2
      side-channel: 1.1.0

  into-stream@7.0.0:
    dependencies:
      from2: 2.3.0
      p-is-promise: 3.0.0

  ip-address@9.0.5:
    dependencies:
      jsbn: 1.1.0
      sprintf-js: 1.1.3
    optional: true

  is-alphabetical@1.0.4: {}

  is-alphabetical@2.0.1: {}

  is-alphanumerical@1.0.4:
    dependencies:
      is-alphabetical: 1.0.4
      is-decimal: 1.0.4

  is-alphanumerical@2.0.1:
    dependencies:
      is-alphabetical: 2.0.1
      is-decimal: 2.0.1

  is-arguments@1.2.0:
    dependencies:
      call-bound: 1.0.3
      has-tostringtag: 1.0.2

  is-array-buffer@3.0.5:
    dependencies:
      call-bind: 1.0.8
      call-bound: 1.0.3
      get-intrinsic: 1.2.6

  is-arrayish@0.2.1: {}

  is-async-function@2.0.0:
    dependencies:
      has-tostringtag: 1.0.2

  is-bigint@1.1.0:
    dependencies:
      has-bigints: 1.1.0

  is-boolean-object@1.2.1:
    dependencies:
      call-bound: 1.0.3
      has-tostringtag: 1.0.2

  is-buffer@2.0.5: {}

  is-bun-module@1.3.0:
    dependencies:
      semver: 7.6.3

  is-callable@1.2.7: {}

  is-core-module@2.16.1:
    dependencies:
      hasown: 2.0.2

  is-data-view@1.0.2:
    dependencies:
      call-bound: 1.0.3
      get-intrinsic: 1.2.6
      is-typed-array: 1.1.15

  is-date-object@1.1.0:
    dependencies:
      call-bound: 1.0.3
      has-tostringtag: 1.0.2

  is-decimal@1.0.4: {}

  is-decimal@2.0.1: {}

  is-extglob@2.1.1: {}

  is-finalizationregistry@1.1.1:
    dependencies:
      call-bound: 1.0.3

  is-fullwidth-code-point@3.0.0: {}

  is-generator-fn@2.1.0: {}

  is-generator-function@1.0.10:
    dependencies:
      has-tostringtag: 1.0.2

  is-glob@4.0.3:
    dependencies:
      is-extglob: 2.1.1

  is-hexadecimal@1.0.4: {}

  is-hexadecimal@2.0.1: {}

  is-lambda@1.0.1:
    optional: true

  is-map@2.0.3: {}

  is-number-object@1.1.1:
    dependencies:
      call-bound: 1.0.3
      has-tostringtag: 1.0.2

  is-number@7.0.0: {}

  is-obj@2.0.0: {}

  is-path-inside@3.0.3: {}

  is-plain-obj@1.1.0: {}

  is-plain-obj@2.1.0: {}

  is-plain-obj@4.1.0: {}

  is-regex@1.2.1:
    dependencies:
      call-bound: 1.0.3
      gopd: 1.2.0
      has-tostringtag: 1.0.2
      hasown: 2.0.2

  is-set@2.0.3: {}

  is-shared-array-buffer@1.0.4:
    dependencies:
      call-bound: 1.0.3

  is-ssh@1.4.0:
    dependencies:
      protocols: 2.0.1

  is-stream@2.0.1: {}

  is-stream@3.0.0: {}

  is-stream@4.0.1: {}

  is-string@1.1.1:
    dependencies:
      call-bound: 1.0.3
      has-tostringtag: 1.0.2

  is-symbol@1.1.1:
    dependencies:
      call-bound: 1.0.3
      has-symbols: 1.1.0
      safe-regex-test: 1.1.0

  is-typed-array@1.1.15:
    dependencies:
      which-typed-array: 1.1.18

  is-typedarray@1.0.0: {}

  is-unicode-supported@2.1.0: {}

  is-weakmap@2.0.2: {}

  is-weakref@1.1.0:
    dependencies:
      call-bound: 1.0.3

  is-weakset@2.0.4:
    dependencies:
      call-bound: 1.0.3
      get-intrinsic: 1.2.6

  is-windows@1.0.2: {}

  isarray@1.0.0: {}

  isarray@2.0.5: {}

  isexe@2.0.0: {}

  isexe@3.1.1: {}

  issue-parser@7.0.1:
    dependencies:
      lodash.capitalize: 4.2.1
      lodash.escaperegexp: 4.1.2
      lodash.isplainobject: 4.0.6
      lodash.isstring: 4.0.1
      lodash.uniqby: 4.7.0

  istanbul-lib-coverage@3.2.2: {}

  istanbul-lib-hook@3.0.0:
    dependencies:
      append-transform: 2.0.0

  istanbul-lib-instrument@5.2.1:
    dependencies:
      '@babel/core': 7.26.0
      '@babel/parser': 7.26.3
      '@istanbuljs/schema': 0.1.3
      istanbul-lib-coverage: 3.2.2
      semver: 6.3.1
    transitivePeerDependencies:
      - supports-color

  istanbul-lib-instrument@6.0.3:
    dependencies:
      '@babel/core': 7.26.0
      '@babel/parser': 7.26.3
      '@istanbuljs/schema': 0.1.3
      istanbul-lib-coverage: 3.2.2
      semver: 7.6.3
    transitivePeerDependencies:
      - supports-color

  istanbul-lib-processinfo@2.0.3:
    dependencies:
      archy: 1.0.0
      cross-spawn: 7.0.6
      istanbul-lib-coverage: 3.2.2
      p-map: 3.0.0
      rimraf: 3.0.2
      uuid: 8.3.2

  istanbul-lib-report@3.0.1:
    dependencies:
      istanbul-lib-coverage: 3.2.2
      make-dir: 4.0.0
      supports-color: 7.2.0

  istanbul-lib-source-maps@4.0.1:
    dependencies:
      debug: 4.4.0
      istanbul-lib-coverage: 3.2.2
      source-map: 0.6.1
    transitivePeerDependencies:
      - supports-color

  istanbul-reports@3.1.7:
    dependencies:
      html-escaper: 2.0.2
      istanbul-lib-report: 3.0.1

  jackspeak@3.4.3:
    dependencies:
      '@isaacs/cliui': 8.0.2
    optionalDependencies:
      '@pkgjs/parseargs': 0.11.0

  jackspeak@4.0.2:
    dependencies:
      '@isaacs/cliui': 8.0.2

  jake@10.9.2:
    dependencies:
      async: 3.2.6
      chalk: 4.1.2
      filelist: 1.0.4
      minimatch: 3.1.2

  java-properties@1.0.2: {}

  jest-changed-files@29.7.0:
    dependencies:
      execa: 5.1.1
      jest-util: 29.7.0
      p-limit: 3.1.0

  jest-circus@29.7.0:
    dependencies:
      '@jest/environment': 29.7.0
      '@jest/expect': 29.7.0
      '@jest/test-result': 29.7.0
      '@jest/types': 29.6.3
      '@types/node': 20.17.10
      chalk: 4.1.2
      co: 4.6.0
      dedent: 1.5.3
      is-generator-fn: 2.1.0
      jest-each: 29.7.0
      jest-matcher-utils: 29.7.0
      jest-message-util: 29.7.0
      jest-runtime: 29.7.0
      jest-snapshot: 29.7.0
      jest-util: 29.7.0
      p-limit: 3.1.0
      pretty-format: 29.7.0
      pure-rand: 6.1.0
      slash: 3.0.0
      stack-utils: 2.0.6
    transitivePeerDependencies:
      - babel-plugin-macros
      - supports-color

  jest-cli@29.7.0(@types/node@20.17.10)(ts-node@10.9.2(@swc/core@1.10.4)(@types/node@20.17.10)(typescript@5.7.2)):
    dependencies:
      '@jest/core': 29.7.0(ts-node@10.9.2(@swc/core@1.10.4)(@types/node@20.17.10)(typescript@5.7.2))
      '@jest/test-result': 29.7.0
      '@jest/types': 29.6.3
      chalk: 4.1.2
      create-jest: 29.7.0(@types/node@20.17.10)(ts-node@10.9.2(@swc/core@1.10.4)(@types/node@20.17.10)(typescript@5.7.2))
      exit: 0.1.2
      import-local: 3.2.0
      jest-config: 29.7.0(@types/node@20.17.10)(ts-node@10.9.2(@swc/core@1.10.4)(@types/node@20.17.10)(typescript@5.7.2))
      jest-util: 29.7.0
      jest-validate: 29.7.0
      yargs: 17.7.2
    transitivePeerDependencies:
      - '@types/node'
      - babel-plugin-macros
      - supports-color
      - ts-node

  jest-config@29.7.0(@types/node@20.17.10)(ts-node@10.9.2(@swc/core@1.10.4)(@types/node@20.17.10)(typescript@5.7.2)):
    dependencies:
      '@babel/core': 7.26.0
      '@jest/test-sequencer': 29.7.0
      '@jest/types': 29.6.3
      babel-jest: 29.7.0(@babel/core@7.26.0)
      chalk: 4.1.2
      ci-info: 3.9.0
      deepmerge: 4.3.1
      glob: 7.2.3
      graceful-fs: 4.2.11
      jest-circus: 29.7.0
      jest-environment-node: 29.7.0
      jest-get-type: 29.6.3
      jest-regex-util: 29.6.3
      jest-resolve: 29.7.0
      jest-runner: 29.7.0
      jest-util: 29.7.0
      jest-validate: 29.7.0
      micromatch: 4.0.8
      parse-json: 5.2.0
      pretty-format: 29.7.0
      slash: 3.0.0
      strip-json-comments: 3.1.1
    optionalDependencies:
      '@types/node': 20.17.10
      ts-node: 10.9.2(@swc/core@1.10.4)(@types/node@20.17.10)(typescript@5.7.2)
    transitivePeerDependencies:
      - babel-plugin-macros
      - supports-color

  jest-diff@29.7.0:
    dependencies:
      chalk: 4.1.2
      diff-sequences: 29.6.3
      jest-get-type: 29.6.3
      pretty-format: 29.7.0

  jest-docblock@29.7.0:
    dependencies:
      detect-newline: 3.1.0

  jest-each@29.7.0:
    dependencies:
      '@jest/types': 29.6.3
      chalk: 4.1.2
      jest-get-type: 29.6.3
      jest-util: 29.7.0
      pretty-format: 29.7.0

  jest-environment-node@29.7.0:
    dependencies:
      '@jest/environment': 29.7.0
      '@jest/fake-timers': 29.7.0
      '@jest/types': 29.6.3
      '@types/node': 20.17.10
      jest-mock: 29.7.0
      jest-util: 29.7.0

  jest-extended@4.0.2(jest@29.7.0(@types/node@20.17.10)(ts-node@10.9.2(@swc/core@1.10.4)(@types/node@20.17.10)(typescript@5.7.2))):
    dependencies:
      jest-diff: 29.7.0
      jest-get-type: 29.6.3
    optionalDependencies:
      jest: 29.7.0(@types/node@20.17.10)(ts-node@10.9.2(@swc/core@1.10.4)(@types/node@20.17.10)(typescript@5.7.2))

  jest-get-type@29.6.3: {}

  jest-haste-map@29.7.0:
    dependencies:
      '@jest/types': 29.6.3
      '@types/graceful-fs': 4.1.9
      '@types/node': 20.17.10
      anymatch: 3.1.3
      fb-watchman: 2.0.2
      graceful-fs: 4.2.11
      jest-regex-util: 29.6.3
      jest-util: 29.7.0
      jest-worker: 29.7.0
      micromatch: 4.0.8
      walker: 1.0.8
    optionalDependencies:
      fsevents: 2.3.3

  jest-leak-detector@29.7.0:
    dependencies:
      jest-get-type: 29.6.3
      pretty-format: 29.7.0

  jest-matcher-utils@29.4.1:
    dependencies:
      chalk: 4.1.2
      jest-diff: 29.7.0
      jest-get-type: 29.6.3
      pretty-format: 29.7.0

  jest-matcher-utils@29.7.0:
    dependencies:
      chalk: 4.1.2
      jest-diff: 29.7.0
      jest-get-type: 29.6.3
      pretty-format: 29.7.0

  jest-message-util@29.7.0:
    dependencies:
      '@babel/code-frame': 7.26.2
      '@jest/types': 29.6.3
      '@types/stack-utils': 2.0.3
      chalk: 4.1.2
      graceful-fs: 4.2.11
      micromatch: 4.0.8
      pretty-format: 29.7.0
      slash: 3.0.0
      stack-utils: 2.0.6

  jest-mock-extended@3.0.7(jest@29.7.0(@types/node@20.17.10)(ts-node@10.9.2(@swc/core@1.10.4)(@types/node@20.17.10)(typescript@5.7.2)))(typescript@5.7.2):
    dependencies:
      jest: 29.7.0(@types/node@20.17.10)(ts-node@10.9.2(@swc/core@1.10.4)(@types/node@20.17.10)(typescript@5.7.2))
      ts-essentials: 10.0.4(typescript@5.7.2)
      typescript: 5.7.2

  jest-mock@29.7.0:
    dependencies:
      '@jest/types': 29.6.3
      '@types/node': 20.17.10
      jest-util: 29.7.0

  jest-pnp-resolver@1.2.3(jest-resolve@29.7.0):
    optionalDependencies:
      jest-resolve: 29.7.0

  jest-regex-util@29.6.3: {}

  jest-resolve-dependencies@29.7.0:
    dependencies:
      jest-regex-util: 29.6.3
      jest-snapshot: 29.7.0
    transitivePeerDependencies:
      - supports-color

  jest-resolve@29.7.0:
    dependencies:
      chalk: 4.1.2
      graceful-fs: 4.2.11
      jest-haste-map: 29.7.0
      jest-pnp-resolver: 1.2.3(jest-resolve@29.7.0)
      jest-util: 29.7.0
      jest-validate: 29.7.0
      resolve: 1.22.10
      resolve.exports: 2.0.3
      slash: 3.0.0

  jest-runner@29.7.0:
    dependencies:
      '@jest/console': 29.7.0
      '@jest/environment': 29.7.0
      '@jest/test-result': 29.7.0
      '@jest/transform': 29.7.0
      '@jest/types': 29.6.3
      '@types/node': 20.17.10
      chalk: 4.1.2
      emittery: 0.13.1
      graceful-fs: 4.2.11
      jest-docblock: 29.7.0
      jest-environment-node: 29.7.0
      jest-haste-map: 29.7.0
      jest-leak-detector: 29.7.0
      jest-message-util: 29.7.0
      jest-resolve: 29.7.0
      jest-runtime: 29.7.0
      jest-util: 29.7.0
      jest-watcher: 29.7.0
      jest-worker: 29.7.0
      p-limit: 3.1.0
      source-map-support: 0.5.13
    transitivePeerDependencies:
      - supports-color

  jest-runtime@29.7.0:
    dependencies:
      '@jest/environment': 29.7.0
      '@jest/fake-timers': 29.7.0
      '@jest/globals': 29.7.0
      '@jest/source-map': 29.6.3
      '@jest/test-result': 29.7.0
      '@jest/transform': 29.7.0
      '@jest/types': 29.6.3
      '@types/node': 20.17.10
      chalk: 4.1.2
      cjs-module-lexer: 1.4.1
      collect-v8-coverage: 1.0.2
      glob: 7.2.3
      graceful-fs: 4.2.11
      jest-haste-map: 29.7.0
      jest-message-util: 29.7.0
      jest-mock: 29.7.0
      jest-regex-util: 29.6.3
      jest-resolve: 29.7.0
      jest-snapshot: 29.7.0
      jest-util: 29.7.0
      slash: 3.0.0
      strip-bom: 4.0.0
    transitivePeerDependencies:
      - supports-color

  jest-snapshot@29.7.0:
    dependencies:
      '@babel/core': 7.26.0
      '@babel/generator': 7.26.3
      '@babel/plugin-syntax-jsx': 7.25.9(@babel/core@7.26.0)
      '@babel/plugin-syntax-typescript': 7.25.9(@babel/core@7.26.0)
      '@babel/types': 7.26.3
      '@jest/expect-utils': 29.7.0
      '@jest/transform': 29.7.0
      '@jest/types': 29.6.3
      babel-preset-current-node-syntax: 1.1.0(@babel/core@7.26.0)
      chalk: 4.1.2
      expect: 29.7.0
      graceful-fs: 4.2.11
      jest-diff: 29.7.0
      jest-get-type: 29.6.3
      jest-matcher-utils: 29.7.0
      jest-message-util: 29.7.0
      jest-util: 29.7.0
      natural-compare: 1.4.0
      pretty-format: 29.7.0
      semver: 7.6.3
    transitivePeerDependencies:
      - supports-color

  jest-util@29.7.0:
    dependencies:
      '@jest/types': 29.6.3
      '@types/node': 20.17.10
      chalk: 4.1.2
      ci-info: 3.9.0
      graceful-fs: 4.2.11
      picomatch: 2.3.1

  jest-validate@29.7.0:
    dependencies:
      '@jest/types': 29.6.3
      camelcase: 6.3.0
      chalk: 4.1.2
      jest-get-type: 29.6.3
      leven: 3.1.0
      pretty-format: 29.7.0

  jest-watcher@29.7.0:
    dependencies:
      '@jest/test-result': 29.7.0
      '@jest/types': 29.6.3
      '@types/node': 20.17.10
      ansi-escapes: 4.3.2
      chalk: 4.1.2
      emittery: 0.13.1
      jest-util: 29.7.0
      string-length: 4.0.2

  jest-worker@29.7.0:
    dependencies:
      '@types/node': 20.17.10
      jest-util: 29.7.0
      merge-stream: 2.0.0
      supports-color: 8.1.1

  jest@29.7.0(@types/node@20.17.10)(ts-node@10.9.2(@swc/core@1.10.4)(@types/node@20.17.10)(typescript@5.7.2)):
    dependencies:
      '@jest/core': 29.7.0(ts-node@10.9.2(@swc/core@1.10.4)(@types/node@20.17.10)(typescript@5.7.2))
      '@jest/types': 29.6.3
      import-local: 3.2.0
      jest-cli: 29.7.0(@types/node@20.17.10)(ts-node@10.9.2(@swc/core@1.10.4)(@types/node@20.17.10)(typescript@5.7.2))
    transitivePeerDependencies:
      - '@types/node'
      - babel-plugin-macros
      - supports-color
      - ts-node

  js-md4@0.3.2: {}

  js-tokens@4.0.0: {}

  js-yaml@3.14.1:
    dependencies:
      argparse: 1.0.10
      esprima: 4.0.1

  js-yaml@4.1.0:
    dependencies:
      argparse: 2.0.1

  jsbn@1.1.0:
    optional: true

  jsesc@3.1.0: {}

  json-bigint@1.0.0:
    dependencies:
      bignumber.js: 9.1.2

  json-buffer@3.0.1: {}

  json-dup-key-validator@1.0.3:
    dependencies:
      backslash: 0.2.0

  json-parse-better-errors@1.0.2: {}

  json-parse-even-better-errors@2.3.1: {}

  json-parse-even-better-errors@4.0.0: {}

  json-schema-traverse@0.4.1: {}

  json-stable-stringify-without-jsonify@1.0.1: {}

  json-stringify-pretty-compact@3.0.0: {}

  json-stringify-safe@5.0.1: {}

  json5@1.0.2:
    dependencies:
      minimist: 1.2.8

  json5@2.2.3: {}

  jsonata@2.0.6: {}

  jsonc-parser@3.3.1: {}

  jsonfile@6.1.0:
    dependencies:
      universalify: 2.0.1
    optionalDependencies:
      graceful-fs: 4.2.11

  just-extend@6.2.0: {}

  jwa@2.0.0:
    dependencies:
      buffer-equal-constant-time: 1.0.1
      ecdsa-sig-formatter: 1.0.11
      safe-buffer: 5.2.1

  jws@4.0.0:
    dependencies:
      jwa: 2.0.0
      safe-buffer: 5.2.1

  katex@0.16.19:
    dependencies:
      commander: 8.3.0

  keybase-ecurve@1.0.1:
    dependencies:
      bn: 1.0.5

  keybase-nacl@1.1.4:
    dependencies:
      iced-runtime: 1.0.4
      tweetnacl: 0.13.3
      uint64be: 1.0.1

  keyv@4.5.4:
    dependencies:
      json-buffer: 3.0.1

  kind-of@6.0.3: {}

  kleur@3.0.3: {}

  klona@2.0.6: {}

  leven@3.1.0: {}

  levn@0.4.1:
    dependencies:
      prelude-ls: 1.2.1
      type-check: 0.4.0

  lie@3.1.1:
    dependencies:
      immediate: 3.0.6

  lines-and-columns@1.2.4: {}

  linkify-it@5.0.0:
    dependencies:
      uc.micro: 2.1.0

  load-json-file@4.0.0:
    dependencies:
      graceful-fs: 4.2.11
      parse-json: 4.0.0
      pify: 3.0.0
      strip-bom: 3.0.0

  localforage@1.10.0:
    dependencies:
      lie: 3.1.1

  locate-path@2.0.0:
    dependencies:
      p-locate: 2.0.0
      path-exists: 3.0.0

  locate-path@5.0.0:
    dependencies:
      p-locate: 4.1.0

  locate-path@6.0.0:
    dependencies:
      p-locate: 5.0.0

  lodash-es@4.17.21: {}

  lodash.capitalize@4.2.1: {}

  lodash.escaperegexp@4.1.2: {}

  lodash.flattendeep@4.4.0: {}

  lodash.get@4.4.2: {}

  lodash.isplainobject@4.0.6: {}

  lodash.isstring@4.0.1: {}

  lodash.memoize@4.1.2: {}

  lodash.merge@4.6.2: {}

  lodash.uniqby@4.7.0: {}

  lodash@4.17.21: {}

  long@5.2.3: {}

  longest-streak@2.0.4: {}

  lowercase-keys@2.0.0: {}

  lru-cache@10.4.3: {}

  lru-cache@11.0.2: {}

  lru-cache@5.1.1:
    dependencies:
      yallist: 3.1.1

  lru-cache@6.0.0:
    dependencies:
      yallist: 4.0.0

  luxon@3.5.0: {}

  make-dir@3.1.0:
    dependencies:
      semver: 6.3.1

  make-dir@4.0.0:
    dependencies:
      semver: 7.6.3

  make-error@1.3.6: {}

  make-fetch-happen@13.0.1:
    dependencies:
      '@npmcli/agent': 2.2.2
      cacache: 18.0.4
      http-cache-semantics: 4.1.1
      is-lambda: 1.0.1
      minipass: 7.1.2
      minipass-fetch: 3.0.5
      minipass-flush: 1.0.5
      minipass-pipeline: 1.2.4
      negotiator: 0.6.4
      proc-log: 4.2.0
      promise-retry: 2.0.1
      ssri: 10.0.6
    transitivePeerDependencies:
      - supports-color
    optional: true

  makeerror@1.0.12:
    dependencies:
      tmpl: 1.0.5

  map-obj@1.0.1: {}

  map-obj@4.3.0: {}

  markdown-it@14.1.0:
    dependencies:
      argparse: 2.0.1
      entities: 4.5.0
      linkify-it: 5.0.0
      mdurl: 2.0.0
      punycode.js: 2.3.1
      uc.micro: 2.1.0

  markdown-table@2.0.0:
    dependencies:
      repeat-string: 1.6.1

  markdownlint-cli2-formatter-default@0.0.5(markdownlint-cli2@0.17.0):
    dependencies:
      markdownlint-cli2: 0.17.0

  markdownlint-cli2@0.17.0:
    dependencies:
      globby: 14.0.2
      js-yaml: 4.1.0
      jsonc-parser: 3.3.1
      markdownlint: 0.37.2
      markdownlint-cli2-formatter-default: 0.0.5(markdownlint-cli2@0.17.0)
      micromatch: 4.0.8
    transitivePeerDependencies:
      - supports-color

  markdownlint@0.37.2:
    dependencies:
      markdown-it: 14.1.0
      micromark: 4.0.1
      micromark-extension-directive: 3.0.2
      micromark-extension-gfm-autolink-literal: 2.1.0
      micromark-extension-gfm-footnote: 2.1.0
      micromark-extension-gfm-table: 2.1.0
      micromark-extension-math: 3.1.0
      micromark-util-types: 2.0.1
    transitivePeerDependencies:
      - supports-color

  marked-terminal@7.2.1(marked@12.0.2):
    dependencies:
      ansi-escapes: 7.0.0
      ansi-regex: 6.1.0
      chalk: 5.4.1
      cli-highlight: 2.1.11
      cli-table3: 0.6.5
      marked: 12.0.2
      node-emoji: 2.2.0
      supports-hyperlinks: 3.1.0

  marked@12.0.2: {}

  matcher@3.0.0:
    dependencies:
      escape-string-regexp: 4.0.0

  math-intrinsics@1.1.0: {}

  mdast-util-find-and-replace@1.1.1:
    dependencies:
      escape-string-regexp: 4.0.0
      unist-util-is: 4.1.0
      unist-util-visit-parents: 3.1.1

  mdast-util-from-markdown@0.8.5:
    dependencies:
      '@types/mdast': 3.0.15
      mdast-util-to-string: 2.0.0
      micromark: 2.11.4
      parse-entities: 2.0.0
      unist-util-stringify-position: 2.0.3
    transitivePeerDependencies:
      - supports-color

  mdast-util-to-markdown@0.6.5:
    dependencies:
      '@types/unist': 2.0.11
      longest-streak: 2.0.4
      mdast-util-to-string: 2.0.0
      parse-entities: 2.0.0
      repeat-string: 1.6.1
      zwitch: 1.0.5

  mdast-util-to-string@1.1.0: {}

  mdast-util-to-string@2.0.0: {}

  mdurl@2.0.0: {}

  memfs@4.15.1:
    dependencies:
      '@jsonjoy.com/json-pack': 1.1.1(tslib@2.8.1)
      '@jsonjoy.com/util': 1.5.0(tslib@2.8.1)
      tree-dump: 1.0.2(tslib@2.8.1)
      tslib: 2.8.1

  memorystream@0.3.1: {}

  meow@13.2.0: {}

  meow@7.1.1:
    dependencies:
      '@types/minimist': 1.2.5
      camelcase-keys: 6.2.2
      decamelize-keys: 1.1.1
      hard-rejection: 2.1.0
      minimist-options: 4.1.0
      normalize-package-data: 2.5.0
      read-pkg-up: 7.0.1
      redent: 3.0.0
      trim-newlines: 3.0.1
      type-fest: 0.13.1
      yargs-parser: 18.1.3

  meow@8.1.2:
    dependencies:
      '@types/minimist': 1.2.5
      camelcase-keys: 6.2.2
      decamelize-keys: 1.1.1
      hard-rejection: 2.1.0
      minimist-options: 4.1.0
      normalize-package-data: 3.0.3
      read-pkg-up: 7.0.1
      redent: 3.0.0
      trim-newlines: 3.0.1
      type-fest: 0.18.1
      yargs-parser: 20.2.9

  merge-stream@2.0.0: {}

  merge2@1.4.1: {}

  micromark-core-commonmark@2.0.2:
    dependencies:
      decode-named-character-reference: 1.0.2
      devlop: 1.1.0
      micromark-factory-destination: 2.0.1
      micromark-factory-label: 2.0.1
      micromark-factory-space: 2.0.1
      micromark-factory-title: 2.0.1
      micromark-factory-whitespace: 2.0.1
      micromark-util-character: 2.1.1
      micromark-util-chunked: 2.0.1
      micromark-util-classify-character: 2.0.1
      micromark-util-html-tag-name: 2.0.1
      micromark-util-normalize-identifier: 2.0.1
      micromark-util-resolve-all: 2.0.1
      micromark-util-subtokenize: 2.0.3
      micromark-util-symbol: 2.0.1
      micromark-util-types: 2.0.1

  micromark-extension-directive@3.0.2:
    dependencies:
      devlop: 1.1.0
      micromark-factory-space: 2.0.1
      micromark-factory-whitespace: 2.0.1
      micromark-util-character: 2.1.1
      micromark-util-symbol: 2.0.1
      micromark-util-types: 2.0.1
      parse-entities: 4.0.2

  micromark-extension-gfm-autolink-literal@2.1.0:
    dependencies:
      micromark-util-character: 2.1.1
      micromark-util-sanitize-uri: 2.0.1
      micromark-util-symbol: 2.0.1
      micromark-util-types: 2.0.1

  micromark-extension-gfm-footnote@2.1.0:
    dependencies:
      devlop: 1.1.0
      micromark-core-commonmark: 2.0.2
      micromark-factory-space: 2.0.1
      micromark-util-character: 2.1.1
      micromark-util-normalize-identifier: 2.0.1
      micromark-util-sanitize-uri: 2.0.1
      micromark-util-symbol: 2.0.1
      micromark-util-types: 2.0.1

  micromark-extension-gfm-table@2.1.0:
    dependencies:
      devlop: 1.1.0
      micromark-factory-space: 2.0.1
      micromark-util-character: 2.1.1
      micromark-util-symbol: 2.0.1
      micromark-util-types: 2.0.1

  micromark-extension-math@3.1.0:
    dependencies:
      '@types/katex': 0.16.7
      devlop: 1.1.0
      katex: 0.16.19
      micromark-factory-space: 2.0.1
      micromark-util-character: 2.1.1
      micromark-util-symbol: 2.0.1
      micromark-util-types: 2.0.1

  micromark-factory-destination@2.0.1:
    dependencies:
      micromark-util-character: 2.1.1
      micromark-util-symbol: 2.0.1
      micromark-util-types: 2.0.1

  micromark-factory-label@2.0.1:
    dependencies:
      devlop: 1.1.0
      micromark-util-character: 2.1.1
      micromark-util-symbol: 2.0.1
      micromark-util-types: 2.0.1

  micromark-factory-space@2.0.1:
    dependencies:
      micromark-util-character: 2.1.1
      micromark-util-types: 2.0.1

  micromark-factory-title@2.0.1:
    dependencies:
      micromark-factory-space: 2.0.1
      micromark-util-character: 2.1.1
      micromark-util-symbol: 2.0.1
      micromark-util-types: 2.0.1

  micromark-factory-whitespace@2.0.1:
    dependencies:
      micromark-factory-space: 2.0.1
      micromark-util-character: 2.1.1
      micromark-util-symbol: 2.0.1
      micromark-util-types: 2.0.1

  micromark-util-character@2.1.1:
    dependencies:
      micromark-util-symbol: 2.0.1
      micromark-util-types: 2.0.1

  micromark-util-chunked@2.0.1:
    dependencies:
      micromark-util-symbol: 2.0.1

  micromark-util-classify-character@2.0.1:
    dependencies:
      micromark-util-character: 2.1.1
      micromark-util-symbol: 2.0.1
      micromark-util-types: 2.0.1

  micromark-util-combine-extensions@2.0.1:
    dependencies:
      micromark-util-chunked: 2.0.1
      micromark-util-types: 2.0.1

  micromark-util-decode-numeric-character-reference@2.0.2:
    dependencies:
      micromark-util-symbol: 2.0.1

  micromark-util-encode@2.0.1: {}

  micromark-util-html-tag-name@2.0.1: {}

  micromark-util-normalize-identifier@2.0.1:
    dependencies:
      micromark-util-symbol: 2.0.1

  micromark-util-resolve-all@2.0.1:
    dependencies:
      micromark-util-types: 2.0.1

  micromark-util-sanitize-uri@2.0.1:
    dependencies:
      micromark-util-character: 2.1.1
      micromark-util-encode: 2.0.1
      micromark-util-symbol: 2.0.1

  micromark-util-subtokenize@2.0.3:
    dependencies:
      devlop: 1.1.0
      micromark-util-chunked: 2.0.1
      micromark-util-symbol: 2.0.1
      micromark-util-types: 2.0.1

  micromark-util-symbol@2.0.1: {}

  micromark-util-types@2.0.1: {}

  micromark@2.11.4:
    dependencies:
      debug: 4.4.0
      parse-entities: 2.0.0
    transitivePeerDependencies:
      - supports-color

  micromark@4.0.1:
    dependencies:
      '@types/debug': 4.1.12
      debug: 4.4.0
      decode-named-character-reference: 1.0.2
      devlop: 1.1.0
      micromark-core-commonmark: 2.0.2
      micromark-factory-space: 2.0.1
      micromark-util-character: 2.1.1
      micromark-util-chunked: 2.0.1
      micromark-util-combine-extensions: 2.0.1
      micromark-util-decode-numeric-character-reference: 2.0.2
      micromark-util-encode: 2.0.1
      micromark-util-normalize-identifier: 2.0.1
      micromark-util-resolve-all: 2.0.1
      micromark-util-sanitize-uri: 2.0.1
      micromark-util-subtokenize: 2.0.3
      micromark-util-symbol: 2.0.1
      micromark-util-types: 2.0.1
    transitivePeerDependencies:
      - supports-color

  micromatch@4.0.8:
    dependencies:
      braces: 3.0.3
      picomatch: 2.3.1

  mime@4.0.6: {}

  mimic-fn@2.1.0: {}

  mimic-fn@4.0.0: {}

  mimic-response@1.0.1: {}

  mimic-response@3.1.0: {}

  min-indent@1.0.1: {}

  minimalistic-assert@1.0.1: {}

  minimatch@10.0.1:
    dependencies:
      brace-expansion: 2.0.1

  minimatch@3.1.2:
    dependencies:
      brace-expansion: 1.1.11

  minimatch@5.1.6:
    dependencies:
      brace-expansion: 2.0.1

  minimatch@9.0.2:
    dependencies:
      brace-expansion: 2.0.1

  minimatch@9.0.5:
    dependencies:
      brace-expansion: 2.0.1

  minimist-options@4.1.0:
    dependencies:
      arrify: 1.0.1
      is-plain-obj: 1.1.0
      kind-of: 6.0.3

  minimist@1.2.8: {}

  minipass-collect@2.0.1:
    dependencies:
      minipass: 7.1.2

  minipass-fetch@3.0.5:
    dependencies:
      minipass: 7.1.2
      minipass-sized: 1.0.3
      minizlib: 2.1.2
    optionalDependencies:
      encoding: 0.1.13
    optional: true

  minipass-flush@1.0.5:
    dependencies:
      minipass: 3.3.6

  minipass-pipeline@1.2.4:
    dependencies:
      minipass: 3.3.6

  minipass-sized@1.0.3:
    dependencies:
      minipass: 3.3.6
    optional: true

  minipass@3.3.6:
    dependencies:
      yallist: 4.0.0

  minipass@4.2.8: {}

  minipass@5.0.0: {}

  minipass@7.1.2: {}

  minizlib@2.1.2:
    dependencies:
      minipass: 3.3.6
      yallist: 4.0.0

  minizlib@3.0.1:
    dependencies:
      minipass: 7.1.2
      rimraf: 5.0.10

  mkdirp-classic@0.5.3:
    optional: true

  mkdirp@1.0.4: {}

  mkdirp@3.0.1: {}

  module-details-from-path@1.0.3: {}

  moo@0.5.2: {}

  more-entropy@0.0.7:
    dependencies:
      iced-runtime: 1.0.4

  ms@2.1.3: {}

  mz@2.7.0:
    dependencies:
      any-promise: 1.3.0
      object-assign: 4.1.1
      thenify-all: 1.6.0

  nan@2.22.0:
    optional: true

  nanoid@3.3.8: {}

  napi-build-utils@1.0.2:
    optional: true

  natural-compare@1.4.0: {}

  negotiator@0.6.4:
    optional: true

  neo-async@2.6.2: {}

  neotraverse@0.6.18: {}

  nerf-dart@1.0.0: {}

  nise@6.1.1:
    dependencies:
      '@sinonjs/commons': 3.0.1
      '@sinonjs/fake-timers': 13.0.5
      '@sinonjs/text-encoding': 0.7.3
      just-extend: 6.2.0
      path-to-regexp: 8.2.0

  nock@13.5.6:
    dependencies:
      debug: 4.4.0
      json-stringify-safe: 5.0.1
      propagate: 2.0.1
    transitivePeerDependencies:
      - supports-color

  node-abi@3.71.0:
    dependencies:
      semver: 7.6.3
    optional: true

  node-emoji@2.2.0:
    dependencies:
      '@sindresorhus/is': 4.6.0
      char-regex: 1.0.2
      emojilib: 2.4.0
      skin-tone: 2.0.0

  node-fetch@2.7.0(encoding@0.1.13):
    dependencies:
      whatwg-url: 5.0.0
    optionalDependencies:
      encoding: 0.1.13

  node-gyp@10.3.1:
    dependencies:
      env-paths: 2.2.1
      exponential-backoff: 3.1.1
      glob: 10.4.5
      graceful-fs: 4.2.11
      make-fetch-happen: 13.0.1
      nopt: 7.2.1
      proc-log: 4.2.0
      semver: 7.6.3
      tar: 6.2.1
      which: 4.0.0
    transitivePeerDependencies:
      - supports-color
    optional: true

  node-html-parser@6.1.13:
    dependencies:
      css-select: 5.1.0
      he: 1.2.0

  node-int64@0.4.0: {}

  node-preload@0.2.1:
    dependencies:
      process-on-spawn: 1.1.0

  node-releases@2.0.19: {}

  nopt@7.2.1:
    dependencies:
      abbrev: 2.0.0
    optional: true

  normalize-package-data@2.5.0:
    dependencies:
      hosted-git-info: 2.8.9
      resolve: 1.22.10
      semver: 5.7.2
      validate-npm-package-license: 3.0.4

  normalize-package-data@3.0.3:
    dependencies:
      hosted-git-info: 4.1.0
      is-core-module: 2.16.1
      semver: 7.6.3
      validate-npm-package-license: 3.0.4

  normalize-package-data@6.0.2:
    dependencies:
      hosted-git-info: 7.0.2
      semver: 7.6.3
      validate-npm-package-license: 3.0.4

  normalize-path@3.0.0: {}

  normalize-url@6.1.0: {}

  normalize-url@8.0.1: {}

  npm-normalize-package-bin@4.0.0: {}

  npm-run-all2@7.0.2:
    dependencies:
      ansi-styles: 6.2.1
      cross-spawn: 7.0.6
      memorystream: 0.3.1
      minimatch: 9.0.5
      pidtree: 0.6.0
      read-package-json-fast: 4.0.0
      shell-quote: 1.8.2
      which: 5.0.0

  npm-run-path@4.0.1:
    dependencies:
      path-key: 3.1.1

  npm-run-path@5.3.0:
    dependencies:
      path-key: 4.0.0

  npm-run-path@6.0.0:
    dependencies:
      path-key: 4.0.0
      unicorn-magic: 0.3.0

  npm@10.9.2: {}

  nth-check@2.1.1:
    dependencies:
      boolbase: 1.0.0

  nyc@17.1.0:
    dependencies:
      '@istanbuljs/load-nyc-config': 1.1.0
      '@istanbuljs/schema': 0.1.3
      caching-transform: 4.0.0
      convert-source-map: 1.9.0
      decamelize: 1.2.0
      find-cache-dir: 3.3.2
      find-up: 4.1.0
      foreground-child: 3.3.0
      get-package-type: 0.1.0
      glob: 7.2.3
      istanbul-lib-coverage: 3.2.2
      istanbul-lib-hook: 3.0.0
      istanbul-lib-instrument: 6.0.3
      istanbul-lib-processinfo: 2.0.3
      istanbul-lib-report: 3.0.1
      istanbul-lib-source-maps: 4.0.1
      istanbul-reports: 3.1.7
      make-dir: 3.1.0
      node-preload: 0.2.1
      p-map: 3.0.0
      process-on-spawn: 1.1.0
      resolve-from: 5.0.0
      rimraf: 3.0.2
      signal-exit: 3.0.7
      spawn-wrap: 2.0.0
      test-exclude: 6.0.0
      yargs: 15.4.1
    transitivePeerDependencies:
      - supports-color

  object-assign@4.1.1: {}

  object-inspect@1.13.3: {}

  object-keys@1.1.1: {}

  object.assign@4.1.7:
    dependencies:
      call-bind: 1.0.8
      call-bound: 1.0.3
      define-properties: 1.2.1
      es-object-atoms: 1.0.0
      has-symbols: 1.1.0
      object-keys: 1.1.1

  object.fromentries@2.0.8:
    dependencies:
      call-bind: 1.0.8
      define-properties: 1.2.1
      es-abstract: 1.23.8
      es-object-atoms: 1.0.0

  object.groupby@1.0.3:
    dependencies:
      call-bind: 1.0.8
      define-properties: 1.2.1
      es-abstract: 1.23.8

  object.values@1.2.1:
    dependencies:
      call-bind: 1.0.8
      call-bound: 1.0.3
      define-properties: 1.2.1
      es-object-atoms: 1.0.0

  once@1.4.0:
    dependencies:
      wrappy: 1.0.2

  onetime@5.1.2:
    dependencies:
      mimic-fn: 2.1.0

  onetime@6.0.0:
    dependencies:
      mimic-fn: 4.0.0

  openpgp@6.0.1:
    optional: true

  optionator@0.9.4:
    dependencies:
      deep-is: 0.1.4
      fast-levenshtein: 2.0.6
      levn: 0.4.1
      prelude-ls: 1.2.1
      type-check: 0.4.0
      word-wrap: 1.2.5

  own-keys@1.0.1:
    dependencies:
      get-intrinsic: 1.2.6
      object-keys: 1.1.1
      safe-push-apply: 1.0.0

  p-all@3.0.0:
    dependencies:
      p-map: 4.0.0

  p-cancelable@2.1.1: {}

  p-each-series@3.0.0: {}

  p-filter@2.1.0:
    dependencies:
      p-map: 2.1.0

  p-filter@4.1.0:
    dependencies:
      p-map: 7.0.3

  p-finally@1.0.0: {}

  p-is-promise@3.0.0: {}

  p-limit@1.3.0:
    dependencies:
      p-try: 1.0.0

  p-limit@2.3.0:
    dependencies:
      p-try: 2.2.0

  p-limit@3.1.0:
    dependencies:
      yocto-queue: 0.1.0

  p-locate@2.0.0:
    dependencies:
      p-limit: 1.3.0

  p-locate@4.1.0:
    dependencies:
      p-limit: 2.3.0

  p-locate@5.0.0:
    dependencies:
      p-limit: 3.1.0

  p-map@2.1.0: {}

  p-map@3.0.0:
    dependencies:
      aggregate-error: 3.1.0

  p-map@4.0.0:
    dependencies:
      aggregate-error: 3.1.0

  p-map@7.0.3: {}

  p-queue@6.6.2:
    dependencies:
      eventemitter3: 4.0.7
      p-timeout: 3.2.0

  p-reduce@3.0.0: {}

  p-throttle@4.1.1: {}

  p-timeout@3.2.0:
    dependencies:
      p-finally: 1.0.0

  p-try@1.0.0: {}

  p-try@2.2.0: {}

  package-hash@4.0.0:
    dependencies:
      graceful-fs: 4.2.11
      hasha: 5.2.2
      lodash.flattendeep: 4.4.0
      release-zalgo: 1.0.0

  package-json-from-dist@1.0.1: {}

  parent-module@1.0.1:
    dependencies:
      callsites: 3.1.0

  parse-entities@2.0.0:
    dependencies:
      character-entities: 1.2.4
      character-entities-legacy: 1.1.4
      character-reference-invalid: 1.1.4
      is-alphanumerical: 1.0.4
      is-decimal: 1.0.4
      is-hexadecimal: 1.0.4

  parse-entities@4.0.2:
    dependencies:
      '@types/unist': 2.0.11
      character-entities-legacy: 3.0.0
      character-reference-invalid: 2.0.1
      decode-named-character-reference: 1.0.2
      is-alphanumerical: 2.0.1
      is-decimal: 2.0.1
      is-hexadecimal: 2.0.1

  parse-json@4.0.0:
    dependencies:
      error-ex: 1.3.2
      json-parse-better-errors: 1.0.2

  parse-json@5.2.0:
    dependencies:
      '@babel/code-frame': 7.26.2
      error-ex: 1.3.2
      json-parse-even-better-errors: 2.3.1
      lines-and-columns: 1.2.4

  parse-json@8.1.0:
    dependencies:
      '@babel/code-frame': 7.26.2
      index-to-position: 0.1.2
      type-fest: 4.31.0

  parse-link-header@2.0.0:
    dependencies:
      xtend: 4.0.2

  parse-ms@4.0.0: {}

  parse-path@7.0.0:
    dependencies:
      protocols: 2.0.1

  parse-url@9.2.0:
    dependencies:
      '@types/parse-path': 7.0.3
      parse-path: 7.0.0

  parse5-htmlparser2-tree-adapter@6.0.1:
    dependencies:
      parse5: 6.0.1

  parse5@5.1.1: {}

  parse5@6.0.1: {}

  path-exists@3.0.0: {}

  path-exists@4.0.0: {}

  path-is-absolute@1.0.1: {}

  path-key@3.1.1: {}

  path-key@4.0.0: {}

  path-parse@1.0.7: {}

  path-scurry@1.11.1:
    dependencies:
      lru-cache: 10.4.3
      minipass: 7.1.2

  path-scurry@2.0.0:
    dependencies:
      lru-cache: 11.0.2
      minipass: 7.1.2

  path-to-regexp@8.2.0: {}

  path-type@4.0.0: {}

  path-type@5.0.0: {}

  pend@1.2.0: {}

  pgp-utils@0.0.35:
    dependencies:
      iced-error: 0.0.13
      iced-runtime: 1.0.4

  picocolors@1.1.1: {}

  picomatch@2.3.1: {}

  pidtree@0.6.0: {}

  pify@3.0.0: {}

  pirates@4.0.6: {}

  pkg-conf@2.1.0:
    dependencies:
      find-up: 2.1.0
      load-json-file: 4.0.0

  pkg-dir@4.2.0:
    dependencies:
      find-up: 4.1.0

  possible-typed-array-names@1.0.0: {}

  prebuild-install@7.1.2:
    dependencies:
      detect-libc: 2.0.3
      expand-template: 2.0.3
      github-from-package: 0.0.0
      minimist: 1.2.8
      mkdirp-classic: 0.5.3
      napi-build-utils: 1.0.2
      node-abi: 3.71.0
      pump: 3.0.2
      rc: 1.2.8
      simple-get: 4.0.1
      tar-fs: 2.1.1
      tunnel-agent: 0.6.0
    optional: true

  prelude-ls@1.2.1: {}

  prettier@3.4.2: {}

  pretty-format@29.7.0:
    dependencies:
      '@jest/schemas': 29.6.3
      ansi-styles: 5.2.0
      react-is: 18.3.1

  pretty-ms@9.2.0:
    dependencies:
      parse-ms: 4.0.0

  proc-log@4.2.0:
    optional: true

  process-nextick-args@2.0.1: {}

  process-on-spawn@1.1.0:
    dependencies:
      fromentries: 1.3.2

  progress@1.1.8: {}

  promise-retry@2.0.1:
    dependencies:
      err-code: 2.0.3
      retry: 0.12.0
    optional: true

  prompts@2.4.2:
    dependencies:
      kleur: 3.0.3
      sisteransi: 1.0.5

  propagate@2.0.1: {}

  proto-list@1.2.4: {}

  protobufjs@7.4.0:
    dependencies:
      '@protobufjs/aspromise': 1.1.2
      '@protobufjs/base64': 1.1.2
      '@protobufjs/codegen': 2.0.4
      '@protobufjs/eventemitter': 1.1.0
      '@protobufjs/fetch': 1.1.0
      '@protobufjs/float': 1.0.2
      '@protobufjs/inquire': 1.1.0
      '@protobufjs/path': 1.1.2
      '@protobufjs/pool': 1.1.0
      '@protobufjs/utf8': 1.1.0
      '@types/node': 20.17.10
      long: 5.2.3

  protocols@2.0.1: {}

  pump@3.0.2:
    dependencies:
      end-of-stream: 1.4.4
      once: 1.4.0

  punycode.js@2.3.1: {}

  punycode@2.3.1: {}

  pure-rand@6.1.0: {}

  purepack@1.0.6: {}

  qs@6.13.1:
    dependencies:
      side-channel: 1.1.0

  queue-microtask@1.2.3: {}

  quick-lru@4.0.1: {}

  quick-lru@5.1.1: {}

  rc@1.2.8:
    dependencies:
      deep-extend: 0.6.0
      ini: 1.3.8
      minimist: 1.2.8
      strip-json-comments: 2.0.1

  re2@1.21.4:
    dependencies:
      install-artifact-from-github: 1.3.5
      nan: 2.22.0
      node-gyp: 10.3.1
    transitivePeerDependencies:
      - supports-color
    optional: true

  react-is@18.3.1: {}

  read-package-json-fast@4.0.0:
    dependencies:
      json-parse-even-better-errors: 4.0.0
      npm-normalize-package-bin: 4.0.0

  read-package-up@11.0.0:
    dependencies:
      find-up-simple: 1.0.0
      read-pkg: 9.0.1
      type-fest: 4.31.0

  read-pkg-up@7.0.1:
    dependencies:
      find-up: 4.1.0
      read-pkg: 5.2.0
      type-fest: 0.8.1

  read-pkg@5.2.0:
    dependencies:
      '@types/normalize-package-data': 2.4.4
      normalize-package-data: 2.5.0
      parse-json: 5.2.0
      type-fest: 0.6.0

  read-pkg@9.0.1:
    dependencies:
      '@types/normalize-package-data': 2.4.4
      normalize-package-data: 6.0.2
      parse-json: 8.1.0
      type-fest: 4.31.0
      unicorn-magic: 0.1.0

  read-yaml-file@2.1.0:
    dependencies:
      js-yaml: 4.1.0
      strip-bom: 4.0.0

  readable-stream@2.3.8:
    dependencies:
      core-util-is: 1.0.3
      inherits: 2.0.4
      isarray: 1.0.0
      process-nextick-args: 2.0.1
      safe-buffer: 5.1.2
      string_decoder: 1.1.1
      util-deprecate: 1.0.2

  readable-stream@3.6.2:
    dependencies:
      inherits: 2.0.4
      string_decoder: 1.3.0
      util-deprecate: 1.0.2

  redent@3.0.0:
    dependencies:
      indent-string: 4.0.0
      strip-indent: 3.0.0

  redis@4.7.0:
    dependencies:
      '@redis/bloom': 1.2.0(@redis/client@1.6.0)
      '@redis/client': 1.6.0
      '@redis/graph': 1.1.1(@redis/client@1.6.0)
      '@redis/json': 1.0.7(@redis/client@1.6.0)
      '@redis/search': 1.2.0(@redis/client@1.6.0)
      '@redis/time-series': 1.1.0(@redis/client@1.6.0)

  reflect.getprototypeof@1.0.9:
    dependencies:
      call-bind: 1.0.8
      define-properties: 1.2.1
      dunder-proto: 1.0.1
      es-abstract: 1.23.8
      es-errors: 1.3.0
      get-intrinsic: 1.2.6
      gopd: 1.2.0
      which-builtin-type: 1.2.1

  regenerator-runtime@0.14.1: {}

  regexp.prototype.flags@1.5.3:
    dependencies:
      call-bind: 1.0.8
      define-properties: 1.2.1
      es-errors: 1.3.0
      set-function-name: 2.0.2

  registry-auth-token@5.0.3:
    dependencies:
      '@pnpm/npm-conf': 2.3.1

  release-zalgo@1.0.0:
    dependencies:
      es6-error: 4.1.1

  remark-github@10.1.0:
    dependencies:
      mdast-util-find-and-replace: 1.1.1
      mdast-util-to-string: 1.1.0
      unist-util-visit: 2.0.3

  remark-parse@9.0.0:
    dependencies:
      mdast-util-from-markdown: 0.8.5
    transitivePeerDependencies:
      - supports-color

  remark-stringify@9.0.1:
    dependencies:
      mdast-util-to-markdown: 0.6.5

  remark@13.0.0:
    dependencies:
      remark-parse: 9.0.0
      remark-stringify: 9.0.1
      unified: 9.2.2
    transitivePeerDependencies:
      - supports-color

  repeat-string@1.6.1: {}

  require-directory@2.1.1: {}

  require-in-the-middle@7.4.0:
    dependencies:
      debug: 4.4.0
      module-details-from-path: 1.0.3
      resolve: 1.22.10
    transitivePeerDependencies:
      - supports-color

  require-main-filename@2.0.0: {}

  resolve-alpn@1.2.1: {}

  resolve-cwd@3.0.0:
    dependencies:
      resolve-from: 5.0.0

  resolve-from@4.0.0: {}

  resolve-from@5.0.0: {}

  resolve-pkg-maps@1.0.0: {}

  resolve.exports@2.0.3: {}

  resolve@1.22.10:
    dependencies:
      is-core-module: 2.16.1
      path-parse: 1.0.7
      supports-preserve-symlinks-flag: 1.0.0

  responselike@2.0.1:
    dependencies:
      lowercase-keys: 2.0.0

  retry@0.12.0:
    optional: true

  reusify@1.0.4: {}

  rimraf@3.0.2:
    dependencies:
      glob: 7.2.3

  rimraf@5.0.10:
    dependencies:
      glob: 10.4.5

  rimraf@6.0.1:
    dependencies:
      glob: 11.0.0
      package-json-from-dist: 1.0.1

  roarr@2.15.4:
    dependencies:
      boolean: 3.2.0
      detect-node: 2.1.0
      globalthis: 1.0.4
      json-stringify-safe: 5.0.1
      semver-compare: 1.0.0
      sprintf-js: 1.1.3

  run-parallel@1.2.0:
    dependencies:
      queue-microtask: 1.2.3

  safe-array-concat@1.1.3:
    dependencies:
      call-bind: 1.0.8
      call-bound: 1.0.3
      get-intrinsic: 1.2.6
      has-symbols: 1.1.0
      isarray: 2.0.5

  safe-buffer@5.1.2: {}

  safe-buffer@5.2.1: {}

  safe-push-apply@1.0.0:
    dependencies:
      es-errors: 1.3.0
      isarray: 2.0.5

  safe-regex-test@1.1.0:
    dependencies:
      call-bound: 1.0.3
      es-errors: 1.3.0
      is-regex: 1.2.1

  safe-stable-stringify@2.5.0: {}

  safer-buffer@2.1.2:
    optional: true

  sax@1.4.1: {}

  semantic-release@24.2.0(typescript@5.7.2):
    dependencies:
      '@semantic-release/commit-analyzer': 13.0.0(semantic-release@24.2.0(typescript@5.7.2))
      '@semantic-release/error': 4.0.0
      '@semantic-release/github': 11.0.1(semantic-release@24.2.0(typescript@5.7.2))
      '@semantic-release/npm': 12.0.1(semantic-release@24.2.0(typescript@5.7.2))
      '@semantic-release/release-notes-generator': 14.0.2(semantic-release@24.2.0(typescript@5.7.2))
      aggregate-error: 5.0.0
      cosmiconfig: 9.0.0(typescript@5.7.2)
      debug: 4.4.0
      env-ci: 11.1.0
      execa: 9.5.2
      figures: 6.1.0
      find-versions: 6.0.0
      get-stream: 6.0.1
      git-log-parser: 1.2.1
      hook-std: 3.0.0
      hosted-git-info: 8.0.2
      import-from-esm: 1.3.4
      lodash-es: 4.17.21
      marked: 12.0.2
      marked-terminal: 7.2.1(marked@12.0.2)
      micromatch: 4.0.8
      p-each-series: 3.0.0
      p-reduce: 3.0.0
      read-package-up: 11.0.0
      resolve-from: 5.0.0
      semver: 7.6.3
      semver-diff: 4.0.0
      signale: 1.4.0
      yargs: 17.7.2
    transitivePeerDependencies:
      - supports-color
      - typescript

  semver-compare@1.0.0: {}

  semver-diff@4.0.0:
    dependencies:
      semver: 7.6.3

  semver-regex@4.0.5: {}

  semver-stable@3.0.0:
    dependencies:
      semver: 6.3.1

  semver-utils@1.1.4: {}

  semver@5.7.2: {}

  semver@6.3.1: {}

  semver@7.6.3: {}

  serialize-error@7.0.1:
    dependencies:
      type-fest: 0.13.1

  set-blocking@2.0.0: {}

  set-function-length@1.2.2:
    dependencies:
      define-data-property: 1.1.4
      es-errors: 1.3.0
      function-bind: 1.1.2
      get-intrinsic: 1.2.6
      gopd: 1.2.0
      has-property-descriptors: 1.0.2

  set-function-name@2.0.2:
    dependencies:
      define-data-property: 1.1.4
      es-errors: 1.3.0
      functions-have-names: 1.2.3
      has-property-descriptors: 1.0.2

  shebang-command@2.0.0:
    dependencies:
      shebang-regex: 3.0.0

  shebang-regex@3.0.0: {}

  shell-quote@1.8.2: {}

  shimmer@1.2.1: {}

  shlex@2.1.2: {}

  side-channel-list@1.0.0:
    dependencies:
      es-errors: 1.3.0
      object-inspect: 1.13.3

  side-channel-map@1.0.1:
    dependencies:
      call-bound: 1.0.3
      es-errors: 1.3.0
      get-intrinsic: 1.2.6
      object-inspect: 1.13.3

  side-channel-weakmap@1.0.2:
    dependencies:
      call-bound: 1.0.3
      es-errors: 1.3.0
      get-intrinsic: 1.2.6
      object-inspect: 1.13.3
      side-channel-map: 1.0.1

  side-channel@1.1.0:
    dependencies:
      es-errors: 1.3.0
      object-inspect: 1.13.3
      side-channel-list: 1.0.0
      side-channel-map: 1.0.1
      side-channel-weakmap: 1.0.2

  signal-exit@3.0.7: {}

  signal-exit@4.1.0: {}

  signale@1.4.0:
    dependencies:
      chalk: 2.4.2
      figures: 2.0.0
      pkg-conf: 2.1.0

  simple-concat@1.0.1:
    optional: true

  simple-get@4.0.1:
    dependencies:
      decompress-response: 6.0.0
      once: 1.4.0
      simple-concat: 1.0.1
    optional: true

  simple-git@3.27.0:
    dependencies:
      '@kwsites/file-exists': 1.1.1
      '@kwsites/promise-deferred': 1.1.1
      debug: 4.4.0
    transitivePeerDependencies:
      - supports-color

  sinon@18.0.1:
    dependencies:
      '@sinonjs/commons': 3.0.1
      '@sinonjs/fake-timers': 11.2.2
      '@sinonjs/samsam': 8.0.2
      diff: 5.2.0
      nise: 6.1.1
      supports-color: 7.2.0

  sisteransi@1.0.5: {}

  skin-tone@2.0.0:
    dependencies:
      unicode-emoji-modifier-base: 1.0.0

  slash@3.0.0: {}

  slash@5.1.0: {}

  slugify@1.6.6: {}

  smart-buffer@4.2.0:
    optional: true

  socks-proxy-agent@8.0.5:
    dependencies:
      agent-base: 7.1.3
      debug: 4.4.0
      socks: 2.8.3
    transitivePeerDependencies:
      - supports-color
    optional: true

  socks@2.8.3:
    dependencies:
      ip-address: 9.0.5
      smart-buffer: 4.2.0
    optional: true

  sort-keys@4.2.0:
    dependencies:
      is-plain-obj: 2.1.0

  source-map-support@0.5.13:
    dependencies:
      buffer-from: 1.1.2
      source-map: 0.6.1

  source-map-support@0.5.21:
    dependencies:
      buffer-from: 1.1.2
      source-map: 0.6.1

  source-map@0.6.1: {}

  spawn-error-forwarder@1.0.0: {}

  spawn-wrap@2.0.0:
    dependencies:
      foreground-child: 2.0.0
      is-windows: 1.0.2
      make-dir: 3.1.0
      rimraf: 3.0.2
      signal-exit: 3.0.7
      which: 2.0.2

  spdx-correct@3.2.0:
    dependencies:
      spdx-expression-parse: 3.0.1
      spdx-license-ids: 3.0.20

  spdx-exceptions@2.5.0: {}

  spdx-expression-parse@3.0.1:
    dependencies:
      spdx-exceptions: 2.5.0
      spdx-license-ids: 3.0.20

  spdx-license-ids@3.0.20: {}

  split2@1.0.0:
    dependencies:
      through2: 2.0.5

  split2@3.2.2:
    dependencies:
      readable-stream: 3.6.2

  sprintf-js@1.0.3: {}

  sprintf-js@1.1.3: {}

  ssri@10.0.6:
    dependencies:
      minipass: 7.1.2
    optional: true

  ssri@12.0.0:
    dependencies:
      minipass: 7.1.2

  stable-hash@0.0.4: {}

  stack-utils@2.0.6:
    dependencies:
      escape-string-regexp: 2.0.0

  stream-combiner2@1.1.1:
    dependencies:
      duplexer2: 0.1.4
      readable-stream: 2.3.8

  string-length@4.0.2:
    dependencies:
      char-regex: 1.0.2
      strip-ansi: 6.0.1

  string-width@4.2.3:
    dependencies:
      emoji-regex: 8.0.0
      is-fullwidth-code-point: 3.0.0
      strip-ansi: 6.0.1

  string-width@5.1.2:
    dependencies:
      eastasianwidth: 0.2.0
      emoji-regex: 9.2.2
      strip-ansi: 7.1.0

  string.prototype.trim@1.2.10:
    dependencies:
      call-bind: 1.0.8
      call-bound: 1.0.3
      define-data-property: 1.1.4
      define-properties: 1.2.1
      es-abstract: 1.23.8
      es-object-atoms: 1.0.0
      has-property-descriptors: 1.0.2

  string.prototype.trimend@1.0.9:
    dependencies:
      call-bind: 1.0.8
      call-bound: 1.0.3
      define-properties: 1.2.1
      es-object-atoms: 1.0.0

  string.prototype.trimstart@1.0.8:
    dependencies:
      call-bind: 1.0.8
      define-properties: 1.2.1
      es-object-atoms: 1.0.0

  string_decoder@1.1.1:
    dependencies:
      safe-buffer: 5.1.2

  string_decoder@1.3.0:
    dependencies:
      safe-buffer: 5.2.1

  strip-ansi@6.0.1:
    dependencies:
      ansi-regex: 5.0.1

  strip-ansi@7.1.0:
    dependencies:
      ansi-regex: 6.1.0

  strip-bom@3.0.0: {}

  strip-bom@4.0.0: {}

  strip-comments-strings@1.2.0: {}

  strip-final-newline@2.0.0: {}

  strip-final-newline@3.0.0: {}

  strip-final-newline@4.0.0: {}

  strip-indent@3.0.0:
    dependencies:
      min-indent: 1.0.1

  strip-json-comments@2.0.1: {}

  strip-json-comments@3.1.1: {}

  strnum@1.0.5: {}

  super-regex@1.0.0:
    dependencies:
      function-timeout: 1.0.2
      time-span: 5.1.0

  supports-color@5.5.0:
    dependencies:
      has-flag: 3.0.0

  supports-color@7.2.0:
    dependencies:
      has-flag: 4.0.0

  supports-color@8.1.1:
    dependencies:
      has-flag: 4.0.0

  supports-hyperlinks@3.1.0:
    dependencies:
      has-flag: 4.0.0
      supports-color: 7.2.0

  supports-preserve-symlinks-flag@1.0.0: {}

  tapable@2.2.1: {}

  tar-fs@2.1.1:
    dependencies:
      chownr: 1.1.4
      mkdirp-classic: 0.5.3
      pump: 3.0.2
      tar-stream: 2.2.0
    optional: true

  tar-stream@2.2.0:
    dependencies:
      bl: 4.1.0
      end-of-stream: 1.4.4
      fs-constants: 1.0.0
      inherits: 2.0.4
      readable-stream: 3.6.2
    optional: true

  tar@6.2.1:
    dependencies:
      chownr: 2.0.0
      fs-minipass: 2.1.0
      minipass: 5.0.0
      minizlib: 2.1.2
      mkdirp: 1.0.4
      yallist: 4.0.0

  tar@7.4.3:
    dependencies:
      '@isaacs/fs-minipass': 4.0.1
      chownr: 3.0.0
      minipass: 7.1.2
      minizlib: 3.0.1
      mkdirp: 3.0.1
      yallist: 5.0.0

  temp-dir@3.0.0: {}

  tempy@3.1.0:
    dependencies:
      is-stream: 3.0.0
      temp-dir: 3.0.0
      type-fest: 2.19.0
      unique-string: 3.0.0

  test-exclude@6.0.0:
    dependencies:
      '@istanbuljs/schema': 0.1.3
      glob: 7.2.3
      minimatch: 3.1.2

  text-table@0.2.0: {}

  thenify-all@1.6.0:
    dependencies:
      thenify: 3.3.1

  thenify@3.3.1:
    dependencies:
      any-promise: 1.3.0

  thingies@1.21.0(tslib@2.8.1):
    dependencies:
      tslib: 2.8.1

  through2-concurrent@2.0.0:
    dependencies:
      through2: 2.0.5

  through2@2.0.5:
    dependencies:
      readable-stream: 2.3.8
      xtend: 4.0.2

  through2@4.0.2:
    dependencies:
      readable-stream: 3.6.2

  time-span@5.1.0:
    dependencies:
      convert-hrtime: 5.0.0

  tinylogic@2.0.0: {}

  tmp-promise@3.0.3:
    dependencies:
      tmp: 0.2.3

  tmp@0.2.3: {}

  tmpl@1.0.5: {}

  to-regex-range@5.0.1:
    dependencies:
      is-number: 7.0.0

  toml-eslint-parser@0.10.0:
    dependencies:
      eslint-visitor-keys: 3.4.3

  tr46@0.0.3: {}

  traverse@0.6.8: {}

  tree-dump@1.0.2(tslib@2.8.1):
    dependencies:
      tslib: 2.8.1

  treeify@1.1.0: {}

  trim-newlines@3.0.1: {}

  triplesec@4.0.3:
    dependencies:
      iced-error: 0.0.13
      iced-lock: 1.1.0
      iced-runtime: 1.0.4
      more-entropy: 0.0.7
      progress: 1.1.8
      uglify-js: 3.19.3

  trough@1.0.5: {}

  ts-api-utils@1.4.3(typescript@5.7.2):
    dependencies:
      typescript: 5.7.2

  ts-essentials@10.0.4(typescript@5.7.2):
    optionalDependencies:
      typescript: 5.7.2

  ts-jest@29.2.5(@babel/core@7.26.0)(@jest/transform@29.7.0)(@jest/types@29.6.3)(babel-jest@29.7.0(@babel/core@7.26.0))(jest@29.7.0(@types/node@20.17.10)(ts-node@10.9.2(@swc/core@1.10.4)(@types/node@20.17.10)(typescript@5.7.2)))(typescript@5.7.2):
    dependencies:
      bs-logger: 0.2.6
      ejs: 3.1.10
      fast-json-stable-stringify: 2.1.0
      jest: 29.7.0(@types/node@20.17.10)(ts-node@10.9.2(@swc/core@1.10.4)(@types/node@20.17.10)(typescript@5.7.2))
      jest-util: 29.7.0
      json5: 2.2.3
      lodash.memoize: 4.1.2
      make-error: 1.3.6
      semver: 7.6.3
      typescript: 5.7.2
      yargs-parser: 21.1.1
    optionalDependencies:
      '@babel/core': 7.26.0
      '@jest/transform': 29.7.0
      '@jest/types': 29.6.3
      babel-jest: 29.7.0(@babel/core@7.26.0)

  ts-node@10.9.2(@swc/core@1.10.4)(@types/node@20.17.10)(typescript@5.7.2):
    dependencies:
      '@cspotcode/source-map-support': 0.8.1
      '@tsconfig/node10': 1.0.11
      '@tsconfig/node12': 1.0.11
      '@tsconfig/node14': 1.0.3
      '@tsconfig/node16': 1.0.4
      '@types/node': 20.17.10
      acorn: 8.14.0
      acorn-walk: 8.3.4
      arg: 4.1.3
      create-require: 1.1.1
      diff: 4.0.2
      make-error: 1.3.6
      typescript: 5.7.2
      v8-compile-cache-lib: 3.0.1
      yn: 3.1.1
    optionalDependencies:
      '@swc/core': 1.10.4

  tsconfig-paths@3.15.0:
    dependencies:
      '@types/json5': 0.0.29
      json5: 1.0.2
      minimist: 1.2.8
      strip-bom: 3.0.0

  tslib@1.14.1: {}

  tslib@2.8.1: {}

  tsutils@3.21.0(typescript@5.7.2):
    dependencies:
      tslib: 1.14.1
      typescript: 5.7.2

  tunnel-agent@0.6.0:
    dependencies:
      safe-buffer: 5.2.1
    optional: true

  tunnel@0.0.6: {}

  tweetnacl@0.13.3: {}

  tweetnacl@1.0.3: {}

  typanion@3.14.0: {}

  type-check@0.4.0:
    dependencies:
      prelude-ls: 1.2.1

  type-detect@4.0.8: {}

  type-detect@4.1.0: {}

  type-fest@0.13.1: {}

  type-fest@0.18.1: {}

  type-fest@0.20.2: {}

  type-fest@0.21.3: {}

  type-fest@0.6.0: {}

  type-fest@0.8.1: {}

  type-fest@1.4.0: {}

  type-fest@2.19.0: {}

  type-fest@4.31.0: {}

  typed-array-buffer@1.0.3:
    dependencies:
      call-bound: 1.0.3
      es-errors: 1.3.0
      is-typed-array: 1.1.15

  typed-array-byte-length@1.0.3:
    dependencies:
      call-bind: 1.0.8
      for-each: 0.3.3
      gopd: 1.2.0
      has-proto: 1.2.0
      is-typed-array: 1.1.15

  typed-array-byte-offset@1.0.4:
    dependencies:
      available-typed-arrays: 1.0.7
      call-bind: 1.0.8
      for-each: 0.3.3
      gopd: 1.2.0
      has-proto: 1.2.0
      is-typed-array: 1.1.15
      reflect.getprototypeof: 1.0.9

  typed-array-length@1.0.7:
    dependencies:
      call-bind: 1.0.8
      for-each: 0.3.3
      gopd: 1.2.0
      is-typed-array: 1.1.15
      possible-typed-array-names: 1.0.0
      reflect.getprototypeof: 1.0.9

  typed-rest-client@2.1.0:
    dependencies:
      des.js: 1.1.0
      js-md4: 0.3.2
      qs: 6.13.1
      tunnel: 0.0.6
      underscore: 1.13.7

  typedarray-to-buffer@3.1.5:
    dependencies:
      is-typedarray: 1.0.0

  typescript@5.7.2: {}

  uc.micro@2.1.0: {}

  uglify-js@3.19.3: {}

  uint64be@1.0.1: {}

  unbox-primitive@1.1.0:
    dependencies:
      call-bound: 1.0.3
      has-bigints: 1.1.0
      has-symbols: 1.1.0
      which-boxed-primitive: 1.1.1

  underscore@1.13.7: {}

  undici-types@6.19.8: {}

  unicode-emoji-modifier-base@1.0.0: {}

  unicorn-magic@0.1.0: {}

  unicorn-magic@0.3.0: {}

  unified@9.2.2:
    dependencies:
      '@types/unist': 2.0.11
      bail: 1.0.5
      extend: 3.0.2
      is-buffer: 2.0.5
      is-plain-obj: 2.1.0
      trough: 1.0.5
      vfile: 4.2.1

  unique-filename@3.0.0:
    dependencies:
      unique-slug: 4.0.0
    optional: true

  unique-filename@4.0.0:
    dependencies:
      unique-slug: 5.0.0

  unique-slug@4.0.0:
    dependencies:
      imurmurhash: 0.1.4
    optional: true

  unique-slug@5.0.0:
    dependencies:
      imurmurhash: 0.1.4

  unique-string@3.0.0:
    dependencies:
      crypto-random-string: 4.0.0

  unist-util-is@4.1.0: {}

  unist-util-stringify-position@2.0.3:
    dependencies:
      '@types/unist': 2.0.11

  unist-util-visit-parents@3.1.1:
    dependencies:
      '@types/unist': 2.0.11
      unist-util-is: 4.1.0

  unist-util-visit@2.0.3:
    dependencies:
      '@types/unist': 2.0.11
      unist-util-is: 4.1.0
      unist-util-visit-parents: 3.1.1

  universal-user-agent@6.0.1: {}

  universal-user-agent@7.0.2: {}

  universalify@2.0.1: {}

  upath@2.0.1: {}

  update-browserslist-db@1.1.1(browserslist@4.24.3):
    dependencies:
      browserslist: 4.24.3
      escalade: 3.2.0
      picocolors: 1.1.1

  uri-js@4.4.1:
    dependencies:
      punycode: 2.3.1

  url-join@4.0.1: {}

  url-join@5.0.0: {}

  util-deprecate@1.0.2: {}

  util@0.12.5:
    dependencies:
      inherits: 2.0.4
      is-arguments: 1.2.0
      is-generator-function: 1.0.10
      is-typed-array: 1.1.15
      which-typed-array: 1.1.18

  uuid@8.3.2: {}

  uuid@9.0.1: {}

  v8-compile-cache-lib@3.0.1: {}

  v8-to-istanbul@9.3.0:
    dependencies:
      '@jridgewell/trace-mapping': 0.3.25
      '@types/istanbul-lib-coverage': 2.0.6
      convert-source-map: 2.0.0

  validate-npm-package-license@3.0.4:
    dependencies:
      spdx-correct: 3.2.0
      spdx-expression-parse: 3.0.1

  validate-npm-package-name@6.0.0: {}

  vfile-message@2.0.4:
    dependencies:
      '@types/unist': 2.0.11
      unist-util-stringify-position: 2.0.3

  vfile@4.2.1:
    dependencies:
      '@types/unist': 2.0.11
      is-buffer: 2.0.5
      unist-util-stringify-position: 2.0.3
      vfile-message: 2.0.4

  vuln-vects@1.1.0: {}

  walker@1.0.8:
    dependencies:
      makeerror: 1.0.12

  webidl-conversions@3.0.1: {}

  whatwg-url@5.0.0:
    dependencies:
      tr46: 0.0.3
      webidl-conversions: 3.0.1

  which-boxed-primitive@1.1.1:
    dependencies:
      is-bigint: 1.1.0
      is-boolean-object: 1.2.1
      is-number-object: 1.1.1
      is-string: 1.1.1
      is-symbol: 1.1.1

  which-builtin-type@1.2.1:
    dependencies:
      call-bound: 1.0.3
      function.prototype.name: 1.1.8
      has-tostringtag: 1.0.2
      is-async-function: 2.0.0
      is-date-object: 1.1.0
      is-finalizationregistry: 1.1.1
      is-generator-function: 1.0.10
      is-regex: 1.2.1
      is-weakref: 1.1.0
      isarray: 2.0.5
      which-boxed-primitive: 1.1.1
      which-collection: 1.0.2
      which-typed-array: 1.1.18

  which-collection@1.0.2:
    dependencies:
      is-map: 2.0.3
      is-set: 2.0.3
      is-weakmap: 2.0.2
      is-weakset: 2.0.4

  which-module@2.0.1: {}

  which-typed-array@1.1.18:
    dependencies:
      available-typed-arrays: 1.0.7
      call-bind: 1.0.8
      call-bound: 1.0.3
      for-each: 0.3.3
      gopd: 1.2.0
      has-tostringtag: 1.0.2

  which@2.0.2:
    dependencies:
      isexe: 2.0.0

  which@4.0.0:
    dependencies:
      isexe: 3.1.1
    optional: true

  which@5.0.0:
    dependencies:
      isexe: 3.1.1

  word-wrap@1.2.5: {}

  wordwrap@1.0.0: {}

  wrap-ansi@6.2.0:
    dependencies:
      ansi-styles: 4.3.0
      string-width: 4.2.3
      strip-ansi: 6.0.1

  wrap-ansi@7.0.0:
    dependencies:
      ansi-styles: 4.3.0
      string-width: 4.2.3
      strip-ansi: 6.0.1

  wrap-ansi@8.1.0:
    dependencies:
      ansi-styles: 6.2.1
      string-width: 5.1.2
      strip-ansi: 7.1.0

  wrappy@1.0.2: {}

  write-file-atomic@3.0.3:
    dependencies:
      imurmurhash: 0.1.4
      is-typedarray: 1.0.0
      signal-exit: 3.0.7
      typedarray-to-buffer: 3.1.5

  write-file-atomic@4.0.2:
    dependencies:
      imurmurhash: 0.1.4
      signal-exit: 3.0.7

  write-file-atomic@5.0.1:
    dependencies:
      imurmurhash: 0.1.4
      signal-exit: 4.1.0

  write-yaml-file@4.2.0:
    dependencies:
      js-yaml: 4.1.0
      write-file-atomic: 3.0.3

  xmldoc@1.3.0:
    dependencies:
      sax: 1.4.1

  xtend@4.0.2: {}

  y18n@4.0.3: {}

  y18n@5.0.8: {}

  yallist@3.1.1: {}

  yallist@4.0.0: {}

  yallist@5.0.0: {}

  yaml@2.6.1: {}

  yargs-parser@18.1.3:
    dependencies:
      camelcase: 5.3.1
      decamelize: 1.2.0

  yargs-parser@20.2.9: {}

  yargs-parser@21.1.1: {}

  yargs@15.4.1:
    dependencies:
      cliui: 6.0.0
      decamelize: 1.2.0
      find-up: 4.1.0
      get-caller-file: 2.0.5
      require-directory: 2.1.1
      require-main-filename: 2.0.0
      set-blocking: 2.0.0
      string-width: 4.2.3
      which-module: 2.0.1
      y18n: 4.0.3
      yargs-parser: 18.1.3

  yargs@16.2.0:
    dependencies:
      cliui: 7.0.4
      escalade: 3.2.0
      get-caller-file: 2.0.5
      require-directory: 2.1.1
      string-width: 4.2.3
      y18n: 5.0.8
      yargs-parser: 20.2.9

  yargs@17.7.2:
    dependencies:
      cliui: 8.0.1
      escalade: 3.2.0
      get-caller-file: 2.0.5
      require-directory: 2.1.1
      string-width: 4.2.3
      y18n: 5.0.8
      yargs-parser: 21.1.1

  yauzl@2.10.0:
    dependencies:
      buffer-crc32: 0.2.13
      fd-slicer: 1.1.0

  yn@3.1.1: {}

  yocto-queue@0.1.0: {}

  yoctocolors@2.1.1: {}

  zod@3.24.1: {}

  zwitch@1.0.5: {}<|MERGE_RESOLUTION|>--- conflicted
+++ resolved
@@ -2224,21 +2224,12 @@
     resolution: {integrity: sha512-VXuvVvZeQCQb5Zgf4HAxc04q5j+WrNAtNh9OwCsCgpKqESMTu3tF/jhZ3xG6T4NZwWl65Bg8KuS2uEvhSfLl0w==}
     engines: {node: ^12.22.0 || ^14.17.0 || >=16.0.0}
 
-<<<<<<< HEAD
-  '@typescript-eslint/scope-manager@8.18.2':
-    resolution: {integrity: sha512-YJFSfbd0CJjy14r/EvWapYgV4R5CHzptssoag2M7y3Ra7XNta6GPAJPPP5KGB9j14viYXyrzRO5GkX7CRfo8/g==}
-    engines: {node: ^18.18.0 || ^20.9.0 || >=21.1.0}
-
-  '@typescript-eslint/type-utils@8.18.2':
-    resolution: {integrity: sha512-AB/Wr1Lz31bzHfGm/jgbFR0VB0SML/hd2P1yxzKDM48YmP7vbyJNHRExUE/wZsQj2wUCvbWH8poNHFuxLqCTnA==}
-=======
   '@typescript-eslint/scope-manager@8.19.0':
     resolution: {integrity: sha512-hkoJiKQS3GQ13TSMEiuNmSCvhz7ujyqD1x3ShbaETATHrck+9RaDdUbt+osXaUuns9OFwrDTTrjtwsU8gJyyRA==}
     engines: {node: ^18.18.0 || ^20.9.0 || >=21.1.0}
 
   '@typescript-eslint/type-utils@8.19.0':
     resolution: {integrity: sha512-TZs0I0OSbd5Aza4qAMpp1cdCYVnER94IziudE3JU328YUHgWu9gwiwhag+fuLeJ2LkWLXI+F/182TbG+JaBdTg==}
->>>>>>> 2745b8d6
     engines: {node: ^18.18.0 || ^20.9.0 || >=21.1.0}
     peerDependencies:
       eslint: ^8.57.0 || ^9.0.0
@@ -2248,13 +2239,8 @@
     resolution: {integrity: sha512-87NVngcbVXUahrRTqIK27gD2t5Cu1yuCXxbLcFtCzZGlfyVWWh8mLHkoxzjsB6DDNnvdL+fW8MiwPEJyGJQDgQ==}
     engines: {node: ^12.22.0 || ^14.17.0 || >=16.0.0}
 
-<<<<<<< HEAD
-  '@typescript-eslint/types@8.18.2':
-    resolution: {integrity: sha512-Z/zblEPp8cIvmEn6+tPDIHUbRu/0z5lqZ+NvolL5SvXWT5rQy7+Nch83M0++XzO0XrWRFWECgOAyE8bsJTl1GQ==}
-=======
   '@typescript-eslint/types@8.19.0':
     resolution: {integrity: sha512-8XQ4Ss7G9WX8oaYvD4OOLCjIQYgRQxO+qCiR2V2s2GxI9AUpo7riNwo6jDhKtTcaJjT8PY54j2Yb33kWtSJsmA==}
->>>>>>> 2745b8d6
     engines: {node: ^18.18.0 || ^20.9.0 || >=21.1.0}
 
   '@typescript-eslint/typescript-estree@5.62.0':
@@ -2266,13 +2252,8 @@
       typescript:
         optional: true
 
-<<<<<<< HEAD
-  '@typescript-eslint/typescript-estree@8.18.2':
-    resolution: {integrity: sha512-WXAVt595HjpmlfH4crSdM/1bcsqh+1weFRWIa9XMTx/XHZ9TCKMcr725tLYqWOgzKdeDrqVHxFotrvWcEsk2Tg==}
-=======
   '@typescript-eslint/typescript-estree@8.19.0':
     resolution: {integrity: sha512-WW9PpDaLIFW9LCbucMSdYUuGeFUz1OkWYS/5fwZwTA+l2RwlWFdJvReQqMUMBw4yJWJOfqd7An9uwut2Oj8sLw==}
->>>>>>> 2745b8d6
     engines: {node: ^18.18.0 || ^20.9.0 || >=21.1.0}
     peerDependencies:
       typescript: '>=4.8.4 <5.8.0'
@@ -2283,13 +2264,8 @@
     peerDependencies:
       eslint: ^6.0.0 || ^7.0.0 || ^8.0.0
 
-<<<<<<< HEAD
-  '@typescript-eslint/utils@8.18.2':
-    resolution: {integrity: sha512-Cr4A0H7DtVIPkauj4sTSXVl+VBWewE9/o40KcF3TV9aqDEOWoXF3/+oRXNby3DYzZeCATvbdksYsGZzplwnK/Q==}
-=======
   '@typescript-eslint/utils@8.19.0':
     resolution: {integrity: sha512-PTBG+0oEMPH9jCZlfg07LCB2nYI0I317yyvXGfxnvGvw4SHIOuRnQ3kadyyXY6tGdChusIHIbM5zfIbp4M6tCg==}
->>>>>>> 2745b8d6
     engines: {node: ^18.18.0 || ^20.9.0 || >=21.1.0}
     peerDependencies:
       eslint: ^8.57.0 || ^9.0.0
@@ -2299,13 +2275,8 @@
     resolution: {integrity: sha512-07ny+LHRzQXepkGg6w0mFY41fVUNBrL2Roj/++7V1txKugfjm/Ci/qSND03r2RhlJhJYMcTn9AhhSSqQp0Ysyw==}
     engines: {node: ^12.22.0 || ^14.17.0 || >=16.0.0}
 
-<<<<<<< HEAD
-  '@typescript-eslint/visitor-keys@8.18.2':
-    resolution: {integrity: sha512-zORcwn4C3trOWiCqFQP1x6G3xTRyZ1LYydnj51cRnJ6hxBlr/cKPckk+PKPUw/fXmvfKTcw7bwY3w9izgx5jZw==}
-=======
   '@typescript-eslint/visitor-keys@8.19.0':
     resolution: {integrity: sha512-mCFtBbFBJDCNCWUl5y6sZSCHXw1DEFEk3c/M3nRK2a4XUB8StGFtmcEMizdjKuBzB6e/smJAAWYug3VrdLMr1w==}
->>>>>>> 2745b8d6
     engines: {node: ^18.18.0 || ^20.9.0 || >=21.1.0}
 
   '@ungap/structured-clone@1.2.1':
@@ -8994,21 +8965,12 @@
       '@typescript-eslint/types': 5.62.0
       '@typescript-eslint/visitor-keys': 5.62.0
 
-<<<<<<< HEAD
-  '@typescript-eslint/scope-manager@8.18.2':
-    dependencies:
-      '@typescript-eslint/types': 8.18.2
-      '@typescript-eslint/visitor-keys': 8.18.2
-
-  '@typescript-eslint/type-utils@8.18.2(eslint@8.57.1)(typescript@5.7.2)':
-=======
   '@typescript-eslint/scope-manager@8.19.0':
     dependencies:
       '@typescript-eslint/types': 8.19.0
       '@typescript-eslint/visitor-keys': 8.19.0
 
   '@typescript-eslint/type-utils@8.19.0(eslint@8.57.1)(typescript@5.7.2)':
->>>>>>> 2745b8d6
     dependencies:
       '@typescript-eslint/typescript-estree': 8.19.0(typescript@5.7.2)
       '@typescript-eslint/utils': 8.19.0(eslint@8.57.1)(typescript@5.7.2)
@@ -9021,11 +8983,7 @@
 
   '@typescript-eslint/types@5.62.0': {}
 
-<<<<<<< HEAD
-  '@typescript-eslint/types@8.18.2': {}
-=======
   '@typescript-eslint/types@8.19.0': {}
->>>>>>> 2745b8d6
 
   '@typescript-eslint/typescript-estree@5.62.0(typescript@5.7.2)':
     dependencies:
@@ -9041,21 +8999,12 @@
     transitivePeerDependencies:
       - supports-color
 
-<<<<<<< HEAD
-  '@typescript-eslint/typescript-estree@8.18.2(typescript@5.7.2)':
-    dependencies:
-      '@typescript-eslint/types': 8.18.2
-      '@typescript-eslint/visitor-keys': 8.18.2
-      debug: 4.4.0
-      fast-glob: 3.3.2
-=======
   '@typescript-eslint/typescript-estree@8.19.0(typescript@5.7.2)':
     dependencies:
       '@typescript-eslint/types': 8.19.0
       '@typescript-eslint/visitor-keys': 8.19.0
       debug: 4.4.0
       fast-glob: 3.3.3
->>>>>>> 2745b8d6
       is-glob: 4.0.3
       minimatch: 9.0.5
       semver: 7.6.3
@@ -9079,21 +9028,12 @@
       - supports-color
       - typescript
 
-<<<<<<< HEAD
-  '@typescript-eslint/utils@8.18.2(eslint@8.57.1)(typescript@5.7.2)':
-    dependencies:
-      '@eslint-community/eslint-utils': 4.4.1(eslint@8.57.1)
-      '@typescript-eslint/scope-manager': 8.18.2
-      '@typescript-eslint/types': 8.18.2
-      '@typescript-eslint/typescript-estree': 8.18.2(typescript@5.7.2)
-=======
   '@typescript-eslint/utils@8.19.0(eslint@8.57.1)(typescript@5.7.2)':
     dependencies:
       '@eslint-community/eslint-utils': 4.4.1(eslint@8.57.1)
       '@typescript-eslint/scope-manager': 8.19.0
       '@typescript-eslint/types': 8.19.0
       '@typescript-eslint/typescript-estree': 8.19.0(typescript@5.7.2)
->>>>>>> 2745b8d6
       eslint: 8.57.1
       typescript: 5.7.2
     transitivePeerDependencies:
@@ -9104,15 +9044,9 @@
       '@typescript-eslint/types': 5.62.0
       eslint-visitor-keys: 3.4.3
 
-<<<<<<< HEAD
-  '@typescript-eslint/visitor-keys@8.18.2':
-    dependencies:
-      '@typescript-eslint/types': 8.18.2
-=======
   '@typescript-eslint/visitor-keys@8.19.0':
     dependencies:
       '@typescript-eslint/types': 8.19.0
->>>>>>> 2745b8d6
       eslint-visitor-keys: 4.2.0
 
   '@ungap/structured-clone@1.2.1': {}
