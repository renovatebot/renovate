--- conflicted
+++ resolved
@@ -530,14 +530,7 @@
         version: 2.31.0(@typescript-eslint/parser@8.24.1(eslint@9.20.1)(typescript@5.7.3))(eslint-import-resolver-typescript@3.7.0)(eslint@9.20.1)
       eslint-plugin-jest:
         specifier: 28.11.0
-<<<<<<< HEAD
-        version: 28.11.0(@typescript-eslint/eslint-plugin@8.24.1(@typescript-eslint/parser@8.24.1(eslint@9.20.1)(typescript@5.7.3))(eslint@9.20.1)(typescript@5.7.3))(eslint@9.20.1)(jest@29.7.0(@types/node@22.10.9)(ts-node@10.9.2(@swc/core@1.10.15)(@types/node@22.10.9)(typescript@5.7.3)))(typescript@5.7.3)
-=======
-        version: 28.11.0(@typescript-eslint/eslint-plugin@8.24.0(@typescript-eslint/parser@8.24.0(eslint@8.57.1)(typescript@5.7.3))(eslint@8.57.1)(typescript@5.7.3))(eslint@8.57.1)(jest@29.7.0(@types/node@22.13.1)(ts-node@10.9.2(@types/node@22.13.1)(typescript@5.7.3)))(typescript@5.7.3)
-      eslint-plugin-jest-formatting:
-        specifier: 3.1.0
-        version: 3.1.0(eslint@8.57.1)
->>>>>>> a2abbaa1
+        version: 28.11.0(@typescript-eslint/eslint-plugin@8.24.1(@typescript-eslint/parser@8.24.1(eslint@9.20.1)(typescript@5.7.3))(eslint@9.20.1)(typescript@5.7.3))(eslint@9.20.1)(jest@29.7.0(@types/node@22.13.1)(ts-node@10.9.2(@types/node@22.13.1)(typescript@5.7.3)))(typescript@5.7.3)
       eslint-plugin-promise:
         specifier: 7.2.1
         version: 7.2.1(eslint@9.20.1)
@@ -2152,72 +2145,25 @@
       eslint: ^8.57.0 || ^9.0.0
       typescript: '>=4.8.4 <5.8.0'
 
-  '@typescript-eslint/scope-manager@8.24.0':
-    resolution: {integrity: sha512-HZIX0UByphEtdVBKaQBgTDdn9z16l4aTUz8e8zPQnyxwHBtf5vtl1L+OhH+m1FGV9DrRmoDuYKqzVrvWDcDozw==}
-    engines: {node: ^18.18.0 || ^20.9.0 || >=21.1.0}
-
   '@typescript-eslint/scope-manager@8.24.1':
     resolution: {integrity: sha512-OdQr6BNBzwRjNEXMQyaGyZzgg7wzjYKfX2ZBV3E04hUCBDv3GQCHiz9RpqdUIiVrMgJGkXm3tcEh4vFSHreS2Q==}
     engines: {node: ^18.18.0 || ^20.9.0 || >=21.1.0}
 
-<<<<<<< HEAD
   '@typescript-eslint/type-utils@8.24.1':
     resolution: {integrity: sha512-/Do9fmNgCsQ+K4rCz0STI7lYB4phTtEXqqCAs3gZW0pnK7lWNkvWd5iW545GSmApm4AzmQXmSqXPO565B4WVrw==}
-=======
-  '@typescript-eslint/type-utils@8.24.0':
-    resolution: {integrity: sha512-8fitJudrnY8aq0F1wMiPM1UUgiXQRJ5i8tFjq9kGfRajU+dbPyOuHbl0qRopLEidy0MwqgTHDt6CnSeXanNIwA==}
->>>>>>> a2abbaa1
     engines: {node: ^18.18.0 || ^20.9.0 || >=21.1.0}
     peerDependencies:
       eslint: ^8.57.0 || ^9.0.0
       typescript: '>=4.8.4 <5.8.0'
 
-  '@typescript-eslint/types@8.24.0':
-    resolution: {integrity: sha512-VacJCBTyje7HGAw7xp11q439A+zeGG0p0/p2zsZwpnMzjPB5WteaWqt4g2iysgGFafrqvyLWqq6ZPZAOCoefCw==}
-    engines: {node: ^18.18.0 || ^20.9.0 || >=21.1.0}
-
   '@typescript-eslint/types@8.24.1':
     resolution: {integrity: sha512-9kqJ+2DkUXiuhoiYIUvIYjGcwle8pcPpdlfkemGvTObzgmYfJ5d0Qm6jwb4NBXP9W1I5tss0VIAnWFumz3mC5A==}
     engines: {node: ^18.18.0 || ^20.9.0 || >=21.1.0}
-<<<<<<< HEAD
-=======
-
-  '@typescript-eslint/typescript-estree@5.62.0':
-    resolution: {integrity: sha512-CmcQ6uY7b9y694lKdRB8FEel7JbU/40iSAPomu++SjLMntB+2Leay2LO6i8VnJk58MtE9/nQSFIH6jpyRWyYzA==}
-    engines: {node: ^12.22.0 || ^14.17.0 || >=16.0.0}
-    peerDependencies:
-      typescript: '*'
-    peerDependenciesMeta:
-      typescript:
-        optional: true
->>>>>>> a2abbaa1
-
-  '@typescript-eslint/typescript-estree@8.24.0':
-    resolution: {integrity: sha512-ITjYcP0+8kbsvT9bysygfIfb+hBj6koDsu37JZG7xrCiy3fPJyNmfVtaGsgTUSEuTzcvME5YI5uyL5LD1EV5ZQ==}
-    engines: {node: ^18.18.0 || ^20.9.0 || >=21.1.0}
-    peerDependencies:
-      typescript: '>=4.8.4 <5.8.0'
 
   '@typescript-eslint/typescript-estree@8.24.1':
     resolution: {integrity: sha512-UPyy4MJ/0RE648DSKQe9g0VDSehPINiejjA6ElqnFaFIhI6ZEiZAkUI0D5MCk0bQcTf/LVqZStvQ6K4lPn/BRg==}
     engines: {node: ^18.18.0 || ^20.9.0 || >=21.1.0}
-<<<<<<< HEAD
-=======
     peerDependencies:
-      typescript: '>=4.8.4 <5.8.0'
-
-  '@typescript-eslint/utils@5.62.0':
-    resolution: {integrity: sha512-n8oxjeb5aIbPFEtmQxQYOLI0i9n5ySBEY/ZEHHZqKQSFnxio1rv6dthascc9dLuwrL0RC5mPCxB7vnAVGAYWAQ==}
-    engines: {node: ^12.22.0 || ^14.17.0 || >=16.0.0}
->>>>>>> a2abbaa1
-    peerDependencies:
-      typescript: '>=4.8.4 <5.8.0'
-
-  '@typescript-eslint/utils@8.24.0':
-    resolution: {integrity: sha512-07rLuUBElvvEb1ICnafYWr4hk8/U7X9RDCOqd9JcAMtjh/9oRmcfN4yGzbPVirgMR0+HLVHehmu19CWeh7fsmQ==}
-    engines: {node: ^18.18.0 || ^20.9.0 || >=21.1.0}
-    peerDependencies:
-      eslint: ^8.57.0 || ^9.0.0
       typescript: '>=4.8.4 <5.8.0'
 
   '@typescript-eslint/utils@8.24.1':
@@ -2226,27 +2172,10 @@
     peerDependencies:
       eslint: ^8.57.0 || ^9.0.0
       typescript: '>=4.8.4 <5.8.0'
-<<<<<<< HEAD
-=======
-
-  '@typescript-eslint/visitor-keys@5.62.0':
-    resolution: {integrity: sha512-07ny+LHRzQXepkGg6w0mFY41fVUNBrL2Roj/++7V1txKugfjm/Ci/qSND03r2RhlJhJYMcTn9AhhSSqQp0Ysyw==}
-    engines: {node: ^12.22.0 || ^14.17.0 || >=16.0.0}
->>>>>>> a2abbaa1
-
-  '@typescript-eslint/visitor-keys@8.24.0':
-    resolution: {integrity: sha512-kArLq83QxGLbuHrTMoOEWO+l2MwsNS2TGISEdx8xgqpkbytB07XmlQyQdNDrCc1ecSqx0cnmhGvpX+VBwqqSkg==}
-    engines: {node: ^18.18.0 || ^20.9.0 || >=21.1.0}
 
   '@typescript-eslint/visitor-keys@8.24.1':
     resolution: {integrity: sha512-EwVHlp5l+2vp8CoqJm9KikPZgi3gbdZAtabKT9KPShGeOcJhsv4Zdo3oc8T8I0uKEmYoU4ItyxbptjF08enaxg==}
     engines: {node: ^18.18.0 || ^20.9.0 || >=21.1.0}
-<<<<<<< HEAD
-=======
-
-  '@ungap/structured-clone@1.3.0':
-    resolution: {integrity: sha512-WmoN8qaIAo7WTYWbAZuG8PYEhn5fkz7dZrqTBZ7dtt//lL2Gwms1IcnQ5yHqjDfX8Ft5j4YzDM23f87zBfDe9g==}
->>>>>>> a2abbaa1
 
   '@yarnpkg/core@4.2.0':
     resolution: {integrity: sha512-h+cjnATkpO0ya6I5U4RYvOet/IsswOje3eBq9CsFM4XJZ2nS4WBBeFwYe0tqLD87IwKsoyuIdUwZjPHcn2DM8g==}
@@ -8789,20 +8718,7 @@
     transitivePeerDependencies:
       - supports-color
 
-  '@typescript-eslint/scope-manager@8.24.0':
-    dependencies:
-      '@typescript-eslint/types': 8.24.0
-      '@typescript-eslint/visitor-keys': 8.24.0
-
   '@typescript-eslint/scope-manager@8.24.1':
-<<<<<<< HEAD
-=======
-    dependencies:
-      '@typescript-eslint/types': 8.24.1
-      '@typescript-eslint/visitor-keys': 8.24.1
-
-  '@typescript-eslint/type-utils@8.24.0(eslint@8.57.1)(typescript@5.7.3)':
->>>>>>> a2abbaa1
     dependencies:
       '@typescript-eslint/types': 8.24.1
       '@typescript-eslint/visitor-keys': 8.24.1
@@ -8818,44 +8734,9 @@
     transitivePeerDependencies:
       - supports-color
 
-  '@typescript-eslint/types@8.24.0': {}
-
   '@typescript-eslint/types@8.24.1': {}
-<<<<<<< HEAD
-=======
-
-  '@typescript-eslint/typescript-estree@5.62.0(typescript@5.7.3)':
-    dependencies:
-      '@typescript-eslint/types': 5.62.0
-      '@typescript-eslint/visitor-keys': 5.62.0
-      debug: 4.4.0
-      globby: 11.1.0
-      is-glob: 4.0.3
-      semver: 7.7.1
-      tsutils: 3.21.0(typescript@5.7.3)
-    optionalDependencies:
-      typescript: 5.7.3
-    transitivePeerDependencies:
-      - supports-color
->>>>>>> a2abbaa1
-
-  '@typescript-eslint/typescript-estree@8.24.0(typescript@5.7.3)':
-    dependencies:
-      '@typescript-eslint/types': 8.24.0
-      '@typescript-eslint/visitor-keys': 8.24.0
-      debug: 4.4.0
-      fast-glob: 3.3.3
-      is-glob: 4.0.3
-      minimatch: 9.0.5
-      semver: 7.7.1
-      ts-api-utils: 2.0.1(typescript@5.7.3)
-      typescript: 5.7.3
-    transitivePeerDependencies:
-      - supports-color
 
   '@typescript-eslint/typescript-estree@8.24.1(typescript@5.7.3)':
-<<<<<<< HEAD
-=======
     dependencies:
       '@typescript-eslint/types': 8.24.1
       '@typescript-eslint/visitor-keys': 8.24.1
@@ -8869,48 +8750,7 @@
     transitivePeerDependencies:
       - supports-color
 
-  '@typescript-eslint/utils@5.62.0(eslint@8.57.1)(typescript@5.7.3)':
->>>>>>> a2abbaa1
-    dependencies:
-      '@typescript-eslint/types': 8.24.1
-      '@typescript-eslint/visitor-keys': 8.24.1
-      debug: 4.4.0
-      fast-glob: 3.3.3
-      is-glob: 4.0.3
-      minimatch: 9.0.5
-      semver: 7.7.1
-      ts-api-utils: 2.0.1(typescript@5.7.3)
-      typescript: 5.7.3
-    transitivePeerDependencies:
-      - supports-color
-
-  '@typescript-eslint/utils@8.24.0(eslint@9.20.1)(typescript@5.7.3)':
-    dependencies:
-      '@eslint-community/eslint-utils': 4.4.1(eslint@9.20.1)
-      '@typescript-eslint/scope-manager': 8.24.0
-      '@typescript-eslint/types': 8.24.0
-      '@typescript-eslint/typescript-estree': 8.24.0(typescript@5.7.3)
-      eslint: 9.20.1
-      typescript: 5.7.3
-    transitivePeerDependencies:
-      - supports-color
-
-<<<<<<< HEAD
   '@typescript-eslint/utils@8.24.1(eslint@9.20.1)(typescript@5.7.3)':
-=======
-  '@typescript-eslint/utils@8.24.1(eslint@8.57.1)(typescript@5.7.3)':
-    dependencies:
-      '@eslint-community/eslint-utils': 4.4.1(eslint@8.57.1)
-      '@typescript-eslint/scope-manager': 8.24.1
-      '@typescript-eslint/types': 8.24.1
-      '@typescript-eslint/typescript-estree': 8.24.1(typescript@5.7.3)
-      eslint: 8.57.1
-      typescript: 5.7.3
-    transitivePeerDependencies:
-      - supports-color
-
-  '@typescript-eslint/visitor-keys@5.62.0':
->>>>>>> a2abbaa1
     dependencies:
       '@eslint-community/eslint-utils': 4.4.1(eslint@9.20.1)
       '@typescript-eslint/scope-manager': 8.24.1
@@ -8921,20 +8761,10 @@
     transitivePeerDependencies:
       - supports-color
 
-  '@typescript-eslint/visitor-keys@8.24.0':
-    dependencies:
-      '@typescript-eslint/types': 8.24.0
-      eslint-visitor-keys: 4.2.0
-
   '@typescript-eslint/visitor-keys@8.24.1':
     dependencies:
       '@typescript-eslint/types': 8.24.1
       eslint-visitor-keys: 4.2.0
-<<<<<<< HEAD
-=======
-
-  '@ungap/structured-clone@1.3.0': {}
->>>>>>> a2abbaa1
 
   '@yarnpkg/core@4.2.0(typanion@3.14.0)':
     dependencies:
@@ -9994,27 +9824,13 @@
       - eslint-import-resolver-webpack
       - supports-color
 
-<<<<<<< HEAD
-  eslint-plugin-jest@28.11.0(@typescript-eslint/eslint-plugin@8.24.1(@typescript-eslint/parser@8.24.1(eslint@9.20.1)(typescript@5.7.3))(eslint@9.20.1)(typescript@5.7.3))(eslint@9.20.1)(jest@29.7.0(@types/node@22.10.9)(ts-node@10.9.2(@swc/core@1.10.15)(@types/node@22.10.9)(typescript@5.7.3)))(typescript@5.7.3):
-    dependencies:
-      '@typescript-eslint/utils': 8.24.0(eslint@9.20.1)(typescript@5.7.3)
+  eslint-plugin-jest@28.11.0(@typescript-eslint/eslint-plugin@8.24.1(@typescript-eslint/parser@8.24.1(eslint@9.20.1)(typescript@5.7.3))(eslint@9.20.1)(typescript@5.7.3))(eslint@9.20.1)(jest@29.7.0(@types/node@22.13.1)(ts-node@10.9.2(@types/node@22.13.1)(typescript@5.7.3)))(typescript@5.7.3):
+    dependencies:
+      '@typescript-eslint/utils': 8.24.1(eslint@9.20.1)(typescript@5.7.3)
       eslint: 9.20.1
     optionalDependencies:
       '@typescript-eslint/eslint-plugin': 8.24.1(@typescript-eslint/parser@8.24.1(eslint@9.20.1)(typescript@5.7.3))(eslint@9.20.1)(typescript@5.7.3)
-      jest: 29.7.0(@types/node@22.10.9)(ts-node@10.9.2(@swc/core@1.10.15)(@types/node@22.10.9)(typescript@5.7.3))
-=======
-  eslint-plugin-jest-formatting@3.1.0(eslint@8.57.1):
-    dependencies:
-      eslint: 8.57.1
-
-  eslint-plugin-jest@28.11.0(@typescript-eslint/eslint-plugin@8.24.0(@typescript-eslint/parser@8.24.0(eslint@8.57.1)(typescript@5.7.3))(eslint@8.57.1)(typescript@5.7.3))(eslint@8.57.1)(jest@29.7.0(@types/node@22.13.1)(ts-node@10.9.2(@types/node@22.13.1)(typescript@5.7.3)))(typescript@5.7.3):
-    dependencies:
-      '@typescript-eslint/utils': 8.24.1(eslint@8.57.1)(typescript@5.7.3)
-      eslint: 8.57.1
-    optionalDependencies:
-      '@typescript-eslint/eslint-plugin': 8.24.0(@typescript-eslint/parser@8.24.0(eslint@8.57.1)(typescript@5.7.3))(eslint@8.57.1)(typescript@5.7.3)
       jest: 29.7.0(@types/node@22.13.1)(ts-node@10.9.2(@types/node@22.13.1)(typescript@5.7.3))
->>>>>>> a2abbaa1
     transitivePeerDependencies:
       - supports-color
       - typescript
