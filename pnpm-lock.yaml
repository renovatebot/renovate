--- conflicted
+++ resolved
@@ -272,13 +272,8 @@
         specifier: 2.1.3
         version: 2.1.3
       nanoid:
-<<<<<<< HEAD
-        specifier: 5.1.0
-        version: 5.1.0
-=======
         specifier: 5.1.5
         version: 5.1.5
->>>>>>> aab9882a
       neotraverse:
         specifier: 0.6.18
         version: 0.6.18
@@ -1220,7 +1215,6 @@
 
   '@ls-lint/ls-lint@2.3.0':
     resolution: {integrity: sha512-lsT5/7SxtImOIjpefC9wcoXt2lkikKhCjd6U+Q9Z6X5h2HBU/71ggt+XStdodZ0HkJGO333zDUeec7JROMCPFw==}
-    cpu: [x64, arm64, s390x, ppc64le]
     os: [darwin, linux, win32]
     hasBin: true
 
@@ -4747,13 +4741,8 @@
     engines: {node: ^10 || ^12 || ^13.7 || ^14 || >=15.0.1}
     hasBin: true
 
-<<<<<<< HEAD
-  nanoid@5.1.0:
-    resolution: {integrity: sha512-zDAl/llz8Ue/EblwSYwdxGBYfj46IM1dhjVi8dyp9LQffoIGxJEAHj2oeZ4uNcgycSRcQ83CnfcZqEJzVDLcDw==}
-=======
   nanoid@5.1.5:
     resolution: {integrity: sha512-Ir/+ZpE9fDsNH0hQ3C68uyThDXzYcim2EqcZ8zn8Chtt1iylPT9xXJB0kPCnqzgcEGikO9RxSrh63MsmVCU7Fw==}
->>>>>>> aab9882a
     engines: {node: ^18 || >=20}
     hasBin: true
 
@@ -7122,11 +7111,7 @@
     dependencies:
       '@aws-sdk/core': 3.799.0
       '@aws-sdk/types': 3.775.0
-<<<<<<< HEAD
-      '@aws-sdk/util-endpoints': 3.775.0
-=======
       '@aws-sdk/util-endpoints': 3.787.0
->>>>>>> aab9882a
       '@smithy/core': 3.3.0
       '@smithy/protocol-http': 5.1.0
       '@smithy/types': 4.2.0
@@ -8898,15 +8883,9 @@
   '@typescript-eslint/utils@8.31.1(eslint@9.25.1)(typescript@5.8.3)':
     dependencies:
       '@eslint-community/eslint-utils': 4.7.0(eslint@9.25.1)
-<<<<<<< HEAD
-      '@typescript-eslint/scope-manager': 8.31.0
-      '@typescript-eslint/types': 8.31.0
-      '@typescript-eslint/typescript-estree': 8.31.0(typescript@5.8.3)
-=======
       '@typescript-eslint/scope-manager': 8.31.1
       '@typescript-eslint/types': 8.31.1
       '@typescript-eslint/typescript-estree': 8.31.1(typescript@5.8.3)
->>>>>>> aab9882a
       eslint: 9.25.1
       typescript: 5.8.3
     transitivePeerDependencies:
@@ -11683,11 +11662,7 @@
 
   nanoid@3.3.11: {}
 
-<<<<<<< HEAD
-  nanoid@5.1.0: {}
-=======
   nanoid@5.1.5: {}
->>>>>>> aab9882a
 
   napi-build-utils@2.0.0:
     optional: true
