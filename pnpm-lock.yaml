--- conflicted
+++ resolved
@@ -369,19 +369,11 @@
         specifier: 0.1.3
         version: 0.1.3(typescript@5.8.2)
       '@semantic-release/exec':
-<<<<<<< HEAD
-        specifier: 6.0.3
-        version: 6.0.3(semantic-release@24.2.1(typescript@5.7.3))
+        specifier: 7.0.3
+        version: 7.0.3(semantic-release@24.2.3(typescript@5.8.2))
       '@smithy/util-stream':
         specifier: 3.3.4
         version: 3.3.4
-      '@swc/core':
-        specifier: 1.10.8
-        version: 1.10.8
-=======
-        specifier: 7.0.3
-        version: 7.0.3(semantic-release@24.2.3(typescript@5.8.2))
->>>>>>> b5fe0e5b
       '@types/auth-header':
         specifier: 1.0.6
         version: 1.0.6
@@ -1281,7 +1273,6 @@
 
   '@ls-lint/ls-lint@2.2.3':
     resolution: {integrity: sha512-ekM12jNm/7O2I/hsRv9HvYkRdfrHpiV1epVuI2NP+eTIcEgdIdKkKCs9KgQydu/8R5YXTov9aHdOgplmCHLupw==}
-    cpu: [x64, arm64, s390x]
     os: [darwin, linux, win32]
     hasBin: true
 
@@ -1938,17 +1929,12 @@
     resolution: {integrity: sha512-8mRTjvCtVET8+rxvmzRNRR0hH2JjV0DFOmwXPrISmTIJEfnCBugpYYGAsCj8t41qd+RB5gbheSQ/6aKZCQvFLQ==}
     engines: {node: '>=18.0.0'}
 
-<<<<<<< HEAD
   '@smithy/node-http-handler@3.3.3':
     resolution: {integrity: sha512-BrpZOaZ4RCbcJ2igiSNG16S+kgAc65l/2hmxWdmhyoGWHTLlzQzr06PXavJp9OBlPEG/sHlqdxjWmjzV66+BSQ==}
     engines: {node: '>=16.0.0'}
 
-  '@smithy/node-http-handler@4.0.2':
-    resolution: {integrity: sha512-X66H9aah9hisLLSnGuzRYba6vckuFtGE+a5DcHLliI/YlqKrGoxhisD5XbX44KyoeRzoNlGr94eTsMVHFAzPOw==}
-=======
   '@smithy/node-http-handler@4.0.3':
     resolution: {integrity: sha512-dYCLeINNbYdvmMLtW0VdhW1biXt+PPCGazzT5ZjKw46mOtdgToQEwjqZSS9/EN8+tNs/RO0cEWG044+YZs97aA==}
->>>>>>> b5fe0e5b
     engines: {node: '>=18.0.0'}
 
   '@smithy/property-provider@4.0.1':
@@ -2063,17 +2049,12 @@
     resolution: {integrity: sha512-WmRHqNVwn3kI3rKk1LsKcVgPBG6iLTBGC1iYOV3GQegwJ3E8yjzHytPt26VNzOWr1qu0xE03nK0Ug8S7T7oufw==}
     engines: {node: '>=18.0.0'}
 
-<<<<<<< HEAD
   '@smithy/util-stream@3.3.4':
     resolution: {integrity: sha512-SGhGBG/KupieJvJSZp/rfHHka8BFgj56eek9px4pp7lZbOF+fRiVr4U7A3y3zJD8uGhxq32C5D96HxsTC9BckQ==}
     engines: {node: '>=16.0.0'}
 
-  '@smithy/util-stream@4.0.2':
-    resolution: {integrity: sha512-0eZ4G5fRzIoewtHtwaYyl8g2C+osYOT4KClXgfdNEDAgkbe2TYPqcnw4GAWabqkZCax2ihRGPe9LZnsPdIUIHA==}
-=======
   '@smithy/util-stream@4.1.2':
     resolution: {integrity: sha512-44PKEqQ303d3rlQuiDpcCcu//hV8sn+u2JBo84dWCE0rvgeiVl0IlLMagbU++o0jCWhYCsHaAt9wZuZqNe05Hw==}
->>>>>>> b5fe0e5b
     engines: {node: '>=18.0.0'}
 
   '@smithy/util-uri-escape@3.0.0':
@@ -8635,7 +8616,6 @@
       '@smithy/types': 4.1.0
       tslib: 2.8.1
 
-<<<<<<< HEAD
   '@smithy/node-http-handler@3.3.3':
     dependencies:
       '@smithy/abort-controller': 3.1.9
@@ -8644,10 +8624,7 @@
       '@smithy/types': 3.7.2
       tslib: 2.8.1
 
-  '@smithy/node-http-handler@4.0.2':
-=======
   '@smithy/node-http-handler@4.0.3':
->>>>>>> b5fe0e5b
     dependencies:
       '@smithy/abort-controller': 4.0.1
       '@smithy/protocol-http': 5.0.1
@@ -8813,7 +8790,6 @@
       '@smithy/types': 4.1.0
       tslib: 2.8.1
 
-<<<<<<< HEAD
   '@smithy/util-stream@3.3.4':
     dependencies:
       '@smithy/fetch-http-handler': 4.1.3
@@ -8825,10 +8801,7 @@
       '@smithy/util-utf8': 3.0.0
       tslib: 2.8.1
 
-  '@smithy/util-stream@4.0.2':
-=======
   '@smithy/util-stream@4.1.2':
->>>>>>> b5fe0e5b
     dependencies:
       '@smithy/fetch-http-handler': 5.0.1
       '@smithy/node-http-handler': 4.0.3
