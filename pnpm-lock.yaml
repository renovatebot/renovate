--- conflicted
+++ resolved
@@ -591,19 +591,11 @@
         specifier: 9.2.2
         version: 9.2.2
       vite:
-<<<<<<< HEAD
-        specifier: 6.1.1
-        version: 6.1.1(@types/node@22.13.5)(tsx@4.19.3)(yaml@2.7.0)
+        specifier: 6.2.0
+        version: 6.2.0(@types/node@22.13.5)(tsx@4.19.3)(yaml@2.7.0)
       vite-tsconfig-paths:
         specifier: 5.1.4
-        version: 5.1.4(typescript@5.8.2)(vite@6.1.1(@types/node@22.13.5)(tsx@4.19.3)(yaml@2.7.0))
-=======
-        specifier: 6.2.0
-        version: 6.2.0(@types/node@22.13.5)(yaml@2.7.0)
-      vite-tsconfig-paths:
-        specifier: 5.1.4
-        version: 5.1.4(typescript@5.8.2)(vite@6.2.0(@types/node@22.13.5)(yaml@2.7.0))
->>>>>>> 4b193c48
+        version: 5.1.4(typescript@5.8.2)(vite@6.2.0(@types/node@22.13.5)(tsx@4.19.3)(yaml@2.7.0))
       vitest:
         specifier: 3.0.7
         version: 3.0.7(@types/debug@4.1.12)(@types/node@22.13.5)(tsx@4.19.3)(yaml@2.7.0)
@@ -9531,21 +9523,13 @@
       chai: 5.2.0
       tinyrainbow: 2.0.0
 
-<<<<<<< HEAD
-  '@vitest/mocker@3.0.7(vite@6.1.1(@types/node@22.13.5)(tsx@4.19.3)(yaml@2.7.0))':
-=======
-  '@vitest/mocker@3.0.7(vite@6.2.0(@types/node@22.13.5)(yaml@2.7.0))':
->>>>>>> 4b193c48
+  '@vitest/mocker@3.0.7(vite@6.2.0(@types/node@22.13.5)(tsx@4.19.3)(yaml@2.7.0))':
     dependencies:
       '@vitest/spy': 3.0.7
       estree-walker: 3.0.3
       magic-string: 0.30.17
     optionalDependencies:
-<<<<<<< HEAD
-      vite: 6.1.1(@types/node@22.13.5)(tsx@4.19.3)(yaml@2.7.0)
-=======
-      vite: 6.2.0(@types/node@22.13.5)(yaml@2.7.0)
->>>>>>> 4b193c48
+      vite: 6.2.0(@types/node@22.13.5)(tsx@4.19.3)(yaml@2.7.0)
 
   '@vitest/pretty-format@3.0.7':
     dependencies:
@@ -14423,11 +14407,7 @@
       debug: 4.4.0
       es-module-lexer: 1.6.0
       pathe: 2.0.3
-<<<<<<< HEAD
-      vite: 6.1.1(@types/node@22.13.5)(tsx@4.19.3)(yaml@2.7.0)
-=======
-      vite: 6.2.0(@types/node@22.13.5)(yaml@2.7.0)
->>>>>>> 4b193c48
+      vite: 6.2.0(@types/node@22.13.5)(tsx@4.19.3)(yaml@2.7.0)
     transitivePeerDependencies:
       - '@types/node'
       - jiti
@@ -14442,30 +14422,18 @@
       - tsx
       - yaml
 
-<<<<<<< HEAD
-  vite-tsconfig-paths@5.1.4(typescript@5.8.2)(vite@6.1.1(@types/node@22.13.5)(tsx@4.19.3)(yaml@2.7.0)):
-=======
-  vite-tsconfig-paths@5.1.4(typescript@5.8.2)(vite@6.2.0(@types/node@22.13.5)(yaml@2.7.0)):
->>>>>>> 4b193c48
+  vite-tsconfig-paths@5.1.4(typescript@5.8.2)(vite@6.2.0(@types/node@22.13.5)(tsx@4.19.3)(yaml@2.7.0)):
     dependencies:
       debug: 4.4.0
       globrex: 0.1.2
       tsconfck: 3.1.5(typescript@5.8.2)
     optionalDependencies:
-<<<<<<< HEAD
-      vite: 6.1.1(@types/node@22.13.5)(tsx@4.19.3)(yaml@2.7.0)
-=======
-      vite: 6.2.0(@types/node@22.13.5)(yaml@2.7.0)
->>>>>>> 4b193c48
+      vite: 6.2.0(@types/node@22.13.5)(tsx@4.19.3)(yaml@2.7.0)
     transitivePeerDependencies:
       - supports-color
       - typescript
 
-<<<<<<< HEAD
-  vite@6.1.1(@types/node@22.13.5)(tsx@4.19.3)(yaml@2.7.0):
-=======
-  vite@6.2.0(@types/node@22.13.5)(yaml@2.7.0):
->>>>>>> 4b193c48
+  vite@6.2.0(@types/node@22.13.5)(tsx@4.19.3)(yaml@2.7.0):
     dependencies:
       esbuild: 0.25.0
       postcss: 8.5.3
@@ -14485,11 +14453,7 @@
   vitest@3.0.7(@types/debug@4.1.12)(@types/node@22.13.5)(tsx@4.19.3)(yaml@2.7.0):
     dependencies:
       '@vitest/expect': 3.0.7
-<<<<<<< HEAD
-      '@vitest/mocker': 3.0.7(vite@6.1.1(@types/node@22.13.5)(tsx@4.19.3)(yaml@2.7.0))
-=======
-      '@vitest/mocker': 3.0.7(vite@6.2.0(@types/node@22.13.5)(yaml@2.7.0))
->>>>>>> 4b193c48
+      '@vitest/mocker': 3.0.7(vite@6.2.0(@types/node@22.13.5)(tsx@4.19.3)(yaml@2.7.0))
       '@vitest/pretty-format': 3.0.7
       '@vitest/runner': 3.0.7
       '@vitest/snapshot': 3.0.7
@@ -14505,13 +14469,8 @@
       tinyexec: 0.3.2
       tinypool: 1.0.2
       tinyrainbow: 2.0.0
-<<<<<<< HEAD
-      vite: 6.1.1(@types/node@22.13.5)(tsx@4.19.3)(yaml@2.7.0)
+      vite: 6.2.0(@types/node@22.13.5)(tsx@4.19.3)(yaml@2.7.0)
       vite-node: 3.0.7(@types/node@22.13.5)(tsx@4.19.3)(yaml@2.7.0)
-=======
-      vite: 6.2.0(@types/node@22.13.5)(yaml@2.7.0)
-      vite-node: 3.0.7(@types/node@22.13.5)(yaml@2.7.0)
->>>>>>> 4b193c48
       why-is-node-running: 2.3.0
     optionalDependencies:
       '@types/debug': 4.1.12
