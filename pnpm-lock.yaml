--- conflicted
+++ resolved
@@ -8005,11 +8005,7 @@
     transitivePeerDependencies:
       - supports-color
 
-<<<<<<< HEAD
-  '@semantic-release/github@10.1.7(semantic-release@24.0.0(typescript@5.5.4))':
-=======
   '@semantic-release/github@10.1.6(semantic-release@24.1.0(typescript@5.5.4))':
->>>>>>> 4ec7eae1
     dependencies:
       '@octokit/core': 6.1.2
       '@octokit/plugin-paginate-rest': 11.3.0(@octokit/core@6.1.2)
@@ -12433,15 +12429,9 @@
     dependencies:
       '@semantic-release/commit-analyzer': 13.0.0(semantic-release@24.1.0(typescript@5.5.4))
       '@semantic-release/error': 4.0.0
-<<<<<<< HEAD
-      '@semantic-release/github': 10.1.7(semantic-release@24.0.0(typescript@5.5.4))
-      '@semantic-release/npm': 12.0.1(semantic-release@24.0.0(typescript@5.5.4))
-      '@semantic-release/release-notes-generator': 14.0.1(semantic-release@24.0.0(typescript@5.5.4))
-=======
       '@semantic-release/github': 10.1.6(semantic-release@24.1.0(typescript@5.5.4))
       '@semantic-release/npm': 12.0.1(semantic-release@24.1.0(typescript@5.5.4))
       '@semantic-release/release-notes-generator': 14.0.1(semantic-release@24.1.0(typescript@5.5.4))
->>>>>>> 4ec7eae1
       aggregate-error: 5.0.0
       cosmiconfig: 9.0.0(typescript@5.5.4)
       debug: 4.3.6
