<<<<<<< HEAD
FROM amd64/node:12.13.0@sha256:834225bc3af578aee9486fe3c5ad850a957c3c72c9f45688a9e0ce2eeee16794 AS tsbuild
=======
# Base image
#============
FROM renovate/yarn:1.19.1@sha256:9f034a5962dc0ad3212934346f179503cc29045f2551f03a359637bd79151134 AS base

LABEL maintainer="Rhys Arkins <rhys@arkins.net>"
LABEL name="renovate"
LABEL org.opencontainers.image.source="https://github.com/renovatebot/renovate"

WORKDIR /usr/src/app/


# Build image
#============
FROM base as tsbuild

USER root

# Python 2 and make are required to build node-re2

RUN apt-get update && apt-get install -y python-minimal build-essential && \
    rm -rf /var/lib/apt/lists/*

USER ubuntu
>>>>>>> b72a45f9

COPY package.json .
COPY yarn.lock .
RUN yarn install --frozen-lockfile

COPY lib lib
COPY tsconfig.json tsconfig.json
COPY tsconfig.app.json tsconfig.app.json

RUN yarn build:docker

# Prune node_modules to production-only so they can be copied into the final image

RUN yarn install --production --frozen-lockfile


# Final image
#============
FROM base as final


# required for install
USER root

RUN apt-get update && apt-get install -y gpg curl wget unzip xz-utils git openssh-client && \
    rm -rf /var/lib/apt/lists/*

## Gradle

RUN apt-get update && apt-get install -y --no-install-recommends gradle && \
    rm -rf /var/lib/apt/lists/*

<<<<<<< HEAD
## Node.js

# START copy Node.js from https://github.com/nodejs/docker-node/blob/master/12/stretch/Dockerfile

ENV NODE_VERSION 12.13.0

RUN ARCH= && dpkgArch="$(dpkg --print-architecture)" \
  && case "${dpkgArch##*-}" in \
  amd64) ARCH='x64';; \
  ppc64el) ARCH='ppc64le';; \
  s390x) ARCH='s390x';; \
  arm64) ARCH='arm64';; \
  armhf) ARCH='armv7l';; \
  i386) ARCH='x86';; \
  *) echo "unsupported architecture"; exit 1 ;; \
  esac \
  # gpg keys listed at https://github.com/nodejs/node#release-keys
  && set -ex \
  && for key in \
  94AE36675C464D64BAFA68DD7434390BDBE9B9C5 \
  FD3A5288F042B6850C66B31F09FE44734EB7990E \
  71DCFD284A79C3B38668286BC97EC7A07EDE3FC1 \
  DD8F2338BAE7501E3DD5AC78C273792F7D83545D \
  C4F0DFFF4E8C1A8236409D08E73BC641CC11F4C8 \
  B9AE9905FFD7803F25714661B63B535A4C206CA9 \
  77984A986EBC2AA786BC0F66B01FBB92821C587A \
  8FCCA13FEF1D0C2E91008E09770F7A9A5AE15600 \
  4ED778F539E3634C779C87C6D7062848A1AB005C \
  A48C2BEE680E841632CD4E44F07496B3EB3C1762 \
  B9E2F5981AA6E0CD28160D9FF13993A75599653C \
  ; do \
  gpg --batch --keyserver hkp://p80.pool.sks-keyservers.net:80 --recv-keys "$key" || \
  gpg --batch --keyserver hkp://ipv4.pool.sks-keyservers.net --recv-keys "$key" || \
  gpg --batch --keyserver hkp://pgp.mit.edu:80 --recv-keys "$key" ; \
  done \
  && curl -fsSLO --compressed "https://nodejs.org/dist/v$NODE_VERSION/node-v$NODE_VERSION-linux-$ARCH.tar.xz" \
  && curl -fsSLO --compressed "https://nodejs.org/dist/v$NODE_VERSION/SHASUMS256.txt.asc" \
  && gpg --batch --decrypt --output SHASUMS256.txt SHASUMS256.txt.asc \
  && grep " node-v$NODE_VERSION-linux-$ARCH.tar.xz\$" SHASUMS256.txt | sha256sum -c - \
  && tar -xJf "node-v$NODE_VERSION-linux-$ARCH.tar.xz" -C /usr/local --strip-components=1 --no-same-owner \
  && rm "node-v$NODE_VERSION-linux-$ARCH.tar.xz" SHASUMS256.txt.asc SHASUMS256.txt \
  && ln -s /usr/local/bin/node /usr/local/bin/nodejs

## END copy Node.js

=======
>>>>>>> b72a45f9
# Erlang

RUN cd /tmp && \
    curl https://packages.erlang-solutions.com/erlang-solutions_1.0_all.deb -o erlang-solutions_1.0_all.deb && \
    dpkg -i erlang-solutions_1.0_all.deb && \
    rm -f erlang-solutions_1.0_all.deb

ENV ERLANG_VERSION=22.0.2-1

RUN apt-get update && \
    apt-cache policy esl-erlang && \
    apt-get install -y esl-erlang=1:$ERLANG_VERSION && \
    rm -rf /var/lib/apt/lists/*

# Elixir

ENV ELIXIR_VERSION 1.8.2

RUN curl -L https://github.com/elixir-lang/elixir/releases/download/v${ELIXIR_VERSION}/Precompiled.zip -o Precompiled.zip && \
    mkdir -p /opt/elixir-${ELIXIR_VERSION}/ && \
    unzip Precompiled.zip -d /opt/elixir-${ELIXIR_VERSION}/ && \
    rm Precompiled.zip

ENV PATH $PATH:/opt/elixir-${ELIXIR_VERSION}/bin

# PHP Composer

RUN apt-get update && apt-get install -y php-cli php-mbstring && \
    rm -rf /var/lib/apt/lists/*

ENV COMPOSER_VERSION=1.8.6

RUN php -r "copy('https://github.com/composer/composer/releases/download/$COMPOSER_VERSION/composer.phar', '/usr/local/bin/composer');"

RUN chmod +x /usr/local/bin/composer

# Go Modules

RUN apt-get update && apt-get install -y bzr && \
    rm -rf /var/lib/apt/lists/*

ENV GOLANG_VERSION 1.13

# Disable GOPROXY and GOSUMDB until we offer a solid solution to configure
# private repositories.
ENV GOPROXY=direct GOSUMDB=off

RUN wget -q -O go.tgz "https://golang.org/dl/go${GOLANG_VERSION}.linux-amd64.tar.gz" && \
  tar -C /usr/local -xzf go.tgz && \
  rm go.tgz && \
  export PATH="/usr/local/go/bin:$PATH"

ENV GOPATH /go
ENV PATH $GOPATH/bin:/usr/local/go/bin:$PATH

RUN mkdir -p "$GOPATH/src" "$GOPATH/bin" && chmod -R 777 "$GOPATH"

ENV CGO_ENABLED=0

# Python

RUN apt-get update && apt-get install -y python3.7-dev python3-distutils && \
    rm -rf /var/lib/apt/lists/*

RUN rm -fr /usr/bin/python3 && ln /usr/bin/python3.7 /usr/bin/python3
RUN rm -rf /usr/bin/python && ln /usr/bin/python3.7 /usr/bin/python

# Pip

RUN curl --silent https://bootstrap.pypa.io/get-pip.py | python

# Docker client and group

RUN groupadd -g 999 docker
RUN usermod -aG docker ubuntu

ENV DOCKER_VERSION=19.03.1

RUN curl -fsSLO https://download.docker.com/linux/static/stable/x86_64/docker-${DOCKER_VERSION}.tgz \
  && tar xzvf docker-${DOCKER_VERSION}.tgz --strip 1 \
  -C /usr/local/bin docker/docker \
  && rm docker-${DOCKER_VERSION}.tgz

USER ubuntu

# Cargo

ENV RUST_BACKTRACE=1 \
  PATH=/home/ubuntu/.cargo/bin:$PATH

RUN set -ex ;\
  curl https://sh.rustup.rs -sSf | sh -s -- --default-toolchain none -y ; \
  rustup toolchain install 1.36.0

# Mix and Rebar

RUN mix local.hex --force
RUN mix local.rebar --force

# Pipenv

ENV PATH="/home/ubuntu/.local/bin:$PATH"

RUN pip install --user pipenv

# Poetry

RUN curl -sSL https://raw.githubusercontent.com/sdispater/poetry/master/get-poetry.py | python

ENV PATH="/home/ubuntu/.poetry/bin:$PATH"
RUN poetry config settings.virtualenvs.create false

# Renovate

COPY package.json .

COPY --from=tsbuild /usr/src/app/dist dist
COPY --from=tsbuild /usr/src/app/node_modules node_modules
COPY bin bin
COPY data data


ENTRYPOINT ["node", "/usr/src/app/dist/renovate.js"]
CMD []<|MERGE_RESOLUTION|>--- conflicted
+++ resolved
@@ -1,6 +1,3 @@
-<<<<<<< HEAD
-FROM amd64/node:12.13.0@sha256:834225bc3af578aee9486fe3c5ad850a957c3c72c9f45688a9e0ce2eeee16794 AS tsbuild
-=======
 # Base image
 #============
 FROM renovate/yarn:1.19.1@sha256:9f034a5962dc0ad3212934346f179503cc29045f2551f03a359637bd79151134 AS base
@@ -24,7 +21,6 @@
     rm -rf /var/lib/apt/lists/*
 
 USER ubuntu
->>>>>>> b72a45f9
 
 COPY package.json .
 COPY yarn.lock .
@@ -57,54 +53,6 @@
 RUN apt-get update && apt-get install -y --no-install-recommends gradle && \
     rm -rf /var/lib/apt/lists/*
 
-<<<<<<< HEAD
-## Node.js
-
-# START copy Node.js from https://github.com/nodejs/docker-node/blob/master/12/stretch/Dockerfile
-
-ENV NODE_VERSION 12.13.0
-
-RUN ARCH= && dpkgArch="$(dpkg --print-architecture)" \
-  && case "${dpkgArch##*-}" in \
-  amd64) ARCH='x64';; \
-  ppc64el) ARCH='ppc64le';; \
-  s390x) ARCH='s390x';; \
-  arm64) ARCH='arm64';; \
-  armhf) ARCH='armv7l';; \
-  i386) ARCH='x86';; \
-  *) echo "unsupported architecture"; exit 1 ;; \
-  esac \
-  # gpg keys listed at https://github.com/nodejs/node#release-keys
-  && set -ex \
-  && for key in \
-  94AE36675C464D64BAFA68DD7434390BDBE9B9C5 \
-  FD3A5288F042B6850C66B31F09FE44734EB7990E \
-  71DCFD284A79C3B38668286BC97EC7A07EDE3FC1 \
-  DD8F2338BAE7501E3DD5AC78C273792F7D83545D \
-  C4F0DFFF4E8C1A8236409D08E73BC641CC11F4C8 \
-  B9AE9905FFD7803F25714661B63B535A4C206CA9 \
-  77984A986EBC2AA786BC0F66B01FBB92821C587A \
-  8FCCA13FEF1D0C2E91008E09770F7A9A5AE15600 \
-  4ED778F539E3634C779C87C6D7062848A1AB005C \
-  A48C2BEE680E841632CD4E44F07496B3EB3C1762 \
-  B9E2F5981AA6E0CD28160D9FF13993A75599653C \
-  ; do \
-  gpg --batch --keyserver hkp://p80.pool.sks-keyservers.net:80 --recv-keys "$key" || \
-  gpg --batch --keyserver hkp://ipv4.pool.sks-keyservers.net --recv-keys "$key" || \
-  gpg --batch --keyserver hkp://pgp.mit.edu:80 --recv-keys "$key" ; \
-  done \
-  && curl -fsSLO --compressed "https://nodejs.org/dist/v$NODE_VERSION/node-v$NODE_VERSION-linux-$ARCH.tar.xz" \
-  && curl -fsSLO --compressed "https://nodejs.org/dist/v$NODE_VERSION/SHASUMS256.txt.asc" \
-  && gpg --batch --decrypt --output SHASUMS256.txt SHASUMS256.txt.asc \
-  && grep " node-v$NODE_VERSION-linux-$ARCH.tar.xz\$" SHASUMS256.txt | sha256sum -c - \
-  && tar -xJf "node-v$NODE_VERSION-linux-$ARCH.tar.xz" -C /usr/local --strip-components=1 --no-same-owner \
-  && rm "node-v$NODE_VERSION-linux-$ARCH.tar.xz" SHASUMS256.txt.asc SHASUMS256.txt \
-  && ln -s /usr/local/bin/node /usr/local/bin/nodejs
-
-## END copy Node.js
-
-=======
->>>>>>> b72a45f9
 # Erlang
 
 RUN cd /tmp && \
