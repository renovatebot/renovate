machine:
  environment:
    PATH: "${PATH}:${HOME}/${CIRCLE_PROJECT_REPONAME}/node_modules/.bin"
  node:
    version: 6.9

dependencies:
  override:
    - yarn
  cache_directories:
    - ~/.cache/yarn

test:
<<<<<<< HEAD
  pre:
    - yarn run eslint
  override:
    - yarn run istanbul
=======
>>>>>>> 3773618c
  post:
    - bash <(curl -s https://codecov.io/bash)<|MERGE_RESOLUTION|>--- conflicted
+++ resolved
@@ -11,12 +11,7 @@
     - ~/.cache/yarn
 
 test:
-<<<<<<< HEAD
-  pre:
-    - yarn run eslint
   override:
-    - yarn run istanbul
-=======
->>>>>>> 3773618c
+    - yarn test
   post:
     - bash <(curl -s https://codecov.io/bash)