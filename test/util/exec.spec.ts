import {
  exec as _cpExec,
  ExecOptions as ChildProcessExecOptions,
} from 'child_process';
import { exec, ExecOptions } from '../../lib/util/exec';
<<<<<<< HEAD
import { setDockerUser, VolumeOption } from '../../lib/util/exec/docker';
=======
import { setDockerConfig } from '../../lib/util/exec/docker';
>>>>>>> 409c1c5f
import { envMock } from '../execUtil';

const cpExec: jest.Mock<typeof _cpExec> = _cpExec as any;

jest.mock('child_process');

interface TestInput {
  dockerUser?: string;
  processEnv: Record<string, string>;
  inCmd: string;
  inOpts: ExecOptions;
  outCmd: string;
  outOpts: ChildProcessExecOptions & { encoding: string };
  trustLevel?: 'high' | 'low' | unknown;
}

describe(`Child process execution wrapper`, () => {
  let processEnvOrig;
  let trustLevelOrig;

  const cacheDir = '/tmp/renovate/cache/';
  const cwd = '/tmp/renovate/github/some/repo/';

  const defaultCwd = `-w "${cwd}"`;
  const defaultVolumes = `-v "${cacheDir}":"${cacheDir}" -v "${cwd}":"${cwd}"`;

  beforeEach(() => {
    jest.resetAllMocks();
    jest.resetModules();
    processEnvOrig = process.env;
    trustLevelOrig = global.trustLevel;
    setDockerConfig({
      cacheDir,
      localDir: cwd,
    });
  });

  afterEach(() => {
    process.env = processEnvOrig;
    global.trustLevel = trustLevelOrig;
  });

  const image = 'example/image';
  const tag = '1.2.3';
  const cmd = 'echo hello';
  const volume_1 = '/path/to/volume-1';
  const volume_2_from = '/path/to/volume-2';
  const volume_2_to = '/path/to/volume-3';
  const volumes: VolumeOption[] = [
    volume_1,
    null,
    undefined,
    [volume_2_from, volume_2_to],
  ];
  const encoding = 'utf-8';
  const docker = { image };
  const processEnv = envMock.full;

  const testInputs: [string, TestInput][] = [
    [
      'Explicit env option',
      {
        processEnv,
        inCmd: cmd,
        inOpts: { env: { FOO: 'BAR' } },
        outCmd: cmd,
        outOpts: { encoding, env: { ...envMock.basic, FOO: 'BAR' } },
      },
    ],

    [
      'Low trust level',
      {
        processEnv,
        inCmd: cmd,
        inOpts: {},
        outCmd: cmd,
        outOpts: { encoding, env: envMock.basic },
      },
    ],

    [
      'High trust level',
      {
        processEnv: envMock.full,
        inCmd: cmd,
        inOpts: {},
        outCmd: cmd,
        outOpts: { encoding, env: envMock.full },
        trustLevel: 'high',
      },
    ],

    [
      'Docker',
      {
        processEnv,
        inCmd: cmd,
        inOpts: { docker, cwd },
        outCmd: `docker run --rm ${defaultVolumes} ${defaultCwd} ${image} ${cmd}`,
        outOpts: { cwd, encoding, env: envMock.basic },
      },
    ],

    [
      'Extra env vars',
      {
        processEnv,
        inCmd: cmd,
        inOpts: { extraEnv: { SELECTED_ENV_VAR: 'Default value' } },
        outCmd: cmd,
        outOpts: { encoding, env: envMock.filtered },
      },
    ],

    [
      'Extra env vars with (Docker)',
      {
        processEnv,
        inCmd: cmd,
<<<<<<< HEAD
        inOpts: { docker, extraEnv: { SELECTED_ENV_VAR: 'Default value' } },
        outCmd: `docker run --rm -e SELECTED_ENV_VAR ${image} ${cmd}`,
        outOpts: { encoding, env: envMock.filtered },
=======
        inOpts: { docker, inheritEnvVars: ['SELECTED_ENV_VAR'], cwd },
        outCmd: `docker run --rm ${defaultVolumes} -e SELECTED_ENV_VAR ${defaultCwd} ${image} ${cmd}`,
        outOpts: { cwd, encoding, env: envMock.filtered },
>>>>>>> 409c1c5f
      },
    ],

    [
      'Extra env vars with empty values',
      {
        processEnv,
        inCmd: cmd,
        inOpts: {
          extraEnv: {
            SELECTED_ENV_VAR: null, // pick from process.env
            FOO: null,
            BAR: undefined,
          },
        },
        outCmd: cmd,
        outOpts: { encoding, env: envMock.filtered },
      },
    ],

    [
      'Extra env vars defaults',
      {
        processEnv: envMock.basic,
        inCmd: cmd,
        inOpts: { extraEnv: { SELECTED_ENV_VAR: 'Default value' } },
        outCmd: cmd,
        outOpts: {
          encoding,
          env: { ...envMock.basic, SELECTED_ENV_VAR: 'Default value' },
        },
      },
    ],

    [
      'Extra env vars defaults (Docker)',
      {
        processEnv: envMock.basic,
        inCmd: cmd,
        inOpts: { docker, extraEnv: { SELECTED_ENV_VAR: 'Default value' } },
        outCmd: `docker run --rm -e SELECTED_ENV_VAR ${image} ${cmd}`,
        outOpts: {
          encoding,
          env: { ...envMock.basic, SELECTED_ENV_VAR: 'Default value' },
        },
      },
    ],

    [
      'Docker pre/post commands',
      {
        processEnv,
        inCmd: cmd,
        inOpts: {
          docker: {
            image,
            preCommands: ['echo "begin"', null],
            postCommands: [undefined, "echo 'end'"],
          },
        },
        outCmd: `docker run --rm ${image} bash -l -c "echo \\"begin\\" && ${cmd} && echo 'end'"`,
        outOpts: { encoding, env: envMock.basic },
      },
    ],

    [
      'Docker empty pre-commands',
      {
        processEnv,
        inCmd: cmd,
<<<<<<< HEAD
        inOpts: {
          docker: {
            image,
            preCommands: null,
            postCommands: ["echo 'end'"],
          },
        },
        outCmd: `docker run --rm ${image} bash -l -c "${cmd} && echo 'end'"`,
        outOpts: { encoding, env: envMock.basic },
=======
        inOpts: { docker, inheritEnvVars: ['NONSENSE'], cwd },
        outCmd: `docker run --rm ${defaultVolumes} ${defaultCwd} ${image} ${cmd}`,
        outOpts: { cwd, encoding, env: envMock.basic },
>>>>>>> 409c1c5f
      },
    ],

    [
      'Docker empty post-commands',
      {
        processEnv,
        inCmd: cmd,
        inOpts: {
          docker: {
            image,
            preCommands: ['echo "begin"'],
            postCommands: undefined,
          },
          cwd,
        },
<<<<<<< HEAD
        outCmd: `docker run --rm ${image} bash -l -c "echo \\"begin\\" && ${cmd}"`,
        outOpts: { encoding, env: envMock.basic },
=======
        outCmd: `docker run --rm ${defaultVolumes} ${defaultCwd} ${image} bash -l -c "echo \\"begin\\" && ${cmd} && echo 'end'"`,
        outOpts: { cwd, encoding, env: envMock.basic },
>>>>>>> 409c1c5f
      },
    ],

    [
      'Docker tags',
      {
        processEnv,
        inCmd: cmd,
        inOpts: { docker: { image, tag }, cwd },
        outCmd: `docker run --rm ${defaultVolumes} ${defaultCwd} ${image}:${tag} ${cmd}`,
        outOpts: { cwd, encoding, env: envMock.basic },
      },
    ],

    [
      'Docker volumes',
      {
        processEnv,
        inCmd: cmd,
        inOpts: { cwd, docker: { image, volumes } },
<<<<<<< HEAD
        outCmd: `docker run --rm -v "${volume_1}":"${volume_1}" -v "${volume_2_from}":"${volume_2_to}" -v "${cwd}":"${cwd}" -w "${cwd}" ${image} ${cmd}`,
=======
        outCmd: `docker run --rm ${defaultVolumes} -v "${volume_1}":"${volume_1}" -v "${volume_2}":"${volume_2}" -w "${cwd}" ${image} ${cmd}`,
>>>>>>> 409c1c5f
        outOpts: { cwd, encoding, env: envMock.basic },
      },
    ],

    [
      'Docker user',
      {
        dockerUser: 'ubuntu',
        processEnv,
        inCmd: cmd,
        inOpts: { docker: { image }, cwd },
        outCmd: `docker run --rm --user=ubuntu ${defaultVolumes} ${defaultCwd} ${image} ${cmd}`,
        outOpts: { cwd, encoding, env: envMock.basic },
      },
    ],

    [
      'Docker custom user',
      {
        dockerUser: 'foo',
        processEnv,
        inCmd: cmd,
        inOpts: { docker: { image, dockerUser: 'bar' } },
        outCmd: `docker run --rm --user=bar ${image} ${cmd}`,
        outOpts: { encoding, env: envMock.basic },
      },
    ],
  ];

  test.each(testInputs)('%s', async (_msg, testOpts) => {
    const {
      dockerUser,
      processEnv: procEnv,
      inCmd,
      inOpts,
      outCmd,
      outOpts,
      trustLevel,
    } = testOpts as any;

    process.env = procEnv;
    if (trustLevel) global.trustLevel = trustLevel;
    if (dockerUser) setDockerConfig({ cacheDir, localDir: cwd, dockerUser });

    let actualCmd: string | null = null;
    let actualOpts: ChildProcessExecOptions | null = null;
    cpExec.mockImplementationOnce((execCmd, execOpts, callback) => {
      actualCmd = execCmd;
      actualOpts = execOpts;
      callback(null, { stdout: '', stderr: '' });
      return undefined;
    });

    await exec(inCmd as string, inOpts as ExecOptions);

    expect(actualCmd).toEqual(outCmd);
    expect(actualOpts).toEqual(outOpts);
  });
});<|MERGE_RESOLUTION|>--- conflicted
+++ resolved
@@ -3,11 +3,7 @@
   ExecOptions as ChildProcessExecOptions,
 } from 'child_process';
 import { exec, ExecOptions } from '../../lib/util/exec';
-<<<<<<< HEAD
-import { setDockerUser, VolumeOption } from '../../lib/util/exec/docker';
-=======
-import { setDockerConfig } from '../../lib/util/exec/docker';
->>>>>>> 409c1c5f
+import { setDockerConfig, VolumeOption } from '../../lib/util/exec/docker';
 import { envMock } from '../execUtil';
 
 const cpExec: jest.Mock<typeof _cpExec> = _cpExec as any;
@@ -124,19 +120,17 @@
     ],
 
     [
-      'Extra env vars with (Docker)',
-      {
-        processEnv,
-        inCmd: cmd,
-<<<<<<< HEAD
-        inOpts: { docker, extraEnv: { SELECTED_ENV_VAR: 'Default value' } },
-        outCmd: `docker run --rm -e SELECTED_ENV_VAR ${image} ${cmd}`,
-        outOpts: { encoding, env: envMock.filtered },
-=======
-        inOpts: { docker, inheritEnvVars: ['SELECTED_ENV_VAR'], cwd },
+      'Extra env vars (Docker)',
+      {
+        processEnv,
+        inCmd: cmd,
+        inOpts: {
+          docker,
+          extraEnv: { SELECTED_ENV_VAR: 'Default value' },
+          cwd,
+        },
         outCmd: `docker run --rm ${defaultVolumes} -e SELECTED_ENV_VAR ${defaultCwd} ${image} ${cmd}`,
         outOpts: { cwd, encoding, env: envMock.filtered },
->>>>>>> 409c1c5f
       },
     ],
 
@@ -162,9 +156,10 @@
       {
         processEnv: envMock.basic,
         inCmd: cmd,
-        inOpts: { extraEnv: { SELECTED_ENV_VAR: 'Default value' } },
+        inOpts: { cwd, extraEnv: { SELECTED_ENV_VAR: 'Default value' } },
         outCmd: cmd,
         outOpts: {
+          cwd,
           encoding,
           env: { ...envMock.basic, SELECTED_ENV_VAR: 'Default value' },
         },
@@ -176,9 +171,14 @@
       {
         processEnv: envMock.basic,
         inCmd: cmd,
-        inOpts: { docker, extraEnv: { SELECTED_ENV_VAR: 'Default value' } },
-        outCmd: `docker run --rm -e SELECTED_ENV_VAR ${image} ${cmd}`,
+        inOpts: {
+          docker,
+          extraEnv: { SELECTED_ENV_VAR: 'Default value' },
+          cwd,
+        },
+        outCmd: `docker run --rm ${defaultVolumes} -e SELECTED_ENV_VAR ${defaultCwd} ${image} ${cmd}`,
         outOpts: {
+          cwd,
           encoding,
           env: { ...envMock.basic, SELECTED_ENV_VAR: 'Default value' },
         },
@@ -196,9 +196,10 @@
             preCommands: ['echo "begin"', null],
             postCommands: [undefined, "echo 'end'"],
           },
-        },
-        outCmd: `docker run --rm ${image} bash -l -c "echo \\"begin\\" && ${cmd} && echo 'end'"`,
-        outOpts: { encoding, env: envMock.basic },
+          cwd,
+        },
+        outCmd: `docker run --rm ${defaultVolumes} ${defaultCwd} ${image} bash -l -c "echo \\"begin\\" && ${cmd} && echo 'end'"`,
+        outOpts: { cwd, encoding, env: envMock.basic },
       },
     ],
 
@@ -207,21 +208,16 @@
       {
         processEnv,
         inCmd: cmd,
-<<<<<<< HEAD
         inOpts: {
           docker: {
             image,
             preCommands: null,
             postCommands: ["echo 'end'"],
           },
-        },
-        outCmd: `docker run --rm ${image} bash -l -c "${cmd} && echo 'end'"`,
-        outOpts: { encoding, env: envMock.basic },
-=======
-        inOpts: { docker, inheritEnvVars: ['NONSENSE'], cwd },
-        outCmd: `docker run --rm ${defaultVolumes} ${defaultCwd} ${image} ${cmd}`,
-        outOpts: { cwd, encoding, env: envMock.basic },
->>>>>>> 409c1c5f
+          cwd,
+        },
+        outCmd: `docker run --rm ${defaultVolumes} ${defaultCwd} ${image} bash -l -c "${cmd} && echo 'end'"`,
+        outOpts: { cwd, encoding, env: envMock.basic },
       },
     ],
 
@@ -238,13 +234,8 @@
           },
           cwd,
         },
-<<<<<<< HEAD
-        outCmd: `docker run --rm ${image} bash -l -c "echo \\"begin\\" && ${cmd}"`,
-        outOpts: { encoding, env: envMock.basic },
-=======
-        outCmd: `docker run --rm ${defaultVolumes} ${defaultCwd} ${image} bash -l -c "echo \\"begin\\" && ${cmd} && echo 'end'"`,
-        outOpts: { cwd, encoding, env: envMock.basic },
->>>>>>> 409c1c5f
+        outCmd: `docker run --rm ${defaultVolumes} ${defaultCwd} ${image} bash -l -c "echo \\"begin\\" && ${cmd}"`,
+        outOpts: { cwd, encoding, env: envMock.basic },
       },
     ],
 
@@ -265,11 +256,7 @@
         processEnv,
         inCmd: cmd,
         inOpts: { cwd, docker: { image, volumes } },
-<<<<<<< HEAD
-        outCmd: `docker run --rm -v "${volume_1}":"${volume_1}" -v "${volume_2_from}":"${volume_2_to}" -v "${cwd}":"${cwd}" -w "${cwd}" ${image} ${cmd}`,
-=======
-        outCmd: `docker run --rm ${defaultVolumes} -v "${volume_1}":"${volume_1}" -v "${volume_2}":"${volume_2}" -w "${cwd}" ${image} ${cmd}`,
->>>>>>> 409c1c5f
+        outCmd: `docker run --rm ${defaultVolumes} -v "${volume_1}":"${volume_1}" -v "${volume_2_from}":"${volume_2_to}" -w "${cwd}" ${image} ${cmd}`,
         outOpts: { cwd, encoding, env: envMock.basic },
       },
     ],
@@ -277,23 +264,11 @@
     [
       'Docker user',
       {
-        dockerUser: 'ubuntu',
-        processEnv,
-        inCmd: cmd,
-        inOpts: { docker: { image }, cwd },
-        outCmd: `docker run --rm --user=ubuntu ${defaultVolumes} ${defaultCwd} ${image} ${cmd}`,
-        outOpts: { cwd, encoding, env: envMock.basic },
-      },
-    ],
-
-    [
-      'Docker custom user',
-      {
-        dockerUser: 'foo',
-        processEnv,
-        inCmd: cmd,
-        inOpts: { docker: { image, dockerUser: 'bar' } },
-        outCmd: `docker run --rm --user=bar ${image} ${cmd}`,
+        dockerUser: 'foobar',
+        processEnv,
+        inCmd: cmd,
+        inOpts: { docker: { image } },
+        outCmd: `docker run --rm --user=foobar ${defaultVolumes} ${image} ${cmd}`,
         outOpts: { encoding, env: envMock.basic },
       },
     ],
