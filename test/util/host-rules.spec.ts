import { add, find, findAll, clear, hosts } from '../../lib/util/host-rules';
<<<<<<< HEAD
=======
import { DATASOURCE_NUGET } from '../../lib/constants/data-binary-source';
import { PLATFORM_TYPE_AZURE } from '../../lib/constants/platforms';
>>>>>>> d93036b8

describe('util/host-rules', () => {
  beforeEach(() => {
    clear();
  });
  describe('add()', () => {
    it('throws if both domainName and hostName', () => {
      expect(() =>
        add({
          hostType: PLATFORM_TYPE_AZURE,
          domainName: 'github.com',
          hostName: 'api.github.com',
        })
      ).toThrow('hostRules cannot contain both a domainName and hostName');
    });
    it('throws if both domainName and baseUrl', () => {
      expect(() =>
        add({
          hostType: PLATFORM_TYPE_AZURE,
          domainName: 'github.com',
          baseUrl: 'https://api.github.com',
        })
      ).toThrow('hostRules cannot contain both a domainName and baseUrl');
    });
    it('throws if both hostName and baseUrl', () => {
      expect(() =>
        add({
          hostType: PLATFORM_TYPE_AZURE,
          hostName: 'api.github.com',
          baseUrl: 'https://api.github.com',
        })
      ).toThrow('hostRules cannot contain both a hostName and baseUrl');
    });
    it('supports baseUrl-only', () => {
      add({
        baseUrl: 'https://some.endpoint',
        username: 'user1',
        password: 'pass1',
      });
      expect(find({ url: 'https://some.endpoint/v3/' })).toMatchSnapshot();
    });
  });
  describe('find()', () => {
    it('warns and returns empty for bad search', () => {
      expect(find({ abc: 'def' } as any)).toEqual({});
    });
    it('needs exact host matches', () => {
      add({
        hostType: DATASOURCE_NUGET,
        hostName: 'nuget.org',
        username: 'root',
        password: 'p4$$w0rd',
        token: undefined,
      });
      expect(find({ hostType: DATASOURCE_NUGET })).toMatchSnapshot();
      expect(
        find({ hostType: DATASOURCE_NUGET, url: 'https://nuget.org' })
      ).not.toEqual({});
      expect(
        find({ hostType: DATASOURCE_NUGET, url: 'https://not.nuget.org' })
      ).toEqual({});
      expect(
        find({ hostType: DATASOURCE_NUGET, url: 'https://not-nuget.org' })
      ).toEqual({});
    });
    it('matches on empty rules', () => {
      add({
        json: true,
      });
      expect(
        find({ hostType: DATASOURCE_NUGET, url: 'https://api.github.com' })
      ).toEqual({ json: true });
    });
    it('matches on hostType', () => {
      add({
        hostType: DATASOURCE_NUGET,
        token: 'abc',
      });
      expect(
        find({ hostType: DATASOURCE_NUGET, url: 'https://nuget.local/api' })
      ).toMatchSnapshot();
    });
    it('matches on domainName', () => {
      add({
        domainName: 'github.com',
        token: 'def',
      });
      expect(
        find({ hostType: DATASOURCE_NUGET, url: 'https://api.github.com' })
          .token
      ).toEqual('def');
    });
    it('matches on hostName', () => {
      add({
        hostName: 'nuget.local',
        token: 'abc',
      });
      expect(
        find({ hostType: DATASOURCE_NUGET, url: 'https://nuget.local/api' })
      ).toMatchSnapshot();
    });
    it('matches on hostType and endpoint', () => {
      add({
        hostType: DATASOURCE_NUGET,
        baseUrl: 'https://nuget.local/api',
        token: 'abc',
      });
      expect(
        find({ hostType: DATASOURCE_NUGET, url: 'https://nuget.local/api' })
          .token
      ).toEqual('abc');
    });
    it('matches on endpoint subresource', () => {
      add({
        hostType: DATASOURCE_NUGET,
        baseUrl: 'https://nuget.local/api',
        token: 'abc',
      });
      expect(
        find({
          hostType: DATASOURCE_NUGET,
          url: 'https://nuget.local/api/sub-resource',
        })
      ).toMatchSnapshot();
    });
    it('returns hosts', () => {
      add({
        hostType: DATASOURCE_NUGET,
        token: 'aaaaaa',
      });
      add({
        hostType: DATASOURCE_NUGET,
        baseUrl: 'https://nuget.local/api',
        token: 'abc',
      });
      add({
        hostType: DATASOURCE_NUGET,
        hostName: 'my.local.registry',
        token: 'def',
      });
      const res = hosts({
        hostType: DATASOURCE_NUGET,
      });
      expect(res).toMatchSnapshot();
      expect(res).toHaveLength(2);
    });
  });
  describe('findAll()', () => {
    it('warns and returns empty for bad search', () => {
      expect(findAll({ abc: 'def' } as any)).toEqual([]);
    });
    it('needs exact host matches', () => {
      const hostRule = {
        hostType: 'nuget',
        hostName: 'nuget.org',
        username: 'root',
        password: 'p4$$w0rd',
        token: undefined,
      };
      add(hostRule);
      expect(findAll({ hostType: 'nuget' })).toHaveLength(1);
      expect(findAll({ hostType: 'nuget' })[0]).toEqual(hostRule);
    });
  });
});<|MERGE_RESOLUTION|>--- conflicted
+++ resolved
@@ -1,9 +1,6 @@
 import { add, find, findAll, clear, hosts } from '../../lib/util/host-rules';
-<<<<<<< HEAD
-=======
 import { DATASOURCE_NUGET } from '../../lib/constants/data-binary-source';
 import { PLATFORM_TYPE_AZURE } from '../../lib/constants/platforms';
->>>>>>> d93036b8
 
 describe('util/host-rules', () => {
   beforeEach(() => {
