--- conflicted
+++ resolved
@@ -1,17 +1,16 @@
 import { applyPackageRules, Config } from '../../lib/util/package-rules';
 import { UpdateType } from '../../lib/config';
 import {
-<<<<<<< HEAD
   MANAGER_DOCKERFILE,
   MANAGER_METEOR,
   MANAGER_NPM,
   MANAGER_PIPENV,
 } from '../../lib/constants/managers';
-=======
+
+import {
   DATASOURCE_DOCKER,
   DATASOURCE_ORB,
 } from '../../lib/constants/data-binary-source';
->>>>>>> ab9c6663
 
 type TestConfig = Config & { x?: number; y?: number };
 
