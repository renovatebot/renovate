import { applyPackageRules, Config } from '../../lib/util/package-rules';
import { UpdateType } from '../../lib/config';
import {
<<<<<<< HEAD
  DEP_TYPE_DEPENDENCIES,
  DEP_TYPE_DEV_DEPENDENCIES,
  DEP_TYPE_PEER_DEPENDENCIES,
} from '../../lib/constants/dependency';
=======
  LANGUAGE_DOCKER,
  LANGUAGE_JAVASCRIPT,
  LANGUAGE_NODE,
  LANGUAGE_PYTHON,
} from '../../lib/constants/languages';
import {
  MANAGER_DOCKERFILE,
  MANAGER_METEOR,
  MANAGER_NPM,
  MANAGER_PIPENV,
} from '../../lib/constants/managers';

import {
  DATASOURCE_DOCKER,
  DATASOURCE_ORB,
} from '../../lib/constants/data-binary-source';
>>>>>>> 982d5e9d

type TestConfig = Config & { x?: number; y?: number };

describe('applyPackageRules()', () => {
  const config1: TestConfig = {
    foo: 'bar',

    packageRules: [
      {
        packageNames: ['a', 'b'],
        x: 2,
      },
      {
        packagePatterns: ['a', 'b'],
        excludePackageNames: ['aa'],
        excludePackagePatterns: ['d'],
        y: 2,
      },
    ],
  };
  it('applies', () => {
    const config: Config = {
      depName: 'a',
      isBump: true,
      currentValue: '1.0.0',
      packageRules: [
        {
          packagePatterns: ['*'],
          matchCurrentVersion: '<= 2.0.0',
        },
        {
          packageNames: ['b'],
          matchCurrentVersion: '<= 2.0.0',
        },
        {
          excludePackagePatterns: ['*'],
          packageNames: ['b'],
        },
        {
          updateTypes: ['bump'],
        },
        {
          excludePackageNames: ['a'],
          packageNames: ['b'],
        },
        {
          matchCurrentVersion: '<= 2.0.0',
        },
      ],
    };
    expect(applyPackageRules(config)).toMatchSnapshot();
  });
  it('applies both rules for a', () => {
    const dep = {
      depName: 'a',
    };
    const res = applyPackageRules({ ...config1, ...dep });
    expect(res.x).toBe(2);
    expect(res.y).toBe(2);
  });
  it('applies both rules for b', () => {
    const dep = {
      depName: 'b',
    };
    const res = applyPackageRules({ ...config1, ...dep });
    expect(res.x).toBe(2);
    expect(res.y).toBe(2);
  });
  it('applies the second rule', () => {
    const dep = {
      depName: 'abc',
    };
    const res = applyPackageRules({ ...config1, ...dep });
    expect(res.x).toBeUndefined();
    expect(res.y).toBe(2);
  });
  it('applies the second second rule', () => {
    const dep = {
      depName: 'bc',
    };
    const res = applyPackageRules({ ...config1, ...dep });
    expect(res.x).toBeUndefined();
    expect(res.y).toBe(2);
  });
  it('excludes package name', () => {
    const dep = {
      depName: 'aa',
    };
    const res = applyPackageRules({ ...config1, ...dep });
    expect(res.x).toBeUndefined();
    expect(res.y).toBeUndefined();
  });
  it('excludes package pattern', () => {
    const dep = {
      depName: 'bcd',
    };
    const res = applyPackageRules({ ...config1, ...dep });
    expect(res.x).toBeUndefined();
    expect(res.y).toBeUndefined();
  });
  it('matches anything if missing inclusive rules', () => {
    const config: TestConfig = {
      packageRules: [
        {
          excludePackageNames: ['foo'],
          x: 1,
        },
      ],
    };
    const res1 = applyPackageRules({
      ...config,
      depName: 'foo',
    });
    expect(res1.x).toBeUndefined();
    const res2 = applyPackageRules({
      ...config,
      depName: 'bar',
    });
    expect(res2.x).toBeDefined();
  });
  it('supports inclusive or', () => {
    const config: TestConfig = {
      packageRules: [
        {
          packageNames: ['neutrino'],
          packagePatterns: ['^@neutrino\\/'],
          x: 1,
        },
      ],
    };
    const res1 = applyPackageRules({ ...config, depName: 'neutrino' });
    expect(res1.x).toBeDefined();
    const res2 = applyPackageRules({
      ...config,
      depName: '@neutrino/something',
    });
    expect(res2.x).toBeDefined();
  });
  it('filters depType', () => {
    const config: TestConfig = {
      packageRules: [
        {
          depTypeList: ['dependencies', 'peerDependencies'],
          packageNames: ['a'],
          x: 1,
        },
      ],
    };
    const dep = {
      depType: 'dependencies',
      depName: 'a',
    };
    const res = applyPackageRules({ ...config, ...dep });
    expect(res.x).toBe(1);
  });
  it('filters depTypes', () => {
    const config: TestConfig = {
      packageRules: [
        {
          depTypeList: ['test'],
          packageNames: ['a'],
          x: 1,
        },
      ],
    };
    const dep = {
      depTypes: ['build', 'test'],
      depName: 'a',
    };
    const res = applyPackageRules({ ...config, ...dep });
    expect(res.x).toBe(1);
  });
  it('filters managers with matching manager', () => {
    const config: TestConfig = {
      packageRules: [
        {
          managers: [MANAGER_NPM, MANAGER_METEOR],
          packageNames: ['node'],
          x: 1,
        },
      ],
    };
    const dep = {
      depType: 'dependencies',
      language: LANGUAGE_JAVASCRIPT,
      manager: MANAGER_METEOR,
      depName: 'node',
    };
    const res = applyPackageRules({ ...config, ...dep });
    expect(res.x).toBe(1);
  });
  it('filters managers with non-matching manager', () => {
    const config: TestConfig = {
      packageRules: [
        {
          managers: [MANAGER_DOCKERFILE, MANAGER_NPM],
          packageNames: ['node'],
          x: 1,
        },
      ],
    };
    const dep = {
      depType: 'dependencies',
      language: LANGUAGE_PYTHON,
      manager: MANAGER_PIPENV,
      depName: 'node',
    };
    const res = applyPackageRules({ ...config, ...dep });
    expect(res.x).toBeUndefined();
  });
  it('filters languages with matching language', () => {
    const config: TestConfig = {
      packageRules: [
        {
          languages: [LANGUAGE_JAVASCRIPT, LANGUAGE_NODE],
          packageNames: ['node'],
          x: 1,
        },
      ],
    };
    const dep = {
      depType: 'dependencies',
      language: LANGUAGE_JAVASCRIPT,
      manager: MANAGER_METEOR,
      depName: 'node',
    };
    const res = applyPackageRules({ ...config, ...dep });
    expect(res.x).toBe(1);
  });
  it('filters languages with non-matching language', () => {
    const config: TestConfig = {
      packageRules: [
        {
          languages: [LANGUAGE_DOCKER],
          packageNames: ['node'],
          x: 1,
        },
      ],
    };
    const dep = {
      depType: 'dependencies',
      language: LANGUAGE_PYTHON,
      manager: MANAGER_PIPENV,
      depName: 'node',
    };
    const res = applyPackageRules({ ...config, ...dep });
    expect(res.x).toBeUndefined();
  });
  it('filters datasources with matching datasource', () => {
    const config: TestConfig = {
      packageRules: [
        {
          datasources: [DATASOURCE_ORB, DATASOURCE_DOCKER],
          x: 1,
        },
      ],
    };
    const dep = {
      depType: 'dependencies',
      datasource: DATASOURCE_ORB,
      baseBranch: 'master',
    };
    const res = applyPackageRules({ ...config, ...dep });
    expect(res.x).toBe(1);
  });
  it('filters branches with matching branch', () => {
    const config: TestConfig = {
      packageRules: [
        {
          baseBranchList: ['master', 'staging'],
          x: 1,
        },
      ],
    };
    const dep = {
      depType: 'dependencies',
      datasource: DATASOURCE_ORB,
      baseBranch: 'master',
    };
    const res = applyPackageRules({ ...config, ...dep });
    expect(res.x).toBe(1);
  });
  it('filters datasources with non-matching datasource', () => {
    const config: TestConfig = {
      packageRules: [
        {
          datasources: [DATASOURCE_ORB],
          x: 1,
        },
      ],
    };
    const dep = {
      depType: 'dependencies',
      baseBranch: 'staging',
    };
    const res = applyPackageRules({ ...config, ...dep });
    expect(res.x).toBeUndefined();
  });
  it('filters branches with non-matching branch', () => {
    const config: TestConfig = {
      packageRules: [
        {
          baseBranchList: ['master'],
          x: 1,
        },
      ],
    };
    const dep = {
      depType: 'dependencies',
      baseBranch: 'staging',
    };
    const res = applyPackageRules({ ...config, ...dep });
    expect(res.x).toBeUndefined();
  });
  it('filters updateType', () => {
    const config: TestConfig = {
      packageRules: [
        {
          updateTypes: ['minor', 'patch'],
          x: 1,
        },
      ],
    };
    const dep = {
      depType: 'dependencies',
      depName: 'a',
      updateType: 'patch' as UpdateType,
    };
    const res = applyPackageRules({ ...config, ...dep });
    expect(res.x).toBe(1);
  });
  it('matches sourceUrlPrefixes', () => {
    const config: TestConfig = {
      packageRules: [
        {
          sourceUrlPrefixes: [
            'https://github.com/foo/bar',
            'https://github.com/renovatebot/',
          ],
          x: 1,
        },
      ],
    };
    const dep = {
      depType: 'dependencies',
      depName: 'a',
      updateType: 'patch' as UpdateType,
      sourceUrl: 'https://github.com/renovatebot/presets',
    };
    const res = applyPackageRules({ ...config, ...dep });
    expect(res.x).toBe(1);
  });
  it('non-matches sourceUrlPrefixes', () => {
    const config: TestConfig = {
      packageRules: [
        {
          sourceUrlPrefixes: [
            'https://github.com/foo/bar',
            'https://github.com/renovatebot/',
          ],
          x: 1,
        },
      ],
    };
    const dep = {
      depType: 'dependencies',
      depName: 'a',
      updateType: 'patch' as UpdateType,
      sourceUrl: 'https://github.com/vuejs/vue',
    };
    const res = applyPackageRules({ ...config, ...dep });
    expect(res.x).toBeUndefined();
  });
  it('handles sourceUrlPrefixes when missing sourceUrl', () => {
    const config: TestConfig = {
      packageRules: [
        {
          sourceUrlPrefixes: [
            'https://github.com/foo/bar',
            'https://github.com/renovatebot/',
          ],
          x: 1,
        },
      ],
    };
    const dep = {
      depType: 'dependencies',
      depName: 'a',
      updateType: 'patch' as UpdateType,
    };
    const res = applyPackageRules({ ...config, ...dep });
    expect(res.x).toBeUndefined();
  });
  it('filters naked depType', () => {
    const config: TestConfig = {
      packageRules: [
        {
          depTypeList: [DEP_TYPE_DEPENDENCIES, DEP_TYPE_PEER_DEPENDENCIES],
          x: 1,
        },
      ],
    };
    const dep = {
      depType: DEP_TYPE_DEPENDENCIES,
      depName: 'a',
    };
    const res = applyPackageRules({ ...config, ...dep });
    expect(res.x).toBe(1);
  });
  it('filters depType', () => {
    const config: TestConfig = {
      packageRules: [
        {
          depTypeList: [DEP_TYPE_DEPENDENCIES, DEP_TYPE_PEER_DEPENDENCIES],
          packageNames: ['a'],
          x: 1,
        },
      ],
    };
    const dep = {
      depType: DEP_TYPE_DEV_DEPENDENCIES,
      depName: 'a',
    };
    const res = applyPackageRules({ ...config, ...dep });
    expect(res.x).toBeUndefined();
  });
  it('checks if matchCurrentVersion selector is valid and satisfies the condition on range overlap', () => {
    const config: TestConfig = {
      packageRules: [
        {
          packageNames: ['test'],
          matchCurrentVersion: '<= 2.0.0',
          x: 1,
        },
      ],
    };
    const res1 = applyPackageRules({
      ...config,
      ...{
        depName: 'test',
        currentValue: '^1.0.0',
        fromVersion: '1.0.3',
      },
    });
    expect(res1.x).toBeDefined();
    const res2 = applyPackageRules({
      ...config,
      ...{
        depName: 'test',
        currentValue: '^1.0.0',
      },
    });
    expect(res2.x).toBeUndefined();
  });
  it('checks if matchCurrentVersion selector is valid and satisfies the condition on pinned to range overlap', () => {
    const config: TestConfig = {
      packageRules: [
        {
          packageNames: ['test'],
          matchCurrentVersion: '>= 2.0.0',
          x: 1,
        },
      ],
    };
    const res1 = applyPackageRules({
      ...config,
      ...{
        depName: 'test',
        currentValue: '2.4.6',
        fromVersion: '2.4.6',
      },
    });
    expect(res1.x).toBeDefined();
  });
  it('checks if matchCurrentVersion selector is a version and matches if currentValue is a range', () => {
    const config: TestConfig = {
      packageRules: [
        {
          packageNames: ['test'],
          matchCurrentVersion: '2.1.0',
          x: 1,
        },
      ],
    };
    const res1 = applyPackageRules({
      ...config,
      ...{
        depName: 'test',
        currentValue: '^2.0.0',
      },
    });
    expect(res1.x).toBeDefined();
    const res2 = applyPackageRules({
      ...config,
      ...{
        depName: 'test',
        currentValue: '~2.0.0',
      },
    });
    expect(res2.x).toBeUndefined();
  });
  it('checks if matchCurrentVersion selector works with static values', () => {
    const config: TestConfig = {
      packageRules: [
        {
          packageNames: ['test'],
          matchCurrentVersion: '4.6.0',
          x: 1,
        },
      ],
    };
    const res1 = applyPackageRules({
      ...config,
      ...{
        depName: 'test',
        currentValue: '4.6.0',
        fromVersion: '4.6.0',
      },
    });
    expect(res1.x).toBeDefined();
  });
  it('matches paths', () => {
    const config: TestConfig = {
      packageFile: 'examples/foo/package.json',
      packageRules: [
        {
          paths: ['examples/**', 'lib/'],
          x: 1,
        },
      ],
    };
    const res1 = applyPackageRules({
      ...config,
      depName: 'test',
    });
    expect(res1.x).toBeDefined();
    config.packageFile = 'package.json';
    const res2 = applyPackageRules({
      ...config,
      depName: 'test',
    });
    expect(res2.x).toBeUndefined();
    config.packageFile = 'lib/a/package.json';
    const res3 = applyPackageRules({
      ...config,
      depName: 'test',
    });
    expect(res3.x).toBeDefined();
  });
  it('empty rules', () => {
    expect(
      applyPackageRules({ ...config1, packageRules: null })
    ).toMatchSnapshot();
  });
});<|MERGE_RESOLUTION|>--- conflicted
+++ resolved
@@ -1,12 +1,11 @@
 import { applyPackageRules, Config } from '../../lib/util/package-rules';
 import { UpdateType } from '../../lib/config';
 import {
-<<<<<<< HEAD
   DEP_TYPE_DEPENDENCIES,
   DEP_TYPE_DEV_DEPENDENCIES,
   DEP_TYPE_PEER_DEPENDENCIES,
 } from '../../lib/constants/dependency';
-=======
+import {
   LANGUAGE_DOCKER,
   LANGUAGE_JAVASCRIPT,
   LANGUAGE_NODE,
@@ -23,7 +22,6 @@
   DATASOURCE_DOCKER,
   DATASOURCE_ORB,
 } from '../../lib/constants/data-binary-source';
->>>>>>> 982d5e9d
 
 type TestConfig = Config & { x?: number; y?: number };
 
