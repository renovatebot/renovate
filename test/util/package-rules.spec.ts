import { applyPackageRules, Config } from '../../lib/util/package-rules';
import { UpdateType } from '../../lib/config';
import {
<<<<<<< HEAD
  LANGUAGE_DOCKER,
  LANGUAGE_JAVASCRIPT,
  LANGUAGE_NODE,
  LANGUAGE_PYTHON,
} from '../../lib/constants/languages';
=======
  MANAGER_DOCKERFILE,
  MANAGER_METEOR,
  MANAGER_NPM,
  MANAGER_PIPENV,
} from '../../lib/constants/managers';

>>>>>>> 4e7c938e
import {
  DATASOURCE_DOCKER,
  DATASOURCE_ORB,
} from '../../lib/constants/data-binary-source';

type TestConfig = Config & { x?: number; y?: number };

describe('applyPackageRules()', () => {
  const config1: TestConfig = {
    foo: 'bar',

    packageRules: [
      {
        packageNames: ['a', 'b'],
        x: 2,
      },
      {
        packagePatterns: ['a', 'b'],
        excludePackageNames: ['aa'],
        excludePackagePatterns: ['d'],
        y: 2,
      },
    ],
  };
  it('applies', () => {
    const config: Config = {
      depName: 'a',
      isBump: true,
      currentValue: '1.0.0',
      packageRules: [
        {
          packagePatterns: ['*'],
          matchCurrentVersion: '<= 2.0.0',
        },
        {
          packageNames: ['b'],
          matchCurrentVersion: '<= 2.0.0',
        },
        {
          excludePackagePatterns: ['*'],
          packageNames: ['b'],
        },
        {
          updateTypes: ['bump'],
        },
        {
          excludePackageNames: ['a'],
          packageNames: ['b'],
        },
        {
          matchCurrentVersion: '<= 2.0.0',
        },
      ],
    };
    expect(applyPackageRules(config)).toMatchSnapshot();
  });
  it('applies both rules for a', () => {
    const dep = {
      depName: 'a',
    };
    const res = applyPackageRules({ ...config1, ...dep });
    expect(res.x).toBe(2);
    expect(res.y).toBe(2);
  });
  it('applies both rules for b', () => {
    const dep = {
      depName: 'b',
    };
    const res = applyPackageRules({ ...config1, ...dep });
    expect(res.x).toBe(2);
    expect(res.y).toBe(2);
  });
  it('applies the second rule', () => {
    const dep = {
      depName: 'abc',
    };
    const res = applyPackageRules({ ...config1, ...dep });
    expect(res.x).toBeUndefined();
    expect(res.y).toBe(2);
  });
  it('applies the second second rule', () => {
    const dep = {
      depName: 'bc',
    };
    const res = applyPackageRules({ ...config1, ...dep });
    expect(res.x).toBeUndefined();
    expect(res.y).toBe(2);
  });
  it('excludes package name', () => {
    const dep = {
      depName: 'aa',
    };
    const res = applyPackageRules({ ...config1, ...dep });
    expect(res.x).toBeUndefined();
    expect(res.y).toBeUndefined();
  });
  it('excludes package pattern', () => {
    const dep = {
      depName: 'bcd',
    };
    const res = applyPackageRules({ ...config1, ...dep });
    expect(res.x).toBeUndefined();
    expect(res.y).toBeUndefined();
  });
  it('matches anything if missing inclusive rules', () => {
    const config: TestConfig = {
      packageRules: [
        {
          excludePackageNames: ['foo'],
          x: 1,
        },
      ],
    };
    const res1 = applyPackageRules({
      ...config,
      depName: 'foo',
    });
    expect(res1.x).toBeUndefined();
    const res2 = applyPackageRules({
      ...config,
      depName: 'bar',
    });
    expect(res2.x).toBeDefined();
  });
  it('supports inclusive or', () => {
    const config: TestConfig = {
      packageRules: [
        {
          packageNames: ['neutrino'],
          packagePatterns: ['^@neutrino\\/'],
          x: 1,
        },
      ],
    };
    const res1 = applyPackageRules({ ...config, depName: 'neutrino' });
    expect(res1.x).toBeDefined();
    const res2 = applyPackageRules({
      ...config,
      depName: '@neutrino/something',
    });
    expect(res2.x).toBeDefined();
  });
  it('filters depType', () => {
    const config: TestConfig = {
      packageRules: [
        {
          depTypeList: ['dependencies', 'peerDependencies'],
          packageNames: ['a'],
          x: 1,
        },
      ],
    };
    const dep = {
      depType: 'dependencies',
      depName: 'a',
    };
    const res = applyPackageRules({ ...config, ...dep });
    expect(res.x).toBe(1);
  });
  it('filters depTypes', () => {
    const config: TestConfig = {
      packageRules: [
        {
          depTypeList: ['test'],
          packageNames: ['a'],
          x: 1,
        },
      ],
    };
    const dep = {
      depTypes: ['build', 'test'],
      depName: 'a',
    };
    const res = applyPackageRules({ ...config, ...dep });
    expect(res.x).toBe(1);
  });
  it('filters managers with matching manager', () => {
    const config: TestConfig = {
      packageRules: [
        {
          managers: [MANAGER_NPM, MANAGER_METEOR],
          packageNames: ['node'],
          x: 1,
        },
      ],
    };
    const dep = {
      depType: 'dependencies',
<<<<<<< HEAD
      language: LANGUAGE_JAVASCRIPT,
      manager: 'meteor',
=======
      language: 'js',
      manager: MANAGER_METEOR,
>>>>>>> 4e7c938e
      depName: 'node',
    };
    const res = applyPackageRules({ ...config, ...dep });
    expect(res.x).toBe(1);
  });
  it('filters managers with non-matching manager', () => {
    const config: TestConfig = {
      packageRules: [
        {
          managers: [MANAGER_DOCKERFILE, MANAGER_NPM],
          packageNames: ['node'],
          x: 1,
        },
      ],
    };
    const dep = {
      depType: 'dependencies',
<<<<<<< HEAD
      language: LANGUAGE_PYTHON,
      manager: 'pipenv',
=======
      language: 'python',
      manager: MANAGER_PIPENV,
>>>>>>> 4e7c938e
      depName: 'node',
    };
    const res = applyPackageRules({ ...config, ...dep });
    expect(res.x).toBeUndefined();
  });
  it('filters languages with matching language', () => {
    const config: TestConfig = {
      packageRules: [
        {
          languages: [LANGUAGE_JAVASCRIPT, LANGUAGE_NODE],
          packageNames: ['node'],
          x: 1,
        },
      ],
    };
    const dep = {
      depType: 'dependencies',
<<<<<<< HEAD
      language: LANGUAGE_JAVASCRIPT,
      manager: 'meteor',
=======
      language: 'js',
      manager: MANAGER_METEOR,
>>>>>>> 4e7c938e
      depName: 'node',
    };
    const res = applyPackageRules({ ...config, ...dep });
    expect(res.x).toBe(1);
  });
  it('filters languages with non-matching language', () => {
    const config: TestConfig = {
      packageRules: [
        {
          languages: [LANGUAGE_DOCKER],
          packageNames: ['node'],
          x: 1,
        },
      ],
    };
    const dep = {
      depType: 'dependencies',
<<<<<<< HEAD
      language: LANGUAGE_PYTHON,
      manager: 'pipenv',
=======
      language: 'python',
      manager: MANAGER_PIPENV,
>>>>>>> 4e7c938e
      depName: 'node',
    };
    const res = applyPackageRules({ ...config, ...dep });
    expect(res.x).toBeUndefined();
  });
  it('filters datasources with matching datasource', () => {
    const config: TestConfig = {
      packageRules: [
        {
          datasources: [DATASOURCE_ORB, DATASOURCE_DOCKER],
          x: 1,
        },
      ],
    };
    const dep = {
      depType: 'dependencies',
      datasource: DATASOURCE_ORB,
      baseBranch: 'master',
    };
    const res = applyPackageRules({ ...config, ...dep });
    expect(res.x).toBe(1);
  });
  it('filters branches with matching branch', () => {
    const config: TestConfig = {
      packageRules: [
        {
          baseBranchList: ['master', 'staging'],
          x: 1,
        },
      ],
    };
    const dep = {
      depType: 'dependencies',
      datasource: DATASOURCE_ORB,
      baseBranch: 'master',
    };
    const res = applyPackageRules({ ...config, ...dep });
    expect(res.x).toBe(1);
  });
  it('filters datasources with non-matching datasource', () => {
    const config: TestConfig = {
      packageRules: [
        {
          datasources: [DATASOURCE_ORB],
          x: 1,
        },
      ],
    };
    const dep = {
      depType: 'dependencies',
      baseBranch: 'staging',
    };
    const res = applyPackageRules({ ...config, ...dep });
    expect(res.x).toBeUndefined();
  });
  it('filters branches with non-matching branch', () => {
    const config: TestConfig = {
      packageRules: [
        {
          baseBranchList: ['master'],
          x: 1,
        },
      ],
    };
    const dep = {
      depType: 'dependencies',
      baseBranch: 'staging',
    };
    const res = applyPackageRules({ ...config, ...dep });
    expect(res.x).toBeUndefined();
  });
  it('filters updateType', () => {
    const config: TestConfig = {
      packageRules: [
        {
          updateTypes: ['minor', 'patch'],
          x: 1,
        },
      ],
    };
    const dep = {
      depType: 'dependencies',
      depName: 'a',
      updateType: 'patch' as UpdateType,
    };
    const res = applyPackageRules({ ...config, ...dep });
    expect(res.x).toBe(1);
  });
  it('matches sourceUrlPrefixes', () => {
    const config: TestConfig = {
      packageRules: [
        {
          sourceUrlPrefixes: [
            'https://github.com/foo/bar',
            'https://github.com/renovatebot/',
          ],
          x: 1,
        },
      ],
    };
    const dep = {
      depType: 'dependencies',
      depName: 'a',
      updateType: 'patch' as UpdateType,
      sourceUrl: 'https://github.com/renovatebot/presets',
    };
    const res = applyPackageRules({ ...config, ...dep });
    expect(res.x).toBe(1);
  });
  it('non-matches sourceUrlPrefixes', () => {
    const config: TestConfig = {
      packageRules: [
        {
          sourceUrlPrefixes: [
            'https://github.com/foo/bar',
            'https://github.com/renovatebot/',
          ],
          x: 1,
        },
      ],
    };
    const dep = {
      depType: 'dependencies',
      depName: 'a',
      updateType: 'patch' as UpdateType,
      sourceUrl: 'https://github.com/vuejs/vue',
    };
    const res = applyPackageRules({ ...config, ...dep });
    expect(res.x).toBeUndefined();
  });
  it('handles sourceUrlPrefixes when missing sourceUrl', () => {
    const config: TestConfig = {
      packageRules: [
        {
          sourceUrlPrefixes: [
            'https://github.com/foo/bar',
            'https://github.com/renovatebot/',
          ],
          x: 1,
        },
      ],
    };
    const dep = {
      depType: 'dependencies',
      depName: 'a',
      updateType: 'patch' as UpdateType,
    };
    const res = applyPackageRules({ ...config, ...dep });
    expect(res.x).toBeUndefined();
  });
  it('filters naked depType', () => {
    const config: TestConfig = {
      packageRules: [
        {
          depTypeList: ['dependencies', 'peerDependencies'],
          x: 1,
        },
      ],
    };
    const dep = {
      depType: 'dependencies',
      depName: 'a',
    };
    const res = applyPackageRules({ ...config, ...dep });
    expect(res.x).toBe(1);
  });
  it('filters depType', () => {
    const config: TestConfig = {
      packageRules: [
        {
          depTypeList: ['dependencies', 'peerDependencies'],
          packageNames: ['a'],
          x: 1,
        },
      ],
    };
    const dep = {
      depType: 'devDependencies',
      depName: 'a',
    };
    const res = applyPackageRules({ ...config, ...dep });
    expect(res.x).toBeUndefined();
  });
  it('checks if matchCurrentVersion selector is valid and satisfies the condition on range overlap', () => {
    const config: TestConfig = {
      packageRules: [
        {
          packageNames: ['test'],
          matchCurrentVersion: '<= 2.0.0',
          x: 1,
        },
      ],
    };
    const res1 = applyPackageRules({
      ...config,
      ...{
        depName: 'test',
        currentValue: '^1.0.0',
        fromVersion: '1.0.3',
      },
    });
    expect(res1.x).toBeDefined();
    const res2 = applyPackageRules({
      ...config,
      ...{
        depName: 'test',
        currentValue: '^1.0.0',
      },
    });
    expect(res2.x).toBeUndefined();
  });
  it('checks if matchCurrentVersion selector is valid and satisfies the condition on pinned to range overlap', () => {
    const config: TestConfig = {
      packageRules: [
        {
          packageNames: ['test'],
          matchCurrentVersion: '>= 2.0.0',
          x: 1,
        },
      ],
    };
    const res1 = applyPackageRules({
      ...config,
      ...{
        depName: 'test',
        currentValue: '2.4.6',
        fromVersion: '2.4.6',
      },
    });
    expect(res1.x).toBeDefined();
  });
  it('checks if matchCurrentVersion selector is a version and matches if currentValue is a range', () => {
    const config: TestConfig = {
      packageRules: [
        {
          packageNames: ['test'],
          matchCurrentVersion: '2.1.0',
          x: 1,
        },
      ],
    };
    const res1 = applyPackageRules({
      ...config,
      ...{
        depName: 'test',
        currentValue: '^2.0.0',
      },
    });
    expect(res1.x).toBeDefined();
    const res2 = applyPackageRules({
      ...config,
      ...{
        depName: 'test',
        currentValue: '~2.0.0',
      },
    });
    expect(res2.x).toBeUndefined();
  });
  it('checks if matchCurrentVersion selector works with static values', () => {
    const config: TestConfig = {
      packageRules: [
        {
          packageNames: ['test'],
          matchCurrentVersion: '4.6.0',
          x: 1,
        },
      ],
    };
    const res1 = applyPackageRules({
      ...config,
      ...{
        depName: 'test',
        currentValue: '4.6.0',
        fromVersion: '4.6.0',
      },
    });
    expect(res1.x).toBeDefined();
  });
  it('matches paths', () => {
    const config: TestConfig = {
      packageFile: 'examples/foo/package.json',
      packageRules: [
        {
          paths: ['examples/**', 'lib/'],
          x: 1,
        },
      ],
    };
    const res1 = applyPackageRules({
      ...config,
      depName: 'test',
    });
    expect(res1.x).toBeDefined();
    config.packageFile = 'package.json';
    const res2 = applyPackageRules({
      ...config,
      depName: 'test',
    });
    expect(res2.x).toBeUndefined();
    config.packageFile = 'lib/a/package.json';
    const res3 = applyPackageRules({
      ...config,
      depName: 'test',
    });
    expect(res3.x).toBeDefined();
  });
  it('empty rules', () => {
    expect(
      applyPackageRules({ ...config1, packageRules: null })
    ).toMatchSnapshot();
  });
});<|MERGE_RESOLUTION|>--- conflicted
+++ resolved
@@ -1,20 +1,18 @@
 import { applyPackageRules, Config } from '../../lib/util/package-rules';
 import { UpdateType } from '../../lib/config';
 import {
-<<<<<<< HEAD
   LANGUAGE_DOCKER,
   LANGUAGE_JAVASCRIPT,
   LANGUAGE_NODE,
   LANGUAGE_PYTHON,
 } from '../../lib/constants/languages';
-=======
+import {
   MANAGER_DOCKERFILE,
   MANAGER_METEOR,
   MANAGER_NPM,
   MANAGER_PIPENV,
 } from '../../lib/constants/managers';
 
->>>>>>> 4e7c938e
 import {
   DATASOURCE_DOCKER,
   DATASOURCE_ORB,
@@ -203,13 +201,8 @@
     };
     const dep = {
       depType: 'dependencies',
-<<<<<<< HEAD
       language: LANGUAGE_JAVASCRIPT,
-      manager: 'meteor',
-=======
-      language: 'js',
       manager: MANAGER_METEOR,
->>>>>>> 4e7c938e
       depName: 'node',
     };
     const res = applyPackageRules({ ...config, ...dep });
@@ -227,13 +220,8 @@
     };
     const dep = {
       depType: 'dependencies',
-<<<<<<< HEAD
       language: LANGUAGE_PYTHON,
-      manager: 'pipenv',
-=======
-      language: 'python',
       manager: MANAGER_PIPENV,
->>>>>>> 4e7c938e
       depName: 'node',
     };
     const res = applyPackageRules({ ...config, ...dep });
@@ -251,13 +239,8 @@
     };
     const dep = {
       depType: 'dependencies',
-<<<<<<< HEAD
       language: LANGUAGE_JAVASCRIPT,
-      manager: 'meteor',
-=======
-      language: 'js',
       manager: MANAGER_METEOR,
->>>>>>> 4e7c938e
       depName: 'node',
     };
     const res = applyPackageRules({ ...config, ...dep });
@@ -275,13 +258,8 @@
     };
     const dep = {
       depType: 'dependencies',
-<<<<<<< HEAD
       language: LANGUAGE_PYTHON,
-      manager: 'pipenv',
-=======
-      language: 'python',
       manager: MANAGER_PIPENV,
->>>>>>> 4e7c938e
       depName: 'node',
     };
     const res = applyPackageRules({ ...config, ...dep });
