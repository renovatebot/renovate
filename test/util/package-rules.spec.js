const { applyPackageRules } = require('../../lib/util/package-rules');

describe('applyPackageRules()', () => {
  const config1 = {
    foo: 'bar',

    packageRules: [
      {
        packageNames: ['a', 'b'],
        x: 2,
      },
      {
        packagePatterns: ['a', 'b'],
        excludePackageNames: ['aa'],
        excludePackagePatterns: ['d'],
        y: 2,
      },
    ],
  };
  it('applies both rules for a', () => {
    const dep = {
      depName: 'a',
    };
    const res = applyPackageRules({ ...config1, ...dep });
    expect(res.x).toBe(2);
    expect(res.y).toBe(2);
  });
  it('applies both rules for b', () => {
    const dep = {
      depName: 'b',
    };
    const res = applyPackageRules({ ...config1, ...dep });
    expect(res.x).toBe(2);
    expect(res.y).toBe(2);
  });
  it('applies the second rule', () => {
    const dep = {
      depName: 'abc',
    };
    const res = applyPackageRules({ ...config1, ...dep });
    expect(res.x).toBeUndefined();
    expect(res.y).toBe(2);
  });
  it('applies the second second rule', () => {
    const dep = {
      depName: 'bc',
    };
    const res = applyPackageRules({ ...config1, ...dep });
    expect(res.x).toBeUndefined();
    expect(res.y).toBe(2);
  });
  it('excludes package name', () => {
    const dep = {
      depName: 'aa',
    };
    const res = applyPackageRules({ ...config1, ...dep });
    expect(res.x).toBeUndefined();
    expect(res.y).toBeUndefined();
  });
  it('excludes package pattern', () => {
    const dep = {
      depName: 'bcd',
    };
    const res = applyPackageRules({ ...config1, ...dep });
    expect(res.x).toBeUndefined();
    expect(res.y).toBeUndefined();
  });
  it('matches anything if missing inclusive rules', () => {
    const config = {
      packageRules: [
        {
          excludePackageNames: ['foo'],
          x: 1,
        },
      ],
    };
    const res1 = applyPackageRules({
      ...config,
      depName: 'foo',
    });
    expect(res1.x).toBeUndefined();
    const res2 = applyPackageRules({
      ...config,
      depName: 'bar',
    });
    expect(res2.x).toBeDefined();
  });
  it('supports inclusive or', () => {
    const config = {
      packageRules: [
        {
          packageNames: ['neutrino'],
          packagePatterns: ['^@neutrino\\/'],
          x: 1,
        },
      ],
    };
    const res1 = applyPackageRules({ ...config, depName: 'neutrino' });
    expect(res1.x).toBeDefined();
    const res2 = applyPackageRules({
      ...config,
      depName: '@neutrino/something',
    });
    expect(res2.x).toBeDefined();
  });
  it('filters depType', () => {
    const config = {
      packageRules: [
        {
          depTypeList: ['dependencies', 'peerDependencies'],
          packageNames: ['a'],
          x: 1,
        },
      ],
    };
    const dep = {
      depType: 'dependencies',
      depName: 'a',
    };
    const res = applyPackageRules({ ...config, ...dep });
    expect(res.x).toBe(1);
  });
  it('filters depTypes', () => {
    const config = {
      packageRules: [
        {
          depTypeList: ['test'],
          packageNames: ['a'],
          x: 1,
        },
      ],
    };
    const dep = {
      depTypes: ['build', 'test'],
      depName: 'a',
    };
    const res = applyPackageRules({ ...config, ...dep });
    expect(res.x).toBe(1);
  });
  it('filters managers with matching manager', () => {
    const config = {
      packageRules: [
        {
          managers: ['npm', 'meteor'],
          packageNames: ['node'],
          x: 1,
        },
      ],
    };
    const dep = {
      depType: 'dependencies',
      language: 'js',
      manager: 'meteor',
      depName: 'node',
    };
    const res = applyPackageRules({ ...config, ...dep });
    expect(res.x).toBe(1);
  });
  it('filters managers with non-matching manager', () => {
    const config = {
      packageRules: [
        {
          managers: ['dockerfile', 'npm'],
          packageNames: ['node'],
          x: 1,
        },
      ],
    };
    const dep = {
      depType: 'dependencies',
      language: 'python',
      manager: 'pipenv',
      depName: 'node',
    };
    const res = applyPackageRules({ ...config, ...dep });
    expect(res.x).toBeUndefined();
  });
  it('filters languages with matching language', () => {
    const config = {
      packageRules: [
        {
          languages: ['js', 'node'],
          packageNames: ['node'],
          x: 1,
        },
      ],
    };
    const dep = {
      depType: 'dependencies',
      language: 'js',
      manager: 'meteor',
      depName: 'node',
    };
    const res = applyPackageRules({ ...config, ...dep });
    expect(res.x).toBe(1);
  });
  it('filters languages with non-matching language', () => {
    const config = {
      packageRules: [
        {
          languages: ['docker'],
          packageNames: ['node'],
          x: 1,
        },
      ],
    };
    const dep = {
      depType: 'dependencies',
      language: 'python',
      manager: 'pipenv',
      depName: 'node',
    };
    const res = applyPackageRules({ ...config, ...dep });
    expect(res.x).toBeUndefined();
  });
<<<<<<< HEAD
  it('filters datasources with matching datasource', () => {
    const config = {
      packageRules: [
        {
          datasources: ['orb', 'docker'],
=======
  it('filters branches with matching branch', () => {
    const config = {
      packageRules: [
        {
          baseBranchList: ['master', 'staging'],
>>>>>>> 8acc17ee
          x: 1,
        },
      ],
    };
    const dep = {
<<<<<<< HEAD
      depType: 'dependencies',
      datasource: 'orb',
=======
      baseBranch: 'master',
>>>>>>> 8acc17ee
    };
    const res = applyPackageRules({ ...config, ...dep });
    expect(res.x).toBe(1);
  });
<<<<<<< HEAD
  it('filters datasources with non-matching datasource', () => {
    const config = {
      packageRules: [
        {
          datasources: ['orb'],
=======
  it('filters branches with non-matching branch', () => {
    const config = {
      packageRules: [
        {
          baseBranchList: ['master'],
>>>>>>> 8acc17ee
          x: 1,
        },
      ],
    };
    const dep = {
<<<<<<< HEAD
      depType: 'dependencies',
      datasource: 'docker',
=======
      baseBranch: 'staging',
>>>>>>> 8acc17ee
    };
    const res = applyPackageRules({ ...config, ...dep });
    expect(res.x).toBeUndefined();
  });
  it('filters updateType', () => {
    const config = {
      packageRules: [
        {
          updateTypes: ['minor', 'patch'],
          x: 1,
        },
      ],
    };
    const dep = {
      depType: 'dependencies',
      depName: 'a',
      updateType: 'patch',
    };
    const res = applyPackageRules({ ...config, ...dep });
    expect(res.x).toBe(1);
  });
  it('matches sourceUrlPrefixes', () => {
    const config = {
      packageRules: [
        {
          sourceUrlPrefixes: [
            'https://github.com/foo/bar',
            'https://github.com/renovatebot/',
          ],
          x: 1,
        },
      ],
    };
    const dep = {
      depType: 'dependencies',
      depName: 'a',
      updateType: 'patch',
      sourceUrl: 'https://github.com/renovatebot/presets',
    };
    const res = applyPackageRules({ ...config, ...dep });
    expect(res.x).toBe(1);
  });
  it('non-matches sourceUrlPrefixes', () => {
    const config = {
      packageRules: [
        {
          sourceUrlPrefixes: [
            'https://github.com/foo/bar',
            'https://github.com/renovatebot/',
          ],
          x: 1,
        },
      ],
    };
    const dep = {
      depType: 'dependencies',
      depName: 'a',
      updateType: 'patch',
      sourceUrl: 'https://github.com/vuejs/vue',
    };
    const res = applyPackageRules({ ...config, ...dep });
    expect(res.x).toBeUndefined();
  });
  it('handles sourceUrlPrefixes when missing sourceUrl', () => {
    const config = {
      packageRules: [
        {
          sourceUrlPrefixes: [
            'https://github.com/foo/bar',
            'https://github.com/renovatebot/',
          ],
          x: 1,
        },
      ],
    };
    const dep = {
      depType: 'dependencies',
      depName: 'a',
      updateType: 'patch',
    };
    const res = applyPackageRules({ ...config, ...dep });
    expect(res.x).toBeUndefined();
  });
  it('filters naked depType', () => {
    const config = {
      packageRules: [
        {
          depTypeList: ['dependencies', 'peerDependencies'],
          x: 1,
        },
      ],
    };
    const dep = {
      depType: 'dependencies',
      depName: 'a',
    };
    const res = applyPackageRules({ ...config, ...dep });
    expect(res.x).toBe(1);
  });
  it('filters depType', () => {
    const config = {
      packageRules: [
        {
          depTypeList: ['dependencies', 'peerDependencies'],
          packageNames: ['a'],
          x: 1,
        },
      ],
    };
    const dep = {
      depType: 'devDependencies',
      depName: 'a',
    };
    const res = applyPackageRules({ ...config, ...dep });
    expect(res.x).toBeUndefined();
  });
  it('checks if matchCurrentVersion selector is valid and satisfies the condition on range overlap', () => {
    const config = {
      packageRules: [
        {
          packageNames: ['test'],
          matchCurrentVersion: '<= 2.0.0',
          x: 1,
        },
      ],
    };
    const res1 = applyPackageRules({
      ...config,
      ...{
        depName: 'test',
        currentValue: '^1.0.0',
        fromVersion: '1.0.3',
      },
    });
    expect(res1.x).toBeDefined();
    const res2 = applyPackageRules({
      ...config,
      ...{
        depName: 'test',
        currentValue: '^1.0.0',
      },
    });
    expect(res2.x).toBeUndefined();
  });
  it('checks if matchCurrentVersion selector is valid and satisfies the condition on pinned to range overlap', () => {
    const config = {
      packageRules: [
        {
          packageNames: ['test'],
          matchCurrentVersion: '>= 2.0.0',
          x: 1,
        },
      ],
    };
    const res1 = applyPackageRules({
      ...config,
      ...{
        depName: 'test',
        currentValue: '2.4.6',
        fromVersion: '2.4.6',
      },
    });
    expect(res1.x).toBeDefined();
  });
  it('checks if matchCurrentVersion selector works with static values', () => {
    const config = {
      packageRules: [
        {
          packageNames: ['test'],
          matchCurrentVersion: '4.6.0',
          x: 1,
        },
      ],
    };
    const res1 = applyPackageRules({
      ...config,
      ...{
        depName: 'test',
        currentValue: '4.6.0',
        fromVersion: '4.6.0',
      },
    });
    expect(res1.x).toBeDefined();
  });
  it('matches paths', () => {
    const config = {
      packageFile: 'examples/foo/package.json',
      packageRules: [
        {
          paths: ['examples/**', 'lib/'],
          x: 1,
        },
      ],
    };
    const res1 = applyPackageRules({
      ...config,
      depName: 'test',
    });
    expect(res1.x).toBeDefined();
    config.packageFile = 'package.json';
    const res2 = applyPackageRules({
      ...config,
      depName: 'test',
    });
    expect(res2.x).toBeUndefined();
    config.packageFile = 'lib/a/package.json';
    const res3 = applyPackageRules({
      ...config,
      depName: 'test',
    });
    expect(res3.x).toBeDefined();
  });
});<|MERGE_RESOLUTION|>--- conflicted
+++ resolved
@@ -213,58 +213,68 @@
     const res = applyPackageRules({ ...config, ...dep });
     expect(res.x).toBeUndefined();
   });
-<<<<<<< HEAD
   it('filters datasources with matching datasource', () => {
     const config = {
       packageRules: [
         {
           datasources: ['orb', 'docker'],
-=======
+          x: 1,
+        },
+      ],
+    };
+    const dep = {
+      depType: 'dependencies',
+      datasource: 'orb',
+      baseBranch: 'master',
+    };
+    const res = applyPackageRules({ ...config, ...dep });
+    expect(res.x).toBe(1);
+  });
   it('filters branches with matching branch', () => {
     const config = {
       packageRules: [
         {
           baseBranchList: ['master', 'staging'],
->>>>>>> 8acc17ee
-          x: 1,
-        },
-      ],
-    };
-    const dep = {
-<<<<<<< HEAD
+          x: 1,
+        },
+      ],
+    };
+    const dep = {
       depType: 'dependencies',
       datasource: 'orb',
-=======
       baseBranch: 'master',
->>>>>>> 8acc17ee
-    };
-    const res = applyPackageRules({ ...config, ...dep });
-    expect(res.x).toBe(1);
-  });
-<<<<<<< HEAD
+    };
+    const res = applyPackageRules({ ...config, ...dep });
+    expect(res.x).toBe(1);
+  });
   it('filters datasources with non-matching datasource', () => {
     const config = {
       packageRules: [
         {
           datasources: ['orb'],
-=======
+           x: 1,
+        },
+      ],
+    };
+    const dep = {
+      depType: 'dependencies',
+      baseBranch: 'staging',
+    };
+    const res = applyPackageRules({ ...config, ...dep });
+    expect(res.x).toBeUndefined();
+  }); 
   it('filters branches with non-matching branch', () => {
     const config = {
       packageRules: [
         {
           baseBranchList: ['master'],
->>>>>>> 8acc17ee
-          x: 1,
-        },
-      ],
-    };
-    const dep = {
-<<<<<<< HEAD
-      depType: 'dependencies',
-      datasource: 'docker',
-=======
+          x: 1,
+        },
+      ],
+    };
+    const dep = {
+      depType: 'dependencies',
       baseBranch: 'staging',
->>>>>>> 8acc17ee
     };
     const res = applyPackageRules({ ...config, ...dep });
     expect(res.x).toBeUndefined();
