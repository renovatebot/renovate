--- conflicted
+++ resolved
@@ -91,10 +91,7 @@
 {{#each warnings as |warning|}}
 -   \`{{warning.depName}}\`: {{warning.message}}
 {{/each}}
-{{/if}}
-
-# Note
-Renovate will automatically rebase this PR whenever it becomes conflicted, unless you have made edits to it yourself.",
+{{/if}}",
       "prTitle": "Update Dockerfile {{{depName}}} image {{{currentTag}}} digest ({{{newDigestShort}}})",
     },
     "enabled": true,
@@ -133,14 +130,7 @@
 {{#each warnings as |warning|}}
 -   \`{{warning.depName}}\`: {{warning.message}}
 {{/each}}
-{{/if}}
-<<<<<<< HEAD
-",
-=======
-
-# Note
-Renovate will automatically rebase this PR whenever it becomes conflicted, unless you have made edits to it yourself.",
->>>>>>> 9f909fa1
+{{/if}}",
       "prTitle": "Update Docker {{{groupName}}} digests",
     },
     "major": Object {
@@ -187,10 +177,7 @@
 {{#each warnings as |warning|}}
 -   \`{{warning.depName}}\`: {{warning.message}}
 {{/each}}
-{{/if}}
-
-# Note
-Renovate will automatically rebase this PR whenever it becomes conflicted, unless you have made edits to it yourself.",
+{{/if}}",
         "prTitle": "Pin Docker digests",
       },
       "groupName": "Pin Docker Digests",
@@ -227,10 +214,7 @@
 {{#each warnings as |warning|}}
 -   \`{{warning.depName}}\`: {{warning.message}}
 {{/each}}
-{{/if}}
-
-# Note
-Renovate will automatically rebase this PR whenever it becomes conflicted, unless you have made edits to it yourself.",
+{{/if}}",
       "prTitle": "Pin Dockerfile {{{depName}}}:{{{currentTag}}} image digest",
     },
     "prBody": "This Pull Request updates Docker base image \`{{{depName}}}\` from tag \`{{{currentTag}}}\` to new tag \`{{{newTag}}}\`. For details on Renovate's Docker support, please visit https://renovateapp.com/docs/language-support/docker
@@ -263,10 +247,7 @@
 {{#each warnings as |warning|}}
 -   \`{{warning.depName}}\`: {{warning.message}}
 {{/each}}
-{{/if}}
-
-# Note
-Renovate will automatically rebase this PR whenever it becomes conflicted, unless you have made edits to it yourself.",
+{{/if}}",
     "prTitle": "Update {{{depName}}} Dockerfile tag to {{#if isMajor}}v{{{newVersionMajor}}}{{else}}v{{{newTag}}}{{/if}}",
   },
   Object {
