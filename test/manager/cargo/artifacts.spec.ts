--- conflicted
+++ resolved
@@ -84,22 +84,15 @@
     fs.readFile.mockReturnValueOnce('New Cargo.lock' as any);
     const updatedDeps = ['dep1'];
     expect(
-<<<<<<< HEAD
       await cargo.updateArtifacts({
         packageFileName: 'Cargo.toml',
         updatedDeps,
         newPackageFileContent: '{}',
         config: {
           ...config,
-          binarySource: 'docker',
+          binarySource: BINARY_SOURCE_DOCKER,
           dockerUser: 'foobar',
         },
-=======
-      await cargo.updateArtifacts('Cargo.toml', updatedDeps, '{}', {
-        ...config,
-        binarySource: BINARY_SOURCE_DOCKER,
-        dockerUser: 'foobar',
->>>>>>> f735d693
       })
     ).not.toBeNull();
     expect(execSnapshots).toMatchSnapshot();
