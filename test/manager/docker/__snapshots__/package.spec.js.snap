--- conflicted
+++ resolved
@@ -72,26 +72,7 @@
 ]
 `;
 
-<<<<<<< HEAD
 exports[`lib/workers/package/docker getPackageUpdates returns only one major 1`] = `
-=======
-exports[`lib/workers/package/docker getPackageUpdates returns only one upgrade if automerging major 1`] = `
-Array [
-  Object {
-    "isMajor": true,
-    "newDepTag": "some-dep:3.0.0",
-    "newDigest": "sha256:one",
-    "newFrom": "some-dep:3.0.0@sha256:one",
-    "newTag": "3.0.0",
-    "newVersion": "3.0.0",
-    "newVersionMajor": "3",
-    "type": "major",
-  },
-]
-`;
-
-exports[`lib/workers/package/docker getPackageUpdates upgrades from unstable to stable 1`] = `
->>>>>>> c5c6a55c
 Array [
   Object {
     "isMinor": true,
@@ -117,6 +98,21 @@
 `;
 
 exports[`lib/workers/package/docker getPackageUpdates returns only one upgrade 1`] = `
+Array [
+  Object {
+    "isMajor": true,
+    "newDepTag": "some-dep:3.0.0",
+    "newDigest": "sha256:one",
+    "newFrom": "some-dep:3.0.0@sha256:one",
+    "newTag": "3.0.0",
+    "newVersion": "3.0.0",
+    "newVersionMajor": "3",
+    "type": "major",
+  },
+]
+`;
+
+exports[`lib/workers/package/docker getPackageUpdates returns only one upgrade if automerging major 1`] = `
 Array [
   Object {
     "isMajor": true,
