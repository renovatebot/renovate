--- conflicted
+++ resolved
@@ -72,7 +72,6 @@
 ]
 `;
 
-<<<<<<< HEAD
 exports[`lib/workers/package/docker getPackageUpdates returns only one major 1`] = `
 Array [
   Object {
@@ -93,23 +92,11 @@
     "newTag": "3.0.0",
     "newVersion": "3.0.0",
     "newVersionMajor": "3",
-=======
-exports[`lib/workers/package/docker getPackageUpdates upgrades from unstable to stable 1`] = `
-Array [
-  Object {
-    "isMajor": true,
-    "newDepTag": "node:8",
-    "newFrom": "node:8",
-    "newTag": "8",
-    "newVersion": "8",
-    "newVersionMajor": "8",
->>>>>>> 793c2c95
     "type": "major",
   },
 ]
 `;
 
-<<<<<<< HEAD
 exports[`lib/workers/package/docker getPackageUpdates returns only one upgrade 1`] = `
 Array [
   Object {
@@ -120,8 +107,12 @@
     "newTag": "3.0.0",
     "newVersion": "3.0.0",
     "newVersionMajor": "3",
-=======
-exports[`lib/workers/package/docker getPackageUpdates upgrades from unstable to unstable if not ignoring 1`] = `
+    "type": "major",
+  },
+]
+`;
+
+exports[`lib/workers/package/docker getPackageUpdates upgrades from unstable to stable 1`] = `
 Array [
   Object {
     "isMajor": true,
@@ -132,6 +123,11 @@
     "newVersionMajor": "8",
     "type": "major",
   },
+]
+`;
+
+exports[`lib/workers/package/docker getPackageUpdates upgrades from unstable to unstable if not ignoring 1`] = `
+Array [
   Object {
     "isMajor": true,
     "newDepTag": "node:9",
@@ -139,7 +135,6 @@
     "newTag": "9",
     "newVersion": "9",
     "newVersionMajor": "9",
->>>>>>> 793c2c95
     "type": "major",
   },
 ]
