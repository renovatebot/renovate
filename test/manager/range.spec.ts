--- conflicted
+++ resolved
@@ -1,10 +1,7 @@
 import { getRangeStrategy } from '../../lib/manager';
 import { RangeConfig } from '../../lib/manager/common';
-<<<<<<< HEAD
+import { MANAGER_CIRCLE_CI, MANAGER_NPM } from '../../lib/constants/managers';
 import { DEP_TYPE_DEPENDENCIES } from '../../lib/constants/dependency';
-=======
-import { MANAGER_CIRCLE_CI, MANAGER_NPM } from '../../lib/constants/managers';
->>>>>>> 982d5e9d
 
 describe('getRangeStrategy', () => {
   it('returns same if not auto', () => {
