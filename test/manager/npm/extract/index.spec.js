const fs = require('fs');
const path = require('path');
const npmExtract = require('../../../../lib/manager/npm/extract');

function readFixture(fixture) {
  return fs.readFileSync(
    path.resolve(__dirname, `../../../_fixtures/package-json/${fixture}`),
    'utf8'
  );
}

const input01Content = readFixture('inputs/01.json');
const workspacesContent = readFixture('inputs/workspaces.json');

describe('manager/npm/extract', () => {
  describe('.extractDependencies()', () => {
    beforeEach(() => {
      platform.getFile.mockReturnValue(null);
    });
    it('returns null if cannot parse', async () => {
      const res = await npmExtract.extractDependencies(
        'not json',
        'package.json',
        {}
      );
      expect(res).toBe(null);
    });
    it('throws error if non-root renovate config', async () => {
      let e;
      try {
        await npmExtract.extractDependencies(
          '{ "renovate": {} }',
          'backend/package.json',
          {}
        );
      } catch (err) {
        e = err;
      }
      expect(e).toBeDefined();
    });
    it('returns null if no deps', async () => {
      const res = await npmExtract.extractDependencies(
        '{ "renovate": {} }',
        'package.json',
        {}
      );
      expect(res).toBe(null);
    });
    it('handles invalid', async () => {
      const res = await npmExtract.extractDependencies(
        '{"dependencies": true, "devDependencies": []}',
        'package.json',
        {}
      );
      expect(res).toBe(null);
    });
    it('returns an array of dependencies', async () => {
      const res = await npmExtract.extractDependencies(
        input01Content,
        'package.json',
        {}
      );
      expect(res).toMatchSnapshot();
    });
    it('finds a lock file', async () => {
      platform.getFile = jest.fn(fileName => {
        if (fileName === 'yarn.lock') {
          return '# yarn.lock';
        }
        return null;
      });
      const res = await npmExtract.extractDependencies(
        input01Content,
        'package.json',
        {}
      );
      expect(res).toMatchSnapshot();
    });
    it('finds and discards .npmrc', async () => {
      platform.getFile = jest.fn(fileName => {
        if (fileName === '.npmrc') {
          // eslint-disable-next-line
          return '//registry.npmjs.org/:_authToken=${NPM_AUTH_TOKEN}\n';
        }
        return null;
      });
      const res = await npmExtract.extractDependencies(
        input01Content,
        'package.json',
        { global: {} }
      );
      expect(res.npmrc).toBeUndefined();
    });
    it('finds lerna', async () => {
      platform.getFile = jest.fn(fileName => {
        if (fileName === 'lerna.json') {
          return '{}';
        }
        return null;
      });
      const res = await npmExtract.extractDependencies(
        input01Content,
        'package.json',
        {}
      );
      expect(res).toMatchSnapshot();
    });
<<<<<<< HEAD
    it('extracts engines', async () => {
      const pJson = {
        dependencies: {
          angular: '1.6.0',
        },
        devDependencies: {
          '@angular/cli': '1.6.0',
          foo: '*',
          bar: 'file:../foo/bar',
          other: 'latest',
        },
        engines: {
          node: '>= 8.9.2',
          yarn: '1.7.0',
        },
      };
      const pJsonStr = JSON.stringify(pJson);
      const res = await npmExtract.extractDependencies(
        pJsonStr,
=======
    it('finds complex yarn workspaces', async () => {
      platform.getFile = jest.fn(fileName => {
        if (fileName === 'lerna.json') {
          return '{}';
        }
        return null;
      });
      const res = await npmExtract.extractDependencies(
        workspacesContent,
>>>>>>> c429e4b1
        'package.json',
        {}
      );
      expect(res).toMatchSnapshot();
    });
  });
  describe('.postExtract()', () => {
    it('runs', async () => {
      await npmExtract.postExtract([]);
    });
  });
});<|MERGE_RESOLUTION|>--- conflicted
+++ resolved
@@ -105,7 +105,20 @@
       );
       expect(res).toMatchSnapshot();
     });
-<<<<<<< HEAD
+    it('finds complex yarn workspaces', async () => {
+      platform.getFile = jest.fn(fileName => {
+        if (fileName === 'lerna.json') {
+          return '{}';
+        }
+        return null;
+      });
+      const res = await npmExtract.extractDependencies(
+        workspacesContent,
+        'package.json',
+        {}
+      );
+      expect(res).toMatchSnapshot();
+    });
     it('extracts engines', async () => {
       const pJson = {
         dependencies: {
@@ -125,17 +138,6 @@
       const pJsonStr = JSON.stringify(pJson);
       const res = await npmExtract.extractDependencies(
         pJsonStr,
-=======
-    it('finds complex yarn workspaces', async () => {
-      platform.getFile = jest.fn(fileName => {
-        if (fileName === 'lerna.json') {
-          return '{}';
-        }
-        return null;
-      });
-      const res = await npmExtract.extractDependencies(
-        workspacesContent,
->>>>>>> c429e4b1
         'package.json',
         {}
       );
