const npm = require('../../../lib/manager/npm/registry');
const registryAuthToken = require('registry-auth-token');
const nock = require('nock');

jest.mock('registry-auth-token');

const npmResponse = {
  versions: {
    '0.0.1': {
      foo: 1,
    },
  },
  repository: {
    type: 'git',
    url: 'git://github.com/renovateapp/dummy.git',
  },
  'dist-tags': {
    latest: '0.0.1',
  },
  time: {
    '0.0.1': '',
  },
};

describe('api/npm', () => {
  delete process.env.NPM_TOKEN;
  beforeEach(() => {
    jest.resetAllMocks();
    npm.resetCache();
  });
  it('should fetch package info from npm', async () => {
    nock('https://registry.npmjs.org')
      .get('/foobar')
      .reply(200, npmResponse);
    const res = await npm.getDependency('foobar');
    expect(res).toMatchSnapshot();
  });
  it('should use homepage', async () => {
    const npmResponseHomepage = { ...npmResponse };
    npmResponseHomepage.repository.url = '';
    npmResponseHomepage.homepage = 'https://google.com';
    nock('https://registry.npmjs.org')
      .get('/foobarhome')
      .reply(200, npmResponseHomepage);
    const res = await npm.getDependency('foobarhome');
    expect(res).toMatchSnapshot();
  });
  it('should return null if lookup fails 401', async () => {
    nock('https://registry.npmjs.org')
      .get('/foobar')
      .reply(401);
    const res = await npm.getDependency('foobar');
    expect(res).toBeNull();
  });
  it('should return null if lookup fails', async () => {
    nock('https://registry.npmjs.org')
      .get('/foobar')
      .reply(404);
    const res = await npm.getDependency('foobar');
    expect(res).toBeNull();
  });
  it('should throw error for unparseable', async () => {
    nock('https://registry.npmjs.org')
      .get('/foobar')
      .reply(200, 'oops');
    let e;
    try {
      await npm.getDependency('foobar');
    } catch (err) {
      e = err;
    }
    expect(e).toBeDefined();
  });
  it('should throw error for 429', async () => {
    nock('https://registry.npmjs.org')
      .get('/foobar')
      .reply(429);
    let e;
    try {
      await npm.getDependency('foobar');
    } catch (err) {
      e = err;
    }
    expect(e).toBeDefined();
  });
  it('should throw error for 5xx', async () => {
    nock('https://registry.npmjs.org')
      .get('/foobar')
      .reply(503);
    let e;
    try {
      await npm.getDependency('foobar');
    } catch (err) {
      e = err;
    }
    expect(e).toBeDefined();
  });
  it('should throw error for others', async () => {
    nock('https://registry.npmjs.org')
      .get('/foobar')
      .reply(451);
    let e;
    try {
      await npm.getDependency('foobar');
    } catch (err) {
      e = err;
    }
    expect(e).toBeDefined();
  });
  it('should send an authorization header if provided', async () => {
    registryAuthToken.mockImplementation(() => ({
      type: 'Basic',
      token: '1234',
    }));
    nock('https://registry.npmjs.org')
      .get('/foobar')
      .reply(200, npmResponse);
    const res = await npm.getDependency('foobar');
    expect(res).toMatchSnapshot();
  });
  it('should use NPM_TOKEN if provided', async () => {
    nock('https://registry.npmjs.org')
      .get('/foobar')
      .reply(200, npmResponse);
    const oldToken = process.env.NPM_TOKEN;
    process.env.NPM_TOKEN = 'some-token';
    const res = await npm.getDependency('foobar');
    process.env.NPM_TOKEN = oldToken;
    expect(res).toMatchSnapshot();
  });
  it('should use default registry if missing from npmrc', async () => {
    nock('https://registry.npmjs.org')
      .get('/foobar')
      .reply(200, npmResponse);
    npm.setNpmrc('foo=bar');
    const res = await npm.getDependency('foobar');
    expect(res).toMatchSnapshot();
  });
  it('should use dummy time if missing', async () => {
    const noTimeResponse = { ...npmResponse };
    delete noTimeResponse.time;
    nock('https://registry.npmjs.org')
      .get('/foobar')
      .reply(200, noTimeResponse);
    const res = await npm.getDependency('foobar');
    expect(res).toMatchSnapshot();
  });
  it('should cache package info from npm', async () => {
    nock('https://registry.npmjs.org')
      .get('/foobar')
      .reply(200, npmResponse);
    const res1 = await npm.getDependency('foobar');
    const res2 = await npm.getDependency('foobar');
    expect(res1).not.toBe(null);
    expect(res1).toEqual(res2);
  });
  it('should fetch package info from custom registry', async () => {
    nock('https://npm.mycustomregistry.com')
      .get('/foobar')
      .reply(200, npmResponse);
    npm.setNpmrc('registry=https://npm.mycustomregistry.com/');
    const res = await npm.getDependency('foobar');
    expect(res).toMatchSnapshot();
  });
  it('should replace any environment variable in npmrc', async () => {
    nock('https://registry.from-env.com')
      .get('/foobar')
      .reply(200, npmResponse);
    process.env.REGISTRY = 'https://registry.from-env.com';
    /* eslint-disable */
<<<<<<< HEAD
    npm.setNpmrc('registry=${REGISTRY}');
=======
    npm.setNpmrc('registry=${REGISTRY}', true);
>>>>>>> 6fc2e524
    /* eslint-enable */
    const res = await npm.getDependency('foobar');
    expect(res).toMatchSnapshot();
  });
  it('should throw error if necessary env var is not present', () => {
    let e;
    try {
      /* eslint-disable */
<<<<<<< HEAD
      npm.setNpmrc('registry=${REGISTRY_MISSING}');
=======
      npm.setNpmrc('registry=${REGISTRY_MISSING}', true);
>>>>>>> 6fc2e524
      /* eslint-enable */
    } catch (err) {
      e = err;
    }
    /* eslint-disable */
<<<<<<< HEAD
    expect(e.message).toBe(
      'Failed to replace env in config: ${REGISTRY_MISSING}'
    );
=======
    expect(e.message).toBe('env-replace');
>>>>>>> 6fc2e524
    /* eslint-enable */
  });
});<|MERGE_RESOLUTION|>--- conflicted
+++ resolved
@@ -168,11 +168,7 @@
       .reply(200, npmResponse);
     process.env.REGISTRY = 'https://registry.from-env.com';
     /* eslint-disable */
-<<<<<<< HEAD
-    npm.setNpmrc('registry=${REGISTRY}');
-=======
     npm.setNpmrc('registry=${REGISTRY}', true);
->>>>>>> 6fc2e524
     /* eslint-enable */
     const res = await npm.getDependency('foobar');
     expect(res).toMatchSnapshot();
@@ -181,23 +177,13 @@
     let e;
     try {
       /* eslint-disable */
-<<<<<<< HEAD
-      npm.setNpmrc('registry=${REGISTRY_MISSING}');
-=======
       npm.setNpmrc('registry=${REGISTRY_MISSING}', true);
->>>>>>> 6fc2e524
       /* eslint-enable */
     } catch (err) {
       e = err;
     }
     /* eslint-disable */
-<<<<<<< HEAD
-    expect(e.message).toBe(
-      'Failed to replace env in config: ${REGISTRY_MISSING}'
-    );
-=======
     expect(e.message).toBe('env-replace');
->>>>>>> 6fc2e524
     /* eslint-enable */
   });
 });