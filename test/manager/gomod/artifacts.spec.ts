--- conflicted
+++ resolved
@@ -100,22 +100,15 @@
     } as StatusResult);
     fs.readFile.mockReturnValueOnce('New go.sum' as any);
     expect(
-<<<<<<< HEAD
       await gomod.updateArtifacts({
         packageFileName: 'go.mod',
         updatedDeps: [],
         newPackageFileContent: gomod1,
         config: {
           ...config,
-          binarySource: 'docker',
+          binarySource: BINARY_SOURCE_DOCKER,
           dockerUser: 'foobar',
         },
-=======
-      await gomod.updateArtifacts('go.mod', [], gomod1, {
-        ...config,
-        binarySource: BINARY_SOURCE_DOCKER,
-        dockerUser: 'foobar',
->>>>>>> f735d693
       })
     ).not.toBeNull();
     expect(execSnapshots).toMatchSnapshot();
@@ -128,20 +121,14 @@
     } as StatusResult);
     fs.readFile.mockReturnValueOnce('New go.sum' as any);
     expect(
-<<<<<<< HEAD
       await gomod.updateArtifacts({
         packageFileName: 'go.mod',
         updatedDeps: [],
         newPackageFileContent: gomod1,
         config: {
           ...config,
-          binarySource: 'global',
+          binarySource: BINARY_SOURCE_GLOBAL,
         },
-=======
-      await gomod.updateArtifacts('go.mod', [], gomod1, {
-        ...config,
-        binarySource: BINARY_SOURCE_GLOBAL,
->>>>>>> f735d693
       })
     ).not.toBeNull();
     expect(execSnapshots).toMatchSnapshot();
@@ -157,20 +144,14 @@
     } as StatusResult);
     fs.readFile.mockReturnValueOnce('New go.sum' as any);
     expect(
-<<<<<<< HEAD
       await gomod.updateArtifacts({
         packageFileName: 'go.mod',
         updatedDeps: [],
         newPackageFileContent: gomod1,
         config: {
           ...config,
-          binarySource: 'docker',
+          binarySource: BINARY_SOURCE_DOCKER,
         },
-=======
-      await gomod.updateArtifacts('go.mod', [], gomod1, {
-        ...config,
-        binarySource: BINARY_SOURCE_DOCKER,
->>>>>>> f735d693
       })
     ).not.toBeNull();
     expect(execSnapshots).toMatchSnapshot();
@@ -190,22 +171,15 @@
     try {
       global.appMode = true;
       expect(
-<<<<<<< HEAD
         await gomod.updateArtifacts({
           packageFileName: 'go.mod',
           updatedDeps: [],
           newPackageFileContent: gomod1,
           config: {
             ...config,
-            binarySource: 'docker',
+            binarySource: BINARY_SOURCE_DOCKER,
             postUpdateOptions: ['gomodTidy'],
           },
-=======
-        await gomod.updateArtifacts('go.mod', [], gomod1, {
-          ...config,
-          binarySource: BINARY_SOURCE_DOCKER,
-          postUpdateOptions: ['gomodTidy'],
->>>>>>> f735d693
         })
       ).not.toBeNull();
       expect(execSnapshots).toMatchSnapshot();
