--- conflicted
+++ resolved
@@ -9,13 +9,8 @@
     it('returns null for empty', () => {
       expect(extractPackageFile('nothing here')).toBeNull();
     });
-<<<<<<< HEAD
-    it('extracts single-line requires and replace', () => {
-      const res = extractPackageFile(gomod1, config).deps;
-=======
     it('extracts single-line requires', () => {
       const res = extractPackageFile(gomod1).deps;
->>>>>>> d9773791
       expect(res).toMatchSnapshot();
       expect(res).toHaveLength(8);
       expect(res.filter(e => e.skipReason)).toHaveLength(1);
