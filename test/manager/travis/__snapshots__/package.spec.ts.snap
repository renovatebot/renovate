--- conflicted
+++ resolved
@@ -8,11 +8,8 @@
     "newValue": Array [
       "8.9.4",
       "10.0.1",
-<<<<<<< HEAD
-      "null",
-=======
       "12.3.0",
->>>>>>> 0d2db903
+
     ],
     "sourceUrl": "https://github.com/nodejs/node",
   },
