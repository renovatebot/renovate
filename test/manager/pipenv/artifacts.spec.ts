import _fs from 'fs-extra';
import { exec as _exec } from 'child_process';
import * as pipenv from '../../../lib/manager/pipenv/artifacts';
import { platform as _platform } from '../../../lib/platform';
import { mocked } from '../../util';
import { StatusResult } from '../../../lib/platform/git/storage';
import { envMock, mockExecAll } from '../../execUtil';
import * as _env from '../../../lib/util/exec/env';
import { BINARY_SOURCE_DOCKER } from '../../../lib/constants/data-binary-source';

jest.mock('fs-extra');
jest.mock('child_process');
jest.mock('../../../lib/util/exec/env');
jest.mock('../../../lib/util/host-rules');

const fs: jest.Mocked<typeof _fs> = _fs as any;
const exec: jest.Mock<typeof _exec> = _exec as any;
const env = mocked(_env);
const platform = mocked(_platform);

const config = {
  localDir: '/tmp/github/some/repo',
  cacheDir: '/tmp/renovate/cache',
};

describe('.updateArtifacts()', () => {
  beforeEach(() => {
    jest.resetAllMocks();
    env.getChildProcessEnv.mockReturnValue(envMock.basic);
  });

  it('returns if no Pipfile.lock found', async () => {
    expect(
      await pipenv.updateArtifacts({
        packageFileName: 'Pipfile',
        updatedDeps: [],
        newPackageFileContent: '',
        config,
      })
    ).toBeNull();
  });
  it('returns null if unchanged', async () => {
    platform.getFile.mockResolvedValueOnce('Current Pipfile.lock');
    const execSnapshots = mockExecAll(exec);
    fs.readFile.mockReturnValueOnce('Current Pipfile.lock' as any);
    expect(
      await pipenv.updateArtifacts({
        packageFileName: 'Pipfile',
        updatedDeps: [],
        newPackageFileContent: '{}',
        config,
      })
    ).toBeNull();
    expect(execSnapshots).toMatchSnapshot();
  });
  it('returns updated Pipfile.lock', async () => {
    platform.getFile.mockResolvedValueOnce('Current Pipfile.lock');
    const execSnapshots = mockExecAll(exec);
    platform.getRepoStatus.mockResolvedValue({
      modified: ['Pipfile.lock'],
    } as StatusResult);
    fs.readFile.mockReturnValueOnce('New Pipfile.lock' as any);
    expect(
      await pipenv.updateArtifacts({
        packageFileName: 'Pipfile',
        updatedDeps: [],
        newPackageFileContent: '{}',
        config,
      })
    ).not.toBeNull();
    expect(execSnapshots).toMatchSnapshot();
  });
  it('supports docker mode', async () => {
    platform.getFile.mockResolvedValueOnce('Current Pipfile.lock');
    const execSnapshots = mockExecAll(exec);
    platform.getRepoStatus.mockResolvedValue({
      modified: ['Pipfile.lock'],
    } as StatusResult);
    fs.readFile.mockReturnValueOnce('New Pipfile.lock' as any);
    expect(
<<<<<<< HEAD
      await pipenv.updateArtifacts({
        packageFileName: 'Pipfile',
        updatedDeps: [],
        newPackageFileContent: '{}',
        config: {
          ...config,
          binarySource: 'docker',
          dockerUser: 'foobar',
        },
=======
      await pipenv.updateArtifacts('Pipfile', [], '{}', {
        ...config,
        binarySource: BINARY_SOURCE_DOCKER,
        dockerUser: 'foobar',
>>>>>>> f735d693
      })
    ).not.toBeNull();
    expect(execSnapshots).toMatchSnapshot();
  });
  it('catches errors', async () => {
    platform.getFile.mockResolvedValueOnce('Current Pipfile.lock');
    fs.outputFile.mockImplementationOnce(() => {
      throw new Error('not found');
    });
    expect(
      await pipenv.updateArtifacts({
        packageFileName: 'Pipfile',
        updatedDeps: [],
        newPackageFileContent: '{}',
        config,
      })
    ).toMatchSnapshot();
  });
});<|MERGE_RESOLUTION|>--- conflicted
+++ resolved
@@ -78,22 +78,15 @@
     } as StatusResult);
     fs.readFile.mockReturnValueOnce('New Pipfile.lock' as any);
     expect(
-<<<<<<< HEAD
       await pipenv.updateArtifacts({
         packageFileName: 'Pipfile',
         updatedDeps: [],
         newPackageFileContent: '{}',
         config: {
           ...config,
-          binarySource: 'docker',
+          binarySource: BINARY_SOURCE_DOCKER,
           dockerUser: 'foobar',
         },
-=======
-      await pipenv.updateArtifacts('Pipfile', [], '{}', {
-        ...config,
-        binarySource: BINARY_SOURCE_DOCKER,
-        dockerUser: 'foobar',
->>>>>>> f735d693
       })
     ).not.toBeNull();
     expect(execSnapshots).toMatchSnapshot();
