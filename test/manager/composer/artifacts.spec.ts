import _fs from 'fs-extra';
import { exec as _exec } from 'child_process';
import * as composer from '../../../lib/manager/composer/artifacts';
import { platform as _platform } from '../../../lib/platform';
import { mocked } from '../../util';
import { StatusResult } from '../../../lib/platform/git/storage';
import { envMock, mockExecAll } from '../../execUtil';
import * as _env from '../../../lib/util/exec/env';
import {
  BINARY_SOURCE_DOCKER,
  BINARY_SOURCE_GLOBAL,
} from '../../../lib/constants/data-binary-source';

jest.mock('fs-extra');
jest.mock('child_process');
jest.mock('../../../lib/util/exec/env');
jest.mock('../../../lib/util/host-rules');

const hostRules = require('../../../lib/util/host-rules');

const fs: jest.Mocked<typeof _fs> = _fs as any;
const exec: jest.Mock<typeof _exec> = _exec as any;
const env = mocked(_env);
const platform = mocked(_platform);

const config = {
  localDir: '/tmp/github/some/repo',
  cacheDir: '/tmp/renovate/cache',
};

describe('.updateArtifacts()', () => {
  beforeEach(() => {
    jest.resetAllMocks();
    jest.resetModules();
    env.getChildProcessEnv.mockReturnValue(envMock.basic);
  });
  it('returns if no composer.lock found', async () => {
    expect(
      await composer.updateArtifacts({
        packageFileName: 'composer.json',
        updatedDeps: [],
        newPackageFileContent: '{}',
        config,
      })
    ).toBeNull();
  });
  it('returns null if unchanged', async () => {
    platform.getFile.mockResolvedValueOnce('Current composer.lock');
    const execSnapshots = mockExecAll(exec);
    fs.readFile.mockReturnValueOnce('Current composer.lock' as any);
    platform.getRepoStatus.mockResolvedValue({ modified: [] } as StatusResult);
    expect(
      await composer.updateArtifacts({
        packageFileName: 'composer.json',
        updatedDeps: [],
        newPackageFileContent: '{}',
        config,
      })
    ).toBeNull();
    expect(execSnapshots).toMatchSnapshot();
  });
  it('uses hostRules to write auth.json', async () => {
    platform.getFile.mockResolvedValueOnce('Current composer.lock');
    const execSnapshots = mockExecAll(exec);
    fs.readFile.mockReturnValueOnce('Current composer.lock' as any);
    const authConfig = {
      ...config,
      registryUrls: ['https://packagist.renovatebot.com'],
    };
    hostRules.find.mockReturnValue({
      username: 'some-username',
      password: 'some-password',
    });
    platform.getRepoStatus.mockResolvedValue({ modified: [] } as StatusResult);
    expect(
      await composer.updateArtifacts({
        packageFileName: 'composer.json',
        updatedDeps: [],
        newPackageFileContent: '{}',
        config: authConfig,
      })
    ).toBeNull();
    expect(execSnapshots).toMatchSnapshot();
  });
  it('returns updated composer.lock', async () => {
    platform.getFile.mockResolvedValueOnce('Current composer.lock');
    const execSnapshots = mockExecAll(exec);
    fs.readFile.mockReturnValueOnce('New composer.lock' as any);
    platform.getRepoStatus.mockResolvedValue({
      modified: ['composer.lock'],
    } as StatusResult);
    expect(
      await composer.updateArtifacts({
        packageFileName: 'composer.json',
        updatedDeps: [],
        newPackageFileContent: '{}',
        config,
      })
    ).not.toBeNull();
    expect(execSnapshots).toMatchSnapshot();
  });
  it('performs lockFileMaintenance', async () => {
    platform.getFile.mockResolvedValueOnce('Current composer.lock');
    const execSnapshots = mockExecAll(exec);
    fs.readFile.mockReturnValueOnce('New composer.lock' as any);
    platform.getRepoStatus.mockResolvedValue({
      modified: ['composer.lock'],
    } as StatusResult);
    expect(
      await composer.updateArtifacts({
        packageFileName: 'composer.json',
        updatedDeps: [],
        newPackageFileContent: '{}',
        config: {
          ...config,
          isLockFileMaintenance: true,
        },
      })
    ).not.toBeNull();
    expect(execSnapshots).toMatchSnapshot();
  });
  it('supports docker mode', async () => {
    platform.getFile.mockResolvedValueOnce('Current composer.lock');

    const execSnapshots = mockExecAll(exec);

    fs.readFile.mockReturnValueOnce('New composer.lock' as any);
    expect(
<<<<<<< HEAD
      await composer.updateArtifacts({
        packageFileName: 'composer.json',
        updatedDeps: [],
        newPackageFileContent: '{}',
        config: {
          ...config,
          binarySource: 'docker',
          dockerUser: 'foobar',
        },
=======
      await composer.updateArtifacts('composer.json', [], '{}', {
        ...config,
        binarySource: BINARY_SOURCE_DOCKER,
        dockerUser: 'foobar',
>>>>>>> f735d693
      })
    ).not.toBeNull();
    expect(execSnapshots).toMatchSnapshot();
  });
  it('supports global mode', async () => {
    platform.getFile.mockResolvedValueOnce('Current composer.lock');
    const execSnapshots = mockExecAll(exec);
    fs.readFile.mockReturnValueOnce('New composer.lock' as any);
    expect(
<<<<<<< HEAD
      await composer.updateArtifacts({
        packageFileName: 'composer.json',
        updatedDeps: [],
        newPackageFileContent: '{}',
        config: {
          ...config,
          binarySource: 'global',
        },
=======
      await composer.updateArtifacts('composer.json', [], '{}', {
        ...config,
        binarySource: BINARY_SOURCE_GLOBAL,
>>>>>>> f735d693
      })
    ).not.toBeNull();
    expect(execSnapshots).toMatchSnapshot();
  });
  it('catches errors', async () => {
    platform.getFile.mockResolvedValueOnce('Current composer.lock');
    fs.outputFile.mockImplementationOnce(() => {
      throw new Error('not found');
    });
    expect(
      await composer.updateArtifacts({
        packageFileName: 'composer.json',
        updatedDeps: [],
        newPackageFileContent: '{}',
        config,
      })
    ).toMatchSnapshot();
  });
  it('catches unmet requirements errors', async () => {
    platform.getFile.mockResolvedValueOnce('Current composer.lock');
    fs.outputFile.mockImplementationOnce(() => {
      throw new Error(
        'fooYour requirements could not be resolved to an installable set of packages.bar'
      );
    });
    expect(
      await composer.updateArtifacts({
        packageFileName: 'composer.json',
        updatedDeps: [],
        newPackageFileContent: '{}',
        config,
      })
    ).toMatchSnapshot();
  });
  it('throws for disk space', async () => {
    platform.getFile.mockResolvedValueOnce('Current composer.lock');
    fs.outputFile.mockImplementationOnce(() => {
      throw new Error(
        'vendor/composer/07fe2366/sebastianbergmann-php-code-coverage-c896779/src/Report/Html/Renderer/Template/js/d3.min.js:  write error (disk full?).  Continue? (y/n/^C) '
      );
    });
    await expect(
      composer.updateArtifacts({
        packageFileName: 'composer.json',
        updatedDeps: [],
        newPackageFileContent: '{}',
        config,
      })
    ).rejects.toThrow();
  });
});<|MERGE_RESOLUTION|>--- conflicted
+++ resolved
@@ -126,22 +126,15 @@
 
     fs.readFile.mockReturnValueOnce('New composer.lock' as any);
     expect(
-<<<<<<< HEAD
       await composer.updateArtifacts({
         packageFileName: 'composer.json',
         updatedDeps: [],
         newPackageFileContent: '{}',
         config: {
           ...config,
-          binarySource: 'docker',
+          binarySource: BINARY_SOURCE_DOCKER,
           dockerUser: 'foobar',
         },
-=======
-      await composer.updateArtifacts('composer.json', [], '{}', {
-        ...config,
-        binarySource: BINARY_SOURCE_DOCKER,
-        dockerUser: 'foobar',
->>>>>>> f735d693
       })
     ).not.toBeNull();
     expect(execSnapshots).toMatchSnapshot();
@@ -151,20 +144,14 @@
     const execSnapshots = mockExecAll(exec);
     fs.readFile.mockReturnValueOnce('New composer.lock' as any);
     expect(
-<<<<<<< HEAD
       await composer.updateArtifacts({
         packageFileName: 'composer.json',
         updatedDeps: [],
         newPackageFileContent: '{}',
         config: {
           ...config,
-          binarySource: 'global',
+          binarySource: BINARY_SOURCE_GLOBAL,
         },
-=======
-      await composer.updateArtifacts('composer.json', [], '{}', {
-        ...config,
-        binarySource: BINARY_SOURCE_GLOBAL,
->>>>>>> f735d693
       })
     ).not.toBeNull();
     expect(execSnapshots).toMatchSnapshot();
