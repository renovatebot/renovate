--- conflicted
+++ resolved
@@ -659,11 +659,7 @@
       await github.mergePr(pr);
       expect(ghGot.put.mock.calls).toHaveLength(1);
       expect(ghGot.delete.mock.calls).toHaveLength(1);
-<<<<<<< HEAD
-      expect(ghGot.mock.calls).toHaveLength(4);
-=======
       expect(ghGot.mock.calls).toHaveLength(3);
->>>>>>> d2931434
     });
   });
   describe('mergePr(prNo)', () => {
@@ -681,11 +677,7 @@
       await github.mergePr(pr);
       expect(ghGot.put.mock.calls).toHaveLength(1);
       expect(ghGot.delete.mock.calls).toHaveLength(0);
-<<<<<<< HEAD
-      expect(ghGot.mock.calls).toHaveLength(3);
-=======
       expect(ghGot.mock.calls).toHaveLength(2);
->>>>>>> d2931434
     });
   });
   describe('mergePr(prNo) - autodetection', () => {
@@ -739,11 +731,6 @@
       await github.mergePr(pr);
       expect(ghGot.put.mock.calls).toHaveLength(1);
       expect(ghGot.delete.mock.calls).toHaveLength(1);
-<<<<<<< HEAD
-      expect(ghGot.mock.calls).toHaveLength(4);
-=======
-      expect(ghGot.mock.calls).toHaveLength(3);
->>>>>>> d2931434
     });
     it('should try squash after rebase', async () => {
       const pr = {
@@ -758,11 +745,6 @@
       await github.mergePr(pr);
       expect(ghGot.put.mock.calls).toHaveLength(2);
       expect(ghGot.delete.mock.calls).toHaveLength(1);
-<<<<<<< HEAD
-      expect(ghGot.mock.calls).toHaveLength(4);
-=======
-      expect(ghGot.mock.calls).toHaveLength(3);
->>>>>>> d2931434
     });
     it('should try merge after squash', async () => {
       const pr = {
@@ -780,11 +762,6 @@
       await github.mergePr(pr);
       expect(ghGot.put.mock.calls).toHaveLength(3);
       expect(ghGot.delete.mock.calls).toHaveLength(1);
-<<<<<<< HEAD
-      expect(ghGot.mock.calls).toHaveLength(4);
-=======
-      expect(ghGot.mock.calls).toHaveLength(3);
->>>>>>> d2931434
     });
     it('should give up', async () => {
       const pr = {
@@ -805,11 +782,6 @@
       await github.mergePr(pr);
       expect(ghGot.put.mock.calls).toHaveLength(3);
       expect(ghGot.delete.mock.calls).toHaveLength(0);
-<<<<<<< HEAD
-      expect(ghGot.mock.calls).toHaveLength(3);
-=======
-      expect(ghGot.mock.calls).toHaveLength(2);
->>>>>>> d2931434
     });
   });
   describe('getFile(filePatch, branchName)', () => {
