--- conflicted
+++ resolved
@@ -1442,18 +1442,10 @@
           },
         ],
       } as any);
-<<<<<<< HEAD
-      const res = await github.findPr(
-        'branch-a',
-        null,
-        PULL_REQUEST_STATUS_NOT_OPEN
-      );
-=======
       const res = await github.findPr({
         branchName: 'branch-a',
-        state: '!open',
-      });
->>>>>>> 64597757
+        state: PULL_REQUEST_STATUS_NOT_OPEN,
+      });
       expect(res).toBeDefined();
     });
     it('caches pr list', async () => {
@@ -1474,19 +1466,11 @@
         prTitle: 'branch a pr',
       });
       expect(res).toBeDefined();
-<<<<<<< HEAD
-      res = await github.findPr(
-        'branch-a',
-        'branch a pr',
-        PULL_REQUEST_STATUS_OPEN
-      );
-=======
       res = await github.findPr({
         branchName: 'branch-a',
         prTitle: 'branch a pr',
-        state: 'open',
-      });
->>>>>>> 64597757
+        state: PULL_REQUEST_STATUS_OPEN,
+      });
       expect(res).toBeDefined();
       res = await github.findPr({ branchName: 'branch-b' });
       expect(res).not.toBeDefined();
