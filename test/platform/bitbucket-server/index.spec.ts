--- conflicted
+++ resolved
@@ -497,19 +497,11 @@
           expect.assertions(2);
           await initRepo();
           expect(
-<<<<<<< HEAD
-            await bitbucket.findPr(
-              'userName1/pullRequest5',
-              'title',
-              PULL_REQUEST_STATUS_OPEN
-            )
-=======
             await bitbucket.findPr({
               branchName: 'userName1/pullRequest5',
               prTitle: 'title',
-              state: 'open',
-            })
->>>>>>> 64597757
+              state: PULL_REQUEST_STATUS_OPEN,
+            })
           ).toMatchSnapshot();
           expect(api.get.mock.calls).toMatchSnapshot();
         });
@@ -517,19 +509,11 @@
           expect.assertions(2);
           await initRepo();
           expect(
-<<<<<<< HEAD
-            await bitbucket.findPr(
-              'userName1/pullRequest5',
-              'title',
-              PULL_REQUEST_STATUS_CLOSED
-            )
-=======
             await bitbucket.findPr({
               branchName: 'userName1/pullRequest5',
               prTitle: 'title',
-              state: 'closed',
-            })
->>>>>>> 64597757
+              state: PULL_REQUEST_STATUS_CLOSED,
+            })
           ).toBeUndefined();
           expect(api.get.mock.calls).toMatchSnapshot();
         });
