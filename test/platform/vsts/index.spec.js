--- conflicted
+++ resolved
@@ -141,13 +141,8 @@
       expect(msg).toMatchSnapshot();
     });
     it('returns empty array if error', async () => {
-<<<<<<< HEAD
       await initRepo('some/repo', 'token');
       vstsApi.gitApi.mockImplementationOnce(() => {
-=======
-      await initRepo('some-repo', 'token');
-      gitApi.mockImplementationOnce(() => {
->>>>>>> 4bce262a
         throw new Error('some error');
       });
       const msgs = await vsts.getCommitMessages();
@@ -258,13 +253,8 @@
       expect(res).toMatchSnapshot();
     });
     it('returns null if error', async () => {
-<<<<<<< HEAD
       await initRepo('some/repo', 'token');
       vstsApi.gitApi.mockImplementationOnce(() => {
-=======
-      await initRepo('some-repo', 'token');
-      gitApi.mockImplementationOnce(() => {
->>>>>>> 4bce262a
         throw new Error('some error');
       });
       const pr = await vsts.findPr('branch-a', 'branch a pr');
@@ -274,26 +264,16 @@
 
   describe('getFileList', () => {
     it('returns empty array if error', async () => {
-<<<<<<< HEAD
       await initRepo('some/repo', 'token');
       vstsApi.gitApi.mockImplementationOnce(() => {
-=======
-      await initRepo('some-repo', 'token');
-      gitApi.mockImplementationOnce(() => {
->>>>>>> 4bce262a
         throw new Error('some error');
       });
       const files = await vsts.getFileList();
       expect(files).toEqual([]);
     });
     it('caches the result', async () => {
-<<<<<<< HEAD
-      await initRepo('some/repo', 'token');
-      vstsApi.gitApi.mockImplementationOnce(() => ({
-=======
-      await initRepo('some-repo', 'token');
-      gitApi.mockImplementationOnce(() => ({
->>>>>>> 4bce262a
+      await initRepo('some/repo', 'token');
+      vstsApi.gitApi.mockImplementationOnce(() => ({
         getItems: jest.fn(() => [
           { path: '/symlinks/package.json' },
           { isFolder: false, path: '/package.json' },
@@ -308,13 +288,8 @@
       expect(files.length).toBe(4);
     });
     it('should return the files matching the fileName', async () => {
-<<<<<<< HEAD
-      await initRepo('some/repo', 'token');
-      vstsApi.gitApi.mockImplementationOnce(() => ({
-=======
-      await initRepo('some-repo', 'token');
-      gitApi.mockImplementationOnce(() => ({
->>>>>>> 4bce262a
+      await initRepo('some/repo', 'token');
+      vstsApi.gitApi.mockImplementationOnce(() => ({
         getItems: jest.fn(() => [
           { path: '/symlinks/package.json' },
           { isFolder: false, path: '/package.json' },
@@ -330,13 +305,8 @@
 
   describe('commitFilesToBranch(branchName, files, message, parentBranch)', () => {
     it('should add a new commit to the branch', async () => {
-<<<<<<< HEAD
-      await initRepo('some/repo', 'token');
-      vstsApi.gitApi.mockImplementationOnce(() => ({
-=======
-      await initRepo('some-repo', 'token');
-      gitApi.mockImplementationOnce(() => ({
->>>>>>> 4bce262a
+      await initRepo('some/repo', 'token');
+      vstsApi.gitApi.mockImplementationOnce(() => ({
         createPush: jest.fn(() => true),
       }));
       vstsHelper.getVSTSBranchObj.mockImplementationOnce(() => 'newBranch');
@@ -356,13 +326,8 @@
       expect(vstsApi.gitApi.mock.calls.length).toBe(3);
     });
     it('should add a new commit to an existing branch', async () => {
-<<<<<<< HEAD
-      await initRepo('some/repo', 'token');
-      vstsApi.gitApi.mockImplementationOnce(() => ({
-=======
-      await initRepo('some-repo', 'token');
-      gitApi.mockImplementationOnce(() => ({
->>>>>>> 4bce262a
+      await initRepo('some/repo', 'token');
+      vstsApi.gitApi.mockImplementationOnce(() => ({
         createPush: jest.fn(() => true),
       }));
       vstsHelper.getVSTSBranchObj.mockImplementationOnce(() => 'newBranch');
@@ -394,13 +359,8 @@
 
   describe('getBranchPr(branchName)', () => {
     it('should return null if no PR exists', async () => {
-<<<<<<< HEAD
-      await initRepo('some/repo', 'token');
-      vstsApi.gitApi.mockImplementationOnce(() => ({
-=======
-      await initRepo('some-repo', 'token');
-      gitApi.mockImplementationOnce(() => ({
->>>>>>> 4bce262a
+      await initRepo('some/repo', 'token');
+      vstsApi.gitApi.mockImplementationOnce(() => ({
         findPr: jest.fn(() => false),
         getPr: jest.fn(() => {
           'myPRName';
@@ -410,13 +370,8 @@
       expect(pr).toBe(null);
     });
     it('should return the pr', async () => {
-<<<<<<< HEAD
       await initRepo('some/repo', 'token');
       vstsApi.gitApi.mockImplementation(() => ({
-=======
-      await initRepo('some-repo', 'token');
-      gitApi.mockImplementation(() => ({
->>>>>>> 4bce262a
         getPullRequests: jest.fn(() => [
           {
             pullRequestId: 1,
@@ -453,26 +408,16 @@
       expect(res).toEqual('failed');
     });
     it('should pass through success', async () => {
-<<<<<<< HEAD
-      await initRepo('some/repo', 'token');
-      vstsApi.gitApi.mockImplementationOnce(() => ({
-=======
-      await initRepo('some-repo', 'token');
-      gitApi.mockImplementationOnce(() => ({
->>>>>>> 4bce262a
+      await initRepo('some/repo', 'token');
+      vstsApi.gitApi.mockImplementationOnce(() => ({
         getBranch: jest.fn(() => ({ aheadCount: 0 })),
       }));
       const res = await vsts.getBranchStatus('somebranch', []);
       expect(res).toEqual('success');
     });
     it('should pass through failed', async () => {
-<<<<<<< HEAD
-      await initRepo('some/repo', 'token');
-      vstsApi.gitApi.mockImplementationOnce(() => ({
-=======
-      await initRepo('some-repo', 'token');
-      gitApi.mockImplementationOnce(() => ({
->>>>>>> 4bce262a
+      await initRepo('some/repo', 'token');
+      vstsApi.gitApi.mockImplementationOnce(() => ({
         getBranch: jest.fn(() => ({ aheadCount: 123 })),
       }));
       const res = await vsts.getBranchStatus('somebranch', []);
@@ -486,26 +431,16 @@
       expect(pr).toBe(null);
     });
     it('should return null if no PR is returned from vsts', async () => {
-<<<<<<< HEAD
-      await initRepo('some/repo', 'token');
-      vstsApi.gitApi.mockImplementationOnce(() => ({
-=======
-      await initRepo('some-repo', 'token');
-      gitApi.mockImplementationOnce(() => ({
->>>>>>> 4bce262a
+      await initRepo('some/repo', 'token');
+      vstsApi.gitApi.mockImplementationOnce(() => ({
         getPullRequests: jest.fn(() => []),
       }));
       const pr = await vsts.getPr(1234);
       expect(pr).toBe(null);
     });
     it('should return a pr in the right format', async () => {
-<<<<<<< HEAD
-      await initRepo('some/repo', 'token');
-      vstsApi.gitApi.mockImplementationOnce(() => ({
-=======
-      await initRepo('some-repo', 'token');
-      gitApi.mockImplementationOnce(() => ({
->>>>>>> 4bce262a
+      await initRepo('some/repo', 'token');
+      vstsApi.gitApi.mockImplementationOnce(() => ({
         getPullRequests: jest.fn(() => [{ pullRequestId: 1234 }]),
       }));
       vstsHelper.getRenovatePRFormat.mockImplementation(() => ({
@@ -518,13 +453,8 @@
 
   describe('createPr()', () => {
     it('should create and return a PR object', async () => {
-<<<<<<< HEAD
-      await initRepo('some/repo', 'token');
-      vstsApi.gitApi.mockImplementationOnce(() => ({
-=======
-      await initRepo('some-repo', 'token');
-      gitApi.mockImplementationOnce(() => ({
->>>>>>> 4bce262a
+      await initRepo('some/repo', 'token');
+      vstsApi.gitApi.mockImplementationOnce(() => ({
         createPullRequest: jest.fn(() => ({
           pullRequestId: 456,
           displayNumber: `Pull Request #456`,
@@ -544,13 +474,8 @@
       expect(pr).toMatchSnapshot();
     });
     it('should create and return a PR object from base branch', async () => {
-<<<<<<< HEAD
-      await initRepo('some/repo', 'token');
-      vstsApi.gitApi.mockImplementationOnce(() => ({
-=======
-      await initRepo('some-repo', 'token');
-      gitApi.mockImplementationOnce(() => ({
->>>>>>> 4bce262a
+      await initRepo('some/repo', 'token');
+      vstsApi.gitApi.mockImplementationOnce(() => ({
         createPullRequest: jest.fn(() => ({
           pullRequestId: 456,
           displayNumber: `Pull Request #456`,
@@ -574,13 +499,8 @@
 
   describe('updatePr(prNo, title, body)', () => {
     it('should update the PR', async () => {
-<<<<<<< HEAD
-      await initRepo('some/repo', 'token');
-      vstsApi.gitApi.mockImplementationOnce(() => ({
-=======
-      await initRepo('some-repo', 'token');
-      gitApi.mockImplementationOnce(() => ({
->>>>>>> 4bce262a
+      await initRepo('some/repo', 'token');
+      vstsApi.gitApi.mockImplementationOnce(() => ({
         updatePullRequest: jest.fn(),
       }));
       await vsts.updatePr(1234, 'The New Title', 'Hello world again');
@@ -590,13 +510,8 @@
 
   describe('ensureComment', () => {
     it('add comment', async () => {
-<<<<<<< HEAD
       await initRepo('some/repo', 'token');
       vstsApi.gitApi.mockImplementation(() => ({
-=======
-      await initRepo('some-repo', 'token');
-      gitApi.mockImplementation(() => ({
->>>>>>> 4bce262a
         createThread: jest.fn(() => [{ id: 123 }]),
       }));
       await vsts.ensureComment(42, 'some-subject', 'some\ncontent');
@@ -606,13 +521,8 @@
 
   describe('isBranchStale', () => {
     it('should return true', async () => {
-<<<<<<< HEAD
-      await initRepo('some/repo', 'token');
-      vstsApi.gitApi.mockImplementationOnce(() => ({
-=======
-      await initRepo('some-repo', 'token');
-      gitApi.mockImplementationOnce(() => ({
->>>>>>> 4bce262a
+      await initRepo('some/repo', 'token');
+      vstsApi.gitApi.mockImplementationOnce(() => ({
         getBranch: jest.fn(() => ({ commit: { commitId: '123456' } })),
       }));
       vstsHelper.getCommitDetails.mockImplementation(() => ({
@@ -622,13 +532,8 @@
       expect(res).toBe(true);
     });
     it('should return false', async () => {
-<<<<<<< HEAD
-      await initRepo('some/repo', 'token');
-      vstsApi.gitApi.mockImplementationOnce(() => ({
-=======
-      await initRepo('some-repo', 'token');
-      gitApi.mockImplementationOnce(() => ({
->>>>>>> 4bce262a
+      await initRepo('some/repo', 'token');
+      vstsApi.gitApi.mockImplementationOnce(() => ({
         getBranch: jest.fn(() => ({ commit: { commitId: '123457' } })),
       }));
       vstsHelper.getCommitDetails.mockImplementation(() => ({
@@ -641,13 +546,8 @@
 
   describe('getAllRenovateBranches()', () => {
     it('should return all renovate branches', async () => {
-<<<<<<< HEAD
-      await initRepo('some/repo', 'token');
-      vstsApi.gitApi.mockImplementationOnce(() => ({
-=======
-      await initRepo('some-repo', 'token');
-      gitApi.mockImplementationOnce(() => ({
->>>>>>> 4bce262a
+      await initRepo('some/repo', 'token');
+      vstsApi.gitApi.mockImplementationOnce(() => ({
         getBranches: jest.fn(() => [
           { name: 'master' },
           { name: 'renovate/a' },
@@ -661,13 +561,8 @@
 
   describe('ensureCommentRemoval', () => {
     it('deletes comment if found', async () => {
-<<<<<<< HEAD
       await initRepo('some/repo', 'token');
       vstsApi.gitApi.mockImplementation(() => ({
-=======
-      await initRepo('some-repo', 'token');
-      gitApi.mockImplementation(() => ({
->>>>>>> 4bce262a
         getThreads: jest.fn(() => [
           { comments: [{ content: '### some-subject\n\nblabla' }], id: 123 },
         ]),
@@ -681,13 +576,8 @@
       expect(vstsApi.gitApi.mock.calls.length).toBe(0);
     });
     it('comment not found', async () => {
-<<<<<<< HEAD
       await initRepo('some/repo', 'token');
       vstsApi.gitApi.mockImplementation(() => ({
-=======
-      await initRepo('some-repo', 'token');
-      gitApi.mockImplementation(() => ({
->>>>>>> 4bce262a
         getThreads: jest.fn(() => [
           { comments: [{ content: 'stupid comment' }], id: 123 },
         ]),
@@ -700,13 +590,8 @@
 
   describe('getBranchLastCommitTime', () => {
     it('should return a Date', async () => {
-<<<<<<< HEAD
-      await initRepo('some/repo', 'token');
-      vstsApi.gitApi.mockImplementationOnce(() => ({
-=======
-      await initRepo('some-repo', 'token');
-      gitApi.mockImplementationOnce(() => ({
->>>>>>> 4bce262a
+      await initRepo('some/repo', 'token');
+      vstsApi.gitApi.mockImplementationOnce(() => ({
         getBranch: jest.fn(() => ({
           commit: { committer: { date: '1986-11-07T00:00:00Z' } },
         })),
