--- conflicted
+++ resolved
@@ -131,15 +131,6 @@
 
   describe('getChanges', () => {
     it('should be get the commit obj formated (file to update)', async () => {
-<<<<<<< HEAD
-      vstsApi.gitApi.mockImplementationOnce(() => ({
-        getItemText: jest.fn(() => ({
-          readable: true,
-          read: jest.fn(() =>
-            Buffer.from('{"hello": "test"}').toString('base64')
-          ),
-        })),
-=======
       let eventCount = 0;
       const mockEventStream = new Readable({
         objectMode: true,
@@ -154,9 +145,8 @@
         },
       });
 
-      gitApi.mockImplementationOnce(() => ({
+      vstsApi.gitApi.mockImplementationOnce(() => ({
         getItemText: jest.fn(() => mockEventStream),
->>>>>>> 4bce262a
       }));
 
       const res = await vstsHelper.getChanges(
@@ -194,17 +184,6 @@
 
   describe('getFile', () => {
     it('should return null error GitItemNotFoundException', async () => {
-<<<<<<< HEAD
-      vstsApi.gitApi.mockImplementationOnce(() => ({
-        getItemText: jest.fn(() => ({
-          readable: true,
-          read: jest.fn(() =>
-            Buffer.from('{"typeKey": "GitItemNotFoundException"}').toString(
-              'base64'
-            )
-          ),
-        })),
-=======
       let eventCount = 0;
       const mockEventStream = new Readable({
         objectMode: true,
@@ -219,9 +198,8 @@
         },
       });
 
-      gitApi.mockImplementationOnce(() => ({
+      vstsApi.gitApi.mockImplementationOnce(() => ({
         getItemText: jest.fn(() => mockEventStream),
->>>>>>> 4bce262a
       }));
 
       const res = await vstsHelper.getFile(
@@ -234,17 +212,6 @@
     });
 
     it('should return null error GitUnresolvableToCommitException', async () => {
-<<<<<<< HEAD
-      vstsApi.gitApi.mockImplementationOnce(() => ({
-        getItemText: jest.fn(() => ({
-          readable: true,
-          read: jest.fn(() =>
-            Buffer.from(
-              '{"typeKey": "GitUnresolvableToCommitException"}'
-            ).toString('base64')
-          ),
-        })),
-=======
       let eventCount = 0;
       const mockEventStream = new Readable({
         objectMode: true,
@@ -259,9 +226,8 @@
         },
       });
 
-      gitApi.mockImplementationOnce(() => ({
+      vstsApi.gitApi.mockImplementationOnce(() => ({
         getItemText: jest.fn(() => mockEventStream),
->>>>>>> 4bce262a
       }));
 
       const res = await vstsHelper.getFile(
@@ -274,15 +240,6 @@
     });
 
     it('should return the file content because it is not a json', async () => {
-<<<<<<< HEAD
-      vstsApi.gitApi.mockImplementationOnce(() => ({
-        getItemText: jest.fn(() => ({
-          readable: true,
-          read: jest.fn(() =>
-            Buffer.from('{"hello"= "test"}').toString('base64')
-          ),
-        })),
-=======
       let eventCount = 0;
       const mockEventStream = new Readable({
         objectMode: true,
@@ -297,9 +254,8 @@
         },
       });
 
-      gitApi.mockImplementationOnce(() => ({
+      vstsApi.gitApi.mockImplementationOnce(() => ({
         getItemText: jest.fn(() => mockEventStream),
->>>>>>> 4bce262a
       }));
 
       const res = await vstsHelper.getFile(
