--- conflicted
+++ resolved
@@ -233,19 +233,11 @@
             state: PULL_REQUEST_STATUS_OPEN,
           } as any)
       );
-<<<<<<< HEAD
-      const res = await azure.findPr(
-        'branch-a',
-        'branch a pr',
-        PULL_REQUEST_STATUS_OPEN
-      );
-=======
       const res = await azure.findPr({
         branchName: 'branch-a',
         prTitle: 'branch a pr',
-        state: 'open',
-      });
->>>>>>> 64597757
+        state: PULL_REQUEST_STATUS_OPEN,
+      });
       expect(res).toMatchSnapshot();
     });
     it('returns pr if found not open', async () => {
@@ -277,19 +269,11 @@
             state: PULL_REQUEST_STATUS_CLOSED,
           } as any)
       );
-<<<<<<< HEAD
-      const res = await azure.findPr(
-        'branch-a',
-        'branch a pr',
-        PULL_REQUEST_STATUS_NOT_OPEN
-      );
-=======
       const res = await azure.findPr({
         branchName: 'branch-a',
         prTitle: 'branch a pr',
-        state: '!open',
-      });
->>>>>>> 64597757
+        state: PULL_REQUEST_STATUS_NOT_OPEN,
+      });
       expect(res).toMatchSnapshot();
     });
     it('returns pr if found it close', async () => {
@@ -321,19 +305,11 @@
             state: PULL_REQUEST_STATUS_CLOSED,
           } as any)
       );
-<<<<<<< HEAD
-      const res = await azure.findPr(
-        'branch-a',
-        'branch a pr',
-        PULL_REQUEST_STATUS_CLOSED
-      );
-=======
       const res = await azure.findPr({
         branchName: 'branch-a',
         prTitle: 'branch a pr',
-        state: 'closed',
-      });
->>>>>>> 64597757
+        state: PULL_REQUEST_STATUS_CLOSED,
+      });
       expect(res).toMatchSnapshot();
     });
     it('returns pr if found it all state', async () => {
