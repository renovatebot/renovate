--- conflicted
+++ resolved
@@ -3,17 +3,15 @@
 import { RepoParams } from '../../../lib/platform/common';
 import { REPOSITORY_DISABLED } from '../../../lib/constants/error-messages';
 import {
-<<<<<<< HEAD
+  BRANCH_STATUS_FAILED,
+  BRANCH_STATUS_PENDING,
+  BRANCH_STATUS_SUCCESS,
+} from '../../../lib/constants/branch-constants';
+import {
   PULL_REQUEST_STATUS_CLOSED,
   PULL_REQUEST_STATUS_NOT_OPEN,
   PULL_REQUEST_STATUS_OPEN,
 } from '../../../lib/constants/pull-requests';
-=======
-  BRANCH_STATUS_FAILED,
-  BRANCH_STATUS_PENDING,
-  BRANCH_STATUS_SUCCESS,
-} from '../../../lib/constants/branch-constants';
->>>>>>> 8fd0b605
 
 describe('platform/azure', () => {
   let hostRules: jest.Mocked<typeof _hostRules>;
