// Jest Snapshot v1, https://goo.gl/fbAQLP

exports[`workers/pr/changelog getChangeLogJSON falls back to commit from release time 1`] = `
Object {
  "hasReleaseNotes": true,
  "project": Object {
    "github": "chalk/chalk",
    "githubBaseURL": "https://github.com/",
    "repository": "https://github.com/chalk/chalk",
  },
  "versions": Array [
    Object {
      "changes": Array [],
      "compare": Object {},
      "date": undefined,
      "releaseNotes": undefined,
      "version": "2.5.2",
    },
    Object {
      "changes": Array [],
      "compare": Object {
        "url": "https://github.com/chalk/chalk/compare/npm_2.3.0...sha_from_time",
      },
      "date": "2017-12-24T03:20:46.238Z",
      "releaseNotes": Object {
        "url": "https://github.com/chalk/chalk/compare/npm_2.3.0...sha_from_time",
      },
      "version": "2.4.2",
    },
    Object {
      "changes": Array [],
      "compare": Object {
        "url": "https://github.com/chalk/chalk/compare/npm_2.2.2...npm_2.3.0",
      },
      "date": "2017-10-24T03:20:46.238Z",
      "releaseNotes": Object {
        "url": "https://github.com/chalk/chalk/compare/npm_2.2.2...npm_2.3.0",
      },
      "version": "2.3.0",
    },
    Object {
      "changes": Array [],
      "compare": Object {
        "url": "https://github.com/chalk/chalk/compare/npm_1.0.0...npm_2.2.2",
      },
      "date": undefined,
      "releaseNotes": Object {
        "url": "https://github.com/chalk/chalk/compare/npm_1.0.0...npm_2.2.2",
      },
      "version": "2.2.2",
    },
  ],
}
`;

exports[`workers/pr/changelog getChangeLogJSON filters unnecessary warns 1`] = `
Object {
  "hasReleaseNotes": true,
  "project": Object {
    "github": "chalk/chalk",
    "githubBaseURL": "https://github.com/",
    "repository": "https://github.com/chalk/chalk",
  },
  "versions": Array [
    Object {
      "changes": Array [],
      "compare": Object {},
      "date": undefined,
      "releaseNotes": undefined,
      "version": "2.5.2",
    },
    Object {
      "changes": Array [],
      "compare": Object {},
      "date": "2017-12-24T03:20:46.238Z",
      "releaseNotes": undefined,
      "version": "2.4.2",
    },
    Object {
      "changes": Array [],
      "compare": Object {
        "url": "https://github.com/chalk/chalk/compare/npm_2.2.2...npm_2.3.0",
      },
      "date": "2017-10-24T03:20:46.238Z",
      "releaseNotes": Object {
        "url": "https://github.com/chalk/chalk/compare/npm_2.2.2...npm_2.3.0",
      },
      "version": "2.3.0",
    },
    Object {
      "changes": Array [],
      "compare": Object {
        "url": "https://github.com/chalk/chalk/compare/npm_1.0.0...npm_2.2.2",
      },
      "date": undefined,
      "releaseNotes": Object {
        "url": "https://github.com/chalk/chalk/compare/npm_1.0.0...npm_2.2.2",
      },
      "version": "2.2.2",
    },
  ],
}
`;

exports[`workers/pr/changelog getChangeLogJSON supports github enterprise alwo when retrieving data from cache 1`] = `
Object {
  "hasReleaseNotes": true,
  "project": Object {
    "github": "chalk/chalk",
    "githubBaseURL": "https://github-enterprise.example.com/",
    "repository": "https://github-enterprise.example.com/chalk/chalk",
  },
  "versions": Array [
    Object {
      "changes": Array [],
      "compare": Object {},
      "date": undefined,
      "releaseNotes": undefined,
      "version": "2.5.2",
    },
    Object {
      "changes": Array [],
      "compare": Object {},
      "date": "2017-12-24T03:20:46.238Z",
      "releaseNotes": undefined,
      "version": "2.4.2",
    },
    Object {
      "changes": Array [],
      "compare": Object {
        "url": "https://github-enterprise.example.com/chalk/chalk/compare/npm_2.2.2...npm_2.3.0",
      },
      "date": "2017-10-24T03:20:46.238Z",
      "releaseNotes": Object {
        "url": "https://github-enterprise.example.com/chalk/chalk/compare/npm_2.2.2...npm_2.3.0",
      },
      "version": "2.3.0",
    },
    Object {
      "changes": Array [],
      "compare": Object {
        "url": "https://github-enterprise.example.com/chalk/chalk/compare/npm_1.0.0...npm_2.2.2",
      },
      "date": undefined,
      "releaseNotes": Object {
        "url": "https://github-enterprise.example.com/chalk/chalk/compare/npm_1.0.0...npm_2.2.2",
      },
      "version": "2.2.2",
    },
  ],
}
`;

exports[`workers/pr/changelog getChangeLogJSON supports github enterprise alwo when retrieving data from cache 2`] = `
Object {
  "hasReleaseNotes": true,
  "project": Object {
    "github": "chalk/chalk",
    "githubBaseURL": "https://github-enterprise.example.com/",
    "repository": "https://github-enterprise.example.com/chalk/chalk",
  },
  "versions": Array [
    Object {
      "changes": Array [],
      "compare": Object {},
      "version": "2.5.2",
    },
    Object {
      "changes": Array [],
      "compare": Object {},
      "date": "2017-12-24T03:20:46.238Z",
      "version": "2.4.2",
    },
    Object {
      "changes": Array [],
      "compare": Object {
        "url": "https://github-enterprise.example.com/chalk/chalk/compare/npm_2.2.2...npm_2.3.0",
      },
      "date": "2017-10-24T03:20:46.238Z",
      "releaseNotes": Object {
        "url": "https://github-enterprise.example.com/chalk/chalk/compare/npm_2.2.2...npm_2.3.0",
      },
      "version": "2.3.0",
    },
    Object {
      "changes": Array [],
      "compare": Object {
        "url": "https://github-enterprise.example.com/chalk/chalk/compare/npm_1.0.0...npm_2.2.2",
      },
      "releaseNotes": Object {
        "url": "https://github-enterprise.example.com/chalk/chalk/compare/npm_1.0.0...npm_2.2.2",
      },
      "version": "2.2.2",
    },
  ],
}
`;

exports[`workers/pr/changelog getChangeLogJSON supports github enterprise and github enterprise changelog 1`] = `
Object {
  "hasReleaseNotes": true,
  "project": Object {
    "github": "chalk/chalk",
    "githubBaseURL": "https://github-enterprise.example.com/",
    "repository": "https://github-enterprise.example.com/chalk/chalk",
  },
  "versions": Array [
    Object {
      "changes": Array [],
      "compare": Object {},
      "date": undefined,
      "releaseNotes": undefined,
      "version": "2.5.2",
    },
    Object {
      "changes": Array [],
      "compare": Object {},
      "date": "2017-12-24T03:20:46.238Z",
      "releaseNotes": undefined,
      "version": "2.4.2",
    },
    Object {
      "changes": Array [],
      "compare": Object {
        "url": "https://github-enterprise.example.com/chalk/chalk/compare/npm_2.2.2...npm_2.3.0",
      },
      "date": "2017-10-24T03:20:46.238Z",
      "releaseNotes": Object {
        "url": "https://github-enterprise.example.com/chalk/chalk/compare/npm_2.2.2...npm_2.3.0",
      },
      "version": "2.3.0",
    },
    Object {
      "changes": Array [],
      "compare": Object {
        "url": "https://github-enterprise.example.com/chalk/chalk/compare/npm_1.0.0...npm_2.2.2",
      },
      "date": undefined,
      "releaseNotes": Object {
        "url": "https://github-enterprise.example.com/chalk/chalk/compare/npm_1.0.0...npm_2.2.2",
      },
      "version": "2.2.2",
    },
  ],
}
`;

exports[`workers/pr/changelog getChangeLogJSON supports github enterprise and github.com changelog 1`] = `
Object {
  "hasReleaseNotes": true,
  "project": Object {
    "github": "chalk/chalk",
    "githubBaseURL": "https://github.com/",
    "repository": "https://github.com/chalk/chalk",
  },
  "versions": Array [
    Object {
      "changes": Array [],
      "compare": Object {},
      "date": undefined,
      "releaseNotes": undefined,
      "version": "2.5.2",
    },
    Object {
      "changes": Array [],
      "compare": Object {},
      "date": "2017-12-24T03:20:46.238Z",
      "releaseNotes": undefined,
      "version": "2.4.2",
    },
    Object {
      "changes": Array [],
      "compare": Object {
        "url": "https://github.com/chalk/chalk/compare/npm_2.2.2...npm_2.3.0",
      },
      "date": "2017-10-24T03:20:46.238Z",
      "releaseNotes": Object {
        "url": "https://github.com/chalk/chalk/compare/npm_2.2.2...npm_2.3.0",
      },
      "version": "2.3.0",
    },
    Object {
      "changes": Array [],
      "compare": Object {
        "url": "https://github.com/chalk/chalk/compare/npm_1.0.0...npm_2.2.2",
      },
      "date": undefined,
      "releaseNotes": Object {
        "url": "https://github.com/chalk/chalk/compare/npm_1.0.0...npm_2.2.2",
      },
      "version": "2.2.2",
    },
  ],
}
`;

<<<<<<< HEAD
exports[`workers/pr/changelog getChangeLogJSON supports nuget 1`] = `
Object {
  "hasReleaseNotes": false,
  "project": Object {
    "github": "chalk/chalk",
    "githubBaseURL": "https://github.com/",
    "repository": "https://github.com/chalk/chalk",
  },
  "versions": Array [
    Object {
      "changes": Array [],
      "compare": Object {},
      "date": undefined,
      "releaseNotes": undefined,
      "version": "3.0.0",
    },
    Object {
      "changes": Array [],
      "compare": Object {},
      "date": undefined,
      "releaseNotes": undefined,
      "version": "1.1.0",
    },
  ],
}
`;

exports[`workers/pr/changelog getChangeLogJSON supports nuget with repository info 1`] = `
Object {
  "hasReleaseNotes": false,
  "project": Object {
    "github": "chalk/chalk",
    "githubBaseURL": "https://github.com/",
    "repository": "https://github.com/chalk/chalk",
  },
  "versions": Array [
    Object {
      "changes": Array [],
      "compare": Object {},
      "date": undefined,
      "releaseNotes": undefined,
      "version": "3.0.0",
    },
    Object {
      "changes": Array [],
      "compare": Object {},
      "date": undefined,
      "releaseNotes": undefined,
      "version": "1.1.0",
    },
  ],
}
`;

exports[`workers/pr/changelog getChangeLogJSON supports pip 1`] = `
=======
exports[`workers/pr/changelog getChangeLogJSON supports node engines 1`] = `
>>>>>>> cca41dc2
Object {
  "hasReleaseNotes": true,
  "project": Object {
    "github": "chalk/chalk",
    "githubBaseURL": "https://github.com/",
    "repository": "https://github.com/chalk/chalk",
  },
  "versions": Array [
    Object {
      "changes": Array [],
      "compare": Object {},
      "date": undefined,
      "releaseNotes": undefined,
      "version": "2.5.2",
    },
    Object {
      "changes": Array [],
      "compare": Object {},
      "date": "2017-12-24T03:20:46.238Z",
      "releaseNotes": undefined,
      "version": "2.4.2",
    },
    Object {
      "changes": Array [],
      "compare": Object {
        "url": "https://github.com/chalk/chalk/compare/npm_2.2.2...npm_2.3.0",
      },
      "date": "2017-10-24T03:20:46.238Z",
      "releaseNotes": Object {
        "url": "https://github.com/chalk/chalk/compare/npm_2.2.2...npm_2.3.0",
      },
      "version": "2.3.0",
    },
    Object {
      "changes": Array [],
      "compare": Object {
        "url": "https://github.com/chalk/chalk/compare/npm_1.0.0...npm_2.2.2",
      },
      "date": undefined,
      "releaseNotes": Object {
        "url": "https://github.com/chalk/chalk/compare/npm_1.0.0...npm_2.2.2",
      },
      "version": "2.2.2",
    },
  ],
}
`;

exports[`workers/pr/changelog getChangeLogJSON uses GitHub tags 1`] = `
Object {
  "hasReleaseNotes": true,
  "project": Object {
    "github": "chalk/chalk",
    "githubBaseURL": "https://github.com/",
    "repository": "https://github.com/chalk/chalk",
  },
  "versions": Array [
    Object {
      "changes": Array [],
      "compare": Object {},
      "date": undefined,
      "releaseNotes": undefined,
      "version": "2.5.2",
    },
    Object {
      "changes": Array [],
      "compare": Object {
        "url": "https://github.com/chalk/chalk/compare/v2.3.0...v2.4.2",
      },
      "date": "2017-12-24T03:20:46.238Z",
      "releaseNotes": Object {
        "url": "https://github.com/chalk/chalk/compare/v2.3.0...v2.4.2",
      },
      "version": "2.4.2",
    },
    Object {
      "changes": Array [],
      "compare": Object {
        "url": "https://github.com/chalk/chalk/compare/2.2.2...v2.3.0",
      },
      "date": "2017-10-24T03:20:46.238Z",
      "releaseNotes": Object {
        "url": "https://github.com/chalk/chalk/compare/2.2.2...v2.3.0",
      },
      "version": "2.3.0",
    },
    Object {
      "changes": Array [],
      "compare": Object {
        "url": "https://github.com/chalk/chalk/compare/1.0.0...2.2.2",
      },
      "date": undefined,
      "releaseNotes": Object {
        "url": "https://github.com/chalk/chalk/compare/1.0.0...2.2.2",
      },
      "version": "2.2.2",
    },
  ],
}
`;

exports[`workers/pr/changelog getChangeLogJSON works without Github 1`] = `
Object {
  "hasReleaseNotes": true,
  "project": Object {
    "github": "chalk/chalk",
    "githubBaseURL": "https://github.com/",
    "repository": "https://github.com/chalk/chalk",
  },
  "versions": Array [
    Object {
      "changes": Array [],
      "compare": Object {},
      "date": undefined,
      "releaseNotes": undefined,
      "version": "2.5.2",
    },
    Object {
      "changes": Array [],
      "compare": Object {},
      "date": "2017-12-24T03:20:46.238Z",
      "releaseNotes": undefined,
      "version": "2.4.2",
    },
    Object {
      "changes": Array [],
      "compare": Object {
        "url": "https://github.com/chalk/chalk/compare/npm_2.2.2...npm_2.3.0",
      },
      "date": "2017-10-24T03:20:46.238Z",
      "releaseNotes": Object {
        "url": "https://github.com/chalk/chalk/compare/npm_2.2.2...npm_2.3.0",
      },
      "version": "2.3.0",
    },
    Object {
      "changes": Array [],
      "compare": Object {
        "url": "https://github.com/chalk/chalk/compare/npm_1.0.0...npm_2.2.2",
      },
      "date": undefined,
      "releaseNotes": Object {
        "url": "https://github.com/chalk/chalk/compare/npm_1.0.0...npm_2.2.2",
      },
      "version": "2.2.2",
    },
  ],
}
`;<|MERGE_RESOLUTION|>--- conflicted
+++ resolved
@@ -294,65 +294,7 @@
 }
 `;
 
-<<<<<<< HEAD
-exports[`workers/pr/changelog getChangeLogJSON supports nuget 1`] = `
-Object {
-  "hasReleaseNotes": false,
-  "project": Object {
-    "github": "chalk/chalk",
-    "githubBaseURL": "https://github.com/",
-    "repository": "https://github.com/chalk/chalk",
-  },
-  "versions": Array [
-    Object {
-      "changes": Array [],
-      "compare": Object {},
-      "date": undefined,
-      "releaseNotes": undefined,
-      "version": "3.0.0",
-    },
-    Object {
-      "changes": Array [],
-      "compare": Object {},
-      "date": undefined,
-      "releaseNotes": undefined,
-      "version": "1.1.0",
-    },
-  ],
-}
-`;
-
-exports[`workers/pr/changelog getChangeLogJSON supports nuget with repository info 1`] = `
-Object {
-  "hasReleaseNotes": false,
-  "project": Object {
-    "github": "chalk/chalk",
-    "githubBaseURL": "https://github.com/",
-    "repository": "https://github.com/chalk/chalk",
-  },
-  "versions": Array [
-    Object {
-      "changes": Array [],
-      "compare": Object {},
-      "date": undefined,
-      "releaseNotes": undefined,
-      "version": "3.0.0",
-    },
-    Object {
-      "changes": Array [],
-      "compare": Object {},
-      "date": undefined,
-      "releaseNotes": undefined,
-      "version": "1.1.0",
-    },
-  ],
-}
-`;
-
-exports[`workers/pr/changelog getChangeLogJSON supports pip 1`] = `
-=======
 exports[`workers/pr/changelog getChangeLogJSON supports node engines 1`] = `
->>>>>>> cca41dc2
 Object {
   "hasReleaseNotes": true,
   "project": Object {
