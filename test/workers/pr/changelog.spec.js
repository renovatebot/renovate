--- conflicted
+++ resolved
@@ -1,15 +1,8 @@
 jest.mock('../../../lib/platform/github/gh-got-wrapper');
 jest.mock('../../../lib/datasource/npm');
-jest.mock('../../../lib/datasource/nuget');
 jest.mock('got');
 
 const ghGot = require('../../../lib/platform/github/gh-got-wrapper');
-<<<<<<< HEAD
-const npmRegistry = require('../../../lib/datasource/npm');
-const nuget = require('../../../lib/datasource/nuget');
-const got = require('got');
-=======
->>>>>>> cca41dc2
 
 const { getChangeLogJSON } = require('../../../lib/workers/pr/changelog');
 const {
@@ -40,8 +33,6 @@
   describe('getChangeLogJSON', () => {
     beforeEach(async () => {
       ghGot.mockClear();
-      nuget.getNuspec.mockClear();
-      nuget.getVersions.mockClear();
 
       await rmAllCache();
     });
@@ -174,54 +165,6 @@
         })
       ).toBe(null);
     });
-    it('supports nuget', async () => {
-      nuget.getNuspec.mockReturnValueOnce(
-        Promise.resolve({
-          metadata: {
-            projectUrl: 'https://github.com/chalk/chalk',
-          },
-        })
-      );
-      nuget.getVersions.mockReturnValueOnce(
-        Promise.resolve(['1.0.0', '1.1.0', '3.0.0'])
-      );
-      expect(
-        await getChangeLogJSON({ ...upgrade, manager: 'nuget' })
-      ).toMatchSnapshot();
-    });
-    it('supports nuget with repository info', async () => {
-      nuget.getNuspec.mockReturnValueOnce(
-        Promise.resolve({
-          metadata: {
-            repository: {
-              '@_type': 'git',
-              '@_url': 'https://github.com/chalk/chalk',
-            },
-          },
-        })
-      );
-      nuget.getVersions.mockReturnValueOnce(
-        Promise.resolve(['1.0.0', '1.1.0', '3.0.0'])
-      );
-      expect(
-        await getChangeLogJSON({ ...upgrade, manager: 'nuget' })
-      ).toMatchSnapshot();
-    });
-
-    it('works without nuget', async () => {
-      expect(await getChangeLogJSON({ ...upgrade, manager: 'nuget' })).toBe(
-        null
-      );
-    });
-    it('handles nuget errors', async () => {
-      got.mockImplementation(() => {
-        throw new Error('Unknown nuget repo');
-      });
-      expect(await getChangeLogJSON({ ...upgrade, manager: 'nuget' })).toBe(
-        null
-      );
-    });
-
     it('supports github enterprise and github.com changelog', async () => {
       const token = process.env.GITHUB_TOKEN;
       const endpoint = process.env.GITHUB_ENDPOINT;
