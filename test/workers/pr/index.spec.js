--- conflicted
+++ resolved
@@ -141,11 +141,7 @@
     it('should strip HTML PR for vsts', async () => {
       platform.getBranchStatus.mockReturnValueOnce('success');
       config.prCreation = 'status-success';
-<<<<<<< HEAD
-      config.platform = 'vsts';
-=======
       config.isVsts = true;
->>>>>>> 9b822679
       const pr = await prWorker.ensurePr(config);
       expect(pr).toMatchObject({ displayNumber: 'New Pull Request' });
       expect(platform.createPr.mock.calls[0]).toMatchSnapshot();
