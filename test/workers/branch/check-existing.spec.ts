import { prAlreadyExisted } from '../../../lib/workers/branch/check-existing';
<<<<<<< HEAD
import { defaultConfig, platform } from '../../util';
import { RenovateConfig } from '../../../lib/config';
import { PR_STATE_CLOSED } from '../../../lib/constants/pull-requests';
=======
import { defaultConfig, platform, partial } from '../../util';
import { BranchConfig } from '../../../lib/workers/common';
>>>>>>> 289fb3d0

describe('workers/branch/check-existing', () => {
  describe('prAlreadyExisted', () => {
    let config: BranchConfig;
    beforeEach(() => {
      config = partial<BranchConfig>({
        ...defaultConfig,
        branchName: 'some-branch',
        prTitle: 'some-title',
      });
      jest.resetAllMocks();
    });
    it('returns false if recreating closed PRs', async () => {
      config.recreateClosed = true;
      expect(await prAlreadyExisted(config)).toBeNull();
      expect(platform.findPr).toHaveBeenCalledTimes(0);
    });
    it('returns false if check misses', async () => {
      config.recreatedClosed = true;
      expect(await prAlreadyExisted(config)).toBeNull();
      expect(platform.findPr).toHaveBeenCalledTimes(1);
    });
    it('returns true if first check hits', async () => {
      platform.findPr.mockResolvedValueOnce({ number: 12 } as never);
      platform.getPr.mockResolvedValueOnce({
        number: 12,
        state: PR_STATE_CLOSED,
      } as never);
      expect(await prAlreadyExisted(config)).toEqual({ number: 12 });
      expect(platform.findPr).toHaveBeenCalledTimes(1);
    });
  });
});<|MERGE_RESOLUTION|>--- conflicted
+++ resolved
@@ -1,12 +1,7 @@
 import { prAlreadyExisted } from '../../../lib/workers/branch/check-existing';
-<<<<<<< HEAD
-import { defaultConfig, platform } from '../../util';
-import { RenovateConfig } from '../../../lib/config';
-import { PR_STATE_CLOSED } from '../../../lib/constants/pull-requests';
-=======
 import { defaultConfig, platform, partial } from '../../util';
 import { BranchConfig } from '../../../lib/workers/common';
->>>>>>> 289fb3d0
+import { PR_STATE_CLOSED } from '../../../lib/constants/pull-requests';
 
 describe('workers/branch/check-existing', () => {
   describe('prAlreadyExisted', () => {
