import nock from 'nock';
import * as lookup from '../../../../../lib/workers/repository/process/lookup';
import qJson from '../../../../config/npm/_fixtures/01.json';
import helmetJson from '../../../../config/npm/_fixtures/02.json';
import coffeelintJson from '../../../../config/npm/_fixtures/coffeelint.json';
import webpackJson from '../../../../config/npm/_fixtures/webpack.json';
import nextJson from '../../../../config/npm/_fixtures/next.json';
import vueJson from '../../../../config/npm/_fixtures/vue.json';
import typescriptJson from '../../../../config/npm/_fixtures/typescript.json';
import * as _docker from '../../../../../lib/datasource/docker';
import * as _gitSubmodules from '../../../../../lib/datasource/git-submodules';
import { mocked, getConfig } from '../../../../util';
import { CONFIG_VALIDATION } from '../../../../../lib/constants/error-messages';
import { MANAGER_PIP_REQUIREMENTS } from '../../../../../lib/constants/managers';
import {
  VERSION_SCHEME_DOCKER,
  VERSION_SCHEME_GIT,
  VERSION_SCHEME_NPM,
  VERSION_SCHEME_PEP440,
} from '../../../../../lib/constants/version-schemes';

import {
  DATASOURCE_DOCKER,
  DATASOURCE_GIT_SUBMODULES,
  DATASOURCE_GITHUB,
  DATASOURCE_NPM,
  DATASOURCE_PACKAGIST,
  DATASOURCE_PYPI,
} from '../../../../../lib/constants/data-binary-source';

jest.mock('../../../../../lib/datasource/docker');
jest.mock('../../../../../lib/datasource/git-submodules');

qJson.latestVersion = '1.4.1';

const docker = mocked(_docker);
const gitSubmodules = mocked(_gitSubmodules);

let config;

describe('workers/repository/process/lookup', () => {
  beforeEach(() => {
    config = getConfig();
    config.manager = 'npm';
    config.versionScheme = VERSION_SCHEME_NPM;
    config.rangeStrategy = 'replace';
    global.repoCache = {};
    jest.resetAllMocks();
  });

  describe('.lookupUpdates()', () => {
    it('returns rollback for pinned version', async () => {
      config.currentValue = '0.9.99';
      config.depName = 'q';
      config.datasource = DATASOURCE_NPM;
      config.rollbackPrs = true;
      nock('https://registry.npmjs.org')
        .get('/q')
        .reply(200, qJson);
      expect((await lookup.lookupUpdates(config)).updates).toMatchSnapshot();
    });
    it('returns rollback for ranged version', async () => {
      config.currentValue = '^0.9.99';
      config.depName = 'q';
      config.datasource = DATASOURCE_NPM;
      config.rollbackPrs = true;
      nock('https://registry.npmjs.org')
        .get('/q')
        .reply(200, qJson);
      expect((await lookup.lookupUpdates(config)).updates).toMatchSnapshot();
    });
    it('supports minor and major upgrades for tilde ranges', async () => {
      config.currentValue = '^0.4.0';
      config.rangeStrategy = 'pin';
      config.depName = 'q';
      config.datasource = DATASOURCE_NPM;
      nock('https://registry.npmjs.org')
        .get('/q')
        .reply(200, qJson);
      expect((await lookup.lookupUpdates(config)).updates).toMatchSnapshot();
    });
    it('supports lock file updates mixed with regular updates', async () => {
      config.currentValue = '^0.4.0';
      config.rangeStrategy = 'update-lockfile';
      config.depName = 'q';
      config.datasource = DATASOURCE_NPM;
      config.lockedVersion = '0.4.0';
      nock('https://registry.npmjs.org')
        .get('/q')
        .reply(200, qJson);
      expect((await lookup.lookupUpdates(config)).updates).toMatchSnapshot();
    });
    it('returns multiple updates if grouping but separateMajorMinor=true', async () => {
      config.groupName = 'somegroup';
      config.currentValue = '0.4.0';
      config.rangeStrategy = 'pin';
      config.depName = 'q';
      config.datasource = DATASOURCE_NPM;
      nock('https://registry.npmjs.org')
        .get('/q')
        .reply(200, qJson);
      const res = await lookup.lookupUpdates(config);
      expect(res.updates).toMatchSnapshot();
      expect(res.updates).toHaveLength(2);
    });
    it('returns additional update if grouping but separateMinorPatch=true', async () => {
      config.groupName = 'somegroup';
      config.currentValue = '0.4.0';
      config.rangeStrategy = 'pin';
      config.depName = 'q';
      config.separateMinorPatch = true;
      config.datasource = DATASOURCE_NPM;
      nock('https://registry.npmjs.org')
        .get('/q')
        .reply(200, qJson);
      const res = await lookup.lookupUpdates(config);
      expect(res.updates).toMatchSnapshot();
      expect(res.updates).toHaveLength(3);
    });
    it('returns one update if grouping and separateMajorMinor=false', async () => {
      config.groupName = 'somegroup';
      config.currentValue = '0.4.0';
      config.rangeStrategy = 'pin';
      config.separateMajorMinor = false;
      config.depName = 'q';
      config.datasource = DATASOURCE_NPM;
      nock('https://registry.npmjs.org')
        .get('/q')
        .reply(200, qJson);
      const res = await lookup.lookupUpdates(config);
      expect(res.updates).toMatchSnapshot();
      expect(res.updates).toHaveLength(1);
    });
    it('returns only one update if automerging', async () => {
      config.automerge = true;
      config.currentValue = '0.4.0';
      config.rangeStrategy = 'pin';
      config.depName = 'q';
      config.datasource = DATASOURCE_NPM;
      nock('https://registry.npmjs.org')
        .get('/q')
        .reply(200, qJson);
      const res = await lookup.lookupUpdates(config);
      expect(res.updates).toMatchSnapshot();
      expect(res.updates).toHaveLength(1);
    });
    it('returns only one update if automerging major', async () => {
      config.major = { automerge: true };
      config.currentValue = '^0.4.0';
      config.rangeStrategy = 'pin';
      config.depName = 'q';
      config.datasource = DATASOURCE_NPM;
      nock('https://registry.npmjs.org')
        .get('/q')
        .reply(200, qJson);
      expect((await lookup.lookupUpdates(config)).updates).toMatchSnapshot();
    });
    it('returns both updates if automerging minor', async () => {
      config.minor = { automerge: true };
      config.currentValue = '^0.4.0';
      config.rangeStrategy = 'pin';
      config.depName = 'q';
      config.datasource = DATASOURCE_NPM;
      nock('https://registry.npmjs.org')
        .get('/q')
        .reply(200, qJson);
      expect((await lookup.lookupUpdates(config)).updates).toMatchSnapshot();
    });
    it('enforces allowedVersions', async () => {
      config.currentValue = '0.4.0';
      config.allowedVersions = '<1';
      config.depName = 'q';
      config.datasource = DATASOURCE_NPM;
      nock('https://registry.npmjs.org')
        .get('/q')
        .reply(200, qJson);
      expect((await lookup.lookupUpdates(config)).updates).toHaveLength(1);
    });
    it('falls back to semver syntax allowedVersions', async () => {
      config.currentValue = '0.4.0';
      config.allowedVersions = '<1';
      config.depName = 'q';
      config.versionScheme = VERSION_SCHEME_DOCKER; // this doesn't make sense but works for this test
      config.datasource = DATASOURCE_NPM; // this doesn't make sense but works for this test
      nock('https://registry.npmjs.org')
        .get('/q')
        .reply(200, qJson);
      expect((await lookup.lookupUpdates(config)).updates).toHaveLength(1);
    });
    it('skips invalid allowedVersions', async () => {
      config.currentValue = '0.4.0';
      config.allowedVersions = 'less than 1';
      config.depName = 'q';
      config.datasource = DATASOURCE_NPM;
      nock('https://registry.npmjs.org')
        .get('/q')
        .reply(200, qJson);
      await expect(lookup.lookupUpdates(config)).rejects.toThrow(
        Error(CONFIG_VALIDATION)
      );
    });
    it('returns minor update if separate patches not configured', async () => {
      config.currentValue = '0.9.0';
      config.rangeStrategy = 'pin';
      config.depName = 'q';
      config.datasource = DATASOURCE_NPM;
      nock('https://registry.npmjs.org')
        .get('/q')
        .reply(200, qJson);
      const res = await lookup.lookupUpdates(config);
      expect(res.updates).toMatchSnapshot();
      expect(res.updates).toHaveLength(2);
      expect(res.updates[0].updateType).not.toEqual('patch');
      expect(res.updates[1].updateType).not.toEqual('patch');
    });
    it('returns patch update if automerging patch', async () => {
      config.patch = {
        automerge: true,
      };
      config.currentValue = '0.9.0';
      config.rangeStrategy = 'pin';
      config.depName = 'q';
      config.datasource = DATASOURCE_NPM;
      nock('https://registry.npmjs.org')
        .get('/q')
        .reply(200, qJson);
      const res = await lookup.lookupUpdates(config);
      expect(res.updates).toMatchSnapshot();
      expect(res.updates[0].updateType).toEqual('patch');
    });
    it('returns minor update if automerging both patch and minor', async () => {
      config.patch = {
        automerge: true,
      };
      config.minor = {
        automerge: true,
      };
      config.currentValue = '0.9.0';
      config.rangeStrategy = 'pin';
      config.depName = 'q';
      config.datasource = DATASOURCE_NPM;
      nock('https://registry.npmjs.org')
        .get('/q')
        .reply(200, qJson);
      const res = await lookup.lookupUpdates(config);
      expect(res.updates).toMatchSnapshot();
      expect(res.updates[0].updateType).toEqual('minor');
    });
    it('returns patch update if separateMinorPatch', async () => {
      config.separateMinorPatch = true;
      config.currentValue = '0.9.0';
      config.rangeStrategy = 'pin';
      config.depName = 'q';
      config.datasource = DATASOURCE_NPM;
      nock('https://registry.npmjs.org')
        .get('/q')
        .reply(200, qJson);
      expect((await lookup.lookupUpdates(config)).updates).toMatchSnapshot();
    });
    it('returns patch minor and major', async () => {
      config.separateMinorPatch = true;
      config.currentValue = '0.8.0';
      config.rangeStrategy = 'pin';
      config.depName = 'q';
      config.datasource = DATASOURCE_NPM;
      nock('https://registry.npmjs.org')
        .get('/q')
        .reply(200, qJson);
      const res = await lookup.lookupUpdates(config);
      expect(res.updates).toHaveLength(3);
      expect(res.updates).toMatchSnapshot();
    });
    it('disables major release separation (major)', async () => {
      config.separateMajorMinor = false;
      config.currentValue = '^0.4.0';
      config.rangeStrategy = 'pin';
      config.depName = 'q';
      config.datasource = DATASOURCE_NPM;
      nock('https://registry.npmjs.org')
        .get('/q')
        .reply(200, qJson);
      expect((await lookup.lookupUpdates(config)).updates).toMatchSnapshot();
    });
    it('disables major release separation (minor)', async () => {
      config.separateMajorMinor = false;
      config.currentValue = '1.0.0';
      config.rangeStrategy = 'pin';
      config.depName = 'q';
      config.datasource = DATASOURCE_NPM;
      nock('https://registry.npmjs.org')
        .get('/q')
        .reply(200, qJson);
      expect((await lookup.lookupUpdates(config)).updates).toMatchSnapshot();
    });
    it('uses minimum version for vulnerabilityAlerts', async () => {
      config.currentValue = '1.0.0';
      config.vulnerabilityAlert = true;
      config.depName = 'q';
      config.datasource = DATASOURCE_NPM;
      nock('https://registry.npmjs.org')
        .get('/q')
        .reply(200, qJson);
      const res = (await lookup.lookupUpdates(config)).updates;
      expect(res).toMatchSnapshot();
      expect(res).toHaveLength(1);
    });
    it('supports minor and major upgrades for ranged versions', async () => {
      config.currentValue = '~0.4.0';
      config.rangeStrategy = 'pin';
      config.depName = 'q';
      config.datasource = DATASOURCE_NPM;
      nock('https://registry.npmjs.org')
        .get('/q')
        .reply(200, qJson);
      expect((await lookup.lookupUpdates(config)).updates).toMatchSnapshot();
    });
    it('ignores pinning for ranges when other upgrade exists', async () => {
      config.currentValue = '~0.9.0';
      config.rangeStrategy = 'pin';
      config.depName = 'q';
      config.datasource = DATASOURCE_NPM;
      nock('https://registry.npmjs.org')
        .get('/q')
        .reply(200, qJson);
      expect((await lookup.lookupUpdates(config)).updates).toMatchSnapshot();
    });
    it('upgrades minor ranged versions', async () => {
      config.currentValue = '~1.0.0';
      config.rangeStrategy = 'pin';
      config.depName = 'q';
      config.datasource = DATASOURCE_NPM;
      nock('https://registry.npmjs.org')
        .get('/q')
        .reply(200, qJson);
      expect((await lookup.lookupUpdates(config)).updates).toMatchSnapshot();
    });
    it('widens minor ranged versions if configured', async () => {
      config.currentValue = '~1.3.0';
      config.rangeStrategy = 'widen';
      config.depName = 'q';
      config.datasource = DATASOURCE_NPM;
      nock('https://registry.npmjs.org')
        .get('/q')
        .reply(200, qJson);
      expect((await lookup.lookupUpdates(config)).updates).toMatchSnapshot();
    });
    it('replaces minor complex ranged versions if configured', async () => {
      config.currentValue = '~1.2.0 || ~1.3.0';
      config.rangeStrategy = 'replace';
      config.depName = 'q';
      config.datasource = DATASOURCE_NPM;
      nock('https://registry.npmjs.org')
        .get('/q')
        .reply(200, qJson);
      expect((await lookup.lookupUpdates(config)).updates).toMatchSnapshot();
    });
    it('widens major ranged versions if configured', async () => {
      config.currentValue = '^2.0.0';
      config.rangeStrategy = 'widen';
      config.depName = 'webpack';
      config.datasource = DATASOURCE_NPM;
      nock('https://registry.npmjs.org')
        .get('/webpack')
        .reply(200, webpackJson);
      expect((await lookup.lookupUpdates(config)).updates).toMatchSnapshot();
    });
    it('replaces major complex ranged versions if configured', async () => {
      config.currentValue = '^1.0.0 || ^2.0.0';
      config.rangeStrategy = 'replace';
      config.depName = 'webpack';
      config.datasource = DATASOURCE_NPM;
      nock('https://registry.npmjs.org')
        .get('/webpack')
        .reply(200, webpackJson);
      expect((await lookup.lookupUpdates(config)).updates).toMatchSnapshot();
    });
    it('pins minor ranged versions', async () => {
      config.currentValue = '^1.0.0';
      config.rangeStrategy = 'pin';
      config.depName = 'q';
      config.datasource = DATASOURCE_NPM;
      nock('https://registry.npmjs.org')
        .get('/q')
        .reply(200, qJson);
      expect((await lookup.lookupUpdates(config)).updates).toMatchSnapshot();
    });
    it('uses the locked version for pinning', async () => {
      config.currentValue = '^1.0.0';
      config.lockedVersion = '1.0.0';
      config.rangeStrategy = 'pin';
      config.depName = 'q';
      config.datasource = DATASOURCE_NPM;
      nock('https://registry.npmjs.org')
        .get('/q')
        .reply(200, qJson);
      expect((await lookup.lookupUpdates(config)).updates).toMatchSnapshot();
    });
    it('ignores minor ranged versions when not pinning', async () => {
      config.rangeStrategy = 'replace';
      config.currentValue = '^1.0.0';
      config.depName = 'q';
      config.datasource = DATASOURCE_NPM;
      nock('https://registry.npmjs.org')
        .get('/q')
        .reply(200, qJson);
      expect((await lookup.lookupUpdates(config)).updates).toHaveLength(0);
    });
    it('upgrades tilde ranges', async () => {
      config.rangeStrategy = 'pin';
      config.currentValue = '~1.3.0';
      config.depName = 'q';
      config.datasource = DATASOURCE_NPM;
      nock('https://registry.npmjs.org')
        .get('/q')
        .reply(200, qJson);
      expect((await lookup.lookupUpdates(config)).updates).toMatchSnapshot();
    });
    it('upgrades .x minor ranges', async () => {
      config.currentValue = '1.3.x';
      config.rangeStrategy = 'pin';
      config.depName = 'q';
      config.datasource = DATASOURCE_NPM;
      nock('https://registry.npmjs.org')
        .get('/q')
        .reply(200, qJson);
      expect((await lookup.lookupUpdates(config)).updates).toMatchSnapshot();
    });
    it('upgrades tilde ranges without pinning', async () => {
      config.rangeStrategy = 'replace';
      config.currentValue = '~1.3.0';
      config.depName = 'q';
      config.datasource = DATASOURCE_NPM;
      nock('https://registry.npmjs.org')
        .get('/q')
        .reply(200, qJson);
      expect((await lookup.lookupUpdates(config)).updates).toMatchSnapshot();
    });
    it('upgrades .x major ranges without pinning', async () => {
      config.rangeStrategy = 'replace';
      config.currentValue = '0.x';
      config.depName = 'q';
      config.datasource = DATASOURCE_NPM;
      nock('https://registry.npmjs.org')
        .get('/q')
        .reply(200, qJson);
      expect((await lookup.lookupUpdates(config)).updates).toMatchSnapshot();
    });
    it('upgrades .x minor ranges without pinning', async () => {
      config.rangeStrategy = 'replace';
      config.currentValue = '1.3.x';
      config.depName = 'q';
      config.datasource = DATASOURCE_NPM;
      nock('https://registry.npmjs.org')
        .get('/q')
        .reply(200, qJson);
      expect((await lookup.lookupUpdates(config)).updates).toMatchSnapshot();
    });
    it('upgrades .x complex minor ranges without pinning', async () => {
      config.rangeStrategy = 'widen';
      config.currentValue = '1.2.x - 1.3.x';
      config.depName = 'q';
      config.datasource = DATASOURCE_NPM;
      nock('https://registry.npmjs.org')
        .get('/q')
        .reply(200, qJson);
      expect((await lookup.lookupUpdates(config)).updates).toMatchSnapshot();
    });
    it('upgrades shorthand major ranges without pinning', async () => {
      config.rangeStrategy = 'replace';
      config.currentValue = '0';
      config.depName = 'q';
      config.datasource = DATASOURCE_NPM;
      nock('https://registry.npmjs.org')
        .get('/q')
        .reply(200, qJson);
      expect((await lookup.lookupUpdates(config)).updates).toMatchSnapshot();
    });
    it('upgrades shorthand minor ranges without pinning', async () => {
      config.rangeStrategy = 'replace';
      config.currentValue = '1.3';
      config.depName = 'q';
      config.datasource = DATASOURCE_NPM;
      nock('https://registry.npmjs.org')
        .get('/q')
        .reply(200, qJson);
      expect((await lookup.lookupUpdates(config)).updates).toMatchSnapshot();
    });
    it('upgrades multiple tilde ranges without pinning', async () => {
      config.rangeStrategy = 'replace';
      config.currentValue = '~0.7.0';
      config.depName = 'q';
      config.datasource = DATASOURCE_NPM;
      nock('https://registry.npmjs.org')
        .get('/q')
        .reply(200, qJson);
      expect((await lookup.lookupUpdates(config)).updates).toMatchSnapshot();
    });
    it('upgrades multiple caret ranges without pinning', async () => {
      config.rangeStrategy = 'replace';
      config.currentValue = '^0.7.0';
      config.depName = 'q';
      config.datasource = DATASOURCE_NPM;
      nock('https://registry.npmjs.org')
        .get('/q')
        .reply(200, qJson);
      expect((await lookup.lookupUpdates(config)).updates).toMatchSnapshot();
    });
    it('supports complex ranges', async () => {
      config.rangeStrategy = 'widen';
      config.currentValue = '^0.7.0 || ^0.8.0';
      config.depName = 'q';
      config.datasource = DATASOURCE_NPM;
      nock('https://registry.npmjs.org')
        .get('/q')
        .reply(200, qJson);
      const res = await lookup.lookupUpdates(config);
      expect(res.updates).toHaveLength(2);
      expect(res.updates[0]).toMatchSnapshot();
    });
    it('supports complex major ranges', async () => {
      config.rangeStrategy = 'widen';
      config.currentValue = '^1.0.0 || ^2.0.0';
      config.depName = 'webpack';
      config.datasource = DATASOURCE_NPM;
      nock('https://registry.npmjs.org')
        .get('/webpack')
        .reply(200, webpackJson);
      expect((await lookup.lookupUpdates(config)).updates).toMatchSnapshot();
    });
    it('supports complex major hyphen ranges', async () => {
      config.rangeStrategy = 'widen';
      config.currentValue = '1.x - 2.x';
      config.depName = 'webpack';
      config.datasource = DATASOURCE_NPM;
      nock('https://registry.npmjs.org')
        .get('/webpack')
        .reply(200, webpackJson);
      expect((await lookup.lookupUpdates(config)).updates).toMatchSnapshot();
    });
    it('widens .x OR ranges', async () => {
      config.rangeStrategy = 'widen';
      config.currentValue = '1.x || 2.x';
      config.depName = 'webpack';
      config.datasource = DATASOURCE_NPM;
      nock('https://registry.npmjs.org')
        .get('/webpack')
        .reply(200, webpackJson);
      expect((await lookup.lookupUpdates(config)).updates).toMatchSnapshot();
    });
    it('widens stanndalone major OR ranges', async () => {
      config.rangeStrategy = 'widen';
      config.currentValue = '1 || 2';
      config.depName = 'webpack';
      config.datasource = DATASOURCE_NPM;
      nock('https://registry.npmjs.org')
        .get('/webpack')
        .reply(200, webpackJson);
      expect((await lookup.lookupUpdates(config)).updates).toMatchSnapshot();
    });
    it('supports complex tilde ranges', async () => {
      config.rangeStrategy = 'widen';
      config.currentValue = '~1.2.0 || ~1.3.0';
      config.depName = 'q';
      config.datasource = DATASOURCE_NPM;
      nock('https://registry.npmjs.org')
        .get('/q')
        .reply(200, qJson);
      expect((await lookup.lookupUpdates(config)).updates).toMatchSnapshot();
    });
    it('returns nothing for greater than ranges', async () => {
      config.rangeStrategy = 'replace';
      config.currentValue = '>= 0.7.0';
      config.depName = 'q';
      config.datasource = DATASOURCE_NPM;
      nock('https://registry.npmjs.org')
        .get('/q')
        .reply(200, qJson);
      expect((await lookup.lookupUpdates(config)).updates).toHaveLength(0);
    });
    it('upgrades less than equal ranges without pinning', async () => {
      config.rangeStrategy = 'replace';
      config.currentValue = '<= 0.7.2';
      config.depName = 'q';
      config.datasource = DATASOURCE_NPM;
      nock('https://registry.npmjs.org')
        .get('/q')
        .reply(200, qJson);
      expect((await lookup.lookupUpdates(config)).updates).toMatchSnapshot();
    });
    it('upgrades less than ranges without pinning', async () => {
      config.rangeStrategy = 'replace';
      config.currentValue = '< 0.7.2';
      config.depName = 'q';
      config.datasource = DATASOURCE_NPM;
      nock('https://registry.npmjs.org')
        .get('/q')
        .reply(200, qJson);
      expect((await lookup.lookupUpdates(config)).updates).toMatchSnapshot();
    });
    it('upgrades less than major ranges', async () => {
      config.rangeStrategy = 'replace';
      config.currentValue = '< 1';
      config.depName = 'q';
      config.datasource = DATASOURCE_NPM;
      nock('https://registry.npmjs.org')
        .get('/q')
        .reply(200, qJson);
      expect((await lookup.lookupUpdates(config)).updates).toMatchSnapshot();
    });
    it('upgrades less than equal minor ranges', async () => {
      config.rangeStrategy = 'replace';
      config.currentValue = '<= 1.3';
      config.depName = 'q';
      config.datasource = DATASOURCE_NPM;
      nock('https://registry.npmjs.org')
        .get('/q')
        .reply(200, qJson);
      expect((await lookup.lookupUpdates(config)).updates).toMatchSnapshot();
    });
    it('upgrades equal minor ranges', async () => {
      config.rangeStrategy = 'replace';
      config.currentValue = '=1.3.1';
      config.depName = 'q';
      config.datasource = DATASOURCE_NPM;
      nock('https://registry.npmjs.org')
        .get('/q')
        .reply(200, qJson);
      expect((await lookup.lookupUpdates(config)).updates).toMatchSnapshot();
    });
    it('upgrades less than equal major ranges', async () => {
      config.rangeStrategy = 'replace';
      config.respectLatest = false;
      config.currentValue = '<= 1';
      config.depName = 'q';
      config.datasource = DATASOURCE_NPM;
      nock('https://registry.npmjs.org')
        .get('/q')
        .reply(200, qJson);
      expect((await lookup.lookupUpdates(config)).updates).toMatchSnapshot();
    });
    it('upgrades major less than equal ranges', async () => {
      config.rangeStrategy = 'replace';
      config.currentValue = '<= 1.0.0';
      config.depName = 'q';
      config.datasource = DATASOURCE_NPM;
      nock('https://registry.npmjs.org')
        .get('/q')
        .reply(200, qJson);
      const res = await lookup.lookupUpdates(config);
      expect(res.updates).toMatchSnapshot();
      expect(res.updates[0].newValue).toEqual('<= 1.4.1');
    });
    it('upgrades major less than ranges without pinning', async () => {
      config.rangeStrategy = 'replace';
      config.currentValue = '< 1.0.0';
      config.depName = 'q';
      config.datasource = DATASOURCE_NPM;
      nock('https://registry.npmjs.org')
        .get('/q')
        .reply(200, qJson);
      const res = await lookup.lookupUpdates(config);
      expect(res.updates).toMatchSnapshot();
      expect(res.updates[0].newValue).toEqual('< 2.0.0');
    });
    it('upgrades major greater than less than ranges without pinning', async () => {
      config.rangeStrategy = 'widen';
      config.currentValue = '>= 0.5.0 < 1.0.0';
      config.depName = 'q';
      config.datasource = DATASOURCE_NPM;
      nock('https://registry.npmjs.org')
        .get('/q')
        .reply(200, qJson);
      const res = await lookup.lookupUpdates(config);
      expect(res.updates).toMatchSnapshot();
      expect(res.updates[0].newValue).toEqual('>= 0.5.0 < 2.0.0');
    });
    it('upgrades minor greater than less than ranges without pinning', async () => {
      config.rangeStrategy = 'widen';
      config.currentValue = '>= 0.5.0 <0.8';
      config.depName = 'q';
      config.datasource = DATASOURCE_NPM;
      nock('https://registry.npmjs.org')
        .get('/q')
        .reply(200, qJson);
      const res = await lookup.lookupUpdates(config);
      expect(res.updates).toMatchSnapshot();
      expect(res.updates[0].newValue).toEqual('>= 0.5.0 <0.10');
      expect(res.updates[1].newValue).toEqual('>= 0.5.0 <1.5');
    });
    it('upgrades minor greater than less than equals ranges without pinning', async () => {
      config.rangeStrategy = 'widen';
      config.currentValue = '>= 0.5.0 <= 0.8.0';
      config.depName = 'q';
      config.datasource = DATASOURCE_NPM;
      nock('https://registry.npmjs.org')
        .get('/q')
        .reply(200, qJson);
      const res = await lookup.lookupUpdates(config);
      expect(res.updates).toMatchSnapshot();
      expect(res.updates[0].newValue).toEqual('>= 0.5.0 <= 0.9.7');
      expect(res.updates[1].newValue).toEqual('>= 0.5.0 <= 1.4.1');
    });
    it('rejects reverse ordered less than greater than', async () => {
      config.rangeStrategy = 'widen';
      config.currentValue = '<= 0.8.0 >= 0.5.0';
      config.depName = 'q';
      config.datasource = DATASOURCE_NPM;
      nock('https://registry.npmjs.org')
        .get('/q')
        .reply(200, qJson);
      const res = await lookup.lookupUpdates(config);
      expect(res.updates).toMatchSnapshot();
    });
    it('supports > latest versions if configured', async () => {
      config.respectLatest = false;
      config.currentValue = '1.4.1';
      config.depName = 'q';
      config.datasource = DATASOURCE_NPM;
      nock('https://registry.npmjs.org')
        .get('/q')
        .reply(200, qJson);
      expect((await lookup.lookupUpdates(config)).updates).toMatchSnapshot();
    });
    it('should ignore unstable versions if the current version is stable', async () => {
      config.currentValue = '2.5.16';
      config.depName = 'vue';
      config.datasource = DATASOURCE_NPM;
      nock('https://registry.npmjs.org')
        .get('/vue')
        .reply(200, vueJson);
      expect((await lookup.lookupUpdates(config)).updates).toHaveLength(0);
    });
    it('should allow unstable versions if the ignoreUnstable=false', async () => {
      config.currentValue = '2.5.16';
      config.ignoreUnstable = false;
      config.depName = 'vue';
      config.datasource = DATASOURCE_NPM;
      nock('https://registry.npmjs.org')
        .get('/vue')
        .reply(200, vueJson);
      const res = await lookup.lookupUpdates(config);
      expect(res.updates).toMatchSnapshot();
      expect(res.updates).toHaveLength(1);
      expect(res.updates[0].newValue).toEqual('2.5.17-beta.0');
    });
    it('should allow unstable versions if the current version is unstable', async () => {
      config.currentValue = '3.1.0-dev.20180731';
      config.depName = 'typescript';
      config.datasource = DATASOURCE_NPM;
      nock('https://registry.npmjs.org')
        .get('/typescript')
        .reply(200, typescriptJson);
      const res = await lookup.lookupUpdates(config);
      expect(res.updates).toMatchSnapshot();
      expect(res.updates).toHaveLength(1);
      expect(res.updates[0].newValue).toEqual('3.1.0-dev.20180813');
    });
    it('should not jump unstable versions', async () => {
      config.currentValue = '3.0.1-insiders.20180726';
      config.depName = 'typescript';
      config.datasource = DATASOURCE_NPM;
      nock('https://registry.npmjs.org')
        .get('/typescript')
        .reply(200, typescriptJson);
      const res = await lookup.lookupUpdates(config);
      expect(res.updates).toMatchSnapshot();
      expect(res.updates).toHaveLength(1);
      expect(res.updates[0].newValue).toEqual('3.0.1');
    });
    it('should follow dist-tag even if newer version exists', async () => {
      config.currentValue = '3.0.1-insiders.20180713';
      config.depName = 'typescript';
      config.datasource = DATASOURCE_NPM;
      config.followTag = 'insiders';
      nock('https://registry.npmjs.org')
        .get('/typescript')
        .reply(200, typescriptJson);
      const res = await lookup.lookupUpdates(config);
      expect(res.updates).toMatchSnapshot();
      expect(res.updates).toHaveLength(1);
      expect(res.updates[0].newValue).toEqual('3.0.1-insiders.20180726');
    });
    it('should roll back to dist-tag if current version is higher', async () => {
      config.currentValue = '3.1.0-dev.20180813';
      config.depName = 'typescript';
      config.datasource = DATASOURCE_NPM;
      config.followTag = 'insiders';
      config.rollbackPrs = true;
      nock('https://registry.npmjs.org')
        .get('/typescript')
        .reply(200, typescriptJson);
      const res = await lookup.lookupUpdates(config);
      expect(res.updates).toMatchSnapshot();
      expect(res.updates).toHaveLength(1);
      expect(res.updates[0].newValue).toEqual('3.0.1-insiders.20180726');
    });
    it('should jump unstable versions if followTag', async () => {
      config.currentValue = '3.0.0-insiders.20180706';
      config.depName = 'typescript';
      config.datasource = DATASOURCE_NPM;
      config.followTag = 'insiders';
      nock('https://registry.npmjs.org')
        .get('/typescript')
        .reply(200, typescriptJson);
      const res = await lookup.lookupUpdates(config);
      expect(res.updates).toMatchSnapshot();
      expect(res.updates).toHaveLength(1);
      expect(res.updates[0].newValue).toEqual('3.0.1-insiders.20180726');
    });
    it('should update nothing if current version is dist-tag', async () => {
      config.currentValue = '3.0.1-insiders.20180726';
      config.depName = 'typescript';
      config.datasource = DATASOURCE_NPM;
      config.followTag = 'insiders';
      nock('https://registry.npmjs.org')
        .get('/typescript')
        .reply(200, typescriptJson);
      const res = await lookup.lookupUpdates(config);
      expect(res.updates).toHaveLength(0);
    });
    it('should warn if no version matches dist-tag', async () => {
      config.currentValue = '3.0.1-dev.20180726';
      config.depName = 'typescript';
      config.datasource = DATASOURCE_NPM;
      config.followTag = 'foo';
      nock('https://registry.npmjs.org')
        .get('/typescript')
        .reply(200, typescriptJson);
      const res = await lookup.lookupUpdates(config);
      expect(res.updates).toMatchSnapshot();
      expect(res.updates).toHaveLength(0);
      expect(res.warnings).toHaveLength(1);
      expect(res.warnings[0].message).toEqual(
        "Can't find version with tag foo for typescript"
      );
    });
    it('should treat zero zero tilde ranges as 0.0.x', async () => {
      config.rangeStrategy = 'replace';
      config.currentValue = '~0.0.34';
      config.depName = '@types/helmet';
      config.datasource = DATASOURCE_NPM;
      nock('https://registry.npmjs.org')
        .get('/@types%2Fhelmet')
        .reply(200, helmetJson);
      expect((await lookup.lookupUpdates(config)).updates).toEqual([]);
    });
    it('should treat zero zero caret ranges as pinned', async () => {
      config.rangeStrategy = 'replace';
      config.currentValue = '^0.0.34';
      config.depName = '@types/helmet';
      config.datasource = DATASOURCE_NPM;
      nock('https://registry.npmjs.org')
        .get('/@types%2Fhelmet')
        .reply(200, helmetJson);
      expect((await lookup.lookupUpdates(config)).updates).toMatchSnapshot();
    });
    it('should downgrade from missing versions', async () => {
      config.currentValue = '1.16.1';
      config.depName = 'coffeelint';
      config.datasource = DATASOURCE_NPM;
      config.rollbackPrs = true;
      nock('https://registry.npmjs.org')
        .get('/coffeelint')
        .reply(200, coffeelintJson);
      const res = await lookup.lookupUpdates(config);
      expect(res.updates).toHaveLength(1);
      expect(res.updates[0]).toMatchSnapshot();
    });
    it('should upgrade to only one major', async () => {
      config.currentValue = '1.0.0';
      config.depName = 'webpack';
      config.datasource = DATASOURCE_NPM;
      nock('https://registry.npmjs.org')
        .get('/webpack')
        .reply(200, webpackJson);
      const res = await lookup.lookupUpdates(config);
      expect(res.updates).toHaveLength(2);
    });
    it('should upgrade to two majors', async () => {
      config.currentValue = '1.0.0';
      config.separateMultipleMajor = true;
      config.depName = 'webpack';
      config.datasource = DATASOURCE_NPM;
      nock('https://registry.npmjs.org')
        .get('/webpack')
        .reply(200, webpackJson);
      const res = await lookup.lookupUpdates(config);
      expect(res.updates).toHaveLength(3);
    });
    it('does not jump  major unstable', async () => {
      config.currentValue = '^4.4.0-canary.3';
      config.rangeStrategy = 'replace';
      config.depName = 'next';
      config.datasource = DATASOURCE_NPM;
      nock('https://registry.npmjs.org')
        .get('/next')
        .reply(200, nextJson);
      const res = await lookup.lookupUpdates(config);
      expect(res.updates).toHaveLength(0);
    });
    it('supports in-range caret updates', async () => {
      config.rangeStrategy = 'bump';
      config.currentValue = '^1.0.0';
      config.depName = 'q';
      config.datasource = DATASOURCE_NPM;
      nock('https://registry.npmjs.org')
        .get('/q')
        .reply(200, qJson);
      expect((await lookup.lookupUpdates(config)).updates).toMatchSnapshot();
    });
    it('supports in-range tilde updates', async () => {
      config.rangeStrategy = 'bump';
      config.currentValue = '~1.0.0';
      config.depName = 'q';
      config.datasource = DATASOURCE_NPM;
      nock('https://registry.npmjs.org')
        .get('/q')
        .reply(200, qJson);
      expect((await lookup.lookupUpdates(config)).updates).toMatchSnapshot();
    });
    it('supports in-range tilde patch updates', async () => {
      config.rangeStrategy = 'bump';
      config.currentValue = '~1.0.0';
      config.depName = 'q';
      config.separateMinorPatch = true;
      config.datasource = DATASOURCE_NPM;
      nock('https://registry.npmjs.org')
        .get('/q')
        .reply(200, qJson);
      expect((await lookup.lookupUpdates(config)).updates).toMatchSnapshot();
    });
    it('supports in-range gte updates', async () => {
      config.rangeStrategy = 'bump';
      config.currentValue = '>=1.0.0';
      config.depName = 'q';
      config.datasource = DATASOURCE_NPM;
      nock('https://registry.npmjs.org')
        .get('/q')
        .reply(200, qJson);
      expect((await lookup.lookupUpdates(config)).updates).toMatchSnapshot();
    });
    it('supports majorgte updates', async () => {
      config.rangeStrategy = 'bump';
      config.currentValue = '>=0.9.0';
      config.depName = 'q';
      config.datasource = DATASOURCE_NPM;
      nock('https://registry.npmjs.org')
        .get('/q')
        .reply(200, qJson);
      expect((await lookup.lookupUpdates(config)).updates).toMatchSnapshot();
    });
    it('rejects in-range unsupported operator', async () => {
      config.rangeStrategy = 'bump';
      config.currentValue = '>1.0.0';
      config.depName = 'q';
      config.datasource = DATASOURCE_NPM;
      nock('https://registry.npmjs.org')
        .get('/q')
        .reply(200, qJson);
      expect((await lookup.lookupUpdates(config)).updates).toMatchSnapshot();
    });
    it('rejects non-fully specified in-range updates', async () => {
      config.rangeStrategy = 'bump';
      config.currentValue = '1.x';
      config.depName = 'q';
      config.datasource = DATASOURCE_NPM;
      nock('https://registry.npmjs.org')
        .get('/q')
        .reply(200, qJson);
      expect((await lookup.lookupUpdates(config)).updates).toMatchSnapshot();
    });
    it('rejects complex range in-range updates', async () => {
      config.rangeStrategy = 'bump';
      config.currentValue = '^0.9.0 || ^1.0.0';
      config.depName = 'q';
      config.datasource = DATASOURCE_NPM;
      nock('https://registry.npmjs.org')
        .get('/q')
        .reply(200, qJson);
      expect((await lookup.lookupUpdates(config)).updates).toMatchSnapshot();
    });
    it('replaces non-range in-range updates', async () => {
      config.depName = 'q';
      config.datasource = DATASOURCE_NPM;
      config.packageFile = 'package.json';
      config.rangeStrategy = 'bump';
      config.currentValue = '1.0.0';
      nock('https://registry.npmjs.org')
        .get('/q')
        .reply(200, qJson);
      expect((await lookup.lookupUpdates(config)).updates).toMatchSnapshot();
    });
    it('handles github 404', async () => {
      config.depName = 'foo';
      config.datasource = DATASOURCE_GITHUB;
      config.packageFile = 'package.json';
      config.currentValue = '1.0.0';
      nock('https://pypi.org')
        .get('/pypi/foo/json')
        .reply(404);
      expect((await lookup.lookupUpdates(config)).updates).toMatchSnapshot();
    });
    it('handles pypi 404', async () => {
      config.depName = 'foo';
      config.datasource = DATASOURCE_PYPI;
      config.packageFile = 'requirements.txt';
      config.currentValue = '1.0.0';
      nock('https://api.github.com')
        .get('/repos/some/repo/git/refs/tags?per_page=100')
        .reply(404);
      expect((await lookup.lookupUpdates(config)).updates).toMatchSnapshot();
    });
    it('handles packagist', async () => {
      config.depName = 'foo/bar';
      config.datasource = DATASOURCE_PACKAGIST;
      config.packageFile = 'composer.json';
      config.currentValue = '1.0.0';
      config.registryUrls = ['https://packagist.org'];
      nock('https://packagist.org')
        .get('/packages/foo/bar.json')
        .reply(404);
      expect((await lookup.lookupUpdates(config)).updates).toMatchSnapshot();
    });
    it('handles unknown datasource', async () => {
      config.depName = 'foo';
      config.datasource = 'typo';
      config.packageFile = 'package.json';
      config.currentValue = '1.0.0';
      expect((await lookup.lookupUpdates(config)).updates).toMatchSnapshot();
    });
    it('handles PEP440', async () => {
<<<<<<< HEAD
      config.manager = 'pip_requirements';
      config.versionScheme = VERSION_SCHEME_PEP440;
=======
      config.manager = MANAGER_PIP_REQUIREMENTS;
      config.versionScheme = 'pep440';
>>>>>>> 1ef2fc2a
      config.rangeStrategy = 'pin';
      config.lockedVersion = '0.9.4';
      config.currentValue = '~=0.9';
      config.depName = 'q';
      // TODO: we are using npm as source to test pep440
      config.datasource = DATASOURCE_NPM;
      nock('https://registry.npmjs.org')
        .get('/q')
        .reply(200, qJson);
      const res = await lookup.lookupUpdates(config);
      expect(res.updates).toMatchSnapshot();
    });
    it('returns complex object', async () => {
      config.currentValue = '1.3.0';
      config.depName = 'q';
      config.datasource = DATASOURCE_NPM;
      nock('https://registry.npmjs.org')
        .get('/q')
        .reply(200, qJson);
      const res = await lookup.lookupUpdates(config);
      expect(res).toMatchSnapshot();
      expect(res.sourceUrl).toBeDefined();
    });
    it('ignores deprecated', async () => {
      config.currentValue = '1.3.0';
      config.depName = 'q2';
      config.datasource = DATASOURCE_NPM;
      const returnJson = JSON.parse(JSON.stringify(qJson));
      returnJson.name = 'q2';
      returnJson.versions['1.4.1'].deprecated = 'true';
      nock('https://registry.npmjs.org')
        .get('/q2')
        .reply(200, returnJson);
      const res = await lookup.lookupUpdates(config);
      expect(res).toMatchSnapshot();
      expect(res.updates[0].toVersion).toEqual('1.4.0');
    });
    it('is deprecated', async () => {
      config.currentValue = '1.3.0';
      config.depName = 'q3';
      config.datasource = DATASOURCE_NPM;
      const returnJson = {
        ...JSON.parse(JSON.stringify(qJson)),
        name: 'q3',
        deprecated: true,
        repository: { url: null, directory: 'test' },
      };

      nock('https://registry.npmjs.org')
        .get('/q3')
        .reply(200, returnJson);
      const res = await lookup.lookupUpdates(config);
      expect(res).toMatchSnapshot();
      expect(res.updates[0].toVersion).toEqual('1.4.1');
    });
    it('skips unsupported values', async () => {
      config.currentValue = 'alpine';
      config.depName = 'node';
      config.datasource = DATASOURCE_DOCKER;
      const res = await lookup.lookupUpdates(config);
      expect(res).toMatchSnapshot();
    });
    it('skips undefined values', async () => {
      config.depName = 'node';
      config.datasource = DATASOURCE_DOCKER;
      const res = await lookup.lookupUpdates(config);
      expect(res).toMatchSnapshot();
    });
    it('handles digest pin', async () => {
      config.currentValue = '8.0.0';
      config.depName = 'node';
      config.datasource = DATASOURCE_DOCKER;
      config.pinDigests = true;
      docker.getPkgReleases.mockResolvedValueOnce({
        releases: [
          {
            version: '8.0.0',
          },
          {
            version: '8.1.0',
          },
        ],
      });
      docker.getDigest.mockResolvedValueOnce('sha256:abcdef1234567890');
      docker.getDigest.mockResolvedValueOnce('sha256:0123456789abcdef');
      const res = await lookup.lookupUpdates(config);
      expect(res).toMatchSnapshot();
    });
    ['8.1.0', '8.1', '8'].forEach(currentValue => {
      it('skips uncompatible versions for ' + currentValue, async () => {
        config.currentValue = currentValue;
        config.depName = 'node';
        config.versionScheme = VERSION_SCHEME_DOCKER;
        config.datasource = DATASOURCE_DOCKER;
        docker.getPkgReleases.mockResolvedValueOnce({
          releases: [
            { version: '8.1.0' },
            { version: '8.1.5' },
            { version: '8.1' },
            { version: '8.2.0' },
            { version: '8.2.5' },
            { version: '8.2' },
            { version: '8' },
            { version: '9.0' },
            { version: '9' },
          ],
        });
        const res = await lookup.lookupUpdates(config);
        expect(res).toMatchSnapshot();
      });
    });
    it('handles digest pin for up to date version', async () => {
      config.currentValue = '8.1.0';
      config.depName = 'node';
      config.datasource = DATASOURCE_DOCKER;
      config.pinDigests = true;
      docker.getPkgReleases.mockResolvedValueOnce({
        releases: [
          {
            version: '8.0.0',
          },
          {
            version: '8.1.0',
          },
        ],
      });
      docker.getDigest.mockResolvedValueOnce('sha256:abcdef1234567890');
      const res = await lookup.lookupUpdates(config);
      expect(res).toMatchSnapshot();
    });
    it('handles digest pin for non-version', async () => {
      config.currentValue = 'alpine';
      config.depName = 'node';
      config.datasource = DATASOURCE_DOCKER;
      config.pinDigests = true;
      docker.getPkgReleases.mockResolvedValueOnce({
        releases: [
          {
            version: '8.0.0',
          },
          {
            version: '8.1.0',
          },
          {
            version: 'alpine',
          },
        ],
      });
      docker.getDigest.mockResolvedValueOnce('sha256:abcdef1234567890');
      const res = await lookup.lookupUpdates(config);
      expect(res).toMatchSnapshot();
    });
    it('handles digest lookup failure', async () => {
      config.currentValue = 'alpine';
      config.depName = 'node';
      config.datasource = DATASOURCE_DOCKER;
      config.pinDigests = true;
      docker.getPkgReleases.mockResolvedValueOnce({
        releases: [
          {
            version: '8.0.0',
          },
          {
            version: '8.1.0',
          },
          {
            version: 'alpine',
          },
        ],
      });
      docker.getDigest.mockResolvedValueOnce(null);
      const res = await lookup.lookupUpdates(config);
      expect(res.updates).toHaveLength(0);
    });
    it('handles digest update', async () => {
      config.currentValue = '8.0.0';
      config.depName = 'node';
      config.datasource = DATASOURCE_DOCKER;
      config.currentDigest = 'sha256:zzzzzzzzzzzzzzz';
      config.pinDigests = true;
      docker.getPkgReleases.mockResolvedValueOnce({
        releases: [
          {
            version: '8.0.0',
          },
          {
            version: '8.1.0',
          },
        ],
      });
      docker.getDigest.mockResolvedValueOnce('sha256:abcdef1234567890');
      docker.getDigest.mockResolvedValueOnce('sha256:0123456789abcdef');
      const res = await lookup.lookupUpdates(config);
      expect(res).toMatchSnapshot();
    });
    it('handles digest update for non-version', async () => {
      config.currentValue = 'alpine';
      config.depName = 'node';
      config.datasource = DATASOURCE_DOCKER;
      config.currentDigest = 'sha256:zzzzzzzzzzzzzzz';
      config.pinDigests = true;
      docker.getPkgReleases.mockResolvedValueOnce({
        releases: [
          {
            version: 'alpine',
          },
          {
            version: '8.0.0',
          },
          {
            version: '8.1.0',
          },
        ],
      });
      docker.getDigest.mockResolvedValueOnce('sha256:abcdef1234567890');
      const res = await lookup.lookupUpdates(config);
      expect(res).toMatchSnapshot();
    });
    it('handles git submodule update', async () => {
      config.versionScheme = VERSION_SCHEME_GIT;
      config.datasource = DATASOURCE_GIT_SUBMODULES;
      gitSubmodules.getPkgReleases.mockResolvedValueOnce({
        releases: [
          {
            version: '4b825dc642cb6eb9a060e54bf8d69288fbee4904',
          },
        ],
      });
      const res = await lookup.lookupUpdates(config);
      expect(res).toMatchSnapshot();
    });
  });
});<|MERGE_RESOLUTION|>--- conflicted
+++ resolved
@@ -11,7 +11,6 @@
 import * as _gitSubmodules from '../../../../../lib/datasource/git-submodules';
 import { mocked, getConfig } from '../../../../util';
 import { CONFIG_VALIDATION } from '../../../../../lib/constants/error-messages';
-import { MANAGER_PIP_REQUIREMENTS } from '../../../../../lib/constants/managers';
 import {
   VERSION_SCHEME_DOCKER,
   VERSION_SCHEME_GIT,
@@ -19,6 +18,7 @@
   VERSION_SCHEME_PEP440,
 } from '../../../../../lib/constants/version-schemes';
 
+import { MANAGER_PIP_REQUIREMENTS } from '../../../../../lib/constants/managers';
 import {
   DATASOURCE_DOCKER,
   DATASOURCE_GIT_SUBMODULES,
@@ -1029,13 +1029,10 @@
       expect((await lookup.lookupUpdates(config)).updates).toMatchSnapshot();
     });
     it('handles PEP440', async () => {
-<<<<<<< HEAD
       config.manager = 'pip_requirements';
       config.versionScheme = VERSION_SCHEME_PEP440;
-=======
       config.manager = MANAGER_PIP_REQUIREMENTS;
       config.versionScheme = 'pep440';
->>>>>>> 1ef2fc2a
       config.rangeStrategy = 'pin';
       config.lockedVersion = '0.9.4';
       config.currentValue = '~=0.9';
