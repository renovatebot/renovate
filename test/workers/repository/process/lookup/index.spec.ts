import nock from 'nock';
import * as lookup from '../../../../../lib/workers/repository/process/lookup';
import qJson from '../../../../config/npm/_fixtures/01.json';
import helmetJson from '../../../../config/npm/_fixtures/02.json';
import coffeelintJson from '../../../../config/npm/_fixtures/coffeelint.json';
import webpackJson from '../../../../config/npm/_fixtures/webpack.json';
import nextJson from '../../../../config/npm/_fixtures/next.json';
import vueJson from '../../../../config/npm/_fixtures/vue.json';
import typescriptJson from '../../../../config/npm/_fixtures/typescript.json';
import * as _docker from '../../../../../lib/datasource/docker';
import * as _gitSubmodules from '../../../../../lib/datasource/git-submodules';
import { mocked, getConfig } from '../../../../util';
import { CONFIG_VALIDATION } from '../../../../../lib/constants/error-messages';
import {
<<<<<<< HEAD
  VERSION_SCHEME_DOCKER,
  VERSION_SCHEME_GIT,
  VERSION_SCHEME_NPM,
  VERSION_SCHEME_PEP440,
} from '../../../../../lib/constants/version-schemes';
=======
  DATASOURCE_DOCKER,
  DATASOURCE_GIT_SUBMODULES,
  DATASOURCE_GITHUB,
  DATASOURCE_NPM,
  DATASOURCE_PACKAGIST,
  DATASOURCE_PYPI,
} from '../../../../../lib/constants/data-binary-source';
>>>>>>> 58c444cb

jest.mock('../../../../../lib/datasource/docker');
jest.mock('../../../../../lib/datasource/git-submodules');

qJson.latestVersion = '1.4.1';

const docker = mocked(_docker);
const gitSubmodules = mocked(_gitSubmodules);

let config;

describe('workers/repository/process/lookup', () => {
  beforeEach(() => {
    config = getConfig();
    config.manager = 'npm';
    config.versionScheme = VERSION_SCHEME_NPM;
    config.rangeStrategy = 'replace';
    global.repoCache = {};
    jest.resetAllMocks();
  });

  describe('.lookupUpdates()', () => {
    it('returns rollback for pinned version', async () => {
      config.currentValue = '0.9.99';
      config.depName = 'q';
      config.datasource = DATASOURCE_NPM;
      config.rollbackPrs = true;
      nock('https://registry.npmjs.org')
        .get('/q')
        .reply(200, qJson);
      expect((await lookup.lookupUpdates(config)).updates).toMatchSnapshot();
    });
    it('returns rollback for ranged version', async () => {
      config.currentValue = '^0.9.99';
      config.depName = 'q';
      config.datasource = DATASOURCE_NPM;
      config.rollbackPrs = true;
      nock('https://registry.npmjs.org')
        .get('/q')
        .reply(200, qJson);
      expect((await lookup.lookupUpdates(config)).updates).toMatchSnapshot();
    });
    it('supports minor and major upgrades for tilde ranges', async () => {
      config.currentValue = '^0.4.0';
      config.rangeStrategy = 'pin';
      config.depName = 'q';
      config.datasource = DATASOURCE_NPM;
      nock('https://registry.npmjs.org')
        .get('/q')
        .reply(200, qJson);
      expect((await lookup.lookupUpdates(config)).updates).toMatchSnapshot();
    });
    it('supports lock file updates mixed with regular updates', async () => {
      config.currentValue = '^0.4.0';
      config.rangeStrategy = 'update-lockfile';
      config.depName = 'q';
      config.datasource = DATASOURCE_NPM;
      config.lockedVersion = '0.4.0';
      nock('https://registry.npmjs.org')
        .get('/q')
        .reply(200, qJson);
      expect((await lookup.lookupUpdates(config)).updates).toMatchSnapshot();
    });
    it('returns multiple updates if grouping but separateMajorMinor=true', async () => {
      config.groupName = 'somegroup';
      config.currentValue = '0.4.0';
      config.rangeStrategy = 'pin';
      config.depName = 'q';
      config.datasource = DATASOURCE_NPM;
      nock('https://registry.npmjs.org')
        .get('/q')
        .reply(200, qJson);
      const res = await lookup.lookupUpdates(config);
      expect(res.updates).toMatchSnapshot();
      expect(res.updates).toHaveLength(2);
    });
    it('returns additional update if grouping but separateMinorPatch=true', async () => {
      config.groupName = 'somegroup';
      config.currentValue = '0.4.0';
      config.rangeStrategy = 'pin';
      config.depName = 'q';
      config.separateMinorPatch = true;
      config.datasource = DATASOURCE_NPM;
      nock('https://registry.npmjs.org')
        .get('/q')
        .reply(200, qJson);
      const res = await lookup.lookupUpdates(config);
      expect(res.updates).toMatchSnapshot();
      expect(res.updates).toHaveLength(3);
    });
    it('returns one update if grouping and separateMajorMinor=false', async () => {
      config.groupName = 'somegroup';
      config.currentValue = '0.4.0';
      config.rangeStrategy = 'pin';
      config.separateMajorMinor = false;
      config.depName = 'q';
      config.datasource = DATASOURCE_NPM;
      nock('https://registry.npmjs.org')
        .get('/q')
        .reply(200, qJson);
      const res = await lookup.lookupUpdates(config);
      expect(res.updates).toMatchSnapshot();
      expect(res.updates).toHaveLength(1);
    });
    it('returns only one update if automerging', async () => {
      config.automerge = true;
      config.currentValue = '0.4.0';
      config.rangeStrategy = 'pin';
      config.depName = 'q';
      config.datasource = DATASOURCE_NPM;
      nock('https://registry.npmjs.org')
        .get('/q')
        .reply(200, qJson);
      const res = await lookup.lookupUpdates(config);
      expect(res.updates).toMatchSnapshot();
      expect(res.updates).toHaveLength(1);
    });
    it('returns only one update if automerging major', async () => {
      config.major = { automerge: true };
      config.currentValue = '^0.4.0';
      config.rangeStrategy = 'pin';
      config.depName = 'q';
      config.datasource = DATASOURCE_NPM;
      nock('https://registry.npmjs.org')
        .get('/q')
        .reply(200, qJson);
      expect((await lookup.lookupUpdates(config)).updates).toMatchSnapshot();
    });
    it('returns both updates if automerging minor', async () => {
      config.minor = { automerge: true };
      config.currentValue = '^0.4.0';
      config.rangeStrategy = 'pin';
      config.depName = 'q';
      config.datasource = DATASOURCE_NPM;
      nock('https://registry.npmjs.org')
        .get('/q')
        .reply(200, qJson);
      expect((await lookup.lookupUpdates(config)).updates).toMatchSnapshot();
    });
    it('enforces allowedVersions', async () => {
      config.currentValue = '0.4.0';
      config.allowedVersions = '<1';
      config.depName = 'q';
      config.datasource = DATASOURCE_NPM;
      nock('https://registry.npmjs.org')
        .get('/q')
        .reply(200, qJson);
      expect((await lookup.lookupUpdates(config)).updates).toHaveLength(1);
    });
    it('falls back to semver syntax allowedVersions', async () => {
      config.currentValue = '0.4.0';
      config.allowedVersions = '<1';
      config.depName = 'q';
<<<<<<< HEAD
      config.datasource = 'npm';
      config.versionScheme = VERSION_SCHEME_DOCKER; // this doesn't make sense but works for this test
=======
      config.datasource = DATASOURCE_NPM;
      config.versionScheme = 'docker'; // this doesn't make sense but works for this test
>>>>>>> 58c444cb
      nock('https://registry.npmjs.org')
        .get('/q')
        .reply(200, qJson);
      expect((await lookup.lookupUpdates(config)).updates).toHaveLength(1);
    });
    it('skips invalid allowedVersions', async () => {
      config.currentValue = '0.4.0';
      config.allowedVersions = 'less than 1';
      config.depName = 'q';
      config.datasource = DATASOURCE_NPM;
      nock('https://registry.npmjs.org')
        .get('/q')
        .reply(200, qJson);
      await expect(lookup.lookupUpdates(config)).rejects.toThrow(
        Error(CONFIG_VALIDATION)
      );
    });
    it('returns minor update if separate patches not configured', async () => {
      config.currentValue = '0.9.0';
      config.rangeStrategy = 'pin';
      config.depName = 'q';
      config.datasource = DATASOURCE_NPM;
      nock('https://registry.npmjs.org')
        .get('/q')
        .reply(200, qJson);
      const res = await lookup.lookupUpdates(config);
      expect(res.updates).toMatchSnapshot();
      expect(res.updates).toHaveLength(2);
      expect(res.updates[0].updateType).not.toEqual('patch');
      expect(res.updates[1].updateType).not.toEqual('patch');
    });
    it('returns patch update if automerging patch', async () => {
      config.patch = {
        automerge: true,
      };
      config.currentValue = '0.9.0';
      config.rangeStrategy = 'pin';
      config.depName = 'q';
      config.datasource = DATASOURCE_NPM;
      nock('https://registry.npmjs.org')
        .get('/q')
        .reply(200, qJson);
      const res = await lookup.lookupUpdates(config);
      expect(res.updates).toMatchSnapshot();
      expect(res.updates[0].updateType).toEqual('patch');
    });
    it('returns minor update if automerging both patch and minor', async () => {
      config.patch = {
        automerge: true,
      };
      config.minor = {
        automerge: true,
      };
      config.currentValue = '0.9.0';
      config.rangeStrategy = 'pin';
      config.depName = 'q';
      config.datasource = DATASOURCE_NPM;
      nock('https://registry.npmjs.org')
        .get('/q')
        .reply(200, qJson);
      const res = await lookup.lookupUpdates(config);
      expect(res.updates).toMatchSnapshot();
      expect(res.updates[0].updateType).toEqual('minor');
    });
    it('returns patch update if separateMinorPatch', async () => {
      config.separateMinorPatch = true;
      config.currentValue = '0.9.0';
      config.rangeStrategy = 'pin';
      config.depName = 'q';
      config.datasource = DATASOURCE_NPM;
      nock('https://registry.npmjs.org')
        .get('/q')
        .reply(200, qJson);
      expect((await lookup.lookupUpdates(config)).updates).toMatchSnapshot();
    });
    it('returns patch minor and major', async () => {
      config.separateMinorPatch = true;
      config.currentValue = '0.8.0';
      config.rangeStrategy = 'pin';
      config.depName = 'q';
      config.datasource = DATASOURCE_NPM;
      nock('https://registry.npmjs.org')
        .get('/q')
        .reply(200, qJson);
      const res = await lookup.lookupUpdates(config);
      expect(res.updates).toHaveLength(3);
      expect(res.updates).toMatchSnapshot();
    });
    it('disables major release separation (major)', async () => {
      config.separateMajorMinor = false;
      config.currentValue = '^0.4.0';
      config.rangeStrategy = 'pin';
      config.depName = 'q';
      config.datasource = DATASOURCE_NPM;
      nock('https://registry.npmjs.org')
        .get('/q')
        .reply(200, qJson);
      expect((await lookup.lookupUpdates(config)).updates).toMatchSnapshot();
    });
    it('disables major release separation (minor)', async () => {
      config.separateMajorMinor = false;
      config.currentValue = '1.0.0';
      config.rangeStrategy = 'pin';
      config.depName = 'q';
      config.datasource = DATASOURCE_NPM;
      nock('https://registry.npmjs.org')
        .get('/q')
        .reply(200, qJson);
      expect((await lookup.lookupUpdates(config)).updates).toMatchSnapshot();
    });
    it('uses minimum version for vulnerabilityAlerts', async () => {
      config.currentValue = '1.0.0';
      config.vulnerabilityAlert = true;
      config.depName = 'q';
      config.datasource = DATASOURCE_NPM;
      nock('https://registry.npmjs.org')
        .get('/q')
        .reply(200, qJson);
      const res = (await lookup.lookupUpdates(config)).updates;
      expect(res).toMatchSnapshot();
      expect(res).toHaveLength(1);
    });
    it('supports minor and major upgrades for ranged versions', async () => {
      config.currentValue = '~0.4.0';
      config.rangeStrategy = 'pin';
      config.depName = 'q';
      config.datasource = DATASOURCE_NPM;
      nock('https://registry.npmjs.org')
        .get('/q')
        .reply(200, qJson);
      expect((await lookup.lookupUpdates(config)).updates).toMatchSnapshot();
    });
    it('ignores pinning for ranges when other upgrade exists', async () => {
      config.currentValue = '~0.9.0';
      config.rangeStrategy = 'pin';
      config.depName = 'q';
      config.datasource = DATASOURCE_NPM;
      nock('https://registry.npmjs.org')
        .get('/q')
        .reply(200, qJson);
      expect((await lookup.lookupUpdates(config)).updates).toMatchSnapshot();
    });
    it('upgrades minor ranged versions', async () => {
      config.currentValue = '~1.0.0';
      config.rangeStrategy = 'pin';
      config.depName = 'q';
      config.datasource = DATASOURCE_NPM;
      nock('https://registry.npmjs.org')
        .get('/q')
        .reply(200, qJson);
      expect((await lookup.lookupUpdates(config)).updates).toMatchSnapshot();
    });
    it('widens minor ranged versions if configured', async () => {
      config.currentValue = '~1.3.0';
      config.rangeStrategy = 'widen';
      config.depName = 'q';
      config.datasource = DATASOURCE_NPM;
      nock('https://registry.npmjs.org')
        .get('/q')
        .reply(200, qJson);
      expect((await lookup.lookupUpdates(config)).updates).toMatchSnapshot();
    });
    it('replaces minor complex ranged versions if configured', async () => {
      config.currentValue = '~1.2.0 || ~1.3.0';
      config.rangeStrategy = 'replace';
      config.depName = 'q';
      config.datasource = DATASOURCE_NPM;
      nock('https://registry.npmjs.org')
        .get('/q')
        .reply(200, qJson);
      expect((await lookup.lookupUpdates(config)).updates).toMatchSnapshot();
    });
    it('widens major ranged versions if configured', async () => {
      config.currentValue = '^2.0.0';
      config.rangeStrategy = 'widen';
      config.depName = 'webpack';
      config.datasource = DATASOURCE_NPM;
      nock('https://registry.npmjs.org')
        .get('/webpack')
        .reply(200, webpackJson);
      expect((await lookup.lookupUpdates(config)).updates).toMatchSnapshot();
    });
    it('replaces major complex ranged versions if configured', async () => {
      config.currentValue = '^1.0.0 || ^2.0.0';
      config.rangeStrategy = 'replace';
      config.depName = 'webpack';
      config.datasource = DATASOURCE_NPM;
      nock('https://registry.npmjs.org')
        .get('/webpack')
        .reply(200, webpackJson);
      expect((await lookup.lookupUpdates(config)).updates).toMatchSnapshot();
    });
    it('pins minor ranged versions', async () => {
      config.currentValue = '^1.0.0';
      config.rangeStrategy = 'pin';
      config.depName = 'q';
      config.datasource = DATASOURCE_NPM;
      nock('https://registry.npmjs.org')
        .get('/q')
        .reply(200, qJson);
      expect((await lookup.lookupUpdates(config)).updates).toMatchSnapshot();
    });
    it('uses the locked version for pinning', async () => {
      config.currentValue = '^1.0.0';
      config.lockedVersion = '1.0.0';
      config.rangeStrategy = 'pin';
      config.depName = 'q';
      config.datasource = DATASOURCE_NPM;
      nock('https://registry.npmjs.org')
        .get('/q')
        .reply(200, qJson);
      expect((await lookup.lookupUpdates(config)).updates).toMatchSnapshot();
    });
    it('ignores minor ranged versions when not pinning', async () => {
      config.rangeStrategy = 'replace';
      config.currentValue = '^1.0.0';
      config.depName = 'q';
      config.datasource = DATASOURCE_NPM;
      nock('https://registry.npmjs.org')
        .get('/q')
        .reply(200, qJson);
      expect((await lookup.lookupUpdates(config)).updates).toHaveLength(0);
    });
    it('upgrades tilde ranges', async () => {
      config.rangeStrategy = 'pin';
      config.currentValue = '~1.3.0';
      config.depName = 'q';
      config.datasource = DATASOURCE_NPM;
      nock('https://registry.npmjs.org')
        .get('/q')
        .reply(200, qJson);
      expect((await lookup.lookupUpdates(config)).updates).toMatchSnapshot();
    });
    it('upgrades .x minor ranges', async () => {
      config.currentValue = '1.3.x';
      config.rangeStrategy = 'pin';
      config.depName = 'q';
      config.datasource = DATASOURCE_NPM;
      nock('https://registry.npmjs.org')
        .get('/q')
        .reply(200, qJson);
      expect((await lookup.lookupUpdates(config)).updates).toMatchSnapshot();
    });
    it('upgrades tilde ranges without pinning', async () => {
      config.rangeStrategy = 'replace';
      config.currentValue = '~1.3.0';
      config.depName = 'q';
      config.datasource = DATASOURCE_NPM;
      nock('https://registry.npmjs.org')
        .get('/q')
        .reply(200, qJson);
      expect((await lookup.lookupUpdates(config)).updates).toMatchSnapshot();
    });
    it('upgrades .x major ranges without pinning', async () => {
      config.rangeStrategy = 'replace';
      config.currentValue = '0.x';
      config.depName = 'q';
      config.datasource = DATASOURCE_NPM;
      nock('https://registry.npmjs.org')
        .get('/q')
        .reply(200, qJson);
      expect((await lookup.lookupUpdates(config)).updates).toMatchSnapshot();
    });
    it('upgrades .x minor ranges without pinning', async () => {
      config.rangeStrategy = 'replace';
      config.currentValue = '1.3.x';
      config.depName = 'q';
      config.datasource = DATASOURCE_NPM;
      nock('https://registry.npmjs.org')
        .get('/q')
        .reply(200, qJson);
      expect((await lookup.lookupUpdates(config)).updates).toMatchSnapshot();
    });
    it('upgrades .x complex minor ranges without pinning', async () => {
      config.rangeStrategy = 'widen';
      config.currentValue = '1.2.x - 1.3.x';
      config.depName = 'q';
      config.datasource = DATASOURCE_NPM;
      nock('https://registry.npmjs.org')
        .get('/q')
        .reply(200, qJson);
      expect((await lookup.lookupUpdates(config)).updates).toMatchSnapshot();
    });
    it('upgrades shorthand major ranges without pinning', async () => {
      config.rangeStrategy = 'replace';
      config.currentValue = '0';
      config.depName = 'q';
      config.datasource = DATASOURCE_NPM;
      nock('https://registry.npmjs.org')
        .get('/q')
        .reply(200, qJson);
      expect((await lookup.lookupUpdates(config)).updates).toMatchSnapshot();
    });
    it('upgrades shorthand minor ranges without pinning', async () => {
      config.rangeStrategy = 'replace';
      config.currentValue = '1.3';
      config.depName = 'q';
      config.datasource = DATASOURCE_NPM;
      nock('https://registry.npmjs.org')
        .get('/q')
        .reply(200, qJson);
      expect((await lookup.lookupUpdates(config)).updates).toMatchSnapshot();
    });
    it('upgrades multiple tilde ranges without pinning', async () => {
      config.rangeStrategy = 'replace';
      config.currentValue = '~0.7.0';
      config.depName = 'q';
      config.datasource = DATASOURCE_NPM;
      nock('https://registry.npmjs.org')
        .get('/q')
        .reply(200, qJson);
      expect((await lookup.lookupUpdates(config)).updates).toMatchSnapshot();
    });
    it('upgrades multiple caret ranges without pinning', async () => {
      config.rangeStrategy = 'replace';
      config.currentValue = '^0.7.0';
      config.depName = 'q';
      config.datasource = DATASOURCE_NPM;
      nock('https://registry.npmjs.org')
        .get('/q')
        .reply(200, qJson);
      expect((await lookup.lookupUpdates(config)).updates).toMatchSnapshot();
    });
    it('supports complex ranges', async () => {
      config.rangeStrategy = 'widen';
      config.currentValue = '^0.7.0 || ^0.8.0';
      config.depName = 'q';
      config.datasource = DATASOURCE_NPM;
      nock('https://registry.npmjs.org')
        .get('/q')
        .reply(200, qJson);
      const res = await lookup.lookupUpdates(config);
      expect(res.updates).toHaveLength(2);
      expect(res.updates[0]).toMatchSnapshot();
    });
    it('supports complex major ranges', async () => {
      config.rangeStrategy = 'widen';
      config.currentValue = '^1.0.0 || ^2.0.0';
      config.depName = 'webpack';
      config.datasource = DATASOURCE_NPM;
      nock('https://registry.npmjs.org')
        .get('/webpack')
        .reply(200, webpackJson);
      expect((await lookup.lookupUpdates(config)).updates).toMatchSnapshot();
    });
    it('supports complex major hyphen ranges', async () => {
      config.rangeStrategy = 'widen';
      config.currentValue = '1.x - 2.x';
      config.depName = 'webpack';
      config.datasource = DATASOURCE_NPM;
      nock('https://registry.npmjs.org')
        .get('/webpack')
        .reply(200, webpackJson);
      expect((await lookup.lookupUpdates(config)).updates).toMatchSnapshot();
    });
    it('widens .x OR ranges', async () => {
      config.rangeStrategy = 'widen';
      config.currentValue = '1.x || 2.x';
      config.depName = 'webpack';
      config.datasource = DATASOURCE_NPM;
      nock('https://registry.npmjs.org')
        .get('/webpack')
        .reply(200, webpackJson);
      expect((await lookup.lookupUpdates(config)).updates).toMatchSnapshot();
    });
    it('widens stanndalone major OR ranges', async () => {
      config.rangeStrategy = 'widen';
      config.currentValue = '1 || 2';
      config.depName = 'webpack';
      config.datasource = DATASOURCE_NPM;
      nock('https://registry.npmjs.org')
        .get('/webpack')
        .reply(200, webpackJson);
      expect((await lookup.lookupUpdates(config)).updates).toMatchSnapshot();
    });
    it('supports complex tilde ranges', async () => {
      config.rangeStrategy = 'widen';
      config.currentValue = '~1.2.0 || ~1.3.0';
      config.depName = 'q';
      config.datasource = DATASOURCE_NPM;
      nock('https://registry.npmjs.org')
        .get('/q')
        .reply(200, qJson);
      expect((await lookup.lookupUpdates(config)).updates).toMatchSnapshot();
    });
    it('returns nothing for greater than ranges', async () => {
      config.rangeStrategy = 'replace';
      config.currentValue = '>= 0.7.0';
      config.depName = 'q';
      config.datasource = DATASOURCE_NPM;
      nock('https://registry.npmjs.org')
        .get('/q')
        .reply(200, qJson);
      expect((await lookup.lookupUpdates(config)).updates).toHaveLength(0);
    });
    it('upgrades less than equal ranges without pinning', async () => {
      config.rangeStrategy = 'replace';
      config.currentValue = '<= 0.7.2';
      config.depName = 'q';
      config.datasource = DATASOURCE_NPM;
      nock('https://registry.npmjs.org')
        .get('/q')
        .reply(200, qJson);
      expect((await lookup.lookupUpdates(config)).updates).toMatchSnapshot();
    });
    it('upgrades less than ranges without pinning', async () => {
      config.rangeStrategy = 'replace';
      config.currentValue = '< 0.7.2';
      config.depName = 'q';
      config.datasource = DATASOURCE_NPM;
      nock('https://registry.npmjs.org')
        .get('/q')
        .reply(200, qJson);
      expect((await lookup.lookupUpdates(config)).updates).toMatchSnapshot();
    });
    it('upgrades less than major ranges', async () => {
      config.rangeStrategy = 'replace';
      config.currentValue = '< 1';
      config.depName = 'q';
      config.datasource = DATASOURCE_NPM;
      nock('https://registry.npmjs.org')
        .get('/q')
        .reply(200, qJson);
      expect((await lookup.lookupUpdates(config)).updates).toMatchSnapshot();
    });
    it('upgrades less than equal minor ranges', async () => {
      config.rangeStrategy = 'replace';
      config.currentValue = '<= 1.3';
      config.depName = 'q';
      config.datasource = DATASOURCE_NPM;
      nock('https://registry.npmjs.org')
        .get('/q')
        .reply(200, qJson);
      expect((await lookup.lookupUpdates(config)).updates).toMatchSnapshot();
    });
    it('upgrades equal minor ranges', async () => {
      config.rangeStrategy = 'replace';
      config.currentValue = '=1.3.1';
      config.depName = 'q';
      config.datasource = DATASOURCE_NPM;
      nock('https://registry.npmjs.org')
        .get('/q')
        .reply(200, qJson);
      expect((await lookup.lookupUpdates(config)).updates).toMatchSnapshot();
    });
    it('upgrades less than equal major ranges', async () => {
      config.rangeStrategy = 'replace';
      config.respectLatest = false;
      config.currentValue = '<= 1';
      config.depName = 'q';
      config.datasource = DATASOURCE_NPM;
      nock('https://registry.npmjs.org')
        .get('/q')
        .reply(200, qJson);
      expect((await lookup.lookupUpdates(config)).updates).toMatchSnapshot();
    });
    it('upgrades major less than equal ranges', async () => {
      config.rangeStrategy = 'replace';
      config.currentValue = '<= 1.0.0';
      config.depName = 'q';
      config.datasource = DATASOURCE_NPM;
      nock('https://registry.npmjs.org')
        .get('/q')
        .reply(200, qJson);
      const res = await lookup.lookupUpdates(config);
      expect(res.updates).toMatchSnapshot();
      expect(res.updates[0].newValue).toEqual('<= 1.4.1');
    });
    it('upgrades major less than ranges without pinning', async () => {
      config.rangeStrategy = 'replace';
      config.currentValue = '< 1.0.0';
      config.depName = 'q';
      config.datasource = DATASOURCE_NPM;
      nock('https://registry.npmjs.org')
        .get('/q')
        .reply(200, qJson);
      const res = await lookup.lookupUpdates(config);
      expect(res.updates).toMatchSnapshot();
      expect(res.updates[0].newValue).toEqual('< 2.0.0');
    });
    it('upgrades major greater than less than ranges without pinning', async () => {
      config.rangeStrategy = 'widen';
      config.currentValue = '>= 0.5.0 < 1.0.0';
      config.depName = 'q';
      config.datasource = DATASOURCE_NPM;
      nock('https://registry.npmjs.org')
        .get('/q')
        .reply(200, qJson);
      const res = await lookup.lookupUpdates(config);
      expect(res.updates).toMatchSnapshot();
      expect(res.updates[0].newValue).toEqual('>= 0.5.0 < 2.0.0');
    });
    it('upgrades minor greater than less than ranges without pinning', async () => {
      config.rangeStrategy = 'widen';
      config.currentValue = '>= 0.5.0 <0.8';
      config.depName = 'q';
      config.datasource = DATASOURCE_NPM;
      nock('https://registry.npmjs.org')
        .get('/q')
        .reply(200, qJson);
      const res = await lookup.lookupUpdates(config);
      expect(res.updates).toMatchSnapshot();
      expect(res.updates[0].newValue).toEqual('>= 0.5.0 <0.10');
      expect(res.updates[1].newValue).toEqual('>= 0.5.0 <1.5');
    });
    it('upgrades minor greater than less than equals ranges without pinning', async () => {
      config.rangeStrategy = 'widen';
      config.currentValue = '>= 0.5.0 <= 0.8.0';
      config.depName = 'q';
      config.datasource = DATASOURCE_NPM;
      nock('https://registry.npmjs.org')
        .get('/q')
        .reply(200, qJson);
      const res = await lookup.lookupUpdates(config);
      expect(res.updates).toMatchSnapshot();
      expect(res.updates[0].newValue).toEqual('>= 0.5.0 <= 0.9.7');
      expect(res.updates[1].newValue).toEqual('>= 0.5.0 <= 1.4.1');
    });
    it('rejects reverse ordered less than greater than', async () => {
      config.rangeStrategy = 'widen';
      config.currentValue = '<= 0.8.0 >= 0.5.0';
      config.depName = 'q';
      config.datasource = DATASOURCE_NPM;
      nock('https://registry.npmjs.org')
        .get('/q')
        .reply(200, qJson);
      const res = await lookup.lookupUpdates(config);
      expect(res.updates).toMatchSnapshot();
    });
    it('supports > latest versions if configured', async () => {
      config.respectLatest = false;
      config.currentValue = '1.4.1';
      config.depName = 'q';
      config.datasource = DATASOURCE_NPM;
      nock('https://registry.npmjs.org')
        .get('/q')
        .reply(200, qJson);
      expect((await lookup.lookupUpdates(config)).updates).toMatchSnapshot();
    });
    it('should ignore unstable versions if the current version is stable', async () => {
      config.currentValue = '2.5.16';
      config.depName = 'vue';
      config.datasource = DATASOURCE_NPM;
      nock('https://registry.npmjs.org')
        .get('/vue')
        .reply(200, vueJson);
      expect((await lookup.lookupUpdates(config)).updates).toHaveLength(0);
    });
    it('should allow unstable versions if the ignoreUnstable=false', async () => {
      config.currentValue = '2.5.16';
      config.ignoreUnstable = false;
      config.depName = 'vue';
      config.datasource = DATASOURCE_NPM;
      nock('https://registry.npmjs.org')
        .get('/vue')
        .reply(200, vueJson);
      const res = await lookup.lookupUpdates(config);
      expect(res.updates).toMatchSnapshot();
      expect(res.updates).toHaveLength(1);
      expect(res.updates[0].newValue).toEqual('2.5.17-beta.0');
    });
    it('should allow unstable versions if the current version is unstable', async () => {
      config.currentValue = '3.1.0-dev.20180731';
      config.depName = 'typescript';
      config.datasource = DATASOURCE_NPM;
      nock('https://registry.npmjs.org')
        .get('/typescript')
        .reply(200, typescriptJson);
      const res = await lookup.lookupUpdates(config);
      expect(res.updates).toMatchSnapshot();
      expect(res.updates).toHaveLength(1);
      expect(res.updates[0].newValue).toEqual('3.1.0-dev.20180813');
    });
    it('should not jump unstable versions', async () => {
      config.currentValue = '3.0.1-insiders.20180726';
      config.depName = 'typescript';
      config.datasource = DATASOURCE_NPM;
      nock('https://registry.npmjs.org')
        .get('/typescript')
        .reply(200, typescriptJson);
      const res = await lookup.lookupUpdates(config);
      expect(res.updates).toMatchSnapshot();
      expect(res.updates).toHaveLength(1);
      expect(res.updates[0].newValue).toEqual('3.0.1');
    });
    it('should follow dist-tag even if newer version exists', async () => {
      config.currentValue = '3.0.1-insiders.20180713';
      config.depName = 'typescript';
      config.datasource = DATASOURCE_NPM;
      config.followTag = 'insiders';
      nock('https://registry.npmjs.org')
        .get('/typescript')
        .reply(200, typescriptJson);
      const res = await lookup.lookupUpdates(config);
      expect(res.updates).toMatchSnapshot();
      expect(res.updates).toHaveLength(1);
      expect(res.updates[0].newValue).toEqual('3.0.1-insiders.20180726');
    });
    it('should roll back to dist-tag if current version is higher', async () => {
      config.currentValue = '3.1.0-dev.20180813';
      config.depName = 'typescript';
      config.datasource = DATASOURCE_NPM;
      config.followTag = 'insiders';
      config.rollbackPrs = true;
      nock('https://registry.npmjs.org')
        .get('/typescript')
        .reply(200, typescriptJson);
      const res = await lookup.lookupUpdates(config);
      expect(res.updates).toMatchSnapshot();
      expect(res.updates).toHaveLength(1);
      expect(res.updates[0].newValue).toEqual('3.0.1-insiders.20180726');
    });
    it('should jump unstable versions if followTag', async () => {
      config.currentValue = '3.0.0-insiders.20180706';
      config.depName = 'typescript';
      config.datasource = DATASOURCE_NPM;
      config.followTag = 'insiders';
      nock('https://registry.npmjs.org')
        .get('/typescript')
        .reply(200, typescriptJson);
      const res = await lookup.lookupUpdates(config);
      expect(res.updates).toMatchSnapshot();
      expect(res.updates).toHaveLength(1);
      expect(res.updates[0].newValue).toEqual('3.0.1-insiders.20180726');
    });
    it('should update nothing if current version is dist-tag', async () => {
      config.currentValue = '3.0.1-insiders.20180726';
      config.depName = 'typescript';
      config.datasource = DATASOURCE_NPM;
      config.followTag = 'insiders';
      nock('https://registry.npmjs.org')
        .get('/typescript')
        .reply(200, typescriptJson);
      const res = await lookup.lookupUpdates(config);
      expect(res.updates).toHaveLength(0);
    });
    it('should warn if no version matches dist-tag', async () => {
      config.currentValue = '3.0.1-dev.20180726';
      config.depName = 'typescript';
      config.datasource = DATASOURCE_NPM;
      config.followTag = 'foo';
      nock('https://registry.npmjs.org')
        .get('/typescript')
        .reply(200, typescriptJson);
      const res = await lookup.lookupUpdates(config);
      expect(res.updates).toMatchSnapshot();
      expect(res.updates).toHaveLength(0);
      expect(res.warnings).toHaveLength(1);
      expect(res.warnings[0].message).toEqual(
        "Can't find version with tag foo for typescript"
      );
    });
    it('should treat zero zero tilde ranges as 0.0.x', async () => {
      config.rangeStrategy = 'replace';
      config.currentValue = '~0.0.34';
      config.depName = '@types/helmet';
      config.datasource = DATASOURCE_NPM;
      nock('https://registry.npmjs.org')
        .get('/@types%2Fhelmet')
        .reply(200, helmetJson);
      expect((await lookup.lookupUpdates(config)).updates).toEqual([]);
    });
    it('should treat zero zero caret ranges as pinned', async () => {
      config.rangeStrategy = 'replace';
      config.currentValue = '^0.0.34';
      config.depName = '@types/helmet';
      config.datasource = DATASOURCE_NPM;
      nock('https://registry.npmjs.org')
        .get('/@types%2Fhelmet')
        .reply(200, helmetJson);
      expect((await lookup.lookupUpdates(config)).updates).toMatchSnapshot();
    });
    it('should downgrade from missing versions', async () => {
      config.currentValue = '1.16.1';
      config.depName = 'coffeelint';
      config.datasource = DATASOURCE_NPM;
      config.rollbackPrs = true;
      nock('https://registry.npmjs.org')
        .get('/coffeelint')
        .reply(200, coffeelintJson);
      const res = await lookup.lookupUpdates(config);
      expect(res.updates).toHaveLength(1);
      expect(res.updates[0]).toMatchSnapshot();
    });
    it('should upgrade to only one major', async () => {
      config.currentValue = '1.0.0';
      config.depName = 'webpack';
      config.datasource = DATASOURCE_NPM;
      nock('https://registry.npmjs.org')
        .get('/webpack')
        .reply(200, webpackJson);
      const res = await lookup.lookupUpdates(config);
      expect(res.updates).toHaveLength(2);
    });
    it('should upgrade to two majors', async () => {
      config.currentValue = '1.0.0';
      config.separateMultipleMajor = true;
      config.depName = 'webpack';
      config.datasource = DATASOURCE_NPM;
      nock('https://registry.npmjs.org')
        .get('/webpack')
        .reply(200, webpackJson);
      const res = await lookup.lookupUpdates(config);
      expect(res.updates).toHaveLength(3);
    });
    it('does not jump  major unstable', async () => {
      config.currentValue = '^4.4.0-canary.3';
      config.rangeStrategy = 'replace';
      config.depName = 'next';
      config.datasource = DATASOURCE_NPM;
      nock('https://registry.npmjs.org')
        .get('/next')
        .reply(200, nextJson);
      const res = await lookup.lookupUpdates(config);
      expect(res.updates).toHaveLength(0);
    });
    it('supports in-range caret updates', async () => {
      config.rangeStrategy = 'bump';
      config.currentValue = '^1.0.0';
      config.depName = 'q';
      config.datasource = DATASOURCE_NPM;
      nock('https://registry.npmjs.org')
        .get('/q')
        .reply(200, qJson);
      expect((await lookup.lookupUpdates(config)).updates).toMatchSnapshot();
    });
    it('supports in-range tilde updates', async () => {
      config.rangeStrategy = 'bump';
      config.currentValue = '~1.0.0';
      config.depName = 'q';
      config.datasource = DATASOURCE_NPM;
      nock('https://registry.npmjs.org')
        .get('/q')
        .reply(200, qJson);
      expect((await lookup.lookupUpdates(config)).updates).toMatchSnapshot();
    });
    it('supports in-range tilde patch updates', async () => {
      config.rangeStrategy = 'bump';
      config.currentValue = '~1.0.0';
      config.depName = 'q';
      config.separateMinorPatch = true;
      config.datasource = DATASOURCE_NPM;
      nock('https://registry.npmjs.org')
        .get('/q')
        .reply(200, qJson);
      expect((await lookup.lookupUpdates(config)).updates).toMatchSnapshot();
    });
    it('supports in-range gte updates', async () => {
      config.rangeStrategy = 'bump';
      config.currentValue = '>=1.0.0';
      config.depName = 'q';
      config.datasource = DATASOURCE_NPM;
      nock('https://registry.npmjs.org')
        .get('/q')
        .reply(200, qJson);
      expect((await lookup.lookupUpdates(config)).updates).toMatchSnapshot();
    });
    it('supports majorgte updates', async () => {
      config.rangeStrategy = 'bump';
      config.currentValue = '>=0.9.0';
      config.depName = 'q';
      config.datasource = DATASOURCE_NPM;
      nock('https://registry.npmjs.org')
        .get('/q')
        .reply(200, qJson);
      expect((await lookup.lookupUpdates(config)).updates).toMatchSnapshot();
    });
    it('rejects in-range unsupported operator', async () => {
      config.rangeStrategy = 'bump';
      config.currentValue = '>1.0.0';
      config.depName = 'q';
      config.datasource = DATASOURCE_NPM;
      nock('https://registry.npmjs.org')
        .get('/q')
        .reply(200, qJson);
      expect((await lookup.lookupUpdates(config)).updates).toMatchSnapshot();
    });
    it('rejects non-fully specified in-range updates', async () => {
      config.rangeStrategy = 'bump';
      config.currentValue = '1.x';
      config.depName = 'q';
      config.datasource = DATASOURCE_NPM;
      nock('https://registry.npmjs.org')
        .get('/q')
        .reply(200, qJson);
      expect((await lookup.lookupUpdates(config)).updates).toMatchSnapshot();
    });
    it('rejects complex range in-range updates', async () => {
      config.rangeStrategy = 'bump';
      config.currentValue = '^0.9.0 || ^1.0.0';
      config.depName = 'q';
      config.datasource = DATASOURCE_NPM;
      nock('https://registry.npmjs.org')
        .get('/q')
        .reply(200, qJson);
      expect((await lookup.lookupUpdates(config)).updates).toMatchSnapshot();
    });
    it('replaces non-range in-range updates', async () => {
      config.depName = 'q';
      config.datasource = DATASOURCE_NPM;
      config.packageFile = 'package.json';
      config.rangeStrategy = 'bump';
      config.currentValue = '1.0.0';
      nock('https://registry.npmjs.org')
        .get('/q')
        .reply(200, qJson);
      expect((await lookup.lookupUpdates(config)).updates).toMatchSnapshot();
    });
    it('handles github 404', async () => {
      config.depName = 'foo';
      config.datasource = DATASOURCE_GITHUB;
      config.packageFile = 'package.json';
      config.currentValue = '1.0.0';
      nock('https://pypi.org')
        .get('/pypi/foo/json')
        .reply(404);
      expect((await lookup.lookupUpdates(config)).updates).toMatchSnapshot();
    });
    it('handles pypi 404', async () => {
      config.depName = 'foo';
      config.datasource = DATASOURCE_PYPI;
      config.packageFile = 'requirements.txt';
      config.currentValue = '1.0.0';
      nock('https://api.github.com')
        .get('/repos/some/repo/git/refs/tags?per_page=100')
        .reply(404);
      expect((await lookup.lookupUpdates(config)).updates).toMatchSnapshot();
    });
    it('handles packagist', async () => {
      config.depName = 'foo/bar';
      config.datasource = DATASOURCE_PACKAGIST;
      config.packageFile = 'composer.json';
      config.currentValue = '1.0.0';
      config.registryUrls = ['https://packagist.org'];
      nock('https://packagist.org')
        .get('/packages/foo/bar.json')
        .reply(404);
      expect((await lookup.lookupUpdates(config)).updates).toMatchSnapshot();
    });
    it('handles unknown datasource', async () => {
      config.depName = 'foo';
      config.datasource = 'typo';
      config.packageFile = 'package.json';
      config.currentValue = '1.0.0';
      expect((await lookup.lookupUpdates(config)).updates).toMatchSnapshot();
    });
    it('handles PEP440', async () => {
      config.manager = 'pip_requirements';
      config.versionScheme = VERSION_SCHEME_PEP440;
      config.rangeStrategy = 'pin';
      config.lockedVersion = '0.9.4';
      config.currentValue = '~=0.9';
      config.depName = 'q';
      // TODO: we are using npm as source to test pep440
      config.datasource = DATASOURCE_NPM;
      nock('https://registry.npmjs.org')
        .get('/q')
        .reply(200, qJson);
      const res = await lookup.lookupUpdates(config);
      expect(res.updates).toMatchSnapshot();
    });
    it('returns complex object', async () => {
      config.currentValue = '1.3.0';
      config.depName = 'q';
      config.datasource = DATASOURCE_NPM;
      nock('https://registry.npmjs.org')
        .get('/q')
        .reply(200, qJson);
      const res = await lookup.lookupUpdates(config);
      expect(res).toMatchSnapshot();
      expect(res.sourceUrl).toBeDefined();
    });
    it('ignores deprecated', async () => {
      config.currentValue = '1.3.0';
      config.depName = 'q2';
      config.datasource = DATASOURCE_NPM;
      const returnJson = JSON.parse(JSON.stringify(qJson));
      returnJson.name = 'q2';
      returnJson.versions['1.4.1'].deprecated = 'true';
      nock('https://registry.npmjs.org')
        .get('/q2')
        .reply(200, returnJson);
      const res = await lookup.lookupUpdates(config);
      expect(res).toMatchSnapshot();
      expect(res.updates[0].toVersion).toEqual('1.4.0');
    });
    it('is deprecated', async () => {
      config.currentValue = '1.3.0';
      config.depName = 'q3';
      config.datasource = DATASOURCE_NPM;
      const returnJson = {
        ...JSON.parse(JSON.stringify(qJson)),
        name: 'q3',
        deprecated: true,
        repository: { url: null, directory: 'test' },
      };

      nock('https://registry.npmjs.org')
        .get('/q3')
        .reply(200, returnJson);
      const res = await lookup.lookupUpdates(config);
      expect(res).toMatchSnapshot();
      expect(res.updates[0].toVersion).toEqual('1.4.1');
    });
    it('skips unsupported values', async () => {
      config.currentValue = 'alpine';
      config.depName = 'node';
      config.datasource = DATASOURCE_DOCKER;
      const res = await lookup.lookupUpdates(config);
      expect(res).toMatchSnapshot();
    });
    it('skips undefined values', async () => {
      config.depName = 'node';
      config.datasource = DATASOURCE_DOCKER;
      const res = await lookup.lookupUpdates(config);
      expect(res).toMatchSnapshot();
    });
    it('handles digest pin', async () => {
      config.currentValue = '8.0.0';
      config.depName = 'node';
      config.datasource = DATASOURCE_DOCKER;
      config.pinDigests = true;
      docker.getPkgReleases.mockResolvedValueOnce({
        releases: [
          {
            version: '8.0.0',
          },
          {
            version: '8.1.0',
          },
        ],
      });
      docker.getDigest.mockResolvedValueOnce('sha256:abcdef1234567890');
      docker.getDigest.mockResolvedValueOnce('sha256:0123456789abcdef');
      const res = await lookup.lookupUpdates(config);
      expect(res).toMatchSnapshot();
    });
    ['8.1.0', '8.1', '8'].forEach(currentValue => {
      it('skips uncompatible versions for ' + currentValue, async () => {
        config.currentValue = currentValue;
        config.depName = 'node';
<<<<<<< HEAD
        config.datasource = 'docker';
        config.versionScheme = VERSION_SCHEME_DOCKER;
=======
        config.datasource = DATASOURCE_DOCKER;
        config.versionScheme = 'docker';
>>>>>>> 58c444cb
        docker.getPkgReleases.mockResolvedValueOnce({
          releases: [
            { version: '8.1.0' },
            { version: '8.1.5' },
            { version: '8.1' },
            { version: '8.2.0' },
            { version: '8.2.5' },
            { version: '8.2' },
            { version: '8' },
            { version: '9.0' },
            { version: '9' },
          ],
        });
        const res = await lookup.lookupUpdates(config);
        expect(res).toMatchSnapshot();
      });
    });
    it('handles digest pin for up to date version', async () => {
      config.currentValue = '8.1.0';
      config.depName = 'node';
      config.datasource = DATASOURCE_DOCKER;
      config.pinDigests = true;
      docker.getPkgReleases.mockResolvedValueOnce({
        releases: [
          {
            version: '8.0.0',
          },
          {
            version: '8.1.0',
          },
        ],
      });
      docker.getDigest.mockResolvedValueOnce('sha256:abcdef1234567890');
      const res = await lookup.lookupUpdates(config);
      expect(res).toMatchSnapshot();
    });
    it('handles digest pin for non-version', async () => {
      config.currentValue = 'alpine';
      config.depName = 'node';
      config.datasource = DATASOURCE_DOCKER;
      config.pinDigests = true;
      docker.getPkgReleases.mockResolvedValueOnce({
        releases: [
          {
            version: '8.0.0',
          },
          {
            version: '8.1.0',
          },
          {
            version: 'alpine',
          },
        ],
      });
      docker.getDigest.mockResolvedValueOnce('sha256:abcdef1234567890');
      const res = await lookup.lookupUpdates(config);
      expect(res).toMatchSnapshot();
    });
    it('handles digest lookup failure', async () => {
      config.currentValue = 'alpine';
      config.depName = 'node';
      config.datasource = DATASOURCE_DOCKER;
      config.pinDigests = true;
      docker.getPkgReleases.mockResolvedValueOnce({
        releases: [
          {
            version: '8.0.0',
          },
          {
            version: '8.1.0',
          },
          {
            version: 'alpine',
          },
        ],
      });
      docker.getDigest.mockResolvedValueOnce(null);
      const res = await lookup.lookupUpdates(config);
      expect(res.updates).toHaveLength(0);
    });
    it('handles digest update', async () => {
      config.currentValue = '8.0.0';
      config.depName = 'node';
      config.datasource = DATASOURCE_DOCKER;
      config.currentDigest = 'sha256:zzzzzzzzzzzzzzz';
      config.pinDigests = true;
      docker.getPkgReleases.mockResolvedValueOnce({
        releases: [
          {
            version: '8.0.0',
          },
          {
            version: '8.1.0',
          },
        ],
      });
      docker.getDigest.mockResolvedValueOnce('sha256:abcdef1234567890');
      docker.getDigest.mockResolvedValueOnce('sha256:0123456789abcdef');
      const res = await lookup.lookupUpdates(config);
      expect(res).toMatchSnapshot();
    });
    it('handles digest update for non-version', async () => {
      config.currentValue = 'alpine';
      config.depName = 'node';
      config.datasource = DATASOURCE_DOCKER;
      config.currentDigest = 'sha256:zzzzzzzzzzzzzzz';
      config.pinDigests = true;
      docker.getPkgReleases.mockResolvedValueOnce({
        releases: [
          {
            version: 'alpine',
          },
          {
            version: '8.0.0',
          },
          {
            version: '8.1.0',
          },
        ],
      });
      docker.getDigest.mockResolvedValueOnce('sha256:abcdef1234567890');
      const res = await lookup.lookupUpdates(config);
      expect(res).toMatchSnapshot();
    });
    it('handles git submodule update', async () => {
<<<<<<< HEAD
      config.datasource = 'gitSubmodules';
      config.versionScheme = VERSION_SCHEME_GIT;
=======
      config.datasource = DATASOURCE_GIT_SUBMODULES;
      config.versionScheme = 'git';
>>>>>>> 58c444cb
      gitSubmodules.getPkgReleases.mockResolvedValueOnce({
        releases: [
          {
            version: '4b825dc642cb6eb9a060e54bf8d69288fbee4904',
          },
        ],
      });
      const res = await lookup.lookupUpdates(config);
      expect(res).toMatchSnapshot();
    });
  });
});<|MERGE_RESOLUTION|>--- conflicted
+++ resolved
@@ -12,13 +12,13 @@
 import { mocked, getConfig } from '../../../../util';
 import { CONFIG_VALIDATION } from '../../../../../lib/constants/error-messages';
 import {
-<<<<<<< HEAD
   VERSION_SCHEME_DOCKER,
   VERSION_SCHEME_GIT,
   VERSION_SCHEME_NPM,
   VERSION_SCHEME_PEP440,
 } from '../../../../../lib/constants/version-schemes';
-=======
+
+import {
   DATASOURCE_DOCKER,
   DATASOURCE_GIT_SUBMODULES,
   DATASOURCE_GITHUB,
@@ -26,7 +26,6 @@
   DATASOURCE_PACKAGIST,
   DATASOURCE_PYPI,
 } from '../../../../../lib/constants/data-binary-source';
->>>>>>> 58c444cb
 
 jest.mock('../../../../../lib/datasource/docker');
 jest.mock('../../../../../lib/datasource/git-submodules');
@@ -180,13 +179,8 @@
       config.currentValue = '0.4.0';
       config.allowedVersions = '<1';
       config.depName = 'q';
-<<<<<<< HEAD
-      config.datasource = 'npm';
       config.versionScheme = VERSION_SCHEME_DOCKER; // this doesn't make sense but works for this test
-=======
-      config.datasource = DATASOURCE_NPM;
-      config.versionScheme = 'docker'; // this doesn't make sense but works for this test
->>>>>>> 58c444cb
+      config.datasource = DATASOURCE_NPM; // this doesn't make sense but works for this test
       nock('https://registry.npmjs.org')
         .get('/q')
         .reply(200, qJson);
@@ -1128,13 +1122,8 @@
       it('skips uncompatible versions for ' + currentValue, async () => {
         config.currentValue = currentValue;
         config.depName = 'node';
-<<<<<<< HEAD
-        config.datasource = 'docker';
         config.versionScheme = VERSION_SCHEME_DOCKER;
-=======
         config.datasource = DATASOURCE_DOCKER;
-        config.versionScheme = 'docker';
->>>>>>> 58c444cb
         docker.getPkgReleases.mockResolvedValueOnce({
           releases: [
             { version: '8.1.0' },
@@ -1260,13 +1249,8 @@
       expect(res).toMatchSnapshot();
     });
     it('handles git submodule update', async () => {
-<<<<<<< HEAD
-      config.datasource = 'gitSubmodules';
       config.versionScheme = VERSION_SCHEME_GIT;
-=======
       config.datasource = DATASOURCE_GIT_SUBMODULES;
-      config.versionScheme = 'git';
->>>>>>> 58c444cb
       gitSubmodules.getPkgReleases.mockResolvedValueOnce({
         releases: [
           {
