--- conflicted
+++ resolved
@@ -931,8 +931,6 @@
       const res = await lookup.lookupUpdates(config);
       expect(res).toMatchSnapshot();
     });
-<<<<<<< HEAD
-=======
     it('handles digest lookup failure', async () => {
       config.currentValue = 'alpine';
       config.depName = 'node';
@@ -955,7 +953,6 @@
       const res = await lookup.lookupUpdates(config);
       expect(res.updates).toHaveLength(0);
     });
->>>>>>> afdaa1ae
     it('handles digest update', async () => {
       config.currentValue = '8.0.0';
       config.depName = 'node';
