// Jest Snapshot v1, https://goo.gl/fbAQLP

<<<<<<< HEAD
exports[`workers/repository/extract/index extractAllDependencies() runs 1`] = `
Object {
  "ansible": Array [
    Object {},
  ],
  "bazel": Array [
    Object {},
  ],
  "buildkite": Array [
    Object {},
  ],
  "bundler": Array [
    Object {},
  ],
  "cargo": Array [
    Object {},
  ],
  "circleci": Array [
    Object {},
  ],
  "composer": Array [
    Object {},
  ],
  "deps-edn": Array [
    Object {},
  ],
  "docker-compose": Array [
    Object {},
  ],
  "dockerfile": Array [
    Object {},
  ],
  "droneci": Array [
    Object {},
  ],
  "git-submodules": Array [
    Object {},
  ],
  "github-actions": Array [
    Object {},
  ],
  "gitlabci": Array [
    Object {},
  ],
  "gitlabci-include": Array [
    Object {},
  ],
  "gomod": Array [
    Object {},
  ],
  "gradle": Array [
    Object {},
  ],
  "gradle-wrapper": Array [
    Object {},
  ],
  "helm-requirements": Array [
    Object {},
  ],
  "helm-values": Array [
    Object {},
  ],
  "homebrew": Array [
    Object {},
  ],
  "kubernetes": Array [
    Object {},
  ],
  "leiningen": Array [
    Object {},
  ],
  "maven": Array [
    Object {},
  ],
  "meteor": Array [
    Object {},
  ],
  "mix": Array [
    Object {},
  ],
  "npm": Array [
    Object {},
  ],
  "nuget": Array [
    Object {},
  ],
  "nvm": Array [
    Object {},
  ],
  "pip_requirements": Array [
    Object {},
  ],
  "pip_setup": Array [
    Object {},
  ],
  "pipenv": Array [
    Object {},
  ],
  "poetry": Array [
    Object {},
  ],
  "pub": Array [
    Object {},
  ],
  "ruby-version": Array [
    Object {},
  ],
  "sbt": Array [
    Object {},
  ],
  "swift": Array [
    Object {},
  ],
  "terraform": Array [
    Object {},
  ],
  "travis": Array [
    Object {},
  ],
}
`;

=======
>>>>>>> 7dc04f77
exports[`workers/repository/extract/index extractAllDependencies() skips non-enabled maangers 1`] = `
Object {
  "npm": Array [
    Object {},
  ],
}
`;<|MERGE_RESOLUTION|>--- conflicted
+++ resolved
@@ -1,130 +1,5 @@
 // Jest Snapshot v1, https://goo.gl/fbAQLP
 
-<<<<<<< HEAD
-exports[`workers/repository/extract/index extractAllDependencies() runs 1`] = `
-Object {
-  "ansible": Array [
-    Object {},
-  ],
-  "bazel": Array [
-    Object {},
-  ],
-  "buildkite": Array [
-    Object {},
-  ],
-  "bundler": Array [
-    Object {},
-  ],
-  "cargo": Array [
-    Object {},
-  ],
-  "circleci": Array [
-    Object {},
-  ],
-  "composer": Array [
-    Object {},
-  ],
-  "deps-edn": Array [
-    Object {},
-  ],
-  "docker-compose": Array [
-    Object {},
-  ],
-  "dockerfile": Array [
-    Object {},
-  ],
-  "droneci": Array [
-    Object {},
-  ],
-  "git-submodules": Array [
-    Object {},
-  ],
-  "github-actions": Array [
-    Object {},
-  ],
-  "gitlabci": Array [
-    Object {},
-  ],
-  "gitlabci-include": Array [
-    Object {},
-  ],
-  "gomod": Array [
-    Object {},
-  ],
-  "gradle": Array [
-    Object {},
-  ],
-  "gradle-wrapper": Array [
-    Object {},
-  ],
-  "helm-requirements": Array [
-    Object {},
-  ],
-  "helm-values": Array [
-    Object {},
-  ],
-  "homebrew": Array [
-    Object {},
-  ],
-  "kubernetes": Array [
-    Object {},
-  ],
-  "leiningen": Array [
-    Object {},
-  ],
-  "maven": Array [
-    Object {},
-  ],
-  "meteor": Array [
-    Object {},
-  ],
-  "mix": Array [
-    Object {},
-  ],
-  "npm": Array [
-    Object {},
-  ],
-  "nuget": Array [
-    Object {},
-  ],
-  "nvm": Array [
-    Object {},
-  ],
-  "pip_requirements": Array [
-    Object {},
-  ],
-  "pip_setup": Array [
-    Object {},
-  ],
-  "pipenv": Array [
-    Object {},
-  ],
-  "poetry": Array [
-    Object {},
-  ],
-  "pub": Array [
-    Object {},
-  ],
-  "ruby-version": Array [
-    Object {},
-  ],
-  "sbt": Array [
-    Object {},
-  ],
-  "swift": Array [
-    Object {},
-  ],
-  "terraform": Array [
-    Object {},
-  ],
-  "travis": Array [
-    Object {},
-  ],
-}
-`;
-
-=======
->>>>>>> 7dc04f77
 exports[`workers/repository/extract/index extractAllDependencies() skips non-enabled maangers 1`] = `
 Object {
   "npm": Array [
