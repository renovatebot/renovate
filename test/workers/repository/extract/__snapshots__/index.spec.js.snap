// Jest Snapshot v1, https://goo.gl/fbAQLP

exports[`workers/repository/extract/index extractAllDependencies() runs 1`] = `
Object {
  "ansible": Array [
    Object {},
  ],
  "bazel": Array [
    Object {},
  ],
  "buildkite": Array [
    Object {},
  ],
  "bundler": Array [
    Object {},
  ],
  "cargo": Array [
    Object {},
  ],
  "circleci": Array [
    Object {},
  ],
  "composer": Array [
    Object {},
  ],
  "docker-compose": Array [
    Object {},
  ],
  "dockerfile": Array [
    Object {},
  ],
  "github-actions": Array [
    Object {},
  ],
  "gitlabci": Array [
    Object {},
  ],
  "gomod": Array [
    Object {},
  ],
  "gradle": Array [
    Object {},
  ],
  "gradle-wrapper": Array [
    Object {},
  ],
  "kubernetes": Array [
    Object {},
  ],
  "maven": Array [
    Object {},
  ],
  "meteor": Array [
    Object {},
  ],
  "npm": Array [
    Object {},
  ],
  "nuget": Array [
    Object {},
  ],
  "nvm": Array [
    Object {},
  ],
  "pip_requirements": Array [
    Object {},
  ],
  "pip_setup": Array [
    Object {},
  ],
  "pipenv": Array [
    Object {},
  ],
<<<<<<< HEAD
  "pub": Array [
=======
  "poetry": Array [
>>>>>>> 107051e7
    Object {},
  ],
  "terraform": Array [
    Object {},
  ],
  "travis": Array [
    Object {},
  ],
}
`;<|MERGE_RESOLUTION|>--- conflicted
+++ resolved
@@ -71,11 +71,10 @@
   "pipenv": Array [
     Object {},
   ],
-<<<<<<< HEAD
+  "poetry": Array [
+    Object {},
+  ],
   "pub": Array [
-=======
-  "poetry": Array [
->>>>>>> 107051e7
     Object {},
   ],
   "terraform": Array [
