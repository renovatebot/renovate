--- conflicted
+++ resolved
@@ -350,25 +350,16 @@
       );
       expect(platform.getBranchPr).toHaveBeenCalledTimes(0);
       expect(platform.findPr).toHaveBeenCalledTimes(2);
-<<<<<<< HEAD
-      expect(platform.findPr.mock.calls[0][0]).toBe('branchName1');
-      expect(platform.findPr.mock.calls[0][1]).toBe('pr1');
-      expect(platform.findPr.mock.calls[0][2]).toBe(
-        PULL_REQUEST_STATUS_NOT_OPEN
-      );
-      expect(platform.findPr.mock.calls[1][0]).toBe('branchName2');
-      expect(platform.findPr.mock.calls[1][1]).toBe('pr2');
-      expect(platform.findPr.mock.calls[1][2]).toBe(
-        PULL_REQUEST_STATUS_NOT_OPEN
-      );
-=======
       expect(platform.findPr.mock.calls[0][0].branchName).toBe('branchName1');
       expect(platform.findPr.mock.calls[0][0].prTitle).toBe('pr1');
-      expect(platform.findPr.mock.calls[0][0].state).toBe('!open');
+      expect(platform.findPr.mock.calls[0][0].state).toBe(
+        PULL_REQUEST_STATUS_NOT_OPEN
+      );
       expect(platform.findPr.mock.calls[1][0].branchName).toBe('branchName2');
       expect(platform.findPr.mock.calls[1][0].prTitle).toBe('pr2');
-      expect(platform.findPr.mock.calls[1][0].state).toBe('!open');
->>>>>>> 64597757
+      expect(platform.findPr.mock.calls[1][0].state).toBe(
+        PULL_REQUEST_STATUS_NOT_OPEN
+      );
 
       // same with dry run
       await dryRun(branches, platform, 0, 0, 0, 2);
