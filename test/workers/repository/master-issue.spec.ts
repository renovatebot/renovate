--- conflicted
+++ resolved
@@ -5,11 +5,8 @@
 import { RenovateConfig, getConfig, platform } from '../../util';
 import { BranchConfig, PrUpgrade } from '../../../lib/workers/common';
 import { Pr } from '../../../lib/platform';
-<<<<<<< HEAD
 import { PULL_REQUEST_STATUS_NOT_OPEN } from '../../../lib/constants/pull-requests';
-=======
 import { PLATFORM_TYPE_GITHUB } from '../../../lib/constants/platforms';
->>>>>>> 8fd0b605
 
 let config: RenovateConfig;
 beforeEach(() => {
