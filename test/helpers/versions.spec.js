const versionsHelper = require('../../lib/helpers/versions');
const qJson = require('../_fixtures/npm/01.json');
const defaultConfig = require('../../lib/config/defaults').getConfig();

describe('helpers/versions', () => {
  describe('.determineUpgrades(dep, currentVersion, defaultConfig)', () => {
    it('return empty if invalid current version', () => {
      versionsHelper.determineUpgrades(qJson, 'invalid', defaultConfig).should.have.length(0);
    });
    it('return empty if null versions', () => {
      const testDep = {
        name: 'q',
      };
      versionsHelper.determineUpgrades(testDep, '1.0.0', defaultConfig).should.have.length(0);
    });
    it('return empty if empty versions', () => {
      const testDep = {
        name: 'q',
        versions: [],
      };
      versionsHelper.determineUpgrades(testDep, '1.0.0', defaultConfig).should.have.length(0);
    });
    it('supports minor and major upgrades for pinned versions', () => {
      const upgradeVersions = [
        {
          newVersion: '0.9.7',
          newVersionMajor: 0,
          upgradeType: 'minor',
<<<<<<< HEAD
          workingVersion: '0.4.0',
=======
          changeLogFromVersion: '0.4.4',
          changeLogToVersion: '0.9.7',
>>>>>>> e959c492
        },
        {
          newVersion: '1.4.1',
          newVersionMajor: 1,
          upgradeType: 'major',
<<<<<<< HEAD
          workingVersion: '0.4.0',
=======
          changeLogFromVersion: '0.4.4',
          changeLogToVersion: '1.4.1',
>>>>>>> e959c492
        },
      ];
      expect(versionsHelper.determineUpgrades(qJson, '0.4.0', defaultConfig)).toEqual(upgradeVersions);
    });
    it('supports minor and major upgrades for ranged versions', () => {
      const pinVersions = [
        {
          newVersion: '0.9.7',
          newVersionMajor: 0,
          upgradeType: 'minor',
          changeLogFromVersion: '0.4.4',
          changeLogToVersion: '0.9.7',
        },
        {
          newVersion: '1.4.1',
          newVersionMajor: 1,
          upgradeType: 'major',
          changeLogFromVersion: '0.4.4',
          changeLogToVersion: '1.4.1',
        },
      ];
      versionsHelper.determineUpgrades(qJson, '~0.4.0', defaultConfig).should.eql(pinVersions);
    });
    it('ignores pinning for ranges when other upgrade exists', () => {
      const pinVersions = [
        {
          newVersion: '1.4.1',
          newVersionMajor: 1,
          upgradeType: 'major',
          workingVersion: '0.9.7',
        },
      ];
      expect(versionsHelper.determineUpgrades(qJson, '~0.9.0', defaultConfig)).toEqual(pinVersions);
    });
    it('upgrades minor ranged versions', () => {
      const upgradeVersions = [
        {
          newVersion: '1.4.1',
          newVersionMajor: 1,
          upgradeType: 'minor',
          workingVersion: '1.0.1',
        },
      ];
      expect(versionsHelper.determineUpgrades(qJson, '~1.0.0', defaultConfig)).toEqual(upgradeVersions);
    });
    it('pins minor ranged versions', () => {
      const upgradeVersions = [
        {
          newVersion: '1.4.1',
          newVersionMajor: 1,
          upgradeType: 'pin',
        },
      ];
      expect(versionsHelper.determineUpgrades(qJson, '^1.0.0', defaultConfig)).toEqual(upgradeVersions);
    });
    it('ignores minor ranged versions when not pinning', () => {
      const noPinConfig = Object.assign({}, defaultConfig);
      noPinConfig.pinVersions = false;
      expect(versionsHelper.determineUpgrades(qJson, '^1.0.0', noPinConfig)).toHaveLength(0);
    });
    it('upgrades tilde ranges', () => {
      const upgradeVersions = [
        {
          newVersion: '1.4.1',
          newVersionMajor: 1,
          upgradeType: 'minor',
          workingVersion: '1.3.0',
        },
      ];
      expect(versionsHelper.determineUpgrades(qJson, '~1.3.0', defaultConfig)).toEqual(upgradeVersions);
    });
    it('upgrades tilde ranges without pinning', () => {
      const upgradeVersions = [
        {
          newVersion: '~1.4.0',
          newVersionMajor: 1,
          upgradeType: 'minor',
          workingVersion: '1.3.0',
        },
      ];
      const config = Object.assign({}, defaultConfig);
      config.pinVersions = false;
      expect(versionsHelper.determineUpgrades(qJson, '~1.3.0', config)).toEqual(upgradeVersions);
    });
    it('upgrades multiple tilde ranges without pinning', () => {
      const upgradeVersions = [
        {
          newVersion: '~0.9.0',
          newVersionMajor: 0,
          upgradeType: 'minor',
          workingVersion: '0.7.2',
        },
        {
          newVersion: '~1.4.0',
          newVersionMajor: 1,
          upgradeType: 'major',
          workingVersion: '0.7.2',
        },
      ];
      const config = Object.assign({}, defaultConfig);
      config.pinVersions = false;
      expect(versionsHelper.determineUpgrades(qJson, '~0.7.0', config)).toEqual(upgradeVersions);
    });
    it('upgrades multiple tilde ranges without pinning', () => {
      const upgradeVersions = [
        {
          newVersion: '^0.9.0',
          newVersionMajor: 0,
          upgradeType: 'minor',
          workingVersion: '0.7.2',
        },
        {
          newVersion: '^1.0.0',
          newVersionMajor: 1,
          upgradeType: 'major',
          workingVersion: '0.7.2',
        },
      ];
      const config = Object.assign({}, defaultConfig);
      config.pinVersions = false;
      expect(versionsHelper.determineUpgrades(qJson, '^0.7.0', config)).toEqual(upgradeVersions);
    });
    it('ignores complex ranges when not pinning', () => {
      const config = Object.assign({}, defaultConfig);
      config.pinVersions = false;
      expect(versionsHelper.determineUpgrades(qJson, '^0.7.0 || ^0.8.0', config)).toHaveLength(0);
    });
    it('returns nothing for greater than ranges', () => {
      const config = Object.assign({}, defaultConfig);
      config.pinVersions = false;
      expect(versionsHelper.determineUpgrades(qJson, '>= 0.7.0', config)).toHaveLength(0);
    });
    it('upgrades multiple tilde ranges without pinning', () => {
      const upgradeVersions = [
        {
          newVersion: '<= 0.9.7',
          newVersionMajor: 0,
          upgradeType: 'minor',
          workingVersion: '0.7.2',
        },
        {
          newVersion: '<= 1.4.1',
          newVersionMajor: 1,
          upgradeType: 'major',
          workingVersion: '0.7.2',
        },
      ];
      const config = Object.assign({}, defaultConfig);
      config.pinVersions = false;
      expect(versionsHelper.determineUpgrades(qJson, '<= 0.7.2', config)).toEqual(upgradeVersions);
    });
    it('supports > latest versions if configured', () => {
      const config = Object.assign({}, defaultConfig);
      config.respectLatest = false;
      const upgradeVersions = [
        {
          newVersion: '2.0.1',
          newVersionMajor: 2,
          upgradeType: 'major',
          changeLogFromVersion: '1.4.1',
          changeLogToVersion: '2.0.1',
        },
      ];
      versionsHelper.determineUpgrades(qJson, '1.4.1', config).should.eql(upgradeVersions);
    });
    it('supports future versions if configured', () => {
      const config = Object.assign({}, defaultConfig);
      config.ignoreFuture = false;
      config.respectLatest = false;
      const upgradeVersions = [
        {
          newVersion: '2.0.3',
          newVersionMajor: 2,
          upgradeType: 'major',
          changeLogFromVersion: '1.4.1',
          changeLogToVersion: '2.0.3',
        },
      ];
      versionsHelper.determineUpgrades(qJson, '1.4.1', config).should.eql(upgradeVersions);
    });
    it('supports future versions if already future', () => {
      const upgradeVersions = [
        {
          newVersion: '2.0.3',
          newVersionMajor: 2,
          upgradeType: 'pin',
        },
      ];
      versionsHelper.determineUpgrades(qJson, '^2.0.0', defaultConfig).should.eql(upgradeVersions);
    });
    it('should ignore unstable versions if the current version is stable', () => {
      versionsHelper.determineUpgrades({
        name: 'amazing-package',
        versions: {
          '1.0.0': {},
          '1.1.0-beta': {},
        },
      }, '1.0.0', defaultConfig).should.eql([]);
    });
    it('should allow unstable versions if the current version is unstable', () => {
      const upgradeVersions = [
        {
          newVersion: '1.1.0-beta',
          newVersionMajor: 1,
          upgradeType: 'minor',
          changeLogFromVersion: '1.0.0-beta',
          changeLogToVersion: '1.1.0-beta',
        },
      ];
      versionsHelper.determineUpgrades({
        name: 'amazing-package',
        versions: {
          '1.0.0-beta': {},
          '1.1.0-beta': {},
        },
      }, '1.0.0-beta', defaultConfig).should.eql(upgradeVersions);
    });
  });
  describe('.isRange(input)', () => {
    it('rejects simple semver', () => {
      versionsHelper.isRange('1.2.3').should.eql(false);
    });
    it('accepts tilde', () => {
      versionsHelper.isRange('~1.2.3').should.eql(true);
    });
    it('accepts caret', () => {
      versionsHelper.isRange('^1.2.3').should.eql(true);
    });
  });
  describe('.isValidVersion(input)', () => {
    it('should support simple semver', () => {
      versionsHelper.isValidVersion('1.2.3').should.eql(true);
    });
    it('should support versions with dash', () => {
      versionsHelper.isValidVersion('1.2.3-foo').should.eql(true);
    });
    it('should reject versions without dash', () => {
      versionsHelper.isValidVersion('1.2.3foo').should.eql(false);
    });
    it('should support ranges', () => {
      versionsHelper.isValidVersion('~1.2.3').should.eql(true);
      versionsHelper.isValidVersion('^1.2.3').should.eql(true);
      versionsHelper.isValidVersion('>1.2.3').should.eql(true);
    });
    it('should reject github repositories', () => {
      versionsHelper.isValidVersion('singapore/renovate').should.eql(false);
      versionsHelper.isValidVersion('singapore/renovate#master').should.eql(false);
      versionsHelper.isValidVersion('https://github.com/singapore/renovate.git').should.eql(false);
    });
  });
  describe('.isPastLatest(dep, version)', () => {
    it('should return false for less than', () => {
      versionsHelper.isPastLatest(qJson, '1.0.0').should.eql(false);
    });
    it('should return false for equal', () => {
      versionsHelper.isPastLatest(qJson, '1.4.1').should.eql(false);
    });
    it('should return true for greater than', () => {
      versionsHelper.isPastLatest(qJson, '2.0.3').should.eql(true);
    });
  });
});<|MERGE_RESOLUTION|>--- conflicted
+++ resolved
@@ -26,23 +26,15 @@
           newVersion: '0.9.7',
           newVersionMajor: 0,
           upgradeType: 'minor',
-<<<<<<< HEAD
-          workingVersion: '0.4.0',
-=======
-          changeLogFromVersion: '0.4.4',
-          changeLogToVersion: '0.9.7',
->>>>>>> e959c492
-        },
-        {
-          newVersion: '1.4.1',
-          newVersionMajor: 1,
-          upgradeType: 'major',
-<<<<<<< HEAD
-          workingVersion: '0.4.0',
-=======
-          changeLogFromVersion: '0.4.4',
-          changeLogToVersion: '1.4.1',
->>>>>>> e959c492
+          changeLogFromVersion: '0.4.0',
+          changeLogToVersion: '0.9.7',
+        },
+        {
+          newVersion: '1.4.1',
+          newVersionMajor: 1,
+          upgradeType: 'major',
+          changeLogFromVersion: '0.4.0',
+          changeLogToVersion: '1.4.1',
         },
       ];
       expect(versionsHelper.determineUpgrades(qJson, '0.4.0', defaultConfig)).toEqual(upgradeVersions);
@@ -72,7 +64,8 @@
           newVersion: '1.4.1',
           newVersionMajor: 1,
           upgradeType: 'major',
-          workingVersion: '0.9.7',
+          changeLogFromVersion: '0.9.7',
+          changeLogToVersion: '1.4.1',
         },
       ];
       expect(versionsHelper.determineUpgrades(qJson, '~0.9.0', defaultConfig)).toEqual(pinVersions);
@@ -83,7 +76,8 @@
           newVersion: '1.4.1',
           newVersionMajor: 1,
           upgradeType: 'minor',
-          workingVersion: '1.0.1',
+          changeLogFromVersion: '1.0.1',
+          changeLogToVersion: '1.4.1',
         },
       ];
       expect(versionsHelper.determineUpgrades(qJson, '~1.0.0', defaultConfig)).toEqual(upgradeVersions);
@@ -109,7 +103,8 @@
           newVersion: '1.4.1',
           newVersionMajor: 1,
           upgradeType: 'minor',
-          workingVersion: '1.3.0',
+          changeLogFromVersion: '1.3.0',
+          changeLogToVersion: '1.4.1',
         },
       ];
       expect(versionsHelper.determineUpgrades(qJson, '~1.3.0', defaultConfig)).toEqual(upgradeVersions);
@@ -120,7 +115,8 @@
           newVersion: '~1.4.0',
           newVersionMajor: 1,
           upgradeType: 'minor',
-          workingVersion: '1.3.0',
+          changeLogFromVersion: '1.3.0',
+          changeLogToVersion: '1.4.1',
         },
       ];
       const config = Object.assign({}, defaultConfig);
@@ -133,32 +129,36 @@
           newVersion: '~0.9.0',
           newVersionMajor: 0,
           upgradeType: 'minor',
-          workingVersion: '0.7.2',
+          changeLogFromVersion: '0.7.2',
+          changeLogToVersion: '0.9.7',
         },
         {
           newVersion: '~1.4.0',
           newVersionMajor: 1,
           upgradeType: 'major',
-          workingVersion: '0.7.2',
+          changeLogFromVersion: '0.7.2',
+          changeLogToVersion: '1.4.1',
         },
       ];
       const config = Object.assign({}, defaultConfig);
       config.pinVersions = false;
       expect(versionsHelper.determineUpgrades(qJson, '~0.7.0', config)).toEqual(upgradeVersions);
     });
-    it('upgrades multiple tilde ranges without pinning', () => {
+    it('upgrades multiple caret ranges without pinning', () => {
       const upgradeVersions = [
         {
           newVersion: '^0.9.0',
           newVersionMajor: 0,
           upgradeType: 'minor',
-          workingVersion: '0.7.2',
+          changeLogFromVersion: '0.7.2',
+          changeLogToVersion: '0.9.7',
         },
         {
           newVersion: '^1.0.0',
           newVersionMajor: 1,
           upgradeType: 'major',
-          workingVersion: '0.7.2',
+          changeLogFromVersion: '0.7.2',
+          changeLogToVersion: '1.4.1',
         },
       ];
       const config = Object.assign({}, defaultConfig);
@@ -175,19 +175,21 @@
       config.pinVersions = false;
       expect(versionsHelper.determineUpgrades(qJson, '>= 0.7.0', config)).toHaveLength(0);
     });
-    it('upgrades multiple tilde ranges without pinning', () => {
+    it('upgrades less than equal ranges without pinning', () => {
       const upgradeVersions = [
         {
           newVersion: '<= 0.9.7',
           newVersionMajor: 0,
           upgradeType: 'minor',
-          workingVersion: '0.7.2',
+          changeLogFromVersion: '0.7.2',
+          changeLogToVersion: '0.9.7',
         },
         {
           newVersion: '<= 1.4.1',
           newVersionMajor: 1,
           upgradeType: 'major',
-          workingVersion: '0.7.2',
+          changeLogFromVersion: '0.7.2',
+          changeLogToVersion: '1.4.1',
         },
       ];
       const config = Object.assign({}, defaultConfig);
