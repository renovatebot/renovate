import { spawn as _spawn } from 'child_process';
import is from '@sindresorhus/is';
import traverse from 'traverse';
import upath from 'upath';
import { rawExec as _exec } from '../lib/util/exec/common';
import type { RawExecOptions } from '../lib/util/exec/types';
import { regEx } from '../lib/util/regex';
import { mockedFunction } from './util';

jest.mock('../lib/util/exec/common');

// TODO: rename #16653
export type ExecResult = { stdout: string; stderr: string } | Error;

export const exec = mockedFunction(_exec);

<<<<<<< HEAD
export type SpawnMock = jest.MockedFunction<typeof _spawn>;
export const spawn = _spawn as SpawnMock;

// TODO: rename #16653
interface ExecSnapshot {
=======
export interface ExecSnapshot {
>>>>>>> 6c782379
  cmd: string;
  options?: RawExecOptions | null | undefined;
}

// TODO: rename #16653
export type ExecSnapshots = ExecSnapshot[];

<<<<<<< HEAD
// TODO: rename #16653
export function execSnapshot(cmd: string, options?: CallOptions): ExecSnapshot {
=======
function execSnapshot(cmd: string, options?: RawExecOptions): ExecSnapshot {
>>>>>>> 6c782379
  const snapshot = {
    cmd,
    options,
  };

  const cwd = upath.toUnix(process.cwd());

  return traverse(snapshot).map(function fixup(v) {
    if (is.string(v)) {
      const val = v
        .replace(regEx(/\\(\w)/g), '/$1')
        .replace(cwd, '/root/project');
      this.update(val);
    }
  });
}

const defaultExecResult = { stdout: '', stderr: '' };

// TODO: rename #16653
export function mockExecAll(
  execResult: ExecResult = defaultExecResult
): ExecSnapshots {
  const snapshots: ExecSnapshots = [];
  exec.mockImplementation((cmd, options) => {
    snapshots.push(execSnapshot(cmd, options));
    if (execResult instanceof Error) {
      throw execResult;
    }
    return execResult as never;
  });
  return snapshots;
}

<<<<<<< HEAD
// TODO: rename #16653
export function mockExecSequence(
  execFn: ExecMock,
  execResults: ExecResult[]
): ExecSnapshots {
=======
export function mockExecSequence(execResults: ExecResult[]): ExecSnapshots {
>>>>>>> 6c782379
  const snapshots: ExecSnapshots = [];
  execResults.forEach((execResult) => {
    exec.mockImplementationOnce((cmd, options) => {
      snapshots.push(execSnapshot(cmd, options));
      if (execResult instanceof Error) {
        throw execResult;
      }
      return execResult as never;
    });
  });
  return snapshots;
}

const basicEnvMock = {
  HTTP_PROXY: 'http://example.com',
  HTTPS_PROXY: 'https://example.com',
  NO_PROXY: 'localhost',
  HOME: '/home/user',
  PATH: '/tmp/path',
  LANG: 'en_US.UTF-8',
  LC_ALL: 'en_US',
};

const fullEnvMock = {
  ...basicEnvMock,
  SELECTED_ENV_VAR: 'Can be selected',
  FILTERED_ENV_VAR: 'Should be filtered',
};

const filteredEnvMock = {
  ...basicEnvMock,
  SELECTED_ENV_VAR: fullEnvMock.SELECTED_ENV_VAR,
};

export const envMock = {
  basic: basicEnvMock,
  full: fullEnvMock,
  filtered: filteredEnvMock,
};

// reset exec mock, otherwise there can be some left over from previous test
beforeEach(() => {
  // maybe not mocked
  exec.mockReset?.();
});<|MERGE_RESOLUTION|>--- conflicted
+++ resolved
@@ -1,4 +1,3 @@
-import { spawn as _spawn } from 'child_process';
 import is from '@sindresorhus/is';
 import traverse from 'traverse';
 import upath from 'upath';
@@ -14,15 +13,7 @@
 
 export const exec = mockedFunction(_exec);
 
-<<<<<<< HEAD
-export type SpawnMock = jest.MockedFunction<typeof _spawn>;
-export const spawn = _spawn as SpawnMock;
-
-// TODO: rename #16653
-interface ExecSnapshot {
-=======
 export interface ExecSnapshot {
->>>>>>> 6c782379
   cmd: string;
   options?: RawExecOptions | null | undefined;
 }
@@ -30,12 +21,8 @@
 // TODO: rename #16653
 export type ExecSnapshots = ExecSnapshot[];
 
-<<<<<<< HEAD
 // TODO: rename #16653
-export function execSnapshot(cmd: string, options?: CallOptions): ExecSnapshot {
-=======
 function execSnapshot(cmd: string, options?: RawExecOptions): ExecSnapshot {
->>>>>>> 6c782379
   const snapshot = {
     cmd,
     options,
@@ -70,15 +57,8 @@
   return snapshots;
 }
 
-<<<<<<< HEAD
 // TODO: rename #16653
-export function mockExecSequence(
-  execFn: ExecMock,
-  execResults: ExecResult[]
-): ExecSnapshots {
-=======
 export function mockExecSequence(execResults: ExecResult[]): ExecSnapshots {
->>>>>>> 6c782379
   const snapshots: ExecSnapshots = [];
   execResults.forEach((execResult) => {
     exec.mockImplementationOnce((cmd, options) => {
