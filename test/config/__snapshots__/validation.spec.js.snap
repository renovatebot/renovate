--- conflicted
+++ resolved
@@ -57,9 +57,6 @@
 ]
 `;
 
-<<<<<<< HEAD
-exports[`config/validation validateConfig(config) ignore packageRule nesting validation for presets 1`] = `Array []`;
-=======
 exports[`config/validation validateConfig(config) errors for all types 2`] = `
 Array [
   Object {
@@ -116,7 +113,6 @@
   },
 ]
 `;
->>>>>>> ce238ed7
 
 exports[`config/validation validateConfig(config) returns nested errors 1`] = `
 Array [
