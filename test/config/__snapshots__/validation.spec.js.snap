// Jest Snapshot v1, https://goo.gl/fbAQLP

exports[`config/validation validateConfig(config) errors for all types 1`] = `
Array [
  Object {
    "depName": "Configuration Error",
    "message": "Configuration option \`enabled\` should be boolean. Found: 1 (number)",
  },
  Object {
    "depName": "Configuration Error",
    "message": "Configuration option \`labels\` should be a list (Array)",
  },
  Object {
    "depName": "Configuration Error",
    "message": "Configuration option \`lockFileMaintenance\` should be a json object",
  },
  Object {
    "depName": "Configuration Error",
    "message": "Configuration option \`packageRules[3].packagePatterns\` should be a list (Array)",
  },
  Object {
    "depName": "Configuration Error",
    "message": "Configuration option \`semanticCommitType\` should be a string",
  },
  Object {
    "depName": "Configuration Error",
    "message": "Invalid configuration option: packageRules[1].foo",
  },
  Object {
    "depName": "Configuration Error",
    "message": "Invalid regExp for packageRules[3].excludePackagePatterns: \`abc ([a-z]+) ([a-z]+))\`",
  },
  Object {
    "depName": "Configuration Error",
    "message": "Invalid schedule: \`Schedule \\"every 15 mins every weekday\\" should not specify minutes\`",
  },
  Object {
    "depName": "Configuration Error",
    "message": "extends: Invalid timezone: Europe/Brussel",
  },
  Object {
    "depName": "Configuration Error",
    "message": "packageRules must contain JSON objects",
  },
  Object {
    "depName": "Configuration Error",
    "message": "packageRules: Each packageRule must contain at least one selector (paths, languages, baseBranchList, managers, datasources, depTypeList, packageNames, packagePatterns, excludePackageNames, excludePackagePatterns, sourceUrlPrefixes, updateTypes). If you wish for configuration to apply to all packages, it is not necessary to place it inside a packageRule at all.",
  },
  Object {
    "depName": "Configuration Error",
    "message": "timezone: Invalid timezone: Asia",
  },
]
`;

exports[`config/validation validateConfig(config) errors for unsafe fileMatches 1`] = `
Array [
  Object {
    "depName": "Configuration Error",
    "message": "Invalid regExp for npm.fileMatch: \`abc ([a-z]+) ([a-z]+))\`",
  },
  Object {
    "depName": "Configuration Error",
    "message": "Unsafe regExp for docker.fileMatch: \`(x+x+)+y\`",
  },
]
`;

exports[`config/validation validateConfig(config) ignore packageRule nesting validation for presets 1`] = `Array []`;

exports[`config/validation validateConfig(config) included managers of the wrong type 1`] = `
Array [
  Object {
    "depName": "Configuration Error",
    "message": "Configuration option \`packageRules[0].managers\` should be a list (Array)",
  },
  Object {
    "depName": "Configuration Error",
    "message": "packageRules: Managers should be type of List. You have included string.",
  },
]
`;

exports[`config/validation validateConfig(config) included unsupported manager 1`] = `
Array [
  Object {
    "depName": "Configuration Error",
    "message": "packageRules:
<<<<<<< HEAD
        You have included an unsupported manager in a package rule. Your list: foo. 
        Supported managers are: (ansible, bazel, buildkite, bundler, cargo, circleci, composer, deps-edn, docker-compose, dockerfile, github-actions, gitlabci, gitlabci-include, gomod, gradle, gradle-wrapper, kubernetes, leiningen, maven, meteor, mix, npm, nuget, nvm, pip_requirements, pip_setup, pipenv, poetry, pub, sbt, swift, terraform, travis, ruby-version, homebrew).",
=======
        You have included an unsupported manager in a package rule. Your list: foo.
        Supported managers are: (ansible, bazel, buildkite, bundler, cargo, circleci, composer, deps-edn, docker-compose, dockerfile, github-actions, gitlabci, gitlabci-include, gomod, gradle, gradle-wrapper, kubernetes, leiningen, maven, meteor, npm, nuget, nvm, pip_requirements, pip_setup, pipenv, poetry, pub, sbt, swift, terraform, travis, ruby-version, homebrew).",
>>>>>>> d9773791
  },
]
`;

exports[`config/validation validateConfig(config) returns deprecation warnings 1`] = `
Array [
  Object {
    "depName": "Deprecation Warning",
    "message": "Direct editing of prTitle is now deprecated. Please edit commitMessage subcomponents instead as they will be passed through to prTitle.",
  },
]
`;

exports[`config/validation validateConfig(config) returns nested errors 1`] = `
Array [
  Object {
    "depName": "Configuration Error",
    "message": "Invalid configuration option: foo",
  },
  Object {
    "depName": "Configuration Error",
    "message": "Invalid configuration option: lockFileMaintenance.bar",
  },
  Object {
    "depName": "Configuration Error",
    "message": "Unsafe regExp for packageRules[0].excludePackagePatterns: \`(x+x+)+y\`",
  },
]
`;

exports[`config/validation validateConfig(config) selectors outside packageRules array trigger errors 1`] = `
Array [
  Object {
    "depName": "Configuration Error",
    "message": "docker.minor.packageNames: packageNames should be inside a \`packageRule\` only",
  },
  Object {
    "depName": "Configuration Error",
    "message": "packageNames: packageNames should be inside a \`packageRule\` only",
  },
]
`;<|MERGE_RESOLUTION|>--- conflicted
+++ resolved
@@ -86,13 +86,8 @@
   Object {
     "depName": "Configuration Error",
     "message": "packageRules:
-<<<<<<< HEAD
-        You have included an unsupported manager in a package rule. Your list: foo. 
+        You have included an unsupported manager in a package rule. Your list: foo.
         Supported managers are: (ansible, bazel, buildkite, bundler, cargo, circleci, composer, deps-edn, docker-compose, dockerfile, github-actions, gitlabci, gitlabci-include, gomod, gradle, gradle-wrapper, kubernetes, leiningen, maven, meteor, mix, npm, nuget, nvm, pip_requirements, pip_setup, pipenv, poetry, pub, sbt, swift, terraform, travis, ruby-version, homebrew).",
-=======
-        You have included an unsupported manager in a package rule. Your list: foo.
-        Supported managers are: (ansible, bazel, buildkite, bundler, cargo, circleci, composer, deps-edn, docker-compose, dockerfile, github-actions, gitlabci, gitlabci-include, gomod, gradle, gradle-wrapper, kubernetes, leiningen, maven, meteor, npm, nuget, nvm, pip_requirements, pip_setup, pipenv, poetry, pub, sbt, swift, terraform, travis, ruby-version, homebrew).",
->>>>>>> d9773791
   },
 ]
 `;
