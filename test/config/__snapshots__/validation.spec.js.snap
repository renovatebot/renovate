// Jest Snapshot v1, https://goo.gl/fbAQLP

exports[`config/validation validateConfig(config) errors for all types 1`] = `
Array [
  Object {
    "depName": "Configuration Error",
    "message": "Invalid semver range for allowedVersions: \`foo\`",
  },
  Object {
    "depName": "Configuration Error",
    "message": "Configuration option \`enabled\` should be boolean. Found: 1 (number)",
  },
  Object {
    "depName": "Configuration Error",
    "message": "Invalid schedule: \`Schedule \\"every 15 mins every weekday\\" should not specify minutes\`",
  },
  Object {
    "depName": "Configuration Error",
    "message": "timezone: Invalid timezone: Asia",
  },
  Object {
    "depName": "Configuration Error",
    "message": "Configuration option \`labels\` should be a list (Array)",
  },
  Object {
    "depName": "Configuration Error",
    "message": "Configuration option \`semanticCommitType\` should be a string",
  },
  Object {
    "depName": "Configuration Error",
    "message": "Configuration option \`lockFileMaintenance\` should be a json object",
  },
  Object {
    "depName": "Configuration Error",
<<<<<<< HEAD
    "message": "Invalid timezone: Europe/Brussel",
  },
  Object {
    "depName": "Configuration Error",
    "message": "Configuration option \`packagePatterns\` should be a list (Array)",
=======
    "message": "extends: Invalid timezone: Europe/Brussel",
  },
  Object {
    "depName": "Configuration Error",
    "message": "Invalid configuration option: \`packageRules[1].foo\`",
>>>>>>> baf7303a
  },
  Object {
    "depName": "Configuration Error",
    "message": "Configuration option \`packageRules[3].packagePatterns\` should be a list (Array)",
  },
  Object {
    "depName": "Configuration Error",
    "message": "Invalid regExp for packageRules[3].excludePackagePatterns: \`abc ([a-z]+) ([a-z]+))\`",
  },
  Object {
    "depName": "Configuration Error",
    "message": "packageRules: Each packageRule must contain at least one selector (depTypeList, packageNames, packagePatterns, excludePackageNames, excludePackagePatterns). If you wish for configuration to apply to all packages, it is not necessary to place it inside a packageRule at all.",
  },
  Object {
    "depName": "Configuration Error",
    "message": "packageRules must contain JSON objects",
  },
]
`;

exports[`config/validation validateConfig(config) ignore packageRule nesting validation for presets 1`] = `Array []`;

exports[`config/validation validateConfig(config) returns nested errors 1`] = `
Array [
  Object {
    "depName": "Configuration Error",
    "message": "Invalid configuration option: \`foo\`",
  },
  Object {
    "depName": "Configuration Error",
    "message": "Invalid configuration option: \`lockFileMaintenance.bar\`",
  },
]
`;

exports[`config/validation validateConfig(config) selectors outside packageRules array trigger errors 1`] = `
Array [
  Object {
    "depName": "Configuration Error",
    "message": "packageRule selectors should only be in a packageRules array or on a top level of a preset (current location: /)",
  },
  Object {
    "depName": "Configuration Error",
    "message": "packageRule selectors should only be in a packageRules array or on a top level of a preset (current location: /docker.minor)",
  },
]
`;<|MERGE_RESOLUTION|>--- conflicted
+++ resolved
@@ -32,19 +32,11 @@
   },
   Object {
     "depName": "Configuration Error",
-<<<<<<< HEAD
-    "message": "Invalid timezone: Europe/Brussel",
-  },
-  Object {
-    "depName": "Configuration Error",
-    "message": "Configuration option \`packagePatterns\` should be a list (Array)",
-=======
     "message": "extends: Invalid timezone: Europe/Brussel",
   },
   Object {
     "depName": "Configuration Error",
     "message": "Invalid configuration option: \`packageRules[1].foo\`",
->>>>>>> baf7303a
   },
   Object {
     "depName": "Configuration Error",
