// Jest Snapshot v1, https://goo.gl/fbAQLP

exports[`config/validation validateConfig(config) errors for all types 1`] = `
Array [
  Object {
    "depName": "Configuration Error",
    "message": "Configuration option \`enabled\` should be boolean. Found: 1 (number)",
  },
  Object {
    "depName": "Configuration Error",
    "message": "Configuration option \`labels\` should be a list (Array)",
  },
  Object {
    "depName": "Configuration Error",
    "message": "Configuration option \`lockFileMaintenance\` should be a json object",
  },
  Object {
    "depName": "Configuration Error",
    "message": "Configuration option \`packageRules[3].packagePatterns\` should be a list (Array)",
  },
  Object {
    "depName": "Configuration Error",
    "message": "Configuration option \`semanticCommitType\` should be a string",
  },
  Object {
    "depName": "Configuration Error",
    "message": "Invalid configuration option: packageRules[1].foo",
  },
  Object {
    "depName": "Configuration Error",
    "message": "Invalid regExp for packageRules[3].excludePackagePatterns: \`abc ([a-z]+) ([a-z]+))\`",
  },
  Object {
    "depName": "Configuration Error",
    "message": "Invalid schedule: \`Schedule \\"every 15 mins every weekday\\" should not specify minutes\`",
  },
  Object {
    "depName": "Configuration Error",
    "message": "extends: Invalid timezone: Europe/Brussel",
  },
  Object {
    "depName": "Configuration Error",
    "message": "packageRules must contain JSON objects",
  },
  Object {
    "depName": "Configuration Error",
    "message": "packageRules: Each packageRule must contain at least one selector (paths, languages, baseBranchList, managers, datasources, depTypeList, packageNames, packagePatterns, excludePackageNames, excludePackagePatterns, sourceUrlPrefixes, updateTypes). If you wish for configuration to apply to all packages, it is not necessary to place it inside a packageRule at all.",
  },
  Object {
    "depName": "Configuration Error",
    "message": "timezone: Invalid timezone: Asia",
  },
]
`;

exports[`config/validation validateConfig(config) errors for unsafe fileMatches 1`] = `
Array [
  Object {
    "depName": "Configuration Error",
    "message": "Invalid regExp for npm.fileMatch: \`abc ([a-z]+) ([a-z]+))\`",
  },
  Object {
    "depName": "Configuration Error",
    "message": "Unsafe regExp for docker.fileMatch: \`(x+x+)+y\`",
  },
]
`;

exports[`config/validation validateConfig(config) ignore packageRule nesting validation for presets 1`] = `Array []`;

exports[`config/validation validateConfig(config) included managers of the wrong type 1`] = `
Array [
  Object {
    "depName": "Configuration Error",
    "message": "Configuration option \`packageRules[0].managers\` should be a list (Array)",
  },
  Object {
    "depName": "Configuration Error",
    "message": "packageRules: Managers should be type of List. You have included string.",
  },
]
`;

exports[`config/validation validateConfig(config) included unsupported manager 1`] = `
Array [
  Object {
    "depName": "Configuration Error",
    "message": "packageRules:
        You have included an unsupported manager in a package rule. Your list: foo. 
<<<<<<< HEAD
        Supported managers are: (ansible, bazel, buildkite, bundler, cargo, circleci, composer, docker-compose, dockerfile, github-actions, gitlabci, gomod, gradle, gradle-wrapper, kubernetes, maven, meteor, npm, nuget, nvm, pip_requirements, pip_setup, pipenv, poetry, pub, sbt, terraform, travis, ruby-version, homebrew, helm).",
=======
        Supported managers are: (ansible, bazel, buildkite, bundler, cargo, circleci, composer, deps-edn, docker-compose, dockerfile, github-actions, gitlabci, gomod, gradle, gradle-wrapper, kubernetes, leiningen, maven, meteor, npm, nuget, nvm, pip_requirements, pip_setup, pipenv, poetry, pub, sbt, terraform, travis, ruby-version, homebrew).",
>>>>>>> d4a00b7a
  },
]
`;

exports[`config/validation validateConfig(config) returns deprecation warnings 1`] = `
Array [
  Object {
    "depName": "Deprecation Warning",
    "message": "Direct editing of prTitle is now deprecated. Please edit commitMessage subcomponents instead as they will be passed through to prTitle.",
  },
]
`;

exports[`config/validation validateConfig(config) returns nested errors 1`] = `
Array [
  Object {
    "depName": "Configuration Error",
    "message": "Invalid configuration option: foo",
  },
  Object {
    "depName": "Configuration Error",
    "message": "Invalid configuration option: lockFileMaintenance.bar",
  },
  Object {
    "depName": "Configuration Error",
    "message": "Unsafe regExp for packageRules[0].excludePackagePatterns: \`(x+x+)+y\`",
  },
]
`;

exports[`config/validation validateConfig(config) selectors outside packageRules array trigger errors 1`] = `
Array [
  Object {
    "depName": "Configuration Error",
    "message": "docker.minor.packageNames: packageNames should be inside a \`packageRule\` only",
  },
  Object {
    "depName": "Configuration Error",
    "message": "packageNames: packageNames should be inside a \`packageRule\` only",
  },
]
`;<|MERGE_RESOLUTION|>--- conflicted
+++ resolved
@@ -87,11 +87,7 @@
     "depName": "Configuration Error",
     "message": "packageRules:
         You have included an unsupported manager in a package rule. Your list: foo. 
-<<<<<<< HEAD
-        Supported managers are: (ansible, bazel, buildkite, bundler, cargo, circleci, composer, docker-compose, dockerfile, github-actions, gitlabci, gomod, gradle, gradle-wrapper, kubernetes, maven, meteor, npm, nuget, nvm, pip_requirements, pip_setup, pipenv, poetry, pub, sbt, terraform, travis, ruby-version, homebrew, helm).",
-=======
-        Supported managers are: (ansible, bazel, buildkite, bundler, cargo, circleci, composer, deps-edn, docker-compose, dockerfile, github-actions, gitlabci, gomod, gradle, gradle-wrapper, kubernetes, leiningen, maven, meteor, npm, nuget, nvm, pip_requirements, pip_setup, pipenv, poetry, pub, sbt, terraform, travis, ruby-version, homebrew).",
->>>>>>> d4a00b7a
+        Supported managers are: (ansible, bazel, buildkite, bundler, cargo, circleci, composer, deps-edn, docker-compose, dockerfile, github-actions, gitlabci, gomod, gradle, gradle-wrapper, kubernetes, leiningen, maven, meteor, npm, nuget, nvm, pip_requirements, pip_setup, pipenv, poetry, pub, sbt, terraform, travis, ruby-version, homebrew, helm).",
   },
 ]
 `;
