--- conflicted
+++ resolved
@@ -40,11 +40,7 @@
   },
   Object {
     "depName": "Configuration Error",
-<<<<<<< HEAD
-    "message": "Invalid regExp for excludePackagePatterns: \`abc ([a-z]+) ([a-z]+))\`",
-=======
     "message": "extends: Invalid timezone: Europe/Brussel",
->>>>>>> 1bdc5488
   },
   Object {
     "depName": "Configuration Error",
@@ -52,11 +48,7 @@
   },
   Object {
     "depName": "Configuration Error",
-<<<<<<< HEAD
-    "message": "Each packageRule must contain at least one selector (packageNames, packagePatterns, excludePackageNames, excludePackagePatterns). If you wish for configuration to apply to all packages, it is not necessary to place it inside a packageRule at all.",
-=======
     "message": "packageRules: Each packageRule must contain at least one selector (depTypeList, packageNames, packagePatterns, excludePackageNames, excludePackagePatterns). If you wish for configuration to apply to all packages, it is not necessary to place it inside a packageRule at all.",
->>>>>>> 1bdc5488
   },
   Object {
     "depName": "Configuration Error",
