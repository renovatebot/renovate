// Jest Snapshot v1, https://goo.gl/fbAQLP

exports[`config/env .getConfig(env) supports Azure DevOps 1`] = `
Object {
  "endpoint": "an Azure DevOps endpoint",
  "hostRules": Array [],
  "platform": "azure",
  "token": "an Azure DevOps token",
}
`;

exports[`config/env .getConfig(env) supports Bitbucket token 1`] = `
Object {
<<<<<<< HEAD
  "hostRules": Array [],
=======
  "endpoint": "a bitbucket endpoint",
  "hostRules": Array [],
  "password": "app-password",
>>>>>>> 784ede35
  "platform": "bitbucket",
  "username": "some-username",
}
`;

exports[`config/env .getConfig(env) supports Bitbucket username/password 1`] = `
Object {
<<<<<<< HEAD
  "hostRules": Array [],
=======
  "endpoint": "a bitbucket endpoint",
  "hostRules": Array [],
  "password": "app-password",
>>>>>>> 784ede35
  "platform": "bitbucket",
  "username": "some-username",
}
`;

exports[`config/env .getConfig(env) supports GitHub custom endpoint 1`] = `
Object {
  "hostRules": Array [],
}
`;

exports[`config/env .getConfig(env) supports GitHub custom endpoint and github.com 1`] = `
Object {
  "hostRules": Array [
    Object {
      "endpoint": "https://api.github.com/",
      "platform": "github",
      "token": "a github.com token",
    },
  ],
<<<<<<< HEAD
}
`;

exports[`config/env .getConfig(env) supports GitHub custom endpoint and github.com and gitlab.com 1`] = `
Object {
  "hostRules": Array [
    Object {
      "endpoint": "https://api.github.com/",
      "platform": "github",
      "token": "a github.com token",
    },
  ],
=======
  "token": "a ghe token",
>>>>>>> 784ede35
}
`;

exports[`config/env .getConfig(env) supports GitHub token 1`] = `
Object {
  "hostRules": Array [],
<<<<<<< HEAD
=======
  "token": "github.com token",
>>>>>>> 784ede35
}
`;

exports[`config/env .getConfig(env) supports GitLab custom endpoint 1`] = `
Object {
<<<<<<< HEAD
=======
  "endpoint": "a gitlab endpoint",
>>>>>>> 784ede35
  "hostRules": Array [],
  "platform": "gitlab",
  "token": "a gitlab token",
}
`;

exports[`config/env .getConfig(env) supports GitLab token 1`] = `
Object {
  "hostRules": Array [],
  "platform": "gitlab",
  "token": "a gitlab.com token",
}
`;

<<<<<<< HEAD
=======
exports[`config/env .getConfig(env) supports VSTS 1`] = `
Object {
  "endpoint": "a vsts endpoint",
  "hostRules": Array [],
  "platform": "vsts",
  "token": "a vsts token",
}
`;

>>>>>>> 784ede35
exports[`config/env .getConfig(env) supports docker username/password 1`] = `
Object {
  "hostRules": Array [
    Object {
      "password": "some-password",
      "platform": "docker",
      "username": "some-username",
    },
  ],
}
`;<|MERGE_RESOLUTION|>--- conflicted
+++ resolved
@@ -11,13 +11,9 @@
 
 exports[`config/env .getConfig(env) supports Bitbucket token 1`] = `
 Object {
-<<<<<<< HEAD
-  "hostRules": Array [],
-=======
   "endpoint": "a bitbucket endpoint",
   "hostRules": Array [],
   "password": "app-password",
->>>>>>> 784ede35
   "platform": "bitbucket",
   "username": "some-username",
 }
@@ -25,13 +21,9 @@
 
 exports[`config/env .getConfig(env) supports Bitbucket username/password 1`] = `
 Object {
-<<<<<<< HEAD
-  "hostRules": Array [],
-=======
   "endpoint": "a bitbucket endpoint",
   "hostRules": Array [],
   "password": "app-password",
->>>>>>> 784ede35
   "platform": "bitbucket",
   "username": "some-username",
 }
@@ -39,12 +31,14 @@
 
 exports[`config/env .getConfig(env) supports GitHub custom endpoint 1`] = `
 Object {
+  "endpoint": "a ghe endpoint",
   "hostRules": Array [],
 }
 `;
 
 exports[`config/env .getConfig(env) supports GitHub custom endpoint and github.com 1`] = `
 Object {
+  "endpoint": "a ghe endpoint",
   "hostRules": Array [
     Object {
       "endpoint": "https://api.github.com/",
@@ -52,41 +46,20 @@
       "token": "a github.com token",
     },
   ],
-<<<<<<< HEAD
-}
-`;
-
-exports[`config/env .getConfig(env) supports GitHub custom endpoint and github.com and gitlab.com 1`] = `
-Object {
-  "hostRules": Array [
-    Object {
-      "endpoint": "https://api.github.com/",
-      "platform": "github",
-      "token": "a github.com token",
-    },
-  ],
-=======
   "token": "a ghe token",
->>>>>>> 784ede35
 }
 `;
 
 exports[`config/env .getConfig(env) supports GitHub token 1`] = `
 Object {
   "hostRules": Array [],
-<<<<<<< HEAD
-=======
   "token": "github.com token",
->>>>>>> 784ede35
 }
 `;
 
 exports[`config/env .getConfig(env) supports GitLab custom endpoint 1`] = `
 Object {
-<<<<<<< HEAD
-=======
   "endpoint": "a gitlab endpoint",
->>>>>>> 784ede35
   "hostRules": Array [],
   "platform": "gitlab",
   "token": "a gitlab token",
@@ -101,18 +74,6 @@
 }
 `;
 
-<<<<<<< HEAD
-=======
-exports[`config/env .getConfig(env) supports VSTS 1`] = `
-Object {
-  "endpoint": "a vsts endpoint",
-  "hostRules": Array [],
-  "platform": "vsts",
-  "token": "a vsts token",
-}
-`;
-
->>>>>>> 784ede35
 exports[`config/env .getConfig(env) supports docker username/password 1`] = `
 Object {
   "hostRules": Array [
