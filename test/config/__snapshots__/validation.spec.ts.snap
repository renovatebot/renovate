--- conflicted
+++ resolved
@@ -90,20 +90,6 @@
 ]
 `;
 
-<<<<<<< HEAD
-exports[`config/validation validateConfig(config) included unsupported manager 1`] = `
-Array [
-  Object {
-    "depName": "Configuration Error",
-    "message": "packageRules:
-        You have included an unsupported manager in a package rule. Your list: foo.
-        Supported managers are: (ansible, bazel, buildkite, bundler, cargo, cocoapods, circleci, composer, deps-edn, docker-compose, dockerfile, droneci, git-submodules, github-actions, gitlabci, gitlabci-include, gomod, gradle, gradle-wrapper, helm-requirements, homebrew, kubernetes, leiningen, maven, meteor, mix, npm, nuget, nvm, pip_requirements, pip_setup, pipenv, poetry, pub, sbt, swift, terraform, travis, ruby-version).",
-  },
-]
-`;
-
-=======
->>>>>>> 5ce3e0df
 exports[`config/validation validateConfig(config) returns deprecation warnings 1`] = `
 Array [
   Object {
