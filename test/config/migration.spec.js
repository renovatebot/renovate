const configMigration = require('../../lib/config/migration.js');
const defaultConfig = require('../../lib/config/defaults').getConfig();

describe('config/migration', () => {
  describe('migrateConfig(config, parentConfig)', () => {
    it('it migrates config', () => {
      const config = {
        enabled: true,
        maintainYarnLock: true,
        schedule: 'after 5pm',
<<<<<<< HEAD
        semanticCommits: false,
=======
        commitMessage: '{{semanticPrefix}}some commit message',
        prTitle: '{{semanticPrefix}}some pr title',
        semanticPrefix: 'fix(deps): ',
>>>>>>> e7ce772e
        packages: [
          {
            packageName: 'angular',
            packagePattern: 'ang',
            enabled: false,
          },
        ],
        depTypes: [
          'dependencies',
          {
            depType: 'optionalDependencies',
            respectLatest: false,
          },
        ],
      };
      const { isMigrated, migratedConfig } = configMigration.migrateConfig(
        config,
        defaultConfig
      );
      expect(isMigrated).toBe(true);
      expect(migratedConfig.depTypes).not.toBeDefined();
      expect(migratedConfig.optionalDependencies.respectLatest).toBe(false);
      expect(migratedConfig).toMatchSnapshot();
    });
    it('it does not migrate config', () => {
      const config = {
        enabled: true,
        semanticCommits: true,
        separatePatchReleases: true,
      };
      const { isMigrated, migratedConfig } = configMigration.migrateConfig(
        config
      );
      expect(isMigrated).toBe(false);
      expect(migratedConfig).toMatchObject(config);
    });
    it('it migrates subconfig', () => {
      const config = {
        lockFileMaintenance: {
          depTypes: [
            'dependencies',
            {
              depType: 'optionalDependencies',
              respectLatest: false,
            },
          ],
        },
      };
      const { isMigrated, migratedConfig } = configMigration.migrateConfig(
        config,
        defaultConfig
      );
      expect(isMigrated).toBe(true);
      expect(migratedConfig).toMatchSnapshot();
      expect(migratedConfig.lockFileMaintenance.depTypes).not.toBeDefined();
      expect(
        migratedConfig.lockFileMaintenance.optionalDependencies.respectLatest
      ).toBe(false);
    });
  });
});<|MERGE_RESOLUTION|>--- conflicted
+++ resolved
@@ -8,13 +8,10 @@
         enabled: true,
         maintainYarnLock: true,
         schedule: 'after 5pm',
-<<<<<<< HEAD
-        semanticCommits: false,
-=======
         commitMessage: '{{semanticPrefix}}some commit message',
         prTitle: '{{semanticPrefix}}some pr title',
         semanticPrefix: 'fix(deps): ',
->>>>>>> e7ce772e
+        semanticCommits: false,
         packages: [
           {
             packageName: 'angular',
