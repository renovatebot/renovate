const env = require('../../lib/config/env.js');

describe('config/env', () => {
  describe('.getConfig(env)', () => {
    it('returns empty env', () => {
      expect(env.getConfig({})).toEqual({ hostRules: [] });
    });
    it('supports boolean true', () => {
      const envParam = { RENOVATE_RECREATE_CLOSED: 'true' };
      expect(env.getConfig(envParam).recreateClosed).toBe(true);
    });
    it('supports boolean false', () => {
      const envParam = { RENOVATE_RECREATE_CLOSED: 'false' };
      expect(env.getConfig(envParam).recreateClosed).toBe(false);
    });
    it('supports boolean nonsense as false', () => {
      const envParam = { RENOVATE_RECREATE_CLOSED: 'foo' };
      expect(env.getConfig(envParam).recreateClosed).toBe(false);
    });
    delete process.env.RENOVATE_RECREATE_CLOSED;
    it('supports list single', () => {
      const envParam = { RENOVATE_LABELS: 'a' };
      expect(env.getConfig(envParam).labels).toEqual(['a']);
    });
    it('supports list multiple', () => {
      const envParam = { RENOVATE_LABELS: 'a,b,c' };
      expect(env.getConfig(envParam).labels).toEqual(['a', 'b', 'c']);
    });
    it('supports string', () => {
      const envParam = { RENOVATE_TOKEN: 'a' };
      expect(env.getConfig(envParam).token).toBe('a');
    });
    it('supports json', () => {
      const envParam = { RENOVATE_LOCK_FILE_MAINTENANCE: '{}' };
      expect(env.getConfig(envParam).lockFileMaintenance).toEqual({});
    });
    it('supports GitHub token', () => {
      const envParam = { RENOVATE_TOKEN: 'github.com token' };
      expect(env.getConfig(envParam)).toMatchSnapshot();
    });
    it('supports GitHub custom endpoint', () => {
      const envParam = { RENOVATE_ENDPOINT: 'a ghe endpoint' };
      expect(env.getConfig(envParam)).toMatchSnapshot();
    });
    it('supports GitHub custom endpoint and github.com', () => {
      const envParam = {
        GITHUB_COM_TOKEN: 'a github.com token',
        RENOVATE_ENDPOINT: 'a ghe endpoint',
        RENOVATE_TOKEN: 'a ghe token',
      };
      expect(env.getConfig(envParam)).toMatchSnapshot();
    });
    it('supports GitLab token', () => {
      const envParam = {
        RENOVATE_PLATFORM: 'gitlab',
        RENOVATE_TOKEN: 'a gitlab.com token',
      };
      expect(env.getConfig(envParam)).toMatchSnapshot();
    });
    it('supports GitLab custom endpoint', () => {
      const envParam = {
        RENOVATE_PLATFORM: 'gitlab',
        RENOVATE_TOKEN: 'a gitlab token',
        RENOVATE_ENDPOINT: 'a gitlab endpoint',
      };
      expect(env.getConfig(envParam)).toMatchSnapshot();
    });
    it('supports Azure DevOps', () => {
      const envParam = {
<<<<<<< HEAD
        RENOVATE_PLATFORM: 'azure',
        RENOVATE_TOKEN: 'an Azure DevOps token',
        RENOVATE_ENDPOINT: 'an Azure DevOps endpoint',
=======
        RENOVATE_PLATFORM: 'vsts',
        RENOVATE_TOKEN: 'a vsts token',
        RENOVATE_ENDPOINT: 'a vsts endpoint',
>>>>>>> 784ede35
      };
      expect(env.getConfig(envParam)).toMatchSnapshot();
    });
    it('supports docker username/password', () => {
      const envParam = {
        DOCKER_USERNAME: 'some-username',
        DOCKER_PASSWORD: 'some-password',
      };
      expect(env.getConfig(envParam)).toMatchSnapshot();
    });
    it('supports Bitbucket token', () => {
      const envParam = {
        RENOVATE_PLATFORM: 'bitbucket',
        RENOVATE_ENDPOINT: 'a bitbucket endpoint',
        RENOVATE_USERNAME: 'some-username',
        RENOVATE_PASSWORD: 'app-password',
      };
      expect(env.getConfig(envParam)).toMatchSnapshot();
    });
    it('supports Bitbucket username/password', () => {
      const envParam = {
        RENOVATE_PLATFORM: 'bitbucket',
        RENOVATE_ENDPOINT: 'a bitbucket endpoint',
        RENOVATE_USERNAME: 'some-username',
        RENOVATE_PASSWORD: 'app-password',
      };
      expect(env.getConfig(envParam)).toMatchSnapshot();
    });
  });
  describe('.getEnvName(definition)', () => {
    it('returns empty', () => {
      const option = {
        name: 'foo',
        env: false,
      };
      env.getEnvName(option).should.eql('');
    });
    it('returns existing env', () => {
      const option = {
        name: 'foo',
        env: 'FOO',
      };
      env.getEnvName(option).should.eql('FOO');
    });
    it('generates RENOVATE_ env', () => {
      const option = {
        name: 'oneTwoThree',
      };
      env.getEnvName(option).should.eql('RENOVATE_ONE_TWO_THREE');
    });
  });
});<|MERGE_RESOLUTION|>--- conflicted
+++ resolved
@@ -67,15 +67,9 @@
     });
     it('supports Azure DevOps', () => {
       const envParam = {
-<<<<<<< HEAD
         RENOVATE_PLATFORM: 'azure',
         RENOVATE_TOKEN: 'an Azure DevOps token',
         RENOVATE_ENDPOINT: 'an Azure DevOps endpoint',
-=======
-        RENOVATE_PLATFORM: 'vsts',
-        RENOVATE_TOKEN: 'a vsts token',
-        RENOVATE_ENDPOINT: 'a vsts endpoint',
->>>>>>> 784ede35
       };
       expect(env.getConfig(envParam)).toMatchSnapshot();
     });
