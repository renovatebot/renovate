const nock = require('nock');
const fs = require('fs');

const datasource = require('../../lib/datasource');
const { initLogger } = require('../../lib/logger');

initLogger();

const MYSQL_VERSIONS = [
  '6.0.5',
  '6.0.6',
  '8.0.7',
  '8.0.8',
  '8.0.9',
  '8.0.11',
  '8.0.12',
];

const MYSQL_MAVEN_METADATA = fs.readFileSync(
  'test/_fixtures/gradle/maven/repo1.maven.org/maven2/mysql/mysql-connector-java/maven-metadata.xml',
  'utf8'
);

const MYSQL_MAVEN_MYSQL_POM = fs.readFileSync(
  'test/_fixtures/gradle/maven/repo1.maven.org/maven2/mysql/mysql-connector-java/8.0.12/mysql-connector-java-8.0.12.pom',
  'utf8'
);

const config = {
  versionScheme: 'loose',
};

describe('datasource/maven', () => {
  beforeEach(() => {
    nock('http://central.maven.org')
      .get('/maven2/mysql/mysql-connector-java/maven-metadata.xml')
      .reply(200, MYSQL_MAVEN_METADATA);
    nock('http://central.maven.org')
      .get(
        '/maven2/mysql/mysql-connector-java/8.0.12/mysql-connector-java-8.0.12.pom'
      )
      .reply(200, MYSQL_MAVEN_MYSQL_POM);
    nock('http://failed_repo')
      .get('/mysql/mysql-connector-java/maven-metadata.xml')
      .reply(404, null);
    nock('http://empty_repo')
      .get('/mysql/mysql-connector-java/maven-metadata.xml')
      .reply(200, 'non-sense');
  });

  describe('getPkgReleases', () => {
    it('should return empty if library is not found', async () => {
      const releases = await datasource.getPkgReleases({
        ...config,
        purl:
          'pkg:maven/unknown/unknown?repository_url=file://test/_fixtures/gradle/maven/repo1.maven.org/maven2/',
      });
      expect(releases).toBeNull();
    });

    it('should simply return all versions of a specific library', async () => {
      const releases = await datasource.getPkgReleases({
        ...config,
        purl:
          'pkg:maven/org.hamcrest/hamcrest-core?repository_url=file://test/_fixtures/gradle/maven/repo1.maven.org/maven2/,file://test/_fixtures/gradle/maven/custom_maven_repo/maven2/',
      });
      expect(releases.releases).toEqual(
        generateReleases([
          '1.1',
          '1.2',
          '1.2.1',
          '1.3',
          '1.3.RC2',
          '2.1-rc2',
          '2.1-rc3',
        ])
      );
    });

    it('should return versions in all repositories for a specific library', async () => {
      const releases = await datasource.getPkgReleases({
        ...config,
        purl:
          'pkg:maven/mysql/mysql-connector-java?repository_url=file://test/_fixtures/gradle/maven/repo1.maven.org/maven2/,file://test/_fixtures/gradle/maven/custom_maven_repo/maven2/',
      });
      expect(releases.releases).toEqual(
        generateReleases(['6.0.4', ...MYSQL_VERSIONS])
      );
    });

    it('should return all versions of a specific library for http repositories', async () => {
      const releases = await datasource.getPkgReleases({
        ...config,
        purl:
          'pkg:maven/mysql/mysql-connector-java?repository_url=http://central.maven.org/maven2/',
      });
      expect(releases.releases).toEqual(generateReleases(MYSQL_VERSIONS));
    });

    it('should return all versions of a specific library if a repository fails', async () => {
<<<<<<< HEAD
      const releases = await datasource.getPkgReleases(
        'pkg:maven/mysql/mysql-connector-java@6.0.5?repository_url=http://central.maven.org/maven2/,http://failed_repo/,http://dns_error_repo,http://empty_repo',
        config
      );
=======
      const releases = await datasource.getPkgReleases({
        ...config,
        purl:
          'pkg:maven/mysql/mysql-connector-java?repository_url=http://central.maven.org/maven2/,http://failed_repo/,http://dns_error_repo',
      });
>>>>>>> ae3a25ce
      expect(releases.releases).toEqual(generateReleases(MYSQL_VERSIONS));
    });

    it('should throw registry-failure if maven-central fails', async () => {
      nock('http://central.maven.org')
        .get('/maven2/org/artifact/maven-metadata.xml')
        .times(4)
        .reply(503);

      expect.assertions(1);
      try {
        await datasource.getPkgReleases({
          ...config,
          purl:
            'pkg:maven/org/artifact?repository_url=http://central.maven.org/maven2/',
        });
      } catch (e) {
        expect(e.message).toEqual('registry-failure');
      }
    });

    it('should return all versions of a specific library if a repository fails because invalid protocol', async () => {
      const releases = await datasource.getPkgReleases({
        ...config,
        purl:
          'pkg:maven/mysql/mysql-connector-java?repository_url=http://central.maven.org/maven2/,http://failed_repo/,ftp://protocol_error_repo',
      });
      expect(releases.releases).toEqual(generateReleases(MYSQL_VERSIONS));
    });

    it('should return all versions of a specific library if a repository fails because invalid metadata file is found in another repository', async () => {
      const invalidMavenMetadata = `
        <?xml version="1.0" encoding="UTF-8"?><metadata>
          <groupId>mysql</groupId>
          <artifactId>mysql-connector-java</artifactId>
          <version>8.0.12</version>
          <versioning>
            <lastUpdated>20130301200000</lastUpdated>
          </versioning>
        </metadata>
      `;
      nock('http://invalid_metadata_repo')
        .get('/maven2/mysql/mysql-connector-java/maven-metadata.xml')
        .reply(200, invalidMavenMetadata);
      const releases = await datasource.getPkgReleases({
        ...config,
        purl:
          'pkg:maven/mysql/mysql-connector-java?repository_url=http://central.maven.org/maven2/,http://invalid_metadata_repo/maven2/',
      });
      expect(releases.releases).toEqual(generateReleases(MYSQL_VERSIONS));
    });

    it('should return all versions of a specific library if a repository fails because a metadata file is not xml', async () => {
      const invalidMavenMetadata = `
        Invalid XML
      `;
      nock('http://invalid_metadata_repo')
        .get('/maven2/mysql/mysql-connector-java/maven-metadata.xml')
        .reply(200, invalidMavenMetadata);
      const releases = await datasource.getPkgReleases({
        ...config,
        purl:
          'pkg:maven/mysql/mysql-connector-java?repository_url=http://central.maven.org/maven2/,http://invalid_metadata_repo/maven2/',
      });
      expect(releases.releases).toEqual(generateReleases(MYSQL_VERSIONS));
    });

    it('should return all versions of a specific library if a repository does not end with /', async () => {
      const releases = await datasource.getPkgReleases({
        ...config,
        purl:
          'pkg:maven/mysql/mysql-connector-java?repository_url=http://central.maven.org/maven2',
      });
      expect(releases).not.toBeNull();
    });

    it('should return null if no repositories defined', async () => {
      const releases = await datasource.getPkgReleases({
        ...config,
        purl: 'pkg:maven/mysql/mysql-connector-java',
      });
      expect(releases).toBeNull();
    });
  });
});

function generateReleases(versions) {
  return versions.map(v => ({ version: v }));
}<|MERGE_RESOLUTION|>--- conflicted
+++ resolved
@@ -98,18 +98,11 @@
     });
 
     it('should return all versions of a specific library if a repository fails', async () => {
-<<<<<<< HEAD
-      const releases = await datasource.getPkgReleases(
-        'pkg:maven/mysql/mysql-connector-java@6.0.5?repository_url=http://central.maven.org/maven2/,http://failed_repo/,http://dns_error_repo,http://empty_repo',
-        config
-      );
-=======
       const releases = await datasource.getPkgReleases({
         ...config,
         purl:
-          'pkg:maven/mysql/mysql-connector-java?repository_url=http://central.maven.org/maven2/,http://failed_repo/,http://dns_error_repo',
+          'pkg:maven/mysql/mysql-connector-java?repository_url=http://central.maven.org/maven2/,http://failed_repo/,http://dns_error_repo,http://empty_repo',
       });
->>>>>>> ae3a25ce
       expect(releases.releases).toEqual(generateReleases(MYSQL_VERSIONS));
     });
 
