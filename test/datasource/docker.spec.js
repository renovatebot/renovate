const got = require('got');
const docker = require('../../lib/datasource/docker');
const { getPkgReleases } = require('../../lib/datasource');
const hostRules = require('../../lib/util/host-rules');

jest.mock('got');
jest.mock('../../lib/util/host-rules');

describe('api/docker', () => {
  describe('getDigest', () => {
    beforeEach(() => {
      jest.resetAllMocks();
      global.repoCache = {};
      hostRules.find.mockReturnValue({
        username: 'some-username',
        password: 'some-password',
      });
      return global.renovateCache.rmAll();
    });
    it('returns null if no token', async () => {
      got.mockReturnValueOnce({ body: {} });
      const res = await docker.getDigest(
        { depName: 'some-dep' },
        'some-new-value'
      );
      expect(res).toBe(null);
    });
    it('returns null if errored', async () => {
      got.mockReturnValueOnce({ body: { token: 'some-token' } });
      const res = await docker.getDigest(
        { depName: 'some-dep' },
        'some-new-value'
      );
      expect(res).toBe(null);
    });
    it('returns digest', async () => {
      got.mockReturnValueOnce({
        headers: {
          'www-authenticate':
            'Bearer realm="https://auth.docker.io/token",service="registry.docker.io",scope="repository:samalba/my-app:pull  "',
        },
      });
      got.mockReturnValueOnce({ body: { token: 'some-token' } });
      got.mockReturnValueOnce({
        headers: { 'docker-content-digest': 'some-digest' },
      });
      const res = await docker.getDigest(
        { depName: 'some-dep' },
        'some-new-value'
      );
      expect(res).toBe('some-digest');
    });
    it('returns from cache', async () => {
      got.mockReturnValueOnce({
        headers: {
          'www-authenticate':
            'Bearer realm="https://auth.docker.io/token",service="registry.docker.io",scope="repository:samalba/my-app:pull  "',
        },
      });
      got.mockReturnValueOnce({ body: { token: 'some-token' } });
      got.mockReturnValueOnce({
        headers: { 'docker-content-digest': 'some-digest' },
      });
      const res = await docker.getDigest(
        { depName: 'some-dep-to-cache' },
        'some-newer-value'
      );
      expect(res).toBe('some-digest');
      const res2 = await docker.getDigest(
        { depName: 'some-dep-to-cache' },
        'some-newer-value'
      );
      expect(res2).toBe('some-digest');
    });
    it('falls back to body for digest', async () => {
      got.mockReturnValueOnce({
        headers: {
          'www-authenticate':
            'Bearer realm="https://auth.docker.io/token",service="registry.docker.io",scope="repository:samalba/my-app:pull  "',
        },
      });
      got.mockReturnValueOnce({ body: { token: 'some-token' } });
      got.mockReturnValueOnce({
        headers: {
          'content-type': 'text/plain',
        },
        body: `{
          "signatures": [
             {
                "header": {
                   "jwk": {
                      "crv": "P-256",
                      "kid": "DB2X:GSG2:72H3:AE3R:KCMI:Y77E:W7TF:ERHK:V5HR:JJ2Y:YMS6:HFGJ",
                      "kty": "EC",
                      "x": "jyr9-xZBorSC9fhqNsmfU_Ud31wbaZ-bVGz0HmySvbQ",
                      "y": "vkE6qZCCvYRWjSUwgAOvibQx_s8FipYkAiHS0VnAFNs"
                   },
                   "alg": "ES256"
                },
                "signature": "yUXzEiPzg_SlQlqGW43H6oMgYuz30zSkj2qauQc_kbyI9RQHucYAKs_lBSFaQdDrtgW-1iDZSP9eExKP8ANSyA",
                "protected": "eyJmb3JtYXRMZW5ndGgiOjgzMDAsImZvcm1hdFRhaWwiOiJDbjAiLCJ0aW1lIjoiMjAxOC0wMi0wNVQxNDoyMDoxOVoifQ"
             }
          ]
       }`,
      });
      const res = await docker.getDigest(
        { depName: 'some-dep' },
        'some-new-value'
      );
      expect(res).toBe(
        'sha256:b3d6068234f3a18ebeedd2dab81e67b6a192e81192a099df4112ecfc7c3be84f'
      );
    });
    it('continues without token, when no header is present', async () => {
      got.mockReturnValueOnce({
        headers: {
          'content-type': 'text/plain',
        },
      });
      got.mockReturnValueOnce({
        headers: { 'docker-content-digest': 'some-digest' },
      });
      const res = await docker.getDigest(
        { depName: 'some-dep' },
        'some-new-value'
      );
      expect(res).toBe('some-digest');
    });
    it('supports scoped names', async () => {
      got.mockReturnValueOnce({
        headers: {
          'www-authenticate':
            'Bearer realm="https://auth.docker.io/token",service="registry.docker.io",scope="repository:samalba/my-app:pull  "',
        },
      });
      got.mockReturnValueOnce({ body: { token: 'some-token' } });
      got.mockReturnValueOnce({
        headers: { 'docker-content-digest': 'some-digest' },
      });
      const res = await docker.getDigest(
        { depName: 'some-dep' },
        '8.0.0-alpine'
      );
      expect(res).toBe('some-digest');
    });
    it('should throw error for 429', async () => {
      got.mockRejectedValueOnce({ statusCode: 429 });
      let e;
      try {
        await docker.getDigest({ depName: 'some-dep' }, 'latest');
      } catch (err) {
        e = err;
      }
      expect(e.message).toBe('registry-failure');
    });
    it('should throw error for 5xx', async () => {
      got.mockRejectedValueOnce({ statusCode: 503 });
      let e;
      try {
        await docker.getDigest({ depName: 'some-dep' }, 'latest');
      } catch (err) {
        e = err;
      }
      expect(e.message).toBe('registry-failure');
    });
  });
  describe('getPkgReleases', () => {
    beforeEach(() => {
      jest.clearAllMocks();
      global.repoCache = {};
      return global.renovateCache.rmAll();
    });
    it('returns null if no token', async () => {
      got.mockReturnValueOnce({ body: {} });
      const res = await getPkgReleases('pkg:docker/node');
      expect(res).toBe(null);
    });
<<<<<<< HEAD
    it('returns tags with no suffix', async () => {
      const tags = ['a', 'b', '1.0.0', '1.1.0', '1.1.0-alpine'];
      got.mockReturnValueOnce({
        headers: {
          'www-authenticate':
            'Bearer realm="https://auth.docker.io/token",service="registry.docker.io",scope="repository:samalba/my-app:pull  "',
        },
      });
      got.mockReturnValueOnce({ headers: {}, body: { token: 'some-token ' } });
      got.mockReturnValueOnce({ headers: {}, body: { tags } });

      got.mockReturnValueOnce({
        headers: {
          'www-authenticate':
            'Bearer realm="https://auth.docker.io/token",service="registry.docker.io",scope="repository:samalba/my-app:pull  "',
        },
      });
      got.mockReturnValueOnce({ headers: {}, body: { token: 'some-token ' } });
      got.mockReturnValueOnce({ headers: {}, body: {} });
      const res = await docker.getPkgReleases({
        fullname: 'my/node',
        qualifiers: {},
      });
      expect(res).toMatchSnapshot();
      expect(res.releases).toHaveLength(3);
    });
    it('returns tags with suffix', async () => {
      const tags = ['a', 'b', '1.0.0', '1.1.0-alpine'];
      got.mockReturnValueOnce({
        headers: {
          'www-authenticate':
            'Bearer realm="https://auth.docker.io/token",service="registry.docker.io",scope="repository:samalba/my-app:pull  "',
        },
      });
      got.mockReturnValueOnce({ headers: {}, body: { token: 'some-token ' } });
      got.mockReturnValueOnce({ headers: {}, body: { tags } });

      got.mockReturnValueOnce({
        headers: {
          'www-authenticate':
            'Bearer realm="https://auth.docker.io/token",service="registry.docker.io",scope="repository:samalba/my-app:pull  "',
        },
      });
      got.mockReturnValueOnce({ headers: {}, body: { token: 'some-token ' } });
      got.mockReturnValueOnce({ headers: {}, body: {} });
      const res = await docker.getPkgReleases({
        fullname: 'my/node',
        qualifiers: { suffix: 'alpine' },
      });
      expect(res).toMatchSnapshot();
      expect(res.releases).toHaveLength(1);
    });
    it('returns cached tags', async () => {
      const tags = ['a', 'b', '1.0.0', '1.1.0-alpine'];
      got.mockReturnValueOnce({
        headers: {
          'www-authenticate':
            'Bearer realm="https://auth.docker.io/token",service="registry.docker.io",scope="repository:samalba/my-app:pull  "',
        },
      });
      got.mockReturnValueOnce({ headers: {}, body: { token: 'some-token ' } });
      got.mockReturnValueOnce({ headers: {}, body: { tags } });

      got.mockReturnValueOnce({
        headers: {
          'www-authenticate':
            'Bearer realm="https://auth.docker.io/token",service="registry.docker.io",scope="repository:samalba/my-app:pull  "',
        },
      });
      got.mockReturnValueOnce({ headers: {}, body: { token: 'some-token ' } });
      got.mockReturnValueOnce({ headers: {}, body: {} });

      got.mockReturnValueOnce({
        headers: {
          'www-authenticate':
            'Bearer realm="https://auth.docker.io/token",service="registry.docker.io",scope="repository:samalba/my-app:pull  "',
        },
      });
      got.mockReturnValueOnce({ headers: {}, body: { token: 'some-token ' } });
      got.mockReturnValueOnce({ headers: {}, body: {} });
      const res = await docker.getPkgReleases({
        fullname: 'my/node',
        qualifiers: { suffix: 'alpine' },
      });
      expect(res.releases).toHaveLength(1);
      const res2 = await docker.getPkgReleases({
        fullname: 'my/node',
        qualifiers: { suffix: 'alpine' },
      });
      expect(res2.releases).toHaveLength(1);
    });
=======
>>>>>>> b08b2f17
    it('uses custom registry', async () => {
      const tags = ['1.0.0'];
      got.mockReturnValueOnce({
        headers: {},
      });
      got.mockReturnValueOnce({ headers: {}, body: { tags } });
      got.mockReturnValueOnce({
        headers: {},
      });
      got.mockReturnValueOnce({ headers: {}, body: {} });
      const config = {
        registryUrls: ['https://registry.company.com'],
      };
      const res = await getPkgReleases('pkg:docker/node', config);
      expect(res.releases).toHaveLength(1);
      expect(got).toMatchSnapshot();
    });
    it('adds library/ prefix for Docker Hub (implicit)', async () => {
      const tags = ['1.0.0'];
      got.mockReturnValueOnce({
        headers: {
          'www-authenticate':
            'Bearer realm="https://auth.docker.io/token",service="registry.docker.io",scope="repository:library/node:pull  "',
        },
      });
      got.mockReturnValueOnce({ headers: {}, body: { token: 'some-token ' } });
      got.mockReturnValueOnce({ headers: {}, body: { tags } });
<<<<<<< HEAD

      got.mockReturnValueOnce({
        headers: {
          'www-authenticate':
            'Bearer realm="https://auth.docker.io/token",service="registry.docker.io",scope="repository:library/node:pull  "',
        },
      });
      got.mockReturnValueOnce({ headers: {}, body: { token: 'some-token ' } });
      got.mockReturnValueOnce({ headers: {}, body: {} });
      const res = await docker.getPkgReleases({
        fullname: 'node',
        qualifiers: {},
      });
=======
      const res = await getPkgReleases('pkg:docker/node');
>>>>>>> b08b2f17
      expect(res.releases).toHaveLength(1);
      expect(got).toMatchSnapshot();
    });
    it('adds library/ prefix for Docker Hub (explicit)', async () => {
      const tags = ['1.0.0'];
      got.mockReturnValueOnce({
        headers: {
          'www-authenticate':
            'Bearer realm="https://auth.docker.io/token",service="registry.docker.io",scope="repository:library/node:pull  "',
        },
      });
      got.mockReturnValueOnce({ headers: {}, body: { token: 'some-token ' } });
      got.mockReturnValueOnce({ headers: {}, body: { tags } });
<<<<<<< HEAD

      got.mockReturnValueOnce({
        headers: {
          'www-authenticate':
            'Bearer realm="https://auth.docker.io/token",service="registry.docker.io",scope="repository:library/node:pull  "',
        },
      });
      got.mockReturnValueOnce({ headers: {}, body: { token: 'some-token ' } });
      got.mockReturnValueOnce({ headers: {}, body: {} });
      const res = await docker.getPkgReleases({
        fullname: 'node',
        qualifiers: {
          registry: 'docker.io',
        },
      });
=======
      const res = await getPkgReleases('pkg:docker/node?registry=docker.io');
>>>>>>> b08b2f17
      expect(res.releases).toHaveLength(1);
      expect(got).toMatchSnapshot();
    });
    it('adds no library/ prefix for other registries', async () => {
      const tags = ['1.0.0'];
      got.mockReturnValueOnce({
        headers: {
          'www-authenticate':
            'Bearer realm="https://k8s.gcr.io/v2/token",service="k8s.gcr.io"',
        },
      });
      got.mockReturnValueOnce({ headers: {}, body: { token: 'some-token ' } });
      got.mockReturnValueOnce({ headers: {}, body: { tags } });
<<<<<<< HEAD

      got.mockReturnValueOnce({
        headers: {
          'www-authenticate':
            'Bearer realm="https://k8s.gcr.io/v2/token",service="k8s.gcr.io"',
        },
      });
      got.mockReturnValueOnce({ headers: {}, body: { token: 'some-token ' } });
      got.mockReturnValueOnce({ headers: {}, body: {} });
      const res = await docker.getPkgReleases({
        fullname: 'kubernetes-dashboard-amd64',
        qualifiers: {
          registry: 'k8s.gcr.io',
        },
      });
=======
      const res = await getPkgReleases(
        'pkg:docker/kubernetes-dashboard-amd64?registry=k8s.gcr.io'
      );
>>>>>>> b08b2f17
      expect(res.releases).toHaveLength(1);
      expect(got).toMatchSnapshot();
    });
    it('returns null on error', async () => {
      got.mockReturnValueOnce({});
      const res = await docker.getPkgReleases({
        fullname: 'my/node',
        qualifiers: {},
      });
      expect(res).toBe(null);
    });
  });
});<|MERGE_RESOLUTION|>--- conflicted
+++ resolved
@@ -175,100 +175,6 @@
       const res = await getPkgReleases('pkg:docker/node');
       expect(res).toBe(null);
     });
-<<<<<<< HEAD
-    it('returns tags with no suffix', async () => {
-      const tags = ['a', 'b', '1.0.0', '1.1.0', '1.1.0-alpine'];
-      got.mockReturnValueOnce({
-        headers: {
-          'www-authenticate':
-            'Bearer realm="https://auth.docker.io/token",service="registry.docker.io",scope="repository:samalba/my-app:pull  "',
-        },
-      });
-      got.mockReturnValueOnce({ headers: {}, body: { token: 'some-token ' } });
-      got.mockReturnValueOnce({ headers: {}, body: { tags } });
-
-      got.mockReturnValueOnce({
-        headers: {
-          'www-authenticate':
-            'Bearer realm="https://auth.docker.io/token",service="registry.docker.io",scope="repository:samalba/my-app:pull  "',
-        },
-      });
-      got.mockReturnValueOnce({ headers: {}, body: { token: 'some-token ' } });
-      got.mockReturnValueOnce({ headers: {}, body: {} });
-      const res = await docker.getPkgReleases({
-        fullname: 'my/node',
-        qualifiers: {},
-      });
-      expect(res).toMatchSnapshot();
-      expect(res.releases).toHaveLength(3);
-    });
-    it('returns tags with suffix', async () => {
-      const tags = ['a', 'b', '1.0.0', '1.1.0-alpine'];
-      got.mockReturnValueOnce({
-        headers: {
-          'www-authenticate':
-            'Bearer realm="https://auth.docker.io/token",service="registry.docker.io",scope="repository:samalba/my-app:pull  "',
-        },
-      });
-      got.mockReturnValueOnce({ headers: {}, body: { token: 'some-token ' } });
-      got.mockReturnValueOnce({ headers: {}, body: { tags } });
-
-      got.mockReturnValueOnce({
-        headers: {
-          'www-authenticate':
-            'Bearer realm="https://auth.docker.io/token",service="registry.docker.io",scope="repository:samalba/my-app:pull  "',
-        },
-      });
-      got.mockReturnValueOnce({ headers: {}, body: { token: 'some-token ' } });
-      got.mockReturnValueOnce({ headers: {}, body: {} });
-      const res = await docker.getPkgReleases({
-        fullname: 'my/node',
-        qualifiers: { suffix: 'alpine' },
-      });
-      expect(res).toMatchSnapshot();
-      expect(res.releases).toHaveLength(1);
-    });
-    it('returns cached tags', async () => {
-      const tags = ['a', 'b', '1.0.0', '1.1.0-alpine'];
-      got.mockReturnValueOnce({
-        headers: {
-          'www-authenticate':
-            'Bearer realm="https://auth.docker.io/token",service="registry.docker.io",scope="repository:samalba/my-app:pull  "',
-        },
-      });
-      got.mockReturnValueOnce({ headers: {}, body: { token: 'some-token ' } });
-      got.mockReturnValueOnce({ headers: {}, body: { tags } });
-
-      got.mockReturnValueOnce({
-        headers: {
-          'www-authenticate':
-            'Bearer realm="https://auth.docker.io/token",service="registry.docker.io",scope="repository:samalba/my-app:pull  "',
-        },
-      });
-      got.mockReturnValueOnce({ headers: {}, body: { token: 'some-token ' } });
-      got.mockReturnValueOnce({ headers: {}, body: {} });
-
-      got.mockReturnValueOnce({
-        headers: {
-          'www-authenticate':
-            'Bearer realm="https://auth.docker.io/token",service="registry.docker.io",scope="repository:samalba/my-app:pull  "',
-        },
-      });
-      got.mockReturnValueOnce({ headers: {}, body: { token: 'some-token ' } });
-      got.mockReturnValueOnce({ headers: {}, body: {} });
-      const res = await docker.getPkgReleases({
-        fullname: 'my/node',
-        qualifiers: { suffix: 'alpine' },
-      });
-      expect(res.releases).toHaveLength(1);
-      const res2 = await docker.getPkgReleases({
-        fullname: 'my/node',
-        qualifiers: { suffix: 'alpine' },
-      });
-      expect(res2.releases).toHaveLength(1);
-    });
-=======
->>>>>>> b08b2f17
     it('uses custom registry', async () => {
       const tags = ['1.0.0'];
       got.mockReturnValueOnce({
@@ -296,23 +202,10 @@
       });
       got.mockReturnValueOnce({ headers: {}, body: { token: 'some-token ' } });
       got.mockReturnValueOnce({ headers: {}, body: { tags } });
-<<<<<<< HEAD
-
-      got.mockReturnValueOnce({
-        headers: {
-          'www-authenticate':
-            'Bearer realm="https://auth.docker.io/token",service="registry.docker.io",scope="repository:library/node:pull  "',
-        },
-      });
-      got.mockReturnValueOnce({ headers: {}, body: { token: 'some-token ' } });
-      got.mockReturnValueOnce({ headers: {}, body: {} });
       const res = await docker.getPkgReleases({
         fullname: 'node',
         qualifiers: {},
       });
-=======
-      const res = await getPkgReleases('pkg:docker/node');
->>>>>>> b08b2f17
       expect(res.releases).toHaveLength(1);
       expect(got).toMatchSnapshot();
     });
@@ -326,25 +219,12 @@
       });
       got.mockReturnValueOnce({ headers: {}, body: { token: 'some-token ' } });
       got.mockReturnValueOnce({ headers: {}, body: { tags } });
-<<<<<<< HEAD
-
-      got.mockReturnValueOnce({
-        headers: {
-          'www-authenticate':
-            'Bearer realm="https://auth.docker.io/token",service="registry.docker.io",scope="repository:library/node:pull  "',
-        },
-      });
-      got.mockReturnValueOnce({ headers: {}, body: { token: 'some-token ' } });
-      got.mockReturnValueOnce({ headers: {}, body: {} });
       const res = await docker.getPkgReleases({
         fullname: 'node',
         qualifiers: {
           registry: 'docker.io',
         },
       });
-=======
-      const res = await getPkgReleases('pkg:docker/node?registry=docker.io');
->>>>>>> b08b2f17
       expect(res.releases).toHaveLength(1);
       expect(got).toMatchSnapshot();
     });
@@ -358,27 +238,12 @@
       });
       got.mockReturnValueOnce({ headers: {}, body: { token: 'some-token ' } });
       got.mockReturnValueOnce({ headers: {}, body: { tags } });
-<<<<<<< HEAD
-
-      got.mockReturnValueOnce({
-        headers: {
-          'www-authenticate':
-            'Bearer realm="https://k8s.gcr.io/v2/token",service="k8s.gcr.io"',
-        },
-      });
-      got.mockReturnValueOnce({ headers: {}, body: { token: 'some-token ' } });
-      got.mockReturnValueOnce({ headers: {}, body: {} });
       const res = await docker.getPkgReleases({
         fullname: 'kubernetes-dashboard-amd64',
         qualifiers: {
           registry: 'k8s.gcr.io',
         },
       });
-=======
-      const res = await getPkgReleases(
-        'pkg:docker/kubernetes-dashboard-amd64?registry=k8s.gcr.io'
-      );
->>>>>>> b08b2f17
       expect(res.releases).toHaveLength(1);
       expect(got).toMatchSnapshot();
     });
