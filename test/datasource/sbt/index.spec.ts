--- conflicted
+++ resolved
@@ -7,11 +7,8 @@
   parseIndexDir,
   SBT_PLUGINS_REPO,
 } from '../../../lib/datasource/sbt/util';
-<<<<<<< HEAD
 import { VERSION_SCHEME_IVY } from '../../../lib/constants/version-schemes';
-=======
 import { DATASOURCE_SBT } from '../../../lib/constants/data-binary-source';
->>>>>>> 58c444cb
 
 const mavenIndexHtml = fs.readFileSync(
   path.resolve(__dirname, `./_fixtures/maven-index.html`),
@@ -107,26 +104,16 @@
     it('returns null in case of errors', async () => {
       expect(
         await getPkgReleases({
-<<<<<<< HEAD
-          datasource: 'sbt',
           versionScheme: VERSION_SCHEME_IVY,
-=======
           datasource: DATASOURCE_SBT,
-          versionScheme: 'ivy',
->>>>>>> 58c444cb
           lookupName: 'org.scalatest:scalatest',
           registryUrls: ['https://failed_repo/maven'],
         })
       ).toEqual(null);
       expect(
         await getPkgReleases({
-<<<<<<< HEAD
-          datasource: 'sbt',
           versionScheme: VERSION_SCHEME_IVY,
-=======
           datasource: DATASOURCE_SBT,
-          versionScheme: 'ivy',
->>>>>>> 58c444cb
           lookupName: 'org.scalatest:scalaz',
           depType: 'plugin',
           registryUrls: [SBT_PLUGINS_REPO],
@@ -136,13 +123,8 @@
     it('fetches releases from Maven', async () => {
       expect(
         await getPkgReleases({
-<<<<<<< HEAD
-          datasource: 'sbt',
           versionScheme: VERSION_SCHEME_IVY,
-=======
           datasource: DATASOURCE_SBT,
-          versionScheme: 'ivy',
->>>>>>> 58c444cb
           lookupName: 'org.scalatest:scalatest',
           registryUrls: [
             'https://failed_repo/maven',
@@ -159,13 +141,8 @@
       });
       expect(
         await getPkgReleases({
-<<<<<<< HEAD
-          datasource: 'sbt',
           versionScheme: VERSION_SCHEME_IVY,
-=======
           datasource: DATASOURCE_SBT,
-          versionScheme: 'ivy',
->>>>>>> 58c444cb
           lookupName: 'org.scalatest:scalatest_2.12',
           registryUrls: [DEFAULT_MAVEN_REPO, SBT_PLUGINS_REPO],
         })
@@ -180,13 +157,8 @@
     it('fetches sbt plugins', async () => {
       expect(
         await getPkgReleases({
-<<<<<<< HEAD
-          datasource: 'sbt',
           versionScheme: VERSION_SCHEME_IVY,
-=======
           datasource: DATASOURCE_SBT,
-          versionScheme: 'ivy',
->>>>>>> 58c444cb
           lookupName: 'org.foundweekends:sbt-bintray',
           depType: 'plugin',
           registryUrls: [DEFAULT_MAVEN_REPO, SBT_PLUGINS_REPO],
@@ -201,13 +173,8 @@
       });
       expect(
         await getPkgReleases({
-<<<<<<< HEAD
-          datasource: 'sbt',
           versionScheme: VERSION_SCHEME_IVY,
-=======
           datasource: DATASOURCE_SBT,
-          versionScheme: 'ivy',
->>>>>>> 58c444cb
           lookupName: 'org.foundweekends:sbt-bintray_2.12',
           depType: 'plugin',
           registryUrls: [DEFAULT_MAVEN_REPO, SBT_PLUGINS_REPO],
