import nock from 'nock';
import fs from 'fs';
import * as datasource from '../../lib/datasource';

const hostRules = require('../../lib/util/host-rules');

const MYSQL_VERSIONS = [
  '6.0.5',
  '6.0.6',
  '8.0.7',
  '8.0.8',
  '8.0.9',
  '8.0.11',
  '8.0.12',
];

const MYSQL_MAVEN_METADATA = fs.readFileSync(
  'test/datasource/gradle/_fixtures/maven/repo1.maven.org/maven2/mysql/mysql-connector-java/maven-metadata.xml',
  'utf8'
);

const MYSQL_MAVEN_MYSQL_POM = fs.readFileSync(
  'test/datasource/gradle/_fixtures/maven/repo1.maven.org/maven2/mysql/mysql-connector-java/8.0.12/mysql-connector-java-8.0.12.pom',
  'utf8'
);

const config = {
  datasource: 'maven',
  versionScheme: 'loose',
};

describe('datasource/maven', () => {
  beforeEach(() => {
    hostRules.add({
      hostType: 'maven',
      hostName: 'frontend_for_private_s3_repository',
      username: 'username',
      password: 'password',
    });
    nock.disableNetConnect();
    nock('http://central.maven.org')
      .get('/maven2/mysql/mysql-connector-java/maven-metadata.xml')
      .reply(200, MYSQL_MAVEN_METADATA);
    nock('http://central.maven.org')
      .get(
        '/maven2/mysql/mysql-connector-java/8.0.12/mysql-connector-java-8.0.12.pom'
      )
      .reply(200, MYSQL_MAVEN_MYSQL_POM);
    nock('http://failed_repo')
      .get('/mysql/mysql-connector-java/maven-metadata.xml')
      .reply(404, null);
    nock('http://unauthorized_repo')
      .get('/mysql/mysql-connector-java/maven-metadata.xml')
      .reply(403, null);
    nock('http://empty_repo')
      .get('/mysql/mysql-connector-java/maven-metadata.xml')
      .reply(200, 'non-sense');
    nock('http://frontend_for_private_s3_repository')
      .get('/maven2/mysql/mysql-connector-java/maven-metadata.xml')
      .basicAuth({ user: 'username', pass: 'password' })
      .reply(302, '', {
        Location:
          'http://private_s3_repository/maven2/mysql/mysql-connector-java/maven-metadata.xml?X-Amz-Algorithm=AWS4-HMAC-SHA256',
      })
      .get(
        '/maven2/mysql/mysql-connector-java/8.0.12/mysql-connector-java-8.0.12.pom'
      )
      .basicAuth({ user: 'username', pass: 'password' })
      .reply(302, '', {
        Location:
          'http://private_s3_repository/maven2/mysql/mysql-connector-java/8.0.12/mysql-connector-java-8.0.12.pom?X-Amz-Algorithm=AWS4-HMAC-SHA256',
      });
    nock('http://private_s3_repository', { badheaders: ['authorization'] })
      .get(
        '/maven2/mysql/mysql-connector-java/maven-metadata.xml?X-Amz-Algorithm=AWS4-HMAC-SHA256'
      )
      .reply(200, MYSQL_MAVEN_METADATA)
      .get(
        '/maven2/mysql/mysql-connector-java/8.0.12/mysql-connector-java-8.0.12.pom?X-Amz-Algorithm=AWS4-HMAC-SHA256'
      )
      .reply(200, MYSQL_MAVEN_MYSQL_POM);
  });

  afterEach(() => {
    nock.enableNetConnect();
  });

  describe('getPkgReleases', () => {
    it('should return empty if library is not found', async () => {
      const releases = await datasource.getPkgReleases({
        ...config,
        lookupName: 'unknown:unknown',
        registryUrls: [
          's3://somewhere.s3.aws.amazon.com',
          'file://test/datasource/gradle/_fixtures/maven/repo1.maven.org/maven2/',
        ],
      });
      expect(releases).toBeNull();
    });

    it('should simply return all versions of a specific library', async () => {
      const releases = await datasource.getPkgReleases({
        ...config,
        lookupName: 'org.hamcrest:hamcrest-core',
        registryUrls: [
          'file://test/datasource/gradle/_fixtures/maven/repo1.maven.org/maven2/',
          'file://test/datasource/gradle/_fixtures/maven/custom_maven_repo/maven2/',
          's3://somewhere.s3.aws.amazon.com',
        ],
      });
      expect(releases.releases).toEqual(
        generateReleases([
          '1.1',
          '1.2',
          '1.2.1',
          '1.3',
          '1.3.RC2',
          '2.1-rc2',
          '2.1-rc3',
        ])
      );
    });

    it('should return versions in all repositories for a specific library', async () => {
      const releases = await datasource.getPkgReleases({
        ...config,
        lookupName: 'mysql:mysql-connector-java',
        registryUrls: [
          'file://test/datasource/gradle/_fixtures/maven/repo1.maven.org/maven2/',
          'file://test/datasource/gradle/_fixtures/maven/custom_maven_repo/maven2/',
        ],
      });
      expect(releases.releases).toEqual(
        generateReleases(['6.0.4', ...MYSQL_VERSIONS])
      );
    });

    it('should return all versions of a specific library for http repositories', async () => {
      const releases = await datasource.getPkgReleases({
        ...config,
        lookupName: 'mysql:mysql-connector-java',
        registryUrls: ['http://central.maven.org/maven2/'],
      });
      expect(releases.releases).toEqual(generateReleases(MYSQL_VERSIONS));
    });

    it('should return all versions of a specific library if a repository fails', async () => {
      const releases = await datasource.getPkgReleases({
        ...config,
        lookupName: 'mysql:mysql-connector-java',
        registryUrls: [
          'http://central.maven.org/maven2/',
          'http://failed_repo/',
          'http://unauthorized_repo/',
          'http://dns_error_repo',
          'http://empty_repo',
        ],
      });
      expect(releases.releases).toEqual(generateReleases(MYSQL_VERSIONS));
    });

    it('should throw registry-failure if maven-central fails', async () => {
      nock('http://central.maven.org')
        .get('/maven2/org/artifact/maven-metadata.xml')
        .times(4)
        .reply(503);

      expect.assertions(1);
      await expect(
        datasource.getPkgReleases({
          ...config,
          lookupName: 'org:artifact',
          registryUrls: ['http://central.maven.org/maven2/'],
        })
      ).rejects.toThrow(Error('registry-failure'));
    });

    it('should return all versions of a specific library if a repository fails because invalid protocol', async () => {
      const releases = await datasource.getPkgReleases({
        ...config,
        lookupName: 'mysql:mysql-connector-java',
        registryUrls: [
          'http://central.maven.org/maven2/',
          'http://failed_repo/',
          'ftp://protocol_error_repo',
        ],
      });
      expect(releases.releases).toEqual(generateReleases(MYSQL_VERSIONS));
    });

    it('should return all versions of a specific library if a repository fails because invalid metadata file is found in another repository', async () => {
      const invalidMavenMetadata = `
        <?xml version="1.0" encoding="UTF-8"?><metadata>
          <groupId>mysql</groupId>
          <artifactId>mysql-connector-java</artifactId>
          <version>8.0.12</version>
          <versioning>
            <lastUpdated>20130301200000</lastUpdated>
          </versioning>
        </metadata>
      `;
      nock('http://invalid_metadata_repo')
        .get('/maven2/mysql/mysql-connector-java/maven-metadata.xml')
        .reply(200, invalidMavenMetadata);
      const releases = await datasource.getPkgReleases({
        ...config,
        lookupName: 'mysql:mysql-connector-java',
        registryUrls: [
          'http://central.maven.org/maven2/',
          'http://invalid_metadata_repo/maven2/',
        ],
      });
      expect(releases.releases).toEqual(generateReleases(MYSQL_VERSIONS));
    });

    it('should return all versions of a specific library if a repository fails because a metadata file is not xml', async () => {
      const invalidMavenMetadata = `
        Invalid XML
      `;
      nock('http://invalid_metadata_repo')
        .get('/maven2/mysql/mysql-connector-java/maven-metadata.xml')
        .reply(200, invalidMavenMetadata);
      const releases = await datasource.getPkgReleases({
        ...config,
        lookupName: 'mysql:mysql-connector-java',
        registryUrls: [
          'http://central.maven.org/maven2/',
          'http://invalid_metadata_repo/maven2/',
        ],
      });
      expect(releases.releases).toEqual(generateReleases(MYSQL_VERSIONS));
    });

    it('should return all versions of a specific library if a repository does not end with /', async () => {
      const releases = await datasource.getPkgReleases({
        ...config,
        lookupName: 'mysql:mysql-connector-java',
        registryUrls: ['http://central.maven.org/maven2'],
      });
      expect(releases).not.toBeNull();
    });

    it('should return null if no repositories defined', async () => {
      const releases = await datasource.getPkgReleases({
        ...config,
        lookupName: 'mysql:mysql-connector-java',
      });
      expect(releases).toBeNull();
    });
    it('should return null for invalid registryUrls', async () => {
      const releases = await datasource.getPkgReleases({
        ...config,
        lookupName: 'mysql:mysql-connector-java',
        // eslint-disable-next-line no-template-curly-in-string
        registryUrls: ['${project.baseUri}../../repository/'],
      });
      expect(releases).toBeNull();
    });
    it('should support scm.url values prefixed with "scm:"', async () => {
      const releases = await datasource.getPkgReleases({
        ...config,
        lookupName: 'io.realm:realm-gradle-plugin',
        registryUrls: [
          'file://test/datasource/gradle/_fixtures/maven/jcenter/',
        ],
      });
      expect(releases.sourceUrl).toEqual('https://github.com/realm/realm-java');
    });
<<<<<<< HEAD
    it('should fetch info from parent artifacts if needed', async () => {
      const releases = await datasource.getPkgReleases({
        ...config,
        lookupName: 'org.liquibase:liquibase-core',
        registryUrls: [
          'file://test/datasource/gradle/_fixtures/maven/jcenter/',
        ],
      });
      expect(releases.homepage).toEqual('http://www.liquibase.org');
      expect(releases.sourceUrl).toEqual(
        'https://github.com/liquibase/liquibase'
      );
=======

    it('should remove authentication header when redirected with authentication in query string', async () => {
      const releases = await datasource.getPkgReleases({
        ...config,
        lookupName: 'mysql:mysql-connector-java',
        registryUrls: ['http://frontend_for_private_s3_repository/maven2'],
      });
      expect(releases.releases).toEqual(generateReleases(MYSQL_VERSIONS));
>>>>>>> 2a4de19c
    });
  });
});

function generateReleases(versions) {
  return versions.map(v => ({ version: v }));
}<|MERGE_RESOLUTION|>--- conflicted
+++ resolved
@@ -266,7 +266,6 @@
       });
       expect(releases.sourceUrl).toEqual('https://github.com/realm/realm-java');
     });
-<<<<<<< HEAD
     it('should fetch info from parent artifacts if needed', async () => {
       const releases = await datasource.getPkgReleases({
         ...config,
@@ -279,8 +278,7 @@
       expect(releases.sourceUrl).toEqual(
         'https://github.com/liquibase/liquibase'
       );
-=======
-
+    });
     it('should remove authentication header when redirected with authentication in query string', async () => {
       const releases = await datasource.getPkgReleases({
         ...config,
@@ -288,7 +286,6 @@
         registryUrls: ['http://frontend_for_private_s3_repository/maven2'],
       });
       expect(releases.releases).toEqual(generateReleases(MYSQL_VERSIONS));
->>>>>>> 2a4de19c
     });
   });
 });
