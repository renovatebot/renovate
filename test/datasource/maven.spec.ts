import nock from 'nock';
import fs from 'fs';
import * as datasource from '../../lib/datasource';
import { DATASOURCE_FAILURE } from '../../lib/constants/error-messages';
<<<<<<< HEAD
import { VERSION_SCHEME_LOOSE } from '../../lib/constants/version-schemes';
=======
import { DATASOURCE_MAVEN } from '../../lib/constants/data-binary-source';
>>>>>>> 58c444cb

const hostRules = require('../../lib/util/host-rules');

const MYSQL_VERSIONS = [
  '6.0.5',
  '6.0.6',
  '8.0.7',
  '8.0.8',
  '8.0.9',
  '8.0.11',
  '8.0.12',
];

const MYSQL_MAVEN_METADATA = fs.readFileSync(
  'test/datasource/gradle/_fixtures/maven/repo1.maven.org/maven2/mysql/mysql-connector-java/maven-metadata.xml',
  'utf8'
);

const MYSQL_MAVEN_MYSQL_POM = fs.readFileSync(
  'test/datasource/gradle/_fixtures/maven/repo1.maven.org/maven2/mysql/mysql-connector-java/8.0.12/mysql-connector-java-8.0.12.pom',
  'utf8'
);

const config = {
<<<<<<< HEAD
  datasource: 'maven',
  versionScheme: VERSION_SCHEME_LOOSE,
=======
  datasource: DATASOURCE_MAVEN,
  versionScheme: 'loose',
>>>>>>> 58c444cb
};

describe('datasource/maven', () => {
  beforeEach(() => {
    hostRules.add({
      hostType: 'maven',
      hostName: 'frontend_for_private_s3_repository',
      username: 'username',
      password: 'password',
    });
    nock.disableNetConnect();
    nock('http://central.maven.org')
      .get('/maven2/mysql/mysql-connector-java/maven-metadata.xml')
      .reply(200, MYSQL_MAVEN_METADATA);
    nock('http://central.maven.org')
      .get(
        '/maven2/mysql/mysql-connector-java/8.0.12/mysql-connector-java-8.0.12.pom'
      )
      .reply(200, MYSQL_MAVEN_MYSQL_POM);
    nock('http://failed_repo')
      .get('/mysql/mysql-connector-java/maven-metadata.xml')
      .reply(404, null);
    nock('http://unauthorized_repo')
      .get('/mysql/mysql-connector-java/maven-metadata.xml')
      .reply(403, null);
    nock('http://empty_repo')
      .get('/mysql/mysql-connector-java/maven-metadata.xml')
      .reply(200, 'non-sense');
    nock('http://frontend_for_private_s3_repository')
      .get('/maven2/mysql/mysql-connector-java/maven-metadata.xml')
      .basicAuth({ user: 'username', pass: 'password' })
      .reply(302, '', {
        Location:
          'http://private_s3_repository/maven2/mysql/mysql-connector-java/maven-metadata.xml?X-Amz-Algorithm=AWS4-HMAC-SHA256',
      })
      .get(
        '/maven2/mysql/mysql-connector-java/8.0.12/mysql-connector-java-8.0.12.pom'
      )
      .basicAuth({ user: 'username', pass: 'password' })
      .reply(302, '', {
        Location:
          'http://private_s3_repository/maven2/mysql/mysql-connector-java/8.0.12/mysql-connector-java-8.0.12.pom?X-Amz-Algorithm=AWS4-HMAC-SHA256',
      });
    nock('http://private_s3_repository', { badheaders: ['authorization'] })
      .get(
        '/maven2/mysql/mysql-connector-java/maven-metadata.xml?X-Amz-Algorithm=AWS4-HMAC-SHA256'
      )
      .reply(200, MYSQL_MAVEN_METADATA)
      .get(
        '/maven2/mysql/mysql-connector-java/8.0.12/mysql-connector-java-8.0.12.pom?X-Amz-Algorithm=AWS4-HMAC-SHA256'
      )
      .reply(200, MYSQL_MAVEN_MYSQL_POM);
  });

  afterEach(() => {
    nock.enableNetConnect();
  });

  function generateReleases(versions) {
    return versions.map(v => ({ version: v }));
  }

  describe('getPkgReleases', () => {
    it('should return empty if library is not found', async () => {
      const releases = await datasource.getPkgReleases({
        ...config,
        lookupName: 'unknown:unknown',
        registryUrls: [
          's3://somewhere.s3.aws.amazon.com',
          'file://test/datasource/gradle/_fixtures/maven/repo1.maven.org/maven2/',
        ],
      });
      expect(releases).toBeNull();
    });

    it('should simply return all versions of a specific library', async () => {
      const releases = await datasource.getPkgReleases({
        ...config,
        lookupName: 'org.hamcrest:hamcrest-core',
        registryUrls: [
          'file://test/datasource/gradle/_fixtures/maven/repo1.maven.org/maven2/',
          'file://test/datasource/gradle/_fixtures/maven/custom_maven_repo/maven2/',
          's3://somewhere.s3.aws.amazon.com',
        ],
      });
      expect(releases.releases).toEqual(
        generateReleases([
          '1.1',
          '1.2',
          '1.2.1',
          '1.3',
          '1.3.RC2',
          '2.1-rc2',
          '2.1-rc3',
        ])
      );
    });

    it('should return versions in all repositories for a specific library', async () => {
      const releases = await datasource.getPkgReleases({
        ...config,
        lookupName: 'mysql:mysql-connector-java',
        registryUrls: [
          'file://test/datasource/gradle/_fixtures/maven/repo1.maven.org/maven2/',
          'file://test/datasource/gradle/_fixtures/maven/custom_maven_repo/maven2/',
        ],
      });
      expect(releases.releases).toEqual(
        generateReleases(['6.0.4', ...MYSQL_VERSIONS])
      );
    });

    it('should return all versions of a specific library for http repositories', async () => {
      const releases = await datasource.getPkgReleases({
        ...config,
        lookupName: 'mysql:mysql-connector-java',
        registryUrls: ['http://central.maven.org/maven2/'],
      });
      expect(releases.releases).toEqual(generateReleases(MYSQL_VERSIONS));
    });

    it('should return all versions of a specific library if a repository fails', async () => {
      const releases = await datasource.getPkgReleases({
        ...config,
        lookupName: 'mysql:mysql-connector-java',
        registryUrls: [
          'http://central.maven.org/maven2/',
          'http://failed_repo/',
          'http://unauthorized_repo/',
          'http://dns_error_repo',
          'http://empty_repo',
        ],
      });
      expect(releases.releases).toEqual(generateReleases(MYSQL_VERSIONS));
    });

    it('should throw registry-failure if maven-central fails', async () => {
      nock('http://central.maven.org')
        .get('/maven2/org/artifact/maven-metadata.xml')
        .times(4)
        .reply(503);

      expect.assertions(1);
      await expect(
        datasource.getPkgReleases({
          ...config,
          lookupName: 'org:artifact',
          registryUrls: ['http://central.maven.org/maven2/'],
        })
      ).rejects.toThrow(Error(DATASOURCE_FAILURE));
    });

    it('should return all versions of a specific library if a repository fails because invalid protocol', async () => {
      const releases = await datasource.getPkgReleases({
        ...config,
        lookupName: 'mysql:mysql-connector-java',
        registryUrls: [
          'http://central.maven.org/maven2/',
          'http://failed_repo/',
          'ftp://protocol_error_repo',
        ],
      });
      expect(releases.releases).toEqual(generateReleases(MYSQL_VERSIONS));
    });

    it('should return all versions of a specific library if a repository fails because invalid metadata file is found in another repository', async () => {
      const invalidMavenMetadata = `
        <?xml version="1.0" encoding="UTF-8"?><metadata>
          <groupId>mysql</groupId>
          <artifactId>mysql-connector-java</artifactId>
          <version>8.0.12</version>
          <versioning>
            <lastUpdated>20130301200000</lastUpdated>
          </versioning>
        </metadata>
      `;
      nock('http://invalid_metadata_repo')
        .get('/maven2/mysql/mysql-connector-java/maven-metadata.xml')
        .reply(200, invalidMavenMetadata);
      const releases = await datasource.getPkgReleases({
        ...config,
        lookupName: 'mysql:mysql-connector-java',
        registryUrls: [
          'http://central.maven.org/maven2/',
          'http://invalid_metadata_repo/maven2/',
        ],
      });
      expect(releases.releases).toEqual(generateReleases(MYSQL_VERSIONS));
    });

    it('should return all versions of a specific library if a repository fails because a metadata file is not xml', async () => {
      const invalidMavenMetadata = `
        Invalid XML
      `;
      nock('http://invalid_metadata_repo')
        .get('/maven2/mysql/mysql-connector-java/maven-metadata.xml')
        .reply(200, invalidMavenMetadata);
      const releases = await datasource.getPkgReleases({
        ...config,
        lookupName: 'mysql:mysql-connector-java',
        registryUrls: [
          'http://central.maven.org/maven2/',
          'http://invalid_metadata_repo/maven2/',
        ],
      });
      expect(releases.releases).toEqual(generateReleases(MYSQL_VERSIONS));
    });

    it('should return all versions of a specific library if a repository does not end with /', async () => {
      const releases = await datasource.getPkgReleases({
        ...config,
        lookupName: 'mysql:mysql-connector-java',
        registryUrls: ['http://central.maven.org/maven2'],
      });
      expect(releases).not.toBeNull();
    });

    it('should return null if no repositories defined', async () => {
      const releases = await datasource.getPkgReleases({
        ...config,
        lookupName: 'mysql:mysql-connector-java',
      });
      expect(releases).toBeNull();
    });
    it('should return null for invalid registryUrls', async () => {
      const releases = await datasource.getPkgReleases({
        ...config,
        lookupName: 'mysql:mysql-connector-java',
        // eslint-disable-next-line no-template-curly-in-string
        registryUrls: ['${project.baseUri}../../repository/'],
      });
      expect(releases).toBeNull();
    });
    it('should support scm.url values prefixed with "scm:"', async () => {
      const releases = await datasource.getPkgReleases({
        ...config,
        lookupName: 'io.realm:realm-gradle-plugin',
        registryUrls: [
          'file://test/datasource/gradle/_fixtures/maven/jcenter/',
        ],
      });
      expect(releases.sourceUrl).toEqual('https://github.com/realm/realm-java');
    });

    it('should remove authentication header when redirected with authentication in query string', async () => {
      const releases = await datasource.getPkgReleases({
        ...config,
        lookupName: 'mysql:mysql-connector-java',
        registryUrls: ['http://frontend_for_private_s3_repository/maven2'],
      });
      expect(releases.releases).toEqual(generateReleases(MYSQL_VERSIONS));
    });
  });
});<|MERGE_RESOLUTION|>--- conflicted
+++ resolved
@@ -2,11 +2,8 @@
 import fs from 'fs';
 import * as datasource from '../../lib/datasource';
 import { DATASOURCE_FAILURE } from '../../lib/constants/error-messages';
-<<<<<<< HEAD
 import { VERSION_SCHEME_LOOSE } from '../../lib/constants/version-schemes';
-=======
 import { DATASOURCE_MAVEN } from '../../lib/constants/data-binary-source';
->>>>>>> 58c444cb
 
 const hostRules = require('../../lib/util/host-rules');
 
@@ -31,13 +28,8 @@
 );
 
 const config = {
-<<<<<<< HEAD
-  datasource: 'maven',
   versionScheme: VERSION_SCHEME_LOOSE,
-=======
   datasource: DATASOURCE_MAVEN,
-  versionScheme: 'loose',
->>>>>>> 58c444cb
 };
 
 describe('datasource/maven', () => {
