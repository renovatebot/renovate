--- conflicted
+++ resolved
@@ -8,11 +8,7 @@
       "version": "1.0.0",
     },
     Object {
-<<<<<<< HEAD
-      "gitRef": "1.1.0",
-=======
       "gitRef": "v1.1.0",
->>>>>>> 688ec14b
       "version": "1.1.0",
     },
   ],
