// Jest Snapshot v1, https://goo.gl/fbAQLP

exports[`datasource/github getDependency returns cleaned tags 1`] = `
Object {
  "releases": Array [
    Object {
      "gitHead": "a",
      "version": "a",
    },
    Object {
      "gitHead": "v",
      "version": "v",
    },
    Object {
      "gitHead": "1.0.0",
      "version": "1.0.0",
    },
    Object {
      "gitHead": "v1.1.0",
      "version": "1.1.0",
    },
  ],
  "repositoryUrl": "https://github.com/some/dep",
<<<<<<< HEAD
=======
  "versions": Object {
    "1.0.0": Object {},
    "1.1.0": Object {},
  },
>>>>>>> bb78d47e
}
`;

exports[`datasource/github getDependency returns releases 1`] = `
Object {
  "releases": Array [
    Object {
      "gitHead": "a",
      "version": "a",
    },
    Object {
      "gitHead": "v",
      "version": "v",
    },
    Object {
      "gitHead": "1.0.0",
      "version": "1.0.0",
    },
    Object {
      "gitHead": "v1.1.0",
      "version": "1.1.0",
    },
  ],
  "repositoryUrl": "https://github.com/some/dep",
<<<<<<< HEAD
=======
  "versions": Object {
    "1.0.0": Object {},
    "v1.1.0": Object {},
  },
>>>>>>> bb78d47e
}
`;<|MERGE_RESOLUTION|>--- conflicted
+++ resolved
@@ -4,30 +4,15 @@
 Object {
   "releases": Array [
     Object {
-      "gitHead": "a",
-      "version": "a",
-    },
-    Object {
-      "gitHead": "v",
-      "version": "v",
-    },
-    Object {
-      "gitHead": "1.0.0",
+      "gitRef": "1.0.0",
       "version": "1.0.0",
     },
     Object {
-      "gitHead": "v1.1.0",
+      "gitRef": "1.1.0",
       "version": "1.1.0",
     },
   ],
   "repositoryUrl": "https://github.com/some/dep",
-<<<<<<< HEAD
-=======
-  "versions": Object {
-    "1.0.0": Object {},
-    "1.1.0": Object {},
-  },
->>>>>>> bb78d47e
 }
 `;
 
@@ -35,29 +20,14 @@
 Object {
   "releases": Array [
     Object {
-      "gitHead": "a",
-      "version": "a",
-    },
-    Object {
-      "gitHead": "v",
-      "version": "v",
-    },
-    Object {
-      "gitHead": "1.0.0",
+      "gitRef": "1.0.0",
       "version": "1.0.0",
     },
     Object {
-      "gitHead": "v1.1.0",
-      "version": "1.1.0",
+      "gitRef": "v1.1.0",
+      "version": "v1.1.0",
     },
   ],
   "repositoryUrl": "https://github.com/some/dep",
-<<<<<<< HEAD
-=======
-  "versions": Object {
-    "1.0.0": Object {},
-    "v1.1.0": Object {},
-  },
->>>>>>> bb78d47e
 }
 `;