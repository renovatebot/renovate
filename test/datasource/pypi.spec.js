--- conflicted
+++ resolved
@@ -142,21 +142,13 @@
     });
     it('process data from simple endpoint', async () => {
       got.mockReturnValueOnce({
-<<<<<<< HEAD
-        body: htmlResponse,
-=======
         body: htmlResponse + '',
->>>>>>> 8701bce9
       });
       const config = {
         registryUrls: ['https://pypi.org/simple/'],
       };
       expect(
-<<<<<<< HEAD
-        await datasource.getPkgReleases('pkg:pypi/test', config)
-=======
         await datasource.getPkgReleases('pkg:pypi/dj-database-url', config)
->>>>>>> 8701bce9
       ).toMatchSnapshot();
     });
   });
