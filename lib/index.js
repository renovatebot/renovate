--- conflicted
+++ resolved
@@ -106,12 +106,8 @@
     defaultConfig.platform = 'gitlab';
     prBody = prBody.replace(/Pull Request/g, 'Merge Request');
   }
-<<<<<<< HEAD
   const defaultConfigString = `${stringify(defaultConfig)}\n`;
-  await api.commitFileToBranch(
-=======
   await api.commitFilesToBranch(
->>>>>>> 3773618c
     'renovate/configure',
     [{
       name: 'renovate.json',
