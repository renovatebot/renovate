import is from '@sindresorhus/is';
import * as bunyan from 'bunyan';
import * as shortid from 'shortid';

import cmdSerializer from './cmd-serializer';
import configSerializer from './config-serializer';
import errSerializer from './err-serializer';
import { RenovateStream } from './pretty-stdout';
import { BunyanRecord, ProblemStream, withSanitizer } from './utils';

let logContext: string = process.env.LOG_CONTEXT || shortid.generate();
let curMeta = {};

export interface LogError {
  level: bunyan.LogLevel;
  meta: any;
  msg?: string;
}

const problems = new ProblemStream();

const stdout: bunyan.Stream = {
  name: 'stdout',
  level: (process.env.LOG_LEVEL as bunyan.LogLevel) || 'info',
  stream: process.stdout,
};

if (process.env.LOG_FORMAT !== 'json') {
  // TODO: typings
  const prettyStdOut = new RenovateStream() as any;
  prettyStdOut.pipe(process.stdout);
  stdout.stream = prettyStdOut;
  stdout.type = 'raw';
}

const bunyanLogger = bunyan.createLogger({
  name: 'renovate',
  serializers: {
    body: configSerializer,
    cmd: cmdSerializer,
    config: configSerializer,
    migratedConfig: configSerializer,
    originalConfig: configSerializer,
    presetConfig: configSerializer,
    oldConfig: configSerializer,
    newConfig: configSerializer,
    err: errSerializer,
  },
  streams: [
    stdout,
    {
      name: 'problems',
      level: 'warn' as bunyan.LogLevel,
      stream: problems as any,
      type: 'raw',
    },
  ].map(withSanitizer),
});

const logFactory = (level: bunyan.LogLevelString): any => {
  return (p1: any, p2: any): void => {
    if (p2) {
      // meta and msg provided
      bunyanLogger[level]({ logContext, ...curMeta, ...p1 }, p2);
    } else if (is.string(p1)) {
      // only message provided
      bunyanLogger[level]({ logContext, ...curMeta }, p1);
    } else {
      // only meta provided
      bunyanLogger[level]({ logContext, ...curMeta, ...p1 });
    }
  };
};

const loggerLevels: bunyan.LogLevelString[] = [
  'trace',
  'debug',
  'info',
  'warn',
  'error',
  'fatal',
];

interface Logger {
  trace(msg: string): void;
  trace(meta: Record<string, any>, msg?: string): void;
  debug(msg: string): void;
  debug(meta: Record<string, any>, msg?: string): void;
  info(msg: string): void;
  info(meta: Record<string, any>, msg?: string): void;
  warn(msg: string): void;
  warn(meta: Record<string, any>, msg?: string): void;
  error(msg: string): void;
  error(meta: Record<string, any>, msg?: string): void;
  fatal(msg: string): void;
  fatal(meta: Record<string, any>, msg?: string): void;
}

export const logger: Logger = {} as any;

loggerLevels.forEach((loggerLevel) => {
  logger[loggerLevel] = logFactory(loggerLevel);
});

export function setContext(value: string): void {
  logContext = value;
}

export function getContext(): any {
  return logContext;
}

// setMeta overrides existing meta, may remove fields if no longer existing
export function setMeta(obj: Record<string, unknown>): void {
  curMeta = { ...obj };
}

// addMeta overrides or adds fields but does not remove any
export function addMeta(obj: Record<string, unknown>): void {
  curMeta = { ...curMeta, ...obj };
}

// removeMeta removes the provided fields from meta
export function removeMeta(fields: string[]): void {
  Object.keys(curMeta).forEach((key) => {
    if (fields.includes(key)) {
      delete curMeta[key];
    }
  });
}

export /* istanbul ignore next */ function addStream(
  stream: bunyan.Stream
): void {
  bunyanLogger.addStream(withSanitizer(stream));
}

export function levels(name: string, level: bunyan.LogLevel): void {
  bunyanLogger.levels(name, level);
}

<<<<<<< HEAD
export function getProblems(): BunyanRecord[] {
  return problems.getProblems();
=======
export function getErrors(): any {
  return errors.getErrors();
}

export function clearErrors(): void {
  return errors.clearErrors();
>>>>>>> bc90949c
}<|MERGE_RESOLUTION|>--- conflicted
+++ resolved
@@ -139,15 +139,10 @@
   bunyanLogger.levels(name, level);
 }
 
-<<<<<<< HEAD
 export function getProblems(): BunyanRecord[] {
   return problems.getProblems();
-=======
-export function getErrors(): any {
-  return errors.getErrors();
 }
 
-export function clearErrors(): void {
-  return errors.clearErrors();
->>>>>>> bc90949c
+export function clearProblems(): void {
+  return problems.clearProblems();
 }