--- conflicted
+++ resolved
@@ -1,12 +1,8 @@
 import bunyan from 'bunyan';
 import _fs from 'fs-extra';
 import { add } from '../util/host-rules';
-<<<<<<< HEAD
-import { add as addSecret } from '../util/sanitize';
+import { addSecretForSanitizing as addSecret } from '../util/sanitize';
 import { isValidLogLevel } from './utils';
-=======
-import { addSecretForSanitizing as addSecret } from '../util/sanitize';
->>>>>>> 80268cdc
 import {
   addMeta,
   addStream,
