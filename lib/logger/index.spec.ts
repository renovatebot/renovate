import _fs from 'fs-extra';
import { add } from '../util/host-rules';
import { add as addSecret } from '../util/sanitize';
import {
  addMeta,
  addStream,
  clearErrors,
  getContext,
  getProblems,
  levels,
  logger,
  removeMeta,
  setContext,
  setMeta,
} from '.';

jest.unmock('.');

jest.mock('fs-extra');
const fs: any = _fs;

describe('logger', () => {
  it('inits', () => {
    expect(logger).toBeDefined();
  });
  it('sets and gets context', () => {
    setContext('abc123');
    expect(getContext()).toEqual('abc123');
  });
  it('supports logging with metadata', () => {
    expect(() => logger.debug({ some: 'meta' }, 'some meta')).not.toThrow();
  });
  it('supports logging with only metadata', () => {
    expect(() => logger.debug({ some: 'meta' })).not.toThrow();
  });
  it('supports logging without metadata', () => {
    expect(() => logger.debug('some meta')).not.toThrow();
  });

  it('sets meta', () => {
    expect(() => setMeta({ any: 'test' })).not.toThrow();
  });

  it('adds meta', () => {
    expect(() => addMeta({ new: 'test' })).not.toThrow();
  });

  it('removes meta', () => {
    expect(() => removeMeta(['new'])).not.toThrow();
  });

  it('sets level', () => {
    expect(() => levels('stdout', 'debug')).not.toThrow();
  });

  it('saves problems', () => {
    addSecret('p4$$w0rd');
    levels('stdout', 'fatal');
    logger.error('some meta');
    logger.error({ some: 'meta', password: 'super secret' });
    logger.error({ some: 'meta' }, 'message');
<<<<<<< HEAD
    logger.warn('a warning with a p4$$w0rd');
    logger.info('ignored');
    expect(getProblems()).toMatchSnapshot();
=======
    expect(getErrors()).toMatchSnapshot();
    clearErrors();
    expect(getErrors()).toHaveLength(0);
>>>>>>> bc90949c
  });

  it('should contain path or stream parameters', () => {
    expect(() =>
      addStream({
        name: 'logfile',
        level: 'error',
      })
    ).toThrow("Missing 'stream' or 'path' for bunyan stream");
  });

  it("doesn't support rotating files", () => {
    expect(() =>
      addStream({
        name: 'logfile',
        path: 'file.log',
        level: 'error',
        type: 'rotating-file',
      })
    ).toThrow("Rotating files aren't supported");
  });

  it('supports file-based logging', () => {
    let chunk = null;
    fs.createWriteStream.mockReturnValueOnce({
      writable: true,
      write(x) {
        chunk = x;
      },
    });

    addStream({
      name: 'logfile',
      path: 'file.log',
      level: 'error',
    });

    logger.error('foo');

    expect(JSON.parse(chunk).msg).toEqual('foo');
  });

  it('handles cycles', () => {
    let logged = null;
    fs.createWriteStream.mockReturnValueOnce({
      writable: true,
      write(x) {
        logged = JSON.parse(x);
      },
    });

    addStream({
      name: 'logfile',
      path: 'file.log',
      level: 'error',
    });

    const meta = { foo: null, bar: [] };
    meta.foo = meta;
    meta.bar.push(meta);
    logger.error(meta, 'foo');
    expect(logged.msg).toEqual('foo');
    expect(logged.foo.foo).toEqual('[Circular]');
    expect(logged.foo.bar).toEqual(['[Circular]']);
    expect(logged.bar).toEqual('[Circular]');
  });

  it('sanitizes secrets', () => {
    let logged = null;
    fs.createWriteStream.mockReturnValueOnce({
      writable: true,
      write(x) {
        logged = JSON.parse(x);
      },
    });

    addStream({
      name: 'logfile',
      path: 'file.log',
      level: 'error',
    });
    add({ password: 'secret"password' });

    logger.error({
      foo: 'secret"password',
      bar: ['somethingelse', 'secret"password'],
      npmToken: 'token',
      buffer: Buffer.from('test'),
      content: 'test',
      prBody: 'test',
    });

    expect(logged.foo).not.toEqual('secret"password');
    expect(logged.bar[0]).toEqual('somethingelse');
    expect(logged.foo).toContain('redacted');
    expect(logged.bar[1]).toContain('redacted');
    expect(logged.npmToken).not.toEqual('token');
    expect(logged.buffer).toEqual('[content]');
    expect(logged.content).toEqual('[content]');
    expect(logged.prBody).toEqual('[Template]');
  });
});<|MERGE_RESOLUTION|>--- conflicted
+++ resolved
@@ -4,7 +4,7 @@
 import {
   addMeta,
   addStream,
-  clearErrors,
+  clearProblems,
   getContext,
   getProblems,
   levels,
@@ -59,15 +59,11 @@
     logger.error('some meta');
     logger.error({ some: 'meta', password: 'super secret' });
     logger.error({ some: 'meta' }, 'message');
-<<<<<<< HEAD
     logger.warn('a warning with a p4$$w0rd');
     logger.info('ignored');
     expect(getProblems()).toMatchSnapshot();
-=======
-    expect(getErrors()).toMatchSnapshot();
-    clearErrors();
-    expect(getErrors()).toHaveLength(0);
->>>>>>> bc90949c
+    clearProblems();
+    expect(getProblems()).toHaveLength(0);
   });
 
   it('should contain path or stream parameters', () => {
