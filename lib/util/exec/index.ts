--- conflicted
+++ resolved
@@ -31,12 +31,8 @@
   extraEnv = {},
   env: forcedEnv = {},
 }: ExecOptions): ExtraEnv<string> {
-<<<<<<< HEAD
-  const { customEnvVariables: globalConfigEnv } = getAdminConfig();
-=======
   const { customEnvVariables: globalConfigEnv } = getGlobalConfig();
 
->>>>>>> 0e50881e
   const inheritedKeys = Object.entries(extraEnv).reduce(
     (acc, [key, val]) =>
       val === null || val === undefined ? acc : [...acc, key],
@@ -110,13 +106,8 @@
   cmd: string | string[],
   opts: ExecOptions = {}
 ): Promise<RawExecArguments> {
-<<<<<<< HEAD
   const { cache = {}, docker } = opts;
-  const { customEnvVariables, dockerCache } = getAdminConfig();
-=======
-  const { docker } = opts;
-  const { customEnvVariables } = getGlobalConfig();
->>>>>>> 0e50881e
+  const { customEnvVariables, dockerCache } = getGlobalConfig();
 
   const rawOptions = getRawExecOptions(opts);
 
