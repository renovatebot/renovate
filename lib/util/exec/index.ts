import { dirname, join } from 'upath';
import { GlobalConfig } from '../../config/global';
import { TEMPORARY_ERROR } from '../../constants/error-messages';
import { logger } from '../../logger';
import { generateInstallCommands } from './buildpack';
import { rawExec } from './common';
import { generateDockerCommand, removeDockerContainer } from './docker';
import { getChildProcessEnv } from './env';
import type {
  DockerOptions,
  ExecOptions,
  ExecResult,
  ExtraEnv,
  RawExecOptions,
} from './types';
<<<<<<< HEAD

export * from './types';
=======
>>>>>>> fc3461d5

function getChildEnv({
  extraEnv = {},
  env: forcedEnv = {},
}: ExecOptions): ExtraEnv<string> {
  const globalConfigEnv = GlobalConfig.get('customEnvVariables');

  const inheritedKeys = Object.entries(extraEnv).reduce(
    (acc, [key, val]) =>
      val === null || val === undefined ? acc : [...acc, key],
    []
  );
  const parentEnv = getChildProcessEnv(inheritedKeys);
  const childEnv = Object.entries({
    ...extraEnv,
    ...parentEnv,
    ...globalConfigEnv,
    ...forcedEnv,
  }).reduce(
    (acc, [key, val]) =>
      val === null || val === undefined
        ? acc
        : { ...acc, [key]: val.toString() },
    {}
  );
  return childEnv;
}

function dockerEnvVars(
  extraEnv: ExtraEnv,
  childEnv: ExtraEnv<string>
): string[] {
  const extraEnvKeys = Object.keys(extraEnv || {});
  return extraEnvKeys.filter(
    (key) => typeof childEnv[key] === 'string' && childEnv[key].length > 0
  );
}

function getCwd({ cwd, cwdFile }: ExecOptions): string {
  const defaultCwd = GlobalConfig.get('localDir');
  const paramCwd = cwdFile ? join(defaultCwd, dirname(cwdFile)) : cwd;
  return paramCwd || defaultCwd;
}

function getRawExecOptions(opts: ExecOptions): RawExecOptions {
  const defaultExecutionTimeout = GlobalConfig.get('executionTimeout');
  const childEnv = getChildEnv(opts);
  const cwd = getCwd(opts);
  const rawExecOptions: RawExecOptions = {
    cwd,
    encoding: 'utf-8',
    env: childEnv,
    maxBuffer: opts.maxBuffer,
    timeout: opts.timeout,
  };
  // Set default timeout config.executionTimeout if specified; othrwise to 15 minutes
  if (!rawExecOptions.timeout) {
    if (defaultExecutionTimeout) {
      rawExecOptions.timeout = defaultExecutionTimeout * 60 * 1000;
    } else {
      rawExecOptions.timeout = 15 * 60 * 1000;
    }
  }

  // Set default max buffer size to 10MB
  rawExecOptions.maxBuffer = rawExecOptions.maxBuffer || 10 * 1024 * 1024;
  return rawExecOptions;
}

function isDocker({ docker }: ExecOptions): boolean {
  const { binarySource } = GlobalConfig.get();
  return binarySource === 'docker' && !!docker;
}

interface RawExecArguments {
  rawCommands: string[];
  rawOptions: RawExecOptions;
}

async function prepareRawExec(
  cmd: string | string[],
  opts: ExecOptions = {}
): Promise<RawExecArguments> {
  const { docker } = opts;
  const { customEnvVariables } = GlobalConfig.get();

  const rawOptions = getRawExecOptions(opts);

  let rawCommands = typeof cmd === 'string' ? [cmd] : cmd;

  if (isDocker(opts)) {
    logger.debug('Using docker to execute');
    const extraEnv = { ...opts.extraEnv, ...customEnvVariables };
    const childEnv = getChildEnv(opts);
    const envVars = dockerEnvVars(extraEnv, childEnv);
    const cwd = getCwd(opts);
    const dockerOptions: DockerOptions = { ...docker, cwd, envVars };
    const preCommands = [
      ...(await generateInstallCommands(opts.toolConstraints)),
      ...(opts.preCommands || []),
    ];
    const dockerCommand = await generateDockerCommand(
      rawCommands,
      preCommands,
      dockerOptions
    );
    rawCommands = [dockerCommand];
  }

  return { rawCommands, rawOptions };
}

export async function exec(
  cmd: string | string[],
  opts: ExecOptions = {}
): Promise<ExecResult> {
  const { docker } = opts;
  const { dockerChildPrefix } = GlobalConfig.get();

  const { rawCommands, rawOptions } = await prepareRawExec(cmd, opts);
  const useDocker = isDocker(opts);

  let res: ExecResult | null = null;
  for (const rawCmd of rawCommands) {
    const startTime = Date.now();
    if (useDocker) {
      await removeDockerContainer(docker.image, dockerChildPrefix);
    }
    logger.debug({ command: rawCommands }, 'Executing command');
    logger.trace({ commandOptions: rawOptions }, 'Command options');
    try {
      res = await rawExec(rawCmd, rawOptions);
    } catch (err) {
      logger.debug({ err }, 'rawExec err');
      if (useDocker) {
        await removeDockerContainer(docker.image, dockerChildPrefix).catch(
          (removeErr: Error) => {
            const message: string = err.message;
            throw new Error(
              `Error: "${removeErr.message}" - Original Error: "${message}"`
            );
          }
        );
      }
      if (err.signal === `SIGTERM`) {
        logger.debug(
          { err },
          'exec interrupted by SIGTERM - run needs to be aborted'
        );
        throw new Error(TEMPORARY_ERROR);
      }
      throw err;
    }
    const durationMs = Math.round(Date.now() - startTime);
    if (res) {
      logger.debug(
        {
          cmd: rawCmd,
          durationMs,
          stdout: res.stdout,
          stderr: res.stderr,
        },
        'exec completed'
      );
    }
  }

  return res;
}<|MERGE_RESOLUTION|>--- conflicted
+++ resolved
@@ -13,11 +13,6 @@
   ExtraEnv,
   RawExecOptions,
 } from './types';
-<<<<<<< HEAD
-
-export * from './types';
-=======
->>>>>>> fc3461d5
 
 function getChildEnv({
   extraEnv = {},
