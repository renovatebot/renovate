/* eslint-disable @typescript-eslint/naming-convention */
import {
  ExecOptions as ChildProcessExecOptions,
  exec as _cpExec,
} from 'child_process';
import { envMock } from '../../../test/exec-util';
import { setAdminConfig } from '../../config/admin';
<<<<<<< HEAD
import { RepoAdminConfig } from '../../config/types';
=======
import type { RepoAdminConfig } from '../../config/types';
>>>>>>> 74d7691b
import {
  BinarySource,
  ExecConfig,
  RawExecOptions,
  VolumeOption,
} from './common';
import * as dockerModule from './docker';
import { ExecOptions, exec, setExecConfig } from '.';

const cpExec: jest.Mock<typeof _cpExec> = _cpExec as any;

jest.mock('child_process');

interface TestInput {
  execConfig: Partial<ExecConfig>;
  processEnv: Record<string, string>;
  inCmd: string | string[];
  inOpts: ExecOptions;
  outCmd: string[];
  outOpts: RawExecOptions[];
  adminConfig?: RepoAdminConfig;
}

describe(`Child process execution wrapper`, () => {
  let processEnvOrig;

  const cacheDir = '/tmp/renovate/cache/';
  const cwd = '/tmp/renovate/github/some/repo/';

  const defaultCwd = `-w "${cwd}"`;
  const defaultVolumes = `-v "${cwd}":"${cwd}" -v "${cacheDir}":"${cacheDir}"`;

  const execConfig = {
    cacheDir,
    localDir: cwd,
  };

  beforeEach(() => {
    dockerModule.resetPrefetchedImages();
    jest.resetAllMocks();
    jest.restoreAllMocks();
    jest.resetModules();
    processEnvOrig = process.env;
    setAdminConfig();
  });

  afterEach(() => {
    process.env = processEnvOrig;
    setAdminConfig();
  });

  const image = 'renovate/image';
  const name = image.replace(/\//g, '_');
  const tag = '1.2.3';
  const inCmd = 'echo hello';
  const outCmd = ['echo hello'];
  const volume_1 = '/path/to/volume-1';
  const volume_2_from = '/path/to/volume-2';
  const volume_2_to = '/path/to/volume-3';
  const volumes: VolumeOption[] = [
    volume_1,
    null,
    undefined,
    [volume_2_from, volume_2_to],
  ];
  const encoding = 'utf-8';
  const docker = { image };
  const processEnv = envMock.full;
  const dockerPullCmd = `docker pull ${image}`;
  const dockerRemoveCmd = `docker ps --filter name=${name} -aq`;
  const dockerPullOpts = { encoding };
  const dockerRemoveOpts = dockerPullOpts;

  const testInputs: [string, TestInput][] = [
    [
      'Single command',
      {
        execConfig,
        processEnv,
        inCmd,
        inOpts: {},
        outCmd,
        outOpts: [
          {
            cwd,
            encoding,
            env: envMock.basic,
            timeout: 900000,
            maxBuffer: 10485760,
          },
        ],
      },
    ],

    [
      'Multiple commands',
      {
        execConfig,
        processEnv,
        inCmd: ['echo "begin"', inCmd, "echo 'end'"],
        inOpts: {},
        outCmd: ['echo "begin"', ...outCmd, "echo 'end'"],
        outOpts: [
          {
            cwd,
            encoding,
            env: envMock.basic,
            timeout: 900000,
            maxBuffer: 10485760,
          },
          {
            cwd,
            encoding,
            env: envMock.basic,
            timeout: 900000,
            maxBuffer: 10485760,
          },
          {
            cwd,
            encoding,
            env: envMock.basic,
            timeout: 900000,
            maxBuffer: 10485760,
          },
        ],
      },
    ],

    [
      'Explicit env option',
      {
        execConfig,
        processEnv,
        inCmd,
        inOpts: { env: { FOO: 'BAR' } },
        outCmd,
        outOpts: [
          {
            cwd,
            encoding,
            env: { ...envMock.basic, FOO: 'BAR' },
            timeout: 900000,
            maxBuffer: 10485760,
          },
        ],
      },
    ],

    [
      'Low trust level',
      {
        execConfig,
        processEnv,
        inCmd,
        inOpts: {},
        outCmd,
        outOpts: [
          {
            cwd,
            encoding,
            env: envMock.basic,
            timeout: 900000,
            maxBuffer: 10485760,
          },
        ],
      },
    ],

    [
      'High trust level',
      {
        execConfig,
        processEnv: envMock.full,
        inCmd,
        inOpts: {},
        outCmd,
        outOpts: [
          {
            cwd,
            encoding,
            env: envMock.full,
            timeout: 900000,
            maxBuffer: 10485760,
          },
        ],
        adminConfig: { trustLevel: 'high' },
      },
    ],

    [
      'Docker',
      {
        execConfig: { ...execConfig, binarySource: BinarySource.Docker },
        processEnv,
        inCmd,
        inOpts: { docker, cwd },
        outCmd: [
          dockerPullCmd,
          dockerRemoveCmd,
          `docker run --rm --name=${name} --label=renovate_child ${defaultVolumes} ${defaultCwd} ${image} bash -l -c "${inCmd}"`,
        ],
        outOpts: [
          dockerPullOpts,
          dockerRemoveOpts,
          {
            cwd,
            encoding,
            env: envMock.basic,
            timeout: 900000,
            maxBuffer: 10485760,
          },
        ],
      },
    ],

    [
      'Extra env vars',
      {
        execConfig,
        processEnv,
        inCmd,
        inOpts: {
          extraEnv: {
            SELECTED_ENV_VAR: envMock.full.SELECTED_ENV_VAR,
            FILTERED_ENV_VAR: null,
            FOO: null,
            BAR: undefined,
          },
        },
        outCmd,
        outOpts: [
          {
            cwd,
            encoding,
            env: envMock.filtered,
            timeout: 900000,
            maxBuffer: 10485760,
          },
        ],
      },
    ],

    [
      'Extra env vars (Docker)',
      {
        execConfig: { ...execConfig, binarySource: BinarySource.Docker },
        processEnv,
        inCmd,
        inOpts: {
          docker,
          extraEnv: {
            SELECTED_ENV_VAR: envMock.full.SELECTED_ENV_VAR,
            FILTERED_ENV_VAR: null,
            FOO: null,
            BAR: undefined,
          },
          cwd,
        },
        outCmd: [
          dockerPullCmd,
          dockerRemoveCmd,
          `docker run --rm --name=${name} --label=renovate_child ${defaultVolumes} -e SELECTED_ENV_VAR ${defaultCwd} ${image} bash -l -c "${inCmd}"`,
        ],
        outOpts: [
          dockerPullOpts,
          dockerRemoveOpts,
          {
            cwd,
            encoding,
            env: envMock.filtered,
            timeout: 900000,
            maxBuffer: 10485760,
          },
        ],
      },
    ],

    [
      'Extra env vars defaults',
      {
        execConfig,
        processEnv: envMock.basic,
        inCmd,
        inOpts: { cwd, extraEnv: { SELECTED_ENV_VAR: 'Default value' } },
        outCmd,
        outOpts: [
          {
            cwd,
            encoding,
            env: { ...envMock.basic, SELECTED_ENV_VAR: 'Default value' },
            timeout: 900000,
            maxBuffer: 10485760,
          },
        ],
      },
    ],

    [
      'Extra env vars defaults (Docker)',
      {
        execConfig: { ...execConfig, binarySource: BinarySource.Docker },
        processEnv: envMock.basic,
        inCmd,
        inOpts: {
          docker,
          extraEnv: { SELECTED_ENV_VAR: 'Default value' },
          cwd,
        },
        outCmd: [
          dockerPullCmd,
          dockerRemoveCmd,
          `docker run --rm --name=${name} --label=renovate_child ${defaultVolumes} -e SELECTED_ENV_VAR ${defaultCwd} ${image} bash -l -c "${inCmd}"`,
        ],
        outOpts: [
          dockerPullOpts,
          dockerRemoveOpts,
          {
            cwd,
            encoding,
            env: { ...envMock.basic, SELECTED_ENV_VAR: 'Default value' },
            timeout: 900000,
            maxBuffer: 10485760,
          },
        ],
      },
    ],

    [
      'Docker tags',
      {
        execConfig: { ...execConfig, binarySource: BinarySource.Docker },
        processEnv,
        inCmd,
        inOpts: { docker: { image, tag }, cwd },
        outCmd: [
          `${dockerPullCmd}:${tag}`,
          dockerRemoveCmd,
          `docker run --rm --name=${name} --label=renovate_child ${defaultVolumes} ${defaultCwd} ${image}:${tag} bash -l -c "${inCmd}"`,
        ],
        outOpts: [
          dockerPullOpts,
          dockerRemoveOpts,
          {
            cwd,
            encoding,
            env: envMock.basic,
            timeout: 900000,
            maxBuffer: 10485760,
          },
        ],
      },
    ],

    [
      'Docker volumes',
      {
        execConfig: { ...execConfig, binarySource: BinarySource.Docker },
        processEnv,
        inCmd,
        inOpts: { cwd, docker: { image, volumes } },
        outCmd: [
          dockerPullCmd,
          dockerRemoveCmd,
          `docker run --rm --name=${name} --label=renovate_child ${defaultVolumes} -v "${volume_1}":"${volume_1}" -v "${volume_2_from}":"${volume_2_to}" -w "${cwd}" ${image} bash -l -c "${inCmd}"`,
        ],
        outOpts: [
          dockerPullOpts,
          dockerRemoveOpts,
          {
            cwd,
            encoding,
            env: envMock.basic,
            timeout: 900000,
            maxBuffer: 10485760,
          },
        ],
      },
    ],

    [
      'Docker user',
      {
        execConfig: {
          ...execConfig,
          binarySource: BinarySource.Docker,
        },
        processEnv,
        inCmd,
        inOpts: { docker },
        outCmd: [
          dockerPullCmd,
          dockerRemoveCmd,
          `docker run --rm --name=${name} --label=renovate_child --user=foobar ${defaultVolumes} -w "${cwd}" ${image} bash -l -c "${inCmd}"`,
        ],
        outOpts: [
          dockerPullOpts,
          dockerRemoveOpts,
          {
            cwd,
            encoding,
            env: envMock.basic,
            timeout: 900000,
            maxBuffer: 10485760,
          },
        ],
        adminConfig: { dockerUser: 'foobar' },
      },
    ],

    [
      'Docker image prefix',
      {
        execConfig: {
          ...execConfig,
          binarySource: BinarySource.Docker,
        },
        processEnv,
        inCmd,
        inOpts: { docker },
        outCmd: [
          `docker pull ghcr.io/renovatebot/image`,
          dockerRemoveCmd,
          `docker run --rm --name=${name} --label=renovate_child ${defaultVolumes} -w "${cwd}" ghcr.io/renovatebot/image bash -l -c "${inCmd}"`,
        ],
        outOpts: [
          dockerPullOpts,
          dockerRemoveOpts,
          {
            cwd,
            encoding,
            env: envMock.basic,
            timeout: 900000,
            maxBuffer: 10485760,
          },
        ],
        adminConfig: { dockerImagePrefix: 'ghcr.io/renovatebot' },
      },
    ],

    [
      'Docker extra commands',
      {
        execConfig: {
          ...execConfig,
          binarySource: BinarySource.Docker,
        },
        processEnv,
        inCmd,
        inOpts: {
          docker: {
            image,
            preCommands: ['preCommand1', 'preCommand2', null],
            postCommands: ['postCommand1', undefined, 'postCommand2'],
          },
        },
        outCmd: [
          dockerPullCmd,
          dockerRemoveCmd,
          `docker run --rm --name=${name} --label=renovate_child ${defaultVolumes} -w "${cwd}" ${image} bash -l -c "preCommand1 && preCommand2 && ${inCmd} && postCommand1 && postCommand2"`,
        ],
        outOpts: [
          dockerPullOpts,
          dockerRemoveOpts,
          {
            cwd,
            encoding,
            env: envMock.basic,
            timeout: 900000,
            maxBuffer: 10485760,
          },
        ],
      },
    ],

    [
      'Docker commands are nullable',
      {
        execConfig: {
          ...execConfig,
          binarySource: BinarySource.Docker,
        },
        processEnv,
        inCmd,
        inOpts: {
          docker: {
            image,
            preCommands: null,
            postCommands: undefined,
          },
        },
        outCmd: [
          dockerPullCmd,
          dockerRemoveCmd,
          `docker run --rm --name=${name} --label=renovate_child ${defaultVolumes} -w "${cwd}" ${image} bash -l -c "${inCmd}"`,
        ],
        outOpts: [
          dockerPullOpts,
          dockerRemoveOpts,
          {
            cwd,
            encoding,
            env: envMock.basic,
            timeout: 900000,
            maxBuffer: 10485760,
          },
        ],
      },
    ],

    [
      'Explicit maxBuffer',
      {
        execConfig,
        processEnv,
        inCmd,
        inOpts: {
          maxBuffer: 1024,
        },
        outCmd,
        outOpts: [
          {
            cwd,
            encoding,
            env: envMock.basic,
            timeout: 900000,
            maxBuffer: 1024,
          },
        ],
      },
    ],

    [
      'Custom environment variables for child',
      {
        execConfig: {
          ...execConfig,
        },
        processEnv: envMock.basic,
        inCmd,
        inOpts: {},
        outCmd,
        outOpts: [
          {
            cwd,
            encoding,
            env: { ...envMock.basic, CUSTOM_KEY: 'CUSTOM_VALUE' },
            timeout: 900000,
            maxBuffer: 10485760,
          },
        ],
        adminConfig: {
          customEnvVariables: {
            CUSTOM_KEY: 'CUSTOM_VALUE',
          },
        },
      },
    ],

    [
      'Custom environment variables for child should override',
      {
        execConfig: {
          ...execConfig,
        },
        processEnv: { ...envMock.basic, CUSTOM_KEY: 'CUSTOM_VALUE' },
        inCmd,
        inOpts: {},
        outCmd,
        outOpts: [
          {
            cwd,
            encoding,
            env: { ...envMock.basic, CUSTOM_KEY: 'CUSTOM_OVERRIDEN_VALUE' },
            timeout: 900000,
            maxBuffer: 10485760,
          },
        ],
        adminConfig: {
          customEnvVariables: {
            CUSTOM_KEY: 'CUSTOM_OVERRIDEN_VALUE',
          },
        },
      },
    ],

    [
      'Custom environment variables for child (Docker)',
      {
        execConfig: {
          ...execConfig,
          binarySource: BinarySource.Docker,
        },
        processEnv,
        inCmd,
        inOpts: { docker, cwd },
        outCmd: [
          dockerPullCmd,
          dockerRemoveCmd,
          `docker run --rm --name=${name} --label=renovate_child ${defaultVolumes} -e CUSTOM_KEY ${defaultCwd} ${image} bash -l -c "${inCmd}"`,
        ],
        outOpts: [
          dockerPullOpts,
          dockerRemoveOpts,
          {
            cwd,
            encoding,
            env: { ...envMock.basic, CUSTOM_KEY: 'CUSTOM_VALUE' },
            timeout: 900000,
            maxBuffer: 10485760,
          },
        ],
        adminConfig: {
          customEnvVariables: {
            CUSTOM_KEY: 'CUSTOM_VALUE',
          },
        },
      },
    ],

    [
      'Custom environment variables for child should override (Docker)',
      {
        execConfig: {
          ...execConfig,
          binarySource: BinarySource.Docker,
        },
        processEnv: { ...envMock.basic, CUSTOM_KEY: 'CUSTOM_VALUE' },
        inCmd,
        inOpts: { docker, cwd },
        outCmd: [
          dockerPullCmd,
          dockerRemoveCmd,
          `docker run --rm --name=${name} --label=renovate_child ${defaultVolumes} -e CUSTOM_KEY ${defaultCwd} ${image} bash -l -c "${inCmd}"`,
        ],
        outOpts: [
          dockerPullOpts,
          dockerRemoveOpts,
          {
            cwd,
            encoding,
            env: { ...envMock.basic, CUSTOM_KEY: 'CUSTOM_OVERRIDEN_VALUE' },
            timeout: 900000,
            maxBuffer: 10485760,
          },
        ],
        adminConfig: {
          customEnvVariables: {
            CUSTOM_KEY: 'CUSTOM_OVERRIDEN_VALUE',
          },
        },
      },
    ],
  ];

  test.each(testInputs)('%s', async (_msg, testOpts) => {
    const {
      execConfig: config,
      processEnv: procEnv,
      inCmd: cmd,
      inOpts,
      outCmd: outCommand,
      outOpts,
      adminConfig = {} as any,
    } = testOpts;

    process.env = procEnv;

    if (config) {
      jest
        .spyOn(dockerModule, 'removeDanglingContainers')
        .mockResolvedValueOnce();
      await setExecConfig(config);
    }

    const actualCmd: string[] = [];
    const actualOpts: ChildProcessExecOptions[] = [];
    cpExec.mockImplementation((execCmd, execOpts, callback) => {
      actualCmd.push(execCmd);
      actualOpts.push(execOpts);
      callback(null, { stdout: '', stderr: '' });
      return undefined;
    });
    setAdminConfig(adminConfig);
    await exec(cmd as string, inOpts);

    expect(actualCmd).toEqual(outCommand);
    expect(actualOpts).toEqual(outOpts);
  });

  it('Supports image prefetch', async () => {
    process.env = processEnv;

    const actualCmd: string[] = [];
    cpExec.mockImplementation((execCmd, execOpts, callback) => {
      actualCmd.push(execCmd);
      callback(null, { stdout: '', stderr: '' });
      return undefined;
    });

    await setExecConfig({ binarySource: BinarySource.Global });
    await exec(inCmd, { docker });
    await exec(inCmd, { docker });

    await setExecConfig({ binarySource: BinarySource.Docker });
    await exec(inCmd, { docker });
    await exec(inCmd, { docker });

    await setExecConfig({ binarySource: BinarySource.Global });
    await exec(inCmd, { docker });
    await exec(inCmd, { docker });

    await setExecConfig({ binarySource: BinarySource.Docker });
    await exec(inCmd, { docker });
    await exec(inCmd, { docker });

    expect(actualCmd).toMatchSnapshot();
  });

  it('only calls removeDockerContainer in catch block is useDocker is set', async () => {
    cpExec.mockImplementation(() => {
      throw new Error('some error occurred');
    });

    const removeDockerContainerSpy = jest.spyOn(
      dockerModule,
      'removeDockerContainer'
    );

    const promise = exec('foobar', {});
    await expect(promise).rejects.toThrow('some error occurred');
    expect(removeDockerContainerSpy).toHaveBeenCalledTimes(0);
  });

  it('wraps error if removeDockerContainer throws an error', async () => {
    cpExec.mockImplementationOnce((_execCmd, _execOpts, callback) =>
      callback(null, { stdout: '', stderr: '' })
    );
    await setExecConfig({ binarySource: BinarySource.Docker });
    cpExec.mockImplementation(() => {
      throw new Error('some error occurred');
    });
    jest
      .spyOn(dockerModule, 'generateDockerCommand')
      .mockImplementation((): any => 'asdf');

    // The `removeDockerContainer` function is called once before it's used in the `catch` block.
    // We want it to fail in the catch block so we can assert the error is wrapped.
    let calledOnce = false;
    const removeDockerContainerSpy = jest.spyOn(
      dockerModule,
      'removeDockerContainer'
    );
    removeDockerContainerSpy.mockImplementation((): any => {
      if (!calledOnce) {
        calledOnce = true;
        return Promise.resolve();
      }

      return Promise.reject(new Error('removeDockerContainer failed'));
    });

    const promise = exec('foobar', { docker });
    await expect(promise).rejects.toThrow(
      new Error(
        'Error: "removeDockerContainer failed" - Original Error: "some error occurred"'
      )
    );
    expect(removeDockerContainerSpy).toHaveBeenCalledTimes(2);
  });
});<|MERGE_RESOLUTION|>--- conflicted
+++ resolved
@@ -5,11 +5,7 @@
 } from 'child_process';
 import { envMock } from '../../../test/exec-util';
 import { setAdminConfig } from '../../config/admin';
-<<<<<<< HEAD
-import { RepoAdminConfig } from '../../config/types';
-=======
 import type { RepoAdminConfig } from '../../config/types';
->>>>>>> 74d7691b
 import {
   BinarySource,
   ExecConfig,
