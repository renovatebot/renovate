--- conflicted
+++ resolved
@@ -20,15 +20,14 @@
     depName: 'composer/composer',
     versioning: composerVersioningId,
   },
-<<<<<<< HEAD
   flux: {
     datasource: 'github-releases',
     depName: 'fluxcd/flux2',
-=======
+    versioning: semverVersioningId,
+  },
   helm: {
     datasource: 'github-releases',
     depName: 'helm/helm',
->>>>>>> b083d508
     versioning: semverVersioningId,
   },
   jb: {
