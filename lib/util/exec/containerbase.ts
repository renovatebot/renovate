--- conflicted
+++ resolved
@@ -36,11 +36,7 @@
     versioning: npmVersioningId,
   },
   dotnet: {
-<<<<<<< HEAD
-    datasource: 'dotnet',
-=======
     datasource: 'dotnet-version',
->>>>>>> a6bbf937
     packageName: 'dotnet-sdk',
     versioning: semverVersioningId,
   },
@@ -67,12 +63,6 @@
   helm: {
     datasource: 'github-releases',
     packageName: 'helm/helm',
-<<<<<<< HEAD
-    versioning: semverVersioningId,
-  },
-  java: {
-    datasource: 'adoptium-java',
-=======
     versioning: semverVersioningId,
   },
   helmfile: {
@@ -82,7 +72,6 @@
   },
   java: {
     datasource: 'java-version',
->>>>>>> a6bbf937
     packageName: 'java',
     versioning: npmVersioningId,
   },
