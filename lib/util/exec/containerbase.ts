import is from '@sindresorhus/is';
import { quote } from 'shlex';
import { GlobalConfig } from '../../config/global';
import { logger } from '../../logger';
import { getPkgReleases } from '../../modules/datasource';
import * as allVersioning from '../../modules/versioning';
import { id as composerVersioningId } from '../../modules/versioning/composer';
import { id as nodeVersioningId } from '../../modules/versioning/node';
import { id as npmVersioningId } from '../../modules/versioning/npm';
import { id as pep440VersioningId } from '../../modules/versioning/pep440';
import { id as pythonVersioningId } from '../../modules/versioning/python';
import { id as rubyVersioningId } from '../../modules/versioning/ruby';
import { id as semverVersioningId } from '../../modules/versioning/semver';
import { id as semverCoercedVersioningId } from '../../modules/versioning/semver-coerced';
import type { Opt, ToolConfig, ToolConstraint } from './types';

const allToolConfig: Record<string, ToolConfig> = {
  bundler: {
    datasource: 'rubygems',
    depName: 'bundler',
    versioning: 'ruby',
  },
  cocoapods: {
    datasource: 'rubygems',
    depName: 'cocoapods',
    versioning: rubyVersioningId,
  },
  composer: {
    datasource: 'github-releases',
    depName: 'composer/composer',
    versioning: composerVersioningId,
  },
  corepack: {
    datasource: 'npm',
    depName: 'corepack',
    versioning: npmVersioningId,
  },
  erlang: {
    datasource: 'github-releases',
    depName: 'containerbase/erlang-prebuild',
    versioning: semverCoercedVersioningId,
  },
  elixir: {
    datasource: 'github-releases',
    depName: 'elixir-lang/elixir',
    versioning: semverVersioningId,
  },
  flux: {
    datasource: 'github-releases',
    depName: 'fluxcd/flux2',
    versioning: semverVersioningId,
  },
  helm: {
    datasource: 'github-releases',
    depName: 'helm/helm',
    versioning: semverVersioningId,
  },
  java: {
    datasource: 'adoptium-java',
    depName: 'java',
    versioning: npmVersioningId,
  },
  jb: {
    datasource: 'github-releases',
    depName: 'jsonnet-bundler/jsonnet-bundler',
    versioning: semverVersioningId,
  },
  lerna: {
    datasource: 'npm',
    depName: 'lerna',
    versioning: npmVersioningId,
  },
  node: {
    datasource: 'node',
    depName: 'node',
    versioning: nodeVersioningId,
  },
  npm: {
    datasource: 'npm',
    depName: 'npm',
    hash: true,
    versioning: npmVersioningId,
  },
  pnpm: {
    datasource: 'npm',
    depName: 'pnpm',
    versioning: npmVersioningId,
  },
  poetry: {
    datasource: 'pypi',
    depName: 'poetry',
    versioning: pep440VersioningId,
  },
  python: {
    datasource: 'github-releases',
    depName: 'containerbase/python-prebuild',
    versioning: pythonVersioningId,
  },
  yarn: {
    datasource: 'npm',
    depName: 'yarn',
    versioning: npmVersioningId,
  },
  'yarn-slim': {
    datasource: 'npm',
    depName: 'yarn',
    versioning: npmVersioningId,
  },
};

export function supportsDynamicInstall(toolName: string): boolean {
  return !!allToolConfig[toolName];
}

export function isContainerbase(): boolean {
  return !!process.env.CONTAINERBASE || !!process.env.BUILDPACK;
}

export function isDynamicInstall(
  toolConstraints?: Opt<ToolConstraint[]>
): boolean {
  const { binarySource } = GlobalConfig.get();
  if (binarySource !== 'install') {
    return false;
  }
<<<<<<< HEAD
  if (!isBuildpack()) {
    logger.debug('Falling back to binarySource=global');
=======
  if (!isContainerbase()) {
    logger.warn(
      'binarySource=install is only compatible with images derived from github.com/containerbase'
    );
>>>>>>> e64739ce
    return false;
  }
  return (
    !toolConstraints ||
    toolConstraints.every((toolConstraint) =>
      supportsDynamicInstall(toolConstraint.toolName)
    )
  );
}

function isStable(
  version: string,
  versioning: allVersioning.VersioningApi,
  latest?: string
): boolean {
  if (!versioning.isStable(version)) {
    return false;
  }
  if (is.string(latest)) {
    if (versioning.isGreaterThan(version, latest)) {
      return false;
    }
  }
  return true;
}

export async function resolveConstraint(
  toolConstraint: ToolConstraint
): Promise<string> {
  const { toolName } = toolConstraint;
  const toolConfig = allToolConfig[toolName];
  if (!toolConfig) {
    throw new Error(`Invalid tool to install: ${toolName}`);
  }

  const versioning = allVersioning.get(toolConfig.versioning);
  let constraint = toolConstraint.constraint;
  if (constraint) {
    if (versioning.isValid(constraint)) {
      if (versioning.isSingleVersion(constraint)) {
        return constraint;
      }
    } else {
      logger.warn({ toolName, constraint }, 'Invalid tool constraint');
      constraint = undefined;
    }
  }

  const pkgReleases = await getPkgReleases(toolConfig);
  const releases = pkgReleases?.releases ?? [];

  if (!releases?.length) {
    throw new Error('No tool releases found.');
  }

  const matchingReleases = releases.filter(
    (r) => !constraint || versioning.matches(r.version, constraint)
  );

  const stableMatchingVersion = matchingReleases
    .filter((r) => isStable(r.version, versioning, pkgReleases?.tags?.latest))
    .pop()?.version;
  if (stableMatchingVersion) {
    logger.debug(
      { toolName, constraint, resolvedVersion: stableMatchingVersion },
      'Resolved stable matching version'
    );
    return stableMatchingVersion;
  }

  const unstableMatchingVersion = matchingReleases.pop()?.version;
  if (unstableMatchingVersion) {
    logger.debug(
      { toolName, constraint, resolvedVersion: unstableMatchingVersion },
      'Resolved unstable matching version'
    );
    return unstableMatchingVersion;
  }

  const stableVersion = releases
    .filter((r) => isStable(r.version, versioning, pkgReleases?.tags?.latest))
    .pop()?.version;
  if (stableVersion) {
    logger.warn(
      { toolName, constraint, stableVersion },
      'No matching tool versions found for constraint - using latest stable version'
    );
  }

  const highestVersion = releases.pop()!.version;
  logger.warn(
    { toolName, constraint, highestVersion },
    'No matching or stable tool versions found - using an unstable version'
  );
  return highestVersion;
}

export async function generateInstallCommands(
  toolConstraints: Opt<ToolConstraint[]>
): Promise<string[]> {
  const installCommands: string[] = [];
  if (toolConstraints?.length) {
    for (const toolConstraint of toolConstraints) {
      const toolVersion = await resolveConstraint(toolConstraint);
      const { toolName } = toolConstraint;
      const installCommand = `install-tool ${toolName} ${quote(toolVersion)}`;
      installCommands.push(installCommand);
      if (allToolConfig[toolName].hash) {
        installCommands.push(`hash -d ${toolName} 2>/dev/null || true`);
      }
    }
  }
  return installCommands;
}<|MERGE_RESOLUTION|>--- conflicted
+++ resolved
@@ -123,15 +123,8 @@
   if (binarySource !== 'install') {
     return false;
   }
-<<<<<<< HEAD
-  if (!isBuildpack()) {
+  if (!isContainerbase()) {
     logger.debug('Falling back to binarySource=global');
-=======
-  if (!isContainerbase()) {
-    logger.warn(
-      'binarySource=install is only compatible with images derived from github.com/containerbase'
-    );
->>>>>>> e64739ce
     return false;
   }
   return (
