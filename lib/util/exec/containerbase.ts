import is from '@sindresorhus/is';
import { quote } from 'shlex';
import { GlobalConfig } from '../../config/global';
import { logger } from '../../logger';
import { getPkgReleases } from '../../modules/datasource';
import * as allVersioning from '../../modules/versioning';
import { id as composerVersioningId } from '../../modules/versioning/composer';
import { id as nodeVersioningId } from '../../modules/versioning/node';
import { id as npmVersioningId } from '../../modules/versioning/npm';
import { id as pep440VersioningId } from '../../modules/versioning/pep440';
import { id as pythonVersioningId } from '../../modules/versioning/python';
import { id as rubyVersioningId } from '../../modules/versioning/ruby';
import { id as semverVersioningId } from '../../modules/versioning/semver';
import { id as semverCoercedVersioningId } from '../../modules/versioning/semver-coerced';
import type { Opt, ToolConfig, ToolConstraint } from './types';

const allToolConfig: Record<string, ToolConfig> = {
  bundler: {
    datasource: 'rubygems',
    depName: 'bundler',
    versioning: 'ruby',
  },
  cocoapods: {
    datasource: 'rubygems',
    depName: 'cocoapods',
    versioning: rubyVersioningId,
  },
  composer: {
    datasource: 'github-releases',
    depName: 'composer/composer',
    versioning: composerVersioningId,
  },
  corepack: {
    datasource: 'npm',
    depName: 'corepack',
    versioning: npmVersioningId,
  },
  dotnet: {
    datasource: 'dotnet',
    depName: 'dotnet-sdk',
    versioning: semverVersioningId,
  },
  erlang: {
    datasource: 'github-releases',
    depName: 'containerbase/erlang-prebuild',
    versioning: semverCoercedVersioningId,
  },
  elixir: {
    datasource: 'github-releases',
    depName: 'elixir-lang/elixir',
    versioning: semverVersioningId,
  },
  flux: {
    datasource: 'github-releases',
    depName: 'fluxcd/flux2',
    versioning: semverVersioningId,
  },
  golang: {
    datasource: 'golang-version',
    depName: 'golang',
    versioning: npmVersioningId,
  },
  helm: {
    datasource: 'github-releases',
    depName: 'helm/helm',
    versioning: semverVersioningId,
  },
  java: {
    datasource: 'adoptium-java',
    depName: 'java',
    versioning: npmVersioningId,
  },
  jb: {
    datasource: 'github-releases',
    depName: 'jsonnet-bundler/jsonnet-bundler',
    versioning: semverVersioningId,
  },
  lerna: {
    datasource: 'npm',
    depName: 'lerna',
    versioning: npmVersioningId,
  },
  nix: {
    datasource: 'github-tags',
    depName: 'NixOS/nix',
    versioning: semverVersioningId,
  },
  node: {
    datasource: 'node',
    depName: 'node',
    versioning: nodeVersioningId,
  },
  npm: {
    datasource: 'npm',
    depName: 'npm',
    hash: true,
    versioning: npmVersioningId,
  },
  php: {
    datasource: 'github-releases',
    depName: 'containerbase/php-prebuild',
    versioning: composerVersioningId,
  },
  pnpm: {
    datasource: 'npm',
    depName: 'pnpm',
    versioning: npmVersioningId,
  },
  poetry: {
    datasource: 'pypi',
    depName: 'poetry',
    versioning: pep440VersioningId,
  },
  python: {
    datasource: 'github-releases',
    depName: 'containerbase/python-prebuild',
    versioning: pythonVersioningId,
  },
<<<<<<< HEAD
  swift: {
    datasource: 'github-releases',
    depName: 'apple/swift',
    versioning: semverCoercedVersioningId,
=======
  rust: {
    datasource: 'docker',
    depName: 'rust',
    versioning: semverVersioningId,
>>>>>>> ca10933a
  },
  yarn: {
    datasource: 'npm',
    depName: 'yarn',
    versioning: npmVersioningId,
  },
  'yarn-slim': {
    datasource: 'npm',
    depName: 'yarn',
    versioning: npmVersioningId,
  },
};

export function supportsDynamicInstall(toolName: string): boolean {
  return !!allToolConfig[toolName];
}

export function isContainerbase(): boolean {
  return !!process.env.CONTAINERBASE || !!process.env.BUILDPACK;
}

export function isDynamicInstall(
  toolConstraints?: Opt<ToolConstraint[]>
): boolean {
  const { binarySource } = GlobalConfig.get();
  if (binarySource !== 'install') {
    return false;
  }
  if (!isContainerbase()) {
    logger.debug('Falling back to binarySource=global');
    return false;
  }
  return (
    !toolConstraints ||
    toolConstraints.every((toolConstraint) =>
      supportsDynamicInstall(toolConstraint.toolName)
    )
  );
}

function isStable(
  version: string,
  versioning: allVersioning.VersioningApi,
  latest?: string
): boolean {
  if (!versioning.isStable(version)) {
    return false;
  }
  if (is.string(latest)) {
    if (versioning.isGreaterThan(version, latest)) {
      return false;
    }
  }
  return true;
}

export async function resolveConstraint(
  toolConstraint: ToolConstraint
): Promise<string> {
  const { toolName } = toolConstraint;
  const toolConfig = allToolConfig[toolName];
  if (!toolConfig) {
    throw new Error(`Invalid tool to install: ${toolName}`);
  }

  const versioning = allVersioning.get(toolConfig.versioning);
  let constraint = toolConstraint.constraint;
  if (constraint) {
    if (versioning.isValid(constraint)) {
      if (versioning.isSingleVersion(constraint)) {
        return constraint;
      }
    } else {
      logger.warn({ toolName, constraint }, 'Invalid tool constraint');
      constraint = undefined;
    }
  }

  const pkgReleases = await getPkgReleases(toolConfig);
  const releases = pkgReleases?.releases ?? [];

  if (!releases?.length) {
    throw new Error('No tool releases found.');
  }

  const matchingReleases = releases.filter(
    (r) => !constraint || versioning.matches(r.version, constraint)
  );

  const stableMatchingVersion = matchingReleases
    .filter((r) => isStable(r.version, versioning, pkgReleases?.tags?.latest))
    .pop()?.version;
  if (stableMatchingVersion) {
    logger.debug(
      { toolName, constraint, resolvedVersion: stableMatchingVersion },
      'Resolved stable matching version'
    );
    return stableMatchingVersion;
  }

  const unstableMatchingVersion = matchingReleases.pop()?.version;
  if (unstableMatchingVersion) {
    logger.debug(
      { toolName, constraint, resolvedVersion: unstableMatchingVersion },
      'Resolved unstable matching version'
    );
    return unstableMatchingVersion;
  }

  const stableVersion = releases
    .filter((r) => isStable(r.version, versioning, pkgReleases?.tags?.latest))
    .pop()?.version;
  if (stableVersion) {
    logger.warn(
      { toolName, constraint, stableVersion },
      'No matching tool versions found for constraint - using latest stable version'
    );
  }

  const highestVersion = releases.pop()!.version;
  logger.warn(
    { toolName, constraint, highestVersion },
    'No matching or stable tool versions found - using an unstable version'
  );
  return highestVersion;
}

export async function generateInstallCommands(
  toolConstraints: Opt<ToolConstraint[]>
): Promise<string[]> {
  const installCommands: string[] = [];
  if (toolConstraints?.length) {
    for (const toolConstraint of toolConstraints) {
      const toolVersion = await resolveConstraint(toolConstraint);
      const { toolName } = toolConstraint;
      const installCommand = `install-tool ${toolName} ${quote(toolVersion)}`;
      installCommands.push(installCommand);
      if (allToolConfig[toolName].hash) {
        installCommands.push(`hash -d ${toolName} 2>/dev/null || true`);
      }
    }
  }
  return installCommands;
}<|MERGE_RESOLUTION|>--- conflicted
+++ resolved
@@ -116,17 +116,15 @@
     depName: 'containerbase/python-prebuild',
     versioning: pythonVersioningId,
   },
-<<<<<<< HEAD
-  swift: {
-    datasource: 'github-releases',
-    depName: 'apple/swift',
-    versioning: semverCoercedVersioningId,
-=======
   rust: {
     datasource: 'docker',
     depName: 'rust',
     versioning: semverVersioningId,
->>>>>>> ca10933a
+  },
+  swift: {
+    datasource: 'github-releases',
+    depName: 'apple/swift',
+    versioning: semverCoercedVersioningId,
   },
   yarn: {
     datasource: 'npm',
