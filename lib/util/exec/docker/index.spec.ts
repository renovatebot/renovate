--- conflicted
+++ resolved
@@ -1,4 +1,4 @@
-import { mockDeep } from 'jest-mock-extended';
+import { mockDeep } from 'vitest-mock-extended';
 import { mockExecAll, mockExecSequence } from '../../../../test/exec-util';
 import { partial } from '../../../../test/util';
 import { GlobalConfig } from '../../../config/global';
@@ -16,11 +16,7 @@
   sideCarImage,
 } from '.';
 
-<<<<<<< HEAD
-vi.mock('../../../modules/datasource');
-=======
-jest.mock('../../../modules/datasource', () => mockDeep());
->>>>>>> 84a97a62
+vi.mock('../../../modules/datasource', () => mockDeep());
 
 describe('util/exec/docker/index', () => {
   describe('prefetchDockerImage', () => {
