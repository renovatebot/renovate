import { getAdminConfig } from '../../../config/admin';
import { SYSTEM_INSUFFICIENT_MEMORY } from '../../../constants/error-messages';
import { getPkgReleases } from '../../../datasource';
import { logger } from '../../../logger';
import * as versioning from '../../../versioning';
import { ensureTrailingSlash } from '../../url';
import {
  DockerOptions,
  ExecConfig,
  Opt,
  VolumeOption,
  VolumesPair,
  rawExec,
} from '../common';

const prefetchedImages = new Set<string>();

async function prefetchDockerImage(taggedImage: string): Promise<void> {
  if (prefetchedImages.has(taggedImage)) {
    logger.debug(`Docker image is already prefetched: ${taggedImage}`);
  } else {
    logger.debug(`Fetching Docker image: ${taggedImage}`);
    prefetchedImages.add(taggedImage);
    await rawExec(`docker pull ${taggedImage}`, { encoding: 'utf-8' });
    logger.debug(`Finished fetching Docker image`);
  }
}

export function resetPrefetchedImages(): void {
  prefetchedImages.clear();
}

function expandVolumeOption(x: VolumeOption): VolumesPair | null {
  if (typeof x === 'string') {
    return [x, x];
  }
  if (Array.isArray(x) && x.length === 2) {
    const [from, to] = x;
    if (typeof from === 'string' && typeof to === 'string') {
      return [from, to];
    }
  }
  return null;
}

function volumesEql(x: VolumesPair, y: VolumesPair): boolean {
  const [xFrom, xTo] = x;
  const [yFrom, yTo] = y;
  return xFrom === yFrom && xTo === yTo;
}

function uniq<T = unknown>(
  array: T[],
  eql = (x: T, y: T): boolean => x === y
): T[] {
  return array.filter((x, idx, arr) => arr.findIndex((y) => eql(x, y)) === idx);
}

function prepareVolumes(volumes: VolumeOption[] = []): string[] {
  const expanded: (VolumesPair | null)[] = volumes.map(expandVolumeOption);
  const filtered: VolumesPair[] = expanded.filter((vol) => vol !== null);
  const unique: VolumesPair[] = uniq<VolumesPair>(filtered, volumesEql);
  return unique.map(([from, to]) => `-v "${from}":"${to}"`);
}

function prepareCommands(commands: Opt<string>[]): string[] {
  return commands.filter((command) => command && typeof command === 'string');
}

async function getDockerTag(
  depName: string,
  constraint: string,
  scheme: string
): Promise<string> {
  // TODO: fixme
  // eslint-disable-next-line @typescript-eslint/unbound-method
  const { isValid, isVersion, matches, sortVersions } = versioning.get(scheme);

  if (!isValid(constraint)) {
    logger.warn({ constraint }, `Invalid ${scheme} version constraint`);
    return 'latest';
  }

  logger.debug(
    { depName, scheme, constraint },
    `Found version constraint - checking for a compatible image to use`
  );
  const imageReleases = await getPkgReleases({
    datasource: 'docker',
    depName,
    versioning: scheme,
  });
  if (imageReleases?.releases) {
    let versions = imageReleases.releases.map((release) => release.version);
    versions = versions.filter(
      (version) => isVersion(version) && matches(version, constraint)
    );
    versions = versions.sort(sortVersions);
    if (versions.length) {
      const version = versions.pop();
      logger.debug(
        { depName, scheme, constraint, version },
        `Found compatible image version`
      );
      return version;
    }
  } /* istanbul ignore next */ else {
    logger.error(`No ${depName} releases found`);
    return 'latest';
  }
  logger.warn(
    { depName, constraint, scheme },
    'Failed to find a tag satisfying constraint, using "latest" tag instead'
  );
  return 'latest';
}

<<<<<<< HEAD
function getContainerName(image: string, prefix: string): string {
  return (prefix || 'renovate_') + image.replace(/\//g, '_');
=======
function getContainerName(image: string): string {
  return `renovate_${image}`.replace(/\//g, '_');
>>>>>>> 102db3d7
}

function getContainerLabel(prefix: string): string {
  return `${prefix || 'renovate_'}child`;
}

export async function removeDockerContainer(
  image: string,
  prefix: string
): Promise<void> {
  const containerName = getContainerName(image, prefix);
  let cmd = `docker ps --filter name=${containerName} -aq`;
  try {
    const res = await rawExec(cmd, {
      encoding: 'utf-8',
    });
    const containerId = res?.stdout?.trim() || '';
    // istanbul ignore if
    if (containerId.length) {
      logger.debug({ containerId }, 'Removing container');
      cmd = `docker rm -f ${containerId}`;
      await rawExec(cmd, {
        encoding: 'utf-8',
      });
    } else {
      logger.trace({ image, containerName }, 'No running containers to remove');
    }
  } catch (err) /* istanbul ignore next */ {
    logger.warn(
      { image, containerName, cmd, err },
      'Could not remove Docker container'
    );
  }
}

// istanbul ignore next
export async function removeDanglingContainers(prefix: string): Promise<void> {
  try {
    const containerLabel = getContainerLabel(prefix);
    const res = await rawExec(
      `docker ps --filter label=${containerLabel} -aq`,
      {
        encoding: 'utf-8',
      }
    );
    if (res?.stdout?.trim().length) {
      const containerIds = res.stdout
        .trim()
        .split('\n')
        .map((container) => container.trim())
        .filter(Boolean);
      logger.debug({ containerIds }, 'Removing dangling child containers');
      await rawExec(`docker rm -f ${containerIds.join(' ')}`, {
        encoding: 'utf-8',
      });
    } else {
      logger.debug('No dangling containers to remove');
    }
  } catch (err) /* istanbul ignore next */ {
    if (err.errno === 'ENOMEM') {
      throw new Error(SYSTEM_INSUFFICIENT_MEMORY);
    }
    if (err.stderr?.includes('Cannot connect to the Docker daemon')) {
      logger.info('No docker daemon found');
    } else {
      logger.warn({ err }, 'Error removing dangling containers');
    }
  }
}

export async function generateDockerCommand(
  commands: string[],
  options: DockerOptions,
  config: ExecConfig
): Promise<string> {
  const { envVars, cwd, tagScheme, tagConstraint } = options;
  let image = options.image;
  const volumes = options.volumes || [];
  const preCommands = options.preCommands || [];
  const postCommands = options.postCommands || [];
  const { localDir, cacheDir } = config;
  const { dockerUser, dockerChildPrefix, dockerImagePrefix } = getAdminConfig();
  const result = ['docker run --rm'];
  const containerName = getContainerName(image, dockerChildPrefix);
  const containerLabel = getContainerLabel(dockerChildPrefix);
  result.push(`--name=${containerName}`);
  result.push(`--label=${containerLabel}`);
  if (dockerUser) {
    result.push(`--user=${dockerUser}`);
  }

  result.push(...prepareVolumes([localDir, cacheDir, ...volumes]));

  if (envVars) {
    result.push(
      ...uniq(envVars)
        .filter((x) => typeof x === 'string')
        .map((e) => `-e ${e}`)
    );
  }

  if (cwd) {
    result.push(`-w "${cwd}"`);
  }

  image = `${ensureTrailingSlash(dockerImagePrefix ?? 'renovate')}${image}`;

  let tag: string;
  if (options.tag) {
    tag = options.tag;
  } else if (tagConstraint) {
    const tagVersioning = tagScheme || 'semver';
    tag = await getDockerTag(image, tagConstraint, tagVersioning);
    logger.debug(
      { image, tagConstraint, tagVersioning, tag },
      'Resolved tag constraint'
    );
  } else {
    logger.debug({ image }, 'No tag or tagConstraint specified');
  }

  const taggedImage = tag ? `${image}:${tag}` : `${image}`;
  await prefetchDockerImage(taggedImage);
  result.push(taggedImage);

  const bashCommand = [
    ...prepareCommands(preCommands),
    ...commands,
    ...prepareCommands(postCommands),
  ].join(' && ');
  result.push(`bash -l -c "${bashCommand.replace(/"/g, '\\"')}"`); // lgtm [js/incomplete-sanitization]

  return result.join(' ');
}<|MERGE_RESOLUTION|>--- conflicted
+++ resolved
@@ -115,13 +115,8 @@
   return 'latest';
 }
 
-<<<<<<< HEAD
-function getContainerName(image: string, prefix: string): string {
-  return (prefix || 'renovate_') + image.replace(/\//g, '_');
-=======
-function getContainerName(image: string): string {
-  return `renovate_${image}`.replace(/\//g, '_');
->>>>>>> 102db3d7
+function getContainerName(image: string, prefix?: string): string {
+  return `${prefix || 'renovate_'}${image}`.replace(/\//g, '_');
 }
 
 function getContainerLabel(prefix: string): string {
