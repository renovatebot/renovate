import _findUp from 'find-up';
import fs from 'fs-extra';
import { withDir } from 'tmp-promise';
import { join } from 'upath';
import { envMock } from '../../../test/exec-util';
import { env, mockedFunction } from '../../../test/util';
import { GlobalConfig } from '../../config/global';
import { FILE_ACCESS_ERROR } from '../../constants/error-messages';
import {
<<<<<<< HEAD
  deleteLocalFile,
=======
  chmodLocalFile,
>>>>>>> 1261d703
  ensureCacheDir,
  ensureLocalDir,
  findLocalSiblingOrParent,
  findUpLocal,
  getSubDirectory,
  localPathExists,
  localPathIsFile,
  readLocalFile,
  statLocalFile,
  writeLocalFile,
} from '.';

jest.mock('../exec/env');
jest.mock('find-up');

const findUp = mockedFunction(_findUp);

describe('util/fs/index', () => {
  describe('readLocalFile', () => {
    beforeEach(() => {
      GlobalConfig.set({ localDir: '' });
    });

    it('reads buffer', async () => {
      expect(await readLocalFile(__filename)).toBeInstanceOf(Buffer);
    });

    it('reads string', async () => {
      expect(typeof (await readLocalFile(__filename, 'utf8'))).toBe('string');
    });

    it('does not throw', async () => {
      // Does not work on FreeBSD: https://nodejs.org/docs/latest-v10.x/api/fs.html#fs_fs_readfile_path_options_callback
      expect(await readLocalFile(__dirname)).toBeNull();
    });

    it('blocks path traversal attempt', async () => {
      GlobalConfig.set({ localDir: 'some/invalid/dir' });
      await expect(readLocalFile('../filename')).rejects.toThrow(
        FILE_ACCESS_ERROR
      );
    });
  });

  describe('writeLocalFile', () => {
    it('blocks path traversal attempt', async () => {
      GlobalConfig.set({ localDir: 'some/invalid/dir' });
      await expect(writeLocalFile('../filename', '')).rejects.toThrow(
        FILE_ACCESS_ERROR
      );
    });
  });

  describe('deleteLocalFile', () => {
    it('blocks path traversal attempt', async () => {
      GlobalConfig.set({ localDir: 'some/invalid/dir' });
      await expect(deleteLocalFile('../filename')).rejects.toThrow(
        FILE_ACCESS_ERROR
      );
    });
  });

  describe('localPathExists', () => {
    it('returns true for file', async () => {
      GlobalConfig.set({ localDir: '' });
      expect(await localPathExists(__filename)).toBeTrue();
    });

    it('returns true for directory', async () => {
      expect(await localPathExists(getSubDirectory(__filename))).toBeTrue();
    });

    it('returns false', async () => {
      expect(await localPathExists(__filename.replace('.ts', '.txt'))).toBe(
        false
      );
    });

    it('blocks path traversal attempt', async () => {
      GlobalConfig.set({ localDir: 'some/invalid/dir' });
      await expect(localPathExists('../filename')).rejects.toThrow(
        FILE_ACCESS_ERROR
      );
    });
  });

  describe('findLocalSiblingOrParent', () => {
    it('returns path for file', async () => {
      await withDir(
        async (localDir) => {
          GlobalConfig.set({
            localDir: localDir.path,
          });

          await writeLocalFile('crates/one/Cargo.toml', '');
          await writeLocalFile('Cargo.lock', '');

          expect(
            await findLocalSiblingOrParent(
              'crates/one/Cargo.toml',
              'Cargo.lock'
            )
          ).toBe('Cargo.lock');
          expect(
            await findLocalSiblingOrParent(
              'crates/one/Cargo.toml',
              'Cargo.mock'
            )
          ).toBeNull();

          await writeLocalFile('crates/one/Cargo.lock', '');

          expect(
            await findLocalSiblingOrParent(
              'crates/one/Cargo.toml',
              'Cargo.lock'
            )
          ).toBe('crates/one/Cargo.lock');
          expect(
            await findLocalSiblingOrParent('crates/one', 'Cargo.lock')
          ).toBe('Cargo.lock');
          expect(
            await findLocalSiblingOrParent(
              'crates/one/Cargo.toml',
              'Cargo.mock'
            )
          ).toBeNull();
        },
        {
          unsafeCleanup: true,
        }
      );
    });

    it('immediately returns null when either path is absolute', async () => {
      expect(await findLocalSiblingOrParent('/etc/hosts', 'other')).toBeNull();
      expect(await findLocalSiblingOrParent('other', '/etc/hosts')).toBeNull();
    });
  });

  describe('ensureLocalDir', () => {
    function setupMock(root: string): {
      dirFromEnv: string;
      dirFromConfig: string;
    } {
      const dirFromEnv = join(root, join('/bar/bundler'));
      const dirFromConfig = join(root, join('/bar'));

      jest.resetAllMocks();
      env.getChildProcessEnv.mockReturnValueOnce({
        ...envMock.basic,
      });

      GlobalConfig.set({
        localDir: join(dirFromConfig),
      });

      return { dirFromEnv, dirFromConfig };
    }

    it('prefers environment variables over global config', async () => {
      await withDir(
        async (tmpDir) => {
          const { dirFromEnv } = setupMock(tmpDir.path);
          const res = await ensureLocalDir('bundler');
          expect(res).toEqual(dirFromEnv);
          expect(await exists(dirFromEnv)).toBeTrue();
        },
        { unsafeCleanup: true }
      );
    });

    it('blocks path traversal attempt', async () => {
      GlobalConfig.set({ localDir: join('some/invalid/dir') });
      await expect(ensureLocalDir('../../filename')).toReject();
    });
  });

  describe('ensureCacheDir', () => {
    function setupMock(root: string): {
      dirFromEnv: string;
      dirFromConfig: string;
    } {
      const dirFromEnv = join(root, join('/bar/others/bundler'));
      const dirFromConfig = join(root, join('/bar'));

      jest.resetAllMocks();
      env.getChildProcessEnv.mockReturnValueOnce({
        ...envMock.basic,
      });

      GlobalConfig.set({
        cacheDir: join(dirFromConfig),
      });

      return { dirFromEnv, dirFromConfig };
    }

    it('prefers environment variables over global config', async () => {
      await withDir(
        async (tmpDir) => {
          const { dirFromEnv } = setupMock(tmpDir.path);
          const res = await ensureCacheDir('bundler');
          expect(res).toEqual(dirFromEnv);
          expect(await fs.pathExists(dirFromEnv)).toBeTrue();
        },
        { unsafeCleanup: true }
      );
    });

    it('blocks path traversal attempt', async () => {
      GlobalConfig.set({ cacheDir: join('some/invalid/dir') });
      await expect(ensureCacheDir('../../filename')).toReject();
    });
  });

  describe('localPathIsFile', () => {
    beforeEach(() => {
      GlobalConfig.set({ localDir: '' });
    });

    it('returns true for file', async () => {
      expect(await localPathIsFile(__filename)).toBeTrue();
    });

    it('returns false for directory', async () => {
      expect(await localPathIsFile(__dirname)).toBeFalse();
    });

    it('returns false for non-existing path', async () => {
      expect(
        await localPathIsFile(__filename.replace('.ts', '.txt'))
      ).toBeFalse();
    });

    it('blocks path traversal attempt', async () => {
      GlobalConfig.set({ localDir: 'some/invalid/dir' });
      await expect(localPathIsFile('../filename')).rejects.toThrow(
        FILE_ACCESS_ERROR
      );
    });
  });

  describe('findUpLocal', () => {
    beforeEach(() => {
      GlobalConfig.set({ localDir: '/abs/path/to/local/dir' });
    });

    it('returns relative path for file', async () => {
      findUp.mockResolvedValueOnce('/abs/path/to/local/dir/subdir/file.json');
      const res = await findUpLocal('file.json', 'subdir/subdir2');
      expect(res).toBe('subdir/file.json');
    });

    it('returns null if nothing found', async () => {
      findUp.mockResolvedValueOnce(undefined);
      const res = await findUpLocal('file.json', 'subdir/subdir2');
      expect(res).toBeNull();
    });

    it('returns undefined if found a file outside of localDir', async () => {
      findUp.mockResolvedValueOnce('/abs/path/to/file.json');
      const res = await findUpLocal('file.json', 'subdir/subdir2');
      expect(res).toBeNull();
    });
  });

  describe('statLocalFile', () => {
    it('works', async () => {
      await withDir(
        async (tmpDir) => {
          GlobalConfig.set({ localDir: tmpDir.path });

          expect(await statLocalFile('foo')).toBeNull();

          await writeLocalFile('foo', 'bar');
          const stat = await statLocalFile('foo');
          expect(stat).toBeDefined();
          expect(stat!.isFile()).toBeTrue();
        },
        { unsafeCleanup: true }
      );
    });
  });

  describe('chmodLocalFile', () => {
    it('works', async () => {
      await withDir(
        async (tmpDir) => {
          GlobalConfig.set({ localDir: tmpDir.path });
          await writeLocalFile('foo', 'bar');
          let stat = await statLocalFile('foo');
          const oldMode = stat!.mode & 0o777;
          const newMode = oldMode & 0o555; // Remove `write` attributes (Windows-compatible)

          await chmodLocalFile('foo', newMode);
          stat = await statLocalFile('foo');
          expect(stat!.mode & 0o777).toBe(newMode);

          await chmodLocalFile('foo', oldMode);
          stat = await statLocalFile('foo');
          expect(stat!.mode & 0o777).toBe(oldMode);
        },
        { unsafeCleanup: true }
      );
    });
  });
});<|MERGE_RESOLUTION|>--- conflicted
+++ resolved
@@ -7,11 +7,8 @@
 import { GlobalConfig } from '../../config/global';
 import { FILE_ACCESS_ERROR } from '../../constants/error-messages';
 import {
-<<<<<<< HEAD
+  chmodLocalFile,
   deleteLocalFile,
-=======
-  chmodLocalFile,
->>>>>>> 1261d703
   ensureCacheDir,
   ensureLocalDir,
   findLocalSiblingOrParent,
@@ -178,7 +175,7 @@
           const { dirFromEnv } = setupMock(tmpDir.path);
           const res = await ensureLocalDir('bundler');
           expect(res).toEqual(dirFromEnv);
-          expect(await exists(dirFromEnv)).toBeTrue();
+          expect(await fs.pathExists(dirFromEnv)).toBeTrue();
         },
         { unsafeCleanup: true }
       );
