import _findUp from 'find-up';
import fs from 'fs-extra';
<<<<<<< HEAD
import { withDir } from 'tmp-promise';
import { join, * as upath } from 'upath';
=======
import tmp, { DirectoryResult } from 'tmp-promise';
import { join } from 'upath';
>>>>>>> 98b19615
import { envMock } from '../../../test/exec-util';
import { env, mockedFunction } from '../../../test/util';
import { GlobalConfig } from '../../config/global';
import {
  chmodLocalFile,
  createCacheWriteStream,
  deleteLocalFile,
  ensureCacheDir,
  ensureDir,
  ensureLocalDir,
  findLocalSiblingOrParent,
  findUpLocal,
  getParentDir,
  getSiblingFileName,
  listCacheDir,
  localPathExists,
  localPathIsFile,
  localPathIsSymbolicLink,
  outputCacheFile,
  privateCacheDir,
  readCacheFile,
  readLocalDirectory,
  readLocalDirectorySync,
  readLocalFile,
<<<<<<< HEAD
  readLocalSymlink,
=======
  readSystemFile,
  renameLocalFile,
  rmCache,
>>>>>>> 98b19615
  statLocalFile,
  writeLocalFile,
} from '.';

jest.mock('../exec/env');
jest.mock('find-up');

const findUp = mockedFunction(_findUp);

describe('util/fs/index', () => {
  let dirResult: DirectoryResult;
  let tmpDir: string;

  beforeEach(async () => {
    GlobalConfig.set({ localDir: '' });
    dirResult = await tmp.dir({ unsafeCleanup: true });
    tmpDir = dirResult.path;
  });

  afterEach(async () => {
    await dirResult.cleanup();
  });

  describe('getParentDir', () => {
    test.each`
      dir            | expected
      ${'/foo/bar/'} | ${'/foo'}
      ${'/foo/bar'}  | ${'/foo'}
      ${'/foo/'}     | ${'/'}
      ${'/foo'}      | ${'/'}
      ${'foo/bar/'}  | ${'foo'}
      ${'foo/bar'}   | ${'foo'}
      ${'foo/'}      | ${''}
      ${'foo'}       | ${''}
      ${''}          | ${''}
      ${'.'}         | ${''}
      ${'..'}        | ${''}
      ${'./foo'}     | ${'.'}
      ${'../foo'}    | ${'..'}
    `(`('$dir') -> '$expected'`, ({ dir, expected }) => {
      expect(getParentDir(dir)).toBe(expected);
    });
  });

  describe('getSiblingFileName', () => {
    test.each`
      file          | sibling  | expected
      ${'/foo/bar'} | ${'baz'} | ${'/foo/baz'}
      ${'foo/bar'}  | ${'baz'} | ${'foo/baz'}
      ${'foo/'}     | ${'baz'} | ${'baz'}
      ${'foo'}      | ${'baz'} | ${'baz'}
      ${'./foo'}    | ${'baz'} | ${'baz'}
      ${'../foo'}   | ${'baz'} | ${'../baz'}
    `(`('$file', '$sibling') -> '$expected'`, ({ file, sibling, expected }) => {
      expect(getSiblingFileName(file, sibling)).toBe(expected);
    });
  });

  describe('readLocalFile', () => {
    it('reads buffer', async () => {
      expect(await readLocalFile(__filename)).toBeInstanceOf(Buffer);
    });

    it('reads string', async () => {
      expect(typeof (await readLocalFile(__filename, 'utf8'))).toBe('string');
    });

    it('does not throw', async () => {
      // Does not work on FreeBSD: https://nodejs.org/docs/latest-v10.x/api/fs.html#fs_fs_readfile_path_options_callback
      expect(await readLocalFile(__dirname)).toBeNull();
    });
  });

  describe('writeLocalFile', () => {
    it('outputs file', async () => {
      const localDir = tmpDir;
      GlobalConfig.set({ localDir });
      await writeLocalFile('foo/bar/file.txt', 'foobar');

      const path = `${localDir}/foo/bar/file.txt`;
      expect(await fs.pathExists(path)).toBeTrue();
      expect(await fs.readFile(path, 'utf8')).toBe('foobar');
    });
  });

  describe('deleteLocalFile', () => {
    it('deletes file', async () => {
      const localDir = tmpDir;
      GlobalConfig.set({ localDir });
      const filePath = `${localDir}/foo/bar/file.txt`;
      await fs.outputFile(filePath, 'foobar');

      expect(await fs.pathExists(filePath)).toBeTrue();
      await deleteLocalFile('foo/bar/file.txt');
      expect(await fs.pathExists(filePath)).toBeFalse();
    });
  });

  describe('renameLocalFile', () => {
    it('renames file', async () => {
      const localDir = tmpDir;
      GlobalConfig.set({ localDir });
      const sourcePath = `${localDir}/foo.txt`;
      const targetPath = `${localDir}/bar.txt`;
      await fs.outputFile(sourcePath, 'foobar');

      expect(await fs.pathExists(sourcePath)).toBeTrue();
      expect(await fs.pathExists(targetPath)).toBeFalse();
      await renameLocalFile('foo.txt', 'bar.txt');
      expect(await fs.pathExists(sourcePath)).toBeFalse();
      expect(await fs.pathExists(targetPath)).toBeTrue();
    });
  });

  describe('ensureDir', () => {
    it('creates directory', async () => {
      const localDir = tmpDir;
      GlobalConfig.set({ localDir });
      const path = `${localDir}/foo/bar`;

      await ensureDir(path);
      const stat = await fs.stat(path);
      expect(stat.isDirectory()).toBeTrue();
    });
  });

  describe('ensureLocalDir', () => {
    it('creates local directory', async () => {
      const localDir = tmpDir;
      GlobalConfig.set({ localDir });
      const path = `${localDir}/foo/bar`;

      await ensureLocalDir('foo/bar');
      const stat = await fs.stat(path);
      expect(stat.isDirectory()).toBeTrue();
    });
  });

  describe('ensureCacheDir', () => {
    function setupMock(root: string): {
      dirFromEnv: string;
      dirFromConfig: string;
    } {
      const dirFromEnv = join(root, join('/bar/others/bundler'));
      const dirFromConfig = join(root, join('/bar'));

      jest.resetAllMocks();
      env.getChildProcessEnv.mockReturnValueOnce({
        ...envMock.basic,
      });

      GlobalConfig.set({
        cacheDir: join(dirFromConfig),
      });

      return { dirFromEnv, dirFromConfig };
    }

    it('prefers environment variables over global config', async () => {
      const { dirFromEnv } = setupMock(tmpDir);
      const res = await ensureCacheDir('bundler');
      expect(res).toEqual(dirFromEnv);
      expect(await fs.pathExists(dirFromEnv)).toBeTrue();
    });
  });

  describe('privateCacheDir', () => {
    it('returns cache dir', () => {
      GlobalConfig.set({ cacheDir: '/tmp/foo/bar' });
      expect(privateCacheDir()).toBe(`/tmp/foo/bar/__renovate-private-cache`);
    });
  });

  describe('localPathExists', () => {
    it('returns true for file', async () => {
      expect(await localPathExists(__filename)).toBeTrue();
    });

    it('returns true for directory', async () => {
      expect(await localPathExists(getParentDir(__filename))).toBeTrue();
    });

    it('returns false', async () => {
      expect(await localPathExists(__filename.replace('.ts', '.txt'))).toBe(
        false
      );
    });
  });

  describe('readLocalSynmlink', () => {
    it('reads symlink', async () => {
      await withDir(
        async (localDir) => {
          GlobalConfig.set({
            localDir: localDir.path,
          });
          await writeLocalFile('test/test.txt', '');
          await fs.symlink(
            upath.resolve(localDir.path, 'test/test.txt'),
            upath.resolve(localDir.path, 'test/test')
          );

          const result = await readLocalSymlink('test/test');
          expect(result).not.toBeNull();
        },
        {
          unsafeCleanup: true,
        }
      );
    });

    it('does not throw', async () => {
      // Does not work on FreeBSD: https://nodejs.org/docs/latest-v10.x/api/fs.html#fs_fs_readfile_path_options_callback
      expect(await readLocalSymlink(__dirname)).toBeNull();
    });
  });

  describe('findLocalSiblingOrParent', () => {
    it('returns path for file', async () => {
      const localDir = tmpDir;
      GlobalConfig.set({ localDir });

      await writeLocalFile('crates/one/Cargo.toml', 'foo');
      await writeLocalFile('Cargo.lock', 'bar');

      expect(
        await findLocalSiblingOrParent('crates/one/Cargo.toml', 'Cargo.lock')
      ).toBe('Cargo.lock');
      expect(
        await findLocalSiblingOrParent('crates/one/Cargo.toml', 'Cargo.mock')
      ).toBeNull();

      await writeLocalFile('crates/one/Cargo.lock', '');

      expect(
        await findLocalSiblingOrParent('crates/one/Cargo.toml', 'Cargo.lock')
      ).toBe('crates/one/Cargo.lock');
      expect(await findLocalSiblingOrParent('crates/one', 'Cargo.lock')).toBe(
        'Cargo.lock'
      );
      expect(
        await findLocalSiblingOrParent('crates/one/Cargo.toml', 'Cargo.mock')
      ).toBeNull();
    });

    it('immediately returns null when either path is absolute', async () => {
      expect(await findLocalSiblingOrParent('/etc/hosts', 'other')).toBeNull();
      expect(await findLocalSiblingOrParent('other', '/etc/hosts')).toBeNull();
    });
  });

  describe('readLocalDirectory', () => {
    it('returns dir content', async () => {
      const localDir = tmpDir;
      GlobalConfig.set({ localDir });
      await writeLocalFile('test/Cargo.toml', '');
      await writeLocalFile('test/Cargo.lock', '');

      const result = await readLocalDirectory('test');
      expect(result).not.toBeNull();
      expect(result).toBeArrayOfSize(2);
      expect(result).toMatchSnapshot();

      await writeLocalFile('Cargo.lock', '');
      await writeLocalFile('/test/subdir/Cargo.lock', '');

      const resultWithAdditionalFiles = await readLocalDirectory('test');
      expect(resultWithAdditionalFiles).not.toBeNull();
      expect(resultWithAdditionalFiles).toBeArrayOfSize(3);
      expect(resultWithAdditionalFiles).toMatchSnapshot();
    });

    it('return empty array for non existing directory', async () => {
      const localDir = tmpDir;
      GlobalConfig.set({ localDir });
      await expect(readLocalDirectory('somedir')).rejects.toThrow();
    });

    it('return empty array for a existing but empty directory', async () => {
      await ensureLocalDir('somedir');
      const result = await readLocalDirectory('somedir');
      expect(result).not.toBeNull();
      expect(result).toBeArrayOfSize(0);
    });
  });

<<<<<<< HEAD
  describe('readLocalDirectorySync', () => {
    it('returns dir content', async () => {
      await withDir(
        async (localDir) => {
          GlobalConfig.set({
            localDir: localDir.path,
          });
          await writeLocalFile('test/Cargo.toml', '');
          await writeLocalFile('test/Cargo.lock', '');

          const result = readLocalDirectorySync('test');
          expect(result).not.toBeNull();
          expect(result).toBeArrayOfSize(2);
          expect(result).toMatchSnapshot();

          await writeLocalFile('Cargo.lock', '');
          await writeLocalFile('/test/subdir/Cargo.lock', '');

          const resultWithAdditionalFiles = await readLocalDirectory('test');
          expect(resultWithAdditionalFiles).not.toBeNull();
          expect(resultWithAdditionalFiles).toBeArrayOfSize(3);
          expect(resultWithAdditionalFiles).toMatchSnapshot();
        },
        {
          unsafeCleanup: true,
        }
      );
    });

    it('return empty array for non existing directory', async () => {
      await withDir(
        (localDir) => {
          GlobalConfig.set({
            localDir: localDir.path,
          });
          expect(() => readLocalDirectorySync('somedir')).toThrow();
          return Promise.resolve();
        },
        {
          unsafeCleanup: true,
        }
      );
    });

    it('return empty array for a existing but empty directory', async () => {
      await ensureLocalDir('somedir');
      const result = readLocalDirectorySync('somedir');
      expect(result).not.toBeNull();
      expect(result).toBeArrayOfSize(0);
    });
  });

  describe('ensureCacheDir', () => {
    function setupMock(root: string): {
      dirFromEnv: string;
      dirFromConfig: string;
    } {
      const dirFromEnv = join(root, join('/bar/others/bundler'));
      const dirFromConfig = join(root, join('/bar'));
=======
  describe('createCacheWriteStream', () => {
    it('creates write stream', async () => {
      const path = `${tmpDir}/file.txt`;
      await fs.outputFile(path, 'foo');
>>>>>>> 98b19615

      const stream = createCacheWriteStream(path);
      expect(stream).toBeInstanceOf(fs.WriteStream);

      const write = new Promise((resolve, reject) => {
        stream.write('bar');
        stream.close(resolve);
      });
      await write;
      expect(await fs.readFile(path, 'utf8')).toBe('bar');
    });
  });

  describe('localPathIsFile', () => {
    it('returns true for file', async () => {
      expect(await localPathIsFile(__filename)).toBeTrue();
    });

    it('returns false for directory', async () => {
      expect(await localPathIsFile(__dirname)).toBeFalse();
    });

    it('returns false for non-existing path', async () => {
      expect(
        await localPathIsFile(__filename.replace('.ts', '.txt'))
      ).toBeFalse();
    });
  });

  describe('localPathIsSymbolicLink', () => {
    beforeEach(() => {
      GlobalConfig.set({ localDir: '' });
    });

    it('returns false for file', async () => {
      expect(await localPathIsSymbolicLink(__filename)).toBeFalse();
    });

    it('returns false for directory', async () => {
      expect(await localPathIsSymbolicLink(__dirname)).toBeFalse();
    });

    it('returns false for non-existing path', async () => {
      expect(
        await localPathIsSymbolicLink(__filename.replace('.ts', '.txt'))
      ).toBeFalse();
    });

    it('returns true for symlink', async () => {
      await withDir(
        async (localDir) => {
          GlobalConfig.set({
            localDir: localDir.path,
          });
          await writeLocalFile('test/test.txt', '');
          await fs.symlink(
            upath.resolve(localDir.path, 'test/test.txt'),
            upath.resolve(localDir.path, 'test/test')
          );

          const result = await localPathIsSymbolicLink('test/test');
          expect(result).toBeTrue();
        },
        {
          unsafeCleanup: true,
        }
      );
    });
  });

  describe('findUpLocal', () => {
    beforeEach(() => {
      GlobalConfig.set({ localDir: '/abs/path/to/local/dir' });
    });

    it('returns relative path for file', async () => {
      findUp.mockResolvedValueOnce('/abs/path/to/local/dir/subdir/file.json');
      const res = await findUpLocal('file.json', 'subdir/subdir2');
      expect(res).toBe('subdir/file.json');
    });

    it('returns null if nothing found', async () => {
      findUp.mockResolvedValueOnce(undefined);
      const res = await findUpLocal('file.json', 'subdir/subdir2');
      expect(res).toBeNull();
    });

    it('returns undefined if found a file outside of localDir', async () => {
      findUp.mockResolvedValueOnce('/abs/path/to/file.json');
      const res = await findUpLocal('file.json', 'subdir/subdir2');
      expect(res).toBeNull();
    });
  });

  describe('chmodLocalFile', () => {
    it('changes file mode', async () => {
      const localDir = tmpDir;
      GlobalConfig.set({ localDir });
      await writeLocalFile('foo', 'bar');
      let stat = await statLocalFile('foo');
      const oldMode = stat!.mode & 0o777;
      const newMode = oldMode & 0o555; // Remove `write` attributes (Windows-compatible)

      await chmodLocalFile('foo', newMode);
      stat = await statLocalFile('foo');
      expect(stat!.mode & 0o777).toBe(newMode);

      await chmodLocalFile('foo', oldMode);
      stat = await statLocalFile('foo');
      expect(stat!.mode & 0o777).toBe(oldMode);
    });
  });

  describe('statLocalFile', () => {
    it('returns stat object', async () => {
      const localDir = tmpDir;
      GlobalConfig.set({ localDir });

      expect(await statLocalFile('foo')).toBeNull();

      await writeLocalFile('foo', 'bar');
      const stat = await statLocalFile('foo');
      expect(stat).toBeTruthy();
      expect(stat!.isFile()).toBeTrue();
    });
  });

  describe('listCacheDir', () => {
    it('lists directory', async () => {
      const cacheDir = tmpDir;
      GlobalConfig.set({ cacheDir });
      await fs.outputFile(`${cacheDir}/foo/bar.txt`, 'foobar');
      expect(await listCacheDir(`${cacheDir}/foo`)).toEqual(['bar.txt']);
    });
  });

  describe('rmCache', () => {
    it('removes cache dir', async () => {
      const cacheDir = tmpDir;
      GlobalConfig.set({ cacheDir });
      await fs.outputFile(`${cacheDir}/foo/bar/file.txt`, 'foobar');
      await rmCache(`${cacheDir}/foo/bar`);
      expect(await fs.pathExists(`${cacheDir}/foo/bar/file.txt`)).toBeFalse();
      expect(await fs.pathExists(`${cacheDir}/foo/bar`)).toBeFalse();
    });
  });

  describe('readCacheFile', () => {
    it('reads file', async () => {
      const cacheDir = tmpDir;
      GlobalConfig.set({ cacheDir });
      await fs.outputFile(`${cacheDir}/foo/bar/file.txt`, 'foobar');
      expect(await readCacheFile(`${cacheDir}/foo/bar/file.txt`, 'utf8')).toBe(
        'foobar'
      );
      expect(await readCacheFile(`${cacheDir}/foo/bar/file.txt`)).toEqual(
        Buffer.from('foobar')
      );
    });
  });

  describe('outputCacheFile', () => {
    it('outputs file', async () => {
      const file = join(tmpDir, 'some-file');
      await outputCacheFile(file, 'foobar');
      const res = await fs.readFile(file, 'utf8');
      expect(res).toBe('foobar');
    });
  });

  describe('readSystemFile', () => {
    it('reads file', async () => {
      const path = `${tmpDir}/file.txt`;
      await fs.outputFile(path, 'foobar', { encoding: 'utf8' });
      expect(await readSystemFile(path, 'utf8')).toBe('foobar');
      expect(await readSystemFile(path)).toEqual(Buffer.from('foobar'));
    });
  });
});
function readLocalSynmlink(arg0: string) {
  throw new Error('Function not implemented.');
}<|MERGE_RESOLUTION|>--- conflicted
+++ resolved
@@ -1,12 +1,7 @@
 import _findUp from 'find-up';
 import fs from 'fs-extra';
-<<<<<<< HEAD
-import { withDir } from 'tmp-promise';
+import tmp, { DirectoryResult, withDir } from 'tmp-promise';
 import { join, * as upath } from 'upath';
-=======
-import tmp, { DirectoryResult } from 'tmp-promise';
-import { join } from 'upath';
->>>>>>> 98b19615
 import { envMock } from '../../../test/exec-util';
 import { env, mockedFunction } from '../../../test/util';
 import { GlobalConfig } from '../../config/global';
@@ -31,13 +26,10 @@
   readLocalDirectory,
   readLocalDirectorySync,
   readLocalFile,
-<<<<<<< HEAD
   readLocalSymlink,
-=======
   readSystemFile,
   renameLocalFile,
   rmCache,
->>>>>>> 98b19615
   statLocalFile,
   writeLocalFile,
 } from '.';
@@ -324,7 +316,6 @@
     });
   });
 
-<<<<<<< HEAD
   describe('readLocalDirectorySync', () => {
     it('returns dir content', async () => {
       await withDir(
@@ -377,19 +368,11 @@
     });
   });
 
-  describe('ensureCacheDir', () => {
-    function setupMock(root: string): {
-      dirFromEnv: string;
-      dirFromConfig: string;
-    } {
-      const dirFromEnv = join(root, join('/bar/others/bundler'));
-      const dirFromConfig = join(root, join('/bar'));
-=======
+
   describe('createCacheWriteStream', () => {
     it('creates write stream', async () => {
       const path = `${tmpDir}/file.txt`;
       await fs.outputFile(path, 'foo');
->>>>>>> 98b19615
 
       const stream = createCacheWriteStream(path);
       expect(stream).toBeInstanceOf(fs.WriteStream);
