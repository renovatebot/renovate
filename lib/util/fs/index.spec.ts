import _findUp from 'find-up';
import fs from 'fs-extra';
<<<<<<< HEAD
import upath from 'upath';
=======
>>>>>>> 1261d703
import { withDir } from 'tmp-promise';
import { join } from 'upath';
import { envMock } from '../../../test/exec-util';
import { env, mockedFunction } from '../../../test/util';
import { GlobalConfig } from '../../config/global';
import {
  chmodLocalFile,
  ensureCacheDir,
  ensureLocalDir,
  findLocalSiblingOrParent,
  findUpLocal,
  getSubDirectory,
  localPathExists,
  localPathIsFile,
  localPathIsSymbolicLink,
  readLocalDirectory,
  readLocalDirectorySync,
  readLocalFile,
<<<<<<< HEAD
  readLocalSymlink,
=======
  statLocalFile,
>>>>>>> 1261d703
  writeLocalFile,
} from '.';

jest.mock('../exec/env');
jest.mock('find-up');

const findUp = mockedFunction(_findUp);

describe('util/fs/index', () => {
  describe('readLocalFile', () => {
    beforeEach(() => {
      GlobalConfig.set({ localDir: '' });
    });

    it('reads buffer', async () => {
      expect(await readLocalFile(__filename)).toBeInstanceOf(Buffer);
    });

    it('reads string', async () => {
      expect(typeof (await readLocalFile(__filename, 'utf8'))).toBe('string');
    });

    it('does not throw', async () => {
      // Does not work on FreeBSD: https://nodejs.org/docs/latest-v10.x/api/fs.html#fs_fs_readfile_path_options_callback
      expect(await readLocalFile(__dirname)).toBeNull();
    });
  });

  describe('localPathExists', () => {
    it('returns true for file', async () => {
      expect(await localPathExists(__filename)).toBeTrue();
    });

    it('returns true for directory', async () => {
      expect(await localPathExists(getSubDirectory(__filename))).toBeTrue();
    });

    it('returns false', async () => {
      expect(await localPathExists(__filename.replace('.ts', '.txt'))).toBe(
        false
      );
    });
  });

  describe('readLocalSynmlink', () => {
    it('reads symlink', async () => {
      await withDir(
        async (localDir) => {
          GlobalConfig.set({
            localDir: localDir.path,
          });
          await writeLocalFile('test/test.txt', '');
          await fs.symlink(
            upath.resolve(localDir.path, 'test/test.txt'),
            upath.resolve(localDir.path, 'test/test')
          );

          const result = await readLocalSymlink('test/test');
          expect(result).not.toBeNull();
        },
        {
          unsafeCleanup: true,
        }
      );
    });

    it('does not throw', async () => {
      // Does not work on FreeBSD: https://nodejs.org/docs/latest-v10.x/api/fs.html#fs_fs_readfile_path_options_callback
      expect(await readLocalSymlink(__dirname)).toBeNull();
    });
  });

  describe('findLocalSiblingOrParent', () => {
    it('returns path for file', async () => {
      await withDir(
        async (localDir) => {
          GlobalConfig.set({
            localDir: localDir.path,
          });

          await writeLocalFile('crates/one/Cargo.toml', '');
          await writeLocalFile('Cargo.lock', '');

          expect(
            await findLocalSiblingOrParent(
              'crates/one/Cargo.toml',
              'Cargo.lock'
            )
          ).toBe('Cargo.lock');
          expect(
            await findLocalSiblingOrParent(
              'crates/one/Cargo.toml',
              'Cargo.mock'
            )
          ).toBeNull();

          await writeLocalFile('crates/one/Cargo.lock', '');

          expect(
            await findLocalSiblingOrParent(
              'crates/one/Cargo.toml',
              'Cargo.lock'
            )
          ).toBe('crates/one/Cargo.lock');
          expect(
            await findLocalSiblingOrParent('crates/one', 'Cargo.lock')
          ).toBe('Cargo.lock');
          expect(
            await findLocalSiblingOrParent(
              'crates/one/Cargo.toml',
              'Cargo.mock'
            )
          ).toBeNull();
        },
        {
          unsafeCleanup: true,
        }
      );
    });

    it('immediately returns null when either path is absolute', async () => {
      expect(await findLocalSiblingOrParent('/etc/hosts', 'other')).toBeNull();
      expect(await findLocalSiblingOrParent('other', '/etc/hosts')).toBeNull();
    });
  });

  describe('readLocalDirectory', () => {
    it('returns dir content', async () => {
      await withDir(
        async (localDir) => {
          GlobalConfig.set({
            localDir: localDir.path,
          });
          await writeLocalFile('test/Cargo.toml', '');
          await writeLocalFile('test/Cargo.lock', '');

          const result = await readLocalDirectory('test');
          expect(result).not.toBeNull();
          expect(result).toBeArrayOfSize(2);
          expect(result).toMatchSnapshot();

          await writeLocalFile('Cargo.lock', '');
          await writeLocalFile('/test/subdir/Cargo.lock', '');

          const resultWithAdditionalFiles = await readLocalDirectory('test');
          expect(resultWithAdditionalFiles).not.toBeNull();
          expect(resultWithAdditionalFiles).toBeArrayOfSize(3);
          expect(resultWithAdditionalFiles).toMatchSnapshot();
        },
        {
          unsafeCleanup: true,
        }
      );
    });

    it('return empty array for non existing directory', async () => {
      await withDir(
        async (localDir) => {
          GlobalConfig.set({
            localDir: localDir.path,
          });
          await expect(readLocalDirectory('somedir')).rejects.toThrow();
        },
        {
          unsafeCleanup: true,
        }
      );
    });

    it('return empty array for a existing but empty directory', async () => {
      await ensureLocalDir('somedir');
      const result = await readLocalDirectory('somedir');
      expect(result).not.toBeNull();
      expect(result).toBeArrayOfSize(0);
    });
  });

  describe('readLocalDirectorySync', () => {
    it('returns dir content', async () => {
      await withDir(
        async (localDir) => {
          GlobalConfig.set({
            localDir: localDir.path,
          });
          await writeLocalFile('test/Cargo.toml', '');
          await writeLocalFile('test/Cargo.lock', '');

          const result = readLocalDirectorySync('test');
          expect(result).not.toBeNull();
          expect(result).toBeArrayOfSize(2);
          expect(result).toMatchSnapshot();

          await writeLocalFile('Cargo.lock', '');
          await writeLocalFile('/test/subdir/Cargo.lock', '');

          const resultWithAdditionalFiles = await readLocalDirectory('test');
          expect(resultWithAdditionalFiles).not.toBeNull();
          expect(resultWithAdditionalFiles).toBeArrayOfSize(3);
          expect(resultWithAdditionalFiles).toMatchSnapshot();
        },
        {
          unsafeCleanup: true,
        }
      );
    });

    it('return empty array for non existing directory', async () => {
      await withDir(
        (localDir) => {
          GlobalConfig.set({
            localDir: localDir.path,
          });
          expect(() => readLocalDirectorySync('somedir')).toThrow();
          return Promise.resolve();
        },
        {
          unsafeCleanup: true,
        }
      );
    });

    it('return empty array for a existing but empty directory', async () => {
      await ensureLocalDir('somedir');
      const result = readLocalDirectorySync('somedir');
      expect(result).not.toBeNull();
      expect(result).toBeArrayOfSize(0);
    });
  });

  describe('ensureCacheDir', () => {
    function setupMock(root: string): {
      dirFromEnv: string;
      dirFromConfig: string;
    } {
      const dirFromEnv = join(root, join('/bar/others/bundler'));
      const dirFromConfig = join(root, join('/bar'));

      jest.resetAllMocks();
      env.getChildProcessEnv.mockReturnValueOnce({
        ...envMock.basic,
      });

      GlobalConfig.set({
        cacheDir: join(dirFromConfig),
      });

      return { dirFromEnv, dirFromConfig };
    }

    it('prefers environment variables over global config', async () => {
      await withDir(
        async (tmpDir) => {
          const { dirFromEnv } = setupMock(tmpDir.path);
          const res = await ensureCacheDir('bundler');
          expect(res).toEqual(dirFromEnv);
          expect(await fs.pathExists(dirFromEnv)).toBeTrue();
        },
        { unsafeCleanup: true }
      );
    });
  });

  describe('localPathIsFile', () => {
    beforeEach(() => {
      GlobalConfig.set({ localDir: '' });
    });

    it('returns true for file', async () => {
      expect(await localPathIsFile(__filename)).toBeTrue();
    });

    it('returns false for directory', async () => {
      expect(await localPathIsFile(__dirname)).toBeFalse();
    });

    it('returns false for non-existing path', async () => {
      expect(
        await localPathIsFile(__filename.replace('.ts', '.txt'))
      ).toBeFalse();
    });
  });

  describe('localPathIsSymbolicLink', () => {
    beforeEach(() => {
      GlobalConfig.set({ localDir: '' });
    });

    it('returns false for file', async () => {
      expect(await localPathIsSymbolicLink(__filename)).toBeFalse();
    });

    it('returns false for directory', async () => {
      expect(await localPathIsSymbolicLink(__dirname)).toBeFalse();
    });

    it('returns false for non-existing path', async () => {
      expect(
        await localPathIsSymbolicLink(__filename.replace('.ts', '.txt'))
      ).toBeFalse();
    });

    it('returns true for symlink', async () => {
      await withDir(
        async (localDir) => {
          GlobalConfig.set({
            localDir: localDir.path,
          });
          await writeLocalFile('test/test.txt', '');
          await fs.symlink(
            upath.resolve(localDir.path, 'test/test.txt'),
            upath.resolve(localDir.path, 'test/test')
          );

          const result = await localPathIsSymbolicLink('test/test');
          expect(result).toBeTrue();
        },
        {
          unsafeCleanup: true,
        }
      );
    });
  });

  describe('findUpLocal', () => {
    beforeEach(() => {
      GlobalConfig.set({ localDir: '/abs/path/to/local/dir' });
    });

    it('returns relative path for file', async () => {
      findUp.mockResolvedValueOnce('/abs/path/to/local/dir/subdir/file.json');
      const res = await findUpLocal('file.json', 'subdir/subdir2');
      expect(res).toBe('subdir/file.json');
    });

    it('returns null if nothing found', async () => {
      findUp.mockResolvedValueOnce(undefined);
      const res = await findUpLocal('file.json', 'subdir/subdir2');
      expect(res).toBeNull();
    });

    it('returns undefined if found a file outside of localDir', async () => {
      findUp.mockResolvedValueOnce('/abs/path/to/file.json');
      const res = await findUpLocal('file.json', 'subdir/subdir2');
      expect(res).toBeNull();
    });
  });
<<<<<<< HEAD
});
function readLocalSynmlink(arg0: string) {
  throw new Error('Function not implemented.');
}
=======

  describe('statLocalFile', () => {
    it('works', async () => {
      await withDir(
        async (tmpDir) => {
          GlobalConfig.set({ localDir: tmpDir.path });

          expect(await statLocalFile('foo')).toBeNull();

          await writeLocalFile('foo', 'bar');
          const stat = await statLocalFile('foo');
          expect(stat).toBeDefined();
          expect(stat!.isFile()).toBeTrue();
        },
        { unsafeCleanup: true }
      );
    });
  });

  describe('chmodLocalFile', () => {
    it('works', async () => {
      await withDir(
        async (tmpDir) => {
          GlobalConfig.set({ localDir: tmpDir.path });
          await writeLocalFile('foo', 'bar');
          let stat = await statLocalFile('foo');
          const oldMode = stat!.mode & 0o777;
          const newMode = oldMode & 0o555; // Remove `write` attributes (Windows-compatible)

          await chmodLocalFile('foo', newMode);
          stat = await statLocalFile('foo');
          expect(stat!.mode & 0o777).toBe(newMode);

          await chmodLocalFile('foo', oldMode);
          stat = await statLocalFile('foo');
          expect(stat!.mode & 0o777).toBe(oldMode);
        },
        { unsafeCleanup: true }
      );
    });
  });
});
>>>>>>> 1261d703
<|MERGE_RESOLUTION|>--- conflicted
+++ resolved
@@ -1,11 +1,7 @@
 import _findUp from 'find-up';
 import fs from 'fs-extra';
-<<<<<<< HEAD
-import upath from 'upath';
-=======
->>>>>>> 1261d703
 import { withDir } from 'tmp-promise';
-import { join } from 'upath';
+import { join, * as upath } from 'upath';
 import { envMock } from '../../../test/exec-util';
 import { env, mockedFunction } from '../../../test/util';
 import { GlobalConfig } from '../../config/global';
@@ -22,11 +18,8 @@
   readLocalDirectory,
   readLocalDirectorySync,
   readLocalFile,
-<<<<<<< HEAD
   readLocalSymlink,
-=======
   statLocalFile,
->>>>>>> 1261d703
   writeLocalFile,
 } from '.';
 
@@ -373,12 +366,6 @@
       expect(res).toBeNull();
     });
   });
-<<<<<<< HEAD
-});
-function readLocalSynmlink(arg0: string) {
-  throw new Error('Function not implemented.');
-}
-=======
 
   describe('statLocalFile', () => {
     it('works', async () => {
@@ -421,4 +408,6 @@
     });
   });
 });
->>>>>>> 1261d703
+function readLocalSynmlink(arg0: string) {
+  throw new Error('Function not implemented.');
+}