--- conflicted
+++ resolved
@@ -1,9 +1,6 @@
-<<<<<<< HEAD
+import is from '@sindresorhus/is';
 import stream from 'stream';
 import util from 'util';
-=======
-import is from '@sindresorhus/is';
->>>>>>> a091a953
 import * as fs from 'fs-extra';
 import { isAbsolute, join, parse } from 'upath';
 import { getAdminConfig } from '../../config/admin';
@@ -11,19 +8,8 @@
 
 export * from './proxies';
 
-<<<<<<< HEAD
 export const pipeline = util.promisify(stream.pipeline);
 
-let localDir = '';
-let cacheDir = '';
-
-export function setFsConfig(config: Partial<RenovateConfig>): void {
-  localDir = config.localDir;
-  cacheDir = config.cacheDir;
-}
-
-=======
->>>>>>> a091a953
 export function getSubDirectory(fileName: string): string {
   return parse(fileName).dir;
 }
@@ -159,6 +145,7 @@
  * Get files by name from directory
  */
 export async function readLocalDirectory(path: string): Promise<string[]> {
+  const { localDir } = getAdminConfig();
   const localPath = join(localDir, path);
   const fileList = await fs.readdir(localPath);
   return fileList;
