--- conflicted
+++ resolved
@@ -5,16 +5,12 @@
 let s3Instance: S3Client | undefined;
 export function getS3Client(): S3Client {
   if (!s3Instance) {
-<<<<<<< HEAD
     const endpoint = process.env.RENOVATE_X_S3_ENDPOINT;
     const forcePathStyle = process.env.RENOVATE_X_S3_PATH_STYLE;
-    s3Instance = new S3({
+    s3Instance = new S3Client({
       ...(endpoint && { endpoint }),
       ...(forcePathStyle && { forcePathStyle: true }),
     });
-=======
-    s3Instance = new S3Client({});
->>>>>>> 88c9ca6a
   }
   return s3Instance;
 }
