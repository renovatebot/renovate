--- conflicted
+++ resolved
@@ -63,18 +63,9 @@
   }: { hostType: string; host?: string; endpoint?: string },
   overrides?: IPlatformConfig
 ) {
-<<<<<<< HEAD
-  const massagedHost = host
-    ? host
-    : endpoint
-    ? URL.parse(endpoint).host
-    : undefined;
-  if (!hostTypes[hostType]) {
-=======
   const massagedHost =
     host || (endpoint ? URL.parse(endpoint).host : undefined);
-  if (!platforms[platform]) {
->>>>>>> 2fd6bd71
+  if (!hostType[hostType]) {
     if (massagedHost && hostsOnly[massagedHost]) {
       return merge(hostsOnly[massagedHost], overrides);
     }
