--- conflicted
+++ resolved
@@ -192,25 +192,7 @@
 export function hosts({ hostType }: { hostType: string }): string[] {
   return hostRules
     .filter((rule) => rule.hostType === hostType)
-<<<<<<< HEAD
-    .map((rule) => {
-      if (rule.hostName) {
-        return rule.hostName;
-      }
-      if (rule.baseUrl) {
-        return URL.parse(rule.baseUrl).hostname;
-      }
-      if (rule.matchHost) {
-        if (baseUrlTest.test(rule.matchHost)) {
-          return URL.parse(rule.matchHost).hostname;
-        }
-        return rule.matchHost;
-      }
-      return null;
-    })
-=======
     .map((rule) => rule.resolvedHost)
->>>>>>> 4e9e0a63
     .filter(Boolean);
 }
 
