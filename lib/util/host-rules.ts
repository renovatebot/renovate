--- conflicted
+++ resolved
@@ -25,16 +25,9 @@
   }
 
   const confidentialFields = ['password', 'token'];
-<<<<<<< HEAD
-  let resolvedHost =
-    params.baseUrl || params.hostName || params.domainName || params.matchHost;
-  if (resolvedHost) {
-    resolvedHost = parseUrl(resolvedHost)?.hostname || resolvedHost;
-=======
   if (rule.matchHost) {
     const parsedUrl = parseUrl(rule.matchHost);
     rule.resolvedHost = parsedUrl?.hostname || rule.matchHost;
->>>>>>> 48af0da9
     confidentialFields.forEach((field) => {
       if (rule[field]) {
         logger.debug(
@@ -83,31 +76,6 @@
   return rule.hostType === search.hostType;
 }
 
-<<<<<<< HEAD
-function matchesDomainName(rule: HostRule, search: HostRuleSearch): boolean {
-  const hostname = search.url && parseUrl(search.url)?.hostname;
-  return (
-    search.url &&
-    rule.domainName &&
-    hostname &&
-    (hostname === rule.domainName || hostname.endsWith(`.${rule.domainName}`))
-  );
-}
-
-function matchesHostName(rule: HostRule, search: HostRuleSearch): boolean {
-  return (
-    search.url &&
-    rule.hostName &&
-    parseUrl(search.url)?.hostname === rule.hostName
-  );
-}
-
-function matchesBaseUrl(rule: HostRule, search: HostRuleSearch): boolean {
-  return search.url && rule.baseUrl && search.url.startsWith(rule.baseUrl);
-}
-
-=======
->>>>>>> 48af0da9
 function matchesHost(rule: HostRule, search: HostRuleSearch): boolean {
   if (validateUrl(rule.matchHost)) {
     return search.url.startsWith(rule.matchHost);
