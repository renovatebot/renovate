--- conflicted
+++ resolved
@@ -8,7 +8,6 @@
 import { RenovateGotOptions } from './types';
 
 // istanbul ignore next
-<<<<<<< HEAD
 export default got.extend({
   handlers: [
     (options: RenovateGotOptions, next) => {
@@ -20,7 +19,10 @@
           { hostname: options.hostname },
           'Converting token to Bearer auth'
         );
-        if (options.context.hostType === PLATFORM_TYPE_GITHUB) {
+        if (
+          options.hostType === PLATFORM_TYPE_GITHUB ||
+          options.hostType === PLATFORM_TYPE_GITEA
+        ) {
           options.headers.authorization = `token ${options.context.token}`; // eslint-disable-line no-param-reassign
         } else if (options.context.hostType === PLATFORM_TYPE_GITLAB) {
           options.headers['Private-token'] = options.context?.token; // eslint-disable-line no-param-reassign
@@ -28,28 +30,6 @@
           options.headers.authorization = `Bearer ${options.context.token}`; // eslint-disable-line no-param-reassign
         }
         delete options.context.token; // eslint-disable-line no-param-reassign
-=======
-export default create({
-  options: {},
-  handler: (options, next) => {
-    if (options.auth || options.headers.authorization) {
-      return next(options);
-    }
-    if (options.token) {
-      logger.trace(
-        { hostname: options.hostname },
-        'Converting token to Bearer auth'
-      );
-      if (
-        options.hostType === PLATFORM_TYPE_GITHUB ||
-        options.hostType === PLATFORM_TYPE_GITEA
-      ) {
-        options.headers.authorization = `token ${options.token}`; // eslint-disable-line no-param-reassign
-      } else if (options.hostType === PLATFORM_TYPE_GITLAB) {
-        options.headers['Private-token'] = options.token; // eslint-disable-line no-param-reassign
-      } else {
-        options.headers.authorization = `Bearer ${options.token}`; // eslint-disable-line no-param-reassign
->>>>>>> 7b3d3da4
       }
       return next(options);
     },
