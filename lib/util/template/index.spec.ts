import { mocked } from '../../../test/util';
import { getOptions } from '../../config/options';
import * as _execUtils from '../exec/utils';
import * as template from '.';

jest.mock('../exec/utils');

const execUtils = mocked(_execUtils);

describe('util/template/index', () => {
  beforeEach(() => {
    execUtils.getChildEnv.mockReturnValue({
      CUSTOM_FOO: 'foo',
      HOME: '/root',
    });
  });

  it('returns empty string if cannot compile', () => {
    expect(template.safeCompile('{{abc', {})).toBe('');
  });

  it('has valid exposed config options', () => {
    const allOptions = getOptions().map((option) => option.name);
    const missingOptions = template.exposedConfigOptions.filter(
      (option) => !allOptions.includes(option),
    );
    expect(missingOptions).toEqual([]);
  });

  it('filters out disallowed fields', () => {
    const userTemplate =
      '{{#if isFoo}}foo{{/if}}{{platform}} token = "{{token}}"';
    const input = {
      isFoo: true,
      platform: 'github',
      token: '123test ',
      releases: [{ token: '123test' }],
      logJSON: { token: '123test' },
    };
    const output = template.compile(userTemplate, input);
    expect(output).toBe('github token = ""');
  });

  it('containsString', () => {
    const userTemplate =
      "{{#if (containsString platform 'git')}}True{{else}}False{{/if}}";
    const input = { platform: 'github' };
    const output = template.compile(userTemplate, input, false);
    expect(output).toContain('True');
  });

  it('not containsString', () => {
    const userTemplate =
      "{{#if (containsString platform 'hub')}}True{{else}}False{{/if}}";
    const input = { platform: 'gitlab' };
    const output = template.compile(userTemplate, input);
    expect(output).toContain('False');
  });

  it('and returns true when all parameters are true', () => {
    const userTemplate =
      '{{#if (and isMajor isSingleVersion isReplacement)}}True{{else}}False{{/if}}';
    const input = { isMajor: true, isSingleVersion: true, isReplacement: true };
    const output = template.compile(userTemplate, input);
    expect(output).toContain('True');
  });

  it('and returns false when at least one parameter is false', () => {
    const userTemplate =
      '{{#if (and isMajor isPatch isGithub)}}True{{else}}False{{/if}}';
    const input = { isMajor: true, isPatch: false, isReplacement: true };
    const output = template.compile(userTemplate, input);
    expect(output).toContain('False');
  });

  it('or returns true when at least one is true', () => {
    const userTemplate =
      '{{#if (or isMajor isPatch isReplacement)}}True{{else}}False{{/if}}';
    const input = { isMajor: false, isPatch: true, isReplacement: false };
    const output = template.compile(userTemplate, input);
    expect(output).toContain('True');
  });

  it('or returns false when all are false', () => {
    const userTemplate =
      '{{#if (or isMajor isPatch isReplacement)}}True{{else}}False{{/if}}';
    const input = { isMajor: false, isPatch: false, isReplacement: false };
    const output = template.compile(userTemplate, input);
    expect(output).toContain('False');
  });

  it('string to pretty JSON ', () => {
    const userTemplate =
      '{{{ stringToPrettyJSON \'{"some":{"fancy":"json"}}\'}}}';
    const output = template.compile(userTemplate, undefined as never);
    expect(output).toMatchSnapshot();
  });

  it('to JSON', () => {
    const userTemplate = '{{{ toJSON upgrades }}}';
    const input = {
      upgrades: [
        {
          depName: 'foo-lib',
          currentVersion: '1.0.0',
          newVersion: '1.0.1',
        },
      ],
    };
    const output = template.compile(userTemplate, input);
    expect(JSON.parse(output)).toEqual(input.upgrades);
  });

  it('to JSON empty array', () => {
    const userTemplate = '{{{ toJSON (toArray) }}}';
    const output = template.compile(userTemplate, {});
    expect(JSON.parse(output)).toEqual([]);
  });

  it('to JSON empty object', () => {
    const userTemplate = '{{{ toJSON (toObject) }}}';
    const output = template.compile(userTemplate, {});
    expect(JSON.parse(output)).toEqual({});
  });

  it('to Object passing illegal number of elements', () => {
    const userTemplate = "{{{ toJSON (toObject 'foo') }}}";
    const outputFunc = () => template.compile(userTemplate, {});
    expect(outputFunc).toThrow();
  });

  it('build complex json', () => {
    const userTemplate =
      "{{{ toJSON (toObject 'upgrades' upgrades 'array' (toArray platform isMajor 'foo')) }}}";
    const input = {
      platform: 'github',
      isMajor: true,
      upgrades: [
        {
          depName: 'foo-lib',
        },
      ],
    };
    const output = template.compile(userTemplate, input);
    expect(JSON.parse(output)).toEqual({
      upgrades: input.upgrades,
      array: [input.platform, input.isMajor, 'foo'],
    });
  });

  it('lowercase', () => {
    const userTemplate = "{{{ lowercase 'FOO'}}}";
    const output = template.compile(userTemplate, undefined as never);
    expect(output).toBe('foo');
  });

  it('has access to basic environment variables (basicEnvVars)', () => {
    const userTemplate = 'HOME is {{env.HOME}}';
    const output = template.compile(userTemplate, {});
    expect(output).toBe('HOME is /root');
  });

  it('and has access to custom variables (customEnvVariables)', () => {
    const userTemplate = 'CUSTOM_FOO is {{env.CUSTOM_FOO}}';
    const output = template.compile(userTemplate, {});
    expect(output).toBe('CUSTOM_FOO is foo');
  });

  it('and has access to prBodyDefinitions', () => {
    const userTemplate =
      'Issues: {{#each upgrades}}{{{prBodyDefinitions.Issue}}} {{/each}}';
    const config = {
      upgrades: [
        {
          prBodyDefinitions: {
            Issue: '1234',
          },
        },
      ],
    };
    const output = template.compile(userTemplate, config);
    expect(output).toBe('Issues: 1234 ');
  });

  it('replace', () => {
    const userTemplate =
      "{{ replace '[a-z]+\\.github\\.com' 'ghc' depName }}{{ replace 'some' 'other' depType }}";
    const output = template.compile(userTemplate, {
      depName: 'some.github.com/dep',
    });
    expect(output).toBe('ghc/dep');
  });

  describe('proxyCompileInput', () => {
    const allowedField = 'body';
    const allowedArrayField = 'prBodyNotes';
    const forbiddenField = 'foobar';

    type TestCompileInput = Record<
      typeof allowedField | typeof allowedArrayField | typeof forbiddenField,
      unknown
    >;

    const compileInput: TestCompileInput = {
      [allowedField]: 'allowed',
      [allowedArrayField]: ['allowed'],
      [forbiddenField]: 'forbidden',
    };

    it('accessing allowed fields', () => {
      const p = template.proxyCompileInput(compileInput);

      expect(p[allowedField]).toBe('allowed');
      expect(p[allowedArrayField]).toStrictEqual(['allowed']);
      expect(p[forbiddenField]).toBeUndefined();
    });

    it('supports object nesting', () => {
      const proxy = template.proxyCompileInput({
        [allowedField]: compileInput,
      });

      const obj = proxy[allowedField] as TestCompileInput;
      expect(obj[allowedField]).toBe('allowed');
      expect(obj[forbiddenField]).toBeUndefined();
    });

    it('supports array nesting', () => {
      const proxy = template.proxyCompileInput({
        [allowedField]: [compileInput],
      });

      const arr = proxy[allowedField] as TestCompileInput[];
      const obj = arr[0];
      expect(obj[allowedField]).toBe('allowed');
      expect(obj[allowedArrayField]).toStrictEqual(['allowed']);
      expect(obj[forbiddenField]).toBeUndefined();
    });
  });

  describe('containsTemplate', () => {
    it('supports null', () => {
      expect(template.containsTemplates(null, 'logJSON')).toBeFalse();
    });

    it('contains template', () => {
      expect(
        template.containsTemplates(
          '{{#if logJSON}}{{logJSON}}{{/if}}',
          'logJSON',
        ),
      ).toBeTrue();
      expect(
        template.containsTemplates(
          '{{#with logJSON.hasReleaseNotes as | hasNotes |}}{{hasNotes}}{{/if}}',
          'logJSON',
        ),
      ).toBeTrue();
      expect(
        template.containsTemplates(
          '{{#if logJSON.hasReleaseNotes}}has notes{{/if}}',
          'logJSON',
        ),
      ).toBeTrue();
    });

    it('does not contain template', () => {
      expect(template.containsTemplates('{{body}}', ['logJSON'])).toBeFalse();
    });
  });

  describe('percent encoding', () => {
    it('encodes values', () => {
      const output = template.compile(
        '{{{encodeURIComponent "@fsouza/prettierd"}}}',
        undefined as never,
      );
      expect(output).toBe('%40fsouza%2Fprettierd');
    });

    it('decodes values', () => {
      const output = template.compile(
        '{{{decodeURIComponent "%40fsouza/prettierd"}}}',
        undefined as never,
      );
      expect(output).toBe('@fsouza/prettierd');
    });
  });

  describe('base64 encoding', () => {
    it('encodes values', () => {
      const output = template.compile(
        '{{{encodeBase64 "@fsouza/prettierd"}}}',
        undefined as never,
      );
      expect(output).toBe('QGZzb3V6YS9wcmV0dGllcmQ=');
    });

    it('handles null values gracefully', () => {
      const output = template.compile('{{{encodeBase64 packageName}}}', {
        packageName: null,
      });
      expect(output).toBe('');
    });

    it('handles undefined values gracefully', () => {
      const output = template.compile('{{{encodeBase64 packageName}}}', {
        packageName: undefined,
      });
      expect(output).toBe('');
    });
  });

  describe('equals', () => {
    it('equals', () => {
      const output = template.compile(
        '{{#if (equals datasource "git-refs")}}https://github.com/{{packageName}}{{else}}{{packageName}}{{/if}}',
        {
          datasource: 'git-refs',
          packageName: 'renovatebot/renovate',
        },
      );
      expect(output).toBe('https://github.com/renovatebot/renovate');
    });

    it('not equals', () => {
      const output = template.compile(
        '{{#if (equals datasource "git-refs")}}https://github.com/{{packageName}}{{else}}{{packageName}}{{/if}}',
        {
          datasource: 'github-releases',
          packageName: 'renovatebot/renovate',
        },
      );
      expect(output).toBe('renovatebot/renovate');
    });

    it('not strict equals', () => {
      const output = template.compile(
        '{{#if (equals newMajor "3")}}equals{{else}}not equals{{/if}}',
        {
          newMajor: 3,
        },
      );
      expect(output).toBe('not equals');
    });
  });

  describe('includes', () => {
    it('includes is true', () => {
      const output = template.compile(
        '{{#if (includes labels "dependencies")}}production{{else}}notProduction{{/if}}',
        {
          labels: ['dependencies'],
        },
      );

      expect(output).toBe('production');
    });

    it('includes is false', () => {
      const output = template.compile(
        '{{#if (includes labels "dependencies")}}production{{else}}notProduction{{/if}}',
        {
          labels: ['devDependencies'],
        },
      );

      expect(output).toBe('notProduction');
    });

    it('includes with incorrect type first argument', () => {
      const output = template.compile(
        '{{#if (includes labels "dependencies")}}production{{else}}notProduction{{/if}}',
        {
          labels: 'devDependencies',
        },
      );

      expect(output).toBe('notProduction');
    });

    it('includes with incorrect type second argument', () => {
      const output = template.compile(
        '{{#if (includes labels 555)}}production{{else}}notProduction{{/if}}',
        {
          labels: ['devDependencies'],
        },
      );

      expect(output).toBe('notProduction');
    });
  });

<<<<<<< HEAD
  describe('lookupArray', () => {
    it('performs lookup for every array element', () => {
      const output = template.compile(
        '{{#each (lookupArray upgrades "prBodyDefinitions")}} {{{Issue}}}{{/each}}',
        {
          upgrades: [
            {
              prBodyDefinitions: {
                Issue: 'ABC-123',
              },
            },
            {},
            {
              prBodyDefinitions: {
                Issue: 'DEF-456',
              },
            },
            null,
            undefined,
          ],
        },
      );

      expect(output).toBe(' ABC-123 DEF-456');
    });
  });

  describe('distinct', () => {
    it('skips duplicate values', () => {
      const output = template.compile(
        '{{#each (distinct (lookupArray (lookupArray upgrades "prBodyDefinitions") "Issue"))}} {{{.}}}{{/each}}',
        {
          upgrades: [
            {
              prBodyDefinitions: {
                Issue: 'ABC-123',
              },
            },
            {
              prBodyDefinitions: {
                Issue: 'DEF-456',
              },
            },
            {
              prBodyDefinitions: {
                Issue: 'ABC-123',
              },
            },
          ],
        },
      );

      expect(output).toBe(' ABC-123 DEF-456');
=======
  describe('split', () => {
    it('should return empty array on non string input', () => {
      const output = template.compile("test {{ split labels '-' }}", {
        labels: 123,
      });
      expect(output).toBe('test ');
    });

    it('should return empty array on missing parameter', () => {
      const output = template.compile('test {{ split labels }}', {
        labels: 'foo-bar',
      });
      expect(output).toBe('test ');
    });

    it('should return array on success', () => {
      const output = template.compile("{{ split labels '-' }}", {
        labels: 'foo-bar',
      });
      expect(output).toBe('foo,bar');
    });

    it('should return array element', () => {
      const output = template.compile(
        "{{ lookup (split packageName '-') 1 }}",
        {
          packageName: 'foo-bar-test',
        },
      );
      expect(output).toBe('bar');
>>>>>>> dcf214f3
    });
  });
});<|MERGE_RESOLUTION|>--- conflicted
+++ resolved
@@ -391,7 +391,39 @@
     });
   });
 
-<<<<<<< HEAD
+  describe('split', () => {
+    it('should return empty array on non string input', () => {
+      const output = template.compile("test {{ split labels '-' }}", {
+        labels: 123,
+      });
+      expect(output).toBe('test ');
+    });
+
+    it('should return empty array on missing parameter', () => {
+      const output = template.compile('test {{ split labels }}', {
+        labels: 'foo-bar',
+      });
+      expect(output).toBe('test ');
+    });
+
+    it('should return array on success', () => {
+      const output = template.compile("{{ split labels '-' }}", {
+        labels: 'foo-bar',
+      });
+      expect(output).toBe('foo,bar');
+    });
+
+    it('should return array element', () => {
+      const output = template.compile(
+        "{{ lookup (split packageName '-') 1 }}",
+        {
+          packageName: 'foo-bar-test',
+        },
+      );
+      expect(output).toBe('bar');
+    });
+  });
+
   describe('lookupArray', () => {
     it('performs lookup for every array element', () => {
       const output = template.compile(
@@ -445,38 +477,6 @@
       );
 
       expect(output).toBe(' ABC-123 DEF-456');
-=======
-  describe('split', () => {
-    it('should return empty array on non string input', () => {
-      const output = template.compile("test {{ split labels '-' }}", {
-        labels: 123,
-      });
-      expect(output).toBe('test ');
-    });
-
-    it('should return empty array on missing parameter', () => {
-      const output = template.compile('test {{ split labels }}', {
-        labels: 'foo-bar',
-      });
-      expect(output).toBe('test ');
-    });
-
-    it('should return array on success', () => {
-      const output = template.compile("{{ split labels '-' }}", {
-        labels: 'foo-bar',
-      });
-      expect(output).toBe('foo,bar');
-    });
-
-    it('should return array element', () => {
-      const output = template.compile(
-        "{{ lookup (split packageName '-') 1 }}",
-        {
-          packageName: 'foo-bar-test',
-        },
-      );
-      expect(output).toBe('bar');
->>>>>>> dcf214f3
     });
   });
 });