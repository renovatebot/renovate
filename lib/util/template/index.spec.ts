<<<<<<< HEAD
import { getOptions } from '../../config/definitions';
=======
import { getName } from '../../../test/util';
import { getOptions } from '../../config/options';
>>>>>>> 3c1094b9
import * as template from '.';

describe('util/template/index', () => {
  it('has valid exposed config options', () => {
    const allOptions = getOptions().map((option) => option.name);
    const missingOptions = template.exposedConfigOptions.filter(
      (option) => !allOptions.includes(option)
    );
    expect(missingOptions).toEqual([]);
  });
  it('filters out disallowed fields', () => {
    const userTemplate =
      '{{#if isFoo}}foo{{/if}}{{platform}} token = "{{token}}"';
    const input = { isFoo: true, platform: 'github', token: 'abc123 ' };
    const output = template.compile(userTemplate, input);
    expect(output).toMatchSnapshot();
    expect(output).toContain('github');
    expect(output).not.toContain('abc123');
  });
});<|MERGE_RESOLUTION|>--- conflicted
+++ resolved
@@ -1,9 +1,4 @@
-<<<<<<< HEAD
-import { getOptions } from '../../config/definitions';
-=======
-import { getName } from '../../../test/util';
 import { getOptions } from '../../config/options';
->>>>>>> 3c1094b9
 import * as template from '.';
 
 describe('util/template/index', () => {
