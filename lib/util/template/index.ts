--- conflicted
+++ resolved
@@ -1,13 +1,9 @@
-<<<<<<< HEAD
-import is, { isNullOrUndefined } from '@sindresorhus/is';
-=======
 import {
   isArray,
   isPlainObject,
   isPrimitive,
   isString,
 } from '@sindresorhus/is';
->>>>>>> 0e1ea3da
 import handlebars, { type HelperOptions } from 'handlebars';
 import { GlobalConfig } from '../../config/global';
 import { logger } from '../../logger';
@@ -20,14 +16,9 @@
   lookupProperty: (element: unknown, key: unknown) => unknown;
 };
 
-<<<<<<< HEAD
 handlebars.registerHelper('encodeURIComponent', encodeURIComponent);
 handlebars.registerHelper('decodeURIComponent', decodeURIComponent);
 handlebars.registerHelper('add', function (a, b) {
-  if (isNullOrUndefined(a) || isNullOrUndefined(b)) {
-    return 0;
-  }
-
   return parseInt(a, 10) + parseInt(b, 10);
 });
 
@@ -80,7 +71,6 @@
 );
 
 handlebars.registerHelper('equals', (arg1, arg2) => arg1 === arg2);
-=======
 const helpers: Record<string, handlebars.HelperDelegate> = {
   encodeURIComponent,
   decodeURIComponent,
@@ -99,7 +89,6 @@
     // Need to remove the 'options', as the last parameter
     // https://handlebarsjs.com/api-reference/helpers.html
     args.pop();
->>>>>>> 0e1ea3da
 
     if (args.length % 2 !== 0) {
       throw new Error(`Must contain an even number of elements`);
