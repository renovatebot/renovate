import { z } from 'zod';
import { logger } from '../../test/util';
import { AsyncResult, Result } from './result';

describe('util/result', () => {
  describe('Result', () => {
    describe('constructors', () => {
      it('ok result', () => {
        const res = Result.ok(42);
        expect(res).toEqual({
          res: {
            ok: true,
            val: 42,
          },
        });
      });

      it('error result', () => {
        const res = Result.err('oops');
        expect(res).toEqual({
          res: {
            ok: false,
            err: 'oops',
          },
        });
      });
    });

    describe('Wrapping', () => {
      it('wraps callback', () => {
        const res = Result.wrap(() => 42);
        expect(res).toEqual(Result.ok(42));
      });

      it('handles callback error', () => {
        const res = Result.wrap(() => {
          throw 'oops';
        });
        expect(res).toEqual(Result.err('oops'));
      });

      it('wraps nullable callback', () => {
        const res: Result<number, 'oops'> = Result.wrapNullable(
          (): number | null => 42,
          'oops'
        );
        expect(res).toEqual(Result.ok(42));
      });

      it('wraps nullable callback null', () => {
        const res = Result.wrapNullable(() => null, 'oops');
        expect(res).toEqual(Result.err('oops'));
      });

      it('wraps nullable callback undefined', () => {
        const res = Result.wrapNullable(() => undefined, 'oops');
        expect(res).toEqual(Result.err('oops'));
      });

      it('distincts between null and undefined callback results', () => {
        expect(Result.wrapNullable(() => null, 'null', 'undefined')).toEqual(
          Result.err('null')
        );
        expect(
          Result.wrapNullable(() => undefined, 'null', 'undefined')
        ).toEqual(Result.err('undefined'));
      });

      it('handles nullable callback error', () => {
        const res = Result.wrapNullable(() => {
          throw 'oops';
        }, 'nullable');
        expect(res).toEqual(Result.err('oops'));
      });

      it('wraps pure nullable value', () => {
        const res = Result.wrapNullable(42, 'oops');
        expect(res).toEqual(Result.ok(42));
      });

      it('wraps nullable value null', () => {
        const res = Result.wrapNullable(null, 'oops');
        expect(res).toEqual(Result.err('oops'));
      });

      it('wraps nullable value undefined', () => {
        const res = Result.wrapNullable(undefined, 'oops');
        expect(res).toEqual(Result.err('oops'));
      });

      it('wraps zod parse result', () => {
        const schema = z.string().transform((x) => x.toUpperCase());
        expect(Result.wrap(schema.safeParse('foo'))).toEqual(Result.ok('FOO'));
        expect(Result.wrap(schema.safeParse(42))).toMatchObject(
          Result.err({
            issues: [
              { code: 'invalid_type', expected: 'string', received: 'number' },
            ],
          })
        );
      });
<<<<<<< HEAD

      it('parses Zod schema', () => {
        const schema = z
          .string()
          .transform((x) => x.toUpperCase())
          .nullish();
        expect(Result.parse(schema, 'foo')).toEqual(Result.ok('FOO'));
        expect(Result.parse(schema, 42).unwrap()).toMatchObject({
          err: { issues: [{ message: 'Expected string, received number' }] },
        });
        expect(Result.parse(schema, undefined).unwrap()).toMatchObject({
          err: {
            issues: [
              {
                message: `Result can't accept nullish values, but input was parsed by Zod schema to undefined`,
              },
            ],
          },
        });
        expect(Result.parse(schema, null).unwrap()).toMatchObject({
          err: {
            issues: [
              {
                message: `Result can't accept nullish values, but input was parsed by Zod schema to null`,
              },
            ],
          },
        });
      });
=======
>>>>>>> a0460607
    });

    describe('Unwrapping', () => {
      it('unwraps successful value', () => {
        const res = Result.ok(42);
        expect(res.unwrap()).toEqual({
          ok: true,
          val: 42,
        });
      });

      it('unwraps error value', () => {
        const res = Result.err('oops');
        expect(res.unwrap()).toEqual({
          ok: false,
          err: 'oops',
        });
      });

      it('skips fallback for successful value', () => {
        const res: Result<number> = Result.ok(42);
        expect(res.unwrap(-1)).toBe(42);
      });

      it('uses fallback for error value', () => {
        const res: Result<number, string> = Result.err('oops');
        expect(res.unwrap(42)).toBe(42);
      });

      it('throws error uncaught in the failed transform', () => {
        const res = Result.ok(42);
        expect(() =>
          res
            .transform(() => {
              throw 'oops';
            })
            .unwrap()
        ).toThrow('oops');
      });

      it('returns ok-value for unwrapOrThrow', () => {
        const res = Result.ok(42);
        expect(res.unwrapOrThrow()).toBe(42);
      });

      it('throws error for unwrapOrThrow on error result', () => {
        const res = Result.err('oops');
        expect(() => res.unwrapOrThrow()).toThrow('oops');
      });
    });

    describe('Transforming', () => {
      it('transforms value to value', () => {
        const res = Result.ok('foo').transform((x) => x.toUpperCase());
        expect(res).toEqual(Result.ok('FOO'));
      });

      it('transforms value to Result', () => {
        const res = Result.ok('foo').transform((x) =>
          Result.ok(x.toUpperCase())
        );
        expect(res).toEqual(Result.ok('FOO'));
      });

      it('skips transform for error Result', () => {
        const res: Result<number, string> = Result.err('oops');
        const fn = jest.fn((x: number) => x + 1);
        expect(res.transform(fn)).toEqual(Result.err('oops'));
        expect(fn).not.toHaveBeenCalled();
      });

      it('logs and returns error on transform failure', () => {
        const res = Result.ok('foo').transform(() => {
          throw 'oops';
        });
        expect(res).toEqual(Result._uncaught('oops'));
        expect(logger.logger.warn).toHaveBeenCalledWith(
          { err: 'oops' },
          'Result: unhandled transform error'
        );
      });

      it('automatically converts zod values', () => {
        const schema = z.string().transform((x) => x.toUpperCase());
        const res = Result.ok('foo').transform((x) => schema.safeParse(x));
        expect(res).toEqual(Result.ok('FOO'));
      });
    });

    describe('Catch', () => {
      it('bypasses ok result', () => {
        const res = Result.ok(42);
        expect(res.catch(() => Result.ok(0))).toEqual(Result.ok(42));
        expect(res.catch(() => Result.ok(0))).toBe(res);
      });

      it('bypasses uncaught transform errors', () => {
        const res = Result.ok(42).transform(() => {
          throw 'oops';
        });
        expect(res.catch(() => Result.ok(0))).toEqual(Result._uncaught('oops'));
        expect(res.catch(() => Result.ok(0))).toBe(res);
      });

      it('converts error to Result', () => {
        const result = Result.err<string>('oops').catch(() =>
          Result.ok<number>(42)
        );
        expect(result).toEqual(Result.ok(42));
      });

      it('handles error thrown in catch function', () => {
        const result = Result.err<string>('oops').catch(() => {
          throw 'oops';
        });
        expect(result).toEqual(Result._uncaught('oops'));
      });
    });

    describe('Parsing', () => {
      it('parses Zod schema', () => {
        const schema = z
          .string()
          .transform((x) => x.toUpperCase())
          .nullish();

        expect(Result.parse(schema, 'foo')).toEqual(Result.ok('FOO'));

        expect(Result.parse(schema, 42).unwrap()).toMatchObject({
          err: { issues: [{ message: 'Expected string, received number' }] },
        });

        expect(Result.parse(schema, undefined).unwrap()).toMatchObject({
          err: {
            issues: [
              {
                message: `Result can't accept nullish values, but input was parsed by Zod schema to undefined`,
              },
            ],
          },
        });

        expect(Result.parse(schema, null).unwrap()).toMatchObject({
          err: {
            issues: [
              {
                message: `Result can't accept nullish values, but input was parsed by Zod schema to null`,
              },
            ],
          },
        });
      });

      it('parses Zod schema by piping from Result', () => {
        const schema = z
          .string()
          .transform((x) => x.toUpperCase())
          .nullish();

        expect(Result.ok('foo').parse(schema)).toEqual(Result.ok('FOO'));

        expect(Result.ok(42).parse(schema).unwrap()).toMatchObject({
          err: { issues: [{ message: 'Expected string, received number' }] },
        });

        expect(Result.err('oops').parse(schema)).toEqual(Result.err('oops'));
      });
    });
  });

  describe('AsyncResult', () => {
    describe('Wrapping', () => {
      it('wraps promise', async () => {
        const res: AsyncResult<number, string> = Result.wrap(
          Promise.resolve(42)
        );
        await expect(res).resolves.toEqual(Result.ok(42));
      });

      it('wraps Result promise', async () => {
        const res: AsyncResult<number, string> = Result.wrap(
          Promise.resolve(Result.ok(42))
        );
        await expect(res).resolves.toEqual(Result.ok(42));
      });

      it('handles rejected promise', async () => {
        const res: AsyncResult<number, string> = Result.wrap(
          Promise.reject('oops')
        );
        await expect(res).resolves.toEqual(Result.err('oops'));
      });

      it('wraps nullable promise', async () => {
        const res: AsyncResult<number, 'oops'> = Result.wrapNullable(
          Promise.resolve<number | null>(42),
          'oops'
        );
        await expect(res).resolves.toEqual(Result.ok(42));
      });

      it('wraps promise returning null', async () => {
        const res = Result.wrapNullable(Promise.resolve(null), 'oops');
        await expect(res).resolves.toEqual(Result.err('oops'));
      });

      it('wraps promise returning undefined', async () => {
        const res = Result.wrapNullable(Promise.resolve(undefined), 'oops');
        await expect(res).resolves.toEqual(Result.err('oops'));
      });

      it('distincts between null and undefined promise results', async () => {
        await expect(
          Result.wrapNullable(Promise.resolve(null), 'null', 'undefined')
        ).resolves.toEqual(Result.err('null'));

        await expect(
          Result.wrapNullable(Promise.resolve(undefined), 'null', 'undefined')
        ).resolves.toEqual(Result.err('undefined'));
      });

      it('handles rejected nullable promise', async () => {
        const res = Result.wrapNullable(Promise.reject('oops'), 'nullable');
        await expect(res).resolves.toEqual(Result.err('oops'));
      });
    });

    describe('Unwrapping', () => {
      it('unwraps successful AsyncResult', async () => {
        const res = Result.wrap(Promise.resolve(42));
        await expect(res.unwrap()).resolves.toEqual({
          ok: true,
          val: 42,
        });
      });

      it('unwraps error AsyncResult', async () => {
        const res = Result.wrap(Promise.reject('oops'));
        await expect(res.unwrap()).resolves.toEqual({
          ok: false,
          err: 'oops',
        });
      });

      it('skips fallback for successful AsyncResult', async () => {
        const res = Result.wrap(Promise.resolve(42));
        await expect(res.unwrap(0)).resolves.toBe(42);
      });

      it('uses fallback for error AsyncResult', async () => {
        const res = Result.wrap(Promise.reject('oops'));
        await expect(res.unwrap(42)).resolves.toBe(42);
      });

      it('returns ok-value for unwrapOrThrow', async () => {
        const res = Result.wrap(Promise.resolve(42));
        await expect(res.unwrapOrThrow()).resolves.toBe(42);
      });

      it('rejects for error for unwrapOrThrow', async () => {
        const res = Result.wrap(Promise.reject('oops'));
        await expect(res.unwrapOrThrow()).rejects.toBe('oops');
      });
    });

    describe('Transforming', () => {
      it('transforms AsyncResult to pure value', async () => {
        const res = await AsyncResult.ok('foo').transform((x) =>
          x.toUpperCase()
        );
        expect(res).toEqual(Result.ok('FOO'));
      });

      it('transforms AsyncResult to Result', async () => {
        const res = await AsyncResult.ok('foo').transform((x) =>
          Result.ok(x.toUpperCase())
        );
        expect(res).toEqual(Result.ok('FOO'));
      });

      it('transforms Result to AsyncResult', async () => {
        const res = await Result.ok('foo').transform((x) =>
          AsyncResult.ok(x.toUpperCase())
        );
        expect(res).toEqual(Result.ok('FOO'));
      });

      it('transforms AsyncResult to AsyncResult', async () => {
        const res = await AsyncResult.ok('foo').transform((x) =>
          AsyncResult.ok(x.toUpperCase())
        );
        expect(res).toEqual(Result.ok('FOO'));
      });

      it('skips transform for failed promises', async () => {
        const res = AsyncResult.err('oops');
        const fn = jest.fn((x: number) => x + 1);
        await expect(res.transform(fn)).resolves.toEqual(Result.err('oops'));
        expect(fn).not.toHaveBeenCalled();
      });

      it('asyncronously transforms successfull promise to value', async () => {
        const res = await AsyncResult.ok('foo').transform((x) =>
          Promise.resolve(x.toUpperCase())
        );
        expect(res).toEqual(Result.ok('FOO'));
      });

      it('asynchronously transforms successful AsyncResult to Result', async () => {
        const res = await AsyncResult.ok('foo').transform((x) =>
          Promise.resolve(Result.ok(x.toUpperCase()))
        );
        expect(res).toEqual(Result.ok('FOO'));
      });

      it('asynchronously transforms value to value', async () => {
        const res = await Result.ok('foo').transform((x) =>
          Promise.resolve(x.toUpperCase())
        );
        expect(res).toEqual(Result.ok('FOO'));
      });

      it('asynchronously transforms value to Result', async () => {
        const res = await Result.ok('foo').transform((x) =>
          Promise.resolve(Result.ok(x.toUpperCase()))
        );
        expect(res).toEqual(Result.ok('FOO'));
      });

      it('skips async transform for error Result', async () => {
        const input: Result<number, string> = Result.err('oops');
        const fn = jest.fn((x: number) => Promise.resolve(x + 1));
        const res = await input.transform(fn);
        expect(res).toEqual(Result.err('oops'));
        expect(fn).not.toHaveBeenCalled();
      });

      it('skips async transform for rejected promise', async () => {
        const res: AsyncResult<number, string> = AsyncResult.err('oops');
        const fn = jest.fn((x: number) => Promise.resolve(x + 1));
        await expect(res.transform(fn)).resolves.toEqual(Result.err('oops'));
        expect(fn).not.toHaveBeenCalled();
      });

      it('re-wraps error thrown via unwrapping in async transform', async () => {
        const res = await AsyncResult.ok(42)
          .transform(async (): Promise<number> => {
            await Promise.resolve();
            throw 'oops';
          })
          .transform((x) => x + 1);
        expect(res).toEqual(Result._uncaught('oops'));
      });

      it('handles error thrown on Result async transform', async () => {
        const res = Result.ok('foo');
        await expect(
          res.transform((_) => Promise.reject('oops'))
        ).resolves.toEqual(Result._uncaught('oops'));
        expect(logger.logger.warn).toHaveBeenCalledWith(
          { err: 'oops' },
          'Result: unhandled async transform error'
        );
      });

      it('handles error thrown on promise transform', async () => {
        const res = AsyncResult.ok('foo');
        await expect(
          res.transform(() => {
            throw 'bar';
          })
        ).resolves.toEqual(Result._uncaught('bar'));
        expect(logger.logger.warn).toHaveBeenCalledWith(
          { err: 'bar' },
          'AsyncResult: unhandled transform error'
        );
      });

      it('handles error thrown on promise async transform', async () => {
        const res = AsyncResult.ok('foo');
        await expect(
          res.transform(() => Promise.reject('bar'))
        ).resolves.toEqual(Result._uncaught('bar'));
        expect(logger.logger.warn).toHaveBeenCalledWith(
          { err: 'bar' },
          'AsyncResult: unhandled async transform error'
        );
      });

      it('accumulates error types into union type during chained transform', async () => {
        const fn1 = (x: string): Result<string, string> =>
          Result.ok(x.toUpperCase());

        const fn2 = (x: string): Result<string[], number> =>
          Result.ok(x.split(''));

        const fn3 = (x: string[]): Result<string, boolean> =>
          Result.ok(x.join('-'));

        type Res = Result<string, string | number | boolean>;
        const res: Res = await AsyncResult.ok('foo')
          .transform(fn1)
          .transform(fn2)
          .transform(fn3);

        expect(res).toEqual(Result.ok('F-O-O'));
      });

      it('asynchronously transforms Result to zod values', async () => {
        const schema = z.string().transform((x) => x.toUpperCase());
        const res = await Result.ok('foo').transform((x) =>
          Promise.resolve(schema.safeParse(x))
        );
        expect(res).toEqual(Result.ok('FOO'));
      });

      it('transforms AsyncResult to zod values', async () => {
        const schema = z.string().transform((x) => x.toUpperCase());
        const res = await AsyncResult.ok('foo').transform((x) =>
          schema.safeParse(x)
        );
        expect(res).toEqual(Result.ok('FOO'));
      });
    });

    describe('Catch', () => {
      it('converts error to AsyncResult', async () => {
        const result = await Result.err<string>('oops').catch(() =>
          AsyncResult.ok(42)
        );
        expect(result).toEqual(Result.ok(42));
      });

      it('converts error to Promise', async () => {
        const fallback = Promise.resolve(Result.ok(42));
        const result = await Result.err<string>('oops').catch(() => fallback);
        expect(result).toEqual(Result.ok(42));
      });

      it('handles error thrown in Promise result', async () => {
        const fallback = Promise.reject('oops');
        const result = await Result.err<string>('oops').catch(() => fallback);
        expect(result).toEqual(Result._uncaught('oops'));
      });

      it('converts AsyncResult error to Result', async () => {
        const result = await AsyncResult.err<string>('oops').catch(() =>
          AsyncResult.ok<number>(42)
        );
        expect(result).toEqual(Result.ok(42));
      });
    });
  });

  describe('Parsing', () => {
    it('parses Zod schema by piping from AsyncResult', async () => {
      const schema = z
        .string()
        .transform((x) => x.toUpperCase())
        .nullish();

      expect(await AsyncResult.ok('foo').parse(schema)).toEqual(
        Result.ok('FOO')
      );

      expect(await AsyncResult.ok(42).parse(schema).unwrap()).toMatchObject({
        err: { issues: [{ message: 'Expected string, received number' }] },
      });
    });

    it('handles uncaught error thrown in the steps before parsing', async () => {
      const res = await AsyncResult.ok(42)
        .transform(async (): Promise<number> => {
          await Promise.resolve();
          throw 'oops';
        })
        .parse(z.number().transform((x) => x + 1));
      expect(res).toEqual(Result._uncaught('oops'));
    });
  });
});<|MERGE_RESOLUTION|>--- conflicted
+++ resolved
@@ -99,38 +99,6 @@
           })
         );
       });
-<<<<<<< HEAD
-
-      it('parses Zod schema', () => {
-        const schema = z
-          .string()
-          .transform((x) => x.toUpperCase())
-          .nullish();
-        expect(Result.parse(schema, 'foo')).toEqual(Result.ok('FOO'));
-        expect(Result.parse(schema, 42).unwrap()).toMatchObject({
-          err: { issues: [{ message: 'Expected string, received number' }] },
-        });
-        expect(Result.parse(schema, undefined).unwrap()).toMatchObject({
-          err: {
-            issues: [
-              {
-                message: `Result can't accept nullish values, but input was parsed by Zod schema to undefined`,
-              },
-            ],
-          },
-        });
-        expect(Result.parse(schema, null).unwrap()).toMatchObject({
-          err: {
-            issues: [
-              {
-                message: `Result can't accept nullish values, but input was parsed by Zod schema to null`,
-              },
-            ],
-          },
-        });
-      });
-=======
->>>>>>> a0460607
     });
 
     describe('Unwrapping', () => {
