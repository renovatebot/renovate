--- conflicted
+++ resolved
@@ -4,51 +4,15 @@
 
 export function getCachedBehindBaseResult(
   branchName: string,
-<<<<<<< HEAD
-  baseBranch: string
-=======
   branchSha: string | null,
   baseBranch: string,
   baseBranchSha: string | null
->>>>>>> 4a0314aa
 ): boolean | null {
   const cache = getCache();
   const branch = cache.branches?.find(
     (branch) => branch.branchName === branchName
   );
 
-<<<<<<< HEAD
-  if (branch) {
-    const branchSha = getBranchCommit(branchName);
-    const baseBranchSha = getBranchCommit(baseBranch);
-
-    if (
-      branch.sha === branchSha &&
-      branch.baseBranchSha === baseBranchSha &&
-      branch.isBehindBase !== undefined
-    ) {
-      return branch.isBehindBase;
-    }
-  }
-
-  return null;
-}
-
-export function setCachedBehindBaseResult(
-  branchName: string,
-  isBehindBase: boolean
-): void {
-  const cache = getCache();
-  const branch = cache.branches?.find(
-    (branch) => branch.branchName === branchName
-  );
-
-  if (!branch) {
-    logger.debug(`Branch cache not present for ${branchName}`);
-    return;
-  }
-
-=======
   if (
     branch &&
     branch.sha === branchSha &&
@@ -76,6 +40,5 @@
     return;
   }
 
->>>>>>> 4a0314aa
   branch.isBehindBase = isBehindBase;
 }