--- conflicted
+++ resolved
@@ -6,11 +6,7 @@
   branchName: string,
   branchSha: LongCommitSha | null,
   baseBranch: string,
-<<<<<<< HEAD
-  baseBranchSha: LongCommitSha | null
-=======
-  baseBranchSha: string | null,
->>>>>>> 242e2781
+  baseBranchSha: LongCommitSha | null,
 ): boolean | null {
   const cache = getCache();
   const branch = cache.branches?.find(
