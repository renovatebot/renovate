import { logger, mocked, partial } from '../../../test/util';
import * as _repositoryCache from '../cache/repository';
import type { BranchCache, RepoCacheData } from '../cache/repository/types';
import {
  getCachedBehindBaseResult,
  setCachedBehindBaseResult,
} from './behind-base-branch-cache';
<<<<<<< HEAD
import * as _git from '.';
=======
>>>>>>> 4a0314aa

jest.mock('../cache/repository');
jest.mock('.');
const git = mocked(_git);
const repositoryCache = mocked(_repositoryCache);

describe('util/git/behind-base-branch-cache', () => {
  let repoCache: RepoCacheData = {};

  beforeEach(() => {
    repoCache = {};
    repositoryCache.getCache.mockReturnValue(repoCache);
  });

  describe('getCachedBehindBaseResult', () => {
    it('returns null if cache is not populated', () => {
<<<<<<< HEAD
      expect(getCachedBehindBaseResult('foo', 'base_foo')).toBeNull();
=======
      expect(
        getCachedBehindBaseResult(
          'branch',
          'branch_sha',
          'base_branch',
          'base_branch_sha'
        )
      ).toBeNull();
>>>>>>> 4a0314aa
    });

    it('returns null if branch not found', () => {
      repoCache = {
        branches: [
          partial<BranchCache>({
<<<<<<< HEAD
            branchName: 'foo',
            isModified: false,
=======
            branchName: 'not_branch',
            baseBranchSha: 'base_branch_sha',
            baseBranch: 'base_branch',
            sha: 'branch_sha',
            isBehindBase: true,
>>>>>>> 4a0314aa
          }),
        ],
      };
      repositoryCache.getCache.mockReturnValue(repoCache);
<<<<<<< HEAD
      expect(getCachedBehindBaseResult('not_foo', 'base_foo')).toBeNull();
=======
      expect(
        getCachedBehindBaseResult(
          'branch',
          'branch_sha',
          'base_branch',
          'base_branch_sha'
        )
      ).toBeNull();
>>>>>>> 4a0314aa
    });

    it('returns null if base branch SHA is different', () => {
      repoCache = {
        branches: [
          partial<BranchCache>({
<<<<<<< HEAD
            branchName: 'foo',
            baseBranchSha: 'base_sha',
            baseBranch: 'base_foo',
            isModified: false,
            sha: 'sha',
          }),
        ],
      };
      git.getBranchCommit.mockReturnValueOnce('sha');
      git.getBranchCommit.mockReturnValueOnce('not_base_sha');
      repositoryCache.getCache.mockReturnValue(repoCache);
      expect(getCachedBehindBaseResult('foo', 'base_foo')).toBeNull();
=======
            branchName: 'branch',
            baseBranchSha: 'not_base_branch_sha',
            baseBranch: 'base_branch',
            sha: 'branch_sha',
            isBehindBase: true,
          }),
        ],
      };
      repositoryCache.getCache.mockReturnValue(repoCache);
      expect(
        getCachedBehindBaseResult(
          'branch',
          'branch_sha',
          'base_branch',
          'base_branch_sha'
        )
      ).toBeNull();
>>>>>>> 4a0314aa
    });

    it('returns null if branch sha is different', () => {
      repoCache = {
        branches: [
          partial<BranchCache>({
<<<<<<< HEAD
            branchName: 'foo',
            baseBranchSha: 'base_sha',
            baseBranch: 'base_foo',
            isModified: false,
            sha: 'sha',
          }),
        ],
      };
      git.getBranchCommit.mockReturnValueOnce('not_sha');
      git.getBranchCommit.mockReturnValueOnce('base_sha');
      repositoryCache.getCache.mockReturnValue(repoCache);
      expect(getCachedBehindBaseResult('foo', 'base_foo')).toBeNull();
=======
            branchName: 'branch',
            baseBranchSha: 'base_branch_sha',
            baseBranch: 'base_branch',
            sha: 'not_branch_sha',
            isBehindBase: true,
          }),
        ],
      };
      repositoryCache.getCache.mockReturnValue(repoCache);
      expect(
        getCachedBehindBaseResult(
          'branch',
          'branch_sha',
          'base_branch',
          'base_branch_sha'
        )
      ).toBeNull();
>>>>>>> 4a0314aa
    });

    it('returns null if cached value is undefined', () => {
      repoCache = {
        branches: [
          partial<BranchCache>({
<<<<<<< HEAD
            branchName: 'foo',
            baseBranchSha: 'base_sha',
            baseBranch: 'base_foo',
            sha: 'sha',
          }),
        ],
      };
      git.getBranchCommit.mockReturnValueOnce('sha');
      git.getBranchCommit.mockReturnValueOnce('base_sha');
      repositoryCache.getCache.mockReturnValue(repoCache);
      expect(getCachedBehindBaseResult('foo', 'base_foo')).toBeNull();
=======
            branchName: 'branch',
            baseBranchSha: 'base_branch_sha',
            baseBranch: 'base_branch',
            sha: 'not_branch_sha',
          }),
        ],
      };
      repositoryCache.getCache.mockReturnValue(repoCache);
      expect(
        getCachedBehindBaseResult(
          'branch',
          'branch_sha',
          'base_branch',
          'base_branch_sha'
        )
      ).toBeNull();
    });

    it('returns null if base branch SHA is null', () => {
      repoCache = {
        branches: [
          partial<BranchCache>({
            branchName: 'branch',
            baseBranchSha: null,
            baseBranch: 'base_branch',
            sha: 'branch_sha',
            isBehindBase: true,
          }),
        ],
      };
      repositoryCache.getCache.mockReturnValue(repoCache);
      expect(
        getCachedBehindBaseResult(
          'branch',
          'branch_sha',
          'base_branch',
          'base_branch_sha'
        )
      ).toBeNull();
    });

    it('returns null if branch SHA is null', () => {
      repoCache = {
        branches: [
          partial<BranchCache>({
            branchName: 'branch',
            baseBranchSha: 'base_branch_sha',
            baseBranch: 'base_branch',
            sha: null,
            isBehindBase: true,
          }),
        ],
      };
      repositoryCache.getCache.mockReturnValue(repoCache);
      expect(
        getCachedBehindBaseResult(
          'branch',
          'branch_sha',
          'base_branch',
          'base_branch_sha'
        )
      ).toBeNull();
>>>>>>> 4a0314aa
    });

    it('returns cached value', () => {
      repoCache = {
        branches: [
          partial<BranchCache>({
<<<<<<< HEAD
            branchName: 'foo',
            baseBranchSha: 'base_sha',
            baseBranch: 'base_foo',
            sha: 'sha',
=======
            branchName: 'branch',
            baseBranchSha: 'base_branch_sha',
            baseBranch: 'base_branch',
            sha: 'branch_sha',
>>>>>>> 4a0314aa
            isBehindBase: true,
          }),
        ],
      };
<<<<<<< HEAD
      git.getBranchCommit.mockReturnValueOnce('sha');
      git.getBranchCommit.mockReturnValueOnce('base_sha');
      repositoryCache.getCache.mockReturnValue(repoCache);
      expect(getCachedBehindBaseResult('foo', 'base_foo')).toBeTrue();
=======
      repositoryCache.getCache.mockReturnValue(repoCache);
      expect(
        getCachedBehindBaseResult(
          'branch',
          'branch_sha',
          'base_branch',
          'base_branch_sha'
        )
      ).toBeTrue();
>>>>>>> 4a0314aa
    });
  });

  describe('setCachedBehindBasedResult', () => {
    it('returns without updating when cache not populated', () => {
      setCachedBehindBaseResult('foo', false);
      expect(repoCache).toEqual({});
      expect(logger.logger.debug).toHaveBeenCalledWith(
<<<<<<< HEAD
        'Branch cache not present for foo'
      );
    });

    it('returns without updating when branch not found', () => {
      setCachedBehindBaseResult('foo', false);
      expect(repoCache).toEqual({});
      expect(logger.logger.debug).toHaveBeenCalledWith(
        'Branch cache not present for foo'
      );
    });

    it('updates cached value', () => {
      repoCache = {
        branches: [
          partial<BranchCache>({
            branchName: 'foo',
            sha: '121',
            isBehindBase: true,
          }),
        ],
      };
      repositoryCache.getCache.mockReturnValue(repoCache);
      setCachedBehindBaseResult('foo', false);
      expect(repoCache).toEqual({
        branches: [
          {
            branchName: 'foo',
            sha: '121',
            isBehindBase: false,
          },
        ],
      });
    });

=======
        'setCachedBehindBaseResult(): Branch cache not present'
      );
    });

    it('returns without updating when branch not found', () => {
      setCachedBehindBaseResult('foo', false);
      expect(repoCache).toEqual({});
      expect(logger.logger.debug).toHaveBeenCalledWith(
        'setCachedBehindBaseResult(): Branch cache not present'
      );
    });

    it('updates cached value', () => {
      repoCache = {
        branches: [
          partial<BranchCache>({
            branchName: 'foo',
            sha: '121',
            isBehindBase: true,
          }),
        ],
      };
      repositoryCache.getCache.mockReturnValue(repoCache);
      setCachedBehindBaseResult('foo', false);
      expect(repoCache).toEqual({
        branches: [
          {
            branchName: 'foo',
            sha: '121',
            isBehindBase: false,
          },
        ],
      });
    });

>>>>>>> 4a0314aa
    it('handles multiple branches', () => {
      repoCache = {
        branches: [
          partial<BranchCache>({
            branchName: 'foo-1',
            sha: '111',
            isBehindBase: true,
          }),
          partial<BranchCache>({
            branchName: 'foo-2',
            sha: 'aaa',
            isBehindBase: false,
          }),
          partial<BranchCache>({
            branchName: 'foo-3',
            sha: '222',
            isBehindBase: true,
          }),
        ],
      };
      repositoryCache.getCache.mockReturnValue(repoCache);
      setCachedBehindBaseResult('foo-1', false);
      setCachedBehindBaseResult('foo-2', true);
      setCachedBehindBaseResult('foo-3', false);
      expect(repoCache).toEqual({
        branches: [
          {
            branchName: 'foo-1',
            sha: '111',
            isBehindBase: false,
          },
          {
            branchName: 'foo-2',
            sha: 'aaa',
            isBehindBase: true,
          },
          {
            branchName: 'foo-3',
            sha: '222',
            isBehindBase: false,
          },
        ],
      });
    });
  });
});<|MERGE_RESOLUTION|>--- conflicted
+++ resolved
@@ -1,18 +1,13 @@
-import { logger, mocked, partial } from '../../../test/util';
+import { git, logger, mocked, partial } from '../../../test/util';
 import * as _repositoryCache from '../cache/repository';
 import type { BranchCache, RepoCacheData } from '../cache/repository/types';
 import {
   getCachedBehindBaseResult,
   setCachedBehindBaseResult,
 } from './behind-base-branch-cache';
-<<<<<<< HEAD
-import * as _git from '.';
-=======
->>>>>>> 4a0314aa
 
 jest.mock('../cache/repository');
 jest.mock('.');
-const git = mocked(_git);
 const repositoryCache = mocked(_repositoryCache);
 
 describe('util/git/behind-base-branch-cache', () => {
@@ -25,70 +20,43 @@
 
   describe('getCachedBehindBaseResult', () => {
     it('returns null if cache is not populated', () => {
-<<<<<<< HEAD
-      expect(getCachedBehindBaseResult('foo', 'base_foo')).toBeNull();
-=======
-      expect(
-        getCachedBehindBaseResult(
-          'branch',
-          'branch_sha',
-          'base_branch',
-          'base_branch_sha'
-        )
-      ).toBeNull();
->>>>>>> 4a0314aa
+      expect(
+        getCachedBehindBaseResult(
+          'branch',
+          'branch_sha',
+          'base_branch',
+          'base_branch_sha'
+        )
+      ).toBeNull();
     });
 
     it('returns null if branch not found', () => {
       repoCache = {
         branches: [
           partial<BranchCache>({
-<<<<<<< HEAD
-            branchName: 'foo',
-            isModified: false,
-=======
             branchName: 'not_branch',
             baseBranchSha: 'base_branch_sha',
             baseBranch: 'base_branch',
             sha: 'branch_sha',
             isBehindBase: true,
->>>>>>> 4a0314aa
-          }),
-        ],
-      };
-      repositoryCache.getCache.mockReturnValue(repoCache);
-<<<<<<< HEAD
-      expect(getCachedBehindBaseResult('not_foo', 'base_foo')).toBeNull();
-=======
-      expect(
-        getCachedBehindBaseResult(
-          'branch',
-          'branch_sha',
-          'base_branch',
-          'base_branch_sha'
-        )
-      ).toBeNull();
->>>>>>> 4a0314aa
+          }),
+        ],
+      };
+      repositoryCache.getCache.mockReturnValue(repoCache);
+      expect(
+        getCachedBehindBaseResult(
+          'branch',
+          'branch_sha',
+          'base_branch',
+          'base_branch_sha'
+        )
+      ).toBeNull();
     });
 
     it('returns null if base branch SHA is different', () => {
       repoCache = {
         branches: [
           partial<BranchCache>({
-<<<<<<< HEAD
-            branchName: 'foo',
-            baseBranchSha: 'base_sha',
-            baseBranch: 'base_foo',
-            isModified: false,
-            sha: 'sha',
-          }),
-        ],
-      };
-      git.getBranchCommit.mockReturnValueOnce('sha');
-      git.getBranchCommit.mockReturnValueOnce('not_base_sha');
-      repositoryCache.getCache.mockReturnValue(repoCache);
-      expect(getCachedBehindBaseResult('foo', 'base_foo')).toBeNull();
-=======
             branchName: 'branch',
             baseBranchSha: 'not_base_branch_sha',
             baseBranch: 'base_branch',
@@ -106,27 +74,12 @@
           'base_branch_sha'
         )
       ).toBeNull();
->>>>>>> 4a0314aa
     });
 
     it('returns null if branch sha is different', () => {
       repoCache = {
         branches: [
           partial<BranchCache>({
-<<<<<<< HEAD
-            branchName: 'foo',
-            baseBranchSha: 'base_sha',
-            baseBranch: 'base_foo',
-            isModified: false,
-            sha: 'sha',
-          }),
-        ],
-      };
-      git.getBranchCommit.mockReturnValueOnce('not_sha');
-      git.getBranchCommit.mockReturnValueOnce('base_sha');
-      repositoryCache.getCache.mockReturnValue(repoCache);
-      expect(getCachedBehindBaseResult('foo', 'base_foo')).toBeNull();
-=======
             branchName: 'branch',
             baseBranchSha: 'base_branch_sha',
             baseBranch: 'base_branch',
@@ -144,26 +97,12 @@
           'base_branch_sha'
         )
       ).toBeNull();
->>>>>>> 4a0314aa
     });
 
     it('returns null if cached value is undefined', () => {
       repoCache = {
         branches: [
           partial<BranchCache>({
-<<<<<<< HEAD
-            branchName: 'foo',
-            baseBranchSha: 'base_sha',
-            baseBranch: 'base_foo',
-            sha: 'sha',
-          }),
-        ],
-      };
-      git.getBranchCommit.mockReturnValueOnce('sha');
-      git.getBranchCommit.mockReturnValueOnce('base_sha');
-      repositoryCache.getCache.mockReturnValue(repoCache);
-      expect(getCachedBehindBaseResult('foo', 'base_foo')).toBeNull();
-=======
             branchName: 'branch',
             baseBranchSha: 'base_branch_sha',
             baseBranch: 'base_branch',
@@ -226,34 +165,20 @@
           'base_branch_sha'
         )
       ).toBeNull();
->>>>>>> 4a0314aa
     });
 
     it('returns cached value', () => {
       repoCache = {
         branches: [
           partial<BranchCache>({
-<<<<<<< HEAD
-            branchName: 'foo',
-            baseBranchSha: 'base_sha',
-            baseBranch: 'base_foo',
-            sha: 'sha',
-=======
-            branchName: 'branch',
-            baseBranchSha: 'base_branch_sha',
-            baseBranch: 'base_branch',
-            sha: 'branch_sha',
->>>>>>> 4a0314aa
-            isBehindBase: true,
-          }),
-        ],
-      };
-<<<<<<< HEAD
-      git.getBranchCommit.mockReturnValueOnce('sha');
-      git.getBranchCommit.mockReturnValueOnce('base_sha');
-      repositoryCache.getCache.mockReturnValue(repoCache);
-      expect(getCachedBehindBaseResult('foo', 'base_foo')).toBeTrue();
-=======
+            branchName: 'branch',
+            baseBranchSha: 'base_branch_sha',
+            baseBranch: 'base_branch',
+            sha: 'branch_sha',
+            isBehindBase: true,
+          }),
+        ],
+      };
       repositoryCache.getCache.mockReturnValue(repoCache);
       expect(
         getCachedBehindBaseResult(
@@ -263,7 +188,6 @@
           'base_branch_sha'
         )
       ).toBeTrue();
->>>>>>> 4a0314aa
     });
   });
 
@@ -272,43 +196,6 @@
       setCachedBehindBaseResult('foo', false);
       expect(repoCache).toEqual({});
       expect(logger.logger.debug).toHaveBeenCalledWith(
-<<<<<<< HEAD
-        'Branch cache not present for foo'
-      );
-    });
-
-    it('returns without updating when branch not found', () => {
-      setCachedBehindBaseResult('foo', false);
-      expect(repoCache).toEqual({});
-      expect(logger.logger.debug).toHaveBeenCalledWith(
-        'Branch cache not present for foo'
-      );
-    });
-
-    it('updates cached value', () => {
-      repoCache = {
-        branches: [
-          partial<BranchCache>({
-            branchName: 'foo',
-            sha: '121',
-            isBehindBase: true,
-          }),
-        ],
-      };
-      repositoryCache.getCache.mockReturnValue(repoCache);
-      setCachedBehindBaseResult('foo', false);
-      expect(repoCache).toEqual({
-        branches: [
-          {
-            branchName: 'foo',
-            sha: '121',
-            isBehindBase: false,
-          },
-        ],
-      });
-    });
-
-=======
         'setCachedBehindBaseResult(): Branch cache not present'
       );
     });
@@ -344,7 +231,6 @@
       });
     });
 
->>>>>>> 4a0314aa
     it('handles multiple branches', () => {
       repoCache = {
         branches: [
