<<<<<<< HEAD
import fs from 'fs-extra';
import { any, mockDeep } from 'jest-mock-extended';
import { Fixtures } from '../../../test/fixtures';
=======
import os from 'node:os';
import { any, mockDeep } from 'jest-mock-extended';
import upath from 'upath';
>>>>>>> e5f4a1e0
import { mockedExtended } from '../../../test/util';
import * as exec_ from '../exec';
import { configSigningKey, writePrivateKey } from './private-key';
import { setPrivateKey } from '.';

jest.mock('fs-extra', () =>
  jest
    .requireActual<
      typeof import('../../../test/fixtures')
    >('../../../test/fixtures')
    .fsExtra(),
);
jest.mock('../exec', () => mockDeep());

const exec = mockedExtended(exec_);

describe('util/git/private-key', () => {
  describe('writePrivateKey()', () => {
    beforeEach(() => {
      Fixtures.reset();
    });

    it('returns if no private key', async () => {
      await expect(writePrivateKey()).resolves.not.toThrow();
      await expect(configSigningKey('/tmp/some-repo')).resolves.not.toThrow();
    });

    it('throws error if failing', async () => {
      setPrivateKey('some-key');
      exec.exec.calledWith(any()).mockResolvedValue({ stdout: '', stderr: '' });
      exec.exec
<<<<<<< HEAD
        .calledWith('gpg --import /tmp/git-private-gpg.key')
=======
        .calledWith(
          `gpg --import ${upath.join(os.tmpdir() + '/git-private-gpg.key')}`,
        )
>>>>>>> e5f4a1e0
        .mockRejectedValueOnce({
          stderr: `something wrong`,
          stdout: '',
        });
      await expect(writePrivateKey()).rejects.toThrow();
    });

<<<<<<< HEAD
    it('imports the private GPG key', async () => {
=======
    it('imports the private key', async () => {
>>>>>>> e5f4a1e0
      const publicKey = 'BADC0FFEE';
      const repoDir = '/tmp/some-repo';
      exec.exec.calledWith(any()).mockResolvedValue({ stdout: '', stderr: '' });
      exec.exec
<<<<<<< HEAD
        .calledWith(`gpg --import /tmp/git-private-gpg.key`)
=======
        .calledWith(
          `gpg --import ${upath.join(os.tmpdir() + '/git-private-gpg.key')}`,
        )
>>>>>>> e5f4a1e0
        .mockResolvedValueOnce({
          stderr: `gpg: key ${publicKey}: secret key imported\nfoo\n`,
          stdout: '',
        });
      setPrivateKey('some-key');
      await expect(writePrivateKey()).resolves.not.toThrow();
      await expect(configSigningKey(repoDir)).resolves.not.toThrow();
      expect(exec.exec).toHaveBeenCalledWith(
        `git config user.signingkey ${publicKey}`,
        { cwd: repoDir },
      );
      expect(exec.exec).toHaveBeenCalledWith('git config commit.gpgsign true', {
        cwd: repoDir,
      });
<<<<<<< HEAD
      expect(exec.exec).toHaveBeenCalledWith('git config gpg.format opengpg', {
        cwd: repoDir,
      });
=======
>>>>>>> e5f4a1e0
    });

    it('does not import the key again', async () => {
      await expect(writePrivateKey()).resolves.not.toThrow();
      await expect(configSigningKey('/tmp/some-repo')).resolves.not.toThrow();
    });

    it('throws error if the private SSH key has a passphrase', async () => {
      const privateKeyFile = '/tmp/git-private-ssh.key';
      exec.exec.calledWith(any()).mockResolvedValue({ stdout: '', stderr: '' });
      exec.exec
        .calledWith(`ssh-keygen -y -P "" -f ${privateKeyFile}`)
        .mockRejectedValueOnce({
          stderr: `Load key "${privateKeyFile}": incorrect passphrase supplied to decrypt private key`,
          stdout: '',
        });
      setPrivateKey(`\
-----BEGIN OPENSSH PRIVATE KEY-----
some-private-key with-passphrase
some-private-key with-passphrase
-----END OPENSSH PRIVATE KEY-----`);
      await expect(writePrivateKey()).rejects.toThrow();
    });

    it('imports the private SSH key', async () => {
      const privateKey = `\
-----BEGIN OPENSSH PRIVATE KEY-----
some-private-key
some-private-key
-----END OPENSSH PRIVATE KEY-----`;
      const privateKeyFile = '/tmp/git-private-ssh.key';
      const publicKeyFile = `${privateKeyFile}.pub`;
      const publicKey = 'some-public-key';
      const repoDir = '/tmp/some-repo';
      exec.exec.calledWith(any()).mockResolvedValue({ stdout: '', stderr: '' });
      exec.exec
        .calledWith(`ssh-keygen -y -P "" -f ${privateKeyFile}`)
        .mockResolvedValue({
          stderr: '',
          stdout: publicKey,
        });
      setPrivateKey(privateKey);
      await expect(writePrivateKey()).resolves.not.toThrow();
      await expect(configSigningKey(repoDir)).resolves.not.toThrow();
      expect(exec.exec).toHaveBeenCalledWith(
        `git config user.signingkey ${privateKeyFile}`,
        { cwd: repoDir },
      );
      const privateKeyFileMode = (await fs.stat(privateKeyFile)).mode;
      expect((privateKeyFileMode & 0o777).toString(8)).toBe('600');
      expect((await fs.readFile(privateKeyFile)).toString()).toEqual(
        privateKey,
      );
      expect((await fs.readFile(publicKeyFile)).toString()).toEqual(publicKey);
      expect(exec.exec).toHaveBeenCalledWith('git config commit.gpgsign true', {
        cwd: repoDir,
      });
      expect(exec.exec).toHaveBeenCalledWith('git config gpg.format ssh', {
        cwd: repoDir,
      });
      process.emit('exit', 0);
      expect(fs.existsSync(privateKeyFile)).toBeFalse();
      expect(fs.existsSync(publicKeyFile)).toBeFalse();
    });
  });
});<|MERGE_RESOLUTION|>--- conflicted
+++ resolved
@@ -1,12 +1,8 @@
-<<<<<<< HEAD
 import fs from 'fs-extra';
-import { any, mockDeep } from 'jest-mock-extended';
-import { Fixtures } from '../../../test/fixtures';
-=======
 import os from 'node:os';
 import { any, mockDeep } from 'jest-mock-extended';
 import upath from 'upath';
->>>>>>> e5f4a1e0
+import { Fixtures } from '../../../test/fixtures';
 import { mockedExtended } from '../../../test/util';
 import * as exec_ from '../exec';
 import { configSigningKey, writePrivateKey } from './private-key';
@@ -38,13 +34,9 @@
       setPrivateKey('some-key');
       exec.exec.calledWith(any()).mockResolvedValue({ stdout: '', stderr: '' });
       exec.exec
-<<<<<<< HEAD
-        .calledWith('gpg --import /tmp/git-private-gpg.key')
-=======
         .calledWith(
           `gpg --import ${upath.join(os.tmpdir() + '/git-private-gpg.key')}`,
         )
->>>>>>> e5f4a1e0
         .mockRejectedValueOnce({
           stderr: `something wrong`,
           stdout: '',
@@ -52,22 +44,14 @@
       await expect(writePrivateKey()).rejects.toThrow();
     });
 
-<<<<<<< HEAD
     it('imports the private GPG key', async () => {
-=======
-    it('imports the private key', async () => {
->>>>>>> e5f4a1e0
       const publicKey = 'BADC0FFEE';
       const repoDir = '/tmp/some-repo';
       exec.exec.calledWith(any()).mockResolvedValue({ stdout: '', stderr: '' });
       exec.exec
-<<<<<<< HEAD
-        .calledWith(`gpg --import /tmp/git-private-gpg.key`)
-=======
         .calledWith(
           `gpg --import ${upath.join(os.tmpdir() + '/git-private-gpg.key')}`,
         )
->>>>>>> e5f4a1e0
         .mockResolvedValueOnce({
           stderr: `gpg: key ${publicKey}: secret key imported\nfoo\n`,
           stdout: '',
@@ -82,12 +66,9 @@
       expect(exec.exec).toHaveBeenCalledWith('git config commit.gpgsign true', {
         cwd: repoDir,
       });
-<<<<<<< HEAD
       expect(exec.exec).toHaveBeenCalledWith('git config gpg.format opengpg', {
         cwd: repoDir,
       });
-=======
->>>>>>> e5f4a1e0
     });
 
     it('does not import the key again', async () => {
