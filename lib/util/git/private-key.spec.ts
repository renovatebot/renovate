import { mocked } from '../../../test/util';
import * as exec_ from '../exec';
import { configSigningKey, writePrivateKey } from './private-key';
import { setPrivateKey } from '.';

<<<<<<< HEAD
vi.mock('fs-extra', async () =>
  (await import('../../../test/fixtures')).Fixtures.fsExtra()
);
vi.mock('../exec');
=======
jest.mock('fs-extra', () =>
  jest
    .requireActual<typeof import('../../../test/fixtures')>(
      '../../../test/fixtures'
    )
    .fsExtra()
);
jest.mock('../exec');
>>>>>>> 84a97a62

const exec = mocked(exec_);

describe('util/git/private-key', () => {
  describe('writePrivateKey()', () => {
    it('returns if no private key', async () => {
      await expect(writePrivateKey()).resolves.not.toThrow();
      await expect(configSigningKey('/tmp/some-repo')).resolves.not.toThrow();
    });

    it('throws error if failing', async () => {
      setPrivateKey('some-key');
      exec.exec.mockRejectedValueOnce({
        stderr: `something wrong`,
        stdout: '',
      });
      await expect(writePrivateKey()).rejects.toThrow();
    });

    it('imports the private key', async () => {
      setPrivateKey('some-key');
      exec.exec.mockResolvedValueOnce({
        stderr: `gpg: key BADC0FFEE: secret key imported\nfoo\n`,
        stdout: '',
      });
      await expect(writePrivateKey()).resolves.not.toThrow();
      await expect(configSigningKey('/tmp/some-repo')).resolves.not.toThrow();
    });

    it('does not import the key again', async () => {
      await expect(writePrivateKey()).resolves.not.toThrow();
      await expect(configSigningKey('/tmp/some-repo')).resolves.not.toThrow();
    });
  });
});<|MERGE_RESOLUTION|>--- conflicted
+++ resolved
@@ -3,21 +3,10 @@
 import { configSigningKey, writePrivateKey } from './private-key';
 import { setPrivateKey } from '.';
 
-<<<<<<< HEAD
 vi.mock('fs-extra', async () =>
-  (await import('../../../test/fixtures')).Fixtures.fsExtra()
+  (await import('../../../test/fixtures')).fsExtra()
 );
 vi.mock('../exec');
-=======
-jest.mock('fs-extra', () =>
-  jest
-    .requireActual<typeof import('../../../test/fixtures')>(
-      '../../../test/fixtures'
-    )
-    .fsExtra()
-);
-jest.mock('../exec');
->>>>>>> 84a97a62
 
 const exec = mocked(exec_);
 
