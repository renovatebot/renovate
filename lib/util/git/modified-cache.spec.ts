<<<<<<< HEAD
import { mocked, partial } from '../../../test/util';
import * as _logger from '../../logger';
=======
import { logger, mocked, partial } from '../../../test/util';
>>>>>>> f0665006
import * as _repositoryCache from '../cache/repository';
import type { BranchCache, RepoCacheData } from '../cache/repository/types';
import {
  getCachedModifiedResult,
  setCachedModifiedResult,
} from './modified-cache';
import * as _git from '.';

jest.mock('../cache/repository');
jest.mock('../../logger');
jest.mock('.');
const git = mocked(_git);
const logger = mocked(_logger);
const repositoryCache = mocked(_repositoryCache);

describe('util/git/modified-cache', () => {
  let repoCache: RepoCacheData = {};

  beforeEach(() => {
    repoCache = {};
    repositoryCache.getCache.mockReturnValue(repoCache);
    git.getBranchCommit.mockReturnValue('111');
  });

  describe('getCachedModifiedResult', () => {
    it('returns null if cache is not populated', () => {
      expect(getCachedModifiedResult('foo')).toBeNull();
    });

    it('returns null if branc not found', () => {
      repoCache.branches = [
        partial<BranchCache>({ branchName: 'not_foo', sha: 'aaa' }),
      ];
      expect(getCachedModifiedResult('foo')).toBeNull();
    });

<<<<<<< HEAD
    it('returns null if branch SHA has changed', () => {
      repoCache.branches = [
        partial<BranchCache>({ branchName: 'foo', sha: 'aaa' }),
      ];
      git.getBranchCommit.mockReturnValueOnce('not_aaa');
      expect(getCachedModifiedResult('foo')).toBeNull();
    });

    it('returns null if cached value is undefined', () => {
      repoCache.branches = [
        partial<BranchCache>({ branchName: 'foo', sha: 'aaa' }),
      ];
      git.getBranchCommit.mockReturnValueOnce('aaa');
      expect(getCachedModifiedResult('foo')).toBeNull();
=======
    it('returns null if target SHA has changed', () => {
      repoCache.branches = [
        partial<BranchCache>({ branchName: 'foo', sha: 'aaa' }),
      ];
      expect(getCachedModifiedResult('foo', '111')).toBeNull();
>>>>>>> f0665006
    });

    it('returns null if cache is partially defined', () => {
      repoCache.branches = [
        partial<BranchCache>({
          branchName: 'foo',
          sha: '111',
<<<<<<< HEAD
          isModified: true,
        }),
      ];
      git.getBranchCommit.mockReturnValue('111');
      expect(getCachedModifiedResult('foo')).toBeTrue();
=======
        }),
      ];
      expect(getCachedModifiedResult('foo', '111')).toBeNull();
>>>>>>> f0665006
    });

    it('returns cached value', () => {
      repoCache.branches = [
        partial<BranchCache>({
          branchName: 'foo',
          sha: '111',
          isModified: false,
        }),
      ];
      expect(getCachedModifiedResult('foo')).toBeFalse();
    });
  });

  describe('setCachedModifiedResult', () => {
<<<<<<< HEAD
    it('returns without updating when cache not populated', () => {
      setCachedModifiedResult('foo', false);
=======
    it('does not create new branch cache for when cache is empty', () => {
      setCachedModifiedResult('foo', '111', false);
>>>>>>> f0665006
      expect(repoCache).toEqual({});
      expect(logger.logger.debug).toHaveBeenCalledWith(
        'Branch cache not present for foo'
      );
    });

<<<<<<< HEAD
    it('returns without updating when branch not found', () => {
      setCachedModifiedResult('foo', false);
      expect(repoCache).toEqual({});
      expect(logger.logger.debug).toHaveBeenCalledWith(
        'Branch cache not present for foo'
      );
    });

    it('updates cached value', () => {
=======
    it('replaces value when SHA has changed', () => {
      repoCache = {
        branches: [
          partial<BranchCache>({
            branchName: 'foo',
            sha: '121',
            isModified: true,
          }),
        ],
      };
      repositoryCache.getCache.mockReturnValue(repoCache);
      setCachedModifiedResult('foo', '131', false);
      expect(repoCache).toEqual({
        branches: [
          {
            branchName: 'foo',
            sha: '131',
            isModified: false,
          },
        ],
      });
    });

    it('adds SHA when it is not found', () => {
>>>>>>> f0665006
      repoCache = {
        branches: [
          partial<BranchCache>({
            branchName: 'foo',
<<<<<<< HEAD
            sha: '121',
            isModified: true,
=======
>>>>>>> f0665006
          }),
        ],
      };
      repositoryCache.getCache.mockReturnValue(repoCache);
<<<<<<< HEAD
      setCachedModifiedResult('foo', false);
=======
      setCachedModifiedResult('foo', '131', false);
>>>>>>> f0665006
      expect(repoCache).toEqual({
        branches: [
          {
            branchName: 'foo',
<<<<<<< HEAD
            sha: '121',
=======
            sha: '131',
>>>>>>> f0665006
            isModified: false,
          },
        ],
      });
    });

    it('handles multiple branches', () => {
      repoCache = {
        branches: [
          partial<BranchCache>({
            branchName: 'foo-1',
            sha: '111',
            isModified: true,
          }),
          partial<BranchCache>({
            branchName: 'foo-2',
            sha: 'aaa',
            isModified: false,
          }),
          partial<BranchCache>({
            branchName: 'foo-3',
            sha: '222',
            isModified: true,
          }),
        ],
      };
      repositoryCache.getCache.mockReturnValue(repoCache);
<<<<<<< HEAD
      setCachedModifiedResult('foo-1', false);
      setCachedModifiedResult('foo-2', true);
      setCachedModifiedResult('foo-3', false);
=======
      setCachedModifiedResult('foo-1', '111', false);
      setCachedModifiedResult('foo-2', 'aaa', true);
      setCachedModifiedResult('foo-3', '222', false);
>>>>>>> f0665006
      expect(repoCache).toEqual({
        branches: [
          {
            branchName: 'foo-1',
            sha: '111',
            isModified: false,
          },
          {
            branchName: 'foo-2',
            sha: 'aaa',
            isModified: true,
          },
          {
            branchName: 'foo-3',
            sha: '222',
            isModified: false,
          },
        ],
      });
    });
  });
});<|MERGE_RESOLUTION|>--- conflicted
+++ resolved
@@ -1,9 +1,5 @@
-<<<<<<< HEAD
 import { mocked, partial } from '../../../test/util';
-import * as _logger from '../../logger';
-=======
 import { logger, mocked, partial } from '../../../test/util';
->>>>>>> f0665006
 import * as _repositoryCache from '../cache/repository';
 import type { BranchCache, RepoCacheData } from '../cache/repository/types';
 import {
@@ -40,7 +36,6 @@
       expect(getCachedModifiedResult('foo')).toBeNull();
     });
 
-<<<<<<< HEAD
     it('returns null if branch SHA has changed', () => {
       repoCache.branches = [
         partial<BranchCache>({ branchName: 'foo', sha: 'aaa' }),
@@ -54,32 +49,7 @@
         partial<BranchCache>({ branchName: 'foo', sha: 'aaa' }),
       ];
       git.getBranchCommit.mockReturnValueOnce('aaa');
-      expect(getCachedModifiedResult('foo')).toBeNull();
-=======
-    it('returns null if target SHA has changed', () => {
-      repoCache.branches = [
-        partial<BranchCache>({ branchName: 'foo', sha: 'aaa' }),
-      ];
-      expect(getCachedModifiedResult('foo', '111')).toBeNull();
->>>>>>> f0665006
-    });
-
-    it('returns null if cache is partially defined', () => {
-      repoCache.branches = [
-        partial<BranchCache>({
-          branchName: 'foo',
-          sha: '111',
-<<<<<<< HEAD
-          isModified: true,
-        }),
-      ];
-      git.getBranchCommit.mockReturnValue('111');
-      expect(getCachedModifiedResult('foo')).toBeTrue();
-=======
-        }),
-      ];
-      expect(getCachedModifiedResult('foo', '111')).toBeNull();
->>>>>>> f0665006
+      expect(getCachedModifiedResult('foo')).toBeNull()
     });
 
     it('returns cached value', () => {
@@ -95,20 +65,14 @@
   });
 
   describe('setCachedModifiedResult', () => {
-<<<<<<< HEAD
     it('returns without updating when cache not populated', () => {
       setCachedModifiedResult('foo', false);
-=======
-    it('does not create new branch cache for when cache is empty', () => {
-      setCachedModifiedResult('foo', '111', false);
->>>>>>> f0665006
       expect(repoCache).toEqual({});
       expect(logger.logger.debug).toHaveBeenCalledWith(
         'Branch cache not present for foo'
       );
     });
 
-<<<<<<< HEAD
     it('returns without updating when branch not found', () => {
       setCachedModifiedResult('foo', false);
       expect(repoCache).toEqual({});
@@ -117,8 +81,6 @@
       );
     });
 
-    it('updates cached value', () => {
-=======
     it('replaces value when SHA has changed', () => {
       repoCache = {
         branches: [
@@ -143,34 +105,22 @@
     });
 
     it('adds SHA when it is not found', () => {
->>>>>>> f0665006
       repoCache = {
         branches: [
           partial<BranchCache>({
             branchName: 'foo',
-<<<<<<< HEAD
             sha: '121',
             isModified: true,
-=======
->>>>>>> f0665006
           }),
         ],
       };
       repositoryCache.getCache.mockReturnValue(repoCache);
-<<<<<<< HEAD
       setCachedModifiedResult('foo', false);
-=======
-      setCachedModifiedResult('foo', '131', false);
->>>>>>> f0665006
       expect(repoCache).toEqual({
         branches: [
           {
             branchName: 'foo',
-<<<<<<< HEAD
             sha: '121',
-=======
-            sha: '131',
->>>>>>> f0665006
             isModified: false,
           },
         ],
@@ -198,15 +148,9 @@
         ],
       };
       repositoryCache.getCache.mockReturnValue(repoCache);
-<<<<<<< HEAD
       setCachedModifiedResult('foo-1', false);
       setCachedModifiedResult('foo-2', true);
       setCachedModifiedResult('foo-3', false);
-=======
-      setCachedModifiedResult('foo-1', '111', false);
-      setCachedModifiedResult('foo-2', 'aaa', true);
-      setCachedModifiedResult('foo-3', '222', false);
->>>>>>> f0665006
       expect(repoCache).toEqual({
         branches: [
           {
