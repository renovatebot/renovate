--- conflicted
+++ resolved
@@ -1,9 +1,4 @@
-<<<<<<< HEAD
-import { RenovateConfig, git } from '../../../test/util';
-import { getConfig } from '../../config/defaults';
-=======
 import { RenovateConfig, git, partial } from '../../../test/util';
->>>>>>> f6112172
 import { initRepoCache } from '../cache/repository/init';
 import { detectSemanticCommits } from './semantic';
 
