import fs from 'fs-extra';
import type { PushResult } from 'simple-git';
import Git from 'simple-git';
import tmp from 'tmp-promise';
import { GlobalConfig } from '../../config/global';
import {
  CONFIG_VALIDATION,
  INVALID_PATH,
  TEMPORARY_ERROR,
  UNKNOWN_ERROR,
} from '../../constants/error-messages';
import { newlineRegex, regEx } from '../regex';
import * as _behindBaseCache from './behind-base-branch-cache';
import * as _conflictsCache from './conflicts-cache';
import * as _modifiedCache from './modified-cache';
import type { FileChange } from './types';
import * as git from '.';
import { setNoVerify } from '.';
import { logger } from '~test/util';

vi.mock('./conflicts-cache');
vi.mock('./behind-base-branch-cache');
vi.mock('./modified-cache');
vi.mock('timers/promises');
vi.mock('../cache/repository');
vi.unmock('.');

const behindBaseCache = vi.mocked(_behindBaseCache);
const conflictsCache = vi.mocked(_conflictsCache);
const modifiedCache = vi.mocked(_modifiedCache);
// Class is no longer exported
const SimpleGit = Git().constructor as { prototype: ReturnType<typeof Git> };

describe('util/git/index', { timeout: 10000 }, () => {
  const masterCommitDate = new Date();
  masterCommitDate.setMilliseconds(0);
  let base: tmp.DirectoryResult;
  let origin: tmp.DirectoryResult;
  let defaultBranch: string;

  beforeAll(async () => {
    base = await tmp.dir({ unsafeCleanup: true });
    const repo = Git(base.path);
    await repo.init();
    defaultBranch = (await repo.raw('branch', '--show-current')).trim();
    await repo.addConfig('user.email', 'Jest@example.com');
    await repo.addConfig('user.name', 'Jest');
    await fs.writeFile(base.path + '/past_file', 'past');
    await repo.addConfig('commit.gpgsign', 'false');
    await repo.add(['past_file']);
    await repo.commit('past message');

    await repo.checkout(['-b', 'renovate/past_branch', defaultBranch]);
    await repo.checkout(['-b', 'develop', defaultBranch]);

    await repo.checkout(defaultBranch);
    await fs.writeFile(base.path + '/master_file', defaultBranch);
    await fs.writeFile(base.path + '/file_to_delete', 'bye');
    await repo.add(['master_file', 'file_to_delete']);
    await repo.commit('master message', [
      '--date=' + masterCommitDate.toISOString(),
    ]);

    await repo.checkout(['-b', 'renovate/future_branch', defaultBranch]);
    await fs.writeFile(base.path + '/future_file', 'future');
    await repo.add(['future_file']);
    await repo.commit('future message');
    await fs.writeFile(base.path + '/future_file2', 'future2');
    await repo.add(['future_file2']);
    await repo.commit('future message2');

    await repo.checkoutBranch('renovate/modified_branch', defaultBranch);
    await fs.writeFile(base.path + '/base_file', 'base');
    await repo.add(['base_file']);
    await repo.commit('base message');
    await fs.writeFile(base.path + '/modified_file', 'modified');
    await repo.add(['modified_file']);
    await repo.commit('modification');

    await repo.checkoutBranch('renovate/custom_author', defaultBranch);
    await fs.writeFile(base.path + '/custom_file', 'custom');
    await repo.add(['custom_file']);
    await repo.addConfig('user.email', 'custom@example.com');
    await repo.commit('custom message');

    await repo.checkoutBranch('renovate/nested_files', defaultBranch);
    await fs.mkdirp(base.path + '/bin/');
    await fs.writeFile(base.path + '/bin/nested', 'nested');
    await fs.writeFile(base.path + '/root', 'root');
    await repo.add(['root', 'bin/nested']);
    await repo.addConfig('user.email', 'custom@example.com');
    await repo.commit('nested message');

    await repo.checkoutBranch('renovate/equal_branch', defaultBranch);

    await repo.checkoutBranch(
      'renovate/branch_with_multiple_authors',
      defaultBranch,
    );
    await repo.addConfig('user.email', 'author1@example.com');
    await repo.commit('first commit', undefined, { '--allow-empty': null });
    await repo.addConfig('user.email', 'author2@example.com');
    await repo.commit('second commit', undefined, { '--allow-empty': null });

    await repo.checkout(defaultBranch);

    expect(git.getBranchList()).toBeEmptyArray();
  });

  let tmpDir: tmp.DirectoryResult;

  const OLD_ENV = process.env;

  beforeEach(async () => {
    process.env = { ...OLD_ENV };
    origin = await tmp.dir({ unsafeCleanup: true });
    const repo = Git(origin.path);
    await repo.clone(base.path, '.', ['--bare']);
    await repo.addConfig('commit.gpgsign', 'false');
    tmpDir = await tmp.dir({ unsafeCleanup: true });
    GlobalConfig.set({ localDir: tmpDir.path });
    await git.initRepo({
      url: origin.path,
    });
    git.setUserRepoConfig({ branchPrefix: 'renovate/' });
    git.setGitAuthor('Jest <Jest@example.com>');
    setNoVerify([]);
    await git.syncGit();
    // override some local git settings for better testing
    const local = Git(tmpDir.path);
    await local.addConfig('commit.gpgsign', 'false');
    behindBaseCache.getCachedBehindBaseResult.mockReturnValue(null);
  });

  afterEach(async () => {
    await tmpDir?.cleanup();
    await origin?.cleanup();
    vi.restoreAllMocks();
  });

  afterAll(async () => {
    process.env = OLD_ENV;
    await base?.cleanup();
  });

  describe('gitRetry', () => {
    it('returns result if git returns successfully', async () => {
      const gitFunc = vi.fn().mockImplementation((args) => {
        if (args === undefined) {
          return 'some result';
        } else {
          return 'different result';
        }
      });
      expect(await git.gitRetry(() => gitFunc())).toBe('some result');
      expect(await git.gitRetry(() => gitFunc('arg'))).toBe('different result');
      expect(gitFunc).toHaveBeenCalledTimes(2);
    });

    it('retries the func call if ExternalHostError thrown', async () => {
      process.env.NODE_ENV = '';
      const gitFunc = vi
        .fn()
        .mockImplementationOnce(() => {
          throw new Error('The remote end hung up unexpectedly');
        })
        .mockImplementationOnce(() => {
          throw new Error('The remote end hung up unexpectedly');
        })
        .mockImplementationOnce(() => 'some result');
      expect(await git.gitRetry(() => gitFunc())).toBe('some result');
      expect(gitFunc).toHaveBeenCalledTimes(3);
    });

    it('retries the func call up to retry count if ExternalHostError thrown', async () => {
      process.env.NODE_ENV = '';
      const gitFunc = vi.fn().mockImplementation(() => {
        throw new Error('The remote end hung up unexpectedly');
      });
      await expect(git.gitRetry(() => gitFunc())).rejects.toThrow(
        'The remote end hung up unexpectedly',
      );
      expect(gitFunc).toHaveBeenCalledTimes(6);
    });

    it("doesn't retry and throws an Error if non-ExternalHostError thrown by git", async () => {
      const gitFunc = vi.fn().mockImplementationOnce(() => {
        throw new Error('some error');
      });
      await expect(git.gitRetry(() => gitFunc())).rejects.toThrow('some error');
      expect(gitFunc).toHaveBeenCalledTimes(1);
    });
  });

  describe('validateGitVersion()', () => {
    it('has a git version greater or equal to the minimum required', async () => {
      const res = await git.validateGitVersion();
      expect(res).toBeTrue();
    });
  });

  describe('checkoutBranch(branchName)', () => {
    it('sets the base branch as master', async () => {
      await expect(git.checkoutBranch(defaultBranch)).resolves.not.toThrow();
    });

    it('sets non-master base branch', async () => {
      await expect(git.checkoutBranch('develop')).resolves.not.toThrow();
    });

    describe('submodules', () => {
      beforeEach(async () => {
        const repo = Git(base.path);

        const submoduleBasePath = base.path + '/submodule';
        await fs.mkdir(submoduleBasePath);
        const submodule = Git(submoduleBasePath);
        await submodule.init();
        await submodule.addConfig('user.email', 'Jest@example.com');
        await submodule.addConfig('user.name', 'Jest');

        await fs.writeFile(submoduleBasePath + '/init_file', 'init');
        await submodule.add('init_file');
        await submodule.commit('init submodule');

        await repo.submoduleAdd('./submodule', './submodule');
        await repo.commit('add submodule');
        await repo.branch(['stable']);

        await fs.writeFile(submoduleBasePath + '/current_file', 'current');
        await submodule.add('current_file');
        await submodule.commit('update');
        await repo.add('submodule');
        await repo.commit('update submodule');
      });

      it('verifies that the --recurse-submodule flag is needed', async () => {
        const repo = Git(base.path);
        expect((await repo.status()).isClean()).toBeTrue();
        await repo.checkout('stable');
        expect((await repo.status()).isClean()).toBeFalse();
      });

      it('sets non-master base branch with submodule update', async () => {
        await git.initRepo({
          cloneSubmodules: true,
          url: base.path,
        });
        expect((await git.getRepoStatus()).isClean()).toBeTrue();
        await git.checkoutBranch('stable');
        expect((await git.getRepoStatus()).isClean()).toBeTrue();
      });

      afterEach(async () => {
        const repo = Git(base.path);
        const defaultBranch =
          (await repo.getConfig('init.defaultbranch')).value ?? 'master';
        await repo.checkout(defaultBranch);
        await repo.reset(['--hard', 'HEAD~2']);
        await repo.branch(['-D', 'stable']);
        await fs.rm(base.path + '/submodule', { recursive: true });
      });
    });
  });

  describe('getFileList()', () => {
    it('should return the correct files', async () => {
      expect(await git.getFileList()).toEqual([
        'file_to_delete',
        'master_file',
        'past_file',
      ]);
    });

    it('should exclude submodules', async () => {
      const repo = Git(base.path);
      await repo.submoduleAdd(base.path, 'submodule');
      await repo.submoduleAdd(base.path, 'file');
      await repo.commit('Add submodules');
      await git.initRepo({
        cloneSubmodules: true,
        cloneSubmodulesFilter: ['file'],
        url: base.path,
      });
      expect(git.isCloned()).toBeFalse();
      await git.syncGit();
      expect(await fs.pathExists(tmpDir.path + '/.gitmodules')).toBeTruthy();
      expect(await git.getFileList()).toEqual([
        '.gitmodules',
        'file_to_delete',
        'master_file',
        'past_file',
      ]);
      await repo.reset(['--hard', 'HEAD^']);
    });
  });

  describe('branchExists(branchName)', () => {
    it('should return true if found', () => {
      expect(git.branchExists('renovate/future_branch')).toBeTrue();
    });

    it('should return false if not found', () => {
      expect(git.branchExists('not_found')).toBeFalse();
    });
  });

  describe('getBranchList()', () => {
    it('should return all branches', () => {
      const res = git.getBranchList();
      expect(res).toContain('renovate/past_branch');
      expect(res).toContain('renovate/future_branch');
      expect(res).toContain(defaultBranch);
    });
  });

  describe('isBranchBehindBase()', () => {
    it('should return false if same SHA as master', async () => {
      expect(
        await git.isBranchBehindBase('renovate/future_branch', defaultBranch),
      ).toBeFalse();
    });

    it('should return true if SHA different from master', async () => {
      expect(
        await git.isBranchBehindBase('renovate/past_branch', defaultBranch),
      ).toBeTrue();
    });

    it('should return result even if non-default and not under branchPrefix', async () => {
      expect(await git.isBranchBehindBase('develop', defaultBranch)).toBeTrue();
    });

    it('returns cached value', async () => {
      behindBaseCache.getCachedBehindBaseResult.mockReturnValue(true);
      expect(await git.isBranchBehindBase('develop', defaultBranch)).toBeTrue();
      expect(logger.logger.debug).toHaveBeenCalledWith(
        'branch.isBehindBase(): using cached result "true"',
      );
    });
  });

  describe('isBranchModified()', () => {
    beforeEach(() => {
      modifiedCache.getCachedModifiedResult.mockReturnValue(null);
    });

    it('should return false when branch is not found', async () => {
      expect(
        await git.isBranchModified('renovate/not_found', defaultBranch),
      ).toBeFalse();
    });

    it('should return false when author matches', async () => {
      expect(
        await git.isBranchModified('renovate/future_branch', defaultBranch),
      ).toBeFalse();
      expect(
        await git.isBranchModified('renovate/future_branch', defaultBranch),
      ).toBeFalse();
    });

    it('should return false when author is ignored', async () => {
      git.setUserRepoConfig({
        gitIgnoredAuthors: ['custom@example.com'],
      });
      expect(
        await git.isBranchModified('renovate/custom_author', defaultBranch),
      ).toBeFalse();
    });

    it('should return true when non-ignored authors commit followed by an ignored author', async () => {
      git.setUserRepoConfig({
        gitIgnoredAuthors: ['author1@example.com'],
      });
      expect(
        await git.isBranchModified(
          'renovate/branch_with_multiple_authors',
          defaultBranch,
        ),
      ).toBeTrue();
    });

    it('should return false with multiple authors that are each ignored', async () => {
      git.setUserRepoConfig({
        gitIgnoredAuthors: ['author1@example.com', 'author2@example.com'],
      });
      expect(
        await git.isBranchModified(
          'renovate/branch_with_multiple_authors',
          defaultBranch,
        ),
      ).toBeFalse();
    });

    it('should return true when custom author is unknown', async () => {
      expect(
        await git.isBranchModified('renovate/custom_author', defaultBranch),
      ).toBeTrue();
    });

    it('should return value stored in modifiedCacheResult', async () => {
      modifiedCache.getCachedModifiedResult.mockReturnValue(true);
      expect(
        await git.isBranchModified('renovate/future_branch', defaultBranch),
      ).toBeTrue();
    });
  });

  describe('getBranchCommit(branchName)', () => {
    it('should return same value for equal refs', () => {
      const hex = git.getBranchCommit('renovate/equal_branch');
      expect(hex).toBe(git.getBranchCommit(defaultBranch));
      expect(hex).toHaveLength(40);
    });

    it('should return null', () => {
      expect(git.getBranchCommit('not_found')).toBeNull();
    });
  });

  describe('getBranchFiles(branchName)', () => {
    it('detects changed files compared to current base branch', async () => {
      const file: FileChange = {
        type: 'addition',
        path: 'some-new-file',
        contents: 'some new-contents',
      };
      await git.commitFiles({
        branchName: 'renovate/branch_with_changes',
        files: [
          file,
          { type: 'addition', path: 'dummy', contents: null as never },
        ],
        message: 'Create something',
      });
      const branchFiles = await git.getBranchFiles(
        'renovate/branch_with_changes',
      );
      expect(branchFiles).toEqual(['some-new-file']);
    });
  });

<<<<<<< HEAD
  describe('mergeBranch(branchName, fast-forward)', () => {
    it('should perform a branch merge with fast-forward', async () => {
      await git.mergeBranch('renovate/future_branch', 'auto', null);
=======
  describe('getBranchFilesFromCommit(sha)', () => {
    it('detects changed files compared to the parent commit', async () => {
      const file: FileChange = {
        type: 'addition',
        path: 'some-new-file',
        contents: 'some new-contents',
      };
      const sha = await git.commitFiles({
        branchName: 'renovate/branch_with_changes',
        files: [
          file,
          { type: 'addition', path: 'dummy', contents: null as never },
        ],
        message: 'Create something',
      });
      const branchFiles = await git.getBranchFilesFromCommit(sha!);
      expect(branchFiles).toEqual(['some-new-file']);
    });
  });

  describe('mergeBranch(branchName)', () => {
    it('should perform a branch merge', async () => {
      await git.mergeBranch('renovate/future_branch');
>>>>>>> ddad0aab
      const merged = await Git(origin.path).branch([
        '--verbose',
        '--merged',
        defaultBranch,
      ]);
      expect(merged.all).toContain('renovate/future_branch');
    });

    it('should throw if branch merge throws', async () => {
      await expect(
        git.mergeBranch('not_found', 'auto', null),
      ).rejects.toThrow();
    });
  });

  describe('mergeBranch(branchName, merge-commit)', () => {
    it('should perform a branch merge with merge commit and the default message', async () => {
      await git.mergeBranch('renovate/future_branch', 'merge-commit', null);
      const merged = await Git(origin.path).branch([
        '--verbose',
        '--merged',
        defaultBranch,
      ]);
      expect(merged.all).toContain('renovate/future_branch');
      const commits = await Git(origin.path).log();
      expect(commits.latest?.message).toStartWith('Merge branch');
    });

    it('should throw if branch merge throws', async () => {
      await expect(
        git.mergeBranch('not_found', 'merge-commit', null),
      ).rejects.toThrow();
    });
  });

  describe('mergeBranch(branchName, merge-commit, "Merge commit by Renovate Bot")', () => {
    const mergeCommitMessage = 'Merged by Renovate Bot';
    it('should perform a branch merge with merge commit and a custom merge commit message', async () => {
      await git.mergeBranch(
        'renovate/future_branch',
        'merge-commit',
        mergeCommitMessage,
      );
      const merged = await Git(origin.path).branch([
        '--verbose',
        '--merged',
        defaultBranch,
      ]);
      expect(merged.all).toContain('renovate/future_branch');
      const commits = await Git(origin.path).log();
      expect(commits.latest?.message).equals(mergeCommitMessage);
    });

    it('should throw if branch merge throws', async () => {
      await expect(
        git.mergeBranch('not_found', 'merge-commit', mergeCommitMessage),
      ).rejects.toThrow();
    });
  });

  describe('mergeBranch(branchName, squash, null)', () => {
    it('should perform a branch merge with squash', async () => {
      await git.mergeBranch('renovate/future_branch', 'squash', null);
      const unmerged = await Git(origin.path).branch([
        '--verbose',
        '--no-merged',
        defaultBranch,
      ]);
      expect(unmerged.all).toContain('renovate/future_branch');
      const commits = await Git(origin.path).log();
      // Check for default squash commit message
      expect(commits.latest?.message).toStartWith('Squashed commit');
      // Show that the commit contains the files future_file and future_file2
      const files = await Git(origin.path).show(['--name-only', 'HEAD']);
      expect(files).toContain('future_file');
      expect(files).toContain('future_file2');
    });

    it('should throw if branch merge throws', async () => {
      await expect(
        git.mergeBranch('not_found', 'squash', null),
      ).rejects.toThrow();
    });
  });

  describe('mergeBranch(branchName, squash, "Squash merge commit by Renovate Bot")', () => {
    const mergeCommitMessage = 'Squash merge commit by Renovate Bot';
    it('should perform a branch merge with squash', async () => {
      await git.mergeBranch(
        'renovate/future_branch',
        'squash',
        mergeCommitMessage,
      );
      const unmerged = await Git(origin.path).branch([
        '--verbose',
        '--no-merged',
        defaultBranch,
      ]);
      expect(unmerged.all).toContain('renovate/future_branch');
      const commits = await Git(origin.path).log();
      // Check for custom merge commit message
      expect(commits.latest?.message).equals(mergeCommitMessage);
      // Show that the commit contains the files future_file and future_file2
      const files = await Git(origin.path).show(['--name-only', 'HEAD']);
      expect(files).toContain('future_file');
      expect(files).toContain('future_file2');
    });

    it('should throw if branch merge throws', async () => {
      await expect(
        git.mergeBranch('not_found', 'squash', null),
      ).rejects.toThrow();
    });
  });

  describe('mergeToLocal(branchName)', () => {
    it('should perform a branch merge without push', async () => {
      expect(fs.existsSync(`${tmpDir.path}/future_file`)).toBeFalse();
      const pushSpy = vi.spyOn(SimpleGit.prototype, 'push');

      await git.mergeToLocal('renovate/future_branch');

      expect(fs.existsSync(`${tmpDir.path}/future_file`)).toBeTrue();
      expect(pushSpy).toHaveBeenCalledTimes(0);
    });

    it('should throw', async () => {
      await expect(git.mergeToLocal('not_found')).rejects.toThrow();
    });
  });

  describe('deleteBranch(branchName)', () => {
    it('should send delete', async () => {
      await git.deleteBranch('renovate/past_branch');
      const branches = await Git(origin.path).branch({});
      expect(branches.all).not.toContain('renovate/past_branch');
    });

    it('should add no verify flag', async () => {
      const rawSpy = vi.spyOn(SimpleGit.prototype, 'raw');
      await git.deleteBranch('renovate/something');
      expect(rawSpy).toHaveBeenCalledWith([
        'push',
        '--delete',
        'origin',
        'renovate/something',
      ]);
    });

    it('should not add no verify flag', async () => {
      const rawSpy = vi.spyOn(SimpleGit.prototype, 'raw');
      setNoVerify(['push']);
      await git.deleteBranch('renovate/something');
      expect(rawSpy).toHaveBeenCalledWith([
        'push',
        '--delete',
        'origin',
        'renovate/something',
        '--no-verify',
      ]);
    });
  });

  describe('getBranchLastCommitTime', () => {
    it('should return a Date', async () => {
      const time = await git.getBranchLastCommitTime(defaultBranch);
      expect(time).toEqual(masterCommitDate);
    });

    it('handles error', async () => {
      const res = await git.getBranchLastCommitTime('some-branch');
      expect(res).toBeDefined();
    });
  });

  describe('getFile(filePath, branchName)', () => {
    it('gets the file', async () => {
      const res = await git.getFile('master_file');
      expect(res).toBe(defaultBranch);
    });

    it('short cuts 404', async () => {
      const res = await git.getFile('some-missing-path');
      expect(res).toBeNull();
    });

    it('returns null for 404', async () => {
      expect(await git.getFile('some-path', 'some-branch')).toBeNull();
    });
  });

  describe('getFiles(filePath)', () => {
    it('gets the file', async () => {
      const res = await git.getFiles(['master_file', 'some_missing_path']);
      expect(res).toEqual({
        master_file: defaultBranch,
        some_missing_path: null,
      });
    });
  });

  describe('hasDiff(sourceRef, targetRef)', () => {
    it('compare without changes', () => {
      return expect(git.hasDiff('HEAD', 'HEAD')).resolves.toBeFalse();
    });

    it('compare with changes', () => {
      return expect(
        git.hasDiff('origin/master', 'origin/renovate/future_branch'),
      ).resolves.toBeTrue();
    });
  });

  describe('commitFiles({branchName, files, message})', () => {
    it('creates file', async () => {
      const file: FileChange = {
        type: 'addition',
        path: 'some-new-file',
        contents: 'some new-contents',
      };
      const commit = await git.commitFiles({
        branchName: 'renovate/past_branch',
        files: [file],
        message: 'Create something',
      });
      expect(commit).not.toBeNull();
    });

    it('link file', async () => {
      const file: FileChange = {
        type: 'addition',
        path: 'future_link',
        contents: 'past_file',
        isSymlink: true,
      };
      const commit = await git.commitFiles({
        branchName: 'renovate/future_branch',
        files: [file],
        message: 'Create a link',
      });
      expect(commit).toBeString();
      const tmpGit = Git(tmpDir.path);
      const lsTree = await tmpGit.raw(['ls-tree', commit!]);
      const files = lsTree
        .trim()
        .split(newlineRegex)
        .map((x) => x.split(regEx(/\s/)))
        .map(([mode, type, _hash, name]) => [mode, type, name]);
      expect(files).toContainEqual(['100644', 'blob', 'past_file']);
      expect(files).toContainEqual(['120000', 'blob', 'future_link']);
    });

    it('deletes file', async () => {
      const file: FileChange = {
        type: 'deletion',
        path: 'file_to_delete',
      };
      const commit = await git.commitFiles({
        branchName: 'renovate/something',
        files: [file],
        message: 'Delete something',
      });
      expect(commit).not.toBeNull();
    });

    it('updates multiple files', async () => {
      const files: FileChange[] = [
        {
          type: 'addition',
          path: 'some-existing-file',
          contents: 'updated content',
        },
        {
          type: 'addition',
          path: 'some-other-existing-file',
          contents: 'other updated content',
        },
      ];
      const commit = await git.commitFiles({
        branchName: 'renovate/something',
        files,
        message: 'Update something',
      });
      expect(commit).not.toBeNull();
    });

    it('uses right commit SHA', async () => {
      const files: FileChange[] = [
        {
          type: 'addition',
          path: 'some-existing-file',
          contents: 'updated content',
        },
        {
          type: 'addition',
          path: 'some-other-existing-file',
          contents: 'other updated content',
        },
      ];
      const commitConfig = {
        baseBranch: 'renovate/something',
        branchName: 'renovate/something',
        files,
        message: 'Update something',
      };
      const commitSha = await git.commitFiles(commitConfig);
      const remoteSha = await git.fetchBranch(commitConfig.branchName);
      expect(commitSha).toEqual(remoteSha);
    });

    it('updates git submodules', async () => {
      const files: FileChange[] = [
        {
          type: 'addition',
          path: '.',
          contents: 'some content',
        },
      ];
      const commit = await git.commitFiles({
        branchName: 'renovate/something',
        files,
        message: 'Update something',
      });
      expect(commit).toBeNull();
    });

    it('does not push when no diff', async () => {
      const files: FileChange[] = [
        {
          type: 'addition',
          path: 'future_file',
          contents: 'future',
        },
        {
          type: 'addition',
          path: 'future_file2',
          contents: 'future2',
        },
      ];
      const commit = await git.commitFiles({
        branchName: 'renovate/future_branch',
        files,
        message: 'No change update',
      });
      expect(commit).toBeNull();
    });

    it('does not pass --no-verify', async () => {
      const commitSpy = vi.spyOn(SimpleGit.prototype, 'commit');
      const pushSpy = vi.spyOn(SimpleGit.prototype, 'push');

      const files: FileChange[] = [
        {
          type: 'addition',
          path: 'some-new-file',
          contents: 'some new-contents',
        },
      ];

      await git.commitFiles({
        branchName: 'renovate/something',
        files,
        message: 'Pass no-verify',
      });

      expect(commitSpy).toHaveBeenCalledWith(
        expect.anything(),
        expect.anything(),
        expect.not.objectContaining({ '--no-verify': null }),
      );
      expect(pushSpy).toHaveBeenCalledWith(
        expect.anything(),
        expect.anything(),
        expect.not.objectContaining({ '--no-verify': null }),
      );
    });

    it('passes --no-verify to commit', async () => {
      const commitSpy = vi.spyOn(SimpleGit.prototype, 'commit');
      const pushSpy = vi.spyOn(SimpleGit.prototype, 'push');

      const files: FileChange[] = [
        {
          type: 'addition',
          path: 'some-new-file',
          contents: 'some new-contents',
        },
      ];
      setNoVerify(['commit']);

      await git.commitFiles({
        branchName: 'renovate/something',
        files,
        message: 'Pass no-verify',
      });

      expect(commitSpy).toHaveBeenCalledWith(
        expect.anything(),
        expect.anything(),
        expect.objectContaining({ '--no-verify': null }),
      );
      expect(pushSpy).toHaveBeenCalledWith(
        expect.anything(),
        expect.anything(),
        expect.not.objectContaining({ '--no-verify': null }),
      );
    });

    it('passes --no-verify to push', async () => {
      const commitSpy = vi.spyOn(SimpleGit.prototype, 'commit');
      const pushSpy = vi.spyOn(SimpleGit.prototype, 'push');

      const files: FileChange[] = [
        {
          type: 'addition',
          path: 'some-new-file',
          contents: 'some new-contents',
        },
      ];
      setNoVerify(['push']);

      await git.commitFiles({
        branchName: 'renovate/something',
        files,
        message: 'Pass no-verify',
      });

      expect(commitSpy).toHaveBeenCalledWith(
        expect.anything(),
        expect.anything(),
        expect.not.objectContaining({ '--no-verify': null }),
      );
      expect(pushSpy).toHaveBeenCalledWith(
        expect.anything(),
        expect.anything(),
        expect.objectContaining({ '--no-verify': null }),
      );
    });

    it('creates file with the executable bit', async () => {
      const file: FileChange = {
        type: 'addition',
        path: 'some-executable',
        contents: 'some new-contents',
        isExecutable: true,
      };
      const commit = await git.commitFiles({
        branchName: 'renovate/past_branch',
        files: [file],
        message: 'Create something',
      });
      expect(commit).not.toBeNull();

      const repo = Git(tmpDir.path);
      const result = await repo.raw(['ls-tree', 'HEAD', 'some-executable']);
      expect(result).toStartWith('100755');
    });
  });

  describe('getCommitMessages()', () => {
    it('returns commit messages', async () => {
      expect(await git.getCommitMessages()).toEqual([
        'master message',
        'past message',
      ]);
    });
  });

  describe('Storage.getUrl()', () => {
    const getUrl = git.getUrl;

    it('returns https url', () => {
      expect(
        getUrl({
          protocol: 'https',
          auth: 'user:pass',
          hostname: 'host',
          repository: 'some/repo',
        }),
      ).toBe('https://user:pass@host/some/repo.git');
      expect(
        getUrl({
          auth: 'user:pass',
          hostname: 'host',
          repository: 'some/repo',
        }),
      ).toBe('https://user:pass@host/some/repo.git');
    });

    it('returns ssh url', () => {
      expect(
        getUrl({
          protocol: 'ssh',
          auth: 'user:pass',
          hostname: 'host',
          repository: 'some/repo',
        }),
      ).toBe('git@host:some/repo.git');
    });
  });

  describe('initRepo())', () => {
    it('should fetch latest', async () => {
      const repo = Git(base.path);
      await repo.checkout(['-b', 'test', defaultBranch]);
      await fs.writeFile(base.path + '/test', 'lorem ipsum');
      await repo.add(['test']);
      await repo.commit('past message2');
      await repo.checkout(defaultBranch);

      expect(git.branchExists('test')).toBeFalsy();

      expect(await git.getCommitMessages()).toEqual([
        'master message',
        'past message',
      ]);

      await git.checkoutBranch('develop');

      await git.initRepo({
        url: base.path,
      });

      expect(git.branchExists('test')).toBeTruthy();

      await git.checkoutBranch('test');

      const msg = await git.getCommitMessages();
      expect(msg).toEqual(['past message2', 'master message', 'past message']);
      expect(msg).toContain('past message2');
    });

    it('should set branch prefix', async () => {
      const repo = Git(base.path);
      await repo.checkout(['-b', 'renovate/test', defaultBranch]);
      await fs.writeFile(base.path + '/test', 'lorem ipsum');
      await repo.add(['test']);
      await repo.commit('past message2');
      await repo.checkout(defaultBranch);

      await git.initRepo({
        url: base.path,
      });

      git.setUserRepoConfig({ branchPrefix: 'renovate/' });
      expect(git.branchExists('renovate/test')).toBeTrue();

      await git.initRepo({
        url: base.path,
      });

      await repo.checkout('renovate/test');
      await repo.commit('past message3', ['--amend']);

      git.setUserRepoConfig({ branchPrefix: 'renovate/' });
      expect(git.branchExists('renovate/test')).toBeTrue();
    });

    it('should fail clone ssh submodule', async () => {
      const repo = Git(base.path);
      await fs.writeFile(
        base.path + '/.gitmodules',
        '[submodule "test"]\npath=test\nurl=ssh://0.0.0.0',
      );
      await repo.add('.gitmodules');
      await repo.raw([
        'update-index',
        '--add',
        '--cacheinfo',
        '160000',
        '4b825dc642cb6eb9a060e54bf8d69288fbee4904',
        'test',
      ]);
      await repo.commit('Add submodule');
      await git.initRepo({
        cloneSubmodules: true,
        url: base.path,
      });
      await git.syncGit();
      expect(await fs.pathExists(tmpDir.path + '/.gitmodules')).toBeTruthy();
      await repo.reset(['--hard', 'HEAD^']);
    });

    it('should use extra clone configuration', async () => {
      await fs.emptyDir(tmpDir.path);
      await git.initRepo({
        url: origin.path,
        extraCloneOpts: {
          '-c': 'extra.clone.config=test-extra-config-value',
        },
        fullClone: true,
      });
      git.getBranchCommit(defaultBranch);
      await git.syncGit();
      const repo = Git(tmpDir.path);
      const res = (await repo.raw(['config', 'extra.clone.config'])).trim();
      expect(res).toBe('test-extra-config-value');
    });
  });

  describe('setGitAuthor()', () => {
    it('throws for invalid', () => {
      expect(() => git.setGitAuthor('invalid')).toThrow(CONFIG_VALIDATION);
    });
  });

  describe('isBranchConflicted', () => {
    beforeAll(async () => {
      const repo = Git(base.path);
      await repo.init();

      await repo.checkout(['-b', 'renovate/conflicted_branch', defaultBranch]);
      await repo.checkout([
        '-b',
        'renovate/non_conflicted_branch',
        defaultBranch,
      ]);

      await repo.checkout(defaultBranch);
      await fs.writeFile(base.path + '/one_file', 'past (updated)');
      await repo.add(['one_file']);
      await repo.commit('past (updated) message');

      await repo.checkout('renovate/conflicted_branch');
      await fs.writeFile(base.path + '/one_file', 'past (updated branch)');
      await repo.add(['one_file']);
      await repo.commit('past (updated branch) message');

      await repo.checkout('renovate/non_conflicted_branch');
      await fs.writeFile(base.path + '/another_file', 'other');
      await repo.add(['another_file']);
      await repo.commit('other (updated branch) message');

      await repo.checkout(defaultBranch);

      conflictsCache.getCachedConflictResult.mockReturnValue(null);
    });

    it('returns true for non-existing source branch', async () => {
      const res = await git.isBranchConflicted(
        defaultBranch,
        'renovate/non_existing_branch',
      );
      expect(res).toBeTrue();
    });

    it('returns true for non-existing target branch', async () => {
      const res = await git.isBranchConflicted(
        'renovate/non_existing_branch',
        'renovate/non_conflicted_branch',
      );
      expect(res).toBeTrue();
    });

    it('detects conflicted branch', async () => {
      const branchBefore = 'renovate/non_conflicted_branch';
      await git.checkoutBranch(branchBefore);

      const res = await git.isBranchConflicted(
        defaultBranch,
        'renovate/conflicted_branch',
      );

      expect(res).toBeTrue();

      const status = await git.getRepoStatus();
      expect(status.current).toEqual(branchBefore);
      expect(status.isClean()).toBeTrue();
    });

    it('detects non-conflicted branch', async () => {
      const branchBefore = 'renovate/conflicted_branch';
      await git.checkoutBranch(branchBefore);

      const res = await git.isBranchConflicted(
        defaultBranch,
        'renovate/non_conflicted_branch',
      );

      expect(res).toBeFalse();

      const status = await git.getRepoStatus();
      expect(status.current).toEqual(branchBefore);
      expect(status.isClean()).toBeTrue();
    });

    describe('cachedConflictResult', () => {
      it('returns cached values', async () => {
        conflictsCache.getCachedConflictResult.mockReturnValue(true);

        const res = await git.isBranchConflicted(
          defaultBranch,
          'renovate/conflicted_branch',
        );

        expect(res).toBeTrue();
        expect(conflictsCache.getCachedConflictResult.mock.calls).toEqual([
          [
            'renovate/conflicted_branch',
            git.getBranchCommit('renovate/conflicted_branch'),
            defaultBranch,
            git.getBranchCommit(defaultBranch),
          ],
        ]);
        expect(conflictsCache.setCachedConflictResult).not.toHaveBeenCalled();
      });

      it('caches truthy return value', async () => {
        conflictsCache.getCachedConflictResult.mockReturnValue(null);

        const res = await git.isBranchConflicted(
          defaultBranch,
          'renovate/conflicted_branch',
        );

        expect(res).toBeTrue();
        expect(conflictsCache.setCachedConflictResult.mock.calls).toEqual([
          ['renovate/conflicted_branch', true],
        ]);
      });

      it('caches falsy return value', async () => {
        conflictsCache.getCachedConflictResult.mockReturnValue(null);

        const res = await git.isBranchConflicted(
          defaultBranch,
          'renovate/non_conflicted_branch',
        );

        expect(res).toBeFalse();
        expect(conflictsCache.setCachedConflictResult.mock.calls).toEqual([
          ['renovate/non_conflicted_branch', false],
        ]);
      });
    });
  });

  describe('Renovate non-branch refs', () => {
    const lsRenovateRefs = async (): Promise<string[]> =>
      (await Git(tmpDir.path).raw(['ls-remote', 'origin', 'refs/renovate/*']))
        .split(newlineRegex)
        .map((line) => line.replace(regEx(/[0-9a-f]+\s+/i), ''))
        .filter(Boolean);

    it('creates renovate ref in default section', async () => {
      const commit = git.getBranchCommit('develop')!;

      await git.pushCommitToRenovateRef(commit, 'foo/bar');

      const renovateRefs = await lsRenovateRefs();
      expect(renovateRefs).toContain('refs/renovate/branches/foo/bar');
    });

    it('creates custom section for renovate ref', async () => {
      const commit = git.getBranchCommit('develop')!;

      await git.pushCommitToRenovateRef(commit, 'bar/baz');

      const renovateRefs = await lsRenovateRefs();
      expect(renovateRefs).toContain('refs/renovate/branches/bar/baz');
    });

    it('clears pushed Renovate refs', async () => {
      const commit = git.getBranchCommit('develop')!;
      await git.pushCommitToRenovateRef(commit, 'foo');
      await git.pushCommitToRenovateRef(commit, 'bar');
      await git.pushCommitToRenovateRef(commit, 'baz');

      expect(await lsRenovateRefs()).not.toBeEmpty();
      await git.clearRenovateRefs();
      expect(await lsRenovateRefs()).toBeEmpty();
    });

    it('clears remote Renovate refs', async () => {
      const commit = git.getBranchCommit('develop')!;
      const tmpGit = Git(tmpDir.path);
      await tmpGit.raw(['update-ref', 'refs/renovate/branches/aaa', commit]);
      await tmpGit.raw([
        'push',
        '--force',
        'origin',
        'refs/renovate/branches/aaa',
      ]);

      await git.pushCommitToRenovateRef(commit, 'bbb');
      await git.pushCommitToRenovateRef(commit, 'ccc');

      const pushSpy = vi.spyOn(SimpleGit.prototype, 'push');

      expect(await lsRenovateRefs()).not.toBeEmpty();
      await git.clearRenovateRefs();
      expect(await lsRenovateRefs()).toBeEmpty();
      expect(pushSpy).toHaveBeenCalledOnce();
    });

    it('preserves unknown sections by default', async () => {
      const commit = git.getBranchCommit('develop')!;
      const tmpGit = Git(tmpDir.path);
      await tmpGit.raw(['update-ref', 'refs/renovate/foo/bar', commit]);
      await tmpGit.raw(['push', '--force', 'origin', 'refs/renovate/foo/bar']);
      await git.clearRenovateRefs();
      expect(await lsRenovateRefs()).toEqual(['refs/renovate/foo/bar']);
    });

    it('falls back to sequential ref deletion if bulk changes are disallowed', async () => {
      const commit = git.getBranchCommit('develop')!;
      await git.pushCommitToRenovateRef(commit, 'foo');
      await git.pushCommitToRenovateRef(commit, 'bar');
      await git.pushCommitToRenovateRef(commit, 'baz');

      const pushSpy = vi.spyOn(SimpleGit.prototype, 'push');
      pushSpy.mockImplementationOnce(() => {
        throw new Error(
          'remote: Repository policies do not allow pushes that update more than 2 branches or tags.',
        );
      });

      expect(await lsRenovateRefs()).not.toBeEmpty();
      await git.clearRenovateRefs();
      expect(await lsRenovateRefs()).toBeEmpty();
      expect(pushSpy).toHaveBeenCalledTimes(4);
    });
  });

  describe('listCommitTree', () => {
    it('creates non-branch ref', async () => {
      const commit = git.getBranchCommit('develop')!;
      const res = await git.listCommitTree(commit);
      expect(res).toEqual([
        {
          mode: '100644',
          path: 'past_file',
          sha: '913705ab2ca79368053a476efa48aa6912d052c5',
          type: 'blob',
        },
      ]);
    });
  });

  describe('getRepoStatus', () => {
    it('should pass options into git status', async () => {
      await git.checkoutBranch('renovate/nested_files');

      await fs.writeFile(tmpDir.path + '/bin/nested', 'new nested');
      await fs.writeFile(tmpDir.path + '/root', 'new root');
      const resp = await git.getRepoStatus('bin');

      expect(resp.modified).toStrictEqual(['bin/nested']);
    });

    it('should reject when trying to access directory out of localDir', async () => {
      GlobalConfig.set({ localDir: tmpDir.path });
      await git.checkoutBranch('renovate/nested_files');

      await fs.writeFile(tmpDir.path + '/bin/nested', 'new nested');
      await fs.writeFile(tmpDir.path + '/root', 'new root');

      await expect(git.getRepoStatus('../../bin')).rejects.toThrow(
        INVALID_PATH,
      );
    });
  });

  describe('getSubmodules', () => {
    it('should return empty array', async () => {
      expect(await git.getSubmodules()).toHaveLength(0);
    });
  });

  describe('fetchRevSpec()', () => {
    it('fetchRevSpec()', async () => {
      await git.fetchRevSpec(
        `refs/heads/${defaultBranch}:refs/heads/other/${defaultBranch}`,
      );
      //checkout this duplicate
      const sha = await git.checkoutBranch(`other/${defaultBranch}`);
      expect(sha).toBe(git.getBranchCommit(defaultBranch));
    });
  });

  describe('syncGit()', () => {
    it('should clone a specified base branch', async () => {
      tmpDir = await tmp.dir({ unsafeCleanup: true });
      GlobalConfig.set({
        baseBranchPatterns: ['develop'],
        localDir: tmpDir.path,
      });
      await git.initRepo({
        url: origin.path,
        defaultBranch: 'develop',
      });
      await git.syncGit();
      const tmpGit = Git(tmpDir.path);
      const branch = (
        await tmpGit.raw(['rev-parse', '--abbrev-ref', 'HEAD'])
      ).trim();
      expect(branch).toBe('develop');
    });
  });

  describe('pushCommit', () => {
    it('should pass pushOptions to git.push', async () => {
      const pushSpy = vi
        .spyOn(SimpleGit.prototype, 'push')
        .mockResolvedValue({} as PushResult);
      await expect(
        git.pushCommit({
          sourceRef: defaultBranch,
          targetRef: defaultBranch,
          files: [],
          pushOptions: ['ci.skip', 'foo=bar'],
        }),
      ).resolves.toBeTrue();
      expect(pushSpy).toHaveBeenCalledWith(
        'origin',
        `${defaultBranch}:${defaultBranch}`,
        expect.objectContaining({
          '--push-option': ['ci.skip', 'foo=bar'],
        }),
      );
    });
  });

  describe('forkMode - normal working', () => {
    let upstreamBase: tmp.DirectoryResult;
    let upstreamOrigin: tmp.DirectoryResult;
    let tmpDir2: tmp.DirectoryResult;

    beforeAll(async () => {
      // create an upstream branch and one extra branch in it
      upstreamBase = await tmp.dir({ unsafeCleanup: true });
      const upstream = Git(upstreamBase.path);
      await upstream.init();
      const defaultUpsBranch = (
        await upstream.raw('branch', '--show-current')
      ).trim();
      await upstream.addConfig('user.email', 'other@example.com');
      await upstream.addConfig('user.name', 'Other');
      await fs.writeFile(upstreamBase.path + '/past_file', 'past');
      await upstream.addConfig('commit.gpgsign', 'false');
      await upstream.add(['past_file']);
      await upstream.commit('past message');
      await upstream.raw(['checkout', '-B', defaultUpsBranch]);
      await upstream.checkout(['-b', 'develop', defaultUpsBranch]);

      // clone of upstream on local path
      upstreamOrigin = await tmp.dir({ unsafeCleanup: true });
      const upstreamRepo = Git(upstreamOrigin.path);
      await upstreamRepo.clone(upstreamBase.path, '.', ['--bare']);
      await upstreamRepo.addConfig('commit.gpgsign', 'false');
    });

    afterAll(async () => {
      await upstreamBase?.cleanup();
      await upstreamOrigin?.cleanup();
    });

    afterEach(async () => {
      await tmpDir2?.cleanup();
    });

    describe('syncForkWithUpstream()', () => {
      it('throws unknown error', async () => {
        tmpDir2 = await tmp.dir({ unsafeCleanup: true });
        GlobalConfig.set({ localDir: tmpDir2.path });

        await git.initRepo({
          url: origin.path,
          defaultBranch,
          upstreamUrl: upstreamOrigin.path,
        });

        await git.syncGit();
        await expect(
          git.syncForkWithUpstream('non-existing-branch'),
        ).rejects.toThrow(UNKNOWN_ERROR);
      });

      it('syncs fork when local for branch absent', async () => {
        tmpDir2 = await tmp.dir({ unsafeCleanup: true });
        GlobalConfig.set({ localDir: tmpDir2.path });

        // init fork repo
        await git.initRepo({
          url: origin.path,
          defaultBranch,
          upstreamUrl: upstreamOrigin.path,
        });

        await git.syncGit();
        await expect(git.syncForkWithUpstream('develop')).toResolve();
        expect(logger.logger.debug).toHaveBeenCalledWith(
          'Checking out branch develop from remote renovate-fork-upstream',
        );
      });
    });

    describe('syncGit()', () => {
      it('should fetch from upstream and update local branch', async () => {
        tmpDir2 = await tmp.dir({ unsafeCleanup: true });
        GlobalConfig.set({ localDir: tmpDir2.path });

        await git.initRepo({
          url: origin.path,
          defaultBranch,
          upstreamUrl: upstreamOrigin.path,
        });

        await git.syncGit();
        const tmpGit = Git(tmpDir2.path);

        // make sure origin exists ie. fork repo is cloned
        const originRemote = (
          await tmpGit.raw(['remote', 'get-url', 'origin'])
        ).trim();
        expect(originRemote.trim()).toBe(origin.path);

        // make sure upstream exists
        const upstreamRemote = (
          await tmpGit.raw(['remote', 'get-url', git.RENOVATE_FORK_UPSTREAM])
        ).trim();
        expect(upstreamRemote).toBe(upstreamOrigin.path);

        // verify fetch from upstream happened
        // by checking the `${RENOVATE_FORK_UPSTREAM}/main` branch in the forked repo's remote branches
        const branches = await tmpGit.branch(['-r']);
        expect(branches.all).toContain(
          `${git.RENOVATE_FORK_UPSTREAM}/${defaultBranch}`,
        );

        // verify that the HEAD's match
        const headSha = (await tmpGit.revparse(['HEAD'])).trim();
        const upstreamSha = (
          await tmpGit.revparse([
            `${git.RENOVATE_FORK_UPSTREAM}/${defaultBranch}`,
          ])
        ).trim();
        expect(headSha).toBe(upstreamSha);
      });
    });
  });

  // for coverage mostly
  describe('forkMode - errors', () => {
    it('resetHardFromRemote()', async () => {
      const resetSpy = vi.spyOn(SimpleGit.prototype, 'reset');
      resetSpy.mockRejectedValueOnce(new Error('reset error'));
      await expect(git.resetHardFromRemote('branchName')).rejects.toThrow(
        'reset error',
      );
    });

    it('forcePushToRemote()', async () => {
      const pushSpy = vi.spyOn(SimpleGit.prototype, 'push');
      pushSpy.mockRejectedValueOnce(new Error('push error'));
      await expect(git.forcePushToRemote('branch', 'origin')).rejects.toThrow(
        'push error',
      );
    });

    it('checkoutBranchFromRemote()', async () => {
      const checkoutSpy = vi.spyOn(SimpleGit.prototype, 'checkoutBranch');
      checkoutSpy.mockRejectedValueOnce(new Error('checkout error'));
      await expect(
        git.checkoutBranchFromRemote('branch', git.RENOVATE_FORK_UPSTREAM),
      ).rejects.toThrow('checkout error');
    });

    it('checkoutBranchFromRemote() - temporary error', async () => {
      const checkoutSpy = vi.spyOn(SimpleGit.prototype, 'checkoutBranch');
      checkoutSpy.mockRejectedValueOnce(new Error('fatal: ambiguous argument'));
      await expect(
        git.checkoutBranchFromRemote('branch', git.RENOVATE_FORK_UPSTREAM),
      ).rejects.toThrow(TEMPORARY_ERROR);
    });

    it('syncForkWithRemote() - returns if no upstream exists', async () => {
      await git.initRepo({
        url: origin.path,
        defaultBranch,
      });

      await expect(git.syncForkWithUpstream(defaultBranch)).toResolve();
    });
  });
});<|MERGE_RESOLUTION|>--- conflicted
+++ resolved
@@ -441,11 +441,6 @@
     });
   });
 
-<<<<<<< HEAD
-  describe('mergeBranch(branchName, fast-forward)', () => {
-    it('should perform a branch merge with fast-forward', async () => {
-      await git.mergeBranch('renovate/future_branch', 'auto', null);
-=======
   describe('getBranchFilesFromCommit(sha)', () => {
     it('detects changed files compared to the parent commit', async () => {
       const file: FileChange = {
@@ -466,10 +461,9 @@
     });
   });
 
-  describe('mergeBranch(branchName)', () => {
-    it('should perform a branch merge', async () => {
-      await git.mergeBranch('renovate/future_branch');
->>>>>>> ddad0aab
+  describe('mergeBranch(branchName, fast-forward)', () => {
+    it('should perform a branch merge with fast-forward', async () => {
+      await git.mergeBranch('renovate/future_branch', 'auto', null);
       const merged = await Git(origin.path).branch([
         '--verbose',
         '--merged',
