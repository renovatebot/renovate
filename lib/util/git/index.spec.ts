import fs from 'fs-extra';
import Git from 'simple-git';
import tmp from 'tmp-promise';
import { mocked } from '../../../test/util';
import { GlobalConfig } from '../../config/global';
import { CONFIG_VALIDATION } from '../../constants/error-messages';
import * as _conflictsCache from './conflicts-cache';
import type { FileChange } from './types';
import * as git from '.';
import { setNoVerify } from '.';

<<<<<<< HEAD
jest.mock('delay');
=======
jest.mock('./conflicts-cache');
const conflictsCache = mocked(_conflictsCache);

// Class is no longer exported
const SimpleGit = Git().constructor as { prototype: ReturnType<typeof Git> };
>>>>>>> 80268cdc

describe('util/git/index', () => {
  jest.setTimeout(15000);

  const masterCommitDate = new Date();
  masterCommitDate.setMilliseconds(0);
  let base: tmp.DirectoryResult;
  let origin: tmp.DirectoryResult;
  let defaultBranch: string;

  beforeAll(async () => {
    base = await tmp.dir({ unsafeCleanup: true });
    const repo = Git(base.path);
    await repo.init();
    defaultBranch = (await repo.raw('branch', '--show-current')).trim();
    await repo.addConfig('user.email', 'Jest@example.com');
    await repo.addConfig('user.name', 'Jest');
    await fs.writeFile(base.path + '/past_file', 'past');
    await repo.addConfig('commit.gpgsign', 'false');
    await repo.add(['past_file']);
    await repo.commit('past message');

    await repo.checkout(['-b', 'renovate/past_branch', defaultBranch]);
    await repo.checkout(['-b', 'develop', defaultBranch]);

    await repo.checkout(defaultBranch);
    await fs.writeFile(base.path + '/master_file', defaultBranch);
    await fs.writeFile(base.path + '/file_to_delete', 'bye');
    await repo.add(['master_file', 'file_to_delete']);
    await repo.commit('master message', [
      '--date=' + masterCommitDate.toISOString(),
    ]);

    await repo.checkout(['-b', 'renovate/future_branch', defaultBranch]);
    await fs.writeFile(base.path + '/future_file', 'future');
    await repo.add(['future_file']);
    await repo.commit('future message');

    await repo.checkoutBranch('renovate/modified_branch', defaultBranch);
    await fs.writeFile(base.path + '/base_file', 'base');
    await repo.add(['base_file']);
    await repo.commit('base message');
    await fs.writeFile(base.path + '/modified_file', 'modified');
    await repo.add(['modified_file']);
    await repo.commit('modification');

    await repo.checkoutBranch('renovate/custom_author', defaultBranch);
    await fs.writeFile(base.path + '/custom_file', 'custom');
    await repo.add(['custom_file']);
    await repo.addConfig('user.email', 'custom@example.com');
    await repo.commit('custom message');

    await repo.checkoutBranch('renovate/equal_branch', defaultBranch);

    await repo.checkout(defaultBranch);
  });

  let tmpDir: tmp.DirectoryResult;

  const OLD_ENV = process.env;

  beforeEach(async () => {
    jest.resetModules();
    process.env = { ...OLD_ENV };
    origin = await tmp.dir({ unsafeCleanup: true });
    const repo = Git(origin.path);
    await repo.clone(base.path, '.', ['--bare']);
    await repo.addConfig('commit.gpgsign', 'false');
    tmpDir = await tmp.dir({ unsafeCleanup: true });
    GlobalConfig.set({ localDir: tmpDir.path });
    await git.initRepo({
      url: origin.path,
    });
    git.setUserRepoConfig({ branchPrefix: 'renovate/' });
    git.setGitAuthor('Jest <Jest@example.com>');
    setNoVerify([]);
    await git.syncGit();
    // override some local git settings for better testing
    const local = Git(tmpDir.path);
    await local.addConfig('commit.gpgsign', 'false');
  });

  afterEach(async () => {
    await tmpDir.cleanup();
    await origin.cleanup();
    jest.restoreAllMocks();
  });

  afterAll(async () => {
    process.env = OLD_ENV;
    await base.cleanup();
  });

  describe('gitRetry', () => {
    it('returns result if git returns successfully', async () => {
      const gitFunc = jest.fn().mockImplementation((args) => {
        if (args === undefined) {
          return 'some result';
        } else {
          return 'different result';
        }
      });
      expect(await git.gitRetry(() => gitFunc())).toBe('some result');
      expect(await git.gitRetry(() => gitFunc('arg'))).toBe('different result');
      expect(gitFunc).toHaveBeenCalledTimes(2);
    });

    it('retries the func call if ExternalHostError thrown', async () => {
      process.env.NODE_ENV = '';
      const gitFunc = jest
        .fn()
        .mockImplementationOnce(() => {
          throw new Error('The remote end hung up unexpectedly');
        })
        .mockImplementationOnce(() => {
          throw new Error('The remote end hung up unexpectedly');
        })
        .mockImplementationOnce(() => 'some result');
      expect(await git.gitRetry(() => gitFunc())).toBe('some result');
      expect(gitFunc).toHaveBeenCalledTimes(3);
    });

    it('retries the func call up to retry count if ExternalHostError thrown', async () => {
      process.env.NODE_ENV = '';
      const gitFunc = jest.fn().mockImplementation(() => {
        throw new Error('The remote end hung up unexpectedly');
      });
      await expect(git.gitRetry(() => gitFunc())).rejects.toThrow(
        'The remote end hung up unexpectedly'
      );
      expect(gitFunc).toHaveBeenCalledTimes(6);
    });

    it("doesn't retry and throws an Error if non-ExternalHostError thrown by git", async () => {
      const gitFunc = jest.fn().mockImplementationOnce(() => {
        throw new Error('some error');
      });
      await expect(git.gitRetry(() => gitFunc())).rejects.toThrow('some error');
      expect(gitFunc).toHaveBeenCalledTimes(1);
    });
  });

  describe('validateGitVersion()', () => {
    it('has a git version greater or equal to the minimum required', async () => {
      const res = await git.validateGitVersion();
      expect(res).toBeTrue();
    });
  });

  describe('checkoutBranch(branchName)', () => {
    it('sets the base branch as master', async () => {
      await expect(git.checkoutBranch(defaultBranch)).resolves.not.toThrow();
    });
    it('sets non-master base branch', async () => {
      await expect(git.checkoutBranch('develop')).resolves.not.toThrow();
    });
  });
  describe('getFileList()', () => {
    it('should return the correct files', async () => {
      expect(await git.getFileList()).toEqual([
        'file_to_delete',
        'master_file',
        'past_file',
      ]);
    });
    it('should exclude submodules', async () => {
      const repo = Git(base.path);
      await repo.submoduleAdd(base.path, 'submodule');
      await repo.commit('Add submodule');
      await git.initRepo({
        cloneSubmodules: true,
        url: base.path,
      });
      await git.syncGit();
      expect(await fs.pathExists(tmpDir.path + '/.gitmodules')).toBeTruthy();
      expect(await git.getFileList()).toEqual([
        '.gitmodules',
        'file_to_delete',
        'master_file',
        'past_file',
      ]);
      await repo.reset(['--hard', 'HEAD^']);
    });
  });
  describe('branchExists(branchName)', () => {
    it('should return true if found', () => {
      expect(git.branchExists('renovate/future_branch')).toBeTrue();
    });
    it('should return false if not found', () => {
      expect(git.branchExists('not_found')).toBeFalse();
    });
  });
  describe('getBranchList()', () => {
    it('should return all branches', () => {
      const res = git.getBranchList();
      expect(res).toContain('renovate/past_branch');
      expect(res).toContain('renovate/future_branch');
      expect(res).toContain(defaultBranch);
    });
  });
  describe('isBranchStale()', () => {
    it('should return false if same SHA as master', async () => {
      expect(await git.isBranchStale('renovate/future_branch')).toBeFalse();
    });
    it('should return true if SHA different from master', async () => {
      expect(await git.isBranchStale('renovate/past_branch')).toBeTrue();
    });
    it('should return result even if non-default and not under branchPrefix', async () => {
      expect(await git.isBranchStale('develop')).toBeTrue();
      expect(await git.isBranchStale('develop')).toBeTrue(); // cache
    });
  });
  describe('isBranchModified()', () => {
    it('should return false when branch is not found', async () => {
      expect(await git.isBranchModified('renovate/not_found')).toBeFalse();
    });
    it('should return false when author matches', async () => {
      expect(await git.isBranchModified('renovate/future_branch')).toBeFalse();
      expect(await git.isBranchModified('renovate/future_branch')).toBeFalse();
    });
    it('should return false when author is ignored', async () => {
      git.setUserRepoConfig({
        gitIgnoredAuthors: ['custom@example.com'],
      });
      expect(await git.isBranchModified('renovate/custom_author')).toBeFalse();
    });
    it('should return true when custom author is unknown', async () => {
      expect(await git.isBranchModified('renovate/custom_author')).toBeTrue();
    });
  });

  describe('getBranchCommit(branchName)', () => {
    it('should return same value for equal refs', () => {
      const hex = git.getBranchCommit('renovate/equal_branch');
      expect(hex).toBe(git.getBranchCommit(defaultBranch));
      expect(hex).toHaveLength(40);
    });
    it('should return null', () => {
      expect(git.getBranchCommit('not_found')).toBeNull();
    });
  });
  describe('getBranchParentSha(branchName)', () => {
    it('should return sha if found', async () => {
      const parentSha = await git.getBranchParentSha('renovate/future_branch');
      expect(parentSha).toHaveLength(40);
      expect(parentSha).toEqual(git.getBranchCommit(defaultBranch));
    });
    it('should return false if not found', async () => {
      expect(await git.getBranchParentSha('not_found')).toBeNull();
    });
  });
  describe('getBranchFiles(branchName)', () => {
    it('detects changed files compared to current base branch', async () => {
      const file: FileChange = {
        type: 'addition',
        path: 'some-new-file',
        contents: 'some new-contents',
      };
      await git.commitFiles({
        branchName: 'renovate/branch_with_changes',
        files: [file],
        message: 'Create something',
      });
      const branchFiles = await git.getBranchFiles(
        'renovate/branch_with_changes'
      );
      expect(branchFiles).toEqual(['some-new-file']);
    });
  });

  describe('mergeBranch(branchName)', () => {
    it('should perform a branch merge', async () => {
      await git.mergeBranch('renovate/future_branch');
      const merged = await Git(origin.path).branch([
        '--verbose',
        '--merged',
        defaultBranch,
      ]);
      expect(merged.all).toContain('renovate/future_branch');
    });
    it('should throw if branch merge throws', async () => {
      await expect(git.mergeBranch('not_found')).rejects.toThrow();
    });
  });
  describe('deleteBranch(branchName)', () => {
    it('should send delete', async () => {
      await git.deleteBranch('renovate/past_branch');
      const branches = await Git(origin.path).branch({});
      expect(branches.all).not.toContain('renovate/past_branch');
    });
  });
  describe('getBranchLastCommitTime', () => {
    it('should return a Date', async () => {
      const time = await git.getBranchLastCommitTime(defaultBranch);
      expect(time).toEqual(masterCommitDate);
    });
    it('handles error', async () => {
      const res = await git.getBranchLastCommitTime('some-branch');
      expect(res).toBeDefined();
    });
  });
  describe('getFile(filePath, branchName)', () => {
    it('gets the file', async () => {
      const res = await git.getFile('master_file');
      expect(res).toBe(defaultBranch);
    });
    it('short cuts 404', async () => {
      const res = await git.getFile('some-missing-path');
      expect(res).toBeNull();
    });
    it('returns null for 404', async () => {
      expect(await git.getFile('some-path', 'some-branch')).toBeNull();
    });
  });
  describe('commitFiles({branchName, files, message})', () => {
    it('creates file', async () => {
      const file: FileChange = {
        type: 'addition',
        path: 'some-new-file',
        contents: 'some new-contents',
      };
      const commit = await git.commitFiles({
        branchName: 'renovate/past_branch',
        files: [file],
        message: 'Create something',
      });
      expect(commit).not.toBeNull();
    });
    it('deletes file', async () => {
      const file: FileChange = {
        type: 'deletion',
        path: 'file_to_delete',
      };
      const commit = await git.commitFiles({
        branchName: 'renovate/something',
        files: [file],
        message: 'Delete something',
      });
      expect(commit).not.toBeNull();
    });
    it('updates multiple files', async () => {
      const files: FileChange[] = [
        {
          type: 'addition',
          path: 'some-existing-file',
          contents: 'updated content',
        },
        {
          type: 'addition',
          path: 'some-other-existing-file',
          contents: 'other updated content',
        },
      ];
      const commit = await git.commitFiles({
        branchName: 'renovate/something',
        files,
        message: 'Update something',
      });
      expect(commit).not.toBeNull();
    });
    it('updates git submodules', async () => {
      const files: FileChange[] = [
        {
          type: 'addition',
          path: '.',
          contents: 'some content',
        },
      ];
      const commit = await git.commitFiles({
        branchName: 'renovate/something',
        files,
        message: 'Update something',
      });
      expect(commit).toBeNull();
    });
    it('does not push when no diff', async () => {
      const files: FileChange[] = [
        {
          type: 'addition',
          path: 'future_file',
          contents: 'future',
        },
      ];
      const commit = await git.commitFiles({
        branchName: 'renovate/future_branch',
        files,
        message: 'No change update',
      });
      expect(commit).toBeNull();
    });

    it('does not pass --no-verify', async () => {
      const commitSpy = jest.spyOn(SimpleGit.prototype, 'commit');
      const pushSpy = jest.spyOn(SimpleGit.prototype, 'push');

      const files: FileChange[] = [
        {
          type: 'addition',
          path: 'some-new-file',
          contents: 'some new-contents',
        },
      ];

      await git.commitFiles({
        branchName: 'renovate/something',
        files,
        message: 'Pass no-verify',
      });

      expect(commitSpy).toHaveBeenCalledWith(
        expect.anything(),
        expect.anything(),
        expect.not.objectContaining({ '--no-verify': null })
      );
      expect(pushSpy).toHaveBeenCalledWith(
        expect.anything(),
        expect.anything(),
        expect.not.objectContaining({ '--no-verify': null })
      );
    });

    it('passes --no-verify to commit', async () => {
      const commitSpy = jest.spyOn(SimpleGit.prototype, 'commit');
      const pushSpy = jest.spyOn(SimpleGit.prototype, 'push');

      const files: FileChange[] = [
        {
          type: 'addition',
          path: 'some-new-file',
          contents: 'some new-contents',
        },
      ];
      setNoVerify(['commit']);

      await git.commitFiles({
        branchName: 'renovate/something',
        files,
        message: 'Pass no-verify',
      });

      expect(commitSpy).toHaveBeenCalledWith(
        expect.anything(),
        expect.anything(),
        expect.objectContaining({ '--no-verify': null })
      );
      expect(pushSpy).toHaveBeenCalledWith(
        expect.anything(),
        expect.anything(),
        expect.not.objectContaining({ '--no-verify': null })
      );
    });

    it('passes --no-verify to push', async () => {
      const commitSpy = jest.spyOn(SimpleGit.prototype, 'commit');
      const pushSpy = jest.spyOn(SimpleGit.prototype, 'push');

      const files: FileChange[] = [
        {
          type: 'addition',
          path: 'some-new-file',
          contents: 'some new-contents',
        },
      ];
      setNoVerify(['push']);

      await git.commitFiles({
        branchName: 'renovate/something',
        files,
        message: 'Pass no-verify',
      });

      expect(commitSpy).toHaveBeenCalledWith(
        expect.anything(),
        expect.anything(),
        expect.not.objectContaining({ '--no-verify': null })
      );
      expect(pushSpy).toHaveBeenCalledWith(
        expect.anything(),
        expect.anything(),
        expect.objectContaining({ '--no-verify': null })
      );
    });

    it('creates file with the executable bit', async () => {
      const file: FileChange = {
        type: 'addition',
        path: 'some-executable',
        contents: 'some new-contents',
        isExecutable: true,
      };
      const commit = await git.commitFiles({
        branchName: 'renovate/past_branch',
        files: [file],
        message: 'Create something',
      });
      expect(commit).not.toBeNull();

      const repo = Git(tmpDir.path);
      const result = await repo.raw(['ls-tree', 'HEAD', 'some-executable']);
      expect(result).toStartWith('100755');
    });
  });

  describe('getCommitMessages()', () => {
    it('returns commit messages', async () => {
      expect(await git.getCommitMessages()).toEqual([
        'master message',
        'past message',
      ]);
    });
  });

  describe('Storage.getUrl()', () => {
    const getUrl = git.getUrl;
    it('returns https url', () => {
      expect(
        getUrl({
          protocol: 'https',
          auth: 'user:pass',
          hostname: 'host',
          repository: 'some/repo',
        })
      ).toBe('https://user:pass@host/some/repo.git');
      expect(
        getUrl({
          auth: 'user:pass',
          hostname: 'host',
          repository: 'some/repo',
        })
      ).toBe('https://user:pass@host/some/repo.git');
    });

    it('returns ssh url', () => {
      expect(
        getUrl({
          protocol: 'ssh',
          auth: 'user:pass',
          hostname: 'host',
          repository: 'some/repo',
        })
      ).toBe('git@host:some/repo.git');
    });
  });

  describe('initRepo())', () => {
    it('should fetch latest', async () => {
      const repo = Git(base.path);
      await repo.checkout(['-b', 'test', defaultBranch]);
      await fs.writeFile(base.path + '/test', 'lorem ipsum');
      await repo.add(['test']);
      await repo.commit('past message2');
      await repo.checkout(defaultBranch);

      expect(git.branchExists('test')).toBeFalsy();

      expect(await git.getCommitMessages()).toEqual([
        'master message',
        'past message',
      ]);

      await git.checkoutBranch('develop');

      await git.initRepo({
        url: base.path,
      });

      expect(git.branchExists('test')).toBeTruthy();

      await git.checkoutBranch('test');

      const msg = await git.getCommitMessages();
      expect(msg).toEqual(['past message2', 'master message', 'past message']);
      expect(msg).toContain('past message2');
    });

    it('should set branch prefix', async () => {
      const repo = Git(base.path);
      await repo.checkout(['-b', 'renovate/test', defaultBranch]);
      await fs.writeFile(base.path + '/test', 'lorem ipsum');
      await repo.add(['test']);
      await repo.commit('past message2');
      await repo.checkout(defaultBranch);

      await git.initRepo({
        url: base.path,
      });

      git.setUserRepoConfig({ branchPrefix: 'renovate/' });
      expect(git.branchExists('renovate/test')).toBeTrue();

      await git.initRepo({
        url: base.path,
      });

      await repo.checkout('renovate/test');
      await repo.commit('past message3', ['--amend']);

      git.setUserRepoConfig({ branchPrefix: 'renovate/' });
      expect(git.branchExists('renovate/test')).toBeTrue();
    });

    it('should fail clone ssh submodule', async () => {
      const repo = Git(base.path);
      await fs.writeFile(
        base.path + '/.gitmodules',
        '[submodule "test"]\npath=test\nurl=ssh://0.0.0.0'
      );
      await repo.add('.gitmodules');
      await repo.raw([
        'update-index',
        '--add',
        '--cacheinfo',
        '160000',
        '4b825dc642cb6eb9a060e54bf8d69288fbee4904',
        'test',
      ]);
      await repo.commit('Add submodule');
      await git.initRepo({
        cloneSubmodules: true,
        url: base.path,
      });
      await git.syncGit();
      expect(await fs.pathExists(tmpDir.path + '/.gitmodules')).toBeTruthy();
      await repo.reset(['--hard', 'HEAD^']);
    });

    it('should use extra clone configuration', async () => {
      await fs.emptyDir(tmpDir.path);
      await git.initRepo({
        url: origin.path,
        extraCloneOpts: {
          '-c': 'extra.clone.config=test-extra-config-value',
        },
        fullClone: true,
      });
      git.getBranchCommit(defaultBranch);
      await git.syncGit();
      const repo = Git(tmpDir.path);
      const res = (await repo.raw(['config', 'extra.clone.config'])).trim();
      expect(res).toBe('test-extra-config-value');
    });
  });
  describe('setGitAuthor()', () => {
    it('throws for invalid', () => {
      expect(() => git.setGitAuthor('invalid')).toThrow(CONFIG_VALIDATION);
    });
  });

  describe('isBranchConflicted', () => {
    beforeAll(async () => {
      const repo = Git(base.path);
      await repo.init();

      await repo.checkout(['-b', 'renovate/conflicted_branch', defaultBranch]);
      await repo.checkout([
        '-b',
        'renovate/non_conflicted_branch',
        defaultBranch,
      ]);

      await repo.checkout(defaultBranch);
      await fs.writeFile(base.path + '/one_file', 'past (updated)');
      await repo.add(['one_file']);
      await repo.commit('past (updated) message');

      await repo.checkout('renovate/conflicted_branch');
      await fs.writeFile(base.path + '/one_file', 'past (updated branch)');
      await repo.add(['one_file']);
      await repo.commit('past (updated branch) message');

      await repo.checkout('renovate/non_conflicted_branch');
      await fs.writeFile(base.path + '/another_file', 'other');
      await repo.add(['another_file']);
      await repo.commit('other (updated branch) message');

      await repo.checkout(defaultBranch);

      conflictsCache.getCachedConflictResult.mockReturnValue(null);
    });

    it('returns true for non-existing source branch', async () => {
      const res = await git.isBranchConflicted(
        defaultBranch,
        'renovate/non_existing_branch'
      );
      expect(res).toBeTrue();
    });

    it('returns true for non-existing target branch', async () => {
      const res = await git.isBranchConflicted(
        'renovate/non_existing_branch',
        'renovate/non_conflicted_branch'
      );
      expect(res).toBeTrue();
    });

    it('detects conflicted branch', async () => {
      const branchBefore = 'renovate/non_conflicted_branch';
      await git.checkoutBranch(branchBefore);

      const res = await git.isBranchConflicted(
        defaultBranch,
        'renovate/conflicted_branch'
      );

      expect(res).toBeTrue();

      const status = await git.getRepoStatus();
      expect(status.current).toEqual(branchBefore);
      expect(status.isClean()).toBeTrue();
    });

    it('detects non-conflicted branch', async () => {
      const branchBefore = 'renovate/conflicted_branch';
      await git.checkoutBranch(branchBefore);

      const res = await git.isBranchConflicted(
        defaultBranch,
        'renovate/non_conflicted_branch'
      );

      expect(res).toBeFalse();

      const status = await git.getRepoStatus();
      expect(status.current).toEqual(branchBefore);
      expect(status.isClean()).toBeTrue();
    });

    describe('cache', () => {
      beforeEach(() => {
        jest.resetAllMocks();
      });
      it('returns cached values', async () => {
        conflictsCache.getCachedConflictResult.mockReturnValue(true);

        const res = await git.isBranchConflicted(
          defaultBranch,
          'renovate/conflicted_branch'
        );

        expect(res).toBeTrue();
        expect(conflictsCache.getCachedConflictResult.mock.calls).toEqual([
          [
            defaultBranch,
            expect.any(String),
            'renovate/conflicted_branch',
            expect.any(String),
          ],
        ]);
        expect(conflictsCache.setCachedConflictResult).not.toHaveBeenCalled();
      });

      it('caches truthy return value', async () => {
        conflictsCache.getCachedConflictResult.mockReturnValue(null);

        const res = await git.isBranchConflicted(
          defaultBranch,
          'renovate/conflicted_branch'
        );

        expect(res).toBeTrue();
        expect(conflictsCache.setCachedConflictResult.mock.calls).toEqual([
          [
            defaultBranch,
            expect.any(String),
            'renovate/conflicted_branch',
            expect.any(String),
            true,
          ],
        ]);
      });

      it('caches falsy return value', async () => {
        conflictsCache.getCachedConflictResult.mockReturnValue(null);

        const res = await git.isBranchConflicted(
          defaultBranch,
          'renovate/non_conflicted_branch'
        );

        expect(res).toBeFalse();
        expect(conflictsCache.setCachedConflictResult.mock.calls).toEqual([
          [
            defaultBranch,
            expect.any(String),
            'renovate/non_conflicted_branch',
            expect.any(String),
            false,
          ],
        ]);
      });
    });
  });
});<|MERGE_RESOLUTION|>--- conflicted
+++ resolved
@@ -9,15 +9,12 @@
 import * as git from '.';
 import { setNoVerify } from '.';
 
-<<<<<<< HEAD
+jest.mock('./conflicts-cache');
 jest.mock('delay');
-=======
-jest.mock('./conflicts-cache');
 const conflictsCache = mocked(_conflictsCache);
 
 // Class is no longer exported
 const SimpleGit = Git().constructor as { prototype: ReturnType<typeof Git> };
->>>>>>> 80268cdc
 
 describe('util/git/index', () => {
   jest.setTimeout(15000);
