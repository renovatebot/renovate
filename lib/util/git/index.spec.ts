import fs from 'fs-extra';
import Git from 'simple-git';
import tmp from 'tmp-promise';
import { mocked } from '../../../test/util';
import { GlobalConfig } from '../../config/global';
import { CONFIG_VALIDATION } from '../../constants/error-messages';
import * as _conflictsCache from './conflicts-cache';
import type { FileChange } from './types';
import * as git from '.';
import { setNoVerify } from '.';

<<<<<<< HEAD
jest.mock('./conflicts-cache');
const conflictsCache = mocked(_conflictsCache);
=======
// Class is no longer exported
const SimpleGit = Git().constructor as { prototype: ReturnType<typeof Git> };
>>>>>>> deae1b07

describe('util/git/index', () => {
  jest.setTimeout(15000);

  const masterCommitDate = new Date();
  masterCommitDate.setMilliseconds(0);
  let base: tmp.DirectoryResult;
  let origin: tmp.DirectoryResult;
  let defaultBranch: string;

  beforeAll(async () => {
    base = await tmp.dir({ unsafeCleanup: true });
    const repo = Git(base.path);
    await repo.init();
    defaultBranch = (await repo.raw('branch', '--show-current')).trim();
    await repo.addConfig('user.email', 'Jest@example.com');
    await repo.addConfig('user.name', 'Jest');
    await fs.writeFile(base.path + '/past_file', 'past');
    await repo.addConfig('commit.gpgsign', 'false');
    await repo.add(['past_file']);
    await repo.commit('past message');

    await repo.checkout(['-b', 'renovate/past_branch', defaultBranch]);
    await repo.checkout(['-b', 'develop', defaultBranch]);

    await repo.checkout(defaultBranch);
    await fs.writeFile(base.path + '/master_file', defaultBranch);
    await fs.writeFile(base.path + '/file_to_delete', 'bye');
    await repo.add(['master_file', 'file_to_delete']);
    await repo.commit('master message', [
      '--date=' + masterCommitDate.toISOString(),
    ]);

    await repo.checkout(['-b', 'renovate/future_branch', defaultBranch]);
    await fs.writeFile(base.path + '/future_file', 'future');
    await repo.add(['future_file']);
    await repo.commit('future message');

    await repo.checkoutBranch('renovate/modified_branch', defaultBranch);
    await fs.writeFile(base.path + '/base_file', 'base');
    await repo.add(['base_file']);
    await repo.commit('base message');
    await fs.writeFile(base.path + '/modified_file', 'modified');
    await repo.add(['modified_file']);
    await repo.commit('modification');

    await repo.checkoutBranch('renovate/custom_author', defaultBranch);
    await fs.writeFile(base.path + '/custom_file', 'custom');
    await repo.add(['custom_file']);
    await repo.addConfig('user.email', 'custom@example.com');
    await repo.commit('custom message');

    await repo.checkoutBranch('renovate/equal_branch', defaultBranch);

    await repo.checkout(defaultBranch);
  });

  let tmpDir: tmp.DirectoryResult;

  beforeEach(async () => {
    origin = await tmp.dir({ unsafeCleanup: true });
    const repo = Git(origin.path);
    await repo.clone(base.path, '.', ['--bare']);
    await repo.addConfig('commit.gpgsign', 'false');
    tmpDir = await tmp.dir({ unsafeCleanup: true });
    GlobalConfig.set({ localDir: tmpDir.path });
    await git.initRepo({
      url: origin.path,
    });
    git.setUserRepoConfig({ branchPrefix: 'renovate/' });
    git.setGitAuthor('Jest <Jest@example.com>');
    setNoVerify([]);
    await git.syncGit();
    // override some local git settings for better testing
    const local = Git(tmpDir.path);
    await local.addConfig('commit.gpgsign', 'false');
  });

  afterEach(async () => {
    await tmpDir.cleanup();
    await origin.cleanup();
    jest.restoreAllMocks();
  });

  afterAll(async () => {
    await base.cleanup();
  });

  describe('validateGitVersion()', () => {
    it('has a git version greater or equal to the minimum required', async () => {
      const res = await git.validateGitVersion();
      expect(res).toBeTrue();
    });
  });

  describe('checkoutBranch(branchName)', () => {
    it('sets the base branch as master', async () => {
      await expect(git.checkoutBranch(defaultBranch)).resolves.not.toThrow();
    });
    it('sets non-master base branch', async () => {
      await expect(git.checkoutBranch('develop')).resolves.not.toThrow();
    });
  });
  describe('getFileList()', () => {
    it('should return the correct files', async () => {
      expect(await git.getFileList()).toEqual([
        'file_to_delete',
        'master_file',
        'past_file',
      ]);
    });
    it('should exclude submodules', async () => {
      const repo = Git(base.path);
      await repo.submoduleAdd(base.path, 'submodule');
      await repo.commit('Add submodule');
      await git.initRepo({
        cloneSubmodules: true,
        url: base.path,
      });
      await git.syncGit();
      expect(await fs.pathExists(tmpDir.path + '/.gitmodules')).toBeTruthy();
      expect(await git.getFileList()).toEqual([
        '.gitmodules',
        'file_to_delete',
        'master_file',
        'past_file',
      ]);
      await repo.reset(['--hard', 'HEAD^']);
    });
  });
  describe('branchExists(branchName)', () => {
    it('should return true if found', () => {
      expect(git.branchExists('renovate/future_branch')).toBeTrue();
    });
    it('should return false if not found', () => {
      expect(git.branchExists('not_found')).toBeFalse();
    });
  });
  describe('getBranchList()', () => {
    it('should return all branches', () => {
      const res = git.getBranchList();
      expect(res).toContain('renovate/past_branch');
      expect(res).toContain('renovate/future_branch');
      expect(res).toContain(defaultBranch);
    });
  });
  describe('isBranchStale()', () => {
    it('should return false if same SHA as master', async () => {
      expect(await git.isBranchStale('renovate/future_branch')).toBeFalse();
    });
    it('should return true if SHA different from master', async () => {
      expect(await git.isBranchStale('renovate/past_branch')).toBeTrue();
    });
    it('should return result even if non-default and not under branchPrefix', async () => {
      expect(await git.isBranchStale('develop')).toBeTrue();
      expect(await git.isBranchStale('develop')).toBeTrue(); // cache
    });
  });
  describe('isBranchModified()', () => {
    it('should return false when branch is not found', async () => {
      expect(await git.isBranchModified('renovate/not_found')).toBeFalse();
    });
    it('should return false when author matches', async () => {
      expect(await git.isBranchModified('renovate/future_branch')).toBeFalse();
      expect(await git.isBranchModified('renovate/future_branch')).toBeFalse();
    });
    it('should return false when author is ignored', async () => {
      git.setUserRepoConfig({
        gitIgnoredAuthors: ['custom@example.com'],
      });
      expect(await git.isBranchModified('renovate/custom_author')).toBeFalse();
    });
    it('should return true when custom author is unknown', async () => {
      expect(await git.isBranchModified('renovate/custom_author')).toBeTrue();
    });
  });

  describe('getBranchCommit(branchName)', () => {
    it('should return same value for equal refs', () => {
      const hex = git.getBranchCommit('renovate/equal_branch');
      expect(hex).toBe(git.getBranchCommit(defaultBranch));
      expect(hex).toHaveLength(40);
    });
    it('should return null', () => {
      expect(git.getBranchCommit('not_found')).toBeNull();
    });
  });
  describe('getBranchParentSha(branchName)', () => {
    it('should return sha if found', async () => {
      const parentSha = await git.getBranchParentSha('renovate/future_branch');
      expect(parentSha).toHaveLength(40);
      expect(parentSha).toEqual(git.getBranchCommit(defaultBranch));
    });
    it('should return false if not found', async () => {
      expect(await git.getBranchParentSha('not_found')).toBeNull();
    });
  });
  describe('getBranchFiles(branchName)', () => {
    it('detects changed files compared to current base branch', async () => {
      const file: FileChange = {
        type: 'addition',
        path: 'some-new-file',
        contents: 'some new-contents',
      };
      await git.commitFiles({
        branchName: 'renovate/branch_with_changes',
        files: [file],
        message: 'Create something',
      });
      const branchFiles = await git.getBranchFiles(
        'renovate/branch_with_changes'
      );
      expect(branchFiles).toEqual(['some-new-file']);
    });
  });

  describe('mergeBranch(branchName)', () => {
    it('should perform a branch merge', async () => {
      await git.mergeBranch('renovate/future_branch');
      const merged = await Git(origin.path).branch([
        '--verbose',
        '--merged',
        defaultBranch,
      ]);
      expect(merged.all).toContain('renovate/future_branch');
    });
    it('should throw if branch merge throws', async () => {
      await expect(git.mergeBranch('not_found')).rejects.toThrow();
    });
  });
  describe('deleteBranch(branchName)', () => {
    it('should send delete', async () => {
      await git.deleteBranch('renovate/past_branch');
      const branches = await Git(origin.path).branch({});
      expect(branches.all).not.toContain('renovate/past_branch');
    });
  });
  describe('getBranchLastCommitTime', () => {
    it('should return a Date', async () => {
      const time = await git.getBranchLastCommitTime(defaultBranch);
      expect(time).toEqual(masterCommitDate);
    });
    it('handles error', async () => {
      const res = await git.getBranchLastCommitTime('some-branch');
      expect(res).toBeDefined();
    });
  });
  describe('getFile(filePath, branchName)', () => {
    it('gets the file', async () => {
      const res = await git.getFile('master_file');
      expect(res).toBe(defaultBranch);
    });
    it('short cuts 404', async () => {
      const res = await git.getFile('some-missing-path');
      expect(res).toBeNull();
    });
    it('returns null for 404', async () => {
      expect(await git.getFile('some-path', 'some-branch')).toBeNull();
    });
  });
  describe('commitFiles({branchName, files, message})', () => {
    it('creates file', async () => {
      const file: FileChange = {
        type: 'addition',
        path: 'some-new-file',
        contents: 'some new-contents',
      };
      const commit = await git.commitFiles({
        branchName: 'renovate/past_branch',
        files: [file],
        message: 'Create something',
      });
      expect(commit).not.toBeNull();
    });
    it('deletes file', async () => {
      const file: FileChange = {
        type: 'deletion',
        path: 'file_to_delete',
      };
      const commit = await git.commitFiles({
        branchName: 'renovate/something',
        files: [file],
        message: 'Delete something',
      });
      expect(commit).not.toBeNull();
    });
    it('updates multiple files', async () => {
      const files: FileChange[] = [
        {
          type: 'addition',
          path: 'some-existing-file',
          contents: 'updated content',
        },
        {
          type: 'addition',
          path: 'some-other-existing-file',
          contents: 'other updated content',
        },
      ];
      const commit = await git.commitFiles({
        branchName: 'renovate/something',
        files,
        message: 'Update something',
      });
      expect(commit).not.toBeNull();
    });
    it('updates git submodules', async () => {
      const files: FileChange[] = [
        {
          type: 'addition',
          path: '.',
          contents: 'some content',
        },
      ];
      const commit = await git.commitFiles({
        branchName: 'renovate/something',
        files,
        message: 'Update something',
      });
      expect(commit).toBeNull();
    });
    it('does not push when no diff', async () => {
      const files: FileChange[] = [
        {
          type: 'addition',
          path: 'future_file',
          contents: 'future',
        },
      ];
      const commit = await git.commitFiles({
        branchName: 'renovate/future_branch',
        files,
        message: 'No change update',
      });
      expect(commit).toBeNull();
    });

    it('does not pass --no-verify', async () => {
      const commitSpy = jest.spyOn(SimpleGit.prototype, 'commit');
      const pushSpy = jest.spyOn(SimpleGit.prototype, 'push');

      const files: FileChange[] = [
        {
          type: 'addition',
          path: 'some-new-file',
          contents: 'some new-contents',
        },
      ];

      await git.commitFiles({
        branchName: 'renovate/something',
        files,
        message: 'Pass no-verify',
      });

      expect(commitSpy).toHaveBeenCalledWith(
        expect.anything(),
        expect.anything(),
        expect.not.objectContaining({ '--no-verify': null })
      );
      expect(pushSpy).toHaveBeenCalledWith(
        expect.anything(),
        expect.anything(),
        expect.not.objectContaining({ '--no-verify': null })
      );
    });

    it('passes --no-verify to commit', async () => {
      const commitSpy = jest.spyOn(SimpleGit.prototype, 'commit');
      const pushSpy = jest.spyOn(SimpleGit.prototype, 'push');

      const files: FileChange[] = [
        {
          type: 'addition',
          path: 'some-new-file',
          contents: 'some new-contents',
        },
      ];
      setNoVerify(['commit']);

      await git.commitFiles({
        branchName: 'renovate/something',
        files,
        message: 'Pass no-verify',
      });

      expect(commitSpy).toHaveBeenCalledWith(
        expect.anything(),
        expect.anything(),
        expect.objectContaining({ '--no-verify': null })
      );
      expect(pushSpy).toHaveBeenCalledWith(
        expect.anything(),
        expect.anything(),
        expect.not.objectContaining({ '--no-verify': null })
      );
    });

    it('passes --no-verify to push', async () => {
      const commitSpy = jest.spyOn(SimpleGit.prototype, 'commit');
      const pushSpy = jest.spyOn(SimpleGit.prototype, 'push');

      const files: FileChange[] = [
        {
          type: 'addition',
          path: 'some-new-file',
          contents: 'some new-contents',
        },
      ];
      setNoVerify(['push']);

      await git.commitFiles({
        branchName: 'renovate/something',
        files,
        message: 'Pass no-verify',
      });

      expect(commitSpy).toHaveBeenCalledWith(
        expect.anything(),
        expect.anything(),
        expect.not.objectContaining({ '--no-verify': null })
      );
      expect(pushSpy).toHaveBeenCalledWith(
        expect.anything(),
        expect.anything(),
        expect.objectContaining({ '--no-verify': null })
      );
    });

    it('creates file with the executable bit', async () => {
      const file: FileChange = {
        type: 'addition',
        path: 'some-executable',
        contents: 'some new-contents',
        isExecutable: true,
      };
      const commit = await git.commitFiles({
        branchName: 'renovate/past_branch',
        files: [file],
        message: 'Create something',
      });
      expect(commit).not.toBeNull();

      const repo = Git(tmpDir.path);
      const result = await repo.raw(['ls-tree', 'HEAD', 'some-executable']);
      expect(result).toStartWith('100755');
    });
  });

  describe('getCommitMessages()', () => {
    it('returns commit messages', async () => {
      expect(await git.getCommitMessages()).toEqual([
        'master message',
        'past message',
      ]);
    });
  });

  describe('Storage.getUrl()', () => {
    const getUrl = git.getUrl;
    it('returns https url', () => {
      expect(
        getUrl({
          protocol: 'https',
          auth: 'user:pass',
          hostname: 'host',
          repository: 'some/repo',
        })
      ).toBe('https://user:pass@host/some/repo.git');
      expect(
        getUrl({
          auth: 'user:pass',
          hostname: 'host',
          repository: 'some/repo',
        })
      ).toBe('https://user:pass@host/some/repo.git');
    });

    it('returns ssh url', () => {
      expect(
        getUrl({
          protocol: 'ssh',
          auth: 'user:pass',
          hostname: 'host',
          repository: 'some/repo',
        })
      ).toBe('git@host:some/repo.git');
    });
  });

  describe('initRepo())', () => {
    it('should fetch latest', async () => {
      const repo = Git(base.path);
      await repo.checkout(['-b', 'test', defaultBranch]);
      await fs.writeFile(base.path + '/test', 'lorem ipsum');
      await repo.add(['test']);
      await repo.commit('past message2');
      await repo.checkout(defaultBranch);

      expect(git.branchExists('test')).toBeFalsy();

      expect(await git.getCommitMessages()).toEqual([
        'master message',
        'past message',
      ]);

      await git.checkoutBranch('develop');

      await git.initRepo({
        url: base.path,
      });

      expect(git.branchExists('test')).toBeTruthy();

      await git.checkoutBranch('test');

      const msg = await git.getCommitMessages();
      expect(msg).toEqual(['past message2', 'master message', 'past message']);
      expect(msg).toContain('past message2');
    });

    it('should set branch prefix', async () => {
      const repo = Git(base.path);
      await repo.checkout(['-b', 'renovate/test', defaultBranch]);
      await fs.writeFile(base.path + '/test', 'lorem ipsum');
      await repo.add(['test']);
      await repo.commit('past message2');
      await repo.checkout(defaultBranch);

      await git.initRepo({
        url: base.path,
      });

      git.setUserRepoConfig({ branchPrefix: 'renovate/' });
      expect(git.branchExists('renovate/test')).toBeTrue();

      await git.initRepo({
        url: base.path,
      });

      await repo.checkout('renovate/test');
      await repo.commit('past message3', ['--amend']);

      git.setUserRepoConfig({ branchPrefix: 'renovate/' });
      expect(git.branchExists('renovate/test')).toBeTrue();
    });

    it('should fail clone ssh submodule', async () => {
      const repo = Git(base.path);
      await fs.writeFile(
        base.path + '/.gitmodules',
        '[submodule "test"]\npath=test\nurl=ssh://0.0.0.0'
      );
      await repo.add('.gitmodules');
      await repo.raw([
        'update-index',
        '--add',
        '--cacheinfo',
        '160000',
        '4b825dc642cb6eb9a060e54bf8d69288fbee4904',
        'test',
      ]);
      await repo.commit('Add submodule');
      await git.initRepo({
        cloneSubmodules: true,
        url: base.path,
      });
      await git.syncGit();
      expect(await fs.pathExists(tmpDir.path + '/.gitmodules')).toBeTruthy();
      await repo.reset(['--hard', 'HEAD^']);
    });

    it('should use extra clone configuration', async () => {
      await fs.emptyDir(tmpDir.path);
      await git.initRepo({
        url: origin.path,
        extraCloneOpts: {
          '-c': 'extra.clone.config=test-extra-config-value',
        },
        fullClone: true,
      });
      git.getBranchCommit(defaultBranch);
      await git.syncGit();
      const repo = Git(tmpDir.path);
      const res = (await repo.raw(['config', 'extra.clone.config'])).trim();
      expect(res).toBe('test-extra-config-value');
    });
  });
  describe('setGitAuthor()', () => {
    it('throws for invalid', () => {
      expect(() => git.setGitAuthor('invalid')).toThrow(CONFIG_VALIDATION);
    });
  });

  describe('isBranchConflicted', () => {
    beforeAll(async () => {
      const repo = Git(base.path);
      await repo.init();

      await repo.checkout(['-b', 'renovate/conflicted_branch', defaultBranch]);
      await repo.checkout([
        '-b',
        'renovate/non_conflicted_branch',
        defaultBranch,
      ]);

      await repo.checkout(defaultBranch);
      await fs.writeFile(base.path + '/one_file', 'past (updated)');
      await repo.add(['one_file']);
      await repo.commit('past (updated) message');

      await repo.checkout('renovate/conflicted_branch');
      await fs.writeFile(base.path + '/one_file', 'past (updated branch)');
      await repo.add(['one_file']);
      await repo.commit('past (updated branch) message');

      await repo.checkout('renovate/non_conflicted_branch');
      await fs.writeFile(base.path + '/another_file', 'other');
      await repo.add(['another_file']);
      await repo.commit('other (updated branch) message');

      await repo.checkout(defaultBranch);

      conflictsCache.getCachedConflictResult.mockReturnValue(null);
    });

    it('returns true for non-existing source branch', async () => {
      const res = await git.isBranchConflicted(
        defaultBranch,
        'renovate/non_existing_branch'
      );
      expect(res).toBeTrue();
    });

    it('returns true for non-existing target branch', async () => {
      const res = await git.isBranchConflicted(
        'renovate/non_existing_branch',
        'renovate/non_conflicted_branch'
      );
      expect(res).toBeTrue();
    });

    it('detects conflicted branch', async () => {
      const branchBefore = 'renovate/non_conflicted_branch';
      await git.checkoutBranch(branchBefore);

      const res = await git.isBranchConflicted(
        defaultBranch,
        'renovate/conflicted_branch'
      );

      expect(res).toBeTrue();

      const status = await git.getRepoStatus();
      expect(status.current).toEqual(branchBefore);
      expect(status.isClean()).toBeTrue();
    });

    it('detects non-conflicted branch', async () => {
      const branchBefore = 'renovate/conflicted_branch';
      await git.checkoutBranch(branchBefore);

      const res = await git.isBranchConflicted(
        defaultBranch,
        'renovate/non_conflicted_branch'
      );

      expect(res).toBeFalse();

      const status = await git.getRepoStatus();
      expect(status.current).toEqual(branchBefore);
      expect(status.isClean()).toBeTrue();
    });

    describe('cache', () => {
      beforeEach(() => {
        jest.resetAllMocks();
      });
      it('returns cached values', async () => {
        conflictsCache.getCachedConflictResult.mockReturnValue(true);

        const res = await git.isBranchConflicted(
          defaultBranch,
          'renovate/conflicted_branch'
        );

        expect(res).toBeTrue();
        expect(conflictsCache.getCachedConflictResult.mock.calls).toEqual([
          [
            defaultBranch,
            expect.any(String),
            'renovate/conflicted_branch',
            expect.any(String),
          ],
        ]);
        expect(conflictsCache.setCachedConflictResult).not.toHaveBeenCalled();
      });

      it('caches truthy return value', async () => {
        conflictsCache.getCachedConflictResult.mockReturnValue(null);

        const res = await git.isBranchConflicted(
          defaultBranch,
          'renovate/conflicted_branch'
        );

        expect(res).toBeTrue();
        expect(conflictsCache.setCachedConflictResult.mock.calls).toEqual([
          [
            defaultBranch,
            expect.any(String),
            'renovate/conflicted_branch',
            expect.any(String),
            true,
          ],
        ]);
      });

      it('caches falsy return value', async () => {
        conflictsCache.getCachedConflictResult.mockReturnValue(null);

        const res = await git.isBranchConflicted(
          defaultBranch,
          'renovate/non_conflicted_branch'
        );

        expect(res).toBeFalse();
        expect(conflictsCache.setCachedConflictResult.mock.calls).toEqual([
          [
            defaultBranch,
            expect.any(String),
            'renovate/non_conflicted_branch',
            expect.any(String),
            false,
          ],
        ]);
      });
    });
  });
});<|MERGE_RESOLUTION|>--- conflicted
+++ resolved
@@ -9,13 +9,11 @@
 import * as git from '.';
 import { setNoVerify } from '.';
 
-<<<<<<< HEAD
 jest.mock('./conflicts-cache');
 const conflictsCache = mocked(_conflictsCache);
-=======
+
 // Class is no longer exported
 const SimpleGit = Git().constructor as { prototype: ReturnType<typeof Git> };
->>>>>>> deae1b07
 
 describe('util/git/index', () => {
   jest.setTimeout(15000);
