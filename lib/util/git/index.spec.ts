import fs from 'fs-extra';
import Git from 'simple-git';
import SimpleGit from 'simple-git/src/git';
import tmp from 'tmp-promise';
import { setGlobalConfig } from '../../config/global';
import { CONFIG_VALIDATION } from '../../constants/error-messages';
import * as git from '.';
import { GitNoVerifyOption, setNoVerify } from '.';

describe('util/git/index', () => {
  jest.setTimeout(15000);

  const masterCommitDate = new Date();
  masterCommitDate.setMilliseconds(0);
  let base: tmp.DirectoryResult;
  let origin: tmp.DirectoryResult;
  let defaultBranch: string;

  beforeAll(async () => {
    base = await tmp.dir({ unsafeCleanup: true });
    const repo = Git(base.path);
    await repo.init();
    defaultBranch = (await repo.raw('branch', '--show-current')).trim();
    await repo.addConfig('user.email', 'Jest@example.com');
    await repo.addConfig('user.name', 'Jest');
    await fs.writeFile(base.path + '/past_file', 'past');
    await repo.addConfig('commit.gpgsign', 'false');
    await repo.add(['past_file']);
    await repo.commit('past message');

    await repo.checkout(['-b', 'renovate/past_branch', defaultBranch]);
    await repo.checkout(['-b', 'develop', defaultBranch]);

    await repo.checkout(defaultBranch);
    await fs.writeFile(base.path + '/master_file', defaultBranch);
    await fs.writeFile(base.path + '/file_to_delete', 'bye');
    await repo.add(['master_file', 'file_to_delete']);
    await repo.commit('master message', [
      '--date=' + masterCommitDate.toISOString(),
    ]);

    await repo.checkout(['-b', 'renovate/future_branch', defaultBranch]);
    await fs.writeFile(base.path + '/future_file', 'future');
    await repo.add(['future_file']);
    await repo.commit('future message');

    await repo.checkoutBranch('renovate/modified_branch', defaultBranch);
    await fs.writeFile(base.path + '/base_file', 'base');
    await repo.add(['base_file']);
    await repo.commit('base message');
    await fs.writeFile(base.path + '/modified_file', 'modified');
    await repo.add(['modified_file']);
    await repo.commit('modification');

    await repo.checkoutBranch('renovate/custom_author', defaultBranch);
    await fs.writeFile(base.path + '/custom_file', 'custom');
    await repo.add(['custom_file']);
    await repo.addConfig('user.email', 'custom@example.com');
    await repo.commit('custom message');

    await repo.checkoutBranch('renovate/equal_branch', defaultBranch);

    await repo.checkout(defaultBranch);
  });

  let tmpDir: tmp.DirectoryResult;

  beforeEach(async () => {
    origin = await tmp.dir({ unsafeCleanup: true });
    const repo = Git(origin.path);
    await repo.clone(base.path, '.', ['--bare']);
    await repo.addConfig('commit.gpgsign', 'false');
    tmpDir = await tmp.dir({ unsafeCleanup: true });
    setGlobalConfig({ localDir: tmpDir.path });
    await git.initRepo({
      url: origin.path,
    });
    git.setUserRepoConfig({ branchPrefix: 'renovate/' });
    git.setGitAuthor('Jest <Jest@example.com>');
    setNoVerify([]);
    await git.syncGit();
    // override some local git settings for better testing
    const local = Git(tmpDir.path);
    await local.addConfig('commit.gpgsign', 'false');
  });

  afterEach(async () => {
    await tmpDir.cleanup();
    await origin.cleanup();
    jest.restoreAllMocks();
  });

  afterAll(async () => {
    await base.cleanup();
  });

  describe('checkoutBranch(branchName)', () => {
    it('sets the base branch as master', async () => {
      await expect(git.checkoutBranch(defaultBranch)).resolves.not.toThrow();
    });
    it('sets non-master base branch', async () => {
      await expect(git.checkoutBranch('develop')).resolves.not.toThrow();
    });
  });
  describe('getFileList()', () => {
    it('should return the correct files', async () => {
      // FIXME: explicit assert condition
      expect(await git.getFileList()).toMatchSnapshot();
    });
    it('should exclude submodules', async () => {
      const repo = Git(base.path);
      await repo.submoduleAdd(base.path, 'submodule');
      await repo.commit('Add submodule');
      await git.initRepo({
        cloneSubmodules: true,
        url: base.path,
      });
      await git.syncGit();
      expect(await fs.exists(tmpDir.path + '/.gitmodules')).toBeTruthy();
      // FIXME: explicit assert condition
      expect(await git.getFileList()).toMatchSnapshot();
      await repo.reset(['--hard', 'HEAD^']);
    });
  });
  describe('branchExists(branchName)', () => {
    it('should return true if found', () => {
      expect(git.branchExists('renovate/future_branch')).toBeTrue();
    });
    it('should return false if not found', () => {
      expect(git.branchExists('not_found')).toBeFalse();
    });
  });
  describe('getBranchList()', () => {
    it('should return all branches', () => {
      const res = git.getBranchList();
      expect(res).toContain('renovate/past_branch');
      expect(res).toContain('renovate/future_branch');
      expect(res).toContain(defaultBranch);
    });
  });
  describe('isBranchStale()', () => {
    it('should return false if same SHA as master', async () => {
      expect(await git.isBranchStale('renovate/future_branch')).toBeFalse();
    });
    it('should return true if SHA different from master', async () => {
      expect(await git.isBranchStale('renovate/past_branch')).toBeTrue();
    });
    it('should return result even if non-default and not under branchPrefix', async () => {
      expect(await git.isBranchStale('develop')).toBeTrue();
      expect(await git.isBranchStale('develop')).toBeTrue(); // cache
    });
  });
  describe('isBranchModified()', () => {
    it('should return false when branch is not found', async () => {
      expect(await git.isBranchModified('renovate/not_found')).toBeFalse();
    });
    it('should return false when author matches', async () => {
      expect(await git.isBranchModified('renovate/future_branch')).toBeFalse();
      expect(await git.isBranchModified('renovate/future_branch')).toBeFalse();
    });
    it('should return false when author is ignored', async () => {
      git.setUserRepoConfig({
        gitIgnoredAuthors: ['custom@example.com'],
      });
      expect(await git.isBranchModified('renovate/custom_author')).toBeFalse();
    });
    it('should return true when custom author is unknown', async () => {
      expect(await git.isBranchModified('renovate/custom_author')).toBeTrue();
    });
  });

  describe('getBranchCommit(branchName)', () => {
    it('should return same value for equal refs', () => {
      const hex = git.getBranchCommit('renovate/equal_branch');
      expect(hex).toBe(git.getBranchCommit(defaultBranch));
      expect(hex).toHaveLength(40);
    });
    it('should return null', () => {
      expect(git.getBranchCommit('not_found')).toBeNull();
    });
  });
  describe('getBranchParentSha(branchName)', () => {
    it('should return sha if found', async () => {
      const parentSha = await git.getBranchParentSha('renovate/future_branch');
      expect(parentSha).toHaveLength(40);
      expect(parentSha).toEqual(git.getBranchCommit(defaultBranch));
    });
    it('should return false if not found', async () => {
      expect(await git.getBranchParentSha('not_found')).toBeNull();
    });
  });
  describe('getBranchFiles(branchName)', () => {
    it('detects changed files compared to current base branch', async () => {
      const file = {
        name: 'some-new-file',
        contents: 'some new-contents',
      };
      await git.commitFiles({
        branchName: 'renovate/branch_with_changes',
        files: [file],
        message: 'Create something',
      });
      const branchFiles = await git.getBranchFiles(
        'renovate/branch_with_changes'
      );
      // FIXME: explicit assert condition
      expect(branchFiles).toMatchSnapshot();
    });
  });

  describe('mergeBranch(branchName)', () => {
    it('should perform a branch merge', async () => {
      await git.mergeBranch('renovate/future_branch');
      const merged = await Git(origin.path).branch([
        '--verbose',
        '--merged',
        defaultBranch,
      ]);
      expect(merged.all).toContain('renovate/future_branch');
    });
    it('should throw if branch merge throws', async () => {
      await expect(git.mergeBranch('not_found')).rejects.toThrow();
    });
  });
  describe('deleteBranch(branchName)', () => {
    it('should send delete', async () => {
      await git.deleteBranch('renovate/past_branch');
      const branches = await Git(origin.path).branch({});
      expect(branches.all).not.toContain('renovate/past_branch');
    });
  });
  describe('getBranchLastCommitTime', () => {
    it('should return a Date', async () => {
      const time = await git.getBranchLastCommitTime(defaultBranch);
      expect(time).toEqual(masterCommitDate);
    });
    it('handles error', async () => {
      const res = await git.getBranchLastCommitTime('some-branch');
      expect(res).toBeDefined();
    });
  });
  describe('getFile(filePath, branchName)', () => {
    it('gets the file', async () => {
      const res = await git.getFile('master_file');
      expect(res).toBe(defaultBranch);
    });
    it('short cuts 404', async () => {
      const res = await git.getFile('some-missing-path');
      expect(res).toBeNull();
    });
    it('returns null for 404', async () => {
      expect(await git.getFile('some-path', 'some-branch')).toBeNull();
    });
  });
  describe('commitFiles({branchName, files, message})', () => {
    it('creates file', async () => {
      const file = {
        name: 'some-new-file',
        contents: 'some new-contents',
      };
      const commit = await git.commitFiles({
        branchName: 'renovate/past_branch',
        files: [file],
        message: 'Create something',
      });
      expect(commit).not.toBeNull();
    });
    it('deletes file', async () => {
      const file = {
        name: '|delete|',
        contents: 'file_to_delete',
      };
      const commit = await git.commitFiles({
        branchName: 'renovate/something',
        files: [file],
        message: 'Delete something',
      });
      expect(commit).not.toBeNull();
    });
    it('updates multiple files', async () => {
      const files = [
        {
          name: 'some-existing-file',
          contents: 'updated content',
        },
        {
          name: 'some-other-existing-file',
          contents: 'other updated content',
        },
      ];
      const commit = await git.commitFiles({
        branchName: 'renovate/something',
        files,
        message: 'Update something',
      });
      expect(commit).not.toBeNull();
    });
    it('updates git submodules', async () => {
      const files = [
        {
          name: '.',
          contents: 'some content',
        },
      ];
      const commit = await git.commitFiles({
        branchName: 'renovate/something',
        files,
        message: 'Update something',
      });
      expect(commit).toBeNull();
    });
    it('does not push when no diff', async () => {
      const files = [
        {
          name: 'future_file',
          contents: 'future',
        },
      ];
      const commit = await git.commitFiles({
        branchName: 'renovate/future_branch',
        files,
        message: 'No change update',
      });
      expect(commit).toBeNull();
    });

    it('does not pass --no-verify', async () => {
      const commitSpy = jest.spyOn(SimpleGit.prototype, 'commit');
      const pushSpy = jest.spyOn(SimpleGit.prototype, 'push');

      const files = [
        {
          name: 'some-new-file',
          contents: 'some new-contents',
        },
      ];

      await git.commitFiles({
        branchName: 'renovate/something',
        files,
        message: 'Pass no-verify',
      });

      expect(commitSpy).toHaveBeenCalledWith(
        expect.anything(),
        expect.anything(),
        expect.not.objectContaining({ '--no-verify': null })
      );
      expect(pushSpy).toHaveBeenCalledWith(
        expect.anything(),
        expect.anything(),
        expect.not.objectContaining({ '--no-verify': null })
      );
    });

    it('passes --no-verify to commit', async () => {
      const commitSpy = jest.spyOn(SimpleGit.prototype, 'commit');
      const pushSpy = jest.spyOn(SimpleGit.prototype, 'push');

      const files = [
        {
          name: 'some-new-file',
          contents: 'some new-contents',
        },
      ];
      setNoVerify([GitNoVerifyOption.Commit]);

      await git.commitFiles({
        branchName: 'renovate/something',
        files,
        message: 'Pass no-verify',
      });

      expect(commitSpy).toHaveBeenCalledWith(
        expect.anything(),
        expect.anything(),
        expect.objectContaining({ '--no-verify': null })
      );
      expect(pushSpy).toHaveBeenCalledWith(
        expect.anything(),
        expect.anything(),
        expect.not.objectContaining({ '--no-verify': null })
      );
    });

    it('passes --no-verify to push', async () => {
      const commitSpy = jest.spyOn(SimpleGit.prototype, 'commit');
      const pushSpy = jest.spyOn(SimpleGit.prototype, 'push');

      const files = [
        {
          name: 'some-new-file',
          contents: 'some new-contents',
        },
      ];
      setNoVerify([GitNoVerifyOption.Push]);

      await git.commitFiles({
        branchName: 'renovate/something',
        files,
        message: 'Pass no-verify',
      });

      expect(commitSpy).toHaveBeenCalledWith(
        expect.anything(),
        expect.anything(),
        expect.not.objectContaining({ '--no-verify': null })
      );
      expect(pushSpy).toHaveBeenCalledWith(
        expect.anything(),
        expect.anything(),
        expect.objectContaining({ '--no-verify': null })
      );
    });

    it('creates file with the executable bit', async () => {
      const file = {
        name: 'some-executable',
        contents: 'some new-contents',
        executable: true,
      };
      const commit = await git.commitFiles({
        branchName: 'renovate/past_branch',
        files: [file],
        message: 'Create something',
      });
      expect(commit).not.toBeNull();

      const repo = Git(tmpDir.path);
      const result = await repo.raw(['ls-tree', 'HEAD', 'some-executable']);
      expect(result).toStartWith('100755');
    });
  });

  describe('getCommitMessages()', () => {
    it('returns commit messages', async () => {
      // FIXME: explicit assert condition
      expect(await git.getCommitMessages()).toMatchSnapshot();
    });
  });

  describe('Storage.getUrl()', () => {
    const getUrl = git.getUrl;
    it('returns https url', () => {
      expect(
        getUrl({
          protocol: 'https',
          auth: 'user:pass',
          hostname: 'host',
          repository: 'some/repo',
        })
      ).toEqual('https://user:pass@host/some/repo.git');
      expect(
        getUrl({
          auth: 'user:pass',
          hostname: 'host',
          repository: 'some/repo',
        })
      ).toEqual('https://user:pass@host/some/repo.git');
    });

    it('returns ssh url', () => {
      expect(
        getUrl({
          protocol: 'ssh',
          auth: 'user:pass',
          hostname: 'host',
          repository: 'some/repo',
        })
      ).toEqual('git@host:some/repo.git');
    });
  });

  describe('initRepo())', () => {
    it('should fetch latest', async () => {
      const repo = Git(base.path);
      await repo.checkout(['-b', 'test', defaultBranch]);
      await fs.writeFile(base.path + '/test', 'lorem ipsum');
      await repo.add(['test']);
      await repo.commit('past message2');
      await repo.checkout(defaultBranch);

      expect(git.branchExists('test')).toBeFalsy();

      // FIXME: explicit assert condition
      expect(await git.getCommitMessages()).toMatchSnapshot();

      await git.checkoutBranch('develop');

      await git.initRepo({
        url: base.path,
      });

      expect(git.branchExists('test')).toBeTruthy();

      await git.checkoutBranch('test');

      const msg = await git.getCommitMessages();
      expect(msg).toMatchSnapshot();
      expect(msg).toContain('past message2');
    });

    it('should set branch prefix', async () => {
      const repo = Git(base.path);
      await repo.checkout(['-b', 'renovate/test', defaultBranch]);
      await fs.writeFile(base.path + '/test', 'lorem ipsum');
      await repo.add(['test']);
      await repo.commit('past message2');
      await repo.checkout(defaultBranch);

      await git.initRepo({
        url: base.path,
      });

<<<<<<< HEAD
      await git.setUserRepoConfig({ branchPrefix: 'renovate/' });
      expect(git.branchExists('renovate/test')).toBeTrue();
=======
      git.setUserRepoConfig({ branchPrefix: 'renovate/' });
      expect(git.branchExists('renovate/test')).toBe(true);
>>>>>>> 7c92ae8f

      await git.initRepo({
        url: base.path,
      });

      await repo.checkout('renovate/test');
      await repo.commit('past message3', ['--amend']);

<<<<<<< HEAD
      await git.setUserRepoConfig({ branchPrefix: 'renovate/' });
      expect(git.branchExists('renovate/test')).toBeTrue();
=======
      git.setUserRepoConfig({ branchPrefix: 'renovate/' });
      expect(git.branchExists('renovate/test')).toBe(true);
>>>>>>> 7c92ae8f
    });

    it('should fail clone ssh submodule', async () => {
      const repo = Git(base.path);
      await fs.writeFile(
        base.path + '/.gitmodules',
        '[submodule "test"]\npath=test\nurl=ssh://0.0.0.0'
      );
      await repo.add('.gitmodules');
      await repo.raw([
        'update-index',
        '--add',
        '--cacheinfo',
        '160000',
        '4b825dc642cb6eb9a060e54bf8d69288fbee4904',
        'test',
      ]);
      await repo.commit('Add submodule');
      await git.initRepo({
        cloneSubmodules: true,
        url: base.path,
      });
      await git.syncGit();
      expect(await fs.exists(tmpDir.path + '/.gitmodules')).toBeTruthy();
      await repo.reset(['--hard', 'HEAD^']);
    });

    it('should use extra clone configuration', async () => {
      await fs.emptyDir(tmpDir.path);
      await git.initRepo({
        url: origin.path,
        extraCloneOpts: {
          '-c': 'extra.clone.config=test-extra-config-value',
        },
        fullClone: true,
      });
      git.getBranchCommit(defaultBranch);
      await git.syncGit();
      const repo = Git(tmpDir.path);
      const res = (await repo.raw(['config', 'extra.clone.config'])).trim();
      expect(res).toBe('test-extra-config-value');
    });
  });
  describe('setGitAuthor()', () => {
    it('throws for invalid', () => {
      expect(() => git.setGitAuthor('invalid')).toThrow(CONFIG_VALIDATION);
    });
  });
});<|MERGE_RESOLUTION|>--- conflicted
+++ resolved
@@ -512,13 +512,8 @@
         url: base.path,
       });
 
-<<<<<<< HEAD
-      await git.setUserRepoConfig({ branchPrefix: 'renovate/' });
+      git.setUserRepoConfig({ branchPrefix: 'renovate/' });
       expect(git.branchExists('renovate/test')).toBeTrue();
-=======
-      git.setUserRepoConfig({ branchPrefix: 'renovate/' });
-      expect(git.branchExists('renovate/test')).toBe(true);
->>>>>>> 7c92ae8f
 
       await git.initRepo({
         url: base.path,
@@ -527,13 +522,8 @@
       await repo.checkout('renovate/test');
       await repo.commit('past message3', ['--amend']);
 
-<<<<<<< HEAD
-      await git.setUserRepoConfig({ branchPrefix: 'renovate/' });
+      git.setUserRepoConfig({ branchPrefix: 'renovate/' });
       expect(git.branchExists('renovate/test')).toBeTrue();
-=======
-      git.setUserRepoConfig({ branchPrefix: 'renovate/' });
-      expect(git.branchExists('renovate/test')).toBe(true);
->>>>>>> 7c92ae8f
     });
 
     it('should fail clone ssh submodule', async () => {
