import fs from 'fs-extra';
import Git from 'simple-git';
import SimpleGit from 'simple-git/src/git';
import tmp from 'tmp-promise';
import { setGlobalConfig } from '../../config/global';
import { CONFIG_VALIDATION } from '../../constants/error-messages';
import * as git from '.';
import { GitNoVerifyOption, setNoVerify } from '.';

describe('util/git/index', () => {
  jest.setTimeout(15000);

  const masterCommitDate = new Date();
  masterCommitDate.setMilliseconds(0);
  let base: tmp.DirectoryResult;
  let origin: tmp.DirectoryResult;
  let defaultBranch: string;

  beforeAll(async () => {
    base = await tmp.dir({ unsafeCleanup: true });
    const repo = Git(base.path);
    await repo.init();
    defaultBranch = (await repo.raw('branch', '--show-current')).trim();
    await repo.addConfig('user.email', 'Jest@example.com');
    await repo.addConfig('user.name', 'Jest');
    await fs.writeFile(base.path + '/past_file', 'past');
    await repo.addConfig('commit.gpgsign', 'false');
    await repo.add(['past_file']);
    await repo.commit('past message');

    await repo.checkout(['-b', 'renovate/past_branch', defaultBranch]);
    await repo.checkout(['-b', 'develop', defaultBranch]);

    await repo.checkout(defaultBranch);
    await fs.writeFile(base.path + '/master_file', defaultBranch);
    await fs.writeFile(base.path + '/file_to_delete', 'bye');
    await repo.add(['master_file', 'file_to_delete']);
    await repo.commit('master message', [
      '--date=' + masterCommitDate.toISOString(),
    ]);

    await repo.checkout(['-b', 'renovate/future_branch', defaultBranch]);
    await fs.writeFile(base.path + '/future_file', 'future');
    await repo.add(['future_file']);
    await repo.commit('future message');

    await repo.checkoutBranch('renovate/modified_branch', defaultBranch);
    await fs.writeFile(base.path + '/base_file', 'base');
    await repo.add(['base_file']);
    await repo.commit('base message');
    await fs.writeFile(base.path + '/modified_file', 'modified');
    await repo.add(['modified_file']);
    await repo.commit('modification');

    await repo.checkoutBranch('renovate/custom_author', defaultBranch);
    await fs.writeFile(base.path + '/custom_file', 'custom');
    await repo.add(['custom_file']);
    await repo.addConfig('user.email', 'custom@example.com');
    await repo.commit('custom message');

    await repo.checkoutBranch('renovate/equal_branch', defaultBranch);

    await repo.checkout(defaultBranch);
  });

  let tmpDir: tmp.DirectoryResult;

  beforeEach(async () => {
    origin = await tmp.dir({ unsafeCleanup: true });
    const repo = Git(origin.path);
    await repo.clone(base.path, '.', ['--bare']);
    await repo.addConfig('commit.gpgsign', 'false');
    tmpDir = await tmp.dir({ unsafeCleanup: true });
    setGlobalConfig({ localDir: tmpDir.path });
    await git.initRepo({
      url: origin.path,
    });
<<<<<<< HEAD
    git.setUserRepoConfig({ branchPrefix: 'renovate/' });
=======
    await git.setUserRepoConfig({ branchPrefix: 'renovate/' });
    git.setGitAuthor('Jest <Jest@example.com>');
>>>>>>> a1633064
    setNoVerify([]);
    await git.syncGit();
    // override some local git settings for better testing
    const local = Git(tmpDir.path);
    await local.addConfig('commit.gpgsign', 'false');
  });

  afterEach(async () => {
    await tmpDir.cleanup();
    await origin.cleanup();
    jest.restoreAllMocks();
  });

  afterAll(async () => {
    await base.cleanup();
  });

  describe('checkoutBranch(branchName)', () => {
    it('sets the base branch as master', async () => {
      await expect(git.checkoutBranch(defaultBranch)).resolves.not.toThrow();
    });
    it('sets non-master base branch', async () => {
      await expect(git.checkoutBranch('develop')).resolves.not.toThrow();
    });
  });
  describe('getFileList()', () => {
    it('should return the correct files', async () => {
      // FIXME: explicit assert condition
      expect(await git.getFileList()).toMatchSnapshot();
    });
    it('should exclude submodules', async () => {
      const repo = Git(base.path);
      await repo.submoduleAdd(base.path, 'submodule');
      await repo.commit('Add submodule');
      await git.initRepo({
        cloneSubmodules: true,
        url: base.path,
      });
      await git.syncGit();
      expect(await fs.exists(tmpDir.path + '/.gitmodules')).toBeTruthy();
      // FIXME: explicit assert condition
      expect(await git.getFileList()).toMatchSnapshot();
      await repo.reset(['--hard', 'HEAD^']);
    });
  });
  describe('branchExists(branchName)', () => {
    it('should return true if found', () => {
      expect(git.branchExists('renovate/future_branch')).toBe(true);
    });
    it('should return false if not found', () => {
      expect(git.branchExists('not_found')).toBe(false);
    });
  });
  describe('getBranchList()', () => {
    it('should return all branches', () => {
      const res = git.getBranchList();
      expect(res).toContain('renovate/past_branch');
      expect(res).toContain('renovate/future_branch');
      expect(res).toContain(defaultBranch);
    });
  });
  describe('isBranchStale()', () => {
    it('should return false if same SHA as master', async () => {
      expect(await git.isBranchStale('renovate/future_branch')).toBe(false);
    });
    it('should return true if SHA different from master', async () => {
      expect(await git.isBranchStale('renovate/past_branch')).toBe(true);
    });
    it('should return result even if non-default and not under branchPrefix', async () => {
      expect(await git.isBranchStale('develop')).toBe(true);
      expect(await git.isBranchStale('develop')).toBe(true); // cache
    });
  });
  describe('isBranchModified()', () => {
    it('should return false when branch is not found', async () => {
      expect(await git.isBranchModified('renovate/not_found')).toBe(false);
    });
    it('should return false when author matches', async () => {
      expect(await git.isBranchModified('renovate/future_branch')).toBe(false);
      expect(await git.isBranchModified('renovate/future_branch')).toBe(false);
    });
    it('should return false when author is ignored', async () => {
      git.setUserRepoConfig({
        gitIgnoredAuthors: ['custom@example.com'],
      });
      expect(await git.isBranchModified('renovate/custom_author')).toBe(false);
    });
    it('should return true when custom author is unknown', async () => {
      expect(await git.isBranchModified('renovate/custom_author')).toBe(true);
    });
  });

  describe('getBranchCommit(branchName)', () => {
    it('should return same value for equal refs', () => {
      const hex = git.getBranchCommit('renovate/equal_branch');
      expect(hex).toBe(git.getBranchCommit(defaultBranch));
      expect(hex).toHaveLength(40);
    });
    it('should return null', () => {
      expect(git.getBranchCommit('not_found')).toBeNull();
    });
  });
  describe('getBranchParentSha(branchName)', () => {
    it('should return sha if found', async () => {
      const parentSha = await git.getBranchParentSha('renovate/future_branch');
      expect(parentSha).toHaveLength(40);
      expect(parentSha).toEqual(git.getBranchCommit(defaultBranch));
    });
    it('should return false if not found', async () => {
      expect(await git.getBranchParentSha('not_found')).toBeNull();
    });
  });
  describe('getBranchFiles(branchName)', () => {
    it('detects changed files compared to current base branch', async () => {
      const file = {
        name: 'some-new-file',
        contents: 'some new-contents',
      };
      await git.commitFiles({
        branchName: 'renovate/branch_with_changes',
        files: [file],
        message: 'Create something',
      });
      const branchFiles = await git.getBranchFiles(
        'renovate/branch_with_changes'
      );
      // FIXME: explicit assert condition
      expect(branchFiles).toMatchSnapshot();
    });
  });

  describe('mergeBranch(branchName)', () => {
    it('should perform a branch merge', async () => {
      await git.mergeBranch('renovate/future_branch');
      const merged = await Git(origin.path).branch([
        '--verbose',
        '--merged',
        defaultBranch,
      ]);
      expect(merged.all).toContain('renovate/future_branch');
    });
    it('should throw if branch merge throws', async () => {
      await expect(git.mergeBranch('not_found')).rejects.toThrow();
    });
  });
  describe('deleteBranch(branchName)', () => {
    it('should send delete', async () => {
      await git.deleteBranch('renovate/past_branch');
      const branches = await Git(origin.path).branch({});
      expect(branches.all).not.toContain('renovate/past_branch');
    });
  });
  describe('getBranchLastCommitTime', () => {
    it('should return a Date', async () => {
      const time = await git.getBranchLastCommitTime(defaultBranch);
      expect(time).toEqual(masterCommitDate);
    });
    it('handles error', async () => {
      const res = await git.getBranchLastCommitTime('some-branch');
      expect(res).toBeDefined();
    });
  });
  describe('getFile(filePath, branchName)', () => {
    it('gets the file', async () => {
      const res = await git.getFile('master_file');
      expect(res).toBe(defaultBranch);
    });
    it('short cuts 404', async () => {
      const res = await git.getFile('some-missing-path');
      expect(res).toBeNull();
    });
    it('returns null for 404', async () => {
      expect(await git.getFile('some-path', 'some-branch')).toBeNull();
    });
  });
  describe('commitFiles({branchName, files, message})', () => {
    it('creates file', async () => {
      const file = {
        name: 'some-new-file',
        contents: 'some new-contents',
      };
      const commit = await git.commitFiles({
        branchName: 'renovate/past_branch',
        files: [file],
        message: 'Create something',
      });
      expect(commit).not.toBeNull();
    });
    it('deletes file', async () => {
      const file = {
        name: '|delete|',
        contents: 'file_to_delete',
      };
      const commit = await git.commitFiles({
        branchName: 'renovate/something',
        files: [file],
        message: 'Delete something',
      });
      expect(commit).not.toBeNull();
    });
    it('updates multiple files', async () => {
      const files = [
        {
          name: 'some-existing-file',
          contents: 'updated content',
        },
        {
          name: 'some-other-existing-file',
          contents: 'other updated content',
        },
      ];
      const commit = await git.commitFiles({
        branchName: 'renovate/something',
        files,
        message: 'Update something',
      });
      expect(commit).not.toBeNull();
    });
    it('updates git submodules', async () => {
      const files = [
        {
          name: '.',
          contents: 'some content',
        },
      ];
      const commit = await git.commitFiles({
        branchName: 'renovate/something',
        files,
        message: 'Update something',
      });
      expect(commit).toBeNull();
    });
    it('does not push when no diff', async () => {
      const files = [
        {
          name: 'future_file',
          contents: 'future',
        },
      ];
      const commit = await git.commitFiles({
        branchName: 'renovate/future_branch',
        files,
        message: 'No change update',
      });
      expect(commit).toBeNull();
    });

    it('does not pass --no-verify', async () => {
      const commitSpy = jest.spyOn(SimpleGit.prototype, 'commit');
      const pushSpy = jest.spyOn(SimpleGit.prototype, 'push');

      const files = [
        {
          name: 'some-new-file',
          contents: 'some new-contents',
        },
      ];

      await git.commitFiles({
        branchName: 'renovate/something',
        files,
        message: 'Pass no-verify',
      });

      expect(commitSpy).toHaveBeenCalledWith(
        expect.anything(),
        expect.anything(),
        expect.not.objectContaining({ '--no-verify': null })
      );
      expect(pushSpy).toHaveBeenCalledWith(
        expect.anything(),
        expect.anything(),
        expect.not.objectContaining({ '--no-verify': null })
      );
    });

    it('passes --no-verify to commit', async () => {
      const commitSpy = jest.spyOn(SimpleGit.prototype, 'commit');
      const pushSpy = jest.spyOn(SimpleGit.prototype, 'push');

      const files = [
        {
          name: 'some-new-file',
          contents: 'some new-contents',
        },
      ];
      setNoVerify([GitNoVerifyOption.Commit]);

      await git.commitFiles({
        branchName: 'renovate/something',
        files,
        message: 'Pass no-verify',
      });

      expect(commitSpy).toHaveBeenCalledWith(
        expect.anything(),
        expect.anything(),
        expect.objectContaining({ '--no-verify': null })
      );
      expect(pushSpy).toHaveBeenCalledWith(
        expect.anything(),
        expect.anything(),
        expect.not.objectContaining({ '--no-verify': null })
      );
    });

    it('passes --no-verify to push', async () => {
      const commitSpy = jest.spyOn(SimpleGit.prototype, 'commit');
      const pushSpy = jest.spyOn(SimpleGit.prototype, 'push');

      const files = [
        {
          name: 'some-new-file',
          contents: 'some new-contents',
        },
      ];
      setNoVerify([GitNoVerifyOption.Push]);

      await git.commitFiles({
        branchName: 'renovate/something',
        files,
        message: 'Pass no-verify',
      });

      expect(commitSpy).toHaveBeenCalledWith(
        expect.anything(),
        expect.anything(),
        expect.not.objectContaining({ '--no-verify': null })
      );
      expect(pushSpy).toHaveBeenCalledWith(
        expect.anything(),
        expect.anything(),
        expect.objectContaining({ '--no-verify': null })
      );
    });
  });

  describe('getCommitMessages()', () => {
    it('returns commit messages', async () => {
      // FIXME: explicit assert condition
      expect(await git.getCommitMessages()).toMatchSnapshot();
    });
  });

  describe('Storage.getUrl()', () => {
    const getUrl = git.getUrl;
    it('returns https url', () => {
      expect(
        getUrl({
          protocol: 'https',
          auth: 'user:pass',
          hostname: 'host',
          repository: 'some/repo',
        })
      ).toEqual('https://user:pass@host/some/repo.git');
      expect(
        getUrl({
          auth: 'user:pass',
          hostname: 'host',
          repository: 'some/repo',
        })
      ).toEqual('https://user:pass@host/some/repo.git');
    });

    it('returns ssh url', () => {
      expect(
        getUrl({
          protocol: 'ssh',
          auth: 'user:pass',
          hostname: 'host',
          repository: 'some/repo',
        })
      ).toEqual('git@host:some/repo.git');
    });
  });

  describe('initRepo())', () => {
    it('should fetch latest', async () => {
      const repo = Git(base.path);
      await repo.checkout(['-b', 'test', defaultBranch]);
      await fs.writeFile(base.path + '/test', 'lorem ipsum');
      await repo.add(['test']);
      await repo.commit('past message2');
      await repo.checkout(defaultBranch);

      expect(git.branchExists('test')).toBeFalsy();

      // FIXME: explicit assert condition
      expect(await git.getCommitMessages()).toMatchSnapshot();

      await git.checkoutBranch('develop');

      await git.initRepo({
        url: base.path,
      });

      expect(git.branchExists('test')).toBeTruthy();

      await git.checkoutBranch('test');

      const msg = await git.getCommitMessages();
      expect(msg).toMatchSnapshot();
      expect(msg).toContain('past message2');
    });

    it('should set branch prefix', async () => {
      const repo = Git(base.path);
      await repo.checkout(['-b', 'renovate/test', defaultBranch]);
      await fs.writeFile(base.path + '/test', 'lorem ipsum');
      await repo.add(['test']);
      await repo.commit('past message2');
      await repo.checkout(defaultBranch);

      await git.initRepo({
        url: base.path,
      });

      git.setUserRepoConfig({ branchPrefix: 'renovate/' });
      expect(git.branchExists('renovate/test')).toBe(true);

      await git.initRepo({
        url: base.path,
      });

      await repo.checkout('renovate/test');
      await repo.commit('past message3', ['--amend']);

      git.setUserRepoConfig({ branchPrefix: 'renovate/' });
      expect(git.branchExists('renovate/test')).toBe(true);
    });

    it('should fail clone ssh submodule', async () => {
      const repo = Git(base.path);
      await fs.writeFile(
        base.path + '/.gitmodules',
        '[submodule "test"]\npath=test\nurl=ssh://0.0.0.0'
      );
      await repo.add('.gitmodules');
      await repo.raw([
        'update-index',
        '--add',
        '--cacheinfo',
        '160000',
        '4b825dc642cb6eb9a060e54bf8d69288fbee4904',
        'test',
      ]);
      await repo.commit('Add submodule');
      await git.initRepo({
        cloneSubmodules: true,
        url: base.path,
      });
      await git.syncGit();
      expect(await fs.exists(tmpDir.path + '/.gitmodules')).toBeTruthy();
      await repo.reset(['--hard', 'HEAD^']);
    });

    it('should use extra clone configuration', async () => {
      await fs.emptyDir(tmpDir.path);
      await git.initRepo({
        url: origin.path,
        extraCloneOpts: {
          '-c': 'extra.clone.config=test-extra-config-value',
        },
      });
      git.getBranchCommit(defaultBranch);
      await git.syncGit();
      const repo = Git(tmpDir.path);
      const res = (await repo.raw(['config', 'extra.clone.config'])).trim();
      expect(res).toBe('test-extra-config-value');
    });
  });
  describe('setGitAuthor()', () => {
    it('throws for invalid', () => {
      expect(() => git.setGitAuthor('invalid')).toThrow(CONFIG_VALIDATION);
    });
  });
});<|MERGE_RESOLUTION|>--- conflicted
+++ resolved
@@ -75,12 +75,8 @@
     await git.initRepo({
       url: origin.path,
     });
-<<<<<<< HEAD
     git.setUserRepoConfig({ branchPrefix: 'renovate/' });
-=======
-    await git.setUserRepoConfig({ branchPrefix: 'renovate/' });
     git.setGitAuthor('Jest <Jest@example.com>');
->>>>>>> a1633064
     setNoVerify([]);
     await git.syncGit();
     // override some local git settings for better testing
