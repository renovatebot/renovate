import fs from 'fs-extra';
import Git from 'simple-git';
import tmp from 'tmp-promise';
import { logger, mocked } from '../../../test/util';
import { GlobalConfig } from '../../config/global';
import {
  CONFIG_VALIDATION,
  INVALID_PATH,
} from '../../constants/error-messages';
import * as _branchCache from '../cache/branch';
import { newlineRegex, regEx } from '../regex';
<<<<<<< HEAD
import * as _behindBaseCache from './behind-base-branch-cache';
import * as _conflictsCache from './conflicts-cache';
import * as _modifiedCache from './modified-cache';
=======
>>>>>>> ae9cc284
import type { FileChange } from './types';
import * as git from '.';
import { setNoVerify } from '.';

<<<<<<< HEAD
jest.mock('./conflicts-cache');
jest.mock('./behind-base-branch-cache');
jest.mock('./modified-cache');
jest.mock('delay');
jest.mock('../cache/repository');
const behindBaseCache = mocked(_behindBaseCache);
const conflictsCache = mocked(_conflictsCache);
const modifiedCache = mocked(_modifiedCache);
=======
jest.mock('../cache/branch');
jest.mock('delay');
jest.mock('../cache/repository');
const branchCache = mocked(_branchCache);

>>>>>>> ae9cc284
// Class is no longer exported
const SimpleGit = Git().constructor as { prototype: ReturnType<typeof Git> };

describe('util/git/index', () => {
  jest.setTimeout(60000);

  const masterCommitDate = new Date();
  masterCommitDate.setMilliseconds(0);
  let base: tmp.DirectoryResult;
  let origin: tmp.DirectoryResult;
  let defaultBranch: string;

  beforeAll(async () => {
    base = await tmp.dir({ unsafeCleanup: true });
    const repo = Git(base.path);
    await repo.init();
    defaultBranch = (await repo.raw('branch', '--show-current')).trim();
    await repo.addConfig('user.email', 'Jest@example.com');
    await repo.addConfig('user.name', 'Jest');
    await fs.writeFile(base.path + '/past_file', 'past');
    await repo.addConfig('commit.gpgsign', 'false');
    await repo.add(['past_file']);
    await repo.commit('past message');

    await repo.checkout(['-b', 'renovate/past_branch', defaultBranch]);
    await repo.checkout(['-b', 'develop', defaultBranch]);

    await repo.checkout(defaultBranch);
    await fs.writeFile(base.path + '/master_file', defaultBranch);
    await fs.writeFile(base.path + '/file_to_delete', 'bye');
    await repo.add(['master_file', 'file_to_delete']);
    await repo.commit('master message', [
      '--date=' + masterCommitDate.toISOString(),
    ]);

    await repo.checkout(['-b', 'renovate/future_branch', defaultBranch]);
    await fs.writeFile(base.path + '/future_file', 'future');
    await repo.add(['future_file']);
    await repo.commit('future message');

    await repo.checkoutBranch('renovate/modified_branch', defaultBranch);
    await fs.writeFile(base.path + '/base_file', 'base');
    await repo.add(['base_file']);
    await repo.commit('base message');
    await fs.writeFile(base.path + '/modified_file', 'modified');
    await repo.add(['modified_file']);
    await repo.commit('modification');

    await repo.checkoutBranch('renovate/custom_author', defaultBranch);
    await fs.writeFile(base.path + '/custom_file', 'custom');
    await repo.add(['custom_file']);
    await repo.addConfig('user.email', 'custom@example.com');
    await repo.commit('custom message');

    await repo.checkoutBranch('renovate/nested_files', defaultBranch);
    await fs.mkdirp(base.path + '/bin/');
    await fs.writeFile(base.path + '/bin/nested', 'nested');
    await fs.writeFile(base.path + '/root', 'root');
    await repo.add(['root', 'bin/nested']);
    await repo.addConfig('user.email', 'custom@example.com');
    await repo.commit('nested message');

    await repo.checkoutBranch('renovate/equal_branch', defaultBranch);

    await repo.checkout(defaultBranch);
  });

  let tmpDir: tmp.DirectoryResult;

  const OLD_ENV = process.env;

  beforeEach(async () => {
    jest.resetModules();
    process.env = { ...OLD_ENV };
    origin = await tmp.dir({ unsafeCleanup: true });
    const repo = Git(origin.path);
    await repo.clone(base.path, '.', ['--bare']);
    await repo.addConfig('commit.gpgsign', 'false');
    tmpDir = await tmp.dir({ unsafeCleanup: true });
    GlobalConfig.set({ localDir: tmpDir.path });
    await git.initRepo({
      url: origin.path,
    });
    git.setUserRepoConfig({ branchPrefix: 'renovate/' });
    git.setGitAuthor('Jest <Jest@example.com>');
    setNoVerify([]);
    await git.syncGit();
    // override some local git settings for better testing
    const local = Git(tmpDir.path);
    await local.addConfig('commit.gpgsign', 'false');
<<<<<<< HEAD
    behindBaseCache.getCachedBehindBaseResult.mockReturnValue(null);
=======
    branchCache.getCachedBranchParentShaResult.mockReturnValue(null);
    branchCache.getCachedBehindBaseResult.mockReturnValue(null);
>>>>>>> ae9cc284
  });

  afterEach(async () => {
    await tmpDir?.cleanup();
    await origin?.cleanup();
    jest.restoreAllMocks();
  });

  afterAll(async () => {
    process.env = OLD_ENV;
    await base?.cleanup();
  });

  describe('gitRetry', () => {
    it('returns result if git returns successfully', async () => {
      const gitFunc = jest.fn().mockImplementation((args) => {
        if (args === undefined) {
          return 'some result';
        } else {
          return 'different result';
        }
      });
      expect(await git.gitRetry(() => gitFunc())).toBe('some result');
      expect(await git.gitRetry(() => gitFunc('arg'))).toBe('different result');
      expect(gitFunc).toHaveBeenCalledTimes(2);
    });

    it('retries the func call if ExternalHostError thrown', async () => {
      process.env.NODE_ENV = '';
      const gitFunc = jest
        .fn()
        .mockImplementationOnce(() => {
          throw new Error('The remote end hung up unexpectedly');
        })
        .mockImplementationOnce(() => {
          throw new Error('The remote end hung up unexpectedly');
        })
        .mockImplementationOnce(() => 'some result');
      expect(await git.gitRetry(() => gitFunc())).toBe('some result');
      expect(gitFunc).toHaveBeenCalledTimes(3);
    });

    it('retries the func call up to retry count if ExternalHostError thrown', async () => {
      process.env.NODE_ENV = '';
      const gitFunc = jest.fn().mockImplementation(() => {
        throw new Error('The remote end hung up unexpectedly');
      });
      await expect(git.gitRetry(() => gitFunc())).rejects.toThrow(
        'The remote end hung up unexpectedly'
      );
      expect(gitFunc).toHaveBeenCalledTimes(6);
    });

    it("doesn't retry and throws an Error if non-ExternalHostError thrown by git", async () => {
      const gitFunc = jest.fn().mockImplementationOnce(() => {
        throw new Error('some error');
      });
      await expect(git.gitRetry(() => gitFunc())).rejects.toThrow('some error');
      expect(gitFunc).toHaveBeenCalledTimes(1);
    });
  });

  describe('validateGitVersion()', () => {
    it('has a git version greater or equal to the minimum required', async () => {
      const res = await git.validateGitVersion();
      expect(res).toBeTrue();
    });
  });

  describe('checkoutBranch(branchName)', () => {
    it('sets the base branch as master', async () => {
      await expect(git.checkoutBranch(defaultBranch)).resolves.not.toThrow();
    });

    it('sets non-master base branch', async () => {
      await expect(git.checkoutBranch('develop')).resolves.not.toThrow();
    });
  });

  describe('getFileList()', () => {
    it('should return the correct files', async () => {
      expect(await git.getFileList()).toEqual([
        'file_to_delete',
        'master_file',
        'past_file',
      ]);
    });

    it('should exclude submodules', async () => {
      const repo = Git(base.path);
      await repo.submoduleAdd(base.path, 'submodule');
      await repo.submoduleAdd(base.path, 'file');
      await repo.commit('Add submodules');
      await git.initRepo({
        cloneSubmodules: true,
        url: base.path,
      });
      await git.syncGit();
      expect(await fs.pathExists(tmpDir.path + '/.gitmodules')).toBeTruthy();
      expect(await git.getFileList()).toEqual([
        '.gitmodules',
        'file_to_delete',
        'master_file',
        'past_file',
      ]);
      await repo.reset(['--hard', 'HEAD^']);
    });
  });

  describe('branchExists(branchName)', () => {
    it('should return true if found', () => {
      expect(git.branchExists('renovate/future_branch')).toBeTrue();
    });

    it('should return false if not found', () => {
      expect(git.branchExists('not_found')).toBeFalse();
    });
  });

  describe('getBranchList()', () => {
    it('should return all branches', () => {
      const res = git.getBranchList();
      expect(res).toContain('renovate/past_branch');
      expect(res).toContain('renovate/future_branch');
      expect(res).toContain(defaultBranch);
    });
  });

  describe('isBranchBehindBase()', () => {
    it('should return false if same SHA as master', async () => {
      expect(
        await git.isBranchBehindBase('renovate/future_branch', defaultBranch)
      ).toBeFalse();
    });

    it('should return true if SHA different from master', async () => {
      expect(
        await git.isBranchBehindBase('renovate/past_branch', defaultBranch)
      ).toBeTrue();
    });

    it('should return result even if non-default and not under branchPrefix', async () => {
      expect(await git.isBranchBehindBase('develop', defaultBranch)).toBeTrue();
    });

    it('returns cached value', async () => {
      branchCache.getCachedBehindBaseResult.mockReturnValue(true);
      expect(await git.isBranchBehindBase('develop', defaultBranch)).toBeTrue();
      expect(logger.logger.debug).toHaveBeenCalledWith(
        'branch.isBehindBase(): using cached result "true"'
      );
    });
  });

  describe('isBranchModified()', () => {
    beforeEach(() => {
      branchCache.getCachedModifiedResult.mockReturnValue(null);
    });

    it('should return false when branch is not found', async () => {
      expect(await git.isBranchModified('renovate/not_found')).toBeFalse();
    });

    it('should return false when author matches', async () => {
      expect(await git.isBranchModified('renovate/future_branch')).toBeFalse();
      expect(await git.isBranchModified('renovate/future_branch')).toBeFalse();
    });

    it('should return false when author is ignored', async () => {
      git.setUserRepoConfig({
        gitIgnoredAuthors: ['custom@example.com'],
      });
      expect(await git.isBranchModified('renovate/custom_author')).toBeFalse();
    });

    it('should return true when custom author is unknown', async () => {
      expect(await git.isBranchModified('renovate/custom_author')).toBeTrue();
    });

    it('should return value stored in modifiedCacheResult', async () => {
      branchCache.getCachedModifiedResult.mockReturnValue(true);
      expect(await git.isBranchModified('renovate/future_branch')).toBeTrue();
    });
  });

  describe('getBranchCommit(branchName)', () => {
    it('should return same value for equal refs', () => {
      const hex = git.getBranchCommit('renovate/equal_branch');
      expect(hex).toBe(git.getBranchCommit(defaultBranch));
      expect(hex).toHaveLength(40);
    });

    it('should return null', () => {
      expect(git.getBranchCommit('not_found')).toBeNull();
    });
  });

  describe('getBranchFiles(branchName)', () => {
    it('detects changed files compared to current base branch', async () => {
      const file: FileChange = {
        type: 'addition',
        path: 'some-new-file',
        contents: 'some new-contents',
      };
      await git.commitFiles({
        branchName: 'renovate/branch_with_changes',
        files: [
          file,
          { type: 'addition', path: 'dummy', contents: null as never },
        ],
        message: 'Create something',
      });
      const branchFiles = await git.getBranchFiles(
        'renovate/branch_with_changes'
      );
      expect(branchFiles).toEqual(['some-new-file']);
    });
  });

  describe('mergeBranch(branchName)', () => {
    it('should perform a branch merge', async () => {
      await git.mergeBranch('renovate/future_branch');
      const merged = await Git(origin.path).branch([
        '--verbose',
        '--merged',
        defaultBranch,
      ]);
      expect(merged.all).toContain('renovate/future_branch');
    });

    it('should throw if branch merge throws', async () => {
      await expect(git.mergeBranch('not_found')).rejects.toThrow();
    });
  });

  describe('deleteBranch(branchName)', () => {
    it('should send delete', async () => {
      await git.deleteBranch('renovate/past_branch');
      const branches = await Git(origin.path).branch({});
      expect(branches.all).not.toContain('renovate/past_branch');
    });
  });

  describe('getBranchLastCommitTime', () => {
    it('should return a Date', async () => {
      const time = await git.getBranchLastCommitTime(defaultBranch);
      expect(time).toEqual(masterCommitDate);
    });

    it('handles error', async () => {
      const res = await git.getBranchLastCommitTime('some-branch');
      expect(res).toBeDefined();
    });
  });

  describe('getFile(filePath, branchName)', () => {
    it('gets the file', async () => {
      const res = await git.getFile('master_file');
      expect(res).toBe(defaultBranch);
    });

    it('short cuts 404', async () => {
      const res = await git.getFile('some-missing-path');
      expect(res).toBeNull();
    });

    it('returns null for 404', async () => {
      expect(await git.getFile('some-path', 'some-branch')).toBeNull();
    });
  });

  describe('commitFiles({branchName, files, message})', () => {
    it('creates file', async () => {
      const file: FileChange = {
        type: 'addition',
        path: 'some-new-file',
        contents: 'some new-contents',
      };
      const commit = await git.commitFiles({
        branchName: 'renovate/past_branch',
        files: [file],
        message: 'Create something',
      });
      expect(commit).not.toBeNull();
    });

    it('link file', async () => {
      const file: FileChange = {
        type: 'addition',
        path: 'future_link',
        contents: 'past_file',
        isSymlink: true,
      };
      const commit = await git.commitFiles({
        branchName: 'renovate/future_branch',
        files: [file],
        message: 'Create a link',
      });
      expect(commit).toBeString();
      const tmpGit = Git(tmpDir.path);
      const lsTree = await tmpGit.raw(['ls-tree', commit!]);
      const files = lsTree
        .trim()
        .split(newlineRegex)
        .map((x) => x.split(/\s/))
        .map(([mode, type, _hash, name]) => [mode, type, name]);
      expect(files).toContainEqual(['100644', 'blob', 'past_file']);
      expect(files).toContainEqual(['120000', 'blob', 'future_link']);
    });

    it('deletes file', async () => {
      const file: FileChange = {
        type: 'deletion',
        path: 'file_to_delete',
      };
      const commit = await git.commitFiles({
        branchName: 'renovate/something',
        files: [file],
        message: 'Delete something',
      });
      expect(commit).not.toBeNull();
    });

    it('updates multiple files', async () => {
      const files: FileChange[] = [
        {
          type: 'addition',
          path: 'some-existing-file',
          contents: 'updated content',
        },
        {
          type: 'addition',
          path: 'some-other-existing-file',
          contents: 'other updated content',
        },
      ];
      const commit = await git.commitFiles({
        branchName: 'renovate/something',
        files,
        message: 'Update something',
      });
      expect(commit).not.toBeNull();
    });

    it('uses right commit SHA', async () => {
      const files: FileChange[] = [
        {
          type: 'addition',
          path: 'some-existing-file',
          contents: 'updated content',
        },
        {
          type: 'addition',
          path: 'some-other-existing-file',
          contents: 'other updated content',
        },
      ];
      const commitConfig = {
        branchName: 'renovate/something',
        files,
        message: 'Update something',
      };
      const commitSha = await git.commitFiles(commitConfig);
      const remoteSha = await git.fetchCommit(commitConfig);
      expect(commitSha).toEqual(remoteSha);
    });

    it('updates git submodules', async () => {
      const files: FileChange[] = [
        {
          type: 'addition',
          path: '.',
          contents: 'some content',
        },
      ];
      const commit = await git.commitFiles({
        branchName: 'renovate/something',
        files,
        message: 'Update something',
      });
      expect(commit).toBeNull();
    });

    it('does not push when no diff', async () => {
      const files: FileChange[] = [
        {
          type: 'addition',
          path: 'future_file',
          contents: 'future',
        },
      ];
      const commit = await git.commitFiles({
        branchName: 'renovate/future_branch',
        files,
        message: 'No change update',
      });
      expect(commit).toBeNull();
    });

    it('does not pass --no-verify', async () => {
      const commitSpy = jest.spyOn(SimpleGit.prototype, 'commit');
      const pushSpy = jest.spyOn(SimpleGit.prototype, 'push');

      const files: FileChange[] = [
        {
          type: 'addition',
          path: 'some-new-file',
          contents: 'some new-contents',
        },
      ];

      await git.commitFiles({
        branchName: 'renovate/something',
        files,
        message: 'Pass no-verify',
      });

      expect(commitSpy).toHaveBeenCalledWith(
        expect.anything(),
        expect.anything(),
        expect.not.objectContaining({ '--no-verify': null })
      );
      expect(pushSpy).toHaveBeenCalledWith(
        expect.anything(),
        expect.anything(),
        expect.not.objectContaining({ '--no-verify': null })
      );
    });

    it('passes --no-verify to commit', async () => {
      const commitSpy = jest.spyOn(SimpleGit.prototype, 'commit');
      const pushSpy = jest.spyOn(SimpleGit.prototype, 'push');

      const files: FileChange[] = [
        {
          type: 'addition',
          path: 'some-new-file',
          contents: 'some new-contents',
        },
      ];
      setNoVerify(['commit']);

      await git.commitFiles({
        branchName: 'renovate/something',
        files,
        message: 'Pass no-verify',
      });

      expect(commitSpy).toHaveBeenCalledWith(
        expect.anything(),
        expect.anything(),
        expect.objectContaining({ '--no-verify': null })
      );
      expect(pushSpy).toHaveBeenCalledWith(
        expect.anything(),
        expect.anything(),
        expect.not.objectContaining({ '--no-verify': null })
      );
    });

    it('passes --no-verify to push', async () => {
      const commitSpy = jest.spyOn(SimpleGit.prototype, 'commit');
      const pushSpy = jest.spyOn(SimpleGit.prototype, 'push');

      const files: FileChange[] = [
        {
          type: 'addition',
          path: 'some-new-file',
          contents: 'some new-contents',
        },
      ];
      setNoVerify(['push']);

      await git.commitFiles({
        branchName: 'renovate/something',
        files,
        message: 'Pass no-verify',
      });

      expect(commitSpy).toHaveBeenCalledWith(
        expect.anything(),
        expect.anything(),
        expect.not.objectContaining({ '--no-verify': null })
      );
      expect(pushSpy).toHaveBeenCalledWith(
        expect.anything(),
        expect.anything(),
        expect.objectContaining({ '--no-verify': null })
      );
    });

    it('creates file with the executable bit', async () => {
      const file: FileChange = {
        type: 'addition',
        path: 'some-executable',
        contents: 'some new-contents',
        isExecutable: true,
      };
      const commit = await git.commitFiles({
        branchName: 'renovate/past_branch',
        files: [file],
        message: 'Create something',
      });
      expect(commit).not.toBeNull();

      const repo = Git(tmpDir.path);
      const result = await repo.raw(['ls-tree', 'HEAD', 'some-executable']);
      expect(result).toStartWith('100755');
    });
  });

  describe('getCommitMessages()', () => {
    it('returns commit messages', async () => {
      expect(await git.getCommitMessages()).toEqual([
        'master message',
        'past message',
      ]);
    });
  });

  describe('Storage.getUrl()', () => {
    const getUrl = git.getUrl;

    it('returns https url', () => {
      expect(
        getUrl({
          protocol: 'https',
          auth: 'user:pass',
          hostname: 'host',
          repository: 'some/repo',
        })
      ).toBe('https://user:pass@host/some/repo.git');
      expect(
        getUrl({
          auth: 'user:pass',
          hostname: 'host',
          repository: 'some/repo',
        })
      ).toBe('https://user:pass@host/some/repo.git');
    });

    it('returns ssh url', () => {
      expect(
        getUrl({
          protocol: 'ssh',
          auth: 'user:pass',
          hostname: 'host',
          repository: 'some/repo',
        })
      ).toBe('git@host:some/repo.git');
    });
  });

  describe('initRepo())', () => {
    it('should fetch latest', async () => {
      const repo = Git(base.path);
      await repo.checkout(['-b', 'test', defaultBranch]);
      await fs.writeFile(base.path + '/test', 'lorem ipsum');
      await repo.add(['test']);
      await repo.commit('past message2');
      await repo.checkout(defaultBranch);

      expect(git.branchExists('test')).toBeFalsy();

      expect(await git.getCommitMessages()).toEqual([
        'master message',
        'past message',
      ]);

      await git.checkoutBranch('develop');

      await git.initRepo({
        url: base.path,
      });

      expect(git.branchExists('test')).toBeTruthy();

      await git.checkoutBranch('test');

      const msg = await git.getCommitMessages();
      expect(msg).toEqual(['past message2', 'master message', 'past message']);
      expect(msg).toContain('past message2');
    });

    it('should set branch prefix', async () => {
      const repo = Git(base.path);
      await repo.checkout(['-b', 'renovate/test', defaultBranch]);
      await fs.writeFile(base.path + '/test', 'lorem ipsum');
      await repo.add(['test']);
      await repo.commit('past message2');
      await repo.checkout(defaultBranch);

      await git.initRepo({
        url: base.path,
      });

      git.setUserRepoConfig({ branchPrefix: 'renovate/' });
      expect(git.branchExists('renovate/test')).toBeTrue();

      await git.initRepo({
        url: base.path,
      });

      await repo.checkout('renovate/test');
      await repo.commit('past message3', ['--amend']);

      git.setUserRepoConfig({ branchPrefix: 'renovate/' });
      expect(git.branchExists('renovate/test')).toBeTrue();
    });

    it('should fail clone ssh submodule', async () => {
      const repo = Git(base.path);
      await fs.writeFile(
        base.path + '/.gitmodules',
        '[submodule "test"]\npath=test\nurl=ssh://0.0.0.0'
      );
      await repo.add('.gitmodules');
      await repo.raw([
        'update-index',
        '--add',
        '--cacheinfo',
        '160000',
        '4b825dc642cb6eb9a060e54bf8d69288fbee4904',
        'test',
      ]);
      await repo.commit('Add submodule');
      await git.initRepo({
        cloneSubmodules: true,
        url: base.path,
      });
      await git.syncGit();
      expect(await fs.pathExists(tmpDir.path + '/.gitmodules')).toBeTruthy();
      await repo.reset(['--hard', 'HEAD^']);
    });

    it('should use extra clone configuration', async () => {
      await fs.emptyDir(tmpDir.path);
      await git.initRepo({
        url: origin.path,
        extraCloneOpts: {
          '-c': 'extra.clone.config=test-extra-config-value',
        },
        fullClone: true,
      });
      git.getBranchCommit(defaultBranch);
      await git.syncGit();
      const repo = Git(tmpDir.path);
      const res = (await repo.raw(['config', 'extra.clone.config'])).trim();
      expect(res).toBe('test-extra-config-value');
    });
  });

  describe('setGitAuthor()', () => {
    it('throws for invalid', () => {
      expect(() => git.setGitAuthor('invalid')).toThrow(CONFIG_VALIDATION);
    });
  });

  describe('isBranchConflicted', () => {
    beforeAll(async () => {
      const repo = Git(base.path);
      await repo.init();

      await repo.checkout(['-b', 'renovate/conflicted_branch', defaultBranch]);
      await repo.checkout([
        '-b',
        'renovate/non_conflicted_branch',
        defaultBranch,
      ]);

      await repo.checkout(defaultBranch);
      await fs.writeFile(base.path + '/one_file', 'past (updated)');
      await repo.add(['one_file']);
      await repo.commit('past (updated) message');

      await repo.checkout('renovate/conflicted_branch');
      await fs.writeFile(base.path + '/one_file', 'past (updated branch)');
      await repo.add(['one_file']);
      await repo.commit('past (updated branch) message');

      await repo.checkout('renovate/non_conflicted_branch');
      await fs.writeFile(base.path + '/another_file', 'other');
      await repo.add(['another_file']);
      await repo.commit('other (updated branch) message');

      await repo.checkout(defaultBranch);

      branchCache.getCachedConflictResult.mockReturnValue(null);
    });

    it('returns true for non-existing source branch', async () => {
      const res = await git.isBranchConflicted(
        defaultBranch,
        'renovate/non_existing_branch'
      );
      expect(res).toBeTrue();
    });

    it('returns true for non-existing target branch', async () => {
      const res = await git.isBranchConflicted(
        'renovate/non_existing_branch',
        'renovate/non_conflicted_branch'
      );
      expect(res).toBeTrue();
    });

    it('detects conflicted branch', async () => {
      const branchBefore = 'renovate/non_conflicted_branch';
      await git.checkoutBranch(branchBefore);

      const res = await git.isBranchConflicted(
        defaultBranch,
        'renovate/conflicted_branch'
      );

      expect(res).toBeTrue();

      const status = await git.getRepoStatus();
      expect(status.current).toEqual(branchBefore);
      expect(status.isClean()).toBeTrue();
    });

    it('detects non-conflicted branch', async () => {
      const branchBefore = 'renovate/conflicted_branch';
      await git.checkoutBranch(branchBefore);

      const res = await git.isBranchConflicted(
        defaultBranch,
        'renovate/non_conflicted_branch'
      );

      expect(res).toBeFalse();

      const status = await git.getRepoStatus();
      expect(status.current).toEqual(branchBefore);
      expect(status.isClean()).toBeTrue();
    });

    describe('cachedConflictResult', () => {
      beforeEach(() => {
        jest.resetAllMocks();
      });

      it('returns cached values', async () => {
        branchCache.getCachedConflictResult.mockReturnValue(true);

        const res = await git.isBranchConflicted(
          defaultBranch,
          'renovate/conflicted_branch'
        );

        expect(res).toBeTrue();
        expect(branchCache.getCachedConflictResult.mock.calls).toEqual([
          [
            'renovate/conflicted_branch',
            git.getBranchCommit('renovate/conflicted_branch'),
            defaultBranch,
            git.getBranchCommit(defaultBranch),
          ],
        ]);
        expect(branchCache.setCachedConflictResult).not.toHaveBeenCalled();
      });

      it('caches truthy return value', async () => {
        branchCache.getCachedConflictResult.mockReturnValue(null);

        const res = await git.isBranchConflicted(
          defaultBranch,
          'renovate/conflicted_branch'
        );

        expect(res).toBeTrue();
        expect(branchCache.setCachedConflictResult.mock.calls).toEqual([
          ['renovate/conflicted_branch', true],
        ]);
      });

      it('caches falsy return value', async () => {
        branchCache.getCachedConflictResult.mockReturnValue(null);

        const res = await git.isBranchConflicted(
          defaultBranch,
          'renovate/non_conflicted_branch'
        );

        expect(res).toBeFalse();
        expect(branchCache.setCachedConflictResult.mock.calls).toEqual([
          ['renovate/non_conflicted_branch', false],
        ]);
      });
    });
  });

  describe('Renovate non-branch refs', () => {
    const lsRenovateRefs = async (): Promise<string[]> =>
      (await Git(tmpDir.path).raw(['ls-remote', 'origin', 'refs/renovate/*']))
        .split(newlineRegex)
        .map((line) => line.replace(regEx(/[0-9a-f]+\s+/i), ''))
        .filter(Boolean);

    it('creates renovate ref in default section', async () => {
      const commit = git.getBranchCommit('develop')!;

      await git.pushCommitToRenovateRef(commit, 'foo/bar');

      const renovateRefs = await lsRenovateRefs();
      expect(renovateRefs).toContain('refs/renovate/branches/foo/bar');
    });

    it('creates custom section for renovate ref', async () => {
      const commit = git.getBranchCommit('develop')!;

      await git.pushCommitToRenovateRef(commit, 'bar/baz', 'foo');

      const renovateRefs = await lsRenovateRefs();
      expect(renovateRefs).toContain('refs/renovate/foo/bar/baz');
    });

    it('clears pushed Renovate refs', async () => {
      const commit = git.getBranchCommit('develop')!;
      await git.pushCommitToRenovateRef(commit, 'foo');
      await git.pushCommitToRenovateRef(commit, 'bar');
      await git.pushCommitToRenovateRef(commit, 'baz');

      expect(await lsRenovateRefs()).not.toBeEmpty();
      await git.clearRenovateRefs();
      expect(await lsRenovateRefs()).toBeEmpty();
    });

    it('clears remote Renovate refs', async () => {
      const commit = git.getBranchCommit('develop')!;
      const tmpGit = Git(tmpDir.path);
      await tmpGit.raw(['update-ref', 'refs/renovate/aaa', commit]);
      await tmpGit.raw(['push', '--force', 'origin', 'refs/renovate/aaa']);

      await git.pushCommitToRenovateRef(commit, 'bbb');
      await git.pushCommitToRenovateRef(commit, 'ccc', 'branches');

      const pushSpy = jest.spyOn(SimpleGit.prototype, 'push');

      expect(await lsRenovateRefs()).not.toBeEmpty();
      await git.clearRenovateRefs();
      expect(await lsRenovateRefs()).toBeEmpty();
      expect(pushSpy).toHaveBeenCalledOnce();
    });

    it('preserves unknown sections by default', async () => {
      const commit = git.getBranchCommit('develop')!;
      const tmpGit = Git(tmpDir.path);
      await tmpGit.raw(['update-ref', 'refs/renovate/foo/bar', commit]);
      await tmpGit.raw(['push', '--force', 'origin', 'refs/renovate/foo/bar']);
      await git.clearRenovateRefs();
      expect(await lsRenovateRefs()).toEqual(['refs/renovate/foo/bar']);
    });

    it('falls back to sequential ref deletion if bulk changes are disallowed', async () => {
      const commit = git.getBranchCommit('develop')!;
      await git.pushCommitToRenovateRef(commit, 'foo');
      await git.pushCommitToRenovateRef(commit, 'bar');
      await git.pushCommitToRenovateRef(commit, 'baz');

      const pushSpy = jest.spyOn(SimpleGit.prototype, 'push');
      pushSpy.mockImplementationOnce(() => {
        throw new Error(
          'remote: Repository policies do not allow pushes that update more than 2 branches or tags.'
        );
      });

      expect(await lsRenovateRefs()).not.toBeEmpty();
      await git.clearRenovateRefs();
      expect(await lsRenovateRefs()).toBeEmpty();
      expect(pushSpy).toHaveBeenCalledTimes(4);
    });
  });

  describe('listCommitTree', () => {
    it('creates non-branch ref', async () => {
      const commit = git.getBranchCommit('develop')!;
      const res = await git.listCommitTree(commit);
      expect(res).toEqual([
        {
          mode: '100644',
          path: 'past_file',
          sha: '913705ab2ca79368053a476efa48aa6912d052c5',
          type: 'blob',
        },
      ]);
    });
  });

  describe('getRepoStatus', () => {
    it('should pass options into git status', async () => {
      await git.checkoutBranch('renovate/nested_files');

      await fs.writeFile(tmpDir.path + '/bin/nested', 'new nested');
      await fs.writeFile(tmpDir.path + '/root', 'new root');
      const resp = await git.getRepoStatus('bin');

      expect(resp.modified).toStrictEqual(['bin/nested']);
    });

    it('should reject when trying to access directory out of localDir', async () => {
      GlobalConfig.set({ localDir: tmpDir.path });
      await git.checkoutBranch('renovate/nested_files');

      await fs.writeFile(tmpDir.path + '/bin/nested', 'new nested');
      await fs.writeFile(tmpDir.path + '/root', 'new root');

      await expect(git.getRepoStatus('../../bin')).rejects.toThrow(
        INVALID_PATH
      );
    });
  });

  describe('getSubmodules', () => {
    it('should return empty array', async () => {
      expect(await git.getSubmodules()).toHaveLength(0);
    });
  });
});<|MERGE_RESOLUTION|>--- conflicted
+++ resolved
@@ -9,32 +9,15 @@
 } from '../../constants/error-messages';
 import * as _branchCache from '../cache/branch';
 import { newlineRegex, regEx } from '../regex';
-<<<<<<< HEAD
-import * as _behindBaseCache from './behind-base-branch-cache';
-import * as _conflictsCache from './conflicts-cache';
-import * as _modifiedCache from './modified-cache';
-=======
->>>>>>> ae9cc284
 import type { FileChange } from './types';
 import * as git from '.';
 import { setNoVerify } from '.';
 
-<<<<<<< HEAD
-jest.mock('./conflicts-cache');
-jest.mock('./behind-base-branch-cache');
-jest.mock('./modified-cache');
-jest.mock('delay');
-jest.mock('../cache/repository');
-const behindBaseCache = mocked(_behindBaseCache);
-const conflictsCache = mocked(_conflictsCache);
-const modifiedCache = mocked(_modifiedCache);
-=======
 jest.mock('../cache/branch');
 jest.mock('delay');
 jest.mock('../cache/repository');
 const branchCache = mocked(_branchCache);
 
->>>>>>> ae9cc284
 // Class is no longer exported
 const SimpleGit = Git().constructor as { prototype: ReturnType<typeof Git> };
 
@@ -125,12 +108,8 @@
     // override some local git settings for better testing
     const local = Git(tmpDir.path);
     await local.addConfig('commit.gpgsign', 'false');
-<<<<<<< HEAD
-    behindBaseCache.getCachedBehindBaseResult.mockReturnValue(null);
-=======
     branchCache.getCachedBranchParentShaResult.mockReturnValue(null);
     branchCache.getCachedBehindBaseResult.mockReturnValue(null);
->>>>>>> ae9cc284
   });
 
   afterEach(async () => {
