--- conflicted
+++ resolved
@@ -93,11 +93,7 @@
 }
 
 export interface CommitResult {
-<<<<<<< HEAD
-  prevCommitSha: string;
-=======
   parentCommitSha: string;
->>>>>>> 008b5fdd
   commitSha: string;
   files: FileChange[];
 }
