--- conflicted
+++ resolved
@@ -64,13 +64,9 @@
   path: string;
 }
 
-<<<<<<< HEAD
-export interface CommitFilesConfig {
-=======
 export type File = FileAddition | FileDeletion;
 
-export type CommitFilesConfig = {
->>>>>>> 03b166ef
+export interface CommitFilesConfig {
   branchName: string;
   files: File[];
   message: string;
