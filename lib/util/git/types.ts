--- conflicted
+++ resolved
@@ -74,8 +74,6 @@
   message: string;
   force?: boolean;
   platformCommit?: boolean;
-<<<<<<< HEAD
-=======
 }
 
 export type BranchName = string;
@@ -92,7 +90,6 @@
 export interface SourceBranchConflict {
   sourceBranchSha: CommitSha;
   isConflicted: boolean;
->>>>>>> 0424518d
 }
 
 export interface CommitResult {
