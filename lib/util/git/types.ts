import type { GitOptions } from '../../types/git';

export type { DiffResult, StatusResult } from 'simple-git';

export interface GitAuthor {
  name?: string;
  address?: string;
}

export type GitNoVerifyOption = 'commit' | 'push';

export type CommitSha = string;

export interface StorageConfig {
  currentBranch?: string;
  url: string;
  extraCloneOpts?: GitOptions;
  cloneSubmodules?: boolean;
  fullClone?: boolean;
}

export interface LocalConfig extends StorageConfig {
  additionalBranches: string[];
  currentBranch: string;
  currentBranchSha: string;
  branchCommits: Record<string, CommitSha>;
  branchIsModified: Record<string, boolean>;
  ignoredAuthors: string[];
  gitAuthorName?: string;
  gitAuthorEmail?: string;
}

export interface FileAddition {
  /**
   * Addition creates new file or modifies existing one
   */
  type: 'addition';

  /**
   * Relative file path
   */
  path: string;

  /**
   * File contents
   */
  contents: string | Buffer;

  /**
   * The executable bit
   */
  isExecutable?: boolean;
}

export interface FileDeletion {
  /**
   * Deletion removes the file
   */
  type: 'deletion';

  /**
   * Relative file path
   */
  path: string;
}

export type FileChange = FileAddition | FileDeletion;

export interface CommitFilesConfig {
  branchName: string;
  files: FileChange[];
  message: string;
  force?: boolean;
}

export interface PushFilesConfig {
<<<<<<< HEAD
  message: string;
  branchName: string;
  files: FileChange[];
}
=======
  branchName: string;
  files: FileChange[];
  message: string;
}

export type PushCallback = (x: PushFilesConfig) => Promise<string | null>;
>>>>>>> d8181b11
<|MERGE_RESOLUTION|>--- conflicted
+++ resolved
@@ -74,16 +74,9 @@
 }
 
 export interface PushFilesConfig {
-<<<<<<< HEAD
-  message: string;
-  branchName: string;
-  files: FileChange[];
-}
-=======
   branchName: string;
   files: FileChange[];
   message: string;
 }
 
-export type PushCallback = (x: PushFilesConfig) => Promise<string | null>;
->>>>>>> d8181b11
+export type PushCallback = (x: PushFilesConfig) => Promise<string | null>;