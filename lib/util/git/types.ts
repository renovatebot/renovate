--- conflicted
+++ resolved
@@ -103,8 +103,6 @@
   mode: string;
   type: string;
   sha: string;
-<<<<<<< HEAD
-=======
 }
 
 /**
@@ -114,5 +112,4 @@
 export interface AuthenticationRule {
   url: string;
   insteadOf: string;
->>>>>>> 8a7abfdf
 }