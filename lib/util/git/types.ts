--- conflicted
+++ resolved
@@ -98,13 +98,13 @@
   files: FileChange[];
 }
 
-<<<<<<< HEAD
 export interface TreeItem {
   path: string;
   mode: string;
   type: string;
   sha: string;
-=======
+}
+
 /**
  * Represents a git authentication rule in the form of e.g.:
  * git config --global url."https://api@github.com/".insteadOf "https://github.com/"
@@ -112,5 +112,4 @@
 export interface AuthenticationRule {
   url: string;
   insteadOf: string;
->>>>>>> 70acef6d
 }