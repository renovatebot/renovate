import URL from 'url';
import fs from 'fs-extra';
import type {
  Options,
  SimpleGit,
  TaskOptions,
  ResetMode as _ResetMode,
} from 'simple-git';
import * as simpleGit from 'simple-git';
import upath from 'upath';
import { configFileNames } from '../../config/app-strings';
import { GlobalConfig } from '../../config/global';
import type { RenovateConfig } from '../../config/types';
import {
  CONFIG_VALIDATION,
  REPOSITORY_CHANGED,
  REPOSITORY_DISABLED,
  REPOSITORY_EMPTY,
  SYSTEM_INSUFFICIENT_DISK_SPACE,
  TEMPORARY_ERROR,
} from '../../constants/error-messages';
import { logger } from '../../logger';
import { ExternalHostError } from '../../types/errors/external-host-error';
import type { GitProtocol } from '../../types/git';
import { api as semverCoerced } from '../../versioning/semver-coerced';
import { Limit, incLimitedValue } from '../../workers/global/limits';
import { regEx } from '../regex';
import { parseGitAuthor } from './author';
import { getNoVerify, simpleGitConfig } from './config';
import { configSigningKey, writePrivateKey } from './private-key';
import type {
  CommitFilesConfig,
  CommitSha,
  LocalConfig,
<<<<<<< HEAD
=======
  PushCallback,
>>>>>>> d8181b11
  PushFilesConfig,
  StatusResult,
  StorageConfig,
} from './types';

export { setNoVerify } from './config';
export { setPrivateKey } from './private-key';

// TODO: fix upstream types https://github.com/steveukx/git-js/issues/704
const ResetMode = (simpleGit.default as any).ResetMode as typeof _ResetMode;

// istanbul ignore next
function checkForPlatformFailure(err: Error): void {
  if (process.env.NODE_ENV === 'test') {
    return;
  }
  const externalHostFailureStrings = [
    'remote: Invalid username or password',
    'gnutls_handshake() failed',
    'The requested URL returned error: 5',
    'The remote end hung up unexpectedly',
    'access denied or repository not exported',
    'Could not write new index file',
    'Failed to connect to',
    'Connection timed out',
    'malformed object name',
    'Could not resolve host',
    'early EOF',
    'fatal: bad config', // .gitmodules problem
    'expected flush after ref listing',
  ];
  for (const errorStr of externalHostFailureStrings) {
    if (err.message.includes(errorStr)) {
      logger.debug({ err }, 'Converting git error to ExternalHostError');
      throw new ExternalHostError(err, 'git');
    }
  }

  const configErrorStrings = [
    {
      error: 'GitLab: Branch name does not follow the pattern',
      message:
        "Cannot push because branch name does not follow project's push rules",
    },
    {
      error: 'GitLab: Commit message does not follow the pattern',
      message:
        "Cannot push because commit message does not follow project's push rules",
    },
    {
      error: ' is not a member of team',
      message:
        'The `Restrict commits to existing GitLab users` rule is blocking Renovate push. Check the Renovate `gitAuthor` setting',
    },
    {
      error: 'TF401027:',
      message:
        'You need the Git `GenericContribute` permission to perform this action',
    },
    {
      error: 'matches more than one',
      message:
        "Renovate cannot push branches if there are tags with names the same as Renovate's branches. Please remove conflicting tag names or change Renovate's branchPrefix to avoid conflicts.",
    },
  ];
  for (const { error, message } of configErrorStrings) {
    if (err.message.includes(error)) {
      logger.debug({ err }, 'Converting git error to CONFIG_VALIDATION error');
      const res = new Error(CONFIG_VALIDATION);
      res.validationError = message;
      res.validationMessage = err.message;
      throw res;
    }
  }
}

function localName(branchName: string): string {
  return branchName.replace(regEx(/^origin\//), '');
}

async function isDirectory(dir: string): Promise<boolean> {
  try {
    return (await fs.stat(dir)).isDirectory();
  } catch (err) {
    return false;
  }
}

async function getDefaultBranch(git: SimpleGit): Promise<string> {
  // see https://stackoverflow.com/a/62352647/3005034
  try {
    const res = await git.raw(['rev-parse', '--abbrev-ref', 'origin/HEAD']);
    return res.replace('origin/', '').trim();
  } catch (err) /* istanbul ignore next */ {
    checkForPlatformFailure(err);
    if (
      err.message.startsWith(
        'fatal: ref refs/remotes/origin/HEAD is not a symbolic ref'
      )
    ) {
      throw new Error(REPOSITORY_EMPTY);
    }
    // istanbul ignore if
    if (err.message.includes("fatal: ambiguous argument 'origin/HEAD'")) {
      logger.warn({ err }, 'Error getting default branch');
      throw new Error(TEMPORARY_ERROR);
    }
    throw err;
  }
}

let config: LocalConfig = {} as any;

let git: SimpleGit | undefined;
let gitInitialized: boolean;

let privateKeySet = false;

export const GIT_MINIMUM_VERSION = '2.33.0'; // git show-current

export async function validateGitVersion(): Promise<boolean> {
  let version: string;
  const globalGit = simpleGit.default();
  try {
    const raw = await globalGit.raw(['--version']);
    for (const section of raw.split(/\s+/)) {
      if (semverCoerced.isVersion(section)) {
        version = section;
        break;
      }
    }
  } catch (err) /* istanbul ignore next */ {
    logger.error({ err }, 'Error fetching git version');
    return false;
  }
  // istanbul ignore if
  if (
    !(
      version &&
      (version === GIT_MINIMUM_VERSION ||
        semverCoerced.isGreaterThan(version, GIT_MINIMUM_VERSION))
    )
  ) {
    logger.error(
      { detectedVersion: version, minimumVersion: GIT_MINIMUM_VERSION },
      'Git version needs upgrading'
    );
    return false;
  }
  logger.debug(`Found valid git version: ${version}`);
  return true;
}

async function fetchBranchCommits(): Promise<void> {
  config.branchCommits = {};
  const opts = ['ls-remote', '--heads', config.url];
  if (config.extraCloneOpts) {
    Object.entries(config.extraCloneOpts).forEach((e) =>
      opts.unshift(e[0], `${e[1]}`)
    );
  }
  try {
    (await git.raw(opts))
      .split('\n')
      .filter(Boolean)
      .map((line) => line.trim().split(regEx(/\s+/)))
      .forEach(([sha, ref]) => {
        config.branchCommits[ref.replace('refs/heads/', '')] = sha;
      });
  } catch (err) /* istanbul ignore next */ {
    checkForPlatformFailure(err);
    logger.debug({ err }, 'git error');
    if (err.message?.includes('Please ask the owner to check their account')) {
      throw new Error(REPOSITORY_DISABLED);
    }
    throw err;
  }
}

export async function initRepo(args: StorageConfig): Promise<void> {
  config = { ...args } as any;
  config.ignoredAuthors = [];
  config.additionalBranches = [];
  config.branchIsModified = {};
  const { localDir } = GlobalConfig.get();
  git = simpleGit.default(localDir, simpleGitConfig());
  gitInitialized = false;
  await fetchBranchCommits();
}

async function resetToBranch(branchName: string): Promise<void> {
  logger.debug(`resetToBranch(${branchName})`);
  await git.raw(['reset', '--hard']);
  await git.checkout(branchName);
  await git.raw(['reset', '--hard', 'origin/' + branchName]);
  await git.raw(['clean', '-fd']);
}

async function deleteLocalBranch(branchName: string): Promise<void> {
  await git.branch(['-D', branchName]);
}

async function cleanLocalBranches(): Promise<void> {
  const existingBranches = (await git.raw(['branch']))
    .split('\n')
    .map((branch) => branch.trim())
    .filter((branch) => branch.length)
    .filter((branch) => !branch.startsWith('* '));
  logger.debug({ existingBranches });
  for (const branchName of existingBranches) {
    await deleteLocalBranch(branchName);
  }
}

export function setGitAuthor(gitAuthor: string): void {
  const gitAuthorParsed = parseGitAuthor(
    gitAuthor || 'Renovate Bot <renovate@whitesourcesoftware.com>'
  );
  if (!gitAuthorParsed) {
    const error = new Error(CONFIG_VALIDATION);
    error.validationSource = 'None';
    error.validationError = 'Invalid gitAuthor';
    error.validationMessage = `gitAuthor is not parsed as valid RFC5322 format: ${gitAuthor}`;
    throw error;
  }
  config.gitAuthorName = gitAuthorParsed.name;
  config.gitAuthorEmail = gitAuthorParsed.address;
}

export async function writeGitAuthor(): Promise<void> {
  const { gitAuthorName, gitAuthorEmail } = config;
  try {
    if (gitAuthorName) {
      logger.debug({ gitAuthorName }, 'Setting git author name');
      await git.addConfig('user.name', gitAuthorName);
    }
    if (gitAuthorEmail) {
      logger.debug({ gitAuthorEmail }, 'Setting git author email');
      await git.addConfig('user.email', gitAuthorEmail);
    }
  } catch (err) /* istanbul ignore next */ {
    checkForPlatformFailure(err);
    logger.debug(
      { err, gitAuthorName, gitAuthorEmail },
      'Error setting git author config'
    );
    throw new Error(TEMPORARY_ERROR);
  }
}

export function setUserRepoConfig({
  gitIgnoredAuthors,
  gitAuthor,
}: RenovateConfig): void {
  config.ignoredAuthors = gitIgnoredAuthors ?? [];
  setGitAuthor(gitAuthor);
}

export async function getSubmodules(): Promise<string[]> {
  try {
    return (
      (await git.raw([
        'config',
        '--file',
        '.gitmodules',
        '--get-regexp',
        '\\.path',
      ])) || ''
    )
      .trim()
      .split(regEx(/[\n\s]/))
      .filter((_e: string, i: number) => i % 2);
  } catch (err) /* istanbul ignore next */ {
    logger.warn({ err }, 'Error getting submodules');
    return [];
  }
}

export async function syncGit(): Promise<void> {
  if (gitInitialized) {
    return;
  }
  gitInitialized = true;
  const { localDir } = GlobalConfig.get();
  logger.debug('Initializing git repository into ' + localDir);
  const gitHead = upath.join(localDir, '.git/HEAD');
  let clone = true;

  if (await fs.pathExists(gitHead)) {
    try {
      await git.raw(['remote', 'set-url', 'origin', config.url]);
      await resetToBranch(await getDefaultBranch(git));
      const fetchStart = Date.now();
      await git.pull();
      await git.fetch();
      config.currentBranch =
        config.currentBranch || (await getDefaultBranch(git));
      await resetToBranch(config.currentBranch);
      await cleanLocalBranches();
      await git.raw(['remote', 'prune', 'origin']);
      const durationMs = Math.round(Date.now() - fetchStart);
      logger.info({ durationMs }, 'git fetch completed');
      clone = false;
    } catch (err) /* istanbul ignore next */ {
      if (err.message === REPOSITORY_EMPTY) {
        throw err;
      }
      logger.info({ err }, 'git fetch error');
    }
  }
  if (clone) {
    await fs.emptyDir(localDir);
    const cloneStart = Date.now();
    try {
      const opts = [];
      if (config.fullClone) {
        logger.debug('Performing full clone');
      } else {
        logger.debug('Performing blobless clone');
        opts.push('--filter=blob:none');
      }
      if (config.extraCloneOpts) {
        Object.entries(config.extraCloneOpts).forEach((e) =>
          opts.push(e[0], `${e[1]}`)
        );
      }
      await git.clone(config.url, '.', opts);
    } catch (err) /* istanbul ignore next */ {
      logger.debug({ err }, 'git clone error');
      if (err.message?.includes('No space left on device')) {
        throw new Error(SYSTEM_INSUFFICIENT_DISK_SPACE);
      }
      if (err.message === REPOSITORY_EMPTY) {
        throw err;
      }
      throw new ExternalHostError(err, 'git');
    }
    const durationMs = Math.round(Date.now() - cloneStart);
    logger.debug({ durationMs }, 'git clone completed');
  }
  config.currentBranchSha = (await git.raw(['rev-parse', 'HEAD'])).trim();
  if (config.cloneSubmodules) {
    const submodules = await getSubmodules();
    for (const submodule of submodules) {
      try {
        logger.debug(`Cloning git submodule at ${submodule}`);
        await git.submoduleUpdate(['--init', submodule]);
      } catch (err) {
        logger.warn(
          { err },
          `Unable to initialise git submodule at ${submodule}`
        );
      }
    }
  }
  try {
    const latestCommit = (await git.log({ n: 1 })).latest;
    logger.debug({ latestCommit }, 'latest repository commit');
  } catch (err) /* istanbul ignore next */ {
    checkForPlatformFailure(err);
    if (err.message.includes('does not have any commits yet')) {
      throw new Error(REPOSITORY_EMPTY);
    }
    logger.warn({ err }, 'Cannot retrieve latest commit');
  }
  config.currentBranch = config.currentBranch || (await getDefaultBranch(git));
}

// istanbul ignore next
export async function getRepoStatus(): Promise<StatusResult> {
  await syncGit();
  return git.status();
}

export function branchExists(branchName: string): boolean {
  return !!config.branchCommits[branchName];
}

// Return the commit SHA for a branch
export function getBranchCommit(branchName: string): CommitSha | null {
  return config.branchCommits[branchName] || null;
}

// Return the parent commit SHA for a branch
export async function getBranchParentSha(
  branchName: string
): Promise<CommitSha | null> {
  try {
    const branchSha = getBranchCommit(branchName);
    const parentSha = await git.revparse([`${branchSha}^`]);
    return parentSha;
  } catch (err) {
    logger.debug({ err }, 'Error getting branch parent sha');
    return null;
  }
}

export async function getCommitMessages(): Promise<string[]> {
  await syncGit();
  logger.debug('getCommitMessages');
  const res = await git.log({
    n: 10,
    format: { message: '%s' },
  });
  return res.all.map((commit) => commit.message);
}

export async function checkoutBranch(branchName: string): Promise<CommitSha> {
  logger.debug(`Setting current branch to ${branchName}`);
  await syncGit();
  try {
    config.currentBranch = branchName;
    config.currentBranchSha = (
      await git.raw(['rev-parse', 'origin/' + branchName])
    ).trim();
    await git.checkout(['-f', branchName, '--']);
    const latestCommitDate = (await git.log({ n: 1 }))?.latest?.date;
    if (latestCommitDate) {
      logger.debug({ branchName, latestCommitDate }, 'latest commit');
    }
    await git.reset(ResetMode.HARD);
    return config.currentBranchSha;
  } catch (err) /* istanbul ignore next */ {
    checkForPlatformFailure(err);
    if (err.message?.includes('fatal: ambiguous argument')) {
      logger.warn({ err }, 'Failed to checkout branch');
      throw new Error(TEMPORARY_ERROR);
    }
    throw err;
  }
}

export async function getFileList(): Promise<string[]> {
  await syncGit();
  const branch = config.currentBranch;
  const submodules = await getSubmodules();
  let files: string;
  try {
    files = await git.raw(['ls-tree', '-r', branch]);
  } catch (err) /* istanbul ignore next */ {
    if (err.message?.includes('fatal: Not a valid object name')) {
      logger.debug(
        { err },
        'Branch not found when checking branch list - aborting'
      );
      throw new Error(REPOSITORY_CHANGED);
    }
    throw err;
  }
  // istanbul ignore if
  if (!files) {
    return [];
  }
  return files
    .split('\n')
    .filter(Boolean)
    .filter((line) => line.startsWith('100'))
    .map((line) => line.split(regEx(/\t/)).pop())
    .filter((file: string) =>
      submodules.every((submodule: string) => !file.startsWith(submodule))
    );
}

export function getBranchList(): string[] {
  return Object.keys(config.branchCommits);
}

export async function isBranchStale(branchName: string): Promise<boolean> {
  await syncGit();
  try {
    const { currentBranchSha, currentBranch } = config;
    const branches = await git.branch([
      '--remotes',
      '--verbose',
      '--contains',
      config.currentBranchSha,
    ]);
    const isStale = !branches.all.map(localName).includes(branchName);
    logger.debug(
      { isStale, currentBranch, currentBranchSha },
      `isBranchStale=${isStale}`
    );
    return isStale;
  } catch (err) /* istanbul ignore next */ {
    checkForPlatformFailure(err);
    throw err;
  }
}

export async function isBranchModified(branchName: string): Promise<boolean> {
  await syncGit();
  // First check cache
  if (config.branchIsModified[branchName] !== undefined) {
    return config.branchIsModified[branchName];
  }
  if (!branchExists(branchName)) {
    logger.debug(
      { branchName },
      'Branch does not exist - cannot check isModified'
    );
    return false;
  }
  // Retrieve the author of the most recent commit
  let lastAuthor: string;
  try {
    lastAuthor = (
      await git.raw([
        'log',
        '-1',
        '--pretty=format:%ae',
        `origin/${branchName}`,
        '--',
      ])
    ).trim();
  } catch (err) /* istanbul ignore next */ {
    if (err.message?.includes('fatal: bad revision')) {
      logger.debug(
        { err },
        'Remote branch not found when checking last commit author - aborting run'
      );
      throw new Error(REPOSITORY_CHANGED);
    }
    logger.warn({ err }, 'Error checking last author for isBranchModified');
  }
  const { gitAuthorEmail } = config;
  if (
    lastAuthor === gitAuthorEmail ||
    config.ignoredAuthors.some((ignoredAuthor) => lastAuthor === ignoredAuthor)
  ) {
    // author matches - branch has not been modified
    logger.debug({ branchName }, 'Branch has not been modified');
    config.branchIsModified[branchName] = false;
    return false;
  }
  logger.debug(
    { branchName, lastAuthor, gitAuthorEmail },
    'Last commit author does not match git author email - branch has been modified'
  );
  config.branchIsModified[branchName] = true;
  return true;
}

export async function deleteBranch(branchName: string): Promise<void> {
  await syncGit();
  try {
    await git.raw(['push', '--delete', 'origin', branchName]);
    logger.debug({ branchName }, 'Deleted remote branch');
  } catch (err) /* istanbul ignore next */ {
    checkForPlatformFailure(err);
    logger.debug({ branchName }, 'No remote branch to delete');
  }
  try {
    await deleteLocalBranch(branchName);
    // istanbul ignore next
    logger.debug({ branchName }, 'Deleted local branch');
  } catch (err) {
    checkForPlatformFailure(err);
    logger.debug({ branchName }, 'No local branch to delete');
  }
  delete config.branchCommits[branchName];
}

export async function mergeBranch(branchName: string): Promise<void> {
  let status: StatusResult;
  try {
    await syncGit();
    await git.reset(ResetMode.HARD);
    await git.checkout(['-B', branchName, 'origin/' + branchName]);
    await git.checkout([
      '-B',
      config.currentBranch,
      'origin/' + config.currentBranch,
    ]);
    status = await git.status();
    await git.merge(['--ff-only', branchName]);
    await git.push('origin', config.currentBranch);
    incLimitedValue(Limit.Commits);
  } catch (err) {
    logger.debug(
      {
        baseBranch: config.currentBranch,
        baseSha: config.currentBranchSha,
        branchName,
        branchSha: getBranchCommit(branchName),
        status,
        err,
      },
      'mergeBranch error'
    );
    throw err;
  }
}

export async function getBranchLastCommitTime(
  branchName: string
): Promise<Date> {
  await syncGit();
  try {
    const time = await git.show(['-s', '--format=%ai', 'origin/' + branchName]);
    return new Date(Date.parse(time));
  } catch (err) {
    checkForPlatformFailure(err);
    return new Date();
  }
}

export async function getBranchFiles(branchName: string): Promise<string[]> {
  await syncGit();
  try {
    const diff = await git.diffSummary([
      `origin/${branchName}`,
      `origin/${branchName}^`,
    ]);
    return diff.files.map((file) => file.file);
  } catch (err) /* istanbul ignore next */ {
    logger.warn({ err }, 'getBranchFiles error');
    checkForPlatformFailure(err);
    return null;
  }
}

export async function getFile(
  filePath: string,
  branchName?: string
): Promise<string | null> {
  await syncGit();
  try {
    const content = await git.show([
      'origin/' + (branchName || config.currentBranch) + ':' + filePath,
    ]);
    return content;
  } catch (err) {
    checkForPlatformFailure(err);
    return null;
  }
}

export async function hasDiff(branchName: string): Promise<boolean> {
  await syncGit();
  try {
    return (await git.diff(['HEAD', branchName])) !== '';
  } catch (err) {
    return true;
  }
}

<<<<<<< HEAD
type PushCallback = (x: PushFilesConfig) => Promise<string | null>;

=======
>>>>>>> d8181b11
async function pushFiles({ branchName }: PushFilesConfig): Promise<string> {
  const pushOptions: TaskOptions = {
    '--force-with-lease': null,
    '-u': null,
  };
  if (getNoVerify().includes('push')) {
    pushOptions['--no-verify'] = null;
  }

  const pushRes = await git.push(
    'origin',
    `${branchName}:${branchName}`,
    pushOptions
  );
  delete pushRes.repo;
  logger.debug({ result: pushRes }, 'git push');
  // Fetch it after create
  const ref = `refs/heads/${branchName}:refs/remotes/origin/${branchName}`;
  await git.fetch(['origin', ref, '--force']);
  return (await git.revparse([branchName])).trim();
}

export async function commitFiles(
  commitConfig: CommitFilesConfig,
<<<<<<< HEAD
  pushCallback?: PushCallback
=======
  pushCallback?: PushCallback | undefined | null | false
>>>>>>> d8181b11
): Promise<CommitSha | null> {
  const { branchName, files, message, force = false } = commitConfig;
  await syncGit();
  logger.debug(`Committing files to branch ${branchName}`);
  if (!privateKeySet) {
    await writePrivateKey();
    privateKeySet = true;
  }
  const { localDir } = GlobalConfig.get();
  await configSigningKey(localDir);
  await writeGitAuthor();
  try {
    await git.reset(ResetMode.HARD);
    await git.raw(['clean', '-fd']);
    await git.checkout(['-B', branchName, 'origin/' + config.currentBranch]);
    const deletedFiles: string[] = [];
    const addedModifiedFiles: string[] = [];
    const ignoredFiles: string[] = [];
    for (const file of files) {
      const fileName = file.path;
      if (file.type === 'deletion') {
        try {
          await git.rm([fileName]);
          deletedFiles.push(fileName);
        } catch (err) /* istanbul ignore next */ {
          checkForPlatformFailure(err);
          logger.trace({ err, fileName }, 'Cannot delete file');
          ignoredFiles.push(fileName);
        }
      } else {
        if (await isDirectory(upath.join(localDir, fileName))) {
          // This is usually a git submodule update
          logger.trace({ fileName }, 'Adding directory commit');
        } else if (file.contents === null) {
          // istanbul ignore next
          continue;
        } else {
          let contents: Buffer;
          // istanbul ignore else
          if (typeof file.contents === 'string') {
            contents = Buffer.from(file.contents);
          } else {
            contents = file.contents;
          }
          // some file systems including Windows don't support the mode
          // so the index should be manually updated after adding the file
          await fs.outputFile(upath.join(localDir, fileName), contents, {
            mode: file.isExecutable ? 0o777 : 0o666,
          });
        }
        try {
          // istanbul ignore next
          const addParams =
            fileName === configFileNames[0] ? ['-f', fileName] : fileName;
          await git.add(addParams);
          if (file.isExecutable) {
            await git.raw(['update-index', '--chmod=+x', fileName]);
          }
          addedModifiedFiles.push(fileName);
        } catch (err) /* istanbul ignore next */ {
          if (
            !err.message.includes(
              'The following paths are ignored by one of your .gitignore files'
            )
          ) {
            throw err;
          }
          logger.debug({ fileName }, 'Cannot commit ignored file');
          ignoredFiles.push(file.path);
        }
      }
    }

    const commitOptions: Options = {};
    if (getNoVerify().includes('commit')) {
      commitOptions['--no-verify'] = null;
    }

    const commitRes = await git.commit(message, [], commitOptions);
    if (
      commitRes.summary &&
      commitRes.summary.changes === 0 &&
      commitRes.summary.insertions === 0 &&
      commitRes.summary.deletions === 0
    ) {
      logger.warn({ commitRes }, 'Detected empty commit - aborting git push');
      return null;
    }
    logger.debug(
      { deletedFiles, ignoredFiles, result: commitRes },
      `git commit`
    );

    if (!force && !(await hasDiff(`origin/${branchName}`))) {
      logger.debug(
        { branchName, deletedFiles, addedModifiedFiles, ignoredFiles },
        'No file changes detected. Skipping commit'
      );
      return null;
    }

    const pushConfig: PushFilesConfig = {
      message,
      branchName,
      files: files.filter(({ path }) => !ignoredFiles.includes(path)),
    };
<<<<<<< HEAD
=======

>>>>>>> d8181b11
    let commitSha: string | null = null;
    // istanbul ignore if
    if (pushCallback) {
      commitSha = await pushCallback(pushConfig);
      const ref = `refs/heads/${branchName}:refs/remotes/origin/${branchName}`;
      await git.fetch(['origin', ref, '--force']);
    }
    commitSha ??= await pushFiles(pushConfig);
    config.branchCommits[branchName] = commitSha;
<<<<<<< HEAD
=======

>>>>>>> d8181b11
    config.branchIsModified[branchName] = false;
    incLimitedValue(Limit.Commits);
    return commitSha?.slice(0, 7) ?? 'unknown';
  } catch (err) /* istanbul ignore next */ {
    checkForPlatformFailure(err);
    if (err.message.includes(`'refs/heads/renovate' exists`)) {
      const error = new Error(CONFIG_VALIDATION);
      error.validationSource = 'None';
      error.validationError = 'An existing branch is blocking Renovate';
      error.validationMessage = `Renovate needs to create the branch "${branchName}" but is blocked from doing so because of an existing branch called "renovate". Please remove it so that Renovate can proceed.`;
      throw error;
    }
    if (
      err.message.includes(
        'refusing to allow a GitHub App to create or update workflow'
      )
    ) {
      logger.warn(
        'App has not been granted permissions to update Workflows - aborting branch.'
      );
      return null;
    }
    if (
      (err.message.includes('remote rejected') ||
        err.message.includes('403')) &&
      files?.some((file) => file.path?.startsWith('.github/workflows/'))
    ) {
      logger.debug({ err }, 'commitFiles error');
      logger.info('Workflows update rejection - aborting branch.');
      return null;
    }
    if (err.message.includes('protected branch hook declined')) {
      const error = new Error(CONFIG_VALIDATION);
      error.validationSource = branchName;
      error.validationError = 'Renovate branch is protected';
      error.validationMessage = `Renovate cannot push to its branch because branch protection has been enabled.`;
      throw error;
    }
    if (err.message.includes('can only push your own commits')) {
      const error = new Error(CONFIG_VALIDATION);
      error.validationSource = branchName;
      error.validationError = 'Bitbucket committer error';
      error.validationMessage = `Renovate has experienced the following error when attempting to push its branch to the server: "${String(
        err.message
      )}"`;
      throw error;
    }
    if (err.message.includes('remote: error: cannot lock ref')) {
      logger.error({ err }, 'Error committing files.');
      return null;
    }
    if (err.message.includes('[rejected] (stale info)')) {
      logger.info(
        'Branch update was rejected because local copy is not up-to-date.'
      );
      return null;
    }
    if (
      err.message.includes('denying non-fast-forward') ||
      err.message.includes('GH003: Sorry, force-pushing')
    ) {
      logger.debug({ err }, 'Permission denied to update branch');
      const error = new Error(CONFIG_VALIDATION);
      error.validationSource = branchName;
      error.validationError = 'Force push denied';
      error.validationMessage = `Renovate is unable to update branch(es) due to force pushes being disallowed.`;
      throw error;
    }
    logger.debug({ err }, 'Unknown error committing files');
    // We don't know why this happened, so this will cause bubble up to a branch error
    throw err;
  }
}

export function getUrl({
  protocol,
  auth,
  hostname,
  host,
  repository,
}: {
  protocol?: GitProtocol;
  auth?: string;
  hostname?: string;
  host?: string;
  repository: string;
}): string {
  if (protocol === 'ssh') {
    return `git@${hostname}:${repository}.git`;
  }
  return URL.format({
    protocol: protocol || 'https',
    auth,
    hostname,
    host,
    pathname: repository + '.git',
  });
}<|MERGE_RESOLUTION|>--- conflicted
+++ resolved
@@ -32,10 +32,7 @@
   CommitFilesConfig,
   CommitSha,
   LocalConfig,
-<<<<<<< HEAD
-=======
   PushCallback,
->>>>>>> d8181b11
   PushFilesConfig,
   StatusResult,
   StorageConfig,
@@ -682,11 +679,6 @@
   }
 }
 
-<<<<<<< HEAD
-type PushCallback = (x: PushFilesConfig) => Promise<string | null>;
-
-=======
->>>>>>> d8181b11
 async function pushFiles({ branchName }: PushFilesConfig): Promise<string> {
   const pushOptions: TaskOptions = {
     '--force-with-lease': null,
@@ -711,11 +703,7 @@
 
 export async function commitFiles(
   commitConfig: CommitFilesConfig,
-<<<<<<< HEAD
-  pushCallback?: PushCallback
-=======
   pushCallback?: PushCallback | undefined | null | false
->>>>>>> d8181b11
 ): Promise<CommitSha | null> {
   const { branchName, files, message, force = false } = commitConfig;
   await syncGit();
@@ -822,10 +810,7 @@
       branchName,
       files: files.filter(({ path }) => !ignoredFiles.includes(path)),
     };
-<<<<<<< HEAD
-=======
-
->>>>>>> d8181b11
+
     let commitSha: string | null = null;
     // istanbul ignore if
     if (pushCallback) {
@@ -834,11 +819,8 @@
       await git.fetch(['origin', ref, '--force']);
     }
     commitSha ??= await pushFiles(pushConfig);
+
     config.branchCommits[branchName] = commitSha;
-<<<<<<< HEAD
-=======
-
->>>>>>> d8181b11
     config.branchIsModified[branchName] = false;
     incLimitedValue(Limit.Commits);
     return commitSha?.slice(0, 7) ?? 'unknown';
