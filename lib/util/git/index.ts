import URL from 'url';
import is from '@sindresorhus/is';
import delay from 'delay';
import fs from 'fs-extra';
// TODO: check if bug is fixed (#7154)
// eslint-disable-next-line import/no-named-as-default
import simpleGit, {
  Options,
  ResetMode,
  SimpleGit,
  TaskOptions,
} from 'simple-git';
import upath from 'upath';
import { configFileNames } from '../../config/app-strings';
import { GlobalConfig } from '../../config/global';
import type { RenovateConfig } from '../../config/types';
import {
  CONFIG_VALIDATION,
  INVALID_PATH,
  REPOSITORY_CHANGED,
  REPOSITORY_DISABLED,
  REPOSITORY_EMPTY,
  SYSTEM_INSUFFICIENT_DISK_SPACE,
  TEMPORARY_ERROR,
} from '../../constants/error-messages';
import { logger } from '../../logger';
import { api as semverCoerced } from '../../modules/versioning/semver-coerced';
import { ExternalHostError } from '../../types/errors/external-host-error';
import type { GitProtocol } from '../../types/git';
import { incLimitedValue } from '../../workers/global/limits';
import { getCache } from '../cache/repository';
import { newlineRegex, regEx } from '../regex';
import { parseGitAuthor } from './author';
import { getCachedBehindBaseResult } from './behind-base-branch-cache';
import { getNoVerify, simpleGitConfig } from './config';
import {
  getCachedConflictResult,
  setCachedConflictResult,
} from './conflicts-cache';
import {
  bulkChangesDisallowed,
  checkForPlatformFailure,
  handleCommitError,
} from './error';
import {
  getCachedModifiedResult,
  setCachedModifiedResult,
} from './modified-cache';
import { configSigningKey, writePrivateKey } from './private-key';
import type {
  CommitFilesConfig,
  CommitResult,
  CommitSha,
  LocalConfig,
  PushFilesConfig,
  StatusResult,
  StorageConfig,
  TreeItem,
} from './types';

export { setNoVerify } from './config';
export { setPrivateKey } from './private-key';

// Retry parameters
const retryCount = 5;
const delaySeconds = 3;
const delayFactor = 2;

// A generic wrapper for simpleGit.* calls to make them more fault-tolerant
export async function gitRetry<T>(gitFunc: () => Promise<T>): Promise<T> {
  let round = 0;
  let lastError: Error | undefined;

  while (round <= retryCount) {
    if (round > 0) {
      logger.debug(`gitRetry round ${round}`);
    }
    try {
      const res = await gitFunc();
      if (round > 1) {
        logger.debug('Successful retry of git function');
      }
      return res;
    } catch (err) {
      lastError = err;
      logger.debug({ err }, `Git function thrown`);
      // Try to transform the Error to ExternalHostError
      const errChecked = checkForPlatformFailure(err);
      if (errChecked instanceof ExternalHostError) {
        logger.debug(
          { err: errChecked },
          `ExternalHostError thrown in round ${
            round + 1
          } of ${retryCount} - retrying in the next round`
        );
      } else {
        throw err;
      }
    }

    const nextDelay = delayFactor ^ ((round - 1) * delaySeconds);
    logger.trace({ nextDelay }, `Delay next round`);
    await delay(1000 * nextDelay);

    round++;
  }

  throw lastError;
}

function localName(branchName: string): string {
  return branchName.replace(regEx(/^origin\//), '');
}

async function isDirectory(dir: string): Promise<boolean> {
  try {
    return (await fs.stat(dir)).isDirectory();
  } catch (err) {
    return false;
  }
}

async function getDefaultBranch(git: SimpleGit): Promise<string> {
  // see https://stackoverflow.com/a/62352647/3005034
  try {
    let res = await git.raw(['rev-parse', '--abbrev-ref', 'origin/HEAD']);
    // istanbul ignore if
    if (!res) {
      logger.debug('Could not determine default branch using git rev-parse');
      const headPrefix = 'HEAD branch: ';
      res = (await git.raw(['remote', 'show', 'origin']))
        .split('\n')
        .map((line) => line.trim())
        .find((line) => line.startsWith(headPrefix))!
        .replace(headPrefix, '');
    }
    return res.replace('origin/', '').trim();
  } catch (err) /* istanbul ignore next */ {
    const errChecked = checkForPlatformFailure(err);
    if (errChecked) {
      throw errChecked;
    }
    if (
      err.message.startsWith(
        'fatal: ref refs/remotes/origin/HEAD is not a symbolic ref'
      )
    ) {
      throw new Error(REPOSITORY_EMPTY);
    }
    // istanbul ignore if
    if (err.message.includes("fatal: ambiguous argument 'origin/HEAD'")) {
      logger.warn({ err }, 'Error getting default branch');
      throw new Error(TEMPORARY_ERROR);
    }
    throw err;
  }
}

let config: LocalConfig = {} as any;

// TODO: can be undefined
let git: SimpleGit;
let gitInitialized: boolean;
let submodulesInitizialized: boolean;

let privateKeySet = false;

export const GIT_MINIMUM_VERSION = '2.33.0'; // git show-current

export async function validateGitVersion(): Promise<boolean> {
  let version: string | undefined;
  const globalGit = simpleGit();
  try {
    const { major, minor, patch, installed } = await globalGit.version();
    // istanbul ignore if
    if (!installed) {
      logger.error('Git not installed');
      return false;
    }
    version = `${major}.${minor}.${patch}`;
  } catch (err) /* istanbul ignore next */ {
    logger.error({ err }, 'Error fetching git version');
    return false;
  }
  // istanbul ignore if
  if (
    !(
      version &&
      (semverCoerced.equals(version, GIT_MINIMUM_VERSION) ||
        semverCoerced.isGreaterThan(version, GIT_MINIMUM_VERSION))
    )
  ) {
    logger.error(
      { detectedVersion: version, minimumVersion: GIT_MINIMUM_VERSION },
      'Git version needs upgrading'
    );
    return false;
  }
  logger.debug(`Found valid git version: ${version}`);
  return true;
}

async function fetchBranchCommits(): Promise<void> {
  config.branchCommits = {};
  const opts = ['ls-remote', '--heads', config.url];
  if (config.extraCloneOpts) {
    Object.entries(config.extraCloneOpts).forEach((e) =>
      // TODO: types (#7154)
      opts.unshift(e[0], `${e[1]!}`)
    );
  }
  try {
    (await gitRetry(() => git.raw(opts)))
      .split(newlineRegex)
      .filter(Boolean)
      .map((line) => line.trim().split(regEx(/\s+/)))
      .forEach(([sha, ref]) => {
        config.branchCommits[ref.replace('refs/heads/', '')] = sha;
      });
  } catch (err) /* istanbul ignore next */ {
    const errChecked = checkForPlatformFailure(err);
    if (errChecked) {
      throw errChecked;
    }
    logger.debug({ err }, 'git error');
    if (err.message?.includes('Please ask the owner to check their account')) {
      throw new Error(REPOSITORY_DISABLED);
    }
    throw err;
  }
}

export async function fetchRevSpec(revSpec: string): Promise<void> {
  await gitRetry(() => git.fetch(['origin', revSpec]));
}

export async function initRepo(args: StorageConfig): Promise<void> {
  config = { ...args } as any;
  config.ignoredAuthors = [];
  config.additionalBranches = [];
  config.branchIsModified = {};
  const { localDir } = GlobalConfig.get();
  git = simpleGit(localDir, simpleGitConfig()).env({
    ...process.env,
    LANG: 'C.UTF-8',
    LC_ALL: 'C.UTF-8',
  });
  gitInitialized = false;
  submodulesInitizialized = false;
  await fetchBranchCommits();
}

export async function installHook(
  name: string,
  hookSource: string
): Promise<void> {
  await syncGit();
  const localDir = GlobalConfig.get('localDir')!;
  const gitHooks = upath.join(localDir, '.git/hooks');
<<<<<<< HEAD
  await fs.mkdir(gitHooks, { recursive: true });
  await fs.writeFile(`${gitHooks}/${name}`, hookSource);
  await fs.chmod(`${gitHooks}/${name}`, fs.constants.S_IRWXU);
=======
  await fs.writeFile(`${gitHooks}/${name}`, hookSource);
  await fs.chmod(`${gitHooks}/${name}`, 0o500);
>>>>>>> 54791d9d
}

async function resetToBranch(branchName: string): Promise<void> {
  logger.debug(`resetToBranch(${branchName})`);
  await git.raw(['reset', '--hard']);
  await gitRetry(() => git.checkout(branchName));
  await git.raw(['reset', '--hard', 'origin/' + branchName]);
  await git.raw(['clean', '-fd']);
}

// istanbul ignore next
export async function resetToCommit(commit: string): Promise<void> {
  logger.debug(`resetToCommit(${commit})`);
  await git.raw(['reset', '--hard', commit]);
}

async function deleteLocalBranch(branchName: string): Promise<void> {
  await git.branch(['-D', branchName]);
}

async function cleanLocalBranches(): Promise<void> {
  const existingBranches = (await git.raw(['branch']))
    .split(newlineRegex)
    .map((branch) => branch.trim())
    .filter((branch) => branch.length)
    .filter((branch) => !branch.startsWith('* '));
  logger.debug({ existingBranches });
  for (const branchName of existingBranches) {
    await deleteLocalBranch(branchName);
  }
}

export function setGitAuthor(gitAuthor: string | undefined): void {
  const gitAuthorParsed = parseGitAuthor(
    gitAuthor ?? 'Renovate Bot <renovate@whitesourcesoftware.com>'
  );
  if (!gitAuthorParsed) {
    const error = new Error(CONFIG_VALIDATION);
    error.validationSource = 'None';
    error.validationError = 'Invalid gitAuthor';
    error.validationMessage = `gitAuthor is not parsed as valid RFC5322 format: ${gitAuthor!}`;
    throw error;
  }
  config.gitAuthorName = gitAuthorParsed.name;
  config.gitAuthorEmail = gitAuthorParsed.address;
}

export async function writeGitAuthor(): Promise<void> {
  const { gitAuthorName, gitAuthorEmail, writeGitDone } = config;
  // istanbul ignore if
  if (writeGitDone) {
    return;
  }
  config.writeGitDone = true;
  try {
    if (gitAuthorName) {
      logger.debug(`Setting git author name: ${gitAuthorName}`);
      await git.addConfig('user.name', gitAuthorName);
    }
    if (gitAuthorEmail) {
      logger.debug(`Setting git author email: ${gitAuthorEmail}`);
      await git.addConfig('user.email', gitAuthorEmail);
    }
  } catch (err) /* istanbul ignore next */ {
    const errChecked = checkForPlatformFailure(err);
    if (errChecked) {
      throw errChecked;
    }
    logger.debug(
      { err, gitAuthorName, gitAuthorEmail },
      'Error setting git author config'
    );
    throw new Error(TEMPORARY_ERROR);
  }
}

export function setUserRepoConfig({
  gitIgnoredAuthors,
  gitAuthor,
}: RenovateConfig): void {
  config.ignoredAuthors = gitIgnoredAuthors ?? [];
  setGitAuthor(gitAuthor);
}

export async function getSubmodules(): Promise<string[]> {
  try {
    return (
      (await git.raw([
        'config',
        '--file',
        '.gitmodules',
        '--get-regexp',
        '\\.path',
      ])) || ''
    )
      .trim()
      .split(regEx(/[\n\s]/))
      .filter((_e: string, i: number) => i % 2);
  } catch (err) /* istanbul ignore next */ {
    logger.warn({ err }, 'Error getting submodules');
    return [];
  }
}

export async function cloneSubmodules(shouldClone: boolean): Promise<void> {
  if (!shouldClone || submodulesInitizialized) {
    return;
  }
  submodulesInitizialized = true;
  await syncGit();
  const submodules = await getSubmodules();
  for (const submodule of submodules) {
    try {
      logger.debug(`Cloning git submodule at ${submodule}`);
      await gitRetry(() => git.submoduleUpdate(['--init', submodule]));
    } catch (err) {
      logger.warn(
        { err },
        `Unable to initialise git submodule at ${submodule}`
      );
    }
  }
}

export function isCloned(): boolean {
  return gitInitialized;
}

export async function syncGit(): Promise<void> {
  if (gitInitialized) {
    return;
  }
  gitInitialized = true;
  const localDir = GlobalConfig.get('localDir')!;
  logger.debug(`Initializing git repository into ${localDir}`);
  const gitHead = upath.join(localDir, '.git/HEAD');
  let clone = true;

  if (await fs.pathExists(gitHead)) {
    try {
      await git.raw(['remote', 'set-url', 'origin', config.url]);
      await resetToBranch(await getDefaultBranch(git));
      const fetchStart = Date.now();
      await gitRetry(() => git.pull());
      await gitRetry(() => git.fetch());
      config.currentBranch =
        config.currentBranch || (await getDefaultBranch(git));
      await resetToBranch(config.currentBranch);
      await cleanLocalBranches();
      await gitRetry(() => git.raw(['remote', 'prune', 'origin']));
      const durationMs = Math.round(Date.now() - fetchStart);
      logger.info({ durationMs }, 'git fetch completed');
      clone = false;
    } catch (err) /* istanbul ignore next */ {
      if (err.message === REPOSITORY_EMPTY) {
        throw err;
      }
      logger.info({ err }, 'git fetch error');
    }
  }
  if (clone) {
    const cloneStart = Date.now();
    try {
      const opts: string[] = [];
      if (config.fullClone) {
        logger.debug('Performing full clone');
      } else {
        logger.debug('Performing blobless clone');
        opts.push('--filter=blob:none');
      }
      if (config.extraCloneOpts) {
        Object.entries(config.extraCloneOpts).forEach((e) =>
          // TODO: types (#7154)
          opts.push(e[0], `${e[1]!}`)
        );
      }
      const emptyDirAndClone = async (): Promise<void> => {
        await fs.emptyDir(localDir);
        await git.clone(config.url, '.', opts);
      };
      await gitRetry(() => emptyDirAndClone());
    } catch (err) /* istanbul ignore next */ {
      logger.debug({ err }, 'git clone error');
      if (err.message?.includes('No space left on device')) {
        throw new Error(SYSTEM_INSUFFICIENT_DISK_SPACE);
      }
      if (err.message === REPOSITORY_EMPTY) {
        throw err;
      }
      throw new ExternalHostError(err, 'git');
    }
    const durationMs = Math.round(Date.now() - cloneStart);
    logger.debug({ durationMs }, 'git clone completed');
  }
  try {
    config.currentBranchSha = (await git.raw(['rev-parse', 'HEAD'])).trim();
  } catch (err) /* istanbul ignore next */ {
    if (err.message?.includes('fatal: not a git repository')) {
      throw new Error(REPOSITORY_CHANGED);
    }
    throw err;
  }
  // This will only happen now if set in global config
  await cloneSubmodules(!!config.cloneSubmodules);
  try {
    const latestCommit = (await git.log({ n: 1 })).latest;
    logger.debug({ latestCommit }, 'latest repository commit');
  } catch (err) /* istanbul ignore next */ {
    const errChecked = checkForPlatformFailure(err);
    if (errChecked) {
      throw errChecked;
    }
    if (err.message.includes('does not have any commits yet')) {
      throw new Error(REPOSITORY_EMPTY);
    }
    logger.warn({ err }, 'Cannot retrieve latest commit');
  }
  config.currentBranch = config.currentBranch || (await getDefaultBranch(git));
  delete getCache()?.semanticCommits;
}

// istanbul ignore next
export async function getRepoStatus(path?: string): Promise<StatusResult> {
  if (is.string(path)) {
    const { localDir } = GlobalConfig.get();
    const localPath = upath.resolve(localDir, path);
    if (!localPath.startsWith(upath.resolve(localDir))) {
      logger.warn(
        { localPath, localDir },
        'Preventing access to file outside the local directory'
      );
      throw new Error(INVALID_PATH);
    }
  }

  await syncGit();
  return git.status(path ? [path] : []);
}

export function branchExists(branchName: string): boolean {
  return !!config.branchCommits[branchName];
}

// Return the commit SHA for a branch
export function getBranchCommit(branchName: string): CommitSha | null {
  return config.branchCommits[branchName] || null;
}

export async function getCommitMessages(): Promise<string[]> {
  await syncGit();
  logger.debug('getCommitMessages');
  const res = await git.log({
    n: 20,
    format: { message: '%s' },
  });
  return res.all.map((commit) => commit.message);
}

export async function checkoutBranch(branchName: string): Promise<CommitSha> {
  logger.debug(`Setting current branch to ${branchName}`);
  await syncGit();
  try {
    await gitRetry(() => git.checkout(['-f', branchName, '--']));
    config.currentBranch = branchName;
    config.currentBranchSha = (await git.raw(['rev-parse', 'HEAD'])).trim();
    const latestCommitDate = (await git.log({ n: 1 }))?.latest?.date;
    if (latestCommitDate) {
      logger.debug({ branchName, latestCommitDate }, 'latest commit');
    }
    await git.reset(ResetMode.HARD);
    return config.currentBranchSha;
  } catch (err) /* istanbul ignore next */ {
    const errChecked = checkForPlatformFailure(err);
    if (errChecked) {
      throw errChecked;
    }
    if (err.message?.includes('fatal: ambiguous argument')) {
      logger.warn({ err }, 'Failed to checkout branch');
      throw new Error(TEMPORARY_ERROR);
    }
    throw err;
  }
}

export async function getFileList(): Promise<string[]> {
  await syncGit();
  const branch = config.currentBranch;
  let files: string;
  try {
    files = await git.raw(['ls-tree', '-r', branch]);
  } catch (err) /* istanbul ignore next */ {
    if (err.message?.includes('fatal: Not a valid object name')) {
      logger.debug(
        { err },
        'Branch not found when checking branch list - aborting'
      );
      throw new Error(REPOSITORY_CHANGED);
    }
    throw err;
  }
  // istanbul ignore if
  if (!files) {
    return [];
  }
  // submodules are starting with `160000 commit`
  return files
    .split(newlineRegex)
    .filter(is.string)
    .filter((line) => line.startsWith('100'))
    .map((line) => line.split(regEx(/\t/)).pop()!);
}

export function getBranchList(): string[] {
  return Object.keys(config.branchCommits);
}

export async function isBranchBehindBase(
  branchName: string,
  baseBranch: string
): Promise<boolean> {
  let isBehind = getCachedBehindBaseResult(
    branchName,
    getBranchCommit(branchName), // branch sha
    baseBranch,
    getBranchCommit(baseBranch) // base branch sha
  );
  if (isBehind !== null) {
    logger.debug(`branch.isBehindBase(): using cached result "${isBehind}"`);
    return isBehind;
  }

  logger.debug('branch.isBehindBase(): using git to calculate');

  await syncGit();
  try {
    const { currentBranchSha, currentBranch } = config;
    const branches = await git.branch([
      '--remotes',
      '--verbose',
      '--contains',
      config.currentBranchSha,
    ]);
    isBehind = !branches.all.map(localName).includes(branchName);
    logger.debug(
      { currentBranch, currentBranchSha },
      `branch.isBehindBase(): ${isBehind}`
    );
    return isBehind;
  } catch (err) /* istanbul ignore next */ {
    const errChecked = checkForPlatformFailure(err);
    if (errChecked) {
      throw errChecked;
    }
    throw err;
  }
}

export async function isBranchModified(branchName: string): Promise<boolean> {
  if (!branchExists(branchName)) {
    logger.debug('branch.isModified(): no cache');
    return false;
  }
  // First check local config
  if (config.branchIsModified[branchName] !== undefined) {
    return config.branchIsModified[branchName];
  }
  // Second check repository cache
  const isModified = getCachedModifiedResult(
    branchName,
    getBranchCommit(branchName) // branch sha
  );
  if (isModified !== null) {
    logger.debug(`branch.isModified(): using cached result "${isModified}"`);
    config.branchIsModified[branchName] = isModified;
    return isModified;
  }

  logger.debug('branch.isModified(): using git to calculate');

  await syncGit();
  // Retrieve the author of the most recent commit
  let lastAuthor: string | undefined;
  try {
    lastAuthor = (
      await git.raw([
        'log',
        '-1',
        '--pretty=format:%ae',
        `origin/${branchName}`,
        '--',
      ])
    ).trim();
  } catch (err) /* istanbul ignore next */ {
    if (err.message?.includes('fatal: bad revision')) {
      logger.debug(
        { err },
        'Remote branch not found when checking last commit author - aborting run'
      );
      throw new Error(REPOSITORY_CHANGED);
    }
    logger.warn({ err }, 'Error checking last author for isBranchModified');
  }
  const { gitAuthorEmail } = config;
  if (
    lastAuthor === gitAuthorEmail ||
    config.ignoredAuthors.some((ignoredAuthor) => lastAuthor === ignoredAuthor)
  ) {
    // author matches - branch has not been modified
    logger.debug('branch.isModified() = false');
    config.branchIsModified[branchName] = false;
    setCachedModifiedResult(branchName, false);
    return false;
  }
  logger.debug(
    { branchName, lastAuthor, gitAuthorEmail },
    'branch.isModified() = true'
  );
  config.branchIsModified[branchName] = true;
  setCachedModifiedResult(branchName, true);
  return true;
}

export async function isBranchConflicted(
  baseBranch: string,
  branch: string
): Promise<boolean> {
  logger.debug(`isBranchConflicted(${baseBranch}, ${branch})`);

  const baseBranchSha = getBranchCommit(baseBranch);
  const branchSha = getBranchCommit(branch);
  if (!baseBranchSha || !branchSha) {
    logger.warn(
      { baseBranch, branch },
      'isBranchConflicted: branch does not exist'
    );
    return true;
  }

  const isConflicted = getCachedConflictResult(
    branch,
    branchSha,
    baseBranch,
    baseBranchSha
  );
  if (is.boolean(isConflicted)) {
    logger.debug(
      `branch.isConflicted(): using cached result "${isConflicted}"`
    );
    return isConflicted;
  }

  logger.debug('branch.isConflicted(): using git to calculate');

  let result = false;
  await syncGit();
  await writeGitAuthor();

  const origBranch = config.currentBranch;
  try {
    await git.reset(ResetMode.HARD);
    //TODO: see #18600
    if (origBranch !== baseBranch) {
      await git.checkout(baseBranch);
    }
    await git.merge(['--no-commit', '--no-ff', `origin/${branch}`]);
  } catch (err) {
    result = true;
    // istanbul ignore if: not easily testable
    if (!err?.git?.conflicts?.length) {
      logger.debug(
        { baseBranch, branch, err },
        'isBranchConflicted: unknown error'
      );
    }
  } finally {
    try {
      await git.merge(['--abort']);
      if (origBranch !== baseBranch) {
        await git.checkout(origBranch);
      }
    } catch (err) /* istanbul ignore next */ {
      logger.debug(
        { baseBranch, branch, err },
        'isBranchConflicted: cleanup error'
      );
    }
  }

  setCachedConflictResult(branch, result);
  logger.debug(`branch.isConflicted(): ${result}`);
  return result;
}

export async function deleteBranch(branchName: string): Promise<void> {
  await syncGit();
  try {
    await gitRetry(() => git.raw(['push', '--delete', 'origin', branchName]));
    logger.debug(`Deleted remote branch: ${branchName}`);
  } catch (err) /* istanbul ignore next */ {
    const errChecked = checkForPlatformFailure(err);
    if (errChecked) {
      throw errChecked;
    }
    logger.debug(`No remote branch to delete with name: ${branchName}`);
  }
  try {
    await deleteLocalBranch(branchName);
    // istanbul ignore next
    logger.debug(`Deleted local branch: ${branchName}`);
  } catch (err) {
    const errChecked = checkForPlatformFailure(err);
    // istanbul ignore if
    if (errChecked) {
      throw errChecked;
    }
    logger.debug(`No local branch to delete with name: ${branchName}`);
  }
  delete config.branchCommits[branchName];
}

export async function mergeBranch(branchName: string): Promise<void> {
  let status: StatusResult | undefined;
  try {
    await syncGit();
    await git.reset(ResetMode.HARD);
    await gitRetry(() =>
      git.checkout(['-B', branchName, 'origin/' + branchName])
    );
    await gitRetry(() =>
      git.checkout([
        '-B',
        config.currentBranch,
        'origin/' + config.currentBranch,
      ])
    );
    status = await git.status();
    await gitRetry(() => git.merge(['--ff-only', branchName]));
    await gitRetry(() => git.push('origin', config.currentBranch));
    incLimitedValue('Commits');
  } catch (err) {
    logger.debug(
      {
        baseBranch: config.currentBranch,
        baseSha: config.currentBranchSha,
        branchName,
        branchSha: getBranchCommit(branchName),
        status,
        err,
      },
      'mergeBranch error'
    );
    throw err;
  }
}

export async function getBranchLastCommitTime(
  branchName: string
): Promise<Date> {
  await syncGit();
  try {
    const time = await git.show(['-s', '--format=%ai', 'origin/' + branchName]);
    return new Date(Date.parse(time));
  } catch (err) {
    const errChecked = checkForPlatformFailure(err);
    // istanbul ignore if
    if (errChecked) {
      throw errChecked;
    }
    return new Date();
  }
}

export async function getBranchFiles(
  branchName: string
): Promise<string[] | null> {
  await syncGit();
  try {
    const diff = await gitRetry(() =>
      git.diffSummary([`origin/${branchName}`, `origin/${branchName}^`])
    );
    return diff.files.map((file) => file.file);
  } catch (err) /* istanbul ignore next */ {
    logger.warn({ err }, 'getBranchFiles error');
    const errChecked = checkForPlatformFailure(err);
    if (errChecked) {
      throw errChecked;
    }
    return null;
  }
}

export async function getFile(
  filePath: string,
  branchName?: string
): Promise<string | null> {
  await syncGit();
  try {
    const content = await git.show([
      'origin/' + (branchName ?? config.currentBranch) + ':' + filePath,
    ]);
    return content;
  } catch (err) {
    const errChecked = checkForPlatformFailure(err);
    // istanbul ignore if
    if (errChecked) {
      throw errChecked;
    }
    return null;
  }
}

export async function hasDiff(
  sourceRef: string,
  targetRef: string
): Promise<boolean> {
  await syncGit();
  try {
    return (await gitRetry(() => git.diff([sourceRef, targetRef]))) !== '';
  } catch (err) {
    return true;
  }
}

async function handleCommitAuth(localDir: string): Promise<void> {
  if (!privateKeySet) {
    await writePrivateKey();
    privateKeySet = true;
  }
  await configSigningKey(localDir);
  await writeGitAuthor();
}

/**
 *
 * Prepare local branch with commit
 *
 * 0. Hard reset
 * 1. Creates local branch with `origin/` prefix
 * 2. Perform `git add` (respecting mode) and `git remove` for each file
 * 3. Perform commit
 * 4. Check whether resulting commit is empty or not (due to .gitignore)
 * 5. If not empty, return commit info for further processing
 *
 */
export async function prepareCommit({
  branchName,
  files,
  message,
  force = false,
}: CommitFilesConfig): Promise<CommitResult | null> {
  const localDir = GlobalConfig.get('localDir')!;
  await syncGit();
  logger.debug(`Preparing files for committing to branch ${branchName}`);
  await handleCommitAuth(localDir);
  try {
    await git.reset(ResetMode.HARD);
    await git.raw(['clean', '-fd']);
    const parentCommitSha = config.currentBranchSha;
    await gitRetry(() =>
      git.checkout(['-B', branchName, 'origin/' + config.currentBranch])
    );
    const deletedFiles: string[] = [];
    const addedModifiedFiles: string[] = [];
    const ignoredFiles: string[] = [];
    for (const file of files) {
      const fileName = file.path;
      if (file.type === 'deletion') {
        try {
          await git.rm([fileName]);
          deletedFiles.push(fileName);
        } catch (err) /* istanbul ignore next */ {
          const errChecked = checkForPlatformFailure(err);
          if (errChecked) {
            throw errChecked;
          }
          logger.trace({ err, fileName }, 'Cannot delete file');
          ignoredFiles.push(fileName);
        }
      } else {
        if (await isDirectory(upath.join(localDir, fileName))) {
          // This is usually a git submodule update
          logger.trace({ fileName }, 'Adding directory commit');
        } else if (file.contents === null) {
          continue;
        } else {
          let contents: Buffer;
          // istanbul ignore else
          if (typeof file.contents === 'string') {
            contents = Buffer.from(file.contents);
          } else {
            contents = file.contents;
          }
          // some file systems including Windows don't support the mode
          // so the index should be manually updated after adding the file
          if (file.isSymlink) {
            await fs.symlink(file.contents, upath.join(localDir, fileName));
          } else {
            await fs.outputFile(upath.join(localDir, fileName), contents, {
              mode: file.isExecutable ? 0o777 : 0o666,
            });
          }
        }
        try {
          // istanbul ignore next
          const addParams =
            fileName === configFileNames[0] ? ['-f', fileName] : fileName;
          await git.add(addParams);
          if (file.isExecutable) {
            await git.raw(['update-index', '--chmod=+x', fileName]);
          }
          addedModifiedFiles.push(fileName);
        } catch (err) /* istanbul ignore next */ {
          if (
            !err.message.includes(
              'The following paths are ignored by one of your .gitignore files'
            )
          ) {
            throw err;
          }
          logger.debug(`Cannot commit ignored file: ${fileName}`);
          ignoredFiles.push(file.path);
        }
      }
    }

    const commitOptions: Options = {};
    if (getNoVerify().includes('commit')) {
      commitOptions['--no-verify'] = null;
    }

    const commitRes = await git.commit(message, [], commitOptions);
    if (
      commitRes.summary &&
      commitRes.summary.changes === 0 &&
      commitRes.summary.insertions === 0 &&
      commitRes.summary.deletions === 0
    ) {
      logger.warn({ commitRes }, 'Detected empty commit - aborting git push');
      return null;
    }
    logger.debug(
      { deletedFiles, ignoredFiles, result: commitRes },
      `git commit`
    );
    if (!force && !(await hasDiff('HEAD', `origin/${branchName}`))) {
      logger.debug(
        { branchName, deletedFiles, addedModifiedFiles, ignoredFiles },
        'No file changes detected. Skipping commit'
      );
      return null;
    }

    const commitSha = (await git.revparse([branchName])).trim();
    const result: CommitResult = {
      parentCommitSha,
      commitSha,
      files: files.filter((fileChange) => {
        if (fileChange.type === 'deletion') {
          return deletedFiles.includes(fileChange.path);
        }
        return addedModifiedFiles.includes(fileChange.path);
      }),
    };

    return result;
  } catch (err) /* istanbul ignore next */ {
    return handleCommitError(files, branchName, err);
  }
}

export async function pushCommit({
  sourceRef,
  targetRef,
  files,
}: PushFilesConfig): Promise<boolean> {
  await syncGit();
  logger.debug(`Pushing refSpec ${sourceRef}:${targetRef}`);
  let result = false;
  try {
    const pushOptions: TaskOptions = {
      '--force-with-lease': null,
      '-u': null,
    };
    if (getNoVerify().includes('push')) {
      pushOptions['--no-verify'] = null;
    }

    const pushRes = await gitRetry(() =>
      git.push('origin', `${sourceRef}:${targetRef}`, pushOptions)
    );
    delete pushRes.repo;
    logger.debug({ result: pushRes }, 'git push');
    incLimitedValue('Commits');
    result = true;
  } catch (err) /* istanbul ignore next */ {
    handleCommitError(files, sourceRef, err);
  }
  return result;
}

export async function fetchCommit({
  branchName,
  files,
}: CommitFilesConfig): Promise<CommitSha | null> {
  await syncGit();
  logger.debug(`Fetching branch ${branchName}`);
  try {
    const ref = `refs/heads/${branchName}:refs/remotes/origin/${branchName}`;
    await gitRetry(() => git.pull(['origin', ref, '--force']));
    const commit = (await git.revparse([branchName])).trim();
    config.branchCommits[branchName] = commit;
    config.branchIsModified[branchName] = false;
    return commit;
  } catch (err) /* istanbul ignore next */ {
    return handleCommitError(files, branchName, err);
  }
}

export async function commitFiles(
  commitConfig: CommitFilesConfig
): Promise<CommitSha | null> {
  try {
    const commitResult = await prepareCommit(commitConfig);
    if (commitResult) {
      const pushResult = await pushCommit({
        sourceRef: commitConfig.branchName,
        targetRef: commitConfig.targetBranch ?? commitConfig.branchName,
        files: commitConfig.files,
      });
      if (pushResult) {
        const { branchName } = commitConfig;
        const { commitSha } = commitResult;
        config.branchCommits[branchName] = commitSha;
        config.branchIsModified[branchName] = false;
        return commitSha;
      }
    }
    return null;
  } catch (err) /* istanbul ignore next */ {
    if (err.message.includes('[rejected] (stale info)')) {
      throw new Error(REPOSITORY_CHANGED);
    }
    throw err;
  }
}

export function getUrl({
  protocol,
  auth,
  hostname,
  host,
  repository,
}: {
  protocol?: GitProtocol;
  auth?: string;
  hostname?: string;
  host?: string;
  repository: string;
}): string {
  if (protocol === 'ssh') {
    // TODO: types (#7154)
    return `git@${hostname!}:${repository}.git`;
  }
  return URL.format({
    protocol: protocol ?? 'https',
    auth,
    hostname,
    host,
    pathname: repository + '.git',
  });
}

let remoteRefsExist = false;

/**
 *
 * Non-branch refs allow us to store git objects without triggering CI pipelines.
 * It's useful for API-based branch rebasing.
 *
 * @see https://stackoverflow.com/questions/63866947/pushing-git-non-branch-references-to-a-remote/63868286
 *
 */
export async function pushCommitToRenovateRef(
  commitSha: string,
  refName: string,
  section = 'branches'
): Promise<void> {
  const fullRefName = `refs/renovate/${section}/${refName}`;
  await git.raw(['update-ref', fullRefName, commitSha]);
  await git.push(['--force', 'origin', fullRefName]);
  remoteRefsExist = true;
}

/**
 *
 * Removes all remote "refs/renovate/*" refs in two steps:
 *
 * Step 1: list refs
 *
 *   $ git ls-remote origin "refs/renovate/*"
 *
 *   > cca38e9ea6d10946bdb2d0ca5a52c205783897aa        refs/renovate/foo
 *   > 29ac154936c880068994e17eb7f12da7fdca70e5        refs/renovate/bar
 *   > 3fafaddc339894b6d4f97595940fd91af71d0355        refs/renovate/baz
 *   > ...
 *
 * Step 2:
 *
 *   $ git push --delete origin refs/renovate/foo refs/renovate/bar refs/renovate/baz
 *
 * If Step 2 fails because the repo doesn't allow bulk changes, we'll remove them one by one instead:
 *
 *   $ git push --delete origin refs/renovate/foo
 *   $ git push --delete origin refs/renovate/bar
 *   $ git push --delete origin refs/renovate/baz
 */
export async function clearRenovateRefs(): Promise<void> {
  if (!gitInitialized || !remoteRefsExist) {
    return;
  }

  logger.debug(`Cleaning up Renovate refs: refs/renovate/*`);
  const renovateRefs: string[] = [];
  const obsoleteRefs: string[] = [];

  try {
    const rawOutput = await git.listRemote([config.url, 'refs/renovate/*']);
    const refs = rawOutput
      .split(newlineRegex)
      .map((line) => line.replace(regEx(/[0-9a-f]+\s+/i), '').trim())
      .filter((line) => line.startsWith('refs/renovate/'));
    renovateRefs.push(...refs);
  } catch (err) /* istanbul ignore next */ {
    logger.warn({ err }, `Renovate refs cleanup error`);
  }

  const nonSectionedRefs = renovateRefs.filter((ref) => {
    return ref.split('/').length === 3;
  });
  obsoleteRefs.push(...nonSectionedRefs);

  const renovateBranchRefs = renovateRefs.filter((ref) =>
    ref.startsWith('refs/renovate/branches/')
  );
  obsoleteRefs.push(...renovateBranchRefs);

  if (obsoleteRefs.length) {
    try {
      const pushOpts = ['--delete', 'origin', ...obsoleteRefs];
      await git.push(pushOpts);
    } catch (err) {
      /* istanbul ignore else */
      if (bulkChangesDisallowed(err)) {
        for (const ref of obsoleteRefs) {
          const pushOpts = ['--delete', 'origin', ref];
          await git.push(pushOpts);
        }
      } else {
        throw err;
      }
    }
  }

  remoteRefsExist = false;
}

const treeItemRegex = regEx(
  /^(?<mode>\d{6})\s+(?<type>blob|tree|commit)\s+(?<sha>[0-9a-f]{40})\s+(?<path>.*)$/
);

const treeShaRegex = regEx(/tree\s+(?<treeSha>[0-9a-f]{40})\s*/);

/**
 *
 * Obtain top-level items of commit tree.
 * We don't need subtree items, so here are 2 steps only.
 *
 * Step 1: commit SHA -> tree SHA
 *
 *   $ git cat-file -p <commit-sha>
 *
 *   > tree <tree-sha>
 *   > parent 59b8b0e79319b7dc38f7a29d618628f3b44c2fd7
 *   > ...
 *
 * Step 2: tree SHA -> tree items (top-level)
 *
 *   $ git cat-file -p <tree-sha>
 *
 *   > 040000 tree 389400684d1f004960addc752be13097fe85d776    src
 *   > ...
 *   > 100644 blob 7d2edde437ad4e7bceb70dbfe70e93350d99c98b    package.json
 *
 */
export async function listCommitTree(commitSha: string): Promise<TreeItem[]> {
  const commitOutput = await git.catFile(['-p', commitSha]);
  const { treeSha } =
    treeShaRegex.exec(commitOutput)?.groups ??
    /* istanbul ignore next: will never happen */ {};
  const contents = await git.catFile(['-p', treeSha]);
  const lines = contents.split(newlineRegex);
  const result: TreeItem[] = [];
  for (const line of lines) {
    const matchGroups = treeItemRegex.exec(line)?.groups;
    if (matchGroups) {
      const { path, mode, type, sha } = matchGroups;
      result.push({ path, mode, type, sha });
    }
  }
  return result;
}<|MERGE_RESOLUTION|>--- conflicted
+++ resolved
@@ -257,14 +257,8 @@
   await syncGit();
   const localDir = GlobalConfig.get('localDir')!;
   const gitHooks = upath.join(localDir, '.git/hooks');
-<<<<<<< HEAD
-  await fs.mkdir(gitHooks, { recursive: true });
-  await fs.writeFile(`${gitHooks}/${name}`, hookSource);
-  await fs.chmod(`${gitHooks}/${name}`, fs.constants.S_IRWXU);
-=======
   await fs.writeFile(`${gitHooks}/${name}`, hookSource);
   await fs.chmod(`${gitHooks}/${name}`, 0o500);
->>>>>>> 54791d9d
 }
 
 async function resetToBranch(branchName: string): Promise<void> {
