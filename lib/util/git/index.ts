--- conflicted
+++ resolved
@@ -108,6 +108,10 @@
   throw lastError;
 }
 
+function localName(branchName: string): string {
+  return branchName.replace(regEx(/^origin\//), '');
+}
+
 async function isDirectory(dir: string): Promise<boolean> {
   try {
     return (await fs.stat(dir)).isDirectory();
@@ -226,19 +230,6 @@
   }
 }
 
-<<<<<<< HEAD
-export async function registerBranch(
-  localBranchName: string,
-  modified: boolean,
-  sha?: string
-): Promise<void> {
-  config.branchCommits[localBranchName] =
-    sha ?? (await git.revparse([localBranchName])).trim();
-  config.branchIsModified[localBranchName] = modified;
-}
-
-=======
->>>>>>> 9364ab00
 export async function fetchRevSpec(revSpec: string): Promise<void> {
   await gitRetry(() => git.fetch(['origin', revSpec]));
 }
@@ -257,18 +248,6 @@
   gitInitialized = false;
   submodulesInitizialized = false;
   await fetchBranchCommits();
-}
-
-export async function installHook(
-  name: string,
-  hookSource: string
-): Promise<void> {
-  await syncGit();
-  const localDir = GlobalConfig.get('localDir')!;
-  const gitHooks = upath.join(localDir, '.git/hooks');
-  await fs.mkdir(gitHooks, { recursive: true });
-  await fs.writeFile(`${gitHooks}/${name}`, hookSource);
-  await fs.chmod(`${gitHooks}/${name}`, fs.constants.S_IRWXU);
 }
 
 async function resetToBranch(branchName: string): Promise<void> {
@@ -585,7 +564,6 @@
   return Object.keys(config.branchCommits);
 }
 
-//TODO: move to Platform-Interface
 export async function isBranchBehindBase(
   branchName: string,
   baseBranch: string
@@ -607,13 +585,12 @@
   try {
     const { currentBranchSha, currentBranch } = config;
     const branches = await git.branch([
-      '--all', //for gerrit we check by name, there are no real remote branches. origin/$branchname was faked
+      '--remotes',
       '--verbose',
       '--contains',
       config.currentBranchSha,
     ]);
-    isBehind = !branches.all.filter((b) => b.match(`origin/${branchName}$`))
-      .length;
+    isBehind = !branches.all.map(localName).includes(branchName);
     logger.debug(
       { currentBranch, currentBranchSha },
       `branch.isBehindBase(): ${isBehind}`
@@ -628,7 +605,6 @@
   }
 }
 
-//TODO: move to Platform-Interface
 export async function isBranchModified(branchName: string): Promise<boolean> {
   if (!branchExists(branchName)) {
     logger.debug('branch.isModified(): no cache');
@@ -694,7 +670,6 @@
   return true;
 }
 
-//TODO: move to Platform-Interface
 export async function isBranchConflicted(
   baseBranch: string,
   branch: string
@@ -884,8 +859,6 @@
   }
 }
 
-<<<<<<< HEAD
-=======
 export async function getFiles(
   fileNames: string[]
 ): Promise<Record<string, string | null>> {
@@ -898,7 +871,6 @@
   return fileContentMap;
 }
 
->>>>>>> 9364ab00
 export async function hasDiff(
   sourceRef: string,
   targetRef: string
@@ -1064,11 +1036,7 @@
   files,
 }: PushFilesConfig): Promise<boolean> {
   await syncGit();
-<<<<<<< HEAD
-  logger.debug(`Pushing refSpec ${sourceRef}:${targetRef}`);
-=======
   logger.debug(`Pushing refSpec ${sourceRef}:${targetRef ?? sourceRef}`);
->>>>>>> 9364ab00
   let result = false;
   try {
     const pushOptions: TaskOptions = {
@@ -1080,11 +1048,7 @@
     }
 
     const pushRes = await gitRetry(() =>
-<<<<<<< HEAD
-      git.push('origin', `${sourceRef}:${targetRef}`, pushOptions)
-=======
       git.push('origin', `${sourceRef}:${targetRef ?? sourceRef}`, pushOptions)
->>>>>>> 9364ab00
     );
     delete pushRes.repo;
     logger.debug({ result: pushRes }, 'git push');
@@ -1122,10 +1086,6 @@
     if (commitResult) {
       const pushResult = await pushCommit({
         sourceRef: commitConfig.branchName,
-<<<<<<< HEAD
-        targetRef: commitConfig.targetBranch ?? commitConfig.branchName,
-=======
->>>>>>> 9364ab00
         files: commitConfig.files,
       });
       if (pushResult) {
