import URL from 'url';
import is from '@sindresorhus/is';
import fs from 'fs-extra';
import type {
  Options,
  SimpleGit,
  TaskOptions,
  ResetMode as _ResetMode,
} from 'simple-git';
import * as simpleGit from 'simple-git';
import upath from 'upath';
import { configFileNames } from '../../config/app-strings';
import { GlobalConfig } from '../../config/global';
import type { RenovateConfig } from '../../config/types';
import {
  CONFIG_VALIDATION,
  REPOSITORY_CHANGED,
  REPOSITORY_DISABLED,
  REPOSITORY_EMPTY,
  SYSTEM_INSUFFICIENT_DISK_SPACE,
  TEMPORARY_ERROR,
} from '../../constants/error-messages';
import { logger } from '../../logger';
import { ExternalHostError } from '../../types/errors/external-host-error';
import type { GitProtocol } from '../../types/git';
import { api as semverCoerced } from '../../versioning/semver-coerced';
import { Limit, incLimitedValue } from '../../workers/global/limits';
import { regEx } from '../regex';
import { parseGitAuthor } from './author';
import { getNoVerify, simpleGitConfig } from './config';
import {
  getCachedConflictResult,
  setCachedConflictResult,
} from './conflicts-cache';
import { configSigningKey, writePrivateKey } from './private-key';
import type {
  CommitFilesConfig,
  CommitSha,
  LocalConfig,
  StatusResult,
  StorageConfig,
} from './types';

export { setNoVerify } from './config';
export { setPrivateKey } from './private-key';

// TODO: fix upstream types https://github.com/steveukx/git-js/issues/704
const ResetMode = (simpleGit.default as any).ResetMode as typeof _ResetMode;

// istanbul ignore next
function checkForPlatformFailure(err: Error): void {
  if (process.env.NODE_ENV === 'test') {
    return;
  }
  const externalHostFailureStrings = [
    'remote: Invalid username or password',
    'gnutls_handshake() failed',
    'The requested URL returned error: 5',
    'The remote end hung up unexpectedly',
    'access denied or repository not exported',
    'Could not write new index file',
    'Failed to connect to',
    'Connection timed out',
    'malformed object name',
    'Could not resolve host',
    'early EOF',
    'fatal: bad config', // .gitmodules problem
    'expected flush after ref listing',
  ];
  for (const errorStr of externalHostFailureStrings) {
    if (err.message.includes(errorStr)) {
      logger.debug({ err }, 'Converting git error to ExternalHostError');
      throw new ExternalHostError(err, 'git');
    }
  }

  const configErrorStrings = [
    {
      error: 'GitLab: Branch name does not follow the pattern',
      message:
        "Cannot push because branch name does not follow project's push rules",
    },
    {
      error: 'GitLab: Commit message does not follow the pattern',
      message:
        "Cannot push because commit message does not follow project's push rules",
    },
    {
      error: ' is not a member of team',
      message:
        'The `Restrict commits to existing GitLab users` rule is blocking Renovate push. Check the Renovate `gitAuthor` setting',
    },
    {
      error: 'TF401027:',
      message:
        'You need the Git `GenericContribute` permission to perform this action',
    },
    {
      error: 'matches more than one',
      message:
        "Renovate cannot push branches if there are tags with names the same as Renovate's branches. Please remove conflicting tag names or change Renovate's branchPrefix to avoid conflicts.",
    },
  ];
  for (const { error, message } of configErrorStrings) {
    if (err.message.includes(error)) {
      logger.debug({ err }, 'Converting git error to CONFIG_VALIDATION error');
      const res = new Error(CONFIG_VALIDATION);
      res.validationError = message;
      res.validationMessage = err.message;
      throw res;
    }
  }
}

function localName(branchName: string): string {
  return branchName.replace(regEx(/^origin\//), '');
}

async function isDirectory(dir: string): Promise<boolean> {
  try {
    return (await fs.stat(dir)).isDirectory();
  } catch (err) {
    return false;
  }
}

async function getDefaultBranch(git: SimpleGit): Promise<string> {
  // see https://stackoverflow.com/a/62352647/3005034
  try {
    const res = await git.raw(['rev-parse', '--abbrev-ref', 'origin/HEAD']);
    return res.replace('origin/', '').trim();
  } catch (err) /* istanbul ignore next */ {
    checkForPlatformFailure(err);
    if (
      err.message.startsWith(
        'fatal: ref refs/remotes/origin/HEAD is not a symbolic ref'
      )
    ) {
      throw new Error(REPOSITORY_EMPTY);
    }
    // istanbul ignore if
    if (err.message.includes("fatal: ambiguous argument 'origin/HEAD'")) {
      logger.warn({ err }, 'Error getting default branch');
      throw new Error(TEMPORARY_ERROR);
    }
    throw err;
  }
}

let config: LocalConfig = {} as any;

let git: SimpleGit | undefined;
let gitInitialized: boolean;

let privateKeySet = false;

export const GIT_MINIMUM_VERSION = '2.33.0'; // git show-current

export async function validateGitVersion(): Promise<boolean> {
  let version: string;
  const globalGit = simpleGit.default();
  try {
    const raw = await globalGit.raw(['--version']);
    for (const section of raw.split(/\s+/)) {
      if (semverCoerced.isVersion(section)) {
        version = section;
        break;
      }
    }
  } catch (err) /* istanbul ignore next */ {
    logger.error({ err }, 'Error fetching git version');
    return false;
  }
  // istanbul ignore if
  if (
    !(
      version &&
      (semverCoerced.equals(version, GIT_MINIMUM_VERSION) ||
        semverCoerced.isGreaterThan(version, GIT_MINIMUM_VERSION))
    )
  ) {
    logger.error(
      { detectedVersion: version, minimumVersion: GIT_MINIMUM_VERSION },
      'Git version needs upgrading'
    );
    return false;
  }
  logger.debug(`Found valid git version: ${version}`);
  return true;
}

async function fetchBranchCommits(): Promise<void> {
  config.branchCommits = {};
  const opts = ['ls-remote', '--heads', config.url];
  if (config.extraCloneOpts) {
    Object.entries(config.extraCloneOpts).forEach((e) =>
      opts.unshift(e[0], `${e[1]}`)
    );
  }
  try {
    (await git.raw(opts))
      .split('\n')
      .filter(Boolean)
      .map((line) => line.trim().split(regEx(/\s+/)))
      .forEach(([sha, ref]) => {
        config.branchCommits[ref.replace('refs/heads/', '')] = sha;
      });
  } catch (err) /* istanbul ignore next */ {
    checkForPlatformFailure(err);
    logger.debug({ err }, 'git error');
    if (err.message?.includes('Please ask the owner to check their account')) {
      throw new Error(REPOSITORY_DISABLED);
    }
    throw err;
  }
}

export async function initRepo(args: StorageConfig): Promise<void> {
  config = { ...args } as any;
  config.ignoredAuthors = [];
  config.additionalBranches = [];
  config.branchIsModified = {};
  const { localDir } = GlobalConfig.get();
  git = simpleGit.default(localDir, simpleGitConfig());
  gitInitialized = false;
  await fetchBranchCommits();
}

async function resetToBranch(branchName: string): Promise<void> {
  logger.debug(`resetToBranch(${branchName})`);
  await git.raw(['reset', '--hard']);
  await git.checkout(branchName);
  await git.raw(['reset', '--hard', 'origin/' + branchName]);
  await git.raw(['clean', '-fd']);
}

async function deleteLocalBranch(branchName: string): Promise<void> {
  await git.branch(['-D', branchName]);
}

async function cleanLocalBranches(): Promise<void> {
  const existingBranches = (await git.raw(['branch']))
    .split('\n')
    .map((branch) => branch.trim())
    .filter((branch) => branch.length)
    .filter((branch) => !branch.startsWith('* '));
  logger.debug({ existingBranches });
  for (const branchName of existingBranches) {
    await deleteLocalBranch(branchName);
  }
}

export function setGitAuthor(gitAuthor: string): void {
  const gitAuthorParsed = parseGitAuthor(
    gitAuthor || 'Renovate Bot <renovate@whitesourcesoftware.com>'
  );
  if (!gitAuthorParsed) {
    const error = new Error(CONFIG_VALIDATION);
    error.validationSource = 'None';
    error.validationError = 'Invalid gitAuthor';
    error.validationMessage = `gitAuthor is not parsed as valid RFC5322 format: ${gitAuthor}`;
    throw error;
  }
  config.gitAuthorName = gitAuthorParsed.name;
  config.gitAuthorEmail = gitAuthorParsed.address;
}

export async function writeGitAuthor(): Promise<void> {
  const { gitAuthorName, gitAuthorEmail, writeGitDone } = config;
  // istanbul ignore if
  if (writeGitDone) {
    return;
  }
  config.writeGitDone = true;
  try {
    if (gitAuthorName) {
      logger.debug({ gitAuthorName }, 'Setting git author name');
      await git.addConfig('user.name', gitAuthorName);
    }
    if (gitAuthorEmail) {
      logger.debug({ gitAuthorEmail }, 'Setting git author email');
      await git.addConfig('user.email', gitAuthorEmail);
    }
  } catch (err) /* istanbul ignore next */ {
    checkForPlatformFailure(err);
    logger.debug(
      { err, gitAuthorName, gitAuthorEmail },
      'Error setting git author config'
    );
    throw new Error(TEMPORARY_ERROR);
  }
}

export function setUserRepoConfig({
  gitIgnoredAuthors,
  gitAuthor,
}: RenovateConfig): void {
  config.ignoredAuthors = gitIgnoredAuthors ?? [];
  setGitAuthor(gitAuthor);
}

export async function getSubmodules(): Promise<string[]> {
  try {
    return (
      (await git.raw([
        'config',
        '--file',
        '.gitmodules',
        '--get-regexp',
        '\\.path',
      ])) || ''
    )
      .trim()
      .split(regEx(/[\n\s]/))
      .filter((_e: string, i: number) => i % 2);
  } catch (err) /* istanbul ignore next */ {
    logger.warn({ err }, 'Error getting submodules');
    return [];
  }
}

export async function syncGit(): Promise<void> {
  if (gitInitialized) {
    return;
  }
  gitInitialized = true;
  const { localDir } = GlobalConfig.get();
  logger.debug('Initializing git repository into ' + localDir);
  const gitHead = upath.join(localDir, '.git/HEAD');
  let clone = true;

  if (await fs.pathExists(gitHead)) {
    try {
      await git.raw(['remote', 'set-url', 'origin', config.url]);
      await resetToBranch(await getDefaultBranch(git));
      const fetchStart = Date.now();
      await git.pull();
      await git.fetch();
      config.currentBranch =
        config.currentBranch || (await getDefaultBranch(git));
      await resetToBranch(config.currentBranch);
      await cleanLocalBranches();
      await git.raw(['remote', 'prune', 'origin']);
      const durationMs = Math.round(Date.now() - fetchStart);
      logger.info({ durationMs }, 'git fetch completed');
      clone = false;
    } catch (err) /* istanbul ignore next */ {
      if (err.message === REPOSITORY_EMPTY) {
        throw err;
      }
      logger.info({ err }, 'git fetch error');
    }
  }
  if (clone) {
    await fs.emptyDir(localDir);
    const cloneStart = Date.now();
    try {
      const opts = [];
      if (config.fullClone) {
        logger.debug('Performing full clone');
      } else {
        logger.debug('Performing blobless clone');
        opts.push('--filter=blob:none');
      }
      if (config.extraCloneOpts) {
        Object.entries(config.extraCloneOpts).forEach((e) =>
          opts.push(e[0], `${e[1]}`)
        );
      }
      await git.clone(config.url, '.', opts);
    } catch (err) /* istanbul ignore next */ {
      logger.debug({ err }, 'git clone error');
      if (err.message?.includes('No space left on device')) {
        throw new Error(SYSTEM_INSUFFICIENT_DISK_SPACE);
      }
      if (err.message === REPOSITORY_EMPTY) {
        throw err;
      }
      throw new ExternalHostError(err, 'git');
    }
    const durationMs = Math.round(Date.now() - cloneStart);
    logger.debug({ durationMs }, 'git clone completed');
  }
  config.currentBranchSha = (await git.raw(['rev-parse', 'HEAD'])).trim();
  if (config.cloneSubmodules) {
    const submodules = await getSubmodules();
    for (const submodule of submodules) {
      try {
        logger.debug(`Cloning git submodule at ${submodule}`);
        await git.submoduleUpdate(['--init', submodule]);
      } catch (err) {
        logger.warn(
          { err },
          `Unable to initialise git submodule at ${submodule}`
        );
      }
    }
  }
  try {
    const latestCommit = (await git.log({ n: 1 })).latest;
    logger.debug({ latestCommit }, 'latest repository commit');
  } catch (err) /* istanbul ignore next */ {
    checkForPlatformFailure(err);
    if (err.message.includes('does not have any commits yet')) {
      throw new Error(REPOSITORY_EMPTY);
    }
    logger.warn({ err }, 'Cannot retrieve latest commit');
  }
  config.currentBranch = config.currentBranch || (await getDefaultBranch(git));
}

// istanbul ignore next
export async function getRepoStatus(): Promise<StatusResult> {
  await syncGit();
  return git.status();
}

export function branchExists(branchName: string): boolean {
  return !!config.branchCommits[branchName];
}

// Return the commit SHA for a branch
export function getBranchCommit(branchName: string): CommitSha | null {
  return config.branchCommits[branchName] || null;
}

// Return the parent commit SHA for a branch
export async function getBranchParentSha(
  branchName: string
): Promise<CommitSha | null> {
  try {
    const branchSha = getBranchCommit(branchName);
    const parentSha = await git.revparse([`${branchSha}^`]);
    return parentSha;
  } catch (err) {
    logger.debug({ err }, 'Error getting branch parent sha');
    return null;
  }
}

export async function getCommitMessages(): Promise<string[]> {
  await syncGit();
  logger.debug('getCommitMessages');
  const res = await git.log({
    n: 10,
    format: { message: '%s' },
  });
  return res.all.map((commit) => commit.message);
}

export async function checkoutBranch(branchName: string): Promise<CommitSha> {
  logger.debug(`Setting current branch to ${branchName}`);
  await syncGit();
  try {
    config.currentBranch = branchName;
    config.currentBranchSha = (
      await git.raw(['rev-parse', 'origin/' + branchName])
    ).trim();
    await git.checkout(['-f', branchName, '--']);
    const latestCommitDate = (await git.log({ n: 1 }))?.latest?.date;
    if (latestCommitDate) {
      logger.debug({ branchName, latestCommitDate }, 'latest commit');
    }
    await git.reset(ResetMode.HARD);
    return config.currentBranchSha;
  } catch (err) /* istanbul ignore next */ {
    checkForPlatformFailure(err);
    if (err.message?.includes('fatal: ambiguous argument')) {
      logger.warn({ err }, 'Failed to checkout branch');
      throw new Error(TEMPORARY_ERROR);
    }
    throw err;
  }
}

export async function getFileList(): Promise<string[]> {
  await syncGit();
  const branch = config.currentBranch;
  const submodules = await getSubmodules();
  let files: string;
  try {
    files = await git.raw(['ls-tree', '-r', branch]);
  } catch (err) /* istanbul ignore next */ {
    if (err.message?.includes('fatal: Not a valid object name')) {
      logger.debug(
        { err },
        'Branch not found when checking branch list - aborting'
      );
      throw new Error(REPOSITORY_CHANGED);
    }
    throw err;
  }
  // istanbul ignore if
  if (!files) {
    return [];
  }
  return files
    .split('\n')
    .filter(Boolean)
    .filter((line) => line.startsWith('100'))
    .map((line) => line.split(regEx(/\t/)).pop())
    .filter((file: string) =>
      submodules.every((submodule: string) => !file.startsWith(submodule))
    );
}

export function getBranchList(): string[] {
  return Object.keys(config.branchCommits);
}

export async function isBranchStale(branchName: string): Promise<boolean> {
  await syncGit();
  try {
    const { currentBranchSha, currentBranch } = config;
    const branches = await git.branch([
      '--remotes',
      '--verbose',
      '--contains',
      config.currentBranchSha,
    ]);
    const isStale = !branches.all.map(localName).includes(branchName);
    logger.debug(
      { isStale, currentBranch, currentBranchSha },
      `isBranchStale=${isStale}`
    );
    return isStale;
  } catch (err) /* istanbul ignore next */ {
    checkForPlatformFailure(err);
    throw err;
  }
}

export async function isBranchModified(branchName: string): Promise<boolean> {
  await syncGit();
  // First check cache
  if (config.branchIsModified[branchName] !== undefined) {
    return config.branchIsModified[branchName];
  }
  if (!branchExists(branchName)) {
    logger.debug(
      { branchName },
      'Branch does not exist - cannot check isModified'
    );
    return false;
  }
  // Retrieve the author of the most recent commit
  let lastAuthor: string;
  try {
    lastAuthor = (
      await git.raw([
        'log',
        '-1',
        '--pretty=format:%ae',
        `origin/${branchName}`,
        '--',
      ])
    ).trim();
  } catch (err) /* istanbul ignore next */ {
    if (err.message?.includes('fatal: bad revision')) {
      logger.debug(
        { err },
        'Remote branch not found when checking last commit author - aborting run'
      );
      throw new Error(REPOSITORY_CHANGED);
    }
    logger.warn({ err }, 'Error checking last author for isBranchModified');
  }
  const { gitAuthorEmail } = config;
  if (
    lastAuthor === gitAuthorEmail ||
    config.ignoredAuthors.some((ignoredAuthor) => lastAuthor === ignoredAuthor)
  ) {
    // author matches - branch has not been modified
    logger.debug({ branchName }, 'Branch has not been modified');
    config.branchIsModified[branchName] = false;
    return false;
  }
  logger.debug(
    { branchName, lastAuthor, gitAuthorEmail },
    'Last commit author does not match git author email - branch has been modified'
  );
  config.branchIsModified[branchName] = true;
  return true;
}

export async function isBranchConflicted(
  baseBranch: string,
  branch: string
): Promise<boolean> {
  logger.debug(`isBranchConflicted(${baseBranch}, ${branch})`);
  await syncGit();
<<<<<<< HEAD

  const baseBranchSha = getBranchCommit(baseBranch)?.slice(0, 7);
  const branchSha = getBranchCommit(branch)?.slice(0, 7);
  if (!baseBranchSha || !branchSha) {
=======
  await writeGitAuthor();
  if (!branchExists(baseBranch) || !branchExists(branch)) {
>>>>>>> a9920ff8
    logger.warn(
      { baseBranch, branch },
      'isBranchConflicted: branch does not exist'
    );
    return true;
  }

  const cachedResult = getCachedConflictResult(
    baseBranch,
    baseBranchSha,
    branch,
    branchSha
  );
  if (is.boolean(cachedResult)) {
    return cachedResult;
  }

  let result = false;

  const origBranch = config.currentBranch;
  try {
    await git.reset(ResetMode.HARD);
    if (origBranch !== baseBranch) {
      await git.checkout(baseBranch);
    }
    await git.merge(['--no-commit', '--no-ff', `origin/${branch}`]);
  } catch (err) {
    result = true;
    // istanbul ignore if: not easily testable
    if (!err?.git?.conflicts?.length) {
      logger.debug(
        { baseBranch, branch, err },
        'isBranchConflicted: unknown error'
      );
    }
  } finally {
    try {
      await git.merge(['--abort']);
      if (origBranch !== baseBranch) {
        await git.checkout(origBranch);
      }
    } catch (err) /* istanbul ignore next */ {
      logger.debug(
        { baseBranch, branch, err },
        'isBranchConflicted: cleanup error'
      );
    }
  }

  setCachedConflictResult(baseBranch, baseBranchSha, branch, branchSha, result);
  return result;
}

export async function deleteBranch(branchName: string): Promise<void> {
  await syncGit();
  try {
    await git.raw(['push', '--delete', 'origin', branchName]);
    logger.debug({ branchName }, 'Deleted remote branch');
  } catch (err) /* istanbul ignore next */ {
    checkForPlatformFailure(err);
    logger.debug({ branchName }, 'No remote branch to delete');
  }
  try {
    await deleteLocalBranch(branchName);
    // istanbul ignore next
    logger.debug({ branchName }, 'Deleted local branch');
  } catch (err) {
    checkForPlatformFailure(err);
    logger.debug({ branchName }, 'No local branch to delete');
  }
  delete config.branchCommits[branchName];
}

export async function mergeBranch(branchName: string): Promise<void> {
  let status: StatusResult;
  try {
    await syncGit();
    await git.reset(ResetMode.HARD);
    await git.checkout(['-B', branchName, 'origin/' + branchName]);
    await git.checkout([
      '-B',
      config.currentBranch,
      'origin/' + config.currentBranch,
    ]);
    status = await git.status();
    await git.merge(['--ff-only', branchName]);
    await git.push('origin', config.currentBranch);
    incLimitedValue(Limit.Commits);
  } catch (err) {
    logger.debug(
      {
        baseBranch: config.currentBranch,
        baseSha: config.currentBranchSha,
        branchName,
        branchSha: getBranchCommit(branchName),
        status,
        err,
      },
      'mergeBranch error'
    );
    throw err;
  }
}

export async function getBranchLastCommitTime(
  branchName: string
): Promise<Date> {
  await syncGit();
  try {
    const time = await git.show(['-s', '--format=%ai', 'origin/' + branchName]);
    return new Date(Date.parse(time));
  } catch (err) {
    checkForPlatformFailure(err);
    return new Date();
  }
}

export async function getBranchFiles(branchName: string): Promise<string[]> {
  await syncGit();
  try {
    const diff = await git.diffSummary([
      `origin/${branchName}`,
      `origin/${branchName}^`,
    ]);
    return diff.files.map((file) => file.file);
  } catch (err) /* istanbul ignore next */ {
    logger.warn({ err }, 'getBranchFiles error');
    checkForPlatformFailure(err);
    return null;
  }
}

export async function getFile(
  filePath: string,
  branchName?: string
): Promise<string | null> {
  await syncGit();
  try {
    const content = await git.show([
      'origin/' + (branchName || config.currentBranch) + ':' + filePath,
    ]);
    return content;
  } catch (err) {
    checkForPlatformFailure(err);
    return null;
  }
}

export async function hasDiff(branchName: string): Promise<boolean> {
  await syncGit();
  try {
    return (await git.diff(['HEAD', branchName])) !== '';
  } catch (err) {
    return true;
  }
}

export async function commitFiles({
  branchName,
  files,
  message,
  force = false,
}: CommitFilesConfig): Promise<CommitSha | null> {
  await syncGit();
  logger.debug(`Committing files to branch ${branchName}`);
  if (!privateKeySet) {
    await writePrivateKey();
    privateKeySet = true;
  }
  const { localDir } = GlobalConfig.get();
  await configSigningKey(localDir);
  await writeGitAuthor();
  try {
    await git.reset(ResetMode.HARD);
    await git.raw(['clean', '-fd']);
    await git.checkout(['-B', branchName, 'origin/' + config.currentBranch]);
    const deletedFiles: string[] = [];
    const addedModifiedFiles: string[] = [];
    const ignoredFiles: string[] = [];
    for (const file of files) {
      const fileName = file.path;
      if (file.type === 'deletion') {
        try {
          await git.rm([fileName]);
          deletedFiles.push(fileName);
        } catch (err) /* istanbul ignore next */ {
          checkForPlatformFailure(err);
          logger.trace({ err, fileName }, 'Cannot delete file');
          ignoredFiles.push(fileName);
        }
      } else {
        if (await isDirectory(upath.join(localDir, fileName))) {
          // This is usually a git submodule update
          logger.trace({ fileName }, 'Adding directory commit');
        } else if (file.contents === null) {
          // istanbul ignore next
          continue;
        } else {
          let contents: Buffer;
          // istanbul ignore else
          if (typeof file.contents === 'string') {
            contents = Buffer.from(file.contents);
          } else {
            contents = file.contents;
          }
          // some file systems including Windows don't support the mode
          // so the index should be manually updated after adding the file
          await fs.outputFile(upath.join(localDir, fileName), contents, {
            mode: file.isExecutable ? 0o777 : 0o666,
          });
        }
        try {
          // istanbul ignore next
          const addParams =
            fileName === configFileNames[0] ? ['-f', fileName] : fileName;
          await git.add(addParams);
          if (file.isExecutable) {
            await git.raw(['update-index', '--chmod=+x', fileName]);
          }
          addedModifiedFiles.push(fileName);
        } catch (err) /* istanbul ignore next */ {
          if (
            !err.message.includes(
              'The following paths are ignored by one of your .gitignore files'
            )
          ) {
            throw err;
          }
          logger.debug({ fileName }, 'Cannot commit ignored file');
          ignoredFiles.push(file.path);
        }
      }
    }

    const commitOptions: Options = {};
    if (getNoVerify().includes('commit')) {
      commitOptions['--no-verify'] = null;
    }

    const commitRes = await git.commit(message, [], commitOptions);
    if (
      commitRes.summary &&
      commitRes.summary.changes === 0 &&
      commitRes.summary.insertions === 0 &&
      commitRes.summary.deletions === 0
    ) {
      logger.warn({ commitRes }, 'Detected empty commit - aborting git push');
      return null;
    }
    logger.debug(
      { deletedFiles, ignoredFiles, result: commitRes },
      `git commit`
    );
    const commit = commitRes?.commit || 'unknown';
    if (!force && !(await hasDiff(`origin/${branchName}`))) {
      logger.debug(
        { branchName, deletedFiles, addedModifiedFiles, ignoredFiles },
        'No file changes detected. Skipping commit'
      );
      return null;
    }

    const pushOptions: TaskOptions = {
      '--force-with-lease': null,
      '-u': null,
    };
    if (getNoVerify().includes('push')) {
      pushOptions['--no-verify'] = null;
    }

    const pushRes = await git.push(
      'origin',
      `${branchName}:${branchName}`,
      pushOptions
    );
    delete pushRes.repo;
    logger.debug({ result: pushRes }, 'git push');
    // Fetch it after create
    const ref = `refs/heads/${branchName}:refs/remotes/origin/${branchName}`;
    await git.fetch(['origin', ref, '--force']);
    config.branchCommits[branchName] = (
      await git.revparse([branchName])
    ).trim();
    config.branchIsModified[branchName] = false;
    incLimitedValue(Limit.Commits);
    return commit;
  } catch (err) /* istanbul ignore next */ {
    checkForPlatformFailure(err);
    if (err.message.includes(`'refs/heads/renovate' exists`)) {
      const error = new Error(CONFIG_VALIDATION);
      error.validationSource = 'None';
      error.validationError = 'An existing branch is blocking Renovate';
      error.validationMessage = `Renovate needs to create the branch "${branchName}" but is blocked from doing so because of an existing branch called "renovate". Please remove it so that Renovate can proceed.`;
      throw error;
    }
    if (
      err.message.includes(
        'refusing to allow a GitHub App to create or update workflow'
      )
    ) {
      logger.warn(
        'App has not been granted permissions to update Workflows - aborting branch.'
      );
      return null;
    }
    if (
      (err.message.includes('remote rejected') ||
        err.message.includes('403')) &&
      files?.some((file) => file.path?.startsWith('.github/workflows/'))
    ) {
      logger.debug({ err }, 'commitFiles error');
      logger.info('Workflows update rejection - aborting branch.');
      return null;
    }
    if (err.message.includes('protected branch hook declined')) {
      const error = new Error(CONFIG_VALIDATION);
      error.validationSource = branchName;
      error.validationError = 'Renovate branch is protected';
      error.validationMessage = `Renovate cannot push to its branch because branch protection has been enabled.`;
      throw error;
    }
    if (err.message.includes('can only push your own commits')) {
      const error = new Error(CONFIG_VALIDATION);
      error.validationSource = branchName;
      error.validationError = 'Bitbucket committer error';
      error.validationMessage = `Renovate has experienced the following error when attempting to push its branch to the server: "${String(
        err.message
      )}"`;
      throw error;
    }
    if (err.message.includes('remote: error: cannot lock ref')) {
      logger.error({ err }, 'Error committing files.');
      return null;
    }
    if (err.message.includes('[rejected] (stale info)')) {
      logger.info(
        'Branch update was rejected because local copy is not up-to-date.'
      );
      return null;
    }
    if (
      err.message.includes('denying non-fast-forward') ||
      err.message.includes('GH003: Sorry, force-pushing')
    ) {
      logger.debug({ err }, 'Permission denied to update branch');
      const error = new Error(CONFIG_VALIDATION);
      error.validationSource = branchName;
      error.validationError = 'Force push denied';
      error.validationMessage = `Renovate is unable to update branch(es) due to force pushes being disallowed.`;
      throw error;
    }
    logger.debug({ err }, 'Unknown error committing files');
    // We don't know why this happened, so this will cause bubble up to a branch error
    throw err;
  }
}

export function getUrl({
  protocol,
  auth,
  hostname,
  host,
  repository,
}: {
  protocol?: GitProtocol;
  auth?: string;
  hostname?: string;
  host?: string;
  repository: string;
}): string {
  if (protocol === 'ssh') {
    return `git@${hostname}:${repository}.git`;
  }
  return URL.format({
    protocol: protocol || 'https',
    auth,
    hostname,
    host,
    pathname: repository + '.git',
  });
}<|MERGE_RESOLUTION|>--- conflicted
+++ resolved
@@ -589,15 +589,11 @@
 ): Promise<boolean> {
   logger.debug(`isBranchConflicted(${baseBranch}, ${branch})`);
   await syncGit();
-<<<<<<< HEAD
+  await writeGitAuthor();
 
   const baseBranchSha = getBranchCommit(baseBranch)?.slice(0, 7);
   const branchSha = getBranchCommit(branch)?.slice(0, 7);
   if (!baseBranchSha || !branchSha) {
-=======
-  await writeGitAuthor();
-  if (!branchExists(baseBranch) || !branchExists(branch)) {
->>>>>>> a9920ff8
     logger.warn(
       { baseBranch, branch },
       'isBranchConflicted: branch does not exist'
