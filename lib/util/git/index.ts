import URL from 'url';
import is from '@sindresorhus/is';
import delay from 'delay';
import fs from 'fs-extra';
import simpleGit, {
  Options,
  ResetMode,
  SimpleGit,
  TaskOptions,
} from 'simple-git';
import upath from 'upath';
import { configFileNames } from '../../config/app-strings';
import { GlobalConfig } from '../../config/global';
import type { RenovateConfig } from '../../config/types';
import {
  CONFIG_VALIDATION,
  REPOSITORY_CHANGED,
  REPOSITORY_DISABLED,
  REPOSITORY_EMPTY,
  SYSTEM_INSUFFICIENT_DISK_SPACE,
  TEMPORARY_ERROR,
} from '../../constants/error-messages';
import { logger } from '../../logger';
import { ExternalHostError } from '../../types/errors/external-host-error';
import type { GitProtocol } from '../../types/git';
import { api as semverCoerced } from '../../versioning/semver-coerced';
import { Limit, incLimitedValue } from '../../workers/global/limits';
import { newlineRegex, regEx } from '../regex';
import { parseGitAuthor } from './author';
import { getNoVerify, simpleGitConfig } from './config';
import {
  getCachedConflictResult,
  setCachedConflictResult,
} from './conflicts-cache';
import { checkForPlatformFailure, handleCommitError } from './error';
import { configSigningKey, writePrivateKey } from './private-key';
import type {
  CommitFilesConfig,
  CommitResult,
  CommitSha,
  LocalConfig,
  StatusResult,
  StorageConfig,
  TreeItem,
} from './types';

export { setNoVerify } from './config';
export { setPrivateKey } from './private-key';

// Retry parameters
const retryCount = 5;
const delaySeconds = 3;
const delayFactor = 2;

// A generic wrapper for simpleGit.* calls to make them more fault-tolerant
export async function gitRetry<T>(gitFunc: () => Promise<T>): Promise<T> {
  let round = 0;
  let lastError: Error | undefined;

  while (round <= retryCount) {
    if (round > 0) {
      logger.debug(`gitRetry round ${round}`);
    }
    try {
      const res = await gitFunc();
      if (round > 1) {
        logger.debug('Successful retry of git function');
      }
      return res;
    } catch (err) {
      lastError = err;
      logger.debug({ err }, `Git function thrown`);
      // Try to transform the Error to ExternalHostError
      const errChecked = checkForPlatformFailure(err);
      if (errChecked instanceof ExternalHostError) {
        logger.debug(
          { err: errChecked },
          `ExternalHostError thrown in round ${
            round + 1
          } of ${retryCount} - retrying in the next round`
        );
      } else {
        throw err;
      }
    }

    const nextDelay = delayFactor ^ ((round - 1) * delaySeconds);
    logger.trace({ nextDelay }, `Delay next round`);
    await delay(1000 * nextDelay);

    round++;
  }

  throw lastError;
}

function localName(branchName: string): string {
  return branchName.replace(regEx(/^origin\//), '');
}

async function isDirectory(dir: string): Promise<boolean> {
  try {
    return (await fs.stat(dir)).isDirectory();
  } catch (err) {
    return false;
  }
}

async function getDefaultBranch(git: SimpleGit): Promise<string> {
  // see https://stackoverflow.com/a/62352647/3005034
  try {
    const res = await git.raw(['rev-parse', '--abbrev-ref', 'origin/HEAD']);
    return res.replace('origin/', '').trim();
  } catch (err) /* istanbul ignore next */ {
    const errChecked = checkForPlatformFailure(err);
    if (errChecked) {
      throw errChecked;
    }
    if (
      err.message.startsWith(
        'fatal: ref refs/remotes/origin/HEAD is not a symbolic ref'
      )
    ) {
      throw new Error(REPOSITORY_EMPTY);
    }
    // istanbul ignore if
    if (err.message.includes("fatal: ambiguous argument 'origin/HEAD'")) {
      logger.warn({ err }, 'Error getting default branch');
      throw new Error(TEMPORARY_ERROR);
    }
    throw err;
  }
}

let config: LocalConfig = {} as any;

let git: SimpleGit | undefined;
let gitInitialized: boolean;

let privateKeySet = false;

export const GIT_MINIMUM_VERSION = '2.33.0'; // git show-current

export async function validateGitVersion(): Promise<boolean> {
  let version: string;
  const globalGit = simpleGit();
  try {
    const raw = await globalGit.raw(['--version']);
    for (const section of raw.split(/\s+/)) {
      if (semverCoerced.isVersion(section)) {
        version = section;
        break;
      }
    }
  } catch (err) /* istanbul ignore next */ {
    logger.error({ err }, 'Error fetching git version');
    return false;
  }
  // istanbul ignore if
  if (
    !(
      version &&
      (semverCoerced.equals(version, GIT_MINIMUM_VERSION) ||
        semverCoerced.isGreaterThan(version, GIT_MINIMUM_VERSION))
    )
  ) {
    logger.error(
      { detectedVersion: version, minimumVersion: GIT_MINIMUM_VERSION },
      'Git version needs upgrading'
    );
    return false;
  }
  logger.debug(`Found valid git version: ${version}`);
  return true;
}

async function fetchBranchCommits(): Promise<void> {
  config.branchCommits = {};
  const opts = ['ls-remote', '--heads', config.url];
  if (config.extraCloneOpts) {
    Object.entries(config.extraCloneOpts).forEach((e) =>
      opts.unshift(e[0], `${e[1]}`)
    );
  }
  try {
    (await gitRetry(() => git.raw(opts)))
      .split(newlineRegex)
      .filter(Boolean)
      .map((line) => line.trim().split(regEx(/\s+/)))
      .forEach(([sha, ref]) => {
        config.branchCommits[ref.replace('refs/heads/', '')] = sha;
      });
  } catch (err) /* istanbul ignore next */ {
    const errChecked = checkForPlatformFailure(err);
    if (errChecked) {
      throw errChecked;
    }
    logger.debug({ err }, 'git error');
    if (err.message?.includes('Please ask the owner to check their account')) {
      throw new Error(REPOSITORY_DISABLED);
    }
    throw err;
  }
}

export async function initRepo(args: StorageConfig): Promise<void> {
  config = { ...args } as any;
  config.ignoredAuthors = [];
  config.additionalBranches = [];
  config.branchIsModified = {};
  const { localDir } = GlobalConfig.get();
  git = simpleGit(localDir, simpleGitConfig());
  gitInitialized = false;
  await fetchBranchCommits();
}

async function resetToBranch(branchName: string): Promise<void> {
  logger.debug(`resetToBranch(${branchName})`);
  await git.raw(['reset', '--hard']);
  await gitRetry(() => git.checkout(branchName));
  await git.raw(['reset', '--hard', 'origin/' + branchName]);
  await git.raw(['clean', '-fd']);
}

async function deleteLocalBranch(branchName: string): Promise<void> {
  await git.branch(['-D', branchName]);
}

async function cleanLocalBranches(): Promise<void> {
  const existingBranches = (await git.raw(['branch']))
    .split(newlineRegex)
    .map((branch) => branch.trim())
    .filter((branch) => branch.length)
    .filter((branch) => !branch.startsWith('* '));
  logger.debug({ existingBranches });
  for (const branchName of existingBranches) {
    await deleteLocalBranch(branchName);
  }
}

export function setGitAuthor(gitAuthor: string): void {
  const gitAuthorParsed = parseGitAuthor(
    gitAuthor || 'Renovate Bot <renovate@whitesourcesoftware.com>'
  );
  if (!gitAuthorParsed) {
    const error = new Error(CONFIG_VALIDATION);
    error.validationSource = 'None';
    error.validationError = 'Invalid gitAuthor';
    error.validationMessage = `gitAuthor is not parsed as valid RFC5322 format: ${gitAuthor}`;
    throw error;
  }
  config.gitAuthorName = gitAuthorParsed.name;
  config.gitAuthorEmail = gitAuthorParsed.address;
}

export async function writeGitAuthor(): Promise<void> {
  const { gitAuthorName, gitAuthorEmail, writeGitDone } = config;
  // istanbul ignore if
  if (writeGitDone) {
    return;
  }
  config.writeGitDone = true;
  try {
    if (gitAuthorName) {
      logger.debug({ gitAuthorName }, 'Setting git author name');
      await git.addConfig('user.name', gitAuthorName);
    }
    if (gitAuthorEmail) {
      logger.debug({ gitAuthorEmail }, 'Setting git author email');
      await git.addConfig('user.email', gitAuthorEmail);
    }
  } catch (err) /* istanbul ignore next */ {
    const errChecked = checkForPlatformFailure(err);
    if (errChecked) {
      throw errChecked;
    }
    logger.debug(
      { err, gitAuthorName, gitAuthorEmail },
      'Error setting git author config'
    );
    throw new Error(TEMPORARY_ERROR);
  }
}

export function setUserRepoConfig({
  gitIgnoredAuthors,
  gitAuthor,
}: RenovateConfig): void {
  config.ignoredAuthors = gitIgnoredAuthors ?? [];
  setGitAuthor(gitAuthor);
}

export async function getSubmodules(): Promise<string[]> {
  try {
    return (
      (await git.raw([
        'config',
        '--file',
        '.gitmodules',
        '--get-regexp',
        '\\.path',
      ])) || ''
    )
      .trim()
      .split(regEx(/[\n\s]/))
      .filter((_e: string, i: number) => i % 2);
  } catch (err) /* istanbul ignore next */ {
    logger.warn({ err }, 'Error getting submodules');
    return [];
  }
}

export async function syncGit(): Promise<void> {
  if (gitInitialized) {
    return;
  }
  gitInitialized = true;
  const { localDir } = GlobalConfig.get();
  logger.debug('Initializing git repository into ' + localDir);
  const gitHead = upath.join(localDir, '.git/HEAD');
  let clone = true;

  if (await fs.pathExists(gitHead)) {
    try {
      await git.raw(['remote', 'set-url', 'origin', config.url]);
      await resetToBranch(await getDefaultBranch(git));
      const fetchStart = Date.now();
      await gitRetry(() => git.pull());
      await gitRetry(() => git.fetch());
      config.currentBranch =
        config.currentBranch || (await getDefaultBranch(git));
      await resetToBranch(config.currentBranch);
      await cleanLocalBranches();
      await gitRetry(() => git.raw(['remote', 'prune', 'origin']));
      const durationMs = Math.round(Date.now() - fetchStart);
      logger.info({ durationMs }, 'git fetch completed');
      clone = false;
    } catch (err) /* istanbul ignore next */ {
      if (err.message === REPOSITORY_EMPTY) {
        throw err;
      }
      logger.info({ err }, 'git fetch error');
    }
  }
  if (clone) {
    const cloneStart = Date.now();
    try {
      const opts = [];
      if (config.fullClone) {
        logger.debug('Performing full clone');
      } else {
        logger.debug('Performing blobless clone');
        opts.push('--filter=blob:none');
      }
      if (config.extraCloneOpts) {
        Object.entries(config.extraCloneOpts).forEach((e) =>
          opts.push(e[0], `${e[1]}`)
        );
      }
      const emptyDirAndClone = async (): Promise<void> => {
        await fs.emptyDir(localDir);
        await git.clone(config.url, '.', opts);
      };
      await gitRetry(() => emptyDirAndClone());
    } catch (err) /* istanbul ignore next */ {
      logger.debug({ err }, 'git clone error');
      if (err.message?.includes('No space left on device')) {
        throw new Error(SYSTEM_INSUFFICIENT_DISK_SPACE);
      }
      if (err.message === REPOSITORY_EMPTY) {
        throw err;
      }
      throw new ExternalHostError(err, 'git');
    }
    const durationMs = Math.round(Date.now() - cloneStart);
    logger.debug({ durationMs }, 'git clone completed');
  }
  config.currentBranchSha = (await git.raw(['rev-parse', 'HEAD'])).trim();
  if (config.cloneSubmodules) {
    const submodules = await getSubmodules();
    for (const submodule of submodules) {
      try {
        logger.debug(`Cloning git submodule at ${submodule}`);
        await gitRetry(() => git.submoduleUpdate(['--init', submodule]));
      } catch (err) {
        logger.warn(
          { err },
          `Unable to initialise git submodule at ${submodule}`
        );
      }
    }
  }
  try {
    const latestCommit = (await git.log({ n: 1 })).latest;
    logger.debug({ latestCommit }, 'latest repository commit');
  } catch (err) /* istanbul ignore next */ {
    const errChecked = checkForPlatformFailure(err);
    if (errChecked) {
      throw errChecked;
    }
    if (err.message.includes('does not have any commits yet')) {
      throw new Error(REPOSITORY_EMPTY);
    }
    logger.warn({ err }, 'Cannot retrieve latest commit');
  }
  config.currentBranch = config.currentBranch || (await getDefaultBranch(git));
}

// istanbul ignore next
export async function getRepoStatus(): Promise<StatusResult> {
  await syncGit();
  return git.status();
}

export function branchExists(branchName: string): boolean {
  return !!config.branchCommits[branchName];
}

// Return the commit SHA for a branch
export function getBranchCommit(branchName: string): CommitSha | null {
  return config.branchCommits[branchName] || null;
}

// Return the parent commit SHA for a branch
export async function getBranchParentSha(
  branchName: string
): Promise<CommitSha | null> {
  try {
    const branchSha = getBranchCommit(branchName);
    const parentSha = await git.revparse([`${branchSha}^`]);
    return parentSha;
  } catch (err) {
    logger.debug({ err }, 'Error getting branch parent sha');
    return null;
  }
}

export async function getCommitMessages(): Promise<string[]> {
  await syncGit();
  logger.debug('getCommitMessages');
  const res = await git.log({
    n: 10,
    format: { message: '%s' },
  });
  return res.all.map((commit) => commit.message);
}

export async function checkoutBranch(branchName: string): Promise<CommitSha> {
  logger.debug(`Setting current branch to ${branchName}`);
  await syncGit();
  try {
    config.currentBranch = branchName;
    config.currentBranchSha = (
      await git.raw(['rev-parse', 'origin/' + branchName])
    ).trim();
    await gitRetry(() => git.checkout(['-f', branchName, '--']));
    const latestCommitDate = (await git.log({ n: 1 }))?.latest?.date;
    if (latestCommitDate) {
      logger.debug({ branchName, latestCommitDate }, 'latest commit');
    }
    await git.reset(ResetMode.HARD);
    return config.currentBranchSha;
  } catch (err) /* istanbul ignore next */ {
    const errChecked = checkForPlatformFailure(err);
    if (errChecked) {
      throw errChecked;
    }
    if (err.message?.includes('fatal: ambiguous argument')) {
      logger.warn({ err }, 'Failed to checkout branch');
      throw new Error(TEMPORARY_ERROR);
    }
    throw err;
  }
}

export async function getFileList(): Promise<string[]> {
  await syncGit();
  const branch = config.currentBranch;
  const submodules = await getSubmodules();
  let files: string;
  try {
    files = await git.raw(['ls-tree', '-r', branch]);
  } catch (err) /* istanbul ignore next */ {
    if (err.message?.includes('fatal: Not a valid object name')) {
      logger.debug(
        { err },
        'Branch not found when checking branch list - aborting'
      );
      throw new Error(REPOSITORY_CHANGED);
    }
    throw err;
  }
  // istanbul ignore if
  if (!files) {
    return [];
  }
  return files
    .split(newlineRegex)
    .filter(Boolean)
    .filter((line) => line.startsWith('100'))
    .map((line) => line.split(regEx(/\t/)).pop())
    .filter((file: string) =>
      submodules.every((submodule: string) => !file.startsWith(submodule))
    );
}

export function getBranchList(): string[] {
  return Object.keys(config.branchCommits);
}

export async function isBranchStale(branchName: string): Promise<boolean> {
  await syncGit();
  try {
    const { currentBranchSha, currentBranch } = config;
    const branches = await git.branch([
      '--remotes',
      '--verbose',
      '--contains',
      config.currentBranchSha,
    ]);
    const isStale = !branches.all.map(localName).includes(branchName);
    logger.debug(
      { isStale, currentBranch, currentBranchSha },
      `isBranchStale=${isStale}`
    );
    return isStale;
  } catch (err) /* istanbul ignore next */ {
    const errChecked = checkForPlatformFailure(err);
    if (errChecked) {
      throw errChecked;
    }
    throw err;
  }
}

export async function isBranchModified(branchName: string): Promise<boolean> {
  await syncGit();
  // First check cache
  if (config.branchIsModified[branchName] !== undefined) {
    return config.branchIsModified[branchName];
  }
  if (!branchExists(branchName)) {
    logger.debug(
      { branchName },
      'Branch does not exist - cannot check isModified'
    );
    return false;
  }
  // Retrieve the author of the most recent commit
  let lastAuthor: string;
  try {
    lastAuthor = (
      await git.raw([
        'log',
        '-1',
        '--pretty=format:%ae',
        `origin/${branchName}`,
        '--',
      ])
    ).trim();
  } catch (err) /* istanbul ignore next */ {
    if (err.message?.includes('fatal: bad revision')) {
      logger.debug(
        { err },
        'Remote branch not found when checking last commit author - aborting run'
      );
      throw new Error(REPOSITORY_CHANGED);
    }
    logger.warn({ err }, 'Error checking last author for isBranchModified');
  }
  const { gitAuthorEmail } = config;
  if (
    lastAuthor === gitAuthorEmail ||
    config.ignoredAuthors.some((ignoredAuthor) => lastAuthor === ignoredAuthor)
  ) {
    // author matches - branch has not been modified
    logger.debug({ branchName }, 'Branch has not been modified');
    config.branchIsModified[branchName] = false;
    return false;
  }
  logger.debug(
    { branchName, lastAuthor, gitAuthorEmail },
    'Last commit author does not match git author email - branch has been modified'
  );
  config.branchIsModified[branchName] = true;
  return true;
}

export async function isBranchConflicted(
  baseBranch: string,
  branch: string
): Promise<boolean> {
  logger.debug(`isBranchConflicted(${baseBranch}, ${branch})`);
  await syncGit();
  await writeGitAuthor();

  const baseBranchSha = getBranchCommit(baseBranch);
  const branchSha = getBranchCommit(branch);
  if (!baseBranchSha || !branchSha) {
    logger.warn(
      { baseBranch, branch },
      'isBranchConflicted: branch does not exist'
    );
    return true;
  }

  const cachedResult = getCachedConflictResult(
    baseBranch,
    baseBranchSha,
    branch,
    branchSha
  );
  if (is.boolean(cachedResult)) {
    logger.debug(
      `Using cached result ${cachedResult} for isBranchConflicted(${baseBranch}, ${branch})`
    );
    return cachedResult;
  }

  let result = false;

  const origBranch = config.currentBranch;
  try {
    await git.reset(ResetMode.HARD);
    if (origBranch !== baseBranch) {
      await git.checkout(baseBranch);
    }
    await git.merge(['--no-commit', '--no-ff', `origin/${branch}`]);
  } catch (err) {
    result = true;
    // istanbul ignore if: not easily testable
    if (!err?.git?.conflicts?.length) {
      logger.debug(
        { baseBranch, branch, err },
        'isBranchConflicted: unknown error'
      );
    }
  } finally {
    try {
      await git.merge(['--abort']);
      if (origBranch !== baseBranch) {
        await git.checkout(origBranch);
      }
    } catch (err) /* istanbul ignore next */ {
      logger.debug(
        { baseBranch, branch, err },
        'isBranchConflicted: cleanup error'
      );
    }
  }

  setCachedConflictResult(baseBranch, baseBranchSha, branch, branchSha, result);
  return result;
}

export async function deleteBranch(branchName: string): Promise<void> {
  await syncGit();
  try {
    await gitRetry(() => git.raw(['push', '--delete', 'origin', branchName]));
    logger.debug({ branchName }, 'Deleted remote branch');
  } catch (err) /* istanbul ignore next */ {
    const errChecked = checkForPlatformFailure(err);
    if (errChecked) {
      throw errChecked;
    }
    logger.debug({ branchName }, 'No remote branch to delete');
  }
  try {
    await deleteLocalBranch(branchName);
    // istanbul ignore next
    logger.debug({ branchName }, 'Deleted local branch');
  } catch (err) {
    const errChecked = checkForPlatformFailure(err);
    // istanbul ignore if
    if (errChecked) {
      throw errChecked;
    }
    logger.debug({ branchName }, 'No local branch to delete');
  }
  delete config.branchCommits[branchName];
}

export async function mergeBranch(branchName: string): Promise<void> {
  let status: StatusResult;
  try {
    await syncGit();
    await git.reset(ResetMode.HARD);
    await gitRetry(() =>
      git.checkout(['-B', branchName, 'origin/' + branchName])
    );
    await gitRetry(() =>
      git.checkout([
        '-B',
        config.currentBranch,
        'origin/' + config.currentBranch,
      ])
    );
    status = await git.status();
    await gitRetry(() => git.merge(['--ff-only', branchName]));
    await gitRetry(() => git.push('origin', config.currentBranch));
    incLimitedValue(Limit.Commits);
  } catch (err) {
    logger.debug(
      {
        baseBranch: config.currentBranch,
        baseSha: config.currentBranchSha,
        branchName,
        branchSha: getBranchCommit(branchName),
        status,
        err,
      },
      'mergeBranch error'
    );
    throw err;
  }
}

export async function getBranchLastCommitTime(
  branchName: string
): Promise<Date> {
  await syncGit();
  try {
    const time = await git.show(['-s', '--format=%ai', 'origin/' + branchName]);
    return new Date(Date.parse(time));
  } catch (err) {
    const errChecked = checkForPlatformFailure(err);
    // istanbul ignore if
    if (errChecked) {
      throw errChecked;
    }
    return new Date();
  }
}

export async function getBranchFiles(branchName: string): Promise<string[]> {
  await syncGit();
  try {
    const diff = await gitRetry(() =>
      git.diffSummary([`origin/${branchName}`, `origin/${branchName}^`])
    );
    return diff.files.map((file) => file.file);
  } catch (err) /* istanbul ignore next */ {
    logger.warn({ err }, 'getBranchFiles error');
    const errChecked = checkForPlatformFailure(err);
    if (errChecked) {
      throw errChecked;
    }
    return null;
  }
}

export async function getFile(
  filePath: string,
  branchName?: string
): Promise<string | null> {
  await syncGit();
  try {
    const content = await git.show([
      'origin/' + (branchName || config.currentBranch) + ':' + filePath,
    ]);
    return content;
  } catch (err) {
    const errChecked = checkForPlatformFailure(err);
    // istanbul ignore if
    if (errChecked) {
      throw errChecked;
    }
    return null;
  }
}

export async function hasDiff(branchName: string): Promise<boolean> {
  await syncGit();
  try {
    return (await gitRetry(() => git.diff(['HEAD', branchName]))) !== '';
  } catch (err) {
    return true;
  }
}

async function handleCommitAuth(localDir: string): Promise<void> {
  if (!privateKeySet) {
    await writePrivateKey();
    privateKeySet = true;
  }
  await configSigningKey(localDir);
  await writeGitAuthor();
}

export async function prepareCommit({
  branchName,
  files,
  message,
  force = false,
}: CommitFilesConfig): Promise<CommitResult | null> {
  const { localDir } = GlobalConfig.get();
  await syncGit();
  logger.debug(`Preparing files for committing to branch ${branchName}`);
  await handleCommitAuth(localDir);
  try {
    await git.reset(ResetMode.HARD);
    await git.raw(['clean', '-fd']);
<<<<<<< HEAD
    await gitRetry(() =>
      git.checkout(['-B', branchName, 'origin/' + config.currentBranch])
    );
=======
    const parentCommitSha = config.currentBranchSha;
    await git.checkout(['-B', branchName, 'origin/' + config.currentBranch]);
>>>>>>> 318c660a
    const deletedFiles: string[] = [];
    const addedModifiedFiles: string[] = [];
    const ignoredFiles: string[] = [];
    for (const file of files) {
      const fileName = file.path;
      if (file.type === 'deletion') {
        try {
          await git.rm([fileName]);
          deletedFiles.push(fileName);
        } catch (err) /* istanbul ignore next */ {
          const errChecked = checkForPlatformFailure(err);
          if (errChecked) {
            throw errChecked;
          }
          logger.trace({ err, fileName }, 'Cannot delete file');
          ignoredFiles.push(fileName);
        }
      } else {
        if (await isDirectory(upath.join(localDir, fileName))) {
          // This is usually a git submodule update
          logger.trace({ fileName }, 'Adding directory commit');
        } else if (file.contents === null) {
          // istanbul ignore next
          continue;
        } else {
          let contents: Buffer;
          // istanbul ignore else
          if (typeof file.contents === 'string') {
            contents = Buffer.from(file.contents);
          } else {
            contents = file.contents;
          }
          // some file systems including Windows don't support the mode
          // so the index should be manually updated after adding the file
          await fs.outputFile(upath.join(localDir, fileName), contents, {
            mode: file.isExecutable ? 0o777 : 0o666,
          });
        }
        try {
          // istanbul ignore next
          const addParams =
            fileName === configFileNames[0] ? ['-f', fileName] : fileName;
          await git.add(addParams);
          if (file.isExecutable) {
            await git.raw(['update-index', '--chmod=+x', fileName]);
          }
          addedModifiedFiles.push(fileName);
        } catch (err) /* istanbul ignore next */ {
          if (
            !err.message.includes(
              'The following paths are ignored by one of your .gitignore files'
            )
          ) {
            throw err;
          }
          logger.debug({ fileName }, 'Cannot commit ignored file');
          ignoredFiles.push(file.path);
        }
      }
    }

    const commitOptions: Options = {};
    if (getNoVerify().includes('commit')) {
      commitOptions['--no-verify'] = null;
    }

    const commitRes = await git.commit(message, [], commitOptions);
    if (
      commitRes.summary &&
      commitRes.summary.changes === 0 &&
      commitRes.summary.insertions === 0 &&
      commitRes.summary.deletions === 0
    ) {
      logger.warn({ commitRes }, 'Detected empty commit - aborting git push');
      return null;
    }
    logger.debug(
      { deletedFiles, ignoredFiles, result: commitRes },
      `git commit`
    );
    const commitSha = commitRes?.commit || 'unknown';
    if (!force && !(await hasDiff(`origin/${branchName}`))) {
      logger.debug(
        { branchName, deletedFiles, addedModifiedFiles, ignoredFiles },
        'No file changes detected. Skipping commit'
      );
      return null;
    }

    const result: CommitResult = {
      parentCommitSha,
      commitSha,
      files: files.filter((fileChange) => {
        if (fileChange.type === 'deletion') {
          return deletedFiles.includes(fileChange.path);
        }
        return addedModifiedFiles.includes(fileChange.path);
      }),
    };

    return result;
  } catch (err) /* istanbul ignore next */ {
    return handleCommitError(files, branchName, err);
  }
}

export async function pushCommit({
  branchName,
  files,
}: CommitFilesConfig): Promise<boolean> {
  await syncGit();
  logger.debug(`Pushing branch ${branchName}`);
  let result = false;
  try {
    const pushOptions: TaskOptions = {
      '--force-with-lease': null,
      '-u': null,
    };
    if (getNoVerify().includes('push')) {
      pushOptions['--no-verify'] = null;
    }

    const pushRes = await gitRetry(() =>
      git.push('origin', `${branchName}:${branchName}`, pushOptions)
    );
    delete pushRes.repo;
    logger.debug({ result: pushRes }, 'git push');
    incLimitedValue(Limit.Commits);
    result = true;
  } catch (err) /* istanbul ignore next */ {
    handleCommitError(files, branchName, err);
  }
  return result;
}

export async function fetchCommit({
  branchName,
  files,
}: CommitFilesConfig): Promise<CommitSha | null> {
  await syncGit();
  logger.debug(`Fetching branch ${branchName}`);
  try {
    const ref = `refs/heads/${branchName}:refs/remotes/origin/${branchName}`;
    await gitRetry(() => git.fetch(['origin', ref, '--force']));
    const commit = (await git.revparse([branchName])).trim();
    config.branchCommits[branchName] = commit;
    config.branchIsModified[branchName] = false;
    return commit;
  } catch (err) /* istanbul ignore next */ {
    return handleCommitError(files, branchName, err);
  }
}

export async function commitFiles(
  config: CommitFilesConfig
): Promise<CommitSha | null> {
  const commitResult = await prepareCommit(config);
  if (commitResult) {
    const pushResult = await pushCommit(config);
    if (pushResult) {
      return fetchCommit(config);
    }
  }
  return null;
}

export function getUrl({
  protocol,
  auth,
  hostname,
  host,
  repository,
}: {
  protocol?: GitProtocol;
  auth?: string;
  hostname?: string;
  host?: string;
  repository: string;
}): string {
  if (protocol === 'ssh') {
    return `git@${hostname}:${repository}.git`;
  }
  return URL.format({
    protocol: protocol || 'https',
    auth,
    hostname,
    host,
    pathname: repository + '.git',
  });
}

let remoteRefsExist = false;

/**
 *
 * Non-branch refs allow us to store git objects without triggering CI pipelines.
 * It's useful for API-based branch rebasing.
 *
 * @see https://stackoverflow.com/questions/63866947/pushing-git-non-branch-references-to-a-remote/63868286
 *
 */
export async function pushCommitToRenovateRef(
  commitSha: string,
  refName: string
): Promise<void> {
  const fullRefName = `refs/renovate/${refName}`;
  await git.raw(['update-ref', fullRefName, commitSha]);
  await git.push(['--force', 'origin', fullRefName]);
  remoteRefsExist = true;
}

/**
 *
 * Removes all remote "refs/renovate/*" refs in two steps:
 *
 * Step 1: list refs
 *
 *   $ git ls-remote origin "refs/renovate/*"
 *
 *   > cca38e9ea6d10946bdb2d0ca5a52c205783897aa        refs/renovate/foo
 *   > 29ac154936c880068994e17eb7f12da7fdca70e5        refs/renovate/bar
 *   > 3fafaddc339894b6d4f97595940fd91af71d0355        refs/renovate/baz
 *   > ...
 *
 * Step 2:
 *
 *   $ git push --delete origin refs/renovate/foo refs/renovate/bar refs/renovate/baz
 *
 */
export async function clearRenovateRefs(): Promise<void> {
  if (gitInitialized && remoteRefsExist) {
    logger.debug(`Clear Renovate refs: refs/renovate/*`);
    try {
      const rawOutput = await git.listRemote([config.url, 'refs/renovate/*']);

      const remoteRenovateRefs = rawOutput
        .split(newlineRegex)
        .map((line) => line.replace(regEx(/[0-9a-f]+\s+/i), '').trim())
        .filter((line) => line.startsWith('refs/renovate/'));

      const pushOpts = ['--delete', 'origin', ...remoteRenovateRefs];
      await git.push(pushOpts);
    } catch (err) /* istanbul ignore next */ {
      logger.warn({ err }, `Clear Renovate refs: error`);
    } finally {
      remoteRefsExist = false;
    }
  }
}

const treeItemRegex = regEx(
  /^(?<mode>\d{6})\s+(?<type>blob|tree)\s+(?<sha>[0-9a-f]{40})\s+(?<path>.*)$/
);

const treeShaRegex = regEx(/tree\s+(?<treeSha>[0-9a-f]{40})\s*/);

/**
 *
 * Obtain top-level items of commit tree.
 * We don't need subtree items, so here are 2 steps only.
 *
 * Step 1: commit SHA -> tree SHA
 *
 *   $ git cat-file -p <commit-sha>
 *
 *   > tree <tree-sha>
 *   > parent 59b8b0e79319b7dc38f7a29d618628f3b44c2fd7
 *   > ...
 *
 * Step 2: tree SHA -> tree items (top-level)
 *
 *   $ git cat-file -p <tree-sha>
 *
 *   > 040000 tree 389400684d1f004960addc752be13097fe85d776    src
 *   > ...
 *   > 100644 blob 7d2edde437ad4e7bceb70dbfe70e93350d99c98b    package.json
 *
 */
export async function listCommitTree(commitSha: string): Promise<TreeItem[]> {
  const commitOutput = await git.catFile(['-p', commitSha]);
  const { treeSha } = treeShaRegex.exec(commitOutput)?.groups ?? {};
  const contents = await git.catFile(['-p', treeSha]);
  const lines = contents.split(newlineRegex);
  const result: TreeItem[] = [];
  for (const line of lines) {
    const matchGroups = treeItemRegex.exec(line)?.groups;
    if (matchGroups) {
      const { path, mode, type, sha } = matchGroups;
      result.push({ path, mode, type, sha });
    }
  }
  return result;
}<|MERGE_RESOLUTION|>--- conflicted
+++ resolved
@@ -800,14 +800,10 @@
   try {
     await git.reset(ResetMode.HARD);
     await git.raw(['clean', '-fd']);
-<<<<<<< HEAD
+    const parentCommitSha = config.currentBranchSha;
     await gitRetry(() =>
       git.checkout(['-B', branchName, 'origin/' + config.currentBranch])
     );
-=======
-    const parentCommitSha = config.currentBranchSha;
-    await git.checkout(['-B', branchName, 'origin/' + config.currentBranch]);
->>>>>>> 318c660a
     const deletedFiles: string[] = [];
     const addedModifiedFiles: string[] = [];
     const ignoredFiles: string[] = [];
