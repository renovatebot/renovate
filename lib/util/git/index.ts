import URL from 'node:url';
import { setTimeout } from 'timers/promises';
<<<<<<< HEAD
import { isBoolean, isString } from '@sindresorhus/is';
=======
import is, { isNonEmptyObject } from '@sindresorhus/is';
>>>>>>> 1839f934
import fs from 'fs-extra';
import semver from 'semver';
import type { Options, SimpleGit, TaskOptions } from 'simple-git';
import { ResetMode, simpleGit } from 'simple-git';
import upath from 'upath';
import { getConfigFileNames } from '../../config/app-strings';
import { GlobalConfig } from '../../config/global';
import type { RenovateConfig } from '../../config/types';
import {
  CONFIG_VALIDATION,
  INVALID_PATH,
  REPOSITORY_CHANGED,
  REPOSITORY_DISABLED,
  REPOSITORY_EMPTY,
  SYSTEM_INSUFFICIENT_DISK_SPACE,
  TEMPORARY_ERROR,
  UNKNOWN_ERROR,
} from '../../constants/error-messages';
import { logger } from '../../logger';
import { ExternalHostError } from '../../types/errors/external-host-error';
import type { GitProtocol } from '../../types/git';
import { incLimitedValue } from '../../workers/global/limits';
import { getCache } from '../cache/repository';
import { getEnv } from '../env';
import { getChildEnv } from '../exec/utils';
import { newlineRegex, regEx } from '../regex';
import { matchRegexOrGlobList } from '../string-match';
import { getGitEnvironmentVariables } from './auth';
import { parseGitAuthor } from './author';
import {
  getCachedBehindBaseResult,
  setCachedBehindBaseResult,
} from './behind-base-branch-cache';
import { getNoVerify, simpleGitConfig } from './config';
import {
  getCachedConflictResult,
  setCachedConflictResult,
} from './conflicts-cache';
import {
  bulkChangesDisallowed,
  checkForPlatformFailure,
  handleCommitError,
} from './error';
import {
  getCachedModifiedResult,
  setCachedModifiedResult,
} from './modified-cache';
import { configSigningKey, writePrivateKey } from './private-key';
import type {
  CommitFilesConfig,
  CommitResult,
  LocalConfig,
  LongCommitSha,
  PushFilesConfig,
  StatusResult,
  StorageConfig,
  TreeItem,
} from './types';

export { setNoVerify } from './config';
export { setPrivateKey } from './private-key';

// Retry parameters
const retryCount = 5;
const delaySeconds = 3;
const delayFactor = 2;

export const RENOVATE_FORK_UPSTREAM = 'renovate-fork-upstream';

// A generic wrapper for simpleGit.* calls to make them more fault-tolerant
export async function gitRetry<T>(gitFunc: () => Promise<T>): Promise<T> {
  let round = 0;
  let lastError: Error | undefined;

  while (round <= retryCount) {
    if (round > 0) {
      logger.debug(`gitRetry round ${round}`);
    }
    try {
      const res = await gitFunc();
      if (round > 1) {
        logger.debug('Successful retry of git function');
      }
      return res;
    } catch (err) {
      lastError = err;
      logger.debug({ err }, `Git function thrown`);
      // Try to transform the Error to ExternalHostError
      const errChecked = checkForPlatformFailure(err);
      if (errChecked instanceof ExternalHostError) {
        logger.debug(
          { err: errChecked },
          `ExternalHostError thrown in round ${
            round + 1
          } of ${retryCount} - retrying in the next round`,
        );
      } else {
        throw err;
      }
    }

    const nextDelay = delayFactor ^ ((round - 1) * delaySeconds);
    logger.trace({ nextDelay }, `Delay next round`);
    await setTimeout(1000 * nextDelay);

    round++;
  }

  // Can't be `undefined` here.
  // eslint-disable-next-line @typescript-eslint/only-throw-error
  throw lastError;
}

async function isDirectory(dir: string): Promise<boolean> {
  try {
    return (await fs.stat(dir)).isDirectory();
  } catch {
    return false;
  }
}

async function getDefaultBranch(git: SimpleGit): Promise<string> {
  logger.debug('getDefaultBranch()');
  // see https://stackoverflow.com/a/62352647/3005034
  try {
    let res = await git.raw(['rev-parse', '--abbrev-ref', 'origin/HEAD']);
    /* v8 ignore start -- TODO: add test */
    if (!res) {
      logger.debug('Could not determine default branch using git rev-parse');
      const headPrefix = 'HEAD branch: ';
      res = (await git.raw(['remote', 'show', 'origin']))
        .split('\n')
        .map((line) => line.trim())
        .find((line) => line.startsWith(headPrefix))!
        .replace(headPrefix, '');
    }
    /* v8 ignore stop */
    return res.replace('origin/', '').trim();
    /* v8 ignore start -- TODO: add test */
  } catch (err) {
    logger.debug({ err }, 'Error getting default branch');
    const errChecked = checkForPlatformFailure(err);
    if (errChecked) {
      throw errChecked;
    }
    if (
      err.message.startsWith(
        'fatal: ref refs/remotes/origin/HEAD is not a symbolic ref',
      )
    ) {
      throw new Error(REPOSITORY_EMPTY);
    }
    if (err.message.includes("fatal: ambiguous argument 'origin/HEAD'")) {
      logger.warn('Error getting default branch');
      throw new Error(TEMPORARY_ERROR);
    }
    throw err;
  }
  /* v8 ignore stop */
}

let config: LocalConfig = {} as any;

// TODO: can be undefined
let git: SimpleGit;
let gitInitialized: boolean;
let submodulesInitizialized: boolean;

let privateKeySet = false;

export const GIT_MINIMUM_VERSION = '2.33.0'; // git show-current

export async function validateGitVersion(): Promise<boolean> {
  let version: string | undefined;
  const globalGit = simpleGit();
  try {
    const { major, minor, patch, installed } = await globalGit.version();
    /* v8 ignore next 4 -- TODO: add test */
    if (!installed) {
      logger.error('Git not installed');
      return false;
    }
    version = `${major}.${minor}.${patch}`;
    /* v8 ignore next 4 */
  } catch (err) {
    logger.error({ err }, 'Error fetching git version');
    return false;
  }
  /* v8 ignore next 7 -- TODO: add test */
  if (!(version && semver.gte(version, GIT_MINIMUM_VERSION))) {
    logger.error(
      { detectedVersion: version, minimumVersion: GIT_MINIMUM_VERSION },
      'Git version needs upgrading',
    );
    return false;
  }
  logger.debug(`Found valid git version: ${version}`);
  return true;
}

async function fetchBranchCommits(preferUpstream = true): Promise<void> {
  config.branchCommits = {};
  const url =
    preferUpstream && config.upstreamUrl ? config.upstreamUrl : config.url;
  logger.debug(`fetchBranchCommits(): url=${url}`);
  const opts = ['ls-remote', '--heads', url];
  if (config.extraCloneOpts) {
    Object.entries(config.extraCloneOpts).forEach((e) =>
      // TODO: types (#22198)
      opts.unshift(e[0], `${e[1]!}`),
    );
  }
  try {
    const lsRemoteRes = await gitRetry(() => git.raw(opts));
    logger.trace({ lsRemoteRes }, 'git ls-remote result');
    lsRemoteRes
      .split(newlineRegex)
      .filter(Boolean)
      .map((line) => line.trim().split(regEx(/\s+/)))
      .forEach(([sha, ref]) => {
        config.branchCommits[ref.replace('refs/heads/', '')] =
          sha as LongCommitSha;
      });
    logger.trace({ branchCommits: config.branchCommits }, 'branch commits');
    /* v8 ignore next 11 -- TODO: add test */
  } catch (err) {
    const errChecked = checkForPlatformFailure(err);
    if (errChecked) {
      throw errChecked;
    }
    logger.debug({ err }, 'git error');
    if (err.message?.includes('Please ask the owner to check their account')) {
      throw new Error(REPOSITORY_DISABLED);
    }
    throw err;
  }
}

export async function fetchRevSpec(revSpec: string): Promise<void> {
  await gitRetry(() => git.fetch(['origin', revSpec]));
}

export async function initRepo(args: StorageConfig): Promise<void> {
  config = { ...args } as any;
  config.ignoredAuthors = [];
  config.additionalBranches = [];
  config.branchIsModified = {};
  // TODO: safe to pass all env variables? use `getChildEnv` instead?
  git = simpleGit(GlobalConfig.get('localDir'), simpleGitConfig()).env({
    ...getEnv(),
    LANG: 'C.UTF-8',
    LC_ALL: 'C.UTF-8',
  });
  gitInitialized = false;
  submodulesInitizialized = false;
  await fetchBranchCommits();
}

async function resetToBranch(branchName: string): Promise<void> {
  logger.debug(`resetToBranch(${branchName})`);
  await git.raw(['reset', '--hard']);
  await gitRetry(() => git.checkout(branchName));
  await git.raw(['reset', '--hard', 'origin/' + branchName]);
  await git.raw(['clean', '-fd']);
}

/* v8 ignore next 4 -- TODO: add test */
export async function resetToCommit(commit: LongCommitSha): Promise<void> {
  logger.debug(`resetToCommit(${commit})`);
  await git.raw(['reset', '--hard', commit]);
}

async function deleteLocalBranch(branchName: string): Promise<void> {
  await git.branch(['-D', branchName]);
}

async function cleanLocalBranches(): Promise<void> {
  const existingBranches = (await git.raw(['branch']))
    .split(newlineRegex)
    .map((branch) => branch.trim())
    .filter((branch) => branch.length > 0 && !branch.startsWith('* '));
  logger.debug({ existingBranches });
  for (const branchName of existingBranches) {
    await deleteLocalBranch(branchName);
  }
}

export function setGitAuthor(gitAuthor: string | undefined): void {
  const gitAuthorParsed = parseGitAuthor(
    gitAuthor ?? 'Renovate Bot <renovate@whitesourcesoftware.com>',
  );
  if (!gitAuthorParsed) {
    const error = new Error(CONFIG_VALIDATION);
    error.validationSource = 'None';
    error.validationError = 'Invalid gitAuthor';
    error.validationMessage = `\`gitAuthor\` is not parsed as valid RFC5322 format: \`${gitAuthor!}\``;
    throw error;
  }
  config.gitAuthorName = gitAuthorParsed.name;
  config.gitAuthorEmail = gitAuthorParsed.address;
}

export async function writeGitAuthor(): Promise<void> {
  const { gitAuthorName, gitAuthorEmail, writeGitDone } = config;
  /* v8 ignore next 3 -- TODO: add test */
  if (writeGitDone) {
    return;
  }
  config.writeGitDone = true;
  try {
    if (gitAuthorName) {
      logger.debug(`Setting git author name: ${gitAuthorName}`);
      await git.addConfig('user.name', gitAuthorName);
    }
    if (gitAuthorEmail) {
      logger.debug(`Setting git author email: ${gitAuthorEmail}`);
      await git.addConfig('user.email', gitAuthorEmail);
    }
    /* v8 ignore next 11 -- TODO: add test */
  } catch (err) {
    const errChecked = checkForPlatformFailure(err);
    if (errChecked) {
      throw errChecked;
    }
    logger.debug(
      { err, gitAuthorName, gitAuthorEmail },
      'Error setting git author config',
    );
    throw new Error(TEMPORARY_ERROR);
  }
}

export function setUserRepoConfig({
  gitIgnoredAuthors,
  gitAuthor,
}: RenovateConfig): void {
  config.ignoredAuthors = gitIgnoredAuthors ?? [];
  setGitAuthor(gitAuthor);
}

export async function getSubmodules(): Promise<string[]> {
  try {
    return (
      (await git.raw([
        'config',
        '--file',
        '.gitmodules',
        '--get-regexp',
        '\\.path',
      ])) || ''
    )
      .trim()
      .split(regEx(/[\n\s]/))
      .filter((_e: string, i: number) => i % 2);
    /* v8 ignore next 4 -- TODO: add test */
  } catch (err) {
    logger.warn({ err }, 'Error getting submodules');
    return [];
  }
}

export async function cloneSubmodules(
  shouldClone: boolean,
  cloneSubmodulesFilter: string[] | undefined,
): Promise<void> {
  if (!shouldClone || submodulesInitizialized) {
    return;
  }
  submodulesInitizialized = true;
  const gitEnv = getChildEnv({ env: getGitEnvironmentVariables() });
  await syncGit();
  const submodules = await getSubmodules();
  for (const submodule of submodules) {
    if (!matchRegexOrGlobList(submodule, cloneSubmodulesFilter ?? ['*'])) {
      logger.debug(
        { cloneSubmodulesFilter },
        `Skipping submodule ${submodule}`,
      );
      continue;
    }
    try {
      logger.debug(`Cloning git submodule at ${submodule}`);
      await gitRetry(() =>
        git.env(gitEnv).submoduleUpdate(['--init', '--recursive', submodule]),
      );
    } catch (err) {
      logger.warn({ err, submodule }, `Unable to initialise git submodule`);
    }
  }
}

export function isCloned(): boolean {
  return gitInitialized;
}

export async function syncGit(): Promise<void> {
  if (gitInitialized) {
    /* v8 ignore next 3 -- TODO: add test */
    if (getEnv().RENOVATE_X_CLEAR_HOOKS) {
      await git.raw(['config', 'core.hooksPath', '/dev/null']);
    }
    return;
  }
  /* v8 ignore next 3 -- failsafe TODO: add test */
  if (GlobalConfig.get('platform') === 'local') {
    throw new Error('Cannot sync git when platform=local');
  }
  gitInitialized = true;
  const localDir = GlobalConfig.get('localDir')!;
  logger.debug(`syncGit(): Initializing git repository into ${localDir}`);
  const gitHead = upath.join(localDir, '.git/HEAD');
  let clone = true;

  if (await fs.pathExists(gitHead)) {
    logger.debug(
      `syncGit(): Found existing git repository, attempting git fetch`,
    );
    try {
      await git.raw(['remote', 'set-url', 'origin', config.url]);
      const fetchStart = Date.now();
      await gitRetry(() => git.fetch(['--prune', 'origin']));
      config.currentBranch =
        config.currentBranch || (await getDefaultBranch(git));
      await resetToBranch(config.currentBranch);
      await cleanLocalBranches();
      const durationMs = Math.round(Date.now() - fetchStart);
      logger.info({ durationMs }, 'git fetch completed');
      clone = false;
      /* v8 ignore next 6 -- TODO: add test */
    } catch (err) {
      if (err.message === REPOSITORY_EMPTY) {
        throw err;
      }
      logger.info({ err }, 'git fetch error, falling back to git clone');
    }
  }
  if (clone) {
    const cloneStart = Date.now();
    try {
      const opts: string[] = [];
      if (config.defaultBranch) {
        opts.push('-b', config.defaultBranch);
      }
      if (config.fullClone) {
        logger.debug('Performing full clone');
      } else {
        logger.debug('Performing blobless clone');
        opts.push('--filter=blob:none');
      }
      if (config.extraCloneOpts) {
        Object.entries(config.extraCloneOpts).forEach((e) =>
          // TODO: types (#22198)
          opts.push(e[0], `${e[1]!}`),
        );
      }
      const emptyDirAndClone = async (): Promise<void> => {
        await fs.emptyDir(localDir);
        await git.clone(config.url, '.', opts);
      };
      await gitRetry(() => emptyDirAndClone());
      /* v8 ignore next 10 -- TODO: add test */
    } catch (err) {
      logger.debug({ err }, 'git clone error');
      if (err.message?.includes('No space left on device')) {
        throw new Error(SYSTEM_INSUFFICIENT_DISK_SPACE);
      }
      if (err.message === REPOSITORY_EMPTY) {
        throw err;
      }
      throw new ExternalHostError(err, 'git');
    }
    const durationMs = Math.round(Date.now() - cloneStart);
    logger.debug({ durationMs }, 'git clone completed');
  }
  try {
    config.currentBranchSha = (
      await git.raw(['rev-parse', 'HEAD'])
    ).trim() as LongCommitSha;
    /* v8 ignore next 6 -- TODO: add test */
  } catch (err) {
    if (err.message?.includes('fatal: not a git repository')) {
      throw new Error(REPOSITORY_CHANGED);
    }
    throw err;
  }
  // This will only happen now if set in global config
  await cloneSubmodules(!!config.cloneSubmodules, config.cloneSubmodulesFilter);
  try {
    const latestCommit = (await git.log({ n: 1 })).latest;
    logger.debug({ latestCommit }, 'latest repository commit');
    /* v8 ignore next 10 -- TODO: add test */
  } catch (err) {
    const errChecked = checkForPlatformFailure(err);
    if (errChecked) {
      throw errChecked;
    }
    if (err.message.includes('does not have any commits yet')) {
      throw new Error(REPOSITORY_EMPTY);
    }
    logger.warn({ err }, 'Cannot retrieve latest commit');
  }
  config.currentBranch =
    config.currentBranch ??
    config.defaultBranch ??
    (await getDefaultBranch(git));
  /* v8 ignore next -- TODO: add test */
  delete getCache()?.semanticCommits;

  // If upstreamUrl is set then the bot is running in fork mode
  // The "upstream" remote is the original repository which was forked from
  if (config.upstreamUrl) {
    logger.debug(
      `Bringing default branch up-to-date with ${RENOVATE_FORK_UPSTREAM}, to get latest config`,
    );
    // Add remote if it does not exist
    const remotes = await git.getRemotes(true);
    if (!remotes.some((remote) => remote.name === RENOVATE_FORK_UPSTREAM)) {
      logger.debug(`Adding remote ${RENOVATE_FORK_UPSTREAM}`);
      await git.addRemote(RENOVATE_FORK_UPSTREAM, config.upstreamUrl);
    }
    await syncForkWithUpstream(config.currentBranch);
    await fetchBranchCommits(false);
  }

  config.currentBranchSha = (
    await git.revparse('HEAD')
  ).trim() as LongCommitSha;
  logger.debug(`Current branch SHA: ${config.currentBranchSha}`);
}

export async function getRepoStatus(path?: string): Promise<StatusResult> {
  if (isString(path)) {
    const localDir = GlobalConfig.get('localDir');
    const localPath = upath.resolve(localDir, path);
    if (!localPath.startsWith(upath.resolve(localDir))) {
      logger.warn(
        { localPath, localDir },
        'Preventing access to file outside the local directory',
      );
      throw new Error(INVALID_PATH);
    }
  }

  await syncGit();
  return git.status(path ? [path] : []);
}

export function branchExists(branchName: string): boolean {
  return !!config.branchCommits[branchName];
}

// Return the commit SHA for a branch
export function getBranchCommit(branchName: string): LongCommitSha | null {
  return config.branchCommits?.[branchName] || null;
}

export async function getCommitMessages(): Promise<string[]> {
  logger.debug('getCommitMessages');
  if (GlobalConfig.get('platform') !== 'local') {
    await syncGit();
  }
  try {
    const res = await git.log({
      n: 20,
      format: { message: '%s' },
    });
    return res.all.map((commit) => commit.message);
    /* v8 ignore next 3 -- TODO: add test */
  } catch {
    return [];
  }
}

export async function checkoutBranch(
  branchName: string,
): Promise<LongCommitSha> {
  logger.debug(`Setting current branch to ${branchName}`);
  await syncGit();
  try {
    await gitRetry(() =>
      git.checkout(
        submodulesInitizialized
          ? ['-f', '--recurse-submodules', branchName, '--']
          : ['-f', branchName, '--'],
      ),
    );
    config.currentBranch = branchName;
    config.currentBranchSha = (
      await git.raw(['rev-parse', 'HEAD'])
    ).trim() as LongCommitSha;
    const latestCommitDate = (await git.log({ n: 1 }))?.latest?.date;
    if (latestCommitDate) {
      logger.debug(
        { branchName, latestCommitDate, sha: config.currentBranchSha },
        'latest commit',
      );
    }
    await git.reset(ResetMode.HARD);
    return config.currentBranchSha;
    /* v8 ignore next 11 -- TODO: add test */
  } catch (err) {
    const errChecked = checkForPlatformFailure(err);
    if (errChecked) {
      throw errChecked;
    }
    if (err.message?.includes('fatal: ambiguous argument')) {
      logger.warn({ err }, 'Failed to checkout branch');
      throw new Error(TEMPORARY_ERROR);
    }
    throw err;
  }
}

export async function checkoutBranchFromRemote(
  branchName: string,
  remoteName: string,
): Promise<LongCommitSha> {
  logger.debug(`Checking out branch ${branchName} from remote ${remoteName}`);
  await syncGit();
  try {
    await gitRetry(() =>
      git.checkoutBranch(branchName, `${remoteName}/${branchName}`),
    );
    config.currentBranch = branchName;
    config.currentBranchSha = (
      await git.revparse('HEAD')
    ).trim() as LongCommitSha;
    logger.debug(`Checked out branch ${branchName} from remote ${remoteName}`);
    config.branchCommits[branchName] = config.currentBranchSha;
    return config.currentBranchSha;
  } catch (err) {
    const errChecked = checkForPlatformFailure(err);
    /* v8 ignore next 3 -- hard to test */
    if (errChecked) {
      throw errChecked;
    }
    if (err.message?.includes('fatal: ambiguous argument')) {
      logger.warn({ err }, 'Failed to checkout branch');
      throw new Error(TEMPORARY_ERROR);
    }
    throw err;
  }
}

export async function resetHardFromRemote(
  remoteAndBranch: string,
): Promise<void> {
  try {
    const resetLog = await git.reset(['--hard', remoteAndBranch]);
    logger.debug({ resetLog }, 'git reset log');
  } catch (err) {
    logger.error({ err }, 'Error during git reset --hard');
    throw err;
  }
}

export async function forcePushToRemote(
  branchName: string,
  remote: string,
): Promise<void> {
  try {
    const pushLog = await git.push([remote, branchName, '--force']);
    logger.debug({ pushLog }, 'git push log');
  } catch (err) {
    logger.error({ err }, 'Error during git push --force');
    throw err;
  }
}

export async function getFileList(): Promise<string[]> {
  await syncGit();
  const branch = config.currentBranch;
  let files: string;
  try {
    files = await git.raw(['ls-tree', '-r', `refs/heads/${branch}`]);
    /* v8 ignore next 10 -- TODO: add test */
  } catch (err) {
    if (err.message?.includes('fatal: Not a valid object name')) {
      logger.debug(
        { err },
        'Branch not found when checking branch list - aborting',
      );
      throw new Error(REPOSITORY_CHANGED);
    }
    throw err;
  }
  /* v8 ignore next 3 -- TODO: add test */
  if (!files) {
    return [];
  }
  // submodules are starting with `160000 commit`
  return files
    .split(newlineRegex)
    .filter(isString)
    .filter((line) => line.startsWith('100'))
    .map((line) => line.split(regEx(/\t/)).pop()!);
}

export function getBranchList(): string[] {
  return Object.keys(config.branchCommits ?? {});
}

export async function isBranchBehindBase(
  branchName: string,
  baseBranch: string,
): Promise<boolean> {
  const baseBranchSha = getBranchCommit(baseBranch);
  const branchSha = getBranchCommit(branchName);
  let isBehind = getCachedBehindBaseResult(
    branchName,
    branchSha,
    baseBranch,
    baseBranchSha,
  );
  if (isBehind !== null) {
    logger.debug(`branch.isBehindBase(): using cached result "${isBehind}"`);
    return isBehind;
  }

  logger.debug('branch.isBehindBase(): using git to calculate');

  await syncGit();
  try {
    const behindCount = (
      await git.raw(['rev-list', '--count', `${branchSha!}..${baseBranchSha!}`])
    ).trim();
    isBehind = behindCount !== '0';
    logger.debug(
      { baseBranch, branchName },
      `branch.isBehindBase(): ${isBehind}`,
    );
    setCachedBehindBaseResult(branchName, isBehind);
    return isBehind;
    /* v8 ignore next 7 -- TODO: add test */
  } catch (err) {
    const errChecked = checkForPlatformFailure(err);
    if (errChecked) {
      throw errChecked;
    }
    throw err;
  }
}

export async function isBranchModified(
  branchName: string,
  baseBranch: string,
): Promise<boolean> {
  if (!branchExists(branchName)) {
    logger.debug('branch.isModified(): no cache');
    return false;
  }
  // First check local config
  if (config.branchIsModified[branchName] !== undefined) {
    return config.branchIsModified[branchName];
  }
  // Second check repository cache
  const isModified = getCachedModifiedResult(
    branchName,
    getBranchCommit(branchName), // branch sha
  );
  if (isModified !== null) {
    logger.debug(`branch.isModified(): using cached result "${isModified}"`);
    config.branchIsModified[branchName] = isModified;
    return isModified;
  }

  logger.debug('branch.isModified(): using git to calculate');

  await syncGit();
  const committedAuthors = new Set<string>();
  try {
    const commits = await git.log([
      `origin/${baseBranch}..origin/${branchName}`,
    ]);

    for (const commit of commits.all) {
      committedAuthors.add(commit.author_email);
    }
    /* v8 ignore next 10 -- TODO: add test */
  } catch (err) {
    if (err.message?.includes('fatal: bad revision')) {
      logger.debug(
        { err },
        'Remote branch not found when checking last commit author - aborting run',
      );
      throw new Error(REPOSITORY_CHANGED);
    }
    logger.warn({ err }, 'Error checking last author for isBranchModified');
  }
  const { gitAuthorEmail, ignoredAuthors } = config;

  const includedAuthors = new Set(committedAuthors);

  if (gitAuthorEmail) {
    includedAuthors.delete(gitAuthorEmail);
  }

  for (const ignoredAuthor of ignoredAuthors) {
    includedAuthors.delete(ignoredAuthor);
  }

  if (includedAuthors.size === 0) {
    // authors all match - branch has not been modified
    logger.trace(
      {
        branchName,
        baseBranch,
        committedAuthors: [...committedAuthors],
        includedAuthors: [...includedAuthors],
        gitAuthorEmail,
        ignoredAuthors,
      },
      'branch.isModified() = false',
    );
    logger.debug('branch.isModified() = false');
    config.branchIsModified[branchName] = false;
    setCachedModifiedResult(branchName, false);
    return false;
  }
  logger.trace(
    {
      branchName,
      baseBranch,
      committedAuthors: [...committedAuthors],
      includedAuthors: [...includedAuthors],
      gitAuthorEmail,
      ignoredAuthors,
    },
    'branch.isModified() = true',
  );
  logger.debug(
    { branchName, unrecognizedAuthors: [...includedAuthors] },
    'branch.isModified() = true',
  );
  config.branchIsModified[branchName] = true;
  setCachedModifiedResult(branchName, true);
  return true;
}

export async function isBranchConflicted(
  baseBranch: string,
  branch: string,
): Promise<boolean> {
  logger.debug(`isBranchConflicted(${baseBranch}, ${branch})`);

  const baseBranchSha = getBranchCommit(baseBranch);
  const branchSha = getBranchCommit(branch);
  if (!baseBranchSha || !branchSha) {
    logger.warn(
      { baseBranch, branch },
      'isBranchConflicted: branch does not exist',
    );
    return true;
  }

  const isConflicted = getCachedConflictResult(
    branch,
    branchSha,
    baseBranch,
    baseBranchSha,
  );
  if (isBoolean(isConflicted)) {
    logger.debug(
      `branch.isConflicted(): using cached result "${isConflicted}"`,
    );
    return isConflicted;
  }

  logger.debug('branch.isConflicted(): using git to calculate');

  let result = false;
  await syncGit();
  await writeGitAuthor();

  const origBranch = config.currentBranch;
  try {
    await git.reset(ResetMode.HARD);
    //TODO: see #18600
    if (origBranch !== baseBranch) {
      await git.checkout(baseBranch);
    }
    await git.merge(['--no-commit', '--no-ff', `origin/${branch}`]);
  } catch (err) {
    result = true;
    /* v8 ignore next 6 -- TODO: add test */
    if (!err?.git?.conflicts?.length) {
      logger.debug(
        { baseBranch, branch, err },
        'isBranchConflicted: unknown error',
      );
    }
  } finally {
    try {
      await git.merge(['--abort']);
      if (origBranch !== baseBranch) {
        await git.checkout(origBranch);
      }
      /* v8 ignore next 6 -- TODO: add test */
    } catch (err) {
      logger.debug(
        { baseBranch, branch, err },
        'isBranchConflicted: cleanup error',
      );
    }
  }

  setCachedConflictResult(branch, result);
  logger.debug(`branch.isConflicted(): ${result}`);
  return result;
}

export async function deleteBranch(branchName: string): Promise<void> {
  await syncGit();
  try {
    const deleteCommand = ['push', '--delete', 'origin', branchName];

    if (getNoVerify().includes('push')) {
      deleteCommand.push('--no-verify');
    }

    await gitRetry(() => git.raw(deleteCommand));
    logger.debug(`Deleted remote branch: ${branchName}`);
  } catch (err) {
    const errChecked = checkForPlatformFailure(err);
    /* v8 ignore next 3 -- TODO: add test */
    if (errChecked) {
      throw errChecked;
    }
    logger.debug(`No remote branch to delete with name: ${branchName}`);
  }
  try {
    /* v8 ignore next 2 -- TODO: add test (always throws) */
    await deleteLocalBranch(branchName);
    logger.debug(`Deleted local branch: ${branchName}`);
  } catch (err) {
    const errChecked = checkForPlatformFailure(err);
    /* v8 ignore next 3 -- TODO: add test */
    if (errChecked) {
      throw errChecked;
    }
    logger.debug(`No local branch to delete with name: ${branchName}`);
  }
  delete config.branchCommits[branchName];
}

export async function mergeToLocal(refSpecToMerge: string): Promise<void> {
  let status: StatusResult | undefined;
  try {
    await syncGit();
    await writeGitAuthor();
    await git.reset(ResetMode.HARD);
    await gitRetry(() =>
      git.checkout([
        '-B',
        config.currentBranch,
        'origin/' + config.currentBranch,
      ]),
    );
    status = await git.status();
    await fetchRevSpec(refSpecToMerge);
    await gitRetry(() => git.merge(['FETCH_HEAD']));
  } catch (err) {
    logger.debug(
      {
        baseBranch: config.currentBranch,
        baseSha: config.currentBranchSha,
        refSpecToMerge,
        status,
        err,
      },
      'mergeLocally error',
    );
    throw err;
  }
}

export async function mergeBranch(branchName: string): Promise<void> {
  let status: StatusResult | undefined;
  try {
    await syncGit();
    await writeGitAuthor();
    await git.reset(ResetMode.HARD);
    await gitRetry(() =>
      git.checkout(['-B', branchName, 'origin/' + branchName]),
    );
    await gitRetry(() =>
      git.checkout([
        '-B',
        config.currentBranch,
        'origin/' + config.currentBranch,
      ]),
    );
    status = await git.status();
    await gitRetry(() => git.merge(['--ff-only', branchName]));
    await gitRetry(() => git.push('origin', config.currentBranch));
    incLimitedValue('Commits');
  } catch (err) {
    logger.debug(
      {
        baseBranch: config.currentBranch,
        baseSha: config.currentBranchSha,
        branchName,
        branchSha: getBranchCommit(branchName),
        status,
        err,
      },
      'mergeBranch error',
    );
    throw err;
  }
}

export async function getBranchLastCommitTime(
  branchName: string,
): Promise<Date> {
  await syncGit();
  try {
    const time = await git.show(['-s', '--format=%ai', 'origin/' + branchName]);
    return new Date(Date.parse(time));
  } catch (err) {
    const errChecked = checkForPlatformFailure(err);
    /* v8 ignore next 3 -- TODO: add test */
    if (errChecked) {
      throw errChecked;
    }
    return new Date();
  }
}

export function getBranchFiles(branchName: string): Promise<string[] | null> {
  return getBranchFilesFromRef(`origin/${branchName}`);
}

export function getBranchFilesFromCommit(
  referenceCommit: LongCommitSha,
): Promise<string[] | null> {
  return getBranchFilesFromRef(referenceCommit);
}

async function getBranchFilesFromRef(
  refName: string,
): Promise<string[] | null> {
  await syncGit();
  try {
    const diff = await gitRetry(() =>
      git.diffSummary([refName, `${refName}^`]),
    );
    return diff.files.map((file) => file.file);
    /* v8 ignore next 8 -- TODO: add test */
  } catch (err) {
    logger.warn({ err }, 'getBranchFilesFromRef error');
    const errChecked = checkForPlatformFailure(err);
    if (errChecked) {
      throw errChecked;
    }
    return null;
  }
}

export async function getFile(
  filePath: string,
  branchName?: string,
): Promise<string | null> {
  await syncGit();
  try {
    const content = await git.show([
      'origin/' + (branchName ?? config.currentBranch) + ':' + filePath,
    ]);
    return content;
  } catch (err) {
    const errChecked = checkForPlatformFailure(err);
    /* v8 ignore next 3 -- TODO: add test */
    if (errChecked) {
      throw errChecked;
    }
    return null;
  }
}

export async function getFiles(
  fileNames: string[],
): Promise<Record<string, string | null>> {
  const fileContentMap: Record<string, string | null> = {};

  for (const fileName of fileNames) {
    fileContentMap[fileName] = await getFile(fileName);
  }

  return fileContentMap;
}

export async function hasDiff(
  sourceRef: string,
  targetRef: string,
): Promise<boolean> {
  await syncGit();
  try {
    return (
      (await gitRetry(() => git.diff([sourceRef, targetRef, '--']))) !== ''
    );
  } catch {
    return true;
  }
}

async function handleCommitAuth(localDir: string): Promise<void> {
  if (!privateKeySet) {
    await writePrivateKey();
    privateKeySet = true;
  }
  await configSigningKey(localDir);
  await writeGitAuthor();
}

/**
 *
 * Prepare local branch with commit
 *
 * 0. Hard reset
 * 1. Creates local branch with `origin/` prefix
 * 2. Perform `git add` (respecting mode) and `git remove` for each file
 * 3. Perform commit
 * 4. Check whether resulting commit is empty or not (due to .gitignore)
 * 5. If not empty, return commit info for further processing
 *
 */
export async function prepareCommit({
  branchName,
  files,
  message,
  force = false,
}: CommitFilesConfig): Promise<CommitResult | null> {
  const localDir = GlobalConfig.get('localDir')!;
  await syncGit();
  logger.debug(`Preparing files for committing to branch ${branchName}`);
  await handleCommitAuth(localDir);
  try {
    await git.reset(ResetMode.HARD);
    await git.raw(['clean', '-fd']);
    const parentCommitSha = config.currentBranchSha;
    await gitRetry(() =>
      git.checkout(['-B', branchName, 'origin/' + config.currentBranch]),
    );
    const deletedFiles: string[] = [];
    const addedModifiedFiles: string[] = [];
    const ignoredFiles: string[] = [];
    for (const file of files) {
      const fileName = file.path;
      if (file.type === 'deletion') {
        try {
          await git.rm([fileName]);
          deletedFiles.push(fileName);
          /* v8 ignore next 8 -- TODO: add test */
        } catch (err) {
          const errChecked = checkForPlatformFailure(err);
          if (errChecked) {
            throw errChecked;
          }
          logger.trace({ err, fileName }, 'Cannot delete file');
          ignoredFiles.push(fileName);
        }
      } else {
        if (await isDirectory(upath.join(localDir, fileName))) {
          // This is usually a git submodule update
          logger.trace({ fileName }, 'Adding directory commit');
        } else if (file.contents === null) {
          continue;
        } else {
          let contents: Buffer;
          if (typeof file.contents === 'string') {
            contents = Buffer.from(file.contents);
            /* v8 ignore next 3 -- TODO: add test */
          } else {
            contents = file.contents;
          }
          // some file systems including Windows don't support the mode
          // so the index should be manually updated after adding the file
          if (file.isSymlink) {
            await fs.symlink(file.contents, upath.join(localDir, fileName));
          } else {
            await fs.outputFile(upath.join(localDir, fileName), contents, {
              mode: file.isExecutable ? 0o777 : 0o666,
            });
          }
        }
        try {
          /* v8 ignore next 2 -- TODO: add test */
          const addParams =
            fileName === getConfigFileNames()[0] ? ['-f', fileName] : fileName;
          await git.add(addParams);
          if (file.isExecutable) {
            await git.raw(['update-index', '--chmod=+x', fileName]);
          }
          addedModifiedFiles.push(fileName);
          /* v8 ignore next 11 -- TODO: add test */
        } catch (err) {
          if (
            !err.message.includes(
              'The following paths are ignored by one of your .gitignore files',
            )
          ) {
            throw err;
          }
          logger.debug(`Cannot commit ignored file: ${fileName}`);
          ignoredFiles.push(file.path);
        }
      }
    }

    const commitOptions: Options = {};
    if (getNoVerify().includes('commit')) {
      commitOptions['--no-verify'] = null;
    }

    const commitRes = await git.commit(message, [], commitOptions);
    if (
      isNonEmptyObject(commitRes.summary) &&
      commitRes.summary.changes === 0 &&
      commitRes.summary.insertions === 0 &&
      commitRes.summary.deletions === 0
    ) {
      logger.warn({ commitRes }, 'Detected empty commit - aborting git push');
      return null;
    }
    logger.debug(
      { deletedFiles, ignoredFiles, result: commitRes },
      `git commit`,
    );
    if (!force && !(await hasDiff('HEAD', `origin/${branchName}`))) {
      logger.debug(
        { branchName, deletedFiles, addedModifiedFiles, ignoredFiles },
        'No file changes detected. Skipping commit',
      );
      return null;
    }

    const commitSha = (
      await git.revparse([branchName])
    ).trim() as LongCommitSha;
    const result: CommitResult = {
      parentCommitSha,
      commitSha,
      files: files.filter((fileChange) => {
        if (fileChange.type === 'deletion') {
          return deletedFiles.includes(fileChange.path);
        }
        return addedModifiedFiles.includes(fileChange.path);
      }),
    };

    return result;
    /* v8 ignore next 3 -- TODO: add test */
  } catch (err) {
    return handleCommitError(err, branchName, files);
  }
}

export async function pushCommit({
  sourceRef,
  targetRef,
  files,
  pushOptions,
}: PushFilesConfig): Promise<boolean> {
  await syncGit();
  logger.debug(`Pushing refSpec ${sourceRef}:${targetRef ?? sourceRef}`);
  let result = false;
  try {
    const gitOptions: TaskOptions = {
      '--force-with-lease': null,
      '-u': null,
    };
    if (getNoVerify().includes('push')) {
      gitOptions['--no-verify'] = null;
    }
    if (pushOptions) {
      gitOptions['--push-option'] = pushOptions;
    }

    const pushRes = await gitRetry(() =>
      git.push('origin', `${sourceRef}:${targetRef ?? sourceRef}`, gitOptions),
    );
    delete pushRes.repo;
    logger.debug({ result: pushRes }, 'git push');
    incLimitedValue('Commits');
    result = true;
    /* v8 ignore next 3 -- TODO: add test */
  } catch (err) {
    handleCommitError(err, sourceRef, files);
  }
  return result;
}

export async function fetchBranch(
  branchName: string,
): Promise<LongCommitSha | null> {
  await syncGit();
  logger.debug(`Fetching branch ${branchName}`);
  try {
    const ref = `refs/heads/${branchName}:refs/remotes/origin/${branchName}`;
    await gitRetry(() => git.pull(['origin', ref, '--force']));
    const commit = (await git.revparse([branchName])).trim() as LongCommitSha;
    config.branchCommits[branchName] = commit;
    config.branchIsModified[branchName] = false;
    return commit;
    /* v8 ignore next 3 -- TODO: add test */
  } catch (err) {
    return handleCommitError(err, branchName);
  }
}

export async function commitFiles(
  commitConfig: CommitFilesConfig,
): Promise<LongCommitSha | null> {
  try {
    const commitResult = await prepareCommit(commitConfig);
    if (commitResult) {
      const pushResult = await pushCommit({
        sourceRef: commitConfig.branchName,
        files: commitConfig.files,
      });
      if (pushResult) {
        const { branchName } = commitConfig;
        const { commitSha } = commitResult;
        config.branchCommits[branchName] = commitSha;
        config.branchIsModified[branchName] = false;
        return commitSha;
      }
    }
    return null;
    /* v8 ignore next 6 -- TODO: add test */
  } catch (err) {
    if (err.message.includes('[rejected] (stale info)')) {
      throw new Error(REPOSITORY_CHANGED);
    }
    throw err;
  }
}

export function getUrl({
  protocol,
  auth,
  hostname,
  host,
  repository,
}: {
  protocol?: GitProtocol;
  auth?: string;
  hostname?: string;
  host?: string;
  repository: string;
}): string {
  if (protocol === 'ssh') {
    // TODO: types (#22198)
    return `git@${hostname!}:${repository}.git`;
  }
  return URL.format({
    protocol: protocol ?? 'https',
    auth,
    hostname,
    host,
    pathname: repository + '.git',
  });
}

let remoteRefsExist = false;

/**
 *
 * Non-branch refs allow us to store git objects without triggering CI pipelines.
 * It's useful for API-based branch rebasing.
 *
 * @see https://stackoverflow.com/questions/63866947/pushing-git-non-branch-references-to-a-remote/63868286
 *
 */
export async function pushCommitToRenovateRef(
  commitSha: string,
  refName: string,
): Promise<void> {
  const fullRefName = `refs/renovate/branches/${refName}`;
  await git.raw(['update-ref', fullRefName, commitSha]);
  await git.push(['--force', 'origin', fullRefName]);
  remoteRefsExist = true;
}

/**
 *
 * Removes all remote "refs/renovate/branches/*" refs in two steps:
 *
 * Step 1: list refs
 *
 *   $ git ls-remote origin "refs/renovate/branches/*"
 *
 *   > cca38e9ea6d10946bdb2d0ca5a52c205783897aa        refs/renovate/branches/foo
 *   > 29ac154936c880068994e17eb7f12da7fdca70e5        refs/renovate/branches/bar
 *   > 3fafaddc339894b6d4f97595940fd91af71d0355        refs/renovate/branches/baz
 *   > ...
 *
 * Step 2:
 *
 *   $ git push --delete origin refs/renovate/branches/foo refs/renovate/branches/bar refs/renovate/branches/baz
 *
 * If Step 2 fails because the repo doesn't allow bulk changes, we'll remove them one by one instead:
 *
 *   $ git push --delete origin refs/renovate/branches/foo
 *   $ git push --delete origin refs/renovate/branches/bar
 *   $ git push --delete origin refs/renovate/branches/baz
 */
export async function clearRenovateRefs(): Promise<void> {
  if (!gitInitialized || !remoteRefsExist) {
    return;
  }

  logger.debug(`Cleaning up Renovate refs: refs/renovate/branches/*`);
  const renovateRefs: string[] = [];

  try {
    const rawOutput = await git.listRemote([
      config.url,
      'refs/renovate/branches/*',
    ]);
    const refs = rawOutput
      .split(newlineRegex)
      .map((line) => line.replace(regEx(/[0-9a-f]+\s+/i), '').trim())
      .filter((line) => line.startsWith('refs/renovate/branches/'));
    renovateRefs.push(...refs);
    /* v8 ignore next 3 -- TODO: add test */
  } catch (err) {
    logger.warn({ err }, `Renovate refs cleanup error`);
  }

  if (renovateRefs.length) {
    try {
      const pushOpts = ['--delete', 'origin', ...renovateRefs];
      await git.push(pushOpts);
    } catch (err) {
      if (bulkChangesDisallowed(err)) {
        for (const ref of renovateRefs) {
          try {
            const pushOpts = ['--delete', 'origin', ref];
            await git.push(pushOpts);
            /* v8 ignore next 4 -- TODO: add test */
          } catch (err) {
            logger.debug({ err }, 'Error deleting "refs/renovate/branches/*"');
            break;
          }
        }
        /* v8 ignore next 3 -- TODO: add test */
      } else {
        logger.warn({ err }, 'Error deleting "refs/renovate/branches/*"');
      }
    }
  }

  remoteRefsExist = false;
}

const treeItemRegex = regEx(
  /^(?<mode>\d{6})\s+(?<type>blob|tree|commit)\s+(?<sha>[0-9a-f]{40})\s+(?<path>.*)$/,
);

const treeShaRegex = regEx(/tree\s+(?<treeSha>[0-9a-f]{40})\s*/);

/**
 *
 * Obtain top-level items of commit tree.
 * We don't need subtree items, so here are 2 steps only.
 *
 * Step 1: commit SHA -> tree SHA
 *
 *   $ git cat-file -p <commit-sha>
 *
 *   > tree <tree-sha>
 *   > parent 59b8b0e79319b7dc38f7a29d618628f3b44c2fd7
 *   > ...
 *
 * Step 2: tree SHA -> tree items (top-level)
 *
 *   $ git cat-file -p <tree-sha>
 *
 *   > 040000 tree 389400684d1f004960addc752be13097fe85d776    src
 *   > ...
 *   > 100644 blob 7d2edde437ad4e7bceb70dbfe70e93350d99c98b    package.json
 *
 */
export async function listCommitTree(
  commitSha: LongCommitSha,
): Promise<TreeItem[]> {
  const commitOutput = await git.catFile(['-p', commitSha]);
  const { treeSha } =
    /* v8 ignore next -- will never happen ? */
    treeShaRegex.exec(commitOutput)?.groups ?? {};
  const contents = await git.catFile(['-p', treeSha]);
  const lines = contents.split(newlineRegex);
  const result: TreeItem[] = [];
  for (const line of lines) {
    const matchGroups = treeItemRegex.exec(line)?.groups;
    if (matchGroups) {
      const { path, mode, type, sha } = matchGroups;
      result.push({ path, mode, type, sha: sha as LongCommitSha });
    }
  }
  return result;
}

async function localBranchExists(branchName: string): Promise<boolean> {
  await syncGit();
  const localBranches = await git.branchLocal();
  return localBranches.all.includes(branchName);
}

/**
 * Synchronize a forked branch with its upstream counterpart.
 *
 * syncForkWithUpstream updates the fork's branch, to match the corresponding branch in the upstream repository.
 * The steps are:
 * 1. Check if the branch exists locally.
 * 2. If the branch exists locally: checkout the local branch.
 * 3. If the branch does _not_ exist locally: checkout the upstream branch.
 * 4. Reset the local branch to match the upstream branch.
 * 5. Force push the (updated) local branch to the origin repository.
 *
 * @param {string} branchName - The name of the branch to synchronize.
 * @returns A promise that resolves to True if the synchronization is successful, or `false` if an error occurs.
 */
export async function syncForkWithUpstream(branchName: string): Promise<void> {
  if (!config.upstreamUrl) {
    return;
  }
  logger.debug(
    `Synchronizing fork with "${RENOVATE_FORK_UPSTREAM}" remote for branch ${branchName}`,
  );
  const remotes = await getRemotes();
  /* v8 ignore next 3 -- this should not be possible if upstreamUrl exists */
  if (!remotes.some((r) => r === RENOVATE_FORK_UPSTREAM)) {
    throw new Error('No upstream remote exists, cannot sync fork');
  }
  try {
    await git.fetch([RENOVATE_FORK_UPSTREAM]);
    if (await localBranchExists(branchName)) {
      await checkoutBranch(branchName);
    } else {
      await checkoutBranchFromRemote(branchName, RENOVATE_FORK_UPSTREAM);
    }
    await resetHardFromRemote(`${RENOVATE_FORK_UPSTREAM}/${branchName}`);
    await forcePushToRemote(branchName, 'origin');
  } catch (err) /* v8 ignore next 3 -- shouldn't happen */ {
    logger.error({ err }, 'Error synchronizing fork');
    throw new Error(UNKNOWN_ERROR);
  }
}

export async function getRemotes(): Promise<string[]> {
  logger.debug('git.getRemotes()');
  try {
    await syncGit();
    const remotes = await git.getRemotes();
    logger.debug(`Found remotes: ${remotes.map((r) => r.name).join(', ')}`);
    return remotes.map((remote) => remote.name);
  } catch (err) /* v8 ignore start */ {
    logger.error({ err }, 'Error getting remotes');
    throw err;
  } /* v8 ignore stop */
}<|MERGE_RESOLUTION|>--- conflicted
+++ resolved
@@ -1,10 +1,6 @@
 import URL from 'node:url';
 import { setTimeout } from 'timers/promises';
-<<<<<<< HEAD
-import { isBoolean, isString } from '@sindresorhus/is';
-=======
-import is, { isNonEmptyObject } from '@sindresorhus/is';
->>>>>>> 1839f934
+import { isBoolean, isNonEmptyObject, isString } from '@sindresorhus/is';
 import fs from 'fs-extra';
 import semver from 'semver';
 import type { Options, SimpleGit, TaskOptions } from 'simple-git';
