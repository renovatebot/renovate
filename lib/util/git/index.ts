--- conflicted
+++ resolved
@@ -45,101 +45,6 @@
 export { setNoVerify } from './config';
 export { setPrivateKey } from './private-key';
 
-<<<<<<< HEAD
-declare module 'fs-extra' {
-  export function exists(pathLike: string): Promise<boolean>;
-}
-
-export type StatusResult = StatusResult_;
-
-export type DiffResult = DiffResult_;
-
-export type CommitSha = string;
-
-interface StorageConfig {
-  currentBranch?: string;
-  url: string;
-  extraCloneOpts?: GitOptions;
-  gitAuthorName?: string;
-  gitAuthorEmail?: string;
-  cloneSubmodules?: boolean;
-}
-
-interface LocalConfig extends StorageConfig {
-  additionalBranches: string[];
-  currentBranch: string;
-  currentBranchSha: string;
-  branchCommits: Record<string, CommitSha>;
-  branchIsModified: Record<string, boolean>;
-  branchPrefix: string;
-
-  gitLfsInclude?: string;
-  gitLfsExclude?: string;
-
-  ignoredAuthors: string[];
-}
-
-// istanbul ignore next
-function checkForPlatformFailure(err: Error): void {
-  if (process.env.NODE_ENV === 'test') {
-    return;
-  }
-  const externalHostFailureStrings = [
-    'remote: Invalid username or password',
-    'gnutls_handshake() failed',
-    'The requested URL returned error: 5',
-    'The remote end hung up unexpectedly',
-    'access denied or repository not exported',
-    'Could not write new index file',
-    'Failed to connect to',
-    'Connection timed out',
-    'malformed object name',
-    'Could not resolve host',
-    'early EOF',
-    'fatal: bad config', // .gitmodules problem
-  ];
-  for (const errorStr of externalHostFailureStrings) {
-    if (err.message.includes(errorStr)) {
-      logger.debug({ err }, 'Converting git error to ExternalHostError');
-      throw new ExternalHostError(err, 'git');
-    }
-  }
-
-  const configErrorStrings = [
-    {
-      error: 'GitLab: Branch name does not follow the pattern',
-      message:
-        "Cannot push because branch name does not follow project's push rules",
-    },
-    {
-      error: 'GitLab: Commit message does not follow the pattern',
-      message:
-        "Cannot push because commit message does not follow project's push rules",
-    },
-    {
-      error: ' is not a member of team',
-      message:
-        'The `Restrict commits to existing GitLab users` rule is blocking Renovate push. Check the Renovate `gitAuthor` setting',
-    },
-    {
-      error: 'TF401027:',
-      message:
-        'You need the Git `GenericContribute` permission to perform this action',
-    },
-  ];
-  for (const { error, message } of configErrorStrings) {
-    if (err.message.includes(error)) {
-      logger.debug({ err }, 'Converting git error to CONFIG_VALIDATION error');
-      const res = new Error(CONFIG_VALIDATION);
-      res.validationError = message;
-      res.validationMessage = err.message;
-      throw res;
-    }
-  }
-}
-
-=======
->>>>>>> 27afe432
 function localName(branchName: string): string {
   return branchName.replace(regEx(/^origin\//), '');
 }
@@ -248,15 +153,10 @@
   config.ignoredAuthors = [];
   config.additionalBranches = [];
   config.branchIsModified = {};
-<<<<<<< HEAD
   config.gitLfsInclude = undefined;
   config.gitLfsExclude = undefined;
-  const { localDir } = getAdminConfig();
-  git = Git(localDir);
-=======
   const { localDir } = GlobalConfig.get();
   git = simpleGit(localDir, simpleGitConfig());
->>>>>>> 27afe432
   gitInitialized = false;
   await fetchBranchCommits();
 }
@@ -328,20 +228,14 @@
 
 export function setUserRepoConfig({
   gitIgnoredAuthors,
-<<<<<<< HEAD
   gitLfsInclude,
   gitLfsExclude,
-}: RenovateConfig): Promise<void> {
-  await setBranchPrefix(branchPrefix);
-  config.ignoredAuthors = gitIgnoredAuthors ?? [];
-  config.gitLfsInclude = gitLfsInclude;
-  config.gitLfsExclude = gitLfsExclude;
-=======
   gitAuthor,
 }: RenovateConfig): void {
   config.ignoredAuthors = gitIgnoredAuthors ?? [];
   setGitAuthor(gitAuthor);
->>>>>>> 27afe432
+  config.gitLfsInclude = gitLfsInclude;
+  config.gitLfsExclude = gitLfsExclude;
 }
 
 export async function getSubmodules(): Promise<string[]> {
@@ -369,11 +263,7 @@
     return;
   }
   gitInitialized = true;
-<<<<<<< HEAD
-  const { localDir, allowGitLfs } = getAdminConfig();
-=======
-  const { localDir } = GlobalConfig.get();
->>>>>>> 27afe432
+  const { localDir, allowGitLfs } = GlobalConfig.get();
   logger.debug('Initializing git repository into ' + localDir);
   const gitHead = upath.join(localDir, '.git/HEAD');
   let clone = true;
