import URL from 'url';
import is from '@sindresorhus/is';
import delay from 'delay';
import fs from 'fs-extra';
// TODO: check if bug is fixed (#7154)
// eslint-disable-next-line import/no-named-as-default
import simpleGit, {
  Options,
  ResetMode,
  SimpleGit,
  TaskOptions,
} from 'simple-git';
import upath from 'upath';
import { configFileNames } from '../../config/app-strings';
import { GlobalConfig } from '../../config/global';
import type { RenovateConfig } from '../../config/types';
import {
  CONFIG_VALIDATION,
  INVALID_PATH,
  REPOSITORY_CHANGED,
  REPOSITORY_DISABLED,
  REPOSITORY_EMPTY,
  SYSTEM_INSUFFICIENT_DISK_SPACE,
  TEMPORARY_ERROR,
} from '../../constants/error-messages';
import { logger } from '../../logger';
import { api as semverCoerced } from '../../modules/versioning/semver-coerced';
import { ExternalHostError } from '../../types/errors/external-host-error';
import type { GitProtocol } from '../../types/git';
import { incLimitedValue } from '../../workers/global/limits';
import { getCache } from '../cache/repository';
import { newlineRegex, regEx } from '../regex';
import { parseGitAuthor } from './author';
import { getCachedBehindBaseResult } from './behind-base-branch-cache';
import { getNoVerify, simpleGitConfig } from './config';
import {
  getCachedConflictResult,
  setCachedConflictResult,
} from './conflicts-cache';
import {
  bulkChangesDisallowed,
  checkForPlatformFailure,
  handleCommitError,
} from './error';
import {
  getCachedModifiedResult,
  setCachedModifiedResult,
} from './modified-cache';
import { configSigningKey, writePrivateKey } from './private-key';
import type {
  CommitFilesConfig,
  CommitResult,
  CommitSha,
  LocalConfig,
  PushFilesConfig,
  StatusResult,
  StorageConfig,
  TreeItem,
} from './types';

export { setNoVerify } from './config';
export { setPrivateKey } from './private-key';

// Retry parameters
const retryCount = 5;
const delaySeconds = 3;
const delayFactor = 2;

// A generic wrapper for simpleGit.* calls to make them more fault-tolerant
export async function gitRetry<T>(gitFunc: () => Promise<T>): Promise<T> {
  let round = 0;
  let lastError: Error | undefined;

  while (round <= retryCount) {
    if (round > 0) {
      logger.debug(`gitRetry round ${round}`);
    }
    try {
      const res = await gitFunc();
      if (round > 1) {
        logger.debug('Successful retry of git function');
      }
      return res;
    } catch (err) {
      lastError = err;
      logger.debug({ err }, `Git function thrown`);
      // Try to transform the Error to ExternalHostError
      const errChecked = checkForPlatformFailure(err);
      if (errChecked instanceof ExternalHostError) {
        logger.debug(
          { err: errChecked },
          `ExternalHostError thrown in round ${
            round + 1
          } of ${retryCount} - retrying in the next round`
        );
      } else {
        throw err;
      }
    }

    const nextDelay = delayFactor ^ ((round - 1) * delaySeconds);
    logger.trace({ nextDelay }, `Delay next round`);
    await delay(1000 * nextDelay);

    round++;
  }

  throw lastError;
}

function localName(branchName: string): string {
  return branchName.replace(regEx(/^origin\//), '');
}

async function isDirectory(dir: string): Promise<boolean> {
  try {
    return (await fs.stat(dir)).isDirectory();
  } catch (err) {
    return false;
  }
}

async function getDefaultBranch(git: SimpleGit): Promise<string> {
  // see https://stackoverflow.com/a/62352647/3005034
  try {
    let res = await git.raw(['rev-parse', '--abbrev-ref', 'origin/HEAD']);
    // istanbul ignore if
    if (!res) {
      logger.debug('Could not determine default branch using git rev-parse');
      const headPrefix = 'HEAD branch: ';
      res = (await git.raw(['remote', 'show', 'origin']))
        .split('\n')
        .map((line) => line.trim())
        .find((line) => line.startsWith(headPrefix))!
        .replace(headPrefix, '');
    }
    return res.replace('origin/', '').trim();
  } catch (err) /* istanbul ignore next */ {
    const errChecked = checkForPlatformFailure(err);
    if (errChecked) {
      throw errChecked;
    }
    if (
      err.message.startsWith(
        'fatal: ref refs/remotes/origin/HEAD is not a symbolic ref'
      )
    ) {
      throw new Error(REPOSITORY_EMPTY);
    }
    // istanbul ignore if
    if (err.message.includes("fatal: ambiguous argument 'origin/HEAD'")) {
      logger.warn({ err }, 'Error getting default branch');
      throw new Error(TEMPORARY_ERROR);
    }
    throw err;
  }
}

let config: LocalConfig = {} as any;

// TODO: can be undefined
let git: SimpleGit;
let gitInitialized: boolean;
let submodulesInitizialized: boolean;

let privateKeySet = false;

export const GIT_MINIMUM_VERSION = '2.33.0'; // git show-current

export async function validateGitVersion(): Promise<boolean> {
  let version: string | undefined;
  const globalGit = simpleGit();
  try {
    const { major, minor, patch, installed } = await globalGit.version();
    // istanbul ignore if
    if (!installed) {
      logger.error('Git not installed');
      return false;
    }
    version = `${major}.${minor}.${patch}`;
  } catch (err) /* istanbul ignore next */ {
    logger.error({ err }, 'Error fetching git version');
    return false;
  }
  // istanbul ignore if
  if (
    !(
      version &&
      (semverCoerced.equals(version, GIT_MINIMUM_VERSION) ||
        semverCoerced.isGreaterThan(version, GIT_MINIMUM_VERSION))
    )
  ) {
    logger.error(
      { detectedVersion: version, minimumVersion: GIT_MINIMUM_VERSION },
      'Git version needs upgrading'
    );
    return false;
  }
  logger.debug(`Found valid git version: ${version}`);
  return true;
}

async function fetchBranchCommits(): Promise<void> {
  config.branchCommits = {};
  const opts = ['ls-remote', '--heads', config.url];
  if (config.extraCloneOpts) {
    Object.entries(config.extraCloneOpts).forEach((e) =>
      // TODO: types (#7154)
      opts.unshift(e[0], `${e[1]!}`)
    );
  }
  try {
    (await gitRetry(() => git.raw(opts)))
      .split(newlineRegex)
      .filter(Boolean)
      .map((line) => line.trim().split(regEx(/\s+/)))
      .forEach(([sha, ref]) => {
        config.branchCommits[ref.replace('refs/heads/', '')] = sha;
      });
  } catch (err) /* istanbul ignore next */ {
    const errChecked = checkForPlatformFailure(err);
    if (errChecked) {
      throw errChecked;
    }
    logger.debug({ err }, 'git error');
    if (err.message?.includes('Please ask the owner to check their account')) {
      throw new Error(REPOSITORY_DISABLED);
    }
    throw err;
  }
}

export async function fetchRevSpec(revSpec: string): Promise<void> {
  await gitRetry(() => git.fetch(['origin', revSpec]));
}

export async function initRepo(args: StorageConfig): Promise<void> {
  config = { ...args } as any;
  config.ignoredAuthors = [];
  config.additionalBranches = [];
  config.branchIsModified = {};
  const { localDir } = GlobalConfig.get();
  git = simpleGit(localDir, simpleGitConfig()).env({
    ...process.env,
    LANG: 'C.UTF-8',
    LC_ALL: 'C.UTF-8',
  });
  gitInitialized = false;
  submodulesInitizialized = false;
  await fetchBranchCommits();
}

async function resetToBranch(branchName: string): Promise<void> {
  logger.debug(`resetToBranch(${branchName})`);
  await git.raw(['reset', '--hard']);
  await gitRetry(() => git.checkout(branchName));
  await git.raw(['reset', '--hard', 'origin/' + branchName]);
  await git.raw(['clean', '-fd']);
}

// istanbul ignore next
export async function resetToCommit(commit: string): Promise<void> {
  logger.debug(`resetToCommit(${commit})`);
  await git.raw(['reset', '--hard', commit]);
}

async function deleteLocalBranch(branchName: string): Promise<void> {
  await git.branch(['-D', branchName]);
}

async function cleanLocalBranches(): Promise<void> {
  const existingBranches = (await git.raw(['branch']))
    .split(newlineRegex)
    .map((branch) => branch.trim())
    .filter((branch) => branch.length)
    .filter((branch) => !branch.startsWith('* '));
  logger.debug({ existingBranches });
  for (const branchName of existingBranches) {
    await deleteLocalBranch(branchName);
  }
}

export function setGitAuthor(gitAuthor: string | undefined): void {
  const gitAuthorParsed = parseGitAuthor(
    gitAuthor ?? 'Renovate Bot <renovate@whitesourcesoftware.com>'
  );
  if (!gitAuthorParsed) {
    const error = new Error(CONFIG_VALIDATION);
    error.validationSource = 'None';
    error.validationError = 'Invalid gitAuthor';
    error.validationMessage = `gitAuthor is not parsed as valid RFC5322 format: ${gitAuthor!}`;
    throw error;
  }
  config.gitAuthorName = gitAuthorParsed.name;
  config.gitAuthorEmail = gitAuthorParsed.address;
}

export async function writeGitAuthor(): Promise<void> {
  const { gitAuthorName, gitAuthorEmail, writeGitDone } = config;
  // istanbul ignore if
  if (writeGitDone) {
    return;
  }
  config.writeGitDone = true;
  try {
    if (gitAuthorName) {
      logger.debug(`Setting git author name: ${gitAuthorName}`);
      await git.addConfig('user.name', gitAuthorName);
    }
    if (gitAuthorEmail) {
      logger.debug(`Setting git author email: ${gitAuthorEmail}`);
      await git.addConfig('user.email', gitAuthorEmail);
    }
  } catch (err) /* istanbul ignore next */ {
    const errChecked = checkForPlatformFailure(err);
    if (errChecked) {
      throw errChecked;
    }
    logger.debug(
      { err, gitAuthorName, gitAuthorEmail },
      'Error setting git author config'
    );
    throw new Error(TEMPORARY_ERROR);
  }
}

export function setUserRepoConfig({
  gitIgnoredAuthors,
  gitAuthor,
}: RenovateConfig): void {
  config.ignoredAuthors = gitIgnoredAuthors ?? [];
  setGitAuthor(gitAuthor);
}

export async function getSubmodules(): Promise<string[]> {
  try {
    return (
      (await git.raw([
        'config',
        '--file',
        '.gitmodules',
        '--get-regexp',
        '\\.path',
      ])) || ''
    )
      .trim()
      .split(regEx(/[\n\s]/))
      .filter((_e: string, i: number) => i % 2);
  } catch (err) /* istanbul ignore next */ {
    logger.warn({ err }, 'Error getting submodules');
    return [];
  }
}

export async function cloneSubmodules(shouldClone: boolean): Promise<void> {
  if (!shouldClone || submodulesInitizialized) {
    return;
  }
  submodulesInitizialized = true;
  await syncGit();
  const submodules = await getSubmodules();
  for (const submodule of submodules) {
    try {
      logger.debug(`Cloning git submodule at ${submodule}`);
      await gitRetry(() => git.submoduleUpdate(['--init', submodule]));
    } catch (err) {
      logger.warn(
        { err },
        `Unable to initialise git submodule at ${submodule}`
      );
    }
  }
}

export function isCloned(): boolean {
  return gitInitialized;
}

export async function syncGit(): Promise<void> {
  if (gitInitialized) {
    return;
  }
  gitInitialized = true;
  const localDir = GlobalConfig.get('localDir')!;
  logger.debug(`Initializing git repository into ${localDir}`);
  const gitHead = upath.join(localDir, '.git/HEAD');
  let clone = true;

  if (await fs.pathExists(gitHead)) {
    try {
      await git.raw(['remote', 'set-url', 'origin', config.url]);
      await resetToBranch(await getDefaultBranch(git));
      const fetchStart = Date.now();
      await gitRetry(() => git.pull());
      await gitRetry(() => git.fetch());
      config.currentBranch =
        config.currentBranch || (await getDefaultBranch(git));
      await resetToBranch(config.currentBranch);
      await cleanLocalBranches();
      await gitRetry(() => git.raw(['remote', 'prune', 'origin']));
      const durationMs = Math.round(Date.now() - fetchStart);
      logger.info({ durationMs }, 'git fetch completed');
      clone = false;
    } catch (err) /* istanbul ignore next */ {
      if (err.message === REPOSITORY_EMPTY) {
        throw err;
      }
      logger.info({ err }, 'git fetch error');
    }
  }
  if (clone) {
    const cloneStart = Date.now();
    try {
      const opts: string[] = [];
      if (config.fullClone) {
        logger.debug('Performing full clone');
      } else {
        logger.debug('Performing blobless clone');
        opts.push('--filter=blob:none');
      }
      if (config.extraCloneOpts) {
        Object.entries(config.extraCloneOpts).forEach((e) =>
          // TODO: types (#7154)
          opts.push(e[0], `${e[1]!}`)
        );
      }
      const emptyDirAndClone = async (): Promise<void> => {
        await fs.emptyDir(localDir);
        await git.clone(config.url, '.', opts);
      };
      await gitRetry(() => emptyDirAndClone());
    } catch (err) /* istanbul ignore next */ {
      logger.debug({ err }, 'git clone error');
      if (err.message?.includes('No space left on device')) {
        throw new Error(SYSTEM_INSUFFICIENT_DISK_SPACE);
      }
      if (err.message === REPOSITORY_EMPTY) {
        throw err;
      }
      throw new ExternalHostError(err, 'git');
    }
    const durationMs = Math.round(Date.now() - cloneStart);
    logger.debug({ durationMs }, 'git clone completed');
  }
  try {
    config.currentBranchSha = (await git.raw(['rev-parse', 'HEAD'])).trim();
  } catch (err) /* istanbul ignore next */ {
    if (err.message?.includes('fatal: not a git repository')) {
      throw new Error(REPOSITORY_CHANGED);
    }
    throw err;
  }
  // This will only happen now if set in global config
  await cloneSubmodules(!!config.cloneSubmodules);
  try {
    const latestCommit = (await git.log({ n: 1 })).latest;
    logger.debug({ latestCommit }, 'latest repository commit');
  } catch (err) /* istanbul ignore next */ {
    const errChecked = checkForPlatformFailure(err);
    if (errChecked) {
      throw errChecked;
    }
    if (err.message.includes('does not have any commits yet')) {
      throw new Error(REPOSITORY_EMPTY);
    }
    logger.warn({ err }, 'Cannot retrieve latest commit');
  }
  config.currentBranch = config.currentBranch || (await getDefaultBranch(git));
  delete getCache()?.semanticCommits;
}

// istanbul ignore next
export async function getRepoStatus(path?: string): Promise<StatusResult> {
  if (is.string(path)) {
    const { localDir } = GlobalConfig.get();
    const localPath = upath.resolve(localDir, path);
    if (!localPath.startsWith(upath.resolve(localDir))) {
      logger.warn(
        { localPath, localDir },
        'Preventing access to file outside the local directory'
      );
      throw new Error(INVALID_PATH);
    }
  }

  await syncGit();
  return git.status(path ? [path] : []);
}

export function branchExists(branchName: string): boolean {
  return !!config.branchCommits[branchName];
}

// Return the commit SHA for a branch
export function getBranchCommit(branchName: string): CommitSha | null {
  return config.branchCommits[branchName] || null;
}

export async function getCommitMessages(): Promise<string[]> {
  await syncGit();
  logger.debug('getCommitMessages');
  const res = await git.log({
    n: 20,
    format: { message: '%s' },
  });
  return res.all.map((commit) => commit.message);
}

export async function checkoutBranch(branchName: string): Promise<CommitSha> {
  logger.debug(`Setting current branch to ${branchName}`);
  await syncGit();
  try {
    await gitRetry(() => git.checkout(['-f', branchName, '--']));
    config.currentBranch = branchName;
    config.currentBranchSha = (await git.raw(['rev-parse', 'HEAD'])).trim();
    const latestCommitDate = (await git.log({ n: 1 }))?.latest?.date;
    if (latestCommitDate) {
      logger.debug({ branchName, latestCommitDate }, 'latest commit');
    }
    await git.reset(ResetMode.HARD);
    return config.currentBranchSha;
  } catch (err) /* istanbul ignore next */ {
    const errChecked = checkForPlatformFailure(err);
    if (errChecked) {
      throw errChecked;
    }
    if (err.message?.includes('fatal: ambiguous argument')) {
      logger.warn({ err }, 'Failed to checkout branch');
      throw new Error(TEMPORARY_ERROR);
    }
    throw err;
  }
}

export async function getFileList(): Promise<string[]> {
  await syncGit();
  const branch = config.currentBranch;
  let files: string;
  try {
    files = await git.raw(['ls-tree', '-r', branch]);
  } catch (err) /* istanbul ignore next */ {
    if (err.message?.includes('fatal: Not a valid object name')) {
      logger.debug(
        { err },
        'Branch not found when checking branch list - aborting'
      );
      throw new Error(REPOSITORY_CHANGED);
    }
    throw err;
  }
  // istanbul ignore if
  if (!files) {
    return [];
  }
  // submodules are starting with `160000 commit`
  return files
    .split(newlineRegex)
    .filter(is.string)
    .filter((line) => line.startsWith('100'))
    .map((line) => line.split(regEx(/\t/)).pop()!);
}

export function getBranchList(): string[] {
  return Object.keys(config.branchCommits);
}

export async function isBranchBehindBase(
  branchName: string,
  baseBranch: string
): Promise<boolean> {
  let isBehind = getCachedBehindBaseResult(
    branchName,
    getBranchCommit(branchName), // branch sha
    baseBranch,
    getBranchCommit(baseBranch) // base branch sha
  );
  if (isBehind !== null) {
    logger.debug(`branch.isBehindBase(): using cached result "${isBehind}"`);
    return isBehind;
  }

  logger.debug('branch.isBehindBase(): using git to calculate');

  await syncGit();
  try {
    const { currentBranchSha, currentBranch } = config;
    const branches = await git.branch([
      '--remotes',
      '--verbose',
      '--contains',
      config.currentBranchSha,
    ]);
    isBehind = !branches.all.map(localName).includes(branchName);
    logger.debug(
      { currentBranch, currentBranchSha },
      `branch.isBehindBase(): ${isBehind}`
    );
    return isBehind;
  } catch (err) /* istanbul ignore next */ {
    const errChecked = checkForPlatformFailure(err);
    if (errChecked) {
      throw errChecked;
    }
    throw err;
  }
}

export async function isBranchModified(branchName: string): Promise<boolean> {
  if (!branchExists(branchName)) {
    logger.debug('branch.isModified(): no cache');
    return false;
  }
  // First check local config
  if (config.branchIsModified[branchName] !== undefined) {
    return config.branchIsModified[branchName];
  }
  // Second check repository cache
  const isModified = getCachedModifiedResult(
    branchName,
    getBranchCommit(branchName) // branch sha
  );
  if (isModified !== null) {
    logger.debug(`branch.isModified(): using cached result "${isModified}"`);
    config.branchIsModified[branchName] = isModified;
    return isModified;
  }

  logger.debug('branch.isModified(): using git to calculate');

  await syncGit();
  // Retrieve the author of the most recent commit
  let lastAuthor: string | undefined;
  try {
    lastAuthor = (
      await git.raw([
        'log',
        '-1',
        '--pretty=format:%ae',
        `origin/${branchName}`,
        '--',
      ])
    ).trim();
  } catch (err) /* istanbul ignore next */ {
    if (err.message?.includes('fatal: bad revision')) {
      logger.debug(
        { err },
        'Remote branch not found when checking last commit author - aborting run'
      );
      throw new Error(REPOSITORY_CHANGED);
    }
    logger.warn({ err }, 'Error checking last author for isBranchModified');
  }
  const { gitAuthorEmail } = config;
  if (
    lastAuthor === gitAuthorEmail ||
    config.ignoredAuthors.some((ignoredAuthor) => lastAuthor === ignoredAuthor)
  ) {
    // author matches - branch has not been modified
    logger.debug('branch.isModified() = false');
    config.branchIsModified[branchName] = false;
    setCachedModifiedResult(branchName, false);
    return false;
  }
  logger.debug(
    { branchName, lastAuthor, gitAuthorEmail },
    'branch.isModified() = true'
  );
  config.branchIsModified[branchName] = true;
  setCachedModifiedResult(branchName, true);
  return true;
}

export async function isBranchConflicted(
  baseBranch: string,
  branch: string
): Promise<boolean> {
  logger.debug(`isBranchConflicted(${baseBranch}, ${branch})`);

  const baseBranchSha = getBranchCommit(baseBranch);
  const branchSha = getBranchCommit(branch);
  if (!baseBranchSha || !branchSha) {
    logger.warn(
      { baseBranch, branch },
      'isBranchConflicted: branch does not exist'
    );
    return true;
  }

  const isConflicted = getCachedConflictResult(
    branch,
    branchSha,
    baseBranch,
    baseBranchSha
  );
  if (is.boolean(isConflicted)) {
    logger.debug(
      `branch.isConflicted(): using cached result "${isConflicted}"`
    );
    return isConflicted;
  }

  logger.debug('branch.isConflicted(): using git to calculate');

  let result = false;
  await syncGit();
  await writeGitAuthor();

  const origBranch = config.currentBranch;
  try {
    await git.reset(ResetMode.HARD);
    //TODO: see #18600
    if (origBranch !== baseBranch) {
      await git.checkout(baseBranch);
    }
    await git.merge(['--no-commit', '--no-ff', `origin/${branch}`]);
  } catch (err) {
    result = true;
    // istanbul ignore if: not easily testable
    if (!err?.git?.conflicts?.length) {
      logger.debug(
        { baseBranch, branch, err },
        'isBranchConflicted: unknown error'
      );
    }
  } finally {
    try {
      await git.merge(['--abort']);
      if (origBranch !== baseBranch) {
        await git.checkout(origBranch);
      }
    } catch (err) /* istanbul ignore next */ {
      logger.debug(
        { baseBranch, branch, err },
        'isBranchConflicted: cleanup error'
      );
    }
  }

  setCachedConflictResult(branch, result);
  logger.debug(`branch.isConflicted(): ${result}`);
  return result;
}

export async function deleteBranch(branchName: string): Promise<void> {
  await syncGit();
  try {
    await gitRetry(() => git.raw(['push', '--delete', 'origin', branchName]));
    logger.debug(`Deleted remote branch: ${branchName}`);
  } catch (err) /* istanbul ignore next */ {
    const errChecked = checkForPlatformFailure(err);
    if (errChecked) {
      throw errChecked;
    }
    logger.debug(`No remote branch to delete with name: ${branchName}`);
  }
  try {
    await deleteLocalBranch(branchName);
    // istanbul ignore next
    logger.debug(`Deleted local branch: ${branchName}`);
  } catch (err) {
    const errChecked = checkForPlatformFailure(err);
    // istanbul ignore if
    if (errChecked) {
      throw errChecked;
    }
    logger.debug(`No local branch to delete with name: ${branchName}`);
  }
  delete config.branchCommits[branchName];
}

export async function mergeBranch(branchName: string): Promise<void> {
  let status: StatusResult | undefined;
  try {
    await syncGit();
    await git.reset(ResetMode.HARD);
    await gitRetry(() =>
      git.checkout(['-B', branchName, 'origin/' + branchName])
    );
    await gitRetry(() =>
      git.checkout([
        '-B',
        config.currentBranch,
        'origin/' + config.currentBranch,
      ])
    );
    status = await git.status();
    await gitRetry(() => git.merge(['--ff-only', branchName]));
    await gitRetry(() => git.push('origin', config.currentBranch));
    incLimitedValue('Commits');
  } catch (err) {
    logger.debug(
      {
        baseBranch: config.currentBranch,
        baseSha: config.currentBranchSha,
        branchName,
        branchSha: getBranchCommit(branchName),
        status,
        err,
      },
      'mergeBranch error'
    );
    throw err;
  }
}

export async function getBranchLastCommitTime(
  branchName: string
): Promise<Date> {
  await syncGit();
  try {
    const time = await git.show(['-s', '--format=%ai', 'origin/' + branchName]);
    return new Date(Date.parse(time));
  } catch (err) {
    const errChecked = checkForPlatformFailure(err);
    // istanbul ignore if
    if (errChecked) {
      throw errChecked;
    }
    return new Date();
  }
}

export async function getBranchFiles(
  branchName: string
): Promise<string[] | null> {
  await syncGit();
  try {
    const diff = await gitRetry(() =>
      git.diffSummary([`origin/${branchName}`, `origin/${branchName}^`])
    );
    return diff.files.map((file) => file.file);
  } catch (err) /* istanbul ignore next */ {
    logger.warn({ err }, 'getBranchFiles error');
    const errChecked = checkForPlatformFailure(err);
    if (errChecked) {
      throw errChecked;
    }
    return null;
  }
}

export async function getFile(
  filePath: string,
  branchName?: string
): Promise<string | null> {
  await syncGit();
  try {
    const content = await git.show([
      'origin/' + (branchName ?? config.currentBranch) + ':' + filePath,
    ]);
    return content;
  } catch (err) {
    const errChecked = checkForPlatformFailure(err);
    // istanbul ignore if
    if (errChecked) {
      throw errChecked;
    }
    return null;
  }
}

export async function getFiles(
  fileNames: string[]
): Promise<Record<string, string | null>> {
  const fileContentMap: Record<string, string | null> = {};

  for (const fileName of fileNames) {
    fileContentMap[fileName] = await getFile(fileName);
  }

  return fileContentMap;
}

export async function hasDiff(
  sourceRef: string,
  targetRef: string
): Promise<boolean> {
  await syncGit();
  try {
    return (await gitRetry(() => git.diff([sourceRef, targetRef]))) !== '';
  } catch (err) {
    return true;
  }
}

async function handleCommitAuth(localDir: string): Promise<void> {
  if (!privateKeySet) {
    await writePrivateKey();
    privateKeySet = true;
  }
  await configSigningKey(localDir);
  await writeGitAuthor();
}

/**
 *
 * Prepare local branch with commit
 *
 * 0. Hard reset
 * 1. Creates local branch with `origin/` prefix
 * 2. Perform `git add` (respecting mode) and `git remove` for each file
 * 3. Perform commit
 * 4. Check whether resulting commit is empty or not (due to .gitignore)
 * 5. If not empty, return commit info for further processing
 *
 */
export async function prepareCommit({
  branchName,
  files,
  message,
  force = false,
}: CommitFilesConfig): Promise<CommitResult | null> {
  const localDir = GlobalConfig.get('localDir')!;
  await syncGit();
  logger.debug(`Preparing files for committing to branch ${branchName}`);
  await handleCommitAuth(localDir);
  try {
    await git.reset(ResetMode.HARD);
    await git.raw(['clean', '-fd']);
    const parentCommitSha = config.currentBranchSha;
    await gitRetry(() =>
      git.checkout(['-B', branchName, 'origin/' + config.currentBranch])
    );
    const deletedFiles: string[] = [];
    const addedModifiedFiles: string[] = [];
    const ignoredFiles: string[] = [];
    for (const file of files) {
      const fileName = file.path;
      if (file.type === 'deletion') {
        try {
          await git.rm([fileName]);
          deletedFiles.push(fileName);
        } catch (err) /* istanbul ignore next */ {
          const errChecked = checkForPlatformFailure(err);
          if (errChecked) {
            throw errChecked;
          }
          logger.trace({ err, fileName }, 'Cannot delete file');
          ignoredFiles.push(fileName);
        }
      } else {
        if (await isDirectory(upath.join(localDir, fileName))) {
          // This is usually a git submodule update
          logger.trace({ fileName }, 'Adding directory commit');
        } else if (file.contents === null) {
          continue;
        } else {
          let contents: Buffer;
          // istanbul ignore else
          if (typeof file.contents === 'string') {
            contents = Buffer.from(file.contents);
          } else {
            contents = file.contents;
          }
          // some file systems including Windows don't support the mode
          // so the index should be manually updated after adding the file
          if (file.isSymlink) {
            await fs.symlink(file.contents, upath.join(localDir, fileName));
          } else {
            await fs.outputFile(upath.join(localDir, fileName), contents, {
              mode: file.isExecutable ? 0o777 : 0o666,
            });
          }
        }
        try {
          // istanbul ignore next
          const addParams =
            fileName === configFileNames[0] ? ['-f', fileName] : fileName;
          await git.add(addParams);
          if (file.isExecutable) {
            await git.raw(['update-index', '--chmod=+x', fileName]);
          }
          addedModifiedFiles.push(fileName);
        } catch (err) /* istanbul ignore next */ {
          if (
            !err.message.includes(
              'The following paths are ignored by one of your .gitignore files'
            )
          ) {
            throw err;
          }
          logger.debug(`Cannot commit ignored file: ${fileName}`);
          ignoredFiles.push(file.path);
        }
      }
    }

    const commitOptions: Options = {};
    if (getNoVerify().includes('commit')) {
      commitOptions['--no-verify'] = null;
    }

    const commitRes = await git.commit(message, [], commitOptions);
    if (
      commitRes.summary &&
      commitRes.summary.changes === 0 &&
      commitRes.summary.insertions === 0 &&
      commitRes.summary.deletions === 0
    ) {
      logger.warn({ commitRes }, 'Detected empty commit - aborting git push');
      return null;
    }
    logger.debug(
      { deletedFiles, ignoredFiles, result: commitRes },
      `git commit`
    );
    if (!force && !(await hasDiff('HEAD', `origin/${branchName}`))) {
      logger.debug(
        { branchName, deletedFiles, addedModifiedFiles, ignoredFiles },
        'No file changes detected. Skipping commit'
      );
      return null;
    }

    const commitSha = (await git.revparse([branchName])).trim();
    const result: CommitResult = {
      parentCommitSha,
      commitSha,
      files: files.filter((fileChange) => {
        if (fileChange.type === 'deletion') {
          return deletedFiles.includes(fileChange.path);
        }
        return addedModifiedFiles.includes(fileChange.path);
      }),
    };

    return result;
  } catch (err) /* istanbul ignore next */ {
    return handleCommitError(files, branchName, err);
  }
}

export async function pushCommit({
  sourceRef,
  targetRef,
  files,
}: PushFilesConfig): Promise<boolean> {
  await syncGit();
<<<<<<< HEAD
  logger.debug(`Pushing refSpec ${sourceRef}:${targetRef}`);
=======
  logger.debug(`Pushing refSpec ${sourceRef}:${targetRef ?? sourceRef}`);
>>>>>>> e1cbd3f7
  let result = false;
  try {
    const pushOptions: TaskOptions = {
      '--force-with-lease': null,
      '-u': null,
    };
    if (getNoVerify().includes('push')) {
      pushOptions['--no-verify'] = null;
    }

    const pushRes = await gitRetry(() =>
<<<<<<< HEAD
      git.push('origin', `${sourceRef}:${targetRef}`, pushOptions)
=======
      git.push('origin', `${sourceRef}:${targetRef ?? sourceRef}`, pushOptions)
>>>>>>> e1cbd3f7
    );
    delete pushRes.repo;
    logger.debug({ result: pushRes }, 'git push');
    incLimitedValue('Commits');
    result = true;
  } catch (err) /* istanbul ignore next */ {
    handleCommitError(files, sourceRef, err);
  }
  return result;
}

export async function fetchCommit({
  branchName,
  files,
}: CommitFilesConfig): Promise<CommitSha | null> {
  await syncGit();
  logger.debug(`Fetching branch ${branchName}`);
  try {
    const ref = `refs/heads/${branchName}:refs/remotes/origin/${branchName}`;
    await gitRetry(() => git.pull(['origin', ref, '--force']));
    const commit = (await git.revparse([branchName])).trim();
    config.branchCommits[branchName] = commit;
    config.branchIsModified[branchName] = false;
    return commit;
  } catch (err) /* istanbul ignore next */ {
    return handleCommitError(files, branchName, err);
  }
}

export async function commitFiles(
  commitConfig: CommitFilesConfig
): Promise<CommitSha | null> {
  try {
    const commitResult = await prepareCommit(commitConfig);
    if (commitResult) {
      const pushResult = await pushCommit({
        sourceRef: commitConfig.branchName,
<<<<<<< HEAD
        targetRef: commitConfig.targetBranch ?? commitConfig.branchName,
=======
>>>>>>> e1cbd3f7
        files: commitConfig.files,
      });
      if (pushResult) {
        const { branchName } = commitConfig;
        const { commitSha } = commitResult;
        config.branchCommits[branchName] = commitSha;
        config.branchIsModified[branchName] = false;
        return commitSha;
      }
    }
    return null;
  } catch (err) /* istanbul ignore next */ {
    if (err.message.includes('[rejected] (stale info)')) {
      throw new Error(REPOSITORY_CHANGED);
    }
    throw err;
  }
}

export function getUrl({
  protocol,
  auth,
  hostname,
  host,
  repository,
}: {
  protocol?: GitProtocol;
  auth?: string;
  hostname?: string;
  host?: string;
  repository: string;
}): string {
  if (protocol === 'ssh') {
    // TODO: types (#7154)
    return `git@${hostname!}:${repository}.git`;
  }
  return URL.format({
    protocol: protocol ?? 'https',
    auth,
    hostname,
    host,
    pathname: repository + '.git',
  });
}

let remoteRefsExist = false;

/**
 *
 * Non-branch refs allow us to store git objects without triggering CI pipelines.
 * It's useful for API-based branch rebasing.
 *
 * @see https://stackoverflow.com/questions/63866947/pushing-git-non-branch-references-to-a-remote/63868286
 *
 */
export async function pushCommitToRenovateRef(
  commitSha: string,
  refName: string,
  section = 'branches'
): Promise<void> {
  const fullRefName = `refs/renovate/${section}/${refName}`;
  await git.raw(['update-ref', fullRefName, commitSha]);
  await git.push(['--force', 'origin', fullRefName]);
  remoteRefsExist = true;
}

/**
 *
 * Removes all remote "refs/renovate/*" refs in two steps:
 *
 * Step 1: list refs
 *
 *   $ git ls-remote origin "refs/renovate/*"
 *
 *   > cca38e9ea6d10946bdb2d0ca5a52c205783897aa        refs/renovate/foo
 *   > 29ac154936c880068994e17eb7f12da7fdca70e5        refs/renovate/bar
 *   > 3fafaddc339894b6d4f97595940fd91af71d0355        refs/renovate/baz
 *   > ...
 *
 * Step 2:
 *
 *   $ git push --delete origin refs/renovate/foo refs/renovate/bar refs/renovate/baz
 *
 * If Step 2 fails because the repo doesn't allow bulk changes, we'll remove them one by one instead:
 *
 *   $ git push --delete origin refs/renovate/foo
 *   $ git push --delete origin refs/renovate/bar
 *   $ git push --delete origin refs/renovate/baz
 */
export async function clearRenovateRefs(): Promise<void> {
  if (!gitInitialized || !remoteRefsExist) {
    return;
  }

  logger.debug(`Cleaning up Renovate refs: refs/renovate/*`);
  const renovateRefs: string[] = [];
  const obsoleteRefs: string[] = [];

  try {
    const rawOutput = await git.listRemote([config.url, 'refs/renovate/*']);
    const refs = rawOutput
      .split(newlineRegex)
      .map((line) => line.replace(regEx(/[0-9a-f]+\s+/i), '').trim())
      .filter((line) => line.startsWith('refs/renovate/'));
    renovateRefs.push(...refs);
  } catch (err) /* istanbul ignore next */ {
    logger.warn({ err }, `Renovate refs cleanup error`);
  }

  const nonSectionedRefs = renovateRefs.filter((ref) => {
    return ref.split('/').length === 3;
  });
  obsoleteRefs.push(...nonSectionedRefs);

  const renovateBranchRefs = renovateRefs.filter((ref) =>
    ref.startsWith('refs/renovate/branches/')
  );
  obsoleteRefs.push(...renovateBranchRefs);

  if (obsoleteRefs.length) {
    try {
      const pushOpts = ['--delete', 'origin', ...obsoleteRefs];
      await git.push(pushOpts);
    } catch (err) {
      /* istanbul ignore else */
      if (bulkChangesDisallowed(err)) {
        for (const ref of obsoleteRefs) {
          try {
            const pushOpts = ['--delete', 'origin', ref];
            await git.push(pushOpts);
          } catch (err) /* istanbul ignore next */ {
            logger.debug({ err }, 'Error deleting obsolete refs');
            break;
          }
        }
      } else {
        logger.warn({ err }, 'Error deleting obsolete refs');
      }
    }
  }

  remoteRefsExist = false;
}

const treeItemRegex = regEx(
  /^(?<mode>\d{6})\s+(?<type>blob|tree|commit)\s+(?<sha>[0-9a-f]{40})\s+(?<path>.*)$/
);

const treeShaRegex = regEx(/tree\s+(?<treeSha>[0-9a-f]{40})\s*/);

/**
 *
 * Obtain top-level items of commit tree.
 * We don't need subtree items, so here are 2 steps only.
 *
 * Step 1: commit SHA -> tree SHA
 *
 *   $ git cat-file -p <commit-sha>
 *
 *   > tree <tree-sha>
 *   > parent 59b8b0e79319b7dc38f7a29d618628f3b44c2fd7
 *   > ...
 *
 * Step 2: tree SHA -> tree items (top-level)
 *
 *   $ git cat-file -p <tree-sha>
 *
 *   > 040000 tree 389400684d1f004960addc752be13097fe85d776    src
 *   > ...
 *   > 100644 blob 7d2edde437ad4e7bceb70dbfe70e93350d99c98b    package.json
 *
 */
export async function listCommitTree(commitSha: string): Promise<TreeItem[]> {
  const commitOutput = await git.catFile(['-p', commitSha]);
  const { treeSha } =
    treeShaRegex.exec(commitOutput)?.groups ??
    /* istanbul ignore next: will never happen */ {};
  const contents = await git.catFile(['-p', treeSha]);
  const lines = contents.split(newlineRegex);
  const result: TreeItem[] = [];
  for (const line of lines) {
    const matchGroups = treeItemRegex.exec(line)?.groups;
    if (matchGroups) {
      const { path, mode, type, sha } = matchGroups;
      result.push({ path, mode, type, sha });
    }
  }
  return result;
}<|MERGE_RESOLUTION|>--- conflicted
+++ resolved
@@ -1036,11 +1036,7 @@
   files,
 }: PushFilesConfig): Promise<boolean> {
   await syncGit();
-<<<<<<< HEAD
-  logger.debug(`Pushing refSpec ${sourceRef}:${targetRef}`);
-=======
   logger.debug(`Pushing refSpec ${sourceRef}:${targetRef ?? sourceRef}`);
->>>>>>> e1cbd3f7
   let result = false;
   try {
     const pushOptions: TaskOptions = {
@@ -1052,11 +1048,7 @@
     }
 
     const pushRes = await gitRetry(() =>
-<<<<<<< HEAD
-      git.push('origin', `${sourceRef}:${targetRef}`, pushOptions)
-=======
       git.push('origin', `${sourceRef}:${targetRef ?? sourceRef}`, pushOptions)
->>>>>>> e1cbd3f7
     );
     delete pushRes.repo;
     logger.debug({ result: pushRes }, 'git push');
@@ -1094,10 +1086,6 @@
     if (commitResult) {
       const pushResult = await pushCommit({
         sourceRef: commitConfig.branchName,
-<<<<<<< HEAD
-        targetRef: commitConfig.targetBranch ?? commitConfig.branchName,
-=======
->>>>>>> e1cbd3f7
         files: commitConfig.files,
       });
       if (pushResult) {
