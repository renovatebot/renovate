--- conflicted
+++ resolved
@@ -295,53 +295,8 @@
   return git.status();
 }
 
-<<<<<<< HEAD
-export async function createBranch(
-  branchName: string,
-  sha: string
-): Promise<void> {
-  await syncGit();
-  logger.debug(`createBranch(${branchName})`);
-  await git.reset(ResetMode.HARD);
-  await git.raw(['clean', '-fd']);
-  await git.checkout(['-B', branchName, sha]);
-  await git.push('origin', branchName, { '--force': null });
-  config.branchCommits[branchName] = sha;
-  config.branchIsModified[branchName] = false;
-}
-
 export function branchExists(branchName: string): boolean {
   return !!config.branchCommits[branchName];
-=======
-async function syncBranch(branchName: string): Promise<void> {
-  if (!branchName.startsWith(config.branchPrefix)) {
-    // fetch the branch only if it's not part of the existing branchPrefix
-    try {
-      await git.raw(['remote', 'set-branches', '--add', 'origin', branchName]);
-      await git.fetch(['origin', branchName, '--depth=2']);
-    } catch (err) {
-      checkForPlatformFailure(err);
-    }
-  }
-}
-
-export async function branchExists(branchName: string): Promise<boolean> {
-  await syncGit();
-  // First check cache
-  if (config.branchExists[branchName] !== undefined) {
-    return config.branchExists[branchName];
-  }
-  await syncBranch(branchName);
-  try {
-    await git.raw(['show-branch', 'origin/' + branchName]);
-    config.branchExists[branchName] = true;
-    return true;
-  } catch (err) {
-    checkForPlatformFailure(err);
-    config.branchExists[branchName] = false;
-    return false;
-  }
->>>>>>> c9932d5c
 }
 
 // Return the commit SHA for a branch
