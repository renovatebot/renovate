--- conflicted
+++ resolved
@@ -712,11 +712,7 @@
   try {
     await git.reset(ResetMode.HARD);
     await git.raw(['clean', '-fd']);
-<<<<<<< HEAD
-    const prevCommitSha = config.currentBranchSha;
-=======
     const parentCommitSha = config.currentBranchSha;
->>>>>>> 008b5fdd
     await git.checkout(['-B', branchName, 'origin/' + config.currentBranch]);
     const deletedFiles: string[] = [];
     const addedModifiedFiles: string[] = [];
@@ -805,11 +801,7 @@
     }
 
     const result: CommitResult = {
-<<<<<<< HEAD
-      prevCommitSha,
-=======
       parentCommitSha,
->>>>>>> 008b5fdd
       commitSha,
       files: files.filter((fileChange) => {
         if (fileChange.type === 'deletion') {
@@ -919,10 +911,6 @@
   /^(?<mode>\d{6})\s+(?<type>blob|tree)\s+(?<sha>[0-9a-f]{40})\s+(?<path>.*)$/
 );
 
-<<<<<<< HEAD
-export async function listCommitTree(commitSha: string): Promise<TreeItem[]> {
-  const treeSha = (await git.raw(['cat-file', '-p', commitSha])).slice(5, 45);
-=======
 const treeShaRegex = regEx(/tree\s+(?<treeSha>[0-9a-f]{40})\s*/);
 
 /**
@@ -943,16 +931,11 @@
 export async function listCommitTree(commitSha: string): Promise<TreeItem[]> {
   const commitOutput = await git.raw(['cat-file', '-p', commitSha]);
   const { treeSha } = treeShaRegex.exec(commitOutput)?.groups ?? {};
->>>>>>> 008b5fdd
   const contents = await git.raw(['cat-file', '-p', treeSha]);
   const lines = contents.split(newlineRegex);
   const result: TreeItem[] = [];
   for (const line of lines) {
-<<<<<<< HEAD
-    const matchGroups = line.match(treeItemRegex)?.groups;
-=======
     const matchGroups = treeItemRegex.exec(line)?.groups;
->>>>>>> 008b5fdd
     if (matchGroups) {
       const { path, mode, type, sha } = matchGroups;
       result.push({ path, mode, type, sha });
