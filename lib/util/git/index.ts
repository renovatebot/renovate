import URL from 'url';
import is from '@sindresorhus/is';
import delay from 'delay';
import fs from 'fs-extra';
import simpleGit, {
  Options,
  ResetMode,
  SimpleGit,
  TaskOptions,
} from 'simple-git';
import upath from 'upath';
import { configFileNames } from '../../config/app-strings';
import { GlobalConfig } from '../../config/global';
import type { RenovateConfig } from '../../config/types';
import {
  CONFIG_VALIDATION,
  INVALID_PATH,
  REPOSITORY_CHANGED,
  REPOSITORY_DISABLED,
  REPOSITORY_EMPTY,
  SYSTEM_INSUFFICIENT_DISK_SPACE,
  TEMPORARY_ERROR,
} from '../../constants/error-messages';
import { logger } from '../../logger';
import { api as semverCoerced } from '../../modules/versioning/semver-coerced';
import { ExternalHostError } from '../../types/errors/external-host-error';
import type { GitProtocol } from '../../types/git';
import { Limit, incLimitedValue } from '../../workers/global/limits';
import { getCache } from '../cache/repository';
import { newlineRegex, regEx } from '../regex';
import { parseGitAuthor } from './author';
import { getNoVerify, simpleGitConfig } from './config';
import {
  getCachedConflictResult,
  setCachedConflictResult,
} from './conflicts-cache';
import { checkForPlatformFailure, handleCommitError } from './error';
import {
  getCachedModifiedResult,
  setCachedModifiedResult,
} from './modified-cache';
import { configSigningKey, writePrivateKey } from './private-key';
import type {
  CommitFilesConfig,
  CommitResult,
  CommitSha,
  LocalConfig,
  StatusResult,
  StorageConfig,
  TreeItem,
} from './types';

export { setNoVerify } from './config';
export { setPrivateKey } from './private-key';

// Retry parameters
const retryCount = 5;
const delaySeconds = 3;
const delayFactor = 2;

// A generic wrapper for simpleGit.* calls to make them more fault-tolerant
export async function gitRetry<T>(gitFunc: () => Promise<T>): Promise<T> {
  let round = 0;
  let lastError: Error | undefined;

  while (round <= retryCount) {
    if (round > 0) {
      logger.debug(`gitRetry round ${round}`);
    }
    try {
      const res = await gitFunc();
      if (round > 1) {
        logger.debug('Successful retry of git function');
      }
      return res;
    } catch (err) {
      lastError = err;
      logger.debug({ err }, `Git function thrown`);
      // Try to transform the Error to ExternalHostError
      const errChecked = checkForPlatformFailure(err);
      if (errChecked instanceof ExternalHostError) {
        logger.debug(
          { err: errChecked },
          `ExternalHostError thrown in round ${
            round + 1
          } of ${retryCount} - retrying in the next round`
        );
      } else {
        throw err;
      }
    }

    const nextDelay = delayFactor ^ ((round - 1) * delaySeconds);
    logger.trace({ nextDelay }, `Delay next round`);
    await delay(1000 * nextDelay);

    round++;
  }

  throw lastError;
}

async function isDirectory(dir: string): Promise<boolean> {
  try {
    return (await fs.stat(dir)).isDirectory();
  } catch (err) {
    return false;
  }
}

async function getDefaultBranch(git: SimpleGit): Promise<string> {
  // see https://stackoverflow.com/a/62352647/3005034
  try {
    let res = await git.raw(['rev-parse', '--abbrev-ref', 'origin/HEAD']);
    // istanbul ignore if
    if (!res) {
      logger.debug('Could not determine default branch using git rev-parse');
      const headPrefix = 'HEAD branch: ';
      res = (await git.raw(['remote', 'show', 'origin']))
        .split('\n')
        .map((line) => line.trim())
        .find((line) => line.startsWith(headPrefix))!
        .replace(headPrefix, '');
    }
    return res.replace('origin/', '').trim();
  } catch (err) /* istanbul ignore next */ {
    const errChecked = checkForPlatformFailure(err);
    if (errChecked) {
      throw errChecked;
    }
    if (
      err.message.startsWith(
        'fatal: ref refs/remotes/origin/HEAD is not a symbolic ref'
      )
    ) {
      throw new Error(REPOSITORY_EMPTY);
    }
    // istanbul ignore if
    if (err.message.includes("fatal: ambiguous argument 'origin/HEAD'")) {
      logger.warn({ err }, 'Error getting default branch');
      throw new Error(TEMPORARY_ERROR);
    }
    throw err;
  }
}

let config: LocalConfig = {} as any;

// TODO: can be undefined
let git: SimpleGit;
let gitInitialized: boolean;

let privateKeySet = false;

export const GIT_MINIMUM_VERSION = '2.33.0'; // git show-current

export async function validateGitVersion(): Promise<boolean> {
  let version: string | undefined;
  const globalGit = simpleGit();
  try {
    const raw = await globalGit.raw(['--version']);
    for (const section of raw.split(/\s+/)) {
      if (semverCoerced.isVersion(section)) {
        version = section;
        break;
      }
    }
  } catch (err) /* istanbul ignore next */ {
    logger.error({ err }, 'Error fetching git version');
    return false;
  }
  // istanbul ignore if
  if (
    !(
      version &&
      (semverCoerced.equals(version, GIT_MINIMUM_VERSION) ||
        semverCoerced.isGreaterThan(version, GIT_MINIMUM_VERSION))
    )
  ) {
    logger.error(
      { detectedVersion: version, minimumVersion: GIT_MINIMUM_VERSION },
      'Git version needs upgrading'
    );
    return false;
  }
  logger.debug(`Found valid git version: ${version}`);
  return true;
}

async function fetchBranchCommits(): Promise<void> {
  config.branchCommits = {};
  const opts = ['ls-remote', '--heads', config.url];
  if (config.extraCloneOpts) {
    Object.entries(config.extraCloneOpts).forEach((e) =>
      opts.unshift(e[0], `${e[1]}`)
    );
  }
  try {
    (await gitRetry(() => git.raw(opts)))
      .split(newlineRegex)
      .filter(Boolean)
      .map((line) => line.trim().split(regEx(/\s+/)))
      .forEach(([sha, ref]) => {
        config.branchCommits[ref.replace('refs/heads/', '')] = sha;
      });
  } catch (err) /* istanbul ignore next */ {
    const errChecked = checkForPlatformFailure(err);
    if (errChecked) {
      throw errChecked;
    }
    logger.debug({ err }, 'git error');
    if (err.message?.includes('Please ask the owner to check their account')) {
      throw new Error(REPOSITORY_DISABLED);
    }
    throw err;
  }
}

export async function initRepo(args: StorageConfig): Promise<void> {
  config = { ...args } as any;
  config.ignoredAuthors = [];
  config.additionalBranches = [];
  config.branchIsModified = {};
  const { localDir } = GlobalConfig.get();
  git = simpleGit(localDir, simpleGitConfig());
  gitInitialized = false;
  await fetchBranchCommits();
}

async function resetToBranch(branchName: string): Promise<void> {
  logger.debug(`resetToBranch(${branchName})`);
  await git.raw(['reset', '--hard']);
  await gitRetry(() => git.checkout(branchName));
  await git.raw(['reset', '--hard', 'origin/' + branchName]);
  await git.raw(['clean', '-fd']);
}

// istanbul ignore next
export async function resetToCommit(commit: string): Promise<void> {
  logger.debug(`resetToCommit(${commit})`);
  await git.raw(['reset', '--hard', commit]);
}

async function deleteLocalBranch(branchName: string): Promise<void> {
  await git.branch(['-D', branchName]);
}

async function cleanLocalBranches(): Promise<void> {
  const existingBranches = (await git.raw(['branch']))
    .split(newlineRegex)
    .map((branch) => branch.trim())
    .filter((branch) => branch.length)
    .filter((branch) => !branch.startsWith('* '));
  logger.debug({ existingBranches });
  for (const branchName of existingBranches) {
    await deleteLocalBranch(branchName);
  }
}

export function setGitAuthor(gitAuthor: string | undefined): void {
  const gitAuthorParsed = parseGitAuthor(
    gitAuthor ?? 'Renovate Bot <renovate@whitesourcesoftware.com>'
  );
  if (!gitAuthorParsed) {
    const error = new Error(CONFIG_VALIDATION);
    error.validationSource = 'None';
    error.validationError = 'Invalid gitAuthor';
    error.validationMessage = `gitAuthor is not parsed as valid RFC5322 format: ${gitAuthor}`;
    throw error;
  }
  config.gitAuthorName = gitAuthorParsed.name;
  config.gitAuthorEmail = gitAuthorParsed.address;
}

export async function writeGitAuthor(): Promise<void> {
  const { gitAuthorName, gitAuthorEmail, writeGitDone } = config;
  // istanbul ignore if
  if (writeGitDone) {
    return;
  }
  config.writeGitDone = true;
  try {
    if (gitAuthorName) {
      logger.debug({ gitAuthorName }, 'Setting git author name');
      await git.addConfig('user.name', gitAuthorName);
    }
    if (gitAuthorEmail) {
      logger.debug({ gitAuthorEmail }, 'Setting git author email');
      await git.addConfig('user.email', gitAuthorEmail);
    }
  } catch (err) /* istanbul ignore next */ {
    const errChecked = checkForPlatformFailure(err);
    if (errChecked) {
      throw errChecked;
    }
    logger.debug(
      { err, gitAuthorName, gitAuthorEmail },
      'Error setting git author config'
    );
    throw new Error(TEMPORARY_ERROR);
  }
}

export function setUserRepoConfig({
  gitIgnoredAuthors,
  gitAuthor,
}: RenovateConfig): void {
  config.ignoredAuthors = gitIgnoredAuthors ?? [];
  setGitAuthor(gitAuthor);
}

export async function getSubmodules(): Promise<string[]> {
  try {
    return (
      (await git.raw([
        'config',
        '--file',
        '.gitmodules',
        '--get-regexp',
        '\\.path',
      ])) || ''
    )
      .trim()
      .split(regEx(/[\n\s]/))
      .filter((_e: string, i: number) => i % 2);
  } catch (err) /* istanbul ignore next */ {
    logger.warn({ err }, 'Error getting submodules');
    return [];
  }
}

export async function syncGit(): Promise<void> {
  if (gitInitialized) {
    return;
  }
  gitInitialized = true;
  const localDir = GlobalConfig.get('localDir')!;
  logger.debug(`Initializing git repository into ${localDir}`);
  const gitHead = upath.join(localDir, '.git/HEAD');
  let clone = true;

  if (await fs.pathExists(gitHead)) {
    try {
      await git.raw(['remote', 'set-url', 'origin', config.url]);
      await resetToBranch(await getDefaultBranch(git));
      const fetchStart = Date.now();
      await gitRetry(() => git.pull());
      await gitRetry(() => git.fetch());
      config.currentBranch =
        config.currentBranch || (await getDefaultBranch(git));
      await resetToBranch(config.currentBranch);
      await cleanLocalBranches();
      await gitRetry(() => git.raw(['remote', 'prune', 'origin']));
      const durationMs = Math.round(Date.now() - fetchStart);
      logger.info({ durationMs }, 'git fetch completed');
      clone = false;
    } catch (err) /* istanbul ignore next */ {
      if (err.message === REPOSITORY_EMPTY) {
        throw err;
      }
      logger.info({ err }, 'git fetch error');
    }
  }
  if (clone) {
    const cloneStart = Date.now();
    try {
      const opts: string[] = [];
      if (config.fullClone) {
        logger.debug('Performing full clone');
      } else {
        logger.debug('Performing blobless clone');
        opts.push('--filter=blob:none');
      }
      if (config.extraCloneOpts) {
        Object.entries(config.extraCloneOpts).forEach((e) =>
          opts.push(e[0], `${e[1]}`)
        );
      }
      const emptyDirAndClone = async (): Promise<void> => {
        await fs.emptyDir(localDir);
        await git.clone(config.url, '.', opts);
      };
      await gitRetry(() => emptyDirAndClone());
    } catch (err) /* istanbul ignore next */ {
      logger.debug({ err }, 'git clone error');
      if (err.message?.includes('No space left on device')) {
        throw new Error(SYSTEM_INSUFFICIENT_DISK_SPACE);
      }
      if (err.message === REPOSITORY_EMPTY) {
        throw err;
      }
      throw new ExternalHostError(err, 'git');
    }
    const durationMs = Math.round(Date.now() - cloneStart);
    logger.debug({ durationMs }, 'git clone completed');
  }
  config.currentBranchSha = (await git.raw(['rev-parse', 'HEAD'])).trim();
  if (config.cloneSubmodules) {
    const submodules = await getSubmodules();
    for (const submodule of submodules) {
      try {
        logger.debug(`Cloning git submodule at ${submodule}`);
        await gitRetry(() => git.submoduleUpdate(['--init', submodule]));
      } catch (err) {
        logger.warn(
          { err },
          `Unable to initialise git submodule at ${submodule}`
        );
      }
    }
  }
  try {
    const latestCommit = (await git.log({ n: 1 })).latest;
    logger.debug({ latestCommit }, 'latest repository commit');
  } catch (err) /* istanbul ignore next */ {
    const errChecked = checkForPlatformFailure(err);
    if (errChecked) {
      throw errChecked;
    }
    if (err.message.includes('does not have any commits yet')) {
      throw new Error(REPOSITORY_EMPTY);
    }
    logger.warn({ err }, 'Cannot retrieve latest commit');
  }
  config.currentBranch = config.currentBranch || (await getDefaultBranch(git));
}

// istanbul ignore next
export async function getRepoStatus(path?: string): Promise<StatusResult> {
  if (is.string(path)) {
    const { localDir } = GlobalConfig.get();
    const localPath = upath.resolve(localDir, path);
    if (!localPath.startsWith(upath.resolve(localDir))) {
      logger.warn(
        { localPath, localDir },
        'Preventing access to file outside the local directory'
      );
      throw new Error(INVALID_PATH);
    }
  }

  await syncGit();
  return git.status(path ? [path] : []);
}

export function branchExists(branchName: string): boolean {
  return !!config.branchCommits[branchName];
}

// Return the commit SHA for a branch
export function getBranchCommit(branchName: string): CommitSha | null {
  return config.branchCommits[branchName] || null;
}

// Return the parent commit SHA for a branch
export async function getBranchParentSha(
  branchName: string
): Promise<CommitSha | null> {
  try {
    const branchSha = getBranchCommit(branchName);
    const parentSha = await git.revparse([`${branchSha}^`]);
    return parentSha;
  } catch (err) {
    logger.debug({ err }, 'Error getting branch parent sha');
    return null;
  }
}

export async function getCommitMessages(): Promise<string[]> {
  await syncGit();
  logger.debug('getCommitMessages');
  const res = await git.log({
    n: 10,
    format: { message: '%s' },
  });
  return res.all.map((commit) => commit.message);
}

export async function checkoutBranch(branchName: string): Promise<CommitSha> {
  logger.debug(`Setting current branch to ${branchName}`);
  await syncGit();
  try {
    config.currentBranch = branchName;
    config.currentBranchSha = (
      await git.raw(['rev-parse', 'origin/' + branchName])
    ).trim();
    await gitRetry(() => git.checkout(['-f', branchName, '--']));
    const latestCommitDate = (await git.log({ n: 1 }))?.latest?.date;
    if (latestCommitDate) {
      logger.debug({ branchName, latestCommitDate }, 'latest commit');
    }
    await git.reset(ResetMode.HARD);
    return config.currentBranchSha;
  } catch (err) /* istanbul ignore next */ {
    const errChecked = checkForPlatformFailure(err);
    if (errChecked) {
      throw errChecked;
    }
    if (err.message?.includes('fatal: ambiguous argument')) {
      logger.warn({ err }, 'Failed to checkout branch');
      throw new Error(TEMPORARY_ERROR);
    }
    throw err;
  }
}

export async function getFileList(): Promise<string[]> {
  await syncGit();
  const branch = config.currentBranch;
  const submodules = await getSubmodules();
  let files: string;
  try {
    files = await git.raw(['ls-tree', '-r', branch]);
  } catch (err) /* istanbul ignore next */ {
    if (err.message?.includes('fatal: Not a valid object name')) {
      logger.debug(
        { err },
        'Branch not found when checking branch list - aborting'
      );
      throw new Error(REPOSITORY_CHANGED);
    }
    throw err;
  }
  // istanbul ignore if
  if (!files) {
    return [];
  }
  return files
    .split(newlineRegex)
    .filter(is.string)
    .filter((line) => line.startsWith('100'))
    .map((line) => line.split(regEx(/\t/)).pop()!)
    .filter((file) =>
      submodules.every((submodule: string) => !file.startsWith(submodule))
    );
}

export function getBranchList(): string[] {
  return Object.keys(config.branchCommits);
}

<<<<<<< HEAD
export function isBranchStale(branchName: string): boolean {
  const { currentBranchSha } = config;
  const { branches } = getCache();
  const cachedBranch = branches?.find(
    (branch) => branch.branchName === branchName
  );
  if (!branchExists(branchName) || !currentBranchSha || !cachedBranch) {
    return false;
=======
export async function isBranchBehindBase(branchName: string): Promise<boolean> {
  await syncGit();
  try {
    const { currentBranchSha, currentBranch } = config;
    const branches = await git.branch([
      '--remotes',
      '--verbose',
      '--contains',
      config.currentBranchSha,
    ]);
    const isBehind = !branches.all.map(localName).includes(branchName);
    logger.debug(
      { isBehind, currentBranch, currentBranchSha },
      `isBranchBehindBase=${isBehind}`
    );
    return isBehind;
  } catch (err) /* istanbul ignore next */ {
    const errChecked = checkForPlatformFailure(err);
    if (errChecked) {
      throw errChecked;
    }
    throw err;
>>>>>>> 0ed7072a
  }

  return !(currentBranchSha === cachedBranch?.parentSha);
}

export async function isBranchModified(branchName: string): Promise<boolean> {
  if (!branchExists(branchName)) {
    logger.debug(
      { branchName },
      'Branch does not exist - cannot check isModified'
    );
    return false;
  }
  // First check local config
  if (config.branchIsModified[branchName] !== undefined) {
    return config.branchIsModified[branchName];
  }
  // Second check repoCache
  const isModified = getCachedModifiedResult(
    branchName,
    config.branchCommits[branchName]
  );
  if (isModified !== null) {
    return (config.branchIsModified[branchName] = isModified);
  }

  await syncGit();
  // Retrieve the author of the most recent commit
  let lastAuthor: string | undefined;
  try {
    lastAuthor = (
      await git.raw([
        'log',
        '-1',
        '--pretty=format:%ae',
        `origin/${branchName}`,
        '--',
      ])
    ).trim();
  } catch (err) /* istanbul ignore next */ {
    if (err.message?.includes('fatal: bad revision')) {
      logger.debug(
        { err },
        'Remote branch not found when checking last commit author - aborting run'
      );
      throw new Error(REPOSITORY_CHANGED);
    }
    logger.warn({ err }, 'Error checking last author for isBranchModified');
  }
  const { gitAuthorEmail } = config;
  if (
    lastAuthor === gitAuthorEmail ||
    config.ignoredAuthors.some((ignoredAuthor) => lastAuthor === ignoredAuthor)
  ) {
    // author matches - branch has not been modified
    logger.debug({ branchName }, 'Branch has not been modified');
    config.branchIsModified[branchName] = false;
    setCachedModifiedResult(
      branchName,
      config.branchCommits[branchName],
      false
    );
    return false;
  }
  logger.debug(
    { branchName, lastAuthor, gitAuthorEmail },
    'Last commit author does not match git author email - branch has been modified'
  );
  config.branchIsModified[branchName] = true;
  setCachedModifiedResult(branchName, config.branchCommits[branchName], true);
  return true;
}

export async function isBranchConflicted(
  baseBranch: string,
  branch: string
): Promise<boolean> {
  logger.debug(`isBranchConflicted(${baseBranch}, ${branch})`);

  const baseBranchSha = getBranchCommit(baseBranch);
  const branchSha = getBranchCommit(branch);
  if (!baseBranchSha || !branchSha) {
    logger.warn(
      { baseBranch, branch },
      'isBranchConflicted: branch does not exist'
    );
    return true;
  }

  const cachedResult = getCachedConflictResult(
    baseBranch,
    baseBranchSha,
    branch,
    branchSha
  );
  if (is.boolean(cachedResult)) {
    logger.debug(
      `Using cached result ${cachedResult} for isBranchConflicted(${baseBranch}, ${branch})`
    );
    return cachedResult;
  }

  let result = false;
  await syncGit();
  await writeGitAuthor();

  const origBranch = config.currentBranch;
  try {
    await git.reset(ResetMode.HARD);
    if (origBranch !== baseBranch) {
      await git.checkout(baseBranch);
    }
    await git.merge(['--no-commit', '--no-ff', `origin/${branch}`]);
  } catch (err) {
    result = true;
    // istanbul ignore if: not easily testable
    if (!err?.git?.conflicts?.length) {
      logger.debug(
        { baseBranch, branch, err },
        'isBranchConflicted: unknown error'
      );
    }
  } finally {
    try {
      await git.merge(['--abort']);
      if (origBranch !== baseBranch) {
        await git.checkout(origBranch);
      }
    } catch (err) /* istanbul ignore next */ {
      logger.debug(
        { baseBranch, branch, err },
        'isBranchConflicted: cleanup error'
      );
    }
  }

  setCachedConflictResult(baseBranch, baseBranchSha, branch, branchSha, result);
  return result;
}

export async function deleteBranch(branchName: string): Promise<void> {
  await syncGit();
  try {
    await gitRetry(() => git.raw(['push', '--delete', 'origin', branchName]));
    logger.debug({ branchName }, 'Deleted remote branch');
  } catch (err) /* istanbul ignore next */ {
    const errChecked = checkForPlatformFailure(err);
    if (errChecked) {
      throw errChecked;
    }
    logger.debug({ branchName }, 'No remote branch to delete');
  }
  try {
    await deleteLocalBranch(branchName);
    // istanbul ignore next
    logger.debug({ branchName }, 'Deleted local branch');
  } catch (err) {
    const errChecked = checkForPlatformFailure(err);
    // istanbul ignore if
    if (errChecked) {
      throw errChecked;
    }
    logger.debug({ branchName }, 'No local branch to delete');
  }
  delete config.branchCommits[branchName];
}

export async function mergeBranch(branchName: string): Promise<void> {
  let status: StatusResult | undefined;
  try {
    await syncGit();
    await git.reset(ResetMode.HARD);
    await gitRetry(() =>
      git.checkout(['-B', branchName, 'origin/' + branchName])
    );
    await gitRetry(() =>
      git.checkout([
        '-B',
        config.currentBranch,
        'origin/' + config.currentBranch,
      ])
    );
    status = await git.status();
    await gitRetry(() => git.merge(['--ff-only', branchName]));
    await gitRetry(() => git.push('origin', config.currentBranch));
    incLimitedValue(Limit.Commits);
  } catch (err) {
    logger.debug(
      {
        baseBranch: config.currentBranch,
        baseSha: config.currentBranchSha,
        branchName,
        branchSha: getBranchCommit(branchName),
        status,
        err,
      },
      'mergeBranch error'
    );
    throw err;
  }
}

export async function getBranchLastCommitTime(
  branchName: string
): Promise<Date> {
  await syncGit();
  try {
    const time = await git.show(['-s', '--format=%ai', 'origin/' + branchName]);
    return new Date(Date.parse(time));
  } catch (err) {
    const errChecked = checkForPlatformFailure(err);
    // istanbul ignore if
    if (errChecked) {
      throw errChecked;
    }
    return new Date();
  }
}

export async function getBranchFiles(
  branchName: string
): Promise<string[] | null> {
  await syncGit();
  try {
    const diff = await gitRetry(() =>
      git.diffSummary([`origin/${branchName}`, `origin/${branchName}^`])
    );
    return diff.files.map((file) => file.file);
  } catch (err) /* istanbul ignore next */ {
    logger.warn({ err }, 'getBranchFiles error');
    const errChecked = checkForPlatformFailure(err);
    if (errChecked) {
      throw errChecked;
    }
    return null;
  }
}

export async function getFile(
  filePath: string,
  branchName?: string
): Promise<string | null> {
  await syncGit();
  try {
    const content = await git.show([
      'origin/' + (branchName ?? config.currentBranch) + ':' + filePath,
    ]);
    return content;
  } catch (err) {
    const errChecked = checkForPlatformFailure(err);
    // istanbul ignore if
    if (errChecked) {
      throw errChecked;
    }
    return null;
  }
}

export async function hasDiff(branchName: string): Promise<boolean> {
  await syncGit();
  try {
    return (await gitRetry(() => git.diff(['HEAD', branchName]))) !== '';
  } catch (err) {
    return true;
  }
}

async function handleCommitAuth(localDir: string): Promise<void> {
  if (!privateKeySet) {
    await writePrivateKey();
    privateKeySet = true;
  }
  await configSigningKey(localDir);
  await writeGitAuthor();
}

/**
 *
 * Prepare local branch with commit
 *
 * 0. Hard reset
 * 1. Creates local branch with `origin/` prefix
 * 2. Perform `git add` (respecting mode) and `git remove` for each file
 * 3. Perform commit
 * 4. Check whether resulting commit is empty or not (due to .gitignore)
 * 5. If not empty, return commit info for further processing
 *
 */
export async function prepareCommit({
  branchName,
  files,
  message,
  force = false,
}: CommitFilesConfig): Promise<CommitResult | null> {
  const localDir = GlobalConfig.get('localDir')!;
  await syncGit();
  logger.debug(`Preparing files for committing to branch ${branchName}`);
  await handleCommitAuth(localDir);
  try {
    await git.reset(ResetMode.HARD);
    await git.raw(['clean', '-fd']);
    const parentCommitSha = config.currentBranchSha;
    await gitRetry(() =>
      git.checkout(['-B', branchName, 'origin/' + config.currentBranch])
    );
    const deletedFiles: string[] = [];
    const addedModifiedFiles: string[] = [];
    const ignoredFiles: string[] = [];
    for (const file of files) {
      const fileName = file.path;
      if (file.type === 'deletion') {
        try {
          await git.rm([fileName]);
          deletedFiles.push(fileName);
        } catch (err) /* istanbul ignore next */ {
          const errChecked = checkForPlatformFailure(err);
          if (errChecked) {
            throw errChecked;
          }
          logger.trace({ err, fileName }, 'Cannot delete file');
          ignoredFiles.push(fileName);
        }
      } else {
        if (await isDirectory(upath.join(localDir, fileName))) {
          // This is usually a git submodule update
          logger.trace({ fileName }, 'Adding directory commit');
        } else if (file.contents === null) {
          continue;
        } else {
          let contents: Buffer;
          // istanbul ignore else
          if (typeof file.contents === 'string') {
            contents = Buffer.from(file.contents);
          } else {
            contents = file.contents;
          }
          // some file systems including Windows don't support the mode
          // so the index should be manually updated after adding the file
          if (file.isSymlink) {
            await fs.symlink(file.contents, upath.join(localDir, fileName));
          } else {
            await fs.outputFile(upath.join(localDir, fileName), contents, {
              mode: file.isExecutable ? 0o777 : 0o666,
            });
          }
        }
        try {
          // istanbul ignore next
          const addParams =
            fileName === configFileNames[0] ? ['-f', fileName] : fileName;
          await git.add(addParams);
          if (file.isExecutable) {
            await git.raw(['update-index', '--chmod=+x', fileName]);
          }
          addedModifiedFiles.push(fileName);
        } catch (err) /* istanbul ignore next */ {
          if (
            !err.message.includes(
              'The following paths are ignored by one of your .gitignore files'
            )
          ) {
            throw err;
          }
          logger.debug({ fileName }, 'Cannot commit ignored file');
          ignoredFiles.push(file.path);
        }
      }
    }

    const commitOptions: Options = {};
    if (getNoVerify().includes('commit')) {
      commitOptions['--no-verify'] = null;
    }

    const commitRes = await git.commit(message, [], commitOptions);
    if (
      commitRes.summary &&
      commitRes.summary.changes === 0 &&
      commitRes.summary.insertions === 0 &&
      commitRes.summary.deletions === 0
    ) {
      logger.warn({ commitRes }, 'Detected empty commit - aborting git push');
      return null;
    }
    logger.debug(
      { deletedFiles, ignoredFiles, result: commitRes },
      `git commit`
    );
    if (!force && !(await hasDiff(`origin/${branchName}`))) {
      logger.debug(
        { branchName, deletedFiles, addedModifiedFiles, ignoredFiles },
        'No file changes detected. Skipping commit'
      );
      return null;
    }

    const commitSha = (await git.revparse([branchName])).trim();
    const result: CommitResult = {
      parentCommitSha,
      commitSha,
      files: files.filter((fileChange) => {
        if (fileChange.type === 'deletion') {
          return deletedFiles.includes(fileChange.path);
        }
        return addedModifiedFiles.includes(fileChange.path);
      }),
    };

    return result;
  } catch (err) /* istanbul ignore next */ {
    return handleCommitError(files, branchName, err);
  }
}

export async function pushCommit({
  branchName,
  files,
}: CommitFilesConfig): Promise<boolean> {
  await syncGit();
  logger.debug(`Pushing branch ${branchName}`);
  let result = false;
  try {
    const pushOptions: TaskOptions = {
      '--force-with-lease': null,
      '-u': null,
    };
    if (getNoVerify().includes('push')) {
      pushOptions['--no-verify'] = null;
    }

    const pushRes = await gitRetry(() =>
      git.push('origin', `${branchName}:${branchName}`, pushOptions)
    );
    delete pushRes.repo;
    logger.debug({ result: pushRes }, 'git push');
    incLimitedValue(Limit.Commits);
    result = true;
  } catch (err) /* istanbul ignore next */ {
    handleCommitError(files, branchName, err);
  }
  return result;
}

export async function fetchCommit({
  branchName,
  files,
}: CommitFilesConfig): Promise<CommitSha | null> {
  await syncGit();
  logger.debug(`Fetching branch ${branchName}`);
  try {
    const ref = `refs/heads/${branchName}:refs/remotes/origin/${branchName}`;
    await gitRetry(() => git.pull(['origin', ref, '--force']));
    const commit = (await git.revparse([branchName])).trim();
    config.branchCommits[branchName] = commit;
    config.branchIsModified[branchName] = false;
    return commit;
  } catch (err) /* istanbul ignore next */ {
    return handleCommitError(files, branchName, err);
  }
}

export async function commitFiles(
  commitConfig: CommitFilesConfig
): Promise<CommitSha | null> {
  try {
    const commitResult = await prepareCommit(commitConfig);
    if (commitResult) {
      const pushResult = await pushCommit(commitConfig);
      if (pushResult) {
        const { branchName } = commitConfig;
        const { commitSha } = commitResult;
        config.branchCommits[branchName] = commitSha;
        config.branchIsModified[branchName] = false;
        return commitSha;
      }
    }
    return null;
  } catch (err) /* istanbul ignore next */ {
    if (err.message.includes('[rejected] (stale info)')) {
      throw new Error(REPOSITORY_CHANGED);
    }
    throw err;
  }
}

export function getUrl({
  protocol,
  auth,
  hostname,
  host,
  repository,
}: {
  protocol?: GitProtocol;
  auth?: string;
  hostname?: string;
  host?: string;
  repository: string;
}): string {
  if (protocol === 'ssh') {
    return `git@${hostname}:${repository}.git`;
  }
  return URL.format({
    protocol: protocol ?? 'https',
    auth,
    hostname,
    host,
    pathname: repository + '.git',
  });
}

let remoteRefsExist = false;

/**
 *
 * Non-branch refs allow us to store git objects without triggering CI pipelines.
 * It's useful for API-based branch rebasing.
 *
 * @see https://stackoverflow.com/questions/63866947/pushing-git-non-branch-references-to-a-remote/63868286
 *
 */
export async function pushCommitToRenovateRef(
  commitSha: string,
  refName: string,
  section = 'branches'
): Promise<void> {
  const fullRefName = `refs/renovate/${section}/${refName}`;
  await git.raw(['update-ref', fullRefName, commitSha]);
  await git.push(['--force', 'origin', fullRefName]);
  remoteRefsExist = true;
}

/**
 *
 * Removes all remote "refs/renovate/*" refs in two steps:
 *
 * Step 1: list refs
 *
 *   $ git ls-remote origin "refs/renovate/*"
 *
 *   > cca38e9ea6d10946bdb2d0ca5a52c205783897aa        refs/renovate/foo
 *   > 29ac154936c880068994e17eb7f12da7fdca70e5        refs/renovate/bar
 *   > 3fafaddc339894b6d4f97595940fd91af71d0355        refs/renovate/baz
 *   > ...
 *
 * Step 2:
 *
 *   $ git push --delete origin refs/renovate/foo refs/renovate/bar refs/renovate/baz
 *
 */
export async function clearRenovateRefs(): Promise<void> {
  if (!gitInitialized || !remoteRefsExist) {
    return;
  }

  logger.debug(`Cleaning up Renovate refs: refs/renovate/*`);
  const renovateRefs: string[] = [];
  const obsoleteRefs: string[] = [];

  try {
    const rawOutput = await git.listRemote([config.url, 'refs/renovate/*']);
    const refs = rawOutput
      .split(newlineRegex)
      .map((line) => line.replace(regEx(/[0-9a-f]+\s+/i), '').trim())
      .filter((line) => line.startsWith('refs/renovate/'));
    renovateRefs.push(...refs);
  } catch (err) /* istanbul ignore next */ {
    logger.warn({ err }, `Renovate refs cleanup error`);
  }

  const nonSectionedRefs = renovateRefs.filter((ref) => {
    return ref.split('/').length === 3;
  });
  obsoleteRefs.push(...nonSectionedRefs);

  const renovateBranchRefs = renovateRefs.filter((ref) =>
    ref.startsWith('refs/renovate/branches/')
  );
  obsoleteRefs.push(...renovateBranchRefs);

  if (obsoleteRefs.length) {
    const pushOpts = ['--delete', 'origin', ...obsoleteRefs];
    await git.push(pushOpts);
  }

  remoteRefsExist = false;
}

const treeItemRegex = regEx(
  /^(?<mode>\d{6})\s+(?<type>blob|tree|commit)\s+(?<sha>[0-9a-f]{40})\s+(?<path>.*)$/
);

const treeShaRegex = regEx(/tree\s+(?<treeSha>[0-9a-f]{40})\s*/);

/**
 *
 * Obtain top-level items of commit tree.
 * We don't need subtree items, so here are 2 steps only.
 *
 * Step 1: commit SHA -> tree SHA
 *
 *   $ git cat-file -p <commit-sha>
 *
 *   > tree <tree-sha>
 *   > parent 59b8b0e79319b7dc38f7a29d618628f3b44c2fd7
 *   > ...
 *
 * Step 2: tree SHA -> tree items (top-level)
 *
 *   $ git cat-file -p <tree-sha>
 *
 *   > 040000 tree 389400684d1f004960addc752be13097fe85d776    src
 *   > ...
 *   > 100644 blob 7d2edde437ad4e7bceb70dbfe70e93350d99c98b    package.json
 *
 */
export async function listCommitTree(commitSha: string): Promise<TreeItem[]> {
  const commitOutput = await git.catFile(['-p', commitSha]);
  const { treeSha } =
    treeShaRegex.exec(commitOutput)?.groups ??
    /* istanbul ignore next: will never happen */ {};
  const contents = await git.catFile(['-p', treeSha]);
  const lines = contents.split(newlineRegex);
  const result: TreeItem[] = [];
  for (const line of lines) {
    const matchGroups = treeItemRegex.exec(line)?.groups;
    if (matchGroups) {
      const { path, mode, type, sha } = matchGroups;
      result.push({ path, mode, type, sha });
    }
  }
  return result;
}<|MERGE_RESOLUTION|>--- conflicted
+++ resolved
@@ -539,8 +539,7 @@
   return Object.keys(config.branchCommits);
 }
 
-<<<<<<< HEAD
-export function isBranchStale(branchName: string): boolean {
+export function isBranchBehindBase(branchName: string): boolean {
   const { currentBranchSha } = config;
   const { branches } = getCache();
   const cachedBranch = branches?.find(
@@ -548,30 +547,6 @@
   );
   if (!branchExists(branchName) || !currentBranchSha || !cachedBranch) {
     return false;
-=======
-export async function isBranchBehindBase(branchName: string): Promise<boolean> {
-  await syncGit();
-  try {
-    const { currentBranchSha, currentBranch } = config;
-    const branches = await git.branch([
-      '--remotes',
-      '--verbose',
-      '--contains',
-      config.currentBranchSha,
-    ]);
-    const isBehind = !branches.all.map(localName).includes(branchName);
-    logger.debug(
-      { isBehind, currentBranch, currentBranchSha },
-      `isBranchBehindBase=${isBehind}`
-    );
-    return isBehind;
-  } catch (err) /* istanbul ignore next */ {
-    const errChecked = checkForPlatformFailure(err);
-    if (errChecked) {
-      throw errChecked;
-    }
-    throw err;
->>>>>>> 0ed7072a
   }
 
   return !(currentBranchSha === cachedBranch?.parentSha);
