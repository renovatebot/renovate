import URL from 'url';
import is from '@sindresorhus/is';
import delay from 'delay';
import fs from 'fs-extra';
// TODO: check if bug is fixed (#7154)
// eslint-disable-next-line import/no-named-as-default
import simpleGit, {
  Options,
  ResetMode,
  SimpleGit,
  TaskOptions,
} from 'simple-git';
import upath from 'upath';
import { configFileNames } from '../../config/app-strings';
import { GlobalConfig } from '../../config/global';
import type { RenovateConfig } from '../../config/types';
import {
  CONFIG_VALIDATION,
  INVALID_PATH,
  REPOSITORY_CHANGED,
  REPOSITORY_DISABLED,
  REPOSITORY_EMPTY,
  SYSTEM_INSUFFICIENT_DISK_SPACE,
  TEMPORARY_ERROR,
} from '../../constants/error-messages';
import { logger } from '../../logger';
import { api as semverCoerced } from '../../modules/versioning/semver-coerced';
import { ExternalHostError } from '../../types/errors/external-host-error';
import type { GitProtocol } from '../../types/git';
import { Limit, incLimitedValue } from '../../workers/global/limits';
import { newlineRegex, regEx } from '../regex';
import { parseGitAuthor } from './author';
import { getCachedBehindBaseResult } from './behind-base-branch-cache';
import { getNoVerify, simpleGitConfig } from './config';
import {
  getCachedConflictResult,
  setCachedConflictResult,
} from './conflicts-cache';
import {
  bulkChangesDisallowed,
  checkForPlatformFailure,
  handleCommitError,
} from './error';
import {
  getCachedModifiedResult,
  setCachedModifiedResult,
} from './modified-cache';
import { getCachedBranchParentShaResult } from './parent-sha-cache';
import { configSigningKey, writePrivateKey } from './private-key';
import type {
  CommitFilesConfig,
  CommitResult,
  CommitSha,
  LocalConfig,
  StatusResult,
  StorageConfig,
  TreeItem,
} from './types';

export { setNoVerify } from './config';
export { setPrivateKey } from './private-key';

// Retry parameters
const retryCount = 5;
const delaySeconds = 3;
const delayFactor = 2;

// A generic wrapper for simpleGit.* calls to make them more fault-tolerant
export async function gitRetry<T>(gitFunc: () => Promise<T>): Promise<T> {
  let round = 0;
  let lastError: Error | undefined;

  while (round <= retryCount) {
    if (round > 0) {
      logger.debug(`gitRetry round ${round}`);
    }
    try {
      const res = await gitFunc();
      if (round > 1) {
        logger.debug('Successful retry of git function');
      }
      return res;
    } catch (err) {
      lastError = err;
      logger.debug({ err }, `Git function thrown`);
      // Try to transform the Error to ExternalHostError
      const errChecked = checkForPlatformFailure(err);
      if (errChecked instanceof ExternalHostError) {
        logger.debug(
          { err: errChecked },
          `ExternalHostError thrown in round ${
            round + 1
          } of ${retryCount} - retrying in the next round`
        );
      } else {
        throw err;
      }
    }

    const nextDelay = delayFactor ^ ((round - 1) * delaySeconds);
    logger.trace({ nextDelay }, `Delay next round`);
    await delay(1000 * nextDelay);

    round++;
  }

  throw lastError;
}

function localName(branchName: string): string {
  return branchName.replace(regEx(/^origin\//), '');
}

async function isDirectory(dir: string): Promise<boolean> {
  try {
    return (await fs.stat(dir)).isDirectory();
  } catch (err) {
    return false;
  }
}

async function getDefaultBranch(git: SimpleGit): Promise<string> {
  // see https://stackoverflow.com/a/62352647/3005034
  try {
    let res = await git.raw(['rev-parse', '--abbrev-ref', 'origin/HEAD']);
    // istanbul ignore if
    if (!res) {
      logger.debug('Could not determine default branch using git rev-parse');
      const headPrefix = 'HEAD branch: ';
      res = (await git.raw(['remote', 'show', 'origin']))
        .split('\n')
        .map((line) => line.trim())
        .find((line) => line.startsWith(headPrefix))!
        .replace(headPrefix, '');
    }
    return res.replace('origin/', '').trim();
  } catch (err) /* istanbul ignore next */ {
    const errChecked = checkForPlatformFailure(err);
    if (errChecked) {
      throw errChecked;
    }
    if (
      err.message.startsWith(
        'fatal: ref refs/remotes/origin/HEAD is not a symbolic ref'
      )
    ) {
      throw new Error(REPOSITORY_EMPTY);
    }
    // istanbul ignore if
    if (err.message.includes("fatal: ambiguous argument 'origin/HEAD'")) {
      logger.warn({ err }, 'Error getting default branch');
      throw new Error(TEMPORARY_ERROR);
    }
    throw err;
  }
}

let config: LocalConfig = {} as any;

// TODO: can be undefined
let git: SimpleGit;
let gitInitialized: boolean;
let submodulesInitizialized: boolean;

let privateKeySet = false;

export const GIT_MINIMUM_VERSION = '2.33.0'; // git show-current

export async function validateGitVersion(): Promise<boolean> {
  let version: string | undefined;
  const globalGit = simpleGit();
  try {
    const { major, minor, patch, installed } = await globalGit.version();
    // istanbul ignore if
    if (!installed) {
      logger.error('Git not installed');
      return false;
    }
    version = `${major}.${minor}.${patch}`;
  } catch (err) /* istanbul ignore next */ {
    logger.error({ err }, 'Error fetching git version');
    return false;
  }
  // istanbul ignore if
  if (
    !(
      version &&
      (semverCoerced.equals(version, GIT_MINIMUM_VERSION) ||
        semverCoerced.isGreaterThan(version, GIT_MINIMUM_VERSION))
    )
  ) {
    logger.error(
      { detectedVersion: version, minimumVersion: GIT_MINIMUM_VERSION },
      'Git version needs upgrading'
    );
    return false;
  }
  logger.debug(`Found valid git version: ${version}`);
  return true;
}

async function fetchBranchCommits(): Promise<void> {
  config.branchCommits = {};
  const opts = ['ls-remote', '--heads', config.url];
  if (config.extraCloneOpts) {
    Object.entries(config.extraCloneOpts).forEach((e) =>
      // TODO: types (#7154)
      opts.unshift(e[0], `${e[1]!}`)
    );
  }
  try {
    (await gitRetry(() => git.raw(opts)))
      .split(newlineRegex)
      .filter(Boolean)
      .map((line) => line.trim().split(regEx(/\s+/)))
      .forEach(([sha, ref]) => {
        config.branchCommits[ref.replace('refs/heads/', '')] = sha;
      });
  } catch (err) /* istanbul ignore next */ {
    const errChecked = checkForPlatformFailure(err);
    if (errChecked) {
      throw errChecked;
    }
    logger.debug({ err }, 'git error');
    if (err.message?.includes('Please ask the owner to check their account')) {
      throw new Error(REPOSITORY_DISABLED);
    }
    throw err;
  }
}

export async function initRepo(args: StorageConfig): Promise<void> {
  config = { ...args } as any;
  config.ignoredAuthors = [];
  config.additionalBranches = [];
  config.branchIsModified = {};
  const { localDir } = GlobalConfig.get();
  git = simpleGit(localDir, simpleGitConfig()).env({
    ...process.env,
    LANG: 'C',
    LC_ALL: 'C',
  });
  gitInitialized = false;
  submodulesInitizialized = false;
  await fetchBranchCommits();
}

async function resetToBranch(branchName: string): Promise<void> {
  logger.debug(`resetToBranch(${branchName})`);
  await git.raw(['reset', '--hard']);
  await gitRetry(() => git.checkout(branchName));
  await git.raw(['reset', '--hard', 'origin/' + branchName]);
  await git.raw(['clean', '-fd']);
}

// istanbul ignore next
export async function resetToCommit(commit: string): Promise<void> {
  logger.debug(`resetToCommit(${commit})`);
  await git.raw(['reset', '--hard', commit]);
}

async function deleteLocalBranch(branchName: string): Promise<void> {
  await git.branch(['-D', branchName]);
}

async function cleanLocalBranches(): Promise<void> {
  const existingBranches = (await git.raw(['branch']))
    .split(newlineRegex)
    .map((branch) => branch.trim())
    .filter((branch) => branch.length)
    .filter((branch) => !branch.startsWith('* '));
  logger.debug({ existingBranches });
  for (const branchName of existingBranches) {
    await deleteLocalBranch(branchName);
  }
}

export function setGitAuthor(gitAuthor: string | undefined): void {
  const gitAuthorParsed = parseGitAuthor(
    gitAuthor ?? 'Renovate Bot <renovate@whitesourcesoftware.com>'
  );
  if (!gitAuthorParsed) {
    const error = new Error(CONFIG_VALIDATION);
    error.validationSource = 'None';
    error.validationError = 'Invalid gitAuthor';
    error.validationMessage = `gitAuthor is not parsed as valid RFC5322 format: ${gitAuthor!}`;
    throw error;
  }
  config.gitAuthorName = gitAuthorParsed.name;
  config.gitAuthorEmail = gitAuthorParsed.address;
}

export async function writeGitAuthor(): Promise<void> {
  const { gitAuthorName, gitAuthorEmail, writeGitDone } = config;
  // istanbul ignore if
  if (writeGitDone) {
    return;
  }
  config.writeGitDone = true;
  try {
    if (gitAuthorName) {
      logger.debug({ gitAuthorName }, 'Setting git author name');
      await git.addConfig('user.name', gitAuthorName);
    }
    if (gitAuthorEmail) {
      logger.debug({ gitAuthorEmail }, 'Setting git author email');
      await git.addConfig('user.email', gitAuthorEmail);
    }
  } catch (err) /* istanbul ignore next */ {
    const errChecked = checkForPlatformFailure(err);
    if (errChecked) {
      throw errChecked;
    }
    logger.debug(
      { err, gitAuthorName, gitAuthorEmail },
      'Error setting git author config'
    );
    throw new Error(TEMPORARY_ERROR);
  }
}

export function setUserRepoConfig({
  gitIgnoredAuthors,
  gitAuthor,
}: RenovateConfig): void {
  config.ignoredAuthors = gitIgnoredAuthors ?? [];
  setGitAuthor(gitAuthor);
}

export async function getSubmodules(): Promise<string[]> {
  try {
    return (
      (await git.raw([
        'config',
        '--file',
        '.gitmodules',
        '--get-regexp',
        '\\.path',
      ])) || ''
    )
      .trim()
      .split(regEx(/[\n\s]/))
      .filter((_e: string, i: number) => i % 2);
  } catch (err) /* istanbul ignore next */ {
    logger.warn({ err }, 'Error getting submodules');
    return [];
  }
}

export async function cloneSubmodules(shouldClone: boolean): Promise<void> {
  if (!shouldClone || submodulesInitizialized) {
    return;
  }
  submodulesInitizialized = true;
  await syncGit();
  const submodules = await getSubmodules();
  for (const submodule of submodules) {
    try {
      logger.debug(`Cloning git submodule at ${submodule}`);
      await gitRetry(() => git.submoduleUpdate(['--init', submodule]));
    } catch (err) {
      logger.warn(
        { err },
        `Unable to initialise git submodule at ${submodule}`
      );
    }
  }
}

export async function syncGit(): Promise<void> {
  if (gitInitialized) {
    return;
  }
  gitInitialized = true;
  const localDir = GlobalConfig.get('localDir')!;
  logger.debug(`Initializing git repository into ${localDir}`);
  const gitHead = upath.join(localDir, '.git/HEAD');
  let clone = true;

  if (await fs.pathExists(gitHead)) {
    try {
      await git.raw(['remote', 'set-url', 'origin', config.url]);
      await resetToBranch(await getDefaultBranch(git));
      const fetchStart = Date.now();
      await gitRetry(() => git.pull());
      await gitRetry(() => git.fetch());
      config.currentBranch =
        config.currentBranch || (await getDefaultBranch(git));
      await resetToBranch(config.currentBranch);
      await cleanLocalBranches();
      await gitRetry(() => git.raw(['remote', 'prune', 'origin']));
      const durationMs = Math.round(Date.now() - fetchStart);
      logger.info({ durationMs }, 'git fetch completed');
      clone = false;
    } catch (err) /* istanbul ignore next */ {
      if (err.message === REPOSITORY_EMPTY) {
        throw err;
      }
      logger.info({ err }, 'git fetch error');
    }
  }
  if (clone) {
    const cloneStart = Date.now();
    try {
      const opts: string[] = [];
      if (config.fullClone) {
        logger.debug('Performing full clone');
      } else {
        logger.debug('Performing blobless clone');
        opts.push('--filter=blob:none');
      }
      if (config.extraCloneOpts) {
        Object.entries(config.extraCloneOpts).forEach((e) =>
          // TODO: types (#7154)
          opts.push(e[0], `${e[1]!}`)
        );
      }
      const emptyDirAndClone = async (): Promise<void> => {
        await fs.emptyDir(localDir);
        await git.clone(config.url, '.', opts);
      };
      await gitRetry(() => emptyDirAndClone());
    } catch (err) /* istanbul ignore next */ {
      logger.debug({ err }, 'git clone error');
      if (err.message?.includes('No space left on device')) {
        throw new Error(SYSTEM_INSUFFICIENT_DISK_SPACE);
      }
      if (err.message === REPOSITORY_EMPTY) {
        throw err;
      }
      throw new ExternalHostError(err, 'git');
    }
    const durationMs = Math.round(Date.now() - cloneStart);
    logger.debug({ durationMs }, 'git clone completed');
  }
  try {
    config.currentBranchSha = (await git.raw(['rev-parse', 'HEAD'])).trim();
  } catch (err) /* istanbul ignore next */ {
    if (err.message?.includes('fatal: not a git repository')) {
      throw new Error(REPOSITORY_CHANGED);
    }
    throw err;
  }
  // This will only happen now if set in global config
  await cloneSubmodules(!!config.cloneSubmodules);
  try {
    const latestCommit = (await git.log({ n: 1 })).latest;
    logger.debug({ latestCommit }, 'latest repository commit');
  } catch (err) /* istanbul ignore next */ {
    const errChecked = checkForPlatformFailure(err);
    if (errChecked) {
      throw errChecked;
    }
    if (err.message.includes('does not have any commits yet')) {
      throw new Error(REPOSITORY_EMPTY);
    }
    logger.warn({ err }, 'Cannot retrieve latest commit');
  }
  config.currentBranch = config.currentBranch || (await getDefaultBranch(git));
}

// istanbul ignore next
export async function getRepoStatus(path?: string): Promise<StatusResult> {
  if (is.string(path)) {
    const { localDir } = GlobalConfig.get();
    const localPath = upath.resolve(localDir, path);
    if (!localPath.startsWith(upath.resolve(localDir))) {
      logger.warn(
        { localPath, localDir },
        'Preventing access to file outside the local directory'
      );
      throw new Error(INVALID_PATH);
    }
  }

  await syncGit();
  return git.status(path ? [path] : []);
}

export function branchExists(branchName: string): boolean {
  return !!config.branchCommits[branchName];
}

// Return the commit SHA for a branch
export function getBranchCommit(branchName: string): CommitSha | null {
  return config.branchCommits[branchName] || null;
}

// Return the parent commit SHA for a branch
export async function getBranchParentSha(
  branchName: string
): Promise<CommitSha | null> {
  const branchSha = getBranchCommit(branchName);
  let parentSha = getCachedBranchParentShaResult(branchName, branchSha);
  if (parentSha !== null) {
<<<<<<< HEAD
    logger.debug('Using cached result for getBranchParentSha');
=======
    logger.debug(
      `branch.getBranchParentSha(): using cached result "${parentSha}"`
    );
>>>>>>> 4a0314aa
    return parentSha;
  }

  try {
    // TODO: branchSha can be null (#7154)
    parentSha = await git.revparse([`${branchSha!}^`]);
    return parentSha;
  } catch (err) {
    logger.debug({ err }, 'Error getting branch parent sha');
    return null;
  }
}

export async function getCommitMessages(): Promise<string[]> {
  await syncGit();
  logger.debug('getCommitMessages');
  const res = await git.log({
    n: 10,
    format: { message: '%s' },
  });
  return res.all.map((commit) => commit.message);
}

export async function checkoutBranch(branchName: string): Promise<CommitSha> {
  logger.debug(`Setting current branch to ${branchName}`);
  await syncGit();
  try {
    config.currentBranch = branchName;
    config.currentBranchSha = (
      await git.raw(['rev-parse', 'origin/' + branchName])
    ).trim();
    await gitRetry(() => git.checkout(['-f', branchName, '--']));
    const latestCommitDate = (await git.log({ n: 1 }))?.latest?.date;
    if (latestCommitDate) {
      logger.debug({ branchName, latestCommitDate }, 'latest commit');
    }
    await git.reset(ResetMode.HARD);
    return config.currentBranchSha;
  } catch (err) /* istanbul ignore next */ {
    const errChecked = checkForPlatformFailure(err);
    if (errChecked) {
      throw errChecked;
    }
    if (err.message?.includes('fatal: ambiguous argument')) {
      logger.warn({ err }, 'Failed to checkout branch');
      throw new Error(TEMPORARY_ERROR);
    }
    throw err;
  }
}

export async function getFileList(): Promise<string[]> {
  await syncGit();
  const branch = config.currentBranch;
  let files: string;
  try {
    files = await git.raw(['ls-tree', '-r', branch]);
  } catch (err) /* istanbul ignore next */ {
    if (err.message?.includes('fatal: Not a valid object name')) {
      logger.debug(
        { err },
        'Branch not found when checking branch list - aborting'
      );
      throw new Error(REPOSITORY_CHANGED);
    }
    throw err;
  }
  // istanbul ignore if
  if (!files) {
    return [];
  }
  // submodules are starting with `160000 commit`
  return files
    .split(newlineRegex)
    .filter(is.string)
    .filter((line) => line.startsWith('100'))
    .map((line) => line.split(regEx(/\t/)).pop()!);
}

export function getBranchList(): string[] {
  return Object.keys(config.branchCommits);
}

export async function isBranchBehindBase(
  branchName: string,
  baseBranch: string
): Promise<boolean> {
<<<<<<< HEAD
  let isBehind = getCachedBehindBaseResult(branchName, baseBranch);
  if (isBehind !== null) {
    logger.debug('Using cached result for isBranchBehindBase');
=======
  let isBehind = getCachedBehindBaseResult(
    branchName,
    getBranchCommit(branchName), // branch sha
    baseBranch,
    getBranchCommit(baseBranch) // base branch sha
  );
  if (isBehind !== null) {
    logger.debug(`branch.isBehindBase(): using cached result "${isBehind}"`);
>>>>>>> 4a0314aa
    return isBehind;
  }

  logger.debug('branch.isBehindBase(): using git to calculate');

  await syncGit();
  try {
    const { currentBranchSha, currentBranch } = config;
    const branches = await git.branch([
      '--remotes',
      '--verbose',
      '--contains',
      config.currentBranchSha,
    ]);
    isBehind = !branches.all.map(localName).includes(branchName);
    logger.debug(
      { currentBranch, currentBranchSha },
      `branch.isBehindBase(): ${isBehind}`
    );
    return isBehind;
  } catch (err) /* istanbul ignore next */ {
    const errChecked = checkForPlatformFailure(err);
    if (errChecked) {
      throw errChecked;
    }
    throw err;
  }
}

export async function isBranchModified(branchName: string): Promise<boolean> {
  if (!branchExists(branchName)) {
    logger.debug('branch.isModified(): no cache');
    return false;
  }
  // First check local config
  if (config.branchIsModified[branchName] !== undefined) {
    logger.debug('Using local config for isBranchModified');
    return config.branchIsModified[branchName];
  }
<<<<<<< HEAD
  // Second check repoCache
  const isModified = getCachedModifiedResult(branchName);
=======
  // Second check repository cache
  const isModified = getCachedModifiedResult(
    branchName,
    getBranchCommit(branchName) // branch sha
  );
>>>>>>> 4a0314aa
  if (isModified !== null) {
    logger.debug(`branch.isModified(): using cached result "${isModified}"`);
    config.branchIsModified[branchName] = isModified;
    return isModified;
  }

  logger.debug('branch.isModified(): using git to calculate');

  await syncGit();
  // Retrieve the author of the most recent commit
  let lastAuthor: string | undefined;
  try {
    lastAuthor = (
      await git.raw([
        'log',
        '-1',
        '--pretty=format:%ae',
        `origin/${branchName}`,
        '--',
      ])
    ).trim();
  } catch (err) /* istanbul ignore next */ {
    if (err.message?.includes('fatal: bad revision')) {
      logger.debug(
        { err },
        'Remote branch not found when checking last commit author - aborting run'
      );
      throw new Error(REPOSITORY_CHANGED);
    }
    logger.warn({ err }, 'Error checking last author for isBranchModified');
  }
  const { gitAuthorEmail } = config;
  if (
    lastAuthor === gitAuthorEmail ||
    config.ignoredAuthors.some((ignoredAuthor) => lastAuthor === ignoredAuthor)
  ) {
    // author matches - branch has not been modified
    logger.debug('branch.isModified() = false');
    config.branchIsModified[branchName] = false;
    setCachedModifiedResult(branchName, false);
    return false;
  }
  logger.debug(
    { branchName, lastAuthor, gitAuthorEmail },
    'branch.isModified() = true'
  );
  config.branchIsModified[branchName] = true;
  setCachedModifiedResult(branchName, true);
  return true;
}

export async function isBranchConflicted(
  baseBranch: string,
  branch: string
): Promise<boolean> {
  logger.debug(`isBranchConflicted(${baseBranch}, ${branch})`);

  const baseBranchSha = getBranchCommit(baseBranch);
  const branchSha = getBranchCommit(branch);
  if (!baseBranchSha || !branchSha) {
    logger.warn(
      { baseBranch, branch },
      'isBranchConflicted: branch does not exist'
    );
    return true;
  }

<<<<<<< HEAD
  const cachedResult = getCachedConflictResult(branch, baseBranch);
  if (is.boolean(cachedResult)) {
=======
  const isConflicted = getCachedConflictResult(
    baseBranch,
    baseBranchSha,
    branch,
    branchSha
  );
  if (is.boolean(isConflicted)) {
>>>>>>> 4a0314aa
    logger.debug(
      `branch.isConflicted(): using cached result "${isConflicted}"`
    );
    return isConflicted;
  }

  logger.debug('branch.isConflicted(): using git to calculate');

  let result = false;
  await syncGit();
  await writeGitAuthor();

  const origBranch = config.currentBranch;
  try {
    await git.reset(ResetMode.HARD);
    if (origBranch !== baseBranch) {
      await git.checkout(baseBranch);
    }
    await git.merge(['--no-commit', '--no-ff', `origin/${branch}`]);
  } catch (err) {
    result = true;
    // istanbul ignore if: not easily testable
    if (!err?.git?.conflicts?.length) {
      logger.debug(
        { baseBranch, branch, err },
        'isBranchConflicted: unknown error'
      );
    }
  } finally {
    try {
      await git.merge(['--abort']);
      if (origBranch !== baseBranch) {
        await git.checkout(origBranch);
      }
    } catch (err) /* istanbul ignore next */ {
      logger.debug(
        { baseBranch, branch, err },
        'isBranchConflicted: cleanup error'
      );
    }
  }

<<<<<<< HEAD
  setCachedConflictResult(branch, result);
=======
  setCachedConflictResult(baseBranch, baseBranchSha, branch, branchSha, result);
  logger.debug(`branch.isConflicted(): ${result}`);
>>>>>>> 4a0314aa
  return result;
}

export async function deleteBranch(branchName: string): Promise<void> {
  await syncGit();
  try {
    await gitRetry(() => git.raw(['push', '--delete', 'origin', branchName]));
    logger.debug({ branchName }, 'Deleted remote branch');
  } catch (err) /* istanbul ignore next */ {
    const errChecked = checkForPlatformFailure(err);
    if (errChecked) {
      throw errChecked;
    }
    logger.debug({ branchName }, 'No remote branch to delete');
  }
  try {
    await deleteLocalBranch(branchName);
    // istanbul ignore next
    logger.debug({ branchName }, 'Deleted local branch');
  } catch (err) {
    const errChecked = checkForPlatformFailure(err);
    // istanbul ignore if
    if (errChecked) {
      throw errChecked;
    }
    logger.debug({ branchName }, 'No local branch to delete');
  }
  delete config.branchCommits[branchName];
}

export async function mergeBranch(branchName: string): Promise<void> {
  let status: StatusResult | undefined;
  try {
    await syncGit();
    await git.reset(ResetMode.HARD);
    await gitRetry(() =>
      git.checkout(['-B', branchName, 'origin/' + branchName])
    );
    await gitRetry(() =>
      git.checkout([
        '-B',
        config.currentBranch,
        'origin/' + config.currentBranch,
      ])
    );
    status = await git.status();
    await gitRetry(() => git.merge(['--ff-only', branchName]));
    await gitRetry(() => git.push('origin', config.currentBranch));
    incLimitedValue(Limit.Commits);
  } catch (err) {
    logger.debug(
      {
        baseBranch: config.currentBranch,
        baseSha: config.currentBranchSha,
        branchName,
        branchSha: getBranchCommit(branchName),
        status,
        err,
      },
      'mergeBranch error'
    );
    throw err;
  }
}

export async function getBranchLastCommitTime(
  branchName: string
): Promise<Date> {
  await syncGit();
  try {
    const time = await git.show(['-s', '--format=%ai', 'origin/' + branchName]);
    return new Date(Date.parse(time));
  } catch (err) {
    const errChecked = checkForPlatformFailure(err);
    // istanbul ignore if
    if (errChecked) {
      throw errChecked;
    }
    return new Date();
  }
}

export async function getBranchFiles(
  branchName: string
): Promise<string[] | null> {
  await syncGit();
  try {
    const diff = await gitRetry(() =>
      git.diffSummary([`origin/${branchName}`, `origin/${branchName}^`])
    );
    return diff.files.map((file) => file.file);
  } catch (err) /* istanbul ignore next */ {
    logger.warn({ err }, 'getBranchFiles error');
    const errChecked = checkForPlatformFailure(err);
    if (errChecked) {
      throw errChecked;
    }
    return null;
  }
}

export async function getFile(
  filePath: string,
  branchName?: string
): Promise<string | null> {
  await syncGit();
  try {
    const content = await git.show([
      'origin/' + (branchName ?? config.currentBranch) + ':' + filePath,
    ]);
    return content;
  } catch (err) {
    const errChecked = checkForPlatformFailure(err);
    // istanbul ignore if
    if (errChecked) {
      throw errChecked;
    }
    return null;
  }
}

export async function hasDiff(branchName: string): Promise<boolean> {
  await syncGit();
  try {
    return (await gitRetry(() => git.diff(['HEAD', branchName]))) !== '';
  } catch (err) {
    return true;
  }
}

async function handleCommitAuth(localDir: string): Promise<void> {
  if (!privateKeySet) {
    await writePrivateKey();
    privateKeySet = true;
  }
  await configSigningKey(localDir);
  await writeGitAuthor();
}

/**
 *
 * Prepare local branch with commit
 *
 * 0. Hard reset
 * 1. Creates local branch with `origin/` prefix
 * 2. Perform `git add` (respecting mode) and `git remove` for each file
 * 3. Perform commit
 * 4. Check whether resulting commit is empty or not (due to .gitignore)
 * 5. If not empty, return commit info for further processing
 *
 */
export async function prepareCommit({
  branchName,
  files,
  message,
  force = false,
}: CommitFilesConfig): Promise<CommitResult | null> {
  const localDir = GlobalConfig.get('localDir')!;
  await syncGit();
  logger.debug(`Preparing files for committing to branch ${branchName}`);
  await handleCommitAuth(localDir);
  try {
    await git.reset(ResetMode.HARD);
    await git.raw(['clean', '-fd']);
    const parentCommitSha = config.currentBranchSha;
    await gitRetry(() =>
      git.checkout(['-B', branchName, 'origin/' + config.currentBranch])
    );
    const deletedFiles: string[] = [];
    const addedModifiedFiles: string[] = [];
    const ignoredFiles: string[] = [];
    for (const file of files) {
      const fileName = file.path;
      if (file.type === 'deletion') {
        try {
          await git.rm([fileName]);
          deletedFiles.push(fileName);
        } catch (err) /* istanbul ignore next */ {
          const errChecked = checkForPlatformFailure(err);
          if (errChecked) {
            throw errChecked;
          }
          logger.trace({ err, fileName }, 'Cannot delete file');
          ignoredFiles.push(fileName);
        }
      } else {
        if (await isDirectory(upath.join(localDir, fileName))) {
          // This is usually a git submodule update
          logger.trace({ fileName }, 'Adding directory commit');
        } else if (file.contents === null) {
          continue;
        } else {
          let contents: Buffer;
          // istanbul ignore else
          if (typeof file.contents === 'string') {
            contents = Buffer.from(file.contents);
          } else {
            contents = file.contents;
          }
          // some file systems including Windows don't support the mode
          // so the index should be manually updated after adding the file
          if (file.isSymlink) {
            await fs.symlink(file.contents, upath.join(localDir, fileName));
          } else {
            await fs.outputFile(upath.join(localDir, fileName), contents, {
              mode: file.isExecutable ? 0o777 : 0o666,
            });
          }
        }
        try {
          // istanbul ignore next
          const addParams =
            fileName === configFileNames[0] ? ['-f', fileName] : fileName;
          await git.add(addParams);
          if (file.isExecutable) {
            await git.raw(['update-index', '--chmod=+x', fileName]);
          }
          addedModifiedFiles.push(fileName);
        } catch (err) /* istanbul ignore next */ {
          if (
            !err.message.includes(
              'The following paths are ignored by one of your .gitignore files'
            )
          ) {
            throw err;
          }
          logger.debug({ fileName }, 'Cannot commit ignored file');
          ignoredFiles.push(file.path);
        }
      }
    }

    const commitOptions: Options = {};
    if (getNoVerify().includes('commit')) {
      commitOptions['--no-verify'] = null;
    }

    const commitRes = await git.commit(message, [], commitOptions);
    if (
      commitRes.summary &&
      commitRes.summary.changes === 0 &&
      commitRes.summary.insertions === 0 &&
      commitRes.summary.deletions === 0
    ) {
      logger.warn({ commitRes }, 'Detected empty commit - aborting git push');
      return null;
    }
    logger.debug(
      { deletedFiles, ignoredFiles, result: commitRes },
      `git commit`
    );
    if (!force && !(await hasDiff(`origin/${branchName}`))) {
      logger.debug(
        { branchName, deletedFiles, addedModifiedFiles, ignoredFiles },
        'No file changes detected. Skipping commit'
      );
      return null;
    }

    const commitSha = (await git.revparse([branchName])).trim();
    const result: CommitResult = {
      parentCommitSha,
      commitSha,
      files: files.filter((fileChange) => {
        if (fileChange.type === 'deletion') {
          return deletedFiles.includes(fileChange.path);
        }
        return addedModifiedFiles.includes(fileChange.path);
      }),
    };

    return result;
  } catch (err) /* istanbul ignore next */ {
    return handleCommitError(files, branchName, err);
  }
}

export async function pushCommit({
  branchName,
  files,
}: CommitFilesConfig): Promise<boolean> {
  await syncGit();
  logger.debug(`Pushing branch ${branchName}`);
  let result = false;
  try {
    const pushOptions: TaskOptions = {
      '--force-with-lease': null,
      '-u': null,
    };
    if (getNoVerify().includes('push')) {
      pushOptions['--no-verify'] = null;
    }

    const pushRes = await gitRetry(() =>
      git.push('origin', `${branchName}:${branchName}`, pushOptions)
    );
    delete pushRes.repo;
    logger.debug({ result: pushRes }, 'git push');
    incLimitedValue(Limit.Commits);
    result = true;
  } catch (err) /* istanbul ignore next */ {
    handleCommitError(files, branchName, err);
  }
  return result;
}

export async function fetchCommit({
  branchName,
  files,
}: CommitFilesConfig): Promise<CommitSha | null> {
  await syncGit();
  logger.debug(`Fetching branch ${branchName}`);
  try {
    const ref = `refs/heads/${branchName}:refs/remotes/origin/${branchName}`;
    await gitRetry(() => git.pull(['origin', ref, '--force']));
    const commit = (await git.revparse([branchName])).trim();
    config.branchCommits[branchName] = commit;
    config.branchIsModified[branchName] = false;
    return commit;
  } catch (err) /* istanbul ignore next */ {
    return handleCommitError(files, branchName, err);
  }
}

export async function commitFiles(
  commitConfig: CommitFilesConfig
): Promise<CommitSha | null> {
  try {
    const commitResult = await prepareCommit(commitConfig);
    if (commitResult) {
      const pushResult = await pushCommit(commitConfig);
      if (pushResult) {
        const { branchName } = commitConfig;
        const { commitSha } = commitResult;
        config.branchCommits[branchName] = commitSha;
        config.branchIsModified[branchName] = false;
        return commitSha;
      }
    }
    return null;
  } catch (err) /* istanbul ignore next */ {
    if (err.message.includes('[rejected] (stale info)')) {
      throw new Error(REPOSITORY_CHANGED);
    }
    throw err;
  }
}

export function getUrl({
  protocol,
  auth,
  hostname,
  host,
  repository,
}: {
  protocol?: GitProtocol;
  auth?: string;
  hostname?: string;
  host?: string;
  repository: string;
}): string {
  if (protocol === 'ssh') {
    // TODO: types (#7154)
    return `git@${hostname!}:${repository}.git`;
  }
  return URL.format({
    protocol: protocol ?? 'https',
    auth,
    hostname,
    host,
    pathname: repository + '.git',
  });
}

let remoteRefsExist = false;

/**
 *
 * Non-branch refs allow us to store git objects without triggering CI pipelines.
 * It's useful for API-based branch rebasing.
 *
 * @see https://stackoverflow.com/questions/63866947/pushing-git-non-branch-references-to-a-remote/63868286
 *
 */
export async function pushCommitToRenovateRef(
  commitSha: string,
  refName: string,
  section = 'branches'
): Promise<void> {
  const fullRefName = `refs/renovate/${section}/${refName}`;
  await git.raw(['update-ref', fullRefName, commitSha]);
  await git.push(['--force', 'origin', fullRefName]);
  remoteRefsExist = true;
}

/**
 *
 * Removes all remote "refs/renovate/*" refs in two steps:
 *
 * Step 1: list refs
 *
 *   $ git ls-remote origin "refs/renovate/*"
 *
 *   > cca38e9ea6d10946bdb2d0ca5a52c205783897aa        refs/renovate/foo
 *   > 29ac154936c880068994e17eb7f12da7fdca70e5        refs/renovate/bar
 *   > 3fafaddc339894b6d4f97595940fd91af71d0355        refs/renovate/baz
 *   > ...
 *
 * Step 2:
 *
 *   $ git push --delete origin refs/renovate/foo refs/renovate/bar refs/renovate/baz
 *
 * If Step 2 fails because the repo doesn't allow bulk changes, we'll remove them one by one instead:
 *
 *   $ git push --delete origin refs/renovate/foo
 *   $ git push --delete origin refs/renovate/bar
 *   $ git push --delete origin refs/renovate/baz
 */
export async function clearRenovateRefs(): Promise<void> {
  if (!gitInitialized || !remoteRefsExist) {
    return;
  }

  logger.debug(`Cleaning up Renovate refs: refs/renovate/*`);
  const renovateRefs: string[] = [];
  const obsoleteRefs: string[] = [];

  try {
    const rawOutput = await git.listRemote([config.url, 'refs/renovate/*']);
    const refs = rawOutput
      .split(newlineRegex)
      .map((line) => line.replace(regEx(/[0-9a-f]+\s+/i), '').trim())
      .filter((line) => line.startsWith('refs/renovate/'));
    renovateRefs.push(...refs);
  } catch (err) /* istanbul ignore next */ {
    logger.warn({ err }, `Renovate refs cleanup error`);
  }

  const nonSectionedRefs = renovateRefs.filter((ref) => {
    return ref.split('/').length === 3;
  });
  obsoleteRefs.push(...nonSectionedRefs);

  const renovateBranchRefs = renovateRefs.filter((ref) =>
    ref.startsWith('refs/renovate/branches/')
  );
  obsoleteRefs.push(...renovateBranchRefs);

  if (obsoleteRefs.length) {
    try {
      const pushOpts = ['--delete', 'origin', ...obsoleteRefs];
      await git.push(pushOpts);
    } catch (err) {
      /* istanbul ignore else */
      if (bulkChangesDisallowed(err)) {
        for (const ref of obsoleteRefs) {
          const pushOpts = ['--delete', 'origin', ref];
          await git.push(pushOpts);
        }
      } else {
        throw err;
      }
    }
  }

  remoteRefsExist = false;
}

const treeItemRegex = regEx(
  /^(?<mode>\d{6})\s+(?<type>blob|tree|commit)\s+(?<sha>[0-9a-f]{40})\s+(?<path>.*)$/
);

const treeShaRegex = regEx(/tree\s+(?<treeSha>[0-9a-f]{40})\s*/);

/**
 *
 * Obtain top-level items of commit tree.
 * We don't need subtree items, so here are 2 steps only.
 *
 * Step 1: commit SHA -> tree SHA
 *
 *   $ git cat-file -p <commit-sha>
 *
 *   > tree <tree-sha>
 *   > parent 59b8b0e79319b7dc38f7a29d618628f3b44c2fd7
 *   > ...
 *
 * Step 2: tree SHA -> tree items (top-level)
 *
 *   $ git cat-file -p <tree-sha>
 *
 *   > 040000 tree 389400684d1f004960addc752be13097fe85d776    src
 *   > ...
 *   > 100644 blob 7d2edde437ad4e7bceb70dbfe70e93350d99c98b    package.json
 *
 */
export async function listCommitTree(commitSha: string): Promise<TreeItem[]> {
  const commitOutput = await git.catFile(['-p', commitSha]);
  const { treeSha } =
    treeShaRegex.exec(commitOutput)?.groups ??
    /* istanbul ignore next: will never happen */ {};
  const contents = await git.catFile(['-p', treeSha]);
  const lines = contents.split(newlineRegex);
  const result: TreeItem[] = [];
  for (const line of lines) {
    const matchGroups = treeItemRegex.exec(line)?.groups;
    if (matchGroups) {
      const { path, mode, type, sha } = matchGroups;
      result.push({ path, mode, type, sha });
    }
  }
  return result;
}<|MERGE_RESOLUTION|>--- conflicted
+++ resolved
@@ -493,13 +493,9 @@
   const branchSha = getBranchCommit(branchName);
   let parentSha = getCachedBranchParentShaResult(branchName, branchSha);
   if (parentSha !== null) {
-<<<<<<< HEAD
-    logger.debug('Using cached result for getBranchParentSha');
-=======
     logger.debug(
       `branch.getBranchParentSha(): using cached result "${parentSha}"`
     );
->>>>>>> 4a0314aa
     return parentSha;
   }
 
@@ -587,11 +583,6 @@
   branchName: string,
   baseBranch: string
 ): Promise<boolean> {
-<<<<<<< HEAD
-  let isBehind = getCachedBehindBaseResult(branchName, baseBranch);
-  if (isBehind !== null) {
-    logger.debug('Using cached result for isBranchBehindBase');
-=======
   let isBehind = getCachedBehindBaseResult(
     branchName,
     getBranchCommit(branchName), // branch sha
@@ -600,7 +591,6 @@
   );
   if (isBehind !== null) {
     logger.debug(`branch.isBehindBase(): using cached result "${isBehind}"`);
->>>>>>> 4a0314aa
     return isBehind;
   }
 
@@ -640,16 +630,11 @@
     logger.debug('Using local config for isBranchModified');
     return config.branchIsModified[branchName];
   }
-<<<<<<< HEAD
-  // Second check repoCache
-  const isModified = getCachedModifiedResult(branchName);
-=======
   // Second check repository cache
   const isModified = getCachedModifiedResult(
     branchName,
     getBranchCommit(branchName) // branch sha
   );
->>>>>>> 4a0314aa
   if (isModified !== null) {
     logger.debug(`branch.isModified(): using cached result "${isModified}"`);
     config.branchIsModified[branchName] = isModified;
@@ -717,10 +702,6 @@
     return true;
   }
 
-<<<<<<< HEAD
-  const cachedResult = getCachedConflictResult(branch, baseBranch);
-  if (is.boolean(cachedResult)) {
-=======
   const isConflicted = getCachedConflictResult(
     baseBranch,
     baseBranchSha,
@@ -728,7 +709,6 @@
     branchSha
   );
   if (is.boolean(isConflicted)) {
->>>>>>> 4a0314aa
     logger.debug(
       `branch.isConflicted(): using cached result "${isConflicted}"`
     );
@@ -771,12 +751,8 @@
     }
   }
 
-<<<<<<< HEAD
-  setCachedConflictResult(branch, result);
-=======
   setCachedConflictResult(baseBranch, baseBranchSha, branch, branchSha, result);
   logger.debug(`branch.isConflicted(): ${result}`);
->>>>>>> 4a0314aa
   return result;
 }
 
