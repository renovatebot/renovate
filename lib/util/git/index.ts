--- conflicted
+++ resolved
@@ -862,14 +862,6 @@
 export async function commitFiles(
   config: CommitFilesConfig
 ): Promise<CommitSha | null> {
-<<<<<<< HEAD
-  const { branchName } = config;
-  const { localDir } = GlobalConfig.get();
-  await syncGit();
-  logger.debug(`Committing files to branch ${branchName}`);
-  await handleCommitAuth(localDir);
-=======
->>>>>>> 55c6ae5c
   const commitResult = await prepareCommit(config);
   if (!commitResult) {
     return null;
