--- conflicted
+++ resolved
@@ -28,14 +28,11 @@
 import { regEx } from '../regex';
 import { parseGitAuthor } from './author';
 import { getNoVerify, simpleGitConfig } from './config';
-<<<<<<< HEAD
 import {
   getCachedConflictResult,
   setCachedConflictResult,
 } from './conflicts-cache';
-=======
 import { checkForPlatformFailure, handleCommitError } from './error';
->>>>>>> 7eac592d
 import { configSigningKey, writePrivateKey } from './private-key';
 import type {
   CommitFilesConfig,
