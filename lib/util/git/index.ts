--- conflicted
+++ resolved
@@ -1,9 +1,6 @@
 import URL from 'url';
-<<<<<<< HEAD
+import is from '@sindresorhus/is';
 import delay from 'delay';
-=======
-import is from '@sindresorhus/is';
->>>>>>> 80268cdc
 import fs from 'fs-extra';
 import simpleGit, {
   Options,
@@ -49,10 +46,6 @@
 export { setNoVerify } from './config';
 export { setPrivateKey } from './private-key';
 
-<<<<<<< HEAD
-// TODO: fix upstream types https://github.com/steveukx/git-js/issues/704
-const ResetMode = (simpleGit.default as any).ResetMode as typeof _ResetMode;
-
 // Retry parameters
 const retryCount = 5;
 const delaySeconds = 3;
@@ -100,75 +93,6 @@
   throw lastError;
 }
 
-// istanbul ignore next
-function checkForPlatformFailure(err: Error): Error | null {
-  if (process.env.NODE_ENV === 'test') {
-    return null;
-  }
-  const externalHostFailureStrings = [
-    'remote: Invalid username or password',
-    'gnutls_handshake() failed',
-    'The requested URL returned error: 5',
-    'The remote end hung up unexpectedly',
-    'access denied or repository not exported',
-    'Could not write new index file',
-    'Failed to connect to',
-    'Connection timed out',
-    'malformed object name',
-    'Could not resolve host',
-    'early EOF',
-    'fatal: bad config', // .gitmodules problem
-    'expected flush after ref listing',
-  ];
-  for (const errorStr of externalHostFailureStrings) {
-    if (err.message.includes(errorStr)) {
-      logger.debug({ err }, 'Converting git error to ExternalHostError');
-      return new ExternalHostError(err, 'git');
-    }
-  }
-
-  const configErrorStrings = [
-    {
-      error: 'GitLab: Branch name does not follow the pattern',
-      message:
-        "Cannot push because branch name does not follow project's push rules",
-    },
-    {
-      error: 'GitLab: Commit message does not follow the pattern',
-      message:
-        "Cannot push because commit message does not follow project's push rules",
-    },
-    {
-      error: ' is not a member of team',
-      message:
-        'The `Restrict commits to existing GitLab users` rule is blocking Renovate push. Check the Renovate `gitAuthor` setting',
-    },
-    {
-      error: 'TF401027:',
-      message:
-        'You need the Git `GenericContribute` permission to perform this action',
-    },
-    {
-      error: 'matches more than one',
-      message:
-        "Renovate cannot push branches if there are tags with names the same as Renovate's branches. Please remove conflicting tag names or change Renovate's branchPrefix to avoid conflicts.",
-    },
-  ];
-  for (const { error, message } of configErrorStrings) {
-    if (err.message.includes(error)) {
-      logger.debug({ err }, 'Converting git error to CONFIG_VALIDATION error');
-      const res = new Error(CONFIG_VALIDATION);
-      res.validationError = message;
-      res.validationMessage = err.message;
-      return res;
-    }
-  }
-
-  return null;
-}
-
-=======
->>>>>>> 80268cdc
 function localName(branchName: string): string {
   return branchName.replace(regEx(/^origin\//), '');
 }
@@ -1017,20 +941,12 @@
   logger.debug(`Fetching branch ${branchName}`);
   try {
     const ref = `refs/heads/${branchName}:refs/remotes/origin/${branchName}`;
-<<<<<<< HEAD
     await gitRetry(() => git.fetch(['origin', ref, '--force']));
-    config.branchCommits[branchName] = (
-      await git.revparse([branchName])
-    ).trim();
-=======
-    await git.fetch(['origin', ref, '--force']);
     const commit = (await git.revparse([branchName])).trim();
     config.branchCommits[branchName] = commit;
->>>>>>> 80268cdc
     config.branchIsModified[branchName] = false;
     return commit;
   } catch (err) /* istanbul ignore next */ {
-<<<<<<< HEAD
     const errChecked = checkForPlatformFailure(err);
     if (errChecked) {
       throw errChecked;
@@ -1101,8 +1017,6 @@
     logger.debug({ err }, 'Unknown error committing files');
     // We don't know why this happened, so this will cause bubble up to a branch error
     throw err;
-=======
-    return handleCommitError(files, branchName, err);
   }
 }
 
@@ -1112,7 +1026,6 @@
   const commitResult = await prepareCommit(config);
   if (!commitResult) {
     return null;
->>>>>>> 80268cdc
   }
   await pushCommit(config);
   return fetchCommit(config);
