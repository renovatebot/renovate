import minimatch from 'minimatch';
import { PackageRule, UpdateType, mergeChildConfig } from '../config';
import { logger } from '../logger';
import * as allVersioning from '../versioning';
import { configRegexPredicate, isConfigRegex, regEx } from './regex';

// TODO: move to `../config`
export interface Config extends Record<string, any> {
  versioning?: string;
  packageFile?: string;
  depType?: string;
  depTypes?: string[];
  depName?: string;
  currentValue?: string;
  fromVersion?: string;
  lockedVersion?: string;
  updateType?: UpdateType;
  isBump?: boolean;
  sourceUrl?: string;
  language?: string;
  baseBranch?: string;
  manager?: string;
  datasource?: string;
  packageRules?: (PackageRule & Config)[];
}

function matchesRule(inputConfig: Config, packageRule: PackageRule): boolean {
  const {
    versioning,
    packageFile,
    depType,
    depTypes,
    depName,
    currentValue,
    fromVersion,
    lockedVersion,
    updateType,
    isBump,
    sourceUrl,
    language,
    baseBranch,
    manager,
    datasource,
  } = inputConfig;
  // Setting empty arrays simplifies our logic later
  const matchPaths = packageRule.matchPaths || [];
  const matchLanguages = packageRule.matchLanguages || [];
  const matchBaseBranches = packageRule.matchBaseBranches || [];
  const matchManagers = packageRule.matchManagers || [];
  const matchDatasources = packageRule.matchDatasources || [];
  const matchDepTypes = packageRule.matchDepTypes || [];
  const matchPackageNames = packageRule.matchPackageNames || [];
  let matchPackagePatterns = packageRule.matchPackagePatterns || [];
  const excludePackageNames = packageRule.excludePackageNames || [];
  const excludePackagePatterns = packageRule.excludePackagePatterns || [];
  const matchSourceUrlPrefixes = packageRule.matchSourceUrlPrefixes || [];
  const matchCurrentVersion = packageRule.matchCurrentVersion || null;
  const matchUpdateTypes = packageRule.matchUpdateTypes || [];
  let positiveMatch = false;
  // Massage a positive patterns patch if an exclude one is present
  if (
    (excludePackageNames.length || excludePackagePatterns.length) &&
    !(matchPackageNames.length || matchPackagePatterns.length)
  ) {
    matchPackagePatterns = ['.*'];
  }
  if (matchPaths.length) {
    const isMatch = matchPaths.some(
      (rulePath) =>
        packageFile.includes(rulePath) ||
        minimatch(packageFile, rulePath, { dot: true })
    );
    if (!isMatch) {
      return false;
    }
    positiveMatch = true;
  }
  if (matchDepTypes.length) {
    const isMatch =
      matchDepTypes.includes(depType) ||
      depTypes?.some((dt) => matchDepTypes.includes(dt));
    if (!isMatch) {
      return false;
    }
    positiveMatch = true;
  }
  if (matchLanguages.length) {
    const isMatch = matchLanguages.includes(language);
    if (!isMatch) {
      return false;
    }
    positiveMatch = true;
  }
  if (matchBaseBranches.length) {
    const isMatch = matchBaseBranches.includes(baseBranch);
    if (!isMatch) {
      return false;
    }
    positiveMatch = true;
  }
  if (matchManagers.length) {
    const isMatch = matchManagers.includes(manager);
    if (!isMatch) {
      return false;
    }
    positiveMatch = true;
  }
  if (matchDatasources.length) {
    const isMatch = matchDatasources.includes(datasource);
    if (!isMatch) {
      return false;
    }
    positiveMatch = true;
  }
  if (matchUpdateTypes.length) {
    const isMatch =
      matchUpdateTypes.includes(updateType) ||
      (isBump && matchUpdateTypes.includes('bump'));
    if (!isMatch) {
      return false;
    }
    positiveMatch = true;
  }
<<<<<<< HEAD
  if (matchPackageNames.length || matchPackagePatterns.length) {
    let isMatch = matchPackageNames.includes(depName);
=======
  if (depName && (packageNames.length || packagePatterns.length)) {
    let isMatch = packageNames.includes(depName);
>>>>>>> 8c974915
    // name match is "or" so we check patterns if we didn't match names
    if (!isMatch) {
      for (const packagePattern of matchPackagePatterns) {
        const packageRegex = regEx(
          packagePattern === '^*$' || packagePattern === '*'
            ? '.*'
            : packagePattern
        );
        if (packageRegex.test(depName)) {
          logger.trace(`${depName} matches against ${String(packageRegex)}`);
          isMatch = true;
        }
      }
    }
    if (!isMatch) {
      return false;
    }
    positiveMatch = true;
  }
  if (excludePackageNames.length) {
    const isMatch = excludePackageNames.includes(depName);
    if (isMatch) {
      return false;
    }
    positiveMatch = true;
  }
  if (depName && excludePackagePatterns.length) {
    let isMatch = false;
    for (const pattern of excludePackagePatterns) {
      const packageRegex = regEx(
        pattern === '^*$' || pattern === '*' ? '.*' : pattern
      );
      if (packageRegex.test(depName)) {
        logger.trace(`${depName} matches against ${String(packageRegex)}`);
        isMatch = true;
      }
    }
    if (isMatch) {
      return false;
    }
    positiveMatch = true;
  }
  if (matchSourceUrlPrefixes.length) {
    const isMatch = matchSourceUrlPrefixes.some((prefix) =>
      sourceUrl?.startsWith(prefix)
    );
    if (!isMatch) {
      return false;
    }
    positiveMatch = true;
  }
  if (matchCurrentVersion) {
    const version = allVersioning.get(versioning);
    const matchCurrentVersionStr = matchCurrentVersion.toString();
    if (isConfigRegex(matchCurrentVersionStr)) {
      const matches = configRegexPredicate(matchCurrentVersionStr);
      if (!matches(currentValue)) {
        return false;
      }
      positiveMatch = true;
    } else if (version.isVersion(matchCurrentVersionStr)) {
      let isMatch = false;
      try {
        isMatch = version.matches(matchCurrentVersionStr, currentValue);
      } catch (err) {
        // Do nothing
      }
      if (!isMatch) {
        return false;
      }
      positiveMatch = true;
    } else {
      const compareVersion =
        currentValue && version.isVersion(currentValue)
          ? currentValue // it's a version so we can match against it
          : lockedVersion || fromVersion; // need to match against this fromVersion, if available
      if (compareVersion) {
        // istanbul ignore next
        if (version.isVersion(compareVersion)) {
          const isMatch = version.matches(compareVersion, matchCurrentVersion);
          // istanbul ignore if
          if (!isMatch) {
            return false;
          }
          positiveMatch = true;
        } else {
          return false;
        }
      } else {
        logger.debug(
          { matchCurrentVersionStr, currentValue },
          'Could not find a version to compare'
        );
        return false;
      }
    }
  }
  return positiveMatch;
}

export function applyPackageRules<T extends Config>(inputConfig: T): T {
  let config = { ...inputConfig };
  const packageRules = config.packageRules || [];
  logger.trace(
    { dependency: config.depName, packageRules },
    `Checking against ${packageRules.length} packageRules`
  );
  packageRules.forEach((packageRule) => {
    // This rule is considered matched if there was at least one positive match and no negative matches
    if (matchesRule(config, packageRule)) {
      // Package rule config overrides any existing config
      config = mergeChildConfig(config, packageRule);
      delete config.matchPackageNames;
      delete config.matchPackagePatterns;
      delete config.excludePackageNames;
      delete config.excludePackagePatterns;
      delete config.matchDepTypes;
      delete config.matchCurrentVersion;
    }
  });
  return config;
}<|MERGE_RESOLUTION|>--- conflicted
+++ resolved
@@ -121,13 +121,8 @@
     }
     positiveMatch = true;
   }
-<<<<<<< HEAD
-  if (matchPackageNames.length || matchPackagePatterns.length) {
+  if (depName && (matchPackageNames.length || matchPackagePatterns.length)) {
     let isMatch = matchPackageNames.includes(depName);
-=======
-  if (depName && (packageNames.length || packagePatterns.length)) {
-    let isMatch = packageNames.includes(depName);
->>>>>>> 8c974915
     // name match is "or" so we check patterns if we didn't match names
     if (!isMatch) {
       for (const packagePattern of matchPackagePatterns) {
