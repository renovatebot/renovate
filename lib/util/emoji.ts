--- conflicted
+++ resolved
@@ -11,12 +11,11 @@
 import dataFiles from '../data-files.generated';
 import { regEx } from './regex';
 
-<<<<<<< HEAD
+let unicodeEmoji = true;
+
 const githubShortcodes: Record<string, string | string[]> = JSON.parse(
   dataFiles.get('emojibase-github-shortcodes.json')
 );
-
-let unicodeEmoji = true;
 
 let mappingsInitialized = false;
 const shortCodesByHex = new Map<string, string>();
@@ -34,9 +33,6 @@
     mappingsInitialized = true;
   }
 }
-=======
-let unicodeEmoji = true;
->>>>>>> 75b5e9d6
 
 export function setEmojiConfig(_config: RenovateConfig): void {
   unicodeEmoji = _config.unicodeEmoji;
