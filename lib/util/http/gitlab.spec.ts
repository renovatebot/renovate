import * as httpMock from '../../../test/http-mock';
import { EXTERNAL_HOST_ERROR } from '../../constants/error-messages';
import { PLATFORM_TYPE_GITLAB } from '../../constants/platforms';
import { GitlabReleasesDatasource } from '../../datasource/gitlab-releases';
import * as hostRules from '../host-rules';
import { GitlabHttp, setBaseUrl } from './gitlab';

<<<<<<< HEAD
hostRules.add({
  hostType: PLATFORM_TYPE_GITLAB,
  token: '123test',
});

=======
>>>>>>> 43bda148
const gitlabApiHost = 'https://gitlab.com';
const selfHostedUrl = 'http://mycompany.com/gitlab';

describe('util/http/gitlab', () => {
  let gitlabApi: GitlabHttp;

  beforeEach(() => {
    gitlabApi = new GitlabHttp();
    setBaseUrl(`${gitlabApiHost}/api/v4/`);
    delete process.env.GITLAB_IGNORE_REPO_URL;

    hostRules.add({
      hostType: PLATFORM_TYPE_GITLAB,
      token: 'abc123',
    });
  });

  afterEach(() => {
    jest.resetAllMocks();

    hostRules.clear();
  });

  it('paginates', async () => {
    httpMock
      .scope(gitlabApiHost)
      .get('/api/v4/some-url')
      .reply(200, ['a'], {
        link: '<https://gitlab.com/api/v4/some-url&page=2>; rel="next", <https://gitlab.com/api/v4/some-url&page=3>; rel="last"',
      })
      .get('/api/v4/some-url&page=2')
      .reply(200, ['b', 'c'], {
        link: '<https://gitlab.com/api/v4/some-url&page=3>; rel="next", <https://gitlab.com/api/v4/some-url&page=3>; rel="last"',
      })
      .get('/api/v4/some-url&page=3')
      .reply(200, ['d']);
    const res = await gitlabApi.getJson('some-url', { paginate: true });
    expect(res.body).toHaveLength(4);

    const trace = httpMock.getTrace();
    expect(trace).toHaveLength(3);
    expect(trace).toMatchSnapshot();
  });
  it('paginates with GITLAB_IGNORE_REPO_URL set', async () => {
    process.env.GITLAB_IGNORE_REPO_URL = 'true';
    setBaseUrl(`${selfHostedUrl}/api/v4/`);

    httpMock
      .scope(selfHostedUrl)
      .get('/api/v4/some-url')
      .reply(200, ['a'], {
        link: '<https://other.host.com/gitlab/api/v4/some-url&page=2>; rel="next", <https://other.host.com/gitlab/api/v4/some-url&page=3>; rel="last"',
      })
      .get('/api/v4/some-url&page=2')
      .reply(200, ['b', 'c'], {
        link: '<https://other.host.com/gitlab/api/v4/some-url&page=3>; rel="next", <https://other.host.com/gitlab/api/v4/some-url&page=3>; rel="last"',
      })
      .get('/api/v4/some-url&page=3')
      .reply(200, ['d']);
    const res = await gitlabApi.getJson('some-url', { paginate: true });
    expect(res.body).toHaveLength(4);

    const trace = httpMock.getTrace();
    expect(trace).toHaveLength(3);
    expect(trace).toMatchSnapshot();
  });

  it('supports different datasources', async () => {
    const gitlabApiDatasource = new GitlabHttp(GitlabReleasesDatasource.id);
    hostRules.add({ hostType: PLATFORM_TYPE_GITLAB, token: 'abc' });
    hostRules.add({
      hostType: GitlabReleasesDatasource.id,
      token: 'def',
    });
    httpMock
      .scope(gitlabApiHost, { reqheaders: { authorization: 'Bearer def' } })
      .get('/api/v4/some-url')
      .reply(200);
    const response = await gitlabApiDatasource.get('/some-url');
    expect(response).not.toBeNull();

    const trace = httpMock.getTrace();
    expect(trace).toHaveLength(1);
    expect(trace).toMatchSnapshot();
  });

  it('attempts to paginate', async () => {
    httpMock.scope(gitlabApiHost).get('/api/v4/some-url').reply(200, ['a'], {
      link: '<https://gitlab.com/api/v4/some-url&page=3>; rel="last"',
    });
    const res = await gitlabApi.getJson('some-url', { paginate: true });
    expect(res.body).toHaveLength(1);

    const trace = httpMock.getTrace();
    expect(trace).toHaveLength(1);
    expect(trace).toMatchSnapshot();
  });
  it('posts', async () => {
    const body = ['a', 'b'];
    httpMock.scope(gitlabApiHost).post('/api/v4/some-url').reply(200, body);
    const res = await gitlabApi.postJson('some-url');
    expect(res.body).toEqual(body);
    expect(httpMock.getTrace()).toMatchSnapshot();
  });
  it('sets baseUrl', () => {
    expect(() => setBaseUrl(`${selfHostedUrl}/api/v4/`)).not.toThrow();
  });

  describe('fails with', () => {
    it('403', async () => {
      httpMock.scope(gitlabApiHost).get('/api/v4/some-url').reply(403);
      await expect(
        gitlabApi.get('some-url')
      ).rejects.toThrowErrorMatchingInlineSnapshot(
        `"Response code 403 (Forbidden)"`
      );
    });

    it('404', async () => {
      httpMock.scope(gitlabApiHost).get('/api/v4/some-url').reply(404);
      await expect(
        gitlabApi.get('some-url')
      ).rejects.toThrowErrorMatchingInlineSnapshot(
        `"Response code 404 (Not Found)"`
      );
    });

    it('500', async () => {
      httpMock.scope(gitlabApiHost).get('/api/v4/some-url').reply(500);
      await expect(gitlabApi.get('some-url')).rejects.toThrow(
        EXTERNAL_HOST_ERROR
      );
    });

    it('EAI_AGAIN', async () => {
      httpMock
        .scope(gitlabApiHost)
        .get('/api/v4/some-url')
        .replyWithError({ code: 'EAI_AGAIN' });
      await expect(gitlabApi.get('some-url')).rejects.toThrow(
        EXTERNAL_HOST_ERROR
      );
    });

    it('ParseError', async () => {
      httpMock.scope(gitlabApiHost).get('/api/v4/some-url').reply(200, '{{');
      await expect(gitlabApi.getJson('some-url')).rejects.toThrow(
        EXTERNAL_HOST_ERROR
      );
    });
  });
});<|MERGE_RESOLUTION|>--- conflicted
+++ resolved
@@ -5,14 +5,11 @@
 import * as hostRules from '../host-rules';
 import { GitlabHttp, setBaseUrl } from './gitlab';
 
-<<<<<<< HEAD
 hostRules.add({
   hostType: PLATFORM_TYPE_GITLAB,
   token: '123test',
 });
 
-=======
->>>>>>> 43bda148
 const gitlabApiHost = 'https://gitlab.com';
 const selfHostedUrl = 'http://mycompany.com/gitlab';
 
