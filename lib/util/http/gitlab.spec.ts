import * as httpMock from '../../../test/http-mock';
import { getName } from '../../../test/util';
import { EXTERNAL_HOST_ERROR } from '../../constants/error-messages';
import { PLATFORM_TYPE_GITLAB } from '../../constants/platforms';
import * as hostRules from '../host-rules';
import { GitlabHttp, setBaseUrl } from './gitlab';

hostRules.add({
  hostType: PLATFORM_TYPE_GITLAB,
  token: 'abc123',
});

const gitlabApiHost = 'https://gitlab.com';
const selfHostedUrl = 'http://mycompany.com/gitlab';

describe(getName(), () => {
  let gitlabApi: GitlabHttp;

  beforeEach(() => {
    gitlabApi = new GitlabHttp();
    setBaseUrl(`${gitlabApiHost}/api/v4/`);
<<<<<<< HEAD
    httpMock.setup();
    delete process.env.GITLAB_IGNORE_REPO_URL;
=======
>>>>>>> 3c7546f7
  });

  afterEach(() => {
    jest.resetAllMocks();
  });

  it('paginates', async () => {
    httpMock
      .scope(gitlabApiHost)
      .get('/api/v4/some-url')
      .reply(200, ['a'], {
        link: '<https://gitlab.com/api/v4/some-url&page=2>; rel="next", <https://gitlab.com/api/v4/some-url&page=3>; rel="last"',
      })
      .get('/api/v4/some-url&page=2')
      .reply(200, ['b', 'c'], {
        link: '<https://gitlab.com/api/v4/some-url&page=3>; rel="next", <https://gitlab.com/api/v4/some-url&page=3>; rel="last"',
      })
      .get('/api/v4/some-url&page=3')
      .reply(200, ['d']);
    const res = await gitlabApi.getJson('some-url', { paginate: true });
    expect(res.body).toHaveLength(4);

    const trace = httpMock.getTrace();
    expect(trace).toHaveLength(3);
    expect(trace).toMatchSnapshot();
  });
  it('paginates with GITLAB_IGNORE_REPO_URL set', async () => {
    process.env.GITLAB_IGNORE_REPO_URL = 'true';
    setBaseUrl(`${selfHostedUrl}/api/v4/`);

    httpMock
      .scope(selfHostedUrl)
      .get('/api/v4/some-url')
      .reply(200, ['a'], {
        link: '<https://other.host.com/gitlab/api/v4/some-url&page=2>; rel="next", <https://other.host.com/gitlab/api/v4/some-url&page=3>; rel="last"',
      })
      .get('/api/v4/some-url&page=2')
      .reply(200, ['b', 'c'], {
        link: '<https://other.host.com/gitlab/api/v4/some-url&page=3>; rel="next", <https://other.host.com/gitlab/api/v4/some-url&page=3>; rel="last"',
      })
      .get('/api/v4/some-url&page=3')
      .reply(200, ['d']);
    const res = await gitlabApi.getJson('some-url', { paginate: true });
    expect(res.body).toHaveLength(4);

    const trace = httpMock.getTrace();
    expect(trace).toHaveLength(3);
    expect(trace).toMatchSnapshot();
  });
  it('attempts to paginate', async () => {
    httpMock.scope(gitlabApiHost).get('/api/v4/some-url').reply(200, ['a'], {
      link: '<https://gitlab.com/api/v4/some-url&page=3>; rel="last"',
    });
    const res = await gitlabApi.getJson('some-url', { paginate: true });
    expect(res.body).toHaveLength(1);

    const trace = httpMock.getTrace();
    expect(trace).toHaveLength(1);
    expect(trace).toMatchSnapshot();
  });
  it('posts', async () => {
    const body = ['a', 'b'];
    httpMock.scope(gitlabApiHost).post('/api/v4/some-url').reply(200, body);
    const res = await gitlabApi.postJson('some-url');
    expect(res.body).toEqual(body);
    expect(httpMock.getTrace()).toMatchSnapshot();
  });
  it('sets baseUrl', () => {
    expect(() => setBaseUrl(`${selfHostedUrl}/api/v4/`)).not.toThrow();
  });

  describe('fails with', () => {
    it('403', async () => {
      httpMock.scope(gitlabApiHost).get('/api/v4/some-url').reply(403);
      await expect(
        gitlabApi.get('some-url')
      ).rejects.toThrowErrorMatchingInlineSnapshot(
        `"Response code 403 (Forbidden)"`
      );
    });

    it('404', async () => {
      httpMock.scope(gitlabApiHost).get('/api/v4/some-url').reply(404);
      await expect(
        gitlabApi.get('some-url')
      ).rejects.toThrowErrorMatchingInlineSnapshot(
        `"Response code 404 (Not Found)"`
      );
    });

    it('500', async () => {
      httpMock.scope(gitlabApiHost).get('/api/v4/some-url').reply(500);
      await expect(gitlabApi.get('some-url')).rejects.toThrow(
        EXTERNAL_HOST_ERROR
      );
    });

    it('EAI_AGAIN', async () => {
      httpMock
        .scope(gitlabApiHost)
        .get('/api/v4/some-url')
        .replyWithError({ code: 'EAI_AGAIN' });
      await expect(gitlabApi.get('some-url')).rejects.toThrow(
        EXTERNAL_HOST_ERROR
      );
    });

    it('ParseError', async () => {
      httpMock.scope(gitlabApiHost).get('/api/v4/some-url').reply(200, '{{');
      await expect(gitlabApi.getJson('some-url')).rejects.toThrow(
        EXTERNAL_HOST_ERROR
      );
    });
  });
});<|MERGE_RESOLUTION|>--- conflicted
+++ resolved
@@ -19,11 +19,7 @@
   beforeEach(() => {
     gitlabApi = new GitlabHttp();
     setBaseUrl(`${gitlabApiHost}/api/v4/`);
-<<<<<<< HEAD
-    httpMock.setup();
     delete process.env.GITLAB_IGNORE_REPO_URL;
-=======
->>>>>>> 3c7546f7
   });
 
   afterEach(() => {
