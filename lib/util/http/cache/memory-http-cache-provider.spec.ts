--- conflicted
+++ resolved
@@ -1,11 +1,7 @@
 import { Http } from '..';
 import * as memCache from '../../cache/memory';
-<<<<<<< HEAD
 import { memCacheProvider } from './memory-http-cache-provider';
-=======
-import { memCacheProvider as cacheProvider } from './memory-http-cache-provider';
 import * as httpMock from '~test/http-mock';
->>>>>>> 44c8e995
 
 describe('util/http/cache/memory-http-cache-provider', () => {
   beforeEach(() => {
