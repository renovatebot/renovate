import is from '@sindresorhus/is';
import { DateTime } from 'luxon';
import { GlobalConfig } from '../../../config/global';
import { get, set } from '../../cache/package'; // Import the package cache functions
import { resolveTtlValues } from '../../cache/package/ttl';
import type { PackageCacheNamespace } from '../../cache/package/types';
import { regEx } from '../../regex';
import { HttpCacheStats } from '../../stats';
import type { HttpResponse } from '../types';
import { AbstractHttpCacheProvider } from './abstract-http-cache-provider';
import type { HttpCache } from './schema';

export interface PackageHttpCacheProviderOptions {
  namespace: PackageCacheNamespace;
  ttlMinutes?: number;
  checkCacheControlHeader?: boolean;
<<<<<<< HEAD
=======
  checkAuthorizationHeader?: boolean;
>>>>>>> bf92e0a2
}

export class PackageHttpCacheProvider extends AbstractHttpCacheProvider {
  private namespace: PackageCacheNamespace;

  private softTtlMinutes: number;
  private hardTtlMinutes: number;

  checkCacheControlHeader: boolean;
<<<<<<< HEAD
=======
  checkAuthorizationHeader: boolean;
>>>>>>> bf92e0a2

  constructor({
    namespace,
    ttlMinutes = 15,
    checkCacheControlHeader = true,
<<<<<<< HEAD
=======
    checkAuthorizationHeader = true,
>>>>>>> bf92e0a2
  }: PackageHttpCacheProviderOptions) {
    super();
    this.namespace = namespace;
    const { softTtlMinutes, hardTtlMinutes } = resolveTtlValues(
      this.namespace,
      ttlMinutes,
    );
    this.softTtlMinutes = softTtlMinutes;
    this.hardTtlMinutes = hardTtlMinutes;
    this.checkCacheControlHeader = checkCacheControlHeader;
<<<<<<< HEAD
=======
    this.checkAuthorizationHeader = checkAuthorizationHeader;
>>>>>>> bf92e0a2
  }

  async load(url: string): Promise<unknown> {
    return await get(this.namespace, url);
  }

  async persist(url: string, data: HttpCache): Promise<void> {
    await set(this.namespace, url, data, this.hardTtlMinutes);
  }

  override async bypassServer<T>(
    url: string,
    ignoreSoftTtl = false,
  ): Promise<HttpResponse<T> | null> {
    const cached = await this.get(url);
    if (!cached) {
      return null;
    }

    if (ignoreSoftTtl) {
      return cached.httpResponse as HttpResponse<T>;
    }

    const cachedAt = DateTime.fromISO(cached.timestamp);
    const deadline = cachedAt.plus({ minutes: this.softTtlMinutes });
    const now = DateTime.now();
    if (now >= deadline) {
      HttpCacheStats.incLocalMisses(url);
      return null;
    }

    HttpCacheStats.incLocalHits(url);
    return cached.httpResponse as HttpResponse<T>;
  }

<<<<<<< HEAD
  private cacheAllowed<T>(resp: HttpResponse<T>): boolean {
=======
  cacheAllowed<T>(resp: HttpResponse<T>): boolean {
>>>>>>> bf92e0a2
    const allowedViaGlobalConfig = GlobalConfig.get(
      'cachePrivatePackages',
      false,
    );
    if (allowedViaGlobalConfig) {
      return true;
    }

<<<<<<< HEAD
    if (this.checkCacheControlHeader && resp.headers['cache-control']) {
=======
    if (
      this.checkCacheControlHeader &&
      is.string(resp.headers['cache-control'])
    ) {
>>>>>>> bf92e0a2
      const isPublic = resp.headers['cache-control']
        .toLocaleLowerCase()
        .split(regEx(/\s*,\s*/))
        .includes('public');

      if (!isPublic) {
        return false;
      }
    }

<<<<<<< HEAD
    if (resp.authorization) {
=======
    if (this.checkAuthorizationHeader && resp.authorization) {
>>>>>>> bf92e0a2
      return false;
    }

    return true;
  }

  override async wrapServerResponse<T>(
    url: string,
    resp: HttpResponse<T>,
  ): Promise<HttpResponse<T>> {
    if (resp.statusCode === 200 && !this.cacheAllowed(resp)) {
      return resp;
    }

    return await super.wrapServerResponse(url, resp);
  }
}<|MERGE_RESOLUTION|>--- conflicted
+++ resolved
@@ -14,10 +14,7 @@
   namespace: PackageCacheNamespace;
   ttlMinutes?: number;
   checkCacheControlHeader?: boolean;
-<<<<<<< HEAD
-=======
   checkAuthorizationHeader?: boolean;
->>>>>>> bf92e0a2
 }
 
 export class PackageHttpCacheProvider extends AbstractHttpCacheProvider {
@@ -27,19 +24,13 @@
   private hardTtlMinutes: number;
 
   checkCacheControlHeader: boolean;
-<<<<<<< HEAD
-=======
   checkAuthorizationHeader: boolean;
->>>>>>> bf92e0a2
 
   constructor({
     namespace,
     ttlMinutes = 15,
     checkCacheControlHeader = true,
-<<<<<<< HEAD
-=======
     checkAuthorizationHeader = true,
->>>>>>> bf92e0a2
   }: PackageHttpCacheProviderOptions) {
     super();
     this.namespace = namespace;
@@ -50,10 +41,7 @@
     this.softTtlMinutes = softTtlMinutes;
     this.hardTtlMinutes = hardTtlMinutes;
     this.checkCacheControlHeader = checkCacheControlHeader;
-<<<<<<< HEAD
-=======
     this.checkAuthorizationHeader = checkAuthorizationHeader;
->>>>>>> bf92e0a2
   }
 
   async load(url: string): Promise<unknown> {
@@ -89,11 +77,7 @@
     return cached.httpResponse as HttpResponse<T>;
   }
 
-<<<<<<< HEAD
   private cacheAllowed<T>(resp: HttpResponse<T>): boolean {
-=======
-  cacheAllowed<T>(resp: HttpResponse<T>): boolean {
->>>>>>> bf92e0a2
     const allowedViaGlobalConfig = GlobalConfig.get(
       'cachePrivatePackages',
       false,
@@ -102,14 +86,10 @@
       return true;
     }
 
-<<<<<<< HEAD
-    if (this.checkCacheControlHeader && resp.headers['cache-control']) {
-=======
     if (
       this.checkCacheControlHeader &&
       is.string(resp.headers['cache-control'])
     ) {
->>>>>>> bf92e0a2
       const isPublic = resp.headers['cache-control']
         .toLocaleLowerCase()
         .split(regEx(/\s*,\s*/))
@@ -120,11 +100,7 @@
       }
     }
 
-<<<<<<< HEAD
-    if (resp.authorization) {
-=======
     if (this.checkAuthorizationHeader && resp.authorization) {
->>>>>>> bf92e0a2
       return false;
     }
 
