import is from '@sindresorhus/is';
import { DateTime } from 'luxon';
import { GlobalConfig } from '../../../config/global';
<<<<<<< HEAD
import * as packageCache from '../../cache/package'; // Import the package cache functions
=======
import { get, set } from '../../cache/package';
>>>>>>> 7afe50f8
import { resolveTtlValues } from '../../cache/package/ttl';
import type { PackageCacheNamespace } from '../../cache/package/types';
import { regEx } from '../../regex';
import { HttpCacheStats } from '../../stats';
import type { HttpResponse } from '../types';
import { AbstractHttpCacheProvider } from './abstract-http-cache-provider';
import type { HttpCache } from './schema';

export interface PackageHttpCacheProviderOptions {
  namespace: PackageCacheNamespace;
  softTtlMinutes?: number;
  checkCacheControlHeader: boolean;
  checkAuthorizationHeader: boolean;
}

export class PackageHttpCacheProvider extends AbstractHttpCacheProvider {
  private namespace: PackageCacheNamespace;

  private softTtlMinutes: number;
  private hardTtlMinutes: number;

  checkCacheControlHeader: boolean;
  checkAuthorizationHeader: boolean;

  constructor({
    namespace,
    softTtlMinutes = 15,
    checkCacheControlHeader = false,
    checkAuthorizationHeader = false,
  }: PackageHttpCacheProviderOptions) {
    super();
    this.namespace = namespace;
    const ttl = resolveTtlValues(this.namespace, softTtlMinutes);
    this.softTtlMinutes = ttl.softTtlMinutes;
    this.hardTtlMinutes = ttl.hardTtlMinutes;
    this.checkCacheControlHeader = checkCacheControlHeader;
    this.checkAuthorizationHeader = checkAuthorizationHeader;
  }

  async load(url: string): Promise<unknown> {
    return await packageCache.get(this.namespace, url);
  }

  async persist(url: string, data: HttpCache): Promise<void> {
    await packageCache.setWithRawTtl(
      this.namespace,
      url,
      data,
      this.hardTtlMinutes,
    );
  }

  override async bypassServer<T>(
    url: string,
    ignoreSoftTtl = false,
  ): Promise<HttpResponse<T> | null> {
    const cached = await this.get(url);
    if (!cached) {
      return null;
    }

    if (ignoreSoftTtl) {
      return cached.httpResponse as HttpResponse<T>;
    }

    const cachedAt = DateTime.fromISO(cached.timestamp);
    const deadline = cachedAt.plus({ minutes: this.softTtlMinutes });
    const now = DateTime.now();
    if (now >= deadline) {
      HttpCacheStats.incLocalMisses(url);
      return null;
    }

    HttpCacheStats.incLocalHits(url);
    return cached.httpResponse as HttpResponse<T>;
  }

  cacheAllowed<T>(resp: HttpResponse<T>): boolean {
    const allowedViaGlobalConfig = GlobalConfig.get(
      'cachePrivatePackages',
      false,
    );
    if (allowedViaGlobalConfig) {
      return true;
    }

    if (
      this.checkCacheControlHeader &&
      is.string(resp.headers['cache-control'])
    ) {
      const isPublic = resp.headers['cache-control']
        .toLocaleLowerCase()
        .split(regEx(/\s*,\s*/))
        .includes('public');

      if (!isPublic) {
        return false;
      }
    }

    if (this.checkAuthorizationHeader && resp.authorization) {
      return false;
    }

    return true;
  }

  override async wrapServerResponse<T>(
    url: string,
    resp: HttpResponse<T>,
  ): Promise<HttpResponse<T>> {
    if (resp.statusCode === 200 && !this.cacheAllowed(resp)) {
      return resp;
    }

    return await super.wrapServerResponse(url, resp);
  }
}<|MERGE_RESOLUTION|>--- conflicted
+++ resolved
@@ -1,11 +1,7 @@
 import is from '@sindresorhus/is';
 import { DateTime } from 'luxon';
 import { GlobalConfig } from '../../../config/global';
-<<<<<<< HEAD
-import * as packageCache from '../../cache/package'; // Import the package cache functions
-=======
-import { get, set } from '../../cache/package';
->>>>>>> 7afe50f8
+import * as packageCache from '../../cache/package';
 import { resolveTtlValues } from '../../cache/package/ttl';
 import type { PackageCacheNamespace } from '../../cache/package/types';
 import { regEx } from '../../regex';
