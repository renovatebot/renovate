--- conflicted
+++ resolved
@@ -1,637 +1,9 @@
-<<<<<<< HEAD
-import is from '@sindresorhus/is';
-import merge from 'deepmerge';
-import type { Options, RetryObject } from 'got';
-import got, { RequestError } from 'got';
-import type { SetRequired } from 'type-fest';
-import type { infer as Infer, ZodError } from 'zod';
-import { ZodType } from 'zod';
-import { GlobalConfig } from '../../config/global';
-import { HOST_DISABLED } from '../../constants/error-messages';
-import { pkg } from '../../expose.cjs';
-import { logger } from '../../logger';
-import { ExternalHostError } from '../../types/errors/external-host-error';
-import * as memCache from '../cache/memory';
-import { hash } from '../hash';
-import { type AsyncResult, Result } from '../result';
-import { type HttpRequestStatsDataPoint, HttpStats } from '../stats';
-import { resolveBaseUrl } from '../url';
-import { parseSingleYaml } from '../yaml';
-import { applyAuthorization, removeAuthorization } from './auth';
-import { memCacheProvider } from './cache/memory-http-cache-provider';
-import { hooks } from './hooks';
-import { applyHostRule, findMatchingRule } from './host-rules';
-import { getQueue } from './queue';
-import { getRetryAfter, wrapWithRetry } from './retry-after';
-import { getThrottle } from './throttle';
-import type {
-  GotJSONOptions,
-  GotOptions,
-  GotTask,
-  HttpOptions,
-  HttpResponse,
-  InternalHttpOptions,
-} from './types';
-// TODO: refactor code to remove this (#9651)
-import './legacy';
-import { copyResponse } from './util';
-=======
 import { EmptyResultError } from './errors';
 import { RequestError } from './got';
 import { HttpBase } from './http';
->>>>>>> 63a2fed2
 
 export { RequestError as HttpError, EmptyResultError };
 
 export type * from './types';
 
-<<<<<<< HEAD
-type HttpFnArgs<
-  Opts extends HttpOptions,
-  ResT = unknown,
-  Schema extends ZodType<ResT> = ZodType<ResT>,
-> = {
-  url: string;
-  httpOptions?: Opts;
-  schema?: Schema;
-};
-
-function applyDefaultHeaders(options: Options): void {
-  const renovateVersion = pkg.version;
-  options.headers = {
-    ...options.headers,
-    'user-agent':
-      GlobalConfig.get('userAgent') ??
-      `RenovateBot/${renovateVersion} (https://github.com/renovatebot/renovate)`,
-  };
-}
-
-type QueueStatsData = Pick<HttpRequestStatsDataPoint, 'queueMs'>;
-
-// Note on types:
-// options.requestType can be either 'json' or 'buffer', but `T` should be
-// `Buffer` in the latter case.
-// We don't declare overload signatures because it's immediately wrapped by
-// `request`.
-async function gotTask<T>(
-  url: string,
-  options: SetRequired<GotOptions, 'method'>,
-  queueStats: QueueStatsData,
-): Promise<HttpResponse<T>> {
-  logger.trace({ url, options }, 'got request');
-
-  let duration = 0;
-  let statusCode = 0;
-
-  try {
-    // Cheat the TS compiler using `as` to pick a specific overload.
-    // Otherwise it doesn't typecheck.
-    const resp = await got<T>(url, { ...options, hooks } as GotJSONOptions);
-    statusCode = resp.statusCode;
-    duration =
-      resp.timings.phases.total ??
-      /* istanbul ignore next: can't be tested */ 0;
-    return resp;
-  } catch (error) {
-    if (error instanceof RequestError) {
-      statusCode =
-        error.response?.statusCode ??
-        /* istanbul ignore next: can't be tested */ -1;
-      duration =
-        error.timings?.phases.total ??
-        /* istanbul ignore next: can't be tested */ -1;
-      const method = options.method.toUpperCase();
-      const code = error.code ?? /* istanbul ignore next */ 'UNKNOWN';
-      const retryCount =
-        error.request?.retryCount ?? /* istanbul ignore next */ -1;
-      logger.debug(
-        `${method} ${url} = (code=${code}, statusCode=${statusCode} retryCount=${retryCount}, duration=${duration})`,
-      );
-    }
-
-    throw error;
-  } finally {
-    HttpStats.write({
-      method: options.method,
-      url,
-      reqMs: duration,
-      queueMs: queueStats.queueMs,
-      status: statusCode,
-    });
-  }
-}
-
-export class Http<Opts extends HttpOptions = HttpOptions> {
-  private options?: GotOptions;
-
-  constructor(
-    protected hostType: string,
-    options: HttpOptions = {},
-  ) {
-    const retryLimit = process.env.NODE_ENV === 'test' ? 0 : 2;
-    this.options = merge<GotOptions>(
-      options,
-      {
-        context: { hostType },
-        retry: {
-          calculateDelay: (retryObject) =>
-            this.calculateRetryDelay(retryObject),
-          limit: retryLimit,
-          maxRetryAfter: 0, // Don't rely on `got` retry-after handling, just let it fail and then we'll handle it
-        },
-      },
-      { isMergeableObject: is.plainObject },
-    );
-  }
-
-  protected async request<T>(
-    requestUrl: string | URL,
-    httpOptions: InternalHttpOptions,
-  ): Promise<HttpResponse<T>> {
-    let url = requestUrl.toString();
-    if (httpOptions?.baseUrl) {
-      url = resolveBaseUrl(httpOptions.baseUrl, url);
-    }
-
-    let options = merge<SetRequired<GotOptions, 'method'>, InternalHttpOptions>(
-      {
-        method: 'get',
-        ...this.options,
-        hostType: this.hostType,
-      },
-      httpOptions,
-      { isMergeableObject: is.plainObject },
-    );
-
-    logger.trace(`HTTP request: ${options.method.toUpperCase()} ${url}`);
-
-    options.hooks = {
-      beforeRedirect: [removeAuthorization],
-    };
-
-    applyDefaultHeaders(options);
-
-    if (
-      is.undefined(options.readOnly) &&
-      ['head', 'get'].includes(options.method)
-    ) {
-      options.readOnly = true;
-    }
-
-    const hostRule = findMatchingRule(url, options);
-    options = applyHostRule(url, options, hostRule);
-    if (options.enabled === false) {
-      logger.debug(`Host is disabled - rejecting request. HostUrl: ${url}`);
-      throw new Error(HOST_DISABLED);
-    }
-    options = applyAuthorization(options);
-    options.timeout ??= 60000;
-
-    let { cacheProvider } = options;
-
-    const memCacheKey =
-      options.cacheProvider !== memCacheProvider &&
-      options.memCache !== false &&
-      (options.method === 'get' || options.method === 'head')
-        ? hash(
-            `got-${JSON.stringify({
-              url,
-              headers: options.headers,
-              method: options.method,
-            })}`,
-          )
-        : null;
-
-    if (memCacheKey) {
-      cacheProvider = undefined;
-    }
-
-    const cachedResponse = await cacheProvider?.bypassServer<T>(url);
-    if (cachedResponse) {
-      return cachedResponse;
-    }
-
-    let resPromise: Promise<HttpResponse<T>> | null = null;
-
-    // Cache GET requests unless memCache=false
-    if (memCacheKey) {
-      resPromise = memCache.get(memCacheKey);
-
-      // istanbul ignore next
-      if (resPromise && options.cacheProvider !== memCacheProvider) {
-        logger.debug({ url }, 'Cache hit on the obsolete memCache option');
-      }
-    }
-
-    // istanbul ignore else: no cache tests
-    if (!resPromise) {
-      if (cacheProvider) {
-        await cacheProvider.setCacheHeaders(url, options);
-      }
-
-      const startTime = Date.now();
-      const httpTask: GotTask<T> = () => {
-        const queueMs = Date.now() - startTime;
-        return gotTask(url, options, { queueMs });
-      };
-
-      const throttle = getThrottle(url);
-      const throttledTask: GotTask<T> = throttle
-        ? () => throttle.add<HttpResponse<T>>(httpTask)
-        : httpTask;
-
-      const queue = getQueue(url);
-      const queuedTask: GotTask<T> = queue
-        ? () => queue.add<HttpResponse<T>>(throttledTask)
-        : throttledTask;
-
-      const { maxRetryAfter = 60 } = hostRule;
-      resPromise = wrapWithRetry(queuedTask, url, getRetryAfter, maxRetryAfter);
-
-      if (memCacheKey) {
-        memCache.set(memCacheKey, resPromise);
-      }
-    }
-
-    try {
-      const res = await resPromise;
-      const deepCopyNeeded = !!memCacheKey && res.statusCode !== 304;
-      const resCopy = copyResponse(res, deepCopyNeeded);
-      resCopy.authorization = !!options?.headers?.authorization;
-
-      if (cacheProvider) {
-        return await cacheProvider.wrapServerResponse(url, resCopy);
-      }
-
-      return resCopy;
-    } catch (err) {
-      const { abortOnError, abortIgnoreStatusCodes } = options;
-      if (abortOnError && !abortIgnoreStatusCodes?.includes(err.statusCode)) {
-        throw new ExternalHostError(err);
-      }
-
-      const staleResponse = await cacheProvider?.bypassServer<T>(url, true);
-      if (staleResponse) {
-        logger.debug(
-          { err },
-          `Request error: returning stale cache instead for ${url}`,
-        );
-        return staleResponse;
-      }
-
-      throw err;
-    }
-  }
-
-  protected calculateRetryDelay({ computedValue }: RetryObject): number {
-    return computedValue;
-  }
-
-  get(url: string, options: HttpOptions = {}): Promise<HttpResponse> {
-    return this.request<string>(url, options);
-  }
-
-  head(url: string, options: HttpOptions = {}): Promise<HttpResponse> {
-    return this.request<string>(url, { ...options, method: 'head' });
-  }
-
-  getBuffer(
-    url: string,
-    options: HttpOptions = {},
-  ): Promise<HttpResponse<Buffer>> {
-    return this.request<Buffer>(url, {
-      ...options,
-      responseType: 'buffer',
-    });
-  }
-
-  private async requestJson<ResT = unknown>(
-    method: InternalHttpOptions['method'],
-    { url, httpOptions: requestOptions, schema }: HttpFnArgs<Opts, ResT>,
-  ): Promise<HttpResponse<ResT>> {
-    const { body, ...httpOptions } = { ...requestOptions };
-    const opts: InternalHttpOptions = {
-      ...httpOptions,
-      method,
-      responseType: 'json',
-    };
-    // signal that we expect a json response
-    opts.headers = {
-      accept: 'application/json',
-      ...opts.headers,
-    };
-    if (body) {
-      opts.json = body;
-    }
-    const res = await this.request<ResT>(url, opts);
-
-    if (!schema) {
-      return res;
-    }
-
-    res.body = await schema.parseAsync(res.body);
-    return res;
-  }
-
-  private resolveArgs<ResT = unknown>(
-    arg1: string,
-    arg2: Opts | ZodType<ResT> | undefined,
-    arg3: ZodType<ResT> | undefined,
-  ): HttpFnArgs<Opts, ResT> {
-    const res: HttpFnArgs<Opts, ResT> = { url: arg1 };
-
-    if (arg2 instanceof ZodType) {
-      res.schema = arg2;
-    } else if (arg2) {
-      res.httpOptions = arg2;
-    }
-
-    if (arg3) {
-      res.schema = arg3;
-    }
-
-    return res;
-  }
-
-  async getPlain(url: string, options?: Opts): Promise<HttpResponse> {
-    const opt = options ?? {};
-    return await this.get(url, {
-      headers: {
-        Accept: 'text/plain',
-      },
-      ...opt,
-    });
-  }
-
-  /**
-   * @deprecated use `getYaml` instead
-   */
-  async getYamlUnchecked<ResT>(
-    url: string,
-    options?: Opts,
-  ): Promise<HttpResponse<ResT>> {
-    const res = await this.get(url, options);
-    const body = parseSingleYaml<ResT>(res.body);
-    return { ...res, body };
-  }
-
-  async getYaml<Schema extends ZodType<any, any, any>>(
-    url: string,
-    schema: Schema,
-  ): Promise<HttpResponse<Infer<Schema>>>;
-  async getYaml<Schema extends ZodType<any, any, any>>(
-    url: string,
-    options: Opts,
-    schema: Schema,
-  ): Promise<HttpResponse<Infer<Schema>>>;
-  async getYaml<Schema extends ZodType<any, any, any>>(
-    arg1: string,
-    arg2?: Opts | Schema,
-    arg3?: Schema,
-  ): Promise<HttpResponse<Infer<Schema>>> {
-    const url = arg1;
-    let schema: Schema;
-    let httpOptions: Opts | undefined;
-    if (arg3) {
-      schema = arg3;
-      httpOptions = arg2 as Opts;
-    } else {
-      schema = arg2 as Schema;
-    }
-
-    const opts: InternalHttpOptions = {
-      ...httpOptions,
-      method: 'get',
-    };
-
-    const res = await this.get(url, opts);
-    const body = await schema.parseAsync(parseSingleYaml(res.body));
-    return { ...res, body };
-  }
-
-  getYamlSafe<
-    ResT extends NonNullable<unknown>,
-    Schema extends ZodType<ResT> = ZodType<ResT>,
-  >(url: string, schema: Schema): AsyncResult<Infer<Schema>, SafeJsonError>;
-  getYamlSafe<
-    ResT extends NonNullable<unknown>,
-    Schema extends ZodType<ResT> = ZodType<ResT>,
-  >(
-    url: string,
-    options: Opts,
-    schema: Schema,
-  ): AsyncResult<Infer<Schema>, SafeJsonError>;
-  getYamlSafe<
-    ResT extends NonNullable<unknown>,
-    Schema extends ZodType<ResT> = ZodType<ResT>,
-  >(
-    arg1: string,
-    arg2: Opts | Schema,
-    arg3?: Schema,
-  ): AsyncResult<ResT, SafeJsonError> {
-    const url = arg1;
-    let schema: Schema;
-    let httpOptions: Opts | undefined;
-    if (arg3) {
-      schema = arg3;
-      httpOptions = arg2 as Opts;
-    } else {
-      schema = arg2 as Schema;
-    }
-
-    let res: AsyncResult<HttpResponse<ResT>, SafeJsonError>;
-    if (httpOptions) {
-      res = Result.wrap(this.getYaml(url, httpOptions, schema));
-    } else {
-      res = Result.wrap(this.getYaml(url, schema));
-    }
-
-    return res.transform((response) => Result.ok(response.body));
-  }
-
-  /**
-   * Request JSON and return the response without any validation.
-   *
-   * The usage of this method is discouraged, please use `getJson` instead.
-   *
-   * If you're new to Zod schema validation library:
-   * - consult the [documentation of Zod library](https://github.com/colinhacks/zod?tab=readme-ov-file#basic-usage)
-   * - search the Renovate codebase for 'zod' module usage
-   * - take a look at the `schema-utils.ts` file for Renovate-specific schemas and utilities
-   */
-  getJsonUnchecked<ResT = unknown>(
-    url: string,
-    options?: Opts,
-  ): Promise<HttpResponse<ResT>> {
-    return this.requestJson<ResT>('get', { url, httpOptions: options });
-  }
-
-  /**
-   * Request JSON with a Zod schema for the response,
-   * throwing an error if the response is not valid.
-   *
-   * @param url
-   * @param schema Zod schema for the response
-   */
-  getJson<Schema extends ZodType<any, any, any>>(
-    url: string,
-    schema: Schema,
-  ): Promise<HttpResponse<Infer<Schema>>>;
-  getJson<Schema extends ZodType<any, any, any>>(
-    url: string,
-    options: Opts,
-    schema: Schema,
-  ): Promise<HttpResponse<Infer<Schema>>>;
-  getJson<Schema extends ZodType<any, any, any>>(
-    arg1: string,
-    arg2?: Opts | Schema,
-    arg3?: Schema,
-  ): Promise<HttpResponse<Infer<Schema>>> {
-    const args = this.resolveArgs<Infer<Schema>>(arg1, arg2, arg3);
-    return this.requestJson<Infer<Schema>>('get', args);
-  }
-
-  /**
-   * Request JSON with a Zod schema for the response,
-   * wrapping response data in a `Result` class.
-   *
-   * @param url
-   * @param schema Zod schema for the response
-   */
-  getJsonSafe<ResT extends NonNullable<unknown>, Schema extends ZodType<ResT>>(
-    url: string,
-    schema: Schema,
-  ): AsyncResult<Infer<Schema>, SafeJsonError>;
-  getJsonSafe<ResT extends NonNullable<unknown>, Schema extends ZodType<ResT>>(
-    url: string,
-    options: Opts,
-    schema: Schema,
-  ): AsyncResult<Infer<Schema>, SafeJsonError>;
-  getJsonSafe<ResT extends NonNullable<unknown>, Schema extends ZodType<ResT>>(
-    arg1: string,
-    arg2?: Opts | Schema,
-    arg3?: Schema,
-  ): AsyncResult<ResT, SafeJsonError> {
-    const args = this.resolveArgs<ResT>(arg1, arg2, arg3);
-    return Result.wrap(this.requestJson<ResT>('get', args)).transform(
-      (response) => Result.ok(response.body),
-    );
-  }
-
-  headJson(url: string, httpOptions?: Opts): Promise<HttpResponse<never>> {
-    return this.requestJson<never>('head', { url, httpOptions });
-  }
-
-  postJson<T>(url: string, options?: Opts): Promise<HttpResponse<T>>;
-  postJson<T, Schema extends ZodType<T> = ZodType<T>>(
-    url: string,
-    schema: Schema,
-  ): Promise<HttpResponse<Infer<Schema>>>;
-  postJson<T, Schema extends ZodType<T> = ZodType<T>>(
-    url: string,
-    options: Opts,
-    schema: Schema,
-  ): Promise<HttpResponse<Infer<Schema>>>;
-  postJson<T = unknown, Schema extends ZodType<T> = ZodType<T>>(
-    arg1: string,
-    arg2?: Opts | Schema,
-    arg3?: Schema,
-  ): Promise<HttpResponse<T>> {
-    const args = this.resolveArgs(arg1, arg2, arg3);
-    return this.requestJson<T>('post', args);
-  }
-
-  putJson<T>(url: string, options?: Opts): Promise<HttpResponse<T>>;
-  putJson<T, Schema extends ZodType<T> = ZodType<T>>(
-    url: string,
-    schema: Schema,
-  ): Promise<HttpResponse<Infer<Schema>>>;
-  putJson<T, Schema extends ZodType<T> = ZodType<T>>(
-    url: string,
-    options: Opts,
-    schema: Schema,
-  ): Promise<HttpResponse<Infer<Schema>>>;
-  putJson<T = unknown, Schema extends ZodType<T> = ZodType<T>>(
-    arg1: string,
-    arg2?: Opts | Schema,
-    arg3?: ZodType,
-  ): Promise<HttpResponse<T>> {
-    const args = this.resolveArgs(arg1, arg2, arg3);
-    return this.requestJson<T>('put', args);
-  }
-
-  patchJson<T>(url: string, options?: Opts): Promise<HttpResponse<T>>;
-  patchJson<T, Schema extends ZodType<T> = ZodType<T>>(
-    url: string,
-    schema: Schema,
-  ): Promise<HttpResponse<Infer<Schema>>>;
-  patchJson<T, Schema extends ZodType<T> = ZodType<T>>(
-    url: string,
-    options: Opts,
-    schema: Schema,
-  ): Promise<HttpResponse<Infer<Schema>>>;
-  patchJson<T = unknown, Schema extends ZodType<T> = ZodType<T>>(
-    arg1: string,
-    arg2?: Opts | Schema,
-    arg3?: Schema,
-  ): Promise<HttpResponse<T>> {
-    const args = this.resolveArgs(arg1, arg2, arg3);
-    return this.requestJson<T>('patch', args);
-  }
-
-  deleteJson<T>(url: string, options?: Opts): Promise<HttpResponse<T>>;
-  deleteJson<T, Schema extends ZodType<T> = ZodType<T>>(
-    url: string,
-    schema: Schema,
-  ): Promise<HttpResponse<Infer<Schema>>>;
-  deleteJson<T, Schema extends ZodType<T> = ZodType<T>>(
-    url: string,
-    options: Opts,
-    schema: Schema,
-  ): Promise<HttpResponse<Infer<Schema>>>;
-  deleteJson<T = unknown, Schema extends ZodType<T> = ZodType<T>>(
-    arg1: string,
-    arg2?: Opts | Schema,
-    arg3?: Schema,
-  ): Promise<HttpResponse<T>> {
-    const args = this.resolveArgs(arg1, arg2, arg3);
-    return this.requestJson<T>('delete', args);
-  }
-
-  stream(url: string, options?: HttpOptions): NodeJS.ReadableStream {
-    // TODO: fix types (#22198)
-    let combinedOptions: any = {
-      method: 'get',
-      ...this.options,
-      hostType: this.hostType,
-      ...options,
-    };
-
-    let resolvedUrl = url;
-    // istanbul ignore else: needs test
-    if (options?.baseUrl) {
-      resolvedUrl = resolveBaseUrl(options.baseUrl, url);
-    }
-
-    applyDefaultHeaders(combinedOptions);
-
-    if (
-      is.undefined(combinedOptions.readOnly) &&
-      ['head', 'get'].includes(combinedOptions.method)
-    ) {
-      combinedOptions.readOnly = true;
-    }
-
-    const hostRule = findMatchingRule(url, combinedOptions);
-    combinedOptions = applyHostRule(resolvedUrl, combinedOptions, hostRule);
-    if (combinedOptions.enabled === false) {
-      throw new Error(HOST_DISABLED);
-    }
-    combinedOptions = applyAuthorization(combinedOptions);
-
-    return got.stream(resolvedUrl, combinedOptions);
-  }
-}
-=======
-export class Http extends HttpBase {}
->>>>>>> 63a2fed2
+export class Http extends HttpBase {}