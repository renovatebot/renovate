--- conflicted
+++ resolved
@@ -8,6 +8,13 @@
 import { applyAuthorization, removeAuthorization } from './auth';
 import { applyHostRules } from './host-rules';
 
+// TODO: remove when code is refactord
+Object.defineProperty(got.RequestError.prototype, 'statusCode', {
+  get: function statusCode(this: any) {
+    return this.response?.statusCode;
+  },
+});
+
 interface OutgoingHttpHeaders {
   [header: string]: number | string | string[] | undefined;
 }
@@ -44,15 +51,6 @@
   };
 }
 
-<<<<<<< HEAD
-async function resolveGot(promisedRes): Promise<any> {
-  try {
-    const res = await promisedRes;
-    return res;
-  } catch (err) {
-    err.code = err.response?.code;
-    err.statusCode = err.response?.statusCode;
-=======
 async function resolveResponse<T>(
   promisedRes: Promise<HttpResponse<T>>,
   { abortOnError, abortIgnoreStatusCodes }
@@ -64,7 +62,6 @@
     if (abortOnError && !abortIgnoreStatusCodes?.includes(err.statusCode)) {
       throw new ExternalHostError(err);
     }
->>>>>>> fc2cd936
     throw err;
   }
 }
@@ -118,25 +115,16 @@
       const cachedRes = memCache.get(cacheKey);
       // istanbul ignore if
       if (cachedRes) {
-<<<<<<< HEAD
-        return cloneResponse<T>(await resolveGot(cachedRes));
-=======
         return resolveResponse<T>(cachedRes, options);
->>>>>>> fc2cd936
       }
     }
     const startTime = Date.now();
-    const promisedRes = got(url, options);
+    const promisedRes = got<T>(url, options);
     if (options.method === 'get') {
       memCache.set(cacheKey, promisedRes); // always set if it's a get
     }
-<<<<<<< HEAD
-    const res = await resolveGot(promisedRes);
-    const httpRequests = runCache.get('http-requests') || [];
-=======
     const res = await resolveResponse<T>(promisedRes, options);
     const httpRequests = memCache.get('http-requests') || [];
->>>>>>> fc2cd936
     httpRequests.push({
       method: options.method,
       url,
