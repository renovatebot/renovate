--- conflicted
+++ resolved
@@ -265,14 +265,7 @@
           );
           cache.httpCache[url] = {
             etag: resCopy.headers.etag,
-<<<<<<< HEAD
-            httpResponse: copyResponse(
-              res,
-              deepCopyNeeded,
-            ) as HttpResponse<string>,
-=======
             httpResponse: copyResponse(res, deepCopyNeeded),
->>>>>>> 854d8cb0
             timeStamp: new Date().toISOString(),
           };
         }
