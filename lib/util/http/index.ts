--- conflicted
+++ resolved
@@ -172,25 +172,16 @@
         });
       };
 
-<<<<<<< HEAD
       const throttle = getThrottle(url);
-      const throttledTask = (): Promise<Response<T>> =>
-        throttle?.add<Response<T>>(httpTask) ?? httpTask();
-
-      const queue = getQueue(url);
-      const queuedTask = (): Promise<Response<T>> =>
-        queue?.add<Response<T>>(throttledTask) ?? throttledTask();
-
-      resPromise = queuedTask();
-=======
+      const throttledTask = throttle
+        ? () => throttle.add<Response<T>>(httpTask)
+        : httpTask;
+
       const queue = getQueue(url);
       const queuedTask = queue
-        ? () => queue.add<Response<T>>(httpTask)
-        : httpTask;
-
-      resPromise = queuedTask();
-
->>>>>>> d4d0ec46
+        ? () => queue.add<Response<T>>(throttledTask)
+        : throttledTask;
+
       if (options.method === 'get' || options.method === 'head') {
         memCache.set(cacheKey, resPromise); // always set if it's a get or a head
       }
