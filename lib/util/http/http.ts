import is from '@sindresorhus/is';
import merge from 'deepmerge';
import type { Options, RetryObject } from 'got';
import type { Merge, SetRequired } from 'type-fest';
import type { infer as Infer } from 'zod';
import { ZodType } from 'zod';
import { GlobalConfig } from '../../config/global';
import { HOST_DISABLED } from '../../constants/error-messages';
import { pkg } from '../../expose.cjs';
import { logger } from '../../logger';
import { ExternalHostError } from '../../types/errors/external-host-error';
<<<<<<< HEAD
=======
import * as memCache from '../cache/memory';
import { getEnv } from '../env';
import { hash } from '../hash';
>>>>>>> d21d0992
import { type AsyncResult, Result } from '../result';
import { isHttpUrl, parseUrl, resolveBaseUrl } from '../url';
import { parseSingleYaml } from '../yaml';
import { applyAuthorization, removeAuthorization } from './auth';
import { fetch, stream } from './got';
import { applyHostRule, findMatchingRule } from './host-rules';

import { getQueue } from './queue';
import { getRetryAfter, wrapWithRetry } from './retry-after';
import { getThrottle } from './throttle';
import type {
  GotOptions,
  GotStreamOptions,
  GotTask,
  HttpMethod,
  HttpOptions,
  HttpResponse,
  SafeJsonError,
} from './types';

export interface InternalJsonUnsafeOptions<
  Opts extends HttpOptions = HttpOptions,
> {
  url: string | URL;
  httpOptions?: Opts;
}

export interface InternalJsonOptions<
  Opts extends HttpOptions,
  ResT = unknown,
  Schema extends ZodType<ResT> = ZodType<ResT>,
> extends InternalJsonUnsafeOptions<Opts> {
  schema?: Schema;
}

export type InternalGotOptions = SetRequired<GotOptions, 'method' | 'context'>;

export interface InternalHttpOptions extends HttpOptions {
  json?: HttpOptions['body'];

  method?: HttpMethod;

  parseJson?: Options['parseJson'];
}

export function applyDefaultHeaders(options: Options): void {
  const renovateVersion = pkg.version;
  options.headers = {
    ...options.headers,
    'user-agent':
      GlobalConfig.get('userAgent') ??
      `RenovateBot/${renovateVersion} (https://github.com/renovatebot/renovate)`,
  };
}

export abstract class HttpBase<
  JSONOpts extends HttpOptions = HttpOptions,
  Opts extends HttpOptions = HttpOptions,
> {
  private readonly options: InternalGotOptions;

  protected get baseUrl(): string | undefined {
    return undefined;
  }

  constructor(
    protected hostType: string,
    options: HttpOptions = {},
  ) {
    const retryLimit = getEnv().NODE_ENV === 'test' ? 0 : 2;
    this.options = merge<InternalGotOptions>(
      options,
      {
        method: 'get',
        context: { hostType },
        retry: {
          calculateDelay: (retryObject) =>
            this.calculateRetryDelay(retryObject),
          limit: retryLimit,
          maxRetryAfter: 0, // Don't rely on `got` retry-after handling, just let it fail and then we'll handle it
        },
      },
      { isMergeableObject: is.plainObject },
    );
  }
  private async request(
    requestUrl: string | URL,
    httpOptions: InternalHttpOptions,
  ): Promise<HttpResponse<string>>;
  private async request(
    requestUrl: string | URL,
    httpOptions: InternalHttpOptions & { responseType: 'text' },
  ): Promise<HttpResponse<string>>;
  private async request(
    requestUrl: string | URL,
    httpOptions: InternalHttpOptions & { responseType: 'buffer' },
  ): Promise<HttpResponse<Buffer>>;
  private async request<T = unknown>(
    requestUrl: string | URL,
    httpOptions: InternalHttpOptions & { responseType: 'json' },
  ): Promise<HttpResponse<T>>;

  private async request(
    requestUrl: string | URL,
    httpOptions: InternalHttpOptions,
  ): Promise<HttpResponse<unknown>> {
    const resolvedUrl = this.resolveUrl(requestUrl, httpOptions);
    const url = resolvedUrl.toString();

    this.processOptions(resolvedUrl, httpOptions);

    let options = merge<InternalGotOptions, InternalHttpOptions>(
      {
        ...this.options,
        hostType: this.hostType,
      },
      httpOptions,
      { isMergeableObject: is.plainObject },
    );

    logger.trace(`HTTP request: ${options.method.toUpperCase()} ${url}`);

    options.hooks = {
      beforeRedirect: [removeAuthorization],
    };

    applyDefaultHeaders(options);

    if (
      is.undefined(options.readOnly) &&
      ['head', 'get'].includes(options.method)
    ) {
      options.readOnly = true;
    }

    const hostRule = findMatchingRule(url, options);
    options = applyHostRule(url, options, hostRule);
    if (options.enabled === false) {
      logger.debug(`Host is disabled - rejecting request. HostUrl: ${url}`);
      throw new Error(HOST_DISABLED);
    }
    options = applyAuthorization(options);
    options.timeout ??= 60000;

    const { cacheProvider } = options;

    const cachedResponse = await cacheProvider?.bypassServer<unknown>(url);
    if (cachedResponse) {
      return cachedResponse;
    }

    let resPromise: Promise<HttpResponse<unknown>> | null = null;
    if (!resPromise) {
      if (cacheProvider) {
        await cacheProvider.setCacheHeaders(url, options);
      }

      const startTime = Date.now();
      const httpTask: GotTask = () => {
        const queueMs = Date.now() - startTime;
        return fetch(url, options, { queueMs });
      };

      const throttle = getThrottle(url);
      const throttledTask = throttle ? () => throttle.add(httpTask) : httpTask;

      const queue = getQueue(url);
      const queuedTask = queue ? () => queue.add(throttledTask) : throttledTask;

      const { maxRetryAfter = 60 } = hostRule;
      resPromise = wrapWithRetry(queuedTask, url, getRetryAfter, maxRetryAfter);
    }

    try {
      const { body, statusCode, headers } = await resPromise;
      const res = {
        statusCode,
        headers,
        body,
      } as HttpResponse<unknown>;

      if (options?.headers?.authorization) {
        res.authorization = true;
      }

      if (body instanceof Buffer) {
        return res;
      }

      if (cacheProvider) {
        return await cacheProvider.wrapServerResponse(url, res);
      }

      return res;
    } catch (err) {
      const { abortOnError, abortIgnoreStatusCodes } = options;
      if (abortOnError && !abortIgnoreStatusCodes?.includes(err.statusCode)) {
        throw new ExternalHostError(err);
      }

      const staleResponse = await cacheProvider?.bypassServer<string | Buffer>(
        url,
        true,
      );
      if (staleResponse) {
        logger.debug(
          { err },
          `Request error: returning stale cache instead for ${url}`,
        );
        return staleResponse;
      }

      this.handleError(requestUrl, httpOptions, err);
    }
  }

  protected processOptions(_url: URL, _options: InternalHttpOptions): void {
    // noop
  }

  protected handleError(
    _url: string | URL,
    _httpOptions: HttpOptions,
    err: Error,
  ): never {
    throw err;
  }

  protected resolveUrl(
    requestUrl: string | URL,
    options: HttpOptions | undefined,
  ): URL {
    let url = requestUrl;

    if (url instanceof URL) {
      // already a aboslute URL
      return url;
    }

    const baseUrl = options?.baseUrl ?? this.baseUrl;
    if (baseUrl) {
      url = resolveBaseUrl(baseUrl, url);
    }

    const parsedUrl = parseUrl(url);
    if (!parsedUrl || !isHttpUrl(parsedUrl)) {
      logger.error(
        { url: requestUrl, baseUrl, resolvedUrl: url },
        'Request Error: cannot parse url',
      );
      throw new Error('Invalid URL');
    }
    return parsedUrl;
  }

  protected calculateRetryDelay({ computedValue }: RetryObject): number {
    return computedValue;
  }

  get(
    url: string,
    options: HttpOptions = {},
  ): Promise<HttpResponse<string | Buffer>> {
    return this.request(url, options);
  }

  head(url: string, options: HttpOptions = {}): Promise<HttpResponse<never>> {
    // to complex to validate
    return this.request(url, {
      ...options,
      responseType: 'text',
      method: 'head',
    }) as Promise<HttpResponse<never>>;
  }

  getText(
    url: string | URL,
    options: HttpOptions = {},
  ): Promise<HttpResponse<string>> {
    return this.request(url, { ...options, responseType: 'text' });
  }

  getBuffer(
    url: string | URL,
    options: HttpOptions = {},
  ): Promise<HttpResponse<Buffer>> {
    return this.request(url, { ...options, responseType: 'buffer' });
  }

  protected requestJsonUnsafe<ResT>(
    method: HttpMethod,
    { url, httpOptions: requestOptions }: InternalJsonUnsafeOptions<JSONOpts>,
  ): Promise<HttpResponse<ResT>> {
    const { body: json, ...httpOptions } = { ...requestOptions };
    const opts: InternalHttpOptions = {
      ...httpOptions,
      method,
    };
    // signal that we expect a json response
    opts.headers = {
      accept: 'application/json',
      ...opts.headers,
    };
    if (json) {
      opts.json = json;
    }
    return this.request<ResT>(url, { ...opts, responseType: 'json' });
  }

  private async requestJson<ResT, Schema extends ZodType<ResT> = ZodType<ResT>>(
    method: HttpMethod,
    options: InternalJsonOptions<JSONOpts, ResT, Schema>,
  ): Promise<HttpResponse<ResT>> {
    const res = await this.requestJsonUnsafe<ResT>(method, options);

    if (options.schema) {
      res.body = await options.schema.parseAsync(res.body);
    }

    return res;
  }

  private resolveArgs<ResT = unknown>(
    arg1: string,
    arg2: JSONOpts | ZodType<ResT> | undefined,
    arg3: ZodType<ResT> | undefined,
  ): InternalJsonOptions<JSONOpts, ResT> {
    const res: InternalJsonOptions<JSONOpts, ResT> = { url: arg1 };

    if (arg2 instanceof ZodType) {
      res.schema = arg2;
    } else if (arg2) {
      res.httpOptions = arg2;
    }

    if (arg3) {
      res.schema = arg3;
    }

    return res;
  }

  async getPlain(url: string, options?: Opts): Promise<HttpResponse> {
    const opt = options ?? {};
    return await this.getText(url, {
      headers: {
        Accept: 'text/plain',
      },
      ...opt,
    });
  }

  /**
   * @deprecated use `getYaml` instead
   */
  async getYamlUnchecked<ResT>(
    url: string,
    options?: Opts,
  ): Promise<HttpResponse<ResT>> {
    const res = await this.getText(url, options);
    const body = parseSingleYaml<ResT>(res.body);
    return { ...res, body };
  }

  async getYaml<Schema extends ZodType<any, any, any>>(
    url: string,
    schema: Schema,
  ): Promise<HttpResponse<Infer<Schema>>>;
  async getYaml<Schema extends ZodType<any, any, any>>(
    url: string,
    options: Opts,
    schema: Schema,
  ): Promise<HttpResponse<Infer<Schema>>>;
  async getYaml<Schema extends ZodType<any, any, any>>(
    arg1: string,
    arg2?: Opts | Schema,
    arg3?: Schema,
  ): Promise<HttpResponse<Infer<Schema>>> {
    const url = arg1;
    let schema: Schema;
    let httpOptions: Opts | undefined;
    if (arg3) {
      schema = arg3;
      httpOptions = arg2 as Opts;
    } else {
      schema = arg2 as Schema;
    }

    const opts: InternalHttpOptions = {
      ...httpOptions,
      method: 'get',
    };

    const res = await this.getText(url, opts);
    const body = await schema.parseAsync(parseSingleYaml(res.body));
    return { ...res, body };
  }

  getYamlSafe<
    ResT extends NonNullable<unknown>,
    Schema extends ZodType<ResT> = ZodType<ResT>,
  >(url: string, schema: Schema): AsyncResult<Infer<Schema>, SafeJsonError>;
  getYamlSafe<
    ResT extends NonNullable<unknown>,
    Schema extends ZodType<ResT> = ZodType<ResT>,
  >(
    url: string,
    options: Opts,
    schema: Schema,
  ): AsyncResult<Infer<Schema>, SafeJsonError>;
  getYamlSafe<
    ResT extends NonNullable<unknown>,
    Schema extends ZodType<ResT> = ZodType<ResT>,
  >(
    arg1: string,
    arg2: Opts | Schema,
    arg3?: Schema,
  ): AsyncResult<ResT, SafeJsonError> {
    const url = arg1;
    let schema: Schema;
    let httpOptions: Opts | undefined;
    if (arg3) {
      schema = arg3;
      httpOptions = arg2 as Opts;
    } else {
      schema = arg2 as Schema;
    }

    let res: AsyncResult<HttpResponse<ResT>, SafeJsonError>;
    if (httpOptions) {
      res = Result.wrap(this.getYaml(url, httpOptions, schema));
    } else {
      res = Result.wrap(this.getYaml(url, schema));
    }

    return res.transform((response) => Result.ok(response.body));
  }

  /**
   * Request JSON and return the response without any validation.
   *
   * The usage of this method is discouraged, please use `getJson` instead.
   *
   * If you're new to Zod schema validation library:
   * - consult the [documentation of Zod library](https://github.com/colinhacks/zod?tab=readme-ov-file#basic-usage)
   * - search the Renovate codebase for 'zod' module usage
   * - take a look at the `schema-utils.ts` file for Renovate-specific schemas and utilities
   */
  getJsonUnchecked<ResT = unknown>(
    url: string,
    options?: JSONOpts,
  ): Promise<HttpResponse<ResT>> {
    return this.requestJson<ResT>('get', { url, httpOptions: options });
  }

  /**
   * Request JSON with a Zod schema for the response,
   * throwing an error if the response is not valid.
   *
   * @param url
   * @param schema Zod schema for the response
   */
  getJson<Schema extends ZodType<any, any, any>>(
    url: string,
    schema: Schema,
  ): Promise<HttpResponse<Infer<Schema>>>;
  getJson<Schema extends ZodType<any, any, any>>(
    url: string,
    options: JSONOpts,
    schema: Schema,
  ): Promise<HttpResponse<Infer<Schema>>>;
  getJson<Schema extends ZodType<any, any, any>>(
    arg1: string,
    arg2?: JSONOpts | Schema,
    arg3?: Schema,
  ): Promise<HttpResponse<Infer<Schema>>> {
    const args = this.resolveArgs<Infer<Schema>>(arg1, arg2, arg3);
    return this.requestJson<Infer<Schema>>('get', args);
  }

  /**
   * Request JSON with a Zod schema for the response,
   * wrapping response data in a `Result` class.
   *
   * @param url
   * @param schema Zod schema for the response
   */
  getJsonSafe<ResT extends NonNullable<unknown>, Schema extends ZodType<ResT>>(
    url: string,
    schema: Schema,
  ): AsyncResult<Infer<Schema>, SafeJsonError>;
  getJsonSafe<ResT extends NonNullable<unknown>, Schema extends ZodType<ResT>>(
    url: string,
    options: JSONOpts,
    schema: Schema,
  ): AsyncResult<Infer<Schema>, SafeJsonError>;
  getJsonSafe<ResT extends NonNullable<unknown>, Schema extends ZodType<ResT>>(
    arg1: string,
    arg2?: JSONOpts | Schema,
    arg3?: Schema,
  ): AsyncResult<ResT, SafeJsonError> {
    const args = this.resolveArgs<ResT>(arg1, arg2, arg3);
    return Result.wrap(this.requestJson<ResT>('get', args)).transform(
      (response) => Result.ok(response.body),
    );
  }

  /**
   * @deprecated use `head` instead
   */
  headJson(url: string, httpOptions?: JSONOpts): Promise<HttpResponse<never>> {
    return this.requestJson<never>('head', { url, httpOptions });
  }

  postJson<T>(url: string, options?: JSONOpts): Promise<HttpResponse<T>>;
  postJson<T, Schema extends ZodType<T> = ZodType<T>>(
    url: string,
    schema: Schema,
  ): Promise<HttpResponse<Infer<Schema>>>;
  postJson<T, Schema extends ZodType<T> = ZodType<T>>(
    url: string,
    options: JSONOpts,
    schema: Schema,
  ): Promise<HttpResponse<Infer<Schema>>>;
  postJson<T = unknown, Schema extends ZodType<T> = ZodType<T>>(
    arg1: string,
    arg2?: JSONOpts | Schema,
    arg3?: Schema,
  ): Promise<HttpResponse<T>> {
    const args = this.resolveArgs(arg1, arg2, arg3);
    return this.requestJson<T>('post', args);
  }

  putJson<T>(url: string, options?: JSONOpts): Promise<HttpResponse<T>>;
  putJson<T, Schema extends ZodType<T> = ZodType<T>>(
    url: string,
    schema: Schema,
  ): Promise<HttpResponse<Infer<Schema>>>;
  putJson<T, Schema extends ZodType<T> = ZodType<T>>(
    url: string,
    options: JSONOpts,
    schema: Schema,
  ): Promise<HttpResponse<Infer<Schema>>>;
  putJson<T = unknown, Schema extends ZodType<T> = ZodType<T>>(
    arg1: string,
    arg2?: JSONOpts | Schema,
    arg3?: ZodType,
  ): Promise<HttpResponse<T>> {
    const args = this.resolveArgs(arg1, arg2, arg3);
    return this.requestJson<T>('put', args);
  }

  patchJson<T>(url: string, options?: JSONOpts): Promise<HttpResponse<T>>;
  patchJson<T, Schema extends ZodType<T> = ZodType<T>>(
    url: string,
    schema: Schema,
  ): Promise<HttpResponse<Infer<Schema>>>;
  patchJson<T, Schema extends ZodType<T> = ZodType<T>>(
    url: string,
    options: JSONOpts,
    schema: Schema,
  ): Promise<HttpResponse<Infer<Schema>>>;
  patchJson<T = unknown, Schema extends ZodType<T> = ZodType<T>>(
    arg1: string,
    arg2?: JSONOpts | Schema,
    arg3?: Schema,
  ): Promise<HttpResponse<T>> {
    const args = this.resolveArgs(arg1, arg2, arg3);
    return this.requestJson<T>('patch', args);
  }

  deleteJson<T>(url: string, options?: JSONOpts): Promise<HttpResponse<T>>;
  deleteJson<T, Schema extends ZodType<T> = ZodType<T>>(
    url: string,
    schema: Schema,
  ): Promise<HttpResponse<Infer<Schema>>>;
  deleteJson<T, Schema extends ZodType<T> = ZodType<T>>(
    url: string,
    options: JSONOpts,
    schema: Schema,
  ): Promise<HttpResponse<Infer<Schema>>>;
  deleteJson<T = unknown, Schema extends ZodType<T> = ZodType<T>>(
    arg1: string,
    arg2?: JSONOpts | Schema,
    arg3?: Schema,
  ): Promise<HttpResponse<T>> {
    const args = this.resolveArgs(arg1, arg2, arg3);
    return this.requestJson<T>('delete', args);
  }

  stream(url: string, options?: HttpOptions): NodeJS.ReadableStream {
    let combinedOptions: Merge<
      GotStreamOptions,
      SetRequired<InternalHttpOptions, 'method'>
    > = {
      ...this.options,
      hostType: this.hostType,
      ...options,
      method: 'get',
    };

    const resolvedUrl = this.resolveUrl(url, options).toString();

    applyDefaultHeaders(combinedOptions);

    if (
      is.undefined(combinedOptions.readOnly) &&
      ['head', 'get'].includes(combinedOptions.method)
    ) {
      combinedOptions.readOnly = true;
    }

    const hostRule = findMatchingRule(url, combinedOptions);
    combinedOptions = applyHostRule(resolvedUrl, combinedOptions, hostRule);
    if (combinedOptions.enabled === false) {
      throw new Error(HOST_DISABLED);
    }
    combinedOptions = applyAuthorization(combinedOptions);

    return stream(resolvedUrl, combinedOptions);
  }
}<|MERGE_RESOLUTION|>--- conflicted
+++ resolved
@@ -9,12 +9,7 @@
 import { pkg } from '../../expose.cjs';
 import { logger } from '../../logger';
 import { ExternalHostError } from '../../types/errors/external-host-error';
-<<<<<<< HEAD
-=======
-import * as memCache from '../cache/memory';
 import { getEnv } from '../env';
-import { hash } from '../hash';
->>>>>>> d21d0992
 import { type AsyncResult, Result } from '../result';
 import { isHttpUrl, parseUrl, resolveBaseUrl } from '../url';
 import { parseSingleYaml } from '../yaml';
