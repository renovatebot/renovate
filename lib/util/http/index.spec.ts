import { ZodError, z } from 'zod';
import * as httpMock from '../../../test/http-mock';
import { logger } from '../../../test/util';
import {
  EXTERNAL_HOST_ERROR,
  HOST_DISABLED,
} from '../../constants/error-messages';
import * as memCache from '../cache/memory';
import * as hostRules from '../host-rules';
import * as queue from './queue';
import * as throttle from './throttle';
import type { HttpResponse } from './types';
import { Http, HttpError } from '.';

const baseUrl = 'http://renovate.com';

describe('util/http/index', () => {
  let http: Http;

  beforeEach(() => {
    http = new Http('dummy');
    hostRules.clear();
    queue.clear();
    throttle.clear();
  });

  it('get', async () => {
    httpMock.scope(baseUrl).get('/test').reply(200);
    expect(await http.get('http://renovate.com/test')).toEqual({
      authorization: false,
      body: '',
      headers: {},
      statusCode: 200,
      url: 'http://renovate.com/test',
    });
    expect(httpMock.allUsed()).toBeTrue();
  });

  it('returns 429 error', async () => {
    httpMock.scope(baseUrl).get('/test').reply(429);
    await expect(http.get('http://renovate.com/test')).rejects.toThrow(
      'Response code 429 (Too Many Requests)',
    );
    expect(httpMock.allUsed()).toBeTrue();
  });

  it('converts 404 error to ExternalHostError', async () => {
    httpMock.scope(baseUrl).get('/test').reply(404);
    hostRules.add({ abortOnError: true });
    await expect(http.get('http://renovate.com/test')).rejects.toThrow(
      EXTERNAL_HOST_ERROR,
    );
    expect(httpMock.allUsed()).toBeTrue();
  });

  it('disables hosts', async () => {
    hostRules.add({ matchHost: 'renovate.com', enabled: false });
    await expect(http.get('http://renovate.com/test')).rejects.toThrow(
      HOST_DISABLED,
    );
  });

  it('ignores 404 error and does not throw ExternalHostError', async () => {
    httpMock.scope(baseUrl).get('/test').reply(404);
    hostRules.add({ abortOnError: true, abortIgnoreStatusCodes: [404] });
    await expect(http.get('http://renovate.com/test')).rejects.toThrow(
      'Response code 404 (Not Found)',
    );
    expect(httpMock.allUsed()).toBeTrue();
  });

  it('getJson', async () => {
    httpMock
      .scope(baseUrl, {
        reqheaders: {
          accept: 'application/json',
        },
      })
      .get('/')
      .reply(200, '{ "test": true }');
    expect(await http.getJson('http://renovate.com')).toEqual({
      authorization: false,
      body: {
        test: true,
      },
      headers: {},
      statusCode: 200,
      url: 'http://renovate.com/',
    });
  });

  it('postJson', async () => {
    httpMock.scope(baseUrl).post('/').reply(200, {});
    expect(
      await http.postJson('http://renovate.com', { body: {}, baseUrl }),
    ).toEqual({
      authorization: false,
      body: {},
      headers: {
        'content-type': 'application/json',
      },
      statusCode: 200,
      url: 'http://renovate.com/',
    });
    expect(httpMock.allUsed()).toBeTrue();
  });

  it('putJson', async () => {
    httpMock.scope(baseUrl).put('/').reply(200, {});
    expect(
      await http.putJson('http://renovate.com', { body: {}, baseUrl }),
    ).toEqual({
      authorization: false,
      body: {},
      headers: {
        'content-type': 'application/json',
      },
      statusCode: 200,
      url: 'http://renovate.com/',
    });
    expect(httpMock.allUsed()).toBeTrue();
  });

  it('patchJson', async () => {
    httpMock.scope(baseUrl).patch('/').reply(200, {});
    expect(
      await http.patchJson('http://renovate.com', { body: {}, baseUrl }),
    ).toEqual({
      authorization: false,
      body: {},
      headers: {
        'content-type': 'application/json',
      },
      statusCode: 200,
      url: 'http://renovate.com/',
    });
    expect(httpMock.allUsed()).toBeTrue();
  });

  it('deleteJson', async () => {
    httpMock.scope(baseUrl).delete('/').reply(200, {});
    expect(
      await http.deleteJson('http://renovate.com', { body: {}, baseUrl }),
    ).toEqual({
      authorization: false,
      body: {},
      headers: {
        'content-type': 'application/json',
      },
      statusCode: 200,
      url: 'http://renovate.com/',
    });
    expect(httpMock.allUsed()).toBeTrue();
  });

  it('headJson', async () => {
    httpMock.scope(baseUrl).head('/').reply(200, {});
    expect(await http.headJson('http://renovate.com', { baseUrl })).toEqual({
      authorization: false,
      body: {},
      headers: {
        'content-type': 'application/json',
      },
      statusCode: 200,
      url: 'http://renovate.com/',
    });
    expect(httpMock.allUsed()).toBeTrue();
  });

  it('stream', async () => {
    httpMock.scope(baseUrl).get('/some').reply(200, {});

    const stream = http.stream('/some', {
      baseUrl,
    });
    expect(stream).toBeDefined();

    let data = '';

    stream.on('data', (c) => {
      data += c;
    });

    const done = new Promise((resolve, reject) => {
      stream.on('end', resolve);
      stream.on('error', reject);
    });

    await done;

    expect(data).toBe('{}');
    expect(httpMock.allUsed()).toBeTrue();
  });

  it('disables hosts for stream', () => {
    hostRules.add({ matchHost: 'renovate.com', enabled: false });

    expect(() => http.stream('http://renovate.com/test')).toThrow(
      HOST_DISABLED,
    );
  });

<<<<<<< HEAD
  it('retries', async () => {
    const NODE_ENV = process.env.NODE_ENV;
    try {
      delete process.env.NODE_ENV;
      httpMock
        .scope(baseUrl)
        .head('/')
        .reply(500)
        .head('/')
        .reply(200, undefined, { 'x-some-header': 'abc' });
      expect(await http.head('http://renovate.com')).toEqual({
        authorization: false,
        body: '',
        headers: {
          'x-some-header': 'abc',
        },
        statusCode: 200,
        url: 'http://renovate.com/',
      });
      expect(httpMock.allUsed()).toBeTrue();
    } finally {
      process.env.NODE_ENV = NODE_ENV;
    }
  });

=======
>>>>>>> c667f758
  it('limits concurrency by host', async () => {
    hostRules.add({ matchHost: 'renovate.com', concurrentRequestLimit: 1 });

    let foo = false;
    let bar = false;
    let baz = false;

    const dummyResolve = (_: unknown): void => {
      return;
    };

    interface MockedRequestResponse<T = unknown> {
      request: Promise<T>;
      resolveRequest: (_?: T) => void;
      response: Promise<T>;
      resolveResponse: (_?: T) => void;
    }

    const mockRequestResponse = (): MockedRequestResponse => {
      let resolveRequest = dummyResolve;
      const request = new Promise((resolve) => {
        resolveRequest = resolve;
      });

      let resolveResponse = dummyResolve;
      const response = new Promise((resolve) => {
        resolveResponse = resolve;
      });

      return { request, resolveRequest, response, resolveResponse };
    };

    const {
      request: fooReq,
      resolveRequest: fooStart,
      response: fooResp,
      resolveResponse: fooFinish,
    } = mockRequestResponse();

    const {
      request: barReq,
      resolveRequest: barStart,
      response: barResp,
      resolveResponse: barFinish,
    } = mockRequestResponse();

    httpMock
      .scope(baseUrl)
      .get('/foo')
      .reply(200, () => {
        foo = true;
        fooStart();
        return fooResp;
      })
      .get('/bar')
      .reply(200, () => {
        bar = true;
        barStart();
        return barResp;
      })
      .get('/baz')
      .reply(200, () => {
        baz = true;
        return 'baz';
      });

    const all = Promise.all([
      http.get('http://renovate.com/foo'),
      http.get('http://renovate.com/bar'),
      http.get('http://renovate.com/baz'),
    ]);

    await fooReq;
    expect(foo).toBeTrue();
    expect(bar).toBeFalse();
    expect(baz).toBeFalse();
    fooFinish();

    await barReq;
    expect(foo).toBeTrue();
    expect(bar).toBeTrue();
    expect(baz).toBeFalse();
    barFinish();

    await all;
    expect(foo).toBeTrue();
    expect(bar).toBeTrue();
    expect(baz).toBeTrue();
  });

  it('getBuffer', async () => {
    httpMock.scope(baseUrl).get('/').reply(200, Buffer.from('test'));
    const res = await http.getBuffer('http://renovate.com');
    expect(res?.body).toBeInstanceOf(Buffer);
    expect(res?.body.toString('utf-8')).toBe('test');
  });

  describe('retry', () => {
    let NODE_ENV: string | undefined;

    beforeAll(() => {
      NODE_ENV = process.env.NODE_ENV;
      delete process.env.NODE_ENV;
      http = new Http('dummy');
    });

    afterAll(() => {
      process.env.NODE_ENV = NODE_ENV;
    });

    it('works', async () => {
      httpMock
        .scope(baseUrl)
        .head('/')
        .reply(500)
        .head('/')
        .reply(200, undefined, { 'x-some-header': 'abc' });
      expect(await http.head('http://renovate.com')).toEqual({
        authorization: false,
        body: '',
        headers: {
          'x-some-header': 'abc',
        },
        statusCode: 200,
      });
      expect(httpMock.allUsed()).toBeTrue();
    });
  });

  describe('Schema support', () => {
    const SomeSchema = z
      .object({ x: z.number(), y: z.number() })
      .transform(({ x, y }) => `${x} + ${y} = ${x + y}`);

    beforeEach(() => {
      memCache.init();
    });

    afterEach(() => {
      memCache.reset();
    });

    describe('getJson', () => {
      it('uses schema for response body', async () => {
        httpMock
          .scope(baseUrl, {
            reqheaders: {
              accept: 'application/json',
            },
          })
          .get('/')
          .reply(200, JSON.stringify({ x: 2, y: 2 }));

        const { body }: HttpResponse<string> = await http.getJson(
          'http://renovate.com',
          { headers: { accept: 'application/json' } },
          SomeSchema,
        );

        expect(body).toBe('2 + 2 = 4');
        expect(logger.logger.once.info).not.toHaveBeenCalled();
      });

      it('throws on schema mismatch', async () => {
        httpMock
          .scope(baseUrl, {
            reqheaders: {
              accept: 'application/json',
            },
          })
          .get('/')
          .reply(200, JSON.stringify({ foo: 'bar' }));

        await expect(
          http.getJson('http://renovate.com', SomeSchema),
        ).rejects.toThrow(z.ZodError);
      });
    });

    describe('getJsonSafe', () => {
      it('uses schema for response body', async () => {
        httpMock
          .scope('http://example.com')
          .get('/')
          .reply(200, JSON.stringify({ x: 2, y: 2 }));

        const { val, err } = await http
          .getJsonSafe('http://example.com', SomeSchema)
          .unwrap();

        expect(val).toBe('2 + 2 = 4');
        expect(err).toBeUndefined();
      });

      it('returns schema error result', async () => {
        httpMock
          .scope('http://example.com')
          .get('/')
          .reply(200, JSON.stringify({ x: '2', y: '2' }));

        const { val, err } = await http
          .getJsonSafe('http://example.com', SomeSchema)
          .unwrap();

        expect(val).toBeUndefined();
        expect(err).toBeInstanceOf(ZodError);
      });

      it('returns error result', async () => {
        httpMock.scope('http://example.com').get('/').replyWithError('unknown');

        const { val, err } = await http
          .getJsonSafe('http://example.com', SomeSchema)
          .unwrap();

        expect(val).toBeUndefined();
        expect(err).toBeInstanceOf(HttpError);
      });
    });

    describe('postJson', () => {
      it('uses schema for response body', async () => {
        httpMock
          .scope(baseUrl)
          .post('/')
          .reply(200, JSON.stringify({ x: 2, y: 2 }));

        const { body }: HttpResponse<string> = await http.postJson(
          'http://renovate.com',
          SomeSchema,
        );

        expect(body).toBe('2 + 2 = 4');
        expect(logger.logger.once.info).not.toHaveBeenCalled();
      });

      it('throws on schema mismatch', async () => {
        httpMock
          .scope(baseUrl)
          .post('/')
          .reply(200, JSON.stringify({ foo: 'bar' }));

        await expect(
          http.postJson('http://renovate.com', SomeSchema),
        ).rejects.toThrow(z.ZodError);
      });
    });
  });

  describe('Throttling', () => {
    afterEach(() => {
      jest.useRealTimers();
    });

    it('works without throttling', async () => {
      jest.useFakeTimers({ advanceTimers: 1 });
      httpMock.scope(baseUrl).get('/foo').twice().reply(200, 'bar');

      const t1 = Date.now();
      await http.get('http://renovate.com/foo');
      await http.get('http://renovate.com/foo');
      const t2 = Date.now();

      expect(t2 - t1).toBeLessThan(100);
    });

    it('limits request rate by host', async () => {
      jest.useFakeTimers({ advanceTimers: true });
      httpMock.scope(baseUrl).get('/foo').twice().reply(200, 'bar');
      hostRules.add({ matchHost: 'renovate.com', maxRequestsPerSecond: 0.25 });

      const t1 = Date.now();
      await http.get('http://renovate.com/foo');
      jest.advanceTimersByTime(4000);
      await http.get('http://renovate.com/foo');
      const t2 = Date.now();

      expect(t2 - t1).toBeGreaterThanOrEqual(4000);
    });
  });

  describe('Etag caching', () => {
    it('returns cached data for status=304', async () => {
      type FooBar = { foo: string; bar: string };
      const data: FooBar = { foo: 'foo', bar: 'bar' };
      httpMock
        .scope(baseUrl, { reqheaders: { 'If-None-Match': 'foobar' } })
        .get('/foo')
        .reply(304);

      const res = await http.getJson<FooBar>(`/foo`, {
        baseUrl,
        etagCache: {
          etag: 'foobar',
          data,
        },
      });

      expect(res.statusCode).toBe(304);
      expect(res.body).toEqual(data);
      expect(res.body).not.toBe(data);
    });

    it('bypasses schema parsing', async () => {
      const FooBar = z
        .object({ foo: z.string(), bar: z.string() })
        .transform(({ foo, bar }) => ({
          foobar: `${foo}${bar}`.toUpperCase(),
        }));
      const data = FooBar.parse({ foo: 'foo', bar: 'bar' });
      httpMock
        .scope(baseUrl, { reqheaders: { 'If-None-Match': 'foobar' } })
        .get('/foo')
        .reply(304);

      const res = await http.getJson(
        `/foo`,
        {
          baseUrl,
          etagCache: {
            etag: 'foobar',
            data,
          },
        },
        FooBar,
      );

      expect(res.statusCode).toBe(304);
      expect(res.body).toEqual(data);
      expect(res.body).not.toBe(data);
    });

    it('returns new data for status=200', async () => {
      type FooBar = { foo: string; bar: string };
      const oldData: FooBar = { foo: 'foo', bar: 'bar' };
      const newData: FooBar = { foo: 'FOO', bar: 'BAR' };
      httpMock
        .scope(baseUrl, { reqheaders: { 'If-None-Match': 'foobar' } })
        .get('/foo')
        .reply(200, newData);

      const res = await http.getJson<FooBar>(`/foo`, {
        baseUrl,
        etagCache: {
          etag: 'foobar',
          data: oldData,
        },
      });

      expect(res.statusCode).toBe(200);
      expect(res.body).toEqual(newData);
      expect(res.body).not.toBe(newData);
    });
  });
});<|MERGE_RESOLUTION|>--- conflicted
+++ resolved
@@ -31,7 +31,6 @@
       body: '',
       headers: {},
       statusCode: 200,
-      url: 'http://renovate.com/test',
     });
     expect(httpMock.allUsed()).toBeTrue();
   });
@@ -85,7 +84,6 @@
       },
       headers: {},
       statusCode: 200,
-      url: 'http://renovate.com/',
     });
   });
 
@@ -100,7 +98,6 @@
         'content-type': 'application/json',
       },
       statusCode: 200,
-      url: 'http://renovate.com/',
     });
     expect(httpMock.allUsed()).toBeTrue();
   });
@@ -116,7 +113,6 @@
         'content-type': 'application/json',
       },
       statusCode: 200,
-      url: 'http://renovate.com/',
     });
     expect(httpMock.allUsed()).toBeTrue();
   });
@@ -132,7 +128,6 @@
         'content-type': 'application/json',
       },
       statusCode: 200,
-      url: 'http://renovate.com/',
     });
     expect(httpMock.allUsed()).toBeTrue();
   });
@@ -148,7 +143,6 @@
         'content-type': 'application/json',
       },
       statusCode: 200,
-      url: 'http://renovate.com/',
     });
     expect(httpMock.allUsed()).toBeTrue();
   });
@@ -162,7 +156,6 @@
         'content-type': 'application/json',
       },
       statusCode: 200,
-      url: 'http://renovate.com/',
     });
     expect(httpMock.allUsed()).toBeTrue();
   });
@@ -200,34 +193,6 @@
     );
   });
 
-<<<<<<< HEAD
-  it('retries', async () => {
-    const NODE_ENV = process.env.NODE_ENV;
-    try {
-      delete process.env.NODE_ENV;
-      httpMock
-        .scope(baseUrl)
-        .head('/')
-        .reply(500)
-        .head('/')
-        .reply(200, undefined, { 'x-some-header': 'abc' });
-      expect(await http.head('http://renovate.com')).toEqual({
-        authorization: false,
-        body: '',
-        headers: {
-          'x-some-header': 'abc',
-        },
-        statusCode: 200,
-        url: 'http://renovate.com/',
-      });
-      expect(httpMock.allUsed()).toBeTrue();
-    } finally {
-      process.env.NODE_ENV = NODE_ENV;
-    }
-  });
-
-=======
->>>>>>> c667f758
   it('limits concurrency by host', async () => {
     hostRules.add({ matchHost: 'renovate.com', concurrentRequestLimit: 1 });
 
