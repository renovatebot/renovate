--- conflicted
+++ resolved
@@ -44,14 +44,14 @@
     });
 
     hostRules.add({
-<<<<<<< HEAD
       hostType: 'gitlab-packages',
       token: 'abc',
-=======
+    });
+    
+    hostRules.add({
       hostType: 'github-releases',
       username: 'some',
       password: 'xxx',
->>>>>>> a8ddcae5
     });
   });
 
