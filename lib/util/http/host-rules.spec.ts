--- conflicted
+++ resolved
@@ -38,20 +38,11 @@
       hostType: PlatformId.Gitlab,
       token: 'abc',
     });
-<<<<<<< HEAD
-=======
-
-    hostRules.add({
-      hostType: 'github-releases',
-      username: 'some',
-      password: 'xxx',
-    });
 
     hostRules.add({
       hostType: PlatformId.Bitbucket,
       token: 'cdef',
     });
->>>>>>> 4e2a8f6b
   });
 
   afterEach(() => {
@@ -287,10 +278,15 @@
       hostType: 'gitlab-packages',
       token: 'abc',
     });
-<<<<<<< HEAD
     expect(
       applyHostRules(url, { ...options, hostType: 'gitlab-changelog' })
-=======
+    ).toEqual({
+      context: {
+        authType: undefined,
+      },
+      hostType: 'gitlab-changelog',
+      token: 'abc',
+    });
   });
 
   it('no fallback to bitbucket', () => {
@@ -311,18 +307,12 @@
   it('fallback to bitbucket', () => {
     expect(
       applyHostRules(url, { ...options, hostType: 'bitbucket-tags' })
->>>>>>> 4e2a8f6b
-    ).toEqual({
-      context: {
-        authType: undefined,
-      },
-<<<<<<< HEAD
-      hostType: 'gitlab-changelog',
-      token: 'abc',
-=======
+    ).toEqual({
+      context: {
+        authType: undefined,
+      },
       hostType: 'bitbucket-tags',
       token: 'cdef',
->>>>>>> 4e2a8f6b
     });
   });
 });