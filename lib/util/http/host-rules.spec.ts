<<<<<<< HEAD
import { PlatformId } from '../../constants';
=======
import {
  PLATFORM_TYPE_GITEA,
  PLATFORM_TYPE_GITHUB,
  PLATFORM_TYPE_GITLAB,
} from '../../constants/platforms';
>>>>>>> 9c28522f
import { bootstrap } from '../../proxy';
import * as hostRules from '../host-rules';
import { applyHostRules } from './host-rules';

const url = 'https://github.com';

jest.mock('global-agent');

describe('util/http/host-rules', () => {
  const options = {
    hostType: PlatformId.Github,
  };
  beforeEach(() => {
    // reset module
    jest.resetAllMocks();

    delete process.env.HTTP_PROXY;

    // clean up hostRules
    hostRules.clear();
    hostRules.add({
      hostType: PlatformId.Github,
      token: 'token',
    });
    hostRules.add({
      hostType: PlatformId.Gitea,
      password: 'password',
    });

    hostRules.add({
      hostType: 'npm',
      authType: 'Basic',
      token: 'XXX',
    });

    hostRules.add({
      hostType: PLATFORM_TYPE_GITLAB,
      token: 'abc',
    });

    hostRules.add({
      hostType: 'github-releases',
      username: 'some',
      password: 'xxx',
    });
  });

  afterEach(() => {
    delete process.env.HTTP_PROXY;
  });

  it('adds token', () => {
    expect(applyHostRules(url, { ...options })).toMatchInlineSnapshot(`
      Object {
        "context": Object {
          "authType": undefined,
        },
        "hostType": "github",
        "token": "token",
      }
    `);
  });

  it('adds auth', () => {
    expect(applyHostRules(url, { hostType: PlatformId.Gitea }))
      .toMatchInlineSnapshot(`
      Object {
        "hostType": "gitea",
        "password": "password",
        "username": undefined,
      }
    `);
  });

  it('adds custom auth', () => {
    expect(applyHostRules(url, { hostType: 'npm' })).toMatchInlineSnapshot(`
      Object {
        "context": Object {
          "authType": "Basic",
        },
        "hostType": "npm",
        "token": "XXX",
      }
    `);
  });

  it('skips', () => {
    expect(applyHostRules(url, { ...options, token: 'xxx' }))
      .toMatchInlineSnapshot(`
      Object {
        "hostType": "github",
        "token": "xxx",
      }
    `);
  });

  it('uses http2', () => {
    hostRules.add({ enableHttp2: true });
    expect(applyHostRules(url, { ...options, token: 'xxx' }))
      .toMatchInlineSnapshot(`
      Object {
        "hostType": "github",
        "http2": true,
        "token": "xxx",
      }
    `);
  });

  it('disables http2', () => {
    process.env.HTTP_PROXY = 'http://proxy';
    bootstrap();
    hostRules.add({ enableHttp2: true });
    expect(applyHostRules(url, { ...options, token: 'xxx' }))
      .toMatchInlineSnapshot(`
      Object {
        "hostType": "github",
        "token": "xxx",
      }
    `);
  });

  it('noAuth', () => {
    expect(applyHostRules(url, { ...options, noAuth: true }))
      .toMatchInlineSnapshot(`
      Object {
        "hostType": "github",
        "noAuth": true,
      }
    `);
  });

  it('no fallback', () => {
    expect(
      applyHostRules(url, { ...options, hostType: 'github-releases' })
    ).toEqual({
      hostType: 'github-releases',
      username: 'some',
      password: 'xxx',
    });
  });

  it('fallback to github', () => {
    expect(applyHostRules(url, { ...options, hostType: 'github-tags' }))
      .toMatchInlineSnapshot(`
      Object {
        "context": Object {
          "authType": undefined,
        },
        "hostType": "github-tags",
        "token": "token",
      }
    `);
  });

  it('fallback to gitlab', () => {
    expect(applyHostRules(url, { ...options, hostType: 'gitlab-tags' }))
      .toMatchInlineSnapshot(`
      Object {
        "context": Object {
          "authType": undefined,
        },
        "hostType": "gitlab-tags",
        "token": "abc",
      }
    `);
  });
});<|MERGE_RESOLUTION|>--- conflicted
+++ resolved
@@ -1,12 +1,4 @@
-<<<<<<< HEAD
 import { PlatformId } from '../../constants';
-=======
-import {
-  PLATFORM_TYPE_GITEA,
-  PLATFORM_TYPE_GITHUB,
-  PLATFORM_TYPE_GITLAB,
-} from '../../constants/platforms';
->>>>>>> 9c28522f
 import { bootstrap } from '../../proxy';
 import * as hostRules from '../host-rules';
 import { applyHostRules } from './host-rules';
@@ -43,7 +35,7 @@
     });
 
     hostRules.add({
-      hostType: PLATFORM_TYPE_GITLAB,
+      hostType: PlatformId.Gitlab,
       token: 'abc',
     });
 
