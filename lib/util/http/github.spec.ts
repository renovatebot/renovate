import { DateTime } from 'luxon';
import * as httpMock from '../../../test/http-mock';
import { mocked } from '../../../test/util';
import {
  EXTERNAL_HOST_ERROR,
  PLATFORM_BAD_CREDENTIALS,
  PLATFORM_INTEGRATION_UNAUTHORIZED,
  PLATFORM_RATE_LIMIT_EXCEEDED,
  REPOSITORY_CHANGED,
} from '../../constants/error-messages';
import { id as GITHUB_RELEASES_ID } from '../../datasource/github-releases';
import * as _repositoryCache from '../../util/cache/repository';
import type { Cache } from '../../util/cache/repository/types';
import * as hostRules from '../host-rules';
import { GithubHttp, setBaseUrl } from './github';

jest.mock('../../util/cache/repository');
const repositoryCache = mocked(_repositoryCache);

const githubApiHost = 'https://api.github.com';

const graphqlQuery = `
query(
  $owner: String!,
  $name: String!,
  $count: Int,
  $cursor: String
) {
  repository(owner: $name, name: $name) {
    testItem (
      orderBy: { field: UPDATED_AT, direction: DESC },
      filterBy: { createdBy: "someone" },
      first: $count,
      after: $cursor,
    ) {
      pageInfo {
        endCursor
        hasNextPage
      }
      nodes {
        number state title body
      }
    }
  }
}
`;

describe('util/http/github', () => {
  let githubApi: GithubHttp;
  let repoCache: Cache = {};

  beforeEach(() => {
    githubApi = new GithubHttp();
    setBaseUrl(githubApiHost);
    jest.resetAllMocks();
    repoCache = {};
    repositoryCache.getCache.mockReturnValue(repoCache);
  });

  afterEach(() => {
    hostRules.clear();
  });

  describe('HTTP', () => {
    it('supports app mode', async () => {
      hostRules.add({ hostType: 'github', token: 'x-access-token:123test' });
      httpMock.scope(githubApiHost).get('/some-url').reply(200);
      await githubApi.get('/some-url', {
        headers: { accept: 'some-accept' },
      });
      const [req] = httpMock.getTrace();
      expect(req).toBeDefined();
      expect(req.headers.accept).toBe(
        'some-accept, application/vnd.github.machine-man-preview+json'
      );
      expect(req.headers.authorization).toBe('token 123test');
    });

    it('supports different datasources', async () => {
      const githubApiDatasource = new GithubHttp(GITHUB_RELEASES_ID);
      hostRules.add({ hostType: 'github', token: 'abc' });
      hostRules.add({
        hostType: GITHUB_RELEASES_ID,
        token: 'def',
      });
      httpMock.scope(githubApiHost).get('/some-url').reply(200);
      await githubApiDatasource.get('/some-url');
      const [req] = httpMock.getTrace();
      expect(req).toBeDefined();
      expect(req.headers.authorization).toBe('token def');
    });

    it('paginates', async () => {
      const url = '/some-url';
      httpMock
        .scope(githubApiHost)
        .get(url)
        .reply(200, ['a'], {
          link: `<${url}?page=2>; rel="next", <${url}?page=3>; rel="last"`,
        })
        .get(`${url}?page=2`)
        .reply(200, ['b', 'c'], {
          link: `<${url}?page=3>; rel="next", <${url}?page=3>; rel="last"`,
        })
        .get(`${url}?page=3`)
        .reply(200, ['d']);
      const res = await githubApi.getJson('some-url', { paginate: true });
      expect(res.body).toEqual(['a', 'b', 'c', 'd']);
      const trace = httpMock.getTrace();
      expect(trace).toHaveLength(3);
    });
    it('uses paginationField', async () => {
      const url = '/some-url';
      httpMock
        .scope(githubApiHost)
        .get(url)
        .reply(
          200,
          { the_field: ['a'], total: 4 },
          {
            link: `<${url}?page=2>; rel="next", <${url}?page=3>; rel="last"`,
          }
        )
        .get(`${url}?page=2`)
        .reply(
          200,
          { the_field: ['b', 'c'], total: 4 },
          {
            link: `<${url}?page=3>; rel="next", <${url}?page=3>; rel="last"`,
          }
        )
        .get(`${url}?page=3`)
        .reply(200, { the_field: ['d'], total: 4 });
      const res: any = await githubApi.getJson('some-url', {
        paginate: true,
        paginationField: 'the_field',
      });
      expect(res.body.the_field).toEqual(['a', 'b', 'c', 'd']);
      const trace = httpMock.getTrace();
      expect(trace).toHaveLength(3);
    });
    it('attempts to paginate', async () => {
      const url = '/some-url';
      httpMock
        .scope(githubApiHost)
        .get(url)
        .reply(200, ['a'], {
          link: `<${url}?page=34>; rel="last"`,
        });
      const res = await githubApi.getJson('some-url', { paginate: true });
      expect(res).toBeDefined();
      expect(res.body).toEqual(['a']);
      const trace = httpMock.getTrace();
      expect(trace).toHaveLength(1);
    });
    describe('handleGotError', () => {
      async function fail(
        code: number,
        body: any = undefined,
        headers: httpMock.ReplyHeaders = undefined
      ) {
        const url = '/some-url';
        httpMock
          .scope(githubApiHost)
          .get(url)
          .reply(
            code,
            function reply() {
              // https://github.com/nock/nock/issues/1979
              if (typeof body === 'object' && 'message' in body) {
                (this.req as any).response.statusMessage = body?.message;
              }
              return body;
            },
            headers
          );
        await githubApi.getJson(url);
      }

      async function failWithError(error: string | Record<string, unknown>) {
        const url = '/some-url';
        httpMock.scope(githubApiHost).get(url).replyWithError(error);
        await githubApi.getJson(url);
      }

      it('should throw Not found', async () => {
        await expect(fail(404)).rejects.toThrow(
          'Response code 404 (Not Found)'
        );
      });
      it('should throw 410', async () => {
        await expect(
          fail(410, { message: 'Issues are disabled for this repo' })
        ).rejects.toThrow(
          'Response code 410 (Issues are disabled for this repo)'
        );
      });
      it('should throw rate limit exceeded', async () => {
        await expect(
          fail(403, {
            message:
              'Error updating branch: API rate limit exceeded for installation ID 48411. (403)',
          })
        ).rejects.toThrow(PLATFORM_RATE_LIMIT_EXCEEDED);
      });
      it('should throw secondary rate limit exceeded', async () => {
        await expect(
          fail(403, {
            message:
              'You have exceeded a secondary rate limit and have been temporarily blocked from content creation. Please retry your request again later.',
          })
        ).rejects.toThrow(PLATFORM_RATE_LIMIT_EXCEEDED);
      });
      it('should throw Bad credentials', async () => {
        await expect(
          fail(401, { message: 'Bad credentials. (401)' })
        ).rejects.toThrow(PLATFORM_BAD_CREDENTIALS);
      });
      it('should throw platform failure', async () => {
        await expect(
          fail(
            401,
            { message: 'Bad credentials. (401)' },
            {
              'x-ratelimit-limit': '60',
            }
          )
        ).rejects.toThrow(EXTERNAL_HOST_ERROR);
      });
      it('should throw platform failure for ENOTFOUND, ETIMEDOUT or EAI_AGAIN', async () => {
        const codes = ['ENOTFOUND', 'ETIMEDOUT', 'EAI_AGAIN'];
        for (let idx = 0; idx < codes.length; idx += 1) {
          const code = codes[idx];
          await expect(failWithError({ code })).rejects.toThrow(
            EXTERNAL_HOST_ERROR
          );
        }
      });
      it('should throw platform failure for 500', async () => {
        await expect(fail(500)).rejects.toThrow(EXTERNAL_HOST_ERROR);
      });
      it('should throw platform failure ParseError', async () => {
        await expect(fail(200, '{{')).rejects.toThrow(EXTERNAL_HOST_ERROR);
      });
      it('should throw for unauthorized integration', async () => {
        await expect(
          fail(403, { message: 'Resource not accessible by integration (403)' })
        ).rejects.toThrow(PLATFORM_INTEGRATION_UNAUTHORIZED);
      });
      it('should throw for unauthorized integration2', async () => {
        await expect(
          fail(403, { message: 'Upgrade to GitHub Pro' })
        ).rejects.toThrow('Upgrade to GitHub Pro');
      });
      it('should throw on abuse', async () => {
        await expect(
          fail(403, {
            message: 'You have triggered an abuse detection mechanism',
          })
        ).rejects.toThrow(PLATFORM_RATE_LIMIT_EXCEEDED);
      });
      it('should throw on repository change', async () => {
        await expect(
          fail(422, {
            message: 'foobar',
            errors: [{ code: 'invalid' }],
          })
        ).rejects.toThrow(REPOSITORY_CHANGED);
      });
      it('should throw platform failure on 422 response', async () => {
        await expect(
          fail(422, {
            message: 'foobar',
          })
        ).rejects.toThrow(EXTERNAL_HOST_ERROR);
      });
      it('should throw original error when failed to add reviewers', async () => {
        await expect(
          fail(422, {
            message: 'Review cannot be requested from pull request author.',
          })
        ).rejects.toThrow(
          'Review cannot be requested from pull request author.'
        );
      });
      it('should throw original error when pull requests aleady existed', async () => {
        await expect(
          fail(422, {
            message: 'Validation error',
            errors: [{ message: 'A pull request already exists' }],
          })
        ).rejects.toThrow('Validation error');
      });

      it('should throw original error of unknown type', async () => {
        await expect(
          fail(418, {
            message: 'Sorry, this is a teapot',
          })
        ).rejects.toThrow('Sorry, this is a teapot');
      });
    });
  });

  describe('GraphQL', () => {
    const page1 = {
      data: {
        repository: {
          testItem: {
            pageInfo: {
              endCursor: 'cursor1',
              hasNextPage: true,
            },
            nodes: [
              {
                number: 1,
                state: 'OPEN',
                title: 'title-1',
                body: 'the body 1',
              },
            ],
          },
        },
      },
    };

    const page2 = {
      data: {
        repository: {
          testItem: {
            pageInfo: {
              endCursor: 'cursor2',
              hasNextPage: true,
            },
            nodes: [
              {
                number: 2,
                state: 'CLOSED',
                title: 'title-2',
                body: 'the body 2',
              },
            ],
          },
        },
      },
    };

    const page3 = {
      data: {
        repository: {
          testItem: {
            pageInfo: {
              endCursor: 'cursor3',
              hasNextPage: false,
            },
            nodes: [
              {
                number: 3,
                state: 'OPEN',
                title: 'title-3',
                body: 'the body 3',
              },
            ],
          },
        },
      },
    };

    it('strips path from baseUrl', async () => {
      setBaseUrl('https://ghe.mycompany.com/api/v3/');
      const repository = { foo: 'foo', bar: 'bar' };
      httpMock
        .scope('https://ghe.mycompany.com')
        .post('/api/graphql')
        .reply(200, { data: { repository } });
      await githubApi.requestGraphql(graphqlQuery);
      const [req] = httpMock.getTrace();
      expect(req).toBeDefined();
      expect(req.url).toBe('https://ghe.mycompany.com/api/graphql');
    });
    it('supports app mode', async () => {
      hostRules.add({ hostType: 'github', token: 'x-access-token:123test' });
      httpMock
        .scope(githubApiHost)
        .post('/graphql')
        .reply(200, { data: { repository: { testItem: 'XXX' } } });
      await githubApi.queryRepoField(graphqlQuery, 'testItem', {
        paginate: false,
      });
      const [req] = httpMock.getTrace();
      expect(req).toBeDefined();
      expect(req.headers.accept).toBe(
        'application/vnd.github.machine-man-preview+json'
      );
    });
    it('returns empty array for undefined data', async () => {
      httpMock
        .scope(githubApiHost)
        .post('/graphql')
        .reply(200, {
          data: {
            someprop: 'someval',
          },
        });
      expect(
        await githubApi.queryRepoField(graphqlQuery, 'testItem', {
          paginate: false,
        })
      ).toEqual([]);
    });
    it('returns empty array for undefined data.', async () => {
      httpMock
        .scope(githubApiHost)
        .post('/graphql')
        .reply(200, {
          data: { repository: { otherField: 'someval' } },
        });
      expect(
        await githubApi.queryRepoField(graphqlQuery, 'testItem', {
          paginate: false,
        })
      ).toEqual([]);
    });
    it('throws errors for invalid responses', async () => {
      httpMock.scope(githubApiHost).post('/graphql').reply(418);
      await expect(
        githubApi.queryRepoField(graphqlQuery, 'someItem', {
          paginate: false,
        })
      ).rejects.toThrow("Response code 418 (I'm a Teapot)");
    });
    it('halves node count and retries request', async () => {
      httpMock
        .scope(githubApiHost)
        .persist()
        .post('/graphql')
        .reply(200, {
          data: {
            someprop: 'someval',
          },
        });
      await githubApi.queryRepoField(graphqlQuery, 'testItem');
      expect(httpMock.getTrace()).toHaveLength(7);
    });
    it('queryRepo', async () => {
      const repository = {
        foo: 'foo',
        bar: 'bar',
      };
      httpMock
        .scope(githubApiHost)
        .post('/graphql')
        .reply(200, { data: { repository } });

      const { data } = await githubApi.requestGraphql(graphqlQuery);
      expect(httpMock.getTrace()).toHaveLength(1);
      expect(data).toStrictEqual({ repository });
    });
    it('queryRepoField', async () => {
      httpMock
        .scope(githubApiHost)
        .post('/graphql')
        .reply(200, page1)
        .post('/graphql')
        .reply(200, page2)
        .post('/graphql')
        .reply(200, page3);

      const items = await githubApi.queryRepoField(graphqlQuery, 'testItem');
      expect(httpMock.getTrace()).toHaveLength(3);
      expect(items).toHaveLength(3);
    });
    it('limit result size', async () => {
      httpMock
        .scope(githubApiHost)
        .post('/graphql')
        .reply(200, page1)
        .post('/graphql')
        .reply(200, page2);

      const items = await githubApi.queryRepoField(graphqlQuery, 'testItem', {
        limit: 2,
      });
      expect(httpMock.getTrace()).toHaveLength(2);
      expect(items).toHaveLength(2);
    });
    it('shrinks items count on 50x', async () => {
      repoCache.platform ??= {};
      repoCache.platform.github ??= {};
      repoCache.platform.github.graphqlPageCache = {
        testItem: {
          pageLastResizedAt: DateTime.local().toISO(),
          pageSize: 50,
        },
      };

      httpMock
        .scope(githubApiHost)
        .post('/graphql')
        .reply(200, page1)
        .post('/graphql')
        .reply(500)
        .post('/graphql')
        .reply(200, page2)
        .post('/graphql')
        .reply(200, page3);

      const items = await githubApi.queryRepoField(graphqlQuery, 'testItem');
      expect(items).toHaveLength(3);

      expect(
        repoCache?.platform?.github?.graphqlPageCache?.testItem?.pageSize
      ).toBe(25);

      const trace = httpMock.getTrace();
      expect(trace).toHaveLength(4);
      expect(trace).toMatchSnapshot();
    });
<<<<<<< HEAD
    it('expands items count on timeout', async () => {
      repoCache.platform ??= {};
      repoCache.platform.github ??= {};
      repoCache.platform.github.graphqlPageCache = {
        testItem: {
          pageLastResizedAt: DateTime.local()
            .minus({ hours: 24, seconds: 1 })
            .toISO(),
          pageSize: 42,
        },
      };

      httpMock
        .scope(githubApiHost)
        .post('/graphql')
        .reply(200, page1)
        .post('/graphql')
        .reply(200, page2)
        .post('/graphql')
        .reply(200, page3);

      const items = await githubApi.queryRepoField(graphqlQuery, 'testItem');
      expect(items).toHaveLength(3);

      expect(
        repoCache?.platform?.github?.graphqlPageCache?.testItem?.pageSize
      ).toBe(84);

      const trace = httpMock.getTrace();
      expect(trace).toHaveLength(3);
      expect(trace).toMatchSnapshot();
    });
    it('removes cache record once expanded to the maximum', async () => {
      repoCache.platform ??= {};
      repoCache.platform.github ??= {};
      repoCache.platform.github.graphqlPageCache = {
        testItem: {
          pageLastResizedAt: DateTime.local()
            .minus({ hours: 24, seconds: 1 })
            .toISO(),
          pageSize: 50,
        },
      };

      httpMock
        .scope(githubApiHost)
=======

    it('continues to iterate with a lower page size on error 502', async () => {
      httpMock
        .scope(githubApiHost)
        .post('/graphql')
        .reply(502)
>>>>>>> 5e0e9ac1
        .post('/graphql')
        .reply(200, page1)
        .post('/graphql')
        .reply(200, page2)
        .post('/graphql')
        .reply(200, page3);

      const items = await githubApi.queryRepoField(graphqlQuery, 'testItem');
      expect(items).toHaveLength(3);
<<<<<<< HEAD

      expect(
        repoCache?.platform?.github?.graphqlPageCache?.testItem
      ).toBeUndefined();

      const trace = httpMock.getTrace();
      expect(trace).toHaveLength(3);
      expect(trace).toMatchSnapshot();
    });
=======
    });

>>>>>>> 5e0e9ac1
    it('throws on 50x if count < 10', async () => {
      httpMock.scope(githubApiHost).post('/graphql').reply(500);
      await expect(
        githubApi.queryRepoField(graphqlQuery, 'testItem', {
          count: 9,
        })
      ).rejects.toThrow(EXTERNAL_HOST_ERROR);
    });
  });
});<|MERGE_RESOLUTION|>--- conflicted
+++ resolved
@@ -516,7 +516,6 @@
       expect(trace).toHaveLength(4);
       expect(trace).toMatchSnapshot();
     });
-<<<<<<< HEAD
     it('expands items count on timeout', async () => {
       repoCache.platform ??= {};
       repoCache.platform.github ??= {};
@@ -540,14 +539,28 @@
 
       const items = await githubApi.queryRepoField(graphqlQuery, 'testItem');
       expect(items).toHaveLength(3);
-
       expect(
         repoCache?.platform?.github?.graphqlPageCache?.testItem?.pageSize
       ).toBe(84);
+      expect(httpMock.getTrace()).toMatchSnapshot();
+    });
+    it('continues to iterate with a lower page size on error 502', async () => {
+      httpMock
+        .scope(githubApiHost)
+        .post('/graphql')
+        .reply(502)
+        .post('/graphql')
+        .reply(200, page1)
+        .post('/graphql')
+        .reply(200, page2)
+        .post('/graphql')
+        .reply(200, page3);
+
+      const items = await githubApi.queryRepoField(graphqlQuery, 'testItem');
+      expect(items).toHaveLength(3);
 
       const trace = httpMock.getTrace();
-      expect(trace).toHaveLength(3);
-      expect(trace).toMatchSnapshot();
+      expect(trace).toHaveLength(4);
     });
     it('removes cache record once expanded to the maximum', async () => {
       repoCache.platform ??= {};
@@ -563,14 +576,6 @@
 
       httpMock
         .scope(githubApiHost)
-=======
-
-    it('continues to iterate with a lower page size on error 502', async () => {
-      httpMock
-        .scope(githubApiHost)
-        .post('/graphql')
-        .reply(502)
->>>>>>> 5e0e9ac1
         .post('/graphql')
         .reply(200, page1)
         .post('/graphql')
@@ -580,7 +585,6 @@
 
       const items = await githubApi.queryRepoField(graphqlQuery, 'testItem');
       expect(items).toHaveLength(3);
-<<<<<<< HEAD
 
       expect(
         repoCache?.platform?.github?.graphqlPageCache?.testItem
@@ -590,10 +594,6 @@
       expect(trace).toHaveLength(3);
       expect(trace).toMatchSnapshot();
     });
-=======
-    });
-
->>>>>>> 5e0e9ac1
     it('throws on 50x if count < 10', async () => {
       httpMock.scope(githubApiHost).post('/graphql').reply(500);
       await expect(
