--- conflicted
+++ resolved
@@ -55,10 +55,6 @@
     delete process.env.RENOVATE_X_REBASE_PAGINATION_LINKS;
     githubApi = new GithubHttp();
     setBaseUrl(githubApiHost);
-<<<<<<< HEAD
-
-=======
->>>>>>> 84a97a62
     repoCache = {};
     repositoryCache.getCache.mockReturnValue(repoCache);
   });
