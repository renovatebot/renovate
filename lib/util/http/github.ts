--- conflicted
+++ resolved
@@ -134,7 +134,7 @@
   const defaultAccept = 'application/vnd.github.v3+json';
   const appModeAccept = 'application/vnd.github.machine-man-preview+json';
   const acceptStrings = typeof input === 'string' ? input.split(/\s*,\s*/) : [];
-  if (global.appMode && !acceptStrings.includes(appModeAccept)) {
+  if (appMode && !acceptStrings.includes(appModeAccept)) {
     acceptStrings.unshift(appModeAccept);
   }
   if (
@@ -170,21 +170,6 @@
       // GitHub Enterprise uses unversioned graphql path
       opts.baseUrl = opts.baseUrl.replace('/v3/', '/');
     }
-<<<<<<< HEAD
-    opts.headers = { ...opts.headers };
-    const isDefaultHost =
-      url.toString().startsWith(baseUrl) ||
-      !url.toString().startsWith('https://');
-    const accept =
-      isDefaultHost && appMode
-        ? 'application/vnd.github.machine-man-preview+json'
-        : 'application/vnd.github.v3+json';
-    if (opts.headers.accept) {
-      opts.headers.accept = `${accept}, ${opts.headers.accept}`;
-    } else {
-      opts.headers.accept = accept;
-    }
-=======
 
     const accept = constructAcceptString(opts.headers?.accept);
 
@@ -192,7 +177,6 @@
       ...opts.headers,
       accept,
     };
->>>>>>> 0823b14a
 
     try {
       result = await super.request<T>(url, opts);
