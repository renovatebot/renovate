import is from '@sindresorhus/is';
import { DateTime } from 'luxon';
import pAll from 'p-all';
import { PlatformId } from '../../constants';
import {
  PLATFORM_BAD_CREDENTIALS,
  PLATFORM_INTEGRATION_UNAUTHORIZED,
  PLATFORM_RATE_LIMIT_EXCEEDED,
  REPOSITORY_CHANGED,
} from '../../constants/error-messages';
import { logger } from '../../logger';
import { ExternalHostError } from '../../types/errors/external-host-error';
import { getCache } from '../../util/cache/repository';
import { maskToken } from '../mask';
import { range } from '../range';
import { regEx } from '../regex';
import { parseLinkHeader } from '../url';
import { GotLegacyError } from './legacy';
import { Http, HttpPostOptions, HttpResponse, InternalHttpOptions } from '.';

const githubBaseUrl = 'https://api.github.com/';
let baseUrl = githubBaseUrl;
export const setBaseUrl = (url: string): void => {
  baseUrl = url;
};

interface GithubInternalOptions extends InternalHttpOptions {
  body?: string;
}

export interface GithubHttpOptions extends InternalHttpOptions {
  paginate?: boolean | string;
  paginationField?: string;
  pageLimit?: number;
  token?: string;
}

interface GithubGraphqlRepoData<T = unknown> {
  repository?: T;
}

interface GithubGraphqlResponse<T = unknown> {
  data?: T;
  errors?: {
    type?: string;
    message: string;
    locations: unknown;
  }[];
}

function handleGotError(
  err: GotLegacyError,
  url: string | URL,
  opts: GithubHttpOptions
): Error {
  const path = url.toString();
  let message = err.message || '';
  const body = err.response?.body;
  if (is.plainObject(body) && 'message' in body) {
    message = String(body.message);
  }
  if (
    err.code === 'ENOTFOUND' ||
    err.code === 'ETIMEDOUT' ||
    err.code === 'EAI_AGAIN' ||
    err.code === 'ECONNRESET'
  ) {
    logger.debug({ err }, 'GitHub failure: RequestError');
    return new ExternalHostError(err, PlatformId.Github);
  }
  if (err.name === 'ParseError') {
    logger.debug({ err }, '');
    return new ExternalHostError(err, PlatformId.Github);
  }
  if (err.statusCode && err.statusCode >= 500 && err.statusCode < 600) {
    logger.debug({ err }, 'GitHub failure: 5xx');
    return new ExternalHostError(err, PlatformId.Github);
  }
  if (
    err.statusCode === 403 &&
    message.startsWith('You have triggered an abuse detection mechanism')
  ) {
    logger.debug({ err }, 'GitHub failure: abuse detection');
    return new Error(PLATFORM_RATE_LIMIT_EXCEEDED);
  }
  if (
    err.statusCode === 403 &&
    message.startsWith('You have exceeded a secondary rate limit')
  ) {
    logger.debug({ err }, 'GitHub failure: secondary rate limit');
    return new Error(PLATFORM_RATE_LIMIT_EXCEEDED);
  }
  if (err.statusCode === 403 && message.includes('Upgrade to GitHub Pro')) {
    logger.debug({ path }, 'Endpoint needs paid GitHub plan');
    return err;
  }
  if (err.statusCode === 403 && message.includes('rate limit exceeded')) {
    logger.debug({ err }, 'GitHub failure: rate limit');
    return new Error(PLATFORM_RATE_LIMIT_EXCEEDED);
  }
  if (
    err.statusCode === 403 &&
    message.startsWith('Resource not accessible by integration')
  ) {
    logger.debug(
      { err },
      'GitHub failure: Resource not accessible by integration'
    );
    return new Error(PLATFORM_INTEGRATION_UNAUTHORIZED);
  }
  if (err.statusCode === 401 && message.includes('Bad credentials')) {
    const rateLimit = err.headers?.['x-ratelimit-limit'] ?? -1;
    logger.debug(
      {
        token: maskToken(opts.token),
        err,
      },
      'GitHub failure: Bad credentials'
    );
    if (rateLimit === '60') {
      return new ExternalHostError(err, PlatformId.Github);
    }
    return new Error(PLATFORM_BAD_CREDENTIALS);
  }
  if (err.statusCode === 422) {
    if (
      message.includes('Review cannot be requested from pull request author')
    ) {
      return err;
    } else if (err.body?.errors?.find((e: any) => e.code === 'invalid')) {
      logger.debug({ err }, 'Received invalid response - aborting');
      return new Error(REPOSITORY_CHANGED);
    } else if (
      err.body?.errors?.find((e: any) =>
        e.message?.startsWith('A pull request already exists')
      )
    ) {
      return err;
    }
    logger.debug({ err }, '422 Error thrown from GitHub');
    return new ExternalHostError(err, PlatformId.Github);
  }
  if (
    err.statusCode === 410 &&
    err.body?.message === 'Issues are disabled for this repo'
  ) {
    return err;
  }
  if (err.statusCode === 404) {
    logger.debug({ url: path }, 'GitHub 404');
  } else {
    logger.debug({ err }, 'Unknown GitHub error');
  }
  return err;
}

interface GraphqlOptions {
  variables?: Record<string, string | number | null>;
  paginate?: boolean;
  count?: number;
  limit?: number;
  cursor?: string | null;
  acceptHeader?: string;
}

interface GraphqlPaginatedContent<T = unknown> {
  nodes: T[];
  edges: T[];
  pageInfo: { hasNextPage: boolean; endCursor: string };
}

function constructAcceptString(input?: any): string {
  const defaultAccept = 'application/vnd.github.v3+json';
  const acceptStrings =
    typeof input === 'string' ? input.split(regEx(/\s*,\s*/)) : [];
  if (
    !acceptStrings.some((x) => x.startsWith('application/vnd.github.')) ||
    acceptStrings.length < 2
  ) {
    acceptStrings.push(defaultAccept);
  }
  return acceptStrings.join(', ');
}

const MAX_GRAPHQL_PAGE_SIZE = 100;

function getGraphqlPageSize(
  fieldName: string,
  defaultPageSize = MAX_GRAPHQL_PAGE_SIZE
): number {
  const cache = getCache();
  cache.platform ??= {};
  cache.platform.github ??= {};
  cache.platform.github.graphqlPageCache ??= {};
  const cachedRecord = cache.platform.github.graphqlPageCache[fieldName];

  if (cachedRecord) {
    logger.debug(
      { fieldName, ...cachedRecord },
      'GraphQL page size: found cached value'
    );

    const oldPageSize = cachedRecord.pageSize;

    const now = DateTime.local();
    const then = DateTime.fromISO(cachedRecord.pageLastResizedAt);
    const expiry = then.plus({ hours: 24 });
    if (now > expiry) {
      const newPageSize = Math.min(oldPageSize * 2, MAX_GRAPHQL_PAGE_SIZE);
      if (newPageSize < MAX_GRAPHQL_PAGE_SIZE) {
        const timestamp = now.toISO();

        logger.debug(
          { fieldName, oldPageSize, newPageSize, timestamp },
          'GraphQL page size: expanding'
        );

        cache.platform.github.graphqlPageCache[fieldName] = {
          pageLastResizedAt: timestamp,
          pageSize: newPageSize,
        };
      } else {
        logger.debug(
          { fieldName, oldPageSize, newPageSize },
          'GraphQL page size: expanded to default page size'
        );

        delete cache.platform.github.graphqlPageCache[fieldName];
      }

      return newPageSize;
    }

    return oldPageSize;
  }

  return defaultPageSize;
}

function setGraphqlPageSize(fieldName: string, newPageSize: number): void {
  const oldPageSize = getGraphqlPageSize(fieldName);
  if (newPageSize !== oldPageSize) {
    const now = DateTime.local();
    const pageLastResizedAt = now.toISO();
    logger.debug(
      { fieldName, oldPageSize, newPageSize, timestamp: pageLastResizedAt },
      'GraphQL page size: shrinking'
    );
    const cache = getCache();
    cache.platform ??= {};
    cache.platform.github ??= {};
    cache.platform.github.graphqlPageCache ??= {};
    cache.platform.github.graphqlPageCache[fieldName] = {
      pageLastResizedAt,
      pageSize: newPageSize,
    };
  }
}

export class GithubHttp extends Http<GithubHttpOptions, GithubHttpOptions> {
  constructor(
    hostType: string = PlatformId.Github,
    options?: GithubHttpOptions
  ) {
    super(hostType, options);
  }

  protected override async request<T>(
    url: string | URL,
    options?: GithubInternalOptions & GithubHttpOptions,
    okToRetry = true
  ): Promise<HttpResponse<T>> {
    const opts = {
      baseUrl,
      ...options,
      throwHttpErrors: true,
    };

    const accept = constructAcceptString(opts.headers?.accept);

    opts.headers = {
      ...opts.headers,
      accept,
    };

    try {
      const result = await super.request<T>(url, opts);
      if (opts.paginate) {
        // Check if result is paginated
        const pageLimit = opts.pageLimit ?? 10;
        const linkHeader = parseLinkHeader(result?.headers?.link);
        if (linkHeader?.next && linkHeader?.last) {
          let lastPage = parseInt(linkHeader.last.page, 10);
          // istanbul ignore else: needs a test
          if (!process.env.RENOVATE_PAGINATE_ALL && opts.paginate !== 'all') {
            lastPage = Math.min(pageLimit, lastPage);
          }
          const queue = [...range(2, lastPage)].map(
            (pageNumber) => (): Promise<HttpResponse<T>> => {
              const nextUrl = new URL(linkHeader.next.url, baseUrl);
              nextUrl.searchParams.set('page', String(pageNumber));
              return this.request<T>(
                nextUrl,
                { ...opts, paginate: false },
                okToRetry
              );
            }
          );
          const pages = await pAll(queue, { concurrency: 5 });
          if (opts.paginationField && is.plainObject(result.body)) {
            const paginatedResult = result.body[opts.paginationField];
            if (is.array<T>(paginatedResult)) {
              for (const nextPage of pages) {
                if (is.plainObject(nextPage.body)) {
                  const nextPageResults = nextPage.body[opts.paginationField];
                  if (is.array<T>(nextPageResults)) {
                    paginatedResult.push(...nextPageResults);
                  }
                }
              }
            }
          } else if (is.array<T>(result.body)) {
            for (const nextPage of pages) {
              if (is.array<T>(nextPage.body)) {
                result.body.push(...nextPage.body);
              }
            }
          }
        }
      }
      return result;
    } catch (err) {
      throw handleGotError(err, url, opts);
    }
  }

  public async requestGraphql<T = unknown>(
    query: string,
    options: GraphqlOptions = {}
  ): Promise<GithubGraphqlResponse<T> | null> {
    const path = 'graphql';

    const { paginate, count = MAX_GRAPHQL_PAGE_SIZE, cursor = null } = options;
    let { variables } = options;
    if (paginate) {
      variables = {
        ...variables,
        count,
        cursor,
      };
    }
    const body = variables ? { query, variables } : { query };

    const opts: HttpPostOptions = {
      baseUrl: baseUrl.replace('/v3/', '/'), // GHE uses unversioned graphql path
      body,
      headers: { accept: options?.acceptHeader },
    };

    logger.trace(`Performing Github GraphQL request`);

    try {
      const res = await this.postJson<GithubGraphqlResponse<T>>(
        'graphql',
        opts
      );
      return res?.body;
    } catch (err) {
      logger.debug({ err, query, options }, 'Unexpected GraphQL Error');
      if (err instanceof ExternalHostError && count && count > 10) {
        logger.info('Reducing pagination count to workaround graphql errors');
        return null;
      }
      throw handleGotError(err, path, opts);
    }
  }

  async queryRepoField<T = Record<string, unknown>>(
    query: string,
    fieldName: string,
    options: GraphqlOptions = {}
  ): Promise<T[]> {
    const result: T[] = [];

    const { paginate = true } = options;

    let optimalCount: null | number = null;
<<<<<<< HEAD
    let count = getGraphqlPageSize(
      fieldName,
      options.count ?? MAX_GRAPHQL_PAGE_SIZE
    );
    let limit = options.limit || 1000;
    let cursor: string = null;
=======
    const initialCount = options.count ?? 100;
    let count = initialCount;
    let limit = options.limit ?? 1000;
    let cursor: string | null = null;
>>>>>>> eccfa651

    let isIterating = true;
    while (isIterating) {
      const res = await this.requestGraphql<GithubGraphqlRepoData<T>>(query, {
        ...options,
        count: Math.min(count, limit),
        cursor,
        paginate,
      });
      const repositoryData = res?.data?.repository;
      if (
        repositoryData &&
        is.plainObject(repositoryData) &&
        repositoryData[fieldName]
      ) {
        optimalCount = count;

        const {
          nodes = [],
          edges = [],
          pageInfo,
        } = repositoryData[fieldName] as GraphqlPaginatedContent<T>;
        result.push(...nodes);
        result.push(...edges);

        limit = Math.max(0, limit - nodes.length - edges.length);

        if (limit === 0) {
          isIterating = false;
        } else if (paginate && pageInfo) {
          const { hasNextPage, endCursor } = pageInfo;
          if (hasNextPage && endCursor) {
            cursor = endCursor;
          } else {
            isIterating = false;
          }
        }
      } else {
        count = Math.floor(count / 2);
        if (count === 0) {
          logger.warn({ query, options, res }, 'Error fetching GraphQL nodes');
          isIterating = false;
        }
      }

      if (!paginate) {
        isIterating = false;
      }
    }

    if (optimalCount && optimalCount < MAX_GRAPHQL_PAGE_SIZE) {
      setGraphqlPageSize(fieldName, optimalCount);
    }

    return result;
  }
}<|MERGE_RESOLUTION|>--- conflicted
+++ resolved
@@ -385,19 +385,12 @@
     const { paginate = true } = options;
 
     let optimalCount: null | number = null;
-<<<<<<< HEAD
     let count = getGraphqlPageSize(
       fieldName,
       options.count ?? MAX_GRAPHQL_PAGE_SIZE
     );
-    let limit = options.limit || 1000;
-    let cursor: string = null;
-=======
-    const initialCount = options.count ?? 100;
-    let count = initialCount;
     let limit = options.limit ?? 1000;
     let cursor: string | null = null;
->>>>>>> eccfa651
 
     let isIterating = true;
     while (isIterating) {
