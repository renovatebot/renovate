import URL from 'url';
import pAll from 'p-all';
import parseLinkHeader from 'parse-link-header';
import {
  PLATFORM_BAD_CREDENTIALS,
  PLATFORM_INTEGRATION_UNAUTHORIZED,
  PLATFORM_RATE_LIMIT_EXCEEDED,
  REPOSITORY_CHANGED,
} from '../../constants/error-messages';
import { PLATFORM_TYPE_GITHUB } from '../../constants/platforms';
import { logger } from '../../logger';
import { ExternalHostError } from '../../types/errors/external-host-error';
import { maskToken } from '../mask';
import { HttpError } from './types';
import { Http, HttpPostOptions, HttpResponse, InternalHttpOptions } from '.';

let baseUrl = 'https://api.github.com/';
export const setBaseUrl = (url: string): void => {
  baseUrl = url;
};

type GotRequestError<E = unknown, T = unknown> = HttpError & {
  body: {
    message?: string;
    errors?: E[];
  };
  headers?: Record<string, T>;
};

interface GithubInternalOptions extends InternalHttpOptions {
  body?: string;
}

export interface GithubHttpOptions extends InternalHttpOptions {
  paginate?: boolean | string;
  pageLimit?: number;
  token?: string;
}

interface GithubGraphqlResponse<T = unknown> {
  data?: {
    repository?: T;
  };
  errors?: { message: string; locations: unknown }[];
}

export function handleGotError(
  err: GotRequestError,
  url: string | URL,
  opts: GithubHttpOptions
): never {
  const path = url.toString();
  let message = err.message || '';
  if (err.body?.message) {
    message = err.body.message;
  }
  if (
    err.name === 'RequestError' &&
    (err.code === 'ENOTFOUND' ||
      err.code === 'ETIMEDOUT' ||
      err.code === 'EAI_AGAIN')
  ) {
    logger.debug({ err }, 'GitHub failure: RequestError');
    throw new ExternalHostError(err, PLATFORM_TYPE_GITHUB);
  }
  if (err.name === 'ParseError') {
    logger.debug({ err }, '');
    throw new ExternalHostError(err, PLATFORM_TYPE_GITHUB);
  }
  if (err.statusCode >= 500 && err.statusCode < 600) {
    logger.debug({ err }, 'GitHub failure: 5xx');
    throw new ExternalHostError(err, PLATFORM_TYPE_GITHUB);
  }
  if (
    err.statusCode === 403 &&
    message.startsWith('You have triggered an abuse detection mechanism')
  ) {
    logger.debug({ err }, 'GitHub failure: abuse detection');
    throw new Error(PLATFORM_RATE_LIMIT_EXCEEDED);
  }
  if (err.statusCode === 403 && message.includes('Upgrade to GitHub Pro')) {
    logger.debug({ path }, 'Endpoint needs paid GitHub plan');
    throw err;
  }
  if (err.statusCode === 403 && message.includes('rate limit exceeded')) {
    logger.debug({ err }, 'GitHub failure: rate limit');
    throw new Error(PLATFORM_RATE_LIMIT_EXCEEDED);
  }
  if (
    err.statusCode === 403 &&
    message.startsWith('Resource not accessible by integration')
  ) {
    logger.debug(
      { err },
      'GitHub failure: Resource not accessible by integration'
    );
    throw new Error(PLATFORM_INTEGRATION_UNAUTHORIZED);
  }
  if (err.statusCode === 401 && message.includes('Bad credentials')) {
    const rateLimit = err.headers ? err.headers['x-ratelimit-limit'] : -1;
    logger.debug(
      {
        token: maskToken(opts.token),
        err,
      },
      'GitHub failure: Bad credentials'
    );
    if (rateLimit === '60') {
      throw new ExternalHostError(err, PLATFORM_TYPE_GITHUB);
    }
    throw new Error(PLATFORM_BAD_CREDENTIALS);
  }
  if (err.statusCode === 422) {
    if (
      message.includes('Review cannot be requested from pull request author')
    ) {
      throw err;
    } else if (
      err.body &&
      err.body.errors &&
      err.body.errors.find((e: any) => e.code === 'invalid')
    ) {
      throw new Error(REPOSITORY_CHANGED);
    }
    logger.debug({ err }, '422 Error thrown from GitHub');
    throw new ExternalHostError(err, PLATFORM_TYPE_GITHUB);
  }
  if (err.statusCode === 404) {
    logger.debug({ url: err.url }, 'GitHub 404');
  } else {
    logger.debug({ err }, 'Unknown GitHub error');
  }
  throw err;
}

interface GraphqlOptions {
  paginate?: boolean;
  count?: number;
  acceptHeader?: string;
  fromEnd?: boolean;
}

export class GithubHttp extends Http<GithubHttpOptions, GithubHttpOptions> {
  constructor(options?: GithubHttpOptions) {
    super(PLATFORM_TYPE_GITHUB, options);
  }

  protected async request<T>(
    url: string | URL,
    options?: GithubInternalOptions & GithubHttpOptions,
    okToRetry = true
  ): Promise<HttpResponse<T> | null> {
    let result = null;

    const opts = {
      baseUrl,
      ...options,
      throwHttpErrors: true,
    };

    const method = opts.method || 'get';

    if (method.toLowerCase() === 'post' && url === 'graphql') {
      // GitHub Enterprise uses unversioned graphql path
      opts.baseUrl = opts.baseUrl.replace('/v3/', '/');
    }

    const accept = global.appMode
      ? 'application/vnd.github.machine-man-preview+json'
      : 'application/vnd.github.v3+json';

    opts.headers = {
      accept,
      ...opts.headers,
    };
    const optsAccept = opts.headers.accept;
    if (typeof optsAccept === 'string' && !optsAccept.includes(accept)) {
      opts.headers.accept = `${accept}, ${optsAccept}`;
    }

    try {
      result = await super.request<T>(url, opts);

      if (result !== null) {
        if (opts.paginate) {
          // Check if result is paginated
          const pageLimit = opts.pageLimit || 10;
          const linkHeader =
            result?.headers?.link &&
            parseLinkHeader(result.headers.link as string);
          if (linkHeader && linkHeader.next && linkHeader.last) {
            let lastPage = +linkHeader.last.page;
            if (!process.env.RENOVATE_PAGINATE_ALL && opts.paginate !== 'all') {
              lastPage = Math.min(pageLimit, lastPage);
            }
            const pageNumbers = Array.from(
              new Array(lastPage),
              (x, i) => i + 1
            ).slice(1);
            const queue = pageNumbers.map((page) => (): Promise<
              HttpResponse
            > => {
              const nextUrl = URL.parse(linkHeader.next.url, true);
              delete nextUrl.search;
              nextUrl.query.page = page.toString();
              return this.request(
                URL.format(nextUrl),
                { ...opts, paginate: false },
                okToRetry
              );
            });
            const pages = await pAll(queue, { concurrency: 5 });
            result.body = result.body.concat(
              ...pages.filter(Boolean).map((page) => page.body)
            );
          }
        }
      }
    } catch (err) {
      handleGotError(err, url, opts);
    }

    return result;
  }

<<<<<<< HEAD
  public async getGraphql<T = unknown>(
=======
  public async queryRepo<T = unknown>(
>>>>>>> e2af296c
    query: string,
    options: GraphqlOptions = {}
  ): Promise<T> {
    let result = null;

    const path = 'graphql';

    const {
      acceptHeader: accept = 'application/vnd.github.merge-info-preview+json',
    } = options;

    const opts: HttpPostOptions = {
      body: { query },
      headers: { accept },
    };

    logger.trace(`Performing Github GraphQL request`);

    try {
      const res = await this.postJson<GithubGraphqlResponse<T>>(
        'graphql',
        opts
      );
      result = res?.body?.data?.repository;
    } catch (gotErr) {
      handleGotError(gotErr, path, opts);
    }
    return result;
  }

  async queryRepoField<T = Record<string, unknown>>(
    queryOrig: string,
    fieldName: string,
    options: GraphqlOptions = {}
  ): Promise<T[]> {
    const result: T[] = [];

    const regex = new RegExp(`(\\W)${fieldName}(\\s*)\\(`);

    const { paginate = true } = options;
    let count = options.count || 100;
    let cursor = null;

    let isIterating = true;
    while (isIterating) {
      let query = queryOrig;
      if (paginate) {
        let replacement = `$1${fieldName}$2(first: ${count}`;
        replacement += cursor ? `, after: "${cursor}", ` : ', ';
        query = query.replace(regex, replacement);
      }
<<<<<<< HEAD
      const gqlRes = await this.getGraphql<T>(query, options);
=======
      const gqlRes = await this.queryRepo<T>(query, options);
>>>>>>> e2af296c
      if (gqlRes && gqlRes[fieldName]) {
        const { nodes = [], edges = [], pageInfo } = gqlRes[fieldName];
        result.push(...nodes);
        result.push(...edges);

        if (paginate && pageInfo) {
          const { hasNextPage, endCursor } = pageInfo;
          if (hasNextPage && endCursor) {
            cursor = endCursor;
          } else {
            isIterating = false;
          }
        }
      } else {
        count = Math.floor(count / 2);
        if (count === 0) {
          logger.error({ gqlRes }, 'Error fetching GraphQL nodes');
          isIterating = false;
        }
      }

      if (!paginate) {
        isIterating = false;
      }
    }

    return result;
  }
}<|MERGE_RESOLUTION|>--- conflicted
+++ resolved
@@ -223,11 +223,7 @@
     return result;
   }
 
-<<<<<<< HEAD
-  public async getGraphql<T = unknown>(
-=======
   public async queryRepo<T = unknown>(
->>>>>>> e2af296c
     query: string,
     options: GraphqlOptions = {}
   ): Promise<T> {
@@ -279,11 +275,7 @@
         replacement += cursor ? `, after: "${cursor}", ` : ', ';
         query = query.replace(regex, replacement);
       }
-<<<<<<< HEAD
-      const gqlRes = await this.getGraphql<T>(query, options);
-=======
       const gqlRes = await this.queryRepo<T>(query, options);
->>>>>>> e2af296c
       if (gqlRes && gqlRes[fieldName]) {
         const { nodes = [], edges = [], pageInfo } = gqlRes[fieldName];
         result.push(...nodes);
