import {
  BITBUCKET_API_USING_HOST_TYPES,
  GITHUB_API_USING_HOST_TYPES,
  GITLAB_API_USING_HOST_TYPES,
} from '../constants';
import * as hostRules from './host-rules';
import { parseUrl } from './url';

/**
 * Tries to detect the `platform` from a url.
 *
 * @param url the url to detect `platform` from
 * @returns matched `platform` if found, otherwise `null`
 */
export function detectPlatform(
  url: string
<<<<<<< HEAD
): 'bitbucket' | 'github' | 'gitlab' | null {
=======
): 'gitlab' | 'github' | 'azure' | null {
>>>>>>> b52d7255
  const { hostname } = parseUrl(url) ?? {};

  if (hostname === 'bitbucket.org' || hostname?.includes('bitbucket')) {
    return 'bitbucket';
  }
  if (hostname === 'github.com' || hostname?.includes('github')) {
    return 'github';
  }
  if (hostname === 'gitlab.com' || hostname?.includes('gitlab')) {
    return 'gitlab';
  }
  if (hostname === 'dev.azure.com' || hostname?.endsWith('.visualstudio.com')) {
    return 'azure';
  }

  const hostType = hostRules.hostType({ url });

  if (!hostType) {
    return null;
  }

  if (BITBUCKET_API_USING_HOST_TYPES.includes(hostType)) {
    return 'bitbucket';
  }
  if (GITHUB_API_USING_HOST_TYPES.includes(hostType)) {
    return 'github';
  }
  if (GITLAB_API_USING_HOST_TYPES.includes(hostType)) {
    return 'gitlab';
  }

  return null;
}<|MERGE_RESOLUTION|>--- conflicted
+++ resolved
@@ -14,11 +14,7 @@
  */
 export function detectPlatform(
   url: string
-<<<<<<< HEAD
-): 'bitbucket' | 'github' | 'gitlab' | null {
-=======
-): 'gitlab' | 'github' | 'azure' | null {
->>>>>>> b52d7255
+): 'azure' | 'bitbucket' | 'github' | 'gitlab' | null {
   const { hostname } = parseUrl(url) ?? {};
 
   if (hostname === 'bitbucket.org' || hostname?.includes('bitbucket')) {
