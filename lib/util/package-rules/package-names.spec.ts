--- conflicted
+++ resolved
@@ -55,18 +55,6 @@
       expect(result).toBeFalse();
     });
 
-<<<<<<< HEAD
-  it('should excludePackageName', () => {
-    const result = packageNameMatcher.excludes(
-      {
-        packageName: 'def',
-      },
-      {
-        excludePackageNames: ['def'],
-      },
-    );
-    expect(result).toBeTrue();
-=======
     it('should excludePackageName', () => {
       const result = packageNameMatcher.excludes(
         {
@@ -78,6 +66,5 @@
       );
       expect(result).toBeTrue();
     });
->>>>>>> 6a64a91c
   });
 });