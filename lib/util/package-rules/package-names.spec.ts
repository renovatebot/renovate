import { PackageNameMatcher } from './package-names';

describe('util/package-rules/package-names', () => {
  const packageNameMatcher = new PackageNameMatcher();

  describe('match', () => {
    it('should return false if packageName is not defined', () => {
      const result = packageNameMatcher.matches(
        {
          packageName: undefined,
        },
        {
          matchPackageNames: ['@opentelemetry/http'],
        },
      );
      expect(result).toBeFalse();
    });

    it('should return false if not matching', () => {
      const result = packageNameMatcher.matches(
        {
          depName: 'abc',
          packageName: 'def',
        },
        {
          matchPackageNames: ['ghi'],
        },
      );
      expect(result).toBeFalse();
    });

    it('should matchPackageName', () => {
      const result = packageNameMatcher.matches(
        {
          packageName: 'def',
        },
        {
          matchPackageNames: ['def', 'ghi'],
        },
      );
      expect(result).toBeTrue();
    });
<<<<<<< HEAD
  });

  describe('exclude', () => {
    it('should return false if packageName is not defined', () => {
      const result = packageNameMatcher.excludes(
        {
          packageName: undefined,
        },
        {
          excludePackageNames: ['@opentelemetry/http'],
        },
      );
      expect(result).toBeFalse();
    });

    it('should excludePackageName', () => {
      const result = packageNameMatcher.excludes(
        {
          packageName: 'def',
        },
        {
          excludePackageNames: ['def'],
=======

    it('should match pattern', () => {
      const result = packageNameMatcher.matches(
        {
          packageName: 'b',
        },
        {
          matchPackageNames: ['/b/'],
>>>>>>> 990b18c7
        },
      );
      expect(result).toBeTrue();
    });
  });
});<|MERGE_RESOLUTION|>--- conflicted
+++ resolved
@@ -40,30 +40,6 @@
       );
       expect(result).toBeTrue();
     });
-<<<<<<< HEAD
-  });
-
-  describe('exclude', () => {
-    it('should return false if packageName is not defined', () => {
-      const result = packageNameMatcher.excludes(
-        {
-          packageName: undefined,
-        },
-        {
-          excludePackageNames: ['@opentelemetry/http'],
-        },
-      );
-      expect(result).toBeFalse();
-    });
-
-    it('should excludePackageName', () => {
-      const result = packageNameMatcher.excludes(
-        {
-          packageName: 'def',
-        },
-        {
-          excludePackageNames: ['def'],
-=======
 
     it('should match pattern', () => {
       const result = packageNameMatcher.matches(
@@ -72,7 +48,6 @@
         },
         {
           matchPackageNames: ['/b/'],
->>>>>>> 990b18c7
         },
       );
       expect(result).toBeTrue();
