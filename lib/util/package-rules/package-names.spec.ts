import { logger } from '../../../test/util';
import { PackageNameMatcher } from './package-names';

describe('util/package-rules/package-names', () => {
  const packageNameMatcher = new PackageNameMatcher();

  describe('match', () => {
    it('should return false if packageName is not defined', () => {
      const result = packageNameMatcher.matches(
        {
          packageName: undefined,
        },
        {
          matchPackageNames: ['@opentelemetry/http'],
        },
      );
      expect(result).toBeFalse();
    });

    it('should return false if not matching', () => {
      const result = packageNameMatcher.matches(
        {
          depName: 'abc',
          packageName: 'def',
        },
        {
          matchPackageNames: ['ghi'],
        },
      );
      expect(result).toBeFalse();
    });

    it('should matchPackageName', () => {
      const result = packageNameMatcher.matches(
        {
          packageName: 'def',
        },
        {
          matchPackageNames: ['def', 'ghi'],
        },
      );
      expect(result).toBeTrue();
    });
<<<<<<< HEAD
=======

    it('should fall back to matching depName', () => {
      const result = packageNameMatcher.matches(
        {
          depName: 'abc',
          packageName: 'def',
        },
        {
          matchPackageNames: ['ghi', 'abc'],
        },
      );
      expect(result).toBeTrue();
      expect(logger.logger.once.info).toHaveBeenCalled();
    });
>>>>>>> bc555945
  });

  describe('exclude', () => {
    it('should return false if packageName is not defined', () => {
      const result = packageNameMatcher.excludes(
        {
          packageName: undefined,
        },
        {
          excludePackageNames: ['@opentelemetry/http'],
        },
      );
      expect(result).toBeFalse();
    });

<<<<<<< HEAD
  it('should excludePackageName', () => {
    const result = packageNameMatcher.excludes(
      {
        packageName: 'def',
      },
      {
        excludePackageNames: ['def'],
      },
    );
    expect(result).toBeTrue();
=======
    it('should return false if not matching', () => {
      const result = packageNameMatcher.excludes(
        {
          depName: 'abc',
          packageName: 'def',
        },
        {
          excludePackageNames: ['ghi'],
        },
      );
      expect(result).toBeFalse();
    });

    it('should excludePackageName', () => {
      const result = packageNameMatcher.excludes(
        {
          depName: 'abc',
          packageName: 'def',
        },
        {
          excludePackageNames: ['def', 'ghi'],
        },
      );
      expect(result).toBeTrue();
    });

    it('should fall back to depName excludePackageName', () => {
      const result = packageNameMatcher.excludes(
        {
          depName: 'abc',
          packageName: 'def',
        },
        {
          excludePackageNames: ['abc', 'ghi'],
        },
      );
      expect(result).toBeTrue();
      expect(logger.logger.once.info).toHaveBeenCalled();
    });
>>>>>>> bc555945
  });
});<|MERGE_RESOLUTION|>--- conflicted
+++ resolved
@@ -41,23 +41,6 @@
       );
       expect(result).toBeTrue();
     });
-<<<<<<< HEAD
-=======
-
-    it('should fall back to matching depName', () => {
-      const result = packageNameMatcher.matches(
-        {
-          depName: 'abc',
-          packageName: 'def',
-        },
-        {
-          matchPackageNames: ['ghi', 'abc'],
-        },
-      );
-      expect(result).toBeTrue();
-      expect(logger.logger.once.info).toHaveBeenCalled();
-    });
->>>>>>> bc555945
   });
 
   describe('exclude', () => {
@@ -73,7 +56,6 @@
       expect(result).toBeFalse();
     });
 
-<<<<<<< HEAD
   it('should excludePackageName', () => {
     const result = packageNameMatcher.excludes(
       {
@@ -84,46 +66,5 @@
       },
     );
     expect(result).toBeTrue();
-=======
-    it('should return false if not matching', () => {
-      const result = packageNameMatcher.excludes(
-        {
-          depName: 'abc',
-          packageName: 'def',
-        },
-        {
-          excludePackageNames: ['ghi'],
-        },
-      );
-      expect(result).toBeFalse();
-    });
-
-    it('should excludePackageName', () => {
-      const result = packageNameMatcher.excludes(
-        {
-          depName: 'abc',
-          packageName: 'def',
-        },
-        {
-          excludePackageNames: ['def', 'ghi'],
-        },
-      );
-      expect(result).toBeTrue();
-    });
-
-    it('should fall back to depName excludePackageName', () => {
-      const result = packageNameMatcher.excludes(
-        {
-          depName: 'abc',
-          packageName: 'def',
-        },
-        {
-          excludePackageNames: ['abc', 'ghi'],
-        },
-      );
-      expect(result).toBeTrue();
-      expect(logger.logger.once.info).toHaveBeenCalled();
-    });
->>>>>>> bc555945
   });
 });