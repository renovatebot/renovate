--- conflicted
+++ resolved
@@ -81,20 +81,6 @@
         });
       }
       config = mergeChildConfig(config, toApply);
-<<<<<<< HEAD
-      delete config.matchPackageNames;
-      delete config.matchPackagePatterns;
-      delete config.matchPackagePrefixes;
-      delete config.excludePackageNames;
-      delete config.excludePackagePatterns;
-      delete config.excludePackagePrefixes;
-      delete config.matchDepTypes;
-      delete config.matchNewValue;
-      delete config.matchCurrentValue;
-      delete config.matchCurrentVersion;
-      delete config.matchCurrentAge;
-=======
->>>>>>> ba78b538
     }
   }
   return config;
