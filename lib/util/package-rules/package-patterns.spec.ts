--- conflicted
+++ resolved
@@ -28,13 +28,8 @@
       expect(result).toBeTrue();
     });
 
-<<<<<<< HEAD
-    it('should fall back to matching depName', () => {
-      const result = packageNameMatcher.matches(
-=======
     it('should not fall back to matching depName', () => {
       const result = packagePatternsMatcher.matches(
->>>>>>> e5dfc836
         {
           depName: 'abc',
           packageName: 'def',
