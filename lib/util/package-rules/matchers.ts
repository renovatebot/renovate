--- conflicted
+++ resolved
@@ -7,10 +7,7 @@
 import { DepPatternsMatcher } from './dep-patterns';
 import { DepTypesMatcher } from './dep-types';
 import { FileNamesMatcher } from './files';
-<<<<<<< HEAD
-=======
 import { LanguagesMatcher } from './languages';
->>>>>>> 4f5df0a9
 import { ManagersMatcher } from './managers';
 import { MergeConfidenceMatcher } from './merge-confidence';
 import { PackageNameMatcher } from './package-names';
