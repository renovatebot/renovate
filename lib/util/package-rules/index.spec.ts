import { hostRules } from '../../../test/util';
import type { PackageRuleInputConfig, UpdateType } from '../../config/types';
import { MISSING_API_CREDENTIALS } from '../../constants/error-messages';
import { DockerDatasource } from '../../modules/datasource/docker';
import { OrbDatasource } from '../../modules/datasource/orb';
import type { HostRule } from '../../types';
import type { MergeConfidence } from '../merge-confidence/types';
import { applyPackageRules } from './index';

type TestConfig = PackageRuleInputConfig & {
  x?: number;
  y?: number;
  groupName?: string;
};

describe('util/package-rules/index', () => {
  const config1: TestConfig = {
    foo: 'bar',

    packageRules: [
      {
        matchPackageNames: ['a', 'b', 'xyz/**', '!xyz/foo**'],
        x: 2,
      },
      {
        matchPackageNames: ['/a/', '/b/', '!aa', '!/d/'],
        y: 2,
      },
      {
        matchPackageNames: ['xyz/**', '!xyz/foo'],
        groupName: 'xyz',
      },
    ],
  };

  it('applies', () => {
    const config: PackageRuleInputConfig = {
      packageName: 'a',
      updateType: 'minor',
      isBump: true,
      currentValue: '1.0.0',
      packageRules: [
        {
          matchPackageNames: ['*'],
          matchCurrentVersion: '<= 2.0.0',
        },
        {
          matchPackageNames: ['b'],
          matchCurrentVersion: '<= 2.0.0',
        },
        {
          matchUpdateTypes: ['bump'],
          labels: ['bump'],
        },
        {
          matchPackageNames: ['b', '!a'],
        },
        {
          matchCurrentVersion: '<= 2.0.0',
        },
      ],
    };
    expect(applyPackageRules(config)).toEqual({
      ...config,
      labels: ['bump'],
    });
  });

  it('applies both rules for a', () => {
    const dep = {
      packageName: 'a',
    };
    const res = applyPackageRules({ ...config1, ...dep });
    expect(res.x).toBe(2);
    expect(res.y).toBe(2);
    expect(res.groupName).toBeUndefined();
  });

  it('applies both rules for b', () => {
    const dep = {
      packageName: 'b',
    };
    const res = applyPackageRules({ ...config1, ...dep });
    expect(res.x).toBe(2);
    expect(res.y).toBe(2);
    expect(res.groupName).toBeUndefined();
  });

  it('applies the second rule', () => {
    const dep = {
      packageName: 'abc',
    };
    const res = applyPackageRules({ ...config1, ...dep });
    expect(res.x).toBeUndefined();
    expect(res.y).toBe(2);
    expect(res.groupName).toBeUndefined();
  });

<<<<<<< HEAD
  it('applies matchPackagePrefixes', () => {
    const dep = {
      packageName: 'xyz/abc',
    };
    const res = applyPackageRules({ ...config1, ...dep });
    expect(res.x).toBe(2);
    expect(res.y).toBe(2);
    expect(res.groupName).toBe('xyz');
  });

  it('applies excludePackageNames', () => {
=======
  it('applies matchPackageNames', () => {
>>>>>>> 990b18c7
    const dep = {
      packageName: 'xyz/foo',
    };
    const res = applyPackageRules({ ...config1, ...dep });
    expect(res.groupName).toBeUndefined();
  });

<<<<<<< HEAD
  it('applies excludePackagePrefixes', () => {
    const dep = {
      packageName: 'xyz/foo-a',
    };
    const res = applyPackageRules({ ...config1, ...dep });
    expect(res.x).toBeUndefined();
    expect(res.groupName).toBe('xyz');
  });

=======
>>>>>>> 990b18c7
  it('applies the second second rule', () => {
    const dep = {
      packageName: 'bc',
    };
    const res = applyPackageRules({ ...config1, ...dep });
    expect(res.x).toBeUndefined();
    expect(res.y).toBe(2);
  });

  it('excludes package name', () => {
    const dep = {
      packageName: 'aa',
    };
    const res = applyPackageRules({ ...config1, ...dep });
    expect(res.x).toBeUndefined();
    expect(res.y).toBeUndefined();
  });

  it('excludes package pattern', () => {
    const dep = {
      packageName: 'bcd',
    };
    const res = applyPackageRules({ ...config1, ...dep });
    expect(res.x).toBeUndefined();
    expect(res.y).toBeUndefined();
  });

  it('ignores patterns if lock file maintenance', () => {
    const dep = {
      automerge: true,
      updateType: 'lockFileMaintenance' as UpdateType,
      packageRules: [
        {
<<<<<<< HEAD
          excludePackagePatterns: ['^foo'],
          automerge: false,
        },
      ],
    };
    const res = applyPackageRules(dep);
    expect(res.automerge).toBeFalse();
    const res2 = applyPackageRules({ ...dep, packageName: 'foo' });
    expect(res2.automerge).toBeTrue();
  });

  it('do not apply rule with empty matchPackagePattern', () => {
    const dep = {
      automerge: true,
      updateType: 'lockFileMaintenance' as UpdateType,
      packageRules: [
        {
          matchPackagePatterns: [],
          excludePackagePatterns: ['^foo'],
=======
          matchPackageNames: ['!/^foo/'],
>>>>>>> 990b18c7
          automerge: false,
        },
      ],
    };
    // This should not match
    const res = applyPackageRules(dep);
    expect(res.automerge).toBeTrue();
<<<<<<< HEAD
    const res2 = applyPackageRules({ ...dep, packageName: 'foo' });
    expect(res2.automerge).toBeTrue();
=======
>>>>>>> 990b18c7
  });

  it('do apply rule with matchPackageName', () => {
    const dep = {
      automerge: true,
      updateType: 'lockFileMaintenance' as UpdateType,
      packageRules: [
        {
          matchPackageNames: ['foo'],
          automerge: false,
        },
      ],
    };
    const res = applyPackageRules(dep);
    expect(res.automerge).toBeTrue();
    const res2 = applyPackageRules({ ...dep, packageName: 'foo' });
    expect(res2.automerge).toBeFalse();
  });

  it('matches anything if missing inclusive rules', () => {
    const config: TestConfig = {
      packageRules: [
        {
          matchPackageNames: ['!foo'],
          x: 1,
        },
      ],
    };
    const res1 = applyPackageRules({
      ...config,
      packageName: 'foo',
    });
    expect(res1.x).toBeUndefined();
    const res2 = applyPackageRules({
      ...config,
      packageName: 'bar',
    });
    expect(res2.x).toBeDefined();
  });

  it('supports inclusive or', () => {
    const config: TestConfig = {
      packageRules: [
        {
          matchPackageNames: ['neutrino', '/^@neutrino\\//'],
          x: 1,
        },
      ],
    };
    const res1 = applyPackageRules({ ...config, packageName: 'neutrino' });
    expect(res1.x).toBeDefined();
    const res2 = applyPackageRules({
      ...config,
      packageName: '@neutrino/something',
    });
    expect(res2.x).toBeDefined();
  });

  it('filters requested depType', () => {
    const config: TestConfig = {
      packageRules: [
        {
          matchDepTypes: ['dependencies', 'peerDependencies'],
          matchPackageNames: ['a'],
          x: 1,
        },
      ],
    };
    const dep = {
      depType: 'dependencies',
      packageName: 'a',
    };
    const res = applyPackageRules({ ...config, ...dep });
    expect(res.x).toBe(1);
  });

  it('filters from list of requested depTypes', () => {
    const config: TestConfig = {
      packageRules: [
        {
          matchDepTypes: ['test'],
          matchPackageNames: ['a'],
          x: 1,
        },
      ],
    };
    const dep = {
      depTypes: ['build', 'test'],
      packageName: 'a',
    };
    const res = applyPackageRules({ ...config, ...dep });
    expect(res.x).toBe(1);
  });

  it('returns false if no depTypes', () => {
    const config: TestConfig = {
      packageRules: [
        {
          matchDepTypes: ['test'],
          matchPackageNames: ['a'],
          x: 1,
        },
      ],
    };
    const input = { ...config, packageName: 'a' };
    delete input.depType;
    delete input.depTypes;
    const res = applyPackageRules(input);
    expect(res).toEqual(input);
  });

  it('filters managers with matching manager', () => {
    const config: TestConfig = {
      packageRules: [
        {
          matchManagers: ['npm', 'meteor'],
          matchPackageNames: ['node'],
          x: 1,
        },
      ],
    };
    const dep = {
      depType: 'dependencies',
      manager: 'meteor',
      packageName: 'node',
    };
    const res = applyPackageRules({ ...config, ...dep });
    expect(res.x).toBe(1);
  });

  it('filters managers with non-matching manager', () => {
    const config: TestConfig = {
      packageRules: [
        {
          matchManagers: ['dockerfile', 'npm'],
          matchPackageNames: ['node'],
          x: 1,
        },
      ],
    };
    const dep = {
      depType: 'dependencies',
      language: 'python',
      categories: ['python'],
      manager: 'pipenv',
      packageName: 'node',
    };
    const res = applyPackageRules({ ...config, ...dep });
    expect(res.x).toBeUndefined();
  });

  it('filters categories with matching category', () => {
    const config: TestConfig = {
      packageRules: [
        {
          matchCategories: ['node'],
          matchPackageNames: ['node'],
          x: 1,
        },
      ],
    };
    const dep = {
      depType: 'dependencies',
      categories: ['javascript', 'node'],
      manager: 'meteor',
      packageName: 'node',
    };
    const res = applyPackageRules({ ...config, ...dep });
    expect(res.x).toBe(1);
  });

  it('filters categories with non-matching category', () => {
    const config: TestConfig = {
      packageRules: [
        {
          matchCategories: ['docker'],
          matchPackageNames: ['node'],
          x: 1,
        },
      ],
    };
    const dep = {
      depType: 'dependencies',
      categories: ['python'],
      manager: 'pipenv',
      packageName: 'node',
    };
    const res = applyPackageRules({ ...config, ...dep });
    expect(res.x).toBeUndefined();
  });

  it('filters categories with undefined category', () => {
    const config: TestConfig = {
      packageRules: [
        {
          matchCategories: ['docker'],
          x: 1,
        },
      ],
    };
    const dep = {
      depType: 'dependencies',
      manager: 'pipenv',
      packageName: 'node',
    };
    const res = applyPackageRules({ ...config, ...dep });
    expect(res.x).toBeUndefined();
  });

  it('filters datasources with matching datasource', () => {
    const config: TestConfig = {
      packageRules: [
        {
          matchDatasources: [OrbDatasource.id, DockerDatasource.id],
          x: 1,
        },
        {
          matchDatasources: [DockerDatasource.id],
          y: 1,
        },
      ],
    };
    const dep = {
      depType: 'dependencies',
      datasource: OrbDatasource.id,
      baseBranch: 'master',
    };
    const res = applyPackageRules({ ...config, ...dep });
    expect(res.x).toBe(1);
    expect(res.y).toBeUndefined();
  });

  it('filters branches with matching branch', () => {
    const config: TestConfig = {
      packageRules: [
        {
          matchBaseBranches: ['master', 'staging'],
          x: 1,
        },
      ],
    };
    const dep = {
      depType: 'dependencies',
      datasource: OrbDatasource.id,
      baseBranch: 'master',
    };
    const res = applyPackageRules({ ...config, ...dep });
    expect(res.x).toBe(1);
  });

  it('filters datasources with non-matching datasource', () => {
    const config: TestConfig = {
      packageRules: [
        {
          matchDatasources: [OrbDatasource.id],
          x: 1,
        },
      ],
    };
    const dep = {
      depType: 'dependencies',
      baseBranch: 'staging',
    };
    const res = applyPackageRules({ ...config, ...dep });
    expect(res.x).toBeUndefined();
  });

  it('filters branches with non-matching branch', () => {
    const config: TestConfig = {
      packageRules: [
        {
          matchBaseBranches: ['master'],
          x: 1,
        },
      ],
    };
    const dep = {
      depType: 'dependencies',
      baseBranch: 'staging',
    };
    const res = applyPackageRules({ ...config, ...dep });
    expect(res.x).toBeUndefined();
  });

  it('filters branches with matching branch regex', () => {
    const config: TestConfig = {
      packageRules: [
        {
          matchBaseBranches: ['/^release\\/.*/'],
          x: 1,
        },
      ],
    };
    const dep = {
      depType: 'dependencies',
      datasource: OrbDatasource.id,
      baseBranch: 'release/5.8',
    };
    const res = applyPackageRules({ ...config, ...dep });
    expect(res.x).toBe(1);
  });

  it('filters branches with non-matching branch regex', () => {
    const config: TestConfig = {
      packageRules: [
        {
          matchBaseBranches: ['/^release\\/.*/'],
          x: 1,
        },
      ],
    };
    const dep = {
      depType: 'dependencies',
      datasource: OrbDatasource.id,
      baseBranch: 'master',
    };
    const res = applyPackageRules({ ...config, ...dep });
    expect(res.x).toBeUndefined();
  });

  it('filters updateType', () => {
    const config: TestConfig = {
      packageRules: [
        {
          matchUpdateTypes: ['minor', 'patch'],
          x: 1,
        },
        {
          matchUpdateTypes: ['minor'],
          y: 1,
        },
      ],
    };
    const dep = {
      depType: 'dependencies',
      packageName: 'a',
      updateType: 'patch' as UpdateType,
    };
    const res = applyPackageRules({ ...config, ...dep });
    expect(res.x).toBe(1);
    expect(res.y).toBeUndefined();
  });

  it('matches matchSourceUrls with glob', () => {
    const config: TestConfig = {
      packageRules: [
        {
          matchSourceUrls: [
            'https://github.com/foo/bar**',
            'https://github.com/renovatebot/**',
          ],
          x: 1,
        },
      ],
    };
    const dep = {
      depType: 'dependencies',
      packageName: 'a',
      updateType: 'patch' as UpdateType,
      sourceUrl: 'https://github.com/renovatebot/presets',
    };
    const res = applyPackageRules({ ...config, ...dep });
    expect(res.x).toBe(1);
  });

  it('non-matches matchSourceUrls with globs', () => {
    const config: TestConfig = {
      packageRules: [
        {
          matchSourceUrls: [
            'https://github.com/foo/bar**',
            'https://github.com/renovatebot/**',
          ],
          x: 1,
        },
      ],
    };
    const dep = {
      depType: 'dependencies',
      packageName: 'a',
      updateType: 'patch' as UpdateType,
      sourceUrl: 'https://github.com/vuejs/vue',
    };
    const res = applyPackageRules({ ...config, ...dep });
    expect(res.x).toBeUndefined();
  });

  it('handles matchSourceUrls when missing sourceUrl', () => {
    const config: TestConfig = {
      packageRules: [
        {
          matchSourceUrls: [
            'https://github.com/foo/bar**',
            'https://github.com/renovatebot/**',
          ],
          x: 1,
        },
      ],
    };
    const dep = {
      depType: 'dependencies',
      packageName: 'a',
      updateType: 'patch' as UpdateType,
    };
    const res = applyPackageRules({ ...config, ...dep });
    expect(res.x).toBeUndefined();
  });

  it('matches matchSourceUrls', () => {
    const config: TestConfig = {
      packageRules: [
        {
          matchSourceUrls: [
            'https://github.com/foo/bar',
            'https://github.com/renovatebot/presets',
          ],
          x: 1,
        },
      ],
    };
    const dep = {
      depType: 'dependencies',
      packageName: 'a',
      updateType: 'patch' as UpdateType,
      sourceUrl: 'https://github.com/renovatebot/presets',
    };
    const res = applyPackageRules({ ...config, ...dep });
    expect(res.x).toBe(1);
  });

  it('non-matches matchSourceUrls', () => {
    const config: TestConfig = {
      packageRules: [
        {
          matchSourceUrls: [
            'https://github.com/foo/bar',
            'https://github.com/facebook/react',
          ],
          x: 1,
        },
      ],
    };
    const dep = {
      depType: 'dependencies',
      packageName: 'a',
      updateType: 'patch' as UpdateType,
      sourceUrl: 'https://github.com/facebook/react-native',
    };
    const res = applyPackageRules({ ...config, ...dep });
    expect(res.x).toBeUndefined();
  });

<<<<<<< HEAD
  it('handles matchSourceUrls when missing sourceUrl', () => {
    const config: TestConfig = {
      packageRules: [
        {
          matchSourceUrls: [
            'https://github.com/foo/bar',
            'https://github.com/renovatebot/',
          ],
          x: 1,
        },
      ],
    };
    const dep = {
      depType: 'dependencies',
      packageName: 'a',
      updateType: 'patch' as UpdateType,
    };
    const res = applyPackageRules({ ...config, ...dep });
    expect(res.x).toBeUndefined();
  });

=======
>>>>>>> 990b18c7
  describe('matchConfidence', () => {
    const hostRule: HostRule = {
      hostType: 'merge-confidence',
      token: 'some-token',
    };

    beforeEach(() => {
      hostRules.clear();
      hostRules.add(hostRule);
    });

    it('matches matchConfidence', () => {
      const config: TestConfig = {
        packageRules: [
          {
            matchConfidence: ['high'],
            x: 1,
          },
        ],
      };
      const dep = {
        depType: 'dependencies',
        packageName: 'a',
        mergeConfidenceLevel: 'high' as MergeConfidence,
      };
      const res = applyPackageRules({ ...config, ...dep });
      expect(res.x).toBe(1);
    });

    it('non-matches matchConfidence', () => {
      const config: TestConfig = {
        packageRules: [
          {
            matchConfidence: ['high'],
            x: 1,
          },
        ],
      };
      const dep = {
        depType: 'dependencies',
        packageName: 'a',
        mergeConfidenceLevel: 'low' as MergeConfidence,
      };
      const res = applyPackageRules({ ...config, ...dep });
      expect(res.x).toBeUndefined();
    });

    it('does not match matchConfidence when there is no mergeConfidenceLevel', () => {
      const config: TestConfig = {
        packageRules: [
          {
            matchConfidence: ['high'],
            x: 1,
          },
        ],
      };
      const dep = {
        depType: 'dependencies',
        packageName: 'a',
        mergeConfidenceLevel: undefined,
      };
      const res = applyPackageRules({ ...config, ...dep });
      expect(res.x).toBeUndefined();
    });

    it('throws when unauthenticated', () => {
      const config: TestConfig = {
        packageRules: [
          {
            matchUpdateTypes: ['major'],
            matchConfidence: ['high'],
            x: 1,
          },
        ],
      };
      hostRules.clear();

      let error = new Error();
      try {
        applyPackageRules(config);
      } catch (err) {
        error = err;
      }

      expect(error).toStrictEqual(new Error(MISSING_API_CREDENTIALS));
      expect(error.validationError).toBe('Missing credentials');
      expect(error.validationMessage).toBe(
        'The `matchConfidence` matcher in `packageRules` requires authentication. Please refer to the [documentation](https://docs.renovatebot.com/configuration-options/#matchconfidence) and add the required host rule.',
      );
    });
  });

  it('filters naked depType', () => {
    const config: TestConfig = {
      packageRules: [
        {
          matchDepTypes: ['dependencies', 'peerDependencies'],
          x: 1,
        },
      ],
    };
    const dep = {
      depType: 'dependencies',
      packageName: 'a',
    };
    const res = applyPackageRules({ ...config, ...dep });
    expect(res.x).toBe(1);
  });

  it('filters out unrequested depType', () => {
    const config: TestConfig = {
      packageRules: [
        {
          matchDepTypes: ['dependencies', 'peerDependencies'],
          matchPackageNames: ['a'],
          x: 1,
        },
      ],
    };
    const dep = {
      depType: 'devDependencies',
      packageName: 'a',
    };
    const res = applyPackageRules({ ...config, ...dep });
    expect(res.x).toBeUndefined();
  });

  it('checks if matchCurrentVersion selector is valid and satisfies the condition on range overlap', () => {
    const config: TestConfig = {
      versioning: 'semver',
      packageRules: [
        {
          matchPackageNames: ['test'],
          matchCurrentVersion: '<= 2.0.0',
          x: 1,
        },
      ],
    };
    const res1 = applyPackageRules({
      ...config,
      ...{
        packageName: 'test',
        currentValue: '^1.0.0',
        currentVersion: '1.0.3',
      },
    });
    expect(res1.x).toBeDefined();
    const res2 = applyPackageRules({
      ...config,
      ...{
        packageName: 'test',
        currentValue: '^1.0.0',
      },
    });
    expect(res2.x).toBeUndefined();
    const res3 = applyPackageRules({
      ...config,
      ...{
        packageName: 'test',
        lockedVersion: '^1.0.0',
      },
    });
    expect(res3.x).toBeUndefined();
  });

  it('checks if matchCurrentVersion selector is valid and satisfies the condition on pinned to range overlap', () => {
    const config: TestConfig = {
      versioning: 'semver',
      packageRules: [
        {
          matchPackageNames: ['test'],
          matchCurrentVersion: '>= 2.0.0',
          x: 1,
        },
      ],
    };
    const res1 = applyPackageRules({
      ...config,
      ...{
        packageName: 'test',
        currentValue: '2.4.6',
        currentVersion: '2.4.6',
      },
    });
    expect(res1.x).toBeDefined();
  });

  it('checks if matchCurrentVersion selector is a version and matches if currentValue is a range', () => {
    const config: TestConfig = {
      packageRules: [
        {
          matchPackageNames: ['test'],
          matchCurrentVersion: '2.1.0',
          x: 1,
        },
      ],
      versioning: 'npm',
    };
    const res1 = applyPackageRules({
      ...config,
      ...{
        packageName: 'test',
        currentValue: '^2.0.0',
      },
    });
    expect(res1.x).toBeDefined();
    const res2 = applyPackageRules({
      ...config,
      ...{
        packageName: 'test',
        currentValue: '~2.0.0',
      },
    });
    expect(res2.x).toBeUndefined();
  });

  it('checks if matchCurrentVersion selector works with static values', () => {
    const config: TestConfig = {
      packageRules: [
        {
          matchPackageNames: ['test'],
          matchCurrentVersion: '4.6.0',
          x: 1,
        },
      ],
    };
    const res1 = applyPackageRules({
      ...config,
      ...{
        packageName: 'test',
        currentValue: '4.6.0',
        currentVersion: '4.6.0',
      },
    });
    expect(res1.x).toBeDefined();
  });

  it('checks if matchCurrentVersion selector works with regular expressions', () => {
    const config: TestConfig = {
      packageRules: [
        {
          matchPackageNames: ['test'],
          matchCurrentVersion: '/^4/',
          x: 1,
        },
      ],
    };
    const res1 = applyPackageRules({
      ...config,
      ...{
        packageName: 'test',
        currentValue: '4.6.0',
        currentVersion: '4.6.0',
      },
    });
    const res2 = applyPackageRules({
      ...config,
      ...{
        packageName: 'test',
        currentValue: '5.6.0',
        currentVersion: '5.6.0',
      },
    });
    expect(res1.x).toBeDefined();
    expect(res2.x).toBeUndefined();
  });

  it('checks if matchCurrentVersion selector works with negated regular expressions', () => {
    const config: TestConfig = {
      packageRules: [
        {
          matchPackageNames: ['test'],
          matchCurrentVersion: '!/^4/',
          x: 1,
        },
      ],
    };
    const res1 = applyPackageRules({
      ...config,
      ...{
        packageName: 'test',
        currentValue: '4.6.0',
        currentVersion: '4.6.0',
      },
    });
    const res2 = applyPackageRules({
      ...config,
      ...{
        packageName: 'test',
        currentValue: '5.6.0',
        currentVersion: '5.6.0',
      },
    });
    expect(res1.x).toBeUndefined();
    expect(res2.x).toBeDefined();
  });

  it('matches packageFiles', () => {
    const config: TestConfig = {
      packageFile: 'examples/foo/package.json',
      packageRules: [
        {
          matchFileNames: ['package.json'],
          x: 1,
        },
      ],
    };
    const res1 = applyPackageRules({
      ...config,
      packageName: 'test',
    });
    expect(res1.x).toBeUndefined();
    config.packageFile = 'package.json';
    const res2 = applyPackageRules({
      ...config,
      packageName: 'test',
    });
    expect(res2.x).toBeDefined();
  });

  it('matches lock files', () => {
    const config: TestConfig = {
      packageFile: 'examples/foo/package.json',
      lockFiles: ['yarn.lock'],
      packageRules: [
        {
          matchFileNames: ['yarn.lock'],
          x: 1,
        },
      ],
    };
    const res = applyPackageRules(config);
    expect(res.x).toBeDefined();
  });

  it('matches paths', () => {
    const config: TestConfig = {
      packageFile: 'examples/foo/package.json',
      packageRules: [
        {
          matchFileNames: ['examples/**', 'lib/'],
          x: 1,
        },
      ],
    };
    const res1 = applyPackageRules({
      ...config,
      packageName: 'test',
    });
    expect(res1.x).toBeDefined();
    config.packageFile = 'package.json';
    const res2 = applyPackageRules({
      ...config,
      packageName: 'test',
    });
    expect(res2.x).toBeUndefined();
    config.packageFile = 'lib/a/package.json';
    const res3 = applyPackageRules({
      ...config,
      packageName: 'test',
    });
    expect(res3.x).toBeUndefined();
  });

  it('empty rules', () => {
    expect(
      applyPackageRules({ ...config1, packageRules: null as never }),
    ).toEqual({
      foo: 'bar',
      packageRules: null,
    });
  });

  it('creates groupSlug if necessary', () => {
    const config: TestConfig = {
      packageName: 'foo',
      packageRules: [
        {
          matchPackageNames: ['*'],
          groupName: 'A',
          groupSlug: 'a',
        },
        {
          matchPackageNames: ['*'],
          groupName: 'B',
        },
      ],
    };
    const res = applyPackageRules(config);
    expect(res.groupSlug).toBe('b');
  });

  it('matches matchSourceUrls with patterns (case-insensitive)', () => {
    const config: TestConfig = {
      packageRules: [
        {
          matchSourceUrls: [
            'https://github.com/foo/bar**',
            'https://github.com/Renovatebot/**',
          ],
          x: 1,
        },
      ],
    };
    const dep = {
      depType: 'dependencies',
      packageName: 'a',
      updateType: 'patch' as UpdateType,
      sourceUrl: 'https://github.com/renovatebot/Presets',
    };
    const res = applyPackageRules({ ...config, ...dep });
    expect(res.x).toBe(1);
  });

  it('matches matchSourceUrls(case-insensitive)', () => {
    const config: TestConfig = {
      packageRules: [
        {
          matchSourceUrls: [
            'https://github.com/foo/bar',
            'https://github.com/Renovatebot/renovate',
          ],
          x: 1,
        },
      ],
    };
    const dep = {
      depType: 'dependencies',
      packageName: 'a',
      updateType: 'patch' as UpdateType,
      sourceUrl: 'https://github.com/renovatebot/Renovate',
    };
    const res = applyPackageRules({ ...config, ...dep });
    expect(res.x).toBe(1);
  });

  it('needs language to match', () => {
    const config: TestConfig = {
      packageRules: [
        {
          matchPackageNames: ['abc'],
          matchCategories: ['js'],
          x: 1,
        },
      ],
    };
    const dep = {
      packageName: 'abc',
    };
    const res = applyPackageRules({ ...config, ...dep });
    expect(res.x).toBeUndefined();
  });

  it('needs baseBranch to match', () => {
    const config: TestConfig = {
      packageRules: [
        {
          matchPackageNames: ['abc'],
          matchBaseBranches: ['dev'],
          x: 1,
        },
      ],
    };
    const dep = {
      packageName: 'abc',
    };
    const res = applyPackageRules({ ...config, ...dep });
    expect(res.x).toBeUndefined();
  });

  it('needs manager to match', () => {
    const config: TestConfig = {
      packageRules: [
        {
          matchPackageNames: ['abc'],
          matchManagers: ['npm'],
          x: 1,
        },
      ],
    };
    const dep = {
      packageName: 'abc',
    };
    const res = applyPackageRules({ ...config, ...dep });
    expect(res.x).toBeUndefined();
  });

  it('matches matchDepNames(depName)', () => {
    const config: TestConfig = {
      packageRules: [
        {
          matchDepNames: ['test1'],
          x: 1,
        },
      ],
    };

    const res1 = applyPackageRules({
      ...config,
      depName: 'test1',
    });
    const res2 = applyPackageRules({
      ...config,
      depName: 'test2',
    });
    applyPackageRules(config); // coverage

    expect(res1.x).toBe(1);
    expect(res2.x).toBeUndefined();
  });

  it('matches if there are no matchers', () => {
    const config: TestConfig = {
      packageRules: [
        {
          x: 1,
        },
      ],
    };

    const res = applyPackageRules({
      ...config,
      depName: 'test2',
    });

    expect(res.x).toBe(1);
  });
});<|MERGE_RESOLUTION|>--- conflicted
+++ resolved
@@ -96,21 +96,7 @@
     expect(res.groupName).toBeUndefined();
   });
 
-<<<<<<< HEAD
-  it('applies matchPackagePrefixes', () => {
-    const dep = {
-      packageName: 'xyz/abc',
-    };
-    const res = applyPackageRules({ ...config1, ...dep });
-    expect(res.x).toBe(2);
-    expect(res.y).toBe(2);
-    expect(res.groupName).toBe('xyz');
-  });
-
-  it('applies excludePackageNames', () => {
-=======
   it('applies matchPackageNames', () => {
->>>>>>> 990b18c7
     const dep = {
       packageName: 'xyz/foo',
     };
@@ -118,18 +104,6 @@
     expect(res.groupName).toBeUndefined();
   });
 
-<<<<<<< HEAD
-  it('applies excludePackagePrefixes', () => {
-    const dep = {
-      packageName: 'xyz/foo-a',
-    };
-    const res = applyPackageRules({ ...config1, ...dep });
-    expect(res.x).toBeUndefined();
-    expect(res.groupName).toBe('xyz');
-  });
-
-=======
->>>>>>> 990b18c7
   it('applies the second second rule', () => {
     const dep = {
       packageName: 'bc',
@@ -163,29 +137,7 @@
       updateType: 'lockFileMaintenance' as UpdateType,
       packageRules: [
         {
-<<<<<<< HEAD
-          excludePackagePatterns: ['^foo'],
-          automerge: false,
-        },
-      ],
-    };
-    const res = applyPackageRules(dep);
-    expect(res.automerge).toBeFalse();
-    const res2 = applyPackageRules({ ...dep, packageName: 'foo' });
-    expect(res2.automerge).toBeTrue();
-  });
-
-  it('do not apply rule with empty matchPackagePattern', () => {
-    const dep = {
-      automerge: true,
-      updateType: 'lockFileMaintenance' as UpdateType,
-      packageRules: [
-        {
-          matchPackagePatterns: [],
-          excludePackagePatterns: ['^foo'],
-=======
           matchPackageNames: ['!/^foo/'],
->>>>>>> 990b18c7
           automerge: false,
         },
       ],
@@ -193,11 +145,6 @@
     // This should not match
     const res = applyPackageRules(dep);
     expect(res.automerge).toBeTrue();
-<<<<<<< HEAD
-    const res2 = applyPackageRules({ ...dep, packageName: 'foo' });
-    expect(res2.automerge).toBeTrue();
-=======
->>>>>>> 990b18c7
   });
 
   it('do apply rule with matchPackageName', () => {
@@ -650,30 +597,6 @@
     expect(res.x).toBeUndefined();
   });
 
-<<<<<<< HEAD
-  it('handles matchSourceUrls when missing sourceUrl', () => {
-    const config: TestConfig = {
-      packageRules: [
-        {
-          matchSourceUrls: [
-            'https://github.com/foo/bar',
-            'https://github.com/renovatebot/',
-          ],
-          x: 1,
-        },
-      ],
-    };
-    const dep = {
-      depType: 'dependencies',
-      packageName: 'a',
-      updateType: 'patch' as UpdateType,
-    };
-    const res = applyPackageRules({ ...config, ...dep });
-    expect(res.x).toBeUndefined();
-  });
-
-=======
->>>>>>> 990b18c7
   describe('matchConfidence', () => {
     const hostRule: HostRule = {
       hostType: 'merge-confidence',
