--- conflicted
+++ resolved
@@ -41,10 +41,7 @@
   it('applies', () => {
     const config: PackageRuleInputConfig = {
       packageName: 'a',
-<<<<<<< HEAD
-=======
       updateType: 'minor',
->>>>>>> e5dfc836
       isBump: true,
       currentValue: '1.0.0',
       packageRules: [
