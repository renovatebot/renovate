import is from '@sindresorhus/is';
import type { PackageRule, PackageRuleInputConfig } from '../../config/types';
import { matchRegexOrGlobList } from '../string-match';
import { Matcher } from './base';

export class DepNameMatcher extends Matcher {
  override matches(
    { depName }: PackageRuleInputConfig,
    { matchDepNames }: PackageRule,
  ): boolean | null {
    if (is.undefined(matchDepNames)) {
      return null;
    }
    if (is.undefined(depName)) {
      return false;
    }
    return matchRegexOrGlobList(depName, matchDepNames);
<<<<<<< HEAD
  }

  override excludes(
    { depName }: PackageRuleInputConfig,
    { excludeDepNames }: PackageRule,
  ): boolean | null {
    if (is.undefined(excludeDepNames)) {
      return null;
    }
    if (is.undefined(depName)) {
      return false;
    }
    return matchRegexOrGlobList(depName, excludeDepNames);
=======
>>>>>>> 990b18c7
  }
}<|MERGE_RESOLUTION|>--- conflicted
+++ resolved
@@ -15,21 +15,5 @@
       return false;
     }
     return matchRegexOrGlobList(depName, matchDepNames);
-<<<<<<< HEAD
-  }
-
-  override excludes(
-    { depName }: PackageRuleInputConfig,
-    { excludeDepNames }: PackageRule,
-  ): boolean | null {
-    if (is.undefined(excludeDepNames)) {
-      return null;
-    }
-    if (is.undefined(depName)) {
-      return false;
-    }
-    return matchRegexOrGlobList(depName, excludeDepNames);
-=======
->>>>>>> 990b18c7
   }
 }