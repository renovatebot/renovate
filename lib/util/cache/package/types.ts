export interface PackageCache {
  get<T = any>(namespace: string, key: string): Promise<T | undefined>;

  set<T = any>(
    namespace: string,
    key: string,
    value: T,
    ttlMinutes?: number,
  ): Promise<void>;

  cleanup?(): Promise<void>;
}

export interface DecoratorCachedRecord {
  value: unknown;
  cachedAt: string;
}

export type PackageCacheNamespace =
  | '_test-namespace'
  | 'changelog-bitbucket-notes@v2'
  | 'changelog-bitbucket-release'
  | 'changelog-gitea-notes@v2'
  | 'changelog-gitea-release'
  | 'changelog-github-notes@v2'
  | 'changelog-github-release'
  | 'changelog-gitlab-notes@v2'
  | 'changelog-gitlab-release'
  | 'datasource-artifactory'
  | 'datasource-aws-machine-image'
  | 'datasource-aws-rds'
  | 'datasource-azure-bicep-resource'
  | 'datasource-azure-pipelines-tasks'
  | 'datasource-bazel'
  | 'datasource-bitbucket-tags'
  | 'datasource-bitrise'
  | 'datasource-cdnjs-digest'
  | 'datasource-cdnjs'
  | 'datasource-conan'
  | 'datasource-conda'
  | 'datasource-cpan'
  | 'datasource-crate-metadata'
  | 'datasource-crate'
<<<<<<< HEAD
  | 'datasource-deb'
  | 'datasource-deno-details'
  | 'datasource-deno-versions'
=======
>>>>>>> c2f2d4f6
  | 'datasource-deno'
  | 'datasource-docker-architecture'
  | 'datasource-docker-hub-cache'
  | 'datasource-docker-digest'
  | 'datasource-docker-hub-tags'
  | 'datasource-docker-imageconfig'
  | 'datasource-docker-labels'
  | 'datasource-docker-releases-v2'
  | 'datasource-docker-tags'
  | 'datasource-dotnet-version'
  | 'datasource-endoflife-date'
  | 'datasource-galaxy-collection-detailed-version'
  | 'datasource-galaxy-collection'
  | 'datasource-galaxy'
  | 'datasource-git-refs'
  | 'datasource-git-tags'
  | 'datasource-git'
  | 'datasource-gitea-releases'
  | 'datasource-gitea-tags'
  | 'datasource-github-release-attachments'
  | 'datasource-gitlab-packages'
  | 'datasource-gitlab-releases'
  | 'datasource-gitlab-tags-commit'
  | 'datasource-gitlab-tags'
  | 'datasource-glasskube-packages'
  | 'datasource-go-direct'
  | 'datasource-go-proxy'
  | 'datasource-go'
  | 'datasource-golang-version'
  | 'datasource-gradle-version'
  | 'datasource-helm'
  | 'datasource-hermit-package'
  | 'datasource-hermit-search-manifest'
  | 'datasource-hex'
  | 'datasource-hexpm-bob'
  | 'datasource-java-version'
  | 'datasource-jenkins-plugins'
  | 'datasource-maven:head-requests-timeout'
  | 'datasource-maven:head-requests'
  | 'datasource-maven:index-html-releases'
  | 'datasource-maven:metadata-xml'
  | 'datasource-node-version'
  | 'datasource-npm:data'
  | 'datasource-nuget-v3'
  | 'datasource-orb'
  | 'datasource-packagist-org'
  | 'datasource-packagist-public-files'
  | 'datasource-packagist'
  | 'datasource-pod'
  | 'datasource-python-version'
  | 'datasource-releases'
  | 'datasource-repology'
  | 'datasource-ruby-version'
  | 'datasource-rubygems'
  | 'datasource-terraform-module'
  | 'datasource-terraform-provider-hash'
  | 'datasource-terraform-provider-builds'
  | 'datasource-terraform-provider-releaseBackendIndex'
  | 'datasource-terraform-provider-zip-hashes'
  | 'datasource-terraform-provider'
  | 'datasource-terraform'
  | 'datasource-unity3d'
  | 'github-releases-datasource-v2'
  | 'github-tags-datasource-v2'
  | 'merge-confidence'
  | 'preset'
  | 'url-sha256';

export type CombinedKey = `global%%${PackageCacheNamespace}%%${string}`;<|MERGE_RESOLUTION|>--- conflicted
+++ resolved
@@ -41,12 +41,7 @@
   | 'datasource-cpan'
   | 'datasource-crate-metadata'
   | 'datasource-crate'
-<<<<<<< HEAD
   | 'datasource-deb'
-  | 'datasource-deno-details'
-  | 'datasource-deno-versions'
-=======
->>>>>>> c2f2d4f6
   | 'datasource-deno'
   | 'datasource-docker-architecture'
   | 'datasource-docker-hub-cache'
