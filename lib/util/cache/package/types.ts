export interface PackageCache {
  get<T = any>(namespace: string, key: string): Promise<T | undefined>;

  set<T = any>(
    namespace: string,
    key: string,
    value: T,
    ttlMinutes?: number
  ): Promise<void>;
<<<<<<< HEAD
}

export interface DecoratorCachedRecord {
  data: unknown;
  cachedAt: string;
=======

  cleanup?(): Promise<void>;
>>>>>>> b53b8bca
}<|MERGE_RESOLUTION|>--- conflicted
+++ resolved
@@ -7,14 +7,11 @@
     value: T,
     ttlMinutes?: number
   ): Promise<void>;
-<<<<<<< HEAD
+
+  cleanup?(): Promise<void>;
 }
 
 export interface DecoratorCachedRecord {
   data: unknown;
   cachedAt: string;
-=======
-
-  cleanup?(): Promise<void>;
->>>>>>> b53b8bca
 }