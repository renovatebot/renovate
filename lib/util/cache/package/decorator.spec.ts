import os from 'os';
import * as memCache from '../memory';
import { cache } from './decorator';
import * as packageCache from '.';

jest.mock('./file');

describe('util/cache/package/decorator', () => {
  const setCache = jest.spyOn(packageCache, 'set');

<<<<<<< HEAD
  const setCache = jest.spyOn(packageCache, 'set');
=======
  let count = 1;
  const getValue = jest.fn(() => {
    const res = String(100 * count + 10 * count + count);
    count += 1;
    return Promise.resolve(res);
  });
>>>>>>> 79cfad93

  beforeEach(async () => {
    memCache.init();
    await packageCache.init({ cacheDir: os.tmpdir() });
    count = 1;
  });

  it('should cache string', async () => {
    class Class {
      @cache({ namespace: 'some-namespace', key: 'some-key' })
      public fn(): Promise<string> {
        return getValue();
      }
    }
<<<<<<< HEAD
    const myClass = new MyClass();
    expect(await myClass.getNumber()).toEqual(await myClass.getNumber());
    expect(await myClass.getNumber()).toBeDefined();
    expect(spy).toHaveBeenCalledTimes(1);
    expect(setCache).toHaveBeenCalledOnceWith(
      'namespace',
      'cache-decorator:key',
      { cachedAt: expect.any(String), data: expect.any(Number) },
=======
    const obj = new Class();

    expect(await obj.fn()).toBe('111');
    expect(await obj.fn()).toBe('111');
    expect(await obj.fn()).toBe('111');

    expect(getValue).toHaveBeenCalledTimes(1);
    expect(setCache).toHaveBeenCalledOnceWith(
      'some-namespace',
      'some-key',
      '111',
>>>>>>> 79cfad93
      30
    );
  });

  it('disables cache if cacheability check is false', async () => {
    class Class {
      @cache({ namespace: 'namespace', key: 'key', cacheable: () => false })
      public fn(): Promise<string | null> {
        return getValue();
      }
    }
<<<<<<< HEAD
    const myClass = new MyClass();
    expect(await myClass.getString('null', null)).toBeNull();
    expect(await myClass.getString('null', null)).toBeNull();
    expect(await myClass.getString('test', 'test')).toBe('test');
    expect(await myClass.getString('test', 'test')).toBe('test');
    expect(spy).toHaveBeenCalledTimes(4);
=======
    const obj = new Class();

    expect(await obj.fn()).toBe('111');
    expect(await obj.fn()).toBe('222');
    expect(await obj.fn()).toBe('333');

    expect(getValue).toHaveBeenCalledTimes(3);
>>>>>>> 79cfad93
    expect(setCache).not.toHaveBeenCalled();
  });

  it('caches null values', async () => {
    class Class {
      @cache({ namespace: 'namespace', key: 'key' })
      public async fn(val: string | null): Promise<string | null> {
        await getValue();
        return val;
      }
    }
<<<<<<< HEAD
    const myClass = new MyClass();

    expect(await myClass.getString('key', null)).toBeNull();
    expect(await myClass.getString('key', null)).toBeNull();
    expect(spy).toHaveBeenCalledTimes(1);
    expect(setCache).toHaveBeenCalledOnceWith(
      'namespace',
      'cache-decorator:key',
      { cachedAt: expect.any(String), data: null },
      30
    );
=======
    const obj = new Class();

    expect(await obj.fn(null)).toBeNull();
    expect(await obj.fn(null)).toBeNull();
    expect(await obj.fn(null)).toBeNull();

    expect(getValue).toHaveBeenCalledTimes(1);
    expect(setCache).toHaveBeenCalledOnceWith('namespace', 'key', null, 30);
>>>>>>> 79cfad93
  });

  it('does not cache undefined', async () => {
    class Class {
      @cache({ namespace: 'namespace', key: 'key' })
      public async fn(): Promise<string | undefined> {
        await getValue();
        return undefined;
      }
    }
<<<<<<< HEAD
    const myClass = new MyClass();
    expect(await myClass.getString()).toBeUndefined();
    expect(await myClass.getString()).toEqual(await myClass.getString());
    expect(spy).toHaveBeenCalledTimes(3);
=======
    const obj = new Class();

    expect(await obj.fn()).toBeUndefined();
    expect(await obj.fn()).toBeUndefined();
    expect(await obj.fn()).toBeUndefined();

    expect(getValue).toHaveBeenCalledTimes(3);
>>>>>>> 79cfad93
    expect(setCache).not.toHaveBeenCalled();
  });

  it('computes cache namespace and key from arguments', async () => {
    type Arg = {
      foo: 'namespace';
      bar: 'key';
    };

    class Class {
      @cache({
        namespace: (prefix: string, arg: Arg) => `${prefix}-${arg.foo}`,
        key: (prefix: string, arg: Arg) => `${prefix}-${arg.bar}`,
      })
      public fn(_prefix: string, _arg: Arg): Promise<string> {
        return getValue();
      }
    }
    const obj = new Class();
    const arg: Arg = { foo: 'namespace', bar: 'key' };

    expect(await obj.fn('some', arg)).toBe('111');
    expect(await obj.fn('some', arg)).toBe('111');

    expect(getValue).toHaveBeenCalledTimes(1);
    expect(setCache).toHaveBeenCalledOnceWith(
      'some-namespace',
      'some-key',
      '111',
      30
    );
  });

  it('wraps class methods', async () => {
    class Class {
      public fn(): Promise<string> {
        return getValue();
      }
    }
    const decorator = cache({ namespace: 'namespace', key: 'key' });
    const fn = decorator(Class.prototype, 'fn', undefined as never);

    expect(await fn.value?.()).toBe('111');
    expect(await fn.value?.()).toBe('111');
    expect(await fn.value?.()).toBe('111');

    expect(getValue).toHaveBeenCalledTimes(1);
    expect(setCache).toHaveBeenCalledOnceWith('namespace', 'key', '111', 30);
  });

  describe('Fallback', () => {
    const inc = jest.fn();

    class MyClass {
      @cache({
        namespace: (x: number) => x.toString(),
        key: () => 'key',
        ttlMinutes: 1,
      })
      public incNumber(x: number): Promise<number> {
        return inc(x);
      }
    }

    beforeEach(() => {
      jest.useFakeTimers({ advanceTimers: false });
      inc.mockImplementation((x: number) => Promise.resolve(x + 1));
    });

    afterEach(() => {
      jest.useRealTimers();
      inc.mockClear();
      delete process.env.RENOVATE_CACHE_DECORATOR_MINUTES;
    });

    it('updates cached result', async () => {
      const myInst = new MyClass();

      expect(await myInst.incNumber(99)).toBe(100);

      jest.advanceTimersByTime(60 * 1000 - 1);
      expect(await myInst.incNumber(99)).toBe(100);
      expect(inc).toHaveBeenCalledTimes(1);

      jest.advanceTimersByTime(1);
      expect(await myInst.incNumber(99)).toBe(100);
      expect(inc).toHaveBeenCalledTimes(2);
    });

    it('cache TTL can be overriden with RENOVATE_CACHE_DECORATOR_MINUTES', async () => {
      process.env.RENOVATE_CACHE_DECORATOR_MINUTES = '3';
      const myInst = new MyClass();

      expect(await myInst.incNumber(99)).toBe(100);

      jest.advanceTimersByTime(3 * 60 * 1000 - 1);
      expect(await myInst.incNumber(99)).toBe(100);
      expect(inc).toHaveBeenCalledTimes(1);

      jest.advanceTimersByTime(1);
      expect(await myInst.incNumber(99)).toBe(100);
      expect(inc).toHaveBeenCalledTimes(2);
    });

    it('returns obsolete result on error', async () => {
      const myInst = new MyClass();

      expect(await myInst.incNumber(99)).toBe(100);

      jest.advanceTimersByTime(60 * 1000);
      inc.mockRejectedValueOnce(new Error('test'));
      expect(await myInst.incNumber(99)).toBe(100);
      expect(inc).toHaveBeenCalledTimes(2);
    });
  });
});<|MERGE_RESOLUTION|>--- conflicted
+++ resolved
@@ -8,16 +8,12 @@
 describe('util/cache/package/decorator', () => {
   const setCache = jest.spyOn(packageCache, 'set');
 
-<<<<<<< HEAD
-  const setCache = jest.spyOn(packageCache, 'set');
-=======
   let count = 1;
   const getValue = jest.fn(() => {
     const res = String(100 * count + 10 * count + count);
     count += 1;
     return Promise.resolve(res);
   });
->>>>>>> 79cfad93
 
   beforeEach(async () => {
     memCache.init();
@@ -32,16 +28,6 @@
         return getValue();
       }
     }
-<<<<<<< HEAD
-    const myClass = new MyClass();
-    expect(await myClass.getNumber()).toEqual(await myClass.getNumber());
-    expect(await myClass.getNumber()).toBeDefined();
-    expect(spy).toHaveBeenCalledTimes(1);
-    expect(setCache).toHaveBeenCalledOnceWith(
-      'namespace',
-      'cache-decorator:key',
-      { cachedAt: expect.any(String), data: expect.any(Number) },
-=======
     const obj = new Class();
 
     expect(await obj.fn()).toBe('111');
@@ -51,9 +37,8 @@
     expect(getValue).toHaveBeenCalledTimes(1);
     expect(setCache).toHaveBeenCalledOnceWith(
       'some-namespace',
-      'some-key',
-      '111',
->>>>>>> 79cfad93
+      'cache-decorator:some-key',
+      { cachedAt: expect.any(String), data: '111' },
       30
     );
   });
@@ -65,14 +50,6 @@
         return getValue();
       }
     }
-<<<<<<< HEAD
-    const myClass = new MyClass();
-    expect(await myClass.getString('null', null)).toBeNull();
-    expect(await myClass.getString('null', null)).toBeNull();
-    expect(await myClass.getString('test', 'test')).toBe('test');
-    expect(await myClass.getString('test', 'test')).toBe('test');
-    expect(spy).toHaveBeenCalledTimes(4);
-=======
     const obj = new Class();
 
     expect(await obj.fn()).toBe('111');
@@ -80,7 +57,6 @@
     expect(await obj.fn()).toBe('333');
 
     expect(getValue).toHaveBeenCalledTimes(3);
->>>>>>> 79cfad93
     expect(setCache).not.toHaveBeenCalled();
   });
 
@@ -92,28 +68,19 @@
         return val;
       }
     }
-<<<<<<< HEAD
-    const myClass = new MyClass();
-
-    expect(await myClass.getString('key', null)).toBeNull();
-    expect(await myClass.getString('key', null)).toBeNull();
-    expect(spy).toHaveBeenCalledTimes(1);
+    const obj = new Class();
+
+    expect(await obj.fn(null)).toBeNull();
+    expect(await obj.fn(null)).toBeNull();
+    expect(await obj.fn(null)).toBeNull();
+
+    expect(getValue).toHaveBeenCalledTimes(1);
     expect(setCache).toHaveBeenCalledOnceWith(
       'namespace',
       'cache-decorator:key',
       { cachedAt: expect.any(String), data: null },
       30
     );
-=======
-    const obj = new Class();
-
-    expect(await obj.fn(null)).toBeNull();
-    expect(await obj.fn(null)).toBeNull();
-    expect(await obj.fn(null)).toBeNull();
-
-    expect(getValue).toHaveBeenCalledTimes(1);
-    expect(setCache).toHaveBeenCalledOnceWith('namespace', 'key', null, 30);
->>>>>>> 79cfad93
   });
 
   it('does not cache undefined', async () => {
@@ -124,12 +91,6 @@
         return undefined;
       }
     }
-<<<<<<< HEAD
-    const myClass = new MyClass();
-    expect(await myClass.getString()).toBeUndefined();
-    expect(await myClass.getString()).toEqual(await myClass.getString());
-    expect(spy).toHaveBeenCalledTimes(3);
-=======
     const obj = new Class();
 
     expect(await obj.fn()).toBeUndefined();
@@ -137,7 +98,6 @@
     expect(await obj.fn()).toBeUndefined();
 
     expect(getValue).toHaveBeenCalledTimes(3);
->>>>>>> 79cfad93
     expect(setCache).not.toHaveBeenCalled();
   });
 
@@ -165,8 +125,8 @@
     expect(getValue).toHaveBeenCalledTimes(1);
     expect(setCache).toHaveBeenCalledOnceWith(
       'some-namespace',
-      'some-key',
-      '111',
+      'cache-decorator:some-key',
+      { cachedAt: expect.any(String), data: '111' },
       30
     );
   });
@@ -185,72 +145,107 @@
     expect(await fn.value?.()).toBe('111');
 
     expect(getValue).toHaveBeenCalledTimes(1);
-    expect(setCache).toHaveBeenCalledOnceWith('namespace', 'key', '111', 30);
+    expect(setCache).toHaveBeenCalledOnceWith(
+      'namespace',
+      'cache-decorator:key',
+      { cachedAt: expect.any(String), data: '111' },
+      30
+    );
   });
 
   describe('Fallback', () => {
-    const inc = jest.fn();
-
-    class MyClass {
+    class Class {
       @cache({
-        namespace: (x: number) => x.toString(),
-        key: () => 'key',
+        namespace: 'namespace',
+        key: 'key',
         ttlMinutes: 1,
       })
-      public incNumber(x: number): Promise<number> {
-        return inc(x);
+      public fn(): Promise<string> {
+        return getValue();
       }
     }
 
     beforeEach(() => {
       jest.useFakeTimers({ advanceTimers: false });
-      inc.mockImplementation((x: number) => Promise.resolve(x + 1));
     });
 
     afterEach(() => {
       jest.useRealTimers();
-      inc.mockClear();
       delete process.env.RENOVATE_CACHE_DECORATOR_MINUTES;
     });
 
     it('updates cached result', async () => {
-      const myInst = new MyClass();
-
-      expect(await myInst.incNumber(99)).toBe(100);
+      const obj = new Class();
+
+      expect(await obj.fn()).toBe('111');
 
       jest.advanceTimersByTime(60 * 1000 - 1);
-      expect(await myInst.incNumber(99)).toBe(100);
-      expect(inc).toHaveBeenCalledTimes(1);
+      expect(await obj.fn()).toBe('111');
+      expect(getValue).toHaveBeenCalledTimes(1);
+      expect(setCache).toHaveBeenLastCalledWith(
+        'namespace',
+        'cache-decorator:key',
+        { cachedAt: expect.any(String), data: '111' },
+        1
+      );
 
       jest.advanceTimersByTime(1);
-      expect(await myInst.incNumber(99)).toBe(100);
-      expect(inc).toHaveBeenCalledTimes(2);
+      expect(await obj.fn()).toBe('222');
+      expect(getValue).toHaveBeenCalledTimes(2);
+      expect(setCache).toHaveBeenLastCalledWith(
+        'namespace',
+        'cache-decorator:key',
+        { cachedAt: expect.any(String), data: '222' },
+        1
+      );
     });
 
     it('cache TTL can be overriden with RENOVATE_CACHE_DECORATOR_MINUTES', async () => {
       process.env.RENOVATE_CACHE_DECORATOR_MINUTES = '3';
-      const myInst = new MyClass();
-
-      expect(await myInst.incNumber(99)).toBe(100);
+      const obj = new Class();
+
+      expect(await obj.fn()).toBe('111');
+      expect(getValue).toHaveBeenCalledTimes(1);
+      expect(setCache).toHaveBeenLastCalledWith(
+        'namespace',
+        'cache-decorator:key',
+        { cachedAt: expect.any(String), data: '111' },
+        3
+      );
 
       jest.advanceTimersByTime(3 * 60 * 1000 - 1);
-      expect(await myInst.incNumber(99)).toBe(100);
-      expect(inc).toHaveBeenCalledTimes(1);
+      expect(await obj.fn()).toBe('111');
+      expect(getValue).toHaveBeenCalledTimes(1);
+      expect(setCache).toHaveBeenCalledTimes(1);
 
       jest.advanceTimersByTime(1);
-      expect(await myInst.incNumber(99)).toBe(100);
-      expect(inc).toHaveBeenCalledTimes(2);
+      expect(await obj.fn()).toBe('222');
+      expect(getValue).toHaveBeenCalledTimes(2);
+      expect(setCache).toHaveBeenLastCalledWith(
+        'namespace',
+        'cache-decorator:key',
+        { cachedAt: expect.any(String), data: '222' },
+        3
+      );
     });
 
     it('returns obsolete result on error', async () => {
-      const myInst = new MyClass();
-
-      expect(await myInst.incNumber(99)).toBe(100);
+      const obj = new Class();
+
+      expect(await obj.fn()).toBe('111');
+      expect(getValue).toHaveBeenCalledTimes(1);
+      expect(setCache).toHaveBeenLastCalledWith(
+        'namespace',
+        'cache-decorator:key',
+        { cachedAt: expect.any(String), data: '111' },
+        1
+      );
 
       jest.advanceTimersByTime(60 * 1000);
-      inc.mockRejectedValueOnce(new Error('test'));
-      expect(await myInst.incNumber(99)).toBe(100);
-      expect(inc).toHaveBeenCalledTimes(2);
+      getValue.mockRejectedValueOnce(new Error('test'));
+      expect(await obj.fn()).toBe('111');
+      expect(getValue).toHaveBeenCalledTimes(2);
+      expect(setCache).toHaveBeenCalledTimes(1);
     });
   });
 });