import is from '@sindresorhus/is';
import { DateTime } from 'luxon';
import { GlobalConfig } from '../../../config/global';
import { logger } from '../../../logger';
<<<<<<< HEAD
import type { Decorator } from '../../decorator';
import { decorate } from '../../decorator';
=======
import { Decorator, decorate } from '../../decorator';
import { acquireLock } from '../../mutex';
>>>>>>> c5ab65fd
import type { DecoratorCachedRecord, PackageCacheNamespace } from './types';
import * as packageCache from '.';

type HashFunction<T extends any[] = any[]> = (...args: T) => string;
type NamespaceFunction<T extends any[] = any[]> = (
  ...args: T
) => PackageCacheNamespace;
type BooleanFunction<T extends any[] = any[]> = (...args: T) => boolean;

/**
 * The cache decorator parameters.
 */
interface CacheParameters {
  /**
   * The cache namespace
   * Either a string or a hash function that generates a string
   */
  namespace: PackageCacheNamespace | NamespaceFunction;

  /**
   * The cache key
   * Either a string or a hash function that generates a string
   */
  key: string | HashFunction;

  /**
   * A function that returns true if a result is cacheable
   * Used to prevent caching of private, sensitive, results
   */
  cacheable?: BooleanFunction;

  /**
   * The TTL (or expiry) of the key in minutes
   */
  ttlMinutes?: number;
}

/**
 * caches the result of a decorated method.
 */
export function cache<T>({
  namespace,
  key,
  cacheable = () => true,
  ttlMinutes = 30,
}: CacheParameters): Decorator<T> {
  return decorate(async ({ args, instance, callback, methodName }) => {
    const cachePrivatePackages = GlobalConfig.get(
      'cachePrivatePackages',
      false,
    );
    const isCacheable = cachePrivatePackages || cacheable.apply(instance, args);
    if (!isCacheable) {
      return callback();
    }

    let finalNamespace: PackageCacheNamespace | undefined;
    if (is.string(namespace)) {
      finalNamespace = namespace;
    } else if (is.function_(namespace)) {
      finalNamespace = namespace.apply(instance, args);
    }

    let finalKey: string | undefined;
    if (is.string(key)) {
      finalKey = key;
    } else if (is.function_(key)) {
      finalKey = key.apply(instance, args);
    }

    // istanbul ignore if
    if (!finalNamespace || !finalKey) {
      return callback();
    }

    finalKey = `cache-decorator:${finalKey}`;

    // prevent concurrent processing and cache writes
    const releaseLock = await acquireLock(finalKey, finalNamespace);

    try {
      const oldRecord = await packageCache.get<DecoratorCachedRecord>(
        finalNamespace,
        finalKey,
      );

      const ttlOverride = getTtlOverride(finalNamespace);
      const softTtl = ttlOverride ?? ttlMinutes;

      const cacheHardTtlMinutes = GlobalConfig.get(
        'cacheHardTtlMinutes',
        7 * 24 * 60,
      );
      let hardTtl = softTtl;
      if (methodName === 'getReleases' || methodName === 'getDigest') {
        hardTtl = Math.max(softTtl, cacheHardTtlMinutes);
      }

      let oldData: unknown;
      if (oldRecord) {
        const now = DateTime.local();
        const cachedAt = DateTime.fromISO(oldRecord.cachedAt);

        const softDeadline = cachedAt.plus({ minutes: softTtl });
        if (now < softDeadline) {
          return oldRecord.value;
        }

        const hardDeadline = cachedAt.plus({ minutes: hardTtl });
        if (now < hardDeadline) {
          oldData = oldRecord.value;
        }
      }

      let newData: unknown;
      if (oldData) {
        try {
          newData = (await callback()) as T | undefined;
        } catch (err) {
          logger.debug(
            { err },
            'Package cache decorator: callback error, returning old data',
          );
          return oldData;
        }
      } else {
        newData = (await callback()) as T | undefined;
      }

      if (!is.undefined(newData)) {
        const newRecord: DecoratorCachedRecord = {
          cachedAt: DateTime.local().toISO(),
          value: newData,
        };
        await packageCache.set(finalNamespace, finalKey, newRecord, hardTtl);
      }

      return newData;
    } finally {
      releaseLock();
    }
  });
}

export function getTtlOverride(namespace: string): number | undefined {
  const ttl: unknown = GlobalConfig.get('cacheTtlOverride', {})[namespace];
  if (is.number(ttl)) {
    return ttl;
  }
  return undefined;
}<|MERGE_RESOLUTION|>--- conflicted
+++ resolved
@@ -2,13 +2,9 @@
 import { DateTime } from 'luxon';
 import { GlobalConfig } from '../../../config/global';
 import { logger } from '../../../logger';
-<<<<<<< HEAD
 import type { Decorator } from '../../decorator';
 import { decorate } from '../../decorator';
-=======
-import { Decorator, decorate } from '../../decorator';
 import { acquireLock } from '../../mutex';
->>>>>>> c5ab65fd
 import type { DecoratorCachedRecord, PackageCacheNamespace } from './types';
 import * as packageCache from '.';
 
