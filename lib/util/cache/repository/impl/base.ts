import { promisify } from 'util';
import zlib from 'zlib';
import is from '@sindresorhus/is';
import hasha from 'hasha';
import { GlobalConfig } from '../../../../config/global';
import { logger } from '../../../../logger';
import {
  CACHE_REVISION,
  isValidRev10,
  isValidRev11,
  isValidRev12,
  isValidRev13,
} from '../common';
import type {
  RepoCache,
  RepoCacheData,
<<<<<<< HEAD
  RepoCacheRecordV10,
  RepoCacheRecordV11,
  RepoCacheRecordV12,
  RepoCacheRecordV13,
  RepoCacheWritableRecord,
=======
  RepoCacheRecord,
  RepoCacheRecordV10,
  RepoCacheRecordV11,
  RepoCacheRecordV12,
>>>>>>> 57ade2b3
} from '../types';

const compress = promisify(zlib.brotliCompress);
const decompress = promisify(zlib.brotliDecompress);

export abstract class RepoCacheBase implements RepoCache {
  protected platform = GlobalConfig.get('platform')!;
  private oldHash: string | null = null;
  private data: RepoCacheData = {};

  protected constructor(
    protected readonly repository: string,
    protected readonly fingerprint: string
  ) {}

  protected abstract read(): Promise<string | null>;

  protected abstract write(data: RepoCacheWritableRecord): Promise<void>;

  private async restoreFromRev13(oldCache: RepoCacheRecordV13): Promise<void> {
    if (oldCache.fingerprint !== this.fingerprint) {
      logger.debug('Repository cache fingerprint is invalid');
      return;
    }
    await this.restoreFromRev12(oldCache);
  }

  private async restoreFromRev12(oldCache: RepoCacheRecordV12): Promise<void> {
    const compressed = Buffer.from(oldCache.payload, 'base64');
    const uncompressed = await decompress(compressed);
    const jsonStr = uncompressed.toString('utf8');
    this.data = JSON.parse(jsonStr);
    this.oldHash = oldCache.hash;
  }

  private restoreFromRev11(oldCache: RepoCacheRecordV11): void {
    this.data = oldCache.data;
  }

  private restoreFromRev10(oldCache: RepoCacheRecordV10): void {
    delete oldCache.repository;
    delete oldCache.revision;
    this.data = oldCache;
  }

  private async restoreFromRev12(oldCache: RepoCacheRecordV12): Promise<void> {
    const compressed = Buffer.from(oldCache.payload, 'base64');
    const uncompressed = await decompress(compressed);
    const jsonStr = uncompressed.toString('utf8');
    this.data = JSON.parse(jsonStr);
    this.oldHash = oldCache.hash;
  }

  private restoreFromRev11(oldCache: RepoCacheRecordV11): void {
    this.data = oldCache.data;
  }

  private restoreFromRev10(oldCache: RepoCacheRecordV10): void {
    delete oldCache.repository;
    delete oldCache.revision;
    this.data = oldCache;
  }

  async load(): Promise<void> {
    try {
      const data = await this.read();
      if (!is.string(data)) {
        logger.debug(
          `RepoCacheBase.load() - expecting data of type 'string' received '${typeof data}' instead - skipping`
        );
        return;
      }
      const oldCache = JSON.parse(data) as unknown;
<<<<<<< HEAD

      if (isValidRev13(oldCache, this.repository)) {
        await this.restoreFromRev13(oldCache);
        logger.debug('Repository cache is restored from revision 13');
        return;
      }
=======
>>>>>>> 57ade2b3

      if (isValidRev12(oldCache, this.repository)) {
        await this.restoreFromRev12(oldCache);
        logger.debug('Repository cache is restored from revision 12');
        return;
      }

      if (isValidRev11(oldCache, this.repository)) {
        this.restoreFromRev11(oldCache);
        logger.debug('Repository cache is restored from revision 11');
        return;
      }

      if (isValidRev10(oldCache, this.repository)) {
        this.restoreFromRev10(oldCache);
        logger.debug('Repository cache is restored from revision 10');
        return;
      }

      logger.debug('Repository cache is invalid');
    } catch (err) {
      logger.debug({ err }, 'Error reading repository cache');
    }
  }

  async save(): Promise<void> {
    const jsonStr = JSON.stringify(this.data);
    const hash = await hasha.async(jsonStr, { algorithm: 'sha256' });
    if (hash !== this.oldHash) {
      const compressed = await compress(jsonStr);
      const payload = compressed.toString('base64');

      const repository = this.repository;
      const fingerprint = this.fingerprint;

      /**
       * All fingerprints are divided into equal 16 buckets.
       *
       * Here we decide which buckets are saved with older revision
       * and which are migrated.
       *
       * This allows us to migrate all the repositories gradually.
       */
      const fingerprintBucketIndex = parseInt(fingerprint.charAt(0), 16);
      const maxMigratedIdx = 0; // TODO: increase me
      if (fingerprintBucketIndex > maxMigratedIdx) {
        const revision = 12;
        await this.write({
          revision,
          repository,
          payload,
          hash,
        });
        return;
      }

      const revision = CACHE_REVISION;
      await this.write({
        revision,
        repository,
        payload,
        hash,
        fingerprint,
      });
    }
  }

  getData(): RepoCacheData {
    return this.data;
  }
}<|MERGE_RESOLUTION|>--- conflicted
+++ resolved
@@ -14,18 +14,11 @@
 import type {
   RepoCache,
   RepoCacheData,
-<<<<<<< HEAD
   RepoCacheRecordV10,
   RepoCacheRecordV11,
   RepoCacheRecordV12,
   RepoCacheRecordV13,
   RepoCacheWritableRecord,
-=======
-  RepoCacheRecord,
-  RepoCacheRecordV10,
-  RepoCacheRecordV11,
-  RepoCacheRecordV12,
->>>>>>> 57ade2b3
 } from '../types';
 
 const compress = promisify(zlib.brotliCompress);
@@ -99,15 +92,12 @@
         return;
       }
       const oldCache = JSON.parse(data) as unknown;
-<<<<<<< HEAD
 
       if (isValidRev13(oldCache, this.repository)) {
         await this.restoreFromRev13(oldCache);
         logger.debug('Repository cache is restored from revision 13');
         return;
       }
-=======
->>>>>>> 57ade2b3
 
       if (isValidRev12(oldCache, this.repository)) {
         await this.restoreFromRev12(oldCache);
