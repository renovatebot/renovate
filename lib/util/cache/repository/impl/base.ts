import { promisify } from 'util';
import zlib from 'zlib';
import is from '@sindresorhus/is';
import hasha from 'hasha';
import { GlobalConfig } from '../../../../config/global';
import { logger } from '../../../../logger';
import {
  CACHE_REVISION,
  isValidRev10,
  isValidRev11,
  isValidRev12,
  isValidRev13,
} from '../common';
import type {
  RepoCache,
  RepoCacheData,
  RepoCacheRecord,
  RepoCacheRecordV10,
  RepoCacheRecordV11,
  RepoCacheRecordV12,
  RepoCacheRecordV13,
} from '../types';

const compress = promisify(zlib.brotliCompress);
const decompress = promisify(zlib.brotliDecompress);

export abstract class RepoCacheBase implements RepoCache {
  protected platform = GlobalConfig.get('platform')!;
  private oldHash: string | null = null;
  private data: RepoCacheData = {};

  protected constructor(
    protected readonly repository: string,
    protected readonly fingerprint: string
  ) {}

  protected abstract read(): Promise<string | null>;

  protected abstract write(data: RepoCacheRecord): Promise<void>;

  private restoreFromRev10(oldCache: RepoCacheRecordV10): void {
    delete oldCache.repository;
    delete oldCache.revision;
    this.data = oldCache;
  }

  private restoreFromRev11(oldCache: RepoCacheRecordV11): void {
    this.data = oldCache.data;
  }

  private async restoreFromRev12(oldCache: RepoCacheRecordV12): Promise<void> {
    const compressed = Buffer.from(oldCache.payload, 'base64');
    const uncompressed = await decompress(compressed);
    const jsonStr = uncompressed.toString('utf8');
    this.data = JSON.parse(jsonStr);
    this.oldHash = oldCache.hash;
  }

  private async restoreFromRev13(oldCache: RepoCacheRecordV13): Promise<void> {
    if (oldCache.fingerprint !== this.fingerprint) {
      logger.debug('Repository cache fingerprint is invalid');
      return;
    }
    await this.restoreFromRev12(oldCache);
  }

  async load(): Promise<void> {
    try {
      const rawOldCache = await this.read();
      if (!is.string(rawOldCache)) {
        logger.debug(
          `RepoCacheBase.load() - expecting data of type 'string' received '${typeof rawOldCache}' instead - skipping`
        );
        return;
      }
      const oldCache = JSON.parse(rawOldCache) as unknown;

      if (isValidRev13(oldCache)) {
        await this.restoreFromRev13(oldCache);
        logger.debug('Repository cache is restored from revision 13');
        return;
      }

      if (isValidRev12(oldCache, this.repository)) {
        await this.restoreFromRev12(oldCache);
        logger.debug('Repository cache is restored from revision 12');
        return;
      }

      if (isValidRev11(oldCache, this.repository)) {
        this.restoreFromRev11(oldCache);
        logger.debug('Repository cache is restored from revision 11');
        return;
      }

      if (isValidRev10(oldCache, this.repository)) {
        this.restoreFromRev10(oldCache);
        logger.debug('Repository cache is restored from revision 10');
        return;
      }

      logger.debug('Repository cache is invalid');
    } catch (err) {
      logger.debug({ err }, 'Error reading repository cache');
    }
  }

  async save(): Promise<void> {
    const jsonStr = JSON.stringify(this.data);
<<<<<<< HEAD
    const hash = await hasha.async(jsonStr, { algorithm: 'sha256' });
    const modified = hash !== this.oldHash;
    if (modified) {
      const compressed = await compress(jsonStr);
      const payload = compressed.toString('base64');
      await this.write({ revision, repository, payload, hash });
    }
    this.data.modified = modified;
=======
    const hash = await hasha.async(jsonStr);
    if (hash === this.oldHash) {
      return;
    }

    const revision = CACHE_REVISION;
    const repository = this.repository;
    const fingerprint = this.fingerprint;

    const compressedPayload = await compress(jsonStr);
    const payload = compressedPayload.toString('base64');

    await this.write({
      revision,
      repository,
      fingerprint,
      payload,
      hash,
    });
>>>>>>> 6a939978
  }

  getData(): RepoCacheData {
    return this.data;
  }
}<|MERGE_RESOLUTION|>--- conflicted
+++ resolved
@@ -107,17 +107,8 @@
 
   async save(): Promise<void> {
     const jsonStr = JSON.stringify(this.data);
-<<<<<<< HEAD
-    const hash = await hasha.async(jsonStr, { algorithm: 'sha256' });
-    const modified = hash !== this.oldHash;
-    if (modified) {
-      const compressed = await compress(jsonStr);
-      const payload = compressed.toString('base64');
-      await this.write({ revision, repository, payload, hash });
-    }
-    this.data.modified = modified;
-=======
     const hash = await hasha.async(jsonStr);
+    this.data.modified = hash !== this.oldHash;
     if (hash === this.oldHash) {
       return;
     }
@@ -136,7 +127,6 @@
       payload,
       hash,
     });
->>>>>>> 6a939978
   }
 
   getData(): RepoCacheData {
