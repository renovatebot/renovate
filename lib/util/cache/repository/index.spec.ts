import { mocked } from '../../../../test/util';
import { GlobalConfig } from '../../../config/global';
import * as _fs from '../../fs';
import { initRepoCache } from './init';
import type { RepoCacheConfig } from './types';
import { getCache, isCacheModified, resetCache, saveCache } from '.';

jest.mock('../../fs');

const fs = mocked(_fs);

describe('util/cache/repository/index', () => {
  beforeEach(() => {
    resetCache();
    jest.resetAllMocks();
    GlobalConfig.set({ cacheDir: '/tmp/cache', platform: 'github' });
  });

  const config: RepoCacheConfig = {
    repository: 'some/repo',
    repositoryCache: 'enabled',
    repoFingerprint: '0123456789abcdef',
  };

  it('returns if cache not enabled', async () => {
    await initRepoCache({ ...config, repositoryCache: 'disabled' });
    expect(fs.readCacheFile).not.toHaveBeenCalled();
    expect(getCache()).toBeEmpty();
<<<<<<< HEAD
    expect(await isCacheModified()).toBeUndefined();
=======
    expect(isCacheModified()).toBeUndefined();
>>>>>>> 4ccd085a
  });

  it('saves cache', async () => {
    await initRepoCache({ ...config, repositoryCache: 'enabled' });
    await saveCache();
    expect(fs.outputCacheFile).toHaveBeenCalled();
<<<<<<< HEAD
    expect(await isCacheModified()).toBeUndefined();
=======
    expect(isCacheModified()).toBeUndefined();
>>>>>>> 4ccd085a
  });

  it('resets cache', async () => {
    await initRepoCache({ ...config, repositoryCache: 'reset' });
    expect(fs.readCacheFile).not.toHaveBeenCalled();
    expect(fs.outputCacheFile).toHaveBeenCalled();
    expect(getCache()).toBeEmpty();
<<<<<<< HEAD
    expect(await isCacheModified()).toBeUndefined();
=======
    expect(isCacheModified()).toBeUndefined();
>>>>>>> 4ccd085a
  });
});<|MERGE_RESOLUTION|>--- conflicted
+++ resolved
@@ -26,22 +26,14 @@
     await initRepoCache({ ...config, repositoryCache: 'disabled' });
     expect(fs.readCacheFile).not.toHaveBeenCalled();
     expect(getCache()).toBeEmpty();
-<<<<<<< HEAD
-    expect(await isCacheModified()).toBeUndefined();
-=======
     expect(isCacheModified()).toBeUndefined();
->>>>>>> 4ccd085a
   });
 
   it('saves cache', async () => {
     await initRepoCache({ ...config, repositoryCache: 'enabled' });
     await saveCache();
     expect(fs.outputCacheFile).toHaveBeenCalled();
-<<<<<<< HEAD
-    expect(await isCacheModified()).toBeUndefined();
-=======
     expect(isCacheModified()).toBeUndefined();
->>>>>>> 4ccd085a
   });
 
   it('resets cache', async () => {
@@ -49,10 +41,6 @@
     expect(fs.readCacheFile).not.toHaveBeenCalled();
     expect(fs.outputCacheFile).toHaveBeenCalled();
     expect(getCache()).toBeEmpty();
-<<<<<<< HEAD
-    expect(await isCacheModified()).toBeUndefined();
-=======
     expect(isCacheModified()).toBeUndefined();
->>>>>>> 4ccd085a
   });
 });