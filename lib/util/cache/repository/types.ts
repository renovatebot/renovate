import type {
  RepositoryCacheConfig,
  RepositoryCacheType,
  UpdateType,
} from '../../../config/types';
import type { PackageFile } from '../../../modules/manager/types';
import type { RepoInitConfig } from '../../../workers/repository/init/types';
import type { PrBlockedBy } from '../../../workers/types';

export interface BaseBranchCache {
  revision?: number;
  sha: string; // branch commit sha
  configHash: string; // object hash of config
  extractionFingerprints: Record<string, string | undefined>; // matching manager fingerprints
  packageFiles: Record<string, PackageFile[]>; // extract result
}

export interface BranchUpgradeCache {
  currentDigest?: string;
  currentValue?: string;
  datasource?: string;
  depName?: string;
  depType?: string;
  displayPending?: unknown;
  fixedVersion?: string;
  currentVersion?: string;
  packageName?: string;
  newDigest?: string;
  newValue?: string;
  newVersion?: string;
  sourceUrl?: string;
  packageFile?: string;
  remediationNotPossible?: unknown;
  updateType?: UpdateType;
}

export interface OnboardingBranchCache {
  defaultBranchSha: string;
  onboardingBranchSha: string;
  isConflicted: boolean;
  isModified: boolean;
  configFileName?: string;
  configFileParsed?: string;
}

export interface ReconfigureBranchCache {
  reconfigureBranchSha: string;
  isConfigValid: boolean;
}

export interface PrCache {
  /**
   * Fingerprint of the PR body
   */
  fingerprint?: string; // Defunct
  bodyFingerprint: string; // Actively used
  /**
   * last PR modified ISO timestamp
   */
  lastEdited: string;
}

export interface BranchCache {
  /**
   * Whether this branch has automerge enabled
   */
  automerge?: boolean;
  /**
   * Name of base branch
   */
  baseBranch?: string;
  /**
   * The base branch's most recent commit SHA
   */
  baseBranchSha?: string | null;
  /**
   * Hash of the manager fingerprints and the filtered update branch config
   */
  branchFingerprint?: string; // Defunct
  commitFingerprint?: string; // Actively used
  /**
   * Branch name
   */
  branchName: string;
  /**
   * Whether the update branch is behind base branch
   */
  isBehindBase?: boolean;
  /**
   * Whether the update branch is in conflict with base branch
   */
  isConflicted?: boolean;
  /**
   * Whether a person not listed in gitIgnoredAuthors updated the branch.
   */
  isModified?: boolean;
  /**
   *
   */
  pristine?: boolean;
  /**
   * Pr number of PR created from this branch
   */
  prNo: number | null;
  /**
   * The branch's most recent commit SHA
   */
  sha?: string | null;
  /**
   * Details on the dependency upgrades that have been applied in this branch
   */
  upgrades: BranchUpgradeCache[];
  /**
   * Object that has PR info
   */
  prCache?: PrCache | null;

  /**
   * Dependency dashboard information
   */
  prBlockedBy?: PrBlockedBy;
  prTitle?: string;
  result?: string;
}

export interface RepoCacheData {
  configFileName?: string;
  httpCache?: Record<string, unknown>;
  semanticCommits?: 'enabled' | 'disabled';
  branches?: BranchCache[];
  init?: RepoInitConfig;
  scan?: Record<string, BaseBranchCache>;
  lastPlatformAutomergeFailure?: string;
  platform?: {
    gitea?: {
      pullRequestsCache?: unknown;
    };
    github?: {
      /**
       * To avoid circular dependency problem, we use `unknown` type here.
       */
      pullRequestsCache?: unknown;
      graphqlPageCache?: unknown;
      issuesCache?: Record<number, unknown>;
    };
    bitbucket?: {
      pullRequestsCache?: unknown;
    };
<<<<<<< HEAD
    gitlab?: {
=======
    bitbucketServer?: {
>>>>>>> 9d8932d5
      pullRequestsCache?: unknown;
    };
  };
  prComments?: Record<number, Record<string, string>>;
  onboardingBranchCache?: OnboardingBranchCache;
  reconfigureBranchCache?: ReconfigureBranchCache;
}

export interface RepoCache {
  load(): Promise<void>;
  save(): Promise<void>;
  getData(): RepoCacheData;
  isModified(): boolean | undefined;
}

export interface RepoCacheConfig {
  repository?: string;
  repositoryCache?: RepositoryCacheConfig;
  repositoryCacheType?: RepositoryCacheType;
  repoFingerprint: string;
}<|MERGE_RESOLUTION|>--- conflicted
+++ resolved
@@ -146,11 +146,10 @@
     bitbucket?: {
       pullRequestsCache?: unknown;
     };
-<<<<<<< HEAD
     gitlab?: {
-=======
+      pullRequestsCache?: unknown;
+    };
     bitbucketServer?: {
->>>>>>> 9d8932d5
       pullRequestsCache?: unknown;
     };
   };
