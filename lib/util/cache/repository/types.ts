import type {
  RepositoryCacheConfig,
  RepositoryCacheType,
} from '../../../config/types';
import type { PackageFile } from '../../../modules/manager/types';
import type { RepoInitConfig } from '../../../workers/repository/init/types';
import type { GitConflictsCache } from '../../git/types';

export interface BaseBranchCache {
  sha: string; // branch commit sha
  configHash: string; // object hash of config
  packageFiles: Record<string, PackageFile[]>; // extract result
}

export interface BranchUpgradeCache {
  currentDigest?: string;
  currentValue?: string;
  datasource?: string;
  depName?: string;
  fixedVersion?: string;
  currentVersion?: string;
  packageName?: string;
  newDigest?: string;
  newValue?: string;
  newVersion?: string;
  sourceUrl?: string;
}

export interface BranchCache {
  /**
   *Whether this branch has automerge enabled
   */
  automerge: boolean;
  /**
<<<<<<< HEAD
   * Name of base branch
   */
  baseBranch: string;
  /**
   * The base branch's most recent commit SHA
   */
  baseBranchSha: string | null;
  branchFingerprint?: string;
  branchName: string;
  isBehindBase?: boolean;
  isModified?: boolean;
  /**
   * Parent commit of branch sha (latest branch commit)
   */
  parentSha?: string | null;
=======
   * Hash of the manager fingerprints and the update branch config
   */
  branchFingerprint?: string;
  /**
   * Branch name
   */
  branchName: string;
  /**
   * Whether a person not listed in gitIgnoredAuthors updated the branch.
   */
  isModified: boolean;
  /**
   * Parent commit of branch sha
   */
  parentSha: string | null;
  /**
   * Pr nunber of PR created from this branch
   */
>>>>>>> f0665006
  prNo: number | null;
  /**
   * The branch's most recent commit SHA
   */
  sha: string | null;
<<<<<<< HEAD
=======
  /**
   * Details on the dependency upgrades that have been applied in this branch
   */
>>>>>>> f0665006
  upgrades: BranchUpgradeCache[];
}

export interface RepoCacheData {
  configFileName?: string;
  semanticCommits?: 'enabled' | 'disabled';
  branches?: BranchCache[];
  init?: RepoInitConfig;
  scan?: Record<string, BaseBranchCache>;
  lastPlatformAutomergeFailure?: string;
  platform?: {
    github?: Record<string, unknown>;
  };
  gitConflicts?: GitConflictsCache;
  prComments?: Record<number, Record<string, string>>;
}

export interface RepoCacheRecordV10 extends RepoCacheData {
  repository?: string;
  revision?: number;
}

export interface RepoCacheRecordV11 {
  repository: string;
  revision: number;
  data: RepoCacheData;
}

export interface RepoCacheRecordV12 {
  repository: string;
  revision: number;
  payload: string;
  hash: string;
}

export interface RepoCacheRecordV13 extends RepoCacheRecordV12 {
  fingerprint: string;
}

export type RepoCacheRecord = RepoCacheRecordV13;

export interface RepoCache {
  load(): Promise<void>;
  save(): Promise<void>;
  getData(): RepoCacheData;
  isModified(): boolean | undefined;
}

export interface RepoCacheConfig {
  repository?: string;
  repositoryCache?: RepositoryCacheConfig;
  repositoryCacheType?: RepositoryCacheType;
  repoFingerprint: string;
}<|MERGE_RESOLUTION|>--- conflicted
+++ resolved
@@ -32,7 +32,6 @@
    */
   automerge: boolean;
   /**
-<<<<<<< HEAD
    * Name of base branch
    */
   baseBranch: string;
@@ -40,15 +39,7 @@
    * The base branch's most recent commit SHA
    */
   baseBranchSha: string | null;
-  branchFingerprint?: string;
-  branchName: string;
-  isBehindBase?: boolean;
-  isModified?: boolean;
   /**
-   * Parent commit of branch sha (latest branch commit)
-   */
-  parentSha?: string | null;
-=======
    * Hash of the manager fingerprints and the update branch config
    */
   branchFingerprint?: string;
@@ -67,18 +58,14 @@
   /**
    * Pr nunber of PR created from this branch
    */
->>>>>>> f0665006
   prNo: number | null;
   /**
    * The branch's most recent commit SHA
    */
   sha: string | null;
-<<<<<<< HEAD
-=======
   /**
    * Details on the dependency upgrades that have been applied in this branch
    */
->>>>>>> f0665006
   upgrades: BranchUpgradeCache[];
 }
 
