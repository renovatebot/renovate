--- conflicted
+++ resolved
@@ -146,11 +146,10 @@
     bitbucket?: {
       pullRequestsCache?: unknown;
     };
-<<<<<<< HEAD
     azure?: {
-=======
+      pullRequestsCache?: unknown;
+    };
     bitbucketServer?: {
->>>>>>> 89700e84
       pullRequestsCache?: unknown;
     };
   };
