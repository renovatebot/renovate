--- conflicted
+++ resolved
@@ -149,7 +149,6 @@
       pullRequestsCache?: unknown;
       graphqlPageCache?: unknown;
     };
-<<<<<<< HEAD
     github?: {
       /**
        * To avoid circular dependency problem, we use `unknown` type here.
@@ -158,8 +157,6 @@
       graphqlPageCache?: unknown;
       issuesCache?: Record<number, unknown>;
     };
-=======
->>>>>>> 48daacaf
     bitbucket?: {
       pullRequestsCache?: unknown;
     };
