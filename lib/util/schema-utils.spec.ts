import { z } from 'zod';
import {
<<<<<<< HEAD
  LooseArray,
  LooseRecord,
  parseJson,
  safeParseJson,
=======
  Json,
  Json5,
  looseArray,
  looseRecord,
  looseValue,
>>>>>>> e9adc3d2
} from './schema-utils';

describe('util/schema-utils', () => {
  describe('LooseArray', () => {
    it('parses array', () => {
      const s = LooseArray(z.string());
      expect(s.parse(['foo', 'bar'])).toEqual(['foo', 'bar']);
    });

    it('drops wrong items', () => {
      const s = LooseArray(z.string());
      expect(s.parse(['foo', 123, null, undefined, []])).toEqual(['foo']);
    });

    it('runs callback for wrong elements', () => {
      let err: z.ZodError | undefined = undefined;
      const Schema = LooseArray(z.string(), {
        onError: ({ error }) => {
          err = error;
        },
      });

      const res = Schema.parse(['foo', 123, 'bar']);

      expect(res).toEqual(['foo', 'bar']);
      expect(err).toMatchObject({
        issues: [
          {
            message: 'Expected string, received number',
            code: 'invalid_type',
            expected: 'string',
            received: 'number',
            path: [1],
          },
        ],
      });
    });
  });

  describe('LooseRecord', () => {
    it('parses record', () => {
      const s = LooseRecord(z.string());
      expect(s.parse({ foo: 'bar' })).toEqual({ foo: 'bar' });
    });

    it('drops wrong items', () => {
      const s = LooseRecord(z.string());
      expect(s.parse({ foo: 'foo', bar: 123 })).toEqual({ foo: 'foo' });
    });

    it('runs callback for wrong elements', () => {
      let err: z.ZodError | undefined = undefined;
      const Schema = LooseRecord(
        z.object({ foo: z.object({ bar: z.string() }) }),
        {
          onError: ({ error }) => {
            err = error;
          },
        }
      );

      const res = Schema.parse({
        aaa: { foo: { bar: 42 } },
        bbb: { foo: { baz: 'asdf' } },
        ccc: { foo: { bar: 'baz' } },
      });

      expect(res).toEqual({ ccc: { foo: { bar: 'baz' } } });
      expect(err).toMatchObject({
        issues: [
          {
            message: 'Expected string, received number',
            code: 'invalid_type',
            expected: 'string',
            received: 'number',
            path: ['aaa', 'foo', 'bar'],
          },
          {
            message: 'Required',
            code: 'invalid_type',
            expected: 'string',
            received: 'undefined',
            path: ['bbb', 'foo', 'bar'],
          },
        ],
      });
    });
  });

  describe('Json', () => {
    it('parses json', () => {
      const Schema = Json.pipe(z.object({ foo: z.literal('bar') }));

      expect(Schema.parse('{"foo": "bar"}')).toEqual({ foo: 'bar' });

      expect(Schema.safeParse(42)).toMatchObject({
        error: {
          issues: [
            {
              message: 'Expected string, received number',
              code: 'invalid_type',
              expected: 'string',
              received: 'number',
              path: [],
            },
          ],
        },
        success: false,
      });

      expect(Schema.safeParse('{"foo": "foo"}')).toMatchObject({
        error: {
          issues: [
            {
              message: 'Invalid literal value, expected "bar"',
              code: 'invalid_literal',
              expected: 'bar',
              received: 'foo',
              path: ['foo'],
            },
          ],
        },
        success: false,
      });

      expect(Schema.safeParse('["foo", "bar"]')).toMatchObject({
        error: {
          issues: [
            {
              message: 'Expected object, received array',
              code: 'invalid_type',
              expected: 'object',
              received: 'array',
              path: [],
            },
          ],
        },
        success: false,
      });

      expect(Schema.safeParse('{{{}}}')).toMatchObject({
        error: {
          issues: [
            {
              message: 'Invalid JSON',
              code: 'custom',
              path: [],
            },
          ],
        },
        success: false,
      });
    });
  });

  describe('Json5', () => {
    it('parses JSON5', () => {
      const Schema = Json5.pipe(z.object({ foo: z.literal('bar') }));

      expect(Schema.parse('{"foo": "bar"}')).toEqual({ foo: 'bar' });

      expect(Schema.safeParse(42)).toMatchObject({
        error: {
          issues: [
            {
              message: 'Expected string, received number',
              code: 'invalid_type',
              expected: 'string',
              received: 'number',
              path: [],
            },
          ],
        },
        success: false,
      });

      expect(Schema.safeParse('{"foo": "foo"}')).toMatchObject({
        error: {
          issues: [
            {
              message: 'Invalid literal value, expected "bar"',
              code: 'invalid_literal',
              expected: 'bar',
              received: 'foo',
              path: ['foo'],
            },
          ],
        },
        success: false,
      });

      expect(Schema.safeParse('["foo", "bar"]')).toMatchObject({
        error: {
          issues: [
            {
              message: 'Expected object, received array',
              code: 'invalid_type',
              expected: 'object',
              received: 'array',
              path: [],
            },
          ],
        },
        success: false,
      });

      expect(Schema.safeParse('{{{}}}')).toMatchObject({
        error: {
          issues: [
            {
              message: 'Invalid JSON5',
              code: 'custom',
              path: [],
            },
          ],
        },
        success: false,
      });
    });
  });
});<|MERGE_RESOLUTION|>--- conflicted
+++ resolved
@@ -1,17 +1,9 @@
 import { z } from 'zod';
 import {
-<<<<<<< HEAD
+  Json,
+  Json5,
   LooseArray,
   LooseRecord,
-  parseJson,
-  safeParseJson,
-=======
-  Json,
-  Json5,
-  looseArray,
-  looseRecord,
-  looseValue,
->>>>>>> e9adc3d2
 } from './schema-utils';
 
 describe('util/schema-utils', () => {
