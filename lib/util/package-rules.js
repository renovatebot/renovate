--- conflicted
+++ resolved
@@ -11,7 +11,6 @@
 function matchesRule(inputConfig, packageRule) {
   const {
     versionScheme,
-    versionConfig,
     packageFile,
     depType,
     depTypes,
@@ -175,11 +174,7 @@
     positiveMatch = true;
   }
   if (matchCurrentVersion) {
-<<<<<<< HEAD
-    const { matches, isVersion } = versioning.get(versionScheme, versionConfig);
-=======
     const version = versioning.get(versionScheme);
->>>>>>> ee101648
     const compareVersion =
       currentValue && version.isVersion(currentValue)
         ? currentValue // it's a version so we can match against it
