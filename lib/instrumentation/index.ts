import { ClientRequest } from 'node:http';
import type {
  Context,
  Span,
  SpanOptions,
  Tracer,
  TracerProvider,
} from '@opentelemetry/api';
import * as api from '@opentelemetry/api';
import { ProxyTracerProvider, SpanStatusCode } from '@opentelemetry/api';
import { AsyncLocalStorageContextManager } from '@opentelemetry/context-async-hooks';
import { OTLPTraceExporter } from '@opentelemetry/exporter-trace-otlp-http';
import type { Instrumentation } from '@opentelemetry/instrumentation';
import { registerInstrumentations } from '@opentelemetry/instrumentation';
import { BunyanInstrumentation } from '@opentelemetry/instrumentation-bunyan';
import { HttpInstrumentation } from '@opentelemetry/instrumentation-http';
import {
  awsBeanstalkDetector,
  awsEc2Detector,
  awsEcsDetector,
  awsEksDetector,
  awsLambdaDetector,
} from '@opentelemetry/resource-detector-aws';
import {
  azureAppServiceDetector,
  azureFunctionsDetector,
  azureVmDetector,
} from '@opentelemetry/resource-detector-azure';
import { gcpDetector } from '@opentelemetry/resource-detector-gcp';
import { gitHubDetector } from '@opentelemetry/resource-detector-github';
import {
  detectResources,
  envDetector,
  resourceFromAttributes,
} from '@opentelemetry/resources';
import {
  BatchSpanProcessor,
  ConsoleSpanExporter,
  SimpleSpanProcessor,
  type SpanProcessor,
} from '@opentelemetry/sdk-trace-base';
import { NodeTracerProvider } from '@opentelemetry/sdk-trace-node';
import {
  ATTR_SERVICE_NAME,
  ATTR_SERVICE_VERSION,
} from '@opentelemetry/semantic-conventions';
import { pkg } from '../expose.cjs';
import { getEnv } from '../util/env';
import {
  isTraceDebuggingEnabled,
  isTraceSendingEnabled,
  isTracingEnabled,
  massageThrowable,
} from './utils';

let instrumentations: Instrumentation[] = [];

init();

export function init(): void {
  if (!isTracingEnabled()) {
    return;
  }

  const spanProcessors: SpanProcessor[] = [];
  // add processors
  if (isTraceDebuggingEnabled()) {
    spanProcessors.push(new SimpleSpanProcessor(new ConsoleSpanExporter()));
  }

  // OTEL specification environment variable
  if (isTraceSendingEnabled()) {
    const exporter = new OTLPTraceExporter();
    spanProcessors.push(new BatchSpanProcessor(exporter));
  }

<<<<<<< HEAD
  const env = getEnv();
  const traceProvider = new NodeTracerProvider({
    resource: resourceFromAttributes({
      // https://github.com/open-telemetry/opentelemetry-specification/blob/main/specification/resource/semantic_conventions/README.md#semantic-attributes-with-sdk-provided-default-value
      [ATTR_SERVICE_NAME]: env.OTEL_SERVICE_NAME ?? 'renovate',
      // https://github.com/open-telemetry/opentelemetry-js/tree/main/semantic-conventions#unstable-semconv
      // https://github.com/open-telemetry/opentelemetry-js/blob/e9d3c71918635d490b6a9ac9f8259265b38394d0/semantic-conventions/src/experimental_attributes.ts#L7688
      ['service.namespace']: env.OTEL_SERVICE_NAMESPACE ?? 'renovatebot.com',
      [ATTR_SERVICE_VERSION]: env.OTEL_SERVICE_VERSION ?? pkg.version,
    }),
=======
  const baseResource = resourceFromAttributes({
    // https://github.com/open-telemetry/opentelemetry-specification/blob/main/specification/resource/semantic_conventions/README.md#semantic-attributes-with-sdk-provided-default-value
    [ATTR_SERVICE_NAME]: process.env.OTEL_SERVICE_NAME ?? 'renovate',
    // https://github.com/open-telemetry/opentelemetry-js/tree/main/semantic-conventions#unstable-semconv
    // https://github.com/open-telemetry/opentelemetry-js/blob/e9d3c71918635d490b6a9ac9f8259265b38394d0/semantic-conventions/src/experimental_attributes.ts#L7688
    ['service.namespace']:
      process.env.OTEL_SERVICE_NAMESPACE ?? 'renovatebot.com',
    [ATTR_SERVICE_VERSION]: process.env.OTEL_SERVICE_VERSION ?? pkg.version,
  });

  const detectedResource = detectResources({
    detectors: [
      awsBeanstalkDetector,
      awsEc2Detector,
      awsEcsDetector,
      awsEksDetector,
      awsLambdaDetector,
      azureAppServiceDetector,
      azureFunctionsDetector,
      azureVmDetector,
      gcpDetector,
      gitHubDetector,
      envDetector,
    ],
  });

  const traceProvider = new NodeTracerProvider({
    resource: baseResource.merge(detectedResource),
>>>>>>> 1ea20d52
    spanProcessors,
  });

  const contextManager = new AsyncLocalStorageContextManager();
  traceProvider.register({
    contextManager,
  });

  instrumentations = [
    new HttpInstrumentation({
      /* v8 ignore start -- not easily testable */
      applyCustomAttributesOnSpan: (span, request, response) => {
        // ignore 404 errors when the branch protection of Github could not be found. This is expected if no rules are configured
        if (
          request instanceof ClientRequest &&
          request.host === `api.github.com` &&
          request.path.endsWith(`/protection`) &&
          response.statusCode === 404
        ) {
          span.setStatus({ code: SpanStatusCode.OK });
        }
      },
      /* v8 ignore stop */
    }),
    new BunyanInstrumentation(),
  ];
  registerInstrumentations({
    instrumentations,
  });
}

/* v8 ignore start -- not easily testable */
// https://github.com/open-telemetry/opentelemetry-js-api/issues/34
export async function shutdown(): Promise<void> {
  const traceProvider = getTracerProvider();
  if (traceProvider instanceof NodeTracerProvider) {
    await traceProvider.shutdown();
  } else if (traceProvider instanceof ProxyTracerProvider) {
    const delegateProvider = traceProvider.getDelegate();
    if (delegateProvider instanceof NodeTracerProvider) {
      await delegateProvider.shutdown();
    }
  }
}
/* v8 ignore stop */

export function disableInstrumentations(): void {
  for (const instrumentation of instrumentations) {
    instrumentation.disable();
  }
}

export function getTracerProvider(): TracerProvider {
  return api.trace.getTracerProvider();
}

function getTracer(): Tracer {
  return getTracerProvider().getTracer('renovate');
}

export function instrument<F extends () => ReturnType<F>>(
  name: string,
  fn: F,
): ReturnType<F>;
export function instrument<F extends () => ReturnType<F>>(
  name: string,
  fn: F,
  options: SpanOptions,
): ReturnType<F>;
export function instrument<F extends () => ReturnType<F>>(
  name: string,
  fn: F,
  options: SpanOptions = {},
  context: Context = api.context.active(),
): ReturnType<F> {
  return getTracer().startActiveSpan(name, options, context, (span: Span) => {
    try {
      const ret = fn();
      if (ret instanceof Promise) {
        return ret
          .catch((e) => {
            span.recordException(e);
            span.setStatus({
              code: SpanStatusCode.ERROR,
              message: massageThrowable(e),
            });
            throw e;
          })
          .finally(() => span.end()) as ReturnType<F>;
      }
      span.end();
      return ret;
    } catch (e) {
      span.recordException(e);
      span.setStatus({
        code: SpanStatusCode.ERROR,
        message: massageThrowable(e),
      });
      span.end();
      throw e;
    }
  });
}<|MERGE_RESOLUTION|>--- conflicted
+++ resolved
@@ -74,26 +74,15 @@
     spanProcessors.push(new BatchSpanProcessor(exporter));
   }
 
-<<<<<<< HEAD
   const env = getEnv();
-  const traceProvider = new NodeTracerProvider({
-    resource: resourceFromAttributes({
-      // https://github.com/open-telemetry/opentelemetry-specification/blob/main/specification/resource/semantic_conventions/README.md#semantic-attributes-with-sdk-provided-default-value
-      [ATTR_SERVICE_NAME]: env.OTEL_SERVICE_NAME ?? 'renovate',
-      // https://github.com/open-telemetry/opentelemetry-js/tree/main/semantic-conventions#unstable-semconv
-      // https://github.com/open-telemetry/opentelemetry-js/blob/e9d3c71918635d490b6a9ac9f8259265b38394d0/semantic-conventions/src/experimental_attributes.ts#L7688
-      ['service.namespace']: env.OTEL_SERVICE_NAMESPACE ?? 'renovatebot.com',
-      [ATTR_SERVICE_VERSION]: env.OTEL_SERVICE_VERSION ?? pkg.version,
-    }),
-=======
   const baseResource = resourceFromAttributes({
     // https://github.com/open-telemetry/opentelemetry-specification/blob/main/specification/resource/semantic_conventions/README.md#semantic-attributes-with-sdk-provided-default-value
-    [ATTR_SERVICE_NAME]: process.env.OTEL_SERVICE_NAME ?? 'renovate',
+    [ATTR_SERVICE_NAME]: env.OTEL_SERVICE_NAME ?? 'renovate',
     // https://github.com/open-telemetry/opentelemetry-js/tree/main/semantic-conventions#unstable-semconv
     // https://github.com/open-telemetry/opentelemetry-js/blob/e9d3c71918635d490b6a9ac9f8259265b38394d0/semantic-conventions/src/experimental_attributes.ts#L7688
     ['service.namespace']:
-      process.env.OTEL_SERVICE_NAMESPACE ?? 'renovatebot.com',
-    [ATTR_SERVICE_VERSION]: process.env.OTEL_SERVICE_VERSION ?? pkg.version,
+      env.OTEL_SERVICE_NAMESPACE ?? 'renovatebot.com',
+    [ATTR_SERVICE_VERSION]: env.OTEL_SERVICE_VERSION ?? pkg.version,
   });
 
   const detectedResource = detectResources({
@@ -114,7 +103,6 @@
 
   const traceProvider = new NodeTracerProvider({
     resource: baseResource.merge(detectedResource),
->>>>>>> 1ea20d52
     spanProcessors,
   });
 
