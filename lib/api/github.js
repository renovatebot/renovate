--- conflicted
+++ resolved
@@ -21,10 +21,7 @@
   getPr,
   updatePr,
   // file
-<<<<<<< HEAD
-=======
   commitFileToBranch,
->>>>>>> d003dd93
   commitFilesToBranch,
   getFile,
   getFileContent,
@@ -245,27 +242,7 @@
   files,
   message,
   parentBranch = config.defaultBranch) {
-<<<<<<< HEAD
-=======
   logger.debug(`commitFileToBrach('${branchName}', '${fileName}', fileContents, message, '${parentBranch})'`);
-  return commitFilesToBranch(
-    branchName,
-    [{
-      name: fileName,
-      contents: fileContents,
-    }],
-    message,
-    parentBranch);
-}
-
-// Add a new commit, create branch if not existing
-async function commitFilesToBranch(
-  branchName,
-  files,
-  message,
-  parentBranch = config.defaultBranch) {
->>>>>>> d003dd93
-  logger.debug(`commitFilesToBranch('${branchName}', files, message, '${parentBranch})'`);
   const parentCommit = await getBranchCommit(parentBranch);
   const parentTree = await getCommitTree(parentCommit);
   const fileBlobs = [];
@@ -344,20 +321,13 @@
   };
   files.forEach((file) => {
     body.tree.push({
-<<<<<<< HEAD
-      path: file.path,
-=======
       path: file.name,
->>>>>>> d003dd93
       mode: '100644',
       type: 'blob',
       sha: file.blob,
     });
   });
-<<<<<<< HEAD
-=======
   logger.debug(body);
->>>>>>> d003dd93
   return (await ghGot.post(`repos/${config.repoName}/git/trees`, { body })).body.sha;
 }
 
