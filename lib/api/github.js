--- conflicted
+++ resolved
@@ -138,27 +138,19 @@
   });
 }
 
-<<<<<<< HEAD
-function addReviewers(issueNo, reviewers) {
+async function addReviewers(issueNo, reviewers) {
   logger.debug(`Adding reviewers ${reviewers} to #${issueNo}`);
-  return ghGot.post(`repos/${config.repoName}/pulls/${issueNo}/requested_reviewers`, {
+  await ghGot.post(`repos/${config.repoName}/pulls/${issueNo}/requested_reviewers`, {
     headers: {
       accept: 'application/vnd.github.black-cat-preview+json',
     },
     body: {
       reviewers,
     },
-  })
-  .catch((error) => {
-    logger.error(JSON.stringify(error));
-    throw error;
-  });
-}
-
-function addLabels(issueNo, labels) {
-=======
+  });
+}
+
 async function addLabels(issueNo, labels) {
->>>>>>> 1f28f54c
   logger.debug(`Adding labels ${labels} to #${issueNo}`);
   await ghGot.post(`repos/${config.repoName}/issues/${issueNo}/labels`, {
     body: JSON.stringify(labels),
