--- conflicted
+++ resolved
@@ -499,16 +499,9 @@
   await get.delete(`repos/${config.repoName}/issues/comments/${commentId}`);
 }
 
-<<<<<<< HEAD
-async function ensureComment(issueNo, topic, content, subtopics = []) {
-=======
 async function ensureComment(issueNo, topic, content) {
->>>>>>> e8810b33
   logger.debug(`Ensuring comment "${topic}" in #${issueNo}`);
-  let body = `### ${topic}\n\n${content}`;
-  subtopics.forEach(subtopic => {
-    body += `\n\n#### ${subtopic.topic}\n\n${subtopic.content}`;
-  });
+  const body = `### ${topic}\n\n${content}`;
   const comments = await getComments(issueNo);
   let commentId;
   let commentNeedsUpdating;
