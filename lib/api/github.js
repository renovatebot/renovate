const logger = require('winston');
const ghGot = require('gh-got');

const config = {};

module.exports = {
  initRepo,
  getRateLimit,
  // Search
  findFilePaths,
  // Branch
  branchExists,
  createBranch,
  deleteBranch,
  getBranchPr,
  updateBranch,
  // issue
  addAssignees,
  addReviewers,
  addLabels,
  // PR
  findPr,
  checkForClosedPr,
  createPr,
  getPr,
  updatePr,
  // file
  commitFileToBranch,
  getFile,
  getFileContent,
  getFileJson,
  writeFile,
};

// Initialize GitHub by getting base branch and SHA
async function initRepo(repoName) {
  logger.debug(`initRepo(${repoName})`);
  config.repoName = repoName;
  try {
    const res = await ghGot(`repos/${repoName}`);
    config.owner = res.body.owner.login;
    logger.debug(`${repoName} owner = ${config.owner}`);
    config.defaultBranch = res.body.default_branch;
    logger.debug(`${repoName} default branch = ${config.defaultBranch}`);
    config.baseCommitSHA = await getBranchCommit(config.defaultBranch);
    config.baseTreeSHA = await getCommitTree(config.baseCommitSHA);
  } catch (err) {
    logger.error(`GitHub init error: ${JSON.stringify(err)}`);
    throw err;
  }
}

// Get rate limit
async function getRateLimit() {
  return (await ghGot('rate_limit')).body;
}

// Search

// Returns an array of file paths in current repo matching the fileName
async function findFilePaths(fileName) {
  const res = await ghGot(`search/code?q=repo:${config.repoName}+filename:${fileName}`);
  const exactMatches = res.body.items.filter(item => item.name === fileName);
  const filePaths = exactMatches.map(item => item.path);
  return filePaths;
}

// Branch

// Returns true if branch exists, otherwise false
async function branchExists(branchName) {
  logger.debug(`Checking if branch exists: ${branchName}`);
  try {
    const res = await ghGot(`repos/${config.repoName}/git/refs/heads/${branchName}`);
    if (res.statusCode === 200) {
      logger.debug('Branch exists');
      return true;
    }
    // This probably shouldn't happen
    logger.debug('Branch doesn\'t exist');
    return false;
  } catch (error) {
    if (error.statusCode === 404) {
      // If file not found, then return false
      logger.debug('Branch doesn\'t exist');
      return false;
    }
    // Propagate if it's any other error
    throw error;
  }
}

// Creates a new branch with provided commit
// If commit not present then defaults to branch off master
async function createBranch(branchName, commit = config.baseCommitSHA) {
  await ghGot.post(`repos/${config.repoName}/git/refs`, {
    body: {
      ref: `refs/heads/${branchName}`,
      sha: commit,
    },
  });
}

async function deleteBranch(branchName) {
  await ghGot.delete(`repos/${config.repoName}/git/refs/heads/${branchName}`);
}

// Updates an existing branch to new commit sha
async function updateBranch(branchName, commit) {
  logger.debug(`Updating branch ${branchName} with commit ${commit}`);
  await ghGot.patch(`repos/${config.repoName}/git/refs/heads/${branchName}`, {
    body: {
      sha: commit,
      force: true,
    },
  });
}

// Returns the Pull Request for a branch. Null if not exists.
async function getBranchPr(branchName) {
  logger.debug(`getBranchPr(${branchName})`);
  const gotString = `repos/${config.repoName}/pulls?` +
    `state=open&base=${config.defaultBranch}&head=${config.owner}:${branchName}`;
  const res = await ghGot(gotString);
  let pr;
  if (res.body.length) {
<<<<<<< HEAD
    pr = res.body[0];
    if (pr.mergeable_state === 'dirty') {
      pr.unmergeable = true;
    }
=======
    const prNo = res.body[0].number;
    return getPr(prNo);
>>>>>>> 9853529f
  }
  return pr;
}

// Issue

async function addAssignees(issueNo, assignees) {
  logger.debug(`Adding assignees ${assignees} to #${issueNo}`);
  await ghGot.post(`repos/${config.repoName}/issues/${issueNo}/assignees`, {
    body: {
      assignees,
    },
  });
}

async function addReviewers(issueNo, reviewers) {
  logger.debug(`Adding reviewers ${reviewers} to #${issueNo}`);
  await ghGot.post(`repos/${config.repoName}/pulls/${issueNo}/requested_reviewers`, {
    headers: {
      accept: 'application/vnd.github.black-cat-preview+json',
    },
    body: {
      reviewers,
    },
  });
}

async function addLabels(issueNo, labels) {
  logger.debug(`Adding labels ${labels} to #${issueNo}`);
  await ghGot.post(`repos/${config.repoName}/issues/${issueNo}/labels`, {
    body: JSON.stringify(labels),
  });
}

async function findPr(branchName, prTitle, state = 'all') {
  logger.debug(`findPr(${branchName}, ${state})`);
  const urlString = `repos/${config.repoName}/pulls?head=${config.owner}:${branchName}&state=${state}`;
  logger.debug(`findPr urlString: ${urlString}`);
  const res = await ghGot(urlString);
  let pr = null;
  res.body.forEach((result) => {
    if (!prTitle || result.title === prTitle) {
      pr = result;
      if (pr.state === 'closed') {
        pr.isClosed = true;
      }
    }
  });
  if (pr.state === 'closed') {
    pr.closed = true;
  }
  return pr;
}

// Pull Request
async function checkForClosedPr(branchName, prTitle) {
  logger.debug(`checkForClosedPr(${branchName}, ${prTitle})`);
  const url = `repos/${config.repoName}/pulls?state=closed&head=${config.owner}:${branchName}`;
  const res = await ghGot(url);
  // Return true if any of the titles match exactly
  return res.body.some(pr => pr.title === prTitle && pr.head.label === `${config.owner}:${branchName}`);
}

// Creates PR and returns PR number
async function createPr(branchName, title, body) {
  return (await ghGot.post(`repos/${config.repoName}/pulls`, {
    body: { title, head: branchName, base: config.defaultBranch, body },
  })).body.number;
}

// Gets details for a PR
async function getPr(prNo) {
  if (!prNo) {
    return null;
  }
  const pr = (await ghGot(`repos/${config.repoName}/pulls/${prNo}`)).body;
  if (!pr) {
    return null;
  }
  // Harmonise PR values
  if (pr.state === 'closed') {
    pr.isClosed = true;
  }
  if (pr.mergeable_state === 'dirty') {
    pr.isUnmergeable = true;
  }
  if (pr.additions * pr.deletions === 1) {
    pr.canRebase = true;
  }
  return pr;
}

async function updatePr(prNo, title, body) {
  await ghGot.patch(`repos/${config.repoName}/pulls/${prNo}`, {
    body: { title, body },
  });
}

// Generic File operations

async function getFile(filePath, branchName = config.defaultBranch) {
  const res = await ghGot(`repos/${config.repoName}/contents/${filePath}?ref=${branchName}`);
  return res.body.content;
}

async function getFileContent(filePath, branchName = config.baseBranch) {
  try {
    const file = await getFile(filePath, branchName);
    return new Buffer(file, 'base64').toString();
  } catch (error) {
    if (error.statusCode === 404) {
      // If file not found, then return null JSON
      return null;
    }
    // Propagate if it's any other error
    throw error;
  }
}

async function getFileJson(filePath, branchName = config.baseBranch) {
  try {
    const file = await getFile(filePath, branchName);
    return JSON.parse(new Buffer(file, 'base64').toString());
  } catch (error) {
    if (error.statusCode === 404) {
      // If file not found, then return null JSON
      return null;
    }
    // Propagate if it's any other error
    throw error;
  }
}

async function writeFile(branchName, oldFileSHA, filePath, fileContents, message) {
  await ghGot.put(`repos/${config.repoName}/contents/${filePath}`, {
    body: {
      branch: branchName,
      sha: oldFileSHA,
      message,
      content: new Buffer(fileContents).toString('base64'),
    },
  });
}

// Add a new commit, return SHA
<<<<<<< HEAD
async function commitFileToBranch(
  branchName,
  fileName,
  fileContents,
  message,
  parentBranch = config.defaultBranch) {
  logger.debug(`commitFileToBranch(${branchName}, ${fileName}, fileContents, message, ${parentBranch})`);
=======
async function commitFile(fileName, fileContents, message, parentBranch = config.defaultBranch) {
  logger.debug(`commitFile('${fileName}', fileContents, message, '${parentBranch})'`);
>>>>>>> 9853529f
  const parentCommit = await getBranchCommit(parentBranch);
  const parentTree = await getCommitTree(parentCommit);
  const blob = await createBlob(fileContents);
  const tree = await createTree(parentTree, fileName, blob);
  const commit = await createCommit(parentCommit, tree, message);
  const isBranchExisting = await branchExists(branchName);
  if (isBranchExisting) {
    await updateBranch(branchName, commit);
  } else {
    await createBranch(branchName, commit);
  }
}

// Low-level commit operations

// Create a blob with fileContents and return sha
async function createBlob(fileContents) {
  logger.debug('Creating blob');
  return (await ghGot.post(`repos/${config.repoName}/git/blobs`, {
    body: {
      encoding: 'base64',
      content: new Buffer(fileContents).toString('base64'),
    },
  })).body.sha;
}

// Return the commit SHA for a branch
async function getBranchCommit(branchName) {
  return (await ghGot(`repos/${config.repoName}/git/refs/heads/${branchName}`)).body.object.sha;
}

// Return the tree SHA for a commit
async function getCommitTree(commit) {
  logger.debug(`getCommitTree(${commit})`);
  return (await ghGot(`repos/${config.repoName}/git/commits/${commit}`)).body.tree.sha;
}

// Create a tree and return SHA
async function createTree(baseTree, filePath, fileBlob) {
  logger.debug(`createTree(${baseTree}, ${filePath}, ${fileBlob})`);
  return (await ghGot.post(`repos/${config.repoName}/git/trees`, {
    body: {
      base_tree: baseTree,
      tree: [
        {
          path: filePath,
          mode: '100644',
          type: 'blob',
          sha: fileBlob,
        },
      ],
    },
  })).body.sha;
}

// Create a commit and return commit SHA
async function createCommit(parent, tree, message) {
  logger.debug(`createCommit(${parent}, ${tree}, ${message})`);
  return (await ghGot.post(`repos/${config.repoName}/git/commits`, {
    body: {
      message,
      parents: [parent],
      tree,
    },
  })).body.sha;
}<|MERGE_RESOLUTION|>--- conflicted
+++ resolved
@@ -25,7 +25,7 @@
   getPr,
   updatePr,
   // file
-  commitFileToBranch,
+  commitFile,
   getFile,
   getFileContent,
   getFileJson,
@@ -122,19 +122,11 @@
   const gotString = `repos/${config.repoName}/pulls?` +
     `state=open&base=${config.defaultBranch}&head=${config.owner}:${branchName}`;
   const res = await ghGot(gotString);
-  let pr;
   if (res.body.length) {
-<<<<<<< HEAD
-    pr = res.body[0];
-    if (pr.mergeable_state === 'dirty') {
-      pr.unmergeable = true;
-    }
-=======
     const prNo = res.body[0].number;
     return getPr(prNo);
->>>>>>> 9853529f
-  }
-  return pr;
+  }
+  return null;
 }
 
 // Issue
@@ -181,9 +173,6 @@
       }
     }
   });
-  if (pr.state === 'closed') {
-    pr.closed = true;
-  }
   return pr;
 }
 
@@ -278,29 +267,14 @@
 }
 
 // Add a new commit, return SHA
-<<<<<<< HEAD
-async function commitFileToBranch(
-  branchName,
-  fileName,
-  fileContents,
-  message,
-  parentBranch = config.defaultBranch) {
-  logger.debug(`commitFileToBranch(${branchName}, ${fileName}, fileContents, message, ${parentBranch})`);
-=======
 async function commitFile(fileName, fileContents, message, parentBranch = config.defaultBranch) {
   logger.debug(`commitFile('${fileName}', fileContents, message, '${parentBranch})'`);
->>>>>>> 9853529f
   const parentCommit = await getBranchCommit(parentBranch);
   const parentTree = await getCommitTree(parentCommit);
   const blob = await createBlob(fileContents);
   const tree = await createTree(parentTree, fileName, blob);
   const commit = await createCommit(parentCommit, tree, message);
-  const isBranchExisting = await branchExists(branchName);
-  if (isBranchExisting) {
-    await updateBranch(branchName, commit);
-  } else {
-    await createBranch(branchName, commit);
-  }
+  return commit;
 }
 
 // Low-level commit operations
