--- conflicted
+++ resolved
@@ -34,19 +34,13 @@
   });
 
   it('should be part of the GITHUB_API_USING_HOST_TYPES ', () => {
-<<<<<<< HEAD
     expect(
       GITHUB_API_USING_HOST_TYPES.includes(GithubTagsDatasource.id)
     ).toBeTrue();
     expect(
       GITHUB_API_USING_HOST_TYPES.includes(GithubReleasesDatasource.id)
     ).toBeTrue();
-    expect(GITHUB_API_USING_HOST_TYPES.includes(POD_DS)).toBeTrue();
-=======
-    expect(GITHUB_API_USING_HOST_TYPES.includes(GH_TAGS_DS)).toBeTrue();
-    expect(GITHUB_API_USING_HOST_TYPES.includes(GH_RELEASES_DS)).toBeTrue();
     expect(GITHUB_API_USING_HOST_TYPES.includes(PodDatasource.id)).toBeTrue();
->>>>>>> 8f6bf44e
     expect(
       GITHUB_API_USING_HOST_TYPES.includes(GITHUB_CHANGELOG_ID)
     ).toBeTrue();
