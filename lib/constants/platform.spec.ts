--- conflicted
+++ resolved
@@ -3,13 +3,8 @@
 import { id as GH_TAGS_DS } from '../datasource/github-tags';
 import { GitlabPackagesDatasource } from '../datasource/gitlab-packages';
 import { GitlabReleasesDatasource } from '../datasource/gitlab-releases';
-<<<<<<< HEAD
 import { GitlabTagsDatasource } from '../datasource/gitlab-tags';
-import { id as POD_DS } from '../datasource/pod';
-=======
-import { id as GL_TAGS_DS } from '../datasource/gitlab-tags';
 import { PodDatasource } from '../datasource/pod';
->>>>>>> 8f6bf44e
 import { id as GITHUB_CHANGELOG_ID } from '../workers/pr/changelog/github';
 import { id as GITLAB_CHANGELOG_ID } from '../workers/pr/changelog/gitlab';
 import {
