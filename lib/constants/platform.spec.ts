--- conflicted
+++ resolved
@@ -16,16 +16,10 @@
     expect(
       GITLAB_API_USING_HOST_TYPES.includes(GitlabReleasesDatasource.id)
     ).toBeTrue();
-<<<<<<< HEAD
-    expect(GITLAB_API_USING_HOST_TYPES.includes(PlatformId.Gitlab)).toBeTrue();
-=======
     expect(
       GITLAB_API_USING_HOST_TYPES.includes(GitlabPackagesDatasource.id)
     ).toBeTrue();
-    expect(
-      GITLAB_API_USING_HOST_TYPES.includes(PLATFORM_TYPE_GITLAB)
-    ).toBeTrue();
->>>>>>> 9c28522f
+    expect(GITLAB_API_USING_HOST_TYPES.includes(PlatformId.Gitlab)).toBeTrue();
   });
 
   it('should be not part of the GITLAB_API_USING_HOST_TYPES ', () => {
