--- conflicted
+++ resolved
@@ -26,14 +26,10 @@
   'gitlab-changelog',
 ];
 
-<<<<<<< HEAD
 export const AZURE_API_USING_HOST_TYPES = ['azure', 'azure-changelog'];
 
-export const BITBUCKET_API_USING_HOST_TYPES = ['bitbucket', 'bitbucket-tags'];
-=======
 export const BITBUCKET_API_USING_HOST_TYPES = [
   'bitbucket',
   'bitbucket-changelog',
   'bitbucket-tags',
-];
->>>>>>> 4ef1cd20
+];