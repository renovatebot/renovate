--- conflicted
+++ resolved
@@ -21,13 +21,10 @@
   'gitlab-releases',
   'gitlab-tags',
   'gitlab-packages',
-<<<<<<< HEAD
   'gitlab-changelog',
-=======
 ];
 
 export const BITBUCKET_API_USING_HOST_TYPES = [
   PlatformId.Bitbucket,
   'bitbucket-tags',
->>>>>>> 4e2a8f6b
 ];