const logger = require('winston');
const changelog = require('changelog');
const stringify = require('json-stringify-pretty-compact');
const github = require('./api/github');
const handlebars = require('./helpers/handlebars');
const versionsHelper = require('./helpers/versions');
const packageJson = require('./helpers/package-json');
const npmApi = require('./api/npm');

let config = null;

module.exports = renovate;

// This function manages the queue per-package file
async function renovate(repoName, packageFile, packageConfig) {
  // Initialize globals
  config = Object.assign({}, packageConfig);
  config.packageFile = packageFile;

  logger.info(`Processing ${repoName} ${packageFile}`);

  const packageContent = await github.getFileJson(packageFile);
  // Check for renovate config inside the package.json
  if (packageContent.renovate) {
    logger.debug(`package.json>renovate config: ${stringify(packageContent.renovate)}`);
    Object.assign(config, packageContent.renovate, { repoConfigured: true });
  }
  // Now check if config is disabled
  if (config.enabled === false) {
    logger.info('Config is disabled. Skipping');
    return;
  }
  // Extract all dependencies from the package.json
  let dependencies = await packageJson.extractDependencies(packageContent, config.depTypes);
  // Filter out ignored dependencies
  dependencies =
    dependencies.filter(dependency => config.ignoreDeps.indexOf(dependency.depName) === -1);
  // Find all upgrades for remaining dependencies
  const upgrades = await findUpgrades(dependencies);
  // Process all upgrades sequentially
  await processUpgradesSequentially(upgrades);
  logger.info(`${repoName} ${packageFile} done`);
}

async function findUpgrades(dependencies) {
  const allUpgrades = [];
  // findDepUpgrades can add more than one upgrade to allUpgrades
  async function findDepUpgrades(dep) {
    const npmDependency = await npmApi.getDependency(dep.depName);
    const upgrades =
      await versionsHelper.determineUpgrades(npmDependency, dep.currentVersion, config);
    if (upgrades.length > 0) {
      logger.verbose(`${dep.depName}: Upgrades = ${JSON.stringify(upgrades)}`);
      upgrades.forEach((upgrade) => {
        allUpgrades.push(Object.assign({}, dep, upgrade));
      });
    } else {
      logger.verbose(`${dep.depName}: No upgrades required`);
    }
  }
  const promiseArray = dependencies.map(dep => findDepUpgrades(dep));
  // Use Promise.all to execute npm queries in parallel
  await Promise.all(promiseArray);
  // Return the upgrade array once all Promises are complete
  return allUpgrades;
}

async function processUpgradesSequentially(upgrades) {
  if (Object.keys(upgrades).length) {
    logger.verbose('Processing upgrades');
  } else {
    logger.verbose('No upgrades to process');
  }
  logger.verbose(`All upgrades: ${JSON.stringify(upgrades)}`);
  // We are processing each upgrade sequentially for two major reasons:
  // 1. Reduce chances of GitHub API rate limiting
  // 2. Edge case collision of branch name, e.g. dependency also listed as dev dependency
  for (const upgrade of upgrades) {
    await updateDependency(upgrade);
  }
}

async function updateDependency(upgrade) {
  // Expand upgrade params
  const depType = upgrade.depType;
  const depName = upgrade.depName;
  const newVersion = upgrade.newVersion;
  // Helpers for templating
  const params = Object.assign({}, upgrade);
  if (upgrade.upgradeType === 'pin') {
    params.isPin = true;
  } else if (upgrade.upgradeType === 'major') {
    params.isMajor = true;
  } else if (upgrade.upgradeType === 'minor') {
    params.isMinor = true;
  }
  // Use templates to generate strings
  const branchName = handlebars.transform(config.branchName, params);
  const commitMessage = handlebars.transform(config.commitMessage, params);
  const prTitle = handlebars.transform(config.prTitle, params);

  try {
    const closedPrExists = await checkForClosedPr();
    if (closedPrExists) {
      logger.verbose(`Skipping ${depName} upgrade as matching closed PR already existed`);
      return;
    }
    await ensureBranch();
    const log = await getChangelog();
    await ensurePr(log);
  } catch (error) {
    logger.error(`Error updating dependency ${depName}: ${error}`);
    // Don't throw here - we don't want to stop the other renovations
  }

  // Check if same PR already existed and skip if so
  // This allows users to close an unwanted upgrade PR and not worry about seeing it raised again
  async function checkForClosedPr() {
    if (config.recreateClosed) {
      logger.debug(`${depName}: Skipping closed PR check`);
      return false;
    }
    logger.debug(`${depName}: Checking for closed PR`);
    const prExisted = await github.checkForClosedPr(branchName, prTitle);
    logger.debug(`Closed PR existed: ${prExisted}`);
    if (prExisted) {
      return true;
    }
    return false;
  }

  async function getBranchPr() {
    const branchPr = await github.getBranchPr(branchName);
    if (branchPr) {
      logger.debug(`Found open PR for ${branchName}`);
      return github.getPr(branchPr.number);
    }
    logger.debug(`Didn't find open PR for ${branchName}`);
    return null;
  }

  async function ensureBranch() {
    const branchExists = await github.branchExists(branchName);
    if (branchExists) {
      await updateExistingBranch();
      return;
    }
    await createNewBranch();
  }

  function getNewPackageJson(content) {
    return packageJson.setNewValue(
      content,
      depType,
      depName,
      newVersion);
  }

  async function updateExistingBranch() {
    // By default, we'll add a commit to the existing branch if necessary
    let parentBranch = branchName;
    logger.debug(`Checking if branch ${branchName} needs updating`);
    const pr = await getBranchPr();
    if (pr.mergeable_state === 'dirty') {
      logger.verbose(`Existing PR #${pr.number} is not mergeable`);
      if (pr.additions * pr.deletions === 1) {
        // No other changes except ours
        logger.info(`Rebasing ${branchName}`);
        // Setting parentBranch to undefined means that we'll use the default branch
        parentBranch = undefined;
      } else {
        logger.warning(`Cannot rebase ${branchName} as it has been modified`);
      }
    }
    const existingContent = await github.getFileContent(config.packageFile, parentBranch);
    const newContent = getNewPackageJson(existingContent);
    if (newContent === existingContent) {
      logger.debug(`Branch ${parentBranch} is already up-to-date`);
      return;
    }
    logger.verbose(`Adding commit '${commitMessage}' to branch ${branchName}`);
    const commit =
      await github.commitFile(config.packageFile, newContent, commitMessage, parentBranch);
    if (!commit) {
      return;
    }
    await github.updateBranch(branchName, commit);
  }

  async function createNewBranch() {
    logger.verbose(`${depName}: creating new branch ${branchName}`);
    const existingContent = await github.getFileContent(config.packageFile);
    const newContent = await getNewPackageJson(existingContent);
    const commit = await github.commitFile(config.packageFile, newContent, commitMessage);
    await github.createBranch(branchName, commit);
  }

  async function getChangelog() {
    if (!upgrade.workingVersion || upgrade.workingVersion === upgrade.newVersion) {
      return Object.assign(upgrade, { changelog: '' });
    }
    const semverString = `>${upgrade.workingVersion} <=${upgrade.newVersion}`;
    logger.debug(`semverString: ${semverString}`);
    let markdownLog;
    try {
      const log = await changelog.generate(upgrade.depName, semverString);
      markdownLog = changelog.markdown(log);
    } catch (error) {
      logger.verbose(`getChangelog error: ${error}`);
    }
    // Add a header if log exists
    if (!markdownLog) {
      logger.verbose(`No changelog for ${depName}`);
      markdownLog = '';
    } else {
      markdownLog = `### Changelog\n${markdownLog}`;
    }
    return Object.assign(upgrade, { changelog: markdownLog });
  }

  // Ensures that PR exists with matching title/body
  async function ensurePr(upgradeWithChangeLog) {
    logger.debug('Ensuring PR');

    const prBody = handlebars.transform(config.prBody, upgradeWithChangeLog);

    try {
      const pr = await github.getBranchPr(branchName);
      await processExistingPr(pr);
    } catch (error) {
      logger.error(`${depName} failed to ensure PR: ${error}`);
    }

    // Create PR based on current state
    async function createPr() {
      const newPr = await github.createPr(branchName, prTitle, prBody);
      logger.info(`${depName}: Created PR #${newPr.number}`);
      return newPr.number;
    }

    // Update PR based on current state
    async function updatePr(existingPr) {
      logger.debug(`updatePr: ${existingPr.number}`);
      await github.updatePr(existingPr.number, prTitle, prBody);
      logger.info(`${depName}: Updated PR #${existingPr.number}`);
    }

    // Process a returned PR
    async function processExistingPr(existingPr) {
      if (!existingPr) {
        logger.debug(`Didn't find existing PR for branch ${branchName}`);
        // We need to create a new PR
<<<<<<< HEAD
        return createPr()
        .then(prNo => addLabels(prNo))
        .then(addAssignees)
        .then(addReviewers);
=======
        const prNo = await createPr();
        await addLabels(prNo);
        await addAssignees(prNo);
        return;
>>>>>>> 1f28f54c
      }
      // Check if existing PR needs updating
      logger.debug(`processExistingPr: ${existingPr.number}`);
      if (existingPr.title === prTitle && existingPr.body === prBody) {
        logger.verbose(`${depName}: PR #${existingPr.number} already up-to-date`);
        return;
      }
      // PR must need updating
      await updatePr(existingPr);
    }

    // Add assignees to a PR
    async function addAssignees(prNo) {
      if (config.assignees.length === 0) {
        logger.debug(`No assignees to add to ${prNo}`);
<<<<<<< HEAD
        return Promise.resolve(prNo);
      }
      return github.addAssignees(prNo, config.assignees)
      .then(() => prNo);
    }

    // Add reviewers to a PR
    function addReviewers(prNo) {
      if (config.reviewers.length === 0) {
        logger.debug(`No reviewers to add to ${prNo}`);
        return Promise.resolve();
      }
      return github.addReviewers(prNo, config.reviewers);
=======
        return;
      }
      await github.addAssignees(prNo, config.assignees);
>>>>>>> 1f28f54c
    }

    // Add labels to a PR
    async function addLabels(prNo) {
      if (config.labels.length === 0) {
        logger.debug(`No labels to add to ${prNo}`);
        return;
      }
      await github.addLabels(prNo, config.labels);
    }
  }
}<|MERGE_RESOLUTION|>--- conflicted
+++ resolved
@@ -250,17 +250,11 @@
       if (!existingPr) {
         logger.debug(`Didn't find existing PR for branch ${branchName}`);
         // We need to create a new PR
-<<<<<<< HEAD
-        return createPr()
-        .then(prNo => addLabels(prNo))
-        .then(addAssignees)
-        .then(addReviewers);
-=======
         const prNo = await createPr();
         await addLabels(prNo);
         await addAssignees(prNo);
-        return;
->>>>>>> 1f28f54c
+        await addReviewers(prNo);
+        return;
       }
       // Check if existing PR needs updating
       logger.debug(`processExistingPr: ${existingPr.number}`);
@@ -276,25 +270,17 @@
     async function addAssignees(prNo) {
       if (config.assignees.length === 0) {
         logger.debug(`No assignees to add to ${prNo}`);
-<<<<<<< HEAD
-        return Promise.resolve(prNo);
-      }
-      return github.addAssignees(prNo, config.assignees)
-      .then(() => prNo);
-    }
+        return;
+      }
+      await github.addAssignees(prNo, config.assignees);
 
     // Add reviewers to a PR
-    function addReviewers(prNo) {
+    async function addReviewers(prNo) {
       if (config.reviewers.length === 0) {
         logger.debug(`No reviewers to add to ${prNo}`);
-        return Promise.resolve();
-      }
-      return github.addReviewers(prNo, config.reviewers);
-=======
-        return;
-      }
-      await github.addAssignees(prNo, config.assignees);
->>>>>>> 1f28f54c
+        return;
+      }
+      await github.addReviewers(prNo, config.reviewers);
     }
 
     // Add labels to a PR
