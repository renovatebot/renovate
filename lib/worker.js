const logger = require('winston');
const path = require('path');
const stringify = require('json-stringify-pretty-compact');
const githubApi = require('./api/github');
const gitlabApi = require('./api/gitlab');
const handlebars = require('handlebars');
const versionsHelper = require('./helpers/versions');
const packageJson = require('./helpers/package-json');
const npmApi = require('./api/npm');
const prWorker = require('./workers/pr');
const branchWorker = require('./workers/branch');

let config;

module.exports = {
  processPackageFile,
  findUpgrades,
  processUpgrades,
  updateBranch,
  assignDepConfigs,
  getDepTypeConfig,
  maintainYarnLock,
};

// This function manages the queue per-package file
async function processPackageFile(repoName, packageFile, packageConfig) {
  // Initialize globals
  config = Object.assign({}, packageConfig);
  config.packageFile = packageFile;

  // Set API
  if (packageConfig.platform === 'github') {
    config.api = githubApi;
  }
  if (packageConfig.platform === 'gitlab') {
    config.api = gitlabApi;
  }

  logger.info(`Processing ${repoName} ${packageFile}`);

  const packageContent = await config.api.getFileJson(packageFile);
  // Check for renovate config inside the package.json
  if (packageContent.renovate) {
    logger.debug(`package.json>renovate config: ${stringify(packageContent.renovate)}`);
    Object.assign(config, packageContent.renovate, { repoConfigured: true });
  }
  // Now check if config is disabled
  if (config.enabled === false) {
    logger.info('Config is disabled. Skipping');
    return [];
  }

  const depTypes = config.depTypes.map((depType) => {
    if (typeof depType === 'string') {
      return depType;
    }
    return depType.depType;
  });

  // Extract all dependencies from the package.json
  let dependencies = await packageJson.extractDependencies(packageContent, depTypes);
  // Filter out ignored dependencies
  dependencies =
    dependencies.filter(dependency => config.ignoreDeps.indexOf(dependency.depName) === -1);
  dependencies = assignDepConfigs(config, dependencies);
  // Find all upgrades for remaining dependencies
  const upgrades = await findUpgrades(dependencies);
  // Process all upgrades sequentially
  if (config.maintainYarnLock) {
    await maintainYarnLock(config);
  }
  return upgrades;
}

// Add custom config for each dep
function assignDepConfigs(inputConfig, deps) {
  return deps.map((dep) => {
    const returnDep = Object.assign({}, dep);
    returnDep.config =
      Object.assign({}, inputConfig, getDepTypeConfig(inputConfig.depTypes, dep.depType));
    let packageRuleApplied = false;
    if (returnDep.config.packages) {
      // Loop through list looking for match
      // Exit after first match
      returnDep.config.packages.forEach((packageConfig) => {
        if (!packageRuleApplied) {
          const packageRegex = new RegExp(packageConfig.packageName);
          if (dep.depName.match(packageRegex)) {
            packageRuleApplied = true;
            Object.assign(returnDep.config, packageConfig);
            delete returnDep.config.packageName;
          }
        }
      });
    }
    delete returnDep.config.depType;
    delete returnDep.config.depTypes;
    delete returnDep.config.enabled;
    delete returnDep.config.onboarding;
    delete returnDep.config.token;
    delete returnDep.config.packageFiles;
    delete returnDep.config.logLevel;
    delete returnDep.config.repoConfigured;
    delete returnDep.config.ignoreDeps;
    delete returnDep.config.packages;
    delete returnDep.config.maintainYarnLock;
    delete returnDep.config.yarnMaintenanceBranchName;
    delete returnDep.config.yarnMaintenanceCommitMessage;
    delete returnDep.config.yarnMaintenancePrTitle;
    delete returnDep.config.yarnMaintenancePrBody;
    return returnDep;
  });
}

function getDepTypeConfig(depTypes, depTypeName) {
  let depTypeConfig = {};
  if (depTypes) {
    depTypes.forEach((depType) => {
      if (typeof depType !== 'string' && depType.depType === depTypeName) {
        depTypeConfig = depType;
      }
    });
  }
  return depTypeConfig;
}

async function maintainYarnLock(inputConfig) {
  const packageContent = await inputConfig.api.getFileContent(inputConfig.packageFile);
  const yarnLockFileName = path.join(path.dirname(inputConfig.packageFile), 'yarn.lock');
  logger.debug(`Checking for ${yarnLockFileName}`);
  const existingYarnLock = await inputConfig.api.getFileContent(yarnLockFileName);
  if (!existingYarnLock) {
    return;
  }
  logger.debug('Found existing yarn.lock file');
  const newYarnLock = await branchWorker.getYarnLockFile(packageContent, inputConfig);
  if (existingYarnLock === newYarnLock.contents) {
    logger.debug('Yarn lock file does not need updating');
    return;
  }
  logger.debug('Yarn lock needs updating');
  // API will know whether to create new branch or not
  const params = Object.assign({}, inputConfig);
  const commitMessage = handlebars.compile(params.yarnMaintenanceCommitMessage)(params);
  params.branchName = params.yarnMaintenanceBranchName;
  params.prTitle = params.yarnMaintenancePrTitle;
  params.prBody = params.yarnMaintenancePrBody;
  await inputConfig.api.commitFilesToBranch(params.branchName, [newYarnLock], commitMessage);
  prWorker.ensurePr(params);
}

async function findUpgrades(dependencies) {
  const allUpgrades = [];
  // findDepUpgrades can add more than one upgrade to allUpgrades
  async function findDepUpgrades(dep) {
    const npmDependency = await npmApi.getDependency(dep.depName);
    const upgrades =
      await versionsHelper.determineUpgrades(npmDependency, dep.currentVersion, dep.config);
    if (upgrades.length > 0) {
      logger.verbose(`${dep.depName}: Upgrades = ${JSON.stringify(upgrades)}`);
      upgrades.forEach((upgrade) => {
        allUpgrades.push(Object.assign({}, dep, upgrade));
      });
    } else {
      logger.verbose(`${dep.depName}: No upgrades required`);
    }
  }
  const promiseArray = dependencies.map(dep => findDepUpgrades(dep));
  // Use Promise.all to execute npm queries in parallel
  await Promise.all(promiseArray);
  // Return the upgrade array once all Promises are complete
  return allUpgrades;
}

async function processUpgrades(upgrades) {
  if (upgrades.length) {
    logger.verbose('Processing upgrades');
  } else {
    logger.verbose('No upgrades to process');
  }
  logger.verbose(`All upgrades: ${JSON.stringify(upgrades)}`);
  const branchUpgrades = {};
  for (const upgrade of upgrades) {
    const flattened = Object.assign({}, upgrade.config, upgrade);
    delete flattened.config;
    if (flattened.upgradeType === 'pin') {
      flattened.isPin = true;
    } else if (flattened.upgradeType === 'major') {
      flattened.isMajor = true;
    } else if (flattened.upgradeType === 'minor') {
      flattened.isMinor = true;
    }
    const branchName = handlebars.compile(flattened.branchName)(flattened);
    if (!branchUpgrades[branchName]) {
      branchUpgrades[branchName] = [];
    }
    branchUpgrades[branchName].push(flattened);
  }
  logger.verbose(`Branched upgrades: ${JSON.stringify(branchUpgrades)}`);
  for (const branch of Object.keys(branchUpgrades)) {
    await module.exports.updateBranch(branchUpgrades[branch]);
  }
}

<<<<<<< HEAD
async function updateDependency(upgrade) {
  // Helpers for templating
  const params = Object.assign({}, upgrade);
  if (upgrade.upgradeType === 'pin') {
    params.isPin = true;
  } else if (upgrade.upgradeType === 'major') {
    params.isMajor = true;
  } else if (upgrade.upgradeType === 'minor') {
    params.isMinor = true;
  }

  // Check whether to use a group name
  if (params.groupName) {
    params.groupSlug = params.groupSlug || params.groupName.toLowerCase().replace(/[^a-z0-9+]+/g, '-');
    params.branchName = params.groupBranchName;
    params.prTitle = params.groupPrTitle;
    params.prBody = params.groupPrBody;
  }

=======
async function updateBranch(upgrades) {
>>>>>>> 5ce8151d
  // Use templates to generate strings
  const upgrade0 = upgrades[0];
  const branchName = handlebars.compile(upgrade0.branchName)(upgrade0);
  const prTitle = handlebars.compile(upgrade0.prTitle)(upgrade0);

  logger.verbose(`branchName '${branchName}' length is ${upgrades.length}`);

  try {
    if (!upgrade0.recreateClosed && await upgrade0.api.checkForClosedPr(branchName, prTitle)) {
      logger.verbose(`Skipping ${branchName} upgrade as matching closed PR already existed`);
      return;
    }
    await branchWorker.ensureBranch(upgrades);
    await prWorker.ensurePr(upgrade0);
  } catch (error) {
    logger.error(`Error updating branch ${branchName}: ${error}`);
    // Don't throw here - we don't want to stop the other renovations
  }
}<|MERGE_RESOLUTION|>--- conflicted
+++ resolved
@@ -190,6 +190,15 @@
     } else if (flattened.upgradeType === 'minor') {
       flattened.isMinor = true;
     }
+    // Check whether to use a group name
+    if (flattened.groupName) {
+      flattened.groupSlug =
+        flattened.groupSlug || flattened.groupName.toLowerCase().replace(/[^a-z0-9+]+/g, '-');
+      flattened.branchName = flattened.groupBranchName;
+      flattened.commitMessage = flattened.groupCommitMessage;
+      flattened.prTitle = flattened.groupPrTitle;
+      flattened.prBody = flattened.groupPrBody;
+    }
     const branchName = handlebars.compile(flattened.branchName)(flattened);
     if (!branchUpgrades[branchName]) {
       branchUpgrades[branchName] = [];
@@ -202,29 +211,7 @@
   }
 }
 
-<<<<<<< HEAD
-async function updateDependency(upgrade) {
-  // Helpers for templating
-  const params = Object.assign({}, upgrade);
-  if (upgrade.upgradeType === 'pin') {
-    params.isPin = true;
-  } else if (upgrade.upgradeType === 'major') {
-    params.isMajor = true;
-  } else if (upgrade.upgradeType === 'minor') {
-    params.isMinor = true;
-  }
-
-  // Check whether to use a group name
-  if (params.groupName) {
-    params.groupSlug = params.groupSlug || params.groupName.toLowerCase().replace(/[^a-z0-9+]+/g, '-');
-    params.branchName = params.groupBranchName;
-    params.prTitle = params.groupPrTitle;
-    params.prBody = params.groupPrBody;
-  }
-
-=======
 async function updateBranch(upgrades) {
->>>>>>> 5ce8151d
   // Use templates to generate strings
   const upgrade0 = upgrades[0];
   const branchName = handlebars.compile(upgrade0.branchName)(upgrade0);
