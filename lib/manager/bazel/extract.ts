/* eslint no-plusplus: 0  */
import parse from 'github-url-from-git';
import { parse as _parse } from 'url';
import { logger } from '../../logger';
import { PackageDependency, PackageFile } from '../common';
import { regEx } from '../../util/regex';
import {
<<<<<<< HEAD
  DEP_TYPE_CONTAINER_PULL,
  DEP_TYPE_GIT_REPOSITORY,
  DEP_TYPE_GO_REPOSITORY,
  DEP_TYPE_HTTP_ARCHIVE,
} from '../../constants/dependency';
=======
  DATASOURCE_DOCKER,
  DATASOURCE_GITHUB,
  DATASOURCE_GO,
} from '../../constants/data-binary-source';
>>>>>>> 982d5e9d

interface UrlParsedResult {
  repo: string;
  currentValue: string;
}

function parseUrl(urlString: string): UrlParsedResult | null {
  // istanbul ignore if
  if (!urlString) {
    return null;
  }
  const url = _parse(urlString);
  if (url.host !== 'github.com') {
    return null;
  }
  const path = url.path.split('/').slice(1);
  const repo = path[0] + '/' + path[1];
  let currentValue: string = null;
  if (path[2] === 'releases' && path[3] === 'download') {
    currentValue = path[4];
  }
  if (path[2] === 'archive') {
    currentValue = path[3].replace(/\.tar\.gz$/, '');
  }
  if (currentValue) {
    return { repo, currentValue };
  }
  // istanbul ignore next
  return null;
}

function findBalancedParenIndex(longString: string): number {
  /**
   * Minimalistic string parser with single task -> find last char in def.
   * It treats [)] as the last char.
   * To find needed closing parenthesis we need to increment
   * nesting depth when parser feeds opening parenthesis
   * if one opening parenthesis -> 1
   * if two opening parenthesis -> 2
   * if two opening and one closing parenthesis -> 1
   * if ["""] finded then ignore all [)] until closing ["""] parsed.
   * https://github.com/renovatebot/renovate/pull/3459#issuecomment-478249702
   */
  let intShouldNotBeOdd = 0; // openClosePythonMultiLineComment
  let parenNestingDepth = 1;
  return [...longString].findIndex((char, i, arr) => {
    switch (char) {
      case '(':
        parenNestingDepth++;
        break;
      case ')':
        parenNestingDepth--;
        break;
      case '"':
        if (i > 1 && arr.slice(i - 2, i).every(prev => char === prev))
          intShouldNotBeOdd++;
        break;
      default:
        break;
    }

    return !parenNestingDepth && !(intShouldNotBeOdd % 2) && char === ')';
  });
}

function parseContent(content: string): string[] {
  return [
    'container_pull',
    'http_archive',
    'go_repository',
    'git_repository',
  ].reduce(
    (acc, prefix) => [
      ...acc,
      ...content
        .split(regEx(prefix + '\\s*\\(', 'g'))
        .slice(1)
        .map(base => {
          const ind = findBalancedParenIndex(base);

          return ind >= 0 && `${prefix}(${base.slice(0, ind)})`;
        })
        .filter(Boolean),
    ],
    [] as string[]
  );
}

export function extractPackageFile(content: string): PackageFile | null {
  const definitions = parseContent(content);
  if (!definitions.length) {
    logger.debug('No matching WORKSPACE definitions found');
    return null;
  }
  logger.debug({ definitions }, `Found ${definitions.length} definitions`);
  const deps: PackageDependency[] = [];
  definitions.forEach(def => {
    logger.debug({ def }, 'Checking bazel definition');
    const [depType] = def.split('(', 1);
    const dep: PackageDependency = { depType, managerData: { def } };
    let depName: string;
    let importpath: string;
    let remote: string;
    let currentValue: string;
    let commit: string;
    let url: string;
    let sha256: string;
    let digest: string;
    let repository: string;
    let registry: string;
    let match = def.match(/name\s*=\s*"([^"]+)"/);
    if (match) {
      [, depName] = match;
    }
    match = def.match(/digest\s*=\s*"([^"]+)"/);
    if (match) {
      [, digest] = match;
    }
    match = def.match(/registry\s*=\s*"([^"]+)"/);
    if (match) {
      [, registry] = match;
    }
    match = def.match(/repository\s*=\s*"([^"]+)"/);
    if (match) {
      [, repository] = match;
    }
    match = def.match(/remote\s*=\s*"([^"]+)"/);
    if (match) {
      [, remote] = match;
    }
    match = def.match(/tag\s*=\s*"([^"]+)"/);
    if (match) {
      [, currentValue] = match;
    }
    match = def.match(/url\s*=\s*"([^"]+)"/);
    if (match) {
      [, url] = match;
    }
    match = def.match(/urls\s*=\s*\[\s*"([^\]]+)",?\s*\]/);
    if (match) {
      const urls = match[1].replace(/\s/g, '').split('","');
      url = urls.find(parseUrl);
    }
    match = def.match(/commit\s*=\s*"([^"]+)"/);
    if (match) {
      [, commit] = match;
    }
    match = def.match(/sha256\s*=\s*"([^"]+)"/);
    if (match) {
      [, sha256] = match;
    }
    match = def.match(/importpath\s*=\s*"([^"]+)"/);
    if (match) {
      [, importpath] = match;
    }
    logger.debug({ dependency: depName, remote, currentValue });
    if (
      depType === DEP_TYPE_GIT_REPOSITORY &&
      depName &&
      remote &&
      (currentValue || commit)
    ) {
      dep.depName = depName;
      if (currentValue) {
        dep.currentValue = currentValue;
      }
      if (commit) {
        dep.currentDigest = commit;
      }
      // TODO: Check if we really need to use parse here or if it should always be a plain https url
      const githubURL = parse(remote);
      if (githubURL) {
        const repo = githubURL.substring('https://github.com/'.length);
        dep.datasource = DATASOURCE_GITHUB;
        dep.lookupName = repo;
        deps.push(dep);
      }
    } else if (
      depType === DEP_TYPE_GO_REPOSITORY &&
      depName &&
      importpath &&
      (currentValue || commit)
    ) {
      dep.depName = depName;
      dep.currentValue = currentValue || commit.substr(0, 7);
      dep.datasource = DATASOURCE_GO;
      dep.lookupName = importpath;
      if (remote) {
        const remoteMatch = remote.match(
          /https:\/\/github\.com(?:.*\/)(([a-zA-Z]+)([-])?([a-zA-Z]+))/
        );
        if (remoteMatch && remoteMatch[0].length === remote.length) {
          dep.lookupName = remote.replace('https://', '');
        } else {
          dep.skipReason = 'unsupported-remote';
        }
      }
      if (commit) {
        dep.currentValue = 'v0.0.0';
        dep.currentDigest = commit;
        dep.currentDigestShort = commit.substr(0, 7);
        dep.digestOneAndOnly = true;
      }
      deps.push(dep);
    } else if (
      depType === DEP_TYPE_HTTP_ARCHIVE &&
      depName &&
      parseUrl(url) &&
      sha256
    ) {
      const parsedUrl = parseUrl(url);
      dep.depName = depName;
      dep.repo = parsedUrl.repo;
      if (parsedUrl.currentValue.match(/^[a-f0-9]{40}$/i)) {
        dep.currentDigest = parsedUrl.currentValue;
      } else {
        dep.currentValue = parsedUrl.currentValue;
      }
      dep.datasource = DATASOURCE_GITHUB;
      dep.lookupName = dep.repo;
      dep.lookupType = 'releases';
      deps.push(dep);
    } else if (
      depType === DEP_TYPE_CONTAINER_PULL &&
      currentValue &&
      digest &&
      repository &&
      registry
    ) {
      dep.currentDigest = digest;
      dep.currentValue = currentValue;
      dep.depName = depName;
      dep.datasource = DATASOURCE_DOCKER;
      dep.versionScheme = 'docker';
      dep.lookupName = repository;
      deps.push(dep);
    } else {
      logger.info(
        { def },
        'Failed to find dependency in bazel WORKSPACE definition'
      );
    }
  });
  if (!deps.length) {
    return null;
  }
  return { deps };
}<|MERGE_RESOLUTION|>--- conflicted
+++ resolved
@@ -5,18 +5,16 @@
 import { PackageDependency, PackageFile } from '../common';
 import { regEx } from '../../util/regex';
 import {
-<<<<<<< HEAD
+  DATASOURCE_DOCKER,
+  DATASOURCE_GITHUB,
+  DATASOURCE_GO,
+} from '../../constants/data-binary-source';
+import {
   DEP_TYPE_CONTAINER_PULL,
   DEP_TYPE_GIT_REPOSITORY,
   DEP_TYPE_GO_REPOSITORY,
   DEP_TYPE_HTTP_ARCHIVE,
 } from '../../constants/dependency';
-=======
-  DATASOURCE_DOCKER,
-  DATASOURCE_GITHUB,
-  DATASOURCE_GO,
-} from '../../constants/data-binary-source';
->>>>>>> 982d5e9d
 
 interface UrlParsedResult {
   repo: string;
