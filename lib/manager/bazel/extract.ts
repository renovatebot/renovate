--- conflicted
+++ resolved
@@ -2,15 +2,9 @@
 import { parse as _parse } from 'url';
 import parse from 'github-url-from-git';
 import moo from 'moo';
-<<<<<<< HEAD
 import { DockerDatasource } from '../../datasource/docker';
-import * as datasourceGithubReleases from '../../datasource/github-releases';
-import * as datasourceGithubTags from '../../datasource/github-tags';
-=======
-import * as datasourceDocker from '../../datasource/docker';
 import { GithubReleasesDatasource } from '../../datasource/github-releases';
 import { GithubTagsDatasource } from '../../datasource/github-tags';
->>>>>>> 8a7abfdf
 import { GoDatasource } from '../../datasource/go';
 import { logger } from '../../logger';
 import { regEx } from '../../util/regex';
