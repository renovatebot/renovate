const { XmlDocument } = require('xmldoc');
const { isVersion } = require('../../versioning/maven');

const DEFAULT_MAVEN_REPO = 'https://repo.maven.apache.org/maven2';

function parsePom(raw) {
  let project;
  try {
    project = new XmlDocument(raw);
  } catch (e) {
    return null;
  }
  const { name, attr } = project;
  if (name !== 'project') return null;
  if (attr.xmlns !== 'http://maven.apache.org/POM/4.0.0') return null;
  return project;
}

function containsPlaceholder(str) {
  return /\${.*?}/g.test(str);
}

function depFromNode(node) {
  if (!node.valueWithPath) return null;
  const groupId = node.valueWithPath('groupId');
  const artifactId = node.valueWithPath('artifactId');
  const currentValue = node.valueWithPath('version');
  if (groupId && artifactId && currentValue) {
    const depName = `${groupId}:${artifactId}`;
    const versionNode = node.descendantWithPath('version');
    const fileReplacePosition = versionNode.position;
    const datasource = 'maven';
    const registryUrls = ['https://repo.maven.apache.org/maven2'];
    return {
      datasource,
      depName,
      currentValue,
      fileReplacePosition,
      registryUrls,
    };
<<<<<<< HEAD
=======
    if (containsPlaceholder(depName)) {
      result.skipReason = 'name-placeholder';
    } else if (containsPlaceholder(currentValue)) {
      result.skipReason = 'version-placeholder';
    } else if (!isVersion(currentValue)) {
      result.skipReason = 'not-a-version';
    } else {
      const versionNode = node.descendantWithPath('version');
      const offset = '<version>'.length - 1;
      result.fileReplacePosition = versionNode.startTagPosition + offset;
      result.datasource = 'maven';
      result.registryUrls = [DEFAULT_MAVEN_REPO];
    }
    return result;
>>>>>>> c52e7491
  }
  return null;
}

function deepExtract(node, result = [], isRoot = true) {
  const dep = depFromNode(node);
  if (dep && !isRoot) {
    result.push(dep);
  }
  if (node.children) {
    for (const child of node.children) {
      deepExtract(child, result, false);
    }
  }
  return result;
}

function applyProps(dep, props) {
  const depName = dep.depName.replace(/\${.*?}/g, substr => {
    const propKey = substr.slice(2, -1).trim();
    const propValue = props[propKey];
    return propValue ? propValue.val : substr;
  });

  let fileReplacePosition = dep.fileReplacePosition;
  const currentValue = dep.currentValue.replace(/^\${.*?}$/, substr => {
    const propKey = substr.slice(2, -1).trim();
    const propValue = props[propKey];
    if (propValue) {
      fileReplacePosition = propValue.fileReplacePosition;
      return propValue.val;
    }
    return substr;
  });

  const result = {
    ...dep,
    depName,
    currentValue,
    fileReplacePosition,
  };

  if (containsPlaceholder(depName)) {
    result.skipReason = 'name-placeholder';
  } else if (containsPlaceholder(currentValue)) {
    result.skipReason = 'version-placeholder';
  } else if (!isVersion(currentValue)) {
    result.skipReason = 'not-a-version';
  }

  return result;
}

function extractDependencies(raw) {
  if (!raw) return null;

  const project = parsePom(raw);
  if (!project) return null;

  const result = { datasource: 'maven' };

  const homepage = project.valueWithPath('url');
  if (homepage && !containsPlaceholder(homepage)) {
    result.homepage = homepage;
  }

  const sourceUrl = project.valueWithPath('scm.url');
  if (sourceUrl && !containsPlaceholder(sourceUrl)) {
    result.sourceUrl = sourceUrl;
  }

  const propsNode = project.childNamed('properties');
  const props = {};
  if (propsNode && propsNode.children) {
    for (const propNode of propsNode.children) {
      const key = propNode.name;
      const val = propNode.val && propNode.val.trim();
      if (key && val) {
        const fileReplacePosition = propNode.position;
        const usageCount = 0;
        props[key] = { val, fileReplacePosition, usageCount };
      }
    }
  }

  const withProps = dep => applyProps(dep, props);
  result.deps = deepExtract(project).map(withProps);

  const repositories = project.childNamed('repositories');
  if (repositories && repositories.children) {
    const repoUrls = [];
    for (const repo of repositories.childrenNamed('repository')) {
      const repoUrl = repo.valueWithPath('url');
      if (repoUrl) {
        repoUrls.push(repoUrl);
      }
    }
    result.deps.forEach(dep => {
      if (dep.registryUrls) {
        repoUrls.forEach(url => dep.registryUrls.push(url));
      }
    });
  }

  return result;
}

module.exports = {
  containsPlaceholder,
  parsePom,
  extractDependencies,
};<|MERGE_RESOLUTION|>--- conflicted
+++ resolved
@@ -30,7 +30,7 @@
     const versionNode = node.descendantWithPath('version');
     const fileReplacePosition = versionNode.position;
     const datasource = 'maven';
-    const registryUrls = ['https://repo.maven.apache.org/maven2'];
+    const registryUrls = [DEFAULT_MAVEN_REPO];
     return {
       datasource,
       depName,
@@ -38,23 +38,6 @@
       fileReplacePosition,
       registryUrls,
     };
-<<<<<<< HEAD
-=======
-    if (containsPlaceholder(depName)) {
-      result.skipReason = 'name-placeholder';
-    } else if (containsPlaceholder(currentValue)) {
-      result.skipReason = 'version-placeholder';
-    } else if (!isVersion(currentValue)) {
-      result.skipReason = 'not-a-version';
-    } else {
-      const versionNode = node.descendantWithPath('version');
-      const offset = '<version>'.length - 1;
-      result.fileReplacePosition = versionNode.startTagPosition + offset;
-      result.datasource = 'maven';
-      result.registryUrls = [DEFAULT_MAVEN_REPO];
-    }
-    return result;
->>>>>>> c52e7491
   }
   return null;
 }
