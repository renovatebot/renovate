--- conflicted
+++ resolved
@@ -52,11 +52,7 @@
     bundlerHostRules.findAllAuthenticatable.mockReturnValue([]);
     docker.resetPrefetchedImages();
 
-<<<<<<< HEAD
-    setAdminConfig(adminConfig);
-=======
     setGlobalConfig(adminConfig);
->>>>>>> 0e50881e
     fs.ensureCacheDir.mockResolvedValue('/tmp/cache/others/gem');
   });
   afterEach(() => {
