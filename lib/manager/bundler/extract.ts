--- conflicted
+++ resolved
@@ -114,13 +114,8 @@
           lineNumber += 1;
           sourceLine = lines[lineNumber];
           // istanbul ignore if
-<<<<<<< HEAD
-          if (!sourceLine) {
+          if (sourceLine === null || sourceLine === undefined) {
             logger.error({ fileContent, fileName }, 'Undefined sourceLine');
-=======
-          if (sourceLine === null || sourceLine === undefined) {
-            logger.error({ content, fileName }, 'Undefined sourceLine');
->>>>>>> a7d1bd4b
             sourceLine = 'end';
           }
           if (sourceLine !== 'end') {
