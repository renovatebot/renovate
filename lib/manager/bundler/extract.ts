import { logger } from '../../logger';
import { isValid } from '../../versioning/ruby';
import { PackageFile, PackageDependency } from '../common';
import { platform } from '../../platform';

function parseHashArgs(str: string): Partial<PackageDependency> {
  const result: Partial<PackageDependency> = {};

  const parsed: Record<string, string> = {
    git: null,
    github: null,
    tag: null,
  };

  for (const [key] of Object.entries(parsed)) {
    const regex = new RegExp(
      `,\\s*(:${key}\\s*=>|${key}\\s*:)\\s*(['"])(?<value>[^'"]+)\\2`
    );
    const match = str.match(regex);
    if (match) parsed[key] = match.groups.value;
  }

  const { tag, git, github } = parsed;

  if (git) {
    result.datasource = 'github';
    const gitMatch = git.match(
      /[@/]github\.com[:/](?<user>[^/]+)\/(?<repo>[^/]+)\.git$/
    );
    if (gitMatch) {
      const { user, repo } = gitMatch.groups;
      result.lookupName = `${user}/${repo}`;
    } else {
      result.skipReason = 'invalid';
    }
  } else if (github) {
    result.datasource = 'github';
    const [user, repo] = github.split('/');
    result.lookupName = repo ? `${user}/${repo}` : `${user}/${user}`;
  }

  if (result.datasource) {
    if (tag) {
      result.depType = 'tags';
      result.currentValue = tag;
      if (!isValid(tag)) result.skipReason = 'invalid-value';
    } else {
      result.skipReason = 'no-version';
    }
  }

  return result;
}

export async function extractPackageFile(
  content: string,
  fileName?: string
): Promise<PackageFile | null> {
  const res: PackageFile = {
    registryUrls: [],
    deps: [],
  };
  const lines = content.split('\n');
  for (let lineNumber = 0; lineNumber < lines.length; lineNumber += 1) {
    const line = lines[lineNumber];
    const sourceMatch = line.match(
      /^\s*source\s+(['"])(?<source>[^'"]+)\1\s*$/
    );
    if (sourceMatch) {
      const { source } = sourceMatch.groups;
      res.registryUrls.push(source);
    }
    const rubyMatch = line.match(/^\s*ruby\s+(['"])(?<ruby>[^'"]+)\1/);
    if (rubyMatch) {
      const { ruby } = rubyMatch.groups;
      res.compatibility = { ruby };
    }
    const gemMatchRegex = /^\s*gem\s+(['"])(?<depName>[^'"]+)\1(?<versions>(\s*,\s*(['"])[^'"]+\5)+)?(?<hashArgs>.*)$/;
    const gemMatch = line.match(gemMatchRegex);
    if (gemMatch) {
      const { depName, versions, hashArgs } = gemMatch.groups;
      const dep: PackageDependency = {
        depName,
        managerData: { lineNumber },
        ...parseHashArgs(hashArgs),
      };
      if (!dep.currentValue && !dep.skipReason) {
        if (versions) {
          dep.currentValue = versions
            .replace(/\s*,\s*/, '')
            .replace(/['"]/g, '')
            .trim();
          if (!isValid(dep.currentValue)) {
            dep.skipReason = 'invalid-value';
          }
        } else {
          dep.skipReason = 'no-version';
        }
        if (!dep.skipReason) dep.datasource = 'rubygems';
      }
      res.deps.push(dep);
    }
    const groupMatch = line.match(/^group\s+(.*?)\s+do/);
    if (groupMatch) {
      const depTypes = groupMatch[1]
        .split(',')
        .map(group => group.trim())
        .map(group => group.replace(/^:/, ''));
      const groupLineNumber = lineNumber;
      let groupContent = '';
      let groupLine = '';
      while (lineNumber < lines.length && groupLine !== 'end') {
        lineNumber += 1;
        groupLine = lines[lineNumber];
        if (groupLine !== 'end') {
          groupContent += (groupLine || '').replace(/^ {2}/, '') + '\n';
        }
      }
      const groupRes = await extractPackageFile(groupContent);
      if (groupRes) {
        res.deps = res.deps.concat(
          groupRes.deps.map(dep => ({
            ...dep,
            depTypes,
            managerData: {
              lineNumber: dep.managerData.lineNumber + groupLineNumber + 1,
            },
          }))
        );
      }
    }
<<<<<<< HEAD
    const sourceBlockMatch = line.match(
      /^\s*source\s+(['"])(?<repositoryUrl>[^'"]+)\1\s+do\s*$/
    );

    if (sourceBlockMatch) {
      const { repositoryUrl } = sourceBlockMatch.groups;
      const sourceLineNumber = lineNumber;
      let sourceContent = '';
      let sourceLine = '';
      while (lineNumber < lines.length && sourceLine !== 'end') {
        lineNumber += 1;
        sourceLine = lines[lineNumber];
        if (sourceLine !== 'end') {
          sourceContent += sourceLine.replace(/^ {2}/, '') + '\n';
=======
    for (const delimiter of delimiters) {
      const sourceBlockMatch = line.match(
        regEx(`^source\\s+${delimiter}(.*?)${delimiter}\\s+do`)
      );
      if (sourceBlockMatch) {
        const repositoryUrl = sourceBlockMatch[1];
        const sourceLineNumber = lineNumber;
        let sourceContent = '';
        let sourceLine = '';
        while (lineNumber < lines.length && sourceLine !== 'end') {
          lineNumber += 1;
          sourceLine = lines[lineNumber];
          // istanbul ignore if
          if (!sourceLine) {
            logger.error({ content, fileName }, 'Undefined sourceLine');
            sourceLine = 'end';
          }
          if (sourceLine !== 'end') {
            sourceContent += sourceLine.replace(/^ {2}/, '') + '\n';
          }
        }
        const sourceRes = await extractPackageFile(sourceContent);
        if (sourceRes) {
          res.deps = res.deps.concat(
            sourceRes.deps.map(dep => ({
              ...dep,
              registryUrls: [repositoryUrl],
              managerData: {
                lineNumber: dep.managerData.lineNumber + sourceLineNumber + 1,
              },
            }))
          );
>>>>>>> be567966
        }
      }
      const sourceRes = await extractPackageFile(sourceContent);
      if (sourceRes) {
        res.deps = res.deps.concat(
          sourceRes.deps.map(dep => ({
            ...dep,
            registryUrls: [repositoryUrl],
            managerData: {
              lineNumber: dep.managerData.lineNumber + sourceLineNumber + 1,
            },
          }))
        );
      }
    }
    const platformsMatch = line.match(/^platforms\s+(.*?)\s+do/);
    if (platformsMatch) {
      const platformsLineNumber = lineNumber;
      let platformsContent = '';
      let platformsLine = '';
      while (lineNumber < lines.length && platformsLine !== 'end') {
        lineNumber += 1;
        platformsLine = lines[lineNumber];
        if (platformsLine !== 'end') {
          platformsContent += platformsLine.replace(/^ {2}/, '') + '\n';
        }
      }
      const platformsRes = await extractPackageFile(platformsContent);
      if (platformsRes) {
        res.deps = res.deps.concat(
          // eslint-disable-next-line no-loop-func
          platformsRes.deps.map(dep => ({
            ...dep,
            managerData: {
              lineNumber: dep.managerData.lineNumber + platformsLineNumber + 1,
            },
          }))
        );
      }
    }
    const ifMatch = line.match(/^if\s+(.*?)/);
    if (ifMatch) {
      const ifLineNumber = lineNumber;
      let ifContent = '';
      let ifLine = '';
      while (lineNumber < lines.length && ifLine !== 'end') {
        lineNumber += 1;
        ifLine = lines[lineNumber];
        if (ifLine !== 'end') {
          ifContent += ifLine.replace(/^ {2}/, '') + '\n';
        }
      }
      const ifRes = await extractPackageFile(ifContent);
      if (ifRes) {
        res.deps = res.deps.concat(
          // eslint-disable-next-line no-loop-func
          ifRes.deps.map(dep => ({
            ...dep,
            managerData: {
              lineNumber: dep.managerData.lineNumber + ifLineNumber + 1,
            },
          }))
        );
      }
    }
  }
  if (!res.deps.length && !res.registryUrls.length) {
    return null;
  }
  if (fileName) {
    const gemfileLock = fileName + '.lock';
    const lockContent = await platform.getFile(gemfileLock);
    if (lockContent) {
      logger.debug({ packageFile: fileName }, 'Found Gemfile.lock file');
      const bundledWith = lockContent.match(/\nBUNDLED WITH\n\s+(.*?)(\n|$)/);
      if (bundledWith) {
        res.compatibility = res.compatibility || {};
        res.compatibility.bundler = bundledWith[1];
      }
    }
  }
  return res;
}<|MERGE_RESOLUTION|>--- conflicted
+++ resolved
@@ -129,7 +129,6 @@
         );
       }
     }
-<<<<<<< HEAD
     const sourceBlockMatch = line.match(
       /^\s*source\s+(['"])(?<repositoryUrl>[^'"]+)\1\s+do\s*$/
     );
@@ -142,42 +141,13 @@
       while (lineNumber < lines.length && sourceLine !== 'end') {
         lineNumber += 1;
         sourceLine = lines[lineNumber];
+        // istanbul ignore if
+        if (!sourceLine) {
+          logger.error({ content, fileName }, 'Undefined sourceLine');
+          sourceLine = 'end';
+        }
         if (sourceLine !== 'end') {
           sourceContent += sourceLine.replace(/^ {2}/, '') + '\n';
-=======
-    for (const delimiter of delimiters) {
-      const sourceBlockMatch = line.match(
-        regEx(`^source\\s+${delimiter}(.*?)${delimiter}\\s+do`)
-      );
-      if (sourceBlockMatch) {
-        const repositoryUrl = sourceBlockMatch[1];
-        const sourceLineNumber = lineNumber;
-        let sourceContent = '';
-        let sourceLine = '';
-        while (lineNumber < lines.length && sourceLine !== 'end') {
-          lineNumber += 1;
-          sourceLine = lines[lineNumber];
-          // istanbul ignore if
-          if (!sourceLine) {
-            logger.error({ content, fileName }, 'Undefined sourceLine');
-            sourceLine = 'end';
-          }
-          if (sourceLine !== 'end') {
-            sourceContent += sourceLine.replace(/^ {2}/, '') + '\n';
-          }
-        }
-        const sourceRes = await extractPackageFile(sourceContent);
-        if (sourceRes) {
-          res.deps = res.deps.concat(
-            sourceRes.deps.map(dep => ({
-              ...dep,
-              registryUrls: [repositoryUrl],
-              managerData: {
-                lineNumber: dep.managerData.lineNumber + sourceLineNumber + 1,
-              },
-            }))
-          );
->>>>>>> be567966
         }
       }
       const sourceRes = await extractPackageFile(sourceContent);
