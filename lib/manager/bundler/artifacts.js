const { exec } = require('child-process-promise');
const fs = require('fs-extra');
const upath = require('upath');
<<<<<<< HEAD
const { logger } = require('../../logger');
=======
const { getChildProcessEnv } = require('../../util/env');
>>>>>>> 7725faa5

const { getPkgReleases } = require('../../datasource/docker');
const {
  isValid,
  isVersion,
  matches,
  sortVersions,
} = require('../../versioning/ruby');

module.exports = {
  updateArtifacts,
};

// istanbul ignore next
async function updateArtifacts(
  packageFileName,
  updatedDeps,
  newPackageFileContent,
  config
) {
  logger.debug(`bundler.updateArtifacts(${packageFileName})`);
  // istanbul ignore if
  if (global.repoCache.bundlerArtifactsError) {
    logger.info('Aborting Bundler artifacts due to previous failed attempt');
    throw new Error(global.repoCache.bundlerArtifactsError);
  }
  const lockFileName = packageFileName + '.lock';
  const existingLockFileContent = await platform.getFile(lockFileName);
  if (!existingLockFileContent) {
    logger.debug('No Gemfile.lock found');
    return null;
  }
  const cwd = upath.join(config.localDir, upath.dirname(packageFileName));
  let stdout;
  let stderr;
  try {
    const localPackageFileName = upath.join(config.localDir, packageFileName);
    await fs.outputFile(localPackageFileName, newPackageFileContent);
    const localLockFileName = upath.join(config.localDir, lockFileName);
    const env = getChildProcessEnv();
    const startTime = process.hrtime();
    let cmd;
    if (config.binarySource === 'docker') {
      logger.info('Running bundler via docker');
      let tag = 'latest';
      let rubyConstraint;
      if (config && config.compatibility && config.compatibility.ruby) {
        logger.debug('Using rubyConstraint from config');
        rubyConstraint = config.compatibility.ruby;
      } else {
        const rubyVersionFile = upath.join(
          upath.dirname(packageFileName),
          '.ruby-version'
        );
        logger.debug('Checking ' + rubyVersionFile);
        const rubyVersionFileContent = await platform.getFile(rubyVersionFile);
        if (rubyVersionFileContent) {
          logger.debug('Using ruby version specified in .ruby-version');
          rubyConstraint = rubyVersionFileContent
            .replace(/^ruby-/, '')
            .replace(/\n/g, '')
            .trim();
        }
      }
      if (rubyConstraint && isValid(rubyConstraint)) {
        logger.debug({ rubyConstraint }, 'Found ruby compatibility');
        const rubyReleases = await getPkgReleases({
          lookupName: 'renovate/ruby',
        });
        if (rubyReleases && rubyReleases.releases) {
          let versions = rubyReleases.releases.map(release => release.version);
          versions = versions.filter(version => isVersion(version));
          versions = versions.filter(version =>
            matches(version, rubyConstraint)
          );
          versions = versions.sort(sortVersions);
          if (versions.length) {
            tag = versions.pop();
          }
        }
        if (tag === 'latest') {
          logger.warn(
            { rubyConstraint },
            'Failed to find a tag satisfying ruby constraint, using latest ruby image instead'
          );
        }
      }
      const bundlerConstraint =
        config && config.compatibility && config.compatibility.bundler
          ? config.compatibility.bundler
          : undefined;
      let bundlerVersion = '';
      if (bundlerConstraint && isVersion(bundlerConstraint)) {
        bundlerVersion = ' -v ' + bundlerConstraint;
      }
      cmd = `docker run --rm `;
      const volumes = [config.localDir];
      cmd += volumes.map(v => `-v ${v}:${v} `).join('');
      const envVars = [];
      cmd += envVars.map(e => `-e ${e} `);
      cmd += `-w ${cwd} `;
      cmd += `renovate/ruby:${tag} bash -l -c "ruby --version && `;
      cmd += 'gem install bundler' + bundlerVersion + ' --no-document';
      cmd += ' && bundle';
    } else {
      logger.info('Running bundler via global bundler');
      cmd = 'bundle';
    }
    cmd += ` lock --update ${updatedDeps.join(' ')}`;
    if (cmd.includes('bash -l -c "')) {
      cmd += '"';
    }
    logger.debug({ cmd }, 'bundler command');
    ({ stdout, stderr } = await exec(cmd, {
      cwd,
      shell: true,
      env,
    }));
    const duration = process.hrtime(startTime);
    const seconds = Math.round(duration[0] + duration[1] / 1e9);
    logger.info(
      { seconds, type: 'Gemfile.lock', stdout, stderr },
      'Generated lockfile'
    );
    const status = await platform.getRepoStatus();
    if (!status.modified.includes(lockFileName)) {
      return null;
    }
    logger.debug('Returning updated Gemfile.lock');
    return [
      {
        file: {
          name: lockFileName,
          contents: await fs.readFile(localLockFileName, 'utf8'),
        },
      },
    ];
  } catch (err) {
    if (
      (err.stdout &&
        err.stdout.includes('Please supply credentials for this source')) ||
      (err.stderr && err.stderr.includes('Authentication is required'))
    ) {
      logger.warn(
        { err },
        'Gemfile.lock update failed due to missing credentials'
      );
      global.repoCache.bundlerArtifactsError = 'bundler-credentials';
      throw new Error('bundler-credentials');
    }
    if (err.stderr && err.stderr.includes('incompatible marshal file format')) {
      const gemrcFile = await platform.getFile(upath.join(cwd, '.gemrc'));
      logger.debug(
        { err, gemfile: newPackageFileContent, gemrcFile },
        'Gemfile marshalling error'
      );
      logger.warn('Gemfile.lock update failed due to marshalling error');
    } else {
      logger.warn({ err }, 'Failed to generate Gemfile.lock (unknown error)');
    }
    global.repoCache.bundlerArtifactsError = 'bundler-unknown';
    throw new Error('bundler-unknown');
  }
}<|MERGE_RESOLUTION|>--- conflicted
+++ resolved
@@ -1,11 +1,8 @@
 const { exec } = require('child-process-promise');
 const fs = require('fs-extra');
 const upath = require('upath');
-<<<<<<< HEAD
+const { getChildProcessEnv } = require('../../util/env');
 const { logger } = require('../../logger');
-=======
-const { getChildProcessEnv } = require('../../util/env');
->>>>>>> 7725faa5
 
 const { getPkgReleases } = require('../../datasource/docker');
 const {
