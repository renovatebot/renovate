import { lt } from '@renovatebot/ruby-semver';
import { quote } from 'shlex';
import {
  BUNDLER_INVALID_CREDENTIALS,
  TEMPORARY_ERROR,
} from '../../constants/error-messages';
import { logger } from '../../logger';
import { HostRule } from '../../types';
import * as memCache from '../../util/cache/memory';
import { ExecOptions, exec } from '../../util/exec';
import {
  deleteLocalFile,
  ensureCacheDir,
  getSiblingFileName,
  readLocalFile,
  writeLocalFile,
} from '../../util/fs';
import { getRepoStatus } from '../../util/git';
import { add } from '../../util/sanitize';
import { isValid } from '../../versioning/ruby';
import type { UpdateArtifact, UpdateArtifactsResult } from '../types';
import {
  findAllAuthenticatable,
  getAuthenticationHeaderValue,
} from './host-rules';

const hostConfigVariablePrefix = 'BUNDLE_';

async function getRubyConstraint(
  updateArtifact: UpdateArtifact
): Promise<string> {
  const { packageFileName, config } = updateArtifact;
  const { constraints = {} } = config;
  const { ruby } = constraints;

  let rubyConstraint: string;
  if (ruby) {
    logger.debug('Using rubyConstraint from config');
    rubyConstraint = ruby;
  } else {
    const rubyVersionFile = getSiblingFileName(
      packageFileName,
      '.ruby-version'
    );
    const rubyVersionFileContent = await readLocalFile(rubyVersionFile, 'utf8');
    if (rubyVersionFileContent) {
      logger.debug('Using ruby version specified in .ruby-version');
      rubyConstraint = rubyVersionFileContent
        .replace(/^ruby-/, '')
        .replace(/\n/g, '')
        .trim();
    }
  }
  return rubyConstraint;
}

function buildBundleHostVariable(hostRule: HostRule): Record<string, string> {
  if (hostRule.resolvedHost.includes('-')) {
    return {};
  }
  const varName = hostConfigVariablePrefix.concat(
    hostRule.resolvedHost
      .split('.')
      .map((term) => term.toUpperCase())
      .join('__')
  );
  return {
    [varName]: `${getAuthenticationHeaderValue(hostRule)}`,
  };
}

export async function updateArtifacts(
  updateArtifact: UpdateArtifact
): Promise<UpdateArtifactsResult[] | null> {
  const { packageFileName, updatedDeps, newPackageFileContent, config } =
    updateArtifact;
  const { constraints = {} } = config;
  logger.debug(`bundler.updateArtifacts(${packageFileName})`);
  const existingError = memCache.get<string>('bundlerArtifactsError');
  // istanbul ignore if
  if (existingError) {
    logger.debug('Aborting Bundler artifacts due to previous failed attempt');
    throw new Error(existingError);
  }
  const lockFileName = `${packageFileName}.lock`;
  const existingLockFileContent = await readLocalFile(lockFileName, 'utf8');
  if (!existingLockFileContent) {
    logger.debug('No Gemfile.lock found');
    return null;
  }

  if (config.isLockFileMaintenance) {
    await deleteLocalFile(lockFileName);
  }

  try {
    await writeLocalFile(packageFileName, newPackageFileContent);

    let cmd;

    if (config.isLockFileMaintenance) {
      cmd = 'bundle lock';
    } else {
      cmd = `bundle lock --update ${updatedDeps
        .map((dep) => dep.depName)
        .map(quote)
        .join(' ')}`;
    }

    let bundlerVersion = '';
    const { bundler } = constraints;
    if (bundler) {
      if (isValid(bundler)) {
        logger.debug({ bundlerVersion: bundler }, 'Found bundler version');
        bundlerVersion = ` -v ${quote(bundler)}`;
      } else {
        logger.warn({ bundlerVersion: bundler }, 'Invalid bundler version');
      }
    } else {
      logger.debug('No bundler version constraint found - will use latest');
    }
    const preCommands = [
      'ruby --version',
      `gem install bundler${bundlerVersion}`,
    ];

    const bundlerHostRules = findAllAuthenticatable({
      hostType: 'bundler',
    });

    const bundlerHostRulesVariables = bundlerHostRules.reduce(
      (variables, hostRule) => ({
        ...variables,
        ...buildBundleHostVariable(hostRule),
      }),
      {} as Record<string, string>
    );

    // Detect hosts with a hyphen '-' in the url.
    // Those cannot be added with environment variables but need to be added
    // with the bundler config
    const bundlerHostRulesAuthCommands: string[] = bundlerHostRules.reduce(
      (authCommands: string[], hostRule) => {
        if (hostRule.resolvedHost.includes('-')) {
          const creds = getAuthenticationHeaderValue(hostRule);
          authCommands.push(`${hostRule.resolvedHost} ${creds}`);
          // sanitize the authentication
          add(creds);
        }
        return authCommands;
      },
      []
    );

    // Bundler < 2 has a different config option syntax than >= 2
    if (
      bundlerHostRulesAuthCommands &&
      bundler &&
      isValid(bundler) &&
      lt(bundler, '2')
    ) {
      preCommands.push(
        ...bundlerHostRulesAuthCommands.map(
          (authCommand) => `bundler config --local ${authCommand}`
        )
      );
    } else if (bundlerHostRulesAuthCommands) {
      preCommands.push(
        ...bundlerHostRulesAuthCommands.map(
          (authCommand) => `bundler config set --local ${authCommand}`
        )
      );
    }

    const cacheDir = await ensureCacheDir('./others/gem', 'GEM_HOME');

    const execOptions: ExecOptions = {
      cwdFile: packageFileName,
      extraEnv: {
        ...bundlerHostRulesVariables,
<<<<<<< HEAD
        GEM_HOME: await ensureCacheDir('bundler'),
=======
        GEM_HOME: cacheDir,
>>>>>>> 99a2eff8
      },
      docker: {
        image: 'ruby',
        tagScheme: 'ruby',
        tagConstraint: await getRubyConstraint(updateArtifact),
        preCommands,
      },
    };
    await exec(cmd, execOptions);

    const status = await getRepoStatus();
    if (!status.modified.includes(lockFileName)) {
      return null;
    }
    logger.debug('Returning updated Gemfile.lock');
    const lockFileContent = await readLocalFile(lockFileName);
    return [
      {
        file: {
          name: lockFileName,
          contents: lockFileContent,
        },
      },
    ];
  } catch (err) /* istanbul ignore next */ {
    if (err.message === TEMPORARY_ERROR) {
      throw err;
    }
    const output = `${String(err.stdout)}\n${String(err.stderr)}`;
    if (
      err.message.includes('fatal: Could not parse object') ||
      output.includes('but that version could not be found')
    ) {
      return [
        {
          artifactError: {
            lockFile: lockFileName,
            stderr: output,
          },
        },
      ];
    }
    if (
      err.stdout?.includes('Please supply credentials for this source') ||
      err.stderr?.includes('Authentication is required') ||
      err.stderr?.includes(
        'Please make sure you have the correct access rights'
      )
    ) {
      logger.debug(
        { err },
        'Gemfile.lock update failed due to missing credentials - skipping branch'
      );
      // Do not generate these PRs because we don't yet support Bundler authentication
      memCache.set('bundlerArtifactsError', BUNDLER_INVALID_CREDENTIALS);
      throw new Error(BUNDLER_INVALID_CREDENTIALS);
    }
    const resolveMatchRe = new RegExp('\\s+(.*) was resolved to', 'g');
    if (output.match(resolveMatchRe) && !config.isLockFileMaintenance) {
      logger.debug({ err }, 'Bundler has a resolve error');
      const resolveMatches = [];
      let resolveMatch;
      do {
        resolveMatch = resolveMatchRe.exec(output);
        if (resolveMatch) {
          resolveMatches.push(resolveMatch[1].split(' ').shift());
        }
      } while (resolveMatch);
      if (resolveMatches.some((match) => !updatedDeps.includes(match))) {
        logger.debug(
          { resolveMatches, updatedDeps },
          'Found new resolve matches - reattempting recursively'
        );
        const newUpdatedDeps = [
          ...new Set([...updatedDeps, ...resolveMatches]),
        ];
        return updateArtifacts({
          packageFileName,
          updatedDeps: newUpdatedDeps,
          newPackageFileContent,
          config,
        });
      }
      logger.debug(
        { err },
        'Gemfile.lock update failed due to incompatible packages'
      );
    } else {
      logger.info(
        { err },
        'Gemfile.lock update failed due to an unknown reason'
      );
    }
    return [
      {
        artifactError: {
          lockFile: lockFileName,
          stderr: `${String(err.stdout)}\n${String(err.stderr)}`,
        },
      },
    ];
  }
}<|MERGE_RESOLUTION|>--- conflicted
+++ resolved
@@ -172,17 +172,11 @@
       );
     }
 
-    const cacheDir = await ensureCacheDir('./others/gem', 'GEM_HOME');
-
     const execOptions: ExecOptions = {
       cwdFile: packageFileName,
       extraEnv: {
         ...bundlerHostRulesVariables,
-<<<<<<< HEAD
         GEM_HOME: await ensureCacheDir('bundler'),
-=======
-        GEM_HOME: cacheDir,
->>>>>>> 99a2eff8
       },
       docker: {
         image: 'ruby',
