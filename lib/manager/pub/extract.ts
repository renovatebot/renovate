import { safeLoad } from 'js-yaml';
import { isValid } from '../../versioning/npm/index';
import { logger } from '../../logger';
import { PackageDependency, PackageFile } from '../common';
<<<<<<< HEAD
import { MANAGER_PUB } from '../../constants/managers';
=======
import { DATASOURCE_DART } from '../../constants/data-binary-source';
>>>>>>> ab9c6663

function getDeps(
  depsObj: { [x: string]: any },
  preset: { depType: string }
): PackageDependency[] {
  if (!depsObj) return [];
  return Object.keys(depsObj).reduce((acc, depName) => {
    if (depName === 'meta') return acc;

    const section = depsObj[depName];
    let currentValue = null;

    if (section && isValid(section.toString())) {
      currentValue = section.toString();
    }

    if (section.version && isValid(section.version.toString())) {
      currentValue = section.version.toString();
    }

    const dep: PackageDependency = { ...preset, depName, currentValue };
    if (!currentValue) {
      dep.skipReason = 'not-a-version';
    }

    return [...acc, dep];
  }, []);
}

export function extractPackageFile(
  content: string,
  packageFile: string
): PackageFile | null {
  try {
    const doc = safeLoad(content);
    const deps = [
      ...getDeps(doc.dependencies, {
        depType: 'dependencies',
      }),
      ...getDeps(doc.dev_dependencies, {
        depType: 'dev_dependencies',
      }),
    ];

    if (deps.length) {
      return {
        packageFile,
<<<<<<< HEAD
        manager: MANAGER_PUB,
        datasource: 'dart',
=======
        manager: 'pub',
        datasource: DATASOURCE_DART,
>>>>>>> ab9c6663
        deps,
      };
    }
  } catch (e) {
    logger.info({ packageFile }, 'Can not parse dependency');
  }
  return null;
}<|MERGE_RESOLUTION|>--- conflicted
+++ resolved
@@ -2,11 +2,8 @@
 import { isValid } from '../../versioning/npm/index';
 import { logger } from '../../logger';
 import { PackageDependency, PackageFile } from '../common';
-<<<<<<< HEAD
 import { MANAGER_PUB } from '../../constants/managers';
-=======
 import { DATASOURCE_DART } from '../../constants/data-binary-source';
->>>>>>> ab9c6663
 
 function getDeps(
   depsObj: { [x: string]: any },
@@ -54,13 +51,8 @@
     if (deps.length) {
       return {
         packageFile,
-<<<<<<< HEAD
         manager: MANAGER_PUB,
-        datasource: 'dart',
-=======
-        manager: 'pub',
         datasource: DATASOURCE_DART,
->>>>>>> ab9c6663
         deps,
       };
     }
