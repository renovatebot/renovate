--- conflicted
+++ resolved
@@ -2,12 +2,9 @@
 import { isValid } from '../../versioning/npm/index';
 import { logger } from '../../logger';
 import { PackageDependency, PackageFile } from '../common';
-<<<<<<< HEAD
 import { DEP_TYPE_DEPENDENCIES } from '../../constants/dependency';
-=======
 import { MANAGER_PUB } from '../../constants/managers';
 import { DATASOURCE_DART } from '../../constants/data-binary-source';
->>>>>>> 982d5e9d
 
 function getDeps(
   depsObj: { [x: string]: any },
