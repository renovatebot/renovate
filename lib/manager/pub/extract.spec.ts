--- conflicted
+++ resolved
@@ -15,15 +15,11 @@
       expect(res).toBeNull();
     });
     it('should return valid dependencies', () => {
-<<<<<<< HEAD
       const res = extractPackageFile(
         Fixtures.get('extract.yaml'),
         'pubspec.yaml'
       );
       // FIXME: explicit assert condition
-      expect(res).toMatchSnapshot();
-=======
-      const res = extractPackageFile(packageFile, 'pubspec.yaml');
       expect(res).toEqual({
         datasource: 'dart',
         deps: [
@@ -44,7 +40,6 @@
         ],
         packageFile: 'pubspec.yaml',
       });
->>>>>>> f7869e19
     });
   });
 });