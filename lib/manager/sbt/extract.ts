--- conflicted
+++ resolved
@@ -1,10 +1,7 @@
 import { DEFAULT_MAVEN_REPO } from '../maven/extract';
 import { PackageFile, PackageDependency } from '../common';
-<<<<<<< HEAD
 import { DEP_TYPE_PLUGIN } from '../../constants/dependency';
-=======
 import { get } from '../../versioning';
->>>>>>> 24d10a16
 
 const isComment = (str: string): boolean => /^\s*\/\//.test(str);
 
