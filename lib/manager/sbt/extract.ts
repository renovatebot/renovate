--- conflicted
+++ resolved
@@ -1,11 +1,8 @@
 import { DEFAULT_MAVEN_REPO } from '../maven/extract';
 import { PackageFile, PackageDependency } from '../common';
 import { get } from '../../versioning';
-<<<<<<< HEAD
 import { VERSION_SCHEME_MAVEN } from '../../constants/version-schemes';
-=======
 import { DATASOURCE_SBT } from '../../constants/data-binary-source';
->>>>>>> 58c444cb
 
 const isComment = (str: string): boolean => /^\s*\/\//.test(str);
 
