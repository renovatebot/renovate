import { DEFAULT_MAVEN_REPO } from '../maven/extract';
import { PackageDependency, PackageFile } from '../common';
<<<<<<< HEAD
import {
  DEP_TYPE_DEPENDENCIES,
  DEP_TYPE_MANAGED,
  DEP_TYPE_PLUGIN_POM,
} from '../../constants/dependency';
=======
import { DATASOURCE_MAVEN } from '../../constants/data-binary-source';
>>>>>>> 982d5e9d

export const DEFAULT_CLOJARS_REPO = 'https://clojars.org/repo/';

export function trimAtKey(str: string, kwName: string): string | null {
  const regex = new RegExp(`:${kwName}(?=\\s)`);
  const keyOffset = str.search(regex);
  if (keyOffset < 0) return null;
  const withSpaces = str.slice(keyOffset + kwName.length + 1);
  const valueOffset = withSpaces.search(/[^\s]/);
  if (valueOffset < 0) return null;
  return withSpaces.slice(valueOffset);
}

export function expandDepName(name: string): string {
  return name.indexOf('/') === -1 ? `${name}:${name}` : name.replace('/', ':');
}

export interface ExtractContext {
  depType?: string;
  registryUrls?: string[];
}

export function extractFromVectors(
  str: string,
  offset = 0,
  ctx: ExtractContext = {}
): PackageDependency[] {
  if (str.indexOf('[') !== 0) return [];
  let balance = 0;
  const result: PackageDependency[] = [];
  let idx = 0;
  let vecPos = 0;
  let artifactId = '';
  let version = '';
  let fileReplacePosition: number = null;

  const isSpace = (ch: string): boolean => ch && /[\s,]/.test(ch);

  const cleanStrLiteral = (s: string): string =>
    s.replace(/^"/, '').replace(/"$/, '');

  const yieldDep = (): void => {
    if (artifactId && version && fileReplacePosition) {
      result.push({
        ...ctx,
        datasource: DATASOURCE_MAVEN,
        depName: expandDepName(cleanStrLiteral(artifactId)),
        currentValue: cleanStrLiteral(version),
        fileReplacePosition,
      });
    }
    artifactId = '';
    version = '';
  };

  let prevChar = null;
  while (idx < str.length) {
    const char = str.charAt(idx);
    if (char === '[') {
      balance += 1;
      if (balance === 2) {
        vecPos = 0;
      }
    } else if (char === ']') {
      balance -= 1;
      if (balance === 1) {
        yieldDep();
      } else if (balance === 0) {
        break;
      }
    } else if (balance === 2) {
      if (isSpace(char)) {
        if (!isSpace(prevChar)) {
          vecPos += 1;
        }
      } else if (vecPos === 0) {
        artifactId += char;
      } else if (vecPos === 1) {
        if (isSpace(prevChar)) {
          fileReplacePosition = offset + idx + 1;
        }
        version += char;
      }
    }
    prevChar = char;
    idx += 1;
  }
  return result;
}

function extractLeinRepos(content: string): string[] {
  const result = [DEFAULT_CLOJARS_REPO, DEFAULT_MAVEN_REPO];

  const repoContent = trimAtKey(
    content.replace(/;;.*(?=[\r\n])/g, ''), // get rid of comments
    'repositories'
  );

  if (repoContent) {
    let balance = 0;
    let endIdx = 0;
    for (let idx = 0; idx < repoContent.length; idx += 1) {
      const char = repoContent.charAt(idx);
      if (char === '[') {
        balance += 1;
      } else if (char === ']') {
        balance -= 1;
        if (balance <= 0) {
          endIdx = idx;
          break;
        }
      }
    }
    const repoSectionContent = repoContent.slice(0, endIdx);
    const matches = repoSectionContent.match(/"https?:\/\/[^"]*"/g) || [];
    const urls = matches.map(x => x.replace(/^"/, '').replace(/"$/, ''));
    urls.forEach(url => result.push(url));
  }

  return result;
}

export function extractPackageFile(content: string): PackageFile {
  const collect = (key: string, ctx: ExtractContext): PackageDependency[] => {
    let result: PackageDependency[] = [];
    let restContent = trimAtKey(content, key);
    while (restContent) {
      const offset = content.length - restContent.length;
      result = [...result, ...extractFromVectors(restContent, offset, ctx)];
      restContent = trimAtKey(restContent, key);
    }
    return result;
  };

  const registryUrls = extractLeinRepos(content);

  const deps: PackageDependency[] = [
    ...collect('dependencies', {
      depType: DEP_TYPE_DEPENDENCIES,
      registryUrls,
    }),
    ...collect('managed-dependencies', {
      depType: DEP_TYPE_MANAGED,
      registryUrls,
    }),
    ...collect('dev-dependencies', {
      depType: DEP_TYPE_MANAGED,
      registryUrls,
    }),
    ...collect('plugins', {
      depType: 'plugins',
      registryUrls,
    }),
    ...collect('pom-plugins', {
      depType: DEP_TYPE_PLUGIN_POM,
      registryUrls,
    }),
  ];

  return { deps };
}<|MERGE_RESOLUTION|>--- conflicted
+++ resolved
@@ -1,14 +1,11 @@
 import { DEFAULT_MAVEN_REPO } from '../maven/extract';
 import { PackageDependency, PackageFile } from '../common';
-<<<<<<< HEAD
 import {
   DEP_TYPE_DEPENDENCIES,
   DEP_TYPE_MANAGED,
   DEP_TYPE_PLUGIN_POM,
 } from '../../constants/dependency';
-=======
 import { DATASOURCE_MAVEN } from '../../constants/data-binary-source';
->>>>>>> 982d5e9d
 
 export const DEFAULT_CLOJARS_REPO = 'https://clojars.org/repo/';
 
