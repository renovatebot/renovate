--- conflicted
+++ resolved
@@ -1,14 +1,10 @@
 import { DEFAULT_MAVEN_REPO } from '../maven/extract';
-<<<<<<< HEAD
 import {
   ExtractPackageFileConfig,
   PackageDependency,
   PackageFile,
 } from '../common';
-=======
-import { PackageDependency, PackageFile } from '../common';
 import { DATASOURCE_MAVEN } from '../../constants/data-binary-source';
->>>>>>> 58c444cb
 
 export const DEFAULT_CLOJARS_REPO = 'https://clojars.org/repo/';
 
