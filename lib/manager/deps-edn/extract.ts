--- conflicted
+++ resolved
@@ -13,13 +13,8 @@
   const deps: PackageDependency[] = [];
 
   const regex = /([^{\s,]*)[\s,]*{[\s,]*:mvn\/version[\s,]+"([^"]+)"[\s,]*}/;
-<<<<<<< HEAD
   let rest = fileContent;
-  let match = rest.match(regex);
-=======
-  let rest = content;
   let match = regex.exec(rest);
->>>>>>> a7d1bd4b
   let offset = 0;
   while (match) {
     const [wholeSubstr, depName, currentValue] = match;
@@ -27,13 +22,8 @@
       offset + match.index + wholeSubstr.indexOf(currentValue);
 
     offset += match.index + wholeSubstr.length;
-<<<<<<< HEAD
     rest = fileContent.slice(offset);
-    match = rest.match(regex);
-=======
-    rest = content.slice(offset);
     match = regex.exec(rest);
->>>>>>> a7d1bd4b
 
     deps.push({
       datasource: DATASOURCE_MAVEN,
