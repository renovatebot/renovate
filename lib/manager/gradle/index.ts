import { access, constants, exists } from 'fs-extra';
import upath from 'upath';

import { exec } from '../../util/exec';
import { logger } from '../../logger';
import { DATASOURCE_FAILURE } from '../../constants/error-messages';

import {
  init,
  collectVersionVariables,
  updateGradleVersion,
  GradleDependency,
} from './build-gradle';
import {
  createRenovateGradlePlugin,
  extractDependenciesFromUpdatesReport,
} from './gradle-updates-report';
import { PackageFile, ExtractConfig, Upgrade } from '../common';
import { platform } from '../../platform';
<<<<<<< HEAD
import { LANGUAGE_JAVA } from '../../constants/languages';
=======
import { MANAGER_GRADLE } from '../../constants/managers';
>>>>>>> 4e7c938e
import {
  BINARY_SOURCE_DOCKER,
  DATASOURCE_MAVEN,
} from '../../constants/data-binary-source';

const GRADLE_DEPENDENCY_REPORT_OPTIONS =
  '--init-script renovate-plugin.gradle renovate';
const TIMEOUT_CODE = 143;

async function canExecute(path: string): Promise<boolean> {
  try {
    await access(path, constants.X_OK);
    return true;
  } catch {
    return false;
  }
}

async function getGradleCommandLine(
  config: ExtractConfig,
  cwd: string
): Promise<string> {
  let cmd: string;
  const gradlewPath = upath.join(cwd, 'gradlew');
  const gradlewExists = await exists(gradlewPath);
  const gradlewExecutable = gradlewExists && (await canExecute(gradlewPath));

  if (config.binarySource === BINARY_SOURCE_DOCKER) {
    cmd = `docker run --rm `;
    // istanbul ignore if
    if (config.dockerUser) {
      cmd += `--user=${config.dockerUser} `;
    }
    cmd += `-v "${cwd}":"${cwd}" -w "${cwd}" `;
    cmd += `renovate/gradle gradle`;
  } else if (gradlewExecutable) {
    cmd = './gradlew';
  } else if (gradlewExists) {
    cmd = 'sh gradlew';
  } else {
    cmd = 'gradle';
  }
  return cmd + ' ' + GRADLE_DEPENDENCY_REPORT_OPTIONS;
}

async function executeGradle(
  config: ExtractConfig,
  cwd: string
): Promise<void> {
  let stdout: string;
  let stderr: string;
  const gradleTimeout =
    config.gradle && config.gradle.timeout
      ? config.gradle.timeout * 1000
      : undefined;
  const cmd = await getGradleCommandLine(config, cwd);
  try {
    logger.debug({ cmd }, 'Start gradle command');
    ({ stdout, stderr } = await exec(cmd, {
      cwd,
      timeout: gradleTimeout,
    }));
  } catch (err) {
    // istanbul ignore if
    if (err.code === TIMEOUT_CODE) {
      logger.warn({ err }, ' Process killed. Possibly gradle timed out.');
    }
    // istanbul ignore if
    if (err.message.includes('Could not resolve all files for configuration')) {
      logger.debug({ err }, 'Gradle error');
      logger.warn('Gradle resolution error');
      return;
    }
    logger.warn({ err, cmd }, 'Gradle run failed');
    logger.info('Aborting Renovate due to Gradle lookup errors');
    throw new Error(DATASOURCE_FAILURE);
  }
  logger.debug(stdout + stderr);
  logger.info('Gradle report complete');
}

export async function extractAllPackageFiles(
  config: ExtractConfig,
  packageFiles: string[]
): Promise<PackageFile[] | null> {
  let rootBuildGradle: string | undefined;
  for (const packageFile of packageFiles) {
    if (['build.gradle', 'build.gradle.kts'].includes(packageFile)) {
      rootBuildGradle = packageFile;
      break;
    }

    // If there is gradlew in the same directory, the directory should be a Gradle project root
    const dirname = upath.dirname(packageFile);
    const gradlewPath = upath.join(dirname, 'gradlew');
    const gradlewExists = await exists(
      upath.join(config.localDir, gradlewPath)
    );
    if (gradlewExists) {
      rootBuildGradle = packageFile;
      break;
    }
  }
  if (!rootBuildGradle) {
    logger.warn('No root build.gradle nor build.gradle.kts found - skipping');
    return null;
  }
  logger.info('Extracting dependencies from all gradle files');

  const cwd = upath.join(config.localDir, upath.dirname(rootBuildGradle));

  await createRenovateGradlePlugin(cwd);
  await executeGradle(config, cwd);

  init();

  const dependencies = await extractDependenciesFromUpdatesReport(cwd);
  if (dependencies.length === 0) {
    return [];
  }

  const gradleFiles: PackageFile[] = [];
  for (const packageFile of packageFiles) {
    const content = await platform.getFile(packageFile);
    if (content) {
      gradleFiles.push({
        packageFile,
        manager: MANAGER_GRADLE,
        datasource: DATASOURCE_MAVEN,
        deps: dependencies,
      });

      collectVersionVariables(dependencies, content);
    } else {
      // istanbul ignore next
      logger.info({ packageFile }, 'packageFile has no content');
    }
  }

  return gradleFiles;
}

function buildGradleDependency(config: Upgrade): GradleDependency {
  return { group: config.depGroup, name: config.name, version: config.version };
}

export function updateDependency(
  fileContent: string,
  upgrade: Upgrade
): string {
  // prettier-ignore
  logger.debug(`gradle.updateDependency(): packageFile:${upgrade.packageFile} depName:${upgrade.depName}, version:${upgrade.currentVersion} ==> ${upgrade.newValue}`);

  return updateGradleVersion(
    fileContent,
    buildGradleDependency(upgrade),
    upgrade.newValue
  );
}

export const language = LANGUAGE_JAVA;<|MERGE_RESOLUTION|>--- conflicted
+++ resolved
@@ -17,11 +17,8 @@
 } from './gradle-updates-report';
 import { PackageFile, ExtractConfig, Upgrade } from '../common';
 import { platform } from '../../platform';
-<<<<<<< HEAD
 import { LANGUAGE_JAVA } from '../../constants/languages';
-=======
 import { MANAGER_GRADLE } from '../../constants/managers';
->>>>>>> 4e7c938e
 import {
   BINARY_SOURCE_DOCKER,
   DATASOURCE_MAVEN,
