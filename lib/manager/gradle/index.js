const { exec } = require('child-process-promise');
const fs = require('fs-extra');
const path = require('path');

const gradle = require('./build-gradle');
const updatesReport = require('./gradle-updates-report');

const GRADLE_DEPENDENCY_REPORT_COMMAND =
  'gradle --init-script renovate-plugin.gradle renovate';
const TIMEOUT_CODE = 143;

async function extractAllPackageFiles(config, packageFiles) {
  if (!packageFiles.some(packageFile => packageFile === 'build.gradle')) {
    logger.warn('No root build.gradle found - skipping');
    return null;
  }
  logger.info('Extracting dependencies from all gradle files');
  // Gradle needs all files to be written to disk before we parse any as some files may reference others
  // But if we're using gitFs then it's not necessary because they're already there
  if (!config.gitFs) {
    for (const packageFile of packageFiles) {
      const localFileName = path.join(config.localDir, packageFile);
      const content = await platform.getFile(packageFile);
      await fs.outputFile(localFileName, content);
    }
  }

<<<<<<< HEAD
  await updatesReport.createRenovateGradlePlugin(config.localDir);
  const gradleSuccess = await executeGradle(config);
  if (!gradleSuccess) {
    logger.warn('No gradle dependencies found');
    return null;
  }
=======
  await configureUseLatestVersionPlugin(config.localDir);
  await executeGradle(config);
>>>>>>> 36f2e0ac

  gradle.init();

  const dependencies = await updatesReport.extractDependenciesFromUpdatesReport(
    config.localDir
  );
  if (dependencies.length === 0) {
    return [];
  }

  const gradleFiles = [];
  for (const packageFile of packageFiles) {
    const content = await platform.getFile(packageFile);
    if (content) {
      gradleFiles.push({
        packageFile,
        manager: 'gradle',
        deps: dependencies,
      });

      gradle.collectVersionVariables(dependencies, content);
    } else {
      logger.info({ packageFile }, 'packageFile has no content');
    }
  }

  return gradleFiles;
}

function updateDependency(fileContent, upgrade) {
  // prettier-ignore
  logger.debug(`gradle.updateDependency(): packageFile:${upgrade.packageFile} depName:${upgrade.depName}, version:${upgrade.version} ==> ${upgrade.newValue}`);

  return gradle.updateGradleVersion(
    fileContent,
    buildGradleDependency(upgrade),
    upgrade.newValue
  );
}

function buildGradleDependency(config) {
  return { group: config.depGroup, name: config.name, version: config.version };
}

async function executeGradle(config) {
  let stdout;
  let stderr;
  const gradleTimeout =
    config.gradle && config.gradle.timeout
      ? config.gradle.timeout * 1000
      : undefined;
  let cmd;
  if (config.binarySource === 'docker') {
    cmd = getDockerRenovateGradleCommandLine(config.localDir);
  } else {
    cmd = GRADLE_DEPENDENCY_REPORT_COMMAND;
  }
  try {
    logger.debug({ cmd }, 'Start gradle command');
    ({ stdout, stderr } = await exec(cmd, {
      cwd: config.localDir,
      timeout: gradleTimeout,
      shell: true,
    }));
  } catch (err) {
    const errorStr = `Gradle command ${cmd} failed. Exit code: ${err.code}.`;
    // istanbul ignore if
    if (err.code === TIMEOUT_CODE) {
      logger.error(' Process killed. Possibly gradle timed out.');
    }
    logger.warn({ err }, errorStr);
    logger.info('Aborting Renovate due to Gradle lookup errors');
    throw new Error('registry-failure');
  }
  logger.debug(stdout + stderr);
  logger.info('Gradle report complete');
}

function getDockerRenovateGradleCommandLine(localDir) {
  return `docker run --rm -v ${localDir}:${localDir} -w ${localDir} renovate/gradle ${GRADLE_DEPENDENCY_REPORT_COMMAND}`;
}

module.exports = {
  extractAllPackageFiles,
  updateDependency,
  language: 'java',
};<|MERGE_RESOLUTION|>--- conflicted
+++ resolved
@@ -25,17 +25,8 @@
     }
   }
 
-<<<<<<< HEAD
-  await updatesReport.createRenovateGradlePlugin(config.localDir);
-  const gradleSuccess = await executeGradle(config);
-  if (!gradleSuccess) {
-    logger.warn('No gradle dependencies found');
-    return null;
-  }
-=======
   await configureUseLatestVersionPlugin(config.localDir);
   await executeGradle(config);
->>>>>>> 36f2e0ac
 
   gradle.init();
 
