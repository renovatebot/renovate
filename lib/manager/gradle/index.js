--- conflicted
+++ resolved
@@ -185,11 +185,7 @@
 }
 
 module.exports = {
-<<<<<<< HEAD
   extractAllFiles,
-=======
-  extractPackageFile,
->>>>>>> 44d11982
   getPackageUpdates,
   updateDependency,
   language: 'java',
