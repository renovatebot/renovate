import { GitTagsDatasource } from '../../datasource/git-tags';
import * as datasourceGithubTags from '../../datasource/github-tags';
<<<<<<< HEAD
import { GitlabTagsDatasource } from '../../datasource/gitlab-tags';
import * as datasourcePod from '../../datasource/pod';
=======
import * as datasourceGitlabTags from '../../datasource/gitlab-tags';
import { PodDatasource } from '../../datasource/pod';
>>>>>>> 8f6bf44e
import * as rubyVersioning from '../../versioning/ruby';

export { extractPackageFile } from './extract';
export { updateArtifacts } from './artifacts';

export const defaultConfig = {
  fileMatch: ['(^|/)Podfile$'],
  versioning: rubyVersioning.id,
};

export const supportedDatasources = [
  GitTagsDatasource.id,
  datasourceGithubTags.id,
<<<<<<< HEAD
  GitlabTagsDatasource.id,
  datasourcePod.id,
=======
  datasourceGitlabTags.id,
  PodDatasource.id,
>>>>>>> 8f6bf44e
];<|MERGE_RESOLUTION|>--- conflicted
+++ resolved
@@ -1,12 +1,7 @@
 import { GitTagsDatasource } from '../../datasource/git-tags';
 import * as datasourceGithubTags from '../../datasource/github-tags';
-<<<<<<< HEAD
 import { GitlabTagsDatasource } from '../../datasource/gitlab-tags';
-import * as datasourcePod from '../../datasource/pod';
-=======
-import * as datasourceGitlabTags from '../../datasource/gitlab-tags';
 import { PodDatasource } from '../../datasource/pod';
->>>>>>> 8f6bf44e
 import * as rubyVersioning from '../../versioning/ruby';
 
 export { extractPackageFile } from './extract';
@@ -20,11 +15,6 @@
 export const supportedDatasources = [
   GitTagsDatasource.id,
   datasourceGithubTags.id,
-<<<<<<< HEAD
   GitlabTagsDatasource.id,
-  datasourcePod.id,
-=======
-  datasourceGitlabTags.id,
   PodDatasource.id,
->>>>>>> 8f6bf44e
 ];