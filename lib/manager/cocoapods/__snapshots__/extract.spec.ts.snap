// Jest Snapshot v1, https://goo.gl/fbAQLP

exports[`manager/cocoapods/extract extractPackageFile() extracts from complex file 1`] = `
Array [
  Object {
    "currentValue": "~> 6.5.0",
    "datasource": "pod",
    "depName": "IQKeyboardManager",
    "groupName": "IQKeyboardManager",
    "managerData": Object {
      "lineNumber": 8,
    },
    "registryUrls": Array [
      "https://github.com/CocoaPods/Specs.git",
    ],
  },
  Object {
    "currentValue": "~> 1.28.3",
    "datasource": "pod",
    "depName": "CYLTabBarController",
    "groupName": "CYLTabBarController",
    "managerData": Object {
      "lineNumber": 9,
    },
    "registryUrls": Array [
      "https://github.com/CocoaPods/Specs.git",
    ],
  },
  Object {
    "currentValue": "~> 3.1.4",
    "datasource": "pod",
    "depName": "PureLayout",
    "groupName": "PureLayout",
    "managerData": Object {
      "lineNumber": 11,
    },
    "registryUrls": Array [
      "https://github.com/CocoaPods/Specs.git",
    ],
  },
  Object {
    "currentValue": "~> 3.2.1",
    "datasource": "pod",
    "depName": "AFNetworking/Serialization",
    "groupName": "AFNetworking",
    "managerData": Object {
      "lineNumber": 12,
    },
    "registryUrls": Array [
      "https://github.com/CocoaPods/Specs.git",
    ],
  },
  Object {
    "currentValue": "~> 3.2.1",
    "datasource": "pod",
    "depName": "AFNetworking/Security",
    "groupName": "AFNetworking",
    "managerData": Object {
      "lineNumber": 13,
    },
    "registryUrls": Array [
      "https://github.com/CocoaPods/Specs.git",
    ],
  },
  Object {
    "currentValue": "~> 3.2.1",
    "datasource": "pod",
    "depName": "AFNetworking/Reachability",
    "groupName": "AFNetworking",
    "managerData": Object {
      "lineNumber": 14,
    },
    "registryUrls": Array [
      "https://github.com/CocoaPods/Specs.git",
    ],
  },
  Object {
    "currentValue": "~> 3.2.1",
    "datasource": "pod",
    "depName": "AFNetworking/NSURLSession",
    "groupName": "AFNetworking",
    "managerData": Object {
      "lineNumber": 15,
    },
    "registryUrls": Array [
      "https://github.com/CocoaPods/Specs.git",
    ],
  },
  Object {
    "currentValue": "~> 1.1.0",
    "datasource": "pod",
    "depName": "MBProgressHUD",
    "groupName": "MBProgressHUD",
    "managerData": Object {
      "lineNumber": 17,
    },
    "registryUrls": Array [
      "https://github.com/CocoaPods/Specs.git",
    ],
  },
  Object {
    "currentValue": "~> 3.1.16",
    "datasource": "pod",
    "depName": "MJRefresh",
    "groupName": "MJRefresh",
    "managerData": Object {
      "lineNumber": 18,
    },
    "registryUrls": Array [
      "https://github.com/CocoaPods/Specs.git",
    ],
  },
  Object {
    "currentValue": "~> 3.1.0",
    "datasource": "pod",
    "depName": "MJExtension",
    "groupName": "MJExtension",
    "managerData": Object {
      "lineNumber": 19,
    },
    "registryUrls": Array [
      "https://github.com/CocoaPods/Specs.git",
    ],
  },
  Object {
    "currentValue": "~> 2.1.2",
    "datasource": "pod",
    "depName": "TYPagerController",
    "groupName": "TYPagerController",
    "managerData": Object {
      "lineNumber": 20,
    },
    "registryUrls": Array [
      "https://github.com/CocoaPods/Specs.git",
    ],
  },
  Object {
    "currentValue": "~> 1.0.4",
    "datasource": "pod",
    "depName": "YYImage",
    "groupName": "YYImage",
    "managerData": Object {
      "lineNumber": 21,
    },
    "registryUrls": Array [
      "https://github.com/CocoaPods/Specs.git",
    ],
  },
  Object {
    "currentValue": "~> 5.0",
    "datasource": "pod",
    "depName": "SDWebImage",
    "groupName": "SDWebImage",
    "managerData": Object {
      "lineNumber": 22,
    },
    "registryUrls": Array [
      "https://github.com/CocoaPods/Specs.git",
    ],
  },
  Object {
    "currentValue": "~> 1.80",
    "datasource": "pod",
    "depName": "SDCycleScrollView",
    "groupName": "SDCycleScrollView",
    "managerData": Object {
      "lineNumber": 23,
    },
    "registryUrls": Array [
      "https://github.com/CocoaPods/Specs.git",
    ],
  },
  Object {
    "currentValue": "~> 2.0",
    "datasource": "pod",
    "depName": "NullSafe",
    "groupName": "NullSafe",
    "managerData": Object {
      "lineNumber": 24,
    },
    "registryUrls": Array [
      "https://github.com/CocoaPods/Specs.git",
    ],
  },
  Object {
    "currentValue": "~> 3.2.1",
    "datasource": "pod",
    "depName": "TZImagePickerController",
    "groupName": "TZImagePickerController",
    "managerData": Object {
      "lineNumber": 26,
    },
    "registryUrls": Array [
      "https://github.com/CocoaPods/Specs.git",
    ],
  },
  Object {
    "currentValue": "~> 2.5.1",
    "datasource": "pod",
    "depName": "TOCropViewController",
    "groupName": "TOCropViewController",
    "managerData": Object {
      "lineNumber": 27,
    },
    "registryUrls": Array [
      "https://github.com/CocoaPods/Specs.git",
    ],
  },
  Object {
    "currentValue": "~> 2.7.5",
    "datasource": "pod",
    "depName": "FMDB",
    "groupName": "FMDB",
    "managerData": Object {
      "lineNumber": 31,
    },
    "registryUrls": Array [
      "https://github.com/CocoaPods/Specs.git",
    ],
  },
  Object {
    "currentValue": "~> 1.0.1",
    "datasource": "pod",
    "depName": "FDStackView",
    "groupName": "FDStackView",
    "managerData": Object {
      "lineNumber": 32,
    },
    "registryUrls": Array [
      "https://github.com/CocoaPods/Specs.git",
    ],
  },
  Object {
    "depName": "LYEmptyView",
    "groupName": "LYEmptyView",
    "skipReason": "unknown-version",
  },
  Object {
    "currentValue": "~> 1.0.22",
    "datasource": "pod",
    "depName": "MMKV",
    "groupName": "MMKV",
    "managerData": Object {
      "lineNumber": 35,
    },
    "registryUrls": Array [
      "https://github.com/CocoaPods/Specs.git",
    ],
  },
  Object {
    "depName": "fishhook",
    "groupName": "fishhook",
    "skipReason": "unknown-version",
  },
  Object {
    "currentValue": "~> 3.5.3",
    "datasource": "pod",
    "depName": "CocoaLumberjack",
    "groupName": "CocoaLumberjack",
    "managerData": Object {
      "lineNumber": 39,
    },
    "registryUrls": Array [
      "https://github.com/CocoaPods/Specs.git",
    ],
  },
  Object {
    "currentValue": "~> 1.2",
    "datasource": "pod",
    "depName": "GZIP",
    "groupName": "GZIP",
    "managerData": Object {
      "lineNumber": 41,
    },
    "registryUrls": Array [
      "https://github.com/CocoaPods/Specs.git",
    ],
  },
  Object {
    "currentValue": "~> 2.3",
    "datasource": "pod",
    "depName": "LBXScan/LBXNative",
    "groupName": "LBXScan",
    "managerData": Object {
      "lineNumber": 43,
    },
    "registryUrls": Array [
      "https://github.com/CocoaPods/Specs.git",
    ],
  },
  Object {
    "currentValue": "~> 2.3",
    "datasource": "pod",
    "depName": "LBXScan/LBXZXing",
    "groupName": "LBXScan",
    "managerData": Object {
      "lineNumber": 44,
    },
    "registryUrls": Array [
      "https://github.com/CocoaPods/Specs.git",
    ],
  },
  Object {
    "currentValue": "~> 2.3",
    "datasource": "pod",
    "depName": "LBXScan/UI",
    "groupName": "LBXScan",
    "managerData": Object {
      "lineNumber": 46,
    },
    "registryUrls": Array [
      "https://github.com/CocoaPods/Specs.git",
    ],
  },
  Object {
    "depName": "MLeaksFinder",
    "groupName": "MLeaksFinder",
    "skipReason": "unknown-version",
  },
  Object {
    "depName": "FBMemoryProfiler",
    "groupName": "FBMemoryProfiler",
    "skipReason": "unknown-version",
  },
]
`;

exports[`manager/cocoapods/extract extractPackageFile() extracts from simple file 1`] = `
Array [
  Object {
    "depName": "a",
    "groupName": "a",
    "skipReason": "unknown-version",
  },
  Object {
    "depName": "a/sub",
    "groupName": "a",
    "skipReason": "unknown-version",
  },
  Object {
    "currentValue": "1.2.3",
    "datasource": "pod",
    "depName": "b",
    "groupName": "b",
    "managerData": Object {
      "lineNumber": 4,
    },
    "registryUrls": Array [
      "https://github.com/Artsy/Specs.git",
    ],
  },
  Object {
    "currentValue": "1.2.3",
    "datasource": "pod",
    "depName": "c",
    "groupName": "c",
    "managerData": Object {
      "lineNumber": 5,
    },
    "registryUrls": Array [
      "https://github.com/Artsy/Specs.git",
    ],
  },
  Object {
    "depName": "d",
    "groupName": "d",
    "skipReason": "path-dependency",
  },
  Object {
    "depName": "e",
    "groupName": "e",
    "skipReason": "git-dependency",
  },
  Object {
    "depName": "f",
    "groupName": "f",
    "skipReason": "git-dependency",
  },
  Object {
<<<<<<< HEAD
=======
    "currentValue": "3.2.1",
    "datasource": "git-tags",
    "depName": "g",
    "lookupName": "g.git",
>>>>>>> 4437106c
    "managerData": Object {
      "lineNumber": 9,
    },
  },
  Object {
    "currentValue": "0.0.1",
    "datasource": "github-tags",
    "depName": "h",
<<<<<<< HEAD
    "lookupName": "foo/bar",
=======
    "lookupName": "foo/foo",
>>>>>>> 4437106c
    "managerData": Object {
      "lineNumber": 10,
    },
  },
<<<<<<< HEAD
=======
  Object {
    "currentValue": "0.0.1",
    "datasource": "github-tags",
    "depName": "i",
    "lookupName": "foo/foo",
    "managerData": Object {
      "lineNumber": 11,
    },
  },
  Object {
    "currentValue": "0.1.0",
    "datasource": "gitlab-tags",
    "depName": "j",
    "lookupName": "bar/bar",
    "managerData": Object {
      "lineNumber": 12,
    },
  },
  Object {
    "currentValue": "0.1.0",
    "datasource": "gitlab-tags",
    "depName": "k",
    "lookupName": "bar/bar",
    "managerData": Object {
      "lineNumber": 13,
    },
  },
  Object {
    "currentValue": "1.0.0",
    "datasource": "git-tags",
    "depName": "l",
    "lookupName": "https://example.com/baz/baz.git",
    "managerData": Object {
      "lineNumber": 14,
    },
  },
  Object {
    "currentValue": "1.0.0",
    "datasource": "git-tags",
    "depName": "m",
    "lookupName": "git@example.com:baz/baz.git",
    "managerData": Object {
      "lineNumber": 15,
    },
  },
>>>>>>> 4437106c
]
`;<|MERGE_RESOLUTION|>--- conflicted
+++ resolved
@@ -377,13 +377,10 @@
     "skipReason": "git-dependency",
   },
   Object {
-<<<<<<< HEAD
-=======
     "currentValue": "3.2.1",
     "datasource": "git-tags",
     "depName": "g",
     "lookupName": "g.git",
->>>>>>> 4437106c
     "managerData": Object {
       "lineNumber": 9,
     },
@@ -392,17 +389,11 @@
     "currentValue": "0.0.1",
     "datasource": "github-tags",
     "depName": "h",
-<<<<<<< HEAD
-    "lookupName": "foo/bar",
-=======
     "lookupName": "foo/foo",
->>>>>>> 4437106c
     "managerData": Object {
       "lineNumber": 10,
     },
   },
-<<<<<<< HEAD
-=======
   Object {
     "currentValue": "0.0.1",
     "datasource": "github-tags",
@@ -448,6 +439,5 @@
       "lineNumber": 15,
     },
   },
->>>>>>> 4437106c
 ]
 `;