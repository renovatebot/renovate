--- conflicted
+++ resolved
@@ -1,12 +1,6 @@
-<<<<<<< HEAD
 import { loadFixture } from '../../../test/util';
-import { setAdminConfig } from '../../config/admin';
-import type { RepoAdminConfig } from '../../config/types';
-=======
-import { getName, loadFixture } from '../../../test/util';
 import { setGlobalConfig } from '../../config/global';
 import type { RepoGlobalConfig } from '../../config/types';
->>>>>>> 3c1094b9
 import { extractPackageFile } from '.';
 
 const simplePodfile = loadFixture('Podfile.simple');
