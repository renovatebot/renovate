import { GitTagsDatasource } from '../../datasource/git-tags';
import * as datasourceGithubTags from '../../datasource/github-tags';
<<<<<<< HEAD
import { GitlabTagsDatasource } from '../../datasource/gitlab-tags';
import * as datasourcePod from '../../datasource/pod';
=======
import * as datasourceGitlabTags from '../../datasource/gitlab-tags';
import { PodDatasource } from '../../datasource/pod';
>>>>>>> 8f6bf44e
import { logger } from '../../logger';
import { getSiblingFileName, localPathExists } from '../../util/fs';
import { newlineRegex, regEx } from '../../util/regex';
import type { PackageDependency, PackageFile } from '../types';
import type { ParsedLine } from './types';

const regexMappings = [
  regEx(`^\\s*pod\\s+(['"])(?<spec>[^'"/]+)(\\/(?<subspec>[^'"]+))?(['"])`),
  regEx(
    `^\\s*pod\\s+(['"])[^'"]+(['"])\\s*,\\s*(['"])(?<currentValue>[^'"]+)(['"])\\s*$`
  ),
  regEx(`,\\s*:git\\s*=>\\s*(['"])(?<git>[^'"]+)(['"])`),
  regEx(`,\\s*:tag\\s*=>\\s*(['"])(?<tag>[^'"]+)(['"])`),
  regEx(`,\\s*:path\\s*=>\\s*(['"])(?<path>[^'"]+)(['"])`),
  regEx(`^\\s*source\\s*(['"])(?<source>[^'"]+)(['"])`),
];

export function parseLine(line: string): ParsedLine {
  let result: ParsedLine = {};
  if (!line) {
    return result;
  }
  for (const regex of Object.values(regexMappings)) {
    const match = regex.exec(line.replace(regEx(/#.*$/), ''));
    if (match?.groups) {
      result = { ...result, ...match.groups };
    }
  }

  if (result.spec) {
    const depName = result.subspec
      ? `${result.spec}/${result.subspec}`
      : result.spec;
    const groupName = result.spec;
    if (depName) {
      result.depName = depName;
    }
    if (groupName) {
      result.groupName = groupName;
    }
    delete result.spec;
    delete result.subspec;
  }

  return result;
}

export function gitDep(parsedLine: ParsedLine): PackageDependency | null {
  const { depName, git, tag } = parsedLine;

  const platformMatch = regEx(
    /[@/](?<platform>github|gitlab)\.com[:/](?<account>[^/]+)\/(?<repo>[^/]+)/
  ).exec(git);

  if (platformMatch) {
    const { account, repo, platform } = platformMatch?.groups || {};
    if (account && repo) {
      const datasource =
        platform === 'github'
          ? datasourceGithubTags.id
          : GitlabTagsDatasource.id;
      return {
        datasource,
        depName,
        lookupName: `${account}/${repo.replace(regEx(/\.git$/), '')}`,
        currentValue: tag,
      };
    }
  }

  return {
    datasource: GitTagsDatasource.id,
    depName,
    lookupName: git,
    currentValue: tag,
  };
}

export async function extractPackageFile(
  content: string,
  fileName: string
): Promise<PackageFile | null> {
  logger.trace('cocoapods.extractPackageFile()');
  const deps: PackageDependency[] = [];
  const lines: string[] = content.split(newlineRegex);

  const registryUrls: string[] = [];

  for (let lineNumber = 0; lineNumber < lines.length; lineNumber += 1) {
    const line = lines[lineNumber];
    const parsedLine = parseLine(line);
    const {
      depName,
      groupName,
      currentValue,
      git,
      tag,
      path,
      source,
    }: ParsedLine = parsedLine;

    if (source) {
      registryUrls.push(source.replace(regEx(/\/*$/), ''));
    }

    if (depName) {
      const managerData = { lineNumber };
      let dep: PackageDependency = {
        depName,
        groupName,
        skipReason: 'unknown-version',
      };

      if (currentValue) {
        dep = {
          depName,
          groupName,
          datasource: PodDatasource.id,
          currentValue,
          managerData,
          registryUrls,
        };
      } else if (git) {
        if (tag) {
          dep = { ...gitDep(parsedLine), managerData };
        } else {
          dep = {
            depName,
            groupName,
            skipReason: 'git-dependency',
          };
        }
      } else if (path) {
        dep = {
          depName,
          groupName,
          skipReason: 'path-dependency',
        };
      }

      deps.push(dep);
    }
  }
  const res: PackageFile = { deps };
  const lockFile = getSiblingFileName(fileName, 'Podfile.lock');
  // istanbul ignore if
  if (await localPathExists(lockFile)) {
    res.lockFiles = [lockFile];
  }
  return res;
}<|MERGE_RESOLUTION|>--- conflicted
+++ resolved
@@ -1,12 +1,7 @@
 import { GitTagsDatasource } from '../../datasource/git-tags';
 import * as datasourceGithubTags from '../../datasource/github-tags';
-<<<<<<< HEAD
 import { GitlabTagsDatasource } from '../../datasource/gitlab-tags';
-import * as datasourcePod from '../../datasource/pod';
-=======
-import * as datasourceGitlabTags from '../../datasource/gitlab-tags';
 import { PodDatasource } from '../../datasource/pod';
->>>>>>> 8f6bf44e
 import { logger } from '../../logger';
 import { getSiblingFileName, localPathExists } from '../../util/fs';
 import { newlineRegex, regEx } from '../../util/regex';
