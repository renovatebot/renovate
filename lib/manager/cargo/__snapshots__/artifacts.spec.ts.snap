// Jest Snapshot v1, https://goo.gl/fbAQLP

<<<<<<< HEAD
exports[`manager/cargo/artifacts catches errors 1`] = `
Array [
  Object {
    "artifactError": Object {
      "lockFile": "Cargo.lock",
      "stderr": "not found",
    },
  },
]
`;

exports[`manager/cargo/artifacts returns null if unchanged 1`] = `
=======
exports[`.updateArtifacts() returns null if unchanged 1`] = `
>>>>>>> 3c1094b9
Array [
  Object {
    "cmd": "cargo update --manifest-path Cargo.toml --package dep1",
    "options": Object {
      "cwd": "/tmp/github/some/repo",
      "encoding": "utf-8",
      "env": Object {
        "HOME": "/home/user",
        "HTTPS_PROXY": "https://example.com",
        "HTTP_PROXY": "http://example.com",
        "LANG": "en_US.UTF-8",
        "LC_ALL": "en_US",
        "NO_PROXY": "localhost",
        "PATH": "/tmp/path",
      },
      "maxBuffer": 10485760,
      "timeout": 900000,
    },
  },
]
`;

exports[`manager/cargo/artifacts returns updated Cargo.lock 1`] = `
Array [
  Object {
    "cmd": "cargo update --manifest-path Cargo.toml --package dep1",
    "options": Object {
      "cwd": "/tmp/github/some/repo",
      "encoding": "utf-8",
      "env": Object {
        "HOME": "/home/user",
        "HTTPS_PROXY": "https://example.com",
        "HTTP_PROXY": "http://example.com",
        "LANG": "en_US.UTF-8",
        "LC_ALL": "en_US",
        "NO_PROXY": "localhost",
        "PATH": "/tmp/path",
      },
      "maxBuffer": 10485760,
      "timeout": 900000,
    },
  },
]
`;

exports[`manager/cargo/artifacts returns updated Cargo.lock for lockfile maintenance 1`] = `
Array [
  Object {
    "cmd": "cargo update --manifest-path Cargo.toml",
    "options": Object {
      "cwd": "/tmp/github/some/repo",
      "encoding": "utf-8",
      "env": Object {
        "HOME": "/home/user",
        "HTTPS_PROXY": "https://example.com",
        "HTTP_PROXY": "http://example.com",
        "LANG": "en_US.UTF-8",
        "LC_ALL": "en_US",
        "NO_PROXY": "localhost",
        "PATH": "/tmp/path",
      },
      "maxBuffer": 10485760,
      "timeout": 900000,
    },
  },
]
`;

exports[`manager/cargo/artifacts returns updated Cargo.lock with docker 1`] = `
Array [
  Object {
    "cmd": "docker pull renovate/rust",
    "options": Object {
      "encoding": "utf-8",
    },
  },
  Object {
    "cmd": "docker ps --filter name=renovate_rust -aq",
    "options": Object {
      "encoding": "utf-8",
    },
  },
  Object {
    "cmd": "docker run --rm --name=renovate_rust --label=renovate_child -v \\"/tmp/github/some/repo\\":\\"/tmp/github/some/repo\\" -w \\"/tmp/github/some/repo\\" renovate/rust bash -l -c \\"cargo update --manifest-path Cargo.toml --package dep1\\"",
    "options": Object {
      "cwd": "/tmp/github/some/repo",
      "encoding": "utf-8",
      "env": Object {
        "HOME": "/home/user",
        "HTTPS_PROXY": "https://example.com",
        "HTTP_PROXY": "http://example.com",
        "LANG": "en_US.UTF-8",
        "LC_ALL": "en_US",
        "NO_PROXY": "localhost",
        "PATH": "/tmp/path",
      },
      "maxBuffer": 10485760,
      "timeout": 900000,
    },
  },
]
`;

exports[`manager/cargo/artifacts returns updated workspace Cargo.lock 1`] = `
Array [
  Object {
    "cmd": "cargo update --manifest-path crates/one/Cargo.toml --package dep1",
    "options": Object {
      "cwd": "/tmp/github/some/repo",
      "encoding": "utf-8",
      "env": Object {
        "HOME": "/home/user",
        "HTTPS_PROXY": "https://example.com",
        "HTTP_PROXY": "http://example.com",
        "LANG": "en_US.UTF-8",
        "LC_ALL": "en_US",
        "NO_PROXY": "localhost",
        "PATH": "/tmp/path",
      },
      "maxBuffer": 10485760,
      "timeout": 900000,
    },
  },
]
`;

exports[`manager/cargo/artifacts updates Cargo.lock based on the lookupName, when given 1`] = `
Array [
  Object {
    "cmd": "cargo update --manifest-path Cargo.toml --package dep1",
    "options": Object {
      "cwd": "/tmp/github/some/repo",
      "encoding": "utf-8",
      "env": Object {
        "HOME": "/home/user",
        "HTTPS_PROXY": "https://example.com",
        "HTTP_PROXY": "http://example.com",
        "LANG": "en_US.UTF-8",
        "LC_ALL": "en_US",
        "NO_PROXY": "localhost",
        "PATH": "/tmp/path",
      },
      "maxBuffer": 10485760,
      "timeout": 900000,
    },
  },
]
`;<|MERGE_RESOLUTION|>--- conflicted
+++ resolved
@@ -1,21 +1,6 @@
 // Jest Snapshot v1, https://goo.gl/fbAQLP
 
-<<<<<<< HEAD
-exports[`manager/cargo/artifacts catches errors 1`] = `
-Array [
-  Object {
-    "artifactError": Object {
-      "lockFile": "Cargo.lock",
-      "stderr": "not found",
-    },
-  },
-]
-`;
-
 exports[`manager/cargo/artifacts returns null if unchanged 1`] = `
-=======
-exports[`.updateArtifacts() returns null if unchanged 1`] = `
->>>>>>> 3c1094b9
 Array [
   Object {
     "cmd": "cargo update --manifest-path Cargo.toml --package dep1",
