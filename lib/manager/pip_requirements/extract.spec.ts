--- conflicted
+++ resolved
@@ -1,10 +1,5 @@
-<<<<<<< HEAD
 import { loadFixture } from '../../../test/util';
-import { setAdminConfig } from '../../config/admin';
-=======
-import { getName, loadFixture } from '../../../test/util';
 import { setGlobalConfig } from '../../config/global';
->>>>>>> 3c1094b9
 import { extractPackageFile } from './extract';
 
 const requirements1 = loadFixture('requirements1.txt');
