import { envMock, exec, mockExecSequence } from '../../../test/exec-util';
<<<<<<< HEAD
import { env } from '../../../test/util';
import { setAdminConfig } from '../../config/admin';
=======
import { env, getName } from '../../../test/util';
import { setGlobalConfig } from '../../config/global';
>>>>>>> 3c1094b9
import {
  getPythonAlias,
  parsePythonVersion,
  pythonVersions,
  resetModule,
} from './extract';

jest.mock('child_process');
jest.mock('../../util/exec/env');

describe('manager/pip_setup/extract', () => {
  beforeEach(() => {
    jest.resetAllMocks();
    jest.resetModules();
    resetModule();

    env.getChildProcessEnv.mockReturnValue(envMock.basic);
    setGlobalConfig({ localDir: '/tmp/foo/bar' });
  });
  describe('parsePythonVersion', () => {
    it('returns major and minor version numbers', () => {
      expect(parsePythonVersion('Python 2.7.15rc1')).toEqual([2, 7]);
    });
  });
  describe('getPythonAlias', () => {
    it('returns the python alias to use', async () => {
      const execSnapshots = mockExecSequence(exec, [
        { stdout: '', stderr: 'Python 2.7.17\\n' },
        new Error(),
        { stdout: 'Python 3.8.0\\n', stderr: '' },
        new Error(),
      ]);
      const result = await getPythonAlias();
      expect(pythonVersions).toContain(result);
      // FIXME: explicit assert condition
      expect(result).toMatchSnapshot();
      expect(await getPythonAlias()).toEqual(result);
      expect(execSnapshots).toMatchSnapshot();
      expect(execSnapshots).toHaveLength(3);
    });
  });
});<|MERGE_RESOLUTION|>--- conflicted
+++ resolved
@@ -1,11 +1,6 @@
 import { envMock, exec, mockExecSequence } from '../../../test/exec-util';
-<<<<<<< HEAD
 import { env } from '../../../test/util';
-import { setAdminConfig } from '../../config/admin';
-=======
-import { env, getName } from '../../../test/util';
 import { setGlobalConfig } from '../../config/global';
->>>>>>> 3c1094b9
 import {
   getPythonAlias,
   parsePythonVersion,
