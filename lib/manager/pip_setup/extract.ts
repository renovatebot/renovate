import { join } from 'upath';
import { exec } from '../../util/exec';
import { logger } from '../../logger';
import { isSkipComment } from '../../util/ignore';
import { dependencyPattern } from '../pip_requirements/extract';
<<<<<<< HEAD
import {
  ExtractConfig,
  PackageFile,
  PackageDependency,
  ExtractPackageFileConfig,
} from '../common';
=======
import { ExtractConfig, PackageFile, PackageDependency } from '../common';
import {
  BINARY_SOURCE_DOCKER,
  DATASOURCE_PYPI,
} from '../../constants/data-binary-source';
>>>>>>> 58c444cb

export const pythonVersions = ['python', 'python3', 'python3.8'];
let pythonAlias: string | null = null;

// istanbul ignore next
export function resetModule(): void {
  pythonAlias = null;
}

export function parsePythonVersion(str: string): number[] {
  const arr = str.split(' ')[1].split('.');
  return [parseInt(arr[0], 10), parseInt(arr[1], 10)];
}

export async function getPythonAlias(): Promise<string> {
  // istanbul ignore if
  if (pythonAlias) {
    return pythonAlias;
  }
  pythonAlias = pythonVersions[0]; // fallback to 'python'
  for (const pythonVersion of pythonVersions) {
    try {
      const { stdout, stderr } = await exec(`${pythonVersion} --version`);
      const version = parsePythonVersion(stdout || stderr);
      if (version[0] >= 3 && version[1] >= 7) {
        pythonAlias = pythonVersion;
      }
    } catch (err) /* istanbul ignore next */ {
      logger.debug(`${pythonVersion} alias not found`);
    }
  }
  return pythonAlias;
}
interface PythonSetup {
  extras_require: string[];
  install_requires: string[];
}
export async function extractSetupFile(
  _content: string,
  packageFile: string,
  config: ExtractConfig
): Promise<PythonSetup> {
  const cwd = config.localDir;
  let cmd: string;
  const args = [`"${join(__dirname, 'extract.py')}"`, `"${packageFile}"`];
  if (config.binarySource === BINARY_SOURCE_DOCKER) {
    logger.info('Running python via docker');
    await exec(`docker pull renovate/pip`);
    cmd = 'docker';
    args.unshift(
      'run',
      '-i',
      '--rm',
      // volume
      '-v',
      `${cwd}:${cwd}`,
      '-v',
      `${__dirname}:${__dirname}`,
      // cwd
      '-w',
      cwd,
      // image
      'renovate/pip',
      'python'
    );
  } else {
    logger.info('Running python via global command');
    cmd = await getPythonAlias();
  }
  logger.debug({ cmd, args }, 'python command');
  const res = await exec(`${cmd} ${args.join(' ')}`, {
    cwd,
    timeout: 5000,
  });
  // istanbul ignore if
  if (res.stderr) {
    const stderr = res.stderr
      .replace(/.*\n\s*import imp/, '')
      .trim()
      .replace('fatal: No names found, cannot describe anything.', '');
    if (stderr.length) {
      logger.warn({ stdout: res.stdout, stderr }, 'Error in read setup file');
    }
  }
  return JSON.parse(res.stdout);
}

export async function extractPackageFile({
  fileContent,
  fileName,
  config,
}: ExtractPackageFileConfig): Promise<PackageFile | null> {
  logger.debug('pip_setup.extractPackageFile()');
  let setup: PythonSetup;
  try {
    setup = await extractSetupFile(fileContent, fileName, config);
  } catch (err) {
    logger.warn({ err, fileContent, fileName }, 'Failed to read setup.py file');
    return null;
  }
  const requires: string[] = [];
  if (setup.install_requires) {
    requires.push(...setup.install_requires);
  }
  if (setup.extras_require) {
    for (const req of Object.values(setup.extras_require)) {
      requires.push(...req);
    }
  }
  const regex = new RegExp(`^${dependencyPattern}`);
  const lines = fileContent.split('\n');
  const deps = requires
    .map(req => {
      const lineNumber = lines.findIndex(l => l.includes(req));
      if (lineNumber === -1) {
        return null;
      }
      const rawline = lines[lineNumber];
      let dep: PackageDependency = {};
      const [, comment] = rawline.split('#').map(part => part.trim());
      if (isSkipComment(comment)) {
        dep.skipReason = 'ignored';
      }
      regex.lastIndex = 0;
      const matches = regex.exec(req);
      if (!matches) {
        return null;
      }
      const [, depName, , currentValue] = matches;
      dep = {
        ...dep,
        depName,
        currentValue,
        managerData: { lineNumber },
        datasource: DATASOURCE_PYPI,
      };
      return dep;
    })
    .filter(Boolean)
    .sort((a, b) =>
      a.managerData.lineNumber === b.managerData.lineNumber
        ? a.depName.localeCompare(b.depName)
        : a.managerData.lineNumber - b.managerData.lineNumber
    );
  // istanbul ignore if
  if (!deps.length) {
    return null;
  }
  return { deps };
}<|MERGE_RESOLUTION|>--- conflicted
+++ resolved
@@ -3,20 +3,16 @@
 import { logger } from '../../logger';
 import { isSkipComment } from '../../util/ignore';
 import { dependencyPattern } from '../pip_requirements/extract';
-<<<<<<< HEAD
 import {
   ExtractConfig,
   PackageFile,
   PackageDependency,
   ExtractPackageFileConfig,
 } from '../common';
-=======
-import { ExtractConfig, PackageFile, PackageDependency } from '../common';
 import {
   BINARY_SOURCE_DOCKER,
   DATASOURCE_PYPI,
 } from '../../constants/data-binary-source';
->>>>>>> 58c444cb
 
 export const pythonVersions = ['python', 'python3', 'python3.8'];
 let pythonAlias: string | null = null;
