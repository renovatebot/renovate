import Git from 'simple-git/promise';
import upath from 'upath';
import URL from 'url';

import { ExtractPackageFileConfig, PackageFile } from '../common';
import { DATASOURCE_GIT_SUBMODULES } from '../../constants/data-binary-source';

type GitModule = {
  name: string;
  path: string;
};

async function getUrl(
  git: Git.SimpleGit,
  gitModulesPath: string,
  submoduleName: string
): Promise<string> {
  const path = (
    await Git().raw([
      'config',
      '--file',
      gitModulesPath,
      '--get',
      `submodule.${submoduleName}.url`,
    ])
  ).trim();
  if (!path.startsWith('../')) {
    return path;
  }
  const remoteUrl = (
    await git.raw(['config', '--get', 'remote.origin.url'])
  ).trim();
  return URL.resolve(`${remoteUrl}/`, path);
}

async function getBranch(
  gitModulesPath: string,
  submoduleName: string
): Promise<string> {
  return (
    (await Git().raw([
      'config',
      '--file',
      gitModulesPath,
      '--get',
      `submodule.${submoduleName}.branch`,
    ])) || 'master'
  ).trim();
}

<<<<<<< HEAD
export default async function extractPackageFile({
  fileName,
  config,
}: ExtractPackageFileConfig): Promise<PackageFile | null> {
  const git = Git(config.localDir);
  const gitModulesPath = upath.join(config.localDir, fileName);

  const depNames = (
=======
async function getModules(
  git: Git.SimpleGit,
  gitModulesPath: string
): Promise<GitModule[]> {
  const modules = (
>>>>>>> a7d1bd4b
    (await git.raw([
      'config',
      '--file',
      gitModulesPath,
      '--get-regexp',
      'path',
    ])) || ''
  )
    .trim()
    .split(/\n/)
    .filter(s => !!s);

  const res: GitModule[] = [];

  for (const line of modules) {
    const [, name, path] = line.split(/submodule\.(.+?)\.path\s(.+)/);
    res.push({ name, path });
  }

  return res;
}

export default async function extractPackageFile(
  content: string,
  fileName: string,
  config: ManagerConfig
): Promise<PackageFile | null> {
  const git = Git(config.localDir);
  const gitModulesPath = upath.join(config.localDir, fileName);

  const depNames = await getModules(git, gitModulesPath);

  if (!depNames.length) {
    return null;
  }

  const deps = await Promise.all(
    depNames.map(async ({ name, path }) => {
      const [currentValue] = (await git.subModule(['status', path]))
        .trim()
        .split(/[+\s]/);
      const submoduleBranch = await getBranch(gitModulesPath, name);
      const subModuleUrl = await getUrl(git, gitModulesPath, name);
      return {
        depName: path,
        registryUrls: [subModuleUrl, submoduleBranch],
        currentValue,
        currentDigest: currentValue,
      };
    })
  );

  return { deps, datasource: DATASOURCE_GIT_SUBMODULES };
}<|MERGE_RESOLUTION|>--- conflicted
+++ resolved
@@ -48,22 +48,11 @@
   ).trim();
 }
 
-<<<<<<< HEAD
-export default async function extractPackageFile({
-  fileName,
-  config,
-}: ExtractPackageFileConfig): Promise<PackageFile | null> {
-  const git = Git(config.localDir);
-  const gitModulesPath = upath.join(config.localDir, fileName);
-
-  const depNames = (
-=======
 async function getModules(
   git: Git.SimpleGit,
   gitModulesPath: string
 ): Promise<GitModule[]> {
   const modules = (
->>>>>>> a7d1bd4b
     (await git.raw([
       'config',
       '--file',
@@ -86,11 +75,10 @@
   return res;
 }
 
-export default async function extractPackageFile(
-  content: string,
-  fileName: string,
-  config: ManagerConfig
-): Promise<PackageFile | null> {
+export default async function extractPackageFile({
+  fileName,
+  config,
+}: ExtractPackageFileConfig): Promise<PackageFile | null> {
   const git = Git(config.localDir);
   const gitModulesPath = upath.join(config.localDir, fileName);
 
