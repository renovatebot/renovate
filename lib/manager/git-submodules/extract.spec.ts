import { mock } from 'jest-mock-extended';
import _simpleGit, { Response, SimpleGit } from 'simple-git';
<<<<<<< HEAD
import { partial } from '../../../test/util';
import { setAdminConfig } from '../../config/admin';
=======
import { getName, partial } from '../../../test/util';
import { setGlobalConfig } from '../../config/global';
>>>>>>> 3c1094b9
import * as hostRules from '../../util/host-rules';
import type { PackageFile } from '../types';
import extractPackageFile from './extract';

jest.mock('simple-git');
const simpleGit: jest.Mock<Partial<SimpleGit>> = _simpleGit as never;
const Git: typeof _simpleGit = jest.requireActual('simple-git');

describe('manager/git-submodules/extract', () => {
  // flaky ci tests
  jest.setTimeout(10 * 1000);

  beforeAll(() => {
    simpleGit.mockImplementation((basePath: string) => {
      const git = Git(basePath);
      return {
        subModule() {
          return partial<Response<string>>(
            Promise.resolve('4b825dc642cb6eb9a060e54bf8d69288fbee4904')
          );
        },
        raw(options: string | string[]): Response<string> {
          if (options.includes('remote.origin.url')) {
            return partial<Response<string>>(
              Promise.resolve('https://github.com/renovatebot/renovate.git')
            );
          }
          return git.raw(options);
        },
        listRemote(): Response<string> {
          return partial<Response<string>>(
            Promise.resolve(
              'ref: refs/heads/main  HEAD\n5701164b9f5edba1f6ca114c491a564ffb55a964        HEAD'
            )
          );
        },
        ...mock<SimpleGit>(),
      };
    });
  });
  describe('extractPackageFile()', () => {
    it('extracts submodules', async () => {
      setGlobalConfig({ localDir: `${__dirname}/__fixtures__` });
      hostRules.add({ matchHost: 'github.com', token: 'abc123' });
      let res: PackageFile;
      expect(await extractPackageFile('', '.gitmodules.1', {})).toBeNull();
      res = await extractPackageFile('', '.gitmodules.2', {});
      expect(res.deps).toHaveLength(1);
      expect(res.deps[0].currentValue).toEqual('main');
      res = await extractPackageFile('', '.gitmodules.3', {});
      expect(res.deps).toHaveLength(1);
      res = await extractPackageFile('', '.gitmodules.4', {});
      expect(res.deps).toHaveLength(1);
      res = await extractPackageFile('', '.gitmodules.5', {});
      expect(res.deps).toHaveLength(3);
      expect(res.deps[2].lookupName).toEqual(
        'https://github.com/renovatebot/renovate-config.git'
      );
    });
  });
});<|MERGE_RESOLUTION|>--- conflicted
+++ resolved
@@ -1,12 +1,7 @@
 import { mock } from 'jest-mock-extended';
 import _simpleGit, { Response, SimpleGit } from 'simple-git';
-<<<<<<< HEAD
 import { partial } from '../../../test/util';
-import { setAdminConfig } from '../../config/admin';
-=======
-import { getName, partial } from '../../../test/util';
 import { setGlobalConfig } from '../../config/global';
->>>>>>> 3c1094b9
 import * as hostRules from '../../util/host-rules';
 import type { PackageFile } from '../types';
 import extractPackageFile from './extract';
