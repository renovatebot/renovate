import { coerce } from 'semver';
import { logger } from '../../logger';
import { PackageFile, PackageDependency } from '../common';
<<<<<<< HEAD
import { DEP_TYPE_GRADLE_WRAPPER } from '../../constants/dependency';
=======
import { VERSION_SCHEME_SEMVER } from '../../constants/version-schemes';
>>>>>>> 9452694b
import { DATASOURCE_GRADLE_VERSION } from '../../constants/data-binary-source';

export function extractPackageFile(fileContent: string): PackageFile | null {
  logger.debug('gradle-wrapper.extractPackageFile()');
  const lines = fileContent.split('\n');

  let lineNumber = 0;
  for (const line of lines) {
    const match = line.match(
      /^distributionUrl=.*-((\d|\.)+)-(bin|all)\.zip\s*$/
    );
    if (match) {
      const dependency: PackageDependency = {
        datasource: DATASOURCE_GRADLE_VERSION,
        depType: DEP_TYPE_GRADLE_WRAPPER,
        depName: 'gradle',
        currentValue: coerce(match[1]).toString(),
        managerData: { lineNumber, gradleWrapperType: match[3] },
        versionScheme: VERSION_SCHEME_SEMVER,
      };

      let shaLineNumber = 0;
      for (const shaLine of lines) {
        const shaMatch = shaLine.match(/^distributionSha256Sum=((\w){64}).*$/);
        if (shaMatch) {
          dependency.managerData.checksumLineNumber = shaLineNumber;
          break;
        }
        shaLineNumber += 1;
      }

      logger.info(dependency, 'Gradle Wrapper');
      return { deps: [dependency] };
    }
    lineNumber += 1;
  }
  return null;
}<|MERGE_RESOLUTION|>--- conflicted
+++ resolved
@@ -1,11 +1,8 @@
 import { coerce } from 'semver';
 import { logger } from '../../logger';
 import { PackageFile, PackageDependency } from '../common';
-<<<<<<< HEAD
 import { DEP_TYPE_GRADLE_WRAPPER } from '../../constants/dependency';
-=======
 import { VERSION_SCHEME_SEMVER } from '../../constants/version-schemes';
->>>>>>> 9452694b
 import { DATASOURCE_GRADLE_VERSION } from '../../constants/data-binary-source';
 
 export function extractPackageFile(fileContent: string): PackageFile | null {
