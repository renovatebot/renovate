import { coerce } from 'semver';
import { logger } from '../../logger';
import { PackageFile, PackageDependency } from '../common';
<<<<<<< HEAD
import { DEP_TYPE_GRADLE_WRAPPER } from '../../constants/dependency';
=======
import { DATASOURCE_GRADLE_VERSION } from '../../constants/data-binary-source';
>>>>>>> 982d5e9d

export function extractPackageFile(fileContent: string): PackageFile | null {
  logger.debug('gradle-wrapper.extractPackageFile()');
  const lines = fileContent.split('\n');

  let lineNumber = 0;
  for (const line of lines) {
    const match = line.match(
      /^distributionUrl=.*-((\d|\.)+)-(bin|all)\.zip\s*$/
    );
    if (match) {
      const dependency: PackageDependency = {
<<<<<<< HEAD
        datasource: 'gradleVersion',
        depType: DEP_TYPE_GRADLE_WRAPPER,
=======
        datasource: DATASOURCE_GRADLE_VERSION,
        depType: 'gradle-wrapper',
>>>>>>> 982d5e9d
        depName: 'gradle',
        currentValue: coerce(match[1]).toString(),
        managerData: { lineNumber, gradleWrapperType: match[3] },
        versionScheme: 'semver',
      };

      let shaLineNumber = 0;
      for (const shaLine of lines) {
        const shaMatch = shaLine.match(/^distributionSha256Sum=((\w){64}).*$/);
        if (shaMatch) {
          dependency.managerData.checksumLineNumber = shaLineNumber;
          break;
        }
        shaLineNumber += 1;
      }

      logger.info(dependency, 'Gradle Wrapper');
      return { deps: [dependency] };
    }
    lineNumber += 1;
  }
  return null;
}<|MERGE_RESOLUTION|>--- conflicted
+++ resolved
@@ -1,11 +1,8 @@
 import { coerce } from 'semver';
 import { logger } from '../../logger';
 import { PackageFile, PackageDependency } from '../common';
-<<<<<<< HEAD
 import { DEP_TYPE_GRADLE_WRAPPER } from '../../constants/dependency';
-=======
 import { DATASOURCE_GRADLE_VERSION } from '../../constants/data-binary-source';
->>>>>>> 982d5e9d
 
 export function extractPackageFile(fileContent: string): PackageFile | null {
   logger.debug('gradle-wrapper.extractPackageFile()');
@@ -18,13 +15,8 @@
     );
     if (match) {
       const dependency: PackageDependency = {
-<<<<<<< HEAD
-        datasource: 'gradleVersion',
+        datasource: DATASOURCE_GRADLE_VERSION,
         depType: DEP_TYPE_GRADLE_WRAPPER,
-=======
-        datasource: DATASOURCE_GRADLE_VERSION,
-        depType: 'gradle-wrapper',
->>>>>>> 982d5e9d
         depName: 'gradle',
         currentValue: coerce(match[1]).toString(),
         managerData: { lineNumber, gradleWrapperType: match[3] },
