--- conflicted
+++ resolved
@@ -1,11 +1,8 @@
 import { coerce } from 'semver';
 import { logger } from '../../logger';
 import { PackageFile, PackageDependency } from '../common';
-<<<<<<< HEAD
 import { VERSION_SCHEME_SEMVER } from '../../constants/version-schemes';
-=======
 import { DATASOURCE_GRADLE_VERSION } from '../../constants/data-binary-source';
->>>>>>> 58c444cb
 
 export function extractPackageFile(fileContent: string): PackageFile | null {
   logger.debug('gradle-wrapper.extractPackageFile()');
