import { coerce } from 'semver';
import { logger } from '../../logger';
<<<<<<< HEAD
import {
  PackageFile,
  PackageDependency,
  ExtractPackageFileConfig,
} from '../common';
import { VERSION_SCHEME_SEMVER } from '../../constants/version-schemes';
=======
import { PackageFile, PackageDependency } from '../common';
import * as semverVersioning from '../../versioning/semver';
>>>>>>> 14be7f39
import { DATASOURCE_GRADLE_VERSION } from '../../constants/data-binary-source';

export function extractPackageFile({
  fileContent,
}: ExtractPackageFileConfig): PackageFile | null {
  logger.debug('gradle-wrapper.extractPackageFile()');
  const lines = fileContent.split('\n');

  let lineNumber = 0;
  for (const line of lines) {
    const match = /^distributionUrl=.*-((\d|\.)+)-(bin|all)\.zip\s*$/.exec(
      line
    );
    if (match) {
      const dependency: PackageDependency = {
        datasource: DATASOURCE_GRADLE_VERSION,
        depType: 'gradle-wrapper',
        depName: 'gradle',
        currentValue: coerce(match[1]).toString(),
        managerData: { lineNumber, gradleWrapperType: match[3] },
        versioning: semverVersioning.id,
      };

      let shaLineNumber = 0;
      for (const shaLine of lines) {
        const shaMatch = /^distributionSha256Sum=((\w){64}).*$/.test(shaLine);
        if (shaMatch) {
          dependency.managerData.checksumLineNumber = shaLineNumber;
          break;
        }
        shaLineNumber += 1;
      }

      logger.info(dependency, 'Gradle Wrapper');
      return { deps: [dependency] };
    }
    lineNumber += 1;
  }
  return null;
}<|MERGE_RESOLUTION|>--- conflicted
+++ resolved
@@ -1,16 +1,11 @@
 import { coerce } from 'semver';
 import { logger } from '../../logger';
-<<<<<<< HEAD
 import {
   PackageFile,
   PackageDependency,
   ExtractPackageFileConfig,
 } from '../common';
-import { VERSION_SCHEME_SEMVER } from '../../constants/version-schemes';
-=======
-import { PackageFile, PackageDependency } from '../common';
 import * as semverVersioning from '../../versioning/semver';
->>>>>>> 14be7f39
 import { DATASOURCE_GRADLE_VERSION } from '../../constants/data-binary-source';
 
 export function extractPackageFile({
