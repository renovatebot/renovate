import { coerce } from 'semver';
import { logger } from '../../logger';
<<<<<<< HEAD
import {
  PackageFile,
  PackageDependency,
  ExtractPackageFileConfig,
} from '../common';
=======
import { PackageFile, PackageDependency } from '../common';
import { DATASOURCE_GRADLE_VERSION } from '../../constants/data-binary-source';
>>>>>>> 58c444cb

export function extractPackageFile({
  fileContent,
}: ExtractPackageFileConfig): PackageFile | null {
  logger.debug('gradle-wrapper.extractPackageFile()');
  const lines = fileContent.split('\n');

  let lineNumber = 0;
  for (const line of lines) {
    const match = line.match(
      /^distributionUrl=.*-((\d|\.)+)-(bin|all)\.zip\s*$/
    );
    if (match) {
      const dependency: PackageDependency = {
        datasource: DATASOURCE_GRADLE_VERSION,
        depType: 'gradle-wrapper',
        depName: 'gradle',
        currentValue: coerce(match[1]).toString(),
        managerData: { lineNumber, gradleWrapperType: match[3] },
        versionScheme: 'semver',
      };

      let shaLineNumber = 0;
      for (const shaLine of lines) {
        const shaMatch = shaLine.match(/^distributionSha256Sum=((\w){64}).*$/);
        if (shaMatch) {
          dependency.managerData.checksumLineNumber = shaLineNumber;
          break;
        }
        shaLineNumber += 1;
      }

      logger.info(dependency, 'Gradle Wrapper');
      return { deps: [dependency] };
    }
    lineNumber += 1;
  }
  return null;
}<|MERGE_RESOLUTION|>--- conflicted
+++ resolved
@@ -1,15 +1,11 @@
 import { coerce } from 'semver';
 import { logger } from '../../logger';
-<<<<<<< HEAD
 import {
   PackageFile,
   PackageDependency,
   ExtractPackageFileConfig,
 } from '../common';
-=======
-import { PackageFile, PackageDependency } from '../common';
 import { DATASOURCE_GRADLE_VERSION } from '../../constants/data-binary-source';
->>>>>>> 58c444cb
 
 export function extractPackageFile({
   fileContent,
