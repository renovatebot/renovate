import { resolve } from 'path';
import { readFile, readFileSync } from 'fs-extra';
import Git from 'simple-git/promise';
import * as httpMock from '../../../test/httpMock';
import {
  bufferSerializer,
  getName,
  partial,
  platform,
} from '../../../test/util';
import { setUtilConfig } from '../../util';
import * as runCache from '../../util/cache/run';
import { ifSystemSupportsGradle } from '../gradle/__testutil__/gradle';
import * as dcUpdate from '.';

const fixtures = resolve(__dirname, './__fixtures__');
const config = {
  localDir: resolve(fixtures, './testFiles'),
  toVersion: '5.6.4',
};

jest.mock('../../platform');

expect.addSnapshotSerializer(bufferSerializer());

function readString(...paths: string[]): Promise<string> {
  return readFile(resolve(fixtures, ...paths), 'utf8');
}

function readBinSync(...paths: string[]): Buffer {
  return readFileSync(resolve(fixtures, ...paths));
}

function compareFile(file: string, path: string) {
  expect(readBinSync(`./testFiles/${file}`)).toEqual(
    readBinSync(`./${path}/${file}`)
  );
}

describe(getName(__filename), () => {
<<<<<<< HEAD
  jest.setTimeout(5 * 60 * 1000);

  beforeEach(async () => {
    jest.resetAllMocks();
    await setUtilConfig(config);
    httpMock.setup();
    clear();
  });

  afterEach(async () => {
    await Git(fixtures).checkout(['HEAD', '--', '.']);
    httpMock.reset();
  });
=======
  ifSystemSupportsGradle(6).describe('real tests', () => {
    beforeEach(async () => {
      jest.setTimeout(5 * 60 * 1000);
      jest.resetAllMocks();
      await setUtilConfig(config);
      httpMock.setup();
      runCache.clear();
    });

    afterEach(async () => {
      await Git(config.localDir)?.checkout(['--', '.']);
      httpMock.reset();
    });
>>>>>>> 6988c67a

    it('replaces existing value', async () => {
      platform.getRepoStatus.mockResolvedValue({
        modified: [
          'gradle/wrapper/gradle-wrapper.properties',
          'gradle/wrapper/gradle-wrapper.jar',
          'gradlew',
          'gradlew.bat',
        ],
      } as Git.StatusResult);

      const res = await dcUpdate.updateArtifacts({
        packageFileName: 'gradle/wrapper/gradle-wrapper.properties',
        updatedDeps: [],
        newPackageFileContent: await readString(
          `./expectedFiles/gradle/wrapper/gradle-wrapper.properties`
        ),
        config: { ...config, toVersion: '6.3' },
      });

      expect(res).toEqual(
        [
          'gradle/wrapper/gradle-wrapper.properties',
          'gradle/wrapper/gradle-wrapper.jar',
          'gradlew',
          'gradlew.bat',
        ].map((fileProjectPath) => {
          return {
            file: {
              name: fileProjectPath,
              contents: readBinSync(`./testFiles/${fileProjectPath}`),
            },
          };
        })
      );

      [
        'gradle/wrapper/gradle-wrapper.properties',
        'gradle/wrapper/gradle-wrapper.jar',
        'gradlew',
        'gradlew.bat',
      ].forEach((file) => {
        compareFile(file, 'expectedFiles');
      });
    });

    it('updates from version', async () => {
      platform.getRepoStatus.mockResolvedValueOnce(
        partial<Git.StatusResult>({
          modified: ['gradle/wrapper/gradle-wrapper.properties'],
        })
      );

      const result = await dcUpdate.updateArtifacts({
        packageFileName: 'gradle/wrapper/gradle-wrapper.properties',
        updatedDeps: [],
        newPackageFileContent: ``,
        config: { ...config, toVersion: '6.3' },
      });

      expect(result).toHaveLength(1);
      expect(result[0].artifactError).toBeUndefined();

      compareFile('gradle/wrapper/gradle-wrapper.properties', 'expectedFiles');
    });

    it('up to date', async () => {
      platform.getRepoStatus.mockResolvedValue({
        modified: [],
      } as Git.StatusResult);

      const res = await dcUpdate.updateArtifacts({
        packageFileName: 'gradle/wrapper/gradle-wrapper.properties',
        updatedDeps: [],
        newPackageFileContent: await readString(
          `./testFiles/gradle/wrapper/gradle-wrapper.properties`
        ),
        config,
      });

      expect(res).toEqual([]);

      // 5.6.4 => 5.6.4 (updates execs)
      // 6.3 => (5.6.4) (downgrades execs)
      // looks like a bug in Gradle
      ['gradle/wrapper/gradle-wrapper.properties'].forEach((file) => {
        compareFile(file, 'testFiles-copy');
      });
    });

    it('getRepoStatus fails', async () => {
      platform.getRepoStatus.mockImplementation(() => {
        throw new Error('failed');
      });

      const res = await dcUpdate.updateArtifacts({
        packageFileName: 'gradle/wrapper/gradle-wrapper.properties',
        updatedDeps: [],
        newPackageFileContent: await readString(
          `./testFiles/gradle/wrapper/gradle-wrapper.properties`
        ),
        config,
      });

      expect(res[0].artifactError.lockFile).toEqual(
        'gradle/wrapper/gradle-wrapper.properties'
      );
      expect(res[0].artifactError.stderr).toEqual('failed');

      // 5.6.4 => 5.6.4 (updates execs) - unexpected behavior (looks like a bug in Gradle)
      ['gradle/wrapper/gradle-wrapper.properties'].forEach((file) => {
        compareFile(file, 'testFiles-copy');
      });
    });
<<<<<<< HEAD
  });
  describe('updateArtifacts - error handling - command execution', () => {
    ifSystemSupportsGradle(6).it(
      'error handling - command execution',
      async () => {
        const res = await dcUpdate.updateArtifacts({
          packageFileName: 'gradle/wrapper/gradle-wrapper.properties',
          updatedDeps: [],
          newPackageFileContent: await readString(
            `./testFiles/gradle/wrapper/gradle-wrapper.properties`
          ),
          config: {
            localDir: 'some/incorrect/path',
          },
        });

        expect(res[0].artifactError.lockFile).toEqual(
          'gradle/wrapper/gradle-wrapper.properties'
        );
        expect(res[0].artifactError.stderr).not.toBeNull();
        expect(res[0].artifactError.stderr).not.toEqual('');

        // 5.6.4 => 5.6.4 (updates execs) - unexpected behavior (looks like a bug in Gradle)
        ['gradle/wrapper/gradle-wrapper.properties'].forEach((file) => {
          compareFile(file, 'testFiles-copy');
        });
      }
    );
  });
=======

    it('gradlew failed', async () => {
      const cfg = { ...config, localDir: resolve(fixtures, './wrongCmd') };
>>>>>>> 6988c67a

      await setUtilConfig(cfg);
      const res = await dcUpdate.updateArtifacts({
        packageFileName: 'gradle-wrapper.properties',
        updatedDeps: [],
        newPackageFileContent: await readString(
          `./testFiles/gradle/wrapper/gradle-wrapper.properties`
        ),
        config: cfg,
      });

      expect(res[0].artifactError.lockFile).toEqual(
        'gradle-wrapper.properties'
      );
      expect(res[0].artifactError.stderr).not.toBeNull();
      expect(res[0].artifactError.stderr).not.toEqual('');

      // 5.6.4 => 5.6.4 (updates execs) - unexpected behavior (looks like a bug in Gradle)
      ['gradle/wrapper/gradle-wrapper.properties'].forEach((file) => {
        compareFile(file, 'testFiles-copy');
      });
    });

    it('gradlew not found', async () => {
      const res = await dcUpdate.updateArtifacts({
        packageFileName: 'gradle-wrapper.properties',
        updatedDeps: [],
        newPackageFileContent: undefined,
        config: {
          localDir: 'some-dir',
        },
      });

      expect(res).toBeNull();
    });

    it('updates distributionSha256Sum', async () => {
      httpMock
        .scope('https://services.gradle.org')
        .get('/distributions/gradle-6.3-bin.zip.sha256')
        .reply(
          200,
          '038794feef1f4745c6347107b6726279d1c824f3fc634b60f86ace1e9fbd1768'
        );

      platform.getRepoStatus.mockResolvedValueOnce(
        partial<Git.StatusResult>({
          modified: ['gradle/wrapper/gradle-wrapper.properties'],
        })
      );
      const newContent = await readString(`./gradle-wrapper-sum.properties`);

      const result = await dcUpdate.updateArtifacts({
        packageFileName: 'gradle/wrapper/gradle-wrapper.properties',
        updatedDeps: [],
        newPackageFileContent: newContent.replace(
          '038794feef1f4745c6347107b6726279d1c824f3fc634b60f86ace1e9fbd1768',
          '1f3067073041bc44554d0efe5d402a33bc3d3c93cc39ab684f308586d732a80d'
        ),
        config: {
          ...config,
          toVersion: '6.3',
          currentValue: '5.6.4',
        },
      });

      expect(result).toHaveLength(1);
      expect(result[0].artifactError).toBeUndefined();

      expect(
        await readString(
          config.localDir,
          `./gradle/wrapper/gradle-wrapper.properties`
        )
      ).toEqual(newContent);

      expect(httpMock.getTrace()).toEqual([
        {
          headers: {
            'accept-encoding': 'gzip, deflate',
            host: 'services.gradle.org',
            'user-agent': 'https://github.com/renovatebot/renovate',
          },
          method: 'GET',
          url:
            'https://services.gradle.org/distributions/gradle-6.3-bin.zip.sha256',
        },
      ]);
    });

    it('distributionSha256Sum 404', async () => {
      httpMock
        .scope('https://services.gradle.org')
        .get('/distributions/gradle-6.3-bin.zip.sha256')
        .reply(404);

      const result = await dcUpdate.updateArtifacts({
        packageFileName: 'gradle/wrapper/gradle-wrapper.properties',
        updatedDeps: [],
        newPackageFileContent: `distributionSha256Sum=336b6898b491f6334502d8074a6b8c2d73ed83b92123106bd4bf837f04111043\ndistributionUrl=https\\://services.gradle.org/distributions/gradle-6.3-bin.zip`,
        config,
      });

      expect(result).toEqual([
        {
          artifactError: {
            lockFile: 'gradle/wrapper/gradle-wrapper.properties',
            stderr: 'Response code 404 (Not Found)',
          },
        },
      ]);
      expect(httpMock.getTrace()).toEqual([
        {
          headers: {
            'accept-encoding': 'gzip, deflate',
            host: 'services.gradle.org',
            'user-agent': 'https://github.com/renovatebot/renovate',
          },
          method: 'GET',
          url:
            'https://services.gradle.org/distributions/gradle-6.3-bin.zip.sha256',
        },
      ]);
    });
  });
});<|MERGE_RESOLUTION|>--- conflicted
+++ resolved
@@ -38,21 +38,6 @@
 }
 
 describe(getName(__filename), () => {
-<<<<<<< HEAD
-  jest.setTimeout(5 * 60 * 1000);
-
-  beforeEach(async () => {
-    jest.resetAllMocks();
-    await setUtilConfig(config);
-    httpMock.setup();
-    clear();
-  });
-
-  afterEach(async () => {
-    await Git(fixtures).checkout(['HEAD', '--', '.']);
-    httpMock.reset();
-  });
-=======
   ifSystemSupportsGradle(6).describe('real tests', () => {
     beforeEach(async () => {
       jest.setTimeout(5 * 60 * 1000);
@@ -66,7 +51,6 @@
       await Git(config.localDir)?.checkout(['--', '.']);
       httpMock.reset();
     });
->>>>>>> 6988c67a
 
     it('replaces existing value', async () => {
       platform.getRepoStatus.mockResolvedValue({
@@ -181,41 +165,9 @@
         compareFile(file, 'testFiles-copy');
       });
     });
-<<<<<<< HEAD
-  });
-  describe('updateArtifacts - error handling - command execution', () => {
-    ifSystemSupportsGradle(6).it(
-      'error handling - command execution',
-      async () => {
-        const res = await dcUpdate.updateArtifacts({
-          packageFileName: 'gradle/wrapper/gradle-wrapper.properties',
-          updatedDeps: [],
-          newPackageFileContent: await readString(
-            `./testFiles/gradle/wrapper/gradle-wrapper.properties`
-          ),
-          config: {
-            localDir: 'some/incorrect/path',
-          },
-        });
-
-        expect(res[0].artifactError.lockFile).toEqual(
-          'gradle/wrapper/gradle-wrapper.properties'
-        );
-        expect(res[0].artifactError.stderr).not.toBeNull();
-        expect(res[0].artifactError.stderr).not.toEqual('');
-
-        // 5.6.4 => 5.6.4 (updates execs) - unexpected behavior (looks like a bug in Gradle)
-        ['gradle/wrapper/gradle-wrapper.properties'].forEach((file) => {
-          compareFile(file, 'testFiles-copy');
-        });
-      }
-    );
-  });
-=======
 
     it('gradlew failed', async () => {
       const cfg = { ...config, localDir: resolve(fixtures, './wrongCmd') };
->>>>>>> 6988c67a
 
       await setUtilConfig(cfg);
       const res = await dcUpdate.updateArtifacts({
