--- conflicted
+++ resolved
@@ -37,11 +37,7 @@
 
 describe(getName(__filename), () => {
   ifSystemSupportsGradle(6).describe('real tests', () => {
-<<<<<<< HEAD
-    jest.setTimeout(5 * 60 * 1000);
-=======
     jest.setTimeout(60 * 1000);
->>>>>>> 0d1e2736
 
     beforeEach(async () => {
       jest.resetAllMocks();
