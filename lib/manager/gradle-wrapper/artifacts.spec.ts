import { resolve } from 'path';
import { readFile, readFileSync } from 'fs-extra';
import Git from 'simple-git/promise';
import * as httpMock from '../../../test/httpMock';
import {
  bufferSerializer,
  getName,
  partial,
  platform,
} from '../../../test/util';
import { setUtilConfig } from '../../util';
import * as runCache from '../../util/cache/run';
import { ifSystemSupportsGradle } from '../gradle/__testutil__/gradle';
import * as dcUpdate from '.';

const fixtures = resolve(__dirname, './__fixtures__');
const config = {
  localDir: resolve(fixtures, './testFiles'),
  toVersion: '5.6.4',
};

jest.mock('../../platform');

expect.addSnapshotSerializer(bufferSerializer());

function readString(...paths: string[]): Promise<string> {
  return readFile(resolve(fixtures, ...paths), 'utf8');
}

function readBinSync(...paths: string[]): Buffer {
  return readFileSync(resolve(fixtures, ...paths));
}

function compareFile(file: string, path: string) {
  expect(readBinSync(`./testFiles/${file}`)).toEqual(
    readBinSync(`./${path}/${file}`)
  );
}

describe(getName(__filename), () => {
<<<<<<< HEAD
  jest.setTimeout(15 * 1000);

  beforeEach(async () => {
    jest.resetAllMocks();
    await setUtilConfig(config);
    httpMock.setup();
    runCache.clear();
  });
=======
  ifSystemSupportsGradle(6).describe('real tests', () => {
    beforeEach(async () => {
      jest.setTimeout(5 * 60 * 1000);
      jest.resetAllMocks();
      await setUtilConfig(config);
      httpMock.setup();
      runCache.clear();
    });
>>>>>>> a6de753e

    afterEach(async () => {
      await Git(config.localDir)?.checkout(['--', '.']);
      httpMock.reset();
    });

    it('replaces existing value', async () => {
      platform.getRepoStatus.mockResolvedValue({
        modified: [
          'gradle/wrapper/gradle-wrapper.properties',
          'gradle/wrapper/gradle-wrapper.jar',
          'gradlew',
          'gradlew.bat',
        ],
      } as Git.StatusResult);

      const res = await dcUpdate.updateArtifacts({
        packageFileName: 'gradle-wrapper.properties',
        updatedDeps: [],
        newPackageFileContent: await readString(
          `./expectedFiles/gradle/wrapper/gradle-wrapper.properties`
        ),
        config: { ...config, toVersion: '6.3' },
      });

      expect(res).toEqual(
        [
          'gradle/wrapper/gradle-wrapper.properties',
          'gradle/wrapper/gradle-wrapper.jar',
          'gradlew',
          'gradlew.bat',
        ].map((fileProjectPath) => {
          return {
            file: {
              name: fileProjectPath,
              contents: readBinSync(`./testFiles/${fileProjectPath}`),
            },
          };
        })
      );

      [
        'gradle/wrapper/gradle-wrapper.properties',
        'gradle/wrapper/gradle-wrapper.jar',
        'gradlew',
        'gradlew.bat',
      ].forEach((file) => {
        compareFile(file, 'expectedFiles');
      });
    });

    it('updates from version', async () => {
      platform.getRepoStatus.mockResolvedValueOnce(
        partial<Git.StatusResult>({
          modified: ['gradle/wrapper/gradle-wrapper.properties'],
        })
      );

      const result = await dcUpdate.updateArtifacts({
        packageFileName: 'gradle-wrapper.properties',
        updatedDeps: [],
        newPackageFileContent: ``,
        config: { ...config, toVersion: '6.3' },
      });

      expect(result).toHaveLength(1);
      expect(result[0].artifactError).toBeUndefined();

      compareFile('gradle/wrapper/gradle-wrapper.properties', 'expectedFiles');
    });

    it('up to date', async () => {
      platform.getRepoStatus.mockResolvedValue({
        modified: [],
      } as Git.StatusResult);

      const res = await dcUpdate.updateArtifacts({
        packageFileName: 'gradle-wrapper.properties',
        updatedDeps: [],
        newPackageFileContent: await readString(
          `./testFiles/gradle/wrapper/gradle-wrapper.properties`
        ),
        config,
      });

      expect(res).toEqual([]);

      // 5.6.4 => 5.6.4 (updates execs)
      // 6.3 => (5.6.4) (downgrades execs)
      // looks like a bug in Gradle
      ['gradle/wrapper/gradle-wrapper.properties'].forEach((file) => {
        compareFile(file, 'testFiles-copy');
      });
    });

    it('getRepoStatus fails', async () => {
      platform.getRepoStatus.mockImplementation(() => {
        throw new Error('failed');
      });

      const res = await dcUpdate.updateArtifacts({
        packageFileName: 'gradle-wrapper.properties',
        updatedDeps: [],
        newPackageFileContent: await readString(
          `./testFiles/gradle/wrapper/gradle-wrapper.properties`
        ),
        config,
      });

      expect(res[0].artifactError.lockFile).toEqual(
        'gradle-wrapper.properties'
      );
      expect(res[0].artifactError.stderr).toEqual('failed');

      // 5.6.4 => 5.6.4 (updates execs) - unexpected behavior (looks like a bug in Gradle)
      ['gradle/wrapper/gradle-wrapper.properties'].forEach((file) => {
        compareFile(file, 'testFiles-copy');
      });
    });

    it('gradlew failed', async () => {
      const cfg = { ...config, localDir: resolve(fixtures, './wrongCmd') };

      await setUtilConfig(cfg);
      const res = await dcUpdate.updateArtifacts({
        packageFileName: 'gradle-wrapper.properties',
        updatedDeps: [],
        newPackageFileContent: await readString(
          `./testFiles/gradle/wrapper/gradle-wrapper.properties`
        ),
        config: cfg,
      });

      expect(res[0].artifactError.lockFile).toEqual(
        'gradle-wrapper.properties'
      );
      expect(res[0].artifactError.stderr).not.toBeNull();
      expect(res[0].artifactError.stderr).not.toEqual('');

      // 5.6.4 => 5.6.4 (updates execs) - unexpected behavior (looks like a bug in Gradle)
      ['gradle/wrapper/gradle-wrapper.properties'].forEach((file) => {
        compareFile(file, 'testFiles-copy');
      });
    });

    it('gradlew not found', async () => {
      const res = await dcUpdate.updateArtifacts({
        packageFileName: 'gradle-wrapper.properties',
        updatedDeps: [],
        newPackageFileContent: undefined,
        config: {
          localDir: 'some-dir',
        },
      });

      expect(res).toBeNull();
    });

    it('updates distributionSha256Sum', async () => {
      httpMock
        .scope('https://services.gradle.org')
        .get('/distributions/gradle-6.3-bin.zip.sha256')
        .reply(
          200,
          '038794feef1f4745c6347107b6726279d1c824f3fc634b60f86ace1e9fbd1768'
        );

      platform.getRepoStatus.mockResolvedValueOnce(
        partial<Git.StatusResult>({
          modified: ['gradle/wrapper/gradle-wrapper.properties'],
        })
      );

      const result = await dcUpdate.updateArtifacts({
        packageFileName: 'gradle-wrapper.properties',
        updatedDeps: [],
        newPackageFileContent: `distributionSha256Sum=336b6898b491f6334502d8074a6b8c2d73ed83b92123106bd4bf837f04111043\ndistributionUrl=https\\://services.gradle.org/distributions/gradle-6.3-bin.zip`,
        config,
      });

      expect(result).toHaveLength(1);
      expect(result[0].artifactError).toBeUndefined();

      expect(
        await readString(
          config.localDir,
          `./gradle/wrapper/gradle-wrapper.properties`
        )
      ).toEqual(await readString(`./gradle-wrapper-sum.properties`));

      expect(httpMock.getTrace()).toEqual([
        {
          headers: {
            'accept-encoding': 'gzip, deflate',
            host: 'services.gradle.org',
            'user-agent': 'https://github.com/renovatebot/renovate',
          },
          method: 'GET',
          url:
            'https://services.gradle.org/distributions/gradle-6.3-bin.zip.sha256',
        },
      ]);
    });

    it('distributionSha256Sum 404', async () => {
      httpMock
        .scope('https://services.gradle.org')
        .get('/distributions/gradle-6.3-bin.zip.sha256')
        .reply(404);

      const result = await dcUpdate.updateArtifacts({
        packageFileName: 'gradle-wrapper.properties',
        updatedDeps: [],
        newPackageFileContent: `distributionSha256Sum=336b6898b491f6334502d8074a6b8c2d73ed83b92123106bd4bf837f04111043\ndistributionUrl=https\\://services.gradle.org/distributions/gradle-6.3-bin.zip`,
        config,
      });

      expect(result).toEqual([
        {
          artifactError: {
            lockFile: 'gradle-wrapper.properties',
            stderr: 'Response code 404 (Not Found)',
          },
        },
      ]);
      expect(httpMock.getTrace()).toEqual([
        {
          headers: {
            'accept-encoding': 'gzip, deflate',
            host: 'services.gradle.org',
            'user-agent': 'https://github.com/renovatebot/renovate',
          },
          method: 'GET',
          url:
            'https://services.gradle.org/distributions/gradle-6.3-bin.zip.sha256',
        },
      ]);
    });
  });
});<|MERGE_RESOLUTION|>--- conflicted
+++ resolved
@@ -19,8 +19,6 @@
   toVersion: '5.6.4',
 };
 
-jest.mock('../../platform');
-
 expect.addSnapshotSerializer(bufferSerializer());
 
 function readString(...paths: string[]): Promise<string> {
@@ -38,25 +36,15 @@
 }
 
 describe(getName(__filename), () => {
-<<<<<<< HEAD
-  jest.setTimeout(15 * 1000);
-
-  beforeEach(async () => {
-    jest.resetAllMocks();
-    await setUtilConfig(config);
-    httpMock.setup();
-    runCache.clear();
-  });
-=======
   ifSystemSupportsGradle(6).describe('real tests', () => {
+    jest.setTimeout(5 * 60 * 1000);
+    
     beforeEach(async () => {
-      jest.setTimeout(5 * 60 * 1000);
       jest.resetAllMocks();
       await setUtilConfig(config);
       httpMock.setup();
       runCache.clear();
     });
->>>>>>> a6de753e
 
     afterEach(async () => {
       await Git(config.localDir)?.checkout(['--', '.']);
