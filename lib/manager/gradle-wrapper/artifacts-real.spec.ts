import { readFile, readFileSync } from 'fs-extra';
import Git from 'simple-git';
import { resolve } from 'upath';
import * as httpMock from '../../../test/http-mock';
<<<<<<< HEAD
import { git, partial } from '../../../test/util';
import { setAdminConfig } from '../../config/admin';
import type { RepoAdminConfig } from '../../config/types';
=======
import { getName, git, partial } from '../../../test/util';
import { setGlobalConfig } from '../../config/global';
import type { RepoGlobalConfig } from '../../config/types';
>>>>>>> 3c1094b9
import type { StatusResult } from '../../util/git';
import { ifSystemSupportsGradle } from '../gradle/deep/__testutil__/gradle';
import type { UpdateArtifactsConfig } from '../types';
import * as dcUpdate from '.';

jest.mock('../../util/git');

const fixtures = resolve(__dirname, './__fixtures__');

const adminConfig: RepoGlobalConfig = {
  localDir: resolve(fixtures, './testFiles'),
};

const config: UpdateArtifactsConfig = {
  newValue: '5.6.4',
};

function readString(...paths: string[]): Promise<string> {
  return readFile(resolve(fixtures, ...paths), 'utf8');
}

function readBinSync(...paths: string[]): Buffer {
  return readFileSync(resolve(fixtures, ...paths));
}

function compareFile(file: string, path: string) {
  expect(readBinSync(`./testFiles/${file}`)).toEqual(
    readBinSync(`./${path}/${file}`)
  );
}

describe('manager/gradle-wrapper/artifacts-real', () => {
  ifSystemSupportsGradle(6).describe('real tests', () => {
    jest.setTimeout(60 * 1000);

    beforeEach(() => {
      jest.resetAllMocks();
      setGlobalConfig(adminConfig);
    });

    afterEach(async () => {
      await Git(fixtures).checkout(['HEAD', '--', '.']);
      setGlobalConfig();
    });

    it('replaces existing value', async () => {
      git.getRepoStatus.mockResolvedValue({
        modified: [
          'gradle/wrapper/gradle-wrapper.properties',
          'gradle/wrapper/gradle-wrapper.jar',
          'gradlew',
          'gradlew.bat',
        ],
      } as StatusResult);

      const res = await dcUpdate.updateArtifacts({
        packageFileName: 'gradle/wrapper/gradle-wrapper.properties',
        updatedDeps: [],
        newPackageFileContent: await readString(
          `./expectedFiles/gradle/wrapper/gradle-wrapper.properties`
        ),
        config: { ...config, newValue: '6.3' },
      });

      expect(res).toEqual(
        [
          'gradle/wrapper/gradle-wrapper.properties',
          'gradle/wrapper/gradle-wrapper.jar',
          'gradlew',
          'gradlew.bat',
        ].map((fileProjectPath) => ({
          file: {
            name: fileProjectPath,
            contents: readBinSync(`./testFiles/${fileProjectPath}`),
          },
        }))
      );

      [
        'gradle/wrapper/gradle-wrapper.properties',
        'gradle/wrapper/gradle-wrapper.jar',
        'gradlew',
        'gradlew.bat',
      ].forEach((file) => {
        compareFile(file, 'expectedFiles');
      });
    });

    it('updates from version', async () => {
      git.getRepoStatus.mockResolvedValueOnce(
        partial<StatusResult>({
          modified: ['gradle/wrapper/gradle-wrapper.properties'],
        })
      );

      const result = await dcUpdate.updateArtifacts({
        packageFileName: 'gradle/wrapper/gradle-wrapper.properties',
        updatedDeps: [],
        newPackageFileContent: ``,
        config: { ...config, newValue: '6.3' },
      });

      expect(result).toHaveLength(1);
      expect(result[0].artifactError).toBeUndefined();

      compareFile('gradle/wrapper/gradle-wrapper.properties', 'expectedFiles');
    });

    it('up to date', async () => {
      git.getRepoStatus.mockResolvedValue({
        modified: [],
      } as StatusResult);

      const res = await dcUpdate.updateArtifacts({
        packageFileName: 'gradle/wrapper/gradle-wrapper.properties',
        updatedDeps: [],
        newPackageFileContent: await readString(
          `./testFiles/gradle/wrapper/gradle-wrapper.properties`
        ),
        config,
      });

      expect(res).toEqual([]);

      // 5.6.4 => 5.6.4 (updates execs)
      // 6.3 => (5.6.4) (downgrades execs)
      // looks like a bug in Gradle
      ['gradle/wrapper/gradle-wrapper.properties'].forEach((file) => {
        compareFile(file, 'testFiles-copy');
      });
    });

    it('getRepoStatus fails', async () => {
      git.getRepoStatus.mockImplementation(() => {
        throw new Error('failed');
      });

      const res = await dcUpdate.updateArtifacts({
        packageFileName: 'gradle/wrapper/gradle-wrapper.properties',
        updatedDeps: [],
        newPackageFileContent: await readString(
          `./testFiles/gradle/wrapper/gradle-wrapper.properties`
        ),
        config,
      });

      expect(res[0].artifactError.lockFile).toEqual(
        'gradle/wrapper/gradle-wrapper.properties'
      );
      expect(res[0].artifactError.stderr).toEqual('failed');

      // 5.6.4 => 5.6.4 (updates execs) - unexpected behavior (looks like a bug in Gradle)
      ['gradle/wrapper/gradle-wrapper.properties'].forEach((file) => {
        compareFile(file, 'testFiles-copy');
      });
    });

    it('gradlew failed', async () => {
      const wrongCmdConfig = {
        ...adminConfig,
        localDir: resolve(fixtures, './wrongCmd'),
      };

      setGlobalConfig(wrongCmdConfig);
      const res = await dcUpdate.updateArtifacts({
        packageFileName: 'gradle/wrapper/gradle-wrapper.properties',
        updatedDeps: [],
        newPackageFileContent: await readString(
          `./testFiles/gradle/wrapper/gradle-wrapper.properties`
        ),
        config,
      });

      expect(res[0].artifactError.lockFile).toEqual(
        'gradle/wrapper/gradle-wrapper.properties'
      );
      expect(res[0].artifactError.stderr).not.toBeNull();
      expect(res[0].artifactError.stderr).not.toEqual('');

      // 5.6.4 => 5.6.4 (updates execs) - unexpected behavior (looks like a bug in Gradle)
      ['gradle/wrapper/gradle-wrapper.properties'].forEach((file) => {
        compareFile(file, 'testFiles-copy');
      });
    });

    it('gradlew not found', async () => {
      setGlobalConfig({ localDir: 'some-dir' });
      const res = await dcUpdate.updateArtifacts({
        packageFileName: 'gradle-wrapper.properties',
        updatedDeps: [],
        newPackageFileContent: undefined,
        config: {},
      });

      expect(res).toBeNull();
    });

    it('updates distributionSha256Sum', async () => {
      httpMock
        .scope('https://services.gradle.org')
        .get('/distributions/gradle-6.3-bin.zip.sha256')
        .reply(
          200,
          '038794feef1f4745c6347107b6726279d1c824f3fc634b60f86ace1e9fbd1768'
        );

      git.getRepoStatus.mockResolvedValueOnce(
        partial<StatusResult>({
          modified: ['gradle/wrapper/gradle-wrapper.properties'],
        })
      );

      const newContent = await readString(`./gradle-wrapper-sum.properties`);

      const result = await dcUpdate.updateArtifacts({
        packageFileName: 'gradle/wrapper/gradle-wrapper.properties',
        updatedDeps: [],
        newPackageFileContent: newContent.replace(
          '038794feef1f4745c6347107b6726279d1c824f3fc634b60f86ace1e9fbd1768',
          '1f3067073041bc44554d0efe5d402a33bc3d3c93cc39ab684f308586d732a80d'
        ),
        config: {
          ...config,
          newValue: '6.3',
          currentValue: '5.6.4',
        },
      });

      expect(result).toHaveLength(1);
      expect(result[0].artifactError).toBeUndefined();

      expect(
        await readString(
          adminConfig.localDir,
          `./gradle/wrapper/gradle-wrapper.properties`
        )
      ).toEqual(newContent);

      expect(httpMock.getTrace()).toEqual([
        {
          headers: {
            'accept-encoding': 'gzip, deflate, br',
            host: 'services.gradle.org',
            'user-agent':
              'RenovateBot/0.0.0-semantic-release (https://github.com/renovatebot/renovate)',
          },
          method: 'GET',
          url: 'https://services.gradle.org/distributions/gradle-6.3-bin.zip.sha256',
        },
      ]);
    });

    it('distributionSha256Sum 404', async () => {
      httpMock
        .scope('https://services.gradle.org')
        .get('/distributions/gradle-6.3-bin.zip.sha256')
        .reply(404);

      const result = await dcUpdate.updateArtifacts({
        packageFileName: 'gradle/wrapper/gradle-wrapper.properties',
        updatedDeps: [],
        newPackageFileContent: `distributionSha256Sum=336b6898b491f6334502d8074a6b8c2d73ed83b92123106bd4bf837f04111043\ndistributionUrl=https\\://services.gradle.org/distributions/gradle-6.3-bin.zip`,
        config,
      });

      expect(result).toEqual([
        {
          artifactError: {
            lockFile: 'gradle/wrapper/gradle-wrapper.properties',
            stderr: 'Response code 404 (Not Found)',
          },
        },
      ]);
      expect(httpMock.getTrace()).toEqual([
        {
          headers: {
            'accept-encoding': 'gzip, deflate, br',
            host: 'services.gradle.org',
            'user-agent':
              'RenovateBot/0.0.0-semantic-release (https://github.com/renovatebot/renovate)',
          },
          method: 'GET',
          url: 'https://services.gradle.org/distributions/gradle-6.3-bin.zip.sha256',
        },
      ]);
    });
  });
});<|MERGE_RESOLUTION|>--- conflicted
+++ resolved
@@ -2,15 +2,9 @@
 import Git from 'simple-git';
 import { resolve } from 'upath';
 import * as httpMock from '../../../test/http-mock';
-<<<<<<< HEAD
 import { git, partial } from '../../../test/util';
-import { setAdminConfig } from '../../config/admin';
-import type { RepoAdminConfig } from '../../config/types';
-=======
-import { getName, git, partial } from '../../../test/util';
 import { setGlobalConfig } from '../../config/global';
 import type { RepoGlobalConfig } from '../../config/types';
->>>>>>> 3c1094b9
 import type { StatusResult } from '../../util/git';
 import { ifSystemSupportsGradle } from '../gradle/deep/__testutil__/gradle';
 import type { UpdateArtifactsConfig } from '../types';
