--- conflicted
+++ resolved
@@ -9,6 +9,7 @@
   createDependency,
   mergeExtractionTemplate,
   regexMatchAll,
+  mergeGroups,
   validMatchFields,
 } from './util';
 
@@ -24,34 +25,12 @@
   return config.matchStrings
     .map((matchString) => regEx(matchString, 'g'))
     .flatMap((regex) => regexMatchAll(regex, content)) // match all regex to content, get all matches, reduce to single array
-<<<<<<< HEAD
     .map((matchResult) =>
       createDependency(
         { groups: matchResult.groups, replaceString: matchResult[0] },
         config
       )
     );
-=======
-    .map((matchResult) => createDependency(matchResult, null, config));
-}
-
-function mergeGroups(
-  mergedGroup: Record<string, string>,
-  secondGroup: Record<string, string>
-): Record<string, string> {
-  const resultGroup = Object.create(null); // prevent prototype pollution
-
-  Object.keys(mergedGroup).forEach(
-    // eslint-disable-next-line no-return-assign
-    (key) => (resultGroup[key] = mergedGroup[key])
-  );
-  Object.keys(secondGroup).forEach((key) => {
-    if (secondGroup[key] && secondGroup[key] !== '') {
-      resultGroup[key] = secondGroup[key];
-    }
-  });
-  return resultGroup;
->>>>>>> 20c25d93
 }
 
 function handleCombination(
@@ -94,12 +73,10 @@
     // if we have a depName and a currentValue with have the minimal viable definition
     if (match?.groups?.depName && match?.groups?.currentValue) {
       return createDependency(
-<<<<<<< HEAD
-        { groups: match.groups, replaceString: match[0] },
-=======
-        match,
-        mergeGroups(combinedGroups, match.groups),
->>>>>>> 20c25d93
+        {
+          groups: mergeGroups(combinedGroups, match.groups),
+          replaceString: match[0],
+        },
         config
       );
     }
