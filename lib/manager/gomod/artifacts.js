const { exec } = require('child-process-promise');
const fs = require('fs-extra');
const upath = require('upath');
const hostRules = require('../../util/host-rules');
<<<<<<< HEAD
const { logger } = require('../../logger');
=======
const { getChildProcessEnv } = require('../../util/env');
>>>>>>> 7725faa5

module.exports = {
  updateArtifacts,
};

async function updateArtifacts(
  goModFileName,
  updatedDeps,
  newGoModContent,
  config
) {
  logger.debug(`gomod.updateArtifacts(${goModFileName})`);
  process.env.GOPATH =
    process.env.GOPATH || upath.join(config.cacheDir, './others/go');
  await fs.ensureDir(process.env.GOPATH);
  logger.debug('Using GOPATH: ' + process.env.GOPATH);
  const sumFileName = goModFileName.replace(/\.mod$/, '.sum');
  const existingGoSumContent = await platform.getFile(sumFileName);
  if (!existingGoSumContent) {
    logger.debug('No go.sum found');
    return null;
  }
  const cwd = upath.join(config.localDir, upath.dirname(goModFileName));
  let stdout;
  let stderr;
  try {
    const localGoModFileName = upath.join(config.localDir, goModFileName);
    const massagedGoMod = newGoModContent.replace(
      /\n(replace\s+[^\s]+\s+=>\s+\.\.\/.*)/g,
      '\n// renovate-replace $1'
    );
    if (massagedGoMod !== newGoModContent) {
      logger.debug('Removed some relative replace statements from go.mod');
    }
    await fs.outputFile(localGoModFileName, massagedGoMod);
    const localGoSumFileName = upath.join(config.localDir, sumFileName);
    const env = getChildProcessEnv(['GOPATH']);
    const startTime = process.hrtime();
    let cmd;
    if (config.binarySource === 'docker') {
      logger.info('Running go via docker');
      cmd = `docker run --rm `;
      const volumes = [config.localDir, process.env.GOPATH];
      cmd += volumes.map(v => `-v ${v}:${v} `).join('');
      const envVars = ['GOPATH'];
      cmd += envVars.map(e => `-e ${e} `).join('');
      cmd += '-e CGO_ENABLED=0 ';
      cmd += `-w ${cwd} `;
      cmd += `renovate/go `;
      const credentials = hostRules.find({
        hostType: 'github',
        url: 'https://api.github.com/',
      });
      if (credentials && credentials.token) {
        logger.debug('Setting github.com credentials');
        cmd += `bash -c "git config --global url.\\"https://${
          global.appMode
            ? `x-access-token:${credentials.token}`
            : credentials.token
        }@github.com/\\".insteadOf \\"https://github.com/\\" && go`;
      } else {
        cmd += 'go';
      }
    } else {
      logger.info('Running go via global command');
      cmd = 'go';
    }
    let args = 'get';
    if (cmd.includes('.insteadOf')) {
      args += '"';
    }
    logger.debug({ cmd, args }, 'go get command');
    ({ stdout, stderr } = await exec(`${cmd} ${args}`, {
      cwd,
      shell: true,
      env,
    }));
    let duration = process.hrtime(startTime);
    let seconds = Math.round(duration[0] + duration[1] / 1e9);
    logger.info(
      { seconds, type: 'go.sum', stdout, stderr },
      'Generated lockfile'
    );
    if (
      config.postUpdateOptions &&
      config.postUpdateOptions.includes('gomodTidy')
    ) {
      args = 'mod tidy';
      if (cmd.includes('.insteadOf')) {
        args += '"';
      }
      logger.debug({ cmd, args }, 'go mod tidy command');
      ({ stdout, stderr } = await exec(`${cmd} ${args}`, {
        cwd,
        shell: true,
        env,
      }));
      duration = process.hrtime(startTime);
      seconds = Math.round(duration[0] + duration[1] / 1e9);
      logger.info(
        { seconds, stdout, stderr },
        'Tidied Go Modules after update'
      );
    }
    const res = [];
    let status = await platform.getRepoStatus();
    if (!status.modified.includes(sumFileName)) {
      return null;
    }
    logger.debug('Returning updated go.sum');
    res.push({
      file: {
        name: sumFileName,
        contents: await fs.readFile(localGoSumFileName, 'utf8'),
      },
    });
    const vendorDir = upath.join(upath.dirname(goModFileName), 'vendor/');
    const vendorModulesFileName = upath.join(vendorDir, 'modules.txt');
    // istanbul ignore if
    if (await platform.getFile(vendorModulesFileName)) {
      args = 'mod vendor';
      if (cmd.includes('.insteadOf')) {
        args += '"';
      }
      logger.debug({ cmd, args }, 'go mod vendor command');
      ({ stdout, stderr } = await exec(`${cmd} ${args}`, {
        cwd,
        shell: true,
        env,
      }));
      duration = process.hrtime(startTime);
      seconds = Math.round(duration[0] + duration[1] / 1e9);
      logger.info({ seconds, stdout, stderr }, 'Vendored modules');
      if (
        config.postUpdateOptions &&
        config.postUpdateOptions.includes('gomodTidy')
      ) {
        args = 'mod tidy';
        if (cmd.includes('.insteadOf')) {
          args += '"';
        }
        logger.debug({ cmd, args }, 'go mod tidy command');
        ({ stdout, stderr } = await exec(`${cmd} ${args}`, {
          cwd,
          shell: true,
          env,
        }));
        duration = process.hrtime(startTime);
        seconds = Math.round(duration[0] + duration[1] / 1e9);
        logger.info(
          { seconds, stdout, stderr },
          'Tidied Go Modules after vendoring'
        );
      }
      status = await platform.getRepoStatus();
      for (const f of status.modified.concat(status.not_added)) {
        if (f.startsWith(vendorDir)) {
          const localModified = upath.join(config.localDir, f);
          res.push({
            file: {
              name: f,
              contents: await fs.readFile(localModified, 'utf8'),
            },
          });
        }
      }
      for (const f of status.deleted || []) {
        res.push({
          file: {
            name: '|delete|',
            contents: f,
          },
        });
      }
    }
    const finalGoModContent = (await fs.readFile(
      localGoModFileName,
      'utf8'
    )).replace(/\/\/ renovate-replace /g, '');
    if (finalGoModContent !== newGoModContent) {
      logger.info('Found updated go.mod after go.sum update');
      res.push({
        file: {
          name: goModFileName,
          contents: finalGoModContent,
        },
      });
    }
    return res;
  } catch (err) {
    logger.info({ err }, 'Failed to update go.sum');
    return [
      {
        artifactError: {
          lockFile: sumFileName,
          stderr: err.message,
        },
      },
    ];
  }
}<|MERGE_RESOLUTION|>--- conflicted
+++ resolved
@@ -2,11 +2,8 @@
 const fs = require('fs-extra');
 const upath = require('upath');
 const hostRules = require('../../util/host-rules');
-<<<<<<< HEAD
+const { getChildProcessEnv } = require('../../util/env');
 const { logger } = require('../../logger');
-=======
-const { getChildProcessEnv } = require('../../util/env');
->>>>>>> 7725faa5
 
 module.exports = {
   updateArtifacts,
