import { exec as _exec } from 'child_process';
import _fs from 'fs-extra';
import { join } from 'upath';
import { envMock, mockExecAll } from '../../../test/execUtil';
import { git, mocked } from '../../../test/util';
import { setUtilConfig } from '../../util';
import { BinarySource } from '../../util/exec/common';
import * as docker from '../../util/exec/docker';
import * as _env from '../../util/exec/env';
import { StatusResult } from '../../util/git';
import * as _hostRules from '../../util/host-rules';
import * as gomod from './artifacts';

jest.mock('fs-extra');
jest.mock('child_process');
jest.mock('../../util/exec/env');
jest.mock('../../util/git');
jest.mock('../../util/host-rules');
jest.mock('../../util/http');

const fs: jest.Mocked<typeof _fs> = _fs as any;
const exec: jest.Mock<typeof _exec> = _exec as any;
const env = mocked(_env);
const hostRules = mocked(_hostRules);

const gomod1 = `module github.com/renovate-tests/gomod1

require github.com/pkg/errors v0.7.0
require github.com/aws/aws-sdk-go v1.15.21
require github.com/davecgh/go-spew v1.0.0
require golang.org/x/foo v1.0.0
require github.com/rarkins/foo abcdef1
require gopkg.in/russross/blackfriday.v1 v1.0.0

replace github.com/pkg/errors => ../errors
`;

const config = {
  // `join` fixes Windows CI
  localDir: join('/tmp/github/some/repo'),
  cacheDir: join('/tmp/renovate/cache'),
  dockerUser: 'foobar',
  compatibility: { go: '1.14' },
};

const goEnv = {
  GONOSUMDB: '1',
  GOPROXY: 'proxy.example.com',
  CGO_ENABLED: '1',
};

describe('.updateArtifacts()', () => {
  beforeEach(async () => {
    jest.resetAllMocks();
    jest.resetModules();

    delete process.env.GOPATH;
    env.getChildProcessEnv.mockReturnValue({ ...envMock.basic, ...goEnv });
    await setUtilConfig(config);
    docker.resetPrefetchedImages();
  });
  it('returns if no go.sum found', async () => {
    const execSnapshots = mockExecAll(exec);
    expect(
      await gomod.updateArtifacts({
        packageFileName: 'go.mod',
        updatedDeps: [],
        newPackageFileContent: gomod1,
        config,
      })
    ).toBeNull();
    expect(execSnapshots).toMatchSnapshot();
  });
  it('returns null if unchanged', async () => {
    fs.readFile.mockResolvedValueOnce('Current go.sum' as any);
    fs.readFile.mockResolvedValueOnce(null as any); // vendor modules filename
    const execSnapshots = mockExecAll(exec);
    git.getRepoStatus.mockResolvedValueOnce({
      modified: [],
    } as StatusResult);
    expect(
      await gomod.updateArtifacts({
        packageFileName: 'go.mod',
        updatedDeps: [],
        newPackageFileContent: gomod1,
        config,
      })
    ).toBeNull();
    expect(execSnapshots).toMatchSnapshot();
  });
  it('returns updated go.sum', async () => {
    fs.readFile.mockResolvedValueOnce('Current go.sum' as any);
    fs.readFile.mockResolvedValueOnce(null as any); // vendor modules filename
    const execSnapshots = mockExecAll(exec);
    git.getRepoStatus.mockResolvedValueOnce({
      modified: ['go.sum'],
    } as StatusResult);
    fs.readFile.mockResolvedValueOnce('New go.sum' as any);
    expect(
      await gomod.updateArtifacts({
        packageFileName: 'go.mod',
        updatedDeps: [],
        newPackageFileContent: gomod1,
        config,
      })
    ).not.toBeNull();
    expect(execSnapshots).toMatchSnapshot();
  });
  it('supports vendor directory update', async () => {
    const foo = join('vendor/github.com/foo/foo/go.mod');
    const bar = join('vendor/github.com/bar/bar/go.mod');
    const baz = join('vendor/github.com/baz/baz/go.mod');

    fs.readFile.mockResolvedValueOnce('Current go.sum' as any);
    fs.readFile.mockResolvedValueOnce('modules.txt content' as any); // vendor modules filename
    const execSnapshots = mockExecAll(exec);
    git.getRepoStatus.mockResolvedValueOnce({
      modified: ['go.sum', foo],
      not_added: [bar],
      deleted: [baz],
    } as StatusResult);
    fs.readFile.mockResolvedValueOnce('New go.sum' as any);
    fs.readFile.mockResolvedValueOnce('Foo go.sum' as any);
    fs.readFile.mockResolvedValueOnce('Bar go.sum' as any);
    fs.readFile.mockResolvedValueOnce('New go.mod' as any);
    const res = await gomod.updateArtifacts({
      packageFileName: 'go.mod',
      updatedDeps: [],
      newPackageFileContent: gomod1,
      config: {
        ...config,
        postUpdateOptions: ['gomodTidy'],
      },
    });
    expect(res).not.toBeNull();
    expect(res?.map(({ file }) => file)).toEqual([
      { contents: 'New go.sum', name: 'go.sum' },
      { contents: 'Foo go.sum', name: foo },
      { contents: 'Bar go.sum', name: bar },
      { contents: baz, name: '|delete|' },
      { contents: 'New go.mod', name: 'go.mod' },
    ]);
    expect(execSnapshots).toMatchSnapshot();
  });
  it('supports docker mode without credentials', async () => {
    jest.spyOn(docker, 'removeDanglingContainers').mockResolvedValueOnce();
    await setUtilConfig({ ...config, binarySource: BinarySource.Docker });
    fs.readFile.mockResolvedValueOnce('Current go.sum' as any);
    fs.readFile.mockResolvedValueOnce(null as any); // vendor modules filename
    const execSnapshots = mockExecAll(exec);
    git.getRepoStatus.mockResolvedValueOnce({
      modified: ['go.sum'],
    } as StatusResult);
    fs.readFile.mockResolvedValueOnce('New go.sum' as any);
    expect(
      await gomod.updateArtifacts({
        packageFileName: 'go.mod',
        updatedDeps: [],
        newPackageFileContent: gomod1,
        config: {
          ...config,
          binarySource: BinarySource.Docker,
        },
      })
    ).not.toBeNull();
    expect(execSnapshots).toMatchSnapshot();
  });
  it('supports global mode', async () => {
    fs.readFile.mockResolvedValueOnce('Current go.sum' as any);
    fs.readFile.mockResolvedValueOnce(null as any); // vendor modules filename
    const execSnapshots = mockExecAll(exec);
    git.getRepoStatus.mockResolvedValueOnce({
      modified: ['go.sum'],
    } as StatusResult);
    fs.readFile.mockResolvedValueOnce('New go.sum' as any);
    expect(
      await gomod.updateArtifacts({
        packageFileName: 'go.mod',
        updatedDeps: [],
        newPackageFileContent: gomod1,
        config: {
          ...config,
          binarySource: BinarySource.Global,
        },
      })
    ).not.toBeNull();
    expect(execSnapshots).toMatchSnapshot();
  });
  it('supports docker mode with credentials', async () => {
    jest.spyOn(docker, 'removeDanglingContainers').mockResolvedValueOnce();
    await setUtilConfig({ ...config, binarySource: BinarySource.Docker });
    hostRules.find.mockReturnValueOnce({
      token: 'some-token',
    });
    fs.readFile.mockResolvedValueOnce('Current go.sum' as any);
    fs.readFile.mockResolvedValueOnce(null as any); // vendor modules filename
    const execSnapshots = mockExecAll(exec);
    git.getRepoStatus.mockResolvedValueOnce({
      modified: ['go.sum'],
    } as StatusResult);
    fs.readFile.mockResolvedValueOnce('New go.sum' as any);
    expect(
      await gomod.updateArtifacts({
        packageFileName: 'go.mod',
        updatedDeps: [],
        newPackageFileContent: gomod1,
        config: {
          ...config,
          binarySource: BinarySource.Docker,
        },
      })
    ).not.toBeNull();
    expect(execSnapshots).toMatchSnapshot();
  });
  it('supports docker mode with goModTidy', async () => {
    jest.spyOn(docker, 'removeDanglingContainers').mockResolvedValueOnce();
    await setUtilConfig({ ...config, binarySource: BinarySource.Docker });
    hostRules.find.mockReturnValueOnce({});
    fs.readFile.mockResolvedValueOnce('Current go.sum' as any);
    fs.readFile.mockResolvedValueOnce(null as any); // vendor modules filename
    const execSnapshots = mockExecAll(exec);
    git.getRepoStatus.mockResolvedValueOnce({
      modified: ['go.sum'],
    } as StatusResult);
    fs.readFile.mockResolvedValueOnce('New go.sum 1' as any);
    fs.readFile.mockResolvedValueOnce('New go.sum 2' as any);
    fs.readFile.mockResolvedValueOnce('New go.sum 3' as any);
<<<<<<< HEAD
    expect(
      await gomod.updateArtifacts({
        packageFileName: 'go.mod',
        updatedDeps: [],
        newPackageFileContent: gomod1,
        config: {
          ...config,
          binarySource: BinarySource.Docker,
          postUpdateOptions: ['gomodTidy'],
        },
      })
    ).not.toBeNull();
    expect(execSnapshots).toMatchSnapshot();
=======
    fs.readFile.mockResolvedValueOnce('New go.mod' as any);
    try {
      global.appMode = true;
      expect(
        await gomod.updateArtifacts({
          packageFileName: 'go.mod',
          updatedDeps: [],
          newPackageFileContent: gomod1,
          config: {
            ...config,
            binarySource: BinarySource.Docker,
            postUpdateOptions: ['gomodTidy'],
          },
        })
      ).not.toBeNull();
      expect(execSnapshots).toMatchSnapshot();
    } finally {
      delete global.appMode;
    }
>>>>>>> 75052921
  });
  it('catches errors', async () => {
    const execSnapshots = mockExecAll(exec);
    fs.readFile.mockResolvedValueOnce('Current go.sum' as any);
    fs.readFile.mockResolvedValueOnce(null as any); // vendor modules filename
    fs.outputFile.mockImplementationOnce(() => {
      throw new Error('This update totally doesnt work');
    });
    expect(
      await gomod.updateArtifacts({
        packageFileName: 'go.mod',
        updatedDeps: [],
        newPackageFileContent: gomod1,
        config,
      })
    ).toMatchSnapshot();
    expect(execSnapshots).toMatchSnapshot();
  });
});<|MERGE_RESOLUTION|>--- conflicted
+++ resolved
@@ -225,7 +225,7 @@
     fs.readFile.mockResolvedValueOnce('New go.sum 1' as any);
     fs.readFile.mockResolvedValueOnce('New go.sum 2' as any);
     fs.readFile.mockResolvedValueOnce('New go.sum 3' as any);
-<<<<<<< HEAD
+    fs.readFile.mockResolvedValueOnce('New go.mod' as any);
     expect(
       await gomod.updateArtifacts({
         packageFileName: 'go.mod',
@@ -239,27 +239,6 @@
       })
     ).not.toBeNull();
     expect(execSnapshots).toMatchSnapshot();
-=======
-    fs.readFile.mockResolvedValueOnce('New go.mod' as any);
-    try {
-      global.appMode = true;
-      expect(
-        await gomod.updateArtifacts({
-          packageFileName: 'go.mod',
-          updatedDeps: [],
-          newPackageFileContent: gomod1,
-          config: {
-            ...config,
-            binarySource: BinarySource.Docker,
-            postUpdateOptions: ['gomodTidy'],
-          },
-        })
-      ).not.toBeNull();
-      expect(execSnapshots).toMatchSnapshot();
-    } finally {
-      delete global.appMode;
-    }
->>>>>>> 75052921
   });
   it('catches errors', async () => {
     const execSnapshots = mockExecAll(exec);
