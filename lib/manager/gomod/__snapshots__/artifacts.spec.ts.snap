--- conflicted
+++ resolved
@@ -13,50 +13,6 @@
 
 exports[`.updateArtifacts() catches errors 2`] = `Array []`;
 
-<<<<<<< HEAD
-exports[`.updateArtifacts() ignore docker mode passthrough of invalid GIT_CONFIG_COUNT 1`] = `
-Array [
-  Object {
-    "cmd": "docker pull renovate/go:latest",
-    "options": Object {
-      "encoding": "utf-8",
-    },
-  },
-  Object {
-    "cmd": "docker ps --filter name=renovate_go -aq",
-    "options": Object {
-      "encoding": "utf-8",
-    },
-  },
-  Object {
-    "cmd": "docker run --rm --name=renovate_go --label=renovate_child -v \\"/tmp/github/some/repo\\":\\"/tmp/github/some/repo\\" -v \\"/tmp/renovate/cache\\":\\"/tmp/renovate/cache\\" -e GOPROXY -e GOPRIVATE -e GONOPROXY -e GONOSUMDB -e GOFLAGS -e CGO_ENABLED -w \\"/tmp/github/some/repo\\" renovate/go:latest bash -l -c \\"go get -d ./...\\"",
-    "options": Object {
-      "cwd": "/tmp/github/some/repo",
-      "encoding": "utf-8",
-      "env": Object {
-        "CGO_ENABLED": "1",
-        "GOFLAGS": "-modcacherw",
-        "GONOPROXY": "noproxy.example.com/*",
-        "GONOSUMDB": "1",
-        "GOPRIVATE": "private.example.com/*",
-        "GOPROXY": "proxy.example.com",
-        "HOME": "/home/user",
-        "HTTPS_PROXY": "https://example.com",
-        "HTTP_PROXY": "http://example.com",
-        "LANG": "en_US.UTF-8",
-        "LC_ALL": "en_US",
-        "NO_PROXY": "localhost",
-        "PATH": "/tmp/path",
-      },
-      "maxBuffer": 10485760,
-      "timeout": 900000,
-    },
-  },
-]
-`;
-
-=======
->>>>>>> 5dbf2939
 exports[`.updateArtifacts() returns if no go.sum found 1`] = `Array []`;
 
 exports[`.updateArtifacts() returns null if unchanged 1`] = `
@@ -313,8 +269,7 @@
 ]
 `;
 
-<<<<<<< HEAD
-exports[`.updateArtifacts() supports docker mode passthrough of GIT_CONFIG_COUNT 1`] = `
+exports[`.updateArtifacts() supports docker mode with credentials 1`] = `
 Array [
   Object {
     "cmd": "docker pull renovate/go:latest",
@@ -329,36 +284,33 @@
     },
   },
   Object {
-    "cmd": "docker run --rm --name=renovate_go --label=renovate_child -v \\"/tmp/github/some/repo\\":\\"/tmp/github/some/repo\\" -v \\"/tmp/renovate/cache\\":\\"/tmp/renovate/cache\\" -e GOPROXY -e GOPRIVATE -e GONOPROXY -e GONOSUMDB -e GOFLAGS -e CGO_ENABLED -e GIT_CONFIG_COUNT -w \\"/tmp/github/some/repo\\" renovate/go:latest bash -l -c \\"go get -d ./...\\"",
-    "options": Object {
-      "cwd": "/tmp/github/some/repo",
-      "encoding": "utf-8",
-      "env": Object {
-        "CGO_ENABLED": "1",
-        "GIT_CONFIG_COUNT": "2",
-        "GOFLAGS": "-modcacherw",
-        "GONOPROXY": "noproxy.example.com/*",
-        "GONOSUMDB": "1",
-        "GOPRIVATE": "private.example.com/*",
-        "GOPROXY": "proxy.example.com",
-        "HOME": "/home/user",
-        "HTTPS_PROXY": "https://example.com",
-        "HTTP_PROXY": "http://example.com",
-        "LANG": "en_US.UTF-8",
-        "LC_ALL": "en_US",
-        "NO_PROXY": "localhost",
-        "PATH": "/tmp/path",
-      },
-      "maxBuffer": 10485760,
-      "timeout": 900000,
-    },
-  },
-]
-`;
-
-=======
->>>>>>> 5dbf2939
-exports[`.updateArtifacts() supports docker mode with credentials 1`] = `
+    "cmd": "docker run --rm --name=renovate_go --label=renovate_child -v \\"/tmp/github/some/repo\\":\\"/tmp/github/some/repo\\" -v \\"/tmp/renovate/cache\\":\\"/tmp/renovate/cache\\" -e GOPROXY -e GOPRIVATE -e GONOPROXY -e GONOSUMDB -e GOFLAGS -e CGO_ENABLED -w \\"/tmp/github/some/repo\\" renovate/go:latest bash -l -c \\"git config --global url.\\\\\\"https://some-token@github.com/\\\\\\".insteadOf \\\\\\"https://github.com/\\\\\\" && go get -d ./...\\"",
+    "options": Object {
+      "cwd": "/tmp/github/some/repo",
+      "encoding": "utf-8",
+      "env": Object {
+        "CGO_ENABLED": "1",
+        "GOFLAGS": "-modcacherw",
+        "GONOPROXY": "noproxy.example.com/*",
+        "GONOSUMDB": "1",
+        "GOPRIVATE": "private.example.com/*",
+        "GOPROXY": "proxy.example.com",
+        "HOME": "/home/user",
+        "HTTPS_PROXY": "https://example.com",
+        "HTTP_PROXY": "http://example.com",
+        "LANG": "en_US.UTF-8",
+        "LC_ALL": "en_US",
+        "NO_PROXY": "localhost",
+        "PATH": "/tmp/path",
+      },
+      "maxBuffer": 10485760,
+      "timeout": 900000,
+    },
+  },
+]
+`;
+
+exports[`.updateArtifacts() supports docker mode with goModTidy 1`] = `
 Array [
   Object {
     "cmd": "docker pull renovate/go:latest",
@@ -373,37 +325,33 @@
     },
   },
   Object {
-<<<<<<< HEAD
-    "cmd": "docker run --rm --name=renovate_go --label=renovate_child -v \\"/tmp/github/some/repo\\":\\"/tmp/github/some/repo\\" -v \\"/tmp/renovate/cache\\":\\"/tmp/renovate/cache\\" -e GOPROXY -e GOPRIVATE -e GONOPROXY -e GONOSUMDB -e GOFLAGS -e CGO_ENABLED -e GIT_CONFIG_KEY_0 -e GIT_CONFIG_VALUE_0 -e GIT_CONFIG_COUNT -w \\"/tmp/github/some/repo\\" renovate/go:latest bash -l -c \\"go get -d ./...\\"",
-    "options": Object {
-      "cwd": "/tmp/github/some/repo",
-      "encoding": "utf-8",
-      "env": Object {
-        "CGO_ENABLED": "1",
-        "GIT_CONFIG_COUNT": "1",
-        "GIT_CONFIG_KEY_0": "url.https://some-token@github.com/.insteadOf",
-        "GIT_CONFIG_VALUE_0": "https://github.com/",
-        "GOFLAGS": "-modcacherw",
-        "GONOPROXY": "noproxy.example.com/*",
-        "GONOSUMDB": "1",
-        "GOPRIVATE": "github.com",
-        "GOPROXY": "proxy.example.com",
-        "HOME": "/home/user",
-        "HTTPS_PROXY": "https://example.com",
-        "HTTP_PROXY": "http://example.com",
-        "LANG": "en_US.UTF-8",
-        "LC_ALL": "en_US",
-        "NO_PROXY": "localhost",
-        "PATH": "/tmp/path",
-      },
-      "maxBuffer": 10485760,
-      "timeout": 900000,
-    },
-  },
-]
-`;
-
-exports[`.updateArtifacts() supports docker mode with credentials with golang.registryUrls 1`] = `
+    "cmd": "docker run --rm --name=renovate_go --label=renovate_child -v \\"/tmp/github/some/repo\\":\\"/tmp/github/some/repo\\" -v \\"/tmp/renovate/cache\\":\\"/tmp/renovate/cache\\" -e GOPROXY -e GOPRIVATE -e GONOPROXY -e GONOSUMDB -e GOFLAGS -e CGO_ENABLED -w \\"/tmp/github/some/repo\\" renovate/go:latest bash -l -c \\"go get -d ./... && go mod tidy && go mod tidy\\"",
+    "options": Object {
+      "cwd": "/tmp/github/some/repo",
+      "encoding": "utf-8",
+      "env": Object {
+        "CGO_ENABLED": "1",
+        "GOFLAGS": "-modcacherw",
+        "GONOPROXY": "noproxy.example.com/*",
+        "GONOSUMDB": "1",
+        "GOPRIVATE": "private.example.com/*",
+        "GOPROXY": "proxy.example.com",
+        "HOME": "/home/user",
+        "HTTPS_PROXY": "https://example.com",
+        "HTTP_PROXY": "http://example.com",
+        "LANG": "en_US.UTF-8",
+        "LC_ALL": "en_US",
+        "NO_PROXY": "localhost",
+        "PATH": "/tmp/path",
+      },
+      "maxBuffer": 10485760,
+      "timeout": 900000,
+    },
+  },
+]
+`;
+
+exports[`.updateArtifacts() supports docker mode without credentials 1`] = `
 Array [
   Object {
     "cmd": "docker pull renovate/go:latest",
@@ -418,200 +366,7 @@
     },
   },
   Object {
-    "cmd": "docker run --rm --name=renovate_go --label=renovate_child -v \\"/tmp/github/some/repo\\":\\"/tmp/github/some/repo\\" -v \\"/tmp/renovate/cache\\":\\"/tmp/renovate/cache\\" -e GOPROXY -e GOPRIVATE -e GONOPROXY -e GONOSUMDB -e GOFLAGS -e CGO_ENABLED -e GIT_CONFIG_KEY_0 -e GIT_CONFIG_VALUE_0 -e GIT_CONFIG_COUNT -w \\"/tmp/github/some/repo\\" renovate/go:latest bash -l -c \\"go get -d ./...\\"",
-=======
-    "cmd": "docker run --rm --name=renovate_go --label=renovate_child -v \\"/tmp/github/some/repo\\":\\"/tmp/github/some/repo\\" -v \\"/tmp/renovate/cache\\":\\"/tmp/renovate/cache\\" -e GOPATH -e GOPROXY -e GOPRIVATE -e GONOPROXY -e GONOSUMDB -e GOFLAGS -e CGO_ENABLED -w \\"/tmp/github/some/repo\\" renovate/go:latest bash -l -c \\"git config --global url.\\\\\\"https://some-token@github.com/\\\\\\".insteadOf \\\\\\"https://github.com/\\\\\\" && go get -d ./...\\"",
->>>>>>> 5dbf2939
-    "options": Object {
-      "cwd": "/tmp/github/some/repo",
-      "encoding": "utf-8",
-      "env": Object {
-        "CGO_ENABLED": "1",
-        "GOFLAGS": "-modcacherw",
-        "GONOPROXY": "noproxy.example.com/*",
-        "GONOSUMDB": "1",
-<<<<<<< HEAD
-        "GOPRIVATE": "github.com,github.enterprise.com/test,github2.enterprise.com",
-        "GOPROXY": "proxy.example.com",
-        "HOME": "/home/user",
-        "HTTPS_PROXY": "https://example.com",
-        "HTTP_PROXY": "http://example.com",
-        "LANG": "en_US.UTF-8",
-        "LC_ALL": "en_US",
-        "NO_PROXY": "localhost",
-        "PATH": "/tmp/path",
-      },
-      "maxBuffer": 10485760,
-      "timeout": 900000,
-    },
-  },
-]
-`;
-
-exports[`.updateArtifacts() supports docker mode with custom credentials 1`] = `
-Array [
-  Object {
-    "cmd": "docker pull renovate/go:latest",
-    "options": Object {
-      "encoding": "utf-8",
-    },
-  },
-  Object {
-    "cmd": "docker ps --filter name=renovate_go -aq",
-    "options": Object {
-      "encoding": "utf-8",
-    },
-  },
-  Object {
-    "cmd": "docker run --rm --name=renovate_go --label=renovate_child -v \\"/tmp/github/some/repo\\":\\"/tmp/github/some/repo\\" -v \\"/tmp/renovate/cache\\":\\"/tmp/renovate/cache\\" -e GOPROXY -e GOPRIVATE -e GONOPROXY -e GONOSUMDB -e GOFLAGS -e CGO_ENABLED -e GIT_CONFIG_KEY_0 -e GIT_CONFIG_VALUE_0 -e GIT_CONFIG_COUNT -e GIT_CONFIG_KEY_1 -e GIT_CONFIG_VALUE_1 -e GIT_CONFIG_KEY_2 -e GIT_CONFIG_VALUE_2 -e GIT_CONFIG_KEY_3 -e GIT_CONFIG_VALUE_3 -e GIT_CONFIG_KEY_4 -e GIT_CONFIG_VALUE_4 -w \\"/tmp/github/some/repo\\" renovate/go:latest bash -l -c \\"go get -d ./...\\"",
-    "options": Object {
-      "cwd": "/tmp/github/some/repo",
-      "encoding": "utf-8",
-      "env": Object {
-        "CGO_ENABLED": "1",
-        "GIT_CONFIG_COUNT": "5",
-        "GIT_CONFIG_KEY_0": "url.https://some-github-enterprise-token@github.enterprise.com/.insteadOf",
-        "GIT_CONFIG_KEY_1": "url.https://some-git-private-token@git.private.com/.insteadOf",
-        "GIT_CONFIG_KEY_2": "url.https://some-git2-private-token@git2.private.com/.insteadOf",
-        "GIT_CONFIG_KEY_3": "url.https://some-git3-private-token@git3.private.com/test-org.insteadOf",
-        "GIT_CONFIG_KEY_4": "url.https://username:password@git4.private.com/.insteadOf",
-        "GIT_CONFIG_VALUE_0": "https://github.enterprise.com/",
-        "GIT_CONFIG_VALUE_1": "https://git.private.com/",
-        "GIT_CONFIG_VALUE_2": "https://git2.private.com/",
-        "GIT_CONFIG_VALUE_3": "https://git3.private.com/test-org",
-        "GIT_CONFIG_VALUE_4": "https://git4.private.com/",
-        "GOFLAGS": "-modcacherw",
-        "GONOPROXY": "noproxy.example.com/*",
-        "GONOSUMDB": "1",
-        "GOPRIVATE": "github.enterprise.com,git.private.com,git2.private.com,git3.private.com/test-org,git4.private.com,git5.private.com",
-=======
-        "GOPATH": "/tmp/renovate/cache/others/go",
-        "GOPRIVATE": "private.example.com/*",
->>>>>>> 5dbf2939
-        "GOPROXY": "proxy.example.com",
-        "HOME": "/home/user",
-        "HTTPS_PROXY": "https://example.com",
-        "HTTP_PROXY": "http://example.com",
-        "LANG": "en_US.UTF-8",
-        "LC_ALL": "en_US",
-        "NO_PROXY": "localhost",
-        "PATH": "/tmp/path",
-      },
-      "maxBuffer": 10485760,
-      "timeout": 900000,
-    },
-  },
-]
-`;
-
-exports[`.updateArtifacts() supports docker mode with goModTidy 1`] = `
-Array [
-  Object {
-    "cmd": "docker pull renovate/go:latest",
-    "options": Object {
-      "encoding": "utf-8",
-    },
-  },
-  Object {
-    "cmd": "docker ps --filter name=renovate_go -aq",
-    "options": Object {
-      "encoding": "utf-8",
-    },
-  },
-  Object {
-<<<<<<< HEAD
-    "cmd": "docker run --rm --name=renovate_go --label=renovate_child -v \\"/tmp/github/some/repo\\":\\"/tmp/github/some/repo\\" -v \\"/tmp/renovate/cache\\":\\"/tmp/renovate/cache\\" -e GOPROXY -e GOPRIVATE -e GONOPROXY -e GONOSUMDB -e GOFLAGS -e CGO_ENABLED -w \\"/tmp/github/some/repo\\" renovate/go:latest bash -l -c \\"go get -d ./... && go mod tidy && go mod tidy\\"",
-=======
-    "cmd": "docker run --rm --name=renovate_go --label=renovate_child -v \\"/tmp/github/some/repo\\":\\"/tmp/github/some/repo\\" -v \\"/tmp/renovate/cache\\":\\"/tmp/renovate/cache\\" -e GOPATH -e GOPROXY -e GOPRIVATE -e GONOPROXY -e GONOSUMDB -e GOFLAGS -e CGO_ENABLED -w \\"/tmp/github/some/repo\\" renovate/go:latest bash -l -c \\"go get -d ./... && go mod tidy && go mod tidy\\"",
->>>>>>> 5dbf2939
-    "options": Object {
-      "cwd": "/tmp/github/some/repo",
-      "encoding": "utf-8",
-      "env": Object {
-        "CGO_ENABLED": "1",
-        "GOFLAGS": "-modcacherw",
-        "GONOPROXY": "noproxy.example.com/*",
-        "GONOSUMDB": "1",
-        "GOPRIVATE": "private.example.com/*",
-        "GOPROXY": "proxy.example.com",
-        "HOME": "/home/user",
-        "HTTPS_PROXY": "https://example.com",
-        "HTTP_PROXY": "http://example.com",
-        "LANG": "en_US.UTF-8",
-        "LC_ALL": "en_US",
-        "NO_PROXY": "localhost",
-        "PATH": "/tmp/path",
-      },
-      "maxBuffer": 10485760,
-      "timeout": 900000,
-    },
-  },
-]
-`;
-
-<<<<<<< HEAD
-exports[`.updateArtifacts() supports docker mode without GORPIVATE 1`] = `
-Array [
-  Object {
-    "cmd": "docker pull renovate/go:latest",
-    "options": Object {
-      "encoding": "utf-8",
-    },
-  },
-  Object {
-    "cmd": "docker ps --filter name=renovate_go -aq",
-    "options": Object {
-      "encoding": "utf-8",
-    },
-  },
-  Object {
-    "cmd": "docker run --rm --name=renovate_go --label=renovate_child -v \\"/tmp/github/some/repo\\":\\"/tmp/github/some/repo\\" -v \\"/tmp/renovate/cache\\":\\"/tmp/renovate/cache\\" -e GOPROXY -e GONOPROXY -e GONOSUMDB -e GOFLAGS -e CGO_ENABLED -w \\"/tmp/github/some/repo\\" renovate/go:latest bash -l -c \\"go get -d ./...\\"",
-    "options": Object {
-      "cwd": "/tmp/github/some/repo",
-      "encoding": "utf-8",
-      "env": Object {
-        "CGO_ENABLED": "1",
-        "GOFLAGS": "-modcacherw",
-        "GONOPROXY": "noproxy.example.com/*",
-        "GONOSUMDB": "1",
-        "GOPROXY": "proxy.example.com",
-        "HOME": "/home/user",
-        "HTTPS_PROXY": "https://example.com",
-        "HTTP_PROXY": "http://example.com",
-        "LANG": "en_US.UTF-8",
-        "LC_ALL": "en_US",
-        "NO_PROXY": "localhost",
-        "PATH": "/tmp/path",
-      },
-      "maxBuffer": 10485760,
-      "timeout": 900000,
-    },
-  },
-]
-`;
-
-=======
->>>>>>> 5dbf2939
-exports[`.updateArtifacts() supports docker mode without credentials 1`] = `
-Array [
-  Object {
-    "cmd": "docker pull renovate/go:latest",
-    "options": Object {
-      "encoding": "utf-8",
-    },
-  },
-  Object {
-    "cmd": "docker ps --filter name=renovate_go -aq",
-    "options": Object {
-      "encoding": "utf-8",
-    },
-  },
-  Object {
-<<<<<<< HEAD
     "cmd": "docker run --rm --name=renovate_go --label=renovate_child -v \\"/tmp/github/some/repo\\":\\"/tmp/github/some/repo\\" -v \\"/tmp/renovate/cache\\":\\"/tmp/renovate/cache\\" -e GOPROXY -e GOPRIVATE -e GONOPROXY -e GONOSUMDB -e GOFLAGS -e CGO_ENABLED -w \\"/tmp/github/some/repo\\" renovate/go:latest bash -l -c \\"go get -d ./...\\"",
-=======
-    "cmd": "docker run --rm --name=renovate_go --label=renovate_child -v \\"/tmp/github/some/repo\\":\\"/tmp/github/some/repo\\" -v \\"/tmp/renovate/cache\\":\\"/tmp/renovate/cache\\" -e GOPATH -e GOPROXY -e GOPRIVATE -e GONOPROXY -e GONOSUMDB -e GOFLAGS -e CGO_ENABLED -w \\"/tmp/github/some/repo\\" renovate/go:latest bash -l -c \\"go get -d ./...\\"",
->>>>>>> 5dbf2939
     "options": Object {
       "cwd": "/tmp/github/some/repo",
       "encoding": "utf-8",
