--- conflicted
+++ resolved
@@ -120,53 +120,45 @@
     },
   },
   Object {
-<<<<<<< HEAD
+    "cmd": "docker run --rm --name=renovate_go --label=renovate_child --user=foobar -v \\"/tmp/github/some/repo\\":\\"/tmp/github/some/repo\\" -v \\"/tmp/renovate/cache\\":\\"/tmp/renovate/cache\\" -v \\"/tmp/renovate/cache/others/go\\":\\"/tmp/renovate/cache/others/go\\" -e GOPATH -e GOPROXY -e GONOSUMDB -e CGO_ENABLED -w \\"/tmp/github/some/repo\\" renovate/go:latest bash -l -c \\"go get -d ./... && go mod tidy\\"",
+    "options": Object {
+      "cwd": "/tmp/github/some/repo",
+      "encoding": "utf-8",
+      "env": Object {
+        "CGO_ENABLED": "1",
+        "GONOSUMDB": "1",
+        "GOPATH": "/tmp/renovate/cache/others/go",
+        "GOPROXY": "proxy.example.com",
+        "HOME": "/home/user",
+        "HTTPS_PROXY": "https://example.com",
+        "HTTP_PROXY": "http://example.com",
+        "LANG": "en_US.UTF-8",
+        "LC_ALL": "en_US",
+        "NO_PROXY": "localhost",
+        "PATH": "/tmp/path",
+      },
+      "timeout": 900000,
+    },
+  },
+]
+`;
+
+exports[`.updateArtifacts() supports docker mode without credentials 1`] = `
+Array [
+  Object {
+    "cmd": "docker pull renovate/go:latest",
+    "options": Object {
+      "encoding": "utf-8",
+    },
+  },
+  Object {
+    "cmd": "docker ps --filter name=renovate_go -aq",
+    "options": Object {
+      "encoding": "utf-8",
+    },
+  },
+  Object {
     "cmd": "docker run --rm --name=renovate_go --label=renovate_child --user=foobar -v \\"/tmp/github/some/repo\\":\\"/tmp/github/some/repo\\" -v \\"/tmp/renovate/cache\\":\\"/tmp/renovate/cache\\" -v \\"/tmp/renovate/cache/others/go\\":\\"/tmp/renovate/cache/others/go\\" -e GOPATH -e GOPROXY -e GONOSUMDB -e CGO_ENABLED -w \\"/tmp/github/some/repo\\" renovate/go:latest bash -l -c \\"go get -d ./...\\"",
-=======
-    "cmd": "docker run --rm --name=renovate_go --label=renovate_child --user=foobar -v \\"/tmp/github/some/repo\\":\\"/tmp/github/some/repo\\" -v \\"/tmp/renovate/cache\\":\\"/tmp/renovate/cache\\" -v \\"/tmp/renovate/cache/others/go\\":\\"/tmp/renovate/cache/others/go\\" -e GOPATH -e GOPROXY -e GONOSUMDB -e CGO_ENABLED -w \\"/tmp/github/some/repo\\" renovate/go:latest bash -l -c \\"git config --global url.\\\\\\"https://x-access-token:some-token@github.com/\\\\\\".insteadOf \\\\\\"https://github.com/\\\\\\" && go get -d ./... && go mod tidy\\"",
->>>>>>> 75052921
-    "options": Object {
-      "cwd": "/tmp/github/some/repo",
-      "encoding": "utf-8",
-      "env": Object {
-        "CGO_ENABLED": "1",
-        "GONOSUMDB": "1",
-        "GOPATH": "/tmp/renovate/cache/others/go",
-        "GOPROXY": "proxy.example.com",
-        "HOME": "/home/user",
-        "HTTPS_PROXY": "https://example.com",
-        "HTTP_PROXY": "http://example.com",
-        "LANG": "en_US.UTF-8",
-        "LC_ALL": "en_US",
-        "NO_PROXY": "localhost",
-        "PATH": "/tmp/path",
-      },
-      "timeout": 900000,
-    },
-  },
-]
-`;
-
-exports[`.updateArtifacts() supports docker mode without credentials 1`] = `
-Array [
-  Object {
-    "cmd": "docker pull renovate/go:latest",
-    "options": Object {
-      "encoding": "utf-8",
-    },
-  },
-  Object {
-    "cmd": "docker ps --filter name=renovate_go -aq",
-    "options": Object {
-      "encoding": "utf-8",
-    },
-  },
-  Object {
-<<<<<<< HEAD
-    "cmd": "docker run --rm --name=renovate_go --label=renovate_child --user=foobar -v \\"/tmp/github/some/repo\\":\\"/tmp/github/some/repo\\" -v \\"/tmp/renovate/cache\\":\\"/tmp/renovate/cache\\" -v \\"/tmp/renovate/cache/others/go\\":\\"/tmp/renovate/cache/others/go\\" -e GOPATH -e GOPROXY -e GONOSUMDB -e CGO_ENABLED -w \\"/tmp/github/some/repo\\" renovate/go:latest bash -l -c \\"go mod tidy\\"",
-=======
-    "cmd": "docker run --rm --name=renovate_go --label=renovate_child --user=foobar -v \\"/tmp/github/some/repo\\":\\"/tmp/github/some/repo\\" -v \\"/tmp/renovate/cache\\":\\"/tmp/renovate/cache\\" -v \\"/tmp/renovate/cache/others/go\\":\\"/tmp/renovate/cache/others/go\\" -e GOPATH -e GOPROXY -e GONOSUMDB -e CGO_ENABLED -w \\"/tmp/github/some/repo\\" renovate/go:latest bash -l -c \\"go get -d ./...\\"",
->>>>>>> 75052921
     "options": Object {
       "cwd": "/tmp/github/some/repo",
       "encoding": "utf-8",
