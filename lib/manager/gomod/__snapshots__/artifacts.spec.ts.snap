--- conflicted
+++ resolved
@@ -279,11 +279,7 @@
     },
   },
   Object {
-<<<<<<< HEAD
-    "cmd": "docker run --rm --name=renovate_go --label=renovate_child -v \\"/tmp/github/some/repo\\":\\"/tmp/github/some/repo\\" -v \\"/tmp/renovate/cache\\":\\"/tmp/renovate/cache\\" -e GOPROXY -e GOPRIVATE -e GONOPROXY -e GONOSUMDB -e GOFLAGS -e CGO_ENABLED -e GIT_CONFIG_KEY_0 -e GIT_CONFIG_VALUE_0 -e GIT_CONFIG_KEY_1 -e GIT_CONFIG_VALUE_1 -e GIT_CONFIG_KEY_2 -e GIT_CONFIG_VALUE_2 -e GIT_CONFIG_COUNT -w \\"/tmp/github/some/repo\\" renovate/go:latest bash -l -c \\"go get -d ./...\\"",
-=======
-    "cmd": "docker run --rm --name=renovate_go --label=renovate_child -v \\"/tmp/github/some/repo\\":\\"/tmp/github/some/repo\\" -v \\"/tmp/renovate/cache\\":\\"/tmp/renovate/cache\\" -e GOPROXY -e GOPRIVATE -e GONOPROXY -e GONOSUMDB -e GOFLAGS -e CGO_ENABLED -e GIT_CONFIG_KEY_0 -e GIT_CONFIG_VALUE_0 -e GIT_CONFIG_COUNT -w \\"/tmp/github/some/repo\\" renovate/go:latest bash -l -c \\"go get -d -t ./...\\"",
->>>>>>> 3481d38d
+    "cmd": "docker run --rm --name=renovate_go --label=renovate_child -v \\"/tmp/github/some/repo\\":\\"/tmp/github/some/repo\\" -v \\"/tmp/renovate/cache\\":\\"/tmp/renovate/cache\\" -e GOPROXY -e GOPRIVATE -e GONOPROXY -e GONOSUMDB -e GOFLAGS -e CGO_ENABLED -e GIT_CONFIG_KEY_0 -e GIT_CONFIG_VALUE_0 -e GIT_CONFIG_KEY_1 -e GIT_CONFIG_VALUE_1 -e GIT_CONFIG_KEY_2 -e GIT_CONFIG_VALUE_2 -e GIT_CONFIG_COUNT -w \\"/tmp/github/some/repo\\" renovate/go:latest bash -l -c \\"go get -d -t ./...\\"",
     "options": Object {
       "cwd": "/tmp/github/some/repo",
       "encoding": "utf-8",
