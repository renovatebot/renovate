import is from '@sindresorhus/is';
import { quote } from 'shlex';
import { dirname, join } from 'upath';
import { getGlobalConfig } from '../../config/global';
import { TEMPORARY_ERROR } from '../../constants/error-messages';
import { PLATFORM_TYPE_GITHUB } from '../../constants/platforms';
import { logger } from '../../logger';
import { ExecOptions, exec } from '../../util/exec';
import { readLocalFile, writeLocalFile } from '../../util/fs';
import { getRepoStatus } from '../../util/git';
import { find } from '../../util/host-rules';
import { isValid } from '../../versioning/semver';
import type {
  PackageDependency,
  UpdateArtifact,
  UpdateArtifactsConfig,
  UpdateArtifactsResult,
} from '../types';

function getPreCommands(): string[] | null {
  const credentials = find({
    hostType: PLATFORM_TYPE_GITHUB,
    url: 'https://api.github.com/',
  });
  let preCommands = null;
  if (credentials?.token) {
    const token = quote(credentials.token);
    preCommands = [
      `git config --global url.\"https://${token}@github.com/\".insteadOf \"https://github.com/\"`, // eslint-disable-line no-useless-escape
    ];
  }
  return preCommands;
}

function getUpdateImportPathCmds(
  updatedDeps: PackageDependency[],
  { constraints, newMajor }: UpdateArtifactsConfig
): string[] {
  const updateImportCommands = updatedDeps
    .map((dep) => dep.depName)
    .filter((x) => !x.startsWith('gopkg.in'))
    .map((depName) => `mod upgrade --mod-name=${depName} -t=${newMajor}`);

  if (updateImportCommands.length > 0) {
    let installMarwanModArgs =
      'install github.com/marwan-at-work/mod/cmd/mod@latest';
    const gomodModCompatibility = constraints?.gomodMod;
    if (gomodModCompatibility) {
      if (
        gomodModCompatibility.startsWith('v') &&
        isValid(gomodModCompatibility.replace(/^v/, ''))
      ) {
        installMarwanModArgs = installMarwanModArgs.replace(
          /@latest$/,
          `@${gomodModCompatibility}`
        );
      } else {
        logger.debug(
          { gomodModCompatibility },
          'marwan-at-work/mod compatibility range is not valid - skipping'
        );
      }
    } else {
      logger.debug(
        'No marwan-at-work/mod compatibility range found - installing marwan-at-work/mod latest'
      );
    }
    updateImportCommands.unshift(`go ${installMarwanModArgs}`);
  }

  return updateImportCommands;
}

function useModcacherw(goVersion: string): boolean {
  if (!is.string(goVersion)) {
    return true;
  }

  const [, majorPart, minorPart] = /(\d+)\.(\d+)/.exec(goVersion) ?? [];
  const [major, minor] = [majorPart, minorPart].map((x) => parseInt(x, 10));

  return (
    !Number.isNaN(major) &&
    !Number.isNaN(minor) &&
    (major > 1 || (major === 1 && minor >= 14))
  );
}

export async function updateArtifacts({
  packageFileName: goModFileName,
  updatedDeps,
  newPackageFileContent: newGoModContent,
  config,
}: UpdateArtifact): Promise<UpdateArtifactsResult[] | null> {
  logger.debug(`gomod.updateArtifacts(${goModFileName})`);

  const sumFileName = goModFileName.replace(/\.mod$/, '.sum');
  const existingGoSumContent = await readLocalFile(sumFileName);
  if (!existingGoSumContent) {
    logger.debug('No go.sum found');
    return null;
  }

  const vendorDir = join(dirname(goModFileName), 'vendor/');
  const vendorModulesFileName = join(vendorDir, 'modules.txt');
  const useVendor = (await readLocalFile(vendorModulesFileName)) !== null;

  try {
    const massagedGoMod = newGoModContent.replace(
      /\n(replace\s+[^\s]+\s+=>\s+\.\.\/.*)/g,
      '\n// renovate-replace $1'
    );
    if (massagedGoMod !== newGoModContent) {
      logger.debug('Removed some relative replace statements from go.mod');
    }
    await writeLocalFile(goModFileName, massagedGoMod);

    const cmd = 'go';
    const execOptions: ExecOptions = {
      cwdFile: goModFileName,
      extraEnv: {
<<<<<<< HEAD
=======
        GOPATH: await ensureCacheDir('go'),
>>>>>>> 0e50881e
        GOPROXY: process.env.GOPROXY,
        GOPRIVATE: process.env.GOPRIVATE,
        GONOPROXY: process.env.GONOPROXY,
        GONOSUMDB: process.env.GONOSUMDB,
        GOFLAGS: useModcacherw(config.constraints?.go) ? '-modcacherw' : null,
        CGO_ENABLED: getGlobalConfig().binarySource === 'docker' ? '0' : null,
      },
      docker: {
        image: 'go',
        tagConstraint: config.constraints?.go,
        tagScheme: 'npm',
        preCommands: getPreCommands(),
      },
      cache: { GOPATH: 'go' },
    };

    const execCommands = [];

    let args = 'get -d ./...';
    logger.debug({ cmd, args }, 'go get command included');
    execCommands.push(`${cmd} ${args}`);

    // Update import paths on major updates above v1
    const isImportPathUpdateRequired =
      config.postUpdateOptions?.includes('gomodUpdateImportPaths') &&
      config.updateType === 'major' &&
      config.newMajor > 1;
    if (isImportPathUpdateRequired) {
      const updateImportCmds = getUpdateImportPathCmds(updatedDeps, config);
      if (updateImportCmds.length > 0) {
        logger.debug(updateImportCmds, 'update import path commands included');
        // The updates
        execCommands.push(...updateImportCmds);
      }
    }

    const isGoModTidyRequired =
      config.postUpdateOptions?.includes('gomodTidy') ||
      config.updateType === 'major';
    if (isGoModTidyRequired) {
      args = 'mod tidy';
      logger.debug({ cmd, args }, 'go mod tidy command included');
      execCommands.push(`${cmd} ${args}`);
    }

    if (useVendor) {
      args = 'mod vendor';
      logger.debug({ cmd, args }, 'go mod vendor command included');
      execCommands.push(`${cmd} ${args}`);
      if (isGoModTidyRequired) {
        args = 'mod tidy';
        logger.debug({ cmd, args }, 'go mod tidy command included');
        execCommands.push(`${cmd} ${args}`);
      }
    }

    // We tidy one more time as a solution for #6795
    if (isGoModTidyRequired) {
      args = 'mod tidy';
      logger.debug({ cmd, args }, 'additional go mod tidy command included');
      execCommands.push(`${cmd} ${args}`);
    }

    await exec(execCommands, execOptions);

    const status = await getRepoStatus();
    if (!status.modified.includes(sumFileName)) {
      return null;
    }

    logger.debug('Returning updated go.sum');
    const res: UpdateArtifactsResult[] = [
      {
        file: {
          name: sumFileName,
          contents: await readLocalFile(sumFileName),
        },
      },
    ];

    // Include all the .go file import changes
    if (isImportPathUpdateRequired) {
      logger.debug('Returning updated go source files for import path changes');
      for (const f of status.modified) {
        if (f.endsWith('.go')) {
          res.push({
            file: {
              name: f,
              contents: await readLocalFile(f),
            },
          });
        }
      }
    }

    if (useVendor) {
      for (const f of status.modified.concat(status.not_added)) {
        if (f.startsWith(vendorDir)) {
          res.push({
            file: {
              name: f,
              contents: await readLocalFile(f),
            },
          });
        }
      }
      for (const f of status.deleted || []) {
        res.push({
          file: {
            name: '|delete|',
            contents: f,
          },
        });
      }
    }

    const finalGoModContent = (
      await readLocalFile(goModFileName, 'utf8')
    ).replace(/\/\/ renovate-replace /g, '');
    if (finalGoModContent !== newGoModContent) {
      logger.debug('Found updated go.mod after go.sum update');
      res.push({
        file: {
          name: goModFileName,
          contents: finalGoModContent,
        },
      });
    }
    return res;
  } catch (err) {
    // istanbul ignore if
    if (err.message === TEMPORARY_ERROR) {
      throw err;
    }
    logger.debug({ err }, 'Failed to update go.sum');
    return [
      {
        artifactError: {
          lockFile: sumFileName,
          stderr: err.message,
        },
      },
    ];
  }
}<|MERGE_RESOLUTION|>--- conflicted
+++ resolved
@@ -119,10 +119,6 @@
     const execOptions: ExecOptions = {
       cwdFile: goModFileName,
       extraEnv: {
-<<<<<<< HEAD
-=======
-        GOPATH: await ensureCacheDir('go'),
->>>>>>> 0e50881e
         GOPROXY: process.env.GOPROXY,
         GOPRIVATE: process.env.GOPRIVATE,
         GONOPROXY: process.env.GONOPROXY,
