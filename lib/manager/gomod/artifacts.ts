import is from '@sindresorhus/is';
import { dirname, join } from 'upath';
import { getAdminConfig } from '../../config/admin';
import { TEMPORARY_ERROR } from '../../constants/error-messages';
import { logger } from '../../logger';
import { ExecOptions, exec } from '../../util/exec';
import { readLocalFile, writeLocalFile } from '../../util/fs';
import { getRepoStatus } from '../../util/git';
import { getGitAuthenticatedEnvironmentVariables } from '../../util/git/auth';
import { getHttpUrl } from '../../util/git/url';
import { parseUrl } from '../../util/url';
import { isValid } from '../../versioning/semver';
import type {
  PackageDependency,
  UpdateArtifact,
  UpdateArtifactsConfig,
  UpdateArtifactsResult,
} from '../types';

function getGoEnvironmentVariables(registryUrls: string[]): NodeJS.ProcessEnv {
  let goEnvVariables: NodeJS.ProcessEnv = {};

  for (const registryUrl of registryUrls) {
    const goPrivateWithProtocol = getHttpUrl(registryUrl);
    goEnvVariables = getGitAuthenticatedEnvironmentVariables(
      goPrivateWithProtocol,
      goEnvVariables
    );
  }

  return goEnvVariables;
}

function getUpdateImportPathCmds(
  updatedDeps: PackageDependency[],
  { constraints, newMajor }: UpdateArtifactsConfig
): string[] {
  const updateImportCommands = updatedDeps
    .map((dep) => dep.depName)
    .filter((x) => !x.startsWith('gopkg.in'))
    .map((depName) => `mod upgrade --mod-name=${depName} -t=${newMajor}`);

  if (updateImportCommands.length > 0) {
    let installMarwanModArgs =
      'install github.com/marwan-at-work/mod/cmd/mod@latest';
    const gomodModCompatibility = constraints?.gomodMod;
    if (gomodModCompatibility) {
      if (
        gomodModCompatibility.startsWith('v') &&
        isValid(gomodModCompatibility.replace(/^v/, ''))
      ) {
        installMarwanModArgs = installMarwanModArgs.replace(
          /@latest$/,
          `@${gomodModCompatibility}`
        );
      } else {
        logger.debug(
          { gomodModCompatibility },
          'marwan-at-work/mod compatibility range is not valid - skipping'
        );
      }
    } else {
      logger.debug(
        'No marwan-at-work/mod compatibility range found - installing marwan-at-work/mod latest'
      );
    }
    updateImportCommands.unshift(`go ${installMarwanModArgs}`);
  }

  return updateImportCommands;
}

function useModcacherw(goVersion: string): boolean {
  if (!is.string(goVersion)) {
    return true;
  }

  const [, majorPart, minorPart] = /(\d+)\.(\d+)/.exec(goVersion) ?? [];
  const [major, minor] = [majorPart, minorPart].map((x) => parseInt(x, 10));

  return (
    !Number.isNaN(major) &&
    !Number.isNaN(minor) &&
    (major > 1 || (major === 1 && minor >= 14))
  );
}

export async function updateArtifacts({
  packageFileName: goModFileName,
  updatedDeps,
  newPackageFileContent: newGoModContent,
  config,
}: UpdateArtifact): Promise<UpdateArtifactsResult[] | null> {
  logger.debug(`gomod.updateArtifacts(${goModFileName})`);

  const sumFileName = goModFileName.replace(/\.mod$/, '.sum');
  const existingGoSumContent = await readLocalFile(sumFileName);
  if (!existingGoSumContent) {
    logger.debug('No go.sum found');
    return null;
  }

  const vendorDir = join(dirname(goModFileName), 'vendor/');
  const vendorModulesFileName = join(vendorDir, 'modules.txt');
  const useVendor = (await readLocalFile(vendorModulesFileName)) !== null;

  try {
    const massagedGoMod = newGoModContent.replace(
      /\n(replace\s+[^\s]+\s+=>\s+\.\.\/.*)/g,
      '\n// renovate-replace $1'
    );
    if (massagedGoMod !== newGoModContent) {
      logger.debug('Removed some relative replace statements from go.mod');
    }
    await writeLocalFile(goModFileName, massagedGoMod);
    // array of GOMODULE registries which should be fetched from
    // passed to go as GOPRIVATE
    let registryUrls: string[] = [];
    let goPrivates: string[] = [];

    // add GOPRIVATE environment variables
    if (process.env.GOPRIVATE) {
      goPrivates = process.env.GOPRIVATE.split(',');
      // GOPRIVATE is without protocol so we add the https protocol before adding it to the registryUrls
      const goPrivatesWithProtocol = goPrivates.map(
        (goPrivate) => `https://${goPrivate}`
      );
      registryUrls = registryUrls.concat(goPrivatesWithProtocol);
    }

    // add explicit registryUrls
    if (config.registryUrls) {
      for (const registryUrl of config.registryUrls) {
        // if the registryUrl could not be parsed, retry with a protocol
        const parsedRegistryUrl =
          parseUrl(registryUrl) || parseUrl(`https://${registryUrl}`);

        // Only allow http(s)
        if (parsedRegistryUrl?.protocol?.startsWith('http')) {
          // Add the full URL to the registryUrls
          registryUrls.push(parsedRegistryUrl.toString());

          // Add only the domain + path to the goPrivates
          let goPrivate = parsedRegistryUrl.host;
          // only add the pathname if it is not just the base path
          if (parsedRegistryUrl.pathname !== '/') {
            goPrivate += parsedRegistryUrl.pathname;
          }
          goPrivates.push(goPrivate);
        } else {
          // ignore if registryUrl could not be parsed
          logger.warn(
            `Could not parse registryUrl ${registryUrl} or not using http(s). Ignoring`
          );
        }
      }
    }

    // create comma-separated GOPRIVATE environment variable if any goPrivates exist
    const goPrivate = goPrivates.length > 0 ? goPrivates.join(',') : undefined;

    const cmd = 'go';
    const execOptions: ExecOptions = {
      cwdFile: goModFileName,
      extraEnv: {
        GOPROXY: process.env.GOPROXY,
        GOPRIVATE: goPrivate,
        GONOPROXY: process.env.GONOPROXY,
        GONOSUMDB: process.env.GONOSUMDB,
        GOFLAGS: useModcacherw(config.constraints?.go) ? '-modcacherw' : null,
        CGO_ENABLED: getAdminConfig().binarySource === 'docker' ? '0' : null,
        ...getGoEnvironmentVariables(registryUrls),
      },
      docker: {
        image: 'go',
        tagConstraint: config.constraints?.go,
        tagScheme: 'npm',
<<<<<<< HEAD
        preCommands: getPreCommands(),
=======
        volumes: [goPath],
>>>>>>> 4fbcd7cd
      },
      cacheTmpdir: {
        env: 'GOPATH',
        path: 'gomod',
      },
    };

    const execCommands = [];

    let args = 'get -d ./...';
    logger.debug({ cmd, args }, 'go get command included');
    execCommands.push(`${cmd} ${args}`);

    // Update import paths on major updates above v1
    const isImportPathUpdateRequired =
      config.postUpdateOptions?.includes('gomodUpdateImportPaths') &&
      config.updateType === 'major' &&
      config.newMajor > 1;
    if (isImportPathUpdateRequired) {
      const updateImportCmds = getUpdateImportPathCmds(updatedDeps, config);
      if (updateImportCmds.length > 0) {
        logger.debug(updateImportCmds, 'update import path commands included');
        // The updates
        execCommands.push(...updateImportCmds);
      }
    }

    const isGoModTidyRequired =
      config.postUpdateOptions?.includes('gomodTidy') ||
      config.updateType === 'major';
    if (isGoModTidyRequired) {
      args = 'mod tidy';
      logger.debug({ cmd, args }, 'go mod tidy command included');
      execCommands.push(`${cmd} ${args}`);
    }

    if (useVendor) {
      args = 'mod vendor';
      logger.debug({ cmd, args }, 'go mod vendor command included');
      execCommands.push(`${cmd} ${args}`);
      if (isGoModTidyRequired) {
        args = 'mod tidy';
        logger.debug({ cmd, args }, 'go mod tidy command included');
        execCommands.push(`${cmd} ${args}`);
      }
    }

    // We tidy one more time as a solution for #6795
    if (isGoModTidyRequired) {
      args = 'mod tidy';
      logger.debug({ cmd, args }, 'additional go mod tidy command included');
      execCommands.push(`${cmd} ${args}`);
    }

    await exec(execCommands, execOptions);

    const status = await getRepoStatus();
    if (!status.modified.includes(sumFileName)) {
      return null;
    }

    logger.debug('Returning updated go.sum');
    const res: UpdateArtifactsResult[] = [
      {
        file: {
          name: sumFileName,
          contents: await readLocalFile(sumFileName),
        },
      },
    ];

    // Include all the .go file import changes
    if (isImportPathUpdateRequired) {
      logger.debug('Returning updated go source files for import path changes');
      for (const f of status.modified) {
        if (f.endsWith('.go')) {
          res.push({
            file: {
              name: f,
              contents: await readLocalFile(f),
            },
          });
        }
      }
    }

    if (useVendor) {
      for (const f of status.modified.concat(status.not_added)) {
        if (f.startsWith(vendorDir)) {
          res.push({
            file: {
              name: f,
              contents: await readLocalFile(f),
            },
          });
        }
      }
      for (const f of status.deleted || []) {
        res.push({
          file: {
            name: '|delete|',
            contents: f,
          },
        });
      }
    }

    const finalGoModContent = (
      await readLocalFile(goModFileName, 'utf8')
    ).replace(/\/\/ renovate-replace /g, '');
    if (finalGoModContent !== newGoModContent) {
      logger.debug('Found updated go.mod after go.sum update');
      res.push({
        file: {
          name: goModFileName,
          contents: finalGoModContent,
        },
      });
    }
    return res;
  } catch (err) {
    // istanbul ignore if
    if (err.message === TEMPORARY_ERROR) {
      throw err;
    }
    logger.debug({ err }, 'Failed to update go.sum');
    return [
      {
        artifactError: {
          lockFile: sumFileName,
          stderr: err.message,
        },
      },
    ];
  }
}<|MERGE_RESOLUTION|>--- conflicted
+++ resolved
@@ -175,11 +175,6 @@
         image: 'go',
         tagConstraint: config.constraints?.go,
         tagScheme: 'npm',
-<<<<<<< HEAD
-        preCommands: getPreCommands(),
-=======
-        volumes: [goPath],
->>>>>>> 4fbcd7cd
       },
       cacheTmpdir: {
         env: 'GOPATH',
