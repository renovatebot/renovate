--- conflicted
+++ resolved
@@ -93,11 +93,6 @@
 }: UpdateArtifact): Promise<UpdateArtifactsResult[] | null> {
   logger.debug(`gomod.updateArtifacts(${goModFileName})`);
 
-<<<<<<< HEAD
-=======
-  const goPath = await ensureCacheDir('./others/go', 'GOPATH');
-
->>>>>>> 99a2eff8
   const sumFileName = goModFileName.replace(/\.mod$/, '.sum');
   const existingGoSumContent = await readLocalFile(sumFileName);
   if (!existingGoSumContent) {
@@ -181,11 +176,8 @@
         image: 'go',
         tagConstraint: config.constraints?.go,
         tagScheme: 'npm',
-<<<<<<< HEAD
+        volumes: [goPath],
         preCommands: getPreCommands(),
-=======
-        volumes: [goPath],
->>>>>>> 99a2eff8
       },
     };
 
