--- conflicted
+++ resolved
@@ -119,10 +119,6 @@
     const execOptions: ExecOptions = {
       cwdFile: goModFileName,
       extraEnv: {
-<<<<<<< HEAD
-=======
-        GOPATH: await ensureCacheDir('go'),
->>>>>>> 67d92901
         GOPROXY: process.env.GOPROXY,
         GOPRIVATE: process.env.GOPRIVATE,
         GONOPROXY: process.env.GONOPROXY,
@@ -138,7 +134,7 @@
       },
       cacheTmpdir: {
         env: 'GOPATH',
-        path: 'gomod',
+        path: 'go',
       },
     };
 
