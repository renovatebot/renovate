// Jest Snapshot v1, https://goo.gl/fbAQLP

exports[`lib/manager/ansible-galaxy/extract extractPackageFile() check collection style requirements file 1`] = `
Array [
  Object {
    "currentValue": "0.9.3",
    "datasource": "galaxy-collection",
    "depName": "geerlingguy.php_roles",
    "depType": "galaxy-collection",
    "registryUrls": Array [
      "https://galaxy.ansible.com",
    ],
  },
  Object {
    "currentValue": "1.2.2",
    "datasource": "galaxy-collection",
    "depName": "davidban77.gns3",
    "depType": "galaxy-collection",
    "registryUrls": Array [],
  },
  Object {
    "currentValue": "1.2.2",
    "datasource": "github-tags",
    "depName": "github.com/organization/repo_name",
    "depType": "galaxy-collection",
    "lookupName": "https://github.com/organization/repo_name.git",
  },
  Object {
    "currentValue": "1.2.2",
    "datasource": "git-tags",
    "depName": "example.com/organization/repo_name",
    "depType": "galaxy-collection",
    "lookupName": "https://example.com/organization/repo_name.git",
  },
  Object {
    "currentValue": "1.2.2",
    "datasource": "git-tags",
    "depName": "example.com/organization/repo_name",
    "depType": "galaxy-collection",
    "lookupName": "https://example.com/organization/repo_name.git",
  },
  Object {
    "datasource": "galaxy-collection",
    "depName": "f5networks.f5_modules",
    "depType": "galaxy-collection",
    "registryUrls": Array [
      "https://cloud.redhat.com/api/automation-hub/",
    ],
    "skipReason": "no-version",
  },
  Object {
    "currentValue": null,
    "datasource": "git-tags",
    "depName": "foo.bar/organization/repo_name",
    "depType": "galaxy-collection",
    "lookupName": "https://foo.bar/organization/repo_name.git",
    "skipReason": "no-version",
  },
  Object {
    "currentValue": "1.0.0",
    "depName": "fooBar",
    "depType": "galaxy-collection",
    "skipReason": "no-source-match",
  },
  Object {
    "depName": "foo.Bar",
    "depType": "galaxy-collection",
    "skipReason": "unsupported",
  },
  Object {
    "depName": "foo.Bar",
    "depType": "galaxy-collection",
    "skipReason": "local-dependency",
  },
  Object {
    "currentValue": "1.2.2",
    "datasource": "git-tags",
    "depName": "example.com/organization/repo_name",
    "depType": "galaxy-collection",
    "lookupName": "https://example.com/organization/repo_name.git",
    "skipReason": "unsupported",
  },
  Object {
    "currentValue": "1.9.6",
    "datasource": "galaxy",
    "depName": "geerlingguy.java",
    "depType": "role",
    "lookupName": "geerlingguy.java",
  },
  Object {
    "currentValue": "2.9.0",
    "datasource": "galaxy",
    "depName": "geerlingguy.docker",
    "depType": "role",
    "lookupName": "geerlingguy.docker",
  },
]
`;

exports[`lib/manager/ansible-galaxy/extract extractPackageFile() check collection style requirements file in reverse order and missing empty line 1`] = `
Array [
  Object {
    "currentValue": "0.9.3",
    "datasource": "galaxy-collection",
    "depName": "geerlingguy.php_roles",
    "depType": "galaxy-collection",
    "registryUrls": Array [
      "https://galaxy.ansible.com",
    ],
  },
  Object {
    "currentValue": "1.2.2",
    "datasource": "galaxy-collection",
    "depName": "davidban77.gns3",
    "depType": "galaxy-collection",
  },
  Object {
    "currentValue": "1.9.6",
    "datasource": "galaxy",
    "depName": "geerlingguy.java",
    "depType": "role",
    "lookupName": "geerlingguy.java",
  },
  Object {
    "currentValue": "2.9.0",
    "datasource": "galaxy",
    "depName": "geerlingguy.docker",
    "depType": "role",
    "lookupName": "geerlingguy.docker",
  },
]
`;

exports[`lib/manager/ansible-galaxy/extract extractPackageFile() check galaxy definition file 1`] = `
Array [
  Object {
    "currentValue": "1.4.0",
    "datasource": "galaxy-collection",
    "depName": "ansible.windows",
    "depType": "galaxy-collection",
  },
  Object {
    "currentValue": ">=1.0.0,<2.0.0",
    "datasource": "galaxy-collection",
    "depName": "community.windows",
    "depType": "galaxy-collection",
  },
]
`;

exports[`lib/manager/ansible-galaxy/extract extractPackageFile() extracts dependencies from a not beautified requirements file 1`] = `
Array [
  Object {
    "currentValue": "0.1.0",
    "datasource": "galaxy",
    "depName": "yatesr.timezone",
    "depType": "role",
    "lookupName": "yatesr.timezone",
  },
  Object {
    "currentValue": "0.1",
    "datasource": "git-tags",
    "depName": "mygroup/ansible-base",
    "depType": "role",
    "lookupName": "git@gitlab.company.com:mygroup/ansible-base.git",
  },
]
`;

exports[`lib/manager/ansible-galaxy/extract extractPackageFile() extracts multiple dependencies from requirements.yml 1`] = `
Array [
  Object {
    "currentValue": "0.1.0",
    "datasource": "galaxy",
    "depName": "yatesr.timezone",
    "depType": "role",
    "lookupName": "yatesr.timezone",
  },
  Object {
    "currentValue": "0.19.0",
    "datasource": "galaxy",
    "depName": "cloudalchemy.node-exporter",
    "depType": "role",
    "lookupName": "cloudalchemy.node-exporter",
  },
  Object {
    "currentValue": "master",
    "datasource": "git-tags",
    "depName": "nginx_role",
    "depType": "role",
    "lookupName": "https://github.com/bennojoy/nginx",
  },
  Object {
    "currentValue": "v1.4",
    "datasource": "git-tags",
    "depName": "willthames/git-ansible-galaxy",
    "depType": "role",
    "lookupName": "http://bitbucket.org/willthames/git-ansible-galaxy",
  },
  Object {
    "currentValue": "0.1",
    "datasource": "git-tags",
    "depName": "mygroup/ansible-base",
    "depType": "role",
    "lookupName": "git@gitlab.company.com:mygroup/ansible-base.git",
  },
  Object {
    "currentValue": "0.1",
    "datasource": "git-tags",
    "depName": "testGroup/testProject",
    "depType": "role",
    "lookupName": "ssh://git@gitlab.company.com/testGroup/testProject.git",
  },
  Object {
    "currentValue": "0.1",
    "datasource": "git-tags",
    "depName": "testGroup/testProject2",
    "depType": "role",
    "lookupName": "ssh://gitlab.company.com/testGroup/testProject2.git",
  },
  Object {
    "currentValue": "3.1",
    "datasource": "git-tags",
    "depName": "testGroup/testProject3",
    "depType": "role",
    "lookupName": "ssh://git@gitlab.company.com:23/testGroup/testProject3.git",
  },
  Object {
    "currentValue": "0.14",
    "datasource": "git-tags",
    "depName": "mygroup/ansible-base",
    "depType": "role",
    "lookupName": "git@gitlab.company.com:mygroup/ansible-base.git",
  },
  Object {
    "currentValue": "0.14",
<<<<<<< HEAD
    "datasource": "galaxy",
    "depName": "company.com:mygroup/ansible-base.git",
    "depType": "role",
=======
    "datasource": "git-tags",
    "depName": "mygroup/ansible-base",
>>>>>>> 8f3f3663
    "lookupName": "company.com:mygroup/ansible-base.git",
  },
  Object {
    "currentValue": "47.11",
    "datasource": "git-tags",
    "depName": "org/repo",
    "lookupName": "git://github.com/org/repo.git",
  },
  Object {
    "currentValue": "47.11",
    "datasource": "git-tags",
    "depName": "org/re.po",
    "lookupName": "git://github.com/org/re.po.git",
  },
]
`;<|MERGE_RESOLUTION|>--- conflicted
+++ resolved
@@ -234,26 +234,23 @@
   },
   Object {
     "currentValue": "0.14",
-<<<<<<< HEAD
-    "datasource": "galaxy",
-    "depName": "company.com:mygroup/ansible-base.git",
-    "depType": "role",
-=======
-    "datasource": "git-tags",
-    "depName": "mygroup/ansible-base",
->>>>>>> 8f3f3663
+    "datasource": "git-tags",
+    "depName": "mygroup/ansible-base",
+    "depType": "role",
     "lookupName": "company.com:mygroup/ansible-base.git",
   },
   Object {
     "currentValue": "47.11",
     "datasource": "git-tags",
     "depName": "org/repo",
+    "depType": "role",
     "lookupName": "git://github.com/org/repo.git",
   },
   Object {
     "currentValue": "47.11",
     "datasource": "git-tags",
     "depName": "org/re.po",
+    "depType": "role",
     "lookupName": "git://github.com/org/re.po.git",
   },
 ]
