--- conflicted
+++ resolved
@@ -1,16 +1,12 @@
 import { isValid } from '../../versioning/semver';
 import { skip, isSpace, removeComments } from './util';
 import { logger } from '../../logger';
-<<<<<<< HEAD
 import {
   PackageFile,
   PackageDependency,
   ExtractPackageFileConfig,
 } from '../common';
-=======
-import { PackageFile, PackageDependency } from '../common';
 import { DATASOURCE_GITHUB } from '../../constants/data-binary-source';
->>>>>>> 58c444cb
 
 function parseSha256(idx: number, content: string): string | null {
   let i = idx;
