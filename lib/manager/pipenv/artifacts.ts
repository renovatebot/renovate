import { ensureDir, outputFile, readFile } from 'fs-extra';
import { join, dirname } from 'upath';
import { exec } from '../../util/exec';
import { getChildProcessEnv } from '../../util/env';
import { logger } from '../../logger';
import { UpdateArtifactsResult, UpdateArtifactsConfig } from '../common';
import { platform } from '../../platform';

export async function updateArtifacts(
  pipfileName: string,
  _updatedDeps: string[],
  newPipfileContent: string,
  config: UpdateArtifactsConfig
): Promise<UpdateArtifactsResult[] | null> {
  logger.debug(`pipenv.updateArtifacts(${pipfileName})`);
<<<<<<< HEAD
  const env = {
    ...getChildProcessEnv(['LC_ALL', 'LANG', 'PIPENV_CACHE_DIR']),
  };
=======

  const env = getChildProcessEnv(['LC_ALL', 'LANG', 'PIPENV_CACHE_DIR']);
>>>>>>> 50c74d38
  env.PIPENV_CACHE_DIR =
    env.PIPENV_CACHE_DIR || join(config.cacheDir, './others/pipenv');
  await ensureDir(env.PIPENV_CACHE_DIR);
  logger.debug('Using pipenv cache ' + env.PIPENV_CACHE_DIR);
<<<<<<< HEAD
=======

>>>>>>> 50c74d38
  const lockFileName = pipfileName + '.lock';
  const existingLockFileContent = await platform.getFile(lockFileName);
  if (!existingLockFileContent) {
    logger.debug('No Pipfile.lock found');
    return null;
  }
  const cwd = join(config.localDir, dirname(pipfileName));
  let stdout: string;
  let stderr: string;
  try {
    const localPipfileFileName = join(config.localDir, pipfileName);
    await outputFile(localPipfileFileName, newPipfileContent);
    const localLockFileName = join(config.localDir, lockFileName);
    const startTime = process.hrtime();
    let cmd: string;
    if (config.binarySource === 'docker') {
      logger.info('Running pipenv via docker');
      cmd = `docker run --rm `;
      if (config.dockerUser) {
        cmd += `--user=${config.dockerUser} `;
      }
      const volumes = [config.localDir, env.PIPENV_CACHE_DIR];
      cmd += volumes.map(v => `-v "${v}":"${v}" `).join('');
      const envVars = ['LC_ALL', 'LANG', 'PIPENV_CACHE_DIR'];
      cmd += envVars.map(e => `-e ${e} `).join('');
      cmd += `-w "${cwd}" `;
      cmd += `renovate/pipenv pipenv`;
    } else {
      logger.info('Running pipenv via global command');
      cmd = 'pipenv';
    }
    const args = 'lock';
    logger.debug({ cmd, args }, 'pipenv lock command');
    ({ stdout, stderr } = await exec(`${cmd} ${args}`, {
      cwd,
      env,
    }));
    const duration = process.hrtime(startTime);
    const seconds = Math.round(duration[0] + duration[1] / 1e9);
    stdout = stdout ? stdout.replace(/(Locking|Running)[^\s]*?\s/g, '') : null;
    logger.info(
      { seconds, type: 'Pipfile.lock', stdout, stderr },
      'Generated lockfile'
    );
    const status = await platform.getRepoStatus();
    if (!(status && status.modified.includes(lockFileName))) {
      return null;
    }
    logger.debug('Returning updated Pipfile.lock');
    return [
      {
        file: {
          name: lockFileName,
          contents: await readFile(localLockFileName, 'utf8'),
        },
      },
    ];
  } catch (err) {
    logger.warn({ err }, 'Failed to update Pipfile.lock');
    return [
      {
        artifactError: {
          lockFile: lockFileName,
          stderr: err.message,
        },
      },
    ];
  }
}<|MERGE_RESOLUTION|>--- conflicted
+++ resolved
@@ -13,22 +13,13 @@
   config: UpdateArtifactsConfig
 ): Promise<UpdateArtifactsResult[] | null> {
   logger.debug(`pipenv.updateArtifacts(${pipfileName})`);
-<<<<<<< HEAD
-  const env = {
-    ...getChildProcessEnv(['LC_ALL', 'LANG', 'PIPENV_CACHE_DIR']),
-  };
-=======
 
   const env = getChildProcessEnv(['LC_ALL', 'LANG', 'PIPENV_CACHE_DIR']);
->>>>>>> 50c74d38
   env.PIPENV_CACHE_DIR =
     env.PIPENV_CACHE_DIR || join(config.cacheDir, './others/pipenv');
   await ensureDir(env.PIPENV_CACHE_DIR);
   logger.debug('Using pipenv cache ' + env.PIPENV_CACHE_DIR);
-<<<<<<< HEAD
-=======
 
->>>>>>> 50c74d38
   const lockFileName = pipfileName + '.lock';
   const existingLockFileContent = await platform.getFile(lockFileName);
   if (!existingLockFileContent) {
