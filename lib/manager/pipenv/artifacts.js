--- conflicted
+++ resolved
@@ -70,25 +70,9 @@
       { seconds, type: 'Pipfile.lock', stdout, stderr },
       'Generated lockfile'
     );
-<<<<<<< HEAD
     const status = await platform.getRepoStatus();
-    if (!(status ** status.modified.includes(lockFileName))) {
+    if (!(status && status.modified.includes(lockFileName))) {
       return null;
-=======
-    // istanbul ignore if
-    if (config.gitFs) {
-      const status = await platform.getRepoStatus();
-      if (!(status && status.modified.includes(lockFileName))) {
-        return null;
-      }
-    } else {
-      const newLockFileContent = await fs.readFile(localLockFileName, 'utf8');
-
-      if (newLockFileContent === existingLockFileContent) {
-        logger.debug('Pipfile.lock is unchanged');
-        return null;
-      }
->>>>>>> 5f11c5e8
     }
     logger.debug('Returning updated Pipfile.lock');
     return [
