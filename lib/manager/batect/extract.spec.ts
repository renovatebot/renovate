<<<<<<< HEAD
import { setAdminConfig } from '../../config/admin';
import type { RepoAdminConfig } from '../../config/types';
=======
import { getName } from '../../../test/util';
import { setGlobalConfig } from '../../config/global';
import type { RepoGlobalConfig } from '../../config/types';
>>>>>>> 3c1094b9
import { id as gitTagDatasource } from '../../datasource/git-tags';
import { id as dockerVersioning } from '../../versioning/docker';
import { id as semverVersioning } from '../../versioning/semver';
import { getDep } from '../dockerfile/extract';
import type { ExtractConfig, PackageDependency } from '../types';
import { extractAllPackageFiles } from './extract';

const fixturesDir = 'lib/manager/batect/__fixtures__';

function createDockerDependency(tag: string): PackageDependency {
  return {
    ...getDep(tag),
    versioning: dockerVersioning,
  };
}

function createGitDependency(repo: string, version: string): PackageDependency {
  return {
    depName: repo,
    currentValue: version,
    versioning: semverVersioning,
    datasource: gitTagDatasource,
    commitMessageTopic: 'bundle {{depName}}',
  };
}

const adminConfig: RepoGlobalConfig = {
  localDir: '',
};

const config: ExtractConfig = {};

describe('manager/batect/extract', () => {
  describe('extractPackageFile()', () => {
    beforeEach(() => {
      setGlobalConfig(adminConfig);
    });

    afterEach(() => {
      setGlobalConfig();
    });

    it('returns empty array for empty configuration file', async () => {
      expect(
        await extractAllPackageFiles(config, [
          `${fixturesDir}/empty/batect.yml`,
        ])
      ).toEqual([]);
    });

    it('returns empty array for non-object configuration file', async () => {
      expect(
        await extractAllPackageFiles(config, [
          `${fixturesDir}/invalid/batect.yml`,
        ])
      ).toEqual([]);
    });

    it('returns an a package file with no dependencies for configuration file without containers or includes', async () => {
      const result = await extractAllPackageFiles(config, [
        `${fixturesDir}/no-containers-or-includes/batect.yml`,
      ]);

      expect(result).toEqual([
        {
          packageFile: `${fixturesDir}/no-containers-or-includes/batect.yml`,
          deps: [],
        },
      ]);
    });

    it('extracts all available images and bundles from a valid Batect configuration file, including dependencies in included files', async () => {
      const result = await extractAllPackageFiles(config, [
        `${fixturesDir}/valid/batect.yml`,
      ]);

      expect(
        result.sort((a, b) => a.packageFile.localeCompare(b.packageFile))
      ).toEqual([
        {
          packageFile: `${fixturesDir}/valid/another-include.yml`,
          deps: [
            createDockerDependency('ubuntu:19.10'),
            createGitDependency(
              'https://another-include.com/my-repo.git',
              '4.5.6'
            ),
          ],
        },
        {
          packageFile: `${fixturesDir}/valid/batect.yml`,
          deps: [
            createDockerDependency('alpine:1.2.3'),
            createDockerDependency('alpine:1.2.3'),
            createDockerDependency('ubuntu:20.04'),
            createDockerDependency(
              'postgres:9.6.20@sha256:166179811e4c75f8a092367afed6091208c8ecf60b111c7e49f29af45ca05e08'
            ),
            createGitDependency('https://includes.com/my-repo.git', '1.2.3'),
            createGitDependency(
              'https://includes.com/my-other-repo.git',
              '4.5.6'
            ),
          ],
        },
        {
          packageFile: `${fixturesDir}/valid/include.yml`,
          deps: [
            createDockerDependency('ubuntu:20.10'),
            createGitDependency('https://include.com/my-repo.git', '4.5.6'),
          ],
        },
        {
          packageFile: `${fixturesDir}/valid/subdir/file.yml`,
          deps: [
            createDockerDependency('ubuntu:19.04'),
            createGitDependency('https://file.com/my-repo.git', '4.5.6'),
          ],
        },
      ]);
    });
  });
});<|MERGE_RESOLUTION|>--- conflicted
+++ resolved
@@ -1,11 +1,5 @@
-<<<<<<< HEAD
-import { setAdminConfig } from '../../config/admin';
-import type { RepoAdminConfig } from '../../config/types';
-=======
-import { getName } from '../../../test/util';
 import { setGlobalConfig } from '../../config/global';
 import type { RepoGlobalConfig } from '../../config/types';
->>>>>>> 3c1094b9
 import { id as gitTagDatasource } from '../../datasource/git-tags';
 import { id as dockerVersioning } from '../../versioning/docker';
 import { id as semverVersioning } from '../../versioning/semver';
