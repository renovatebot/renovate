import { loadAll } from 'js-yaml';
import { id as GithubReleasesId } from '../../datasource/github-releases';
import { HelmDatasource } from '../../datasource/helm';
import { logger } from '../../logger';
import { readLocalFile } from '../../util/fs';
import type { ExtractConfig, PackageDependency, PackageFile } from '../types';
import type { FluxManifest, FluxResource, ResourceFluxManifest } from './types';
import { isSystemManifest } from '.';

function readManifest(content: string, file: string): FluxManifest | null {
  if (isSystemManifest(file)) {
    return {
      kind: 'system',
      file: file,
      version: content.match(/#\s*Flux\s+Version:\s*(\S+)/)[1],
    };
  }

  const manifest: FluxManifest = {
    kind: 'resource',
    file: file,
    releases: [],
    repositories: [],
  };
  let resources: FluxResource[];
  try {
    resources = loadAll(content, null, { json: true }) as FluxResource[];
  } catch (err) {
    logger.debug({ err }, 'Failed to parse Flux manifest');
    return null;
  }

  // It's possible there are other non-Flux HelmRelease/HelmRepository CRs out there, so we filter based on apiVersion.
  for (const resource of resources) {
    switch (resource?.kind) {
      case 'HelmRelease':
        if (
          resource.apiVersion?.startsWith('helm.toolkit.fluxcd.io/') &&
          resource.spec?.chart?.spec?.chart
        ) {
          manifest.releases.push(resource);
        }
        break;
      case 'HelmRepository':
        if (
          resource.apiVersion?.startsWith('source.toolkit.fluxcd.io/') &&
          resource.metadata?.name &&
          resource.metadata.namespace &&
          resource.spec?.url
        ) {
          manifest.repositories.push(resource);
        }
        break;
    }
  }

  return manifest;
}

function resolveManifest(
  manifest: FluxManifest,
  context: FluxManifest[]
): PackageDependency[] {
  const resourceManifests = context.filter(
    (manifest) => manifest.kind === 'resource'
  ) as ResourceFluxManifest[];
  const repositories = resourceManifests.flatMap(
    (manifest) => manifest.repositories
  );
  switch (manifest.kind) {
    case 'system':
      return [
        {
          depName: 'fluxcd/flux2',
          datasource: GithubReleasesId,
          currentValue: manifest.version,
        },
      ];
    case 'resource':
      return manifest.releases.map((release) => {
        const res: PackageDependency = {
          depName: release.spec.chart.spec.chart,
          currentValue: release.spec.chart.spec.version,
          datasource: HelmDatasource.id,
        };

<<<<<<< HEAD
        const matchingRepositories = repositories.filter(
          (rep) =>
            rep.kind === release.spec.chart.spec.sourceRef?.kind &&
            rep.metadata.name === release.spec.chart.spec.sourceRef.name &&
            rep.metadata.namespace ===
              (release.spec.chart.spec.sourceRef.namespace ||
                release.metadata?.namespace)
        );
        if (matchingRepositories.length) {
          res.registryUrls = matchingRepositories.map((repo) => repo.spec.url);
        } else {
          res.skipReason = SkipReason.UnknownRegistry;
        }
=======
    const matchingRepositories = repositories.filter(
      (rep) =>
        rep.kind === release.spec.chart.spec.sourceRef?.kind &&
        rep.metadata.name === release.spec.chart.spec.sourceRef.name &&
        rep.metadata.namespace ===
          (release.spec.chart.spec.sourceRef.namespace ||
            release.metadata?.namespace)
    );
    if (matchingRepositories.length) {
      res.registryUrls = matchingRepositories.map((repo) => repo.spec.url);
    } else {
      res.skipReason = 'unknown-registry';
    }
>>>>>>> 14bf32f5

        return res;
      });
  }
  // istanbul ignore next: unreachable code
  return null;
}

export function extractPackageFile(
  content: string,
  packageFile: string
): PackageFile | null {
  const manifest = readManifest(content, packageFile);
  if (!manifest) {
    return null;
  }
  const deps = resolveManifest(manifest, [manifest]);
  return deps.length ? { deps: deps } : null;
}

export async function extractAllPackageFiles(
  _config: ExtractConfig,
  packageFiles: string[]
): Promise<PackageFile[] | null> {
  const manifests: FluxManifest[] = [];
  const results: PackageFile[] = [];

  for (const file of packageFiles) {
    const content = await readLocalFile(file, 'utf8');
    const manifest = readManifest(content, file);
    if (manifest) {
      manifests.push(manifest);
    }
  }

  for (const manifest of manifests) {
    const deps = resolveManifest(manifest, manifests);
    if (deps.length) {
      results.push({
        packageFile: manifest.file,
        deps: deps,
      });
    }
  }

  return results.length ? results : null;
}<|MERGE_RESOLUTION|>--- conflicted
+++ resolved
@@ -84,7 +84,6 @@
           datasource: HelmDatasource.id,
         };
 
-<<<<<<< HEAD
         const matchingRepositories = repositories.filter(
           (rep) =>
             rep.kind === release.spec.chart.spec.sourceRef?.kind &&
@@ -96,23 +95,8 @@
         if (matchingRepositories.length) {
           res.registryUrls = matchingRepositories.map((repo) => repo.spec.url);
         } else {
-          res.skipReason = SkipReason.UnknownRegistry;
+          res.skipReason = 'unknown-registry';
         }
-=======
-    const matchingRepositories = repositories.filter(
-      (rep) =>
-        rep.kind === release.spec.chart.spec.sourceRef?.kind &&
-        rep.metadata.name === release.spec.chart.spec.sourceRef.name &&
-        rep.metadata.namespace ===
-          (release.spec.chart.spec.sourceRef.namespace ||
-            release.metadata?.namespace)
-    );
-    if (matchingRepositories.length) {
-      res.registryUrls = matchingRepositories.map((repo) => repo.spec.url);
-    } else {
-      res.skipReason = 'unknown-registry';
-    }
->>>>>>> 14bf32f5
 
         return res;
       });
