--- conflicted
+++ resolved
@@ -45,16 +45,11 @@
       });
     });
     it('extracts releases without repositories', () => {
-<<<<<<< HEAD
       const result = extractPackageFile(
         loadFixture('release.yaml'),
         'release.yaml'
       );
-      expect(result.deps[0].skipReason).toBe(SkipReason.UnknownRegistry);
-=======
-      const result = extractPackageFile(loadFixture('release.yaml'));
-      expect(result.deps[0].skipReason).toBe('unknown-registry');
->>>>>>> 14bf32f5
+      expect(result.deps[0].skipReason).toBe('unknown-registry');
     });
     it('ignores HelmRelease resources without an apiVersion', () => {
       const result = extractPackageFile('kind: HelmRelease', 'test.yaml');
