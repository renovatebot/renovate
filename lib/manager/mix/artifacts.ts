import upath from 'upath';
import fs from 'fs-extra';
import { platform } from '../../platform';
import { exec } from '../../util/exec';
import { logger } from '../../logger';
<<<<<<< HEAD
import { UpdateArtifact, UpdateArtifactsResult } from '../common';
=======
import { UpdateArtifactsConfig, UpdateArtifactsResult } from '../common';
import { BINARY_SOURCE_DOCKER } from '../../constants/data-binary-source';
>>>>>>> f735d693

export async function updateArtifacts({
  packageFileName,
  updatedDeps,
  newPackageFileContent,
  config,
}: UpdateArtifact): Promise<UpdateArtifactsResult[] | null> {
  logger.debug(`mix.getArtifacts(${packageFileName})`);
  if (updatedDeps.length < 1) {
    logger.debug('No updated mix deps - returning null');
    return null;
  }

  const cwd = config.localDir;
  if (!cwd) {
    logger.debug('No local dir specified');
    return null;
  }

  const lockFileName = 'mix.lock';
  try {
    const localPackageFileName = upath.join(cwd, packageFileName);
    await fs.outputFile(localPackageFileName, newPackageFileContent);
  } catch (err) {
    logger.warn({ err }, 'mix.exs could not be written');
    return [
      {
        artifactError: {
          lockFile: lockFileName,
          stderr: err.message,
        },
      },
    ];
  }

  const existingLockFileContent = await platform.getFile(lockFileName);
  if (!existingLockFileContent) {
    logger.debug('No mix.lock found');
    return null;
  }

  const cmdParts =
    config.binarySource === BINARY_SOURCE_DOCKER
      ? [
          'docker',
          'run',
          '--rm',
          `-v ${cwd}:${cwd}`,
          `-w ${cwd}`,
          'renovate/mix mix',
        ]
      : ['mix'];
  cmdParts.push('deps.update');

  /* istanbul ignore next */
  try {
    const command = [...cmdParts, ...updatedDeps].join(' ');
    await exec(command, { cwd });
  } catch (err) {
    logger.warn(
      { err, message: err.message },
      'Failed to update Mix lock file'
    );

    return [
      {
        artifactError: {
          lockFile: lockFileName,
          stderr: err.message,
        },
      },
    ];
  }

  const localLockFileName = upath.join(cwd, lockFileName);
  const newMixLockContent = await fs.readFile(localLockFileName, 'utf8');
  if (existingLockFileContent === newMixLockContent) {
    logger.debug('mix.lock is unchanged');
    return null;
  }
  logger.debug('Returning updated mix.lock');
  return [
    {
      file: {
        name: lockFileName,
        contents: newMixLockContent,
      },
    },
  ];
}<|MERGE_RESOLUTION|>--- conflicted
+++ resolved
@@ -3,12 +3,8 @@
 import { platform } from '../../platform';
 import { exec } from '../../util/exec';
 import { logger } from '../../logger';
-<<<<<<< HEAD
 import { UpdateArtifact, UpdateArtifactsResult } from '../common';
-=======
-import { UpdateArtifactsConfig, UpdateArtifactsResult } from '../common';
 import { BINARY_SOURCE_DOCKER } from '../../constants/data-binary-source';
->>>>>>> f735d693
 
 export async function updateArtifacts({
   packageFileName,
