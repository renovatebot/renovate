import { join } from 'upath';
import { envMock, exec, mockExecAll } from '../../../test/exec-util';
<<<<<<< HEAD
import { env, fs, hostRules } from '../../../test/util';
import { setAdminConfig } from '../../config/admin';
import type { RepoAdminConfig } from '../../config/types';
=======
import { env, fs, getName, hostRules } from '../../../test/util';
import { setGlobalConfig } from '../../config/global';
import type { RepoGlobalConfig } from '../../config/types';
>>>>>>> 3c1094b9
import * as docker from '../../util/exec/docker';
import type { UpdateArtifactsConfig } from '../types';
import { updateArtifacts } from '.';

jest.mock('child_process');
jest.mock('../../util/exec/env');
jest.mock('../../util/fs');
jest.mock('../../util/host-rules');

const adminConfig: RepoGlobalConfig = {
  // `join` fixes Windows CI
  localDir: join('/tmp/github/some/repo'),
};

const config: UpdateArtifactsConfig = {};

describe('manager/mix/artifacts', () => {
  beforeEach(() => {
    jest.resetAllMocks();
    jest.resetModules();

    env.getChildProcessEnv.mockReturnValue(envMock.basic);
    setGlobalConfig(adminConfig);
  });

  afterEach(() => {
    setGlobalConfig();
  });

  it('returns null if no mix.lock found', async () => {
    expect(
      await updateArtifacts({
        packageFileName: 'mix.exs',
        updatedDeps: [{ depName: 'plug' }],
        newPackageFileContent: '',
        config,
      })
    ).toBeNull();
  });

  it('returns null if no updatedDeps were provided', async () => {
    expect(
      await updateArtifacts({
        packageFileName: 'mix.exs',
        updatedDeps: [],
        newPackageFileContent: '',
        config,
      })
    ).toBeNull();
  });

  it('returns null if updatedDeps is empty', async () => {
    expect(
      await updateArtifacts({
        packageFileName: 'mix.exs',
        updatedDeps: [{ depName: 'plug' }],
        newPackageFileContent: '',
        config,
      })
    ).toBeNull();
  });

  it('returns null if unchanged', async () => {
    fs.readLocalFile.mockResolvedValueOnce('Current mix.lock');
    const execSnapshots = mockExecAll(exec);
    fs.readLocalFile.mockResolvedValueOnce('Current mix.lock');
    expect(
      await updateArtifacts({
        packageFileName: 'mix.exs',
        updatedDeps: [{ depName: 'plug' }],
        newPackageFileContent: '',
        config,
      })
    ).toBeNull();
    expect(execSnapshots).toMatchSnapshot();
  });

  it('returns updated mix.lock', async () => {
    jest.spyOn(docker, 'removeDanglingContainers').mockResolvedValueOnce();
    setGlobalConfig({ ...adminConfig, binarySource: 'docker' });
    fs.readLocalFile.mockResolvedValueOnce('Old mix.lock');
    fs.getSiblingFileName.mockReturnValueOnce('mix.lock');
    const execSnapshots = mockExecAll(exec);
    fs.readLocalFile.mockResolvedValueOnce('New mix.lock');
    // FIXME: explicit assert condition
    expect(
      await updateArtifacts({
        packageFileName: 'mix.exs',
        updatedDeps: [{ depName: 'plug' }],
        newPackageFileContent: '{}',
        config,
      })
    ).toMatchSnapshot();
    expect(execSnapshots).toMatchSnapshot();
  });

  it('authenticates to private repositories', async () => {
    jest.spyOn(docker, 'removeDanglingContainers').mockResolvedValueOnce();
    setGlobalConfig({ ...adminConfig, binarySource: 'docker' });
    fs.readLocalFile.mockResolvedValueOnce('Old mix.lock');
    fs.getSiblingFileName.mockReturnValueOnce('mix.lock');
    const execSnapshots = mockExecAll(exec);
    fs.readLocalFile.mockResolvedValueOnce('New mix.lock');
    hostRules.find.mockReturnValueOnce({ token: 'valid_token' });
    hostRules.find.mockReturnValueOnce({});

    const result = await updateArtifacts({
      packageFileName: 'mix.exs',
      updatedDeps: [
        {
          depName: 'private_package',
          lookupName: 'private_package:renovate_test',
        },
        {
          depName: 'other_package',
          lookupName: 'other_package:unauthorized_organization',
        },
      ],
      newPackageFileContent: '{}',
      config,
    });

    expect(result).toMatchSnapshot();
    expect(execSnapshots).toMatchSnapshot();

    const [updateResult] = result;
    expect(updateResult).toEqual({
      file: { contents: 'New mix.lock', name: 'mix.lock' },
    });

    const [, packageUpdateCommand] = execSnapshots;
    expect(packageUpdateCommand.cmd).toInclude(
      'mix hex.organization auth renovate_test --key valid_token && ' +
        'mix deps.update private_package other_package'
    );
  });

  it('returns updated mix.lock in subdir', async () => {
    setGlobalConfig({ ...adminConfig, binarySource: 'docker' });
    fs.getSiblingFileName.mockReturnValueOnce('subdir/mix.lock');
    mockExecAll(exec);
    expect(
      await updateArtifacts({
        packageFileName: 'subdir/mix.exs',
        updatedDeps: [{ depName: 'plug' }],
        newPackageFileContent: '{}',
        config,
      })
    ).toBeNull();
    expect(fs.readLocalFile).toHaveBeenCalledWith('subdir/mix.lock', 'utf8');
  });

  it('catches write errors', async () => {
    fs.readLocalFile.mockResolvedValueOnce('Current mix.lock');
    fs.getSiblingFileName.mockReturnValueOnce('mix.lock');
    fs.writeLocalFile.mockImplementationOnce(() => {
      throw new Error('not found');
    });
    // FIXME: explicit assert condition
    expect(
      await updateArtifacts({
        packageFileName: 'mix.exs',
        updatedDeps: [{ depName: 'plug' }],
        newPackageFileContent: '{}',
        config,
      })
    ).toMatchSnapshot();
  });

  it('catches exec errors', async () => {
    fs.readLocalFile.mockResolvedValueOnce('Current mix.lock');
    fs.getSiblingFileName.mockReturnValueOnce('mix.lock');
    exec.mockImplementationOnce(() => {
      throw new Error('exec-error');
    });
    // FIXME: explicit assert condition
    expect(
      await updateArtifacts({
        packageFileName: 'mix.exs',
        updatedDeps: [{ depName: 'plug' }],
        newPackageFileContent: '{}',
        config,
      })
    ).toMatchSnapshot();
  });
});<|MERGE_RESOLUTION|>--- conflicted
+++ resolved
@@ -1,14 +1,8 @@
 import { join } from 'upath';
 import { envMock, exec, mockExecAll } from '../../../test/exec-util';
-<<<<<<< HEAD
 import { env, fs, hostRules } from '../../../test/util';
-import { setAdminConfig } from '../../config/admin';
-import type { RepoAdminConfig } from '../../config/types';
-=======
-import { env, fs, getName, hostRules } from '../../../test/util';
 import { setGlobalConfig } from '../../config/global';
 import type { RepoGlobalConfig } from '../../config/types';
->>>>>>> 3c1094b9
 import * as docker from '../../util/exec/docker';
 import type { UpdateArtifactsConfig } from '../types';
 import { updateArtifacts } from '.';
