import { join } from 'upath';
import { envMock, exec, mockExecAll } from '../../../test/exec-util';
import { env, fs, getName } from '../../../test/util';
import { setAdminConfig } from '../../config/admin';
import type { RepoAdminConfig } from '../../config/types';
import * as docker from '../../util/exec/docker';
import * as _hostRules from '../../util/host-rules';
import type { UpdateArtifactsConfig } from '../types';
import { updateArtifacts } from '.';

const hostRules: any = _hostRules;

jest.mock('child_process');
jest.mock('../../util/exec/env');
jest.mock('../../util/fs');
jest.mock('../../util/host-rules');

const adminConfig: RepoAdminConfig = {
  // `join` fixes Windows CI
  localDir: join('/tmp/github/some/repo'),
};

const config: UpdateArtifactsConfig = {};

describe(getName(), () => {
  beforeEach(() => {
    jest.resetAllMocks();
    jest.resetModules();

    env.getChildProcessEnv.mockReturnValue(envMock.basic);
    setAdminConfig(adminConfig);
  });

  afterEach(() => {
    setAdminConfig();
  });

  it('returns null if no mix.lock found', async () => {
    expect(
      await updateArtifacts({
        packageFileName: 'mix.exs',
        updatedDeps: [{ depName: 'plug' }],
        newPackageFileContent: '',
        config,
      })
    ).toBeNull();
  });

  it('returns null if no updatedDeps were provided', async () => {
    expect(
      await updateArtifacts({
        packageFileName: 'mix.exs',
        updatedDeps: [],
        newPackageFileContent: '',
        config,
      })
    ).toBeNull();
  });

  it('returns null if updatedDeps is empty', async () => {
    expect(
      await updateArtifacts({
        packageFileName: 'mix.exs',
        updatedDeps: [{ depName: 'plug' }],
        newPackageFileContent: '',
        config,
      })
    ).toBeNull();
  });

  it('returns null if unchanged', async () => {
    fs.readLocalFile.mockResolvedValueOnce('Current mix.lock');
    const execSnapshots = mockExecAll(exec);
    fs.readLocalFile.mockResolvedValueOnce('Current mix.lock');
    expect(
      await updateArtifacts({
        packageFileName: 'mix.exs',
        updatedDeps: [{ depName: 'plug' }],
        newPackageFileContent: '',
        config,
      })
    ).toBeNull();
    expect(execSnapshots).toMatchSnapshot();
  });

  it('returns updated mix.lock', async () => {
    jest.spyOn(docker, 'removeDanglingContainers').mockResolvedValueOnce();
    setAdminConfig({ ...adminConfig, binarySource: 'docker' });
    fs.readLocalFile.mockResolvedValueOnce('Old mix.lock');
    fs.getSiblingFileName.mockReturnValueOnce('mix.lock');
    const execSnapshots = mockExecAll(exec);
    fs.readLocalFile.mockResolvedValueOnce('New mix.lock');
<<<<<<< HEAD
    hostRules.find.mockReturnValueOnce({ token: 'valid_token' });
=======
    // FIXME: explicit assert condition
>>>>>>> 5418f021
    expect(
      await updateArtifacts({
        packageFileName: 'mix.exs',
        updatedDeps: [
          { depName: 'plug' },
          {
            depName: 'private_package',
            lookupName: 'private_package:renovate_test',
          },
        ],
        newPackageFileContent: '{}',
        config,
      })
    ).toMatchSnapshot();
    expect(execSnapshots).toMatchSnapshot();
  });

  it('returns updated mix.lock in subdir', async () => {
    setAdminConfig({ ...adminConfig, binarySource: 'docker' });
    fs.getSiblingFileName.mockReturnValueOnce('subdir/mix.lock');
    mockExecAll(exec);
    expect(
      await updateArtifacts({
        packageFileName: 'subdir/mix.exs',
        updatedDeps: [{ depName: 'plug' }],
        newPackageFileContent: '{}',
        config,
      })
    ).toBeNull();
    expect(fs.readLocalFile).toHaveBeenCalledWith('subdir/mix.lock', 'utf8');
  });

  it('catches write errors', async () => {
    fs.readLocalFile.mockResolvedValueOnce('Current mix.lock');
    fs.getSiblingFileName.mockReturnValueOnce('mix.lock');
    fs.writeLocalFile.mockImplementationOnce(() => {
      throw new Error('not found');
    });
    // FIXME: explicit assert condition
    expect(
      await updateArtifacts({
        packageFileName: 'mix.exs',
        updatedDeps: [{ depName: 'plug' }],
        newPackageFileContent: '{}',
        config,
      })
    ).toMatchSnapshot();
  });

  it('catches exec errors', async () => {
    fs.readLocalFile.mockResolvedValueOnce('Current mix.lock');
    fs.getSiblingFileName.mockReturnValueOnce('mix.lock');
    exec.mockImplementationOnce(() => {
      throw new Error('exec-error');
    });
    // FIXME: explicit assert condition
    expect(
      await updateArtifacts({
        packageFileName: 'mix.exs',
        updatedDeps: [{ depName: 'plug' }],
        newPackageFileContent: '{}',
        config,
      })
    ).toMatchSnapshot();
  });
});<|MERGE_RESOLUTION|>--- conflicted
+++ resolved
@@ -90,11 +90,8 @@
     fs.getSiblingFileName.mockReturnValueOnce('mix.lock');
     const execSnapshots = mockExecAll(exec);
     fs.readLocalFile.mockResolvedValueOnce('New mix.lock');
-<<<<<<< HEAD
     hostRules.find.mockReturnValueOnce({ token: 'valid_token' });
-=======
     // FIXME: explicit assert condition
->>>>>>> 5418f021
     expect(
       await updateArtifacts({
         packageFileName: 'mix.exs',
