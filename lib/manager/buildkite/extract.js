--- conflicted
+++ resolved
@@ -52,12 +52,7 @@
             lineNumber,
             depName,
             purl: repo ? 'pkg:github/' + repo : undefined,
-<<<<<<< HEAD
-            versionScheme: 'semver',
             currentValue,
-=======
-            currentVersion,
->>>>>>> dd09707c
             skipReason,
           });
         }
