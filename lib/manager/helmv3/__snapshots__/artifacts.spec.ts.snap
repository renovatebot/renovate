// Jest Snapshot v1, https://goo.gl/fbAQLP

exports[`manager/helmv3/artifacts alias name is picked, when repository is as alias and dependency defined 1`] = `
Array [
  Object {
    "file": Object {
      "contents": "dependencies:
- name: renovate-test
  repository: oci://registry.gitlab.com/user/oci-helm-test
  version: 0.2.0
- name: repo-test
  repository: https://gitlab.com/api/v4/projects/xxxxxxx/packages/helm/stable
  version: 0.5.0
digest: sha256:886f204516ea48785fe615d22071d742f7fb0d6519ed3cd274f4ec0978d8b82b
generated: \\"2022-01-20T17:48:47.610371241+01:00\\"
",
      "path": "Chart.lock",
      "type": "addition",
    },
  },
]
`;

exports[`manager/helmv3/artifacts alias name is picked, when repository is as alias and dependency defined 2`] = `
Array [
  Object {
    "cmd": "helm repo add repo1 --registry-config registry.json --repository-config repositories.yaml --repository-cache repositories --username basicUser --password secret https://gitlab.com/api/v4/projects/xxxxxxx/packages/helm/stable",
    "options": Object {
      "cwd": "/tmp/github/some/repo",
      "encoding": "utf-8",
      "env": Object {
        "HELM_EXPERIMENTAL_OCI": "1",
        "HOME": "/home/user",
        "HTTPS_PROXY": "https://example.com",
        "HTTP_PROXY": "http://example.com",
        "LANG": "en_US.UTF-8",
        "LC_ALL": "en_US",
        "NO_PROXY": "localhost",
        "PATH": "/tmp/path",
      },
      "maxBuffer": 10485760,
      "timeout": 900000,
    },
  },
  Object {
    "cmd": "helm dependency update --registry-config registry.json --repository-config repositories.yaml --repository-cache repositories ''",
    "options": Object {
      "cwd": "/tmp/github/some/repo",
      "encoding": "utf-8",
      "env": Object {
        "HELM_EXPERIMENTAL_OCI": "1",
        "HOME": "/home/user",
        "HTTPS_PROXY": "https://example.com",
        "HTTP_PROXY": "http://example.com",
        "LANG": "en_US.UTF-8",
        "LC_ALL": "en_US",
        "NO_PROXY": "localhost",
        "PATH": "/tmp/path",
      },
      "maxBuffer": 10485760,
      "timeout": 900000,
    },
  },
]
`;

exports[`manager/helmv3/artifacts catches errors 1`] = `
Array [
  Object {
    "artifactError": Object {
      "lockFile": "Chart.lock",
      "stderr": "not found",
    },
  },
]
`;

exports[`manager/helmv3/artifacts log into private registries and repositories NOT defined in aliases 1`] = `
Array [
  Object {
    "file": Object {
      "contents": "dependencies:
- name: renovate-test
  repository: oci://registry.gitlab.com/user/oci-helm-test
  version: 0.2.0
- name: repo-test
  repository: https://gitlab.com/api/v4/projects/xxxxxxx/packages/helm/stable
  version: 0.5.0
digest: sha256:886f204516ea48785fe615d22071d742f7fb0d6519ed3cd274f4ec0978d8b82b
generated: \\"2022-01-20T17:48:47.610371241+01:00\\"
",
      "path": "Chart.lock",
      "type": "addition",
    },
  },
]
`;

exports[`manager/helmv3/artifacts log into private registries and repositories NOT defined in aliases 2`] = `
Array [
  Object {
    "cmd": "helm registry login --registry-config registry.json --repository-config repositories.yaml --repository-cache repositories --username registryUser --password password registry.gitlab.com/user/oci-helm-test",
    "options": Object {
      "cwd": "/tmp/github/some/repo",
      "encoding": "utf-8",
      "env": Object {
        "HELM_EXPERIMENTAL_OCI": "1",
        "HOME": "/home/user",
        "HTTPS_PROXY": "https://example.com",
        "HTTP_PROXY": "http://example.com",
        "LANG": "en_US.UTF-8",
        "LC_ALL": "en_US",
        "NO_PROXY": "localhost",
        "PATH": "/tmp/path",
      },
      "maxBuffer": 10485760,
      "timeout": 900000,
    },
  },
  Object {
    "cmd": "helm repo add repo-test --registry-config registry.json --repository-config repositories.yaml --repository-cache repositories --username basicUser --password secret https://gitlab.com/api/v4/projects/xxxxxxx/packages/helm/stable",
    "options": Object {
      "cwd": "/tmp/github/some/repo",
      "encoding": "utf-8",
      "env": Object {
        "HELM_EXPERIMENTAL_OCI": "1",
        "HOME": "/home/user",
        "HTTPS_PROXY": "https://example.com",
        "HTTP_PROXY": "http://example.com",
        "LANG": "en_US.UTF-8",
        "LC_ALL": "en_US",
        "NO_PROXY": "localhost",
        "PATH": "/tmp/path",
      },
      "maxBuffer": 10485760,
      "timeout": 900000,
    },
  },
  Object {
    "cmd": "helm dependency update --registry-config registry.json --repository-config repositories.yaml --repository-cache repositories ''",
    "options": Object {
      "cwd": "/tmp/github/some/repo",
      "encoding": "utf-8",
      "env": Object {
        "HELM_EXPERIMENTAL_OCI": "1",
        "HOME": "/home/user",
        "HTTPS_PROXY": "https://example.com",
        "HTTP_PROXY": "http://example.com",
        "LANG": "en_US.UTF-8",
        "LC_ALL": "en_US",
        "NO_PROXY": "localhost",
        "PATH": "/tmp/path",
      },
      "maxBuffer": 10485760,
      "timeout": 900000,
    },
  },
]
`;

exports[`manager/helmv3/artifacts log into private registries and repositories already defined in aliases 1`] = `
Array [
  Object {
    "file": Object {
      "contents": "dependencies:
- name: renovate-test
  repository: oci://registry.gitlab.com/user/oci-helm-test
  version: 0.2.0
- name: repo-test
  repository: https://gitlab.com/api/v4/projects/xxxxxxx/packages/helm/stable
  version: 0.5.0
digest: sha256:886f204516ea48785fe615d22071d742f7fb0d6519ed3cd274f4ec0978d8b82b
generated: \\"2022-01-20T17:48:47.610371241+01:00\\"
",
      "path": "Chart.lock",
      "type": "addition",
    },
  },
]
`;

exports[`manager/helmv3/artifacts log into private registries and repositories already defined in aliases 2`] = `
Array [
  Object {
    "cmd": "helm registry login --registry-config registry.json --repository-config repositories.yaml --repository-cache repositories --username test --password aPassword registry.example.com/organization",
    "options": Object {
      "cwd": "/tmp/github/some/repo",
      "encoding": "utf-8",
      "env": Object {
        "HELM_EXPERIMENTAL_OCI": "1",
        "HOME": "/home/user",
        "HTTPS_PROXY": "https://example.com",
        "HTTP_PROXY": "http://example.com",
        "LANG": "en_US.UTF-8",
        "LC_ALL": "en_US",
        "NO_PROXY": "localhost",
        "PATH": "/tmp/path",
      },
      "maxBuffer": 10485760,
      "timeout": 900000,
    },
  },
  Object {
    "cmd": "helm repo add stable --registry-config registry.json --repository-config repositories.yaml --repository-cache repositories the_stable_url",
    "options": Object {
      "cwd": "/tmp/github/some/repo",
      "encoding": "utf-8",
      "env": Object {
        "HELM_EXPERIMENTAL_OCI": "1",
        "HOME": "/home/user",
        "HTTPS_PROXY": "https://example.com",
        "HTTP_PROXY": "http://example.com",
        "LANG": "en_US.UTF-8",
        "LC_ALL": "en_US",
        "NO_PROXY": "localhost",
        "PATH": "/tmp/path",
      },
      "maxBuffer": 10485760,
      "timeout": 900000,
    },
  },
  Object {
    "cmd": "helm repo add repo1 --registry-config registry.json --repository-config repositories.yaml --repository-cache repositories --username basicUser --password secret https://the_repo1_url",
    "options": Object {
      "cwd": "/tmp/github/some/repo",
      "encoding": "utf-8",
      "env": Object {
        "HELM_EXPERIMENTAL_OCI": "1",
        "HOME": "/home/user",
        "HTTPS_PROXY": "https://example.com",
        "HTTP_PROXY": "http://example.com",
        "LANG": "en_US.UTF-8",
        "LC_ALL": "en_US",
        "NO_PROXY": "localhost",
        "PATH": "/tmp/path",
      },
      "maxBuffer": 10485760,
      "timeout": 900000,
    },
  },
  Object {
<<<<<<< HEAD
    "cmd": "helm dependency update --registry-config registry.json --repository-config repositories.yaml --repository-cache repositories ''",
=======
    "cmd": "helm repo add repo-test --registry-config /tmp/renovate/cache/__renovate-private-cache/registry.json --repository-config /tmp/renovate/cache/__renovate-private-cache/repositories.yaml --repository-cache /tmp/renovate/cache/__renovate-private-cache/repositories https://gitlab.com/api/v4/projects/xxxxxxx/packages/helm/stable",
    "options": Object {
      "cwd": "/tmp/github/some/repo",
      "encoding": "utf-8",
      "env": Object {
        "HELM_EXPERIMENTAL_OCI": "1",
        "HOME": "/home/user",
        "HTTPS_PROXY": "https://example.com",
        "HTTP_PROXY": "http://example.com",
        "LANG": "en_US.UTF-8",
        "LC_ALL": "en_US",
        "NO_PROXY": "localhost",
        "PATH": "/tmp/path",
      },
      "maxBuffer": 10485760,
      "timeout": 900000,
    },
  },
  Object {
    "cmd": "helm dependency update --registry-config /tmp/renovate/cache/__renovate-private-cache/registry.json --repository-config /tmp/renovate/cache/__renovate-private-cache/repositories.yaml --repository-cache /tmp/renovate/cache/__renovate-private-cache/repositories ''",
>>>>>>> d3e7e3ca
    "options": Object {
      "cwd": "/tmp/github/some/repo",
      "encoding": "utf-8",
      "env": Object {
        "HELM_EXPERIMENTAL_OCI": "1",
        "HOME": "/home/user",
        "HTTPS_PROXY": "https://example.com",
        "HTTP_PROXY": "http://example.com",
        "LANG": "en_US.UTF-8",
        "LC_ALL": "en_US",
        "NO_PROXY": "localhost",
        "PATH": "/tmp/path",
      },
      "maxBuffer": 10485760,
      "timeout": 900000,
    },
  },
]
`;

exports[`manager/helmv3/artifacts returns null if unchanged 1`] = `
Array [
  Object {
<<<<<<< HEAD
    "cmd": "helm dependency update --registry-config registry.json --repository-config repositories.yaml --repository-cache repositories ''",
=======
    "cmd": "helm repo add repo-test --registry-config /tmp/renovate/cache/__renovate-private-cache/registry.json --repository-config /tmp/renovate/cache/__renovate-private-cache/repositories.yaml --repository-cache /tmp/renovate/cache/__renovate-private-cache/repositories https://gitlab.com/api/v4/projects/xxxxxxx/packages/helm/stable",
    "options": Object {
      "cwd": "/tmp/github/some/repo",
      "encoding": "utf-8",
      "env": Object {
        "HELM_EXPERIMENTAL_OCI": "1",
        "HOME": "/home/user",
        "HTTPS_PROXY": "https://example.com",
        "HTTP_PROXY": "http://example.com",
        "LANG": "en_US.UTF-8",
        "LC_ALL": "en_US",
        "NO_PROXY": "localhost",
        "PATH": "/tmp/path",
      },
      "maxBuffer": 10485760,
      "timeout": 900000,
    },
  },
  Object {
    "cmd": "helm dependency update --registry-config /tmp/renovate/cache/__renovate-private-cache/registry.json --repository-config /tmp/renovate/cache/__renovate-private-cache/repositories.yaml --repository-cache /tmp/renovate/cache/__renovate-private-cache/repositories ''",
>>>>>>> d3e7e3ca
    "options": Object {
      "cwd": "/tmp/github/some/repo",
      "encoding": "utf-8",
      "env": Object {
        "HELM_EXPERIMENTAL_OCI": "1",
        "HOME": "/home/user",
        "HTTPS_PROXY": "https://example.com",
        "HTTP_PROXY": "http://example.com",
        "LANG": "en_US.UTF-8",
        "LC_ALL": "en_US",
        "NO_PROXY": "localhost",
        "PATH": "/tmp/path",
      },
      "maxBuffer": 10485760,
      "timeout": 900000,
    },
  },
]
`;

exports[`manager/helmv3/artifacts returns updated Chart.lock 1`] = `
Array [
  Object {
    "file": Object {
      "contents": "dependencies:
- name: renovate-test
  repository: oci://registry.gitlab.com/user/oci-helm-test
  version: 0.2.0
- name: repo-test
  repository: https://gitlab.com/api/v4/projects/xxxxxxx/packages/helm/stable
  version: 0.5.0
digest: sha256:886f204516ea48785fe615d22071d742f7fb0d6519ed3cd274f4ec0978d8b82b
generated: \\"2022-01-20T17:48:47.610371241+01:00\\"
",
      "path": "Chart.lock",
      "type": "addition",
    },
  },
]
`;

exports[`manager/helmv3/artifacts returns updated Chart.lock 2`] = `
Array [
  Object {
<<<<<<< HEAD
    "cmd": "helm dependency update --registry-config registry.json --repository-config repositories.yaml --repository-cache repositories ''",
=======
    "cmd": "helm repo add repo-test --registry-config /tmp/renovate/cache/__renovate-private-cache/registry.json --repository-config /tmp/renovate/cache/__renovate-private-cache/repositories.yaml --repository-cache /tmp/renovate/cache/__renovate-private-cache/repositories https://gitlab.com/api/v4/projects/xxxxxxx/packages/helm/stable",
    "options": Object {
      "cwd": "/tmp/github/some/repo",
      "encoding": "utf-8",
      "env": Object {
        "HELM_EXPERIMENTAL_OCI": "1",
        "HOME": "/home/user",
        "HTTPS_PROXY": "https://example.com",
        "HTTP_PROXY": "http://example.com",
        "LANG": "en_US.UTF-8",
        "LC_ALL": "en_US",
        "NO_PROXY": "localhost",
        "PATH": "/tmp/path",
      },
      "maxBuffer": 10485760,
      "timeout": 900000,
    },
  },
  Object {
    "cmd": "helm dependency update --registry-config /tmp/renovate/cache/__renovate-private-cache/registry.json --repository-config /tmp/renovate/cache/__renovate-private-cache/repositories.yaml --repository-cache /tmp/renovate/cache/__renovate-private-cache/repositories ''",
>>>>>>> d3e7e3ca
    "options": Object {
      "cwd": "/tmp/github/some/repo",
      "encoding": "utf-8",
      "env": Object {
        "HELM_EXPERIMENTAL_OCI": "1",
        "HOME": "/home/user",
        "HTTPS_PROXY": "https://example.com",
        "HTTP_PROXY": "http://example.com",
        "LANG": "en_US.UTF-8",
        "LC_ALL": "en_US",
        "NO_PROXY": "localhost",
        "PATH": "/tmp/path",
      },
      "maxBuffer": 10485760,
      "timeout": 900000,
    },
  },
]
`;

exports[`manager/helmv3/artifacts returns updated Chart.lock for lockfile maintenance 1`] = `
Array [
  Object {
    "file": Object {
      "contents": "dependencies:
- name: renovate-test
  repository: oci://registry.gitlab.com/user/oci-helm-test
  version: 0.2.0
- name: repo-test
  repository: https://gitlab.com/api/v4/projects/xxxxxxx/packages/helm/stable
  version: 0.5.0
digest: sha256:886f204516ea48785fe615d22071d742f7fb0d6519ed3cd274f4ec0978d8b82b
generated: \\"2022-01-20T17:48:47.610371241+01:00\\"
",
      "path": "Chart.lock",
      "type": "addition",
    },
  },
]
`;

exports[`manager/helmv3/artifacts returns updated Chart.lock for lockfile maintenance 2`] = `
Array [
  Object {
<<<<<<< HEAD
    "cmd": "helm dependency update --registry-config registry.json --repository-config repositories.yaml --repository-cache repositories ''",
=======
    "cmd": "helm repo add repo-test --registry-config /tmp/renovate/cache/__renovate-private-cache/registry.json --repository-config /tmp/renovate/cache/__renovate-private-cache/repositories.yaml --repository-cache /tmp/renovate/cache/__renovate-private-cache/repositories https://gitlab.com/api/v4/projects/xxxxxxx/packages/helm/stable",
    "options": Object {
      "cwd": "/tmp/github/some/repo",
      "encoding": "utf-8",
      "env": Object {
        "HELM_EXPERIMENTAL_OCI": "1",
        "HOME": "/home/user",
        "HTTPS_PROXY": "https://example.com",
        "HTTP_PROXY": "http://example.com",
        "LANG": "en_US.UTF-8",
        "LC_ALL": "en_US",
        "NO_PROXY": "localhost",
        "PATH": "/tmp/path",
      },
      "maxBuffer": 10485760,
      "timeout": 900000,
    },
  },
  Object {
    "cmd": "helm dependency update --registry-config /tmp/renovate/cache/__renovate-private-cache/registry.json --repository-config /tmp/renovate/cache/__renovate-private-cache/repositories.yaml --repository-cache /tmp/renovate/cache/__renovate-private-cache/repositories ''",
>>>>>>> d3e7e3ca
    "options": Object {
      "cwd": "/tmp/github/some/repo",
      "encoding": "utf-8",
      "env": Object {
        "HELM_EXPERIMENTAL_OCI": "1",
        "HOME": "/home/user",
        "HTTPS_PROXY": "https://example.com",
        "HTTP_PROXY": "http://example.com",
        "LANG": "en_US.UTF-8",
        "LC_ALL": "en_US",
        "NO_PROXY": "localhost",
        "PATH": "/tmp/path",
      },
      "maxBuffer": 10485760,
      "timeout": 900000,
    },
  },
]
`;

exports[`manager/helmv3/artifacts returns updated Chart.lock with docker 1`] = `
Array [
  Object {
    "file": Object {
      "contents": "dependencies:
- name: renovate-test
  repository: oci://registry.gitlab.com/user/oci-helm-test
  version: 0.2.0
- name: repo-test
  repository: https://gitlab.com/api/v4/projects/xxxxxxx/packages/helm/stable
  version: 0.5.0
digest: sha256:886f204516ea48785fe615d22071d742f7fb0d6519ed3cd274f4ec0978d8b82b
generated: \\"2022-01-20T17:48:47.610371241+01:00\\"
",
      "path": "Chart.lock",
      "type": "addition",
    },
  },
]
`;

exports[`manager/helmv3/artifacts returns updated Chart.lock with docker 2`] = `
Array [
  Object {
    "cmd": "docker pull renovate/helm",
    "options": Object {
      "encoding": "utf-8",
    },
  },
  Object {
    "cmd": "docker ps --filter name=renovate_helm -aq",
    "options": Object {
      "encoding": "utf-8",
    },
  },
  Object {
<<<<<<< HEAD
    "cmd": "docker run --rm --name=renovate_helm --label=renovate_child -v \\"/tmp/github/some/repo\\":\\"/tmp/github/some/repo\\" -v \\"/tmp/renovate/cache\\":\\"/tmp/renovate/cache\\" -e HELM_EXPERIMENTAL_OCI -w \\"/tmp/github/some/repo\\" renovate/helm bash -l -c \\"helm dependency update --registry-config registry.json --repository-config repositories.yaml --repository-cache repositories ''\\"",
=======
    "cmd": "docker run --rm --name=renovate_helm --label=renovate_child -v \\"/tmp/github/some/repo\\":\\"/tmp/github/some/repo\\" -v \\"/tmp/renovate/cache\\":\\"/tmp/renovate/cache\\" -e HELM_EXPERIMENTAL_OCI -w \\"/tmp/github/some/repo\\" renovate/helm bash -l -c \\"helm repo add repo-test --registry-config /tmp/renovate/cache/__renovate-private-cache/registry.json --repository-config /tmp/renovate/cache/__renovate-private-cache/repositories.yaml --repository-cache /tmp/renovate/cache/__renovate-private-cache/repositories https://gitlab.com/api/v4/projects/xxxxxxx/packages/helm/stable && helm dependency update --registry-config /tmp/renovate/cache/__renovate-private-cache/registry.json --repository-config /tmp/renovate/cache/__renovate-private-cache/repositories.yaml --repository-cache /tmp/renovate/cache/__renovate-private-cache/repositories ''\\"",
>>>>>>> d3e7e3ca
    "options": Object {
      "cwd": "/tmp/github/some/repo",
      "encoding": "utf-8",
      "env": Object {
        "HELM_EXPERIMENTAL_OCI": "1",
        "HOME": "/home/user",
        "HTTPS_PROXY": "https://example.com",
        "HTTP_PROXY": "http://example.com",
        "LANG": "en_US.UTF-8",
        "LC_ALL": "en_US",
        "NO_PROXY": "localhost",
        "PATH": "/tmp/path",
      },
      "maxBuffer": 10485760,
      "timeout": 900000,
    },
  },
]
`;

exports[`manager/helmv3/artifacts sets repositories from aliases 1`] = `
Array [
  Object {
    "file": Object {
      "contents": "dependencies:
- name: renovate-test
  repository: oci://registry.gitlab.com/user/oci-helm-test
  version: 0.2.0
- name: repo-test
  repository: https://gitlab.com/api/v4/projects/xxxxxxx/packages/helm/stable
  version: 0.5.0
digest: sha256:886f204516ea48785fe615d22071d742f7fb0d6519ed3cd274f4ec0978d8b82b
generated: \\"2022-01-20T17:48:47.610371241+01:00\\"
",
      "path": "Chart.lock",
      "type": "addition",
    },
  },
]
`;

exports[`manager/helmv3/artifacts sets repositories from aliases 2`] = `
Array [
  Object {
    "cmd": "helm repo add stable --registry-config registry.json --repository-config repositories.yaml --repository-cache repositories the_stable_url",
    "options": Object {
      "cwd": "/tmp/github/some/repo",
      "encoding": "utf-8",
      "env": Object {
        "HELM_EXPERIMENTAL_OCI": "1",
        "HOME": "/home/user",
        "HTTPS_PROXY": "https://example.com",
        "HTTP_PROXY": "http://example.com",
        "LANG": "en_US.UTF-8",
        "LC_ALL": "en_US",
        "NO_PROXY": "localhost",
        "PATH": "/tmp/path",
      },
      "maxBuffer": 10485760,
      "timeout": 900000,
    },
  },
  Object {
    "cmd": "helm repo add repo1 --registry-config registry.json --repository-config repositories.yaml --repository-cache repositories the_repo1_url",
    "options": Object {
      "cwd": "/tmp/github/some/repo",
      "encoding": "utf-8",
      "env": Object {
        "HELM_EXPERIMENTAL_OCI": "1",
        "HOME": "/home/user",
        "HTTPS_PROXY": "https://example.com",
        "HTTP_PROXY": "http://example.com",
        "LANG": "en_US.UTF-8",
        "LC_ALL": "en_US",
        "NO_PROXY": "localhost",
        "PATH": "/tmp/path",
      },
      "maxBuffer": 10485760,
      "timeout": 900000,
    },
  },
  Object {
<<<<<<< HEAD
    "cmd": "helm dependency update --registry-config registry.json --repository-config repositories.yaml --repository-cache repositories ''",
=======
    "cmd": "helm repo add repo-test --registry-config /tmp/renovate/cache/__renovate-private-cache/registry.json --repository-config /tmp/renovate/cache/__renovate-private-cache/repositories.yaml --repository-cache /tmp/renovate/cache/__renovate-private-cache/repositories https://gitlab.com/api/v4/projects/xxxxxxx/packages/helm/stable",
    "options": Object {
      "cwd": "/tmp/github/some/repo",
      "encoding": "utf-8",
      "env": Object {
        "HELM_EXPERIMENTAL_OCI": "1",
        "HOME": "/home/user",
        "HTTPS_PROXY": "https://example.com",
        "HTTP_PROXY": "http://example.com",
        "LANG": "en_US.UTF-8",
        "LC_ALL": "en_US",
        "NO_PROXY": "localhost",
        "PATH": "/tmp/path",
      },
      "maxBuffer": 10485760,
      "timeout": 900000,
    },
  },
  Object {
    "cmd": "helm dependency update --registry-config /tmp/renovate/cache/__renovate-private-cache/registry.json --repository-config /tmp/renovate/cache/__renovate-private-cache/repositories.yaml --repository-cache /tmp/renovate/cache/__renovate-private-cache/repositories ''",
>>>>>>> d3e7e3ca
    "options": Object {
      "cwd": "/tmp/github/some/repo",
      "encoding": "utf-8",
      "env": Object {
        "HELM_EXPERIMENTAL_OCI": "1",
        "HOME": "/home/user",
        "HTTPS_PROXY": "https://example.com",
        "HTTP_PROXY": "http://example.com",
        "LANG": "en_US.UTF-8",
        "LC_ALL": "en_US",
        "NO_PROXY": "localhost",
        "PATH": "/tmp/path",
      },
      "maxBuffer": 10485760,
      "timeout": 900000,
    },
  },
]
`;

exports[`manager/helmv3/artifacts sets repositories from aliases with docker 1`] = `
Array [
  Object {
    "file": Object {
      "contents": "dependencies:
- name: renovate-test
  repository: oci://registry.gitlab.com/user/oci-helm-test
  version: 0.2.0
- name: repo-test
  repository: https://gitlab.com/api/v4/projects/xxxxxxx/packages/helm/stable
  version: 0.5.0
digest: sha256:886f204516ea48785fe615d22071d742f7fb0d6519ed3cd274f4ec0978d8b82b
generated: \\"2022-01-20T17:48:47.610371241+01:00\\"
",
      "path": "Chart.lock",
      "type": "addition",
    },
  },
]
`;

exports[`manager/helmv3/artifacts sets repositories from aliases with docker 2`] = `
Array [
  Object {
    "cmd": "docker pull renovate/helm",
    "options": Object {
      "encoding": "utf-8",
    },
  },
  Object {
    "cmd": "docker ps --filter name=renovate_helm -aq",
    "options": Object {
      "encoding": "utf-8",
    },
  },
  Object {
<<<<<<< HEAD
    "cmd": "docker run --rm --name=renovate_helm --label=renovate_child -v \\"/tmp/github/some/repo\\":\\"/tmp/github/some/repo\\" -v \\"/tmp/renovate/cache\\":\\"/tmp/renovate/cache\\" -e HELM_EXPERIMENTAL_OCI -w \\"/tmp/github/some/repo\\" renovate/helm bash -l -c \\"helm repo add stable --registry-config registry.json --repository-config repositories.yaml --repository-cache repositories the_stable_url && helm repo add repo1 --registry-config registry.json --repository-config repositories.yaml --repository-cache repositories the_repo1_url && helm dependency update --registry-config registry.json --repository-config repositories.yaml --repository-cache repositories ''\\"",
=======
    "cmd": "docker run --rm --name=renovate_helm --label=renovate_child -v \\"/tmp/github/some/repo\\":\\"/tmp/github/some/repo\\" -v \\"/tmp/renovate/cache\\":\\"/tmp/renovate/cache\\" -e HELM_EXPERIMENTAL_OCI -w \\"/tmp/github/some/repo\\" renovate/helm bash -l -c \\"helm repo add stable --registry-config /tmp/renovate/cache/__renovate-private-cache/registry.json --repository-config /tmp/renovate/cache/__renovate-private-cache/repositories.yaml --repository-cache /tmp/renovate/cache/__renovate-private-cache/repositories the_stable_url && helm repo add repo1 --registry-config /tmp/renovate/cache/__renovate-private-cache/registry.json --repository-config /tmp/renovate/cache/__renovate-private-cache/repositories.yaml --repository-cache /tmp/renovate/cache/__renovate-private-cache/repositories the_repo1_url && helm repo add repo-test --registry-config /tmp/renovate/cache/__renovate-private-cache/registry.json --repository-config /tmp/renovate/cache/__renovate-private-cache/repositories.yaml --repository-cache /tmp/renovate/cache/__renovate-private-cache/repositories https://gitlab.com/api/v4/projects/xxxxxxx/packages/helm/stable && helm dependency update --registry-config /tmp/renovate/cache/__renovate-private-cache/registry.json --repository-config /tmp/renovate/cache/__renovate-private-cache/repositories.yaml --repository-cache /tmp/renovate/cache/__renovate-private-cache/repositories ''\\"",
>>>>>>> d3e7e3ca
    "options": Object {
      "cwd": "/tmp/github/some/repo",
      "encoding": "utf-8",
      "env": Object {
        "HELM_EXPERIMENTAL_OCI": "1",
        "HOME": "/home/user",
        "HTTPS_PROXY": "https://example.com",
        "HTTP_PROXY": "http://example.com",
        "LANG": "en_US.UTF-8",
        "LC_ALL": "en_US",
        "NO_PROXY": "localhost",
        "PATH": "/tmp/path",
      },
      "maxBuffer": 10485760,
      "timeout": 900000,
    },
  },
]
`;<|MERGE_RESOLUTION|>--- conflicted
+++ resolved
@@ -24,26 +24,26 @@
 exports[`manager/helmv3/artifacts alias name is picked, when repository is as alias and dependency defined 2`] = `
 Array [
   Object {
-    "cmd": "helm repo add repo1 --registry-config registry.json --repository-config repositories.yaml --repository-cache repositories --username basicUser --password secret https://gitlab.com/api/v4/projects/xxxxxxx/packages/helm/stable",
-    "options": Object {
-      "cwd": "/tmp/github/some/repo",
-      "encoding": "utf-8",
-      "env": Object {
-        "HELM_EXPERIMENTAL_OCI": "1",
-        "HOME": "/home/user",
-        "HTTPS_PROXY": "https://example.com",
-        "HTTP_PROXY": "http://example.com",
-        "LANG": "en_US.UTF-8",
-        "LC_ALL": "en_US",
-        "NO_PROXY": "localhost",
-        "PATH": "/tmp/path",
-      },
-      "maxBuffer": 10485760,
-      "timeout": 900000,
-    },
-  },
-  Object {
-    "cmd": "helm dependency update --registry-config registry.json --repository-config repositories.yaml --repository-cache repositories ''",
+    "cmd": "helm repo add repo1 --registry-config /tmp/renovate/cache/__renovate-private-cache/registry.json --repository-config /tmp/renovate/cache/__renovate-private-cache/repositories.yaml --repository-cache /tmp/renovate/cache/__renovate-private-cache/repositories --username basicUser --password secret https://gitlab.com/api/v4/projects/xxxxxxx/packages/helm/stable",
+    "options": Object {
+      "cwd": "/tmp/github/some/repo",
+      "encoding": "utf-8",
+      "env": Object {
+        "HELM_EXPERIMENTAL_OCI": "1",
+        "HOME": "/home/user",
+        "HTTPS_PROXY": "https://example.com",
+        "HTTP_PROXY": "http://example.com",
+        "LANG": "en_US.UTF-8",
+        "LC_ALL": "en_US",
+        "NO_PROXY": "localhost",
+        "PATH": "/tmp/path",
+      },
+      "maxBuffer": 10485760,
+      "timeout": 900000,
+    },
+  },
+  Object {
+    "cmd": "helm dependency update --registry-config /tmp/renovate/cache/__renovate-private-cache/registry.json --repository-config /tmp/renovate/cache/__renovate-private-cache/repositories.yaml --repository-cache /tmp/renovate/cache/__renovate-private-cache/repositories ''",
     "options": Object {
       "cwd": "/tmp/github/some/repo",
       "encoding": "utf-8",
@@ -99,45 +99,45 @@
 exports[`manager/helmv3/artifacts log into private registries and repositories NOT defined in aliases 2`] = `
 Array [
   Object {
-    "cmd": "helm registry login --registry-config registry.json --repository-config repositories.yaml --repository-cache repositories --username registryUser --password password registry.gitlab.com/user/oci-helm-test",
-    "options": Object {
-      "cwd": "/tmp/github/some/repo",
-      "encoding": "utf-8",
-      "env": Object {
-        "HELM_EXPERIMENTAL_OCI": "1",
-        "HOME": "/home/user",
-        "HTTPS_PROXY": "https://example.com",
-        "HTTP_PROXY": "http://example.com",
-        "LANG": "en_US.UTF-8",
-        "LC_ALL": "en_US",
-        "NO_PROXY": "localhost",
-        "PATH": "/tmp/path",
-      },
-      "maxBuffer": 10485760,
-      "timeout": 900000,
-    },
-  },
-  Object {
-    "cmd": "helm repo add repo-test --registry-config registry.json --repository-config repositories.yaml --repository-cache repositories --username basicUser --password secret https://gitlab.com/api/v4/projects/xxxxxxx/packages/helm/stable",
-    "options": Object {
-      "cwd": "/tmp/github/some/repo",
-      "encoding": "utf-8",
-      "env": Object {
-        "HELM_EXPERIMENTAL_OCI": "1",
-        "HOME": "/home/user",
-        "HTTPS_PROXY": "https://example.com",
-        "HTTP_PROXY": "http://example.com",
-        "LANG": "en_US.UTF-8",
-        "LC_ALL": "en_US",
-        "NO_PROXY": "localhost",
-        "PATH": "/tmp/path",
-      },
-      "maxBuffer": 10485760,
-      "timeout": 900000,
-    },
-  },
-  Object {
-    "cmd": "helm dependency update --registry-config registry.json --repository-config repositories.yaml --repository-cache repositories ''",
+    "cmd": "helm registry login --registry-config /tmp/renovate/cache/__renovate-private-cache/registry.json --repository-config /tmp/renovate/cache/__renovate-private-cache/repositories.yaml --repository-cache /tmp/renovate/cache/__renovate-private-cache/repositories --username registryUser --password password registry.gitlab.com/user/oci-helm-test",
+    "options": Object {
+      "cwd": "/tmp/github/some/repo",
+      "encoding": "utf-8",
+      "env": Object {
+        "HELM_EXPERIMENTAL_OCI": "1",
+        "HOME": "/home/user",
+        "HTTPS_PROXY": "https://example.com",
+        "HTTP_PROXY": "http://example.com",
+        "LANG": "en_US.UTF-8",
+        "LC_ALL": "en_US",
+        "NO_PROXY": "localhost",
+        "PATH": "/tmp/path",
+      },
+      "maxBuffer": 10485760,
+      "timeout": 900000,
+    },
+  },
+  Object {
+    "cmd": "helm repo add repo-test --registry-config /tmp/renovate/cache/__renovate-private-cache/registry.json --repository-config /tmp/renovate/cache/__renovate-private-cache/repositories.yaml --repository-cache /tmp/renovate/cache/__renovate-private-cache/repositories --username basicUser --password secret https://gitlab.com/api/v4/projects/xxxxxxx/packages/helm/stable",
+    "options": Object {
+      "cwd": "/tmp/github/some/repo",
+      "encoding": "utf-8",
+      "env": Object {
+        "HELM_EXPERIMENTAL_OCI": "1",
+        "HOME": "/home/user",
+        "HTTPS_PROXY": "https://example.com",
+        "HTTP_PROXY": "http://example.com",
+        "LANG": "en_US.UTF-8",
+        "LC_ALL": "en_US",
+        "NO_PROXY": "localhost",
+        "PATH": "/tmp/path",
+      },
+      "maxBuffer": 10485760,
+      "timeout": 900000,
+    },
+  },
+  Object {
+    "cmd": "helm dependency update --registry-config /tmp/renovate/cache/__renovate-private-cache/registry.json --repository-config /tmp/renovate/cache/__renovate-private-cache/repositories.yaml --repository-cache /tmp/renovate/cache/__renovate-private-cache/repositories ''",
     "options": Object {
       "cwd": "/tmp/github/some/repo",
       "encoding": "utf-8",
@@ -182,66 +182,63 @@
 exports[`manager/helmv3/artifacts log into private registries and repositories already defined in aliases 2`] = `
 Array [
   Object {
-    "cmd": "helm registry login --registry-config registry.json --repository-config repositories.yaml --repository-cache repositories --username test --password aPassword registry.example.com/organization",
-    "options": Object {
-      "cwd": "/tmp/github/some/repo",
-      "encoding": "utf-8",
-      "env": Object {
-        "HELM_EXPERIMENTAL_OCI": "1",
-        "HOME": "/home/user",
-        "HTTPS_PROXY": "https://example.com",
-        "HTTP_PROXY": "http://example.com",
-        "LANG": "en_US.UTF-8",
-        "LC_ALL": "en_US",
-        "NO_PROXY": "localhost",
-        "PATH": "/tmp/path",
-      },
-      "maxBuffer": 10485760,
-      "timeout": 900000,
-    },
-  },
-  Object {
-    "cmd": "helm repo add stable --registry-config registry.json --repository-config repositories.yaml --repository-cache repositories the_stable_url",
-    "options": Object {
-      "cwd": "/tmp/github/some/repo",
-      "encoding": "utf-8",
-      "env": Object {
-        "HELM_EXPERIMENTAL_OCI": "1",
-        "HOME": "/home/user",
-        "HTTPS_PROXY": "https://example.com",
-        "HTTP_PROXY": "http://example.com",
-        "LANG": "en_US.UTF-8",
-        "LC_ALL": "en_US",
-        "NO_PROXY": "localhost",
-        "PATH": "/tmp/path",
-      },
-      "maxBuffer": 10485760,
-      "timeout": 900000,
-    },
-  },
-  Object {
-    "cmd": "helm repo add repo1 --registry-config registry.json --repository-config repositories.yaml --repository-cache repositories --username basicUser --password secret https://the_repo1_url",
-    "options": Object {
-      "cwd": "/tmp/github/some/repo",
-      "encoding": "utf-8",
-      "env": Object {
-        "HELM_EXPERIMENTAL_OCI": "1",
-        "HOME": "/home/user",
-        "HTTPS_PROXY": "https://example.com",
-        "HTTP_PROXY": "http://example.com",
-        "LANG": "en_US.UTF-8",
-        "LC_ALL": "en_US",
-        "NO_PROXY": "localhost",
-        "PATH": "/tmp/path",
-      },
-      "maxBuffer": 10485760,
-      "timeout": 900000,
-    },
-  },
-  Object {
-<<<<<<< HEAD
-    "cmd": "helm dependency update --registry-config registry.json --repository-config repositories.yaml --repository-cache repositories ''",
-=======
+    "cmd": "helm registry login --registry-config /tmp/renovate/cache/__renovate-private-cache/registry.json --repository-config /tmp/renovate/cache/__renovate-private-cache/repositories.yaml --repository-cache /tmp/renovate/cache/__renovate-private-cache/repositories --username test --password aPassword registry.example.com/organization",
+    "options": Object {
+      "cwd": "/tmp/github/some/repo",
+      "encoding": "utf-8",
+      "env": Object {
+        "HELM_EXPERIMENTAL_OCI": "1",
+        "HOME": "/home/user",
+        "HTTPS_PROXY": "https://example.com",
+        "HTTP_PROXY": "http://example.com",
+        "LANG": "en_US.UTF-8",
+        "LC_ALL": "en_US",
+        "NO_PROXY": "localhost",
+        "PATH": "/tmp/path",
+      },
+      "maxBuffer": 10485760,
+      "timeout": 900000,
+    },
+  },
+  Object {
+    "cmd": "helm repo add stable --registry-config /tmp/renovate/cache/__renovate-private-cache/registry.json --repository-config /tmp/renovate/cache/__renovate-private-cache/repositories.yaml --repository-cache /tmp/renovate/cache/__renovate-private-cache/repositories the_stable_url",
+    "options": Object {
+      "cwd": "/tmp/github/some/repo",
+      "encoding": "utf-8",
+      "env": Object {
+        "HELM_EXPERIMENTAL_OCI": "1",
+        "HOME": "/home/user",
+        "HTTPS_PROXY": "https://example.com",
+        "HTTP_PROXY": "http://example.com",
+        "LANG": "en_US.UTF-8",
+        "LC_ALL": "en_US",
+        "NO_PROXY": "localhost",
+        "PATH": "/tmp/path",
+      },
+      "maxBuffer": 10485760,
+      "timeout": 900000,
+    },
+  },
+  Object {
+    "cmd": "helm repo add repo1 --registry-config /tmp/renovate/cache/__renovate-private-cache/registry.json --repository-config /tmp/renovate/cache/__renovate-private-cache/repositories.yaml --repository-cache /tmp/renovate/cache/__renovate-private-cache/repositories --username basicUser --password secret https://the_repo1_url",
+    "options": Object {
+      "cwd": "/tmp/github/some/repo",
+      "encoding": "utf-8",
+      "env": Object {
+        "HELM_EXPERIMENTAL_OCI": "1",
+        "HOME": "/home/user",
+        "HTTPS_PROXY": "https://example.com",
+        "HTTP_PROXY": "http://example.com",
+        "LANG": "en_US.UTF-8",
+        "LC_ALL": "en_US",
+        "NO_PROXY": "localhost",
+        "PATH": "/tmp/path",
+      },
+      "maxBuffer": 10485760,
+      "timeout": 900000,
+    },
+  },
+  Object {
     "cmd": "helm repo add repo-test --registry-config /tmp/renovate/cache/__renovate-private-cache/registry.json --repository-config /tmp/renovate/cache/__renovate-private-cache/repositories.yaml --repository-cache /tmp/renovate/cache/__renovate-private-cache/repositories https://gitlab.com/api/v4/projects/xxxxxxx/packages/helm/stable",
     "options": Object {
       "cwd": "/tmp/github/some/repo",
@@ -262,7 +259,6 @@
   },
   Object {
     "cmd": "helm dependency update --registry-config /tmp/renovate/cache/__renovate-private-cache/registry.json --repository-config /tmp/renovate/cache/__renovate-private-cache/repositories.yaml --repository-cache /tmp/renovate/cache/__renovate-private-cache/repositories ''",
->>>>>>> d3e7e3ca
     "options": Object {
       "cwd": "/tmp/github/some/repo",
       "encoding": "utf-8",
@@ -286,9 +282,6 @@
 exports[`manager/helmv3/artifacts returns null if unchanged 1`] = `
 Array [
   Object {
-<<<<<<< HEAD
-    "cmd": "helm dependency update --registry-config registry.json --repository-config repositories.yaml --repository-cache repositories ''",
-=======
     "cmd": "helm repo add repo-test --registry-config /tmp/renovate/cache/__renovate-private-cache/registry.json --repository-config /tmp/renovate/cache/__renovate-private-cache/repositories.yaml --repository-cache /tmp/renovate/cache/__renovate-private-cache/repositories https://gitlab.com/api/v4/projects/xxxxxxx/packages/helm/stable",
     "options": Object {
       "cwd": "/tmp/github/some/repo",
@@ -309,7 +302,6 @@
   },
   Object {
     "cmd": "helm dependency update --registry-config /tmp/renovate/cache/__renovate-private-cache/registry.json --repository-config /tmp/renovate/cache/__renovate-private-cache/repositories.yaml --repository-cache /tmp/renovate/cache/__renovate-private-cache/repositories ''",
->>>>>>> d3e7e3ca
     "options": Object {
       "cwd": "/tmp/github/some/repo",
       "encoding": "utf-8",
@@ -354,9 +346,6 @@
 exports[`manager/helmv3/artifacts returns updated Chart.lock 2`] = `
 Array [
   Object {
-<<<<<<< HEAD
-    "cmd": "helm dependency update --registry-config registry.json --repository-config repositories.yaml --repository-cache repositories ''",
-=======
     "cmd": "helm repo add repo-test --registry-config /tmp/renovate/cache/__renovate-private-cache/registry.json --repository-config /tmp/renovate/cache/__renovate-private-cache/repositories.yaml --repository-cache /tmp/renovate/cache/__renovate-private-cache/repositories https://gitlab.com/api/v4/projects/xxxxxxx/packages/helm/stable",
     "options": Object {
       "cwd": "/tmp/github/some/repo",
@@ -377,7 +366,6 @@
   },
   Object {
     "cmd": "helm dependency update --registry-config /tmp/renovate/cache/__renovate-private-cache/registry.json --repository-config /tmp/renovate/cache/__renovate-private-cache/repositories.yaml --repository-cache /tmp/renovate/cache/__renovate-private-cache/repositories ''",
->>>>>>> d3e7e3ca
     "options": Object {
       "cwd": "/tmp/github/some/repo",
       "encoding": "utf-8",
@@ -422,9 +410,6 @@
 exports[`manager/helmv3/artifacts returns updated Chart.lock for lockfile maintenance 2`] = `
 Array [
   Object {
-<<<<<<< HEAD
-    "cmd": "helm dependency update --registry-config registry.json --repository-config repositories.yaml --repository-cache repositories ''",
-=======
     "cmd": "helm repo add repo-test --registry-config /tmp/renovate/cache/__renovate-private-cache/registry.json --repository-config /tmp/renovate/cache/__renovate-private-cache/repositories.yaml --repository-cache /tmp/renovate/cache/__renovate-private-cache/repositories https://gitlab.com/api/v4/projects/xxxxxxx/packages/helm/stable",
     "options": Object {
       "cwd": "/tmp/github/some/repo",
@@ -445,7 +430,6 @@
   },
   Object {
     "cmd": "helm dependency update --registry-config /tmp/renovate/cache/__renovate-private-cache/registry.json --repository-config /tmp/renovate/cache/__renovate-private-cache/repositories.yaml --repository-cache /tmp/renovate/cache/__renovate-private-cache/repositories ''",
->>>>>>> d3e7e3ca
     "options": Object {
       "cwd": "/tmp/github/some/repo",
       "encoding": "utf-8",
@@ -502,11 +486,7 @@
     },
   },
   Object {
-<<<<<<< HEAD
-    "cmd": "docker run --rm --name=renovate_helm --label=renovate_child -v \\"/tmp/github/some/repo\\":\\"/tmp/github/some/repo\\" -v \\"/tmp/renovate/cache\\":\\"/tmp/renovate/cache\\" -e HELM_EXPERIMENTAL_OCI -w \\"/tmp/github/some/repo\\" renovate/helm bash -l -c \\"helm dependency update --registry-config registry.json --repository-config repositories.yaml --repository-cache repositories ''\\"",
-=======
     "cmd": "docker run --rm --name=renovate_helm --label=renovate_child -v \\"/tmp/github/some/repo\\":\\"/tmp/github/some/repo\\" -v \\"/tmp/renovate/cache\\":\\"/tmp/renovate/cache\\" -e HELM_EXPERIMENTAL_OCI -w \\"/tmp/github/some/repo\\" renovate/helm bash -l -c \\"helm repo add repo-test --registry-config /tmp/renovate/cache/__renovate-private-cache/registry.json --repository-config /tmp/renovate/cache/__renovate-private-cache/repositories.yaml --repository-cache /tmp/renovate/cache/__renovate-private-cache/repositories https://gitlab.com/api/v4/projects/xxxxxxx/packages/helm/stable && helm dependency update --registry-config /tmp/renovate/cache/__renovate-private-cache/registry.json --repository-config /tmp/renovate/cache/__renovate-private-cache/repositories.yaml --repository-cache /tmp/renovate/cache/__renovate-private-cache/repositories ''\\"",
->>>>>>> d3e7e3ca
     "options": Object {
       "cwd": "/tmp/github/some/repo",
       "encoding": "utf-8",
@@ -551,47 +531,44 @@
 exports[`manager/helmv3/artifacts sets repositories from aliases 2`] = `
 Array [
   Object {
-    "cmd": "helm repo add stable --registry-config registry.json --repository-config repositories.yaml --repository-cache repositories the_stable_url",
-    "options": Object {
-      "cwd": "/tmp/github/some/repo",
-      "encoding": "utf-8",
-      "env": Object {
-        "HELM_EXPERIMENTAL_OCI": "1",
-        "HOME": "/home/user",
-        "HTTPS_PROXY": "https://example.com",
-        "HTTP_PROXY": "http://example.com",
-        "LANG": "en_US.UTF-8",
-        "LC_ALL": "en_US",
-        "NO_PROXY": "localhost",
-        "PATH": "/tmp/path",
-      },
-      "maxBuffer": 10485760,
-      "timeout": 900000,
-    },
-  },
-  Object {
-    "cmd": "helm repo add repo1 --registry-config registry.json --repository-config repositories.yaml --repository-cache repositories the_repo1_url",
-    "options": Object {
-      "cwd": "/tmp/github/some/repo",
-      "encoding": "utf-8",
-      "env": Object {
-        "HELM_EXPERIMENTAL_OCI": "1",
-        "HOME": "/home/user",
-        "HTTPS_PROXY": "https://example.com",
-        "HTTP_PROXY": "http://example.com",
-        "LANG": "en_US.UTF-8",
-        "LC_ALL": "en_US",
-        "NO_PROXY": "localhost",
-        "PATH": "/tmp/path",
-      },
-      "maxBuffer": 10485760,
-      "timeout": 900000,
-    },
-  },
-  Object {
-<<<<<<< HEAD
-    "cmd": "helm dependency update --registry-config registry.json --repository-config repositories.yaml --repository-cache repositories ''",
-=======
+    "cmd": "helm repo add stable --registry-config /tmp/renovate/cache/__renovate-private-cache/registry.json --repository-config /tmp/renovate/cache/__renovate-private-cache/repositories.yaml --repository-cache /tmp/renovate/cache/__renovate-private-cache/repositories the_stable_url",
+    "options": Object {
+      "cwd": "/tmp/github/some/repo",
+      "encoding": "utf-8",
+      "env": Object {
+        "HELM_EXPERIMENTAL_OCI": "1",
+        "HOME": "/home/user",
+        "HTTPS_PROXY": "https://example.com",
+        "HTTP_PROXY": "http://example.com",
+        "LANG": "en_US.UTF-8",
+        "LC_ALL": "en_US",
+        "NO_PROXY": "localhost",
+        "PATH": "/tmp/path",
+      },
+      "maxBuffer": 10485760,
+      "timeout": 900000,
+    },
+  },
+  Object {
+    "cmd": "helm repo add repo1 --registry-config /tmp/renovate/cache/__renovate-private-cache/registry.json --repository-config /tmp/renovate/cache/__renovate-private-cache/repositories.yaml --repository-cache /tmp/renovate/cache/__renovate-private-cache/repositories the_repo1_url",
+    "options": Object {
+      "cwd": "/tmp/github/some/repo",
+      "encoding": "utf-8",
+      "env": Object {
+        "HELM_EXPERIMENTAL_OCI": "1",
+        "HOME": "/home/user",
+        "HTTPS_PROXY": "https://example.com",
+        "HTTP_PROXY": "http://example.com",
+        "LANG": "en_US.UTF-8",
+        "LC_ALL": "en_US",
+        "NO_PROXY": "localhost",
+        "PATH": "/tmp/path",
+      },
+      "maxBuffer": 10485760,
+      "timeout": 900000,
+    },
+  },
+  Object {
     "cmd": "helm repo add repo-test --registry-config /tmp/renovate/cache/__renovate-private-cache/registry.json --repository-config /tmp/renovate/cache/__renovate-private-cache/repositories.yaml --repository-cache /tmp/renovate/cache/__renovate-private-cache/repositories https://gitlab.com/api/v4/projects/xxxxxxx/packages/helm/stable",
     "options": Object {
       "cwd": "/tmp/github/some/repo",
@@ -612,7 +589,6 @@
   },
   Object {
     "cmd": "helm dependency update --registry-config /tmp/renovate/cache/__renovate-private-cache/registry.json --repository-config /tmp/renovate/cache/__renovate-private-cache/repositories.yaml --repository-cache /tmp/renovate/cache/__renovate-private-cache/repositories ''",
->>>>>>> d3e7e3ca
     "options": Object {
       "cwd": "/tmp/github/some/repo",
       "encoding": "utf-8",
@@ -669,11 +645,7 @@
     },
   },
   Object {
-<<<<<<< HEAD
-    "cmd": "docker run --rm --name=renovate_helm --label=renovate_child -v \\"/tmp/github/some/repo\\":\\"/tmp/github/some/repo\\" -v \\"/tmp/renovate/cache\\":\\"/tmp/renovate/cache\\" -e HELM_EXPERIMENTAL_OCI -w \\"/tmp/github/some/repo\\" renovate/helm bash -l -c \\"helm repo add stable --registry-config registry.json --repository-config repositories.yaml --repository-cache repositories the_stable_url && helm repo add repo1 --registry-config registry.json --repository-config repositories.yaml --repository-cache repositories the_repo1_url && helm dependency update --registry-config registry.json --repository-config repositories.yaml --repository-cache repositories ''\\"",
-=======
     "cmd": "docker run --rm --name=renovate_helm --label=renovate_child -v \\"/tmp/github/some/repo\\":\\"/tmp/github/some/repo\\" -v \\"/tmp/renovate/cache\\":\\"/tmp/renovate/cache\\" -e HELM_EXPERIMENTAL_OCI -w \\"/tmp/github/some/repo\\" renovate/helm bash -l -c \\"helm repo add stable --registry-config /tmp/renovate/cache/__renovate-private-cache/registry.json --repository-config /tmp/renovate/cache/__renovate-private-cache/repositories.yaml --repository-cache /tmp/renovate/cache/__renovate-private-cache/repositories the_stable_url && helm repo add repo1 --registry-config /tmp/renovate/cache/__renovate-private-cache/registry.json --repository-config /tmp/renovate/cache/__renovate-private-cache/repositories.yaml --repository-cache /tmp/renovate/cache/__renovate-private-cache/repositories the_repo1_url && helm repo add repo-test --registry-config /tmp/renovate/cache/__renovate-private-cache/registry.json --repository-config /tmp/renovate/cache/__renovate-private-cache/repositories.yaml --repository-cache /tmp/renovate/cache/__renovate-private-cache/repositories https://gitlab.com/api/v4/projects/xxxxxxx/packages/helm/stable && helm dependency update --registry-config /tmp/renovate/cache/__renovate-private-cache/registry.json --repository-config /tmp/renovate/cache/__renovate-private-cache/repositories.yaml --repository-cache /tmp/renovate/cache/__renovate-private-cache/repositories ''\\"",
->>>>>>> d3e7e3ca
     "options": Object {
       "cwd": "/tmp/github/some/repo",
       "encoding": "utf-8",
