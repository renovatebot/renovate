import { exec as _exec } from 'child_process';
import _fs from 'fs-extra';
import { join } from 'upath';
import { envMock, mockExecAll } from '../../../test/exec-util';
import { loadFixture, mocked } from '../../../test/util';
import { GlobalConfig } from '../../config/global';
import type { RepoGlobalConfig } from '../../config/types';
import * as _datasource from '../../datasource';
import * as docker from '../../util/exec/docker';
import * as _env from '../../util/exec/env';
import * as hostRules from '../../util/host-rules';
import type { UpdateArtifactsConfig } from '../types';
import * as helmv3 from './artifacts';

jest.mock('fs-extra');
jest.mock('child_process');
jest.mock('../../datasource');
jest.mock('../../util/exec/env');
jest.mock('../../util/http');

const datasource = mocked(_datasource);

const fs: jest.Mocked<typeof _fs> = _fs as any;
const exec: jest.Mock<typeof _exec> = _exec as any;
const env = mocked(_env);

const adminConfig: RepoGlobalConfig = {
  localDir: join('/tmp/github/some/repo'), // `join` fixes Windows CI
  cacheDir: join('/tmp/renovate/cache'),
};

const config: UpdateArtifactsConfig = {};
const ociLockFile1 = loadFixture('oci_1.lock');
const ociLockFile2 = loadFixture('oci_2.lock');
const chartFile = loadFixture('Chart.yaml');

describe('manager/helmv3/artifacts', () => {
  beforeEach(() => {
    jest.resetAllMocks();
    jest.resetModules();

    env.getChildProcessEnv.mockReturnValue(envMock.basic);
    GlobalConfig.set(adminConfig);
    docker.resetPrefetchedImages();
    hostRules.clear();
  });
  afterEach(() => {
    GlobalConfig.reset();
  });
  it('returns null if no Chart.lock found', async () => {
    const updatedDeps = [{ depName: 'dep1' }];
    expect(
      await helmv3.updateArtifacts({
        packageFileName: 'Chart.yaml',
        updatedDeps,
        newPackageFileContent: '',
        config,
      })
    ).toBeNull();
  });
  it('returns null if updatedDeps is empty', async () => {
    expect(
      await helmv3.updateArtifacts({
        packageFileName: 'Chart.yaml',
        updatedDeps: [],
        newPackageFileContent: '',
        config,
      })
    ).toBeNull();
  });
  it('returns null if unchanged', async () => {
    fs.readFile.mockResolvedValueOnce(ociLockFile1 as any);
    const execSnapshots = mockExecAll(exec);
    fs.readFile.mockResolvedValueOnce(ociLockFile1 as any);
    const updatedDeps = [{ depName: 'dep1' }];
    expect(
      await helmv3.updateArtifacts({
        packageFileName: 'Chart.yaml',
        updatedDeps,
        newPackageFileContent: chartFile,
        config,
      })
    ).toBeNull();
    expect(execSnapshots).toMatchSnapshot();
  });
  it('returns updated Chart.lock', async () => {
    fs.readFile.mockResolvedValueOnce(ociLockFile1 as never);
    const execSnapshots = mockExecAll(exec);
    fs.readFile.mockResolvedValueOnce(ociLockFile2 as never);
    const updatedDeps = [{ depName: 'dep1' }];
    expect(
      await helmv3.updateArtifacts({
        packageFileName: 'Chart.yaml',
        updatedDeps,
        newPackageFileContent: chartFile,
        config,
      })
    ).toMatchSnapshot([
      {
        file: {
          type: 'addition',
          path: 'Chart.lock',
          contents: ociLockFile2,
        },
      },
    ]);
    expect(execSnapshots).toBeArrayOfSize(2);
    expect(execSnapshots).toMatchSnapshot();
  });

  it('returns updated Chart.lock for lockfile maintenance', async () => {
    fs.readFile.mockResolvedValueOnce(ociLockFile1 as never);
    const execSnapshots = mockExecAll(exec);
    fs.readFile.mockResolvedValueOnce(ociLockFile2 as never);
    expect(
      await helmv3.updateArtifacts({
        packageFileName: 'Chart.yaml',
        updatedDeps: [],
        newPackageFileContent: chartFile,
        config: { ...config, updateType: 'lockFileMaintenance' },
      })
    ).toMatchSnapshot([
      {
        file: {
          type: 'addition',
          path: 'Chart.lock',
          contents: ociLockFile2,
        },
      },
    ]);
    expect(execSnapshots).toBeArrayOfSize(2);
    expect(execSnapshots).toMatchSnapshot();
  });

  it('returns updated Chart.lock with docker', async () => {
    GlobalConfig.set({ ...adminConfig, binarySource: 'docker' });
    fs.readFile.mockResolvedValueOnce(ociLockFile1 as never);
    const execSnapshots = mockExecAll(exec);
<<<<<<< HEAD
    fs.readFile.mockResolvedValueOnce('New Chart.lock' as never);
    datasource.getPkgReleases.mockResolvedValueOnce({
      releases: [{ version: 'v3.7.2' }],
    });
=======
    fs.readFile.mockResolvedValueOnce(ociLockFile2 as never);
>>>>>>> ec4cf704
    const updatedDeps = [{ depName: 'dep1' }];
    expect(
      await helmv3.updateArtifacts({
        packageFileName: 'Chart.yaml',
        updatedDeps,
        newPackageFileContent: chartFile,
        config,
      })
    ).toMatchSnapshot([
      {
        file: {
          type: 'addition',
          path: 'Chart.lock',
          contents: ociLockFile2,
        },
      },
    ]);
    expect(execSnapshots).toBeArrayOfSize(3);
    expect(execSnapshots).toMatchSnapshot();
  });
  it('catches errors', async () => {
    fs.readFile.mockResolvedValueOnce(ociLockFile1 as any);
    fs.outputFile.mockImplementationOnce(() => {
      throw new Error('not found');
    });
    const updatedDeps = [{ depName: 'dep1' }];
    expect(
      await helmv3.updateArtifacts({
        packageFileName: 'Chart.yaml',
        updatedDeps,
        newPackageFileContent: chartFile,
        config,
      })
    ).toMatchSnapshot([
      {
        artifactError: {
          lockFile: 'Chart.lock',
          stderr: 'not found',
        },
      },
    ]);
  });

  it('sets repositories from aliases', async () => {
    fs.readFile.mockResolvedValueOnce(ociLockFile1 as never);
    const execSnapshots = mockExecAll(exec);
    fs.readFile.mockResolvedValueOnce(ociLockFile2 as never);
    expect(
      await helmv3.updateArtifacts({
        packageFileName: 'Chart.yaml',
        updatedDeps: [],
        newPackageFileContent: chartFile,
        config: {
          ...config,
          updateType: 'lockFileMaintenance',
          aliases: { stable: 'the_stable_url', repo1: 'the_repo1_url' },
        },
      })
    ).toMatchSnapshot([
      {
        file: {
          type: 'addition',
          path: 'Chart.lock',
          contents: ociLockFile2,
        },
      },
    ]);
    expect(execSnapshots).toBeArrayOfSize(4);
    expect(execSnapshots).toMatchSnapshot();
  });

  it('sets repositories from aliases with docker', async () => {
    GlobalConfig.set({ ...adminConfig, binarySource: 'docker' });
    fs.readFile.mockResolvedValueOnce(ociLockFile1 as never);
    const execSnapshots = mockExecAll(exec);
<<<<<<< HEAD
    fs.readFile.mockResolvedValueOnce('New Chart.lock' as never);
    datasource.getPkgReleases.mockResolvedValueOnce({
      releases: [{ version: 'v3.7.2' }],
    });
=======
    fs.readFile.mockResolvedValueOnce(ociLockFile2 as never);
>>>>>>> ec4cf704
    expect(
      await helmv3.updateArtifacts({
        packageFileName: 'Chart.yaml',
        updatedDeps: [],
        newPackageFileContent: chartFile,
        config: {
          ...config,
          updateType: 'lockFileMaintenance',
          aliases: { stable: 'the_stable_url', repo1: 'the_repo1_url' },
        },
      })
    ).toMatchSnapshot([
      {
        file: {
          type: 'addition',
          path: 'Chart.lock',
          contents: ociLockFile2,
        },
      },
    ]);
    expect(execSnapshots).toBeArrayOfSize(3);
    expect(execSnapshots).toMatchSnapshot();
  });

  it('log into private registries and repositories already defined in aliases', async () => {
    hostRules.add({
      username: 'test',
      password: 'aPassword',
      hostType: 'docker',
      matchHost: 'registry.example.com',
    });
    hostRules.add({
      username: 'basicUser',
      password: 'secret',
      matchHost: 'the_repo1_url',
    });

    fs.readFile.mockResolvedValueOnce(ociLockFile1 as never);
    const execSnapshots = mockExecAll(exec);
    fs.readFile.mockResolvedValueOnce(ociLockFile2 as never);
    expect(
      await helmv3.updateArtifacts({
        packageFileName: 'Chart.yaml',
        updatedDeps: [],
        newPackageFileContent: chartFile,
        config: {
          ...config,
          updateType: 'lockFileMaintenance',
          aliases: {
            stable: 'the_stable_url',
            oci: 'oci://registry.example.com/organization',
            repo1: 'https://the_repo1_url',
          },
        },
      })
    ).toMatchSnapshot([
      {
        file: {
          type: 'addition',
          path: 'Chart.lock',
          contents: ociLockFile2,
        },
      },
    ]);
    expect(execSnapshots).toBeArrayOfSize(5);
    expect(execSnapshots).toMatchSnapshot();
  });

  it('log into private registries and repositories NOT defined in aliases', async () => {
    hostRules.add({
      username: 'registryUser',
      password: 'password',
      hostType: 'docker',
      matchHost: 'registry.gitlab.com',
    });
    hostRules.add({
      username: 'basicUser',
      password: 'secret',
      matchHost:
        'https://gitlab.com/api/v4/projects/xxxxxxx/packages/helm/stable',
    });

    fs.readFile.mockResolvedValueOnce(ociLockFile1 as never);
    const execSnapshots = mockExecAll(exec);
    fs.readFile.mockResolvedValueOnce(ociLockFile2 as never);
    expect(
      await helmv3.updateArtifacts({
        packageFileName: 'Chart.yaml',
        updatedDeps: [],
        newPackageFileContent: chartFile,
        config: {
          ...config,
          updateType: 'lockFileMaintenance',
          aliases: {},
        },
      })
    ).toMatchSnapshot([
      {
        file: {
          type: 'addition',
          path: 'Chart.lock',
          contents: ociLockFile2,
        },
      },
    ]);
    expect(execSnapshots).toBeArrayOfSize(3);
    expect(execSnapshots).toMatchSnapshot();
  });

  it('alias name is picked, when repository is as alias and dependency defined', async () => {
    hostRules.add({
      username: 'basicUser',
      password: 'secret',
      matchHost:
        'https://gitlab.com/api/v4/projects/xxxxxxx/packages/helm/stable',
    });

    fs.readFile.mockResolvedValueOnce(ociLockFile1 as never);
    const execSnapshots = mockExecAll(exec);
    fs.readFile.mockResolvedValueOnce(ociLockFile2 as never);
    expect(
      await helmv3.updateArtifacts({
        packageFileName: 'Chart.yaml',
        updatedDeps: [],
        newPackageFileContent: chartFile,
        config: {
          ...config,
          updateType: 'lockFileMaintenance',
          aliases: {
            repo1:
              'https://gitlab.com/api/v4/projects/xxxxxxx/packages/helm/stable',
          },
        },
      })
    ).toMatchSnapshot([
      {
        file: {
          type: 'addition',
          path: 'Chart.lock',
          contents: ociLockFile2,
        },
      },
    ]);
    expect(execSnapshots).toBeArrayOfSize(2);
    expect(
      execSnapshots.filter((value) =>
        value.cmd.startsWith('helm repo add repo1')
      )
    ).toBeArrayOfSize(1);
    expect(
      execSnapshots.filter((value) =>
        value.cmd.includes(
          'https://gitlab.com/api/v4/projects/xxxxxxx/packages/helm/stable'
        )
      )
    ).toBeArrayOfSize(1);
    expect(execSnapshots).toMatchSnapshot();
  });
});<|MERGE_RESOLUTION|>--- conflicted
+++ resolved
@@ -136,14 +136,10 @@
     GlobalConfig.set({ ...adminConfig, binarySource: 'docker' });
     fs.readFile.mockResolvedValueOnce(ociLockFile1 as never);
     const execSnapshots = mockExecAll(exec);
-<<<<<<< HEAD
-    fs.readFile.mockResolvedValueOnce('New Chart.lock' as never);
+    fs.readFile.mockResolvedValueOnce(ociLockFile2 as never);
     datasource.getPkgReleases.mockResolvedValueOnce({
       releases: [{ version: 'v3.7.2' }],
     });
-=======
-    fs.readFile.mockResolvedValueOnce(ociLockFile2 as never);
->>>>>>> ec4cf704
     const updatedDeps = [{ depName: 'dep1' }];
     expect(
       await helmv3.updateArtifacts({
@@ -219,14 +215,10 @@
     GlobalConfig.set({ ...adminConfig, binarySource: 'docker' });
     fs.readFile.mockResolvedValueOnce(ociLockFile1 as never);
     const execSnapshots = mockExecAll(exec);
-<<<<<<< HEAD
-    fs.readFile.mockResolvedValueOnce('New Chart.lock' as never);
+    fs.readFile.mockResolvedValueOnce(ociLockFile2 as never);
     datasource.getPkgReleases.mockResolvedValueOnce({
       releases: [{ version: 'v3.7.2' }],
     });
-=======
-    fs.readFile.mockResolvedValueOnce(ociLockFile2 as never);
->>>>>>> ec4cf704
     expect(
       await helmv3.updateArtifacts({
         packageFileName: 'Chart.yaml',
