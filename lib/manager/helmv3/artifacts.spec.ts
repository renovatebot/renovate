import { join } from 'upath';
import { envMock, exec, mockExecAll } from '../../../test/exec-util';
import { Fixtures } from '../../../test/fixtures';
import { env, fs } from '../../../test/util';
import { GlobalConfig } from '../../config/global';
import type { RepoGlobalConfig } from '../../config/types';
import * as _datasource from '../../datasource';
import * as docker from '../../util/exec/docker';
import * as hostRules from '../../util/host-rules';
import type { UpdateArtifactsConfig } from '../types';
import * as helmv3 from './artifacts';

jest.mock('child_process');
jest.mock('../../datasource');
jest.mock('../../util/exec/env');
jest.mock('../../util/http');
<<<<<<< HEAD
jest.mock('../../util/fs');
=======

const datasource = mocked(_datasource);

const fs: jest.Mocked<typeof _fs> = _fs as any;
const exec: jest.Mock<typeof _exec> = _exec as any;
const env = mocked(_env);
>>>>>>> f356803f

const adminConfig: RepoGlobalConfig = {
  localDir: join('/tmp/github/some/repo'), // `join` fixes Windows CI
  cacheDir: join('/tmp/renovate/cache'),
};

const config: UpdateArtifactsConfig = {};
const ociLockFile1 = Fixtures.get('oci_1.lock');
const ociLockFile2 = Fixtures.get('oci_2.lock');
const chartFile = Fixtures.get('Chart.yaml');

describe('manager/helmv3/artifacts', () => {
  beforeEach(() => {
    jest.resetAllMocks();
    jest.resetModules();

    env.getChildProcessEnv.mockReturnValue(envMock.basic);
    GlobalConfig.set(adminConfig);
    docker.resetPrefetchedImages();
    hostRules.clear();
  });
  afterEach(() => {
    GlobalConfig.reset();
  });

  it('returns null if no Chart.lock found', async () => {
    const updatedDeps = [{ depName: 'dep1' }];
    expect(
      await helmv3.updateArtifacts({
        packageFileName: 'Chart.yaml',
        updatedDeps,
        newPackageFileContent: '',
        config,
      })
    ).toBeNull();
  });

  it('returns null if updatedDeps is empty', async () => {
    expect(
      await helmv3.updateArtifacts({
        packageFileName: 'Chart.yaml',
        updatedDeps: [],
        newPackageFileContent: '',
        config,
      })
    ).toBeNull();
  });

  it('returns null if unchanged', async () => {
    fs.readLocalFile.mockResolvedValueOnce(ociLockFile1 as any);
    fs.getSiblingFileName.mockReturnValueOnce('Chart.lock');
    const execSnapshots = mockExecAll(exec);
    fs.readLocalFile.mockResolvedValueOnce(ociLockFile1 as any);
    fs.privateCacheDir.mockReturnValue('/tmp/renovate/cache/__renovate-private-cache');
    fs.getSubDirectory.mockReturnValue('');
    const updatedDeps = [{ depName: 'dep1' }];
    expect(
      await helmv3.updateArtifacts({
        packageFileName: 'Chart.yaml',
        updatedDeps,
        newPackageFileContent: chartFile,
        config,
      })
    ).toBeNull();
    expect(execSnapshots).toMatchSnapshot();
  });

  it('returns updated Chart.lock', async () => {
    fs.readLocalFile.mockResolvedValueOnce(ociLockFile1 as never);
    fs.getSiblingFileName.mockReturnValueOnce('Chart.lock');
    const execSnapshots = mockExecAll(exec);
    fs.readLocalFile.mockResolvedValueOnce(ociLockFile2 as never);
    fs.privateCacheDir.mockReturnValue('');
    fs.getSubDirectory.mockReturnValue('');
    const updatedDeps = [{ depName: 'dep1' }];
    expect(
      await helmv3.updateArtifacts({
        packageFileName: 'Chart.yaml',
        updatedDeps,
        newPackageFileContent: chartFile,
        config,
      })
    ).toMatchSnapshot([
      {
        file: {
          type: 'addition',
          path: 'Chart.lock',
          contents: ociLockFile2,
        },
      },
    ]);
    expect(execSnapshots).toBeArrayOfSize(2);
    expect(execSnapshots).toMatchSnapshot();
  });

  it('returns updated Chart.lock for lockfile maintenance', async () => {
    fs.readLocalFile.mockResolvedValueOnce(ociLockFile1 as never);
    fs.getSiblingFileName.mockReturnValueOnce('Chart.lock');
    const execSnapshots = mockExecAll(exec);
    fs.readLocalFile.mockResolvedValueOnce(ociLockFile2 as never);
    fs.privateCacheDir.mockReturnValue('');
    fs.getSubDirectory.mockReturnValue('');
    expect(
      await helmv3.updateArtifacts({
        packageFileName: 'Chart.yaml',
        updatedDeps: [],
        newPackageFileContent: chartFile,
        config: { ...config, updateType: 'lockFileMaintenance' },
      })
    ).toMatchSnapshot([
      {
        file: {
          type: 'addition',
          path: 'Chart.lock',
          contents: ociLockFile2,
        },
      },
    ]);
    expect(execSnapshots).toBeArrayOfSize(2);
    expect(execSnapshots).toMatchSnapshot();
  });

  it('returns updated Chart.lock with docker', async () => {
    GlobalConfig.set({ ...adminConfig, binarySource: 'docker' });
    fs.getSiblingFileName.mockReturnValueOnce('Chart.lock');
    fs.readLocalFile.mockResolvedValueOnce(ociLockFile1 as never);
    const execSnapshots = mockExecAll(exec);
<<<<<<< HEAD
    fs.readLocalFile.mockResolvedValueOnce(ociLockFile2 as never);
    fs.privateCacheDir.mockReturnValue('');
    fs.getSubDirectory.mockReturnValue('');
=======
    fs.readFile.mockResolvedValueOnce(ociLockFile2 as never);
    datasource.getPkgReleases.mockResolvedValueOnce({
      releases: [{ version: 'v3.7.2' }],
    });
>>>>>>> f356803f
    const updatedDeps = [{ depName: 'dep1' }];
    expect(
      await helmv3.updateArtifacts({
        packageFileName: 'Chart.yaml',
        updatedDeps,
        newPackageFileContent: chartFile,
        config,
      })
    ).toMatchSnapshot([
      {
        file: {
          type: 'addition',
          path: 'Chart.lock',
          contents: ociLockFile2,
        },
      },
    ]);
    expect(execSnapshots).toBeArrayOfSize(3);
    expect(execSnapshots).toMatchSnapshot();
  });

  it('catches errors', async () => {
    fs.getSiblingFileName.mockReturnValueOnce('Chart.lock');
    fs.readLocalFile.mockResolvedValueOnce(ociLockFile1 as any);
    fs.privateCacheDir.mockReturnValue('');
    fs.writeLocalFile.mockImplementationOnce(() => {
      throw new Error('not found');
    });
    const updatedDeps = [{ depName: 'dep1' }];
    expect(
      await helmv3.updateArtifacts({
        packageFileName: 'Chart.yaml',
        updatedDeps,
        newPackageFileContent: chartFile,
        config,
      })
    ).toMatchSnapshot([
      {
        artifactError: {
          lockFile: 'Chart.lock',
          stderr: 'not found',
        },
      },
    ]);
  });

  it('sets repositories from aliases', async () => {
    fs.privateCacheDir.mockReturnValue('');
    fs.getSiblingFileName.mockReturnValueOnce('Chart.lock');
    fs.readLocalFile.mockResolvedValueOnce(ociLockFile1 as never);
    const execSnapshots = mockExecAll(exec);
    fs.readLocalFile.mockResolvedValueOnce(ociLockFile2 as never);
    fs.getSubDirectory.mockReturnValue('');
    expect(
      await helmv3.updateArtifacts({
        packageFileName: 'Chart.yaml',
        updatedDeps: [],
        newPackageFileContent: chartFile,
        config: {
          ...config,
          updateType: 'lockFileMaintenance',
          aliases: { stable: 'the_stable_url', repo1: 'the_repo1_url' },
        },
      })
    ).toMatchSnapshot([
      {
        file: {
          type: 'addition',
          path: 'Chart.lock',
          contents: ociLockFile2,
        },
      },
    ]);
    expect(execSnapshots).toBeArrayOfSize(4);
    expect(execSnapshots).toMatchSnapshot();
  });

  it('sets repositories from aliases with docker', async () => {
    GlobalConfig.set({ ...adminConfig, binarySource: 'docker' });
    fs.getSiblingFileName.mockReturnValueOnce('Chart.lock');
    fs.readLocalFile.mockResolvedValueOnce(ociLockFile1 as never);
    const execSnapshots = mockExecAll(exec);
<<<<<<< HEAD
    fs.readLocalFile.mockResolvedValueOnce(ociLockFile2 as never);
    fs.privateCacheDir.mockReturnValue('');
    fs.getSubDirectory.mockReturnValue('');
=======
    fs.readFile.mockResolvedValueOnce(ociLockFile2 as never);
    datasource.getPkgReleases.mockResolvedValueOnce({
      releases: [{ version: 'v3.7.2' }],
    });
>>>>>>> f356803f
    expect(
      await helmv3.updateArtifacts({
        packageFileName: 'Chart.yaml',
        updatedDeps: [],
        newPackageFileContent: chartFile,
        config: {
          ...config,
          updateType: 'lockFileMaintenance',
          aliases: { stable: 'the_stable_url', repo1: 'the_repo1_url' },
        },
      })
    ).toMatchSnapshot([
      {
        file: {
          type: 'addition',
          path: 'Chart.lock',
          contents: ociLockFile2,
        },
      },
    ]);
    expect(execSnapshots).toBeArrayOfSize(3);
    expect(execSnapshots).toMatchSnapshot();
  });

  it('log into private registries and repositories already defined in aliases', async () => {
    hostRules.add({
      username: 'test',
      password: 'aPassword',
      hostType: 'docker',
      matchHost: 'registry.example.com',
    });
    hostRules.add({
      username: 'basicUser',
      password: 'secret',
      matchHost: 'the_repo1_url',
    });

    fs.getSiblingFileName.mockReturnValueOnce('Chart.lock');
    fs.readLocalFile.mockResolvedValueOnce(ociLockFile1 as never);
    const execSnapshots = mockExecAll(exec);
    fs.readLocalFile.mockResolvedValueOnce(ociLockFile2 as never);
    fs.privateCacheDir.mockReturnValue('');
    fs.getSubDirectory.mockReturnValue('');
    expect(
      await helmv3.updateArtifacts({
        packageFileName: 'Chart.yaml',
        updatedDeps: [],
        newPackageFileContent: chartFile,
        config: {
          ...config,
          updateType: 'lockFileMaintenance',
          aliases: {
            stable: 'the_stable_url',
            oci: 'oci://registry.example.com/organization',
            repo1: 'https://the_repo1_url',
          },
        },
      })
    ).toMatchSnapshot([
      {
        file: {
          type: 'addition',
          path: 'Chart.lock',
          contents: ociLockFile2,
        },
      },
    ]);
    expect(execSnapshots).toBeArrayOfSize(5);
    expect(execSnapshots).toMatchSnapshot();
  });

  it('log into private registries and repositories NOT defined in aliases', async () => {
    hostRules.add({
      username: 'registryUser',
      password: 'password',
      hostType: 'docker',
      matchHost: 'registry.gitlab.com',
    });
    hostRules.add({
      username: 'basicUser',
      password: 'secret',
      matchHost:
        'https://gitlab.com/api/v4/projects/xxxxxxx/packages/helm/stable',
    });

    fs.getSiblingFileName.mockReturnValueOnce('Chart.lock');
    fs.readLocalFile.mockResolvedValueOnce(ociLockFile1 as never);
    const execSnapshots = mockExecAll(exec);
    fs.readLocalFile.mockResolvedValueOnce(ociLockFile2 as never);
    fs.privateCacheDir.mockReturnValue('');
    fs.getSubDirectory.mockReturnValue('');
    expect(
      await helmv3.updateArtifacts({
        packageFileName: 'Chart.yaml',
        updatedDeps: [],
        newPackageFileContent: chartFile,
        config: {
          ...config,
          updateType: 'lockFileMaintenance',
          aliases: {},
        },
      })
    ).toMatchSnapshot([
      {
        file: {
          type: 'addition',
          path: 'Chart.lock',
          contents: ociLockFile2,
        },
      },
    ]);
    expect(execSnapshots).toBeArrayOfSize(3);
    expect(execSnapshots).toMatchSnapshot();
  });

  it('alias name is picked, when repository is as alias and dependency defined', async () => {
    hostRules.add({
      username: 'basicUser',
      password: 'secret',
      matchHost:
        'https://gitlab.com/api/v4/projects/xxxxxxx/packages/helm/stable',
    });

    fs.getSiblingFileName.mockReturnValueOnce('Chart.lock');
    fs.readLocalFile.mockResolvedValueOnce(ociLockFile1 as never);
    const execSnapshots = mockExecAll(exec);
    fs.readLocalFile.mockResolvedValueOnce(ociLockFile2 as never);
    fs.privateCacheDir.mockReturnValue('');
    fs.getSubDirectory.mockReturnValue('');
    expect(
      await helmv3.updateArtifacts({
        packageFileName: 'Chart.yaml',
        updatedDeps: [],
        newPackageFileContent: chartFile,
        config: {
          ...config,
          updateType: 'lockFileMaintenance',
          aliases: {
            repo1:
              'https://gitlab.com/api/v4/projects/xxxxxxx/packages/helm/stable',
          },
        },
      })
    ).toMatchSnapshot([
      {
        file: {
          type: 'addition',
          path: 'Chart.lock',
          contents: ociLockFile2,
        },
      },
    ]);
    expect(execSnapshots).toBeArrayOfSize(2);
    expect(
      execSnapshots.filter((value) =>
        value.cmd.startsWith('helm repo add repo1')
      )
    ).toBeArrayOfSize(1);
    expect(
      execSnapshots.filter((value) =>
        value.cmd.includes(
          'https://gitlab.com/api/v4/projects/xxxxxxx/packages/helm/stable'
        )
      )
    ).toBeArrayOfSize(1);
    expect(execSnapshots).toMatchSnapshot();
  });
});<|MERGE_RESOLUTION|>--- conflicted
+++ resolved
@@ -1,7 +1,7 @@
 import { join } from 'upath';
 import { envMock, exec, mockExecAll } from '../../../test/exec-util';
 import { Fixtures } from '../../../test/fixtures';
-import { env, fs } from '../../../test/util';
+import { env, fs, mocked } from '../../../test/util';
 import { GlobalConfig } from '../../config/global';
 import type { RepoGlobalConfig } from '../../config/types';
 import * as _datasource from '../../datasource';
@@ -14,16 +14,13 @@
 jest.mock('../../datasource');
 jest.mock('../../util/exec/env');
 jest.mock('../../util/http');
-<<<<<<< HEAD
 jest.mock('../../util/fs');
-=======
 
 const datasource = mocked(_datasource);
 
 const fs: jest.Mocked<typeof _fs> = _fs as any;
 const exec: jest.Mock<typeof _exec> = _exec as any;
 const env = mocked(_env);
->>>>>>> f356803f
 
 const adminConfig: RepoGlobalConfig = {
   localDir: join('/tmp/github/some/repo'), // `join` fixes Windows CI
@@ -151,16 +148,12 @@
     fs.getSiblingFileName.mockReturnValueOnce('Chart.lock');
     fs.readLocalFile.mockResolvedValueOnce(ociLockFile1 as never);
     const execSnapshots = mockExecAll(exec);
-<<<<<<< HEAD
-    fs.readLocalFile.mockResolvedValueOnce(ociLockFile2 as never);
-    fs.privateCacheDir.mockReturnValue('');
-    fs.getSubDirectory.mockReturnValue('');
-=======
-    fs.readFile.mockResolvedValueOnce(ociLockFile2 as never);
+    fs.readLocalFile.mockResolvedValueOnce(ociLockFile2 as never);
+    fs.privateCacheDir.mockReturnValue('');
+    fs.getSubDirectory.mockReturnValue('');
     datasource.getPkgReleases.mockResolvedValueOnce({
       releases: [{ version: 'v3.7.2' }],
     });
->>>>>>> f356803f
     const updatedDeps = [{ depName: 'dep1' }];
     expect(
       await helmv3.updateArtifacts({
@@ -243,16 +236,12 @@
     fs.getSiblingFileName.mockReturnValueOnce('Chart.lock');
     fs.readLocalFile.mockResolvedValueOnce(ociLockFile1 as never);
     const execSnapshots = mockExecAll(exec);
-<<<<<<< HEAD
-    fs.readLocalFile.mockResolvedValueOnce(ociLockFile2 as never);
-    fs.privateCacheDir.mockReturnValue('');
-    fs.getSubDirectory.mockReturnValue('');
-=======
-    fs.readFile.mockResolvedValueOnce(ociLockFile2 as never);
+    fs.readLocalFile.mockResolvedValueOnce(ociLockFile2 as never);
+    fs.privateCacheDir.mockReturnValue('');
+    fs.getSubDirectory.mockReturnValue('');
     datasource.getPkgReleases.mockResolvedValueOnce({
       releases: [{ version: 'v3.7.2' }],
     });
->>>>>>> f356803f
     expect(
       await helmv3.updateArtifacts({
         packageFileName: 'Chart.yaml',
