--- conflicted
+++ resolved
@@ -52,13 +52,8 @@
   const deps: PackageDependency[] = [];
   const stageNames: string[] = [];
   let lineNumber = 0;
-<<<<<<< HEAD
   for (const fromLine of fileContent.split('\n')) {
-    const fromMatch = fromLine.match(/^FROM /i);
-=======
-  for (const fromLine of content.split('\n')) {
     const fromMatch = /^FROM /i.test(fromLine);
->>>>>>> a7d1bd4b
     if (fromMatch) {
       logger.trace({ lineNumber, fromLine }, 'FROM line');
       const [fromPrefix, currentFrom, ...fromRest] = fromLine.match(/\S+/g);
