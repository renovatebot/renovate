import { logger } from '../../logger';
import { PackageDependency, PackageFile } from '../common';
<<<<<<< HEAD
import { DEP_STAGE_FINAL, DEP_STAGE_STAGED } from '../../constants/dependency';
=======
import { DATASOURCE_DOCKER } from '../../constants/data-binary-source';
>>>>>>> 982d5e9d

export function splitImageParts(currentFrom: string): PackageDependency {
  if (currentFrom.includes('$')) {
    return {
      skipReason: 'contains-variable',
    };
  }
  const [currentDepTag, currentDigest] = currentFrom.split('@');
  const depTagSplit = currentDepTag.split(':');
  let depName: string;
  let currentValue: string;
  if (
    depTagSplit.length === 1 ||
    depTagSplit[depTagSplit.length - 1].includes('/')
  ) {
    depName = currentDepTag;
  } else {
    currentValue = depTagSplit.pop();
    depName = depTagSplit.join(':');
  }
  const dep: PackageDependency = {
    depName,
    currentValue,
    currentDigest,
  };
  return dep;
}

export function getDep(currentFrom: string): PackageDependency {
  const dep = splitImageParts(currentFrom);
  dep.datasource = DATASOURCE_DOCKER;
  if (
    dep.depName &&
    (dep.depName === 'node' || dep.depName.endsWith('/node')) &&
    dep.depName !== 'calico/node'
  ) {
    dep.commitMessageTopic = 'Node.js';
  }
  return dep;
}

export function extractPackageFile(content: string): PackageFile | null {
  const deps: PackageDependency[] = [];
  const stageNames: string[] = [];
  let lineNumber = 0;
  for (const fromLine of content.split('\n')) {
    const fromMatch = fromLine.match(/^FROM /i);
    if (fromMatch) {
      logger.trace({ lineNumber, fromLine }, 'FROM line');
      const [fromPrefix, currentFrom, ...fromRest] = fromLine.match(/\S+/g);
      if (fromRest.length === 2 && fromRest[0].toLowerCase() === 'as') {
        logger.debug('Found a multistage build stage name');
        stageNames.push(fromRest[1]);
      }
      const fromSuffix = fromRest.join(' ');
      if (currentFrom === 'scratch') {
        logger.debug('Skipping scratch');
      } else if (stageNames.includes(currentFrom)) {
        logger.debug({ currentFrom }, 'Skipping alias FROM');
      } else {
        const dep = getDep(currentFrom);
        logger.trace(
          {
            depName: dep.depName,
            currentValue: dep.currentValue,
            currentDigest: dep.currentDigest,
          },
          'Dockerfile FROM'
        );
        dep.managerData = {
          lineNumber,
          fromPrefix,
          fromSuffix,
        };
        deps.push(dep);
      }
    }

    const copyFromMatch = fromLine.match(/^(COPY --from=)([^\s]+)\s+(.*)$/i);
    if (copyFromMatch) {
      const [fromPrefix, currentFrom, fromSuffix] = copyFromMatch.slice(1);
      logger.trace({ lineNumber, fromLine }, 'COPY --from line');
      if (stageNames.includes(currentFrom)) {
        logger.debug({ currentFrom }, 'Skipping alias COPY --from');
      } else if (!Number.isNaN(Number(currentFrom))) {
        logger.debug({ currentFrom }, 'Skipping index reference COPY --from');
      } else {
        const dep = getDep(currentFrom);
        logger.info(
          {
            depName: dep.depName,
            currentValue: dep.currentValue,
            currentDigest: dep.currentDigest,
          },
          'Dockerfile COPY --from'
        );
        dep.managerData = {
          lineNumber,
          fromPrefix,
          fromSuffix,
        };
        deps.push(dep);
      }
    }
    lineNumber += 1;
  }
  if (!deps.length) {
    return null;
  }
  for (const d of deps) d.depType = DEP_STAGE_STAGED;
  deps[deps.length - 1].depType = DEP_STAGE_FINAL;
  return { deps };
}<|MERGE_RESOLUTION|>--- conflicted
+++ resolved
@@ -1,10 +1,7 @@
 import { logger } from '../../logger';
 import { PackageDependency, PackageFile } from '../common';
-<<<<<<< HEAD
 import { DEP_STAGE_FINAL, DEP_STAGE_STAGED } from '../../constants/dependency';
-=======
 import { DATASOURCE_DOCKER } from '../../constants/data-binary-source';
->>>>>>> 982d5e9d
 
 export function splitImageParts(currentFrom: string): PackageDependency {
   if (currentFrom.includes('$')) {
