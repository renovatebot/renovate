--- conflicted
+++ resolved
@@ -1,14 +1,10 @@
 import { logger } from '../../logger';
-<<<<<<< HEAD
 import {
   ExtractPackageFileConfig,
   PackageDependency,
   PackageFile,
 } from '../common';
-=======
-import { PackageDependency, PackageFile } from '../common';
 import { DATASOURCE_DOCKER } from '../../constants/data-binary-source';
->>>>>>> 58c444cb
 
 export function splitImageParts(currentFrom: string): PackageDependency {
   if (currentFrom.includes('$')) {
