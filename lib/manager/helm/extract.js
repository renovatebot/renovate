--- conflicted
+++ resolved
@@ -18,15 +18,10 @@
       }));
     }
   } catch (err) {
-<<<<<<< HEAD
-    logger.error('extractPackageFile failed to parse requirements.yaml file');
-    logger.error(err);
-=======
     logger.warn(
       { err, fileName },
       'extractPackageFile failed to parse requirements.yaml file'
     );
->>>>>>> 67f3b308
   }
   if (deps.length === 0) {
     logger.debug(
