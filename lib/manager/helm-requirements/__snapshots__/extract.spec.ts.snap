--- conflicted
+++ resolved
@@ -8,22 +8,14 @@
       "currentValue": "0.9.0",
       "depName": "redis",
       "registryUrls": Array [
-<<<<<<< HEAD
-        "https://charts.helm.sh/stable",
-=======
         "https://charts.helm.sh/stable/",
->>>>>>> 8c974915
       ],
     },
     Object {
       "currentValue": "0.8.1",
       "depName": "postgresql",
       "registryUrls": Array [
-<<<<<<< HEAD
-        "https://charts.helm.sh/stable",
-=======
         "https://charts.helm.sh/stable/",
->>>>>>> 8c974915
       ],
     },
   ],
@@ -82,11 +74,7 @@
       "currentValue": "0.9.0",
       "depName": "redis",
       "registryUrls": Array [
-<<<<<<< HEAD
-        "https://charts.helm.sh/stable",
-=======
         "https://charts.helm.sh/stable/",
->>>>>>> 8c974915
       ],
     },
     Object {
