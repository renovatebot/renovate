import { fs } from '../../../test/util';
import { SkipReason } from '../../types';
import { extractPackageFile } from './extract';

jest.mock('../../util/fs');

describe('lib/manager/helm-requirements/extract', () => {
  describe('extractPackageFile()', () => {
    beforeEach(() => {
      jest.resetAllMocks();
      fs.readLocalFile = jest.fn();
    });
    it('skips invalid registry urls', async () => {
      fs.readLocalFile.mockResolvedValueOnce(`
      apiVersion: v1
      appVersion: "1.0"
      description: A Helm chart for Kubernetes
      name: example
      version: 0.1.0
      `);
      const content = `
      dependencies:
        - name: redis
          version: 0.9.0
          repository: '@placeholder'
        - name: postgresql
          version: 0.8.1
          repository: nope
        - name: broken
          version: 0.8.1
      `;
      const fileName = 'requirements.yaml';
      const result = await extractPackageFile(content, fileName, {
        aliases: {
<<<<<<< HEAD
          stable: 'https://charts.helm.sh/stable',
=======
          stable: 'https://charts.helm.sh/stable/',
>>>>>>> 8c974915
        },
      });
      expect(result).not.toBeNull();
      expect(result).toMatchSnapshot();
      expect(result.deps.every((dep) => dep.skipReason)).toEqual(true);
    });
    it('parses simple requirements.yaml correctly', async () => {
      fs.readLocalFile.mockResolvedValueOnce(`
      apiVersion: v1
      appVersion: "1.0"
      description: A Helm chart for Kubernetes
      name: example
      version: 0.1.0
      `);
      const content = `
      dependencies:
        - name: redis
          version: 0.9.0
<<<<<<< HEAD
          repository: https://charts.helm.sh/stable
        - name: postgresql
          version: 0.8.1
          repository: https://charts.helm.sh/stable
=======
          repository: https://charts.helm.sh/stable/
        - name: postgresql
          version: 0.8.1
          repository: https://charts.helm.sh/stable/
>>>>>>> 8c974915
      `;
      const fileName = 'requirements.yaml';
      const result = await extractPackageFile(content, fileName, {
        aliases: {
<<<<<<< HEAD
          stable: 'https://charts.helm.sh/stable',
=======
          stable: 'https://charts.helm.sh/stable/',
>>>>>>> 8c974915
        },
      });
      expect(result).not.toBeNull();
      expect(result).toMatchSnapshot();
    });
    it('parses simple requirements.yaml but skips if necessary fields missing', async () => {
      fs.readLocalFile.mockResolvedValueOnce(`
      apiVersion: v1
      appVersion: "1.0"
      description: A Helm chart for Kubernetes
      name: example
      `);
      const fileName = 'requirements.yaml';
      const result = await extractPackageFile('', fileName, {
        aliases: {
<<<<<<< HEAD
          stable: 'https://charts.helm.sh/stable',
=======
          stable: 'https://charts.helm.sh/stable/',
>>>>>>> 8c974915
        },
      });
      expect(result).toBeNull();
    });
    it('resolves aliased registry urls', async () => {
      fs.readLocalFile.mockResolvedValueOnce(`
      apiVersion: v1
      appVersion: "1.0"
      description: A Helm chart for Kubernetes
      name: example
      version: 0.1.0
      `);
      const content = `
      dependencies:
        - name: redis
          version: 0.9.0
          repository: '@placeholder'
      `;
      const fileName = 'requirements.yaml';
      const result = await extractPackageFile(content, fileName, {
        aliases: {
          placeholder: 'https://my-registry.gcr.io/',
        },
      });
      expect(result).not.toBeNull();
      expect(result).toMatchSnapshot();
      expect(result.deps.every((dep) => dep.skipReason)).toEqual(false);
    });
    it("doesn't fail if Chart.yaml is invalid", async () => {
      fs.readLocalFile.mockResolvedValueOnce(`
      Invalid Chart.yaml content.
      arr:
      [
      `);
      const content = `
      dependencies:
        - name: redis
          version: 0.9.0
<<<<<<< HEAD
          repository: https://charts.helm.sh/stable
        - name: postgresql
          version: 0.8.1
          repository: https://charts.helm.sh/stable
=======
          repository: https://charts.helm.sh/stable/
        - name: postgresql
          version: 0.8.1
          repository: https://charts.helm.sh/stable/
>>>>>>> 8c974915
      `;
      const fileName = 'requirements.yaml';
      const result = await extractPackageFile(content, fileName, {
        aliases: {
<<<<<<< HEAD
          stable: 'https://charts.helm.sh/stable',
=======
          stable: 'https://charts.helm.sh/stable/',
>>>>>>> 8c974915
        },
      });
      expect(result).toBeNull();
    });
    it('skips local dependencies', async () => {
      fs.readLocalFile.mockResolvedValueOnce(`
      apiVersion: v1
      appVersion: "1.0"
      description: A Helm chart for Kubernetes
      name: example
      version: 0.1.0
      `);
      const content = `
      dependencies:
        - name: redis
          version: 0.9.0
<<<<<<< HEAD
          repository: https://charts.helm.sh/stable
=======
          repository: https://charts.helm.sh/stable/
>>>>>>> 8c974915
        - name: postgresql
          version: 0.8.1
          repository: file:///some/local/path/
      `;
      const fileName = 'requirements.yaml';
      const result = await extractPackageFile(content, fileName, {
        aliases: {
<<<<<<< HEAD
          stable: 'https://charts.helm.sh/stable',
=======
          stable: 'https://charts.helm.sh/stable/',
>>>>>>> 8c974915
        },
      });
      expect(result).not.toBeNull();
      expect(result).toMatchSnapshot();
    });
    it('returns null if no dependencies', async () => {
      fs.readLocalFile.mockResolvedValueOnce(`
      apiVersion: v1
      appVersion: "1.0"
      description: A Helm chart for Kubernetes
      name: example
      version: 0.1.0
      `);
      const content = `
      hello: world
      `;
      const fileName = 'requirements.yaml';
      const result = await extractPackageFile(content, fileName, {
        aliases: {
<<<<<<< HEAD
          stable: 'https://charts.helm.sh/stable',
=======
          stable: 'https://charts.helm.sh/stable/',
>>>>>>> 8c974915
        },
      });
      expect(result).toBeNull();
    });
    it('returns null if requirements.yaml is invalid', async () => {
      fs.readLocalFile.mockResolvedValueOnce(`
      apiVersion: v1
      appVersion: "1.0"
      description: A Helm chart for Kubernetes
      name: example
      version: 0.1.0
      `);
      const content = `
      Invalid requirements.yaml content.
      dependencies:
      [
      `;
      const fileName = 'requirements.yaml';
      const result = await extractPackageFile(content, fileName, {
        aliases: {
<<<<<<< HEAD
          stable: 'https://charts.helm.sh/stable',
=======
          stable: 'https://charts.helm.sh/stable/',
>>>>>>> 8c974915
        },
      });
      expect(result).toBeNull();
    });
    it('returns null if Chart.yaml is empty', async () => {
      const content = '';
      const fileName = 'requirements.yaml';
      const result = await extractPackageFile(content, fileName, {
        aliases: {
<<<<<<< HEAD
          stable: 'https://charts.helm.sh/stable',
=======
          stable: 'https://charts.helm.sh/stable/',
>>>>>>> 8c974915
        },
      });
      expect(result).toBeNull();
    });

    describe.each([
      {
        content: `
      dependencies:
        - {}
      `,
        fieldName: 'name',
        want: {
          datasource: 'helm',
          deps: [
            {
              currentValue: undefined,
              depName: undefined,
              skipReason: SkipReason.InvalidName,
            },
          ],
        },
      },
      {
        content: `
      dependencies:
        - name: postgres
      `,
        fieldName: 'version',
        want: {
          datasource: 'helm',
          deps: [
            {
              currentValue: undefined,
              depName: 'postgres',
              skipReason: SkipReason.InvalidVersion,
            },
          ],
        },
      },
      {
        content: `
      dependencies:
        - name: postgres
          version: 0.1.0
      `,
        fieldName: 'repository',
        want: {
          datasource: 'helm',
          deps: [
            {
              currentValue: '0.1.0',
              depName: 'postgres',
              skipReason: SkipReason.NoRepository,
            },
          ],
        },
      },
    ])('validates required fields', (params) => {
      it(`validates ${params.fieldName} is required`, async () => {
        fs.readLocalFile.mockResolvedValueOnce(`
      apiVersion: v1
      appVersion: "1.0"
      description: A Helm chart for Kubernetes
      name: example
      version: 0.1.0
      `);
        const fileName = 'requirements.yaml';
        const result = await extractPackageFile(params.content, fileName, {});
        expect(result).toEqual(params.want);
      });
    });
    it('skips only invalid dependences', async () => {
      fs.readLocalFile.mockResolvedValueOnce(`
      apiVersion: v1
      appVersion: "1.0"
      description: A Helm chart for Kubernetes
      name: example
      version: 0.1.0
      `);
      const content = `
      dependencies:
        - name: postgresql
          repository: https://charts.helm.sh/stable/
        - version: 0.0.1
          repository: https://charts.helm.sh/stable/
        - name: redis
          version: 0.0.1
        - name: redis
          version: 0.0.1
          repository: https://charts.helm.sh/stable/
      `;
      const fileName = 'requirements.yaml';
      const result = await extractPackageFile(content, fileName, {});
      expect(result).toEqual({
        datasource: 'helm',
        deps: [
          {
            currentValue: undefined,
            depName: 'postgresql',
            skipReason: 'invalid-version',
          },
          {
            currentValue: '0.0.1',
            depName: undefined,
            skipReason: 'invalid-name',
          },
          {
            currentValue: '0.0.1',
            depName: 'redis',
            skipReason: 'no-repository',
          },
          {
            currentValue: '0.0.1',
            depName: 'redis',
            registryUrls: ['https://charts.helm.sh/stable/'],
          },
        ],
      });
    });
  });
});<|MERGE_RESOLUTION|>--- conflicted
+++ resolved
@@ -32,11 +32,7 @@
       const fileName = 'requirements.yaml';
       const result = await extractPackageFile(content, fileName, {
         aliases: {
-<<<<<<< HEAD
-          stable: 'https://charts.helm.sh/stable',
-=======
-          stable: 'https://charts.helm.sh/stable/',
->>>>>>> 8c974915
+          stable: 'https://charts.helm.sh/stable/',
         },
       });
       expect(result).not.toBeNull();
@@ -55,26 +51,15 @@
       dependencies:
         - name: redis
           version: 0.9.0
-<<<<<<< HEAD
-          repository: https://charts.helm.sh/stable
-        - name: postgresql
-          version: 0.8.1
-          repository: https://charts.helm.sh/stable
-=======
-          repository: https://charts.helm.sh/stable/
-        - name: postgresql
-          version: 0.8.1
-          repository: https://charts.helm.sh/stable/
->>>>>>> 8c974915
-      `;
-      const fileName = 'requirements.yaml';
-      const result = await extractPackageFile(content, fileName, {
-        aliases: {
-<<<<<<< HEAD
-          stable: 'https://charts.helm.sh/stable',
-=======
-          stable: 'https://charts.helm.sh/stable/',
->>>>>>> 8c974915
+          repository: https://charts.helm.sh/stable/
+        - name: postgresql
+          version: 0.8.1
+          repository: https://charts.helm.sh/stable/
+      `;
+      const fileName = 'requirements.yaml';
+      const result = await extractPackageFile(content, fileName, {
+        aliases: {
+          stable: 'https://charts.helm.sh/stable/',
         },
       });
       expect(result).not.toBeNull();
@@ -90,11 +75,7 @@
       const fileName = 'requirements.yaml';
       const result = await extractPackageFile('', fileName, {
         aliases: {
-<<<<<<< HEAD
-          stable: 'https://charts.helm.sh/stable',
-=======
-          stable: 'https://charts.helm.sh/stable/',
->>>>>>> 8c974915
+          stable: 'https://charts.helm.sh/stable/',
         },
       });
       expect(result).toBeNull();
@@ -133,26 +114,15 @@
       dependencies:
         - name: redis
           version: 0.9.0
-<<<<<<< HEAD
-          repository: https://charts.helm.sh/stable
-        - name: postgresql
-          version: 0.8.1
-          repository: https://charts.helm.sh/stable
-=======
-          repository: https://charts.helm.sh/stable/
-        - name: postgresql
-          version: 0.8.1
-          repository: https://charts.helm.sh/stable/
->>>>>>> 8c974915
-      `;
-      const fileName = 'requirements.yaml';
-      const result = await extractPackageFile(content, fileName, {
-        aliases: {
-<<<<<<< HEAD
-          stable: 'https://charts.helm.sh/stable',
-=======
-          stable: 'https://charts.helm.sh/stable/',
->>>>>>> 8c974915
+          repository: https://charts.helm.sh/stable/
+        - name: postgresql
+          version: 0.8.1
+          repository: https://charts.helm.sh/stable/
+      `;
+      const fileName = 'requirements.yaml';
+      const result = await extractPackageFile(content, fileName, {
+        aliases: {
+          stable: 'https://charts.helm.sh/stable/',
         },
       });
       expect(result).toBeNull();
@@ -169,11 +139,7 @@
       dependencies:
         - name: redis
           version: 0.9.0
-<<<<<<< HEAD
-          repository: https://charts.helm.sh/stable
-=======
-          repository: https://charts.helm.sh/stable/
->>>>>>> 8c974915
+          repository: https://charts.helm.sh/stable/
         - name: postgresql
           version: 0.8.1
           repository: file:///some/local/path/
@@ -181,11 +147,7 @@
       const fileName = 'requirements.yaml';
       const result = await extractPackageFile(content, fileName, {
         aliases: {
-<<<<<<< HEAD
-          stable: 'https://charts.helm.sh/stable',
-=======
-          stable: 'https://charts.helm.sh/stable/',
->>>>>>> 8c974915
+          stable: 'https://charts.helm.sh/stable/',
         },
       });
       expect(result).not.toBeNull();
@@ -205,11 +167,7 @@
       const fileName = 'requirements.yaml';
       const result = await extractPackageFile(content, fileName, {
         aliases: {
-<<<<<<< HEAD
-          stable: 'https://charts.helm.sh/stable',
-=======
-          stable: 'https://charts.helm.sh/stable/',
->>>>>>> 8c974915
+          stable: 'https://charts.helm.sh/stable/',
         },
       });
       expect(result).toBeNull();
@@ -230,11 +188,7 @@
       const fileName = 'requirements.yaml';
       const result = await extractPackageFile(content, fileName, {
         aliases: {
-<<<<<<< HEAD
-          stable: 'https://charts.helm.sh/stable',
-=======
-          stable: 'https://charts.helm.sh/stable/',
->>>>>>> 8c974915
+          stable: 'https://charts.helm.sh/stable/',
         },
       });
       expect(result).toBeNull();
@@ -244,11 +198,7 @@
       const fileName = 'requirements.yaml';
       const result = await extractPackageFile(content, fileName, {
         aliases: {
-<<<<<<< HEAD
-          stable: 'https://charts.helm.sh/stable',
-=======
-          stable: 'https://charts.helm.sh/stable/',
->>>>>>> 8c974915
+          stable: 'https://charts.helm.sh/stable/',
         },
       });
       expect(result).toBeNull();
