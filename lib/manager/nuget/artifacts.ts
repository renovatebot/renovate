--- conflicted
+++ resolved
@@ -64,11 +64,7 @@
     },
   };
 
-<<<<<<< HEAD
   const nugetCacheDir = await ensureCacheDir('others/nuget');
-=======
-  const nugetCacheDir = await ensureCacheDir('nuget');
->>>>>>> 0e50881e
   const nugetConfigDir = join(nugetCacheDir, `${getRandomString()}`);
   const nugetConfigFile = join(nugetConfigDir, `nuget.config`);
   await outputFile(
