import { exec as _exec } from 'child_process';
import { join } from 'upath';
import { envMock, mockExecAll } from '../../../test/exec-util';
import { fs, mocked } from '../../../test/util';
import { setGlobalConfig } from '../../config/global';
import type { RepoGlobalConfig } from '../../config/types';
import * as docker from '../../util/exec/docker';
import * as _env from '../../util/exec/env';
import * as _hostRules from '../../util/host-rules';
import type { UpdateArtifactsConfig } from '../types';
import * as nuget from './artifacts';
import {
  getConfiguredRegistries as _getConfiguredRegistries,
  getDefaultRegistries as _getDefaultRegistries,
  getRandomString as _getRandomString,
} from './util';

jest.mock('child_process');
jest.mock('../../util/exec/env');
jest.mock('../../util/fs');
jest.mock('../../util/host-rules');
jest.mock('./util');

const exec: jest.Mock<typeof _exec> = _exec as any;
const env = mocked(_env);
const getConfiguredRegistries: jest.Mock<typeof _getConfiguredRegistries> =
  _getConfiguredRegistries as any;
const getDefaultRegistries: jest.Mock<typeof _getDefaultRegistries> =
  _getDefaultRegistries as any;
const getRandomString: jest.Mock<typeof _getRandomString> =
  _getRandomString as any;
const hostRules = mocked(_hostRules);

const adminConfig: RepoGlobalConfig = {
  // `join` fixes Windows CI
  localDir: join('/tmp/github/some/repo'),
  cacheDir: join('/tmp/renovate/cache'),
};

const config: UpdateArtifactsConfig = {};

describe('updateArtifacts', () => {
  beforeEach(() => {
    jest.resetAllMocks();
    jest.resetModules();
    getDefaultRegistries.mockReturnValue([] as any);
    env.getChildProcessEnv.mockReturnValue(envMock.basic);
    fs.ensureCacheDir.mockImplementation((dirName: string) =>
<<<<<<< HEAD
      Promise.resolve(`/cache/dir/${dirName}`)
=======
      Promise.resolve(`others/${dirName}`)
>>>>>>> 0e50881e
    );
    getRandomString.mockReturnValue('not-so-random' as any);
    setGlobalConfig(adminConfig);
    docker.resetPrefetchedImages();
  });

  afterEach(() => {
    setGlobalConfig();
  });

  it('aborts if no lock file found', async () => {
    const execSnapshots = mockExecAll(exec);
    fs.getSiblingFileName.mockReturnValueOnce('packages.lock.json');
    expect(
      await nuget.updateArtifacts({
        packageFileName: 'project.csproj',
        updatedDeps: [{ depName: 'foo' }, { depName: 'bar' }],
        newPackageFileContent: '{}',
        config,
      })
    ).toBeNull();
    expect(execSnapshots).toMatchSnapshot();
  });
  it('aborts if lock file is unchanged', async () => {
    const execSnapshots = mockExecAll(exec);
    fs.getSiblingFileName.mockReturnValueOnce('packages.lock.json');
    fs.readLocalFile.mockResolvedValueOnce('Current packages.lock.json' as any);
    fs.readLocalFile.mockResolvedValueOnce('Current packages.lock.json' as any);
    expect(
      await nuget.updateArtifacts({
        packageFileName: 'project.csproj',
        updatedDeps: [{ depName: 'foo' }, { depName: 'bar' }],
        newPackageFileContent: '{}',
        config,
      })
    ).toBeNull();
    expect(execSnapshots).toMatchSnapshot();
  });
  it('updates lock file', async () => {
    const execSnapshots = mockExecAll(exec);
    fs.getSiblingFileName.mockReturnValueOnce('packages.lock.json');
    fs.readLocalFile.mockResolvedValueOnce('Current packages.lock.json' as any);
    fs.readLocalFile.mockResolvedValueOnce('New packages.lock.json' as any);
    expect(
      await nuget.updateArtifacts({
        packageFileName: 'project.csproj',
        updatedDeps: [{ depName: 'dep' }],
        newPackageFileContent: '{}',
        config,
      })
    ).not.toBeNull();
    expect(execSnapshots).toMatchSnapshot();
  });
  it('does not update lock file when non-proj file is changed', async () => {
    const execSnapshots = mockExecAll(exec);
    fs.getSiblingFileName.mockReturnValueOnce('packages.lock.json');
    fs.readLocalFile.mockResolvedValueOnce('Current packages.lock.json' as any);
    fs.readLocalFile.mockResolvedValueOnce('New packages.lock.json' as any);
    expect(
      await nuget.updateArtifacts({
        packageFileName: 'otherfile.props',
        updatedDeps: [{ depName: 'dep' }],
        newPackageFileContent: '{}',
        config,
      })
    ).toBeNull();
    expect(execSnapshots).toMatchSnapshot();
  });
  it('does not update lock file when no deps changed', async () => {
    const execSnapshots = mockExecAll(exec);
    fs.getSiblingFileName.mockReturnValueOnce('packages.lock.json');
    fs.readLocalFile.mockResolvedValueOnce('Current packages.lock.json' as any);
    fs.readLocalFile.mockResolvedValueOnce('New packages.lock.json' as any);
    expect(
      await nuget.updateArtifacts({
        packageFileName: 'project.csproj',
        updatedDeps: [],
        newPackageFileContent: '{}',
        config,
      })
    ).toBeNull();
    expect(execSnapshots).toMatchSnapshot();
  });
  it('performs lock file maintenance', async () => {
    const execSnapshots = mockExecAll(exec);
    fs.getSiblingFileName.mockReturnValueOnce('packages.lock.json');
    fs.readLocalFile.mockResolvedValueOnce('Current packages.lock.json' as any);
    fs.readLocalFile.mockResolvedValueOnce('New packages.lock.json' as any);
    expect(
      await nuget.updateArtifacts({
        packageFileName: 'project.csproj',
        updatedDeps: [],
        newPackageFileContent: '{}',
        config: {
          ...config,
          isLockFileMaintenance: true,
        },
      })
    ).not.toBeNull();
    expect(execSnapshots).toMatchSnapshot();
  });

  it('supports docker mode', async () => {
    setGlobalConfig({ ...adminConfig, binarySource: 'docker' });
    const execSnapshots = mockExecAll(exec);
    fs.getSiblingFileName.mockReturnValueOnce('packages.lock.json');
    fs.readLocalFile.mockResolvedValueOnce('Current packages.lock.json' as any);
    fs.readLocalFile.mockResolvedValueOnce('New packages.lock.json' as any);
    expect(
      await nuget.updateArtifacts({
        packageFileName: 'project.csproj',
        updatedDeps: [{ depName: 'dep' }],
        newPackageFileContent: '{}',
        config,
      })
    ).not.toBeNull();
    expect(execSnapshots).toMatchSnapshot();
  });
  it('supports global mode', async () => {
    setGlobalConfig({ ...adminConfig, binarySource: 'global' });
    const execSnapshots = mockExecAll(exec);
    fs.getSiblingFileName.mockReturnValueOnce('packages.lock.json');
    fs.readLocalFile.mockResolvedValueOnce('Current packages.lock.json' as any);
    fs.readLocalFile.mockResolvedValueOnce('New packages.lock.json' as any);
    expect(
      await nuget.updateArtifacts({
        packageFileName: 'project.csproj',
        updatedDeps: [{ depName: 'dep' }],
        newPackageFileContent: '{}',
        config,
      })
    ).not.toBeNull();
    expect(execSnapshots).toMatchSnapshot();
  });
  it('catches errors', async () => {
    fs.getSiblingFileName.mockReturnValueOnce('packages.lock.json');
    fs.readLocalFile.mockResolvedValueOnce('Current packages.lock.json' as any);
    fs.writeLocalFile.mockImplementationOnce(() => {
      throw new Error('not found');
    });
    // FIXME: explicit assert condition
    expect(
      await nuget.updateArtifacts({
        packageFileName: 'project.csproj',
        updatedDeps: [{ depName: 'dep' }],
        newPackageFileContent: '{}',
        config,
      })
    ).toMatchSnapshot();
  });
  it('authenticates at registries', async () => {
    const execSnapshots = mockExecAll(exec);
    fs.getSiblingFileName.mockReturnValueOnce('packages.lock.json');
    fs.readLocalFile.mockResolvedValueOnce('Current packages.lock.json' as any);
    fs.readLocalFile.mockResolvedValueOnce('New packages.lock.json' as any);
    getConfiguredRegistries.mockResolvedValueOnce([
      {
        name: 'myRegistry',
        url: 'https://my-registry.example.org',
      },
    ] as never);
    hostRules.find.mockImplementationOnce((search) => {
      if (
        search.hostType === 'nuget' &&
        search.url === 'https://my-registry.example.org'
      ) {
        return {
          username: 'some-username',
          password: 'some-password',
        };
      }
      return undefined;
    });
    expect(
      await nuget.updateArtifacts({
        packageFileName: 'project.csproj',
        updatedDeps: [{ depName: 'dep' }],
        newPackageFileContent: '{}',
        config,
      })
    ).not.toBeNull();
    expect(execSnapshots).toMatchSnapshot();
  });
  it('strips protocol version from feed url', async () => {
    const execSnapshots = mockExecAll(exec);
    fs.getSiblingFileName.mockReturnValueOnce('packages.lock.json');
    fs.readLocalFile.mockResolvedValueOnce('Current packages.lock.json' as any);
    fs.readLocalFile.mockResolvedValueOnce('New packages.lock.json' as any);
    getConfiguredRegistries.mockResolvedValueOnce([
      {
        name: 'myRegistry',
        url: 'https://my-registry.example.org#protocolVersion=3',
      },
    ] as never);
    hostRules.find.mockImplementationOnce(() => ({}));
    expect(
      await nuget.updateArtifacts({
        packageFileName: 'project.csproj',
        updatedDeps: [{ depName: 'dep' }],
        newPackageFileContent: '{}',
        config,
      })
    ).not.toBeNull();
    expect(execSnapshots).toMatchSnapshot();
  });
});<|MERGE_RESOLUTION|>--- conflicted
+++ resolved
@@ -46,11 +46,7 @@
     getDefaultRegistries.mockReturnValue([] as any);
     env.getChildProcessEnv.mockReturnValue(envMock.basic);
     fs.ensureCacheDir.mockImplementation((dirName: string) =>
-<<<<<<< HEAD
       Promise.resolve(`/cache/dir/${dirName}`)
-=======
-      Promise.resolve(`others/${dirName}`)
->>>>>>> 0e50881e
     );
     getRandomString.mockReturnValue('not-so-random' as any);
     setGlobalConfig(adminConfig);
