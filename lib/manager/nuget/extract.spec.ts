--- conflicted
+++ resolved
@@ -85,7 +85,6 @@
         await extractPackageFile(contents, packageFile, config)
       ).toMatchSnapshot();
     });
-<<<<<<< HEAD
     it('ignores local feed in NuGet.config', async () => {
       const packageFile =
         'with-local-feed-in-config-file/with-local-feed-in-config-file.csproj';
@@ -115,7 +114,7 @@
       expect(
         await extractPackageFile(otherContents, otherPackageFile, config)
       ).toMatchSnapshot();
-=======
+    });
 
     describe('.config/dotnet-tools.json', () => {
       const packageFile = '.config/dotnet-tools.json';
@@ -158,7 +157,6 @@
       it('does not throw', async () => {
         expect(await extractPackageFile('{{', packageFile, config)).toBeNull();
       });
->>>>>>> fa3e017f
     });
   });
 });