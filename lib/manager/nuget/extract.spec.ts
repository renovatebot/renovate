import * as upath from 'upath';
<<<<<<< HEAD
import { loadFixture } from '../../../test/util';
import { setAdminConfig } from '../../config/admin';
import type { RepoAdminConfig } from '../../config/types';
=======
import { getName, loadFixture } from '../../../test/util';
import { setGlobalConfig } from '../../config/global';
import type { RepoGlobalConfig } from '../../config/types';
>>>>>>> 3c1094b9
import type { ExtractConfig } from '../types';
import { extractPackageFile } from './extract';

const config: ExtractConfig = {};

const adminConfig: RepoGlobalConfig = {
  localDir: upath.resolve('lib/manager/nuget/__fixtures__'),
};

describe('manager/nuget/extract', () => {
  describe('extractPackageFile()', () => {
    beforeEach(() => {
      setGlobalConfig(adminConfig);
    });
    afterEach(() => {
      setGlobalConfig();
    });
    it('returns empty for invalid csproj', async () => {
      // FIXME: explicit assert condition
      expect(
        await extractPackageFile('nothing here', 'bogus', config)
      ).toMatchSnapshot();
    });
    it('extracts package version dependency', async () => {
      const packageFile =
        'with-centralized-package-versions/Directory.Packages.props';
      const sample = loadFixture(packageFile);
      const res = await extractPackageFile(sample, packageFile, config);
      expect(res.deps).toMatchSnapshot();
      expect(res.deps).toHaveLength(1);
    });
    it('extracts all dependencies', async () => {
      const packageFile = 'sample.csproj';
      const sample = loadFixture(packageFile);
      const res = await extractPackageFile(sample, packageFile, config);
      expect(res.deps).toMatchSnapshot();
      expect(res.deps).toHaveLength(17);
    });
    it('extracts all dependencies from global packages file', async () => {
      const packageFile = 'packages.props';
      const sample = loadFixture(packageFile);
      const res = await extractPackageFile(sample, packageFile, config);
      expect(res.deps).toMatchSnapshot();
      expect(res.deps).toHaveLength(17);
    });
    it('considers NuGet.config', async () => {
      const packageFile = 'with-config-file/with-config-file.csproj';
      const contents = loadFixture(packageFile);
      // FIXME: explicit assert condition
      expect(
        await extractPackageFile(contents, packageFile, config)
      ).toMatchSnapshot();
    });
    it('considers lower-case nuget.config', async () => {
      const packageFile =
        'with-lower-case-config-file/with-lower-case-config-file.csproj';
      const contents = loadFixture(packageFile);
      // FIXME: explicit assert condition
      expect(
        await extractPackageFile(contents, packageFile, config)
      ).toMatchSnapshot();
    });
    it('considers pascal-case NuGet.Config', async () => {
      const packageFile =
        'with-pascal-case-config-file/with-pascal-case-config-file.csproj';
      const contents = loadFixture(packageFile);
      // FIXME: explicit assert condition
      expect(
        await extractPackageFile(contents, packageFile, config)
      ).toMatchSnapshot();
    });
    it('handles malformed NuGet.config', async () => {
      const packageFile =
        'with-malformed-config-file/with-malformed-config-file.csproj';
      const contents = loadFixture(packageFile);
      // FIXME: explicit assert condition
      expect(
        await extractPackageFile(contents, packageFile, config)
      ).toMatchSnapshot();
    });
    it('handles NuGet.config without package sources', async () => {
      const packageFile =
        'without-package-sources/without-package-sources.csproj';
      const contents = loadFixture(packageFile);
      // FIXME: explicit assert condition
      expect(
        await extractPackageFile(contents, packageFile, config)
      ).toMatchSnapshot();
    });
    it('ignores local feed in NuGet.config', async () => {
      const packageFile =
        'with-local-feed-in-config-file/with-local-feed-in-config-file.csproj';
      const contents = loadFixture(packageFile);
      // FIXME: explicit assert condition
      expect(
        await extractPackageFile(contents, packageFile, config)
      ).toMatchSnapshot();
    });
    it('extracts registry URLs independently', async () => {
      const packageFile = 'multiple-package-files/one/one.csproj';
      const contents = loadFixture(packageFile);
      const otherPackageFile = 'multiple-package-files/two/two.csproj';
      const otherContents = loadFixture(otherPackageFile);
      // FIXME: explicit assert condition
      expect(
        await extractPackageFile(contents, packageFile, config)
      ).toMatchSnapshot();
      expect(
        await extractPackageFile(otherContents, otherPackageFile, config)
      ).toMatchSnapshot();
    });

    describe('.config/dotnet-tools.json', () => {
      const packageFile = '.config/dotnet-tools.json';
      const contents = `{
  "version": 1,
  "isRoot": true,
  "tools": {
    "minver-cli": {
      "version": "2.0.0",
      "commands": ["minver"]
    }
  }
}`;
      it('works', async () => {
        // FIXME: explicit assert condition
        expect(
          await extractPackageFile(contents, packageFile, config)
        ).toMatchSnapshot();
      });

      it('with-config', async () => {
        // FIXME: explicit assert condition
        expect(
          await extractPackageFile(
            contents,
            `with-config-file/${packageFile}`,
            config
          )
        ).toMatchSnapshot();
      });

      it('wrong version', async () => {
        expect(
          await extractPackageFile(
            contents.replace('"version": 1,', '"version": 2,'),
            packageFile,
            config
          )
        ).toBeNull();
      });

      it('does not throw', async () => {
        expect(await extractPackageFile('{{', packageFile, config)).toBeNull();
      });
    });
  });
});<|MERGE_RESOLUTION|>--- conflicted
+++ resolved
@@ -1,13 +1,7 @@
 import * as upath from 'upath';
-<<<<<<< HEAD
 import { loadFixture } from '../../../test/util';
-import { setAdminConfig } from '../../config/admin';
-import type { RepoAdminConfig } from '../../config/types';
-=======
-import { getName, loadFixture } from '../../../test/util';
 import { setGlobalConfig } from '../../config/global';
 import type { RepoGlobalConfig } from '../../config/types';
->>>>>>> 3c1094b9
 import type { ExtractConfig } from '../types';
 import { extractPackageFile } from './extract';
 
