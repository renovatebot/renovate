--- conflicted
+++ resolved
@@ -1,15 +1,11 @@
 import { logger } from '../../logger';
 import { get } from '../../versioning';
-<<<<<<< HEAD
 import {
   PackageDependency,
   PackageFile,
   ExtractPackageFileConfig,
 } from '../common';
-=======
-import { PackageDependency, ExtractConfig, PackageFile } from '../common';
 import { DATASOURCE_NUGET } from '../../constants/data-binary-source';
->>>>>>> 58c444cb
 
 export function extractPackageFile({
   fileContent,
