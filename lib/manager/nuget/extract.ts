--- conflicted
+++ resolved
@@ -1,11 +1,11 @@
 import { logger } from '../../logger';
 import { get } from '../../versioning';
-<<<<<<< HEAD
 import {
   PackageDependency,
   PackageFile,
   ExtractPackageFileConfig,
 } from '../common';
+import { VERSION_SCHEME_SEMVER } from '../../constants/version-schemes';
 import { DATASOURCE_NUGET } from '../../constants/data-binary-source';
 
 export function extractPackageFile({
@@ -14,20 +14,7 @@
   config = {},
 }: ExtractPackageFileConfig): PackageFile {
   logger.trace(`nuget.extractPackageFile(${fileName})`);
-  const { isVersion } = get(config.versionScheme || 'semver');
-=======
-import { PackageDependency, ExtractConfig, PackageFile } from '../common';
-import { VERSION_SCHEME_SEMVER } from '../../constants/version-schemes';
-import { DATASOURCE_NUGET } from '../../constants/data-binary-source';
-
-export function extractPackageFile(
-  content: string,
-  packageFile: string,
-  config: ExtractConfig = {}
-): PackageFile {
-  logger.trace(`nuget.extractPackageFile(${packageFile})`);
   const { isVersion } = get(config.versionScheme || VERSION_SCHEME_SEMVER);
->>>>>>> a7d1bd4b
   const deps: PackageDependency[] = [];
 
   let lineNumber = 0;
