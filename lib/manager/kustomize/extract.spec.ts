import { loadFixture } from '../../../test/util';
import * as datasourceDocker from '../../datasource/docker';
import * as datasourceGitTags from '../../datasource/git-tags';
import * as datasourceGitHubTags from '../../datasource/github-tags';
import { SkipReason } from '../../types';
import * as dockerVersioning from '../../versioning/docker';
import {
  extractBase,
  extractImage,
  extractPackageFile,
  parseKustomize,
} from './extract';

const kustomizeGitSSHBase = loadFixture('gitSshBase.yaml');
const kustomizeEmpty = loadFixture('kustomizeEmpty.yaml');
const kustomizeGitSSHSubdir = loadFixture('gitSubdir.yaml');
const kustomizeHTTP = loadFixture('kustomizeHttp.yaml');
const kustomizeWithLocal = loadFixture('kustomizeWithLocal.yaml');
const nonKustomize = loadFixture('service.yaml');
const gitImages = loadFixture('gitImages.yaml');
const kustomizeDepsInResources = loadFixture('depsInResources.yaml');
const newTag = loadFixture('newTag.yaml');
const newName = loadFixture('newName.yaml');
const digest = loadFixture('digest.yaml');

describe('manager/kustomize/extract', () => {
  it('should successfully parse a valid kustomize file', () => {
    const file = parseKustomize(kustomizeGitSSHBase);
    expect(file).not.toBeNull();
  });
  it('return null on an invalid file', () => {
    const file = parseKustomize('');
    expect(file).toBeNull();
  });
  describe('extractBase', () => {
    it('should return null for a local base', () => {
      const res = extractBase('./service-1');
      expect(res).toBeNull();
    });
    it('should extract out the version of an http base', () => {
      const base = 'https://github.com/user/test-repo.git';
      const version = 'v1.0.0';
      const sample = {
        currentValue: version,
        datasource: datasourceGitHubTags.id,
        depName: 'user/test-repo',
      };

      const pkg = extractBase(`${base}?ref=${version}`);
      expect(pkg).toEqual(sample);
    });
    it('should extract the version of a non http base', () => {
      const pkg = extractBase(
        'ssh://git@bitbucket.com/user/test-repo?ref=v1.2.3'
      );
      expect(pkg).toEqual({
        currentValue: 'v1.2.3',
        datasource: datasourceGitTags.id,
        depName: 'bitbucket.com/user/test-repo',
        lookupName: 'ssh://git@bitbucket.com/user/test-repo',
      });
    });
    it('should extract the depName if the URL includes a port number', () => {
      const pkg = extractBase(
        'ssh://git@bitbucket.com:7999/user/test-repo?ref=v1.2.3'
      );
      expect(pkg).toEqual({
        currentValue: 'v1.2.3',
        datasource: datasourceGitTags.id,
        depName: 'bitbucket.com:7999/user/test-repo',
        lookupName: 'ssh://git@bitbucket.com:7999/user/test-repo',
      });
    });
    it('should extract the version of a non http base with subdir', () => {
      const pkg = extractBase(
        'ssh://git@bitbucket.com/user/test-repo/subdir?ref=v1.2.3'
      );
      expect(pkg).toEqual({
        currentValue: 'v1.2.3',
        datasource: datasourceGitTags.id,
        depName: 'bitbucket.com/user/test-repo',
        lookupName: 'ssh://git@bitbucket.com/user/test-repo',
      });
    });
    it('should extract out the version of an github base', () => {
      const base = 'github.com/fluxcd/flux/deploy';
      const version = 'v1.0.0';
      const sample = {
        currentValue: version,
        datasource: datasourceGitHubTags.id,
        depName: 'fluxcd/flux',
      };

      const pkg = extractBase(`${base}?ref=${version}`);
      expect(pkg).toEqual(sample);
    });
    it('should extract out the version of a git base', () => {
      const base = 'git@github.com:user/repo.git';
      const version = 'v1.0.0';
      const sample = {
        currentValue: version,
        datasource: datasourceGitHubTags.id,
        depName: 'user/repo',
      };

      const pkg = extractBase(`${base}?ref=${version}`);
      expect(pkg).toEqual(sample);
    });
    it('should extract out the version of a git base with subdir', () => {
      const base = 'git@github.com:user/repo.git/subdir';
      const version = 'v1.0.0';
      const sample = {
        currentValue: version,
        datasource: datasourceGitHubTags.id,
        depName: 'user/repo',
      };

      const pkg = extractBase(`${base}?ref=${version}`);
      expect(pkg).toEqual(sample);
    });
  });
  describe('image extraction', () => {
    it('should return null on a null input', () => {
      const pkg = extractImage({
        name: null,
        newTag: null,
      });
      expect(pkg).toBeNull();
    });
    it('should correctly extract a default image', () => {
      const sample = {
        currentDigest: undefined,
        currentValue: 'v1.0.0',
        datasource: datasourceDocker.id,
        replaceString: 'v1.0.0',
        versioning: dockerVersioning.id,
        depName: 'node',
      };
      const pkg = extractImage({
        name: sample.depName,
        newTag: sample.currentValue,
      });
      expect(pkg).toEqual(sample);
    });
    it('should correctly extract an image in a repo', () => {
      const sample = {
        currentDigest: undefined,
        currentValue: 'v1.0.0',
        datasource: datasourceDocker.id,
        replaceString: 'v1.0.0',
        versioning: dockerVersioning.id,
        depName: 'test/node',
      };
      const pkg = extractImage({
        name: sample.depName,
        newTag: sample.currentValue,
      });
      expect(pkg).toEqual(sample);
    });
    it('should correctly extract from a different registry', () => {
      const sample = {
        currentDigest: undefined,
        currentValue: 'v1.0.0',
        datasource: datasourceDocker.id,
        replaceString: 'v1.0.0',
        versioning: dockerVersioning.id,
        depName: 'quay.io/repo/image',
      };
      const pkg = extractImage({
        name: sample.depName,
        newTag: sample.currentValue,
      });
      expect(pkg).toEqual(sample);
    });
    it('should correctly extract from a different port', () => {
      const sample = {
        currentDigest: undefined,
        currentValue: 'v1.0.0',
        datasource: datasourceDocker.id,
        versioning: dockerVersioning.id,
        replaceString: 'v1.0.0',
        depName: 'localhost:5000/repo/image',
      };
      const pkg = extractImage({
        name: sample.depName,
        newTag: sample.currentValue,
      });
      expect(pkg).toEqual(sample);
    });
    it('should correctly extract from a multi-depth registry', () => {
      const sample = {
        currentDigest: undefined,
        currentValue: 'v1.0.0',
        replaceString: 'v1.0.0',
        datasource: datasourceDocker.id,
        versioning: dockerVersioning.id,
        depName: 'localhost:5000/repo/image/service',
      };
      const pkg = extractImage({
        name: sample.depName,
        newTag: sample.currentValue,
      });
      expect(pkg).toEqual(sample);
    });
  });
  describe('extractPackageFile()', () => {
    it('returns null for non kustomize kubernetes files', () => {
      expect(extractPackageFile(nonKustomize)).toBeNull();
    });
    it('extracts multiple image lines', () => {
      const res = extractPackageFile(kustomizeWithLocal);
      expect(res.deps).toMatchSnapshot();
      expect(res.deps).toHaveLength(2);
    });
    it('extracts ssh dependency', () => {
      const res = extractPackageFile(kustomizeGitSSHBase);
      expect(res.deps).toMatchSnapshot();
      expect(res.deps).toHaveLength(1);
    });
    it('extracts ssh dependency with a subdir', () => {
      const res = extractPackageFile(kustomizeGitSSHSubdir);
      expect(res.deps).toMatchSnapshot();
      expect(res.deps).toHaveLength(1);
    });
    it('extracts http dependency', () => {
      const res = extractPackageFile(kustomizeHTTP);
      expect(res.deps).toMatchSnapshot();
      expect(res.deps).toHaveLength(2);
      expect(res.deps[0].currentValue).toEqual('v0.0.1');
      expect(res.deps[1].currentValue).toEqual('1.19.0');
      expect(res.deps[1].depName).toEqual('fluxcd/flux');
    });
    it('should extract out image versions', () => {
      const res = extractPackageFile(gitImages);
      expect(res.deps).toMatchSnapshot();
      expect(res.deps).toHaveLength(6);
      expect(res.deps[0].currentValue).toEqual('v0.1.0');
      expect(res.deps[1].currentValue).toEqual('v0.0.1');
      expect(res.deps[5].skipReason).toEqual(SkipReason.InvalidValue);
    });
    it('ignores non-Kubernetes empty files', () => {
      expect(extractPackageFile('')).toBeNull();
    });
    it('does nothing with kustomize empty kustomize files', () => {
      expect(extractPackageFile(kustomizeEmpty)).toBeNull();
    });
    it('should extract bases from bases block and the resources block', () => {
      const res = extractPackageFile(kustomizeDepsInResources);
      expect(res).not.toBeNull();
      expect(res.deps).toMatchSnapshot();
      expect(res.deps).toHaveLength(2);
      expect(res.deps[0].currentValue).toEqual('v0.0.1');
      expect(res.deps[1].currentValue).toEqual('1.19.0');
      expect(res.deps[1].depName).toEqual('fluxcd/flux');
    });
<<<<<<< HEAD
    const postgresDigest =
      'sha256:b0cfe264cb1143c7c660ddfd5c482464997d62d6bc9f97f8fdf3deefce881a8c';
    it('extracts from newTag', () => {
      const res = extractPackageFile(newTag);
      expect(res.deps).toHaveLength(3);
      for (const dep of res.deps) {
        expect(dep.depName).toBe('postgres');
      }
      expect(res.deps[0].currentDigest).toBeUndefined();
      expect(res.deps[0].currentValue).toEqual('11');
      expect(res.deps[0].replaceString).toEqual('11');
      expect(res.deps[1].currentDigest).toEqual(postgresDigest);
      expect(res.deps[1].currentValue).toEqual('11');
      expect(res.deps[1].replaceString).toEqual(`11@${postgresDigest}`);
      expect(res.deps[2].skipReason).toEqual(SkipReason.InvalidValue);
    });
    it('extracts from digest', () => {
      const res = extractPackageFile(digest);
      expect(res.deps).toHaveLength(5);
      for (const dep of res.deps) {
        expect(dep.depName).toBe('postgres');
      }
      expect(res.deps[0].currentDigest).toEqual(postgresDigest);
      expect(res.deps[0].currentValue).toBeUndefined();
      expect(res.deps[0].replaceString).toEqual(postgresDigest);
      expect(res.deps[1].currentDigest).toEqual(postgresDigest);
      expect(res.deps[1].currentValue).toEqual('11');
      expect(res.deps[1].replaceString).toEqual(postgresDigest);
      expect(res.deps[2].skipReason).toEqual(
        SkipReason.InvalidDependencySpecification
      );
      expect(res.deps[3].skipReason).toEqual(SkipReason.InvalidValue);
      expect(res.deps[4].skipReason).toEqual(SkipReason.InvalidValue);
    });
    it('extracts newName', () => {
      const res = extractPackageFile(newName);
      expect(res.deps).toHaveLength(3);
      for (const dep of res.deps) {
        expect(dep.depName).toBe('awesome/postgres');
      }
      expect(res.deps[0].currentDigest).toEqual(postgresDigest);
      expect(res.deps[0].currentValue).toEqual('11');
      expect(res.deps[0].replaceString).toEqual(
        `awesome/postgres:11@${postgresDigest}`
      );
      expect(res.deps[1].currentDigest).toBeUndefined();
      expect(res.deps[1].currentValue).toEqual('11');
      expect(res.deps[1].replaceString).toEqual('awesome/postgres:11');
      expect(res.deps[2].currentDigest).toEqual(postgresDigest);
      expect(res.deps[2].currentValue).toBeUndefined();
      expect(res.deps[2].replaceString).toEqual(
        `awesome/postgres@${postgresDigest}`
      );
=======
    it('extracts sha256 instead of tag', () => {
      expect(extractPackageFile(sha)).toMatchSnapshot({
        deps: [
          {
            currentDigest:
              'sha256:b0cfe264cb1143c7c660ddfd5c482464997d62d6bc9f97f8fdf3deefce881a8c',
            currentValue: undefined,
          },
        ],
      });
>>>>>>> b9d015f0
    });
  });
});<|MERGE_RESOLUTION|>--- conflicted
+++ resolved
@@ -253,22 +253,26 @@
       expect(res.deps[1].currentValue).toEqual('1.19.0');
       expect(res.deps[1].depName).toEqual('fluxcd/flux');
     });
-<<<<<<< HEAD
     const postgresDigest =
       'sha256:b0cfe264cb1143c7c660ddfd5c482464997d62d6bc9f97f8fdf3deefce881a8c';
     it('extracts from newTag', () => {
-      const res = extractPackageFile(newTag);
-      expect(res.deps).toHaveLength(3);
-      for (const dep of res.deps) {
-        expect(dep.depName).toBe('postgres');
-      }
-      expect(res.deps[0].currentDigest).toBeUndefined();
-      expect(res.deps[0].currentValue).toEqual('11');
-      expect(res.deps[0].replaceString).toEqual('11');
-      expect(res.deps[1].currentDigest).toEqual(postgresDigest);
-      expect(res.deps[1].currentValue).toEqual('11');
-      expect(res.deps[1].replaceString).toEqual(`11@${postgresDigest}`);
-      expect(res.deps[2].skipReason).toEqual(SkipReason.InvalidValue);
+      expect(extractPackageFile(newTag)).toMatchSnapshot({
+        deps: [
+          {
+            currentDigest: undefined,
+            currentValue: '11',
+            replaceString: '11',
+          },
+          {
+            currentDigest: postgresDigest,
+            currentValue: '11',
+            replaceString: `11@${postgresDigest}`,
+          },
+          {
+            skipReason: SkipReason.InvalidValue,
+          },
+        ],
+      });
     });
     it('extracts from digest', () => {
       const res = extractPackageFile(digest);
@@ -307,18 +311,6 @@
       expect(res.deps[2].replaceString).toEqual(
         `awesome/postgres@${postgresDigest}`
       );
-=======
-    it('extracts sha256 instead of tag', () => {
-      expect(extractPackageFile(sha)).toMatchSnapshot({
-        deps: [
-          {
-            currentDigest:
-              'sha256:b0cfe264cb1143c7c660ddfd5c482464997d62d6bc9f97f8fdf3deefce881a8c',
-            currentValue: undefined,
-          },
-        ],
-      });
->>>>>>> b9d015f0
     });
   });
 });