import { loadFixture } from '../../../test/util';
import * as datasourceDocker from '../../datasource/docker';
import { GitTagsDatasource } from '../../datasource/git-tags';
import * as datasourceGitHubTags from '../../datasource/github-tags';
import { HelmDatasource } from '../../datasource/helm';
import { SkipReason } from '../../types';
import {
<<<<<<< HEAD
  extractBase,
  extractHelmChart,
=======
>>>>>>> 3aaf2761
  extractImage,
  extractPackageFile,
  extractResource,
  parseKustomize,
} from './extract';

const kustomizeGitSSHBase = loadFixture('gitSshBase.yaml');
const kustomizeEmpty = loadFixture('kustomizeEmpty.yaml');
const kustomizeGitSSHSubdir = loadFixture('gitSubdir.yaml');
const kustomizeHTTP = loadFixture('kustomizeHttp.yaml');
const kustomizeWithLocal = loadFixture('kustomizeWithLocal.yaml');
const nonKustomize = loadFixture('service.yaml');
const gitImages = loadFixture('gitImages.yaml');
const kustomizeDepsInResources = loadFixture('depsInResources.yaml');
const kustomizeComponent = loadFixture('component.yaml');
const newTag = loadFixture('newTag.yaml');
const newName = loadFixture('newName.yaml');
const digest = loadFixture('digest.yaml');
const kustomizeHelmChart = loadFixture('kustomizeHelmChart.yaml');

describe('manager/kustomize/extract', () => {
  it('should successfully parse a valid kustomize file', () => {
    const file = parseKustomize(kustomizeGitSSHBase);
    expect(file).not.toBeNull();
  });
  it('return null on an invalid file', () => {
    const file = parseKustomize('');
    expect(file).toBeNull();
  });
  describe('extractBase', () => {
    it('should return null for a local base', () => {
      const res = extractResource('./service-1');
      expect(res).toBeNull();
    });
    it('should extract out the version of an http base', () => {
      const base = 'https://github.com/user/test-repo.git';
      const version = 'v1.0.0';
      const sample = {
        currentValue: version,
        datasource: datasourceGitHubTags.id,
        depName: 'user/test-repo',
      };

      const pkg = extractResource(`${base}?ref=${version}`);
      expect(pkg).toEqual(sample);
    });
    it('should extract the version of a non http base', () => {
      const pkg = extractResource(
        'ssh://git@bitbucket.com/user/test-repo?ref=v1.2.3'
      );
      expect(pkg).toEqual({
        currentValue: 'v1.2.3',
        datasource: GitTagsDatasource.id,
        depName: 'bitbucket.com/user/test-repo',
        lookupName: 'ssh://git@bitbucket.com/user/test-repo',
      });
    });
    it('should extract the depName if the URL includes a port number', () => {
      const pkg = extractResource(
        'ssh://git@bitbucket.com:7999/user/test-repo?ref=v1.2.3'
      );
      expect(pkg).toEqual({
        currentValue: 'v1.2.3',
        datasource: GitTagsDatasource.id,
        depName: 'bitbucket.com:7999/user/test-repo',
        lookupName: 'ssh://git@bitbucket.com:7999/user/test-repo',
      });
    });
    it('should extract the version of a non http base with subdir', () => {
      const pkg = extractResource(
        'ssh://git@bitbucket.com/user/test-repo/subdir?ref=v1.2.3'
      );
      expect(pkg).toEqual({
        currentValue: 'v1.2.3',
        datasource: GitTagsDatasource.id,
        depName: 'bitbucket.com/user/test-repo',
        lookupName: 'ssh://git@bitbucket.com/user/test-repo',
      });
    });
    it('should extract out the version of an github base', () => {
      const base = 'github.com/fluxcd/flux/deploy';
      const version = 'v1.0.0';
      const sample = {
        currentValue: version,
        datasource: datasourceGitHubTags.id,
        depName: 'fluxcd/flux',
      };

      const pkg = extractResource(`${base}?ref=${version}`);
      expect(pkg).toEqual(sample);
    });
    it('should extract out the version of a git base', () => {
      const base = 'git@github.com:user/repo.git';
      const version = 'v1.0.0';
      const sample = {
        currentValue: version,
        datasource: datasourceGitHubTags.id,
        depName: 'user/repo',
      };

      const pkg = extractResource(`${base}?ref=${version}`);
      expect(pkg).toEqual(sample);
    });
    it('should extract out the version of a git base with subdir', () => {
      const base = 'git@github.com:user/repo.git/subdir';
      const version = 'v1.0.0';
      const sample = {
        currentValue: version,
        datasource: datasourceGitHubTags.id,
        depName: 'user/repo',
      };

      const pkg = extractResource(`${base}?ref=${version}`);
      expect(pkg).toEqual(sample);
    });
  });
  describe('extractHelmChart', () => {
    it('should return null on a null input', () => {
      const pkg = extractHelmChart({
        name: null,
        repo: null,
        version: null,
      });
      expect(pkg).toBeNull();
    });
    it('should correctly extract a chart', () => {
      const registryUrl = 'https://docs.renovatebot.com/helm-charts';
      const sample = {
        depName: 'renovate',
        currentValue: '29.6.0',
        registryUrls: [registryUrl],
        datasource: HelmDatasource.id,
      };
      const pkg = extractHelmChart({
        name: sample.depName,
        version: sample.currentValue,
        repo: registryUrl,
      });
      expect(pkg).toEqual(sample);
    });
  });
  describe('image extraction', () => {
    it('should return null on a null input', () => {
      const pkg = extractImage({
        name: null,
        newTag: null,
      });
      expect(pkg).toBeNull();
    });
    it('should correctly extract a default image', () => {
      const sample = {
        currentDigest: undefined,
        currentValue: 'v1.0.0',
        datasource: datasourceDocker.id,
        replaceString: 'v1.0.0',
        depName: 'node',
      };
      const pkg = extractImage({
        name: sample.depName,
        newTag: sample.currentValue,
      });
      expect(pkg).toEqual(sample);
    });
    it('should correctly extract an image in a repo', () => {
      const sample = {
        currentDigest: undefined,
        currentValue: 'v1.0.0',
        datasource: datasourceDocker.id,
        replaceString: 'v1.0.0',
        depName: 'test/node',
      };
      const pkg = extractImage({
        name: sample.depName,
        newTag: sample.currentValue,
      });
      expect(pkg).toEqual(sample);
    });
    it('should correctly extract from a different registry', () => {
      const sample = {
        currentDigest: undefined,
        currentValue: 'v1.0.0',
        datasource: datasourceDocker.id,
        replaceString: 'v1.0.0',
        depName: 'quay.io/repo/image',
      };
      const pkg = extractImage({
        name: sample.depName,
        newTag: sample.currentValue,
      });
      expect(pkg).toEqual(sample);
    });
    it('should correctly extract from a different port', () => {
      const sample = {
        currentDigest: undefined,
        currentValue: 'v1.0.0',
        datasource: datasourceDocker.id,
        replaceString: 'v1.0.0',
        depName: 'localhost:5000/repo/image',
      };
      const pkg = extractImage({
        name: sample.depName,
        newTag: sample.currentValue,
      });
      expect(pkg).toEqual(sample);
    });
    it('should correctly extract from a multi-depth registry', () => {
      const sample = {
        currentDigest: undefined,
        currentValue: 'v1.0.0',
        replaceString: 'v1.0.0',
        datasource: datasourceDocker.id,
        depName: 'localhost:5000/repo/image/service',
      };
      const pkg = extractImage({
        name: sample.depName,
        newTag: sample.currentValue,
      });
      expect(pkg).toEqual(sample);
    });
  });
  describe('extractPackageFile()', () => {
    it('returns null for non kustomize kubernetes files', () => {
      expect(extractPackageFile(nonKustomize)).toBeNull();
    });
    it('extracts multiple image lines', () => {
      const res = extractPackageFile(kustomizeWithLocal);
      expect(res.deps).toMatchSnapshot();
      expect(res.deps).toHaveLength(2);
    });
    it('extracts ssh dependency', () => {
      const res = extractPackageFile(kustomizeGitSSHBase);
      expect(res.deps).toMatchSnapshot();
      expect(res.deps).toHaveLength(1);
    });
    it('extracts ssh dependency with a subdir', () => {
      const res = extractPackageFile(kustomizeGitSSHSubdir);
      expect(res.deps).toMatchSnapshot();
      expect(res.deps).toHaveLength(1);
    });
    it('extracts http dependency', () => {
      const res = extractPackageFile(kustomizeHTTP);
      expect(res.deps).toMatchSnapshot();
      expect(res.deps).toHaveLength(2);
      expect(res.deps[0].currentValue).toBe('v0.0.1');
      expect(res.deps[1].currentValue).toBe('1.19.0');
      expect(res.deps[1].depName).toBe('fluxcd/flux');
    });
    it('should extract out image versions', () => {
      const res = extractPackageFile(gitImages);
      expect(res.deps).toMatchSnapshot();
      expect(res.deps).toHaveLength(6);
      expect(res.deps[0].currentValue).toBe('v0.1.0');
      expect(res.deps[1].currentValue).toBe('v0.0.1');
      expect(res.deps[5].skipReason).toEqual(SkipReason.InvalidValue);
    });
    it('ignores non-Kubernetes empty files', () => {
      expect(extractPackageFile('')).toBeNull();
    });
    it('does nothing with kustomize empty kustomize files', () => {
      expect(extractPackageFile(kustomizeEmpty)).toBeNull();
    });
    it('should extract bases resources and components from their respective blocks', () => {
      const res = extractPackageFile(kustomizeDepsInResources);
      expect(res).not.toBeNull();
      expect(res.deps).toMatchSnapshot();
      expect(res.deps).toHaveLength(3);
      expect(res.deps[0].currentValue).toBe('v0.0.1');
      expect(res.deps[1].currentValue).toBe('1.19.0');
      expect(res.deps[2].currentValue).toBe('1.18.0');
      expect(res.deps[0].depName).toBe('moredhel/remote-kustomize');
      expect(res.deps[1].depName).toBe('fluxcd/flux');
      expect(res.deps[2].depName).toBe('fluxcd/flux');
      expect(res.deps[0].depType).toBe('Kustomization');
      expect(res.deps[1].depType).toBe('Kustomization');
      expect(res.deps[2].depType).toBe('Kustomization');
    });
    it('should extract dependencies when kind is Component', () => {
      const res = extractPackageFile(kustomizeComponent);
      expect(res).not.toBeNull();
      expect(res.deps).toMatchSnapshot();
      expect(res.deps).toHaveLength(3);
      expect(res.deps[0].currentValue).toBe('1.19.0');
      expect(res.deps[1].currentValue).toBe('1.18.0');
      expect(res.deps[2].currentValue).toBe('v0.1.0');
      expect(res.deps[0].depName).toBe('fluxcd/flux');
      expect(res.deps[1].depName).toBe('fluxcd/flux');
      expect(res.deps[2].depName).toBe('node');
      expect(res.deps[0].depType).toBe('Component');
      expect(res.deps[1].depType).toBe('Component');
      expect(res.deps[2].depType).toBe('Component');
    });

    const postgresDigest =
      'sha256:b0cfe264cb1143c7c660ddfd5c482464997d62d6bc9f97f8fdf3deefce881a8c';

    it('extracts from newTag', () => {
      expect(extractPackageFile(newTag)).toMatchSnapshot({
        deps: [
          {
            currentDigest: undefined,
            currentValue: '11',
            replaceString: '11',
          },
          {
            currentDigest: postgresDigest,
            currentValue: '11',
            replaceString: `11@${postgresDigest}`,
          },
          {
            skipReason: SkipReason.InvalidValue,
          },
        ],
      });
    });

    it('extracts from digest', () => {
      expect(extractPackageFile(digest)).toMatchSnapshot({
        deps: [
          {
            currentDigest: postgresDigest,
            currentValue: undefined,
            replaceString: postgresDigest,
          },
          {
            currentDigest: postgresDigest,
            currentValue: '11',
            replaceString: postgresDigest,
          },
          {
            skipReason: SkipReason.InvalidDependencySpecification,
          },
          {
            skipReason: SkipReason.InvalidValue,
          },
          {
            skipReason: SkipReason.InvalidValue,
          },
        ],
      });
    });

    it('extracts newName', () => {
      expect(extractPackageFile(newName)).toMatchSnapshot({
        deps: [
          {
            depName: 'awesome/postgres',
            depType: 'Kustomization',
            currentDigest: postgresDigest,
            currentValue: '11',
            replaceString: `awesome/postgres:11@${postgresDigest}`,
          },
          {
            depName: 'awesome/postgres',
            depType: 'Kustomization',
            currentDigest: undefined,
            currentValue: '11',
            replaceString: 'awesome/postgres:11',
          },
          {
            depName: 'awesome/postgres',
            depType: 'Kustomization',
            currentDigest: postgresDigest,
            currentValue: undefined,
            replaceString: `awesome/postgres@${postgresDigest}`,
          },
        ],
      });
    });

    it('parses helmChart field', () => {
      const res = extractPackageFile(kustomizeHelmChart);
      expect(res).toMatchSnapshot({
        deps: [
          {
            depType: 'HelmChart',
            depName: 'minecraft',
            currentValue: '3.1.3',
            registryUrls: ['https://itzg.github.io/minecraft-server-charts'],
          },
        ],
      });
    });
  });
});<|MERGE_RESOLUTION|>--- conflicted
+++ resolved
@@ -5,11 +5,7 @@
 import { HelmDatasource } from '../../datasource/helm';
 import { SkipReason } from '../../types';
 import {
-<<<<<<< HEAD
-  extractBase,
   extractHelmChart,
-=======
->>>>>>> 3aaf2761
   extractImage,
   extractPackageFile,
   extractResource,
