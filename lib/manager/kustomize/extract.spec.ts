import { getName, loadFixture } from '../../../test/util';
import * as datasourceDocker from '../../datasource/docker';
import * as datasourceGitTags from '../../datasource/git-tags';
import * as datasourceGitHubTags from '../../datasource/github-tags';
import { SkipReason } from '../../types';
import * as dockerVersioning from '../../versioning/docker';
import {
  extractBase,
  extractImage,
  extractPackageFile,
  parseKustomize,
} from './extract';

const kustomizeGitSSHBase = loadFixture('gitSshBase.yaml');
const kustomizeEmpty = loadFixture('kustomizeEmpty.yaml');
const kustomizeGitSSHSubdir = loadFixture('gitSubdir.yaml');
const kustomizeHTTP = loadFixture('kustomizeHttp.yaml');
const kustomizeWithLocal = loadFixture('kustomizeWithLocal.yaml');
const nonKustomize = loadFixture('service.yaml');
const gitImages = loadFixture('gitImages.yaml');
const kustomizeDepsInResources = loadFixture('depsInResources.yaml');
const sha = loadFixture('sha.yaml');
const digest = loadFixture('digest.yaml');

describe(getName(), () => {
  it('should successfully parse a valid kustomize file', () => {
    const file = parseKustomize(kustomizeGitSSHBase);
    expect(file).not.toBeNull();
  });
  it('return null on an invalid file', () => {
    const file = parseKustomize('');
    expect(file).toBeNull();
  });
  describe('extractBase', () => {
    it('should return null for a local base', () => {
      const res = extractBase('./service-1');
      expect(res).toBeNull();
    });
    it('should extract out the version of an http base', () => {
      const base = 'https://github.com/user/test-repo.git';
      const version = 'v1.0.0';
      const sample = {
        currentValue: version,
        datasource: datasourceGitHubTags.id,
        depName: 'user/test-repo',
      };

      const pkg = extractBase(`${base}?ref=${version}`);
      expect(pkg).toEqual(sample);
    });
    it('should extract the version of a non http base', () => {
      const pkg = extractBase(
        'ssh://git@bitbucket.com/user/test-repo?ref=v1.2.3'
      );
      expect(pkg).toEqual({
        currentValue: 'v1.2.3',
        datasource: datasourceGitTags.id,
        depName: 'bitbucket.com/user/test-repo',
        lookupName: 'ssh://git@bitbucket.com/user/test-repo',
      });
    });
    it('should extract the depName if the URL includes a port number', () => {
      const pkg = extractBase(
        'ssh://git@bitbucket.com:7999/user/test-repo?ref=v1.2.3'
      );
      expect(pkg).toEqual({
        currentValue: 'v1.2.3',
        datasource: datasourceGitTags.id,
        depName: 'bitbucket.com:7999/user/test-repo',
        lookupName: 'ssh://git@bitbucket.com:7999/user/test-repo',
      });
    });
    it('should extract the version of a non http base with subdir', () => {
      const pkg = extractBase(
        'ssh://git@bitbucket.com/user/test-repo/subdir?ref=v1.2.3'
      );
      expect(pkg).toEqual({
        currentValue: 'v1.2.3',
        datasource: datasourceGitTags.id,
        depName: 'bitbucket.com/user/test-repo',
        lookupName: 'ssh://git@bitbucket.com/user/test-repo',
      });
    });
    it('should extract out the version of an github base', () => {
      const base = 'github.com/fluxcd/flux/deploy';
      const version = 'v1.0.0';
      const sample = {
        currentValue: version,
        datasource: datasourceGitHubTags.id,
        depName: 'fluxcd/flux',
      };

      const pkg = extractBase(`${base}?ref=${version}`);
      expect(pkg).toEqual(sample);
    });
    it('should extract out the version of a git base', () => {
      const base = 'git@github.com:user/repo.git';
      const version = 'v1.0.0';
      const sample = {
        currentValue: version,
        datasource: datasourceGitHubTags.id,
        depName: 'user/repo',
      };

      const pkg = extractBase(`${base}?ref=${version}`);
      expect(pkg).toEqual(sample);
    });
    it('should extract out the version of a git base with subdir', () => {
      const base = 'git@github.com:user/repo.git/subdir';
      const version = 'v1.0.0';
      const sample = {
        currentValue: version,
        datasource: datasourceGitHubTags.id,
        depName: 'user/repo',
      };

      const pkg = extractBase(`${base}?ref=${version}`);
      expect(pkg).toEqual(sample);
    });
  });
  describe('image extraction', () => {
    it('should return null on a null input', () => {
      const pkg = extractImage({
        name: null,
        newTag: null,
      });
      expect(pkg).toBeNull();
    });
    it('should correctly extract a default image', () => {
      const sample = {
        currentDigest: undefined,
        currentValue: 'v1.0.0',
        datasource: datasourceDocker.id,
        replaceString: 'v1.0.0',
        versioning: dockerVersioning.id,
        depName: 'node',
      };
      const pkg = extractImage({
        name: sample.depName,
        newTag: sample.currentValue,
      });
      expect(pkg).toEqual(sample);
    });
    it('should correctly extract an image in a repo', () => {
      const sample = {
        currentDigest: undefined,
        currentValue: 'v1.0.0',
        datasource: datasourceDocker.id,
        replaceString: 'v1.0.0',
        versioning: dockerVersioning.id,
        depName: 'test/node',
      };
      const pkg = extractImage({
        name: sample.depName,
        newTag: sample.currentValue,
      });
      expect(pkg).toEqual(sample);
    });
    it('should correctly extract from a different registry', () => {
      const sample = {
        currentDigest: undefined,
        currentValue: 'v1.0.0',
        datasource: datasourceDocker.id,
        replaceString: 'v1.0.0',
        versioning: dockerVersioning.id,
        depName: 'quay.io/repo/image',
      };
      const pkg = extractImage({
        name: sample.depName,
        newTag: sample.currentValue,
      });
      expect(pkg).toEqual(sample);
    });
    it('should correctly extract from a different port', () => {
      const sample = {
        currentDigest: undefined,
        currentValue: 'v1.0.0',
        datasource: datasourceDocker.id,
        versioning: dockerVersioning.id,
        replaceString: 'v1.0.0',
        depName: 'localhost:5000/repo/image',
      };
      const pkg = extractImage({
        name: sample.depName,
        newTag: sample.currentValue,
      });
      expect(pkg).toEqual(sample);
    });
    it('should correctly extract from a multi-depth registry', () => {
      const sample = {
        currentDigest: undefined,
        currentValue: 'v1.0.0',
        replaceString: 'v1.0.0',
        datasource: datasourceDocker.id,
        versioning: dockerVersioning.id,
        depName: 'localhost:5000/repo/image/service',
      };
      const pkg = extractImage({
        name: sample.depName,
        newTag: sample.currentValue,
      });
      expect(pkg).toEqual(sample);
    });
  });
  describe('extractPackageFile()', () => {
    it('returns null for non kustomize kubernetes files', () => {
      expect(extractPackageFile(nonKustomize)).toBeNull();
    });
    it('extracts multiple image lines', () => {
      const res = extractPackageFile(kustomizeWithLocal);
      expect(res.deps).toMatchSnapshot();
      expect(res.deps).toHaveLength(2);
    });
    it('extracts ssh dependency', () => {
      const res = extractPackageFile(kustomizeGitSSHBase);
      expect(res.deps).toMatchSnapshot();
      expect(res.deps).toHaveLength(1);
    });
    it('extracts ssh dependency with a subdir', () => {
      const res = extractPackageFile(kustomizeGitSSHSubdir);
      expect(res.deps).toMatchSnapshot();
      expect(res.deps).toHaveLength(1);
    });
    it('extracts http dependency', () => {
      const res = extractPackageFile(kustomizeHTTP);
      expect(res.deps).toMatchSnapshot();
      expect(res.deps).toHaveLength(2);
      expect(res.deps[0].currentValue).toEqual('v0.0.1');
      expect(res.deps[1].currentValue).toEqual('1.19.0');
      expect(res.deps[1].depName).toEqual('fluxcd/flux');
    });
    it('should extract out image versions', () => {
      const res = extractPackageFile(gitImages);
      expect(res.deps).toMatchSnapshot();
      expect(res.deps).toHaveLength(6);
      expect(res.deps[0].currentValue).toEqual('v0.1.0');
      expect(res.deps[1].currentValue).toEqual('v0.0.1');
      expect(res.deps[5].skipReason).toEqual(SkipReason.InvalidValue);
    });
    it('ignores non-Kubernetes empty files', () => {
      expect(extractPackageFile('')).toBeNull();
    });
    it('does nothing with kustomize empty kustomize files', () => {
      expect(extractPackageFile(kustomizeEmpty)).toBeNull();
    });
    it('should extract bases from bases block and the resources block', () => {
      const res = extractPackageFile(kustomizeDepsInResources);
      expect(res).not.toBeNull();
      expect(res.deps).toMatchSnapshot();
      expect(res.deps).toHaveLength(2);
      expect(res.deps[0].currentValue).toEqual('v0.0.1');
      expect(res.deps[1].currentValue).toEqual('1.19.0');
      expect(res.deps[1].depName).toEqual('fluxcd/flux');
    });
<<<<<<< HEAD
    it('extracts sha256 from newTag', () => {
=======
    it('extracts sha256 instead of tag', () => {
      // FIXME: explicit assert condition
>>>>>>> 04fd4de9
      expect(extractPackageFile(sha)).toMatchSnapshot();
    });
    it('extracts digest, ignoring newTag', () => {
      expect(extractPackageFile(digest)).toMatchSnapshot();
    });
  });
});<|MERGE_RESOLUTION|>--- conflicted
+++ resolved
@@ -252,12 +252,8 @@
       expect(res.deps[1].currentValue).toEqual('1.19.0');
       expect(res.deps[1].depName).toEqual('fluxcd/flux');
     });
-<<<<<<< HEAD
     it('extracts sha256 from newTag', () => {
-=======
-    it('extracts sha256 instead of tag', () => {
       // FIXME: explicit assert condition
->>>>>>> 04fd4de9
       expect(extractPackageFile(sha)).toMatchSnapshot();
     });
     it('extracts digest, ignoring newTag', () => {
