--- conflicted
+++ resolved
@@ -13,14 +13,9 @@
 
 export interface Kustomize {
   kind: string;
-<<<<<<< HEAD
-  bases: string[];
-  images: Image[];
-  helmCharts?: HelmChart[];
-=======
   bases?: string[]; // deprecated since kustomize v2.1.0
   resources?: string[];
   components?: string[];
   images?: Image[];
->>>>>>> 3aaf2761
+  helmCharts?: HelmChart[];
 }