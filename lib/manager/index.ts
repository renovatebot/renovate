import {
  ExtractConfig,
  ManagerApi,
  PackageFile,
  PackageUpdateConfig,
  RangeConfig,
  Result,
  PackageUpdateResult,
} from './common';
import { RangeStrategy } from '../versioning';

const managerList = [
  'ansible',
  'bazel',
  'buildkite',
  'bundler',
  'cargo',
  'circleci',
  'composer',
  'deps-edn',
  'docker-compose',
  'dockerfile',
  'droneci',
  'git-submodules',
  'github-actions',
  'gitlabci',
  'gitlabci-include',
  'gomod',
  'gradle',
  'gradle-wrapper',
  'helm-requirements',
  'homebrew',
  'kubernetes',
  'leiningen',
  'maven',
  'meteor',
  'mix',
  'npm',
  'nuget',
  'nvm',
  'pip_requirements',
  'pip_setup',
  'pipenv',
  'poetry',
  'pub',
  'sbt',
  'swift',
  'terraform',
  'travis',
  'ruby-version',
];

const managers: Record<string, ManagerApi> = {};
for (const manager of managerList) {
  managers[manager] = require(`./${manager}`); // eslint-disable-line
}

const languageList = [
  'dart',
  'docker',
  'dotnet',
  'elixir',
  'golang',
  'js',
  'node',
  'php',
  'python',
  'ruby',
  'rust',
];

export const get = <T extends keyof ManagerApi>(
  manager: string,
  name: T
): ManagerApi[T] => managers[manager][name];
export const getLanguageList = (): string[] => languageList;
export const getManagerList = (): string[] => managerList;

export function extractAllPackageFiles(
  manager: string,
  config: ExtractConfig,
  files: string[]
): Result<PackageFile[] | null> {
  return managers[manager] && managers[manager].extractAllPackageFiles
    ? managers[manager].extractAllPackageFiles(config, files)
    : null;
}

export function getPackageUpdates(
  manager: string,
  config: PackageUpdateConfig
): Result<PackageUpdateResult[]> | null {
  return managers[manager] && managers[manager].getPackageUpdates
    ? managers[manager].getPackageUpdates(config)
    : null;
}

export function extractPackageFile(
  manager: string,
  fileContent: string,
  fileName?: string,
  config?: ExtractConfig
): Result<PackageFile | null> {
  return managers[manager] && managers[manager].extractPackageFile
    ? managers[manager].extractPackageFile({
<<<<<<< HEAD
        fileContent: content,
=======
        fileContent,
>>>>>>> 33ebe343
        fileName,
        config,
      })
    : null;
}

export function getRangeStrategy(config: RangeConfig): RangeStrategy {
  const { manager, rangeStrategy } = config;
  if (managers[manager].getRangeStrategy) {
    // Use manager's own function if it exists
    return managers[manager].getRangeStrategy(config);
  }
  if (rangeStrategy === 'auto') {
    // default to 'replace' for auto
    return 'replace';
  }
  return config.rangeStrategy;
}<|MERGE_RESOLUTION|>--- conflicted
+++ resolved
@@ -103,11 +103,7 @@
 ): Result<PackageFile | null> {
   return managers[manager] && managers[manager].extractPackageFile
     ? managers[manager].extractPackageFile({
-<<<<<<< HEAD
-        fileContent: content,
-=======
         fileContent,
->>>>>>> 33ebe343
         fileName,
         config,
       })
