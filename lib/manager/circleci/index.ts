import { extractPackageFile } from './extract';
<<<<<<< HEAD
import { LANGUAGE_DOCKER } from '../../constants/languages';

const language = LANGUAGE_DOCKER;
export const autoReplace = true;
export { extractPackageFile, language };
=======
import { updateDependency } from './update';

export { extractPackageFile, updateDependency };
>>>>>>> a942b421

export const defaultConfig = {
  fileMatch: ['(^|/).circleci/config.yml$'],
};<|MERGE_RESOLUTION|>--- conflicted
+++ resolved
@@ -1,15 +1,7 @@
 import { extractPackageFile } from './extract';
-<<<<<<< HEAD
-import { LANGUAGE_DOCKER } from '../../constants/languages';
 
-const language = LANGUAGE_DOCKER;
 export const autoReplace = true;
-export { extractPackageFile, language };
-=======
-import { updateDependency } from './update';
-
-export { extractPackageFile, updateDependency };
->>>>>>> a942b421
+export { extractPackageFile };
 
 export const defaultConfig = {
   fileMatch: ['(^|/).circleci/config.yml$'],
