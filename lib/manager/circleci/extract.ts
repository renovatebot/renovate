--- conflicted
+++ resolved
@@ -1,11 +1,8 @@
 import { logger } from '../../logger';
 import { getDep } from '../dockerfile/extract';
 import { PackageFile, PackageDependency } from '../common';
-<<<<<<< HEAD
 import { DEP_TYPE_DOCKER, DEP_TYPE_ORB } from '../../constants/dependency';
-=======
 import { DATASOURCE_ORB } from '../../constants/data-binary-source';
->>>>>>> 982d5e9d
 
 export function extractPackageFile(content: string): PackageFile | null {
   const deps: PackageDependency[] = [];
