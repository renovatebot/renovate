--- conflicted
+++ resolved
@@ -1,8 +1,4 @@
-<<<<<<< HEAD
 Currently, Terraform supports renovating the following dependencies, where sub points represent hosting options of the dependencies:
-=======
-Currently Terraform support is limited to Terraform registry sources and GitHub sources that include SemVer refs, e.g. like `github.com/hashicorp/example?ref=v1.0.0`.
->>>>>>> 7a2d672b
 
 - modules
   - GitTags
@@ -24,7 +20,6 @@
 - `<= 1.2.0`: version 1.2.0 or older
 - `~> 1.2.0`: any non-beta version >= 1.2.0 and < 1.3.0, e.g. 1.2.X
 - `~> 1.2`: any non-beta version >= 1.2.0 and < 2.0.0, e.g. 1.X.Y
-<<<<<<< HEAD
 - `>= 1.0.0, <= 2.0.0`: any version between 1.0.0 and 2.0.0 inclusive
 
 For fine-grained control, e.g. to turn off only parts of this manager, there are following `depTypes` provided:
@@ -39,8 +34,5 @@
 | docker container            | docker_container  |
 | docker image                |   docker_image    |
 | docker service              |  docker_service   |
-=======
-- `>= 1.0.0`, <= 2.0.0`: any version between 1.0.0 and 2.0.0 inclusive
 
-If you need to change the versioning format, read the [versioning](https://docs.renovatebot.com/modules/versioning/) documentation to learn more.
->>>>>>> 7a2d672b
+If you need to change the versioning format, read the [versioning](https://docs.renovatebot.com/modules/versioning/) documentation to learn more.