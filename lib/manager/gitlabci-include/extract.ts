--- conflicted
+++ resolved
@@ -1,16 +1,12 @@
 import is from '@sindresorhus/is';
 import yaml from 'js-yaml';
 import { logger } from '../../logger';
-<<<<<<< HEAD
 import {
   PackageDependency,
   PackageFile,
   ExtractPackageFileConfig,
 } from '../common';
-=======
-import { PackageDependency, ExtractConfig, PackageFile } from '../common';
 import { DATASOURCE_GITLAB } from '../../constants/data-binary-source';
->>>>>>> 58c444cb
 
 function extractDepFromInclude(includeObj: {
   file: any;
