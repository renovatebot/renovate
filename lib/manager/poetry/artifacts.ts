import is from '@sindresorhus/is';
import { parse, join } from 'upath';
import { outputFile, readFile } from 'fs-extra';
import { exec, ExecOptions } from '../../util/exec';
import { logger } from '../../logger';
import { UpdateArtifactsConfig, UpdateArtifactsResult } from '../common';
import { platform } from '../../platform';
import { BINARY_SOURCE_DOCKER } from '../../constants/data-binary-source';

export async function updateArtifacts(
  packageFileName: string,
  updatedDeps: string[],
  newPackageFileContent: string,
  config: UpdateArtifactsConfig
): Promise<UpdateArtifactsResult[] | null> {
  logger.debug(`poetry.updateArtifacts(${packageFileName})`);
  if (!is.nonEmptyArray(updatedDeps)) {
    logger.debug('No updated poetry deps - returning null');
    return null;
  }
  const subDirectory = parse(packageFileName).dir;
  let lockFileName = join(subDirectory, 'poetry.lock');
  let existingLockFileContent = await platform.getFile(lockFileName);
  if (!existingLockFileContent) {
    lockFileName = join(subDirectory, 'pyproject.lock');
    existingLockFileContent = await platform.getFile(lockFileName);
    if (!existingLockFileContent) {
      logger.debug(`No lock file found`);
      return null;
    }
  }
  logger.debug(`Updating ${lockFileName}`);
  const localPackageFileName = join(config.localDir, packageFileName);
  const localLockFileName = join(config.localDir, lockFileName);
  try {
    await outputFile(localPackageFileName, newPackageFileContent);
<<<<<<< HEAD
    logger.debug(`Updating ${lockFileName}`);
    const cwd = join(config.localDir, subDirectory);
    const env = getChildProcessEnv();
    let cmd: string;
    if (config.binarySource === BINARY_SOURCE_DOCKER) {
=======
    const execOptions: ExecOptions = {
      cwd: join(config.localDir, subDirectory),
    };

    if (config.binarySource === 'docker') {
>>>>>>> 24d10a16
      logger.info('Running poetry via docker');
      execOptions.docker = {
        image: 'renovate/poetry',
      };
    } else {
      logger.info('Running poetry via global poetry');
    }
    const cmd: string[] = [];
    for (let i = 0; i < updatedDeps.length; i += 1) {
      const dep = updatedDeps[i];
      cmd.push(`poetry update --lock --no-interaction ${dep}`);
    }
    await exec(cmd, execOptions);
    const newPoetryLockContent = await readFile(localLockFileName, 'utf8');
    if (existingLockFileContent === newPoetryLockContent) {
      logger.debug(`${lockFileName} is unchanged`);
      return null;
    }
    logger.debug(`Returning updated ${lockFileName}`);
    return [
      {
        file: {
          name: lockFileName,
          contents: newPoetryLockContent,
        },
      },
    ];
  } catch (err) {
    logger.info({ err }, `Failed to update ${lockFileName} file`);
    return [
      {
        artifactError: {
          lockFile: lockFileName,
          stderr: err.stdout + '\n' + err.stderr,
        },
      },
    ];
  }
}<|MERGE_RESOLUTION|>--- conflicted
+++ resolved
@@ -34,19 +34,11 @@
   const localLockFileName = join(config.localDir, lockFileName);
   try {
     await outputFile(localPackageFileName, newPackageFileContent);
-<<<<<<< HEAD
-    logger.debug(`Updating ${lockFileName}`);
-    const cwd = join(config.localDir, subDirectory);
-    const env = getChildProcessEnv();
-    let cmd: string;
-    if (config.binarySource === BINARY_SOURCE_DOCKER) {
-=======
     const execOptions: ExecOptions = {
       cwd: join(config.localDir, subDirectory),
     };
 
-    if (config.binarySource === 'docker') {
->>>>>>> 24d10a16
+    if (config.binarySource === BINARY_SOURCE_DOCKER) {
       logger.info('Running poetry via docker');
       execOptions.docker = {
         image: 'renovate/poetry',
