import is from '@sindresorhus/is';
import { quote } from 'shlex';
import { getGlobalConfig } from '../../config/global';
import {
  SYSTEM_INSUFFICIENT_DISK_SPACE,
  TEMPORARY_ERROR,
} from '../../constants/error-messages';
import {
  PLATFORM_TYPE_GITHUB,
  PLATFORM_TYPE_GITLAB,
} from '../../constants/platforms';
import * as datasourcePackagist from '../../datasource/packagist';
import { logger } from '../../logger';
import { ExecOptions, exec } from '../../util/exec';
import {
  deleteLocalFile,
  ensureLocalDir,
  getSiblingFileName,
  localPathExists,
  readLocalFile,
  writeLocalFile,
} from '../../util/fs';
import { getRepoStatus } from '../../util/git';
import * as hostRules from '../../util/host-rules';
import type { UpdateArtifact, UpdateArtifactsResult } from '../types';
import type { AuthJson } from './types';
import {
  composerVersioningId,
  extractContraints,
  getComposerConstraint,
  getPhpConstraint,
} from './utils';

function getAuthJson(): string | null {
  const authJson: AuthJson = {};

  const githubCredentials = hostRules.find({
    hostType: PLATFORM_TYPE_GITHUB,
    url: 'https://api.github.com/',
  });
  if (githubCredentials?.token) {
    authJson['github-oauth'] = {
      'github.com': githubCredentials.token.replace('x-access-token:', ''),
    };
  }

  hostRules
    .findAll({ hostType: PLATFORM_TYPE_GITLAB })
    ?.forEach((gitlabHostRule) => {
      if (gitlabHostRule?.token) {
        const host = gitlabHostRule.resolvedHost || 'gitlab.com';
        authJson['gitlab-token'] = authJson['gitlab-token'] || {};
        authJson['gitlab-token'][host] = gitlabHostRule.token;
        // https://getcomposer.org/doc/articles/authentication-for-private-packages.md#gitlab-token
        authJson['gitlab-domains'] = [
          host,
          ...(authJson['gitlab-domains'] || []),
        ];
      }
    });

  hostRules
    .findAll({ hostType: datasourcePackagist.id })
    ?.forEach((hostRule) => {
      const { resolvedHost, username, password } = hostRule;
      if (resolvedHost && username && password) {
        authJson['http-basic'] = authJson['http-basic'] || {};
        authJson['http-basic'][resolvedHost] = { username, password };
      }
    });

  return is.emptyObject(authJson) ? null : JSON.stringify(authJson);
}

export async function updateArtifacts({
  packageFileName,
  updatedDeps,
  newPackageFileContent,
  config,
}: UpdateArtifact): Promise<UpdateArtifactsResult[] | null> {
  logger.debug(`composer.updateArtifacts(${packageFileName})`);

  const lockFileName = packageFileName.replace(/\.json$/, '.lock');
  const existingLockFileContent = await readLocalFile(lockFileName, 'utf8');
  if (!existingLockFileContent) {
    logger.debug('No composer.lock found');
    return null;
  }

  const vendorDir = getSiblingFileName(packageFileName, 'vendor');
  const commitVendorFiles = await localPathExists(vendorDir);
  await ensureLocalDir(vendorDir);
  try {
    await writeLocalFile(packageFileName, newPackageFileContent);

    const constraints = {
      ...extractContraints(
        JSON.parse(newPackageFileContent),
        JSON.parse(existingLockFileContent)
      ),
      ...config.constraints,
    };

    if (config.isLockFileMaintenance) {
      await deleteLocalFile(lockFileName);
    }

    const preCommands: string[] = [
      `install-tool composer ${await getComposerConstraint(constraints)}`,
    ];

    const execOptions: ExecOptions = {
      cwdFile: packageFileName,
      extraEnv: {
<<<<<<< HEAD
=======
        COMPOSER_CACHE_DIR: await ensureCacheDir('composer'),
>>>>>>> 0e50881e
        COMPOSER_AUTH: getAuthJson(),
      },
      docker: {
        preCommands,
        image: 'php',
        tagConstraint: getPhpConstraint(constraints),
        tagScheme: composerVersioningId,
      },
      cache: { COMPOSER_CACHE_DIR: 'composer' },
    };
    const cmd = 'composer';
    let args: string;
    if (config.isLockFileMaintenance) {
      args = 'install';
    } else {
      args =
        (
          'update ' + updatedDeps.map((dep) => quote(dep.depName)).join(' ')
        ).trim() + ' --with-dependencies';
    }
    if (config.composerIgnorePlatformReqs) {
      args += ' --ignore-platform-reqs';
    }
    args += ' --no-ansi --no-interaction';
    if (!getGlobalConfig().allowScripts || config.ignoreScripts) {
      args += ' --no-scripts --no-autoloader --no-plugins';
    }
    logger.debug({ cmd, args }, 'composer command');
    await exec(`${cmd} ${args}`, execOptions);
    const status = await getRepoStatus();
    if (!status.modified.includes(lockFileName)) {
      return null;
    }
    logger.debug('Returning updated composer.lock');
    const res: UpdateArtifactsResult[] = [
      {
        file: {
          name: lockFileName,
          contents: await readLocalFile(lockFileName),
        },
      },
    ];

    if (!commitVendorFiles) {
      return res;
    }

    logger.debug(`Commiting vendor files in ${vendorDir}`);
    for (const f of [...status.modified, ...status.not_added]) {
      if (f.startsWith(vendorDir)) {
        res.push({
          file: {
            name: f,
            contents: await readLocalFile(f),
          },
        });
      }
    }
    for (const f of status.deleted) {
      res.push({
        file: {
          name: '|delete|',
          contents: f,
        },
      });
    }

    return res;
  } catch (err) {
    // istanbul ignore if
    if (err.message === TEMPORARY_ERROR) {
      throw err;
    }
    if (
      err.message?.includes(
        'Your requirements could not be resolved to an installable set of packages.'
      )
    ) {
      logger.info('Composer requirements cannot be resolved');
    } else if (err.message?.includes('write error (disk full?)')) {
      throw new Error(SYSTEM_INSUFFICIENT_DISK_SPACE);
    } else {
      logger.debug({ err }, 'Failed to generate composer.lock');
    }
    return [
      {
        artifactError: {
          lockFile: lockFileName,
          stderr: err.message,
        },
      },
    ];
  }
}<|MERGE_RESOLUTION|>--- conflicted
+++ resolved
@@ -112,10 +112,6 @@
     const execOptions: ExecOptions = {
       cwdFile: packageFileName,
       extraEnv: {
-<<<<<<< HEAD
-=======
-        COMPOSER_CACHE_DIR: await ensureCacheDir('composer'),
->>>>>>> 0e50881e
         COMPOSER_AUTH: getAuthJson(),
       },
       docker: {
