--- conflicted
+++ resolved
@@ -76,15 +76,6 @@
 }: UpdateArtifact): Promise<UpdateArtifactsResult[] | null> {
   logger.debug(`composer.updateArtifacts(${packageFileName})`);
 
-<<<<<<< HEAD
-  const { allowScripts } = getAdminConfig();
-=======
-  const cacheDir = await ensureCacheDir(
-    './others/composer',
-    'COMPOSER_CACHE_DIR'
-  );
-
->>>>>>> 99a2eff8
   const lockFileName = packageFileName.replace(/\.json$/, '.lock');
   const existingLockFileContent = await readLocalFile(lockFileName);
   if (!existingLockFileContent) {
