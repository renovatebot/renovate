--- conflicted
+++ resolved
@@ -9,20 +9,12 @@
 import { getChildProcessEnv } from '../../util/exec/env';
 import { platform } from '../../platform';
 import { SYSTEM_INSUFFICIENT_DISK_SPACE } from '../../constants/error-messages';
-<<<<<<< HEAD
-import {
-  BINARY_SOURCE_AUTO,
-  BINARY_SOURCE_DOCKER,
-  BINARY_SOURCE_GLOBAL,
-  DATASOURCE_PACKAGIST,
-} from '../../constants/data-binary-source';
+import { BinarySource } from '../../util/exec/common';
+import { DATASOURCE_PACKAGIST } from '../../constants/data-binary-source';
 import {
   PLATFORM_TYPE_GITHUB,
   PLATFORM_TYPE_GITLAB,
 } from '../../constants/platfroms';
-=======
-import { BinarySource } from '../../util/exec/common';
->>>>>>> ef7357d0
 
 export async function updateArtifacts({
   packageFileName,
