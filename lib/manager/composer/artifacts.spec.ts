import { join } from 'upath';
import { envMock, exec, mockExecAll } from '../../../test/exec-util';
import { env, fs, git, mocked, partial } from '../../../test/util';
import { setAdminConfig } from '../../config/admin';
import type { RepoAdminConfig } from '../../config/types';
import {
  PLATFORM_TYPE_GITHUB,
  PLATFORM_TYPE_GITLAB,
} from '../../constants/platforms';
import * as _datasource from '../../datasource';
import * as datasourcePackagist from '../../datasource/packagist';
import * as docker from '../../util/exec/docker';
import type { StatusResult } from '../../util/git';
import * as hostRules from '../../util/host-rules';
import type { UpdateArtifactsConfig } from '../types';
import * as composer from './artifacts';

jest.mock('child_process');
jest.mock('../../util/exec/env');
jest.mock('../../../lib/datasource');
jest.mock('../../util/fs');
jest.mock('../../util/git');

const datasource = mocked(_datasource);

const config: UpdateArtifactsConfig = {
  composerIgnorePlatformReqs: true,
  ignoreScripts: false,
};

const adminConfig: RepoAdminConfig = {
  allowScripts: false,
  // `join` fixes Windows CI
  localDir: join('/tmp/github/some/repo'),
  cacheDir: join('/tmp/renovate/cache'),
};

const repoStatus = partial<StatusResult>({
  modified: [],
  not_added: [],
  deleted: [],
});

describe('.updateArtifacts()', () => {
  beforeEach(() => {
    jest.resetAllMocks();
    jest.resetModules();
    env.getChildProcessEnv.mockReturnValue(envMock.basic);
    docker.resetPrefetchedImages();
    hostRules.clear();
    setAdminConfig(adminConfig);
    fs.ensureCacheDir.mockResolvedValue('/tmp/renovate/cache/others/composer');
<<<<<<< HEAD
=======
    datasource.getPkgReleases.mockResolvedValueOnce({
      releases: [
        { version: '1.0.0' },
        { version: '1.1.0' },
        { version: '1.3.0' },
        { version: '1.10.0' },
        { version: '1.10.17' },
        { version: '2.0.14' },
        { version: '2.1.0' },
      ],
    });
>>>>>>> 67d92901
  });

  afterEach(() => {
    setAdminConfig();
  });

  it('returns if no composer.lock found', async () => {
    expect(
      await composer.updateArtifacts({
        packageFileName: 'composer.json',
        updatedDeps: [],
        newPackageFileContent: '{}',
        config,
      })
    ).toBeNull();
  });

  it('returns null if unchanged', async () => {
    fs.readLocalFile.mockResolvedValueOnce('{}');
    const execSnapshots = mockExecAll(exec);
    fs.readLocalFile.mockResolvedValueOnce('{}');
    git.getRepoStatus.mockResolvedValue(repoStatus);
    setAdminConfig({ ...adminConfig, allowScripts: true });
    expect(
      await composer.updateArtifacts({
        packageFileName: 'composer.json',
        updatedDeps: [{ depName: 'foo' }, { depName: 'bar' }],
        newPackageFileContent: '{}',
        config,
      })
    ).toBeNull();
    expect(execSnapshots).toMatchSnapshot();
  });

  it('uses hostRules to set COMPOSER_AUTH', async () => {
    hostRules.add({
      hostType: PLATFORM_TYPE_GITHUB,
      matchHost: 'api.github.com',
      token: 'github-token',
    });
    hostRules.add({
      hostType: PLATFORM_TYPE_GITLAB,
      matchHost: 'gitlab.com',
      token: 'gitlab-token',
    });
    hostRules.add({
      hostType: datasourcePackagist.id,
      matchHost: 'packagist.renovatebot.com',
      username: 'some-username',
      password: 'some-password',
    });
    hostRules.add({
      hostType: datasourcePackagist.id,
      matchHost: 'https://artifactory.yyyyyyy.com/artifactory/api/composer/',
      username: 'some-other-username',
      password: 'some-other-password',
    });
    hostRules.add({
      hostType: datasourcePackagist.id,
      username: 'some-other-username',
      password: 'some-other-password',
    });
    fs.readLocalFile.mockResolvedValueOnce('{}');
    const execSnapshots = mockExecAll(exec);
    fs.readLocalFile.mockResolvedValueOnce('{}');
    const authConfig = {
      ...config,
      registryUrls: ['https://packagist.renovatebot.com'],
    };
    git.getRepoStatus.mockResolvedValue(repoStatus);
    expect(
      await composer.updateArtifacts({
        packageFileName: 'composer.json',
        updatedDeps: [],
        newPackageFileContent: '{}',
        config: authConfig,
      })
    ).toBeNull();
    expect(execSnapshots).toMatchSnapshot();
  });

  it('returns updated composer.lock', async () => {
    fs.readLocalFile.mockResolvedValueOnce('{}');
    const execSnapshots = mockExecAll(exec);
    fs.readLocalFile.mockResolvedValueOnce('{}');
    git.getRepoStatus.mockResolvedValue({
      ...repoStatus,
      modified: ['composer.lock'],
    });
    expect(
      await composer.updateArtifacts({
        packageFileName: 'composer.json',
        updatedDeps: [],
        newPackageFileContent: '{}',
        config,
      })
    ).not.toBeNull();
    expect(execSnapshots).toMatchSnapshot();
  });

  it('supports vendor directory update', async () => {
    const foo = join('vendor/foo/Foo.php');
    const bar = join('vendor/bar/Bar.php');
    const baz = join('vendor/baz/Baz.php');
    fs.localPathExists.mockResolvedValueOnce(true);
    fs.readLocalFile.mockResolvedValueOnce('{}');
    const execSnapshots = mockExecAll(exec);
    git.getRepoStatus.mockResolvedValueOnce({
      ...repoStatus,
      modified: ['composer.lock', foo],
      not_added: [bar],
      deleted: [baz],
    });
    fs.readLocalFile.mockResolvedValueOnce('{  }');
    fs.readLocalFile.mockResolvedValueOnce('Foo');
    fs.readLocalFile.mockResolvedValueOnce('Bar');
    fs.getSiblingFileName.mockReturnValueOnce('vendor');
    const res = await composer.updateArtifacts({
      packageFileName: 'composer.json',
      updatedDeps: [],
      newPackageFileContent: '{}',
      config,
    });
    expect(res).not.toBeNull();
    expect(res?.map(({ file }) => file)).toEqual([
      { contents: '{  }', name: 'composer.lock' },
      { contents: 'Foo', name: foo },
      { contents: 'Bar', name: bar },
      { contents: baz, name: '|delete|' },
    ]);
    expect(execSnapshots).toMatchSnapshot();
  });

  it('performs lockFileMaintenance', async () => {
    fs.readLocalFile.mockResolvedValueOnce('{}');
    const execSnapshots = mockExecAll(exec);
    fs.readLocalFile.mockResolvedValueOnce('{  }');
    git.getRepoStatus.mockResolvedValue({
      ...repoStatus,
      modified: ['composer.lock'],
    });
    expect(
      await composer.updateArtifacts({
        packageFileName: 'composer.json',
        updatedDeps: [],
        newPackageFileContent: '{}',
        config: {
          ...config,
          isLockFileMaintenance: true,
        },
      })
    ).not.toBeNull();
    expect(execSnapshots).toMatchSnapshot();
  });

  it('supports docker mode', async () => {
    setAdminConfig({ ...adminConfig, binarySource: 'docker' });
    fs.readLocalFile.mockResolvedValueOnce('{}');

    const execSnapshots = mockExecAll(exec);

    fs.readLocalFile.mockResolvedValueOnce('{  }');

    datasource.getPkgReleases.mockResolvedValueOnce({
      releases: [
        { version: '7.2.34' },
        { version: '7.3' }, // composer versioning bug
        { version: '7.3.29' },
        { version: '7.4.22' },
        { version: '8.0.6' },
      ],
    });

    git.getRepoStatus.mockResolvedValue({
      ...repoStatus,
      modified: ['composer.lock'],
    });

    expect(
      await composer.updateArtifacts({
        packageFileName: 'composer.json',
        updatedDeps: [],
        newPackageFileContent: '{}',
        config: { ...config, constraints: { composer: '^1.10.0', php: '7.3' } },
      })
    ).not.toBeNull();
    expect(execSnapshots).toMatchSnapshot();
    expect(execSnapshots).toHaveLength(3);
  });

  it('supports global mode', async () => {
    setAdminConfig({ ...adminConfig, binarySource: 'global' });
    fs.readLocalFile.mockResolvedValueOnce('{}');
    const execSnapshots = mockExecAll(exec);
    fs.readLocalFile.mockResolvedValueOnce('{ }');
    git.getRepoStatus.mockResolvedValue({
      ...repoStatus,
      modified: ['composer.lock'],
    });
    expect(
      await composer.updateArtifacts({
        packageFileName: 'composer.json',
        updatedDeps: [],
        newPackageFileContent: '{}',
        config,
      })
    ).not.toBeNull();
    expect(execSnapshots).toMatchSnapshot();
  });

  it('catches errors', async () => {
    fs.readLocalFile.mockResolvedValueOnce('{}');
    fs.writeLocalFile.mockImplementationOnce(() => {
      throw new Error('not found');
    });
    // FIXME: explicit assert condition
    expect(
      await composer.updateArtifacts({
        packageFileName: 'composer.json',
        updatedDeps: [],
        newPackageFileContent: '{}',
        config,
      })
    ).toMatchSnapshot();
  });

  it('catches unmet requirements errors', async () => {
    fs.readLocalFile.mockResolvedValueOnce('{}');
    fs.writeLocalFile.mockImplementationOnce(() => {
      throw new Error(
        'fooYour requirements could not be resolved to an installable set of packages.bar'
      );
    });
    // FIXME: explicit assert condition
    expect(
      await composer.updateArtifacts({
        packageFileName: 'composer.json',
        updatedDeps: [],
        newPackageFileContent: '{}',
        config,
      })
    ).toMatchSnapshot();
  });

  it('throws for disk space', async () => {
    fs.readLocalFile.mockResolvedValueOnce('{}');
    fs.writeLocalFile.mockImplementationOnce(() => {
      throw new Error(
        'vendor/composer/07fe2366/sebastianbergmann-php-code-coverage-c896779/src/Report/Html/Renderer/Template/js/d3.min.js:  write error (disk full?).  Continue? (y/n/^C) '
      );
    });
    await expect(
      composer.updateArtifacts({
        packageFileName: 'composer.json',
        updatedDeps: [],
        newPackageFileContent: '{}',
        config,
      })
    ).rejects.toThrow();
  });

  it('disables ignorePlatformReqs', async () => {
    fs.readLocalFile.mockResolvedValueOnce('{}');
    const execSnapshots = mockExecAll(exec);
    fs.readLocalFile.mockResolvedValueOnce('{ }');
    git.getRepoStatus.mockResolvedValue({
      ...repoStatus,
      modified: ['composer.lock'],
    });
    expect(
      await composer.updateArtifacts({
        packageFileName: 'composer.json',
        updatedDeps: [],
        newPackageFileContent: '{}',
        config: {
          ...config,
          composerIgnorePlatformReqs: false,
        },
      })
    ).not.toBeNull();
    expect(execSnapshots).toMatchSnapshot();
  });
});<|MERGE_RESOLUTION|>--- conflicted
+++ resolved
@@ -50,8 +50,6 @@
     hostRules.clear();
     setAdminConfig(adminConfig);
     fs.ensureCacheDir.mockResolvedValue('/tmp/renovate/cache/others/composer');
-<<<<<<< HEAD
-=======
     datasource.getPkgReleases.mockResolvedValueOnce({
       releases: [
         { version: '1.0.0' },
@@ -63,7 +61,6 @@
         { version: '2.1.0' },
       ],
     });
->>>>>>> 67d92901
   });
 
   afterEach(() => {
