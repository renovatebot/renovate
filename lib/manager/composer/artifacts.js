const is = require('@sindresorhus/is');
const URL = require('url');
const { exec } = require('child-process-promise');
const fs = require('fs-extra');
const upath = require('upath');
const hostRules = require('../../util/host-rules');

module.exports = {
<<<<<<< HEAD
  getArtifacts,
  createArtifacts,
=======
  updateArtifacts,
>>>>>>> c911a2df
};

async function updateArtifacts(
  packageFileName,
  updatedDeps,
  newPackageFileContent,
  config
) {
  logger.debug(`composer.updateArtifacts(${packageFileName})`);
  process.env.COMPOSER_CACHE_DIR =
    process.env.COMPOSER_CACHE_DIR ||
    upath.join(config.cacheDir, './others/composer');
  await fs.ensureDir(process.env.COMPOSER_CACHE_DIR);
  logger.debug('Using composer cache ' + process.env.COMPOSER_CACHE_DIR);
  const lockFileName = packageFileName.replace(/\.json$/, '.lock');
  const existingLockFileContent = await platform.getFile(lockFileName);
  if (!existingLockFileContent) {
    logger.debug('No composer.lock found');
    return null;
  }
  const cwd = upath.join(config.localDir, upath.dirname(packageFileName));
  await fs.ensureDir(upath.join(cwd, 'vendor'));
  let stdout;
  let stderr;
  try {
    const localPackageFileName = upath.join(config.localDir, packageFileName);
    await fs.outputFile(localPackageFileName, newPackageFileContent);
    const localLockFileName = upath.join(config.localDir, lockFileName);
    const authJson = {};
    let credentials = hostRules.find({
      hostType: 'github',
      url: 'https://api.github.com/',
    });
    // istanbul ignore if
    if (credentials && credentials.token) {
      authJson['github-oauth'] = {
        'github.com': credentials.token,
      };
    }
    credentials = hostRules.find({
      hostType: 'gitlab',
      url: 'https://gitlab.com/api/v4/',
    });
    // istanbul ignore if
    if (credentials && credentials.token) {
      authJson['gitlab-token'] = {
        'gitlab.com': credentials.token,
      };
    }
    try {
      // istanbul ignore else
      if (is.array(config.registryUrls)) {
        for (const regUrl of config.registryUrls) {
          if (regUrl.url) {
            const { host } = URL.parse(regUrl.url);
            const hostRule = hostRules.find({
              hostType: 'packagist',
              url: regUrl.url,
            });
            // istanbul ignore else
            if (hostRule.username && hostRule.password) {
              logger.debug('Setting packagist auth for host ' + host);
              authJson['http-basic'] = authJson['http-basic'] || {};
              authJson['http-basic'][host] = {
                username: hostRule.username,
                password: hostRule.password,
              };
            } else {
              logger.debug('No packagist auth found for ' + regUrl.url);
            }
          }
        }
      } else if (config.registryUrls) {
        logger.warn(
          { registryUrls: config.registryUrls },
          'Non-array composer registryUrls'
        );
      }
    } catch (err) /* istanbul ignore next */ {
      logger.warn({ err }, 'Error setting registryUrls auth for composer');
    }
    if (authJson) {
      const localAuthFileName = upath.join(cwd, 'auth.json');
      await fs.outputFile(localAuthFileName, JSON.stringify(authJson));
    }
    const env =
      global.trustLevel === 'high'
        ? process.env
        : {
            HOME: process.env.HOME,
            PATH: process.env.PATH,
            COMPOSER_CACHE_DIR: process.env.COMPOSER_CACHE_DIR,
          };
    const startTime = process.hrtime();
    let cmd;
    if (config.binarySource === 'docker') {
      logger.info('Running composer via docker');
      cmd = `docker run --rm `;
      const volumes = [config.localDir, process.env.COMPOSER_CACHE_DIR];
      cmd += volumes.map(v => `-v ${v}:${v} `).join('');
      const envVars = ['COMPOSER_CACHE_DIR'];
      cmd += envVars.map(e => `-e ${e} `);
      cmd += `-w ${cwd} `;
      cmd += `renovate/composer composer`;
    } else {
      logger.info('Running composer via global composer');
      cmd = 'composer';
    }
    const args =
      ('update ' + updatedDeps.join(' ')).trim() +
      ' --ignore-platform-reqs --no-ansi --no-interaction --no-scripts --no-autoloader --with-dependencies';
    logger.debug({ cmd, args }, 'composer update command');
    ({ stdout, stderr } = await exec(`${cmd} ${args}`, {
      cwd,
      shell: true,
      env,
    }));
    const duration = process.hrtime(startTime);
    const seconds = Math.round(duration[0] + duration[1] / 1e9);
    logger.info(
      { seconds, type: 'composer.lock', stdout, stderr },
      'Generated lockfile'
    );
    const status = await platform.getRepoStatus();
    if (!status.modified.includes(lockFileName)) {
      return null;
    }
    logger.debug('Returning updated composer.lock');
    return [
      {
        file: {
          name: lockFileName,
          contents: await fs.readFile(localLockFileName, 'utf8'),
        },
      },
    ];
  } catch (err) {
    if (
      err.message &&
      err.message.includes(
        'Your requirements could not be resolved to an installable set of packages.'
      )
    ) {
      logger.info('Composer requirements cannot be resolved');
    } else if (
      err.message &&
      err.message.includes('write error (disk full?)')
    ) {
      throw new Error('disk-space');
    } else {
      logger.debug({ err }, 'Failed to generate composer.lock');
    }
    return [
      {
        artifactError: {
          lockFile: lockFileName,
          stderr: err.message,
        },
      },
    ];
  }
}

async function createArtifacts(packageFileName, newPackageFileContent, config) {
  logger.debug(`composer.createArtifacts(${packageFileName})`);
  process.env.COMPOSER_CACHE_DIR =
    process.env.COMPOSER_CACHE_DIR ||
    upath.join(config.cacheDir, './others/composer');
  await fs.ensureDir(process.env.COMPOSER_CACHE_DIR);
  logger.debug('Using composer cache ' + process.env.COMPOSER_CACHE_DIR);
  const lockFileName = packageFileName.replace(/\.json$/, '.lock');
  const existingLockFileContent = await platform.getFile(lockFileName);
  if (!existingLockFileContent) {
    logger.debug('No composer.lock found');
    return null;
  }
  const cwd = upath.join(config.localDir, upath.dirname(packageFileName));
  await fs.ensureDir(upath.join(cwd, 'vendor'));
  let stdout;
  let stderr;
  try {
    const localPackageFileName = upath.join(config.localDir, packageFileName);
    await fs.outputFile(localPackageFileName, newPackageFileContent);
    const localLockFileName = upath.join(config.localDir, lockFileName);
    await fs.remove(localLockFileName);
    const authJson = {};
    let credentials = hostRules.find({
      hostType: 'github',
      url: 'https://api.github.com/',
    });
    // istanbul ignore if
    if (credentials && credentials.token) {
      authJson['github-oauth'] = {
        'github.com': credentials.token,
      };
    }
    credentials = hostRules.find({
      hostType: 'gitlab',
      url: 'https://gitlab.com/api/v4/',
    });
    // istanbul ignore if
    if (credentials && credentials.token) {
      authJson['gitlab-token'] = {
        'gitlab.com': credentials.token,
      };
    }
    try {
      // istanbul ignore else
      if (is.array(config.registryUrls)) {
        for (const regUrl of config.registryUrls) {
          if (regUrl.url) {
            const { host } = URL.parse(regUrl.url);
            const hostRule = hostRules.find({
              hostType: 'packagist',
              url: regUrl.url,
            });
            // istanbul ignore else
            if (hostRule.username && hostRule.password) {
              logger.debug('Setting packagist auth for host ' + host);
              authJson['http-basic'] = authJson['http-basic'] || {};
              authJson['http-basic'][host] = {
                username: hostRule.username,
                password: hostRule.password,
              };
            } else {
              logger.debug('No packagist auth found for ' + regUrl.url);
            }
          }
        }
      } else if (config.registryUrls) {
        logger.warn(
          { registryUrls: config.registryUrls },
          'Non-array composer registryUrls'
        );
      }
    } catch (err) /* istanbul ignore next */ {
      logger.warn({ err }, 'Error setting registryUrls auth for composer');
    }
    if (authJson) {
      const localAuthFileName = upath.join(cwd, 'auth.json');
      await fs.outputFile(localAuthFileName, JSON.stringify(authJson));
    }
    const env =
      global.trustLevel === 'high'
        ? process.env
        : {
            HOME: process.env.HOME,
            PATH: process.env.PATH,
            COMPOSER_CACHE_DIR: process.env.COMPOSER_CACHE_DIR,
          };
    const startTime = process.hrtime();
    let cmd;
    if (config.binarySource === 'docker') {
      logger.info('Running composer via docker');
      cmd = `docker run --rm `;
      const volumes = [config.localDir, process.env.COMPOSER_CACHE_DIR];
      cmd += volumes.map(v => `-v ${v}:${v} `).join('');
      const envVars = ['COMPOSER_CACHE_DIR'];
      cmd += envVars.map(e => `-e ${e} `);
      cmd += `-w ${cwd} `;
      cmd += `renovate/composer composer`;
    } else {
      logger.info('Running composer via global composer');
      cmd = 'composer';
    }
    const args =
      'install --ignore-platform-reqs --no-ansi --no-interaction --no-scripts --no-autoloader';
    logger.debug({ cmd, args }, 'composer install command');
    ({ stdout, stderr } = await exec(`${cmd} ${args}`, {
      cwd,
      shell: true,
      env,
    }));
    const duration = process.hrtime(startTime);
    const seconds = Math.round(duration[0] + duration[1] / 1e9);
    logger.info(
      { seconds, type: 'composer.lock', stdout, stderr },
      'Generated lockfile'
    );
    const status = await platform.getRepoStatus();
    if (!status.modified.includes(lockFileName)) {
      return null;
    }
    logger.debug('Returning updated composer.lock');
    return [
      {
        file: {
          name: lockFileName,
          contents: await fs.readFile(localLockFileName, 'utf8'),
        },
      },
    ];
  } catch (err) {
    if (
      err.message &&
      err.message.includes(
        'Your requirements could not be resolved to an installable set of packages.'
      )
    ) {
      logger.info('Composer requirements cannot be resolved');
    } else if (
      err.message &&
      err.message.includes('write error (disk full?)')
    ) {
      throw new Error('disk-space');
    } else {
      logger.debug({ err }, 'Failed to generate composer.lock');
    }
    return [
      {
        artifactError: {
          lockFile: lockFileName,
          stderr: err.message,
        },
      },
    ];
  }
}<|MERGE_RESOLUTION|>--- conflicted
+++ resolved
@@ -6,12 +6,8 @@
 const hostRules = require('../../util/host-rules');
 
 module.exports = {
-<<<<<<< HEAD
-  getArtifacts,
+  updateArtifacts,
   createArtifacts,
-=======
-  updateArtifacts,
->>>>>>> c911a2df
 };
 
 async function updateArtifacts(
