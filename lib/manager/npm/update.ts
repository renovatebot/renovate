import { isEqual } from 'lodash';
import { inc, ReleaseType } from 'semver';
import { logger } from '../../logger';
import { Upgrade } from '../common';

export function updateDependency(
  fileContent: string,
  upgrade: Upgrade
): string | null {
  const { depType, depName } = upgrade;
  let { newValue } = upgrade;
  if (upgrade.currentRawValue) {
    if (upgrade.currentDigest) {
      logger.info('Updating package.json git digest');
      newValue = upgrade.currentRawValue.replace(
        upgrade.currentDigest,
        upgrade.newDigest.substring(0, upgrade.currentDigest.length)
      );
    } else {
      logger.info('Updating package.json git version tag');
      newValue = upgrade.currentRawValue.replace(
        upgrade.currentValue,
        upgrade.newValue
      );
    }
  }
  if (upgrade.npmPackageAlias) {
    newValue = `npm:${upgrade.lookupName}@${newValue}`;
  }
  logger.debug(`npm.updateDependency(): ${depType}.${depName} = ${newValue}`);
  try {
    const parsedContents = JSON.parse(fileContent);
    // Save the old version
    const oldVersion = parsedContents[depType][depName];
    if (oldVersion === newValue) {
      logger.trace('Version is already updated');
      return bumpPackageVersion(
        fileContent,
        upgrade.packageJsonVersion,
        upgrade.bumpVersion
      );
    }
    // Update the file = this is what we want
    parsedContents[depType][depName] = newValue;
    // Look for the old version number
    const searchString = `"${oldVersion}"`;
    const newString = `"${newValue}"`;
    let newFileContent = null;
    // Skip ahead to depType section
    let searchIndex = fileContent.indexOf(`"${depType}"`) + depType.length;
    logger.trace(`Starting search at index ${searchIndex}`);
    // Iterate through the rest of the file
    for (; searchIndex < fileContent.length; searchIndex += 1) {
      // First check if we have a hit for the old version
      if (matchAt(fileContent, searchIndex, searchString)) {
        logger.trace(`Found match at index ${searchIndex}`);
        // Now test if the result matches
        const testContent = replaceAt(
          fileContent,
          searchIndex,
          searchString,
          newString
        );
        // Compare the parsed JSON structure of old and new
        if (isEqual(parsedContents, JSON.parse(testContent))) {
          newFileContent = testContent;
          break;
        }
      }
    }
    // istanbul ignore if
    if (!newFileContent) {
      logger.info(
        { fileContent, parsedContents, depType, depName, newValue },
        'Warning: updateDependency error'
      );
      return fileContent;
    }
    if (parsedContents && parsedContents.resolutions) {
      let depKey;
      if (parsedContents.resolutions[depName]) {
        depKey = depName;
      } else if (parsedContents.resolutions[`**/${depName}`]) {
        depKey = `**/${depName}`;
      }
      if (depKey) {
        // istanbul ignore if
        if (parsedContents.resolutions[depKey] !== oldVersion) {
          logger.info(
            {
              depName,
              depKey,
              oldVersion,
              resolutionsVersion: parsedContents.resolutions[depKey],
            },
            'Upgraded dependency exists in yarn resolutions but is different version'
          );
        }
        // Look for the old version number
        const oldResolution = `"${parsedContents.resolutions[depKey]}"`;
        const newResolution = `"${newValue}"`;
        // Update the file = this is what we want
        parsedContents.resolutions[depKey] = newValue;
        // Skip ahead to depType section
        searchIndex = newFileContent.indexOf(`"resolutions"`);
        logger.trace(`Starting search at index ${searchIndex}`);
        // Iterate through the rest of the file
        for (; searchIndex < newFileContent.length; searchIndex += 1) {
          // First check if we have a hit for the old version
          if (matchAt(newFileContent, searchIndex, oldResolution)) {
            logger.trace(`Found match at index ${searchIndex}`);
            // Now test if the result matches
            const testContent = replaceAt(
              newFileContent,
              searchIndex,
              oldResolution,
              newResolution
            );
            // Compare the parsed JSON structure of old and new
            if (isEqual(parsedContents, JSON.parse(testContent))) {
              newFileContent = testContent;
              break;
            }
          }
        }
      }
    }
    return bumpPackageVersion(
      newFileContent,
      upgrade.packageJsonVersion,
      upgrade.bumpVersion
    );
  } catch (err) {
    logger.info({ err }, 'updateDependency error');
    return null;
  }
}

// Return true if the match string is found at index in content
function matchAt(content: string, index: number, match: string): boolean {
  return content.substring(index, index + match.length) === match;
}

// Replace oldString with newString at location index of content
function replaceAt(
  content: string,
  index: number,
  oldString: string,
  newString: string
): string {
  logger.debug(`Replacing ${oldString} with ${newString} at index ${index}`);
  return (
    content.substr(0, index) +
    newString +
    content.substr(index + oldString.length)
  );
}

export function bumpPackageVersion(
  content: string,
  currentValue: string,
  bumpVersion: ReleaseType | string
<<<<<<< HEAD
) {
=======
): string {
  logger.debug('bumpVersion()');
>>>>>>> c4e812a2
  if (!bumpVersion) {
    return content;
  }
  logger.debug(
    { bumpVersion, currentValue },
    'Checking if we should bump package.json version'
  );
  let newPjVersion;
  try {
    if (bumpVersion.startsWith('mirror:')) {
      const mirrorPackage = bumpVersion.replace('mirror:', '');
      const parsedContent = JSON.parse(content);
      newPjVersion =
        (parsedContent.dependencies || {})[mirrorPackage] ||
        (parsedContent.devDependencies || {})[mirrorPackage] ||
        (parsedContent.optionalDependencies || {})[mirrorPackage] ||
        (parsedContent.peerDependencies || {})[mirrorPackage];
      if (!newPjVersion) {
        logger.warn('bumpVersion mirror package not found: ' + mirrorPackage);
        return content;
      }
    } else {
      newPjVersion = inc(currentValue, bumpVersion as ReleaseType);
    }
    logger.debug({ newPjVersion });
    const bumpedContent = content.replace(
      /("version":\s*")[^"]*/,
      `$1${newPjVersion}`
    );
    if (bumpedContent === content) {
      logger.debug('Version was already bumped');
    } else {
      logger.info('Bumped package.json version');
    }
    return bumpedContent;
  } catch (err) {
    logger.warn(
      {
        content,
        currentValue,
        bumpVersion,
      },
      'Failed to bumpVersion'
    );
    return content;
  }
}<|MERGE_RESOLUTION|>--- conflicted
+++ resolved
@@ -160,12 +160,7 @@
   content: string,
   currentValue: string,
   bumpVersion: ReleaseType | string
-<<<<<<< HEAD
-) {
-=======
 ): string {
-  logger.debug('bumpVersion()');
->>>>>>> c4e812a2
   if (!bumpVersion) {
     return content;
   }
