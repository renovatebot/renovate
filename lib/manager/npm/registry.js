// Much of this borrowed from https://github.com/sindresorhus/package-json/blob/master/index.js

const got = require('got');
const url = require('url');
const ini = require('ini');
const getRegistryUrl = require('registry-auth-token/registry-url');
const registryAuthToken = require('registry-auth-token');
const parse = require('github-url-from-git');

module.exports = {
  setNpmrc,
  getDependency,
  resetMemCache,
  resetCache,
};

let map = new Map();

let memcache = {};

let npmrc = null;

function resetMemCache() {
  logger.debug('resetMemCache()');
  memcache = {};
}

function resetCache() {
  map = new Map();
  resetMemCache();
}

function setNpmrc(input, exposeEnv = false) {
  logger.debug('setNpmrc()');
  if (input) {
    npmrc = ini.parse(input);
<<<<<<< HEAD
=======
    if (!exposeEnv) {
      return;
    }
>>>>>>> 6fc2e524
    for (const key in npmrc) {
      if (Object.prototype.hasOwnProperty.call(npmrc, key)) {
        npmrc[key] = envReplace(npmrc[key]);
      }
    }
  } else {
    npmrc = null;
  }
}

function envReplace(value, env = process.env) {
  const ENV_EXPR = /(\\*)\$\{([^}]+)\}/g;

  return value.replace(ENV_EXPR, (match, esc, envVarName) => {
    if (env[envVarName] === undefined) {
<<<<<<< HEAD
      throw new Error('Failed to replace env in config: ' + match);
=======
      logger.warn('Failed to replace env in config: ' + match);
      throw new Error('env-replace');
>>>>>>> 6fc2e524
    }
    return env[envVarName];
  });
}

async function getDependency(name) {
  logger.trace(`getDependency(${name})`);
  if (memcache[name]) {
    logger.debug('Returning cached result');
    return memcache[name];
  }
  const scope = name.split('/')[0];
  let regUrl;
  try {
    regUrl = getRegistryUrl(scope, npmrc);
  } catch (err) {
    regUrl = 'https://registry.npmjs.org';
  }
  const pkgUrl = url.resolve(
    regUrl,
    encodeURIComponent(name).replace(/^%40/, '@')
  );
  const authInfo = registryAuthToken(regUrl, { npmrc });
  const headers = {};

  if (authInfo && authInfo.type && authInfo.token) {
    headers.authorization = `${authInfo.type} ${authInfo.token}`;
  } else if (process.env.NPM_TOKEN && process.env.NPM_TOKEN !== 'undefined') {
    headers.authorization = `Bearer ${process.env.NPM_TOKEN}`;
  }

  // Retrieve from API if not cached
  try {
    const res = (await got(pkgUrl, {
      cache: process.env.RENOVATE_SKIP_CACHE ? undefined : map,
      json: true,
      headers,
    })).body;
    // Determine repository URL
    let repositoryUrl;
    if (res.repository) {
      repositoryUrl = parse(res.repository.url);
    }
    if (!repositoryUrl) {
      repositoryUrl = res.homepage;
    }
    // Simplify response before caching and returning
    const dep = {
      name: res.name,
      homepage: res.homepage,
      repositoryUrl,
      versions: res.versions,
      'dist-tags': res['dist-tags'],
      'renovate-config':
        res.versions[res['dist-tags'].latest]['renovate-config'],
    };
    Object.keys(dep.versions).forEach(version => {
      // We don't use any of the version payload currently
      dep.versions[version] = {
        // fall back to arbitrary time for old npm servers
        time: res.time ? res.time[version] : '2017-01-01T12:00:00.000Z',
      };
    });
    logger.trace({ dep }, 'dep');
    memcache[name] = dep;
    return dep;
  } catch (err) {
    if (err.statusCode === 401) {
      logger.info({ err, name }, `Dependency lookup unauthorized`);
      return null;
    }
    if (err.statusCode === 404) {
      logger.info({ err, name }, `Dependency not found`);
      return null;
    }
    if (err.name === 'ParseError') {
      // Registry returned a 200 OK but got failed to parse it
      logger.warn({ err }, 'npm registry failure: ParseError');
      throw new Error('registry-failure');
    }
    if (err.statusCode === 429) {
      // This is bad if it ever happens, so we should error
      logger.error({ err }, 'npm registry failure: too many requests');
      throw new Error('registry-failure');
    }
    if (err.statusCode >= 500 && err.statusCode < 600) {
      logger.warn({ err }, 'npm registry failure: internal error');
      throw new Error('registry-failure');
    }
    logger.warn({ err, name }, 'npm registry failures: Unknown error');
    throw new Error('registry-failure');
  }
}<|MERGE_RESOLUTION|>--- conflicted
+++ resolved
@@ -34,12 +34,9 @@
   logger.debug('setNpmrc()');
   if (input) {
     npmrc = ini.parse(input);
-<<<<<<< HEAD
-=======
     if (!exposeEnv) {
       return;
     }
->>>>>>> 6fc2e524
     for (const key in npmrc) {
       if (Object.prototype.hasOwnProperty.call(npmrc, key)) {
         npmrc[key] = envReplace(npmrc[key]);
@@ -55,12 +52,8 @@
 
   return value.replace(ENV_EXPR, (match, esc, envVarName) => {
     if (env[envVarName] === undefined) {
-<<<<<<< HEAD
-      throw new Error('Failed to replace env in config: ' + match);
-=======
       logger.warn('Failed to replace env in config: ' + match);
       throw new Error('env-replace');
->>>>>>> 6fc2e524
     }
     return env[envVarName];
   });
