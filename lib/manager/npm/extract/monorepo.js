const minimatch = require('minimatch');
const path = require('path');
const upath = require('upath');

module.exports = {
  detectMonorepos,
};

function matchesAnyPattern(val, patterns) {
  return patterns.some(pattern => minimatch(val, pattern));
}

function detectMonorepos(packageFiles) {
  logger.debug('Detecting Lerna and Yarn Workspaces');
  for (const p of packageFiles) {
    const {
      packageFile,
      npmLock,
      yarnLock,
      lernaDir,
      lernaClient,
      lernaPackages,
      yarnWorkspacesPackages,
    } = p;
    const basePath = path.dirname(packageFile);
    const packages = yarnWorkspacesPackages || lernaPackages;
    if (packages && packages.length) {
      logger.debug(
        { packageFile },
        'Found monorepo packages with base path ' + basePath
      );
      const internalPackagePatterns = packages.map(pattern =>
        upath.join(basePath, pattern)
      );
      const internalPackageFiles = packageFiles.filter(sp =>
<<<<<<< HEAD
        matchesAnyPattern(path.dirname(sp.packageFile), subPackagePatterns)
      );
      // add all names to main package.json
      packageFile.internalPackages = internalPackageFiles
        .map(sp => sp.packageJsonName)
        .filter(Boolean);
      for (const subPackage of internalPackageFiles) {
        subPackage.internalPackages = packageFile.internalPackages.filter(
=======
        matchesAnyPattern(path.dirname(sp.packageFile), internalPackagePatterns)
      );
      const internalPackages = internalPackageFiles
        .map(sp => sp.packageJsonName)
        .filter(Boolean);
      // add all names to main package.json
      packageFile.internalPackages = internalPackages;
      for (const subPackage of internalPackageFiles) {
        subPackage.internalPackages = internalPackages.filter(
>>>>>>> 409cd4ad
          name => name !== subPackage.packageJsonName
        );
        subPackage.lernaDir = lernaDir;
        subPackage.lernaClient = lernaClient;
        subPackage.yarnLock = subPackage.yarnLock || yarnLock;
        subPackage.npmLock = subPackage.npmLock || npmLock;
      }
    }
  }
}<|MERGE_RESOLUTION|>--- conflicted
+++ resolved
@@ -33,16 +33,6 @@
         upath.join(basePath, pattern)
       );
       const internalPackageFiles = packageFiles.filter(sp =>
-<<<<<<< HEAD
-        matchesAnyPattern(path.dirname(sp.packageFile), subPackagePatterns)
-      );
-      // add all names to main package.json
-      packageFile.internalPackages = internalPackageFiles
-        .map(sp => sp.packageJsonName)
-        .filter(Boolean);
-      for (const subPackage of internalPackageFiles) {
-        subPackage.internalPackages = packageFile.internalPackages.filter(
-=======
         matchesAnyPattern(path.dirname(sp.packageFile), internalPackagePatterns)
       );
       const internalPackages = internalPackageFiles
@@ -52,7 +42,6 @@
       packageFile.internalPackages = internalPackages;
       for (const subPackage of internalPackageFiles) {
         subPackage.internalPackages = internalPackages.filter(
->>>>>>> 409cd4ad
           name => name !== subPackage.packageJsonName
         );
         subPackage.lernaDir = lernaDir;
