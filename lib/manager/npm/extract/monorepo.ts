import is from '@sindresorhus/is';
import minimatch from 'minimatch';
import { logger } from '../../../logger';
import { SkipReason } from '../../../types';
<<<<<<< HEAD
import { getSiblingFileName } from '../../../util/fs';
=======
import { getSiblingFileName, getSubDirectory } from '../../../util/fs';
>>>>>>> 7af7d3b0
import type { PackageFile } from '../../types';

function matchesAnyPattern(val: string, patterns: string[]): boolean {
  const res = patterns.some(
    (pattern) => pattern === val + '/' || minimatch(val, pattern, { dot: true })
  );
  logger.trace({ val, patterns, res }, `matchesAnyPattern`);
  return res;
}

export function detectMonorepos(
  packageFiles: Partial<PackageFile>[],
  updateInternalDeps: boolean
): void {
  logger.debug('Detecting Lerna and Yarn Workspaces');
  for (const p of packageFiles) {
    const {
      packageFile,
      npmLock,
      yarnLock,
      managerData = {},
      lernaClient,
      lernaPackages,
      yarnWorkspacesPackages,
    } = p;
    const { lernaJsonFile } = managerData;
    const packages = yarnWorkspacesPackages || lernaPackages;
    if (packages?.length) {
      const internalPackagePatterns = (is.array(packages)
        ? packages
        : [packages]
      ).map((pattern) => getSiblingFileName(packageFile, pattern));
      const internalPackageFiles = packageFiles.filter((sp) =>
        matchesAnyPattern(
          getSubDirectory(sp.packageFile),
          internalPackagePatterns
        )
      );
      const internalPackageNames = internalPackageFiles
        .map((sp) => sp.packageJsonName)
        .filter(Boolean);
      if (!updateInternalDeps) {
        p.deps?.forEach((dep) => {
          if (internalPackageNames.includes(dep.depName)) {
            dep.skipReason = SkipReason.InternalPackage; // eslint-disable-line no-param-reassign
          }
        });
      }
      for (const subPackage of internalPackageFiles) {
        subPackage.managerData = subPackage.managerData || {};
        subPackage.managerData.lernaJsonFile = lernaJsonFile;
        subPackage.lernaClient = lernaClient;
        subPackage.yarnLock = subPackage.yarnLock || yarnLock;
        subPackage.npmLock = subPackage.npmLock || npmLock;
        if (subPackage.yarnLock) {
          subPackage.hasYarnWorkspaces = !!yarnWorkspacesPackages;
        }
        if (!updateInternalDeps) {
          subPackage.deps?.forEach((dep) => {
            if (internalPackageNames.includes(dep.depName)) {
              dep.skipReason = SkipReason.InternalPackage; // eslint-disable-line no-param-reassign
            }
          });
        }
      }
    }
  }
}<|MERGE_RESOLUTION|>--- conflicted
+++ resolved
@@ -2,11 +2,7 @@
 import minimatch from 'minimatch';
 import { logger } from '../../../logger';
 import { SkipReason } from '../../../types';
-<<<<<<< HEAD
-import { getSiblingFileName } from '../../../util/fs';
-=======
 import { getSiblingFileName, getSubDirectory } from '../../../util/fs';
->>>>>>> 7af7d3b0
 import type { PackageFile } from '../../types';
 
 function matchesAnyPattern(val: string, patterns: string[]): boolean {
