--- conflicted
+++ resolved
@@ -17,14 +17,11 @@
 import { NpmPackage } from './common';
 import { platform } from '../../../platform';
 import { CONFIG_VALIDATION } from '../../../constants/error-messages';
-<<<<<<< HEAD
 import { VERSION_SCHEME_NODE } from '../../../constants/version-schemes';
-=======
 import {
   DATASOURCE_GITHUB,
   DATASOURCE_NPM,
 } from '../../../constants/data-binary-source';
->>>>>>> 58c444cb
 
 export async function extractPackageFile(
   content: string,
