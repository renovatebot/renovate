import { remove } from 'fs-extra';
import { dirname } from 'path';
import { join } from 'upath';
import validateNpmPackageName from 'validate-npm-package-name';
import { logger } from '../../../logger';

import { getLockedVersions } from './locked-versions';
import { detectMonorepos } from './monorepo';
import { mightBeABrowserLibrary } from './type';
import { isValid, isVersion } from '../../../versioning/npm';
import {
  ExtractConfig,
  PackageFile,
  PackageDependency,
  NpmLockFiles,
} from '../../common';
import { NpmPackage } from './common';
import { platform } from '../../../platform';
import { CONFIG_VALIDATION } from '../../../constants/error-messages';
<<<<<<< HEAD
import { MANAGER_NPM } from '../../../constants/managers';
=======
import {
  DATASOURCE_GITHUB,
  DATASOURCE_NPM,
} from '../../../constants/data-binary-source';
>>>>>>> ab9c6663

export async function extractPackageFile(
  content: string,
  fileName: string,
  config: ExtractConfig
): Promise<PackageFile | null> {
  logger.trace(`npm.extractPackageFile(${fileName})`);
  logger.trace({ content });
  const deps: PackageDependency[] = [];
  let packageJson: NpmPackage;
  try {
    packageJson = JSON.parse(content);
  } catch (err) {
    logger.info({ fileName }, 'Invalid JSON');
    return null;
  }
  // eslint-disable-next-line no-underscore-dangle
  if (packageJson._id && packageJson._args && packageJson._from) {
    logger.info('Ignoring vendorised package.json');
    return null;
  }
  if (fileName !== 'package.json' && packageJson.renovate) {
    const error = new Error(CONFIG_VALIDATION);
    error.configFile = fileName;
    error.validationError =
      'Nested package.json must not contain renovate configuration. Please use `packageRules` with `paths` in your main config instead.';
    throw error;
  }
  const packageJsonName = packageJson.name;
  logger.debug(
    `npm file ${fileName} has name ${JSON.stringify(packageJsonName)}`
  );
  const packageJsonVersion = packageJson.version;
  let yarnWorkspacesPackages;
  if (packageJson.workspaces && packageJson.workspaces.packages) {
    yarnWorkspacesPackages = packageJson.workspaces.packages;
  } else {
    yarnWorkspacesPackages = packageJson.workspaces;
  }
  const packageJsonType = mightBeABrowserLibrary(packageJson)
    ? 'library'
    : 'app';

  const lockFiles: NpmLockFiles = {
    yarnLock: 'yarn.lock',
    packageLock: 'package-lock.json',
    shrinkwrapJson: 'npm-shrinkwrap.json',
    pnpmShrinkwrap: 'pnpm-lock.yaml',
  };

  for (const [key, val] of Object.entries(lockFiles)) {
    const filePath = join(dirname(fileName), val);
    if (await platform.getFile(filePath)) {
      lockFiles[key] = filePath;
    } else {
      lockFiles[key] = undefined;
    }
  }
  lockFiles.npmLock = lockFiles.packageLock || lockFiles.shrinkwrapJson;
  delete lockFiles.packageLock;
  delete lockFiles.shrinkwrapJson;

  let npmrc: string;
  let ignoreNpmrcFile: boolean;
  const npmrcFileName = join(dirname(fileName), '.npmrc');
  const npmrcFileNameLocal = join(config.localDir || '', npmrcFileName);
  // istanbul ignore if
  if (config.ignoreNpmrcFile) {
    await remove(npmrcFileNameLocal);
  } else {
    npmrc = await platform.getFile(npmrcFileName);
    if (npmrc && npmrc.includes('package-lock')) {
      logger.info('Stripping package-lock setting from npmrc');
      npmrc = npmrc.replace(/(^|\n)package-lock.*?(\n|$)/g, '\n');
    }
    if (npmrc) {
      if (npmrc.includes('=${') && !(global.trustLevel === 'high')) {
        logger.info('Discarding .npmrc file with variables');
        ignoreNpmrcFile = true;
        npmrc = undefined;
        await remove(npmrcFileNameLocal);
      }
    } else {
      npmrc = undefined;
    }
  }
  const yarnrc =
    (await platform.getFile(join(dirname(fileName), '.yarnrc'))) || undefined;

  let lernaDir: string;
  let lernaPackages: string[];
  let lernaClient: 'yarn' | 'npm';
  let hasFileRefs = false;
  const lernaJson = JSON.parse(
    await platform.getFile(join(dirname(fileName), 'lerna.json'))
  );
  if (lernaJson) {
    lernaDir = dirname(fileName);
    lernaPackages = lernaJson.packages;
    lernaClient =
      lernaJson.npmClient === 'yarn' || lockFiles.yarnLock ? 'yarn' : 'npm';
  }

  const depTypes = {
    dependencies: 'dependency',
    devDependencies: 'devDependency',
    optionalDependencies: 'optionalDependency',
    peerDependencies: 'peerDependency',
    engines: 'engine',
    volta: 'volta',
  };

  function extractDependency(
    depType: string,
    depName: string,
    input: string
  ): PackageDependency {
    const dep: PackageDependency = {};
    if (!validateNpmPackageName(depName).validForOldPackages) {
      dep.skipReason = 'invalid-name';
      return dep;
    }
    if (typeof input !== 'string') {
      dep.skipReason = 'invalid-value';
      return dep;
    }
    dep.currentValue = input.trim();
    if (depType === 'engines') {
      if (depName === 'node') {
        dep.datasource = DATASOURCE_GITHUB;
        dep.lookupName = 'nodejs/node';
        dep.versionScheme = 'node';
      } else if (depName === 'yarn') {
        dep.datasource = DATASOURCE_NPM;
        dep.commitMessageTopic = 'Yarn';
      } else if (depName === 'npm') {
        dep.datasource = DATASOURCE_NPM;
        dep.commitMessageTopic = 'npm';
      } else {
        dep.skipReason = 'unknown-engines';
      }
      if (!isValid(dep.currentValue)) {
        dep.skipReason = 'unknown-version';
      }
      return dep;
    }

    // support for volta
    if (depType === 'volta') {
      if (depName === 'node') {
        dep.datasource = DATASOURCE_GITHUB;
        dep.lookupName = 'nodejs/node';
        dep.versionScheme = 'node';
      } else if (depName === 'yarn') {
        dep.datasource = DATASOURCE_NPM;
        dep.commitMessageTopic = 'Yarn';
      } else {
        dep.skipReason = 'unknown-volta';
      }
      if (!isValid(dep.currentValue)) {
        dep.skipReason = 'unknown-version';
      }
      return dep;
    }

    if (dep.currentValue.startsWith('npm:')) {
      dep.npmPackageAlias = true;
      const valSplit = dep.currentValue.replace('npm:', '').split('@');
      if (valSplit.length === 2) {
        dep.lookupName = valSplit[0];
        dep.currentValue = valSplit[1];
      } else if (valSplit.length === 3) {
        dep.lookupName = valSplit[0] + '@' + valSplit[1];
        dep.currentValue = valSplit[2];
      } else {
        logger.info('Invalid npm package alias: ' + dep.currentValue);
      }
    }
    if (dep.currentValue.startsWith('file:')) {
      dep.skipReason = 'file';
      hasFileRefs = true;
      return dep;
    }
    if (isValid(dep.currentValue)) {
      dep.datasource = DATASOURCE_NPM;
      if (dep.currentValue === '*') {
        dep.skipReason = 'any-version';
      }
      if (dep.currentValue === '') {
        dep.skipReason = 'empty';
      }
      return dep;
    }
    const hashSplit = dep.currentValue.split('#');
    if (hashSplit.length !== 2) {
      dep.skipReason = 'unknown-version';
      return dep;
    }
    const [depNamePart, depRefPart] = hashSplit;
    const githubOwnerRepo = depNamePart
      .replace(/^github:/, '')
      .replace(/^git\+/, '')
      .replace(/^https:\/\/github\.com\//, '')
      .replace(/\.git$/, '');
    const githubRepoSplit = githubOwnerRepo.split('/');
    if (githubRepoSplit.length !== 2) {
      dep.skipReason = 'unknown-version';
      return dep;
    }
    const [githubOwner, githubRepo] = githubRepoSplit;
    const githubValidRegex = /^[a-z\d](?:[a-z\d]|-(?=[a-z\d])){0,38}$/;
    if (
      !githubOwner.match(githubValidRegex) ||
      !githubRepo.match(githubValidRegex)
    ) {
      dep.skipReason = 'unknown-version';
      return dep;
    }
    if (isVersion(depRefPart)) {
      dep.currentRawValue = dep.currentValue;
      dep.currentValue = depRefPart;
      dep.datasource = DATASOURCE_GITHUB;
      dep.lookupName = githubOwnerRepo;
      dep.pinDigests = false;
    } else if (
      depRefPart.match(/^[0-9a-f]{7}$/) ||
      depRefPart.match(/^[0-9a-f]{40}$/)
    ) {
      dep.currentRawValue = dep.currentValue;
      dep.currentValue = null;
      dep.currentDigest = depRefPart;
      dep.datasource = DATASOURCE_GITHUB;
      dep.lookupName = githubOwnerRepo;
    } else {
      dep.skipReason = 'unversioned-reference';
      return dep;
    }
    dep.githubRepo = githubOwnerRepo;
    dep.sourceUrl = `https://github.com/${githubOwnerRepo}`;
    dep.gitRef = true;
    return dep;
  }

  for (const depType of Object.keys(depTypes)) {
    if (packageJson[depType]) {
      try {
        for (const [depName, val] of Object.entries(packageJson[
          depType
        ] as Record<string, any>)) {
          const dep: PackageDependency = {
            depType,
            depName,
          };
          Object.assign(dep, extractDependency(depType, depName, val));
          if (depName === 'node') {
            // This is a special case for Node.js to group it together with other managers
            dep.commitMessageTopic = 'Node.js';
            dep.major = { enabled: false };
          }
          dep.prettyDepType = depTypes[depType];
          deps.push(dep);
        }
      } catch (err) /* istanbul ignore next */ {
        logger.info({ fileName, depType, err }, 'Error parsing package.json');
        return null;
      }
    }
  }
  if (deps.length === 0) {
    logger.debug('Package file has no deps');
    if (
      !(
        packageJsonName ||
        packageJsonVersion ||
        npmrc ||
        lernaDir ||
        yarnWorkspacesPackages
      )
    ) {
      logger.debug('Skipping file');
      return null;
    }
  }
  let skipInstalls = config.skipInstalls;
  if (skipInstalls === null) {
    if (hasFileRefs) {
      // https://npm.community/t/npm-i-package-lock-only-changes-lock-file-incorrectly-when-file-references-used-in-dependencies/1412
      // Explanation:
      //  - npm install --package-lock-only is buggy for transitive deps in file: references
      //  - So we set skipInstalls to false if file: refs are found *and* the user hasn't explicitly set the value already
      logger.info('Automatically setting skipInstalls to false');
      skipInstalls = false;
    } else {
      skipInstalls = true;
    }
  }

  return {
    deps,
    packageJsonName,
    packageJsonVersion,
    packageJsonType,
    npmrc,
    ignoreNpmrcFile,
    yarnrc,
    ...lockFiles,
    lernaDir,
    lernaClient,
    lernaPackages,
    skipInstalls,
    yarnWorkspacesPackages,
  };
}

export async function postExtract(packageFiles: PackageFile[]): Promise<void> {
  detectMonorepos(packageFiles);
  await getLockedVersions(packageFiles);
}

export async function extractAllPackageFiles(
  config: ExtractConfig,
  packageFiles: string[]
): Promise<PackageFile[]> {
  const npmFiles: PackageFile[] = [];
  for (const packageFile of packageFiles) {
    const content = await platform.getFile(packageFile);
    if (content) {
      const deps = await extractPackageFile(content, packageFile, config);
      if (deps) {
        npmFiles.push({
          packageFile,
          manager: MANAGER_NPM,
          ...deps,
        });
      }
    } else {
      logger.info({ packageFile }, 'packageFile has no content');
    }
  }
  await postExtract(npmFiles);
  return npmFiles;
}<|MERGE_RESOLUTION|>--- conflicted
+++ resolved
@@ -17,14 +17,11 @@
 import { NpmPackage } from './common';
 import { platform } from '../../../platform';
 import { CONFIG_VALIDATION } from '../../../constants/error-messages';
-<<<<<<< HEAD
 import { MANAGER_NPM } from '../../../constants/managers';
-=======
 import {
   DATASOURCE_GITHUB,
   DATASOURCE_NPM,
 } from '../../../constants/data-binary-source';
->>>>>>> ab9c6663
 
 export async function extractPackageFile(
   content: string,
