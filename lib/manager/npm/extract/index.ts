import { remove } from 'fs-extra';
import { dirname } from 'path';
import { join } from 'upath';
import validateNpmPackageName from 'validate-npm-package-name';
import { logger } from '../../../logger';

import { getLockedVersions } from './locked-versions';
import { detectMonorepos } from './monorepo';
import { mightBeABrowserLibrary } from './type';
import { isValid, isVersion } from '../../../versioning/npm';
import {
  ExtractConfig,
  PackageFile,
  PackageDependency,
  NpmLockFiles,
} from '../../common';
import { NpmPackage } from './common';
import { platform } from '../../../platform';
import { CONFIG_VALIDATION } from '../../../constants/error-messages';
<<<<<<< HEAD
import { VERSION_SCHEME_NODE } from '../../../constants/version-schemes';
=======
import { MANAGER_NPM } from '../../../constants/managers';
>>>>>>> 1ef2fc2a
import {
  DATASOURCE_GITHUB,
  DATASOURCE_NPM,
} from '../../../constants/data-binary-source';

export async function extractPackageFile(
  content: string,
  fileName: string,
  config: ExtractConfig
): Promise<PackageFile | null> {
  logger.trace(`npm.extractPackageFile(${fileName})`);
  logger.trace({ content });
  const deps: PackageDependency[] = [];
  let packageJson: NpmPackage;
  try {
    packageJson = JSON.parse(content);
  } catch (err) {
    logger.info({ fileName }, 'Invalid JSON');
    return null;
  }
  // eslint-disable-next-line no-underscore-dangle
  if (packageJson._id && packageJson._args && packageJson._from) {
    logger.info('Ignoring vendorised package.json');
    return null;
  }
  if (fileName !== 'package.json' && packageJson.renovate) {
    const error = new Error(CONFIG_VALIDATION);
    error.configFile = fileName;
    error.validationError =
      'Nested package.json must not contain renovate configuration. Please use `packageRules` with `paths` in your main config instead.';
    throw error;
  }
  const packageJsonName = packageJson.name;
  logger.debug(
    `npm file ${fileName} has name ${JSON.stringify(packageJsonName)}`
  );
  const packageJsonVersion = packageJson.version;
  let yarnWorkspacesPackages;
  if (packageJson.workspaces && packageJson.workspaces.packages) {
    yarnWorkspacesPackages = packageJson.workspaces.packages;
  } else {
    yarnWorkspacesPackages = packageJson.workspaces;
  }
  const packageJsonType = mightBeABrowserLibrary(packageJson)
    ? 'library'
    : 'app';

  const lockFiles: NpmLockFiles = {
    yarnLock: 'yarn.lock',
    packageLock: 'package-lock.json',
    shrinkwrapJson: 'npm-shrinkwrap.json',
    pnpmShrinkwrap: 'pnpm-lock.yaml',
  };

  for (const [key, val] of Object.entries(lockFiles)) {
    const filePath = join(dirname(fileName), val);
    if (await platform.getFile(filePath)) {
      lockFiles[key] = filePath;
    } else {
      lockFiles[key] = undefined;
    }
  }
  lockFiles.npmLock = lockFiles.packageLock || lockFiles.shrinkwrapJson;
  delete lockFiles.packageLock;
  delete lockFiles.shrinkwrapJson;

  let npmrc: string;
  let ignoreNpmrcFile: boolean;
  const npmrcFileName = join(dirname(fileName), '.npmrc');
  const npmrcFileNameLocal = join(config.localDir || '', npmrcFileName);
  // istanbul ignore if
  if (config.ignoreNpmrcFile) {
    await remove(npmrcFileNameLocal);
  } else {
    npmrc = await platform.getFile(npmrcFileName);
    if (npmrc && npmrc.includes('package-lock')) {
      logger.info('Stripping package-lock setting from npmrc');
      npmrc = npmrc.replace(/(^|\n)package-lock.*?(\n|$)/g, '\n');
    }
    if (npmrc) {
      if (npmrc.includes('=${') && !(global.trustLevel === 'high')) {
        logger.info('Discarding .npmrc file with variables');
        ignoreNpmrcFile = true;
        npmrc = undefined;
        await remove(npmrcFileNameLocal);
      }
    } else {
      npmrc = undefined;
    }
  }
  const yarnrc =
    (await platform.getFile(join(dirname(fileName), '.yarnrc'))) || undefined;

  let lernaDir: string;
  let lernaPackages: string[];
  let lernaClient: 'yarn' | 'npm';
  let hasFileRefs = false;
  const lernaJson = JSON.parse(
    await platform.getFile(join(dirname(fileName), 'lerna.json'))
  );
  if (lernaJson) {
    lernaDir = dirname(fileName);
    lernaPackages = lernaJson.packages;
    lernaClient =
      lernaJson.npmClient === 'yarn' || lockFiles.yarnLock ? 'yarn' : 'npm';
  }

  const depTypes = {
    dependencies: 'dependency',
    devDependencies: 'devDependency',
    optionalDependencies: 'optionalDependency',
    peerDependencies: 'peerDependency',
    engines: 'engine',
    volta: 'volta',
  };

  function extractDependency(
    depType: string,
    depName: string,
    input: string
  ): PackageDependency {
    const dep: PackageDependency = {};
    if (!validateNpmPackageName(depName).validForOldPackages) {
      dep.skipReason = 'invalid-name';
      return dep;
    }
    if (typeof input !== 'string') {
      dep.skipReason = 'invalid-value';
      return dep;
    }
    dep.currentValue = input.trim();
    if (depType === 'engines') {
      if (depName === 'node') {
        dep.datasource = DATASOURCE_GITHUB;
        dep.lookupName = 'nodejs/node';
        dep.versionScheme = VERSION_SCHEME_NODE;
      } else if (depName === 'yarn') {
        dep.datasource = DATASOURCE_NPM;
        dep.commitMessageTopic = 'Yarn';
      } else if (depName === 'npm') {
        dep.datasource = DATASOURCE_NPM;
        dep.commitMessageTopic = 'npm';
      } else {
        dep.skipReason = 'unknown-engines';
      }
      if (!isValid(dep.currentValue)) {
        dep.skipReason = 'unknown-version';
      }
      return dep;
    }

    // support for volta
    if (depType === 'volta') {
      if (depName === 'node') {
        dep.datasource = DATASOURCE_GITHUB;
        dep.lookupName = 'nodejs/node';
        dep.versionScheme = VERSION_SCHEME_NODE;
      } else if (depName === 'yarn') {
        dep.datasource = DATASOURCE_NPM;
        dep.commitMessageTopic = 'Yarn';
      } else {
        dep.skipReason = 'unknown-volta';
      }
      if (!isValid(dep.currentValue)) {
        dep.skipReason = 'unknown-version';
      }
      return dep;
    }

    if (dep.currentValue.startsWith('npm:')) {
      dep.npmPackageAlias = true;
      const valSplit = dep.currentValue.replace('npm:', '').split('@');
      if (valSplit.length === 2) {
        dep.lookupName = valSplit[0];
        dep.currentValue = valSplit[1];
      } else if (valSplit.length === 3) {
        dep.lookupName = valSplit[0] + '@' + valSplit[1];
        dep.currentValue = valSplit[2];
      } else {
        logger.info('Invalid npm package alias: ' + dep.currentValue);
      }
    }
    if (dep.currentValue.startsWith('file:')) {
      dep.skipReason = 'file';
      hasFileRefs = true;
      return dep;
    }
    if (isValid(dep.currentValue)) {
      dep.datasource = DATASOURCE_NPM;
      if (dep.currentValue === '*') {
        dep.skipReason = 'any-version';
      }
      if (dep.currentValue === '') {
        dep.skipReason = 'empty';
      }
      return dep;
    }
    const hashSplit = dep.currentValue.split('#');
    if (hashSplit.length !== 2) {
      dep.skipReason = 'unknown-version';
      return dep;
    }
    const [depNamePart, depRefPart] = hashSplit;
    const githubOwnerRepo = depNamePart
      .replace(/^github:/, '')
      .replace(/^git\+/, '')
      .replace(/^https:\/\/github\.com\//, '')
      .replace(/\.git$/, '');
    const githubRepoSplit = githubOwnerRepo.split('/');
    if (githubRepoSplit.length !== 2) {
      dep.skipReason = 'unknown-version';
      return dep;
    }
    const [githubOwner, githubRepo] = githubRepoSplit;
    const githubValidRegex = /^[a-z\d](?:[a-z\d]|-(?=[a-z\d])){0,38}$/;
    if (
      !githubOwner.match(githubValidRegex) ||
      !githubRepo.match(githubValidRegex)
    ) {
      dep.skipReason = 'unknown-version';
      return dep;
    }
    if (isVersion(depRefPart)) {
      dep.currentRawValue = dep.currentValue;
      dep.currentValue = depRefPart;
      dep.datasource = DATASOURCE_GITHUB;
      dep.lookupName = githubOwnerRepo;
      dep.pinDigests = false;
    } else if (
      depRefPart.match(/^[0-9a-f]{7}$/) ||
      depRefPart.match(/^[0-9a-f]{40}$/)
    ) {
      dep.currentRawValue = dep.currentValue;
      dep.currentValue = null;
      dep.currentDigest = depRefPart;
      dep.datasource = DATASOURCE_GITHUB;
      dep.lookupName = githubOwnerRepo;
    } else {
      dep.skipReason = 'unversioned-reference';
      return dep;
    }
    dep.githubRepo = githubOwnerRepo;
    dep.sourceUrl = `https://github.com/${githubOwnerRepo}`;
    dep.gitRef = true;
    return dep;
  }

  for (const depType of Object.keys(depTypes)) {
    if (packageJson[depType]) {
      try {
        for (const [depName, val] of Object.entries(
          packageJson[depType] as Record<string, any>
        )) {
          const dep: PackageDependency = {
            depType,
            depName,
          };
          Object.assign(dep, extractDependency(depType, depName, val));
          if (depName === 'node') {
            // This is a special case for Node.js to group it together with other managers
            dep.commitMessageTopic = 'Node.js';
            dep.major = { enabled: false };
          }
          dep.prettyDepType = depTypes[depType];
          deps.push(dep);
        }
      } catch (err) /* istanbul ignore next */ {
        logger.info({ fileName, depType, err }, 'Error parsing package.json');
        return null;
      }
    }
  }
  if (deps.length === 0) {
    logger.debug('Package file has no deps');
    if (
      !(
        packageJsonName ||
        packageJsonVersion ||
        npmrc ||
        lernaDir ||
        yarnWorkspacesPackages
      )
    ) {
      logger.debug('Skipping file');
      return null;
    }
  }
  let skipInstalls = config.skipInstalls;
  if (skipInstalls === null) {
    if (hasFileRefs) {
      // https://npm.community/t/npm-i-package-lock-only-changes-lock-file-incorrectly-when-file-references-used-in-dependencies/1412
      // Explanation:
      //  - npm install --package-lock-only is buggy for transitive deps in file: references
      //  - So we set skipInstalls to false if file: refs are found *and* the user hasn't explicitly set the value already
      logger.info('Automatically setting skipInstalls to false');
      skipInstalls = false;
    } else {
      skipInstalls = true;
    }
  }

  return {
    deps,
    packageJsonName,
    packageJsonVersion,
    packageJsonType,
    npmrc,
    ignoreNpmrcFile,
    yarnrc,
    ...lockFiles,
    lernaDir,
    lernaClient,
    lernaPackages,
    skipInstalls,
    yarnWorkspacesPackages,
  };
}

export async function postExtract(packageFiles: PackageFile[]): Promise<void> {
  detectMonorepos(packageFiles);
  await getLockedVersions(packageFiles);
}

export async function extractAllPackageFiles(
  config: ExtractConfig,
  packageFiles: string[]
): Promise<PackageFile[]> {
  const npmFiles: PackageFile[] = [];
  for (const packageFile of packageFiles) {
    const content = await platform.getFile(packageFile);
    if (content) {
      const deps = await extractPackageFile(content, packageFile, config);
      if (deps) {
        npmFiles.push({
          packageFile,
          manager: MANAGER_NPM,
          ...deps,
        });
      }
    } else {
      logger.info({ packageFile }, 'packageFile has no content');
    }
  }
  await postExtract(npmFiles);
  return npmFiles;
}<|MERGE_RESOLUTION|>--- conflicted
+++ resolved
@@ -17,11 +17,8 @@
 import { NpmPackage } from './common';
 import { platform } from '../../../platform';
 import { CONFIG_VALIDATION } from '../../../constants/error-messages';
-<<<<<<< HEAD
 import { VERSION_SCHEME_NODE } from '../../../constants/version-schemes';
-=======
 import { MANAGER_NPM } from '../../../constants/managers';
->>>>>>> 1ef2fc2a
 import {
   DATASOURCE_GITHUB,
   DATASOURCE_NPM,
