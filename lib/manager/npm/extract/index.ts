--- conflicted
+++ resolved
@@ -122,12 +122,6 @@
       }
     }
   }
-<<<<<<< HEAD
-  const yarnrcFileName = getSiblingFileName(fileName, '.yarnrc');
-  let yarnrc;
-  if (!is.string(config.yarnrc)) {
-    yarnrc = (await readLocalFile(yarnrcFileName, 'utf8')) || undefined;
-  }
 
   const yarnrcYmlFileName = getSiblingFileName(fileName, '.yarnrc.yml');
   const yarnrcYml = await readLocalFile(yarnrcYmlFileName, 'utf8');
@@ -143,8 +137,6 @@
     }
   }
 
-=======
->>>>>>> 7751acdc
   let lernaJsonFile: string;
   let lernaPackages: string[];
   let lernaClient: 'yarn' | 'npm';
