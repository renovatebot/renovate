--- conflicted
+++ resolved
@@ -111,12 +111,7 @@
             depName,
             versionScheme: 'semver',
           };
-<<<<<<< HEAD
-          // TODO: do we need to remove the equals?
-          dep.currentValue = version.trim().replace(/^=/, '');
-=======
-          dep.currentVersion = version.trim();
->>>>>>> 24e341b5
+          dep.currentValue = version.trim();
           if (depType === 'engines') {
             if (depName === 'node') {
               dep.purl = 'pkg:github/nodejs/node?clean=true';
