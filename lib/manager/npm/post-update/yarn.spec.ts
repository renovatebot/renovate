--- conflicted
+++ resolved
@@ -98,13 +98,8 @@
     fs.readFile.mockImplementationOnce(() => {
       throw new Error('not-found');
     });
-<<<<<<< HEAD
-    const res = await yarnHelper.generateLockFile('some-dir');
-    expect(fs.readFile).toHaveBeenCalledTimes(1);
-=======
     const res = await yarnHelper.generateLockFile('some-dir', {});
     expect(fs.readFile).toHaveBeenCalledTimes(2);
->>>>>>> d88159f2
     expect(res.error).toBe(true);
     expect(res.lockFile).not.toBeDefined();
     expect(fixSnapshots(execSnapshots)).toMatchSnapshot();
