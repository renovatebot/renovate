--- conflicted
+++ resolved
@@ -10,14 +10,9 @@
 import { id as npmId } from '../../../datasource/npm';
 import { logger } from '../../../logger';
 import { ExternalHostError } from '../../../types/errors/external-host-error';
-<<<<<<< HEAD
 import { ExecOptions, exec } from '../../../util/exec';
+import type { ExecOptions } from '../../../util/exec/types';
 import { exists, readLocalFile, remove, writeFile } from '../../../util/fs';
-=======
-import { exec } from '../../../util/exec';
-import type { ExecOptions } from '../../../util/exec/types';
-import { exists, readFile, remove, writeFile } from '../../../util/fs';
->>>>>>> aa6f12a4
 import { regEx } from '../../../util/regex';
 import type { PostUpdateConfig, Upgrade } from '../../types';
 import { getNodeConstraint } from './node-version';
