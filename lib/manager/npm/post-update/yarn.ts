--- conflicted
+++ resolved
@@ -1,15 +1,4 @@
 import { readFile } from 'fs-extra';
-<<<<<<< HEAD
-import { join } from 'upath';
-import { api as semver } from '../../../versioning/semver';
-import { exec } from '../../../util/exec';
-import { logger } from '../../../logger';
-import { PostUpdateConfig, Upgrade } from '../../common';
-import { SYSTEM_INSUFFICIENT_DISK_SPACE } from '../../../constants/error-messages';
-import { DatasourceError } from '../../../datasource';
-import { BinarySource } from '../../../util/exec/common';
-=======
-import { getInstalledPath } from 'get-installed-path';
 import { join } from 'upath';
 import { SYSTEM_INSUFFICIENT_DISK_SPACE } from '../../../constants/error-messages';
 import { DatasourceError } from '../../../datasource';
@@ -18,7 +7,6 @@
 import { BinarySource } from '../../../util/exec/common';
 import { api as semver } from '../../../versioning/semver';
 import { PostUpdateConfig, Upgrade } from '../../common';
->>>>>>> 4570710a
 
 export interface GenerateLockFileResult {
   error?: boolean;
