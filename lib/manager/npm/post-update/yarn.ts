--- conflicted
+++ resolved
@@ -112,7 +112,7 @@
     const tagConstraint = await getNodeConstraint(config);
 
     // istanbul ignore if
-    if (getAdminConfig().exposeAllEnv) {
+    if (getGlobalConfig().exposeAllEnv) {
       const env = getChildProcessEnv();
       extraEnv.NPM_AUTH = env.NPM_AUTH;
       extraEnv.NPM_EMAIL = env.NPM_EMAIL;
@@ -129,14 +129,6 @@
       },
       cache,
     };
-<<<<<<< HEAD
-=======
-    // istanbul ignore if
-    if (getGlobalConfig().exposeAllEnv) {
-      execOptions.extraEnv.NPM_AUTH = env.NPM_AUTH;
-      execOptions.extraEnv.NPM_EMAIL = env.NPM_EMAIL;
-    }
->>>>>>> 0e50881e
 
     // This command updates the lock file based on package.json
     commands.push(`yarn install ${cmdOptions}`.trim());
