import is from '@sindresorhus/is';
import semver from 'semver';
import { quote } from 'shlex';
import { GlobalConfig } from '../../../config/global';
import {
  SYSTEM_INSUFFICIENT_DISK_SPACE,
  TEMPORARY_ERROR,
} from '../../../constants/error-messages';
import { id as npmId } from '../../../datasource/npm';
import { logger } from '../../../logger';
import { ExternalHostError } from '../../../types/errors/external-host-error';
import { exec } from '../../../util/exec';
import type { ExecOptions } from '../../../util/exec/types';
<<<<<<< HEAD
import {
  exists,
  readLocalFile,
  remove,
  writeLocalFile,
} from '../../../util/fs';
import { regEx } from '../../../util/regex';
=======
import { exists, readFile, remove, writeFile } from '../../../util/fs';
import { newlineRegex, regEx } from '../../../util/regex';
>>>>>>> 427df6b7
import type { PostUpdateConfig, Upgrade } from '../../types';
import { getNodeConstraint } from './node-version';
import { GenerateLockFileResult } from './types';

export async function checkYarnrc(
  cwd: string
): Promise<{ offlineMirror: boolean; yarnPath: string | null }> {
  let offlineMirror = false;
  let yarnPath: string = null;
  try {
    const yarnrc = await readLocalFile(`.yarnrc`, 'utf8');
    if (is.string(yarnrc)) {
      const mirrorLine = yarnrc
        .split(newlineRegex)
        .find((line) => line.startsWith('yarn-offline-mirror '));
      offlineMirror = !!mirrorLine;
      const pathLine = yarnrc
        .split(newlineRegex)
        .find((line) => line.startsWith('yarn-path '));
      if (pathLine) {
        yarnPath = pathLine.replace(regEx(/^yarn-path\s+"?(.+?)"?$/), '$1');
      }
      const yarnBinaryExists = await exists(yarnPath);
      if (!yarnBinaryExists) {
        const scrubbedYarnrc = yarnrc.replace(
          regEx(/^yarn-path\s+"?.+?"?$/gm),
          ''
        );
        await writeLocalFile(`.yarnrc`, scrubbedYarnrc);
        yarnPath = null;
      }
    }
  } catch (err) /* istanbul ignore next */ {
    // not found
  }
  return { offlineMirror, yarnPath };
}

export function getOptimizeCommand(
  fileName = '/home/ubuntu/.npm-global/lib/node_modules/yarn/lib/cli.js'
): string {
  return `sed -i 's/ steps,/ steps.slice(0,1),/' ${quote(fileName)}`;
}

export function isYarnUpdate(upgrade: Upgrade): boolean {
  return upgrade.depType === 'packageManager' && upgrade.depName === 'yarn';
}

export async function generateLockFile(
  cwd: string,
  env: NodeJS.ProcessEnv,
  config: PostUpdateConfig = {},
  upgrades: Upgrade[] = []
): Promise<GenerateLockFileResult> {
  const lockFileName = 'yarn.lock';
  logger.debug(`Spawning yarn install to create ${lockFileName}`);
  let lockFile = null;
  try {
    const yarnUpdate = upgrades.find(isYarnUpdate);
    const yarnCompatibility = yarnUpdate
      ? yarnUpdate.newValue
      : config.constraints?.yarn;
    const minYarnVersion =
      semver.validRange(yarnCompatibility) &&
      semver.minVersion(yarnCompatibility);
    const isYarn1 = !minYarnVersion || minYarnVersion.major === 1;
    const isYarnDedupeAvailable =
      minYarnVersion && semver.gte(minYarnVersion, '2.2.0');
    const isYarnModeAvailable =
      minYarnVersion && semver.gte(minYarnVersion, '3.0.0');

    let installYarn = 'npm i -g yarn';
    if (isYarn1 && minYarnVersion) {
      installYarn += `@${quote(yarnCompatibility)}`;
    }

    const preCommands = [installYarn];

    const extraEnv: ExecOptions['extraEnv'] = {
      NPM_CONFIG_CACHE: env.NPM_CONFIG_CACHE,
      npm_config_store: env.npm_config_store,
      CI: 'true',
    };

    const commands = [];
    let cmdOptions = ''; // should have a leading space
    if (config.skipInstalls !== false) {
      if (isYarn1) {
        const { offlineMirror, yarnPath } = await checkYarnrc(cwd);
        if (!offlineMirror) {
          logger.debug('Updating yarn.lock only - skipping node_modules');
          // The following change causes Yarn 1.x to exit gracefully after updating the lock file but without installing node_modules
          preCommands.push(getOptimizeCommand());
          // istanbul ignore if
          if (yarnPath) {
            preCommands.push(getOptimizeCommand(yarnPath) + ' || true');
          }
        }
      } else if (isYarnModeAvailable) {
        // Don't run the link step and only fetch what's necessary to compute an updated lockfile
        cmdOptions += ' --mode=update-lockfile';
      }
    }

    if (isYarn1) {
      cmdOptions +=
        ' --ignore-engines --ignore-platform --network-timeout 100000';
      extraEnv.YARN_CACHE_FOLDER = env.YARN_CACHE_FOLDER;
    } else {
      extraEnv.YARN_ENABLE_IMMUTABLE_INSTALLS = 'false';
      extraEnv.YARN_HTTP_TIMEOUT = '100000';
      extraEnv.YARN_GLOBAL_FOLDER = env.YARN_GLOBAL_FOLDER;
      if (!config.managerData?.yarnZeroInstall) {
        logger.debug('Enabling global cache as zero-install is not detected');
        extraEnv.YARN_ENABLE_GLOBAL_CACHE = '1';
      }
    }
    if (!GlobalConfig.get('allowScripts') || config.ignoreScripts) {
      if (isYarn1) {
        cmdOptions += ' --ignore-scripts';
      } else if (isYarnModeAvailable) {
        if (config.skipInstalls === false) {
          // Don't run the build scripts
          cmdOptions += ' --mode=skip-build';
        }
      } else {
        extraEnv.YARN_ENABLE_SCRIPTS = '0';
      }
    }
    const tagConstraint = await getNodeConstraint(config);
    const execOptions: ExecOptions = {
      cwd,
      extraEnv,
      docker: {
        image: 'node',
        tagScheme: 'node',
        tagConstraint,
      },
      preCommands,
    };
    // istanbul ignore if
    if (GlobalConfig.get('exposeAllEnv')) {
      execOptions.extraEnv.NPM_AUTH = env.NPM_AUTH;
      execOptions.extraEnv.NPM_EMAIL = env.NPM_EMAIL;
    }

    if (yarnUpdate && !isYarn1) {
      logger.debug('Updating Yarn binary');
      commands.push(`yarn set version ${yarnUpdate.newValue}`);
    }

    // This command updates the lock file based on package.json
    commands.push(`yarn install${cmdOptions}`);

    // rangeStrategy = update-lockfile
    const lockUpdates = upgrades.filter((upgrade) => upgrade.isLockfileUpdate);
    if (lockUpdates.length) {
      logger.debug('Performing lockfileUpdate (yarn)');
      if (isYarn1) {
        // `yarn upgrade` updates based on the version range specified in the package file
        // note - this can hit a yarn bug, see https://github.com/yarnpkg/yarn/issues/8236
        commands.push(
          `yarn upgrade ${lockUpdates
            .map((update) => update.depName)
            .join(' ')}${cmdOptions}`
        );
      } else {
        // `yarn up` updates to the latest release, so the range should be specified
        commands.push(
          `yarn up ${lockUpdates
            .map((update) => `${update.depName}@${update.newValue}`)
            .join(' ')}${cmdOptions}`
        );
      }
    }

    // postUpdateOptions
    ['fewer', 'highest'].forEach((s) => {
      if (
        config.postUpdateOptions?.includes(
          `yarnDedupe${s.charAt(0).toUpperCase()}${s.slice(1)}`
        )
      ) {
        logger.debug(`Performing yarn dedupe ${s}`);
        if (isYarn1) {
          commands.push(`npx yarn-deduplicate --strategy ${s}`);
          // Run yarn again in case any changes are necessary
          commands.push(`yarn install${cmdOptions}`);
        } else if (isYarnDedupeAvailable && s === 'highest') {
          commands.push(`yarn dedupe --strategy ${s}${cmdOptions}`);
        } else {
          logger.debug(`yarn dedupe ${s} not available`);
        }
      }
    });

    if (upgrades.find((upgrade) => upgrade.isLockFileMaintenance)) {
      logger.debug(
        `Removing ${lockFileName} first due to lock file maintenance upgrade`
      );
      try {
        await remove(lockFileName);
      } catch (err) /* istanbul ignore next */ {
        logger.debug(
          { err, lockFileName },
          'Error removing yarn.lock for lock file maintenance'
        );
      }
    }

    // Run the commands
    await exec(commands, execOptions);

    // Read the result
    lockFile = await readLocalFile(lockFileName, 'utf8');
  } catch (err) /* istanbul ignore next */ {
    if (err.message === TEMPORARY_ERROR) {
      throw err;
    }
    logger.debug(
      {
        err,
        type: 'yarn',
      },
      'lock file error'
    );
    if (err.stderr) {
      if (err.stderr.includes('ENOSPC: no space left on device')) {
        throw new Error(SYSTEM_INSUFFICIENT_DISK_SPACE);
      }
      if (
        err.stderr.includes('The registry may be down.') ||
        err.stderr.includes('getaddrinfo ENOTFOUND registry.yarnpkg.com') ||
        err.stderr.includes('getaddrinfo ENOTFOUND registry.npmjs.org')
      ) {
        throw new ExternalHostError(err, npmId);
      }
    }
    return { error: true, stderr: err.stderr, stdout: err.stdout };
  }
  return { lockFile };
}<|MERGE_RESOLUTION|>--- conflicted
+++ resolved
@@ -11,18 +11,13 @@
 import { ExternalHostError } from '../../../types/errors/external-host-error';
 import { exec } from '../../../util/exec';
 import type { ExecOptions } from '../../../util/exec/types';
-<<<<<<< HEAD
 import {
   exists,
   readLocalFile,
   remove,
   writeLocalFile,
 } from '../../../util/fs';
-import { regEx } from '../../../util/regex';
-=======
-import { exists, readFile, remove, writeFile } from '../../../util/fs';
 import { newlineRegex, regEx } from '../../../util/regex';
->>>>>>> 427df6b7
 import type { PostUpdateConfig, Upgrade } from '../../types';
 import { getNodeConstraint } from './node-version';
 import { GenerateLockFileResult } from './types';
