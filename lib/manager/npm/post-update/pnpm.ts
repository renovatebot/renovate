--- conflicted
+++ resolved
@@ -32,7 +32,7 @@
 
     let extraEnv: ExecOptions['extraEnv'] = {};
     // istanbul ignore if
-    if (getAdminConfig().exposeAllEnv) {
+    if (getGlobalConfig().exposeAllEnv) {
       const { NPM_AUTH, NPM_EMAIL } = getChildProcessEnv();
       extraEnv = { ...extraEnv, NPM_AUTH, NPM_EMAIL };
     }
@@ -52,15 +52,7 @@
         npm_config_store: 'pnpm',
       },
     };
-<<<<<<< HEAD
 
-=======
-    // istanbul ignore if
-    if (getGlobalConfig().exposeAllEnv) {
-      execOptions.extraEnv.NPM_AUTH = env.NPM_AUTH;
-      execOptions.extraEnv.NPM_EMAIL = env.NPM_EMAIL;
-    }
->>>>>>> 0e50881e
     cmd = 'pnpm';
     let args = 'install --recursive --lockfile-only';
     if (!getGlobalConfig().allowScripts || config.ignoreScripts) {
