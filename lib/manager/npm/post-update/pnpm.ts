import { validRange } from 'semver';
import { quote } from 'shlex';
import { join } from 'upath';
import { GlobalConfig } from '../../../config/global';
import { TEMPORARY_ERROR } from '../../../constants/error-messages';
import { logger } from '../../../logger';
<<<<<<< HEAD
import { ExecOptions, exec } from '../../../util/exec';
import { readLocalFile, remove } from '../../../util/fs';
=======
import { exec } from '../../../util/exec';
import type { ExecOptions } from '../../../util/exec/types';
import { readFile, remove } from '../../../util/fs';
>>>>>>> aa6f12a4
import type { PostUpdateConfig, Upgrade } from '../../types';
import { getNodeConstraint } from './node-version';
import type { GenerateLockFileResult } from './types';

export async function generateLockFile(
  cwd: string,
  env: NodeJS.ProcessEnv,
  config: PostUpdateConfig,
  upgrades: Upgrade[] = []
): Promise<GenerateLockFileResult> {
  const lockFileName = 'pnpm-lock.yaml';
  logger.debug(`Spawning pnpm install to create ${lockFileName}`);
  let lockFile = null;
  let stdout: string;
  let stderr: string;
  let cmd = 'pnpm';
  try {
    let installPnpm = 'npm i -g pnpm';
    const pnpmUpdate = upgrades.find(
      (upgrade) =>
        upgrade.depType === 'packageManager' && upgrade.depName === 'pnpm'
    );
    const pnpmCompatibility = pnpmUpdate
      ? pnpmUpdate.newValue
      : config.constraints?.pnpm;
    if (validRange(pnpmCompatibility)) {
      installPnpm += `@${quote(pnpmCompatibility)}`;
    }
    const preCommands = [installPnpm];
    const tagConstraint = await getNodeConstraint(config);
    const execOptions: ExecOptions = {
      cwd,
      extraEnv: {
        NPM_CONFIG_CACHE: env.NPM_CONFIG_CACHE,
        npm_config_store: env.npm_config_store,
      },
      docker: {
        image: 'node',
        tagScheme: 'node',
        tagConstraint,
      },
      preCommands,
    };
    // istanbul ignore if
    if (GlobalConfig.get('exposeAllEnv')) {
      execOptions.extraEnv.NPM_AUTH = env.NPM_AUTH;
      execOptions.extraEnv.NPM_EMAIL = env.NPM_EMAIL;
    }
    cmd = 'pnpm';
    let args = 'install --recursive --lockfile-only';
    if (!GlobalConfig.get('allowScripts') || config.ignoreScripts) {
      args += ' --ignore-scripts';
      args += ' --ignore-pnpmfile';
    }
    logger.debug({ cmd, args }, 'pnpm command');

    if (upgrades.find((upgrade) => upgrade.isLockFileMaintenance)) {
      logger.debug(
        `Removing ${lockFileName} first due to lock file maintenance upgrade`
      );
      try {
        await remove(lockFileName);
      } catch (err) /* istanbul ignore next */ {
        logger.debug(
          { err, lockFileName },
          'Error removing yarn.lock for lock file maintenance'
        );
      }
    }

    await exec(`${cmd} ${args}`, execOptions);
    lockFile = await readLocalFile(lockFileName, 'utf8');
  } catch (err) /* istanbul ignore next */ {
    if (err.message === TEMPORARY_ERROR) {
      throw err;
    }
    logger.debug(
      {
        cmd,
        err,
        stdout,
        stderr,
        type: 'pnpm',
      },
      'lock file error'
    );
    return { error: true, stderr: err.stderr, stdout: err.stdout };
  }
  return { lockFile };
}<|MERGE_RESOLUTION|>--- conflicted
+++ resolved
@@ -4,14 +4,9 @@
 import { GlobalConfig } from '../../../config/global';
 import { TEMPORARY_ERROR } from '../../../constants/error-messages';
 import { logger } from '../../../logger';
-<<<<<<< HEAD
 import { ExecOptions, exec } from '../../../util/exec';
+import type { ExecOptions } from '../../../util/exec/types';
 import { readLocalFile, remove } from '../../../util/fs';
-=======
-import { exec } from '../../../util/exec';
-import type { ExecOptions } from '../../../util/exec/types';
-import { readFile, remove } from '../../../util/fs';
->>>>>>> aa6f12a4
 import type { PostUpdateConfig, Upgrade } from '../../types';
 import { getNodeConstraint } from './node-version';
 import type { GenerateLockFileResult } from './types';
