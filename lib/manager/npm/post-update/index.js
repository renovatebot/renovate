const fs = require('fs-extra');
const path = require('path');
const upath = require('upath');
const npm = require('./npm');
const lerna = require('./lerna');
const yarn = require('./yarn');
const pnpm = require('./pnpm');

module.exports = {
  determineLockFileDirs,
  writeExistingFiles,
  writeUpdatedPackageFiles,
  getAdditionalFiles,
};

// Strips empty values, deduplicates, and returns the directories from filenames
// istanbul ignore next
const getDirs = arr => Array.from(new Set(arr.filter(Boolean)));

// istanbul ignore next
function determineLockFileDirs(config, packageFiles) {
  const npmLockDirs = [];
  const yarnLockDirs = [];
  const pnpmShrinkwrapDirs = [];
  const lernaDirs = [];

  for (const upgrade of config.upgrades) {
    if (upgrade.type === 'lockFileMaintenance') {
      // TODO: support lerna
      // Return every directory that contains a lockfile
      for (const packageFile of packageFiles.npm) {
        if (
          packageFile.lernaDir &&
          (packageFile.npmLock || packageFile.yarnLock)
        ) {
          logger.info('Skipping lerna lockFileMaintenance - unsupported');
          // TODO: lernaDirs.push(packageFile.lernaDir);
        } else {
          yarnLockDirs.push(packageFile.yarnLock);
          npmLockDirs.push(packageFile.npmLock);
          pnpmShrinkwrapDirs.push(packageFile.pnpmShrinkwrap);
        }
      }
      return {
        yarnLockDirs: getDirs(yarnLockDirs),
        npmLockDirs: getDirs(npmLockDirs),
        pnpmShrinkwrapDirs: getDirs(pnpmShrinkwrapDirs),
        lernaDirs: getDirs(lernaDirs),
      };
    }
  }

  function getPackageFile(fileName) {
    logger.trace('Looking for packageFile: ' + fileName);
    for (const packageFile of packageFiles.npm) {
      if (packageFile.packageFile === fileName) {
        logger.trace({ packageFile }, 'Found packageFile');
        return packageFile;
      }
      logger.trace('No match');
    }
    return {};
  }

  for (const p of config.updatedPackageFiles) {
    logger.trace(`Checking ${p.name} for lock files`);
    const packageFile = getPackageFile(p.name);
    // lerna first
    if (packageFile.lernaDir && (packageFile.npmLock || packageFile.yarnLock)) {
      logger.debug(`${packageFile.packageFile} has lerna lock file`);
      lernaDirs.push(packageFile.lernaDir);
    } else {
      // push full lock file names and convert them later
      yarnLockDirs.push(packageFile.yarnLock);
      npmLockDirs.push(packageFile.npmLock);
      pnpmShrinkwrapDirs.push(packageFile.pnpmShrinkwrap);
    }
  }

  return {
    yarnLockDirs: getDirs(yarnLockDirs),
    npmLockDirs: getDirs(npmLockDirs),
    pnpmShrinkwrapDirs: getDirs(pnpmShrinkwrapDirs),
    lernaDirs: getDirs(lernaDirs),
  };
}

// istanbul ignore next
async function writeExistingFiles(config, packageFiles) {
  const lernaJson = await platform.getFile('lerna.json');
  if (lernaJson) {
    logger.debug(`Writing repo lerna.json (${config.tmpDir.path})`);
    await fs.outputFile(
      upath.join(config.tmpDir.path, 'lerna.json'),
      lernaJson
    );
  }
  if (config.npmrc) {
    logger.debug(`Writing repo .npmrc (${config.tmpDir.path})`);
    await fs.outputFile(upath.join(config.tmpDir.path, '.npmrc'), config.npmrc);
  }
  if (config.yarnrc) {
    logger.debug(`Writing repo .yarnrc (${config.tmpDir.path})`);
    await fs.outputFile(
      upath.join(config.tmpDir.path, '.yarnrc'),
      config.yarnrc
    );
  }
  if (!packageFiles.npm) {
    return;
  }
  const npmFiles = packageFiles.npm;
  logger.debug(
    { packageFiles: npmFiles.map(n => n.packageFile) },
    'Writing package.json files'
  );
  for (const packageFile of npmFiles) {
    const basedir = upath.join(
      config.tmpDir.path,
      path.dirname(packageFile.packageFile)
    );
    logger.trace(`Writing package.json to ${basedir}`);
    // Massage the file to eliminate yarn errors
    const massagedFile = JSON.parse(
      await platform.getFile(packageFile.packageFile)
    );
    if (massagedFile.name) {
      massagedFile.name = massagedFile.name.replace(/[{}]/g, '');
    }
    delete massagedFile.engines;
    delete massagedFile.scripts;
    await fs.outputFile(
      upath.join(basedir, 'package.json'),
      JSON.stringify(massagedFile)
    );

    if (config.copyLocalLibs) {
      const toCopy = listLocalLibs(massagedFile.dependencies);
      toCopy.push(...listLocalLibs(massagedFile.devDependencies));
      if (toCopy.length !== 0) {
        logger.debug(`listOfNeededLocalFiles files to copy: ${toCopy}`);
        await Promise.all(
          toCopy.map(async localPath => {
            const resolvedLocalPath = upath.join(
              path.resolve(basedir, localPath)
            );
            if (!resolvedLocalPath.startsWith(upath.join(config.tmpDir.path))) {
              logger.info(
                `local lib '${toCopy}' will not be copied because it's out of the repo.`
              );
            } else {
              // at the root of local Lib we should find a package.json so that yarn/npm will use it to update *lock file
              const resolvedRepoPath = upath.join(
                resolvedLocalPath.substring(config.tmpDir.path.length + 1),
                'package.json'
              );
              const fileContent = await platform.getFile(resolvedRepoPath);
              if (fileContent !== null) {
                await fs.outputFile(
                  upath.join(resolvedLocalPath, 'package.json'),
                  fileContent
                );
              } else {
                logger.info(
                  `listOfNeededLocalFiles - file '${resolvedRepoPath}' not found.`
                );
              }
            }
          })
        );
      }
    }
    const npmrc = packageFile.npmrc || config.npmrc;
    if (npmrc) {
      await fs.outputFile(upath.join(basedir, '.npmrc'), npmrc);
    }
    if (packageFile.yarnrc) {
      logger.debug(`Writing .yarnrc to ${basedir}`);
      await fs.outputFile(
        upath.join(basedir, '.yarnrc'),
        packageFile.yarnrc.replace('--install.pure-lockfile true', '')
      );
    }
    const { npmLock } = packageFile;
    if (npmLock) {
      const npmLockPath = upath.join(config.tmpDir.path, npmLock);
      if (config.type === 'lockFileMaintenance') {
        logger.debug(`Ensuring ${npmLock} is removed`);
        await fs.remove(npmLockPath);
      } else {
        logger.debug(`Writing ${npmLock}`);
        const existingNpmLock = await platform.getFile(npmLock);
        await fs.outputFile(npmLockPath, existingNpmLock);
      }
    }
    const { yarnLock } = packageFile;
    if (yarnLock) {
      const yarnLockPath = upath.join(config.tmpDir.path, yarnLock);
      if (config.type === 'lockFileMaintenance') {
        logger.debug(`Ensuring ${yarnLock} is removed`);
        await fs.remove(yarnLockPath);
      } else {
        logger.debug(`Writing ${yarnLock}`);
        const existingYarnLock = await platform.getFile(yarnLock);
        await fs.outputFile(yarnLockPath, existingYarnLock);
      }
    }
    // TODO: Update the below with this once https://github.com/pnpm/pnpm/issues/992 is fixed
    const pnpmBug992 = true;
    // istanbul ignore next
    if (
      packageFile.pnpmShrinkwrap &&
      config.type !== 'lockFileMaintenance' &&
      !pnpmBug992
    ) {
      logger.debug(`Writing shrinkwrap.yaml to ${basedir}`);
      const shrinkwrap = await platform.getFile(packageFile.pnpmShrinkwrap);
      await fs.outputFile(upath.join(basedir, 'shrinkwrap.yaml'), shrinkwrap);
    } else {
      await fs.remove(upath.join(basedir, 'shrinkwrap.yaml'));
    }
  }
}

// istanbul ignore next
function listLocalLibs(dependencies) {
  logger.trace(`listLocalLibs (${dependencies})`);
  const toCopy = [];
  if (dependencies) {
    for (const [libName, libVersion] of Object.entries(dependencies)) {
      if (libVersion.startsWith('file:')) {
        if (libVersion.endsWith('.tgz')) {
          logger.info(
            `Link to local lib "${libName}": "${libVersion}" is not supported. Please do it like: 'file:/path/to/folder'`
          );
        } else {
          toCopy.push(libVersion.substring('file:'.length));
        }
      }
    }
  }
  return toCopy;
}

// istanbul ignore next
async function writeUpdatedPackageFiles(config) {
  logger.trace({ config }, 'writeUpdatedPackageFiles');
  logger.debug('Writing any updated package files');
  if (!config.updatedPackageFiles) {
    logger.debug('No files found');
    return;
  }
  for (const packageFile of config.updatedPackageFiles) {
    if (!packageFile.name.endsWith('package.json')) {
      continue; // eslint-disable-line
    }
    logger.debug(`Writing ${packageFile.name}`);
    const massagedFile = JSON.parse(packageFile.contents);
    if (massagedFile.name) {
      massagedFile.name = massagedFile.name.replace(/[{}]/g, '');
    }
    delete massagedFile.engines;
    delete massagedFile.scripts;
    await fs.outputFile(
      upath.join(config.tmpDir.path, packageFile.name),
      JSON.stringify(massagedFile)
    );
  }
}

// istanbul ignore next
async function getAdditionalFiles(config, packageFiles) {
  logger.trace({ config }, 'getAdditionalFiles');
  const lockFileErrors = [];
  const updatedLockFiles = [];
  if (!(packageFiles.npm && packageFiles.npm.length)) {
    return { lockFileErrors, updatedLockFiles };
  }
  if (!config.updateLockFiles) {
    logger.info('Skipping lock file generation');
    return { lockFileErrors, updatedLockFiles };
  }
  logger.debug('Getting updated lock files');
  if (
    config.type === 'lockFileMaintenance' &&
    config.parentBranch &&
    (await platform.branchExists(config.branchName))
  ) {
    logger.debug('Skipping lockFileMaintenance update');
    return { lockFileErrors, updatedLockFiles };
  }
  const dirs = module.exports.determineLockFileDirs(config, packageFiles);
  logger.debug({ dirs }, 'lock file dirs');
  await module.exports.writeExistingFiles(config, packageFiles);
  await module.exports.writeUpdatedPackageFiles(config, packageFiles);

  const env =
    config.global && config.global.exposeEnv
      ? process.env
      : { HOME: process.env.HOME, PATH: process.env.PATH };
  env.NODE_ENV = 'dev';

  for (const lockFile of dirs.npmLockDirs) {
    const lockFileDir = path.dirname(lockFile);
    const fileName = path.basename(lockFile);
    logger.debug(`Generating ${fileName} for ${lockFileDir}`);
    const res = await npm.generateLockFile(
      upath.join(config.tmpDir.path, lockFileDir),
      env,
      fileName
    );
    if (res.error) {
      // istanbul ignore if
      if (res.stderr && res.stderr.includes('No matching version found for')) {
        for (const upgrade of config.upgrades) {
          if (
            res.stderr.includes(
              `No matching version found for ${upgrade.depName}`
            )
          ) {
            logger.info(
              { dependency: upgrade.depName, type: 'npm' },
              'lock file failed for the dependency being updated - skipping branch creation'
            );
            throw new Error('registry-failure');
          }
        }
      }
      // istanbul ignore if
      if (res.stderr && res.stderr.includes('Host key verification failed')) {
        logger.info({ stderr: res.stderr }, 'Host key verification failed');
        throw new Error('internal-error');
      }
      const err = Error('lockfile-error');
      err.details = res.stderr;
      err.fileName = lockFile;
      throw err;
    } else {
      const existingContent = await platform.getFile(
        lockFile,
        config.parentBranch
      );
      if (res.lockFile !== existingContent) {
        logger.debug(`${lockFile} needs updating`);
        updatedLockFiles.push({
          name: lockFile,
          contents: res.lockFile,
        });
      } else {
        logger.debug(`${lockFile} hasn't changed`);
      }
    }
  }

  for (const lockFile of dirs.yarnLockDirs) {
    const lockFileDir = path.dirname(lockFile);
    logger.debug(`Generating yarn.lock for ${lockFileDir}`);
    const lockFileName = upath.join(lockFileDir, 'yarn.lock');
    const res = await yarn.generateLockFile(
      upath.join(config.tmpDir.path, lockFileDir),
      env
    );
    if (res.error) {
      // istanbul ignore if
      if (res.stderr && res.stderr.includes(`Couldn't find any versions for`)) {
        for (const upgrade of config.upgrades) {
          /* eslint-disable no-useless-escape */
          if (
            res.stderr.includes(
              `Couldn't find any versions for \\\"${upgrade.depName}\\\"`
            )
          ) {
            logger.info(
              { dependency: upgrade.depName, type: 'yarn' },
              'lock file failed for the dependency being updated - skipping branch creation'
            );
            throw new Error('registry-failure');
          }
          /* eslint-enable no-useless-escape */
        }
      }
      // istanbul ignore if
      if (res.stderr && res.stderr.includes('Host key verification failed')) {
        logger.info({ stderr: res.stderr }, 'Host key verification failed');
        throw new Error('internal-error');
      }
      const err = Error('lockfile-error');
      err.details = res.stderr;
      err.fileName = lockFile;
      throw err;
    } else {
      const existingContent = await platform.getFile(
        lockFileName,
        config.parentBranch
      );
      if (res.lockFile !== existingContent) {
        logger.debug('yarn.lock needs updating');
        updatedLockFiles.push({
          name: lockFileName,
          contents: res.lockFile,
        });
      } else {
        logger.debug("yarn.lock hasn't changed");
      }
    }
  }

  for (const lockFile of dirs.pnpmShrinkwrapDirs) {
    const lockFileDir = path.dirname(lockFile);
    logger.debug(`Generating shrinkwrap.yaml for ${lockFileDir}`);
    const res = await pnpm.generateLockFile(
      upath.join(config.tmpDir.path, lockFileDir),
      env
    );
    if (res.error) {
      // istanbul ignore if
      if (res.stdout && res.stdout.includes(`No compatible version found:`)) {
        for (const upgrade of config.upgrades) {
          if (
            res.stdout.includes(
              `No compatible version found: ${upgrade.depName}`
            )
          ) {
            logger.info(
              { dependency: upgrade.depName, type: 'pnpm' },
              'lock file failed for the dependency being updated - skipping branch creation'
            );
            throw new Error('registry-failure');
          }
        }
      }
      // istanbul ignore if
      if (res.stdout && res.stdout.includes('Host key verification failed')) {
        logger.info({ stdout: res.stdout }, 'Host key verification failed');
        throw new Error('internal-error');
      }
      const err = Error('lockfile-error');
      err.details = res.stdout;
      err.fileName = lockFile;
      throw err;
    } else {
      const existingContent = await platform.getFile(
        lockFile,
        config.parentBranch
      );
      if (res.lockFile !== existingContent) {
        logger.debug('shrinkwrap.yaml needs updating');
        updatedLockFiles.push({
          name: lockFile,
          contents: res.lockFile,
        });
      } else {
        logger.debug("shrinkwrap.yaml hasn't changed");
      }
    }
  }

  for (const lernaDir of dirs.lernaDirs) {
    let lockFile;
    if (config.lernaClient === 'npm') {
      lockFile = config.npmLock || 'package-lock.json';
    } else {
      lockFile = config.yarnLock || 'yarn.lock';
    }
    logger.debug(
      { lernaClient: config.lernaClient, lockFile },
      'Generating lock files using lerna'
    );
    const res = await lerna.generateLockFiles(
      config.lernaClient,
      upath.join(config.tmpDir.path, lernaDir),
      env
    );
    // istanbul ignore else
    if (res.error) {
      // istanbul ignore if
      if (
        res.stderr &&
        res.stderr.includes('ENOSPC: no space left on device')
      ) {
        throw new Error('Out of disk space when generating yarn.lock');
      }
      // istanbul ignore if
      if (res.stderr && res.stderr.includes('Host key verification failed')) {
        logger.info({ stderr: res.stderr }, 'Host key verification failed');
        throw new Error('internal-error');
      }
<<<<<<< HEAD
      const err = Error('lockfile-error');
      err.details = res.stderr;
      err.fileName = lockFile;
      throw err;
=======
      for (const upgrade of config.upgrades) {
        /* eslint-disable no-useless-escape */
        if (
          res.stderr.includes(
            `Couldn't find any versions for \\\"${upgrade.depName}\\\"`
          )
        ) {
          logger.info(
            { dependency: upgrade.depName, type: 'yarn' },
            'lock file failed for the dependency being updated - skipping branch creation'
          );
          throw new Error('registry-failure');
        }
        /* eslint-enable no-useless-escape */
        if (
          res.stderr.includes(
            `No matching version found for ${upgrade.depName}`
          )
        ) {
          logger.info(
            { dependency: upgrade.depName, type: 'npm' },
            'lock file failed for the dependency being updated - skipping branch creation'
          );
          throw new Error('registry-failure');
        }
      }
      throw new Error('lockfile-error');
>>>>>>> 9d92a958
    } else {
      for (const packageFile of packageFiles.npm) {
        const baseDir = path.dirname(packageFile.packageFile);
        const filename = upath.join(baseDir, lockFile);
        logger.trace('Checking for ' + filename);
        const existingContent = await platform.getFile(
          filename,
          config.parentBranch
        );
        if (existingContent) {
          logger.trace('Found lock file');
          const lockFilePath = upath.join(config.tmpDir.path, filename);
          logger.trace('Checking against ' + lockFilePath);
          try {
            const newContent = await fs.readFile(lockFilePath, 'utf8');
            if (newContent !== existingContent) {
              logger.debug('File is updated: ' + lockFilePath);
              updatedLockFiles.push({
                name: filename,
                contents: newContent,
              });
            } else {
              logger.trace('File is unchanged');
            }
          } catch (err) {
            logger.warn(
              { lockFilePath },
              'No lock file found after lerna bootstrap'
            );
          }
        } else {
          logger.trace('No lock file found');
        }
      }
    }
  }

  return { lockFileErrors, updatedLockFiles };
}<|MERGE_RESOLUTION|>--- conflicted
+++ resolved
@@ -485,12 +485,6 @@
         logger.info({ stderr: res.stderr }, 'Host key verification failed');
         throw new Error('internal-error');
       }
-<<<<<<< HEAD
-      const err = Error('lockfile-error');
-      err.details = res.stderr;
-      err.fileName = lockFile;
-      throw err;
-=======
       for (const upgrade of config.upgrades) {
         /* eslint-disable no-useless-escape */
         if (
@@ -517,8 +511,10 @@
           throw new Error('registry-failure');
         }
       }
-      throw new Error('lockfile-error');
->>>>>>> 9d92a958
+      const err = Error('lockfile-error');
+      err.details = res.stderr;
+      err.fileName = lockFile;
+      throw err;
     } else {
       for (const packageFile of packageFiles.npm) {
         const baseDir = path.dirname(packageFile.packageFile);
