--- conflicted
+++ resolved
@@ -334,10 +334,7 @@
       const err = Error('lockfile-error');
       err.details = res.stderr;
       err.fileName = lockFile;
-<<<<<<< HEAD
-=======
       err.releaseTimestamp = config.releaseTimestamp;
->>>>>>> a3043c47
       throw err;
     } else {
       const existingContent = await platform.getFile(
@@ -391,10 +388,7 @@
       const err = Error('lockfile-error');
       err.details = res.stderr;
       err.fileName = lockFile;
-<<<<<<< HEAD
-=======
       err.releaseTimestamp = config.releaseTimestamp;
->>>>>>> a3043c47
       throw err;
     } else {
       const existingContent = await platform.getFile(
@@ -445,10 +439,7 @@
       const err = Error('lockfile-error');
       err.details = res.stdout;
       err.fileName = lockFile;
-<<<<<<< HEAD
-=======
       err.releaseTimestamp = config.releaseTimestamp;
->>>>>>> a3043c47
       throw err;
     } else {
       const existingContent = await platform.getFile(
@@ -526,10 +517,7 @@
       const err = Error('lockfile-error');
       err.details = res.stderr;
       err.fileName = lockFile;
-<<<<<<< HEAD
-=======
       err.releaseTimestamp = config.releaseTimestamp;
->>>>>>> a3043c47
       throw err;
     } else {
       for (const packageFile of packageFiles.npm) {
