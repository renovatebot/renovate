import { fs } from '../../../../test/util';
import { getNodeConstraint } from './node-version';

jest.mock('../../../util/fs');

describe('manager/npm/post-update/node-version', () => {
  const config = {
    packageFile: 'package.json',
    constraints: { node: '^12.16.0' },
  };
  it('returns package.json range', async () => {
    fs.readLocalFile = jest.fn();
    fs.readLocalFile.mockResolvedValueOnce(null);
    fs.readLocalFile.mockResolvedValueOnce(null);
    const res = await getNodeConstraint(config);
    expect(res).toEqual('^12.16.0');
  });
<<<<<<< HEAD
  it('augments to avoid node 15', async () => {
    fs.readLocalFile = jest.fn();
    fs.readLocalFile.mockResolvedValueOnce(null);
    fs.readLocalFile.mockResolvedValueOnce(null);
    const res = await getNodeConstraint({
      ...config,
      constraints: { node: '>= 12.16.0' },
    });
    const isAugmentedRange = res === '>= 12.16.0 <15';
    const node16IsStable = isStable('16.100.0');
    expect(isAugmentedRange || node16IsStable).toBeTrue();
  });
  it('forces node 15 if v2 lockfile detected and constraint allows', async () => {
    fs.readLocalFile.mockResolvedValueOnce(null);
    fs.readLocalFile.mockResolvedValueOnce(null);
    fs.readLocalFile.mockResolvedValueOnce('{"lockfileVersion":2}');
    const res = await getNodeConstraint({
      ...config,
      constraints: { node: '>= 12.16.0' },
    });
    const isAugmentedRange = res === '>=15';
    const node16IsStable = isStable('16.100.0');
    expect(isAugmentedRange || node16IsStable).toBeTrue();
  });
  it('forces node 15 if v2 lockfile detected and no constraint', async () => {
    fs.readLocalFile.mockResolvedValueOnce(null);
    fs.readLocalFile.mockResolvedValueOnce(null);
    fs.readLocalFile.mockResolvedValueOnce('{"lockfileVersion":2}');
    const res = await getNodeConstraint(
      {
        ...config,
        constraints: {},
      },
      true
    );
    const isAugmentedRange = res === '>=15';
    const node16IsStable = isStable('16.100.0');
    expect(isAugmentedRange || node16IsStable).toBeTrue();
  });
=======
>>>>>>> 7c92ae8f
  it('returns .node-version value', async () => {
    fs.readLocalFile = jest.fn();
    fs.readLocalFile.mockResolvedValueOnce(null);
    fs.readLocalFile.mockResolvedValueOnce('12.16.1\n');
    const res = await getNodeConstraint(config);
    expect(res).toEqual('12.16.1');
  });
  it('returns .nvmrc value', async () => {
    fs.readLocalFile = jest.fn();
    fs.readLocalFile.mockResolvedValueOnce('12.16.2\n');
    const res = await getNodeConstraint(config);
    expect(res).toEqual('12.16.2');
  });
  it('ignores unusable ranges in dotfiles', async () => {
    fs.readLocalFile = jest.fn();
    fs.readLocalFile.mockResolvedValueOnce('latest');
    fs.readLocalFile.mockResolvedValueOnce('lts');
    const res = await getNodeConstraint(config);
    expect(res).toEqual('^12.16.0');
  });
  it('returns no constraint', async () => {
    fs.readLocalFile = jest.fn();
    fs.readLocalFile.mockResolvedValueOnce(null);
    fs.readLocalFile.mockResolvedValueOnce(null);
    const res = await getNodeConstraint({ ...config, constraints: null });
    expect(res).toBeNull();
  });
});<|MERGE_RESOLUTION|>--- conflicted
+++ resolved
@@ -15,48 +15,6 @@
     const res = await getNodeConstraint(config);
     expect(res).toEqual('^12.16.0');
   });
-<<<<<<< HEAD
-  it('augments to avoid node 15', async () => {
-    fs.readLocalFile = jest.fn();
-    fs.readLocalFile.mockResolvedValueOnce(null);
-    fs.readLocalFile.mockResolvedValueOnce(null);
-    const res = await getNodeConstraint({
-      ...config,
-      constraints: { node: '>= 12.16.0' },
-    });
-    const isAugmentedRange = res === '>= 12.16.0 <15';
-    const node16IsStable = isStable('16.100.0');
-    expect(isAugmentedRange || node16IsStable).toBeTrue();
-  });
-  it('forces node 15 if v2 lockfile detected and constraint allows', async () => {
-    fs.readLocalFile.mockResolvedValueOnce(null);
-    fs.readLocalFile.mockResolvedValueOnce(null);
-    fs.readLocalFile.mockResolvedValueOnce('{"lockfileVersion":2}');
-    const res = await getNodeConstraint({
-      ...config,
-      constraints: { node: '>= 12.16.0' },
-    });
-    const isAugmentedRange = res === '>=15';
-    const node16IsStable = isStable('16.100.0');
-    expect(isAugmentedRange || node16IsStable).toBeTrue();
-  });
-  it('forces node 15 if v2 lockfile detected and no constraint', async () => {
-    fs.readLocalFile.mockResolvedValueOnce(null);
-    fs.readLocalFile.mockResolvedValueOnce(null);
-    fs.readLocalFile.mockResolvedValueOnce('{"lockfileVersion":2}');
-    const res = await getNodeConstraint(
-      {
-        ...config,
-        constraints: {},
-      },
-      true
-    );
-    const isAugmentedRange = res === '>=15';
-    const node16IsStable = isStable('16.100.0');
-    expect(isAugmentedRange || node16IsStable).toBeTrue();
-  });
-=======
->>>>>>> 7c92ae8f
   it('returns .node-version value', async () => {
     fs.readLocalFile = jest.fn();
     fs.readLocalFile.mockResolvedValueOnce(null);
