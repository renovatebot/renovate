--- conflicted
+++ resolved
@@ -1,14 +1,5 @@
-<<<<<<< HEAD
-import { readFile, move, pathExists } from 'fs-extra';
+import { move, pathExists, readFile } from 'fs-extra';
 import { join } from 'upath';
-import { exec } from '../../../util/exec';
-import { logger } from '../../../logger';
-import { PostUpdateConfig, Upgrade } from '../../common';
-=======
-import { move, pathExists, readFile } from 'fs-extra';
-import { getInstalledPath } from 'get-installed-path';
-import { join } from 'upath';
->>>>>>> 4570710a
 import { SYSTEM_INSUFFICIENT_DISK_SPACE } from '../../../constants/error-messages';
 import { logger } from '../../../logger';
 import { exec } from '../../../util/exec';
