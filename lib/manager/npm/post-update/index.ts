import is from '@sindresorhus/is';
import { parseSyml } from '@yarnpkg/parsers';
import deepmerge from 'deepmerge';
import { safeDump, safeLoad } from 'js-yaml';
import upath from 'upath';
import { getAdminConfig } from '../../../config/admin';
import { SYSTEM_INSUFFICIENT_DISK_SPACE } from '../../../constants/error-messages';
import { id as npmId } from '../../../datasource/npm';
import { logger } from '../../../logger';
import { ExternalHostError } from '../../../types/errors/external-host-error';
import { getChildProcessEnv } from '../../../util/exec/env';
import {
  deleteLocalFile,
<<<<<<< HEAD
  ensureCacheDir,
=======
  ensureDir,
  getSiblingFileName,
>>>>>>> 35d481fc
  getSubDirectory,
  outputFile,
  readFile,
  readLocalFile,
  remove,
  unlink,
  writeFile,
  writeLocalFile,
} from '../../../util/fs';
import { branchExists, getFile, getRepoStatus } from '../../../util/git';
import * as hostRules from '../../../util/host-rules';
import type { PackageFile, PostUpdateConfig, Upgrade } from '../../types';
import * as lerna from './lerna';
import * as npm from './npm';
import * as pnpm from './pnpm';
import { processHostRules } from './rules';
import type {
  AdditionalPackageFiles,
  ArtifactError,
  DetermineLockFileDirsResult,
  UpdatedArtifacts,
  WriteExistingFilesResult,
} from './types';
import * as yarn from './yarn';

// Strips empty values, deduplicates, and returns the directories from filenames
// istanbul ignore next
const getDirs = (arr: string[]): string[] =>
  Array.from(new Set(arr.filter(Boolean)));

// istanbul ignore next
export function determineLockFileDirs(
  config: PostUpdateConfig,
  packageFiles: AdditionalPackageFiles
): DetermineLockFileDirsResult {
  const npmLockDirs = [];
  const yarnLockDirs = [];
  const pnpmShrinkwrapDirs = [];
  const lernaJsonFiles = [];

  for (const upgrade of config.upgrades) {
    if (upgrade.updateType === 'lockFileMaintenance' || upgrade.isRemediation) {
      // Return every directory that contains a lockfile
      if (upgrade.managerData?.lernaJsonFile && upgrade.npmLock) {
        lernaJsonFiles.push(upgrade.managerData.lernaJsonFile);
      } else {
        yarnLockDirs.push(upgrade.yarnLock);
        npmLockDirs.push(upgrade.npmLock);
        pnpmShrinkwrapDirs.push(upgrade.pnpmShrinkwrap);
      }
      continue; // eslint-disable-line no-continue
    }
    if (upgrade.isLockfileUpdate) {
      yarnLockDirs.push(upgrade.yarnLock);
      npmLockDirs.push(upgrade.npmLock);
    }
  }

  if (
    config.upgrades.every(
      (upgrade: Upgrade) =>
        upgrade.updateType === 'lockFileMaintenance' || upgrade.isLockfileUpdate
    )
  ) {
    return {
      yarnLockDirs: getDirs(yarnLockDirs),
      npmLockDirs: getDirs(npmLockDirs),
      pnpmShrinkwrapDirs: getDirs(pnpmShrinkwrapDirs),
      lernaJsonFiles: getDirs(lernaJsonFiles),
    };
  }

  function getPackageFile(fileName: string): Partial<PackageFile> {
    logger.trace('Looking for packageFile: ' + fileName);
    for (const packageFile of packageFiles.npm) {
      if (packageFile.packageFile === fileName) {
        logger.trace({ packageFile }, 'Found packageFile');
        return packageFile;
      }
      logger.trace('No match');
    }
    return {};
  }

  for (const p of config.updatedPackageFiles) {
    logger.trace(`Checking ${String(p.name)} for lock files`);
    const packageFile = getPackageFile(p.name);
    // lerna first
    if (packageFile.managerData?.lernaJsonFile && packageFile.npmLock) {
      logger.debug(`${packageFile.packageFile} has lerna lock file`);
      lernaJsonFiles.push(packageFile.managerData.lernaJsonFile);
    } else if (
      packageFile.managerData?.lernaJsonFile &&
      packageFile.yarnLock &&
      !packageFile.hasYarnWorkspaces
    ) {
      lernaJsonFiles.push(packageFile.managerData.lernaJsonFile);
    } else {
      // push full lock file names and convert them later
      yarnLockDirs.push(packageFile.yarnLock);
      npmLockDirs.push(packageFile.npmLock);
      pnpmShrinkwrapDirs.push(packageFile.pnpmShrinkwrap);
    }
  }

  return {
    yarnLockDirs: getDirs(yarnLockDirs),
    npmLockDirs: getDirs(npmLockDirs),
    pnpmShrinkwrapDirs: getDirs(pnpmShrinkwrapDirs),
    lernaJsonFiles: getDirs(lernaJsonFiles),
  };
}

// istanbul ignore next
export async function writeExistingFiles(
  config: PostUpdateConfig,
  packageFiles: AdditionalPackageFiles
): Promise<void> {
  if (!packageFiles.npm) {
    return;
  }
  const npmFiles = packageFiles.npm;
  logger.debug(
    { packageFiles: npmFiles.map((n) => n.packageFile) },
    'Writing package.json files'
  );
  const { localDir } = getAdminConfig();
  for (const packageFile of npmFiles) {
    const basedir = upath.join(
      localDir,
      upath.dirname(packageFile.packageFile)
    );
    const npmrc: string = packageFile.npmrc || config.npmrc;
    const npmrcFilename = upath.join(basedir, '.npmrc');
    if (is.string(npmrc)) {
      try {
        await outputFile(npmrcFilename, `${npmrc}\n`);
      } catch (err) /* istanbul ignore next */ {
        logger.warn({ npmrcFilename, err }, 'Error writing .npmrc');
      }
    }
    if (packageFile.yarnrc) {
      logger.debug(`Writing .yarnrc to ${basedir}`);
      const yarnrcFilename = upath.join(basedir, '.yarnrc');
      try {
        await outputFile(
          yarnrcFilename,
          packageFile.yarnrc
            .replace('--install.pure-lockfile true', '')
            .replace('--install.frozen-lockfile true', '')
        );
      } catch (err) /* istanbul ignore next */ {
        logger.warn({ yarnrcFilename, err }, 'Error writing .yarnrc');
      }
    }
    const { npmLock } = packageFile;
    if (npmLock) {
      const npmLockPath = upath.join(localDir, npmLock);
      if (
        process.env.RENOVATE_REUSE_PACKAGE_LOCK === 'false' ||
        config.reuseLockFiles === false
      ) {
        logger.debug(`Ensuring ${npmLock} is removed`);
        await remove(npmLockPath);
      } else {
        logger.debug(`Writing ${npmLock}`);
        let existingNpmLock = await getFile(npmLock);
        const widens = [];
        for (const upgrade of config.upgrades) {
          if (
            upgrade.rangeStrategy === 'widen' &&
            upgrade.npmLock === npmLock
          ) {
            widens.push(upgrade.depName);
          }
        }
        if (widens.length) {
          logger.debug(
            `Removing ${String(widens)} from ${npmLock} to force an update`
          );
          try {
            const npmLockParsed = JSON.parse(existingNpmLock);
            if (npmLockParsed.dependencies) {
              widens.forEach((depName) => {
                delete npmLockParsed.dependencies[depName];
              });
            }
            existingNpmLock = JSON.stringify(npmLockParsed, null, 2);
          } catch (err) {
            logger.warn(
              { npmLock },
              'Error massaging package-lock.json for widen'
            );
          }
        }
        await outputFile(npmLockPath, existingNpmLock);
      }
    }
    const { yarnLock } = packageFile;
    if (yarnLock && config.reuseLockFiles === false) {
      await deleteLocalFile(yarnLock);
    }
    // istanbul ignore next
    if (packageFile.pnpmShrinkwrap && config.reuseLockFiles === false) {
      await deleteLocalFile(packageFile.pnpmShrinkwrap);
    }
  }
}

// istanbul ignore next
export async function writeUpdatedPackageFiles(
  config: PostUpdateConfig
): Promise<void> {
  logger.trace({ config }, 'writeUpdatedPackageFiles');
  logger.debug('Writing any updated package files');
  if (!config.updatedPackageFiles) {
    logger.debug('No files found');
    return;
  }
  const { localDir } = getAdminConfig();
  for (const packageFile of config.updatedPackageFiles) {
    if (packageFile.name.endsWith('package-lock.json')) {
      logger.debug(`Writing package-lock file: ${packageFile.name}`);
      await outputFile(
        upath.join(localDir, packageFile.name),
        packageFile.contents
      );
      continue; // eslint-disable-line
    }
    if (!packageFile.name.endsWith('package.json')) {
      continue; // eslint-disable-line
    }
    logger.debug(`Writing ${String(packageFile.name)}`);
    const massagedFile = JSON.parse(packageFile.contents.toString());
    try {
      const { token } = hostRules.find({
        hostType: config.platform,
        url: 'https://api.github.com/',
      });
      for (const upgrade of config.upgrades) {
        if (upgrade.gitRef && upgrade.packageFile === packageFile.name) {
          massagedFile[upgrade.depType][upgrade.depName] = massagedFile[
            upgrade.depType
          ][upgrade.depName].replace(
            'git+https://github.com',
            `git+https://${token}@github.com`
          );
        }
      }
    } catch (err) {
      logger.warn({ err }, 'Error adding token to package files');
    }
    await outputFile(
      upath.join(localDir, packageFile.name),
      JSON.stringify(massagedFile)
    );
  }
}

// istanbul ignore next
async function getNpmrcContent(dir: string): Promise<string | null> {
  const npmrcFilePath = upath.join(dir, '.npmrc');
  let originalNpmrcContent = null;
  try {
    originalNpmrcContent = await readFile(npmrcFilePath, 'utf8');
    logger.debug('npmrc file found in repository');
  } catch {
    logger.debug('No npmrc file found in repository');
    originalNpmrcContent = null;
  }

  return originalNpmrcContent;
}

// istanbul ignore next
async function updateNpmrcContent(
  dir: string,
  originalContent: string,
  additionalLines: string[]
): Promise<void> {
  const npmrcFilePath = upath.join(dir, '.npmrc');
  const newNpmrc = originalContent
    ? [originalContent, ...additionalLines]
    : additionalLines;
  try {
    const newContent = newNpmrc.join('\n');
    if (newContent !== originalContent) {
      logger.debug(`Writing updated .npmrc file to ${npmrcFilePath}`);
      await writeFile(npmrcFilePath, `${newContent}\n`);
    }
  } catch {
    logger.warn('Unable to write custom npmrc file');
  }
}

// istanbul ignore next
async function resetNpmrcContent(
  dir: string,
  originalContent: string
): Promise<void> {
  const npmrcFilePath = upath.join(dir, '.npmrc');
  if (originalContent) {
    try {
      await writeFile(npmrcFilePath, originalContent);
    } catch {
      logger.warn('Unable to reset npmrc to original contents');
    }
  } else {
    try {
      await unlink(npmrcFilePath);
    } catch {
      logger.warn('Unable to delete custom npmrc');
    }
  }
}

// istanbul ignore next
async function updateYarnOffline(
  lockFileDir: string,
  localDir: string,
  updatedArtifacts: UpdatedArtifacts[]
): Promise<void> {
  try {
    const resolvedPaths: string[] = [];
    const yarnrcYml = await getFile(upath.join(lockFileDir, '.yarnrc.yml'));
    const yarnrc = await getFile(upath.join(lockFileDir, '.yarnrc'));

    // As .yarnrc.yml overrides .yarnrc in Yarn 1 (https://git.io/JUcco)
    // both files may exist, so check for .yarnrc.yml first
    if (yarnrcYml) {
      // Yarn 2 (offline cache and zero-installs)
      const config = parseSyml(yarnrcYml);
      resolvedPaths.push(
        upath.join(lockFileDir, config.cacheFolder || './.yarn/cache')
      );

      resolvedPaths.push(upath.join(lockFileDir, '.pnp'));
      if (config.pnpDataPath) {
        resolvedPaths.push(upath.join(lockFileDir, config.pnpDataPath));
      }
    } else if (yarnrc) {
      // Yarn 1 (offline mirror)
      const mirrorLine = yarnrc
        .split('\n')
        .find((line) => line.startsWith('yarn-offline-mirror '));
      if (mirrorLine) {
        const mirrorPath = mirrorLine
          .split(' ')[1]
          .replace(/"/g, '')
          .replace(/\/?$/, '/');
        resolvedPaths.push(upath.join(lockFileDir, mirrorPath));
      }
    }
    logger.debug({ resolvedPaths }, 'updateYarnOffline resolvedPaths');

    if (resolvedPaths.length) {
      const status = await getRepoStatus();
      for (const f of status.modified.concat(status.not_added)) {
        if (resolvedPaths.some((p) => f.startsWith(p))) {
          const localModified = upath.join(localDir, f);
          updatedArtifacts.push({
            name: f,
            contents: await readFile(localModified),
          });
        }
      }
      for (const f of status.deleted || []) {
        if (resolvedPaths.some((p) => f.startsWith(p))) {
          updatedArtifacts.push({
            name: '|delete|',
            contents: f,
          });
        }
      }
    }
  } catch (err) {
    logger.error({ err }, 'Error updating yarn offline packages');
  }
}

// istanbul ignore next
export async function getAdditionalFiles(
  config: PostUpdateConfig,
  packageFiles: AdditionalPackageFiles
): Promise<WriteExistingFilesResult> {
  logger.trace({ config }, 'getAdditionalFiles');
  const artifactErrors: ArtifactError[] = [];
  const updatedArtifacts: UpdatedArtifacts[] = [];
  if (!packageFiles.npm?.length) {
    return { artifactErrors, updatedArtifacts };
  }
  if (!config.updateLockFiles) {
    logger.debug('Skipping lock file generation');
    return { artifactErrors, updatedArtifacts };
  }
  if (
    !config.updatedPackageFiles?.length &&
    config.transitiveRemediation &&
    config.upgrades?.every(
      (upgrade) => upgrade.isRemediation || upgrade.isVulnerabilityAlert
    )
  ) {
    logger.debug('Skipping lock file generation for remediations');
    return { artifactErrors, updatedArtifacts };
  }
  logger.debug('Getting updated lock files');
  if (
    config.updateType === 'lockFileMaintenance' &&
    config.reuseExistingBranch &&
    branchExists(config.branchName)
  ) {
    logger.debug('Skipping lockFileMaintenance update');
    return { artifactErrors, updatedArtifacts };
  }
  const dirs = determineLockFileDirs(config, packageFiles);
  logger.trace({ dirs }, 'lock file dirs');
  await writeExistingFiles(config, packageFiles);
  await writeUpdatedPackageFiles(config);

  const { additionalNpmrcContent, additionalYarnRcYml } = processHostRules();

  const env = getChildProcessEnv([
    'NPM_CONFIG_CACHE',
    'YARN_CACHE_FOLDER',
    'npm_config_store',
  ]);
  env.NPM_CONFIG_CACHE = await ensureCacheDir('npm');
  env.YARN_CACHE_FOLDER = await ensureCacheDir('yarn');
  env.npm_config_store = await ensureCacheDir('pnpm');
  env.NODE_ENV = 'dev';

  let token = '';
  try {
    ({ token } = hostRules.find({
      hostType: config.platform,
      url: 'https://api.github.com/',
    }));
    token += '@';
  } catch (err) {
    logger.warn({ err }, 'Error getting token for packageFile');
  }
  const { localDir } = getAdminConfig();
  for (const npmLock of dirs.npmLockDirs) {
    const lockFileDir = upath.dirname(npmLock);
    const fullLockFileDir = upath.join(localDir, lockFileDir);
    const npmrcContent = await getNpmrcContent(fullLockFileDir);
    await updateNpmrcContent(
      fullLockFileDir,
      npmrcContent,
      additionalNpmrcContent
    );
    const fileName = upath.basename(npmLock);
    logger.debug(`Generating ${fileName} for ${lockFileDir}`);
    const upgrades = config.upgrades.filter(
      (upgrade) => upgrade.npmLock === npmLock
    );
    const res = await npm.generateLockFile(
      fullLockFileDir,
      env,
      fileName,
      config,
      upgrades
    );
    if (res.error) {
      // istanbul ignore if
      if (res.stderr?.includes('No matching version found for')) {
        for (const upgrade of config.upgrades) {
          if (
            res.stderr.includes(
              `No matching version found for ${upgrade.depName}`
            )
          ) {
            logger.debug(
              { dependency: upgrade.depName, type: 'npm' },
              'lock file failed for the dependency being updated - skipping branch creation'
            );
            const err = new Error(
              'lock file failed for the dependency being updated - skipping branch creation'
            );
            throw new ExternalHostError(err, npmId);
          }
        }
      }
      artifactErrors.push({
        lockFile: npmLock,
        stderr: res.stderr,
      });
    } else {
      const existingContent = await getFile(
        npmLock,
        config.reuseExistingBranch ? config.branchName : config.baseBranch
      );
      if (res.lockFile === existingContent) {
        logger.debug(`${npmLock} hasn't changed`);
      } else {
        logger.debug(`${npmLock} needs updating`);
        updatedArtifacts.push({
          name: npmLock,
          contents: res.lockFile.replace(new RegExp(`${token}`, 'g'), ''),
        });
      }
    }
    await resetNpmrcContent(fullLockFileDir, npmrcContent);
  }

  for (const yarnLock of dirs.yarnLockDirs) {
    const lockFileDir = upath.dirname(yarnLock);
    const fullLockFileDir = upath.join(localDir, lockFileDir);
    const npmrcContent = await getNpmrcContent(fullLockFileDir);
    await updateNpmrcContent(
      fullLockFileDir,
      npmrcContent,
      additionalNpmrcContent
    );
    let yarnRcYmlFilename: string;
    let existingYarnrcYmlContent: string;
    if (additionalYarnRcYml) {
      yarnRcYmlFilename = getSiblingFileName(yarnLock, '.yarnrc.yml');
      existingYarnrcYmlContent = await readLocalFile(yarnRcYmlFilename, 'utf8');
      if (existingYarnrcYmlContent) {
        try {
          const existingYarnrRcYml = safeLoad(existingYarnrcYmlContent);
          const updatedYarnYrcYml = deepmerge(
            existingYarnrRcYml,
            additionalYarnRcYml
          );
          await writeLocalFile(yarnRcYmlFilename, safeDump(updatedYarnYrcYml));
          logger.debug('Added authentication to .yarnrc.yml');
        } catch (err) {
          logger.warn({ err }, 'Error appending .yarnrc.yml content');
        }
      }
    }
    logger.debug(`Generating yarn.lock for ${lockFileDir}`);
    const lockFileName = upath.join(lockFileDir, 'yarn.lock');
    const upgrades = config.upgrades.filter(
      (upgrade) => upgrade.yarnLock === yarnLock
    );
    const res = await yarn.generateLockFile(
      upath.join(localDir, lockFileDir),
      env,
      config,
      upgrades
    );
    if (res.error) {
      // istanbul ignore if
      if (res.stderr?.includes(`Couldn't find any versions for`)) {
        for (const upgrade of config.upgrades) {
          /* eslint-disable no-useless-escape */
          if (
            res.stderr.includes(
              `Couldn't find any versions for \\\"${upgrade.depName}\\\"`
            )
          ) {
            logger.debug(
              { dependency: upgrade.depName, type: 'yarn' },
              'lock file failed for the dependency being updated - skipping branch creation'
            );
            throw new ExternalHostError(
              new Error(
                'lock file failed for the dependency being updated - skipping branch creation'
              ),
              npmId
            );
          }
          /* eslint-enable no-useless-escape */
        }
      }
      artifactErrors.push({
        lockFile: yarnLock,
        stderr: res.stderr,
      });
    } else {
      const existingContent = await getFile(
        lockFileName,
        config.reuseExistingBranch ? config.branchName : config.baseBranch
      );
      if (res.lockFile === existingContent) {
        logger.debug("yarn.lock hasn't changed");
      } else {
        logger.debug('yarn.lock needs updating');
        updatedArtifacts.push({
          name: lockFileName,
          contents: res.lockFile,
        });
        await updateYarnOffline(lockFileDir, localDir, updatedArtifacts);
      }
    }
    await resetNpmrcContent(fullLockFileDir, npmrcContent);
    if (existingYarnrcYmlContent) {
      await writeLocalFile(yarnRcYmlFilename, existingYarnrcYmlContent);
    }
  }

  for (const pnpmShrinkwrap of dirs.pnpmShrinkwrapDirs) {
    const lockFileDir = upath.dirname(pnpmShrinkwrap);
    const fullLockFileDir = upath.join(localDir, lockFileDir);
    const npmrcContent = await getNpmrcContent(fullLockFileDir);
    await updateNpmrcContent(
      fullLockFileDir,
      npmrcContent,
      additionalNpmrcContent
    );
    logger.debug(`Generating pnpm-lock.yaml for ${lockFileDir}`);
    const upgrades = config.upgrades.filter(
      (upgrade) => upgrade.pnpmShrinkwrap === pnpmShrinkwrap
    );
    const res = await pnpm.generateLockFile(
      upath.join(localDir, lockFileDir),
      env,
      config,
      upgrades
    );
    if (res.error) {
      // istanbul ignore if
      if (res.stdout?.includes(`No compatible version found:`)) {
        for (const upgrade of config.upgrades) {
          if (
            res.stdout.includes(
              `No compatible version found: ${upgrade.depName}`
            )
          ) {
            logger.debug(
              { dependency: upgrade.depName, type: 'pnpm' },
              'lock file failed for the dependency being updated - skipping branch creation'
            );
            throw new ExternalHostError(
              Error(
                'lock file failed for the dependency being updated - skipping branch creation'
              ),
              npmId
            );
          }
        }
      }
      artifactErrors.push({
        lockFile: pnpmShrinkwrap,
        stderr: res.stderr,
      });
    } else {
      const existingContent = await getFile(
        pnpmShrinkwrap,
        config.reuseExistingBranch ? config.branchName : config.baseBranch
      );
      if (res.lockFile === existingContent) {
        logger.debug("pnpm-lock.yaml hasn't changed");
      } else {
        logger.debug('pnpm-lock.yaml needs updating');
        updatedArtifacts.push({
          name: pnpmShrinkwrap,
          contents: res.lockFile,
        });
      }
    }
    await resetNpmrcContent(fullLockFileDir, npmrcContent);
  }

  for (const lernaJsonFile of dirs.lernaJsonFiles) {
    let lockFile: string;
    logger.debug(`Finding package.json for lerna location "${lernaJsonFile}"`);
    const lernaPackageFile = packageFiles.npm.find(
      (p) => getSubDirectory(p.packageFile) === getSubDirectory(lernaJsonFile)
    );
    if (!lernaPackageFile) {
      logger.debug('No matching package.json found');
      throw new Error('lerna-no-lockfile');
    }
    if (lernaPackageFile.lernaClient === 'npm') {
      lockFile = config.npmLock || 'package-lock.json';
    } else {
      lockFile = config.yarnLock || 'yarn.lock';
    }
    const skipInstalls =
      lockFile === 'npm-shrinkwrap.json' ? false : config.skipInstalls;
    const fullLearnaFileDir = upath.join(
      localDir,
      getSubDirectory(lernaJsonFile)
    );
    const npmrcContent = await getNpmrcContent(fullLearnaFileDir);
    await updateNpmrcContent(
      fullLearnaFileDir,
      npmrcContent,
      additionalNpmrcContent
    );
    const res = await lerna.generateLockFiles(
      lernaPackageFile,
      fullLearnaFileDir,
      config,
      env,
      skipInstalls
    );
    // istanbul ignore else
    if (res.stderr) {
      // istanbul ignore if
      if (res.stderr.includes('ENOSPC: no space left on device')) {
        throw new Error(SYSTEM_INSUFFICIENT_DISK_SPACE);
      }
      for (const upgrade of config.upgrades) {
        /* eslint-disable no-useless-escape */
        if (
          res.stderr.includes(
            `Couldn't find any versions for \\\"${upgrade.depName}\\\"`
          )
        ) {
          logger.debug(
            { dependency: upgrade.depName, type: 'yarn' },
            'lock file failed for the dependency being updated - skipping branch creation'
          );
          throw new ExternalHostError(
            Error(
              'lock file failed for the dependency being updated - skipping branch creation'
            ),
            npmId
          );
        }
        /* eslint-enable no-useless-escape */
        if (
          res.stderr.includes(
            `No matching version found for ${upgrade.depName}`
          )
        ) {
          logger.debug(
            { dependency: upgrade.depName, type: 'npm' },
            'lock file failed for the dependency being updated - skipping branch creation'
          );
          throw new ExternalHostError(
            Error(
              'lock file failed for the dependency being updated - skipping branch creation'
            ),
            npmId
          );
        }
      }
      artifactErrors.push({
        lockFile,
        stderr: res.stderr,
      });
    } else {
      for (const packageFile of packageFiles.npm) {
        const filename = packageFile.npmLock || packageFile.yarnLock;
        logger.trace('Checking for ' + filename);
        const existingContent = await getFile(
          filename,
          config.reuseExistingBranch ? config.branchName : config.baseBranch
        );
        if (existingContent) {
          logger.trace('Found lock file');
          const lockFilePath = upath.join(localDir, filename);
          logger.trace('Checking against ' + lockFilePath);
          try {
            let newContent: string;
            try {
              newContent = await readFile(lockFilePath, 'utf8');
            } catch (err) {
              newContent = await readFile(
                lockFilePath.replace(
                  'npm-shrinkwrap.json',
                  'package-lock.json'
                ),
                'utf8'
              );
            }
            if (newContent === existingContent) {
              logger.trace('File is unchanged');
            } else {
              logger.debug('File is updated: ' + lockFilePath);
              updatedArtifacts.push({
                name: filename,
                contents: newContent,
              });
            }
          } catch (err) {
            if (config.updateType === 'lockFileMaintenance') {
              logger.debug(
                { packageFile, lockFilePath },
                'No lock file found after lerna lockFileMaintenance'
              );
            } else {
              logger.warn(
                { packageFile, lockFilePath },
                'No lock file found after lerna bootstrap'
              );
            }
          }
        } else {
          logger.trace('No lock file found');
        }
      }
    }
    await resetNpmrcContent(fullLearnaFileDir, npmrcContent);
  }

  return { artifactErrors, updatedArtifacts };
}<|MERGE_RESOLUTION|>--- conflicted
+++ resolved
@@ -11,12 +11,8 @@
 import { getChildProcessEnv } from '../../../util/exec/env';
 import {
   deleteLocalFile,
-<<<<<<< HEAD
   ensureCacheDir,
-=======
-  ensureDir,
   getSiblingFileName,
->>>>>>> 35d481fc
   getSubDirectory,
   outputFile,
   readFile,
