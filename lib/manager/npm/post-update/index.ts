import is from '@sindresorhus/is';
import { parseSyml } from '@yarnpkg/parsers';
import deepmerge from 'deepmerge';
import { dump, load } from 'js-yaml';
import upath from 'upath';
import { getAdminConfig } from '../../../config/admin';
import { SYSTEM_INSUFFICIENT_DISK_SPACE } from '../../../constants/error-messages';
import { id as npmId } from '../../../datasource/npm';
import { logger } from '../../../logger';
import { ExternalHostError } from '../../../types/errors/external-host-error';
import { getChildProcessEnv } from '../../../util/exec/env';
import {
  deleteLocalFile,
  ensureCacheDir,
  getSiblingFileName,
  getSubDirectory,
  outputFile,
  readFile,
  readLocalFile,
  remove,
  unlink,
  writeFile,
  writeLocalFile,
} from '../../../util/fs';
import { branchExists, getFile, getRepoStatus } from '../../../util/git';
import * as hostRules from '../../../util/host-rules';
import type { PackageFile, PostUpdateConfig, Upgrade } from '../../types';
import * as lerna from './lerna';
import * as npm from './npm';
import * as pnpm from './pnpm';
import { processHostRules } from './rules';
import type {
  AdditionalPackageFiles,
  ArtifactError,
  DetermineLockFileDirsResult,
  UpdatedArtifacts,
  WriteExistingFilesResult,
} from './types';
import * as yarn from './yarn';

// Strips empty values, deduplicates, and returns the directories from filenames
// istanbul ignore next
const getDirs = (arr: string[]): string[] =>
  Array.from(new Set(arr.filter(Boolean)));

// istanbul ignore next
export function determineLockFileDirs(
  config: PostUpdateConfig,
  packageFiles: AdditionalPackageFiles
): DetermineLockFileDirsResult {
  const npmLockDirs = [];
  const yarnLockDirs = [];
  const pnpmShrinkwrapDirs = [];
  const lernaJsonFiles = [];

  for (const upgrade of config.upgrades) {
    if (upgrade.updateType === 'lockFileMaintenance' || upgrade.isRemediation) {
      // Return every directory that contains a lockfile
      if (upgrade.managerData?.lernaJsonFile && upgrade.npmLock) {
        lernaJsonFiles.push(upgrade.managerData.lernaJsonFile);
      } else {
        yarnLockDirs.push(upgrade.yarnLock);
        npmLockDirs.push(upgrade.npmLock);
        pnpmShrinkwrapDirs.push(upgrade.pnpmShrinkwrap);
      }
      continue; // eslint-disable-line no-continue
    }
    if (upgrade.isLockfileUpdate) {
      yarnLockDirs.push(upgrade.yarnLock);
      npmLockDirs.push(upgrade.npmLock);
    }
  }

  if (
    config.upgrades.every(
      (upgrade: Upgrade) =>
        upgrade.updateType === 'lockFileMaintenance' || upgrade.isLockfileUpdate
    )
  ) {
    return {
      yarnLockDirs: getDirs(yarnLockDirs),
      npmLockDirs: getDirs(npmLockDirs),
      pnpmShrinkwrapDirs: getDirs(pnpmShrinkwrapDirs),
      lernaJsonFiles: getDirs(lernaJsonFiles),
    };
  }

  function getPackageFile(fileName: string): Partial<PackageFile> {
    logger.trace('Looking for packageFile: ' + fileName);
    for (const packageFile of packageFiles.npm) {
      if (packageFile.packageFile === fileName) {
        logger.trace({ packageFile }, 'Found packageFile');
        return packageFile;
      }
      logger.trace('No match');
    }
    return {};
  }

  for (const p of config.updatedPackageFiles) {
    logger.trace(`Checking ${String(p.name)} for lock files`);
    const packageFile = getPackageFile(p.name);
    // lerna first
    if (packageFile.managerData?.lernaJsonFile && packageFile.npmLock) {
      logger.debug(`${packageFile.packageFile} has lerna lock file`);
      lernaJsonFiles.push(packageFile.managerData.lernaJsonFile);
    } else if (
      packageFile.managerData?.lernaJsonFile &&
      packageFile.yarnLock &&
      !packageFile.hasYarnWorkspaces
    ) {
      lernaJsonFiles.push(packageFile.managerData.lernaJsonFile);
    } else {
      // push full lock file names and convert them later
      yarnLockDirs.push(packageFile.yarnLock);
      npmLockDirs.push(packageFile.npmLock);
      pnpmShrinkwrapDirs.push(packageFile.pnpmShrinkwrap);
    }
  }

  return {
    yarnLockDirs: getDirs(yarnLockDirs),
    npmLockDirs: getDirs(npmLockDirs),
    pnpmShrinkwrapDirs: getDirs(pnpmShrinkwrapDirs),
    lernaJsonFiles: getDirs(lernaJsonFiles),
  };
}

// istanbul ignore next
export async function writeExistingFiles(
  config: PostUpdateConfig,
  packageFiles: AdditionalPackageFiles
): Promise<void> {
  if (!packageFiles.npm) {
    return;
  }
  const npmFiles = packageFiles.npm;
  logger.debug(
    { packageFiles: npmFiles.map((n) => n.packageFile) },
    'Writing package.json files'
  );
  const { localDir } = getAdminConfig();
  for (const packageFile of npmFiles) {
    const basedir = upath.join(
      localDir,
      upath.dirname(packageFile.packageFile)
    );
    const npmrc: string = packageFile.npmrc || config.npmrc;
    const npmrcFilename = upath.join(basedir, '.npmrc');
    if (is.string(npmrc)) {
      try {
        await outputFile(npmrcFilename, `${npmrc}\n`);
      } catch (err) /* istanbul ignore next */ {
        logger.warn({ npmrcFilename, err }, 'Error writing .npmrc');
      }
    }
    const { npmLock } = packageFile;
    if (npmLock) {
      const npmLockPath = upath.join(localDir, npmLock);
      if (
        process.env.RENOVATE_REUSE_PACKAGE_LOCK === 'false' ||
        config.reuseLockFiles === false
      ) {
        logger.debug(`Ensuring ${npmLock} is removed`);
        await remove(npmLockPath);
      } else {
        logger.debug(`Writing ${npmLock}`);
        let existingNpmLock = await getFile(npmLock);
        const widens = [];
        for (const upgrade of config.upgrades) {
          if (
            upgrade.rangeStrategy === 'widen' &&
            upgrade.npmLock === npmLock
          ) {
            widens.push(upgrade.depName);
          }
        }
        if (widens.length) {
          logger.debug(
            `Removing ${String(widens)} from ${npmLock} to force an update`
          );
          try {
            const npmLockParsed = JSON.parse(existingNpmLock);
            if (npmLockParsed.dependencies) {
              widens.forEach((depName) => {
                delete npmLockParsed.dependencies[depName];
              });
            }
            existingNpmLock = JSON.stringify(npmLockParsed, null, 2);
          } catch (err) {
            logger.warn(
              { npmLock },
              'Error massaging package-lock.json for widen'
            );
          }
        }
        await outputFile(npmLockPath, existingNpmLock);
      }
    }
    const { yarnLock } = packageFile;
    if (yarnLock && config.reuseLockFiles === false) {
      await deleteLocalFile(yarnLock);
    }
    // istanbul ignore next
    if (packageFile.pnpmShrinkwrap && config.reuseLockFiles === false) {
      await deleteLocalFile(packageFile.pnpmShrinkwrap);
    }
  }
}

// istanbul ignore next
export async function writeUpdatedPackageFiles(
  config: PostUpdateConfig
): Promise<void> {
  logger.trace({ config }, 'writeUpdatedPackageFiles');
  logger.debug('Writing any updated package files');
  if (!config.updatedPackageFiles) {
    logger.debug('No files found');
    return;
  }
  const { localDir } = getAdminConfig();
  for (const packageFile of config.updatedPackageFiles) {
    if (packageFile.name.endsWith('package-lock.json')) {
      logger.debug(`Writing package-lock file: ${packageFile.name}`);
      await outputFile(
        upath.join(localDir, packageFile.name),
        packageFile.contents
      );
      continue; // eslint-disable-line
    }
    if (!packageFile.name.endsWith('package.json')) {
      continue; // eslint-disable-line
    }
    logger.debug(`Writing ${String(packageFile.name)}`);
    const massagedFile = JSON.parse(packageFile.contents.toString());
    try {
      const { token } = hostRules.find({
        hostType: config.platform,
        url: 'https://api.github.com/',
      });
      for (const upgrade of config.upgrades) {
        if (upgrade.gitRef && upgrade.packageFile === packageFile.name) {
          massagedFile[upgrade.depType][upgrade.depName] = massagedFile[
            upgrade.depType
          ][upgrade.depName].replace(
            'git+https://github.com',
            `git+https://${token}@github.com`
          );
        }
      }
    } catch (err) {
      logger.warn({ err }, 'Error adding token to package files');
    }
    await outputFile(
      upath.join(localDir, packageFile.name),
      JSON.stringify(massagedFile)
    );
  }
}

// istanbul ignore next
async function getNpmrcContent(dir: string): Promise<string | null> {
  const npmrcFilePath = upath.join(dir, '.npmrc');
  let originalNpmrcContent = null;
  try {
    originalNpmrcContent = await readFile(npmrcFilePath, 'utf8');
    logger.debug('npmrc file found in repository');
  } catch {
    logger.debug('No npmrc file found in repository');
    originalNpmrcContent = null;
  }

  return originalNpmrcContent;
}

// istanbul ignore next
async function updateNpmrcContent(
  dir: string,
  originalContent: string,
  additionalLines: string[]
): Promise<void> {
  const npmrcFilePath = upath.join(dir, '.npmrc');
  const newNpmrc = originalContent
    ? [originalContent, ...additionalLines]
    : additionalLines;
  try {
    const newContent = newNpmrc.join('\n');
    if (newContent !== originalContent) {
      logger.debug(`Writing updated .npmrc file to ${npmrcFilePath}`);
      await writeFile(npmrcFilePath, `${newContent}\n`);
    }
  } catch {
    logger.warn('Unable to write custom npmrc file');
  }
}

// istanbul ignore next
async function resetNpmrcContent(
  dir: string,
  originalContent: string
): Promise<void> {
  const npmrcFilePath = upath.join(dir, '.npmrc');
  if (originalContent) {
    try {
      await writeFile(npmrcFilePath, originalContent);
    } catch {
      logger.warn('Unable to reset npmrc to original contents');
    }
  } else {
    try {
      await unlink(npmrcFilePath);
    } catch {
      logger.warn('Unable to delete custom npmrc');
    }
  }
}

// istanbul ignore next
async function updateYarnOffline(
  lockFileDir: string,
  localDir: string,
  updatedArtifacts: UpdatedArtifacts[]
): Promise<void> {
  try {
    const resolvedPaths: string[] = [];
    const yarnrcYml = await getFile(upath.join(lockFileDir, '.yarnrc.yml'));
    const yarnrc = await getFile(upath.join(lockFileDir, '.yarnrc'));

    // As .yarnrc.yml overrides .yarnrc in Yarn 1 (https://git.io/JUcco)
    // both files may exist, so check for .yarnrc.yml first
    if (yarnrcYml) {
      // Yarn 2 (offline cache and zero-installs)
      const config = parseSyml(yarnrcYml);
      resolvedPaths.push(
        upath.join(lockFileDir, config.cacheFolder || './.yarn/cache')
      );

      resolvedPaths.push(upath.join(lockFileDir, '.pnp'));
      if (config.pnpDataPath) {
        resolvedPaths.push(upath.join(lockFileDir, config.pnpDataPath));
      }
    } else if (yarnrc) {
      // Yarn 1 (offline mirror)
      const mirrorLine = yarnrc
        .split('\n')
        .find((line) => line.startsWith('yarn-offline-mirror '));
      if (mirrorLine) {
        const mirrorPath = mirrorLine
          .split(' ')[1]
          .replace(/"/g, '')
          .replace(/\/?$/, '/');
        resolvedPaths.push(upath.join(lockFileDir, mirrorPath));
      }
    }
    logger.debug({ resolvedPaths }, 'updateYarnOffline resolvedPaths');

    if (resolvedPaths.length) {
      const status = await getRepoStatus();
      for (const f of status.modified.concat(status.not_added)) {
        if (resolvedPaths.some((p) => f.startsWith(p))) {
          const localModified = upath.join(localDir, f);
          updatedArtifacts.push({
            name: f,
            contents: await readFile(localModified),
          });
        }
      }
      for (const f of status.deleted || []) {
        if (resolvedPaths.some((p) => f.startsWith(p))) {
          updatedArtifacts.push({
            name: '|delete|',
            contents: f,
          });
        }
      }
    }
  } catch (err) {
    logger.error({ err }, 'Error updating yarn offline packages');
  }
}

// istanbul ignore next
export async function getAdditionalFiles(
  config: PostUpdateConfig,
  packageFiles: AdditionalPackageFiles
): Promise<WriteExistingFilesResult> {
  logger.trace({ config }, 'getAdditionalFiles');
  const artifactErrors: ArtifactError[] = [];
  const updatedArtifacts: UpdatedArtifacts[] = [];
  if (!packageFiles.npm?.length) {
    return { artifactErrors, updatedArtifacts };
  }
  if (!config.updateLockFiles) {
    logger.debug('Skipping lock file generation');
    return { artifactErrors, updatedArtifacts };
  }
  if (
    !config.updatedPackageFiles?.length &&
    config.transitiveRemediation &&
    config.upgrades?.every(
      (upgrade) => upgrade.isRemediation || upgrade.isVulnerabilityAlert
    )
  ) {
    logger.debug('Skipping lock file generation for remediations');
    return { artifactErrors, updatedArtifacts };
  }
  logger.debug('Getting updated lock files');
  if (
    config.updateType === 'lockFileMaintenance' &&
    config.reuseExistingBranch &&
    branchExists(config.branchName)
  ) {
    logger.debug('Skipping lockFileMaintenance update');
    return { artifactErrors, updatedArtifacts };
  }
  const dirs = determineLockFileDirs(config, packageFiles);
  logger.trace({ dirs }, 'lock file dirs');
  await writeExistingFiles(config, packageFiles);
  await writeUpdatedPackageFiles(config);

  const { additionalNpmrcContent, additionalYarnRcYml } = processHostRules();

<<<<<<< HEAD
  const env = getChildProcessEnv([
    'NPM_CONFIG_CACHE',
    'YARN_CACHE_FOLDER',
    'npm_config_store',
  ]);
  env.NPM_CONFIG_CACHE = await ensureCacheDir('others/npm');
  env.YARN_CACHE_FOLDER = await ensureCacheDir('others/yarn');
  env.npm_config_store = await ensureCacheDir('others/pnpm');
  env.NODE_ENV = 'dev';
=======
  const env = {
    ...getChildProcessEnv(),
    NPM_CONFIG_CACHE: await ensureCacheDir('npm'),
    YARN_CACHE_FOLDER: await ensureCacheDir('yarn'),
    YARN_GLOBAL_FOLDER: await ensureCacheDir('berry'),
    npm_config_store: await ensureCacheDir('pnpm'),
    NODE_ENV: 'dev',
  };
>>>>>>> 67d92901

  let token = '';
  try {
    ({ token } = hostRules.find({
      hostType: config.platform,
      url: 'https://api.github.com/',
    }));
    token += '@';
  } catch (err) {
    logger.warn({ err }, 'Error getting token for packageFile');
  }
  const { localDir } = getAdminConfig();
  for (const npmLock of dirs.npmLockDirs) {
    const lockFileDir = upath.dirname(npmLock);
    const fullLockFileDir = upath.join(localDir, lockFileDir);
    const npmrcContent = await getNpmrcContent(fullLockFileDir);
    await updateNpmrcContent(
      fullLockFileDir,
      npmrcContent,
      additionalNpmrcContent
    );
    const fileName = upath.basename(npmLock);
    logger.debug(`Generating ${fileName} for ${lockFileDir}`);
    const upgrades = config.upgrades.filter(
      (upgrade) => upgrade.npmLock === npmLock
    );
    const res = await npm.generateLockFile(
      fullLockFileDir,
      env,
      fileName,
      config,
      upgrades
    );
    if (res.error) {
      // istanbul ignore if
      if (res.stderr?.includes('No matching version found for')) {
        for (const upgrade of config.upgrades) {
          if (
            res.stderr.includes(
              `No matching version found for ${upgrade.depName}`
            )
          ) {
            logger.debug(
              { dependency: upgrade.depName, type: 'npm' },
              'lock file failed for the dependency being updated - skipping branch creation'
            );
            const err = new Error(
              'lock file failed for the dependency being updated - skipping branch creation'
            );
            throw new ExternalHostError(err, npmId);
          }
        }
      }
      artifactErrors.push({
        lockFile: npmLock,
        stderr: res.stderr,
      });
    } else {
      const existingContent = await getFile(
        npmLock,
        config.reuseExistingBranch ? config.branchName : config.baseBranch
      );
      if (res.lockFile === existingContent) {
        logger.debug(`${npmLock} hasn't changed`);
      } else {
        logger.debug(`${npmLock} needs updating`);
        updatedArtifacts.push({
          name: npmLock,
          contents: res.lockFile.replace(new RegExp(`${token}`, 'g'), ''),
        });
      }
    }
    await resetNpmrcContent(fullLockFileDir, npmrcContent);
  }

  for (const yarnLock of dirs.yarnLockDirs) {
    const lockFileDir = upath.dirname(yarnLock);
    const fullLockFileDir = upath.join(localDir, lockFileDir);
    const npmrcContent = await getNpmrcContent(fullLockFileDir);
    await updateNpmrcContent(
      fullLockFileDir,
      npmrcContent,
      additionalNpmrcContent
    );
    let yarnRcYmlFilename: string;
    let existingYarnrcYmlContent: string;
    if (additionalYarnRcYml) {
      yarnRcYmlFilename = getSiblingFileName(yarnLock, '.yarnrc.yml');
      existingYarnrcYmlContent = await readLocalFile(yarnRcYmlFilename, 'utf8');
      if (existingYarnrcYmlContent) {
        try {
          const existingYarnrRcYml = load(existingYarnrcYmlContent) as Record<
            string,
            unknown
          >;
          const updatedYarnYrcYml = deepmerge(
            existingYarnrRcYml,
            additionalYarnRcYml
          );
          await writeLocalFile(yarnRcYmlFilename, dump(updatedYarnYrcYml));
          logger.debug('Added authentication to .yarnrc.yml');
        } catch (err) {
          logger.warn({ err }, 'Error appending .yarnrc.yml content');
        }
      }
    }
    logger.debug(`Generating yarn.lock for ${lockFileDir}`);
    const lockFileName = upath.join(lockFileDir, 'yarn.lock');
    const upgrades = config.upgrades.filter(
      (upgrade) => upgrade.yarnLock === yarnLock
    );
    const res = await yarn.generateLockFile(
      upath.join(localDir, lockFileDir),
      env,
      config,
      upgrades
    );
    if (res.error) {
      // istanbul ignore if
      if (res.stderr?.includes(`Couldn't find any versions for`)) {
        for (const upgrade of config.upgrades) {
          /* eslint-disable no-useless-escape */
          if (
            res.stderr.includes(
              `Couldn't find any versions for \\\"${upgrade.depName}\\\"`
            )
          ) {
            logger.debug(
              { dependency: upgrade.depName, type: 'yarn' },
              'lock file failed for the dependency being updated - skipping branch creation'
            );
            throw new ExternalHostError(
              new Error(
                'lock file failed for the dependency being updated - skipping branch creation'
              ),
              npmId
            );
          }
          /* eslint-enable no-useless-escape */
        }
      }
      artifactErrors.push({
        lockFile: yarnLock,
        stderr: res.stderr,
      });
    } else {
      const existingContent = await getFile(
        lockFileName,
        config.reuseExistingBranch ? config.branchName : config.baseBranch
      );
      if (res.lockFile === existingContent) {
        logger.debug("yarn.lock hasn't changed");
      } else {
        logger.debug('yarn.lock needs updating');
        updatedArtifacts.push({
          name: lockFileName,
          contents: res.lockFile,
        });
        await updateYarnOffline(lockFileDir, localDir, updatedArtifacts);
      }
    }
    await resetNpmrcContent(fullLockFileDir, npmrcContent);
    if (existingYarnrcYmlContent) {
      await writeLocalFile(yarnRcYmlFilename, existingYarnrcYmlContent);
    }
  }

  for (const pnpmShrinkwrap of dirs.pnpmShrinkwrapDirs) {
    const lockFileDir = upath.dirname(pnpmShrinkwrap);
    const fullLockFileDir = upath.join(localDir, lockFileDir);
    const npmrcContent = await getNpmrcContent(fullLockFileDir);
    await updateNpmrcContent(
      fullLockFileDir,
      npmrcContent,
      additionalNpmrcContent
    );
    logger.debug(`Generating pnpm-lock.yaml for ${lockFileDir}`);
    const upgrades = config.upgrades.filter(
      (upgrade) => upgrade.pnpmShrinkwrap === pnpmShrinkwrap
    );
    const res = await pnpm.generateLockFile(
      upath.join(localDir, lockFileDir),
      env,
      config,
      upgrades
    );
    if (res.error) {
      // istanbul ignore if
      if (res.stdout?.includes(`No compatible version found:`)) {
        for (const upgrade of config.upgrades) {
          if (
            res.stdout.includes(
              `No compatible version found: ${upgrade.depName}`
            )
          ) {
            logger.debug(
              { dependency: upgrade.depName, type: 'pnpm' },
              'lock file failed for the dependency being updated - skipping branch creation'
            );
            throw new ExternalHostError(
              Error(
                'lock file failed for the dependency being updated - skipping branch creation'
              ),
              npmId
            );
          }
        }
      }
      artifactErrors.push({
        lockFile: pnpmShrinkwrap,
        stderr: res.stderr || res.stdout,
      });
    } else {
      const existingContent = await getFile(
        pnpmShrinkwrap,
        config.reuseExistingBranch ? config.branchName : config.baseBranch
      );
      if (res.lockFile === existingContent) {
        logger.debug("pnpm-lock.yaml hasn't changed");
      } else {
        logger.debug('pnpm-lock.yaml needs updating');
        updatedArtifacts.push({
          name: pnpmShrinkwrap,
          contents: res.lockFile,
        });
      }
    }
    await resetNpmrcContent(fullLockFileDir, npmrcContent);
  }

  for (const lernaJsonFile of dirs.lernaJsonFiles) {
    let lockFile: string;
    logger.debug(`Finding package.json for lerna location "${lernaJsonFile}"`);
    const lernaPackageFile = packageFiles.npm.find(
      (p) => getSubDirectory(p.packageFile) === getSubDirectory(lernaJsonFile)
    );
    if (!lernaPackageFile) {
      logger.debug('No matching package.json found');
      throw new Error('lerna-no-lockfile');
    }
    if (lernaPackageFile.lernaClient === 'npm') {
      lockFile = config.npmLock || 'package-lock.json';
    } else {
      lockFile = config.yarnLock || 'yarn.lock';
    }
    const skipInstalls =
      lockFile === 'npm-shrinkwrap.json' ? false : config.skipInstalls;
    const fullLearnaFileDir = upath.join(
      localDir,
      getSubDirectory(lernaJsonFile)
    );
    const npmrcContent = await getNpmrcContent(fullLearnaFileDir);
    await updateNpmrcContent(
      fullLearnaFileDir,
      npmrcContent,
      additionalNpmrcContent
    );
    const res = await lerna.generateLockFiles(
      lernaPackageFile,
      fullLearnaFileDir,
      config,
      env,
      skipInstalls
    );
    // istanbul ignore else
    if (res.stderr) {
      // istanbul ignore if
      if (res.stderr.includes('ENOSPC: no space left on device')) {
        throw new Error(SYSTEM_INSUFFICIENT_DISK_SPACE);
      }
      for (const upgrade of config.upgrades) {
        /* eslint-disable no-useless-escape */
        if (
          res.stderr.includes(
            `Couldn't find any versions for \\\"${upgrade.depName}\\\"`
          )
        ) {
          logger.debug(
            { dependency: upgrade.depName, type: 'yarn' },
            'lock file failed for the dependency being updated - skipping branch creation'
          );
          throw new ExternalHostError(
            Error(
              'lock file failed for the dependency being updated - skipping branch creation'
            ),
            npmId
          );
        }
        /* eslint-enable no-useless-escape */
        if (
          res.stderr.includes(
            `No matching version found for ${upgrade.depName}`
          )
        ) {
          logger.debug(
            { dependency: upgrade.depName, type: 'npm' },
            'lock file failed for the dependency being updated - skipping branch creation'
          );
          throw new ExternalHostError(
            Error(
              'lock file failed for the dependency being updated - skipping branch creation'
            ),
            npmId
          );
        }
      }
      artifactErrors.push({
        lockFile,
        stderr: res.stderr,
      });
    } else {
      for (const packageFile of packageFiles.npm) {
        const filename = packageFile.npmLock || packageFile.yarnLock;
        logger.trace('Checking for ' + filename);
        const existingContent = await getFile(
          filename,
          config.reuseExistingBranch ? config.branchName : config.baseBranch
        );
        if (existingContent) {
          logger.trace('Found lock file');
          const lockFilePath = upath.join(localDir, filename);
          logger.trace('Checking against ' + lockFilePath);
          try {
            let newContent: string;
            try {
              newContent = await readFile(lockFilePath, 'utf8');
            } catch (err) {
              newContent = await readFile(
                lockFilePath.replace(
                  'npm-shrinkwrap.json',
                  'package-lock.json'
                ),
                'utf8'
              );
            }
            if (newContent === existingContent) {
              logger.trace('File is unchanged');
            } else {
              logger.debug('File is updated: ' + lockFilePath);
              updatedArtifacts.push({
                name: filename,
                contents: newContent,
              });
            }
          } catch (err) {
            if (config.updateType === 'lockFileMaintenance') {
              logger.debug(
                { packageFile, lockFilePath },
                'No lock file found after lerna lockFileMaintenance'
              );
            } else {
              logger.warn(
                { packageFile, lockFilePath },
                'No lock file found after lerna bootstrap'
              );
            }
          }
        } else {
          logger.trace('No lock file found');
        }
      }
    }
    await resetNpmrcContent(fullLearnaFileDir, npmrcContent);
  }

  return { artifactErrors, updatedArtifacts };
}<|MERGE_RESOLUTION|>--- conflicted
+++ resolved
@@ -420,26 +420,14 @@
 
   const { additionalNpmrcContent, additionalYarnRcYml } = processHostRules();
 
-<<<<<<< HEAD
-  const env = getChildProcessEnv([
-    'NPM_CONFIG_CACHE',
-    'YARN_CACHE_FOLDER',
-    'npm_config_store',
-  ]);
-  env.NPM_CONFIG_CACHE = await ensureCacheDir('others/npm');
-  env.YARN_CACHE_FOLDER = await ensureCacheDir('others/yarn');
-  env.npm_config_store = await ensureCacheDir('others/pnpm');
-  env.NODE_ENV = 'dev';
-=======
   const env = {
     ...getChildProcessEnv(),
-    NPM_CONFIG_CACHE: await ensureCacheDir('npm'),
-    YARN_CACHE_FOLDER: await ensureCacheDir('yarn'),
-    YARN_GLOBAL_FOLDER: await ensureCacheDir('berry'),
-    npm_config_store: await ensureCacheDir('pnpm'),
+    NPM_CONFIG_CACHE: await ensureCacheDir('others/npm'),
+    YARN_CACHE_FOLDER: await ensureCacheDir('others/yarn'),
+    YARN_GLOBAL_FOLDER: await ensureCacheDir('others/berry'),
+    npm_config_store: await ensureCacheDir('others/pnpm'),
     NODE_ENV: 'dev',
   };
->>>>>>> 67d92901
 
   let token = '';
   try {
