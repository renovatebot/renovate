import path from 'path';
import {
  ensureDir,
  outputFile,
  readFile,
  remove,
  unlink,
  writeFile,
} from 'fs-extra';
import upath from 'upath';
// eslint-disable-next-line import/no-unresolved
import { SYSTEM_INSUFFICIENT_DISK_SPACE } from '../../../constants/error-messages';
import { id as npmId } from '../../../datasource/npm';
import { logger } from '../../../logger';
import { platform } from '../../../platform';
import { ExternalHostError } from '../../../types/errors/external-host-error';
import { getChildProcessEnv } from '../../../util/exec/env';
import { deleteLocalFile } from '../../../util/fs';
<<<<<<< HEAD
import * as git from '../../../util/git';
=======
import { getRepoStatus } from '../../../util/git';
>>>>>>> ac59df7c
import * as hostRules from '../../../util/host-rules';
import { PackageFile, PostUpdateConfig, Upgrade } from '../../common';
import * as lerna from './lerna';
import * as npm from './npm';
import * as pnpm from './pnpm';
import * as yarn from './yarn';

// Strips empty values, deduplicates, and returns the directories from filenames
// istanbul ignore next
const getDirs = (arr: string[]): string[] =>
  Array.from(new Set(arr.filter(Boolean)));

export interface DetermineLockFileDirsResult {
  yarnLockDirs: string[];
  npmLockDirs: string[];
  pnpmShrinkwrapDirs: string[];
  lernaDirs: string[];
}
// istanbul ignore next
export function determineLockFileDirs(
  config: PostUpdateConfig,
  packageFiles: AdditionalPackageFiles
): DetermineLockFileDirsResult {
  const npmLockDirs = [];
  const yarnLockDirs = [];
  const pnpmShrinkwrapDirs = [];
  const lernaDirs = [];

  for (const upgrade of config.upgrades) {
    if (upgrade.updateType === 'lockFileMaintenance') {
      // Return every directory that contains a lockfile
      if (upgrade.lernaDir && upgrade.npmLock) {
        lernaDirs.push(upgrade.lernaDir);
      } else {
        yarnLockDirs.push(upgrade.yarnLock);
        npmLockDirs.push(upgrade.npmLock);
        pnpmShrinkwrapDirs.push(upgrade.pnpmShrinkwrap);
      }
      continue; // eslint-disable-line no-continue
    }
    if (upgrade.isLockfileUpdate) {
      yarnLockDirs.push(upgrade.yarnLock);
      npmLockDirs.push(upgrade.npmLock);
    }
  }

  if (
    config.upgrades.every(
      (upgrade: Upgrade) =>
        upgrade.updateType === 'lockFileMaintenance' || upgrade.isLockfileUpdate
    )
  ) {
    return {
      yarnLockDirs: getDirs(yarnLockDirs),
      npmLockDirs: getDirs(npmLockDirs),
      pnpmShrinkwrapDirs: getDirs(pnpmShrinkwrapDirs),
      lernaDirs: getDirs(lernaDirs),
    };
  }

  function getPackageFile(fileName: string): Partial<PackageFile> {
    logger.trace('Looking for packageFile: ' + fileName);
    for (const packageFile of packageFiles.npm) {
      if (packageFile.packageFile === fileName) {
        logger.trace({ packageFile }, 'Found packageFile');
        return packageFile;
      }
      logger.trace('No match');
    }
    return {};
  }

  for (const p of config.updatedPackageFiles) {
    logger.trace(`Checking ${p.name} for lock files`);
    const packageFile = getPackageFile(p.name);
    // lerna first
    if (packageFile.lernaDir && packageFile.npmLock) {
      logger.debug(`${packageFile.packageFile} has lerna lock file`);
      lernaDirs.push(packageFile.lernaDir);
    } else if (
      packageFile.lernaDir &&
      packageFile.yarnLock &&
      !packageFile.hasYarnWorkspaces
    ) {
      lernaDirs.push(packageFile.lernaDir);
    } else {
      // push full lock file names and convert them later
      yarnLockDirs.push(packageFile.yarnLock);
      npmLockDirs.push(packageFile.npmLock);
      pnpmShrinkwrapDirs.push(packageFile.pnpmShrinkwrap);
    }
  }

  return {
    yarnLockDirs: getDirs(yarnLockDirs),
    npmLockDirs: getDirs(npmLockDirs),
    pnpmShrinkwrapDirs: getDirs(pnpmShrinkwrapDirs),
    lernaDirs: getDirs(lernaDirs),
  };
}

// istanbul ignore next
export async function writeExistingFiles(
  config: PostUpdateConfig,
  packageFiles: AdditionalPackageFiles
): Promise<void> {
  const npmrcFile = upath.join(config.localDir, '.npmrc');
  if (config.npmrc) {
    logger.debug(`Writing repo .npmrc (${config.localDir})`);
    await outputFile(npmrcFile, config.npmrc);
  } else if (config.ignoreNpmrcFile) {
    logger.debug('Removing ignored .npmrc file before artifact generation');
    await remove(npmrcFile);
  }
  if (config.yarnrc) {
    logger.debug(`Writing repo .yarnrc (${config.localDir})`);
    await outputFile(upath.join(config.localDir, '.yarnrc'), config.yarnrc);
  }
  if (!packageFiles.npm) {
    return;
  }
  const npmFiles = packageFiles.npm;
  logger.debug(
    { packageFiles: npmFiles.map((n) => n.packageFile) },
    'Writing package.json files'
  );
  for (const packageFile of npmFiles) {
    const basedir = upath.join(
      config.localDir,
      path.dirname(packageFile.packageFile)
    );
    const npmrc = packageFile.npmrc || config.npmrc;
    if (npmrc) {
      await outputFile(upath.join(basedir, '.npmrc'), npmrc);
    }
    if (packageFile.yarnrc) {
      logger.debug(`Writing .yarnrc to ${basedir}`);
      await outputFile(
        upath.join(basedir, '.yarnrc'),
        packageFile.yarnrc
          .replace('--install.pure-lockfile true', '')
          .replace('--install.frozen-lockfile true', '')
      );
    }
    const { npmLock } = packageFile;
    if (npmLock) {
      const npmLockPath = upath.join(config.localDir, npmLock);
      if (
        process.env.RENOVATE_REUSE_PACKAGE_LOCK === 'false' ||
        config.reuseLockFiles === false
      ) {
        logger.debug(`Ensuring ${npmLock} is removed`);
        await remove(npmLockPath);
      } else {
        logger.debug(`Writing ${npmLock}`);
        let existingNpmLock = await git.getFile(npmLock);
        const widens = [];
        for (const upgrade of config.upgrades) {
          if (
            upgrade.rangeStrategy === 'widen' &&
            upgrade.npmLock === npmLock
          ) {
            widens.push(upgrade.depName);
          }
        }
        if (widens.length) {
          logger.debug(`Removing ${widens} from ${npmLock} to force an update`);
          try {
            const npmLockParsed = JSON.parse(existingNpmLock);
            if (npmLockParsed.dependencies) {
              widens.forEach((depName) => {
                delete npmLockParsed.dependencies[depName];
              });
            }
            existingNpmLock = JSON.stringify(npmLockParsed, null, 2);
          } catch (err) {
            logger.warn(
              { npmLock },
              'Error massaging package-lock.json for widen'
            );
          }
        }
        await outputFile(npmLockPath, existingNpmLock);
      }
    }
    const { yarnLock } = packageFile;
    if (yarnLock && config.reuseLockFiles === false) {
      await deleteLocalFile(yarnLock);
    }
    // istanbul ignore next
    if (packageFile.pnpmShrinkwrap && config.reuseLockFiles === false) {
      await deleteLocalFile(packageFile.pnpmShrinkwrap);
    }
  }
}

// istanbul ignore next
export async function writeUpdatedPackageFiles(
  config: PostUpdateConfig
): Promise<void> {
  logger.trace({ config }, 'writeUpdatedPackageFiles');
  logger.debug('Writing any updated package files');
  if (!config.updatedPackageFiles) {
    logger.debug('No files found');
    return;
  }
  for (const packageFile of config.updatedPackageFiles) {
    if (!packageFile.name.endsWith('package.json')) {
      continue; // eslint-disable-line
    }
    logger.debug(`Writing ${packageFile.name}`);
    const massagedFile = JSON.parse(packageFile.contents);
    try {
      const { token } = hostRules.find({
        hostType: config.platform,
        url: 'https://api.github.com/',
      });
      for (const upgrade of config.upgrades) {
        if (upgrade.gitRef && upgrade.packageFile === packageFile.name) {
          massagedFile[upgrade.depType][upgrade.depName] = massagedFile[
            upgrade.depType
          ][upgrade.depName].replace(
            'git+https://github.com',
            `git+https://${token}@github.com`
          );
        }
      }
    } catch (err) {
      logger.warn({ err }, 'Error adding token to package files');
    }
    await outputFile(
      upath.join(config.localDir, packageFile.name),
      JSON.stringify(massagedFile)
    );
  }
}

export interface AdditionalPackageFiles {
  npm?: Partial<PackageFile>[];
}

interface ArtifactError {
  lockFile: string;
  stderr: string;
}

interface UpdatedArtifcats {
  name: string;
  contents: string | Buffer;
}

// istanbul ignore next
async function getNpmrcContent(dir: string): Promise<string | null> {
  const npmrcFilePath = upath.join(dir, '.npmrc');
  let originalNpmrcContent = null;
  try {
    originalNpmrcContent = await readFile(npmrcFilePath, 'utf8');
    logger.debug('npmrc file found in repository');
  } catch {
    logger.debug('No npmrc file found in repository');
    originalNpmrcContent = null;
  }

  return originalNpmrcContent;
}

// istanbul ignore next
async function updateNpmrcContent(
  dir: string,
  originalContent: string,
  additionalLines: string[]
): Promise<void> {
  const npmrcFilePath = upath.join(dir, '.npmrc');
  const newNpmrc = originalContent
    ? [originalContent, ...additionalLines]
    : additionalLines;
  try {
    const newContent = newNpmrc.join('\n');
    if (newContent !== originalContent) {
      await writeFile(npmrcFilePath, newContent);
    }
  } catch {
    logger.warn('Unable to write custom npmrc file');
  }
}

// istanbul ignore next
async function resetNpmrcContent(
  dir: string,
  originalContent: string
): Promise<void> {
  const npmrcFilePath = upath.join(dir, '.npmrc');
  if (originalContent) {
    try {
      await writeFile(npmrcFilePath, originalContent);
    } catch {
      logger.warn('Unable to reset npmrc to original contents');
    }
  } else {
    try {
      await unlink(npmrcFilePath);
    } catch {
      logger.warn('Unable to delete custom npmrc');
    }
  }
}

export interface WriteExistingFilesResult {
  artifactErrors: ArtifactError[];
  updatedArtifacts: UpdatedArtifcats[];
}
// istanbul ignore next
export async function getAdditionalFiles(
  config: PostUpdateConfig,
  packageFiles: AdditionalPackageFiles
): Promise<WriteExistingFilesResult> {
  logger.trace({ config }, 'getAdditionalFiles');
  const artifactErrors: ArtifactError[] = [];
  const updatedArtifacts: UpdatedArtifcats[] = [];
  if (!(packageFiles.npm && packageFiles.npm.length)) {
    return { artifactErrors, updatedArtifacts };
  }
  if (!config.updateLockFiles) {
    logger.debug('Skipping lock file generation');
    return { artifactErrors, updatedArtifacts };
  }
  logger.debug('Getting updated lock files');
  if (
    config.updateType === 'lockFileMaintenance' &&
    config.reuseExistingBranch &&
    (await platform.branchExists(config.branchName))
  ) {
    logger.debug('Skipping lockFileMaintenance update');
    return { artifactErrors, updatedArtifacts };
  }
  const dirs = determineLockFileDirs(config, packageFiles);
  logger.debug({ dirs }, 'lock file dirs');
  await writeExistingFiles(config, packageFiles);
  await writeUpdatedPackageFiles(config);

  // Determine the additional npmrc content to add based on host rules
  const additionalNpmrcContent = [];
  const npmHostRules = hostRules.findAll({
    hostType: 'npm',
  });
  for (const hostRule of npmHostRules) {
    if (hostRule.token) {
      if (hostRule.baseUrl) {
        additionalNpmrcContent.push(
          `${hostRule.baseUrl}:_authToken=${hostRule.token}`
            .replace('https://', '//')
            .replace('http://', '//')
        );
      } else if (hostRule.hostName) {
        additionalNpmrcContent.push(
          `//${hostRule.hostName}/:_authToken=${hostRule.token}`
        );
      }
    }
  }

  const env = getChildProcessEnv([
    'NPM_CONFIG_CACHE',
    'YARN_CACHE_FOLDER',
    'npm_config_store',
  ]);
  env.NPM_CONFIG_CACHE =
    env.NPM_CONFIG_CACHE || upath.join(config.cacheDir, './others/npm');
  await ensureDir(env.NPM_CONFIG_CACHE);
  env.YARN_CACHE_FOLDER =
    env.YARN_CACHE_FOLDER || upath.join(config.cacheDir, './others/yarn');
  await ensureDir(env.YARN_CACHE_FOLDER);
  env.npm_config_store =
    env.npm_config_store || upath.join(config.cacheDir, './others/pnpm');
  await ensureDir(env.npm_config_store);
  env.NODE_ENV = 'dev';

  let token = '';
  try {
    ({ token } = hostRules.find({
      hostType: config.platform,
      url: 'https://api.github.com/',
    }));
    token += '@';
  } catch (err) {
    logger.warn({ err }, 'Error getting token for packageFile');
  }
  for (const lockFile of dirs.npmLockDirs) {
    const lockFileDir = path.dirname(lockFile);
    const fullLockFileDir = upath.join(config.localDir, lockFileDir);
    const npmrcContent = await getNpmrcContent(fullLockFileDir);
    await updateNpmrcContent(
      fullLockFileDir,
      npmrcContent,
      additionalNpmrcContent
    );
    const fileName = path.basename(lockFile);
    logger.debug(`Generating ${fileName} for ${lockFileDir}`);
    const upgrades = config.upgrades.filter(
      (upgrade) => upgrade.npmLock === lockFile
    );
    const res = await npm.generateLockFile(
      fullLockFileDir,
      env,
      fileName,
      config,
      upgrades
    );
    if (res.error) {
      // istanbul ignore if
      if (res.stderr && res.stderr.includes('No matching version found for')) {
        for (const upgrade of config.upgrades) {
          if (
            res.stderr.includes(
              `No matching version found for ${upgrade.depName}`
            )
          ) {
            logger.debug(
              { dependency: upgrade.depName, type: 'npm' },
              'lock file failed for the dependency being updated - skipping branch creation'
            );
            const err = new Error(
              'lock file failed for the dependency being updated - skipping branch creation'
            );
            throw new ExternalHostError(err, npmId);
          }
        }
      }
      artifactErrors.push({
        lockFile,
        stderr: res.stderr,
      });
    } else {
      const existingContent = await git.getFile(
        lockFile,
        config.reuseExistingBranch ? config.branchName : config.baseBranch
      );
      if (res.lockFile !== existingContent) {
        logger.debug(`${lockFile} needs updating`);
        updatedArtifacts.push({
          name: lockFile,
          contents: res.lockFile.replace(new RegExp(`${token}`, 'g'), ''),
        });
      } else {
        logger.debug(`${lockFile} hasn't changed`);
      }
    }
    await resetNpmrcContent(fullLockFileDir, npmrcContent);
  }

  for (const lockFile of dirs.yarnLockDirs) {
    const lockFileDir = path.dirname(lockFile);
    const fullLockFileDir = upath.join(config.localDir, lockFileDir);
    const npmrcContent = await getNpmrcContent(fullLockFileDir);
    await updateNpmrcContent(
      fullLockFileDir,
      npmrcContent,
      additionalNpmrcContent
    );
    logger.debug(`Generating yarn.lock for ${lockFileDir}`);
    const lockFileName = upath.join(lockFileDir, 'yarn.lock');
    const upgrades = config.upgrades.filter(
      (upgrade) => upgrade.yarnLock === lockFile
    );
    const res = await yarn.generateLockFile(
      upath.join(config.localDir, lockFileDir),
      env,
      config,
      upgrades
    );
    if (res.error) {
      // istanbul ignore if
      if (res.stderr && res.stderr.includes(`Couldn't find any versions for`)) {
        for (const upgrade of config.upgrades) {
          /* eslint-disable no-useless-escape */
          if (
            res.stderr.includes(
              `Couldn't find any versions for \\\"${upgrade.depName}\\\"`
            )
          ) {
            logger.debug(
              { dependency: upgrade.depName, type: 'yarn' },
              'lock file failed for the dependency being updated - skipping branch creation'
            );
            throw new ExternalHostError(
              new Error(
                'lock file failed for the dependency being updated - skipping branch creation'
              ),
              npmId
            );
          }
          /* eslint-enable no-useless-escape */
        }
      }
      artifactErrors.push({
        lockFile,
        stderr: res.stderr,
      });
    } else {
      const existingContent = await git.getFile(
        lockFileName,
        config.reuseExistingBranch ? config.branchName : config.baseBranch
      );
      if (res.lockFile !== existingContent) {
        logger.debug('yarn.lock needs updating');
        updatedArtifacts.push({
          name: lockFileName,
          contents: res.lockFile,
        });
        // istanbul ignore next
        try {
          const yarnrc = await git.getFile(upath.join(lockFileDir, '.yarnrc'));
          if (yarnrc) {
            const mirrorLine = yarnrc
              .split('\n')
              .find((line) => line.startsWith('yarn-offline-mirror '));
            if (mirrorLine) {
              const mirrorPath = mirrorLine
                .split(' ')[1]
                .replace(/"/g, '')
                .replace(/\/?$/, '/');
              const resolvedPath = upath.join(lockFileDir, mirrorPath);
              logger.debug('Found yarn offline  mirror: ' + resolvedPath);
              const status = await getRepoStatus();
              for (const f of status.modified.concat(status.not_added)) {
                if (f.startsWith(resolvedPath)) {
                  const localModified = upath.join(config.localDir, f);
                  updatedArtifacts.push({
                    name: f,
                    contents: await readFile(localModified),
                  });
                }
              }
              for (const f of status.deleted || []) {
                if (f.startsWith(resolvedPath)) {
                  updatedArtifacts.push({
                    name: '|delete|',
                    contents: f,
                  });
                }
              }
            }
          }
        } catch (err) {
          logger.error({ err }, 'Error updating yarn offline packages');
        }
      } else {
        logger.debug("yarn.lock hasn't changed");
      }
    }
    await resetNpmrcContent(fullLockFileDir, npmrcContent);
  }

  for (const lockFile of dirs.pnpmShrinkwrapDirs) {
    const lockFileDir = path.dirname(lockFile);
    const fullLockFileDir = upath.join(config.localDir, lockFileDir);
    const npmrcContent = await getNpmrcContent(fullLockFileDir);
    await updateNpmrcContent(
      fullLockFileDir,
      npmrcContent,
      additionalNpmrcContent
    );
    logger.debug(`Generating pnpm-lock.yaml for ${lockFileDir}`);
    const upgrades = config.upgrades.filter(
      (upgrade) => upgrade.pnpmShrinkwrap === lockFile
    );
    const res = await pnpm.generateLockFile(
      upath.join(config.localDir, lockFileDir),
      env,
      config,
      upgrades
    );
    if (res.error) {
      // istanbul ignore if
      if (res.stdout && res.stdout.includes(`No compatible version found:`)) {
        for (const upgrade of config.upgrades) {
          if (
            res.stdout.includes(
              `No compatible version found: ${upgrade.depName}`
            )
          ) {
            logger.debug(
              { dependency: upgrade.depName, type: 'pnpm' },
              'lock file failed for the dependency being updated - skipping branch creation'
            );
            throw new ExternalHostError(
              Error(
                'lock file failed for the dependency being updated - skipping branch creation'
              ),
              npmId
            );
          }
        }
      }
      artifactErrors.push({
        lockFile,
        stderr: res.stderr,
      });
    } else {
      const existingContent = await git.getFile(
        lockFile,
        config.reuseExistingBranch ? config.branchName : config.baseBranch
      );
      if (res.lockFile !== existingContent) {
        logger.debug('pnpm-lock.yaml needs updating');
        updatedArtifacts.push({
          name: lockFile,
          contents: res.lockFile,
        });
      } else {
        logger.debug("pnpm-lock.yaml hasn't changed");
      }
    }
    await resetNpmrcContent(fullLockFileDir, npmrcContent);
  }

  for (const lernaDir of dirs.lernaDirs) {
    let lockFile: string;
    logger.debug(`Finding package.json for lerna directory "${lernaDir}"`);
    const lernaPackageFile = packageFiles.npm.find(
      (p) => path.dirname(p.packageFile) === lernaDir
    );
    if (!lernaPackageFile) {
      logger.debug('No matching package.json found');
      throw new Error('lerna-no-lockfile');
    }
    if (lernaPackageFile.lernaClient === 'npm') {
      lockFile = config.npmLock || 'package-lock.json';
    } else {
      lockFile = config.yarnLock || 'yarn.lock';
    }
    const skipInstalls =
      lockFile === 'npm-shrinkwrap.json' ? false : config.skipInstalls;
    const fullLearnaFileDir = upath.join(config.localDir, lernaDir);
    const npmrcContent = await getNpmrcContent(fullLearnaFileDir);
    await updateNpmrcContent(
      fullLearnaFileDir,
      npmrcContent,
      additionalNpmrcContent
    );
    const res = await lerna.generateLockFiles(
      lernaPackageFile.lernaClient,
      fullLearnaFileDir,
      config,
      env,
      skipInstalls
    );
    // istanbul ignore else
    if (res.stderr) {
      // istanbul ignore if
      if (res.stderr.includes('ENOSPC: no space left on device')) {
        throw new Error(SYSTEM_INSUFFICIENT_DISK_SPACE);
      }
      for (const upgrade of config.upgrades) {
        /* eslint-disable no-useless-escape */
        if (
          res.stderr.includes(
            `Couldn't find any versions for \\\"${upgrade.depName}\\\"`
          )
        ) {
          logger.debug(
            { dependency: upgrade.depName, type: 'yarn' },
            'lock file failed for the dependency being updated - skipping branch creation'
          );
          throw new ExternalHostError(
            Error(
              'lock file failed for the dependency being updated - skipping branch creation'
            ),
            npmId
          );
        }
        /* eslint-enable no-useless-escape */
        if (
          res.stderr.includes(
            `No matching version found for ${upgrade.depName}`
          )
        ) {
          logger.debug(
            { dependency: upgrade.depName, type: 'npm' },
            'lock file failed for the dependency being updated - skipping branch creation'
          );
          throw new ExternalHostError(
            Error(
              'lock file failed for the dependency being updated - skipping branch creation'
            ),
            npmId
          );
        }
      }
      artifactErrors.push({
        lockFile,
        stderr: res.stderr,
      });
    } else {
      for (const packageFile of packageFiles.npm) {
        const filename = packageFile.npmLock || packageFile.yarnLock;
        logger.trace('Checking for ' + filename);
        const existingContent = await git.getFile(
          filename,
          config.reuseExistingBranch ? config.branchName : config.baseBranch
        );
        if (existingContent) {
          logger.trace('Found lock file');
          const lockFilePath = upath.join(config.localDir, filename);
          logger.trace('Checking against ' + lockFilePath);
          try {
            let newContent: string;
            try {
              newContent = await readFile(lockFilePath, 'utf8');
            } catch (err) {
              newContent = await readFile(
                lockFilePath.replace(
                  'npm-shrinkwrap.json',
                  'package-lock.json'
                ),
                'utf8'
              );
            }
            if (newContent !== existingContent) {
              logger.debug('File is updated: ' + lockFilePath);
              updatedArtifacts.push({
                name: filename,
                contents: newContent,
              });
            } else {
              logger.trace('File is unchanged');
            }
          } catch (err) {
            if (config.updateType === 'lockFileMaintenance') {
              logger.debug(
                { packageFile, lockFilePath },
                'No lock file found after lerna lockFileMaintenance'
              );
            } else {
              logger.warn(
                { packageFile, lockFilePath },
                'No lock file found after lerna bootstrap'
              );
            }
          }
        } else {
          logger.trace('No lock file found');
        }
      }
    }
    await resetNpmrcContent(fullLearnaFileDir, npmrcContent);
  }

  return { artifactErrors, updatedArtifacts };
}<|MERGE_RESOLUTION|>--- conflicted
+++ resolved
@@ -16,11 +16,7 @@
 import { ExternalHostError } from '../../../types/errors/external-host-error';
 import { getChildProcessEnv } from '../../../util/exec/env';
 import { deleteLocalFile } from '../../../util/fs';
-<<<<<<< HEAD
-import * as git from '../../../util/git';
-=======
-import { getRepoStatus } from '../../../util/git';
->>>>>>> ac59df7c
+import { getFile, getRepoStatus } from '../../../util/git';
 import * as hostRules from '../../../util/host-rules';
 import { PackageFile, PostUpdateConfig, Upgrade } from '../../common';
 import * as lerna from './lerna';
@@ -176,7 +172,7 @@
         await remove(npmLockPath);
       } else {
         logger.debug(`Writing ${npmLock}`);
-        let existingNpmLock = await git.getFile(npmLock);
+        let existingNpmLock = await getFile(npmLock);
         const widens = [];
         for (const upgrade of config.upgrades) {
           if (
