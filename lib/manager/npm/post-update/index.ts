import is from '@sindresorhus/is';
import { parseSyml } from '@yarnpkg/parsers';
import deepmerge from 'deepmerge';
import { dump, load } from 'js-yaml';
import upath from 'upath';
import { getAdminConfig } from '../../../config/admin';
import { SYSTEM_INSUFFICIENT_DISK_SPACE } from '../../../constants/error-messages';
import { id as npmId } from '../../../datasource/npm';
import { logger } from '../../../logger';
import { ExternalHostError } from '../../../types/errors/external-host-error';
import { getChildProcessEnv } from '../../../util/exec/env';
import {
  deleteLocalFile,
  ensureCacheDir,
  getSiblingFileName,
  getSubDirectory,
  outputFile,
  readFile,
  readLocalFile,
  remove,
  unlink,
  writeFile,
  writeLocalFile,
} from '../../../util/fs';
import { branchExists, getFile, getRepoStatus } from '../../../util/git';
import * as hostRules from '../../../util/host-rules';
import type { PackageFile, PostUpdateConfig, Upgrade } from '../../types';
import * as lerna from './lerna';
import * as npm from './npm';
import * as pnpm from './pnpm';
import { processHostRules } from './rules';
import type {
  AdditionalPackageFiles,
  ArtifactError,
  DetermineLockFileDirsResult,
  UpdatedArtifacts,
  WriteExistingFilesResult,
} from './types';
import * as yarn from './yarn';

// Strips empty values, deduplicates, and returns the directories from filenames
// istanbul ignore next
const getDirs = (arr: string[]): string[] =>
  Array.from(new Set(arr.filter(Boolean)));

// istanbul ignore next
export function determineLockFileDirs(
  config: PostUpdateConfig,
  packageFiles: AdditionalPackageFiles
): DetermineLockFileDirsResult {
  const npmLockDirs = [];
  const yarnLockDirs = [];
  const pnpmShrinkwrapDirs = [];
  const lernaJsonFiles = [];

  for (const upgrade of config.upgrades) {
    if (upgrade.updateType === 'lockFileMaintenance' || upgrade.isRemediation) {
      // Return every directory that contains a lockfile
      if (upgrade.managerData?.lernaJsonFile && upgrade.npmLock) {
        lernaJsonFiles.push(upgrade.managerData.lernaJsonFile);
      } else {
        yarnLockDirs.push(upgrade.yarnLock);
        npmLockDirs.push(upgrade.npmLock);
        pnpmShrinkwrapDirs.push(upgrade.pnpmShrinkwrap);
      }
      continue; // eslint-disable-line no-continue
    }
    if (upgrade.isLockfileUpdate) {
      yarnLockDirs.push(upgrade.yarnLock);
      npmLockDirs.push(upgrade.npmLock);
    }
  }

  if (
    config.upgrades.every(
      (upgrade: Upgrade) =>
        upgrade.updateType === 'lockFileMaintenance' || upgrade.isLockfileUpdate
    )
  ) {
    return {
      yarnLockDirs: getDirs(yarnLockDirs),
      npmLockDirs: getDirs(npmLockDirs),
      pnpmShrinkwrapDirs: getDirs(pnpmShrinkwrapDirs),
      lernaJsonFiles: getDirs(lernaJsonFiles),
    };
  }

  function getPackageFile(fileName: string): Partial<PackageFile> {
    logger.trace('Looking for packageFile: ' + fileName);
    for (const packageFile of packageFiles.npm) {
      if (packageFile.packageFile === fileName) {
        logger.trace({ packageFile }, 'Found packageFile');
        return packageFile;
      }
      logger.trace('No match');
    }
    return {};
  }

  for (const p of config.updatedPackageFiles) {
    logger.trace(`Checking ${String(p.name)} for lock files`);
    const packageFile = getPackageFile(p.name);
    // lerna first
    if (packageFile.managerData?.lernaJsonFile && packageFile.npmLock) {
      logger.debug(`${packageFile.packageFile} has lerna lock file`);
      lernaJsonFiles.push(packageFile.managerData.lernaJsonFile);
    } else if (
      packageFile.managerData?.lernaJsonFile &&
      packageFile.yarnLock &&
      !packageFile.hasYarnWorkspaces
    ) {
      lernaJsonFiles.push(packageFile.managerData.lernaJsonFile);
    } else {
      // push full lock file names and convert them later
      yarnLockDirs.push(packageFile.yarnLock);
      npmLockDirs.push(packageFile.npmLock);
      pnpmShrinkwrapDirs.push(packageFile.pnpmShrinkwrap);
    }
  }

  return {
    yarnLockDirs: getDirs(yarnLockDirs),
    npmLockDirs: getDirs(npmLockDirs),
    pnpmShrinkwrapDirs: getDirs(pnpmShrinkwrapDirs),
    lernaJsonFiles: getDirs(lernaJsonFiles),
  };
}

// istanbul ignore next
export async function writeExistingFiles(
  config: PostUpdateConfig,
  packageFiles: AdditionalPackageFiles
): Promise<void> {
  if (!packageFiles.npm) {
    return;
  }
  const npmFiles = packageFiles.npm;
  logger.debug(
    { packageFiles: npmFiles.map((n) => n.packageFile) },
    'Writing package.json files'
  );
  const { localDir } = getAdminConfig();
  for (const packageFile of npmFiles) {
    const basedir = upath.join(
      localDir,
      upath.dirname(packageFile.packageFile)
    );
    const npmrc: string = packageFile.npmrc || config.npmrc;
    const npmrcFilename = upath.join(basedir, '.npmrc');
    if (is.string(npmrc)) {
      try {
        await outputFile(npmrcFilename, `${npmrc}\n`);
      } catch (err) /* istanbul ignore next */ {
        logger.warn({ npmrcFilename, err }, 'Error writing .npmrc');
      }
    }
    const { npmLock } = packageFile;
    if (npmLock) {
      const npmLockPath = upath.join(localDir, npmLock);
      if (
        process.env.RENOVATE_REUSE_PACKAGE_LOCK === 'false' ||
        config.reuseLockFiles === false
      ) {
        logger.debug(`Ensuring ${npmLock} is removed`);
        await remove(npmLockPath);
      } else {
        logger.debug(`Writing ${npmLock}`);
        let existingNpmLock = await getFile(npmLock);
        const widens = [];
        for (const upgrade of config.upgrades) {
          if (
            upgrade.rangeStrategy === 'widen' &&
            upgrade.npmLock === npmLock
          ) {
            widens.push(upgrade.depName);
          }
        }
        if (widens.length) {
          logger.debug(
            `Removing ${String(widens)} from ${npmLock} to force an update`
          );
          try {
            const npmLockParsed = JSON.parse(existingNpmLock);
            if (npmLockParsed.dependencies) {
              widens.forEach((depName) => {
                delete npmLockParsed.dependencies[depName];
              });
            }
            existingNpmLock = JSON.stringify(npmLockParsed, null, 2);
          } catch (err) {
            logger.warn(
              { npmLock },
              'Error massaging package-lock.json for widen'
            );
          }
        }
        await outputFile(npmLockPath, existingNpmLock);
      }
    }
    const { yarnLock } = packageFile;
    if (yarnLock && config.reuseLockFiles === false) {
      await deleteLocalFile(yarnLock);
    }
    // istanbul ignore next
    if (packageFile.pnpmShrinkwrap && config.reuseLockFiles === false) {
      await deleteLocalFile(packageFile.pnpmShrinkwrap);
    }
  }
}

// istanbul ignore next
export async function writeUpdatedPackageFiles(
  config: PostUpdateConfig
): Promise<void> {
  logger.trace({ config }, 'writeUpdatedPackageFiles');
  logger.debug('Writing any updated package files');
  if (!config.updatedPackageFiles) {
    logger.debug('No files found');
    return;
  }
  const { localDir } = getAdminConfig();
  for (const packageFile of config.updatedPackageFiles) {
    if (packageFile.name.endsWith('package-lock.json')) {
      logger.debug(`Writing package-lock file: ${packageFile.name}`);
      await outputFile(
        upath.join(localDir, packageFile.name),
        packageFile.contents
      );
      continue; // eslint-disable-line
    }
    if (!packageFile.name.endsWith('package.json')) {
      continue; // eslint-disable-line
    }
    logger.debug(`Writing ${String(packageFile.name)}`);
    const massagedFile = JSON.parse(packageFile.contents.toString());
    try {
      const { token } = hostRules.find({
        hostType: config.platform,
        url: 'https://api.github.com/',
      });
      for (const upgrade of config.upgrades) {
        if (upgrade.gitRef && upgrade.packageFile === packageFile.name) {
          massagedFile[upgrade.depType][upgrade.depName] = massagedFile[
            upgrade.depType
          ][upgrade.depName].replace(
            'git+https://github.com',
            `git+https://${token}@github.com`
          );
        }
      }
    } catch (err) {
      logger.warn({ err }, 'Error adding token to package files');
    }
    await outputFile(
      upath.join(localDir, packageFile.name),
      JSON.stringify(massagedFile)
    );
  }
}

// istanbul ignore next
async function getNpmrcContent(dir: string): Promise<string | null> {
  const npmrcFilePath = upath.join(dir, '.npmrc');
  let originalNpmrcContent = null;
  try {
    originalNpmrcContent = await readFile(npmrcFilePath, 'utf8');
    logger.debug('npmrc file found in repository');
  } catch {
    logger.debug('No npmrc file found in repository');
    originalNpmrcContent = null;
  }

  return originalNpmrcContent;
}

// istanbul ignore next
async function updateNpmrcContent(
  dir: string,
  originalContent: string,
  additionalLines: string[]
): Promise<void> {
  const npmrcFilePath = upath.join(dir, '.npmrc');
  const newNpmrc = originalContent
    ? [originalContent, ...additionalLines]
    : additionalLines;
  try {
    const newContent = newNpmrc.join('\n');
    if (newContent !== originalContent) {
      logger.debug(`Writing updated .npmrc file to ${npmrcFilePath}`);
      await writeFile(npmrcFilePath, `${newContent}\n`);
    }
  } catch {
    logger.warn('Unable to write custom npmrc file');
  }
}

// istanbul ignore next
async function resetNpmrcContent(
  dir: string,
  originalContent: string
): Promise<void> {
  const npmrcFilePath = upath.join(dir, '.npmrc');
  if (originalContent) {
    try {
      await writeFile(npmrcFilePath, originalContent);
    } catch {
      logger.warn('Unable to reset npmrc to original contents');
    }
  } else {
    try {
      await unlink(npmrcFilePath);
    } catch {
      logger.warn('Unable to delete custom npmrc');
    }
  }
}

// istanbul ignore next
async function updateYarnOffline(
  lockFileDir: string,
  localDir: string,
  updatedArtifacts: UpdatedArtifacts[]
): Promise<void> {
  try {
    const resolvedPaths: string[] = [];
    const yarnrcYml = await getFile(upath.join(lockFileDir, '.yarnrc.yml'));
    const yarnrc = await getFile(upath.join(lockFileDir, '.yarnrc'));

    // As .yarnrc.yml overrides .yarnrc in Yarn 1 (https://git.io/JUcco)
    // both files may exist, so check for .yarnrc.yml first
    if (yarnrcYml) {
      // Yarn 2 (offline cache and zero-installs)
      const config = parseSyml(yarnrcYml);
      resolvedPaths.push(
        upath.join(lockFileDir, config.cacheFolder || './.yarn/cache')
      );

      resolvedPaths.push(upath.join(lockFileDir, '.pnp'));
      if (config.pnpDataPath) {
        resolvedPaths.push(upath.join(lockFileDir, config.pnpDataPath));
      }
    } else if (yarnrc) {
      // Yarn 1 (offline mirror)
      const mirrorLine = yarnrc
        .split('\n')
        .find((line) => line.startsWith('yarn-offline-mirror '));
      if (mirrorLine) {
        const mirrorPath = mirrorLine
          .split(' ')[1]
          .replace(/"/g, '')
          .replace(/\/?$/, '/');
        resolvedPaths.push(upath.join(lockFileDir, mirrorPath));
      }
    }
    logger.debug({ resolvedPaths }, 'updateYarnOffline resolvedPaths');

    if (resolvedPaths.length) {
      const status = await getRepoStatus();
      for (const f of status.modified.concat(status.not_added)) {
        if (resolvedPaths.some((p) => f.startsWith(p))) {
          const localModified = upath.join(localDir, f);
          updatedArtifacts.push({
            name: f,
            contents: await readFile(localModified),
          });
        }
      }
      for (const f of status.deleted || []) {
        if (resolvedPaths.some((p) => f.startsWith(p))) {
          updatedArtifacts.push({
            name: '|delete|',
            contents: f,
          });
        }
      }
    }
  } catch (err) {
    logger.error({ err }, 'Error updating yarn offline packages');
  }
}

// istanbul ignore next
export async function getAdditionalFiles(
  config: PostUpdateConfig,
  packageFiles: AdditionalPackageFiles
): Promise<WriteExistingFilesResult> {
  logger.trace({ config }, 'getAdditionalFiles');
  const artifactErrors: ArtifactError[] = [];
  const updatedArtifacts: UpdatedArtifacts[] = [];
  if (!packageFiles.npm?.length) {
    return { artifactErrors, updatedArtifacts };
  }
  if (!config.updateLockFiles) {
    logger.debug('Skipping lock file generation');
    return { artifactErrors, updatedArtifacts };
  }
  if (
    !config.updatedPackageFiles?.length &&
    config.transitiveRemediation &&
    config.upgrades?.every(
      (upgrade) => upgrade.isRemediation || upgrade.isVulnerabilityAlert
    )
  ) {
    logger.debug('Skipping lock file generation for remediations');
    return { artifactErrors, updatedArtifacts };
  }
  logger.debug('Getting updated lock files');
  if (
    config.updateType === 'lockFileMaintenance' &&
    config.reuseExistingBranch &&
    branchExists(config.branchName)
  ) {
    logger.debug('Skipping lockFileMaintenance update');
    return { artifactErrors, updatedArtifacts };
  }
  const dirs = determineLockFileDirs(config, packageFiles);
  logger.trace({ dirs }, 'lock file dirs');
  await writeExistingFiles(config, packageFiles);
  await writeUpdatedPackageFiles(config);

  const { additionalNpmrcContent, additionalYarnRcYml } = processHostRules();

<<<<<<< HEAD
  const env = {
    ...getChildProcessEnv(),
    NPM_CONFIG_CACHE: await ensureCacheDir('./others/npm'),
    YARN_CACHE_FOLDER: await ensureCacheDir('./others/yarn'),
    npm_config_store: await ensureCacheDir('./others/pnpm'),
    NODE_ENV: 'dev',
  };
=======
  const env = getChildProcessEnv([
    'NPM_CONFIG_CACHE',
    'YARN_CACHE_FOLDER',
    'npm_config_store',
  ]);
  env.NPM_CONFIG_CACHE = await ensureCacheDir('npm');
  env.YARN_CACHE_FOLDER = await ensureCacheDir('yarn');
  env.npm_config_store = await ensureCacheDir('pnpm');
  env.NODE_ENV = 'dev';
>>>>>>> 5dbf2939

  let token = '';
  try {
    ({ token } = hostRules.find({
      hostType: config.platform,
      url: 'https://api.github.com/',
    }));
    token += '@';
  } catch (err) {
    logger.warn({ err }, 'Error getting token for packageFile');
  }
  const { localDir } = getAdminConfig();
  for (const npmLock of dirs.npmLockDirs) {
    const lockFileDir = upath.dirname(npmLock);
    const fullLockFileDir = upath.join(localDir, lockFileDir);
    const npmrcContent = await getNpmrcContent(fullLockFileDir);
    await updateNpmrcContent(
      fullLockFileDir,
      npmrcContent,
      additionalNpmrcContent
    );
    const fileName = upath.basename(npmLock);
    logger.debug(`Generating ${fileName} for ${lockFileDir}`);
    const upgrades = config.upgrades.filter(
      (upgrade) => upgrade.npmLock === npmLock
    );
    const res = await npm.generateLockFile(
      fullLockFileDir,
      env,
      fileName,
      config,
      upgrades
    );
    if (res.error) {
      // istanbul ignore if
      if (res.stderr?.includes('No matching version found for')) {
        for (const upgrade of config.upgrades) {
          if (
            res.stderr.includes(
              `No matching version found for ${upgrade.depName}`
            )
          ) {
            logger.debug(
              { dependency: upgrade.depName, type: 'npm' },
              'lock file failed for the dependency being updated - skipping branch creation'
            );
            const err = new Error(
              'lock file failed for the dependency being updated - skipping branch creation'
            );
            throw new ExternalHostError(err, npmId);
          }
        }
      }
      artifactErrors.push({
        lockFile: npmLock,
        stderr: res.stderr,
      });
    } else {
      const existingContent = await getFile(
        npmLock,
        config.reuseExistingBranch ? config.branchName : config.baseBranch
      );
      if (res.lockFile === existingContent) {
        logger.debug(`${npmLock} hasn't changed`);
      } else {
        logger.debug(`${npmLock} needs updating`);
        updatedArtifacts.push({
          name: npmLock,
          contents: res.lockFile.replace(new RegExp(`${token}`, 'g'), ''),
        });
      }
    }
    await resetNpmrcContent(fullLockFileDir, npmrcContent);
  }

  for (const yarnLock of dirs.yarnLockDirs) {
    const lockFileDir = upath.dirname(yarnLock);
    const fullLockFileDir = upath.join(localDir, lockFileDir);
    const npmrcContent = await getNpmrcContent(fullLockFileDir);
    await updateNpmrcContent(
      fullLockFileDir,
      npmrcContent,
      additionalNpmrcContent
    );
    let yarnRcYmlFilename: string;
    let existingYarnrcYmlContent: string;
    if (additionalYarnRcYml) {
      yarnRcYmlFilename = getSiblingFileName(yarnLock, '.yarnrc.yml');
      existingYarnrcYmlContent = await readLocalFile(yarnRcYmlFilename, 'utf8');
      if (existingYarnrcYmlContent) {
        try {
          const existingYarnrRcYml = load(existingYarnrcYmlContent) as Record<
            string,
            unknown
          >;
          const updatedYarnYrcYml = deepmerge(
            existingYarnrRcYml,
            additionalYarnRcYml
          );
          await writeLocalFile(yarnRcYmlFilename, dump(updatedYarnYrcYml));
          logger.debug('Added authentication to .yarnrc.yml');
        } catch (err) {
          logger.warn({ err }, 'Error appending .yarnrc.yml content');
        }
      }
    }
    logger.debug(`Generating yarn.lock for ${lockFileDir}`);
    const lockFileName = upath.join(lockFileDir, 'yarn.lock');
    const upgrades = config.upgrades.filter(
      (upgrade) => upgrade.yarnLock === yarnLock
    );
    const res = await yarn.generateLockFile(
      upath.join(localDir, lockFileDir),
      env,
      config,
      upgrades
    );
    if (res.error) {
      // istanbul ignore if
      if (res.stderr?.includes(`Couldn't find any versions for`)) {
        for (const upgrade of config.upgrades) {
          /* eslint-disable no-useless-escape */
          if (
            res.stderr.includes(
              `Couldn't find any versions for \\\"${upgrade.depName}\\\"`
            )
          ) {
            logger.debug(
              { dependency: upgrade.depName, type: 'yarn' },
              'lock file failed for the dependency being updated - skipping branch creation'
            );
            throw new ExternalHostError(
              new Error(
                'lock file failed for the dependency being updated - skipping branch creation'
              ),
              npmId
            );
          }
          /* eslint-enable no-useless-escape */
        }
      }
      artifactErrors.push({
        lockFile: yarnLock,
        stderr: res.stderr,
      });
    } else {
      const existingContent = await getFile(
        lockFileName,
        config.reuseExistingBranch ? config.branchName : config.baseBranch
      );
      if (res.lockFile === existingContent) {
        logger.debug("yarn.lock hasn't changed");
      } else {
        logger.debug('yarn.lock needs updating');
        updatedArtifacts.push({
          name: lockFileName,
          contents: res.lockFile,
        });
        await updateYarnOffline(lockFileDir, localDir, updatedArtifacts);
      }
    }
    await resetNpmrcContent(fullLockFileDir, npmrcContent);
    if (existingYarnrcYmlContent) {
      await writeLocalFile(yarnRcYmlFilename, existingYarnrcYmlContent);
    }
  }

  for (const pnpmShrinkwrap of dirs.pnpmShrinkwrapDirs) {
    const lockFileDir = upath.dirname(pnpmShrinkwrap);
    const fullLockFileDir = upath.join(localDir, lockFileDir);
    const npmrcContent = await getNpmrcContent(fullLockFileDir);
    await updateNpmrcContent(
      fullLockFileDir,
      npmrcContent,
      additionalNpmrcContent
    );
    logger.debug(`Generating pnpm-lock.yaml for ${lockFileDir}`);
    const upgrades = config.upgrades.filter(
      (upgrade) => upgrade.pnpmShrinkwrap === pnpmShrinkwrap
    );
    const res = await pnpm.generateLockFile(
      upath.join(localDir, lockFileDir),
      env,
      config,
      upgrades
    );
    if (res.error) {
      // istanbul ignore if
      if (res.stdout?.includes(`No compatible version found:`)) {
        for (const upgrade of config.upgrades) {
          if (
            res.stdout.includes(
              `No compatible version found: ${upgrade.depName}`
            )
          ) {
            logger.debug(
              { dependency: upgrade.depName, type: 'pnpm' },
              'lock file failed for the dependency being updated - skipping branch creation'
            );
            throw new ExternalHostError(
              Error(
                'lock file failed for the dependency being updated - skipping branch creation'
              ),
              npmId
            );
          }
        }
      }
      artifactErrors.push({
        lockFile: pnpmShrinkwrap,
        stderr: res.stderr || res.stdout,
      });
    } else {
      const existingContent = await getFile(
        pnpmShrinkwrap,
        config.reuseExistingBranch ? config.branchName : config.baseBranch
      );
      if (res.lockFile === existingContent) {
        logger.debug("pnpm-lock.yaml hasn't changed");
      } else {
        logger.debug('pnpm-lock.yaml needs updating');
        updatedArtifacts.push({
          name: pnpmShrinkwrap,
          contents: res.lockFile,
        });
      }
    }
    await resetNpmrcContent(fullLockFileDir, npmrcContent);
  }

  for (const lernaJsonFile of dirs.lernaJsonFiles) {
    let lockFile: string;
    logger.debug(`Finding package.json for lerna location "${lernaJsonFile}"`);
    const lernaPackageFile = packageFiles.npm.find(
      (p) => getSubDirectory(p.packageFile) === getSubDirectory(lernaJsonFile)
    );
    if (!lernaPackageFile) {
      logger.debug('No matching package.json found');
      throw new Error('lerna-no-lockfile');
    }
    if (lernaPackageFile.lernaClient === 'npm') {
      lockFile = config.npmLock || 'package-lock.json';
    } else {
      lockFile = config.yarnLock || 'yarn.lock';
    }
    const skipInstalls =
      lockFile === 'npm-shrinkwrap.json' ? false : config.skipInstalls;
    const fullLearnaFileDir = upath.join(
      localDir,
      getSubDirectory(lernaJsonFile)
    );
    const npmrcContent = await getNpmrcContent(fullLearnaFileDir);
    await updateNpmrcContent(
      fullLearnaFileDir,
      npmrcContent,
      additionalNpmrcContent
    );
    const res = await lerna.generateLockFiles(
      lernaPackageFile,
      fullLearnaFileDir,
      config,
      env,
      skipInstalls
    );
    // istanbul ignore else
    if (res.stderr) {
      // istanbul ignore if
      if (res.stderr.includes('ENOSPC: no space left on device')) {
        throw new Error(SYSTEM_INSUFFICIENT_DISK_SPACE);
      }
      for (const upgrade of config.upgrades) {
        /* eslint-disable no-useless-escape */
        if (
          res.stderr.includes(
            `Couldn't find any versions for \\\"${upgrade.depName}\\\"`
          )
        ) {
          logger.debug(
            { dependency: upgrade.depName, type: 'yarn' },
            'lock file failed for the dependency being updated - skipping branch creation'
          );
          throw new ExternalHostError(
            Error(
              'lock file failed for the dependency being updated - skipping branch creation'
            ),
            npmId
          );
        }
        /* eslint-enable no-useless-escape */
        if (
          res.stderr.includes(
            `No matching version found for ${upgrade.depName}`
          )
        ) {
          logger.debug(
            { dependency: upgrade.depName, type: 'npm' },
            'lock file failed for the dependency being updated - skipping branch creation'
          );
          throw new ExternalHostError(
            Error(
              'lock file failed for the dependency being updated - skipping branch creation'
            ),
            npmId
          );
        }
      }
      artifactErrors.push({
        lockFile,
        stderr: res.stderr,
      });
    } else {
      for (const packageFile of packageFiles.npm) {
        const filename = packageFile.npmLock || packageFile.yarnLock;
        logger.trace('Checking for ' + filename);
        const existingContent = await getFile(
          filename,
          config.reuseExistingBranch ? config.branchName : config.baseBranch
        );
        if (existingContent) {
          logger.trace('Found lock file');
          const lockFilePath = upath.join(localDir, filename);
          logger.trace('Checking against ' + lockFilePath);
          try {
            let newContent: string;
            try {
              newContent = await readFile(lockFilePath, 'utf8');
            } catch (err) {
              newContent = await readFile(
                lockFilePath.replace(
                  'npm-shrinkwrap.json',
                  'package-lock.json'
                ),
                'utf8'
              );
            }
            if (newContent === existingContent) {
              logger.trace('File is unchanged');
            } else {
              logger.debug('File is updated: ' + lockFilePath);
              updatedArtifacts.push({
                name: filename,
                contents: newContent,
              });
            }
          } catch (err) {
            if (config.updateType === 'lockFileMaintenance') {
              logger.debug(
                { packageFile, lockFilePath },
                'No lock file found after lerna lockFileMaintenance'
              );
            } else {
              logger.warn(
                { packageFile, lockFilePath },
                'No lock file found after lerna bootstrap'
              );
            }
          }
        } else {
          logger.trace('No lock file found');
        }
      }
    }
    await resetNpmrcContent(fullLearnaFileDir, npmrcContent);
  }

  return { artifactErrors, updatedArtifacts };
}<|MERGE_RESOLUTION|>--- conflicted
+++ resolved
@@ -420,7 +420,6 @@
 
   const { additionalNpmrcContent, additionalYarnRcYml } = processHostRules();
 
-<<<<<<< HEAD
   const env = {
     ...getChildProcessEnv(),
     NPM_CONFIG_CACHE: await ensureCacheDir('./others/npm'),
@@ -428,17 +427,6 @@
     npm_config_store: await ensureCacheDir('./others/pnpm'),
     NODE_ENV: 'dev',
   };
-=======
-  const env = getChildProcessEnv([
-    'NPM_CONFIG_CACHE',
-    'YARN_CACHE_FOLDER',
-    'npm_config_store',
-  ]);
-  env.NPM_CONFIG_CACHE = await ensureCacheDir('npm');
-  env.YARN_CACHE_FOLDER = await ensureCacheDir('yarn');
-  env.npm_config_store = await ensureCacheDir('pnpm');
-  env.NODE_ENV = 'dev';
->>>>>>> 5dbf2939
 
   let token = '';
   try {
