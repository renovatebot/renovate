--- conflicted
+++ resolved
@@ -94,14 +94,10 @@
       message: `Failed to look up dependency ${depName}`,
     };
     results = [result];
-<<<<<<< HEAD
-    logger.info({ dependency: config.depName }, result.message);
-=======
     logger.info(
       { dependency: depName, packageFile: config.packageFile },
       result.message
     );
->>>>>>> 2323820d
   }
   for (const result of results) {
     result.repositoryUrl =
