--- conflicted
+++ resolved
@@ -192,10 +192,7 @@
       });
       expect(testContent).toBeNull();
     });
-<<<<<<< HEAD
-=======
-
->>>>>>> 404af1d1
+
     it('returns null if empty file', () => {
       const upgrade = {
         depType: 'dependencies',
@@ -208,10 +205,7 @@
       });
       expect(testContent).toBeNull();
     });
-<<<<<<< HEAD
-=======
-
->>>>>>> 404af1d1
+
     it('replaces package', () => {
       const upgrade = {
         depType: 'dependencies',
