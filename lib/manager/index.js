--- conflicted
+++ resolved
@@ -4,11 +4,8 @@
   'circleci',
   'composer',
   'docker-compose',
-<<<<<<< HEAD
+  'dockerfile',
   'gitlabci',
-=======
-  'dockerfile',
->>>>>>> a0e2a18e
   'meteor',
   'npm',
   'nvm',
