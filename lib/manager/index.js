--- conflicted
+++ resolved
@@ -10,11 +10,8 @@
   'gomod',
   'kubernetes',
   'meteor',
-<<<<<<< HEAD
+  'bundler',
   'newmanager',
-=======
-  'bundler',
->>>>>>> 92ebc5ad
   'npm',
   'nvm',
   'pip_requirements',
@@ -34,11 +31,8 @@
   'docker',
   'golang',
   'js',
-<<<<<<< HEAD
+  'ruby',
   'newlanguage',
-=======
-  'ruby',
->>>>>>> 92ebc5ad
   'node',
   'php',
   'python',
