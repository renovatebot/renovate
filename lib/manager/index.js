--- conflicted
+++ resolved
@@ -13,11 +13,8 @@
   'npm',
   'nvm',
   'pip_requirements',
-<<<<<<< HEAD
+  'pip_setup',
   'pipenv',
-=======
-  'pip_setup',
->>>>>>> b2c581bb
   'terraform',
   'travis',
   'nuget',
