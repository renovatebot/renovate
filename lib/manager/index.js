const managerList = [
  'bazel',
  'buildkite',
  'bundler',
  'cargo',
  'circleci',
  'composer',
  'docker-compose',
  'dockerfile',
  'gitlabci',
  'gomod',
  'kubernetes',
  'meteor',
<<<<<<< HEAD
  'bundler',
  'newmanager',
=======
>>>>>>> 485f06c2
  'npm',
  'nvm',
  'pip_requirements',
  'pip_setup',
  'terraform',
  'travis',
  'nuget',
  'gradle',
];
const managers = {};
for (const manager of managerList) {
  // eslint-disable-next-line global-require,import/no-dynamic-require
  managers[manager] = require(`./${manager}`);
}

const languageList = [
  'docker',
  'golang',
  'js',
<<<<<<< HEAD
  'ruby',
  'newlanguage',
=======
>>>>>>> 485f06c2
  'node',
  'php',
  'python',
  'ruby',
  'rust',
];

const get = (manager, name) => managers[manager][name];
const getLanguageList = () => languageList;
const getManagerList = () => managerList;

module.exports = {
  get,
  getLanguageList,
  getManagerList,
};

const managerFunctions = [
  'extractAllPackageFiles',
  'extractPackageFile',
  'getPackageUpdates',
  'updateDependency',
  'supportsLockFileMaintenance',
];

for (const f of managerFunctions) {
  module.exports[f] = (manager, ...params) => {
    if (managers[manager][f]) {
      return managers[manager][f](...params);
    }
    return null;
  };
}

module.exports.getRangeStrategy = config => {
  const { manager, rangeStrategy } = config;
  if (managers[manager].getRangeStrategy) {
    // Use manager's own function if it exists
    return managers[manager].getRangeStrategy(config);
  }
  if (rangeStrategy === 'auto') {
    // default to 'replace' for auto
    return 'replace';
  }
  return config.rangeStrategy;
};<|MERGE_RESOLUTION|>--- conflicted
+++ resolved
@@ -11,11 +11,7 @@
   'gomod',
   'kubernetes',
   'meteor',
-<<<<<<< HEAD
-  'bundler',
   'newmanager',
-=======
->>>>>>> 485f06c2
   'npm',
   'nvm',
   'pip_requirements',
@@ -35,11 +31,7 @@
   'docker',
   'golang',
   'js',
-<<<<<<< HEAD
-  'ruby',
   'newlanguage',
-=======
->>>>>>> 485f06c2
   'node',
   'php',
   'python',
