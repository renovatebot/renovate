const managerList = [
  'ansible',
  'bazel',
  'buildkite',
  'bundler',
  'cargo',
  'circleci',
  'composer',
  'docker-compose',
  'dockerfile',
  'gitlabci',
  'gomod',
  'gradle',
  'gradle-wrapper',
  'kubernetes',
  'meteor',
  'npm',
  'nuget',
  'nvm',
  'pip_requirements',
  'pip_setup',
  'pipenv',
  'terraform',
  'travis',
<<<<<<< HEAD
  'nuget',
  'gradle',
  'maven',
=======
>>>>>>> 525fed30
];
const managers = {};
for (const manager of managerList) {
  // eslint-disable-next-line global-require,import/no-dynamic-require
  managers[manager] = require(`./${manager}`);
}

const languageList = [
  'docker',
  'golang',
  'js',
  'node',
  'php',
  'python',
  'ruby',
  'rust',
];

const get = (manager, name) => managers[manager][name];
const getLanguageList = () => languageList;
const getManagerList = () => managerList;

module.exports = {
  get,
  getLanguageList,
  getManagerList,
};

const managerFunctions = [
  'extractAllPackageFiles',
  'extractPackageFile',
  'getPackageUpdates',
  'supportsLockFileMaintenance',
  'updateDependency',
];

for (const f of managerFunctions) {
  module.exports[f] = (manager, ...params) => {
    if (managers[manager][f]) {
      return managers[manager][f](...params);
    }
    return null;
  };
}

module.exports.getRangeStrategy = config => {
  const { manager, rangeStrategy } = config;
  if (managers[manager].getRangeStrategy) {
    // Use manager's own function if it exists
    return managers[manager].getRangeStrategy(config);
  }
  if (rangeStrategy === 'auto') {
    // default to 'replace' for auto
    return 'replace';
  }
  return config.rangeStrategy;
};<|MERGE_RESOLUTION|>--- conflicted
+++ resolved
@@ -13,6 +13,7 @@
   'gradle',
   'gradle-wrapper',
   'kubernetes',
+  'maven',
   'meteor',
   'npm',
   'nuget',
@@ -22,12 +23,6 @@
   'pipenv',
   'terraform',
   'travis',
-<<<<<<< HEAD
-  'nuget',
-  'gradle',
-  'maven',
-=======
->>>>>>> 525fed30
 ];
 const managers = {};
 for (const manager of managerList) {
