const managerList = [
  'ansible',
  'bazel',
  'buildkite',
  'bundler',
  'cargo',
  'circleci',
  'composer',
  'docker-compose',
  'dockerfile',
  'github-actions',
  'gitlabci',
  'gomod',
  'gradle',
  'gradle-wrapper',
  'kubernetes',
  'maven',
  'meteor',
  'npm',
  'nuget',
  'nvm',
  'pip_requirements',
  'pip_setup',
  'pipenv',
<<<<<<< HEAD
  'pub',
=======
  'poetry',
>>>>>>> 107051e7
  'terraform',
  'travis',
];
const managers = {};
for (const manager of managerList) {
  // eslint-disable-next-line global-require,import/no-dynamic-require
  managers[manager] = require(`./${manager}`);
}

const languageList = [
  'dart',
  'docker',
  'dotnet',
  'golang',
  'js',
  'node',
  'php',
  'python',
  'ruby',
  'rust',
];

const get = (manager, name) => managers[manager][name];
const getLanguageList = () => languageList;
const getManagerList = () => managerList;

module.exports = {
  get,
  getLanguageList,
  getManagerList,
};

const managerFunctions = [
  'extractAllPackageFiles',
  'extractPackageFile',
  'getPackageUpdates',
  'supportsLockFileMaintenance',
  'updateDependency',
];

for (const f of managerFunctions) {
  module.exports[f] = (manager, ...params) => {
    if (managers[manager][f]) {
      return managers[manager][f](...params);
    }
    return null;
  };
}

module.exports.getRangeStrategy = config => {
  const { manager, rangeStrategy } = config;
  if (managers[manager].getRangeStrategy) {
    // Use manager's own function if it exists
    return managers[manager].getRangeStrategy(config);
  }
  if (rangeStrategy === 'auto') {
    // default to 'replace' for auto
    return 'replace';
  }
  return config.rangeStrategy;
};<|MERGE_RESOLUTION|>--- conflicted
+++ resolved
@@ -22,11 +22,8 @@
   'pip_requirements',
   'pip_setup',
   'pipenv',
-<<<<<<< HEAD
+  'poetry',
   'pub',
-=======
-  'poetry',
->>>>>>> 107051e7
   'terraform',
   'travis',
 ];
