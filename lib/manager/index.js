const managerList = [
  'ansible',
  'bazel',
  'buildkite',
  'bundler',
  'cargo',
  'circleci',
  'composer',
  'docker-compose',
  'dockerfile',
  'gitlabci',
  'gomod',
<<<<<<< HEAD
  'gradle-wrapper',
=======
>>>>>>> 983f38b2
  'gradle',
  'kubernetes',
  'meteor',
  'npm',
  'nuget',
  'nvm',
  'pip_requirements',
  'pip_setup',
  'pipenv',
  'terraform',
  'travis',
];
const managers = {};
for (const manager of managerList) {
  // eslint-disable-next-line global-require,import/no-dynamic-require
  managers[manager] = require(`./${manager}`);
}

const languageList = [
  'docker',
  'golang',
  'js',
  'node',
  'php',
  'python',
  'ruby',
  'rust',
];

const get = (manager, name) => managers[manager][name];
const getLanguageList = () => languageList;
const getManagerList = () => managerList;

module.exports = {
  get,
  getLanguageList,
  getManagerList,
};

const managerFunctions = [
  'extractAllPackageFiles',
  'extractPackageFile',
  'getPackageUpdates',
  'supportsLockFileMaintenance',
  'updateDependency',
];

for (const f of managerFunctions) {
  module.exports[f] = (manager, ...params) => {
    if (managers[manager][f]) {
      return managers[manager][f](...params);
    }
    return null;
  };
}

module.exports.getRangeStrategy = config => {
  const { manager, rangeStrategy } = config;
  if (managers[manager].getRangeStrategy) {
    // Use manager's own function if it exists
    return managers[manager].getRangeStrategy(config);
  }
  if (rangeStrategy === 'auto') {
    // default to 'replace' for auto
    return 'replace';
  }
  return config.rangeStrategy;
};<|MERGE_RESOLUTION|>--- conflicted
+++ resolved
@@ -10,11 +10,8 @@
   'dockerfile',
   'gitlabci',
   'gomod',
-<<<<<<< HEAD
+  'gradle',
   'gradle-wrapper',
-=======
->>>>>>> 983f38b2
-  'gradle',
   'kubernetes',
   'meteor',
   'npm',
