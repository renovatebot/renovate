import { isValid } from '../../versioning/ruby';
import { logger } from '../../logger';
<<<<<<< HEAD
import {
  ExtractPackageFileConfig,
  PackageDependency,
  PackageFile,
} from '../common';
=======
import { PackageDependency, PackageFile } from '../common';
import { DATASOURCE_RUBY_VERSION } from '../../constants/data-binary-source';
>>>>>>> 58c444cb

export function extractPackageFile({
  fileContent,
}: ExtractPackageFileConfig): PackageFile {
  logger.trace('ruby-version.extractPackageFile()');
  const dep: PackageDependency = {
    depName: 'ruby',
<<<<<<< HEAD
    currentValue: fileContent.trim(),
    datasource: 'rubyVersion',
=======
    currentValue: content.trim(),
    datasource: DATASOURCE_RUBY_VERSION,
>>>>>>> 58c444cb
  };
  if (!isValid(dep.currentValue)) {
    dep.skipReason = 'unsupported-version';
  }
  return { deps: [dep] };
}<|MERGE_RESOLUTION|>--- conflicted
+++ resolved
@@ -1,15 +1,11 @@
 import { isValid } from '../../versioning/ruby';
 import { logger } from '../../logger';
-<<<<<<< HEAD
 import {
   ExtractPackageFileConfig,
   PackageDependency,
   PackageFile,
 } from '../common';
-=======
-import { PackageDependency, PackageFile } from '../common';
 import { DATASOURCE_RUBY_VERSION } from '../../constants/data-binary-source';
->>>>>>> 58c444cb
 
 export function extractPackageFile({
   fileContent,
@@ -17,13 +13,8 @@
   logger.trace('ruby-version.extractPackageFile()');
   const dep: PackageDependency = {
     depName: 'ruby',
-<<<<<<< HEAD
     currentValue: fileContent.trim(),
-    datasource: 'rubyVersion',
-=======
-    currentValue: content.trim(),
     datasource: DATASOURCE_RUBY_VERSION,
->>>>>>> 58c444cb
   };
   if (!isValid(dep.currentValue)) {
     dep.skipReason = 'unsupported-version';
