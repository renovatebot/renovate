import { logger } from '../../logger';
<<<<<<< HEAD
import {
  PackageFile,
  PackageDependency,
  ExtractPackageFileConfig,
} from '../common';
=======
import { PackageFile, PackageDependency } from '../common';
import { DATASOURCE_NPM } from '../../constants/data-binary-source';
>>>>>>> 58c444cb

export function extractPackageFile({
  fileContent,
}: ExtractPackageFileConfig): PackageFile | null {
  let deps: PackageDependency[] = [];
  const npmDepends = fileContent.match(/\nNpm\.depends\({([\s\S]*?)}\);/);
  if (!npmDepends) {
    return null;
  }
  try {
    deps = npmDepends[1]
      .replace(/(\s|\\n|\\t|'|")/g, '')
      .split(',')
      .map(dep => dep.trim())
      .filter(dep => dep.length)
      .map(dep => dep.split(/:(.*)/))
      .map(arr => {
        const [depName, currentValue] = arr;
        // istanbul ignore if
        if (!(depName && currentValue)) {
          logger.warn({ fileContent }, 'Incomplete npm.depends match');
        }
        return {
          depName,
          currentValue,
          datasource: DATASOURCE_NPM,
        };
      })
      .filter(dep => dep.depName && dep.currentValue);
  } catch (err) /* istanbul ignore next */ {
    logger.warn({ fileContent }, 'Failed to parse meteor package.js');
  }
  // istanbul ignore if
  if (!deps.length) {
    return null;
  }
  return { deps };
}<|MERGE_RESOLUTION|>--- conflicted
+++ resolved
@@ -1,14 +1,10 @@
 import { logger } from '../../logger';
-<<<<<<< HEAD
 import {
   PackageFile,
   PackageDependency,
   ExtractPackageFileConfig,
 } from '../common';
-=======
-import { PackageFile, PackageDependency } from '../common';
 import { DATASOURCE_NPM } from '../../constants/data-binary-source';
->>>>>>> 58c444cb
 
 export function extractPackageFile({
   fileContent,
