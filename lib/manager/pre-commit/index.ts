<<<<<<< HEAD
import { GithubTagsDatasource } from '../../datasource/github-tags';
import { id as gitlabTagsId } from '../../datasource/gitlab-tags';
export { extractPackageFile } from './extract';

export const supportedDatasources = [GithubTagsDatasource.id, gitlabTagsId];
=======
import { id as githubTagsId } from '../../datasource/github-tags';
import { GitlabTagsDatasource } from '../../datasource/gitlab-tags';
export { extractPackageFile } from './extract';

export const supportedDatasources = [githubTagsId, GitlabTagsDatasource.id];
>>>>>>> fb1d2e8f

export const defaultConfig = {
  commitMessageTopic: 'pre-commit hook {{depName}}',
  enabled: false,
  fileMatch: ['(^|/)\\.pre-commit-config\\.yaml$'],
  prBodyNotes: [
    'Note: The `pre-commit` manager in Renovate is not supported by the `pre-commit` maintainers or community. Please do not report any problems there, instead [create a Discussion in the Renovate repository](https://github.com/renovatebot/renovate/discussions/new) if you have any questions.',
  ],
};<|MERGE_RESOLUTION|>--- conflicted
+++ resolved
@@ -1,16 +1,11 @@
-<<<<<<< HEAD
 import { GithubTagsDatasource } from '../../datasource/github-tags';
-import { id as gitlabTagsId } from '../../datasource/gitlab-tags';
-export { extractPackageFile } from './extract';
-
-export const supportedDatasources = [GithubTagsDatasource.id, gitlabTagsId];
-=======
-import { id as githubTagsId } from '../../datasource/github-tags';
 import { GitlabTagsDatasource } from '../../datasource/gitlab-tags';
 export { extractPackageFile } from './extract';
 
-export const supportedDatasources = [githubTagsId, GitlabTagsDatasource.id];
->>>>>>> fb1d2e8f
+export const supportedDatasources = [
+  GithubTagsDatasource.id,
+  GitlabTagsDatasource.id,
+];
 
 export const defaultConfig = {
   commitMessageTopic: 'pre-commit hook {{depName}}',
