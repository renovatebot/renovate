import is from '@sindresorhus/is';
import equal from 'fast-deep-equal';
import { getPkgReleases } from '../../datasource';
import * as datasourceGithubTags from '../../datasource/github-tags';
import { logger } from '../../logger';
<<<<<<< HEAD
import { getSatisfyingVersion, isVersion } from '../../versioning/semver';
=======
import { NodeJsPolicies, getPolicies } from '../../versioning/node/schedule';
import { isVersion, maxSatisfyingVersion } from '../../versioning/semver';
>>>>>>> 69931df9
import { LookupUpdate, PackageUpdateConfig } from '../common';

export async function getPackageUpdates(
  config: PackageUpdateConfig
): Promise<LookupUpdate[]> {
  logger.trace('travis.getPackageUpdates()');
  const { supportPolicy } = config;
  if (!supportPolicy?.length) {
    return [];
  }
  const policies = getPolicies();
  for (const policy of supportPolicy) {
    if (!Object.keys(policies).includes(policy)) {
      logger.warn({ policy }, `Unknown supportPolicy`);
      return [];
    }
  }
  logger.debug({ supportPolicy }, `supportPolicy`);
  let newValue: any[] = (supportPolicy as (keyof NodeJsPolicies)[])
    .map((policy) => policies[policy])
    .reduce((result, policy) => result.concat(policy), [])
    .sort((a, b) => a - b);
  const newMajor: number = newValue[newValue.length - 1];
  if (config.rangeStrategy === 'pin' || isVersion(config.currentValue[0])) {
    const versions = (
      await getPkgReleases({
        ...config,
        datasource: datasourceGithubTags.id,
        depName: 'nodejs/node',
      })
    ).releases.map((release) => release.version);
    newValue = newValue
      .map(String)
      .map((value) => getSatisfyingVersion(versions, value));
  }
  if (is.string(config.currentValue[0])) {
    newValue = newValue.map(String);
  }
  newValue.sort((a, b) => a - b);

  // TODO: `config.currentValue` is a string!
  (config.currentValue as any).sort((a, b) => a - b);
  if (equal(config.currentValue, newValue)) {
    return [];
  }
  return [
    {
      newValue: newValue.join(','),
      newMajor,
      isRange: true,
      sourceUrl: 'https://github.com/nodejs/node',
    },
  ];
}<|MERGE_RESOLUTION|>--- conflicted
+++ resolved
@@ -3,12 +3,8 @@
 import { getPkgReleases } from '../../datasource';
 import * as datasourceGithubTags from '../../datasource/github-tags';
 import { logger } from '../../logger';
-<<<<<<< HEAD
+import { NodeJsPolicies, getPolicies } from '../../versioning/node/schedule';
 import { getSatisfyingVersion, isVersion } from '../../versioning/semver';
-=======
-import { NodeJsPolicies, getPolicies } from '../../versioning/node/schedule';
-import { isVersion, maxSatisfyingVersion } from '../../versioning/semver';
->>>>>>> 69931df9
 import { LookupUpdate, PackageUpdateConfig } from '../common';
 
 export async function getPackageUpdates(
