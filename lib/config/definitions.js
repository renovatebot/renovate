--- conflicted
+++ resolved
@@ -1188,14 +1188,6 @@
     cli: false,
   },
   {
-<<<<<<< HEAD
-    name: 'pipenv',
-    description: 'Configuration object for Pipfile files',
-    stage: 'package',
-    type: 'json',
-    default: {
-      fileMatch: ['(^|/)Pipfile$'],
-=======
     name: 'pip_setup',
     releaseStatus: 'beta',
     description: 'Configuration object for setup.py files',
@@ -1204,7 +1196,17 @@
     default: {
       enabled: false,
       fileMatch: ['(^|\\/)setup.py$'],
->>>>>>> b2c581bb
+    },
+    mergeable: true,
+    cli: false,
+  },
+  {
+    name: 'pipenv',
+    description: 'Configuration object for Pipfile files',
+    stage: 'package',
+    type: 'json',
+    default: {
+      fileMatch: ['(^|/)Pipfile$'],
     },
     mergeable: true,
     cli: false,
