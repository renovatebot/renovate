--- conflicted
+++ resolved
@@ -366,11 +366,8 @@
       'docker',
       'hashicorp',
       'loose',
-<<<<<<< HEAD
+      'node',
       'npm',
-=======
-      'node',
->>>>>>> 56d55fb1
       'pep440',
       'ruby',
       'semver',
