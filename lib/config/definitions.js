--- conflicted
+++ resolved
@@ -1006,11 +1006,7 @@
     stage: 'package',
     type: 'json',
     default: {
-<<<<<<< HEAD
-      enabled: true,
-=======
       enabled: false,
->>>>>>> 87575f49
       fileMatch: ['(^|/)*\\.csproj$'],
     },
     mergeable: true,
