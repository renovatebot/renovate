--- conflicted
+++ resolved
@@ -1136,11 +1136,7 @@
   },
   {
     name: 'endpoints',
-<<<<<<< HEAD
-    description: 'List of endpoints',
-=======
     description: 'Endpoint configuration for credentials',
->>>>>>> a53eb1ad
     type: 'list',
     stage: 'global',
     mergeable: true,
