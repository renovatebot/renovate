--- conflicted
+++ resolved
@@ -1032,14 +1032,16 @@
     cli: false,
   },
   {
-<<<<<<< HEAD
     name: 'gitlabci',
     description:
       'Configuration object for GitLab CI yml renovation. Also inherits settings from `docker` object.',
     stage: 'repository',
     type: 'json',
     default: {},
-=======
+    mergeable: true,
+    cli: false,
+  },
+  {
     name: 'nuget',
     description: 'Configuration object for C#/Nuget',
     stage: 'package',
@@ -1049,7 +1051,6 @@
     },
     mergeable: true,
     cli: false,
->>>>>>> cd9adf76
   },
 ];
 
