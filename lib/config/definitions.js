--- conflicted
+++ resolved
@@ -29,7 +29,7 @@
   {
     name: 'logLevel',
     description: 'Logging level',
-    phase: 'global',
+    stage: 'global',
     type: 'string',
     default: 'info',
     env: 'LOG_LEVEL',
@@ -51,7 +51,7 @@
   {
     name: 'onboarding',
     description: 'Require a Configuration PR first',
-    phase: 'repository',
+    stage: 'repository',
     type: 'boolean',
     onboarding: false,
   },
@@ -67,13 +67,8 @@
     name: 'schedule',
     description: 'Times of day/week to renovate',
     type: 'list',
-<<<<<<< HEAD
-    cli: false,
-    env: false,
-  },
-  // Repository
-=======
-    stage: 'package',
+    cli: false,
+    env: false,
   },
   {
     name: 'onboarding',
@@ -82,7 +77,6 @@
     type: 'boolean',
     onboarding: false,
   },
->>>>>>> f2833c82
   {
     name: 'platform',
     description: 'Platform type of repository',
@@ -367,18 +361,6 @@
     description: 'Requested reviewers for Pull Requests (GitHub only)',
     type: 'list',
   },
-<<<<<<< HEAD
-=======
-  // Debug options
-  {
-    name: 'logLevel',
-    description: 'Logging level',
-    stage: 'global',
-    type: 'string',
-    default: 'info',
-    env: 'LOG_LEVEL',
-  },
->>>>>>> f2833c82
 ];
 
 function getOptions() {
