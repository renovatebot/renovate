module.exports = {
  getOptions,
};

const options = [
  {
    name: 'extends',
    description:
      'Configuration presets to use/extend. Note: does not work if configured in config.js',
    stage: 'package',
    type: 'list',
    allowString: true,
    cli: false,
  },
  {
    name: 'description',
    description: 'Plain text description for a config or preset',
    type: 'list',
    stage: 'repository',
    allowString: true,
    mergeable: true,
    cli: false,
    env: false,
  },
  {
    name: 'enabled',
    description: 'Enable or disable renovate',
    stage: 'package',
    type: 'boolean',
    cli: false,
    env: false,
  },
  {
    name: 'force',
    description:
      'Any configuration defined within this object will force override existing settings',
    stage: 'package',
    admin: true,
    type: 'json',
    cli: false,
    env: false,
  },
  {
    name: 'forceCli',
    description:
      'Whether CLI configuration options should be moved to the `force` config section',
    stage: 'global',
    type: 'boolean',
    default: false,
  },
  {
    name: 'dryRun',
    description:
      'If enabled, Renovate will log messages instead of creating/updating/deleting branches and PRs',
    type: 'boolean',
    admin: true,
    default: false,
  },
  {
    name: 'binarySource',
    description: 'Where to source binaries like `npm` and `yarn` from',
    admin: true,
    type: 'string',
    default: 'bundled',
  },
  // Log options
  {
    name: 'logLevel',
    description: 'Logging level',
    stage: 'global',
    type: 'string',
    default: 'info',
    env: 'LOG_LEVEL',
  },
  {
    name: 'logFile',
    description: 'Log file path',
    stage: 'global',
    type: 'string',
  },
  {
    name: 'logFileLevel',
    description: 'Log file log level',
    stage: 'global',
    type: 'string',
    default: 'debug',
  },
  // Onboarding
  {
    name: 'onboarding',
    description: 'Require a Configuration PR first',
    stage: 'repository',
    type: 'boolean',
    admin: true,
  },
  {
    name: 'onboardingConfig',
    description: 'Configuration to use in onboarding PRs',
    stage: 'repository',
    type: 'json',
    default: {},
    admin: true,
    mergeable: true,
    cli: false,
  },
  {
    name: 'renovateFork',
    description: 'Whether to renovate a forked repository or not.',
    stage: 'repository',
    type: 'boolean',
    default: false,
  },
  {
    name: 'forkMode',
    description:
      'Set to true if Renovate should fork the source repository and create branches there instead',
    stage: 'repository',
    type: 'boolean',
    default: false,
    admin: true,
  },
  {
    name: 'mirrorMode',
    description:
      'Set to true if Renovate should use fork mode with a renovate.json in branch `renovate-config`',
    stage: 'repository',
    type: 'boolean',
    default: false,
    admin: true,
  },
  {
    name: 'requireConfig',
    description:
      'Set to true if repositories must have a config to activate Renovate.',
    stage: 'repository',
    type: 'boolean',
    default: false,
    admin: true,
  },
  // encryption
  {
    name: 'privateKey',
    description: 'Server-side private key',
    stage: 'repository',
    type: 'string',
    replaceLineReturns: true,
    admin: true,
  },
  {
    name: 'encrypted',
    description:
      'A configuration object containing configuration encrypted with project key. Valid inside renovate.json only',
    stage: 'repository',
    type: 'json',
    default: null,
  },
  // Scheduling
  {
    name: 'timezone',
    description:
      '[IANA Time Zone](https://en.wikipedia.org/wiki/List_of_tz_database_time_zones)',
    type: 'string',
  },
  {
    name: 'schedule',
    description: 'Times of day/week to renovate',
    type: 'list',
    allowString: true,
    cli: true,
    env: false,
    default: 'at any time',
  },
  {
    name: 'updateNotScheduled',
    description:
      'Whether to update (but not create) branches when not scheduled',
    stage: 'branch',
    type: 'boolean',
  },
  // Bot administration
  {
    name: 'gitFs',
    description: 'Use git for FS operations instead of API. GitHub only.',
    stage: 'repository',
    type: 'string',
    allowedValues: ['https', 'http', 'ssh'],
    admin: true,
    default: null,
  },
  {
    name: 'trustLevel',
    description:
      'Set this to "high" if the bot should trust the repository owners/contents',
    stage: 'global',
    type: 'string',
    default: 'low',
  },
  {
    name: 'platform',
    description: 'Platform type of repository',
    type: 'string',
    default: 'github',
    admin: true,
  },
  {
    name: 'endpoint',
    description: 'Custom endpoint to use',
    stage: 'repository',
    type: 'string',
    admin: true,
    default: null,
  },
  {
    name: 'token',
    description: 'Repository Auth Token',
    stage: 'repository',
    type: 'string',
    admin: true,
  },
  {
    name: 'username',
    description: 'Username for authentication. Currently Bitbucket only',
    stage: 'repository',
    type: 'string',
    admin: true,
  },
  {
    name: 'password',
    description:
      'Password for authentication. Currently Bitbucket only (AppPassword).',
    stage: 'repository',
    type: 'string',
    admin: true,
  },
  {
    name: 'npmrc',
    description: 'String copy of npmrc file. Use \\n instead of line breaks',
    stage: 'branch',
    type: 'string',
  },
  {
    name: 'npmToken',
    description: 'npm token used for authenticating with the default registry',
    stage: 'branch',
    type: 'string',
  },
  {
    name: 'yarnrc',
    description: 'String copy of yarnrc file. Use \\n instead of line breaks',
    stage: 'branch',
    type: 'string',
  },
  {
    name: 'updateLockFiles',
    description: 'Set to false to disable lock file updating',
    type: 'boolean',
  },
  {
    name: 'skipInstalls',
    description:
      'Skip installing modules/dependencies if lock file updating is possible alone',
    type: 'boolean',
    default: null,
    admin: true,
  },
  {
    name: 'ignoreNpmrcFile',
    description: 'Whether to ignore any .npmrc file found in repository',
    stage: 'package',
    type: 'boolean',
    default: false,
  },
  {
    name: 'autodiscover',
    description: 'Autodiscover all repositories',
    stage: 'global',
    type: 'boolean',
    default: false,
  },
  {
    name: 'repositories',
    description: 'List of Repositories',
    stage: 'global',
    type: 'list',
    cli: false,
  },
  {
    name: 'baseBranches',
    description:
      'An array of one or more custom base branches to be renovated. If left empty, the default branch will be renovated',
    type: 'list',
    stage: 'package',
    cli: false,
    env: false,
  },
  {
    name: 'gitAuthor',
    description: 'Author to use for git commits. RFC5322',
    type: 'string',
    admin: true,
  },
  {
    name: 'gitPrivateKey',
    description: 'PGP key to use for signing git commits',
    type: 'string',
    cli: false,
    admin: true,
  },
  {
    name: 'enabledManagers',
    description:
      'A list of package managers to enable. If defined, then all managers not on the list are disabled.',
    type: 'list',
    stage: 'repository',
  },
  {
    name: 'includePaths',
    description: 'Include package files only within these defined paths',
    type: 'list',
    stage: 'repository',
    default: [],
  },
  {
    name: 'ignorePaths',
    description:
      'Skip any package.json whose path matches one of these. Can be string or glob pattern',
    type: 'list',
    stage: 'repository',
    default: ['**/node_modules/**', '**/bower_components/**'],
  },
  {
    name: 'engines',
    description: 'Configuration specifically for `package.json`>`engines`',
    stage: 'package',
    type: 'json',
    default: {},
    mergeable: true,
    cli: false,
  },
  {
    name: 'registryUrls',
    description:
      'List of URLs to try for dependency lookup. Package manager-specific',
    type: 'list',
    default: null,
    stage: 'branch',
    cli: false,
    env: false,
  },
  // depType
  {
    name: 'ignoreDeps',
    description: 'Dependencies to ignore',
    type: 'list',
    stage: 'package',
    mergeable: true,
  },
  {
    name: 'packageRules',
    description: 'Rules for matching package names',
    type: 'list',
    stage: 'package',
    mergeable: true,
    cli: false,
    env: false,
  },
  {
    name: 'depTypeList',
    description:
      'List of depTypes to match (e.g. [`peerDependencies`]). Valid only within `packageRules` object',
    type: 'list',
    allowString: true,
    parent: 'packageRules',
    stage: 'package',
    mergeable: true,
    cli: false,
    env: false,
  },
  {
    name: 'packageNames',
    description:
      'Package names to match. Valid only within `packageRules` object',
    type: 'list',
    allowString: true,
    stage: 'package',
    parent: 'packageRules',
    mergeable: true,
    cli: false,
    env: false,
  },
  {
    name: 'excludePackageNames',
    description:
      'Package names to exclude. Valid only within `packageRules` object',
    type: 'list',
    allowString: true,
    stage: 'package',
    parent: 'packageRules',
    mergeable: true,
    cli: false,
    env: false,
  },
  {
    name: 'packagePatterns',
    description:
      'Package name patterns to match. Valid only within `packageRules` object.',
    type: 'list',
    allowString: true,
    stage: 'package',
    parent: 'packageRules',
    mergeable: true,
    cli: false,
    env: false,
  },
  {
    name: 'excludePackagePatterns',
    description:
      'Package name patterns to exclude. Valid only within `packageRules` object.',
    type: 'list',
    allowString: true,
    stage: 'package',
    parent: 'packageRules',
    mergeable: true,
    cli: false,
    env: false,
  },
  {
    name: 'matchCurrentVersion',
    description:
      'A version or version range to match against the current version of a package. Valid only within `packageRules` object',
    type: 'string',
    stage: 'package',
    parent: 'packageRules',
    mergeable: true,
    cli: false,
    env: false,
  },
  {
    name: 'updateTypes',
    description:
      'Update types to match against (major, minor, pin, etc). Valid only within `packageRules` object.',
    type: 'list',
    allowString: true,
    stage: 'package',
    parent: 'packageRules',
    mergeable: true,
    cli: false,
    env: false,
  },
  {
    name: 'paths',
    description:
      'List of strings or glob patterns to match against package files. Applicable inside packageRules only',
    type: 'list',
    stage: 'repository',
    parent: 'packageRules',
    cli: false,
    env: false,
  },
  // Version behaviour
  {
    name: 'allowedVersions',
    description: 'A semver range defining allowed versions for dependencies',
    type: 'string',
    parent: 'packageRules',
    stage: 'package',
    cli: false,
    env: false,
  },
  {
    name: 'pinDigests',
    description: 'Whether to add digests to Dockerfile source images',
    stage: 'package',
    type: 'boolean',
    default: false,
  },
  {
    name: 'separateMajorMinor',
    description:
      'If set to false, it will upgrade dependencies to latest release only, and not separate major/minor branches',
    type: 'boolean',
  },
  {
    name: 'separateMultipleMajor',
    description:
      'If set to true, PRs will be raised separately for each available major upgrade version',
    stage: 'package',
    type: 'boolean',
    default: false,
  },
  {
    name: 'separateMinorPatch',
    description:
      'If set to true, it will separate minor and patch updates into separate branches',
    type: 'boolean',
    default: false,
  },
  {
    name: 'ignoreUnstable',
    description: 'Ignore versions with unstable semver',
    stage: 'package',
    type: 'boolean',
  },
  {
    name: 'ignoreDeprecated',
    description:
      'Ignore deprecated versions unless the current version is deprecated',
    stage: 'package',
    type: 'boolean',
    default: true,
  },
  {
    name: 'unstablePattern',
    description: 'Regex for identifying unstable versions (docker only)',
    stage: 'package',
    type: 'string',
    cli: false,
    env: false,
  },
  {
    name: 'followTag',
    description: 'If defined, packages will follow this release tag exactly.',
    stage: 'package',
    type: 'string',
    cli: false,
    env: false,
  },
  {
    name: 'respectLatest',
    description: 'Ignore versions newer than npm "latest" version',
    stage: 'package',
    type: 'boolean',
  },
  {
    name: 'rangeStrategy',
    description: 'Policy for how to modify/update existing ranges.',
    type: 'string',
    default: 'replace',
    allowedValues: ['auto', 'pin', 'bump', 'replace', 'widen'],
    cli: false,
    env: false,
  },
  {
    name: 'branchPrefix',
    description: 'Prefix to use for all branch names',
    stage: 'branch',
    type: 'string',
    default: 'renovate/',
  },
  {
    name: 'bumpVersion',
    description: 'Bump the version in the package.json being updated',
    type: 'string',
  },
  // Major/Minor/Patch
  {
    name: 'major',
    description: 'Configuration to apply when an update type is major',
    stage: 'package',
    type: 'json',
    default: {},
    cli: false,
    mergeable: true,
  },
  {
    name: 'minor',
    description: 'Configuration to apply when an update type is minor',
    stage: 'package',
    type: 'json',
    default: {},
    cli: false,
    mergeable: true,
  },
  {
    name: 'patch',
    description:
      'Configuration to apply when an update type is patch. Only applies if `separateMinorPatch` is set to true',
    stage: 'package',
    type: 'json',
    default: {},
    cli: false,
    mergeable: true,
  },
  {
    name: 'pin',
    description: 'Configuration to apply when an update type is pin.',
    stage: 'package',
    type: 'json',
    default: {
      unpublishSafe: false,
      recreateClosed: true,
      rebaseStalePrs: true,
      groupName: 'Pin Dependencies',
      commitMessageAction: 'Pin',
      group: {
        commitMessageTopic: 'dependencies',
        commitMessageExtra: '',
      },
    },
    cli: false,
    mergeable: true,
  },
  {
    name: 'digest',
    description:
      'Configuration to apply when updating a digest (no change in tag/version)',
    stage: 'package',
    type: 'json',
    default: {
      branchTopic: '{{{depNameSanitized}}}-digest',
      commitMessageExtra: 'to {{newDigestShort}}',
      commitMessageTopic: '{{{depName}}} commit hash',
      prBodyDefinitions: {
        Change: '`{{{currentValue}}}` -> `{{{newDigestShort}}}`',
      },
    },
    cli: false,
    mergeable: true,
  },
  // Semantic commit / Semantic release
  {
    name: 'semanticCommits',
    description: 'Enable semantic commit prefixes for commits and PR titles',
    type: 'boolean',
    default: null,
  },
  {
    name: 'semanticCommitType',
    description: 'Commit type to use if semantic commits is enabled',
    type: 'string',
    default: 'chore',
  },
  {
    name: 'semanticCommitScope',
    description: 'Commit scope to use if semantic commits are enabled',
    type: 'string',
    default: 'deps',
  },
  // PR Behaviour
  {
    name: 'rollbackPrs',
    description:
      'Create PRs to roll back versions if the current version is not found in the registry',
    type: 'boolean',
    default: true,
  },
  {
    name: 'recreateClosed',
    description: 'Recreate PRs even if same ones were closed previously',
    type: 'boolean',
    default: false,
  },
  {
    name: 'rebaseStalePrs',
    description: 'Rebase stale PRs (GitHub only)',
    type: 'boolean',
    default: null,
  },
  {
    name: 'rebaseLabel',
    description:
      'Label to use to instruct Renovate to rebase a PR manually (GitHub only)',
    type: 'string',
    default: 'rebase',
  },
  {
    name: 'statusCheckVerify',
    description: '`Set a "renovate/verify" status check for all PRs`',
    type: 'boolean',
    default: false,
  },
  {
    name: 'unpublishSafe',
    description: 'Set a status check for unpublish-safe upgrades',
    type: 'boolean',
    default: false,
  },
  {
    name: 'prCreation',
    description:
      'When to create the PR for a branch. Values: immediate, not-pending, status-success.',
    type: 'string',
    default: 'immediate',
  },
  {
    name: 'prNotPendingHours',
    description: 'Timeout in hours for when prCreation=not-pending',
    type: 'integer',
    // Must be at least 24 hours to give time for the unpublishSafe check to "complete".
    default: 25,
  },
  {
    name: 'prHourlyLimit',
    description:
      'Rate limit PRs to maximum x created per hour. 0 (default) means no limit.',
    type: 'integer',
    default: 0, // no limit
  },
  {
    name: 'prConcurrentLimit',
    description:
      'Limit to a maximum of x concurrent branches/PRs. 0 (default) means no limit.',
    type: 'integer',
    default: 0, // no limit
  },
  // Automatic merging
  {
    name: 'automerge',
    description:
      'Whether to automerge branches/PRs automatically, without human intervention',
    type: 'boolean',
    default: false,
  },
  {
    name: 'automergeType',
    description:
      'How to automerge - "branch", "pr", or "pr-comment". Branch support is GitHub-only',
    type: 'string',
    default: 'pr',
  },
  {
    name: 'automergeComment',
    description:
      'PR comment to add to trigger automerge. Used only if automergeType=pr-comment',
    type: 'string',
    default: 'automergeComment',
  },
  {
    name: 'requiredStatusChecks',
    description:
      'List of status checks that must pass before automerging. Set to null to enable automerging without tests.',
    type: 'list',
    cli: false,
    env: false,
  },
  {
    name: 'vulnerabilityAlerts',
    description:
      'Config to apply when Renovate detects a PR is necessary due to vulnerability of existing package version.',
    type: 'object',
    default: {
      enabled: true,
      groupName: null,
      schedule: [],
      masterIssueApproval: false,
      commitMessageSuffix: '[SECURITY]',
    },
    cli: false,
    env: false,
  },
  // Default templates
  {
    name: 'branchName',
    description: 'Branch name template',
    type: 'string',
    default: '{{{branchPrefix}}}{{{managerBranchPrefix}}}{{{branchTopic}}}',
    cli: false,
  },
  {
    name: 'managerBranchPrefix',
    description: 'Branch manager prefix',
    type: 'string',
    default: '',
    cli: false,
  },
  {
    name: 'branchTopic',
    description: 'Branch topic',
    type: 'string',
    default:
      '{{{depNameSanitized}}}-{{{newMajor}}}{{#if isPatch}}.{{{newMinor}}}{{/if}}.x',
    cli: false,
  },
  {
    name: 'commitMessage',
    description: 'Message to use for commit messages and pull request titles',
    type: 'string',
    default:
      '{{{commitMessagePrefix}}} {{{commitMessageAction}}} {{{commitMessageTopic}}} {{{commitMessageExtra}}} {{{commitMessageSuffix}}}',
    cli: false,
  },
  {
    name: 'commitBody',
    description:
      'Commit message body template. Will be appended to commit message, separated by two line returns.',
    type: 'string',
    cli: false,
  },
  {
    name: 'commitMessagePrefix',
    description:
      'Prefix to add to start of commit messages and PR titles. Uses a semantic prefix if semanticCommits enabled',
    type: 'string',
    cli: false,
  },
  {
    name: 'commitMessageAction',
    description: 'Action verb to use in commit messages and PR titles',
    type: 'string',
    default: 'Update',
    cli: false,
  },
  {
    name: 'commitMessageTopic',
    description: 'The upgrade topic/noun used in commit messages and PR titles',
    type: 'string',
    default: 'dependency {{depName}}',
    cli: false,
  },
  {
    name: 'commitMessageExtra',
    description:
      'Extra description used after the commit message topic - typically the version',
    type: 'string',
    default:
      'to {{#if isMajor}}v{{{newMajor}}}{{else}}{{#if isSingleVersion}}v{{{toVersion}}}{{else}}{{{newValue}}}{{/if}}{{/if}}',
    cli: false,
  },
  {
    name: 'commitMessageSuffix',
    description: 'Suffix to add to end of commit messages and PR titles.',
    type: 'string',
    cli: false,
  },
  {
    name: 'prTitle',
    description:
      'Pull Request title template (deprecated). Now uses commitMessage.',
    type: 'string',
    default: null,
    cli: false,
  },
  {
    name: 'prFooter',
    description: 'Pull Request footer template',
    type: 'string',
    default:
      'This PR has been generated by [Renovate Bot](https://renovatebot.com).',
    stage: 'global',
  },
  {
    name: 'lockFileMaintenance',
    description: 'Configuration for lock file maintenance',
    stage: 'branch',
    type: 'json',
    default: {
      enabled: false,
      recreateClosed: true,
      rebaseStalePrs: true,
      branchTopic: 'lock-file-maintenance',
      commitMessageAction: 'Lock file maintenance',
      commitMessageTopic: null,
      commitMessageExtra: null,
      schedule: ['before 5am on monday'],
      groupName: null,
    },
    cli: false,
    mergeable: true,
  },
  // Dependency Groups
  {
    name: 'lazyGrouping',
    description: 'Use group names only when multiple dependencies upgraded',
    type: 'boolean',
    default: true,
  },
  {
    name: 'groupName',
    description: 'Human understandable name for the dependency group',
    type: 'string',
    default: null,
  },
  {
    name: 'groupSlug',
    description:
      'Slug to use for group (e.g. in branch name). Will be calculated from groupName if null',
    type: 'string',
    default: null,
    cli: false,
    env: false,
  },
  {
    name: 'group',
    description: 'Config if groupName is enabled',
    type: 'json',
    default: {
      branchTopic: '{{{groupSlug}}}',
      commitMessageTopic: '{{{groupName}}}',
    },
    cli: false,
    env: false,
    mergeable: true,
  },
  // Pull Request options
  {
    name: 'labels',
    description: 'Labels to add to Pull Request',
    type: 'list',
  },
  {
    name: 'assignees',
    description:
      'Assignees for Pull Request (username in GitHub/GitLab, email address in VSTS)',
    type: 'list',
  },
  {
    name: 'reviewers',
    description:
      'Requested reviewers for Pull Requests (username in GitHub/GitLab, email or username in VSTS)',
    type: 'list',
  },
  {
    name: 'fileMatch',
    description: 'JS RegExp pattern for matching manager files',
    type: 'list',
    stage: 'repository',
    allowString: true,
    mergeable: true,
    cli: false,
    env: false,
  },
  {
    name: 'js',
    description: 'Configuration object for javascript language',
    stage: 'package',
    type: 'json',
    default: {},
    mergeable: true,
  },
  {
    name: 'npm',
    description: 'Configuration object for npm package.json renovation',
    stage: 'package',
    type: 'json',
    default: {
      fileMatch: ['(^|/)package.json$'],
    },
    mergeable: true,
  },
  {
    name: 'meteor',
    description: 'Configuration object for meteor package.js renovation',
    stage: 'package',
    type: 'json',
    default: {
      fileMatch: ['(^|/)package.js$'],
    },
    mergeable: true,
  },
  {
    name: 'bazel',
    description: 'Configuration object for bazel WORKSPACE renovation',
    stage: 'package',
    type: 'json',
    default: {
      rollbackPrs: false,
      fileMatch: ['(^|/)WORKSPACE$'],
      prBodyDefinitions: {
        Change:
          '{{#if currentDigestShort}}`{{{currentDigestShort}}}` -> {{#if isDigest}}`{{{newDigestShort}}}`{{else}}`{{{newVersion}}}`{{/if}}{{else}}`{{{currentValue}}}` -> `{{{newValue}}}`{{/if}}',
      },
    },
    mergeable: true,
  },
  {
    name: 'buildkite',
    description: 'Configuration object for buildkite pipeline renovation',
    stage: 'package',
    type: 'json',
    default: {
      fileMatch: ['buildkite\\.ya?ml', '\\.buildkite/.+\\.ya?ml$'],
      commitMessageTopic: 'buildkite plugin {{depName}}',
      commitMessageExtra:
        'to {{#if isMajor}}v{{{newMajor}}}{{else}}{{{newValue}}}{{/if}}',
      managerBranchPrefix: 'buildkite-',
    },
    mergeable: true,
  },
  {
    name: 'golang',
    description: 'Configuration object for Go language',
    stage: 'package',
    type: 'json',
    default: {
      rollbackPrs: false,
      commitMessageTopic: 'module {{depNameShort}}',
    },
    mergeable: true,
    cli: false,
  },
  {
    name: 'gomod',
    description: 'Configuration object for Go modules renovation',
    stage: 'package',
    type: 'json',
    default: {
      fileMatch: ['(^|/)go.mod$'],
      ignorePath: ['**/vendor/**'],
    },
    mergeable: true,
  },
  {
<<<<<<< HEAD
    name: 'newlanguage',
    description: 'Configuration object for newlanguage language',
=======
    name: 'ruby',
    releaseStatus: 'unpublished',
    description: 'Configuration object for ruby language',
>>>>>>> 92ebc5ad
    stage: 'package',
    type: 'json',
    default: {},
    mergeable: true,
    cli: false,
  },
  {
<<<<<<< HEAD
    name: 'newmanager',
    description: 'Configuration object for newmanager renovation',
    stage: 'package',
    type: 'json',
    default: {
      fileMatch: [
        /* TODO */
      ],
=======
    name: 'bundler',
    releaseStatus: 'unpublished',
    description: 'Configuration object for bundler Gemfiles',
    stage: 'package',
    type: 'json',
    default: {
      fileMatch: [],
>>>>>>> 92ebc5ad
    },
    mergeable: true,
  },
  {
    name: 'terraform',
    description: 'Configuration object for Terraform module renovation',
    stage: 'repository',
    type: 'json',
    default: {
      commitMessageTopic: 'Terraform module {{depNameShort}}',
      fileMatch: ['\\.tf$'],
    },
    mergeable: true,
  },
  {
    name: 'rust',
    releaseStatus: 'unpublished',
    description: 'Configuration option for Rust package management.',
    stage: 'package',
    type: 'json',
    default: {},
    mergeable: true,
    cli: false,
  },
  {
    name: 'cargo',
    releaseStatus: 'unpublished',
    description: 'Configuration object for Cargo crate renovation.',
    stage: 'repository',
    type: 'json',
    default: {
      enabled: false,
      commitMessageTopic: 'Rust crate {{depName}}',
      managerBranchPrefix: 'rust-',
    },
    mergeable: true,
  },
  {
    name: 'supportPolicy',
    description:
      'Dependency support policy, e.g. used for LTS vs non-LTS etc (node-only)',
    type: 'list',
    stage: 'package',
    allowString: true,
  },
  {
    name: 'node',
    description: 'Configuration object for node version renovation',
    stage: 'package',
    type: 'json',
    default: {
      commitMessageTopic: 'Node.js',
      major: {
        enabled: false,
      },
    },
    mergeable: true,
    cli: false,
  },
  {
    name: 'travis',
    description: 'Configuration object for .travis.yml node version renovation',
    stage: 'package',
    type: 'json',
    default: {
      enabled: false,
      fileMatch: ['^.travis.yml$'],
    },
    mergeable: true,
    cli: false,
  },
  {
    name: 'nvm',
    description: 'Configuration object for .nvmrc files',
    stage: 'package',
    type: 'json',
    default: {
      fileMatch: ['^.nvmrc$'],
    },
    mergeable: true,
    cli: false,
  },
  {
    name: 'docker',
    description: 'Configuration object for Docker language',
    stage: 'package',
    type: 'json',
    default: {
      managerBranchPrefix: 'docker-',
      commitMessageTopic: '{{{depName}}} Docker tag',
      major: { enabled: false },
      rollbackPrs: false,
      digest: {
        branchTopic: '{{{depNameSanitized}}}-{{{currentValue}}}',
        commitMessageExtra: 'to {{newDigestShort}}',
        commitMessageTopic:
          '{{{depName}}}{{#if currentValue}}:{{{currentValue}}}{{/if}} Docker digest',
        group: {
          commitMessageTopic: '{{{groupName}}}',
          commitMessageExtra: '',
        },
      },
      pin: {
        commitMessageExtra: '',
        groupName: 'Docker digests',
        group: {
          commitMessageTopic: '{{{groupName}}}',
          branchTopic: 'digests-pin',
        },
      },
      group: {
        commitMessageTopic: '{{{groupName}}} Docker tags',
      },
    },
    mergeable: true,
    cli: false,
  },
  {
    name: 'docker-compose',
    description:
      'Configuration object for Docker Compose renovation. Also inherits settings from `docker` object.',
    stage: 'package',
    type: 'json',
    default: {
      fileMatch: ['(^|/)docker-compose[^/]*\\.ya?ml$'],
    },
    mergeable: true,
    cli: false,
  },
  {
    name: 'dockerfile',
    description: 'Configuration object for Dockerfile renovation',
    stage: 'package',
    type: 'json',
    default: {
      fileMatch: ['(^|/)Dockerfile$'],
    },
    mergeable: true,
    cli: false,
  },
  {
    name: 'kubernetes',
    description:
      'Configuration object for Kubernetes renovation. Also inherits settings from `docker` object.',
    stage: 'package',
    type: 'json',
    default: {
      fileMatch: [],
    },
    mergeable: true,
    cli: false,
  },
  {
    name: 'circleci',
    description:
      'Configuration object for CircleCI yml renovation. Also inherits settings from `docker` object.',
    stage: 'package',
    type: 'json',
    default: {
      fileMatch: ['(^|/).circleci/config.yml$'],
    },
    mergeable: true,
    cli: false,
  },
  {
    name: 'composer',
    description: 'Configuration object for composer.json files',
    stage: 'package',
    type: 'json',
    default: {
      fileMatch: ['(^|/)([\\w-]*)composer.json$'],
      ignorePath: ['**/vendor/**'],
    },
    mergeable: true,
    cli: false,
  },
  {
    name: 'php',
    description: 'Configuration object for php',
    stage: 'package',
    type: 'json',
    default: {},
    mergeable: true,
    cli: false,
  },
  {
    name: 'pip_requirements',
    description: 'Configuration object for requirements.txt files',
    stage: 'package',
    type: 'json',
    default: {
      fileMatch: ['(^|/)([\\w-]*)requirements.(txt|pip)$'],
    },
    mergeable: true,
    cli: false,
  },
  {
    name: 'pip_setup',
    releaseStatus: 'beta',
    description: 'Configuration object for setup.py files',
    stage: 'package',
    type: 'json',
    default: {
      enabled: false,
      fileMatch: ['(^|/)setup.py$'],
    },
    mergeable: true,
    cli: false,
  },
  {
    name: 'python',
    description: 'Configuration object for python',
    stage: 'package',
    type: 'json',
    default: {},
    mergeable: true,
    cli: false,
  },
  {
    name: 'compatibility',
    description: 'Configuration object for compatibility',
    stage: 'package',
    type: 'object',
    default: {},
    mergeable: true,
    cli: false,
  },
  {
    name: 'java',
    description: 'Configuration object for all Java package managers',
    stage: 'package',
    type: 'json',
    default: {},
    mergeable: true,
    cli: false,
  },
  {
    name: 'gradle',
    description: 'Configuration object for build.gradle files',
    stage: 'package',
    type: 'json',
    default: {
      enabled: false,
      fileMatch: ['\\.gradle$', '(^|/)gradle.properties$'],
      timeout: 300,
    },
    mergeable: true,
    cli: false,
  },
  {
    name: 'gitlabci',
    description:
      'Configuration object for GitLab CI yml renovation. Also inherits settings from `docker` object.',
    stage: 'repository',
    type: 'json',
    default: {
      fileMatch: ['^\\.gitlab-ci\\.yml$'],
    },
    mergeable: true,
    cli: false,
  },
  {
    name: 'nuget',
    description: 'Configuration object for C#/Nuget',
    stage: 'package',
    type: 'json',
    default: {
      fileMatch: ['\\.csproj$'],
    },
    mergeable: true,
    cli: false,
  },
  {
    name: 'raiseDeprecationWarnings',
    description: 'Raise deprecation warnings in issues whenever found',
    type: 'boolean',
    default: true,
  },
  {
    name: 'hostRules',
    description: 'Host rules/configuration including credentials',
    type: 'list',
    stage: 'repository',
    cli: true,
    mergeable: true,
  },
  {
    name: 'prBodyDefinitions',
    description: 'Table column definitions for use in PR tables',
    type: 'object',
    mergeable: true,
    default: {
      Package: '{{{depName}}}',
      Type: '{{{depType}}}',
      Update: '{{{updateType}}}',
      'Current value': '{{{currentValue}}}',
      'New value': '{{{newValue}}}',
      Change:
        '{{#if currentValue}}`{{{currentValue}}}` -> {{/if}}`{{{newValue}}}`',
      References: '{{{references}}}',
      'Package file': '{{{packageFile}}}',
    },
  },
  {
    name: 'prBodyColumns',
    description: 'List of columns to use in PR bodies',
    type: 'list',
    default: ['Package', 'Type', 'Update', 'Change', 'References'],
  },
  {
    name: 'prBodyNotes',
    description:
      'List of additional notes/templates to be included in the Pull Request bodies.',
    type: 'list',
    default: [],
    allowString: true,
    mergeable: true,
  },
];

function getOptions() {
  return options;
}<|MERGE_RESOLUTION|>--- conflicted
+++ resolved
@@ -1000,14 +1000,9 @@
     mergeable: true,
   },
   {
-<<<<<<< HEAD
-    name: 'newlanguage',
-    description: 'Configuration object for newlanguage language',
-=======
     name: 'ruby',
     releaseStatus: 'unpublished',
     description: 'Configuration object for ruby language',
->>>>>>> 92ebc5ad
     stage: 'package',
     type: 'json',
     default: {},
@@ -1015,7 +1010,26 @@
     cli: false,
   },
   {
-<<<<<<< HEAD
+    name: 'bundler',
+    releaseStatus: 'unpublished',
+    description: 'Configuration object for bundler Gemfiles',
+    stage: 'package',
+    type: 'json',
+    default: {
+      fileMatch: [],
+    },
+    mergeable: true,
+  },
+  {
+    name: 'newlanguage',
+    description: 'Configuration object for newlanguage language',
+    stage: 'package',
+    type: 'json',
+    default: {},
+    mergeable: true,
+    cli: false,
+  },
+  {
     name: 'newmanager',
     description: 'Configuration object for newmanager renovation',
     stage: 'package',
@@ -1024,15 +1038,6 @@
       fileMatch: [
         /* TODO */
       ],
-=======
-    name: 'bundler',
-    releaseStatus: 'unpublished',
-    description: 'Configuration object for bundler Gemfiles',
-    stage: 'package',
-    type: 'json',
-    default: {
-      fileMatch: [],
->>>>>>> 92ebc5ad
     },
     mergeable: true,
   },
