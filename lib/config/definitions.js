// const logger = require('winston');

module.exports = {
  getOptions,
};

const options = [
  {
    name: 'enabled',
    description: 'Enable or disable renovate',
    type: 'boolean',
  },
  {
    name: 'onboarding',
    description: 'Require a Configuration PR first',
    type: 'boolean',
  },
  {
    name: 'platform',
    description: 'Platform type of repository',
    type: 'string',
    default: 'github',
  },
  {
    name: 'endpoint',
    description: 'Custom endpoint to use',
    type: 'string',
  },
  {
    name: 'token',
    description: 'Repository Auth Token',
    type: 'string',
  },
  {
    name: 'repositories',
    description: 'List of Repositories',
    type: 'list',
    cli: false,
  },
  {
    name: 'packageFiles',
    description: 'Package file paths',
    type: 'list',
  },
  {
    name: 'depTypes',
    description: 'Dependency types',
    type: 'list',
    default: ['dependencies', 'devDependencies', 'optionalDependencies'],
  },
  // Version behaviour
  {
    name: 'ignoreDeps',
    description: 'Dependencies to ignore',
    type: 'list',
  },
  {
    name: 'ignoreFuture',
    description: 'Ignore versions tagged as "future"',
    type: 'boolean',
  },
  {
    name: 'ignoreUnstable',
    description: 'Ignore versions with unstable semver',
    type: 'boolean',
  },
  {
    name: 'respectLatest',
    description: 'Ignore versions newer than npm "latest" version',
    type: 'boolean',
  },
  // PR Behaviour
  {
    name: 'recreateClosed',
    description: 'Recreate PRs even if same ones were closed previously',
    type: 'boolean',
    default: false,
  },
  {
    name: 'rebaseStalePrs',
    description: 'Rebase stale PRs (GitHub only)',
    type: 'boolean',
    default: false,
  },
  // String templates
  {
    name: 'branchName',
    description: 'Branch name template',
    type: 'string',
    default: 'renovate/{{depName}}-{{newVersionMajor}}.x',
    cli: false,
    env: false,
  },
  {
    name: 'commitMessage',
    description: 'Commit message template',
    type: 'string',
    default: 'Update dependency {{depName}} to version {{newVersion}}',
    cli: false,
    env: false,
  },
  {
    name: 'prTitle',
    description: 'Pull Request title template',
    type: 'string',
    default: '{{#if isPin}}Pin{{else}}Update{{/if}} dependency {{depName}} to version {{#if isRange}}{{newVersion}}{{else}}{{#if isMajor}}{{newVersionMajor}}.x{{else}}{{newVersion}}{{/if}}{{/if}}',
    cli: false,
    env: false,
  },
  {
    name: 'prBody',
    description: 'Pull Request body template',
    type: 'string',
    default: 'This Pull Request updates dependency {{depName}} from version `{{currentVersion}}` to `{{newVersion}}`\n\n{{changelog}}',
    cli: false,
    env: false,
  },
  // Yarn Lock Maintenance
  {
    name: 'yarnMaintenanceBranchName',
    description: 'Branch name template when maintaining yarn.lock',
    type: 'string',
    default: 'renovate/yarn-lock',
    cli: false,
    env: false,
  },
  {
    name: 'yarnMaintenanceCommitMessage',
    description: 'Commit message template when maintaining yarn.lock',
    type: 'string',
    default: 'Renovate yarn.lock file',
    cli: false,
    env: false,
  },
  {
    name: 'yarnMaintenancePrTitle',
    description: 'Pull Request title template when maintaining yarn.lock',
    type: 'string',
    default: 'Renovate yarn.lock file',
    cli: false,
    env: false,
  },
  {
    name: 'yarnMaintenancePrBody',
    description: 'Pull Request body template when maintaining yarn.lock',
    type: 'string',
    default: 'This PR regenerates yarn.lock files based on the existing `package.json` files.',
    cli: false,
    env: false,
  },
  // Pull Request options
  {
    name: 'labels',
    description: 'Labels to add to Pull Request',
    type: 'list',
  },
  {
    name: 'assignees',
    description: 'Assignees for Pull Request',
    type: 'list',
  },
  {
    name: 'reviewers',
    description: 'Requested reviewers for Pull Requests (GitHub only)',
    type: 'list',
  },
<<<<<<< HEAD
  // Yarn options
  {
    name: 'maintainYarnLock',
    description: 'Keep yarn.lock updated in main branch (no monorepo support)',
    type: 'boolean',
    default: false,
=======
  {
    name: 'pinVersions',
    description: 'Convert ranged versions in package.json to pinned versions',
    type: 'boolean',
>>>>>>> c1a0366f
  },
  // Debug options
  {
    name: 'logLevel',
    description: 'Logging level',
    type: 'string',
    default: 'info',
    env: 'LOG_LEVEL',
  },
];

function getOptions() {
  return options;
}<|MERGE_RESOLUTION|>--- conflicted
+++ resolved
@@ -117,6 +117,12 @@
   },
   // Yarn Lock Maintenance
   {
+    name: 'maintainYarnLock',
+    description: 'Keep yarn.lock updated in base branch (no monorepo support)',
+    type: 'boolean',
+    default: false,
+  },
+  {
     name: 'yarnMaintenanceBranchName',
     description: 'Branch name template when maintaining yarn.lock',
     type: 'string',
@@ -164,19 +170,10 @@
     description: 'Requested reviewers for Pull Requests (GitHub only)',
     type: 'list',
   },
-<<<<<<< HEAD
-  // Yarn options
-  {
-    name: 'maintainYarnLock',
-    description: 'Keep yarn.lock updated in main branch (no monorepo support)',
-    type: 'boolean',
-    default: false,
-=======
   {
     name: 'pinVersions',
     description: 'Convert ranged versions in package.json to pinned versions',
     type: 'boolean',
->>>>>>> c1a0366f
   },
   // Debug options
   {
