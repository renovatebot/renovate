--- conflicted
+++ resolved
@@ -267,14 +267,6 @@
     stage: 'repository',
   },
   {
-<<<<<<< HEAD
-=======
-    name: 'packageFiles',
-    description: 'Package file paths',
-    type: 'list',
-    stage: 'branch',
-  },
-  {
     name: 'includePaths',
     description: 'Include package files only within these defined paths',
     type: 'list',
@@ -282,7 +274,6 @@
     default: [],
   },
   {
->>>>>>> 43742467
     name: 'ignorePaths',
     description:
       'Skip any package.json whose path matches one of these. Can be string or glob pattern',
