const fs = require('fs');
const path = require('path');

function template(name) {
  const shortName = `${name.replace(/([A-Z])/g, '-$1').toLowerCase()}.hbs`;
  const hbsContents = fs.readFileSync(
<<<<<<< HEAD
    path.resolve(__dirname, '../../templates/', shortName),
=======
    // Long path is so that it works whether code is run from lib or dist
    path.resolve(__dirname, '../../lib/config/templates/', shortName),
>>>>>>> 07c56b81
    'utf8'
  );
  // Strip off any trailing line break
  return hbsContents.replace(/\n$/, '');
}

module.exports = {
  getOptions,
};

const options = [
  {
    name: 'enabled',
    description: 'Enable or disable renovate',
    type: 'boolean',
  },
  {
    name: 'onboarding',
    description: 'Require a Configuration PR first',
    type: 'boolean',
  },
  {
    name: 'platform',
    description: 'Platform type of repository',
    type: 'string',
    default: 'github',
  },
  {
    name: 'endpoint',
    description: 'Custom endpoint to use',
    type: 'string',
  },
  {
    name: 'token',
    description: 'Repository Auth Token',
    type: 'string',
  },
  {
    name: 'autodiscover',
    description: 'Autodiscover all repositories',
    type: 'boolean',
    default: false,
  },
  {
    name: 'githubAppId',
    description: 'GitHub App ID (enables GitHub App functionality if set)',
    type: 'integer',
  },
  {
    name: 'githubAppKey',
    description: 'GitHub App Private Key (.pem file contents)',
    type: 'string',
  },
  {
    name: 'repositories',
    description: 'List of Repositories',
    type: 'list',
    cli: false,
  },
  {
    name: 'packageFiles',
    description: 'Package file paths',
    type: 'list',
  },
  {
    name: 'depTypes',
    description: 'Dependency types',
    type: 'list',
    default: ['dependencies', 'devDependencies', 'optionalDependencies'],
  },
  // Version behaviour
  {
    name: 'separateMajorReleases',
    description:
      'If set to false, it will upgrade dependencies to latest release only, and not separate major/minor branches',
    type: 'boolean',
  },
  {
    name: 'ignoreDeps',
    description: 'Dependencies to ignore',
    type: 'list',
  },
  {
    name: 'ignoreFuture',
    description: 'Ignore versions tagged as "future"',
    type: 'boolean',
  },
  {
    name: 'ignoreUnstable',
    description: 'Ignore versions with unstable semver',
    type: 'boolean',
  },
  {
    name: 'respectLatest',
    description: 'Ignore versions newer than npm "latest" version',
    type: 'boolean',
  },
  // PR Behaviour
  {
    name: 'recreateClosed',
    description: 'Recreate PRs even if same ones were closed previously',
    type: 'boolean',
    default: false,
  },
  {
    name: 'rebaseStalePrs',
    description: 'Rebase stale PRs (GitHub only)',
    type: 'boolean',
    default: false,
  },
  {
    name: 'prCreation',
    description:
      'When to create the PR for a branch. Values: immediate, not-pending, status-success.',
    type: 'string',
    default: 'immediate',
  },
  // Automatic merging
  {
    name: 'automerge',
    description:
      'What types of upgrades to merge to base branch automatically. Values: none, minor or any',
    type: 'string',
    default: 'none',
  },
  // String templates
  {
    name: 'branchName',
    description: 'Branch name template',
    type: 'string',
    default: template('branchName'),
    cli: false,
  },
  {
    name: 'commitMessage',
    description: 'Commit message template',
    type: 'string',
    default: template('commitMessage'),
    cli: false,
  },
  {
    name: 'prTitle',
    description: 'Pull Request title template',
    type: 'string',
    default: template('prTitle'),
    cli: false,
  },
  {
    name: 'prBody',
    description: 'Pull Request body template',
    type: 'string',
    default: template('prBody'),
    cli: false,
  },
  // Yarn Lock Maintenance
  {
    name: 'yarnCacheFolder',
    description:
      'Location of yarn cache folder to use. Set to empty string to disable',
    type: 'string',
    default: '/tmp/yarn-cache',
  },
  {
    name: 'maintainYarnLock',
    description: 'Keep yarn.lock files updated in base branch',
    type: 'boolean',
    default: false,
  },
  {
    name: 'yarnMaintenanceBranchName',
    description: 'Branch name template when maintaining yarn.lock',
    type: 'string',
    default: 'renovate/yarn-lock',
    cli: false,
  },
  {
    name: 'yarnMaintenanceCommitMessage',
    description: 'Commit message template when maintaining yarn.lock',
    type: 'string',
    default: 'Renovate yarn.lock file',
    cli: false,
  },
  {
    name: 'yarnMaintenancePrTitle',
    description: 'Pull Request title template when maintaining yarn.lock',
    type: 'string',
    default: 'Renovate yarn.lock file',
    cli: false,
  },
  {
    name: 'yarnMaintenancePrBody',
    description: 'Pull Request body template when maintaining yarn.lock',
    type: 'string',
    default:
      'This PR regenerates yarn.lock files based on the existing `package.json` files.',
    cli: false,
  },
  // Dependency Groups
  {
    name: 'lazyGrouping',
    description: 'Use group names only when multiple dependencies upgraded',
    type: 'boolean',
    default: true,
  },
  {
    name: 'groupName',
    description: 'Human understandable name for the dependency group',
    type: 'string',
    default: null,
  },
  {
    name: 'groupSlug',
    description:
      'Slug to use for group (e.g. in branch name). Will be calculated from groupName if null',
    type: 'string',
    default: null,
  },
  {
    name: 'groupBranchName',
    description: 'Branch name template for the group',
    type: 'string',
    default: template('groupBranchName'),
    cli: false,
  },
  {
    name: 'groupCommitMessage',
    description: 'Group commit message',
    type: 'string',
    default: template('groupCommitMessage'),
    cli: false,
  },
  {
    name: 'groupPrTitle',
    description: 'Pull Request title template for the group',
    type: 'string',
    default: template('groupPrTitle'),
    cli: false,
  },
  {
    name: 'groupPrBody',
    description: 'Pull Request body template for the group',
    type: 'string',
    default: template('groupPrBody'),
    cli: false,
  },
  // Pull Request options
  {
    name: 'labels',
    description: 'Labels to add to Pull Request',
    type: 'list',
  },
  {
    name: 'assignees',
    description: 'Assignees for Pull Request',
    type: 'list',
  },
  {
    name: 'reviewers',
    description: 'Requested reviewers for Pull Requests (GitHub only)',
    type: 'list',
  },
  {
    name: 'pinVersions',
    description: 'Convert ranged versions in package.json to pinned versions',
    type: 'boolean',
  },
  // Debug options
  {
    name: 'logLevel',
    description: 'Logging level',
    type: 'string',
    default: 'info',
    env: 'LOG_LEVEL',
  },
];

function getOptions() {
  return options;
}<|MERGE_RESOLUTION|>--- conflicted
+++ resolved
@@ -4,12 +4,8 @@
 function template(name) {
   const shortName = `${name.replace(/([A-Z])/g, '-$1').toLowerCase()}.hbs`;
   const hbsContents = fs.readFileSync(
-<<<<<<< HEAD
-    path.resolve(__dirname, '../../templates/', shortName),
-=======
     // Long path is so that it works whether code is run from lib or dist
     path.resolve(__dirname, '../../lib/config/templates/', shortName),
->>>>>>> 07c56b81
     'utf8'
   );
   // Strip off any trailing line break
