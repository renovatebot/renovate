const { appName, appSlug, urls } = require('./app-strings');

module.exports = {
  getOptions,
};

const options = [
  {
    name: 'extends',
    description:
      'Configuration presets to use/extend. Note: does not work if configured in config.js',
    stage: 'package',
    type: 'list',
    allowString: true,
    cli: false,
  },
  {
    name: 'description',
    description: 'Plain text description for a config or preset',
    type: 'list',
    stage: 'repository',
    allowString: true,
    mergeable: true,
    cli: false,
    env: false,
  },
  {
    name: 'enabled',
    description: `Enable or disable ${appName}`,
    stage: 'package',
    type: 'boolean',
    cli: false,
    env: false,
  },
  {
    name: 'force',
    description:
      'Any configuration defined within this object will force override existing settings',
    stage: 'package',
    admin: true,
    type: 'json',
    cli: false,
    env: false,
  },
  {
    name: 'forceCli',
    description:
      'Whether CLI configuration options should be moved to the `force` config section',
    stage: 'global',
    type: 'boolean',
    default: false,
  },
  {
    name: 'dryRun',
    description:
      'If enabled, perform a dry run by logging messages instead of creating/updating/deleting branches and PRs',
    type: 'boolean',
    admin: true,
    default: false,
  },
  {
    name: 'printConfig',
    description:
      'If enabled, log the full resolved config for each repo, including resolved presets',
    type: 'boolean',
    admin: true,
    default: false,
  },
  {
    name: 'binarySource',
    description: 'Where to source binaries like `npm` and `yarn` from',
    admin: true,
    type: 'string',
    default: 'bundled',
  },
  // Log options
  {
    name: 'logLevel',
    description: 'Logging level',
    stage: 'global',
    type: 'string',
    default: 'info',
    env: 'LOG_LEVEL',
  },
  {
    name: 'logFile',
    description: 'Log file path',
    stage: 'global',
    type: 'string',
  },
  {
    name: 'logFileLevel',
    description: 'Log file log level',
    stage: 'global',
    type: 'string',
    default: 'debug',
  },
  // Onboarding
  {
    name: 'onboarding',
    description: 'Require a Configuration PR first',
    stage: 'repository',
    type: 'boolean',
    admin: true,
  },
  {
    name: 'onboardingConfig',
    description: 'Configuration to use in onboarding PRs',
    stage: 'repository',
    type: 'json',
    default: {},
    admin: true,
    mergeable: true,
    cli: false,
  },
  {
    name: 'includeForks',
    description:
      'Whether to process forked repositories or not. By default, all forked repositories are skipped over.',
    stage: 'repository',
    type: 'boolean',
    default: false,
  },
  {
    name: 'forkMode',
    description:
      'Set to true to fork the source repository and create branches there instead',
    stage: 'repository',
    type: 'boolean',
    default: false,
    admin: true,
  },
  {
    name: 'mirrorMode',
    description:
      'Set to true to use fork mode with config in branch `renovate-config`',
    stage: 'repository',
    type: 'boolean',
    default: false,
    admin: true,
  },
  {
    name: 'requireConfig',
    description: 'Set to true if repositories must have a config to activate.',
    stage: 'repository',
    type: 'boolean',
    default: false,
    admin: true,
  },
  // encryption
  {
    name: 'privateKey',
    description: 'Server-side private key',
    stage: 'repository',
    type: 'string',
    replaceLineReturns: true,
    admin: true,
  },
  {
    name: 'encrypted',
    description:
      'A configuration object containing configuration encrypted with project key.',
    stage: 'repository',
    type: 'json',
    default: null,
  },
  // Scheduling
  {
    name: 'timezone',
    description:
      '[IANA Time Zone](https://en.wikipedia.org/wiki/List_of_tz_database_time_zones)',
    type: 'string',
  },
  {
    name: 'schedule',
    description: 'Times of day/week to limit branch creation to',
    type: 'list',
    allowString: true,
    cli: true,
    env: false,
    default: 'at any time',
  },
  {
    name: 'updateNotScheduled',
    description:
      'Whether to update (but not create) branches when not scheduled',
    stage: 'branch',
    type: 'boolean',
  },
  // Bot administration
  {
    name: 'gitFs',
    description: 'Use git for FS operations instead of API. GitHub only.',
    stage: 'repository',
    type: 'string',
    allowedValues: ['https', 'http', 'ssh'],
    admin: true,
    default: null,
  },
  {
    name: 'trustLevel',
    description:
      'Set this to "high" if the bot should trust the repository owners/contents',
    stage: 'global',
    type: 'string',
    default: 'low',
  },
  {
    name: 'platform',
    description: 'Platform type of repository',
    type: 'string',
    default: 'github',
    admin: true,
  },
  {
    name: 'endpoint',
    description: 'Custom endpoint to use',
    stage: 'repository',
    type: 'string',
    admin: true,
    default: null,
  },
  {
    name: 'token',
    description: 'Repository Auth Token',
    stage: 'repository',
    type: 'string',
    admin: true,
  },
  {
    name: 'username',
    description: 'Username for authentication. Currently Bitbucket only',
    stage: 'repository',
    type: 'string',
    admin: true,
  },
  {
    name: 'password',
    description:
      'Password for authentication. Currently Bitbucket only (AppPassword).',
    stage: 'repository',
    type: 'string',
    admin: true,
  },
  {
    name: 'npmrc',
    description: 'String copy of npmrc file. Use \\n instead of line breaks',
    stage: 'branch',
    type: 'string',
  },
  {
    name: 'npmToken',
    description: 'npm token used for authenticating with the default registry',
    stage: 'branch',
    type: 'string',
  },
  {
    name: 'yarnrc',
    description: 'String copy of yarnrc file. Use \\n instead of line breaks',
    stage: 'branch',
    type: 'string',
  },
  {
    name: 'updateLockFiles',
    description: 'Set to false to disable lock file updating',
    type: 'boolean',
  },
  {
    name: 'skipInstalls',
    description:
      'Skip installing modules/dependencies if lock file updating is possible alone',
    type: 'boolean',
    default: null,
    admin: true,
  },
  {
    name: 'ignoreNpmrcFile',
    description: 'Whether to ignore any .npmrc file found in repository',
    stage: 'package',
    type: 'boolean',
    default: false,
  },
  {
    name: 'autodiscover',
    description: 'Autodiscover all repositories',
    stage: 'global',
    type: 'boolean',
    default: false,
  },
  {
    name: 'repositories',
    description: 'List of Repositories',
    stage: 'global',
    type: 'list',
    cli: false,
  },
  {
    name: 'baseBranches',
    description:
      'An array of one or more custom base branches to be processed. If left empty, the default branch will be chosen',
    type: 'list',
    stage: 'package',
    cli: false,
    env: false,
  },
  {
    name: 'gitAuthor',
    description: 'Author to use for git commits. RFC5322',
    type: 'string',
    admin: true,
  },
  {
    name: 'gitPrivateKey',
    description: 'PGP key to use for signing git commits',
    type: 'string',
    cli: false,
    admin: true,
  },
  {
    name: 'enabledManagers',
    description:
      'A list of package managers to enable. If defined, then all managers not on the list are disabled.',
    type: 'list',
    stage: 'repository',
  },
  {
    name: 'includePaths',
    description: 'Include package files only within these defined paths',
    type: 'list',
    stage: 'repository',
    default: [],
  },
  {
    name: 'ignorePaths',
    description:
      'Skip any package.json whose path matches one of these. Can be string or glob pattern',
    type: 'list',
    stage: 'repository',
    default: ['**/node_modules/**', '**/bower_components/**'],
  },
  {
    name: 'engines',
    description: 'Configuration specifically for `package.json`>`engines`',
    stage: 'package',
    type: 'json',
    default: {},
    mergeable: true,
    cli: false,
  },
  {
    name: 'registryUrls',
    description:
      'List of URLs to try for dependency lookup. Package manager-specific',
    type: 'list',
    default: null,
    stage: 'branch',
    cli: false,
    env: false,
  },
  {
    name: 'versionScheme',
    description: 'Version scheme to use for filtering and comparisons',
    type: 'string',
    allowedValues: [
      'cargo',
      'composer',
      'docker',
      'hashicorp',
      'loose',
      'maven',
      'node',
      'npm',
      'pep440',
      'ruby',
      'semver',
    ],
    default: 'semver',
    cli: false,
    env: false,
  },
  // depType
  {
    name: 'ignoreDeps',
    description: 'Dependencies to ignore',
    type: 'list',
    stage: 'package',
    mergeable: true,
  },
  {
    name: 'packageRules',
    description: 'Rules for matching package names',
    type: 'list',
    stage: 'package',
    mergeable: true,
    cli: false,
    env: false,
  },
  {
    name: 'languages',
    description:
      'List of languages to match (e.g. ["pipenv"]). Valid only within `packageRules` object',
    type: 'list',
    allowString: true,
    parent: 'packageRules',
    stage: 'package',
    mergeable: true,
    cli: false,
    env: false,
  },
  {
    name: 'managers',
    description:
      'List of package managers to match (e.g. ["pipenv"]). Valid only within `packageRules` object',
    type: 'list',
    allowString: true,
    parent: 'packageRules',
    stage: 'package',
    mergeable: true,
    cli: false,
    env: false,
  },
  {
    name: 'depTypeList',
    description:
      'List of depTypes to match (e.g. [`peerDependencies`]). Valid only within `packageRules` object',
    type: 'list',
    allowString: true,
    parent: 'packageRules',
    stage: 'package',
    mergeable: true,
    cli: false,
    env: false,
  },
  {
    name: 'packageNames',
    description:
      'Package names to match. Valid only within `packageRules` object',
    type: 'list',
    allowString: true,
    stage: 'package',
    parent: 'packageRules',
    mergeable: true,
    cli: false,
    env: false,
  },
  {
    name: 'excludePackageNames',
    description:
      'Package names to exclude. Valid only within `packageRules` object',
    type: 'list',
    allowString: true,
    stage: 'package',
    parent: 'packageRules',
    mergeable: true,
    cli: false,
    env: false,
  },
  {
    name: 'packagePatterns',
    description:
      'Package name patterns to match. Valid only within `packageRules` object.',
    type: 'list',
    allowString: true,
    stage: 'package',
    parent: 'packageRules',
    mergeable: true,
    cli: false,
    env: false,
  },
  {
    name: 'excludePackagePatterns',
    description:
      'Package name patterns to exclude. Valid only within `packageRules` object.',
    type: 'list',
    allowString: true,
    stage: 'package',
    parent: 'packageRules',
    mergeable: true,
    cli: false,
    env: false,
  },
  {
    name: 'matchCurrentVersion',
    description:
      'A version or version range to match against the current version of a package. Valid only within `packageRules` object',
    type: 'string',
    stage: 'package',
    parent: 'packageRules',
    mergeable: true,
    cli: false,
    env: false,
  },
  {
    name: 'sourceUrlPrefixes',
    description:
      'A list of source URL prefixes to match against, commonly used for grouping of monorepos or packages from the same organization.',
    type: 'list',
    allowString: true,
    stage: 'package',
    parent: 'packageRules',
    mergeable: true,
    cli: false,
    env: false,
  },
  {
    name: 'updateTypes',
    description:
      'Update types to match against (major, minor, pin, etc). Valid only within `packageRules` object.',
    type: 'list',
    allowString: true,
    stage: 'package',
    parent: 'packageRules',
    mergeable: true,
    cli: false,
    env: false,
  },
  {
    name: 'paths',
    description:
      'List of strings or glob patterns to match against package files. Applicable inside packageRules only',
    type: 'list',
    stage: 'repository',
    parent: 'packageRules',
    cli: false,
    env: false,
  },
  // Version behaviour
  {
    name: 'allowedVersions',
    description: 'A semver range defining allowed versions for dependencies',
    type: 'string',
    parent: 'packageRules',
    stage: 'package',
    cli: false,
    env: false,
  },
  {
    name: 'pinDigests',
    description: 'Whether to add digests to Dockerfile source images',
    stage: 'package',
    type: 'boolean',
    default: false,
  },
  {
    name: 'separateMajorMinor',
    description:
      'If set to false, it will upgrade dependencies to latest release only, and not separate major/minor branches',
    type: 'boolean',
  },
  {
    name: 'separateMultipleMajor',
    description:
      'If set to true, PRs will be raised separately for each available major upgrade version',
    stage: 'package',
    type: 'boolean',
    default: false,
  },
  {
    name: 'separateMinorPatch',
    description:
      'If set to true, it will separate minor and patch updates into separate branches',
    type: 'boolean',
    default: false,
  },
  {
    name: 'ignoreUnstable',
    description: 'Ignore versions with unstable semver',
    stage: 'package',
    type: 'boolean',
  },
  {
    name: 'ignoreDeprecated',
    description:
      'Ignore deprecated versions unless the current version is deprecated',
    stage: 'package',
    type: 'boolean',
    default: true,
  },
  {
    name: 'unstablePattern',
    description: 'Regex for identifying unstable versions (docker only)',
    stage: 'package',
    type: 'string',
    cli: false,
    env: false,
  },
  {
    name: 'followTag',
    description: 'If defined, packages will follow this release tag exactly.',
    stage: 'package',
    type: 'string',
    cli: false,
    env: false,
  },
  {
    name: 'respectLatest',
    description: 'Ignore versions newer than npm "latest" version',
    stage: 'package',
    type: 'boolean',
  },
  {
    name: 'rangeStrategy',
    description: 'Policy for how to modify/update existing ranges.',
    type: 'string',
    default: 'replace',
    allowedValues: ['auto', 'pin', 'bump', 'replace', 'widen'],
    cli: false,
    env: false,
  },
  {
    name: 'branchPrefix',
    description: 'Prefix to use for all branch names',
    stage: 'branch',
    type: 'string',
    default: `${appSlug}/`,
  },
  {
    name: 'bumpVersion',
    description: 'Bump the version in the package.json being updated',
    type: 'string',
  },
  // Major/Minor/Patch
  {
    name: 'major',
    description: 'Configuration to apply when an update type is major',
    stage: 'package',
    type: 'json',
    default: {},
    cli: false,
    mergeable: true,
  },
  {
    name: 'minor',
    description: 'Configuration to apply when an update type is minor',
    stage: 'package',
    type: 'json',
    default: {},
    cli: false,
    mergeable: true,
  },
  {
    name: 'patch',
    description:
      'Configuration to apply when an update type is patch. Only applies if `separateMinorPatch` is set to true',
    stage: 'package',
    type: 'json',
    default: {},
    cli: false,
    mergeable: true,
  },
  {
    name: 'pin',
    description: 'Configuration to apply when an update type is pin.',
    stage: 'package',
    type: 'json',
    default: {
      unpublishSafe: false,
      recreateClosed: true,
      rebaseStalePrs: true,
      groupName: 'Pin Dependencies',
      commitMessageAction: 'Pin',
      group: {
        commitMessageTopic: 'dependencies',
        commitMessageExtra: '',
      },
    },
    cli: false,
    mergeable: true,
  },
  {
    name: 'digest',
    description:
      'Configuration to apply when updating a digest (no change in tag/version)',
    stage: 'package',
    type: 'json',
    default: {
      branchTopic: '{{{depNameSanitized}}}-digest',
      commitMessageExtra: 'to {{newDigestShort}}',
      commitMessageTopic: '{{{depName}}} commit hash',
      prBodyDefinitions: {
        Change: '`{{{currentValue}}}` -> `{{{newDigestShort}}}`',
      },
    },
    cli: false,
    mergeable: true,
  },
  // Semantic commit / Semantic release
  {
    name: 'semanticCommits',
    description: 'Enable semantic commit prefixes for commits and PR titles',
    type: 'boolean',
    default: null,
  },
  {
    name: 'semanticCommitType',
    description: 'Commit type to use if semantic commits is enabled',
    type: 'string',
    default: 'chore',
  },
  {
    name: 'semanticCommitScope',
    description: 'Commit scope to use if semantic commits are enabled',
    type: 'string',
    default: 'deps',
  },
  // PR Behaviour
  {
    name: 'rollbackPrs',
    description:
      'Create PRs to roll back versions if the current version is not found in the registry',
    type: 'boolean',
    default: true,
  },
  {
    name: 'recreateClosed',
    description: 'Recreate PRs even if same ones were closed previously',
    type: 'boolean',
    default: false,
  },
  {
    name: 'rebaseStalePrs',
    description: 'Rebase stale PRs (GitHub only)',
    type: 'boolean',
    default: null,
  },
  {
    name: 'rebaseLabel',
    description:
      'Label to use to request the bot to rebase a PR manually (GitHub only)',
    type: 'string',
    default: 'rebase',
  },
  {
    name: 'statusCheckVerify',
    description: 'Set a verify status check for all PRs',
    type: 'boolean',
    default: false,
  },
  {
    name: 'unpublishSafe',
    description: 'Set a status check for unpublish-safe upgrades',
    type: 'boolean',
    default: false,
  },
  {
    name: 'prCreation',
    description:
      'When to create the PR for a branch. Values: immediate, not-pending, status-success.',
    type: 'string',
    default: 'immediate',
  },
  {
    name: 'prNotPendingHours',
    description: 'Timeout in hours for when prCreation=not-pending',
    type: 'integer',
    // Must be at least 24 hours to give time for the unpublishSafe check to "complete".
    default: 25,
  },
  {
    name: 'prHourlyLimit',
    description:
      'Rate limit PRs to maximum x created per hour. 0 (default) means no limit.',
    type: 'integer',
    default: 0, // no limit
  },
  {
    name: 'prConcurrentLimit',
    description:
      'Limit to a maximum of x concurrent branches/PRs. 0 (default) means no limit.',
    type: 'integer',
    default: 0, // no limit
  },
  // Automatic merging
  {
    name: 'automerge',
    description:
      'Whether to automerge branches/PRs automatically, without human intervention',
    type: 'boolean',
    default: false,
  },
  {
    name: 'automergeType',
    description:
      'How to automerge - "branch", "pr", or "pr-comment". Branch support is GitHub-only',
    type: 'string',
    default: 'pr',
  },
  {
    name: 'automergeComment',
    description:
      'PR comment to add to trigger automerge. Used only if automergeType=pr-comment',
    type: 'string',
    default: 'automergeComment',
  },
  {
    name: 'requiredStatusChecks',
    description:
      'List of status checks that must pass before automerging. Set to null to enable automerging without tests.',
    type: 'list',
    cli: false,
    env: false,
  },
  {
    name: 'vulnerabilityAlerts',
    description:
      'Config to apply when a PR is necessary due to vulnerability of existing package version.',
    type: 'object',
    default: {
      enabled: true,
      groupName: null,
      schedule: [],
      masterIssueApproval: false,
      commitMessageSuffix: '[SECURITY]',
    },
    cli: false,
    env: false,
  },
  // Default templates
  {
    name: 'branchName',
    description: 'Branch name template',
    type: 'string',
    default: '{{{branchPrefix}}}{{{managerBranchPrefix}}}{{{branchTopic}}}',
    cli: false,
  },
  {
    name: 'managerBranchPrefix',
    description: 'Branch manager prefix',
    type: 'string',
    default: '',
    cli: false,
  },
  {
    name: 'branchTopic',
    description: 'Branch topic',
    type: 'string',
    default:
      '{{{depNameSanitized}}}-{{{newMajor}}}{{#if isPatch}}.{{{newMinor}}}{{/if}}.x',
    cli: false,
  },
  {
    name: 'commitMessage',
    description: 'Message to use for commit messages and pull request titles',
    type: 'string',
    default:
      '{{{commitMessagePrefix}}} {{{commitMessageAction}}} {{{commitMessageTopic}}} {{{commitMessageExtra}}} {{{commitMessageSuffix}}}',
    cli: false,
  },
  {
    name: 'commitBody',
    description:
      'Commit message body template. Will be appended to commit message, separated by two line returns.',
    type: 'string',
    cli: false,
  },
  {
    name: 'commitMessagePrefix',
    description:
      'Prefix to add to start of commit messages and PR titles. Uses a semantic prefix if semanticCommits enabled',
    type: 'string',
    cli: false,
  },
  {
    name: 'commitMessageAction',
    description: 'Action verb to use in commit messages and PR titles',
    type: 'string',
    default: 'Update',
    cli: false,
  },
  {
    name: 'commitMessageTopic',
    description: 'The upgrade topic/noun used in commit messages and PR titles',
    type: 'string',
    default: 'dependency {{depName}}',
    cli: false,
  },
  {
    name: 'commitMessageExtra',
    description:
      'Extra description used after the commit message topic - typically the version',
    type: 'string',
    default:
      'to {{#if isMajor}}v{{{newMajor}}}{{else}}{{#if isSingleVersion}}v{{{toVersion}}}{{else}}{{{newValue}}}{{/if}}{{/if}}',
    cli: false,
  },
  {
    name: 'commitMessageSuffix',
    description: 'Suffix to add to end of commit messages and PR titles.',
    type: 'string',
    cli: false,
  },
  {
    name: 'prTitle',
    description:
      'Pull Request title template (deprecated). Now uses commitMessage.',
    type: 'string',
    default: null,
    cli: false,
  },
  {
    name: 'prFooter',
    description: 'Pull Request footer template',
    type: 'string',
    default: `This PR has been generated by [${appName} Bot](${
      urls.homepage
    }).`,
    stage: 'global',
  },
  {
    name: 'lockFileMaintenance',
    description: 'Configuration for lock file maintenance',
    stage: 'branch',
    type: 'json',
    default: {
      enabled: false,
      recreateClosed: true,
      rebaseStalePrs: true,
      branchTopic: 'lock-file-maintenance',
      commitMessageAction: 'Lock file maintenance',
      commitMessageTopic: null,
      commitMessageExtra: null,
      schedule: ['before 5am on monday'],
      groupName: null,
    },
    cli: false,
    mergeable: true,
  },
  // Dependency Groups
  {
    name: 'lazyGrouping',
    description: 'Use group names only when multiple dependencies upgraded',
    type: 'boolean',
    default: true,
  },
  {
    name: 'groupName',
    description: 'Human understandable name for the dependency group',
    type: 'string',
    default: null,
  },
  {
    name: 'groupSlug',
    description:
      'Slug to use for group (e.g. in branch name). Will be calculated from groupName if null',
    type: 'string',
    default: null,
    cli: false,
    env: false,
  },
  {
    name: 'group',
    description: 'Config if groupName is enabled',
    type: 'json',
    default: {
      branchTopic: '{{{groupSlug}}}',
      commitMessageTopic: '{{{groupName}}}',
    },
    cli: false,
    env: false,
    mergeable: true,
  },
  // Pull Request options
  {
    name: 'labels',
    description: 'Labels to add to Pull Request',
    type: 'list',
  },
  {
    name: 'assignees',
    description:
      'Assignees for Pull Request (username in GitHub/GitLab, email address in VSTS)',
    type: 'list',
  },
  {
    name: 'reviewers',
    description:
      'Requested reviewers for Pull Requests (username in GitHub/GitLab, email or username in VSTS)',
    type: 'list',
  },
  {
    name: 'fileMatch',
    description: 'JS RegExp pattern for matching manager files',
    type: 'list',
    stage: 'repository',
    allowString: true,
    mergeable: true,
    cli: false,
    env: false,
  },
  {
    name: 'js',
    description: 'Configuration object for javascript language',
    stage: 'package',
    type: 'json',
    default: {},
    mergeable: true,
  },
  {
    name: 'npm',
    description: 'Configuration object for npm package.json renovation',
    stage: 'package',
    type: 'json',
    default: {
      fileMatch: ['(^|/)package.json$'],
      versionScheme: 'npm',
    },
    mergeable: true,
  },
  {
    name: 'meteor',
    description: 'Configuration object for meteor package.js renovation',
    stage: 'package',
    type: 'json',
    default: {
      fileMatch: ['(^|/)package.js$'],
    },
    mergeable: true,
  },
  {
    name: 'bazel',
    description: 'Configuration object for bazel WORKSPACE renovation',
    stage: 'package',
    type: 'json',
    default: {
      rollbackPrs: false,
      fileMatch: ['(^|/)WORKSPACE$'],
      prBodyDefinitions: {
        Change:
          '{{#if currentDigestShort}}`{{{currentDigestShort}}}` -> {{#if isDigest}}`{{{newDigestShort}}}`{{else}}`{{{newVersion}}}`{{/if}}{{else}}`{{{currentValue}}}` -> `{{{newValue}}}`{{/if}}',
      },
    },
    mergeable: true,
  },
  {
    name: 'buildkite',
    description: 'Configuration object for buildkite pipeline renovation',
    stage: 'package',
    type: 'json',
    default: {
      fileMatch: ['buildkite\\.ya?ml', '\\.buildkite/.+\\.ya?ml$'],
      commitMessageTopic: 'buildkite plugin {{depName}}',
      commitMessageExtra:
        'to {{#if isMajor}}v{{{newMajor}}}{{else}}{{{newValue}}}{{/if}}',
      managerBranchPrefix: 'buildkite-',
    },
    mergeable: true,
  },
  {
    name: 'golang',
    description: 'Configuration object for Go language',
    stage: 'package',
    type: 'json',
    default: {
      rollbackPrs: false,
      commitMessageTopic: 'module {{depNameShort}}',
    },
    mergeable: true,
    cli: false,
  },
  {
    name: 'gomod',
    description: 'Configuration object for Go modules renovation',
    stage: 'package',
    type: 'json',
    default: {
      fileMatch: ['(^|/)go.mod$'],
      ignorePath: ['**/vendor/**'],
    },
    mergeable: true,
  },
  {
    name: 'ruby',
    releaseStatus: 'alpha',
    description: 'Configuration object for ruby language',
    stage: 'package',
    type: 'json',
    default: {},
    mergeable: true,
    cli: false,
  },
  {
    name: 'bundler',
    releaseStatus: 'alpha',
    description: 'Configuration object for bundler Gemfiles',
    stage: 'package',
    type: 'json',
    default: {
      enabled: false,
      fileMatch: ['(^|/)Gemfile$'],
      versionScheme: 'ruby',
      ignorePath: ['**/.cache/**'],
    },
    mergeable: true,
  },
  {
    name: 'terraform',
    description: 'Configuration object for Terraform module renovation',
    stage: 'repository',
    type: 'json',
    default: {
      commitMessageTopic: 'Terraform module {{depNameShort}}',
      fileMatch: ['\\.tf$'],
      versionScheme: 'hashicorp',
    },
    mergeable: true,
  },
  {
    name: 'rust',
    releaseStatus: 'unpublished',
    description: 'Configuration option for Rust package management.',
    stage: 'package',
    type: 'json',
    default: {},
    mergeable: true,
    cli: false,
  },
  {
    name: 'cargo',
    releaseStatus: 'unpublished',
    description: 'Configuration object for Cargo crate renovation.',
    stage: 'repository',
    type: 'json',
    default: {
      enabled: false,
      commitMessageTopic: 'Rust crate {{depName}}',
      managerBranchPrefix: 'rust-',
    },
    mergeable: true,
  },
  {
    name: 'supportPolicy',
    description:
      'Dependency support policy, e.g. used for LTS vs non-LTS etc (node-only)',
    type: 'list',
    stage: 'package',
    allowString: true,
  },
  {
    name: 'node',
    description: 'Configuration object for node version renovation',
    stage: 'package',
    type: 'json',
    default: {
      commitMessageTopic: 'Node.js',
      major: {
        enabled: false,
      },
    },
    mergeable: true,
    cli: false,
  },
  {
    name: 'travis',
    description: 'Configuration object for .travis.yml node version renovation',
    stage: 'package',
    type: 'json',
    default: {
      enabled: false,
      fileMatch: ['^.travis.yml$'],
      versionScheme: 'node',
    },
    mergeable: true,
    cli: false,
  },
  {
    name: 'nvm',
    description: 'Configuration object for .nvmrc files',
    stage: 'package',
    type: 'json',
    default: {
      fileMatch: ['^.nvmrc$'],
      versionScheme: 'node',
    },
    mergeable: true,
    cli: false,
  },
  {
    name: 'docker',
    description: 'Configuration object for Docker language',
    stage: 'package',
    type: 'json',
    default: {
      versionScheme: 'docker',
      managerBranchPrefix: 'docker-',
      commitMessageTopic: '{{{depName}}} Docker tag',
      major: { enabled: false },
      rollbackPrs: false,
      commitMessageExtra:
        'to v{{#if isMajor}}{{{newMajor}}}{{else}}{{{newVersion}}}{{/if}}',
      digest: {
        branchTopic: '{{{depNameSanitized}}}-{{{currentValue}}}',
        commitMessageExtra: 'to {{newDigestShort}}',
        commitMessageTopic:
          '{{{depName}}}{{#if currentValue}}:{{{currentValue}}}{{/if}} Docker digest',
        group: {
          commitMessageTopic: '{{{groupName}}}',
          commitMessageExtra: '',
        },
      },
      pin: {
        commitMessageExtra: '',
        groupName: 'Docker digests',
        group: {
          commitMessageTopic: '{{{groupName}}}',
          branchTopic: 'digests-pin',
        },
      },
      group: {
        commitMessageTopic: '{{{groupName}}} Docker tags',
      },
    },
    mergeable: true,
    cli: false,
  },
  {
    name: 'docker-compose',
    description:
      'Configuration object for Docker Compose renovation. Also inherits settings from `docker` object.',
    stage: 'package',
    type: 'json',
    default: {
      fileMatch: ['(^|/)docker-compose[^/]*\\.ya?ml$'],
    },
    mergeable: true,
    cli: false,
  },
  {
    name: 'dockerfile',
    description: 'Configuration object for Dockerfile renovation',
    stage: 'package',
    type: 'json',
    default: {
      fileMatch: ['(^|/)Dockerfile$'],
    },
    mergeable: true,
    cli: false,
  },
  {
    name: 'kubernetes',
    description:
      'Configuration object for Kubernetes renovation. Also inherits settings from `docker` object.',
    stage: 'package',
    type: 'json',
    default: {
      fileMatch: [],
    },
    mergeable: true,
    cli: false,
  },
  {
    name: 'circleci',
    description:
      'Configuration object for CircleCI yml renovation. Also inherits settings from `docker` object.',
    stage: 'package',
    type: 'json',
    default: {
      fileMatch: ['(^|/).circleci/config.yml$'],
    },
    mergeable: true,
    cli: false,
  },
  {
    name: 'ansible',
    description:
      'Configuration object for Ansible yaml renovation. Also inherits settings from `docker` object.',
    stage: 'package',
    type: 'json',
    default: {
      fileMatch: ['(^|/)tasks/[^/]+\\.ya?ml$'],
    },
    mergeable: true,
    cli: false,
  },
  {
    name: 'composer',
    description: 'Configuration object for composer.json files',
    stage: 'package',
    type: 'json',
    default: {
      fileMatch: ['(^|/)([\\w-]*)composer.json$'],
      versionScheme: 'composer',
      ignorePath: ['**/vendor/**'],
    },
    mergeable: true,
    cli: false,
  },
  {
    name: 'php',
    description: 'Configuration object for php',
    stage: 'package',
    type: 'json',
    default: {},
    mergeable: true,
    cli: false,
  },
  {
    name: 'pip_requirements',
    description: 'Configuration object for requirements.txt files',
    stage: 'package',
    type: 'json',
    default: {
      fileMatch: ['(^|/)([\\w-]*)requirements.(txt|pip)$'],
    },
    mergeable: true,
    cli: false,
  },
  {
    name: 'pip_setup',
    releaseStatus: 'beta',
    description: 'Configuration object for setup.py files',
    stage: 'package',
    type: 'json',
    default: {
      enabled: false,
      fileMatch: ['(^|/)setup.py$'],
    },
    mergeable: true,
    cli: false,
  },
  {
    name: 'pipenv',
    releaseStatus: 'beta',
    description: 'Configuration object for Pipfile files',
    stage: 'package',
    type: 'json',
    default: {
      enabled: false,
      fileMatch: ['(^|/)Pipfile$'],
    },
    mergeable: true,
    cli: false,
  },
  {
    name: 'python',
    description: 'Configuration object for python',
    stage: 'package',
    type: 'json',
    default: {
      versionScheme: 'pep440',
    },
    mergeable: true,
    cli: false,
  },
  {
    name: 'compatibility',
    description: 'Configuration object for compatibility',
    stage: 'package',
    type: 'object',
    default: {},
    mergeable: true,
    cli: false,
  },
  {
    name: 'java',
    description: 'Configuration object for all Java package managers',
    stage: 'package',
    type: 'json',
    default: {},
    mergeable: true,
    cli: false,
  },
  {
    name: 'gradle',
    releaseStatus: 'beta',
    description: 'Configuration object for build.gradle files',
    stage: 'package',
    type: 'json',
    default: {
      enabled: false,
      fileMatch: ['\\.gradle$', '(^|/)gradle.properties$'],
      timeout: 300,
    },
    mergeable: true,
    cli: false,
  },
  {
<<<<<<< HEAD
    name: 'maven',
    description: 'Configuration object for pom.xml files',
    releaseStatus: 'unpublished',
    stage: 'package',
    type: 'json',
    default: {
      enabled: false,
      fileMatch: ['\\.pom.xml$', '(^|/)pom.xml$'],
      timeout: 300,
=======
    name: 'gradle-wrapper',
    description: 'Configuration object for gradle-wrapper.properties files',
    stage: 'package',
    type: 'json',
    default: {
      fileMatch: ['(^|/)gradle/wrapper/gradle-wrapper.properties$'],
>>>>>>> 525fed30
    },
    mergeable: true,
    cli: false,
  },
  {
    name: 'gitlabci',
    description:
      'Configuration object for GitLab CI yml renovation. Also inherits settings from `docker` object.',
    stage: 'repository',
    type: 'json',
    default: {
      fileMatch: ['^\\.gitlab-ci\\.yml$'],
    },
    mergeable: true,
    cli: false,
  },
  {
    name: 'nuget',
    description: 'Configuration object for C#/Nuget',
    stage: 'package',
    type: 'json',
    default: {
      fileMatch: ['\\.csproj$'],
    },
    mergeable: true,
    cli: false,
  },
  {
    name: 'hostRules',
    description: 'Host rules/configuration including credentials',
    type: 'list',
    stage: 'repository',
    cli: true,
    mergeable: true,
  },
  {
    name: 'prBodyDefinitions',
    description: 'Table column definitions for use in PR tables',
    type: 'object',
    mergeable: true,
    default: {
      Package: '{{{depName}}}',
      Type: '{{{depType}}}',
      Update: '{{{updateType}}}',
      'Current value': '{{{currentValue}}}',
      'New value': '{{{newValue}}}',
      Change:
        '{{#if currentValue}}`{{{currentValue}}}` -> {{/if}}`{{{newValue}}}`',
      References: '{{{references}}}',
      'Package file': '{{{packageFile}}}',
    },
  },
  {
    name: 'prBodyColumns',
    description: 'List of columns to use in PR bodies',
    type: 'list',
    default: ['Package', 'Type', 'Update', 'Change', 'References'],
  },
  {
    name: 'prBodyNotes',
    description:
      'List of additional notes/templates to be included in the Pull Request bodies.',
    type: 'list',
    default: [],
    allowString: true,
    mergeable: true,
  },
  {
    name: 'suppressNotifications',
    description:
      'Options to suppress various types of warnings and other notifications',
    type: 'list',
    default: [],
    allowedValues: [
      'prIgnoreNotification',
      'prEditNotification',
      'branchAutomergeFailure',
      'lockFileErrors',
      'deprecationWarningIssues',
      'onboardingClose',
    ],
    cli: false,
    env: false,
    mergeable: true,
  },
];

function getOptions() {
  return options;
}<|MERGE_RESOLUTION|>--- conflicted
+++ resolved
@@ -1374,7 +1374,17 @@
     cli: false,
   },
   {
-<<<<<<< HEAD
+    name: 'gradle-wrapper',
+    description: 'Configuration object for gradle-wrapper.properties files',
+    stage: 'package',
+    type: 'json',
+    default: {
+      fileMatch: ['(^|/)gradle/wrapper/gradle-wrapper.properties$'],
+    },
+    mergeable: true,
+    cli: false,
+  },
+  {
     name: 'maven',
     description: 'Configuration object for pom.xml files',
     releaseStatus: 'unpublished',
@@ -1384,14 +1394,6 @@
       enabled: false,
       fileMatch: ['\\.pom.xml$', '(^|/)pom.xml$'],
       timeout: 300,
-=======
-    name: 'gradle-wrapper',
-    description: 'Configuration object for gradle-wrapper.properties files',
-    stage: 'package',
-    type: 'json',
-    default: {
-      fileMatch: ['(^|/)gradle/wrapper/gradle-wrapper.properties$'],
->>>>>>> 525fed30
     },
     mergeable: true,
     cli: false,
