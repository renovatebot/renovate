--- conflicted
+++ resolved
@@ -371,12 +371,6 @@
       'pep440',
       'ruby',
       'semver',
-<<<<<<< HEAD
-      'semver-cargo',
-      'semver-composer',
-      'semver-hashicorp',
-=======
->>>>>>> ef24694d
     ],
     default: 'semver',
     cli: false,
