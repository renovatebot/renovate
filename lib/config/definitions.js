// const logger = require('winston');

module.exports = {
  getOptions,
};

const options = [
  {
    name: 'enabled',
    description: 'Enable or disable renovate',
    type: 'boolean',
  },
  {
    name: 'onboarding',
    description: 'Require a Configuration PR first',
    type: 'boolean',
  },
  {
    name: 'platform',
    description: 'Platform type of repository',
    type: 'string',
    default: 'github',
  },
  {
    name: 'endpoint',
<<<<<<< HEAD
    description: 'Custom GitHub or GitLab endpoint to use',
=======
    description: 'Custom endpoint to use',
>>>>>>> 7a5fd1d1
    type: 'string',
  },
  {
    name: 'token',
    description: 'Repository Auth Token',
    type: 'string',
  },
  {
    name: 'repositories',
    description: 'GitHub repositories',
    type: 'list',
    cli: false,
  },
  {
    name: 'packageFiles',
    description: 'Package file paths',
    type: 'list',
  },
  {
    name: 'depTypes',
    description: 'Dependency types',
    type: 'list',
    default: ['dependencies', 'devDependencies', 'optionalDependencies'],
  },
  // Version behaviour
  {
    name: 'ignoreDeps',
    description: 'Dependencies to ignore',
    type: 'list',
  },
  {
    name: 'ignoreFuture',
    description: 'Ignore versions tagged as "future"',
    type: 'boolean',
  },
  {
    name: 'ignoreUnstable',
    description: 'Ignore versions with unstable semver',
    type: 'boolean',
  },
  {
    name: 'respectLatest',
    description: 'Ignore versions newer than npm "latest" version',
    type: 'boolean',
  },
  // PR Behaviour
  {
    name: 'recreateClosed',
    description: 'Recreate PRs even if same ones were closed previously',
    type: 'boolean',
    default: false,
  },
  {
    name: 'rebaseStalePrs',
    description: 'Rebase stale PRs',
    type: 'boolean',
    default: false,
  },
  // String templates
  {
    name: 'branchName',
    description: 'Branch name template',
    type: 'string',
    default: 'renovate/{{depName}}-{{newVersionMajor}}.x',
    cli: false,
    env: false,
  },
  {
    name: 'commitMessage',
    description: 'Commit message template',
    type: 'string',
    default: 'Update dependency {{depName}} to version {{newVersion}}',
    cli: false,
    env: false,
  },
  {
    name: 'prTitle',
    description: 'Pull Request title template',
    type: 'string',
    default: '{{#if isPin}}Pin{{else}}Update{{/if}} dependency {{depName}} to version {{#if isMajor}}{{newVersionMajor}}.x{{else}}{{newVersion}}{{/if}}',
    cli: false,
    env: false,
  },
  {
    name: 'prBody',
    description: 'Pull Request body template',
    type: 'string',
    default: 'This Pull Request updates dependency {{depName}} from version {{currentVersion}} to {{newVersion}}\n\n{{changelog}}',
    cli: false,
    env: false,
  },
  // Pull Request options
  {
    name: 'labels',
    description: 'Labels to add to Pull Request',
    type: 'list',
  },
  {
    name: 'assignees',
    description: 'Assignees for Pull Request',
    type: 'list',
  },
  {
    name: 'reviewers',
    description: 'Requested reviewers for Pull Requests',
    type: 'list',
  },
  // Debug options
  {
    name: 'logLevel',
    description: 'Logging level',
    type: 'string',
    default: 'info',
    env: 'LOG_LEVEL',
  },
];

function getOptions() {
  return options;
}<|MERGE_RESOLUTION|>--- conflicted
+++ resolved
@@ -23,11 +23,7 @@
   },
   {
     name: 'endpoint',
-<<<<<<< HEAD
     description: 'Custom GitHub or GitLab endpoint to use',
-=======
-    description: 'Custom endpoint to use',
->>>>>>> 7a5fd1d1
     type: 'string',
   },
   {
