import is from '@sindresorhus/is';
import { dequal } from 'dequal';
import type { RenovateConfig } from '../types';
import { RemovePropertyMigration } from './base/remove-property-migration';
import { RenamePropertyMigration } from './base/rename-property-migration';
import { AutomergeMajorMigration } from './custom/automerge-major-migration';
import { AutomergeMigration } from './custom/automerge-migration';
import { AutomergeMinorMigration } from './custom/automerge-minor-migration';
import { AutomergePatchMigration } from './custom/automerge-patch-migration';
import { AutomergeTypeMigration } from './custom/automerge-type-migration';
import { AzureGitLabAutomergeMigration } from './custom/azure-gitlab-automerge-migration';
import { BaseBranchMigration } from './custom/base-branch-migration';
import { BinarySourceMigration } from './custom/binary-source-migration';
import { BranchNameMigration } from './custom/branch-name-migration';
import { BranchPrefixMigration } from './custom/branch-prefix-migration';
import { CompatibilityMigration } from './custom/compatibility-migration';
import { ComposerIgnorePlatformReqsMigration } from './custom/composer-ignore-platform-reqs-migration';
import { DryRunMigration } from './custom/dry-run-migration';
import { EnabledManagersMigration } from './custom/enabled-managers-migration';
import { ExtendsMigration } from './custom/extends-migration';
import { GoModTidyMigration } from './custom/go-mod-tidy-migration';
import { HostRulesMigration } from './custom/host-rules-migration';
import { IgnoreNodeModulesMigration } from './custom/ignore-node-modules-migration';
import { IgnoreNpmrcFileMigration } from './custom/ignore-npmrc-file-migration';
import { MatchStringsMigration } from './custom/match-strings-migration';
import { NodeMigration } from './custom/node-migration';
import { PackageNameMigration } from './custom/package-name-migration';
import { PackagePatternMigration } from './custom/package-pattern-migration';
import { PackageRulesMigration } from './custom/package-rules-migration';
import { PackagesMigration } from './custom/packages-migration';
import { PathRulesMigration } from './custom/path-rules-migration';
import { PinVersionsMigration } from './custom/pin-versions-migration';
import { PostUpdateOptionsMigration } from './custom/post-update-options-migration';
import { RaiseDeprecationWarningsMigration } from './custom/raise-deprecation-warnings-migration';
import { RebaseConflictedPrs } from './custom/rebase-conflicted-prs-migration';
import { RebaseStalePrsMigration } from './custom/rebase-stale-prs-migration';
import { RenovateForkMigration } from './custom/renovate-fork-migration';
import { RequireConfigMigration } from './custom/require-config-migration';
import { RequiredStatusChecksMigration } from './custom/required-status-checks-migration';
import { ScheduleMigration } from './custom/schedule-migration';
import { SemanticCommitsMigration } from './custom/semantic-commits-migration';
import { SemanticPrefixMigration } from './custom/semantic-prefix-migration';
import { SeparateMajorReleasesMigration } from './custom/separate-major-release-migration';
import { SeparateMultipleMajorMigration } from './custom/separate-multiple-major-migration';
import { SuppressNotificationsMigration } from './custom/suppress-notifications-migration';
import { TrustLevelMigration } from './custom/trust-level-migration';
import { UnpublishSafeMigration } from './custom/unpublish-safe-migration';
import { UpgradeInRangeMigration } from './custom/upgrade-in-range-migration';
import { VersionStrategyMigration } from './custom/version-strategy-migration';
import type { Migration, MigrationConstructor } from './types';

export class MigrationsService {
  static readonly removedProperties: ReadonlySet<string> = new Set([
    'deepExtract',
    'gitFs',
    'groupBranchName',
    'groupCommitMessage',
    'groupPrBody',
    'groupPrTitle',
    'lazyGrouping',
    'maintainYarnLock',
    'statusCheckVerify',
    'supportPolicy',
    'yarnCacheFolder',
    'yarnMaintenanceBranchName',
    'yarnMaintenanceCommitMessage',
    'yarnMaintenancePrBody',
    'yarnMaintenancePrTitle',
  ]);

  static readonly renamedProperties: ReadonlyMap<string, string> = new Map([
    ['endpoints', 'hostRules'],
    ['excludedPackageNames', 'excludePackageNames'],
    ['exposeEnv', 'exposeAllEnv'],
    ['managerBranchPrefix', 'additionalBranchPrefix'],
    ['multipleMajorPrs', 'separateMultipleMajor'],
    ['separatePatchReleases', 'separateMinorPatch'],
    ['versionScheme', 'versioning'],
    ['lookupNameTemplate', 'packageNameTemplate'],
    ['aliases', 'registryAliases'],
    ['masterIssue', 'dependencyDashboard'],
    ['masterIssueApproval', 'dependencyDashboardApproval'],
    ['masterIssueAutoclose', 'dependencyDashboardAutoclose'],
    ['masterIssueHeader', 'dependencyDashboardHeader'],
    ['masterIssueFooter', 'dependencyDashboardFooter'],
    ['masterIssueTitle', 'dependencyDashboardTitle'],
    ['masterIssueLabels', 'dependencyDashboardLabels'],
  ]);

  static readonly customMigrations: ReadonlyArray<MigrationConstructor> = [
    AutomergeMajorMigration,
    AutomergeMigration,
    AutomergeMinorMigration,
    AutomergePatchMigration,
    AutomergeTypeMigration,
    AzureGitLabAutomergeMigration,
    BaseBranchMigration,
    BinarySourceMigration,
    BranchNameMigration,
    BranchPrefixMigration,
    CompatibilityMigration,
    ComposerIgnorePlatformReqsMigration,
    EnabledManagersMigration,
    ExtendsMigration,
    GoModTidyMigration,
    HostRulesMigration,
    IgnoreNodeModulesMigration,
    IgnoreNpmrcFileMigration,
    MatchStringsMigration,
    PackageNameMigration,
    PackagePatternMigration,
    PackagesMigration,
    PathRulesMigration,
    PinVersionsMigration,
    PostUpdateOptionsMigration,
    RaiseDeprecationWarningsMigration,
    RebaseConflictedPrs,
    RebaseStalePrsMigration,
    RenovateForkMigration,
    RequiredStatusChecksMigration,
    ScheduleMigration,
    SemanticCommitsMigration,
    SeparateMajorReleasesMigration,
    SeparateMultipleMajorMigration,
    SuppressNotificationsMigration,
    TrustLevelMigration,
    UnpublishSafeMigration,
    UpgradeInRangeMigration,
    VersionStrategyMigration,
    DryRunMigration,
    RequireConfigMigration,
<<<<<<< HEAD
    PackageRulesMigration,
=======
    NodeMigration,
    SemanticPrefixMigration,
>>>>>>> 8b9d038f
  ];

  static run(originalConfig: RenovateConfig): RenovateConfig {
    const migratedConfig: RenovateConfig = {};
    const migrations = this.getMigrations(originalConfig, migratedConfig);

    for (const [key, value] of Object.entries(originalConfig)) {
      migratedConfig[key] ??= value;
      const migration = MigrationsService.#getMigration(migrations, key);

      if (migration) {
        migration.run(value, key);

        if (migration.deprecated) {
          delete migratedConfig[key];
        }
      }
    }

    return migratedConfig;
  }

  static isMigrated(
    originalConfig: RenovateConfig,
    migratedConfig: RenovateConfig
  ): boolean {
    return !dequal(originalConfig, migratedConfig);
  }

  protected static getMigrations(
    originalConfig: RenovateConfig,
    migratedConfig: RenovateConfig
  ): ReadonlyArray<Migration> {
    const migrations: Migration[] = [];

    for (const propertyName of MigrationsService.removedProperties) {
      migrations.push(
        new RemovePropertyMigration(
          propertyName,
          originalConfig,
          migratedConfig
        )
      );
    }

    for (const [
      oldPropertyName,
      newPropertyName,
    ] of MigrationsService.renamedProperties.entries()) {
      migrations.push(
        new RenamePropertyMigration(
          oldPropertyName,
          newPropertyName,
          originalConfig,
          migratedConfig
        )
      );
    }

    for (const CustomMigration of this.customMigrations) {
      migrations.push(new CustomMigration(originalConfig, migratedConfig));
    }

    return migrations;
  }

  static #getMigration(
    migrations: ReadonlyArray<Migration>,
    key: string
  ): Migration | undefined {
    return migrations.find((migration) => {
      if (is.regExp(migration.propertyName)) {
        return migration.propertyName.test(key);
      }

      return migration.propertyName === key;
    });
  }
}<|MERGE_RESOLUTION|>--- conflicted
+++ resolved
@@ -129,12 +129,9 @@
     VersionStrategyMigration,
     DryRunMigration,
     RequireConfigMigration,
-<<<<<<< HEAD
     PackageRulesMigration,
-=======
     NodeMigration,
     SemanticPrefixMigration,
->>>>>>> 8b9d038f
   ];
 
   static run(originalConfig: RenovateConfig): RenovateConfig {
