--- conflicted
+++ resolved
@@ -137,16 +137,13 @@
     DryRunMigration,
     RequireConfigMigration,
     PackageFilesMigration,
-<<<<<<< HEAD
     DepTypesMigration,
     DependenciesMigration,
     DevDependenciesMigration,
     OptionalDependenciesMigration,
     PeerDependenciesMigration,
     EnginesMigration,
-=======
     PackageRulesMigration,
->>>>>>> 210695c1
     NodeMigration,
     SemanticPrefixMigration,
   ];
