--- conflicted
+++ resolved
@@ -23,11 +23,8 @@
 import { IgnoreNodeModulesMigration } from './custom/ignore-node-modules-migration';
 import { IgnoreNpmrcFileMigration } from './custom/ignore-npmrc-file-migration';
 import { MatchStringsMigration } from './custom/match-strings-migration';
-<<<<<<< HEAD
+import { NodeMigration } from './custom/node-migration';
 import { PackageFilesMigration } from './custom/package-files-migration';
-=======
-import { NodeMigration } from './custom/node-migration';
->>>>>>> 8b9d038f
 import { PackageNameMigration } from './custom/package-name-migration';
 import { PackagePatternMigration } from './custom/package-pattern-migration';
 import { PackagesMigration } from './custom/packages-migration';
@@ -132,11 +129,8 @@
     VersionStrategyMigration,
     DryRunMigration,
     RequireConfigMigration,
-<<<<<<< HEAD
     PackageFilesMigration,
-=======
     NodeMigration,
->>>>>>> 8b9d038f
     SemanticPrefixMigration,
   ];
 
