--- conflicted
+++ resolved
@@ -130,13 +130,10 @@
     VersionStrategyMigration,
     DryRunMigration,
     RequireConfigMigration,
-<<<<<<< HEAD
+    PackageFilesMigration,
     DepTypesMigration,
-=======
-    PackageFilesMigration,
     NodeMigration,
     SemanticPrefixMigration,
->>>>>>> 2b99939c
   ];
 
   static run(originalConfig: RenovateConfig): RenovateConfig {
