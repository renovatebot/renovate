import is from '@sindresorhus/is';
import { dequal } from 'dequal';
import type { RenovateConfig } from '../types';
import { RemovePropertyMigration } from './base/remove-property-migration';
import { RenamePropertyMigration } from './base/rename-property-migration';
import { AutomergeMajorMigration } from './custom/automerge-major-migration';
import { AutomergeMigration } from './custom/automerge-migration';
import { AutomergeMinorMigration } from './custom/automerge-minor-migration';
import { AutomergePatchMigration } from './custom/automerge-patch-migration';
import { AutomergeTypeMigration } from './custom/automerge-type-migration';
import { AzureGitLabAutomergeMigration } from './custom/azure-gitlab-automerge-migration';
import { BaseBranchMigration } from './custom/base-branch-migration';
import { BinarySourceMigration } from './custom/binary-source-migration';
import { BranchNameMigration } from './custom/branch-name-migration';
import { BranchPrefixMigration } from './custom/branch-prefix-migration';
import { CompatibilityMigration } from './custom/compatibility-migration';
import { ComposerIgnorePlatformReqsMigration } from './custom/composer-ignore-platform-reqs-migration';
import { DryRunMigration } from './custom/dry-run-migration';
import { EnabledManagersMigration } from './custom/enabled-managers-migration';
import { ExtendsMigration } from './custom/extends-migration';
import { GoModTidyMigration } from './custom/go-mod-tidy-migration';
import { HostRulesMigration } from './custom/host-rules-migration';
import { IgnoreNodeModulesMigration } from './custom/ignore-node-modules-migration';
import { IgnoreNpmrcFileMigration } from './custom/ignore-npmrc-file-migration';
import { MatchStringsMigration } from './custom/match-strings-migration';
import { NodeMigration } from './custom/node-migration';
import { PackageNameMigration } from './custom/package-name-migration';
import { PackagePatternMigration } from './custom/package-pattern-migration';
import { PackagesMigration } from './custom/packages-migration';
import { PathRulesMigration } from './custom/path-rules-migration';
import { PinVersionsMigration } from './custom/pin-versions-migration';
import { PostUpdateOptionsMigration } from './custom/post-update-options-migration';
import { RaiseDeprecationWarningsMigration } from './custom/raise-deprecation-warnings-migration';
import { RebaseConflictedPrs } from './custom/rebase-conflicted-prs-migration';
import { RebaseStalePrsMigration } from './custom/rebase-stale-prs-migration';
import { RenovateForkMigration } from './custom/renovate-fork-migration';
import { RequireConfigMigration } from './custom/require-config-migration';
import { RequiredStatusChecksMigration } from './custom/required-status-checks-migration';
import { ScheduleMigration } from './custom/schedule-migration';
import { SemanticCommitsMigration } from './custom/semantic-commits-migration';
import { SemanticPrefixMigration } from './custom/semantic-prefix-migration';
import { SeparateMajorReleasesMigration } from './custom/separate-major-release-migration';
import { SeparateMultipleMajorMigration } from './custom/separate-multiple-major-migration';
import { SuppressNotificationsMigration } from './custom/suppress-notifications-migration';
import { TrustLevelMigration } from './custom/trust-level-migration';
import { UnpublishSafeMigration } from './custom/unpublish-safe-migration';
import { UpgradeInRangeMigration } from './custom/upgrade-in-range-migration';
import { VersionStrategyMigration } from './custom/version-strategy-migration';
import type { Migration, MigrationConstructor } from './types';

export class MigrationsService {
  static readonly removedProperties: ReadonlySet<string> = new Set([
    'deepExtract',
    'gitFs',
    'groupBranchName',
    'groupCommitMessage',
    'groupPrBody',
    'groupPrTitle',
    'lazyGrouping',
    'maintainYarnLock',
    'statusCheckVerify',
    'supportPolicy',
    'yarnCacheFolder',
    'yarnMaintenanceBranchName',
    'yarnMaintenanceCommitMessage',
    'yarnMaintenancePrBody',
    'yarnMaintenancePrTitle',
  ]);

  static readonly renamedProperties: ReadonlyMap<string, string> = new Map([
    ['endpoints', 'hostRules'],
    ['excludedPackageNames', 'excludePackageNames'],
    ['exposeEnv', 'exposeAllEnv'],
    ['managerBranchPrefix', 'additionalBranchPrefix'],
    ['multipleMajorPrs', 'separateMultipleMajor'],
    ['separatePatchReleases', 'separateMinorPatch'],
    ['versionScheme', 'versioning'],
    ['lookupNameTemplate', 'packageNameTemplate'],
    ['aliases', 'registryAliases'],
    ['masterIssue', 'dependencyDashboard'],
    ['masterIssueApproval', 'dependencyDashboardApproval'],
    ['masterIssueAutoclose', 'dependencyDashboardAutoclose'],
    ['masterIssueHeader', 'dependencyDashboardHeader'],
    ['masterIssueFooter', 'dependencyDashboardFooter'],
    ['masterIssueTitle', 'dependencyDashboardTitle'],
    ['masterIssueLabels', 'dependencyDashboardLabels'],
  ]);

  static readonly customMigrations: ReadonlyArray<MigrationConstructor> = [
    AutomergeMajorMigration,
    AutomergeMigration,
    AutomergeMinorMigration,
    AutomergePatchMigration,
    AutomergeTypeMigration,
    AzureGitLabAutomergeMigration,
    BaseBranchMigration,
    BinarySourceMigration,
    BranchNameMigration,
    BranchPrefixMigration,
    CompatibilityMigration,
    ComposerIgnorePlatformReqsMigration,
    EnabledManagersMigration,
    ExtendsMigration,
    GoModTidyMigration,
    HostRulesMigration,
    IgnoreNodeModulesMigration,
    IgnoreNpmrcFileMigration,
    MatchStringsMigration,
    PackageNameMigration,
    PackagePatternMigration,
    PackagesMigration,
    PathRulesMigration,
    PinVersionsMigration,
    PostUpdateOptionsMigration,
    RaiseDeprecationWarningsMigration,
    RebaseConflictedPrs,
    RebaseStalePrsMigration,
    RenovateForkMigration,
    RequiredStatusChecksMigration,
    ScheduleMigration,
    SemanticCommitsMigration,
    SeparateMajorReleasesMigration,
    SeparateMultipleMajorMigration,
    SuppressNotificationsMigration,
    TrustLevelMigration,
    UnpublishSafeMigration,
    UpgradeInRangeMigration,
    VersionStrategyMigration,
    DryRunMigration,
    RequireConfigMigration,
<<<<<<< HEAD
    NodeMigration,
=======
    SemanticPrefixMigration,
>>>>>>> 895218d2
  ];

  static run(originalConfig: RenovateConfig): RenovateConfig {
    const migratedConfig: RenovateConfig = {};
    const migrations = this.getMigrations(originalConfig, migratedConfig);

    for (const [key, value] of Object.entries(originalConfig)) {
      migratedConfig[key] ??= value;
      const migration = MigrationsService.#getMigration(migrations, key);

      if (migration) {
        migration.run(value, key);

        if (migration.deprecated) {
          delete migratedConfig[key];
        }
      }
    }

    return migratedConfig;
  }

  static isMigrated(
    originalConfig: RenovateConfig,
    migratedConfig: RenovateConfig
  ): boolean {
    return !dequal(originalConfig, migratedConfig);
  }

  protected static getMigrations(
    originalConfig: RenovateConfig,
    migratedConfig: RenovateConfig
  ): ReadonlyArray<Migration> {
    const migrations: Migration[] = [];

    for (const propertyName of MigrationsService.removedProperties) {
      migrations.push(
        new RemovePropertyMigration(
          propertyName,
          originalConfig,
          migratedConfig
        )
      );
    }

    for (const [
      oldPropertyName,
      newPropertyName,
    ] of MigrationsService.renamedProperties.entries()) {
      migrations.push(
        new RenamePropertyMigration(
          oldPropertyName,
          newPropertyName,
          originalConfig,
          migratedConfig
        )
      );
    }

    for (const CustomMigration of this.customMigrations) {
      migrations.push(new CustomMigration(originalConfig, migratedConfig));
    }

    return migrations;
  }

  static #getMigration(
    migrations: ReadonlyArray<Migration>,
    key: string
  ): Migration | undefined {
    return migrations.find((migration) => {
      if (is.regExp(migration.propertyName)) {
        return migration.propertyName.test(key);
      }

      return migration.propertyName === key;
    });
  }
}<|MERGE_RESOLUTION|>--- conflicted
+++ resolved
@@ -128,11 +128,8 @@
     VersionStrategyMigration,
     DryRunMigration,
     RequireConfigMigration,
-<<<<<<< HEAD
     NodeMigration,
-=======
     SemanticPrefixMigration,
->>>>>>> 895218d2
   ];
 
   static run(originalConfig: RenovateConfig): RenovateConfig {
