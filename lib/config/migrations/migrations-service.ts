import is from '@sindresorhus/is';
import { dequal } from 'dequal';
import type { RenovateConfig } from '../types';
import { RemovePropertyMigration } from './base/remove-property-migration';
import { RenamePropertyMigration } from './base/rename-property-migration';
import { AutomergeMajorMigration } from './custom/automerge-major-migration';
import { AutomergeMigration } from './custom/automerge-migration';
import { AutomergeMinorMigration } from './custom/automerge-minor-migration';
import { AutomergePatchMigration } from './custom/automerge-patch-migration';
import { AutomergeTypeMigration } from './custom/automerge-type-migration';
import { AzureGitLabAutomergeMigration } from './custom/azure-gitlab-automerge-migration';
import { BaseBranchMigration } from './custom/base-branch-migration';
import { BinarySourceMigration } from './custom/binary-source-migration';
import { BranchNameMigration } from './custom/branch-name-migration';
import { BranchPrefixMigration } from './custom/branch-prefix-migration';
import { CompatibilityMigration } from './custom/compatibility-migration';
import { ComposerIgnorePlatformReqsMigration } from './custom/composer-ignore-platform-reqs-migration';
import { DryRunMigration } from './custom/dry-run-migration';
import { EnabledManagersMigration } from './custom/enabled-managers-migration';
import { ExtendsMigration } from './custom/extends-migration';
import { GoModTidyMigration } from './custom/go-mod-tidy-migration';
import { HostRulesMigration } from './custom/host-rules-migration';
import { IgnoreNodeModulesMigration } from './custom/ignore-node-modules-migration';
import { IgnoreNpmrcFileMigration } from './custom/ignore-npmrc-file-migration';
import { MasterIssueMigration } from './custom/master-issue-migration';
import { MatchStringsMigration } from './custom/match-strings-migration';
import { PackageNameMigration } from './custom/package-name-migration';
import { PackagePatternMigration } from './custom/package-pattern-migration';
import { PackagesMigration } from './custom/packages-migration';
import { PathRulesMigration } from './custom/path-rules-migration';
import { PinVersionsMigration } from './custom/pin-versions-migration';
import { RaiseDeprecationWarningsMigration } from './custom/raise-deprecation-warnings-migration';
import { RebaseConflictedPrs } from './custom/rebase-conflicted-prs-migration';
import { RebaseStalePrsMigration } from './custom/rebase-stale-prs-migration';
import { RenovateForkMigration } from './custom/renovate-fork-migration';
import { RequireConfigMigration } from './custom/require-config-migration';
import { RequiredStatusChecksMigration } from './custom/required-status-checks-migration';
import { ScheduleMigration } from './custom/schedule-migration';
import { SemanticCommitsMigration } from './custom/semantic-commits-migration';
import { SeparateMajorReleasesMigration } from './custom/separate-major-release-migration';
import { SeparateMultipleMajorMigration } from './custom/separate-multiple-major-migration';
import { SuppressNotificationsMigration } from './custom/suppress-notifications-migration';
import { TrustLevelMigration } from './custom/trust-level-migration';
import { UnpublishSafeMigration } from './custom/unpublish-safe-migration';
import { UpgradeInRangeMigration } from './custom/upgrade-in-range-migration';
import { VersionStrategyMigration } from './custom/version-strategy-migration';
import type { Migration, MigrationConstructor } from './types';

export class MigrationsService {
  static readonly removedProperties: ReadonlySet<string> = new Set([
    'deepExtract',
    'gitFs',
    'groupBranchName',
    'groupCommitMessage',
    'groupPrBody',
    'groupPrTitle',
    'lazyGrouping',
    'maintainYarnLock',
    'statusCheckVerify',
    'supportPolicy',
    'yarnCacheFolder',
    'yarnMaintenanceBranchName',
    'yarnMaintenanceCommitMessage',
    'yarnMaintenancePrBody',
    'yarnMaintenancePrTitle',
  ]);

  static readonly renamedProperties: ReadonlyMap<string, string> = new Map([
    ['endpoints', 'hostRules'],
    ['excludedPackageNames', 'excludePackageNames'],
    ['exposeEnv', 'exposeAllEnv'],
    ['managerBranchPrefix', 'additionalBranchPrefix'],
    ['multipleMajorPrs', 'separateMultipleMajor'],
    ['separatePatchReleases', 'separateMinorPatch'],
    ['versionScheme', 'versioning'],
    ['lookupNameTemplate', 'packageNameTemplate'],
  ]);

  static readonly customMigrations: ReadonlyArray<MigrationConstructor> = [
    AutomergeMajorMigration,
    AutomergeMigration,
    AutomergeMinorMigration,
    AutomergePatchMigration,
    AutomergeTypeMigration,
    AzureGitLabAutomergeMigration,
    BaseBranchMigration,
    BinarySourceMigration,
    BranchNameMigration,
    BranchPrefixMigration,
    CompatibilityMigration,
    ComposerIgnorePlatformReqsMigration,
    DryRunMigration,
    EnabledManagersMigration,
    ExtendsMigration,
    GoModTidyMigration,
    HostRulesMigration,
    IgnoreNodeModulesMigration,
    IgnoreNpmrcFileMigration,
    MasterIssueMigration,
    MatchStringsMigration,
    PackageNameMigration,
    PackagePatternMigration,
    PackagesMigration,
    PathRulesMigration,
    PinVersionsMigration,
    RaiseDeprecationWarningsMigration,
    RebaseConflictedPrs,
    RebaseStalePrsMigration,
    RenovateForkMigration,
    RequiredStatusChecksMigration,
    ScheduleMigration,
    SemanticCommitsMigration,
    SeparateMajorReleasesMigration,
    SeparateMultipleMajorMigration,
    SuppressNotificationsMigration,
    TrustLevelMigration,
    UnpublishSafeMigration,
    UpgradeInRangeMigration,
    VersionStrategyMigration,
<<<<<<< HEAD
=======
    DryRunMigration,
    RequireConfigMigration,
>>>>>>> 5ae75f59
  ];

  static run(originalConfig: RenovateConfig): RenovateConfig {
    const migratedConfig: RenovateConfig = {};
    const migrations = this.getMigrations(originalConfig, migratedConfig);

    for (const [key, value] of Object.entries(originalConfig)) {
      migratedConfig[key] ??= value;
      const migration = MigrationsService.#getMigration(migrations, key);

      if (migration) {
        migration.run(value, key);

        if (migration.deprecated) {
          delete migratedConfig[key];
        }
      }
    }

    return migratedConfig;
  }

  static isMigrated(
    originalConfig: RenovateConfig,
    migratedConfig: RenovateConfig
  ): boolean {
    return !dequal(originalConfig, migratedConfig);
  }

  protected static getMigrations(
    originalConfig: RenovateConfig,
    migratedConfig: RenovateConfig
  ): ReadonlyArray<Migration> {
    const migrations: Migration[] = [];

    for (const propertyName of MigrationsService.removedProperties) {
      migrations.push(
        new RemovePropertyMigration(
          propertyName,
          originalConfig,
          migratedConfig
        )
      );
    }

    for (const [
      oldPropertyName,
      newPropertyName,
    ] of MigrationsService.renamedProperties.entries()) {
      migrations.push(
        new RenamePropertyMigration(
          oldPropertyName,
          newPropertyName,
          originalConfig,
          migratedConfig
        )
      );
    }

    for (const CustomMigration of this.customMigrations) {
      migrations.push(new CustomMigration(originalConfig, migratedConfig));
    }

    return migrations;
  }

  static #getMigration(
    migrations: ReadonlyArray<Migration>,
    key: string
  ): Migration | undefined {
    return migrations.find((migration) => {
      if (is.regExp(migration.propertyName)) {
        return migration.propertyName.test(key);
      }

      return migration.propertyName === key;
    });
  }
}<|MERGE_RESOLUTION|>--- conflicted
+++ resolved
@@ -90,6 +90,7 @@
     CompatibilityMigration,
     ComposerIgnorePlatformReqsMigration,
     DryRunMigration,
+    DryRunMigration,
     EnabledManagersMigration,
     ExtendsMigration,
     GoModTidyMigration,
@@ -107,6 +108,7 @@
     RebaseConflictedPrs,
     RebaseStalePrsMigration,
     RenovateForkMigration,
+    RequireConfigMigration,
     RequiredStatusChecksMigration,
     ScheduleMigration,
     SemanticCommitsMigration,
@@ -117,11 +119,6 @@
     UnpublishSafeMigration,
     UpgradeInRangeMigration,
     VersionStrategyMigration,
-<<<<<<< HEAD
-=======
-    DryRunMigration,
-    RequireConfigMigration,
->>>>>>> 5ae75f59
   ];
 
   static run(originalConfig: RenovateConfig): RenovateConfig {
