import is from '@sindresorhus/is';
import { dequal } from 'dequal';
import type { RenovateConfig } from '../types';
import { RemovePropertyMigration } from './base/remove-property-migration';
import { RenamePropertyMigration } from './base/rename-property-migration';
import { AutomergeMajorMigration } from './custom/automerge-major-migration';
import { AutomergeMigration } from './custom/automerge-migration';
import { AutomergeMinorMigration } from './custom/automerge-minor-migration';
import { AutomergePatchMigration } from './custom/automerge-patch-migration';
import { AutomergeTypeMigration } from './custom/automerge-type-migration';
import { AzureGitLabAutomergeMigration } from './custom/azure-gitlab-automerge-migration';
import { BaseBranchMigration } from './custom/base-branch-migration';
import { BinarySourceMigration } from './custom/binary-source-migration';
import { BranchNameMigration } from './custom/branch-name-migration';
import { BranchPrefixMigration } from './custom/branch-prefix-migration';
import { CompatibilityMigration } from './custom/compatibility-migration';
import { ComposerIgnorePlatformReqsMigration } from './custom/composer-ignore-platform-reqs-migration';
import { DryRunMigration } from './custom/dry-run-migration';
import { EnabledManagersMigration } from './custom/enabled-managers-migration';
import { ExtendsMigration } from './custom/extends-migration';
import { GoModTidyMigration } from './custom/go-mod-tidy-migration';
import { HostRulesMigration } from './custom/host-rules-migration';
import { IgnoreNodeModulesMigration } from './custom/ignore-node-modules-migration';
import { IgnoreNpmrcFileMigration } from './custom/ignore-npmrc-file-migration';
<<<<<<< HEAD
import { MasterIssueMigration } from './custom/master-issue-migration';
=======
import { MatchStringsMigration } from './custom/match-strings-migration';
>>>>>>> 7b55a7d2
import { PackageNameMigration } from './custom/package-name-migration';
import { PackagePatternMigration } from './custom/package-pattern-migration';
import { PackagesMigration } from './custom/packages-migration';
import { PathRulesMigration } from './custom/path-rules-migration';
import { PinVersionsMigration } from './custom/pin-versions-migration';
import { RaiseDeprecationWarningsMigration } from './custom/raise-deprecation-warnings-migration';
import { RebaseConflictedPrs } from './custom/rebase-conflicted-prs-migration';
import { RebaseStalePrsMigration } from './custom/rebase-stale-prs-migration';
import { RenovateForkMigration } from './custom/renovate-fork-migration';
import { RequiredStatusChecksMigration } from './custom/required-status-checks-migration';
import { ScheduleMigration } from './custom/schedule-migration';
import { SemanticCommitsMigration } from './custom/semantic-commits-migration';
import { SeparateMajorReleasesMigration } from './custom/separate-major-release-migration';
import { SeparateMultipleMajorMigration } from './custom/separate-multiple-major-migration';
import { SuppressNotificationsMigration } from './custom/suppress-notifications-migration';
import { TrustLevelMigration } from './custom/trust-level-migration';
import { UnpublishSafeMigration } from './custom/unpublish-safe-migration';
import { UpgradeInRangeMigration } from './custom/upgrade-in-range-migration';
import { VersionStrategyMigration } from './custom/version-strategy-migration';
import type { Migration, MigrationConstructor } from './types';

export class MigrationsService {
  static readonly removedProperties: ReadonlySet<string> = new Set([
    'deepExtract',
    'gitFs',
    'groupBranchName',
    'groupCommitMessage',
    'groupPrBody',
    'groupPrTitle',
    'lazyGrouping',
    'maintainYarnLock',
    'statusCheckVerify',
    'supportPolicy',
    'yarnCacheFolder',
    'yarnMaintenanceBranchName',
    'yarnMaintenanceCommitMessage',
    'yarnMaintenancePrBody',
    'yarnMaintenancePrTitle',
  ]);

  static readonly renamedProperties: ReadonlyMap<string, string> = new Map([
    ['endpoints', 'hostRules'],
    ['excludedPackageNames', 'excludePackageNames'],
    ['exposeEnv', 'exposeAllEnv'],
    ['managerBranchPrefix', 'additionalBranchPrefix'],
    ['multipleMajorPrs', 'separateMultipleMajor'],
    ['separatePatchReleases', 'separateMinorPatch'],
    ['versionScheme', 'versioning'],
    ['lookupNameTemplate', 'packageNameTemplate'],
  ]);

  static readonly customMigrations: ReadonlyArray<MigrationConstructor> = [
    AutomergeMajorMigration,
    AutomergeMigration,
    AutomergeMinorMigration,
    AutomergePatchMigration,
    AutomergeTypeMigration,
    AzureGitLabAutomergeMigration,
    BaseBranchMigration,
    BinarySourceMigration,
    BranchNameMigration,
    BranchPrefixMigration,
    CompatibilityMigration,
    ComposerIgnorePlatformReqsMigration,
    EnabledManagersMigration,
    ExtendsMigration,
    GoModTidyMigration,
    HostRulesMigration,
    IgnoreNodeModulesMigration,
    IgnoreNpmrcFileMigration,
<<<<<<< HEAD
    MasterIssueMigration,
=======
    MatchStringsMigration,
>>>>>>> 7b55a7d2
    PackageNameMigration,
    PackagePatternMigration,
    PackagesMigration,
    PathRulesMigration,
    PinVersionsMigration,
    RaiseDeprecationWarningsMigration,
    RebaseConflictedPrs,
    RebaseStalePrsMigration,
    RenovateForkMigration,
    RequiredStatusChecksMigration,
    ScheduleMigration,
    SemanticCommitsMigration,
    SeparateMajorReleasesMigration,
    SeparateMultipleMajorMigration,
    SuppressNotificationsMigration,
    TrustLevelMigration,
    UnpublishSafeMigration,
    UpgradeInRangeMigration,
    VersionStrategyMigration,
    DryRunMigration,
  ];

  static run(originalConfig: RenovateConfig): RenovateConfig {
    const migratedConfig: RenovateConfig = {};
    const migrations = this.getMigrations(originalConfig, migratedConfig);

    for (const [key, value] of Object.entries(originalConfig)) {
      migratedConfig[key] ??= value;
      const migration = MigrationsService.#getMigration(migrations, key);

      if (migration) {
        migration.run(value, key);

        if (migration.deprecated) {
          delete migratedConfig[key];
        }
      }
    }

    return migratedConfig;
  }

  static isMigrated(
    originalConfig: RenovateConfig,
    migratedConfig: RenovateConfig
  ): boolean {
    return !dequal(originalConfig, migratedConfig);
  }

  protected static getMigrations(
    originalConfig: RenovateConfig,
    migratedConfig: RenovateConfig
  ): ReadonlyArray<Migration> {
    const migrations: Migration[] = [];

    for (const propertyName of MigrationsService.removedProperties) {
      migrations.push(
        new RemovePropertyMigration(
          propertyName,
          originalConfig,
          migratedConfig
        )
      );
    }

    for (const [
      oldPropertyName,
      newPropertyName,
    ] of MigrationsService.renamedProperties.entries()) {
      migrations.push(
        new RenamePropertyMigration(
          oldPropertyName,
          newPropertyName,
          originalConfig,
          migratedConfig
        )
      );
    }

    for (const CustomMigration of this.customMigrations) {
      migrations.push(new CustomMigration(originalConfig, migratedConfig));
    }

    return migrations;
  }

  static #getMigration(
    migrations: ReadonlyArray<Migration>,
    key: string
  ): Migration | undefined {
    return migrations.find((migration) => {
      if (is.regExp(migration.propertyName)) {
        return migration.propertyName.test(key);
      }

      return migration.propertyName === key;
    });
  }
}<|MERGE_RESOLUTION|>--- conflicted
+++ resolved
@@ -22,11 +22,8 @@
 import { HostRulesMigration } from './custom/host-rules-migration';
 import { IgnoreNodeModulesMigration } from './custom/ignore-node-modules-migration';
 import { IgnoreNpmrcFileMigration } from './custom/ignore-npmrc-file-migration';
-<<<<<<< HEAD
 import { MasterIssueMigration } from './custom/master-issue-migration';
-=======
 import { MatchStringsMigration } from './custom/match-strings-migration';
->>>>>>> 7b55a7d2
 import { PackageNameMigration } from './custom/package-name-migration';
 import { PackagePatternMigration } from './custom/package-pattern-migration';
 import { PackagesMigration } from './custom/packages-migration';
@@ -91,17 +88,15 @@
     BranchPrefixMigration,
     CompatibilityMigration,
     ComposerIgnorePlatformReqsMigration,
+    DryRunMigration,
     EnabledManagersMigration,
     ExtendsMigration,
     GoModTidyMigration,
     HostRulesMigration,
     IgnoreNodeModulesMigration,
     IgnoreNpmrcFileMigration,
-<<<<<<< HEAD
     MasterIssueMigration,
-=======
     MatchStringsMigration,
->>>>>>> 7b55a7d2
     PackageNameMigration,
     PackagePatternMigration,
     PackagesMigration,
@@ -121,7 +116,6 @@
     UnpublishSafeMigration,
     UpgradeInRangeMigration,
     VersionStrategyMigration,
-    DryRunMigration,
   ];
 
   static run(originalConfig: RenovateConfig): RenovateConfig {
