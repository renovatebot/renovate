import is from '@sindresorhus/is';
import { dequal } from 'dequal';
import type { RenovateConfig } from '../types';
import { RemovePropertyMigration } from './base/remove-property-migration';
import { RenamePropertyMigration } from './base/rename-property-migration';
import { AutomergeMajorMigration } from './custom/automerge-major-migration';
import { AutomergeMigration } from './custom/automerge-migration';
import { AutomergeMinorMigration } from './custom/automerge-minor-migration';
import { AutomergePatchMigration } from './custom/automerge-patch-migration';
import { AutomergeTypeMigration } from './custom/automerge-type-migration';
import { AzureGitLabAutomergeMigration } from './custom/azure-gitlab-automerge-migration';
import { BaseBranchMigration } from './custom/base-branch-migration';
import { BinarySourceMigration } from './custom/binary-source-migration';
import { BranchNameMigration } from './custom/branch-name-migration';
import { BranchPrefixMigration } from './custom/branch-prefix-migration';
import { CompatibilityMigration } from './custom/compatibility-migration';
import { ComposerIgnorePlatformReqsMigration } from './custom/composer-ignore-platform-reqs-migration';
import { CustomManagersMigration } from './custom/custom-managers-migration';
import { DatasourceMigration } from './custom/datasource-migration';
import { DepTypesMigration } from './custom/dep-types-migration';
import { DryRunMigration } from './custom/dry-run-migration';
import { EnabledManagersMigration } from './custom/enabled-managers-migration';
import { ExtendsMigration } from './custom/extends-migration';
import { FetchReleaseNotesMigration } from './custom/fetch-release-notes-migration';
import { GoModTidyMigration } from './custom/go-mod-tidy-migration';
import { HostRulesMigration } from './custom/host-rules-migration';
import { IgnoreNodeModulesMigration } from './custom/ignore-node-modules-migration';
import { IgnoreNpmrcFileMigration } from './custom/ignore-npmrc-file-migration';
import { IncludeForksMigration } from './custom/include-forks-migration';
import { MatchDatasourcesMigration } from './custom/match-datasources-migration';
import { MatchManagersMigration } from './custom/match-managers-migration';
import { MatchStringsMigration } from './custom/match-strings-migration';
import { NodeMigration } from './custom/node-migration';
import { PackageFilesMigration } from './custom/package-files-migration';
import { PackageNameMigration } from './custom/package-name-migration';
import { PackagePatternMigration } from './custom/package-pattern-migration';
import { PackageRulesMigration } from './custom/package-rules-migration';
import { PackagesMigration } from './custom/packages-migration';
import { PathRulesMigration } from './custom/path-rules-migration';
import { PinVersionsMigration } from './custom/pin-versions-migration';
import { PostUpdateOptionsMigration } from './custom/post-update-options-migration';
import { RaiseDeprecationWarningsMigration } from './custom/raise-deprecation-warnings-migration';
import { RebaseConflictedPrs } from './custom/rebase-conflicted-prs-migration';
import { RebaseStalePrsMigration } from './custom/rebase-stale-prs-migration';
import { RecreateClosedMigration } from './custom/recreate-closed-migration';
import { RenovateForkMigration } from './custom/renovate-fork-migration';
import { RequireConfigMigration } from './custom/require-config-migration';
import { RequiredStatusChecksMigration } from './custom/required-status-checks-migration';
import { ScheduleMigration } from './custom/schedule-migration';
import { SemanticCommitsMigration } from './custom/semantic-commits-migration';
import { SemanticPrefixMigration } from './custom/semantic-prefix-migration';
import { SeparateMajorReleasesMigration } from './custom/separate-major-release-migration';
import { SeparateMultipleMajorMigration } from './custom/separate-multiple-major-migration';
import { StabilityDaysMigration } from './custom/stability-days-migration';
import { SuppressNotificationsMigration } from './custom/suppress-notifications-migration';
import { TrustLevelMigration } from './custom/trust-level-migration';
import { UnpublishSafeMigration } from './custom/unpublish-safe-migration';
import { UpgradeInRangeMigration } from './custom/upgrade-in-range-migration';
import { VersionStrategyMigration } from './custom/version-strategy-migration';
import type { Migration, MigrationConstructor } from './types';

export class MigrationsService {
  static readonly removedProperties: ReadonlySet<string> = new Set([
    'deepExtract',
    'gitFs',
    'groupBranchName',
    'groupCommitMessage',
    'groupPrBody',
    'groupPrTitle',
    'lazyGrouping',
    'maintainYarnLock',
    'statusCheckVerify',
    'supportPolicy',
    'yarnCacheFolder',
    'yarnMaintenanceBranchName',
    'yarnMaintenanceCommitMessage',
    'yarnMaintenancePrBody',
    'yarnMaintenancePrTitle',
  ]);

  static readonly renamedProperties: ReadonlyMap<string, string> = new Map([
    ['adoptium-java', 'java-version'],
    ['azureAutoApprove', 'autoApprove'],
    ['endpoints', 'hostRules'],
    ['excludedPackageNames', 'excludePackageNames'],
    ['exposeEnv', 'exposeAllEnv'],
    ['managerBranchPrefix', 'additionalBranchPrefix'],
    ['multipleMajorPrs', 'separateMultipleMajor'],
    ['separatePatchReleases', 'separateMinorPatch'],
    ['versionScheme', 'versioning'],
    ['lookupNameTemplate', 'packageNameTemplate'],
    ['aliases', 'registryAliases'],
    ['masterIssue', 'dependencyDashboard'],
    ['masterIssueApproval', 'dependencyDashboardApproval'],
    ['masterIssueAutoclose', 'dependencyDashboardAutoclose'],
    ['masterIssueHeader', 'dependencyDashboardHeader'],
    ['masterIssueFooter', 'dependencyDashboardFooter'],
    ['masterIssueTitle', 'dependencyDashboardTitle'],
    ['masterIssueLabels', 'dependencyDashboardLabels'],
    ['regexManagers', 'customManagers'],
  ]);

  static readonly customMigrations: ReadonlyArray<MigrationConstructor> = [
    AutomergeMajorMigration,
    AutomergeMigration,
    AutomergeMinorMigration,
    AutomergePatchMigration,
    AutomergeTypeMigration,
    AzureGitLabAutomergeMigration,
    BaseBranchMigration,
    BinarySourceMigration,
    BranchNameMigration,
    BranchPrefixMigration,
    CompatibilityMigration,
    ComposerIgnorePlatformReqsMigration,
    EnabledManagersMigration,
    ExtendsMigration,
    GoModTidyMigration,
    HostRulesMigration,
    IgnoreNodeModulesMigration,
    IgnoreNpmrcFileMigration,
    IncludeForksMigration,
    MatchStringsMigration,
    PackageNameMigration,
    PackagePatternMigration,
    PackagesMigration,
    PathRulesMigration,
    PinVersionsMigration,
    PostUpdateOptionsMigration,
    RaiseDeprecationWarningsMigration,
    RebaseConflictedPrs,
    RebaseStalePrsMigration,
    RenovateForkMigration,
    RequiredStatusChecksMigration,
    ScheduleMigration,
    SemanticCommitsMigration,
    SeparateMajorReleasesMigration,
    SeparateMultipleMajorMigration,
    SuppressNotificationsMigration,
    TrustLevelMigration,
    UnpublishSafeMigration,
    UpgradeInRangeMigration,
    VersionStrategyMigration,
    DryRunMigration,
    RequireConfigMigration,
    PackageFilesMigration,
    DepTypesMigration,
    PackageRulesMigration,
    NodeMigration,
    SemanticPrefixMigration,
    MatchDatasourcesMigration,
    DatasourceMigration,
    RecreateClosedMigration,
    StabilityDaysMigration,
    FetchReleaseNotesMigration,
<<<<<<< HEAD
    RegexManagersMigration,
    MatchManagersMigration,
=======
    CustomManagersMigration,
>>>>>>> 3a0788ab
  ];

  static run(originalConfig: RenovateConfig): RenovateConfig {
    const migratedConfig: RenovateConfig = {};
    const migrations = this.getMigrations(originalConfig, migratedConfig);

    for (const [key, value] of Object.entries(originalConfig)) {
      migratedConfig[key] ??= value;
      const migration = MigrationsService.getMigration(migrations, key);

      if (migration) {
        migration.run(value, key);

        if (migration.deprecated) {
          delete migratedConfig[key];
        }
      }
    }

    return migratedConfig;
  }

  static isMigrated(
    originalConfig: RenovateConfig,
    migratedConfig: RenovateConfig
  ): boolean {
    return !dequal(originalConfig, migratedConfig);
  }

  public static getMigrations(
    originalConfig: RenovateConfig,
    migratedConfig: RenovateConfig
  ): ReadonlyArray<Migration> {
    const migrations: Migration[] = [];

    for (const propertyName of MigrationsService.removedProperties) {
      migrations.push(
        new RemovePropertyMigration(
          propertyName,
          originalConfig,
          migratedConfig
        )
      );
    }

    for (const [
      oldPropertyName,
      newPropertyName,
    ] of MigrationsService.renamedProperties.entries()) {
      migrations.push(
        new RenamePropertyMigration(
          oldPropertyName,
          newPropertyName,
          originalConfig,
          migratedConfig
        )
      );
    }

    for (const CustomMigration of this.customMigrations) {
      migrations.push(new CustomMigration(originalConfig, migratedConfig));
    }

    return migrations;
  }

  private static getMigration(
    migrations: ReadonlyArray<Migration>,
    key: string
  ): Migration | undefined {
    return migrations.find((migration) => {
      if (is.regExp(migration.propertyName)) {
        return migration.propertyName.test(key);
      }

      return migration.propertyName === key;
    });
  }
}<|MERGE_RESOLUTION|>--- conflicted
+++ resolved
@@ -153,12 +153,9 @@
     RecreateClosedMigration,
     StabilityDaysMigration,
     FetchReleaseNotesMigration,
-<<<<<<< HEAD
     RegexManagersMigration,
     MatchManagersMigration,
-=======
     CustomManagersMigration,
->>>>>>> 3a0788ab
   ];
 
   static run(originalConfig: RenovateConfig): RenovateConfig {
