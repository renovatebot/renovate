--- conflicted
+++ resolved
@@ -4,11 +4,7 @@
   override readonly deprecated = true;
   readonly propertyName = 'trustLevel';
 
-<<<<<<< HEAD
-  run(value): void {
-=======
   override run(value): void {
->>>>>>> 2b66b64c
     if (value === 'high') {
       this.setSafely('allowCustomCrateRegistries', true);
       this.setSafely('allowScripts', true);
