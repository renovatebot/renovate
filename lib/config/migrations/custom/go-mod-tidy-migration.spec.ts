<<<<<<< HEAD
import { getCustomMigrationValidator } from '../validator';
import { GoModTidyMigration } from './go-mod-tidy-migration';

describe('config/migrations/custom/go-mod-tidy-migration', () => {
  const validate = getCustomMigrationValidator(GoModTidyMigration);

  it('should add postUpdateOptions option when true', () => {
    validate(
=======
import { GoModTidyMigration } from './go-mod-tidy-migration';

describe('config/migrations/custom/go-mod-tidy-migration', () => {
  it('should add postUpdateOptions option when true', () => {
    expect(GoModTidyMigration).toMigrate(
>>>>>>> 2b66b64c
      {
        gomodTidy: true,
        postUpdateOptions: ['test'],
      },
      {
        postUpdateOptions: ['test', 'gomodTidy'],
      }
    );
  });

  it('should handle case when postUpdateOptions is not defined ', () => {
<<<<<<< HEAD
    validate(
=======
    expect(GoModTidyMigration).toMigrate(
>>>>>>> 2b66b64c
      {
        gomodTidy: true,
      },
      {
        postUpdateOptions: ['gomodTidy'],
      }
    );
  });

  it('should only remove when false', () => {
<<<<<<< HEAD
    validate(
=======
    expect(GoModTidyMigration).toMigrate(
>>>>>>> 2b66b64c
      {
        gomodTidy: false,
      },
      {}
    );
  });
});<|MERGE_RESOLUTION|>--- conflicted
+++ resolved
@@ -1,19 +1,8 @@
-<<<<<<< HEAD
-import { getCustomMigrationValidator } from '../validator';
-import { GoModTidyMigration } from './go-mod-tidy-migration';
-
-describe('config/migrations/custom/go-mod-tidy-migration', () => {
-  const validate = getCustomMigrationValidator(GoModTidyMigration);
-
-  it('should add postUpdateOptions option when true', () => {
-    validate(
-=======
 import { GoModTidyMigration } from './go-mod-tidy-migration';
 
 describe('config/migrations/custom/go-mod-tidy-migration', () => {
   it('should add postUpdateOptions option when true', () => {
     expect(GoModTidyMigration).toMigrate(
->>>>>>> 2b66b64c
       {
         gomodTidy: true,
         postUpdateOptions: ['test'],
@@ -25,11 +14,7 @@
   });
 
   it('should handle case when postUpdateOptions is not defined ', () => {
-<<<<<<< HEAD
-    validate(
-=======
     expect(GoModTidyMigration).toMigrate(
->>>>>>> 2b66b64c
       {
         gomodTidy: true,
       },
@@ -40,11 +25,7 @@
   });
 
   it('should only remove when false', () => {
-<<<<<<< HEAD
-    validate(
-=======
     expect(GoModTidyMigration).toMigrate(
->>>>>>> 2b66b64c
       {
         gomodTidy: false,
       },
