--- conflicted
+++ resolved
@@ -38,8 +38,6 @@
           continue;
         }
 
-<<<<<<< HEAD
-=======
         if (key === 'hostType') {
           if (is.string(value)) {
             newRule.hostType ??= migrateDatasource(value);
@@ -60,7 +58,6 @@
           continue;
         }
 
->>>>>>> da29ed17
         newRule[key] = value;
       }
 
