<<<<<<< HEAD
import { getCustomMigrationValidator } from '../validator';
import { TrustLevelMigration } from './trust-level-migration';

describe('config/migrations/custom/trust-level-migration', () => {
  const validate = getCustomMigrationValidator(TrustLevelMigration);

  it('should handle hight level', () => {
    validate(
=======
import { TrustLevelMigration } from './trust-level-migration';

describe('config/migrations/custom/trust-level-migration', () => {
  it('should handle hight level', () => {
    expect(TrustLevelMigration).toMigrate(
>>>>>>> 2b66b64c
      {
        trustLevel: 'high',
      },
      {
        allowCustomCrateRegistries: true,
        allowScripts: true,
        exposeAllEnv: true,
      }
    );
  });

  it('should not rewrite provided properties', () => {
<<<<<<< HEAD
    validate(
=======
    expect(TrustLevelMigration).toMigrate(
>>>>>>> 2b66b64c
      {
        allowCustomCrateRegistries: false,
        allowScripts: false,
        exposeAllEnv: false,
        trustLevel: 'high',
      },
      {
        allowCustomCrateRegistries: false,
        allowScripts: false,
        exposeAllEnv: false,
      }
    );
  });
});<|MERGE_RESOLUTION|>--- conflicted
+++ resolved
@@ -1,19 +1,8 @@
-<<<<<<< HEAD
-import { getCustomMigrationValidator } from '../validator';
-import { TrustLevelMigration } from './trust-level-migration';
-
-describe('config/migrations/custom/trust-level-migration', () => {
-  const validate = getCustomMigrationValidator(TrustLevelMigration);
-
-  it('should handle hight level', () => {
-    validate(
-=======
 import { TrustLevelMigration } from './trust-level-migration';
 
 describe('config/migrations/custom/trust-level-migration', () => {
   it('should handle hight level', () => {
     expect(TrustLevelMigration).toMigrate(
->>>>>>> 2b66b64c
       {
         trustLevel: 'high',
       },
@@ -26,11 +15,7 @@
   });
 
   it('should not rewrite provided properties', () => {
-<<<<<<< HEAD
-    validate(
-=======
     expect(TrustLevelMigration).toMigrate(
->>>>>>> 2b66b64c
       {
         allowCustomCrateRegistries: false,
         allowScripts: false,
