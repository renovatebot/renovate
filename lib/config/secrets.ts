import is from '@sindresorhus/is';
import {
  CONFIG_SECRETS_INVALID,
  CONFIG_VALIDATION,
} from '../constants/error-messages';
import { logger } from '../logger';
import { regEx } from '../util/regex';
import { addSecretForSanitizing } from '../util/sanitize';
import type { AllConfig, RenovateConfig } from './types';

const secretNamePattern = '[A-Za-z][A-Za-z0-9_]*';

const secretNameRegex = regEx(`^${secretNamePattern}$`);
const secretTemplateRegex = regEx(`{{ secrets\\.(${secretNamePattern}) }}`);

function validateSecrets(secrets_: unknown): void {
  if (!secrets_) {
    return;
  }
  const validationErrors: string[] = [];
  if (is.plainObject(secrets_)) {
    for (const [secretName, secretValue] of Object.entries(secrets_)) {
      if (!secretNameRegex.test(secretName)) {
        validationErrors.push(`Invalid secret name "${secretName}"`);
      }
      if (!is.string(secretValue)) {
        validationErrors.push(
          `Secret values must be strings. Found type ${typeof secretValue} for secret ${secretName}`
        );
      }
    }
  } else {
    validationErrors.push(
      `Config secrets must be a plain object. Found: ${typeof secrets_}`
    );
  }
  if (validationErrors.length) {
    logger.error({ validationErrors }, 'Invalid secrets configured');
    throw new Error(CONFIG_SECRETS_INVALID);
  }
}

export function validateConfigSecrets(config: AllConfig): void {
  validateSecrets(config.secrets);
  if (config.repositories) {
    for (const repository of config.repositories) {
      if (is.plainObject(repository)) {
        validateSecrets(repository.secrets);
      }
    }
  }
}

function replaceSecretsInString(
  key: string,
  value: string,
  secrets: Record<string, string>
): string {
  // do nothing if no secret template found
  if (!secretTemplateRegex.test(value)) {
    return value;
  }

  const disallowedPrefixes = ['branch', 'commit', 'group', 'pr', 'semantic'];
  if (disallowedPrefixes.some((prefix) => key.startsWith(prefix))) {
    const error = new Error(CONFIG_VALIDATION);
    error.validationSource = 'config';
    error.validationError = 'Disallowed secret substitution';
    error.validationMessage = `The field ${key} may not use secret substitution`;
    throw error;
  }
  return value.replace(secretTemplateRegex, (_, secretName) => {
    if (secrets?.[secretName]) {
      return secrets[secretName];
    }
    const error = new Error(CONFIG_VALIDATION);
    error.validationSource = 'config';
    error.validationError = 'Unknown secret name';
    error.validationMessage = `The following secret name was not found in config: ${String(
      secretName
    )}`;
    throw error;
  });
}

function replaceSecretsInObject(
  config_: RenovateConfig,
  secrets: Record<string, string>,
  deleteSecrets: boolean
): RenovateConfig {
  const config = { ...config_ } as RenovateConfig & Record<string, unknown>;
  if (deleteSecrets) {
    delete config.secrets;
  }
  for (const [key, value] of Object.entries(config)) {
    if (is.plainObject(value)) {
      config[key] = replaceSecretsInObject(value, secrets, deleteSecrets);
    }
    if (is.string(value)) {
      config[key] = replaceSecretsInString(key, value, secrets);
    }
    if (is.array(value)) {
      for (const [arrayIndex, arrayItem] of value.entries()) {
        if (is.plainObject(arrayItem)) {
<<<<<<< HEAD
          value[arrayIndex] = replaceSecretsinObject(
=======
          value[arrayIndex] = replaceSecretsInObject(
>>>>>>> f5cc1de3
            arrayItem,
            secrets,
            deleteSecrets
          );
        } else if (is.string(arrayItem)) {
          value[arrayIndex] = replaceSecretsInString(key, arrayItem, secrets);
        }
      }
    }
  }
  return config;
}

export function applySecretsToConfig(
  config: RenovateConfig,
  secrets = config.secrets,
  deleteSecrets = true
): RenovateConfig {
  // Add all secrets to be sanitized
  if (is.plainObject(secrets)) {
    for (const secret of Object.values(secrets)) {
      addSecretForSanitizing(String(secret));
    }
  }
<<<<<<< HEAD
  // istanbul ignore if: TODO: fix types (#9610)
  if (!secrets) {
    return config;
  }
  return replaceSecretsinObject(config, secrets, deleteSecrets);
=======
  // TODO: fix types (#9610)
  return replaceSecretsInObject(config, secrets as never, deleteSecrets);
>>>>>>> f5cc1de3
}<|MERGE_RESOLUTION|>--- conflicted
+++ resolved
@@ -102,11 +102,7 @@
     if (is.array(value)) {
       for (const [arrayIndex, arrayItem] of value.entries()) {
         if (is.plainObject(arrayItem)) {
-<<<<<<< HEAD
-          value[arrayIndex] = replaceSecretsinObject(
-=======
           value[arrayIndex] = replaceSecretsInObject(
->>>>>>> f5cc1de3
             arrayItem,
             secrets,
             deleteSecrets
@@ -131,14 +127,9 @@
       addSecretForSanitizing(String(secret));
     }
   }
-<<<<<<< HEAD
   // istanbul ignore if: TODO: fix types (#9610)
   if (!secrets) {
     return config;
   }
-  return replaceSecretsinObject(config, secrets, deleteSecrets);
-=======
-  // TODO: fix types (#9610)
-  return replaceSecretsInObject(config, secrets as never, deleteSecrets);
->>>>>>> f5cc1de3
+  return replaceSecretsInObject(config, secrets, deleteSecrets);
 }