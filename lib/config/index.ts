import { addStream, logger, setContext } from '../logger';
import { get, getLanguageList, getManagerList } from '../manager';
import { ensureDir, getSubDirectory, readFile } from '../util/fs';
import { ensureTrailingSlash } from '../util/url';
import * as cliParser from './cli';
import * as defaultsParser from './defaults';
import * as definitions from './definitions';
import * as envParser from './env';
import * as fileParser from './file';
import type {
  GlobalConfig,
  ManagerConfig,
  RenovateConfig,
  RenovateConfigStage,
} from './types';
import { mergeChildConfig } from './utils';

export { mergeChildConfig };

export function getManagerConfig(
  config: RenovateConfig,
  manager: string
): ManagerConfig {
  let managerConfig: ManagerConfig = {
    ...config,
    language: null,
    manager: null,
  };
  const language = get(manager, 'language');
  if (language) {
    managerConfig = mergeChildConfig(managerConfig, config[language]);
  }
  managerConfig = mergeChildConfig(managerConfig, config[manager]);
  for (const i of getLanguageList().concat(getManagerList())) {
    delete managerConfig[i];
  }
  managerConfig.language = language;
  managerConfig.manager = manager;
  return managerConfig;
}

export async function parseConfigs(
  env: NodeJS.ProcessEnv,
  argv: string[]
): Promise<GlobalConfig> {
  logger.debug('Parsing configs');

  // Get configs
  const defaultConfig = defaultsParser.getConfig();
  const fileConfig = fileParser.getConfig(env);
  const cliConfig = cliParser.getConfig(argv);
  const envConfig = envParser.getConfig(env);

  let config: GlobalConfig = mergeChildConfig(fileConfig, envConfig);
  config = mergeChildConfig(config, cliConfig);

  const combinedConfig = config;

  config = mergeChildConfig(defaultConfig, config);

  if (config.forceCli) {
    const forcedCli = { ...cliConfig };
    delete forcedCli.token;
    delete forcedCli.hostRules;
    if (config.force) {
      config.force = { ...config.force, ...forcedCli };
    } else {
      config.force = forcedCli;
    }
  }

  if (!config.privateKey && config.privateKeyPath) {
    config.privateKey = await readFile(config.privateKeyPath);
    delete config.privateKeyPath;
  }

<<<<<<< HEAD
  // Deprecated set log level: https://github.com/renovatebot/renovate/issues/8291
  /* c8 ignore start */
  if (config.logLevel) {
    logger.warn(
      'Configuring logLevel in CLI or file is deprecated. Use LOG_LEVEL environment variable instead'
    );
    levels('stdout', config.logLevel);
  }
  /* c8 ignore stop */

=======
>>>>>>> c83eb54d
  if (config.logContext) {
    // This only has an effect if logContext was defined via file or CLI, otherwise it would already have been detected in env
    setContext(config.logContext);
  }

  // Add file logger
  /* c8 ignore start */
  if (config.logFile) {
    logger.debug(
      `Enabling ${config.logFileLevel} logging to ${config.logFile}`
    );
    await ensureDir(getSubDirectory(config.logFile));
    addStream({
      name: 'logfile',
      path: config.logFile,
      level: config.logFileLevel,
    });
  }
  /* c8 ignore stop */

  logger.trace({ config: defaultConfig }, 'Default config');
  logger.debug({ config: fileConfig }, 'File config');
  logger.debug({ config: cliConfig }, 'CLI config');
  logger.debug({ config: envConfig }, 'Env config');
  logger.debug({ config: combinedConfig }, 'Combined config');

  // Get global config
  logger.trace({ config }, 'Full config');

  // Print config
  logger.trace({ config }, 'Global config');

  // Massage endpoint to have a trailing slash
  if (config.endpoint) {
    logger.debug('Adding trailing slash to endpoint');
    config.endpoint = ensureTrailingSlash(config.endpoint);
  }

  // Remove log file entries
  delete config.logFile;
  delete config.logFileLevel;

  return config;
}

export function filterConfig(
  inputConfig: GlobalConfig,
  targetStage: RenovateConfigStage
): GlobalConfig {
  logger.trace({ config: inputConfig }, `filterConfig('${targetStage}')`);
  const outputConfig: RenovateConfig = { ...inputConfig };
  const stages = ['global', 'repository', 'package', 'branch', 'pr'];
  const targetIndex = stages.indexOf(targetStage);
  for (const option of definitions.getOptions()) {
    const optionIndex = stages.indexOf(option.stage);
    if (optionIndex !== -1 && optionIndex < targetIndex) {
      delete outputConfig[option.name];
    }
  }
  return outputConfig;
}<|MERGE_RESOLUTION|>--- conflicted
+++ resolved
@@ -74,19 +74,6 @@
     delete config.privateKeyPath;
   }
 
-<<<<<<< HEAD
-  // Deprecated set log level: https://github.com/renovatebot/renovate/issues/8291
-  /* c8 ignore start */
-  if (config.logLevel) {
-    logger.warn(
-      'Configuring logLevel in CLI or file is deprecated. Use LOG_LEVEL environment variable instead'
-    );
-    levels('stdout', config.logLevel);
-  }
-  /* c8 ignore stop */
-
-=======
->>>>>>> c83eb54d
   if (config.logContext) {
     // This only has an effect if logContext was defined via file or CLI, otherwise it would already have been detected in env
     setContext(config.logContext);
