--- conflicted
+++ resolved
@@ -1,8 +1,4 @@
-<<<<<<< HEAD
-import { RenovateConfig, RepoAdminConfig } from './types';
-=======
 import type { RenovateConfig, RepoAdminConfig } from './types';
->>>>>>> 74d7691b
 
 let adminConfig: RepoAdminConfig = {};
 
