import { AllManagersListLiteral } from '../../manager-list.generated';
import { getManagers } from '../../modules/manager';
import { getCustomManagers } from '../../modules/manager/custom';
import { getPlatformList } from '../../modules/platform';
import { getVersioningList } from '../../modules/versioning';
import { supportedDatasources } from '../presets/internal/merge-confidence';
import { type RenovateOptions, UpdateTypesOptions } from '../types';

const options: RenovateOptions[] = [
  {
    name: 'mode',
    description: 'Mode of operation.',
    type: 'string',
    default: 'full',
    allowedValues: ['full', 'silent'],
  },
  {
    name: 'allowedHeaders',
    description:
      'List of allowed patterns for header names in repository hostRules config.',
    type: 'array',
    default: ['X-*'],
    subType: 'string',
    globalOnly: true,
    patternMatch: true,
  },
  {
    name: 'autodiscoverRepoOrder',
    description:
      'The order method for autodiscover server side repository search.',
    type: 'string',
    default: null,
    globalOnly: true,
    allowedValues: ['asc', 'desc'],
    supportedPlatforms: ['forgejo', 'gitea'],
  },
  {
    name: 'autodiscoverRepoSort',
    description:
      'The sort method for autodiscover server side repository search.',
    type: 'string',
    default: null,
    globalOnly: true,
    allowedValues: ['alpha', 'created', 'updated', 'size', 'id'],
    supportedPlatforms: ['forgejo', 'gitea'],
  },
  {
    name: 'allowedEnv',
    description:
      'List of allowed patterns for environment variable names in repository env config.',
    type: 'array',
    default: [],
    subType: 'string',
    globalOnly: true,
    patternMatch: true,
    mergeable: true,
  },
  {
    name: 'detectGlobalManagerConfig',
    description:
      'If `true`, Renovate tries to detect global manager configuration from the file system.',
    type: 'boolean',
    default: false,
    globalOnly: true,
  },
  {
    name: 'detectHostRulesFromEnv',
    description:
      'If `true`, Renovate tries to detect host rules from environment variables.',
    type: 'boolean',
    default: false,
    globalOnly: true,
  },
  {
    name: 'mergeConfidenceEndpoint',
    description:
      'If set, Renovate will query this API for Merge Confidence data.',
    stage: 'global',
    type: 'string',
    default: 'https://developer.mend.io/',
    advancedUse: true,
    globalOnly: true,
  },
  {
    name: 'mergeConfidenceDatasources',
    description:
      'If set, Renovate will query the merge-confidence JSON API only for datasources that are part of this list.',
    stage: 'global',
    allowedValues: supportedDatasources,
    default: supportedDatasources,
    type: 'array',
    subType: 'string',
    globalOnly: true,
  },
  {
    name: 'useCloudMetadataServices',
    description:
      'If `false`, Renovate does not try to access cloud metadata services.',
    type: 'boolean',
    default: true,
    globalOnly: true,
  },
  {
    name: 'userAgent',
    description:
      'If set to any string, Renovate will use this as the `user-agent` it sends with HTTP requests.',
    type: 'string',
    default: null,
    globalOnly: true,
  },
  {
    name: 'allowedCommands',
    description:
      'A list of regular expressions that decide which commands are allowed in post-upgrade tasks.',
    type: 'array',
    subType: 'string',
    default: [],
    globalOnly: true,
  },
  {
    name: 'bumpVersions',
    description:
      'A list of bumpVersion config options to bump generic version numbers.',
    type: 'array',
    subType: 'object',
    default: [],
    cli: false,
    env: false,
    experimental: true,
  },
  {
    name: 'bumpType',
    description:
      'The semver level to use when bumping versions. This is used by the `bumpVersions` feature.',
    type: 'string',
    parents: ['bumpVersions'],
  },
  {
    name: 'filePatterns',
    description:
      'A list of patterns to match files that contain the version string.',
    type: 'array',
    subType: 'string',
    parents: ['bumpVersions'],
  },
  {
    name: 'name',
    description:
      'A name for the bumpVersion config. This is used for logging and debugging.',
    type: 'string',
    parents: ['bumpVersions'],
  },
  {
    name: 'postUpgradeTasks',
    description:
      'Post-upgrade tasks that are executed before a commit is made by Renovate.',
    type: 'object',
    default: {
      commands: [],
      fileFilters: [],
      executionMode: 'update',
    },
  },
  {
    name: 'commands',
    description:
      'A list of post-upgrade commands that are executed before a commit is made by Renovate.',
    type: 'array',
    subType: 'string',
    parents: ['postUpgradeTasks'],
    default: [],
    cli: false,
  },
  {
    name: 'dataFileTemplate',
    description: 'A template to create post-upgrade command data file from.',
    type: 'string',
    parents: ['postUpgradeTasks'],
    cli: false,
    env: false,
  },
  {
    name: 'fileFilters',
    description:
      'Files that match the glob pattern will be committed after running a post-upgrade task.',
    type: 'array',
    subType: 'string',
    parents: ['postUpgradeTasks'],
    default: ['**/*'],
    cli: false,
  },
  {
    name: 'format',
    description: 'Format of the custom datasource.',
    type: 'string',
    parents: ['customDatasources'],
    default: 'json',
    allowedValues: ['json', 'plain'],
    cli: false,
    env: false,
  },
  {
    name: 'executionMode',
    description:
      'Controls when the post upgrade tasks run: on every update, or once per upgrade branch.',
    type: 'string',
    parents: ['postUpgradeTasks'],
    allowedValues: ['update', 'branch'],
    default: 'update',
    cli: false,
  },
  {
    name: 'onboardingBranch',
    description:
      'Change this value to override the default onboarding branch name.',
    type: 'string',
    default: 'renovate/configure',
    globalOnly: true,
    inheritConfigSupport: true,
    cli: false,
  },
  {
    name: 'onboardingCommitMessage',
    description:
      'Change this value to override the default onboarding commit message.',
    type: 'string',
    default: null,
    globalOnly: true,
    inheritConfigSupport: true,
    cli: false,
  },
  {
    name: 'onboardingConfigFileName',
    description:
      'Change this value to override the default onboarding config file name.',
    type: 'string',
    default: 'renovate.json',
    globalOnly: true,
    inheritConfigSupport: true,
    cli: false,
  },
  {
    name: 'onboardingNoDeps',
    description: 'Onboard the repository even if no dependencies are found.',
    type: 'string',
    default: 'auto',
    allowedValues: ['auto', 'enabled', 'disabled'],
    globalOnly: true,
    inheritConfigSupport: true,
  },
  {
    name: 'onboardingPrTitle',
    description:
      'Change this value to override the default onboarding PR title.',
    type: 'string',
    default: 'Configure Renovate',
    globalOnly: true,
    inheritConfigSupport: true,
    cli: false,
  },
  {
    name: 'configMigration',
    description: 'Enable this to get config migration PRs when needed.',
    stage: 'repository',
    type: 'boolean',
    default: false,
    experimental: true,
    experimentalDescription:
      'Config migration PRs are still being improved, in particular to reduce the amount of reordering and whitespace changes.',
    experimentalIssues: [16359],
  },
  {
    name: 'productLinks',
    description: 'Links which are used in PRs, issues and comments.',
    type: 'object',
    globalOnly: true,
    mergeable: true,
    default: {
      documentation: 'https://docs.renovatebot.com/',
      help: 'https://github.com/renovatebot/renovate/discussions',
      homepage: 'https://github.com/renovatebot/renovate',
    },
    additionalProperties: {
      type: 'string',
      format: 'uri',
    },
  },
  {
    name: 'secrets',
    description: 'Object which holds secret name/value pairs.',
    type: 'object',
    globalOnly: true,
    mergeable: true,
    default: {},
    additionalProperties: {
      type: 'string',
    },
  },
  {
    name: 'variables',
    description: 'Object which holds variable name/value pairs.',
    type: 'object',
    globalOnly: true,
    mergeable: true,
    default: {},
    additionalProperties: {
      type: 'string',
    },
  },
  {
    name: 'statusCheckNames',
    description: 'Custom strings to use as status check names.',
    type: 'object',
    mergeable: true,
    advancedUse: true,
    default: {
      artifactError: 'renovate/artifacts',
      configValidation: 'renovate/config-validation',
      mergeConfidence: 'renovate/merge-confidence',
      minimumReleaseAge: 'renovate/stability-days',
    },
  },
  {
    name: 'extends',
    description: 'Configuration presets to use or extend.',
    stage: 'package',
    type: 'array',
    subType: 'string',
    allowString: true,
    cli: false,
  },
  {
    name: 'ignorePresets',
    description:
      'A list of presets to ignore, including any that are nested inside an `extends` array.',
    stage: 'package',
    type: 'array',
    subType: 'string',
    allowString: true,
    cli: false,
  },
  {
    name: 'migratePresets',
    description:
      'Define presets here which have been removed or renamed and should be migrated automatically.',
    type: 'object',
    globalOnly: true,
    default: {},
    additionalProperties: {
      type: 'string',
    },
  },
  {
    name: 'presetCachePersistence',
    description: 'Cache resolved presets in package cache.',
    type: 'boolean',
    default: false,
    globalOnly: true,
  },
  {
    name: 'globalExtends',
    description:
      'Configuration presets to use or extend for a self-hosted config.',
    type: 'array',
    subType: 'string',
    globalOnly: true,
  },
  {
    name: 'description',
    description: 'Plain text description for a config or preset.',
    type: 'array',
    subType: 'string',
    stage: 'repository',
    allowString: true,
    mergeable: true,
    cli: false,
    env: false,
  },
  {
    name: 'enabled',
    description: `Enable or disable corresponding functionality.`,
    stage: 'package',
    type: 'boolean',
    default: true,
    parents: [
      '.',
      'packageRules',
      ...AllManagersListLiteral,
      'hostRules',
      'vulnerabilityAlerts',
      ...UpdateTypesOptions,
    ],
  },
  {
    name: 'constraintsFiltering',
    description: 'Perform release filtering based on language constraints.',
    type: 'string',
    allowedValues: ['none', 'strict'],
    cli: false,
    default: 'none',
  },
  {
    name: 'repositoryCache',
    description:
      'This option decides if Renovate uses a JSON cache to speed up extractions.',
    globalOnly: true,
    type: 'string',
    allowedValues: ['disabled', 'enabled', 'reset'],
    stage: 'repository',
    default: 'disabled',
  },
  {
    name: 'repositoryCacheType',
    description:
      'Set the type of renovate repository cache if `repositoryCache` is enabled.',
    globalOnly: true,
    type: 'string',
    stage: 'repository',
    default: 'local',
  },
  {
    name: 'reportType',
    description: 'Set how, or if, reports should be generated.',
    globalOnly: true,
    type: 'string',
    default: null,
    experimental: true,
    allowedValues: ['logging', 'file', 's3'],
  },
  {
    name: 'reportPath',
    description:
      'Path to where the file should be written. In case of `s3` this has to be a full S3 URI.',
    globalOnly: true,
    type: 'string',
    default: null,
    experimental: true,
  },
  {
    name: 'force',
    description:
      'Any configuration set in this object will force override existing settings.',
    stage: 'package',
    globalOnly: true,
    type: 'object',
    cli: false,
    mergeable: true,
  },
  {
    name: 'forceCli',
    description:
      'Decides if CLI configuration options are moved to the `force` config section.',
    stage: 'global',
    type: 'boolean',
    default: true,
    globalOnly: true,
  },
  {
    name: 'draftPR',
    description:
      'If set to `true` then Renovate creates draft PRs, instead of normal status PRs.',
    type: 'boolean',
    default: false,
<<<<<<< HEAD
    supportedPlatforms: ['azure', 'gitea', 'github', 'gitlab', 'scm-manager'],
=======
    supportedPlatforms: ['azure', 'forgejo', 'gitea', 'github', 'gitlab'],
>>>>>>> 6c40f185
  },
  {
    name: 'dryRun',
    description:
      'If enabled, perform a dry run by logging messages instead of creating/updating/deleting branches and PRs.',
    type: 'string',
    globalOnly: true,
    allowedValues: ['extract', 'lookup', 'full'],
    default: null,
  },
  {
    name: 'printConfig',
    description:
      'If enabled, Renovate logs the fully resolved config for each repository, plus the fully resolved presets.',
    type: 'boolean',
    default: false,
  },
  {
    name: 'binarySource',
    description:
      'Controls how third-party tools like npm or Gradle are called: directly, via Docker sidecar containers, or via dynamic install.',
    globalOnly: true,
    type: 'string',
    allowedValues: ['global', 'docker', 'install', 'hermit'],
    default: 'install',
  },
  {
    name: 'redisUrl',
    description:
      'If set, this Redis URL will be used for caching instead of the file system.',
    stage: 'global',
    type: 'string',
    globalOnly: true,
  },
  {
    name: 'redisPrefix',
    description: 'Key prefix for redis cache entries.',
    stage: 'global',
    type: 'string',
    globalOnly: true,
  },
  {
    name: 'baseDir',
    description:
      'The base directory for Renovate to store local files, including repository files and cache. If left empty, Renovate will create its own temporary directory to use.',
    stage: 'global',
    type: 'string',
    globalOnly: true,
  },
  {
    name: 'cacheDir',
    description:
      'The directory where Renovate stores its cache. If left empty, Renovate creates a subdirectory within the `baseDir`.',
    globalOnly: true,
    type: 'string',
  },
  {
    name: 'containerbaseDir',
    description:
      'The directory where Renovate stores its containerbase cache. If left empty, Renovate creates a subdirectory within the `cacheDir`.',
    globalOnly: true,
    type: 'string',
  },
  {
    name: 'customEnvVariables',
    description:
      'Custom environment variables for child processes and sidecar Docker containers.',
    globalOnly: true,
    type: 'object',
    default: {},
  },
  {
    name: 'env',
    description:
      'Environment variables that Renovate uses when executing package manager commands.',
    type: 'object',
    default: {},
  },
  {
    name: 'customDatasources',
    description: 'Defines custom datasources for usage by managers.',
    type: 'object',
    experimental: true,
    experimentalIssues: [23286],
    default: {},
    mergeable: true,
  },
  {
    name: 'dockerChildPrefix',
    description:
      'Change this value to add a prefix to the Renovate Docker sidecar container names and labels.',
    type: 'string',
    globalOnly: true,
    default: 'renovate_',
  },
  {
    name: 'dockerCliOptions',
    description:
      'Pass CLI flags to `docker run` command when `binarySource=docker`.',
    type: 'string',
    globalOnly: true,
  },
  {
    name: 'dockerSidecarImage',
    description:
      'Change this value to override the default Renovate sidecar image.',
    type: 'string',
    default: 'ghcr.io/containerbase/sidecar:13.8.23',
    globalOnly: true,
  },
  {
    name: 'dockerUser',
    description:
      'Set the `UID` and `GID` for Docker-based binaries if you use `binarySource=docker`.',
    globalOnly: true,
    type: 'string',
  },
  {
    name: 'composerIgnorePlatformReqs',
    description:
      'Configure use of `--ignore-platform-reqs` or `--ignore-platform-req` for the Composer package manager.',
    type: 'array',
    subType: 'string',
    default: [],
  },
  {
    name: 'goGetDirs',
    description: 'Directory pattern to run `go get` on.',
    type: 'array',
    subType: 'string',
    default: ['./...'],
    supportedManagers: ['gomod'],
  },
  // Log options
  {
    name: 'logContext',
    description: 'Add a global or per-repo log context to each log entry.',
    globalOnly: true,
    type: 'string',
    default: null,
    stage: 'global',
  },
  // Onboarding
  {
    name: 'onboarding',
    description: 'Require a Configuration PR first.',
    stage: 'repository',
    type: 'boolean',
    globalOnly: true,
    inheritConfigSupport: true,
  },
  {
    name: 'onboardingConfig',
    description: 'Configuration to use for onboarding PRs.',
    stage: 'repository',
    type: 'object',
    default: { $schema: 'https://docs.renovatebot.com/renovate-schema.json' },
    globalOnly: true,
    inheritConfigSupport: true,
    mergeable: true,
  },
  {
    name: 'onboardingRebaseCheckbox',
    description:
      'Set to enable rebase/retry markdown checkbox for onboarding PRs.',
    type: 'boolean',
    default: false,
    supportedPlatforms: ['forgejo', 'gitea', 'github', 'gitlab'],
    globalOnly: true,
    experimental: true,
    experimentalIssues: [17633],
  },
  {
    name: 'forkProcessing',
    description:
      'Whether to process forked repositories. By default, all forked repositories are skipped when in `autodiscover` mode.',
    stage: 'repository',
    type: 'string',
    allowedValues: ['auto', 'enabled', 'disabled'],
    default: 'auto',
  },
  {
    name: 'includeMirrors',
    description:
      'Whether to process repositories that are mirrors. By default, repositories that are mirrors are skipped.',
    type: 'boolean',
    default: false,
    supportedPlatforms: ['gitlab'],
    globalOnly: true,
  },
  {
    name: 'forkCreation',
    description:
      'Whether to create forks as needed at runtime when running in "fork mode".',
    stage: 'repository',
    type: 'boolean',
    globalOnly: true,
    supportedPlatforms: ['github'],
    experimental: true,
    default: true,
  },
  {
    name: 'forkToken',
    description: 'Set a personal access token here to enable "fork mode".',
    stage: 'repository',
    type: 'string',
    globalOnly: true,
    supportedPlatforms: ['github'],
    experimental: true,
  },
  {
    name: 'forkOrg',
    description:
      'The preferred organization to create or find forked repositories, when in fork mode.',
    stage: 'repository',
    type: 'string',
    globalOnly: true,
    supportedPlatforms: ['github'],
    experimental: true,
  },
  {
    name: 'githubTokenWarn',
    description: 'Display warnings about GitHub token not being set.',
    type: 'boolean',
    default: true,
    globalOnly: true,
  },
  {
    name: 'encryptedWarning',
    description: 'Warning text to use if encrypted config is found.',
    type: 'string',
    globalOnly: true,
    advancedUse: true,
  },
  {
    name: 'inheritConfig',
    description:
      'If `true`, Renovate will inherit configuration from the `inheritConfigFileName` file in `inheritConfigRepoName`.',
    type: 'boolean',
    default: false,
    globalOnly: true,
  },
  {
    name: 'inheritConfigRepoName',
    description:
      'Renovate will look in this repo for the `inheritConfigFileName`.',
    type: 'string',
    default: '{{parentOrg}}/renovate-config',
    globalOnly: true,
  },
  {
    name: 'inheritConfigFileName',
    description:
      'Renovate will look for this config file name in the `inheritConfigRepoName`.',
    type: 'string',
    default: 'org-inherited-config.json',
    globalOnly: true,
  },
  {
    name: 'inheritConfigStrict',
    description:
      'If `true`, any `inheritedConfig` fetch error will result in an aborted run.',
    type: 'boolean',
    default: false,
    globalOnly: true,
  },
  {
    name: 'requireConfig',
    description:
      "Controls Renovate's behavior regarding repository config files such as `renovate.json`.",
    stage: 'repository',
    type: 'string',
    default: 'required',
    allowedValues: ['required', 'optional', 'ignored'],
    globalOnly: true,
    inheritConfigSupport: true,
  },
  {
    name: 'optimizeForDisabled',
    description:
      'Set to `true` to perform a check for disabled config prior to cloning.',
    stage: 'repository',
    type: 'boolean',
    default: false,
    globalOnly: true,
  },
  // Dependency Dashboard
  {
    name: 'dependencyDashboard',
    description:
      'Whether to create a "Dependency Dashboard" issue in the repository.',
    type: 'boolean',
    default: false,
  },
  {
    name: 'dependencyDashboardApproval',
    description:
      'Controls if updates need manual approval from the Dependency Dashboard issue before PRs are created.',
    type: 'boolean',
    default: false,
  },
  {
    name: 'dependencyDashboardAutoclose',
    description:
      'Set to `true` to let Renovate close the Dependency Dashboard issue if there are no more updates.',
    type: 'boolean',
    default: false,
  },
  {
    name: 'dependencyDashboardTitle',
    description: 'Title for the Dependency Dashboard issue.',
    type: 'string',
    default: `Dependency Dashboard`,
  },
  {
    name: 'dependencyDashboardHeader',
    description:
      'Any text added here will be placed first in the Dependency Dashboard issue body.',
    type: 'string',
    default:
      'This issue lists Renovate updates and detected dependencies. Read the [Dependency Dashboard](https://docs.renovatebot.com/key-concepts/dashboard/) docs to learn more.',
  },
  {
    name: 'dependencyDashboardFooter',
    description:
      'Any text added here will be placed last in the Dependency Dashboard issue body, with a divider separator before it.',
    type: 'string',
  },
  {
    name: 'dependencyDashboardLabels',
    description:
      'These labels will always be applied on the Dependency Dashboard issue, even when they have been removed manually.',
    type: 'array',
    subType: 'string',
    default: null,
  },
  {
    name: 'dependencyDashboardOSVVulnerabilitySummary',
    description:
      'Control if the Dependency Dashboard issue lists CVEs supplied by [osv.dev](https://osv.dev).',
    type: 'string',
    allowedValues: ['none', 'all', 'unresolved'],
    default: 'none',
    experimental: true,
  },
  {
    name: 'configWarningReuseIssue',
    description:
      'Set this to `true` to make Renovate reuse/reopen an existing closed Config Warning issue, instead of opening a new one each time.',
    type: 'boolean',
    default: false,
  },

  // encryption
  {
    name: 'privateKey',
    description: 'Server-side private key.',
    stage: 'repository',
    type: 'string',
    replaceLineReturns: true,
    globalOnly: true,
  },
  {
    name: 'privateKeyOld',
    description: 'Secondary or old private key to try.',
    stage: 'repository',
    type: 'string',
    replaceLineReturns: true,
    globalOnly: true,
  },
  {
    name: 'privateKeyPath',
    description: 'Path to the Server-side private key.',
    stage: 'repository',
    type: 'string',
    globalOnly: true,
  },
  {
    name: 'privateKeyPathOld',
    description: 'Path to the Server-side old private key.',
    stage: 'repository',
    type: 'string',
    globalOnly: true,
  },
  {
    name: 'encrypted',
    description:
      'An object containing configuration encrypted with project key.',
    stage: 'repository',
    type: 'object',
    default: null,
  },
  // Scheduling
  {
    name: 'timezone',
    description:
      'Must conform to [IANA Time Zone](https://en.wikipedia.org/wiki/List_of_tz_database_time_zones) format.',
    type: 'string',
  },
  {
    name: 'schedule',
    description: 'Limit branch creation to these times of day or week.',
    type: 'array',
    subType: 'string',
    allowString: true,
    cli: true,
    env: false,
    default: ['at any time'],
  },
  {
    name: 'automergeSchedule',
    description: 'Limit automerge to these times of day or week.',
    type: 'array',
    subType: 'string',
    allowString: true,
    cli: true,
    env: false,
    default: ['at any time'],
  },
  {
    name: 'updateNotScheduled',
    description:
      'Whether to update branches when not scheduled. Renovate will not create branches outside of the schedule.',
    stage: 'branch',
    type: 'boolean',
    default: true,
  },
  // Bot administration
  {
    name: 'persistRepoData',
    description:
      'If set to `true`: keep repository data between runs instead of deleting the data.',
    type: 'boolean',
    default: false,
    globalOnly: true,
  },
  {
    name: 'exposeAllEnv',
    description:
      'Set this to `true` to allow passing of all environment variables to package managers.',
    globalOnly: true,
    type: 'boolean',
    default: false,
  },
  {
    name: 'allowPlugins',
    description:
      'Set this to `true` if repositories are allowed to run install plugins.',
    globalOnly: true,
    type: 'boolean',
    default: false,
  },
  {
    name: 'allowScripts',
    description:
      'Set this to `true` if repositories are allowed to run install scripts.',
    globalOnly: true,
    type: 'boolean',
    default: false,
  },
  {
    name: 'allowCustomCrateRegistries',
    description: 'Set this to `true` to allow custom crate registries.',
    globalOnly: true,
    type: 'boolean',
    default: false,
  },
  {
    name: 'ignorePlugins',
    description:
      'Set this to `true` if `allowPlugins=true` but you wish to skip running plugins when updating lock files.',
    type: 'boolean',
    default: false,
  },
  {
    name: 'ignoreScripts',
    description:
      'Set this to `false` if `allowScripts=true` and you wish to run scripts when updating lock files.',
    type: 'boolean',
    default: true,
    supportedManagers: ['npm', 'bun', 'composer', 'copier'],
  },
  {
    name: 'platform',
    description: 'Platform type of repository.',
    type: 'string',
    allowedValues: getPlatformList(),
    default: 'github',
    globalOnly: true,
  },
  {
    name: 'endpoint',
    description: 'Custom endpoint to use.',
    type: 'string',
    globalOnly: true,
    default: null,
  },
  {
    name: 'token',
    description: 'Repository Auth Token.',
    stage: 'repository',
    type: 'string',
    globalOnly: true,
  },
  {
    name: 'username',
    description: 'Username for authentication.',
    stage: 'repository',
    type: 'string',
    supportedPlatforms: [
      'azure',
      'bitbucket',
      'bitbucket-server',
      'scm-manager',
    ],
    globalOnly: true,
  },
  {
    name: 'password',
    description: 'Password for authentication.',
    stage: 'repository',
    type: 'string',
    supportedPlatforms: ['azure', 'bitbucket', 'bitbucket-server'],
    globalOnly: true,
  },
  {
    name: 'npmrc',
    description:
      'String copy of `.npmrc` file. Use `\\n` instead of line breaks.',
    stage: 'branch',
    type: 'string',
  },
  {
    name: 'npmrcMerge',
    description:
      'Whether to merge `config.npmrc` with repo `.npmrc` content if both are found.',
    stage: 'branch',
    type: 'boolean',
    default: false,
  },
  {
    name: 'npmToken',
    description: 'npm token used to authenticate with the default registry.',
    stage: 'branch',
    type: 'string',
  },
  {
    name: 'updateLockFiles',
    description: 'Set to `false` to disable lock file updating.',
    type: 'boolean',
    default: true,
    supportedManagers: ['npm'],
  },
  {
    name: 'skipInstalls',
    description:
      'Skip installing modules/dependencies if lock file updating is possible without a full install.',
    type: 'boolean',
    default: null,
  },
  {
    name: 'autodiscover',
    description: 'Autodiscover all repositories.',
    stage: 'global',
    type: 'boolean',
    default: false,
    globalOnly: true,
  },
  {
    name: 'autodiscoverFilter',
    description: 'Filter the list of autodiscovered repositories.',
    stage: 'global',
    type: 'array',
    subType: 'string',
    allowString: true,
    default: null,
    globalOnly: true,
  },
  {
    name: 'autodiscoverNamespaces',
    description:
      'Filter the list of autodiscovered repositories by namespaces.',
    stage: 'global',
    type: 'array',
    subType: 'string',
    default: null,
    globalOnly: true,
    supportedPlatforms: ['forgejo', 'gitea', 'gitlab'],
  },
  {
    name: 'autodiscoverProjects',
    description:
      'Filter the list of autodiscovered repositories by project names.',
    stage: 'global',
    type: 'array',
    subType: 'string',
    default: null,
    globalOnly: true,
    supportedPlatforms: ['bitbucket'],
    patternMatch: true,
  },
  {
    name: 'autodiscoverTopics',
    description: 'Filter the list of autodiscovered repositories by topics.',
    stage: 'global',
    type: 'array',
    subType: 'string',
    default: null,
    globalOnly: true,
    supportedPlatforms: ['forgejo', 'gitea', 'github', 'gitlab'],
  },
  {
    name: 'prCommitsPerRunLimit',
    description:
      'Set the maximum number of commits per Renovate run. By default there is no limit.',
    stage: 'global',
    type: 'integer',
    default: 0,
    globalOnly: true,
  },
  {
    name: 'repositories',
    description: 'List of Repositories.',
    stage: 'global',
    type: 'array',
    subType: 'string',
    cli: false,
    globalOnly: true,
  },
  {
    name: 'baseBranchPatterns',
    description:
      'List of one or more custom base branches defined as exact strings and/or via regex expressions.',
    type: 'array',
    subType: 'string',
    stage: 'package',
    cli: false,
  },
  {
    name: 'useBaseBranchConfig',
    description:
      'Whether to read configuration from `baseBranches` instead of only the default branch.',
    type: 'string',
    allowedValues: ['merge', 'none'],
    default: 'none',
  },
  {
    name: 'gitAuthor',
    description:
      'Author to use for Git commits. Must conform to [RFC5322](https://datatracker.ietf.org/doc/html/rfc5322).',
    type: 'string',
  },
  {
    name: 'gitPrivateKey',
    description: 'PGP key to use for signing Git commits.',
    type: 'string',
    cli: false,
    globalOnly: true,
    stage: 'global',
  },
  {
    name: 'gitIgnoredAuthors',
    description:
      'Git authors which are ignored by Renovate. Must conform to [RFC5322](https://datatracker.ietf.org/doc/html/rfc5322).',
    type: 'array',
    subType: 'string',
    stage: 'repository',
  },
  {
    name: 'gitTimeout',
    description:
      'Configure the timeout with a number of milliseconds to wait for a Git task.',
    type: 'integer',
    globalOnly: true,
    default: 0,
  },
  {
    name: 'enabledManagers',
    description:
      'A list of package managers to enable. Only managers on the list are enabled.',
    type: 'array',
    subType: 'string',
    mergeable: false,
    stage: 'repository',
  },
  {
    name: 'includePaths',
    description: 'Include package files only within these defined paths.',
    type: 'array',
    subType: 'string',
    stage: 'repository',
    default: [],
  },
  {
    name: 'ignorePaths',
    description:
      'Skip any package file whose path matches one of these. Can be a string or glob pattern.',
    type: 'array',
    mergeable: false,
    subType: 'string',
    stage: 'repository',
    default: ['**/node_modules/**', '**/bower_components/**'],
  },
  {
    name: 'excludeCommitPaths',
    description:
      'A file matching any of these glob patterns will not be committed, even if the file has been updated.',
    type: 'array',
    subType: 'string',
    default: [],
    advancedUse: true,
  },
  {
    name: 'executionTimeout',
    description:
      'Default execution timeout in minutes for child processes Renovate creates.',
    type: 'integer',
    default: 15,
    globalOnly: true,
  },
  {
    name: 'registryAliases',
    description: 'Aliases for registries.',
    mergeable: true,
    type: 'object',
    default: {},
    additionalProperties: {
      type: 'string',
    },
    supportedManagers: [
      'ansible',
      'bitbucket-pipelines',
      'buildpacks',
      'crossplane',
      'devcontainer',
      'docker-compose',
      'dockerfile',
      'droneci',
      'gitlabci',
      'helm-requirements',
      'helmfile',
      'helmv3',
      'kubernetes',
      'kustomize',
      'maven',
      'terraform',
      'vendir',
      'woodpecker',
    ],
  },
  {
    name: 'defaultRegistryUrls',
    description:
      'List of registry URLs to use as the default for a datasource.',
    type: 'array',
    subType: 'string',
    default: null,
    stage: 'branch',
    cli: false,
    env: false,
  },
  {
    name: 'defaultRegistryUrlTemplate',
    description:
      'Template for generating a `defaultRegistryUrl` for custom datasource.',
    type: 'string',
    default: '',
    parents: ['customDatasources'],
    cli: false,
    env: false,
  },
  {
    name: 'registryUrls',
    description:
      'List of URLs to try for dependency lookup. Package manager specific.',
    type: 'array',
    subType: 'string',
    default: null,
    stage: 'branch',
    cli: false,
    env: false,
  },
  {
    name: 'extractVersion',
    description:
      "A regex (`re2`) to extract a version from a datasource's raw version string.",
    type: 'string',
    format: 'regex',
    cli: false,
    env: false,
  },
  {
    name: 'versionCompatibility',
    description:
      'A regex (`re2`) with named capture groups to show how version and compatibility are split from a raw version string.',
    type: 'string',
    format: 'regex',
    cli: false,
    env: false,
  },
  {
    name: 'versioning',
    description: 'Versioning to use for filtering and comparisons.',
    type: 'string',
    allowedValues: getVersioningList(),
    cli: false,
    env: false,
  },
  {
    name: 'azureWorkItemId',
    description:
      'The id of an existing work item on Azure Boards to link to each PR.',
    type: 'integer',
    default: 0,
    supportedPlatforms: ['azure'],
  },
  {
    name: 'autoApprove',
    description: 'Set to `true` to automatically approve PRs.',
    type: 'boolean',
    default: false,
    supportedPlatforms: ['azure', 'gerrit', 'gitlab'],
  },
  // depType
  {
    name: 'ignoreDeps',
    description: 'Dependencies to ignore.',
    type: 'array',
    subType: 'string',
    stage: 'package',
    mergeable: true,
  },
  {
    name: 'updateInternalDeps',
    description:
      'Whether to update internal dep versions in a monorepo. Works on Yarn Workspaces.',
    type: 'boolean',
    default: false,
    stage: 'package',
  },
  {
    name: 'packageRules',
    description: 'Rules for matching packages.',
    type: 'array',
    stage: 'package',
    mergeable: true,
  },
  {
    name: 'matchCurrentAge',
    description:
      'Matches the current age of the package derived from its release timestamp. Valid only within a `packageRules` object.',
    type: 'string',
    parents: ['packageRules'],
    stage: 'package',
    mergeable: true,
    cli: false,
    env: false,
  },
  {
    name: 'matchCategories',
    description:
      'List of categories to match (for example: `["python"]`). Valid only within a `packageRules` object.',
    type: 'array',
    subType: 'string',
    allowString: true,
    parents: ['packageRules'],
    stage: 'package',
    mergeable: true,
    cli: false,
    env: false,
  },
  {
    name: 'matchRepositories',
    description:
      'List of repositories to match (e.g. `["**/*-archived"]`). Valid only within a `packageRules` object.',
    type: 'array',
    subType: 'string',
    allowString: true,
    stage: 'package',
    parents: ['packageRules'],
    mergeable: true,
    cli: false,
    env: false,
    patternMatch: true,
  },
  {
    name: 'matchBaseBranches',
    description:
      'List of strings containing exact matches (e.g. `["main"]`) and/or regex expressions (e.g. `["/^release/.*/"]`). Valid only within a `packageRules` object.',
    type: 'array',
    subType: 'string',
    allowString: true,
    parents: ['packageRules'],
    stage: 'package',
    mergeable: true,
    cli: false,
    env: false,
  },
  {
    name: 'matchManagers',
    description:
      'List of package managers to match (e.g. `["pipenv"]`). Valid only within a `packageRules` object.',
    type: 'array',
    subType: 'string',
    allowString: true,
    parents: ['packageRules'],
    stage: 'package',
    mergeable: true,
    patternMatch: true,
    cli: false,
    env: false,
  },
  {
    name: 'matchDatasources',
    description:
      'List of datasources to match (e.g. `["orb"]`). Valid only within a `packageRules` object.',
    type: 'array',
    subType: 'string',
    allowString: true,
    parents: ['packageRules'],
    stage: 'package',
    mergeable: true,
    cli: false,
    env: false,
  },
  {
    name: 'matchDepTypes',
    description:
      'List of depTypes to match (e.g. [`peerDependencies`]). Valid only within `packageRules` object.',
    type: 'array',
    subType: 'string',
    allowString: true,
    parents: ['packageRules'],
    stage: 'package',
    mergeable: true,
    cli: false,
    env: false,
  },
  {
    name: 'matchPackageNames',
    description:
      'Package names to match. Valid only within a `packageRules` object.',
    type: 'array',
    subType: 'string',
    allowString: true,
    stage: 'package',
    parents: ['packageRules'],
    mergeable: true,
    cli: false,
    env: false,
  },
  {
    name: 'matchDepNames',
    description:
      'Dep names to match. Valid only within a `packageRules` object.',
    type: 'array',
    subType: 'string',
    allowString: true,
    stage: 'package',
    parents: ['packageRules'],
    mergeable: true,
    cli: false,
    env: false,
  },
  {
    name: 'matchCurrentValue',
    description:
      'A regex or glob pattern to match against the raw `currentValue` string of a dependency. Valid only within a `packageRules` object.',
    type: 'string',
    stage: 'package',
    parents: ['packageRules'],
    mergeable: true,
    cli: false,
    env: false,
  },
  {
    name: 'matchCurrentVersion',
    description:
      'A version, or range of versions, to match against the current version of a package. Valid only within a `packageRules` object.',
    type: 'string',
    stage: 'package',
    parents: ['packageRules'],
    mergeable: true,
    cli: false,
    env: false,
  },
  {
    name: 'matchNewValue',
    description:
      'A regex or glob pattern to match against the raw `newValue` string of a dependency. Valid only within a `packageRules` object.',
    type: 'string',
    stage: 'package',
    parents: ['packageRules'],
    mergeable: true,
    cli: false,
    env: false,
  },
  {
    name: 'sourceUrl',
    description: 'The source URL of the package.',
    type: 'string',
    parents: ['packageRules'],
    cli: false,
    env: false,
  },
  {
    name: 'sourceDirectory',
    description:
      'The source directory in which the package is present at its source.',
    type: 'string',
    parents: ['packageRules'],
    cli: false,
    env: false,
  },
  {
    name: 'matchSourceUrls',
    description:
      'A list of exact match URLs (or URL patterns) to match sourceUrl against.',
    type: 'array',
    subType: 'string',
    allowString: true,
    stage: 'package',
    parents: ['packageRules'],
    mergeable: true,
    cli: false,
    env: false,
  },
  {
    name: 'autoReplaceGlobalMatch',
    description:
      'Control whether replacement regular expressions are global matches or only the first match.',
    type: 'boolean',
    default: true,
  },
  {
    name: 'replacementName',
    description:
      'The name of the new dependency that replaces the old deprecated dependency.',
    type: 'string',
    stage: 'package',
    parents: ['packageRules'],
    cli: false,
    env: false,
  },
  {
    name: 'replacementNameTemplate',
    description: 'Controls what the replacement package name.',
    type: 'string',
    default: '{{{packageName}}}',
    stage: 'package',
    parents: ['packageRules'],
    cli: false,
    env: false,
  },
  {
    name: 'replacementVersion',
    description:
      'The version of the new dependency that replaces the old deprecated dependency.',
    type: 'string',
    stage: 'package',
    parents: ['packageRules'],
    cli: false,
    env: false,
  },
  {
    name: 'replacementVersionTemplate',
    description:
      'Template field for the version of the new dependency that replaces the old deprecated dependency.',
    type: 'string',
    stage: 'package',
    parents: ['packageRules'],
    cli: false,
    env: false,
  },
  {
    name: 'replacementApproach',
    description:
      'Select whether to perform a direct replacement or alias replacement.',
    type: 'string',
    stage: 'branch',
    allowedValues: ['replace', 'alias'],
    supportedManagers: ['npm'],
    default: 'replace',
  },
  {
    name: 'matchConfidence',
    description:
      'Merge confidence levels to match against (`low`, `neutral`, `high`, `very high`). Valid only within `packageRules` object.',
    type: 'array',
    subType: 'string',
    allowedValues: ['low', 'neutral', 'high', 'very high'],
    allowString: true,
    stage: 'package',
    parents: ['packageRules'],
    mergeable: true,
    cli: false,
    env: false,
  },
  {
    name: 'matchUpdateTypes',
    description:
      'Update types to match against (`major`, `minor`, `pin`, `pinDigest`, etc). Valid only within `packageRules` object.',
    type: 'array',
    subType: 'string',
    allowedValues: [
      'major',
      'minor',
      'patch',
      'pin',
      'pinDigest',
      'digest',
      'lockFileMaintenance',
      'rollback',
      'bump',
      'replacement',
    ],
    allowString: true,
    stage: 'package',
    parents: ['packageRules'],
    mergeable: true,
    cli: false,
    env: false,
  },
  {
    name: 'matchFileNames',
    description:
      'List of strings to do an exact match against package and lock files with full path. Only works inside a `packageRules` object.',
    type: 'array',
    subType: 'string',
    stage: 'repository',
    parents: ['packageRules'],
    cli: false,
    env: false,
  },
  {
    name: 'matchJsonata',
    description:
      'A JSONata expression to match against the full config object. Valid only within a `packageRules` object.',
    type: 'array',
    subType: 'string',
    stage: 'package',
    parents: ['packageRules'],
    mergeable: true,
    cli: false,
    env: false,
  },
  // Version behavior
  {
    name: 'allowedVersions',
    description:
      'A version range or regex pattern capturing allowed versions for dependencies.',
    type: 'string',
    parents: ['packageRules'],
    stage: 'package',
    cli: false,
    env: false,
  },
  {
    name: 'changelogUrl',
    description:
      'Set a custom URL for the changelog. Renovate will put this URL in the PR body text.',
    type: 'string',
    stage: 'pr',
    parents: ['packageRules'],
    cli: false,
    env: false,
  },
  {
    name: 'pinDigests',
    description: 'Whether to add digests to Dockerfile source images.',
    type: 'boolean',
    default: false,
  },
  {
    name: 'separateMajorMinor',
    description:
      'If set to `false`, Renovate will upgrade dependencies to their latest release only. Renovate will not separate major or minor branches.',
    type: 'boolean',
    default: true,
  },
  {
    name: 'separateMultipleMajor',
    description:
      'If set to `true`, PRs will be raised separately for each available `major` upgrade version.',
    stage: 'package',
    type: 'boolean',
    default: false,
  },
  {
    name: 'separateMultipleMinor',
    description:
      'If set to `true`, Renovate creates separate PRs for each `minor` stream.',
    stage: 'package',
    type: 'boolean',
    default: false,
    experimental: true,
  },
  {
    name: 'separateMinorPatch',
    description:
      'If set to `true`, Renovate will separate `minor` and `patch` updates into separate branches.',
    type: 'boolean',
    default: false,
  },
  {
    name: 'ignoreUnstable',
    description: 'Ignore versions with unstable SemVer.',
    stage: 'package',
    type: 'boolean',
    default: true,
  },
  {
    name: 'ignoreDeprecated',
    description:
      'Avoid upgrading from a non-deprecated version to a deprecated one.',
    stage: 'package',
    type: 'boolean',
    default: true,
  },
  {
    name: 'followTag',
    description: 'If defined, packages will follow this release tag exactly.',
    stage: 'package',
    type: 'string',
    cli: false,
    env: false,
    advancedUse: true,
  },
  {
    name: 'respectLatest',
    description: 'Ignore versions newer than npm "latest" version.',
    stage: 'package',
    type: 'boolean',
    default: true,
  },
  {
    name: 'rangeStrategy',
    description: 'Determines how to modify or update existing ranges.',
    type: 'string',
    default: 'auto',
    allowedValues: [
      'auto',
      'pin',
      'bump',
      'replace',
      'widen',
      'update-lockfile',
      'in-range-only',
    ],
    cli: false,
    env: false,
  },
  {
    name: 'branchPrefix',
    description: 'Prefix to use for all branch names.',
    stage: 'branch',
    type: 'string',
    default: `renovate/`,
  },
  {
    name: 'branchPrefixOld',
    description: 'Old branchPrefix value to check for existing PRs.',
    stage: 'branch',
    type: 'string',
    default: `renovate/`,
  },
  {
    name: 'bumpVersion',
    description: 'Bump the version in the package file being updated.',
    type: 'string',
    allowedValues: ['major', 'minor', 'patch', 'prerelease'],
    supportedManagers: ['helmv3', 'npm', 'nuget', 'maven', 'sbt'],
  },
  // Major/Minor/Patch
  {
    name: 'major',
    description: 'Configuration to apply when an update type is `major`.',
    stage: 'package',
    type: 'object',
    default: {},
    cli: false,
    mergeable: true,
  },
  {
    name: 'minor',
    description: 'Configuration to apply when an update type is `minor`.',
    stage: 'package',
    type: 'object',
    default: {},
    cli: false,
    mergeable: true,
  },
  {
    name: 'patch',
    description: 'Configuration to apply when an update type is `patch`.',
    stage: 'package',
    type: 'object',
    default: {},
    cli: false,
    mergeable: true,
  },
  {
    name: 'pin',
    description: 'Configuration to apply when an update type is `pin`.',
    stage: 'package',
    type: 'object',
    default: {
      rebaseWhen: 'behind-base-branch',
      groupName: 'Pin Dependencies',
      groupSlug: 'pin-dependencies',
      commitMessageAction: 'Pin',
      group: {
        commitMessageTopic: 'dependencies',
        commitMessageExtra: '',
      },
    },
    cli: false,
    mergeable: true,
  },
  {
    name: 'digest',
    description:
      'Configuration to apply when updating a digest (no change in tag/version).',
    stage: 'package',
    type: 'object',
    default: {
      branchTopic: '{{{depNameSanitized}}}-digest',
      commitMessageExtra: 'to {{newDigestShort}}',
      commitMessageTopic: '{{{depName}}} digest',
    },
    cli: false,
    mergeable: true,
  },
  {
    name: 'pinDigest',
    description:
      'Configuration to apply when pinning a digest (no change in tag/version).',
    stage: 'package',
    type: 'object',
    default: {
      groupName: 'Pin Dependencies',
      groupSlug: 'pin-dependencies',
      commitMessageAction: 'Pin',
      group: {
        commitMessageTopic: 'dependencies',
        commitMessageExtra: '',
      },
    },
    cli: false,
    mergeable: true,
  },
  {
    name: 'rollback',
    description: 'Configuration to apply when rolling back a version.',
    stage: 'package',
    type: 'object',
    default: {
      branchTopic: '{{{depNameSanitized}}}-rollback',
      commitMessageAction: 'Roll back',
      semanticCommitType: 'fix',
    },
    cli: false,
    mergeable: true,
  },
  {
    name: 'replacement',
    description: 'Configuration to apply when replacing a dependency.',
    stage: 'package',
    type: 'object',
    default: {
      branchTopic: '{{{depNameSanitized}}}-replacement',
      commitMessageAction: 'Replace',
      commitMessageExtra:
        'with {{newName}} {{#if isMajor}}{{{prettyNewMajor}}}{{else}}{{#if isSingleVersion}}{{{prettyNewVersion}}}{{else}}{{{newValue}}}{{/if}}{{/if}}',
      prBodyNotes: [
        'This is a special PR that replaces `{{{depName}}}` with the community suggested minimal stable replacement version.',
      ],
    },
    cli: false,
    mergeable: true,
  },
  // Semantic commit / Semantic release
  {
    name: 'semanticCommits',
    description: 'Enable Semantic Commit prefixes for commits and PR titles.',
    type: 'string',
    allowedValues: ['auto', 'enabled', 'disabled'],
    default: 'auto',
  },
  {
    name: 'semanticCommitType',
    description: 'Commit type to use if Semantic Commits is enabled.',
    type: 'string',
    default: 'chore',
  },
  {
    name: 'semanticCommitScope',
    description: 'Commit scope to use if Semantic Commits are enabled.',
    type: 'string',
    default: 'deps',
  },
  {
    name: 'commitMessageLowerCase',
    description: 'Lowercase PR- and commit titles.',
    type: 'string',
    allowedValues: ['auto', 'never'],
    default: 'auto',
  },
  // PR Behavior
  {
    name: 'keepUpdatedLabel',
    description:
      'If set, users can add this label to PRs to request they be kept updated with the base branch.',
    type: 'string',
    supportedPlatforms: [
      'azure',
      'forgejo',
      'gerrit',
      'gitea',
      'github',
      'gitlab',
    ],
  },
  {
    name: 'rollbackPrs',
    description:
      'Create PRs to roll back versions if the current version is not found in the registry.',
    type: 'boolean',
    default: false,
  },
  {
    name: 'recreateWhen',
    description: 'Recreate PRs even if same ones were closed previously.',
    type: 'string',
    default: 'auto',
    allowedValues: ['auto', 'always', 'never'],
  },
  {
    name: 'rebaseWhen',
    description: 'Controls when Renovate rebases an existing branch.',
    type: 'string',
    allowedValues: [
      'auto',
      'never',
      'conflicted',
      'behind-base-branch',
      'automerging',
    ],
    default: 'auto',
  },
  {
    name: 'rebaseLabel',
    description: 'Label to request a rebase from Renovate bot.',
    type: 'string',
    default: 'rebase',
  },
  {
    name: 'stopUpdatingLabel',
    description: 'Label to make Renovate stop updating a PR.',
    type: 'string',
    default: 'stop-updating',
    supportedPlatforms: [
      'azure',
      'forgejo',
      'gerrit',
      'gitea',
      'github',
      'gitlab',
    ],
  },
  {
    name: 'minimumReleaseAge',
    description: 'Time required before a new release is considered stable.',
    type: 'string',
    default: null,
  },
  {
    name: 'abandonmentThreshold',
    description:
      'Flags packages that have not been updated within this period as abandoned.',
    type: 'string',
    default: null,
  },
  {
    name: 'dependencyDashboardReportAbandonment',
    description:
      'Controls whether abandoned packages are reported in the dependency dashboard.',
    type: 'boolean',
    default: true,
  },
  {
    name: 'internalChecksAsSuccess',
    description:
      'Whether to consider passing internal checks such as `minimumReleaseAge` when determining branch status.',
    type: 'boolean',
    default: false,
  },
  /*
   * Undocumented experimental feature
  {
    name: 'minimumConfidence',
    description:
      'Minimum Merge confidence level to filter by. Requires authentication to work.',
    type: 'string',
    allowedValues: ['low', 'neutral', 'high', 'very high'],
    default: 'low',
  },
  */
  {
    name: 'internalChecksFilter',
    description: 'When and how to filter based on internal checks.',
    type: 'string',
    allowedValues: ['strict', 'flexible', 'none'],
    default: 'strict',
  },
  {
    name: 'processEnv',
    description: 'Environment variables to be used in global config only.',
    type: 'object',
    default: {},
    globalOnly: true,
    stage: 'global',
    additionalProperties: {
      type: 'string',
    },
  },
  {
    name: 'prCreation',
    description: 'When to create the PR for a branch.',
    type: 'string',
    allowedValues: ['immediate', 'not-pending', 'status-success', 'approval'],
    default: 'immediate',
  },
  {
    name: 'prNotPendingHours',
    description: 'Timeout in hours for when `prCreation=not-pending`.',
    type: 'integer',
    default: 25,
  },
  {
    name: 'prHourlyLimit',
    description:
      'Rate limit PRs to maximum x created per hour. 0 means no limit.',
    type: 'integer',
    default: 2,
  },
  {
    name: 'prConcurrentLimit',
    description:
      'Limit to a maximum of x concurrent branches/PRs. 0 means no limit.',
    type: 'integer',
    default: 10,
  },
  {
    name: 'branchConcurrentLimit',
    description:
      'Limit to a maximum of x concurrent branches. 0 means no limit, `null` (default) inherits value from `prConcurrentLimit`.',
    type: 'integer',
    default: null, // inherit prConcurrentLimit
  },
  {
    name: 'prPriority',
    description:
      'Set sorting priority for PR creation. PRs with higher priority are created first, negative priority last.',
    type: 'integer',
    allowNegative: true,
    default: 0,
    parents: ['packageRules'],
    cli: false,
    env: false,
  },
  {
    name: 'overrideDatasource',
    description: 'Override the datasource value.',
    type: 'string',
    stage: 'package',
    parents: ['packageRules'],
    cli: false,
    env: false,
    advancedUse: true,
  },
  {
    name: 'overrideDepName',
    description: 'Override the depName value.',
    type: 'string',
    stage: 'package',
    parents: ['packageRules'],
    cli: false,
    env: false,
    advancedUse: true,
  },
  {
    name: 'overridePackageName',
    description: 'Override the packageName value.',
    type: 'string',
    stage: 'package',
    parents: ['packageRules'],
    cli: false,
    env: false,
    advancedUse: true,
  },
  {
    name: 'bbAutoResolvePrTasks',
    description:
      'The PR tasks will be automatically completed after the PR is raised.',
    type: 'boolean',
    default: false,
    supportedPlatforms: ['bitbucket'],
  },
  {
    name: 'bbUseDefaultReviewers',
    description: 'Use the default reviewers (Bitbucket only).',
    type: 'boolean',
    default: true,
    supportedPlatforms: ['bitbucket', 'bitbucket-server'],
  },
  {
    name: 'bbUseDevelopmentBranch',
    description: `Use the repository's [development branch](https://support.atlassian.com/bitbucket-cloud/docs/branch-a-repository/#The-branching-model) as the repository's default branch.`,
    type: 'boolean',
    default: false,
    supportedPlatforms: ['bitbucket'],
    globalOnly: true,
    inheritConfigSupport: true,
  },
  // Automatic merging
  {
    name: 'automerge',
    description:
      'Whether to automerge branches/PRs automatically, without human intervention.',
    type: 'boolean',
    default: false,
  },
  {
    name: 'automergeType',
    description: 'How to automerge, if enabled.',
    type: 'string',
    allowedValues: ['branch', 'pr', 'pr-comment'],
    default: 'pr',
  },
  {
    name: 'automergeStrategy',
    description:
      'The merge strategy to use when automerging PRs. Used only if `automergeType=pr`.',
    type: 'string',
    allowedValues: [
      'auto',
      'fast-forward',
      'merge-commit',
      'rebase',
      'rebase-merge',
      'squash',
    ],
    default: 'auto',
    supportedPlatforms: ['azure', 'bitbucket', 'forgejo', 'gitea', 'github'],
  },
  {
    name: 'automergeComment',
    description:
      'PR comment to add to trigger automerge. Only used if `automergeType=pr-comment`.',
    type: 'string',
    default: 'automergeComment',
  },
  {
    name: 'ignoreTests',
    description: 'Set to `true` to enable automerging without tests.',
    type: 'boolean',
    default: false,
  },
  {
    name: 'transformTemplates',
    description: 'List of jsonata transformation rules.',
    type: 'array',
    subType: 'string',
    parents: ['customDatasources'],
    default: [],
  },
  {
    name: 'vulnerabilityAlerts',
    description:
      'Config to apply when a PR is needed due to a vulnerability in the existing package version.',
    type: 'object',
    default: {
      groupName: null,
      schedule: [],
      dependencyDashboardApproval: false,
      minimumReleaseAge: null,
      rangeStrategy: 'update-lockfile',
      commitMessageSuffix: '[SECURITY]',
      branchTopic: `{{{datasource}}}-{{{depNameSanitized}}}-vulnerability`,
      prCreation: 'immediate',
      vulnerabilityFixStrategy: 'lowest',
    },
    mergeable: true,
    cli: false,
    env: false,
    supportedPlatforms: ['github'],
  },
  {
    name: 'vulnerabilityFixStrategy',
    description:
      'Strategy to use when fixing vulnerabilities. `lowest` will propose the earliest version with a fix, `highest` will always pick the latest version.',
    type: 'string',
    allowedValues: ['lowest', 'highest'],
    default: 'lowest',
    parents: ['vulnerabilityAlerts'],
  },
  {
    name: 'osvVulnerabilityAlerts',
    description: 'Use vulnerability alerts from `osv.dev`.',
    type: 'boolean',
    default: false,
    experimental: true,
    experimentalIssues: [20542],
  },
  {
    name: 'pruneBranchAfterAutomerge',
    description: 'Set to `true` to enable branch pruning after automerging.',
    type: 'boolean',
    default: true,
  },
  // Default templates
  {
    name: 'branchName',
    description: 'Branch name template.',
    type: 'string',
    default: '{{{branchPrefix}}}{{{additionalBranchPrefix}}}{{{branchTopic}}}',
    deprecationMsg:
      'We strongly recommended that you avoid configuring this field directly. Please edit `branchPrefix`, `additionalBranchPrefix`, or `branchTopic` instead.',
    cli: false,
  },
  {
    name: 'additionalBranchPrefix',
    description: 'Additional string value to be appended to `branchPrefix`.',
    type: 'string',
    default: '',
    cli: false,
  },
  {
    name: 'branchTopic',
    description: 'Branch topic.',
    type: 'string',
    default:
      '{{{depNameSanitized}}}-{{{newMajor}}}{{#if separateMinorPatch}}{{#if isPatch}}.{{{newMinor}}}{{/if}}{{/if}}{{#if separateMultipleMinor}}{{#if isMinor}}.{{{newMinor}}}{{/if}}{{/if}}.x{{#if isLockfileUpdate}}-lockfile{{/if}}',
    cli: false,
  },
  {
    name: 'commitMessage',
    description: 'Message to use for commit messages and pull request titles.',
    type: 'string',
    default:
      '{{{commitMessagePrefix}}} {{{commitMessageAction}}} {{{commitMessageTopic}}} {{{commitMessageExtra}}} {{{commitMessageSuffix}}}',
    deprecationMsg:
      'We deprecated editing the `commitMessage` directly, and we recommend you stop using this config option. Instead use config options like `commitMessageAction`, `commitMessageExtra`, and so on, to create the commit message you want.',
    cli: false,
  },
  {
    name: 'commitBody',
    description:
      'Commit message body template. Will be appended to commit message, separated by two line returns.',
    type: 'string',
    cli: false,
  },
  {
    name: 'commitBodyTable',
    description:
      'If enabled, append a table in the commit message body describing all updates in the commit.',
    type: 'boolean',
    default: false,
  },
  {
    name: 'commitMessagePrefix',
    description:
      'Prefix to add to start of commit messages and PR titles. Uses a semantic prefix if `semanticCommits` is enabled.',
    type: 'string',
    cli: false,
    advancedUse: true,
  },
  {
    name: 'commitMessageAction',
    description: 'Action verb to use in commit messages and PR titles.',
    type: 'string',
    default: 'Update',
    cli: false,
    advancedUse: true,
  },
  {
    name: 'commitMessageTopic',
    description:
      'The upgrade topic/noun used in commit messages and PR titles.',
    type: 'string',
    default: 'dependency {{depName}}',
    cli: false,
    advancedUse: true,
  },
  {
    name: 'commitMessageExtra',
    description:
      'Extra description used after the commit message topic - typically the version.',
    type: 'string',
    default:
      'to {{#if isPinDigest}}{{{newDigestShort}}}{{else}}{{#if isMajor}}{{prettyNewMajor}}{{else}}{{#if isSingleVersion}}{{prettyNewVersion}}{{else}}{{#if newValue}}{{{newValue}}}{{else}}{{{newDigestShort}}}{{/if}}{{/if}}{{/if}}{{/if}}',
    cli: false,
    advancedUse: true,
  },
  {
    name: 'commitMessageSuffix',
    description: 'Suffix to add to end of commit messages and PR titles.',
    type: 'string',
    cli: false,
    advancedUse: true,
  },
  {
    name: 'prBodyTemplate',
    description:
      'Pull Request body template. Controls which sections are rendered in the body of the pull request.',
    type: 'string',
    default:
      '{{{header}}}{{{table}}}{{{warnings}}}{{{notes}}}{{{changelogs}}}{{{configDescription}}}{{{controls}}}{{{footer}}}',
    cli: false,
  },
  {
    name: 'prTitle',
    description:
      'Pull Request title template. Inherits from `commitMessage` if null.',
    type: 'string',
    default: null,
    deprecationMsg:
      'Direct editing of `prTitle` is now deprecated. Instead use config options like `commitMessageAction`, `commitMessageExtra`, and so on, as they will be passed through to `prTitle`.',
    cli: false,
  },
  {
    name: 'prTitleStrict',
    description:
      'Whether to bypass appending extra context to the Pull Request title.',
    type: 'boolean',
    default: false,
    experimental: true,
    cli: false,
  },
  {
    name: 'prHeader',
    description: 'Text added here will be placed first in the PR body.',
    type: 'string',
  },
  {
    name: 'prFooter',
    description:
      'Text added here will be placed last in the PR body, with a divider separator before it.',
    type: 'string',
    default: `This PR has been generated by [Renovate Bot](https://github.com/renovatebot/renovate).`,
  },
  {
    name: 'customizeDashboard',
    description: 'Customize sections in the Dependency Dashboard issue.',
    type: 'object',
    default: {},
    freeChoice: true,
    additionalProperties: {
      type: 'string',
    },
  },
  {
    name: 'lockFileMaintenance',
    description: 'Configuration for lock file maintenance.',
    stage: 'branch',
    type: 'object',
    default: {
      enabled: false,
      recreateWhen: 'always',
      rebaseStalePrs: true,
      branchTopic: 'lock-file-maintenance',
      commitMessageAction: 'Lock file maintenance',
      commitMessageTopic: null,
      commitMessageExtra: null,
      schedule: ['before 4am on monday'],
      groupName: null,
      prBodyDefinitions: {
        Change: 'All locks refreshed',
      },
    },
    cli: false,
    mergeable: true,
  },
  {
    name: 'hashedBranchLength',
    description:
      'If enabled, branch names will use a hashing function to ensure each branch has that length.',
    type: 'integer',
    default: null,
    cli: false,
  },
  // Dependency Groups
  {
    name: 'groupName',
    description: 'Human understandable name for the dependency group.',
    type: 'string',
    default: null,
  },
  {
    name: 'groupSlug',
    description:
      'Slug to use for group (e.g. in branch name). Slug is calculated from `groupName` if `null`.',
    type: 'string',
    default: null,
    cli: false,
    env: false,
  },
  {
    name: 'group',
    description: 'Config if `groupName` is enabled.',
    type: 'object',
    default: {
      branchTopic: '{{{groupSlug}}}',
      commitMessageTopic: '{{{groupName}}}',
    },
    cli: false,
    env: false,
    mergeable: true,
    advancedUse: true,
  },
  // Pull Request options
  {
    name: 'labels',
    description: 'Labels to set in Pull Request.',
    type: 'array',
    subType: 'string',
  },
  {
    name: 'addLabels',
    description: 'Labels to add to Pull Request.',
    type: 'array',
    subType: 'string',
    mergeable: true,
  },
  {
    name: 'assignees',
    description:
      'Assignees for Pull Request (either username or email address depending on the platform).',
    type: 'array',
    subType: 'string',
  },
  {
    name: 'assigneesFromCodeOwners',
    description:
      'Determine assignees based on configured code owners and changes in PR.',
    type: 'boolean',
    default: false,
  },
  {
    name: 'expandCodeOwnersGroups',
    description:
      'Expand the configured code owner groups into a full list of group members.',
    type: 'boolean',
    default: false,
    supportedPlatforms: ['gitlab'],
  },
  {
    name: 'assigneesSampleSize',
    description: 'Take a random sample of given size from `assignees`.',
    type: 'integer',
    default: null,
  },
  {
    name: 'assignAutomerge',
    description:
      'Assign reviewers and assignees even if the PR is to be automerged.',
    type: 'boolean',
    default: false,
  },
  {
    name: 'ignoreReviewers',
    description:
      'Reviewers to be ignored in PR reviewers presence (either username or email address depending on the platform).',
    type: 'array',
    subType: 'string',
  },
  {
    name: 'reviewers',
    description:
      'Requested reviewers for Pull Requests (either username or email address depending on the platform).',
    type: 'array',
    subType: 'string',
  },
  {
    name: 'reviewersFromCodeOwners',
    description:
      'Determine reviewers based on configured code owners and changes in PR.',
    type: 'boolean',
    default: false,
  },
  {
    name: 'filterUnavailableUsers',
    description: 'Filter reviewers and assignees based on their availability.',
    type: 'boolean',
    default: false,
    supportedPlatforms: ['gitlab'],
  },
  {
    name: 'forkModeDisallowMaintainerEdits',
    description:
      'Disallow maintainers to push to Renovate pull requests when running in fork mode.',
    type: 'boolean',
    default: false,
    supportedPlatforms: ['github'],
  },
  {
    name: 'confidential',
    description:
      'If enabled, issues created by Renovate are set as confidential.',
    type: 'boolean',
    default: false,
    supportedPlatforms: ['gitlab'],
  },
  {
    name: 'reviewersSampleSize',
    description: 'Take a random sample of given size from `reviewers`.',
    type: 'integer',
    default: null,
  },
  {
    name: 'additionalReviewers',
    description:
      'Additional reviewers for Pull Requests (in contrast to `reviewers`, this option adds to the existing reviewer list, rather than replacing it).',
    type: 'array',
    subType: 'string',
    mergeable: true,
  },
  {
    name: 'managerFilePatterns',
    description: 'RegEx (`re2`) and glob patterns for matching manager files.',
    type: 'array',
    subType: 'string',
    stage: 'repository',
    allowString: true,
    patternMatch: true,
    mergeable: true,
    cli: false,
    env: false,
    parents: [...AllManagersListLiteral, 'customManagers'],
  },
  {
    name: 'postUpdateOptions',
    description:
      'Enable post-update options to be run after package/artifact updating.',
    type: 'array',
    default: [],
    subType: 'string',
    allowedValues: [
      'bundlerConservative',
      'gomodMassage',
      'gomodTidy',
      'gomodTidy1.17',
      'gomodTidyE',
      'gomodUpdateImportPaths',
      'gomodSkipVendor',
      'gomodVendor',
      'helmUpdateSubChartArchives',
      'kustomizeInflateHelmCharts',
      'npmDedupe',
      'pnpmDedupe',
      'yarnDedupeFewer',
      'yarnDedupeHighest',
    ],
    cli: false,
    env: false,
    mergeable: true,
  },
  {
    name: 'constraints',
    description:
      'Configuration object to define language or manager version constraints.',
    type: 'object',
    default: {},
    mergeable: true,
    cli: false,
    supportedManagers: [
      'bundler',
      'composer',
      'gomod',
      'npm',
      'pep621',
      'pipenv',
      'poetry',
    ],
    freeChoice: true,
    additionalProperties: {
      type: 'string',
    },
  },
  {
    name: 'hostRules',
    description: 'Host rules/configuration including credentials.',
    type: 'array',
    subType: 'object',
    stage: 'repository',
    cli: true,
    mergeable: true,
  },
  {
    name: 'hostType',
    description:
      'hostType for a package rule. Can be a platform name or a datasource name.',
    type: 'string',
    stage: 'repository',
    parents: ['hostRules'],
    cli: false,
    env: false,
  },
  {
    name: 'matchHost',
    description: 'A domain name, host name or base URL to match against.',
    type: 'string',
    stage: 'repository',
    parents: ['hostRules'],
    cli: false,
    env: false,
  },
  {
    name: 'readOnly',
    description:
      'Match against requests that only read data and do not mutate anything.',
    type: 'boolean',
    stage: 'repository',
    parents: ['hostRules'],
    cli: false,
    env: false,
  },
  {
    name: 'timeout',
    description: 'Timeout (in milliseconds) for queries to external endpoints.',
    type: 'integer',
    stage: 'repository',
    parents: ['hostRules'],
    cli: false,
    env: false,
  },
  {
    name: 'insecureRegistry',
    description: 'Explicitly turn on insecure Docker registry access (HTTP).',
    type: 'boolean',
    default: false,
    stage: 'repository',
    parents: ['hostRules'],
    cli: false,
    env: false,
    advancedUse: true,
  },
  {
    name: 'abortOnError',
    description:
      'If enabled, Renovate aborts its run when HTTP request errors occur.',
    type: 'boolean',
    default: false,
    stage: 'repository',
    parents: ['hostRules'],
    cli: false,
    env: false,
  },
  {
    name: 'abortIgnoreStatusCodes',
    description:
      'A list of HTTP status codes safe to ignore even when `abortOnError=true`.',
    type: 'array',
    subType: 'number',
    stage: 'repository',
    parents: ['hostRules'],
    cli: false,
    env: false,
  },
  {
    name: 'enableHttp2',
    description: 'Enable got HTTP/2 support.',
    type: 'boolean',
    default: false,
    stage: 'repository',
    parents: ['hostRules'],
    cli: false,
    env: false,
  },
  {
    name: 'concurrentRequestLimit',
    description: 'Limit concurrent requests per host.',
    type: 'integer',
    stage: 'repository',
    parents: ['hostRules'],
    default: null,
    cli: false,
    env: false,
  },
  {
    name: 'maxRequestsPerSecond',
    description: 'Limit requests rate per host.',
    type: 'integer',
    stage: 'repository',
    parents: ['hostRules'],
    default: 0,
    cli: false,
    env: false,
  },
  {
    name: 'authType',
    description:
      'Authentication type for HTTP header. e.g. `"Bearer"` or `"Basic"`. Use `"Token-Only"` to use only the token without an authorization type.',
    type: 'string',
    stage: 'repository',
    parents: ['hostRules'],
    default: 'Bearer',
    cli: false,
    env: false,
  },
  {
    name: 'dnsCache',
    description: 'Enable got DNS cache.',
    type: 'boolean',
    default: false,
    stage: 'repository',
    parents: ['hostRules'],
    cli: false,
    env: false,
    experimental: true,
    deprecationMsg:
      'This option is deprecated and will be removed in a future release.',
  },
  {
    name: 'keepAlive',
    description: 'Enable HTTP keep-alive for hosts.',
    type: 'boolean',
    default: false,
    stage: 'repository',
    parents: ['hostRules'],
    cli: false,
    env: false,
    advancedUse: true,
  },
  {
    name: 'headers',
    description:
      'Put fields to be forwarded to the HTTP request headers in the headers config option.',
    type: 'object',
    parents: ['hostRules'],
    cli: false,
    env: false,
    advancedUse: true,
  },
  {
    name: 'artifactAuth',
    description:
      'A list of package managers to enable artifact auth. Only managers on the list are enabled. All are enabled if `null`.',
    experimental: true,
    type: 'array',
    subType: 'string',
    stage: 'repository',
    parents: ['hostRules'],
    allowedValues: ['composer'],
    default: null,
    cli: false,
    env: false,
  },
  {
    name: 'httpsCertificateAuthority',
    description: 'The overriding trusted CA certificate.',
    type: 'string',
    stage: 'repository',
    parents: ['hostRules'],
    default: null,
    cli: false,
    env: false,
  },
  {
    name: 'httpsPrivateKey',
    description: 'The private key in PEM format.',
    type: 'string',
    stage: 'repository',
    parents: ['hostRules'],
    default: null,
    cli: false,
    env: false,
  },
  {
    name: 'httpsCertificate',
    description: 'The certificate chains in PEM format.',
    type: 'string',
    stage: 'repository',
    parents: ['hostRules'],
    default: null,
    cli: false,
    env: false,
  },
  {
    name: 'cacheHardTtlMinutes',
    description:
      'Maximum duration in minutes to keep datasource cache entries.',
    type: 'integer',
    stage: 'repository',
    default: 7 * 24 * 60,
    globalOnly: true,
  },
  {
    name: 'cacheTtlOverride',
    description: 'An object that contains cache namespace TTL override values.',
    type: 'object',
    stage: 'repository',
    default: {},
    globalOnly: true,
    experimental: true,
    advancedUse: true,
  },
  {
    name: 'prBodyDefinitions',
    description: 'Table column definitions to use in PR tables.',
    type: 'object',
    freeChoice: true,
    mergeable: true,
    default: {
      Package:
        '{{{depNameLinked}}}{{#if newName}}{{#unless (equals depName newName)}} → {{{newNameLinked}}}{{/unless}}{{/if}}',
      Type: '{{{depType}}}',
      Update: '{{{updateType}}}',
      'Current value': '{{{currentValue}}}',
      'New value': '{{{newValue}}}',
      Change: '`{{{displayFrom}}}` -> `{{{displayTo}}}`',
      Pending: '{{{displayPending}}}',
      References: '{{{references}}}',
      'Package file': '{{{packageFile}}}',
      Age: "{{#if newVersion}}[![age](https://developer.mend.io/api/mc/badges/age/{{datasource}}/{{replace '/' '%2f' packageName}}/{{{newVersion}}}?slim=true)](https://docs.renovatebot.com/merge-confidence/){{/if}}",
      Adoption:
        "{{#if newVersion}}[![adoption](https://developer.mend.io/api/mc/badges/adoption/{{datasource}}/{{replace '/' '%2f' packageName}}/{{{newVersion}}}?slim=true)](https://docs.renovatebot.com/merge-confidence/){{/if}}",
      Passing:
        "{{#if newVersion}}[![passing](https://developer.mend.io/api/mc/badges/compatibility/{{datasource}}/{{replace '/' '%2f' packageName}}/{{{currentVersion}}}/{{{newVersion}}}?slim=true)](https://docs.renovatebot.com/merge-confidence/){{/if}}",
      Confidence:
        "{{#if newVersion}}[![confidence](https://developer.mend.io/api/mc/badges/confidence/{{datasource}}/{{replace '/' '%2f' packageName}}/{{{currentVersion}}}/{{{newVersion}}}?slim=true)](https://docs.renovatebot.com/merge-confidence/){{/if}}",
    },
  },
  {
    name: 'prBodyColumns',
    description: 'List of columns to use in PR bodies.',
    type: 'array',
    subType: 'string',
    default: ['Package', 'Type', 'Update', 'Change', 'Pending'],
  },
  {
    name: 'prBodyNotes',
    description:
      'List of extra notes or templates to include in the Pull Request body.',
    type: 'array',
    subType: 'string',
    default: [],
    allowString: true,
    mergeable: true,
  },
  {
    name: 'suppressNotifications',
    description:
      'Options to suppress various types of warnings and other notifications.',
    type: 'array',
    subType: 'string',
    default: [],
    allowedValues: [
      'artifactErrors',
      'branchAutomergeFailure',
      'configErrorIssue',
      'dependencyLookupWarnings',
      'lockFileErrors',
      'missingCredentialsError',
      'onboardingClose',
      'prEditedNotification',
      'prIgnoreNotification',
    ],
    cli: false,
    env: false,
    mergeable: true,
  },
  {
    name: 'pruneStaleBranches',
    description: 'Set to `false` to disable pruning stale branches.',
    type: 'boolean',
    default: true,
  },
  {
    name: 'unicodeEmoji',
    description: 'Enable or disable Unicode emoji.',
    type: 'boolean',
    default: true,
    globalOnly: true,
  },
  {
    name: 'gitLabIgnoreApprovals',
    description: `Ignore approval rules for MRs created by Renovate, which is useful for automerge.`,
    type: 'boolean',
    default: false,
  },
  {
    name: 'customManagers',
    description: 'Custom managers using regex matching.',
    type: 'array',
    subType: 'object',
    default: [],
    stage: 'package',
    cli: true,
    mergeable: true,
  },
  {
    name: 'customType',
    description:
      'Custom manager to use. Valid only within a `customManagers` object.',
    type: 'string',
    allowedValues: ['jsonata', 'regex'],
    parents: ['customManagers'],
    cli: false,
    env: false,
  },
  {
    name: 'fileFormat',
    description:
      'It specifies the syntax of the package file being managed by the custom JSONata manager.',
    type: 'string',
    allowedValues: ['json', 'toml', 'yaml'],
    parents: ['customManagers'],
    cli: false,
    env: false,
  },
  {
    name: 'matchStrings',
    description:
      'Queries to use. Valid only within `bumpVersions` or `customManagers` object.',
    type: 'array',
    subType: 'string',
    parents: ['bumpVersions', 'customManagers'],
    cli: false,
    env: false,
  },
  {
    name: 'matchStringsStrategy',
    description: 'Strategy how to interpret matchStrings.',
    type: 'string',
    default: 'any',
    allowedValues: ['any', 'recursive', 'combination'],
    parents: ['customManagers'],
    cli: false,
    env: false,
  },
  {
    name: 'depNameTemplate',
    description:
      'Optional depName for extracted dependencies. Valid only within a `customManagers` object.',
    type: 'string',
    parents: ['customManagers'],
    cli: false,
    env: false,
  },
  {
    name: 'packageNameTemplate',
    description:
      'Optional packageName for extracted dependencies, else defaults to `depName` value. Valid only within a `customManagers` object.',
    type: 'string',
    parents: ['customManagers'],
    cli: false,
    env: false,
  },
  {
    name: 'datasourceTemplate',
    description:
      'Optional datasource for extracted dependencies. Valid only within a `customManagers` object.',
    type: 'string',
    parents: ['customManagers'],
    cli: false,
    env: false,
  },
  {
    name: 'depTypeTemplate',
    description:
      'Optional `depType` for extracted dependencies. Valid only within a `customManagers` object.',
    type: 'string',
    parents: ['customManagers'],
    cli: false,
    env: false,
  },
  {
    name: 'currentValueTemplate',
    description:
      'Optional `currentValue` for extracted dependencies. Valid only within a `customManagers` object.',
    type: 'string',
    parents: ['customManagers'],
    cli: false,
    env: false,
  },
  {
    name: 'versioningTemplate',
    description:
      'Optional versioning for extracted dependencies. Valid only within a `customManagers` object.',
    type: 'string',
    parents: ['customManagers'],
    cli: false,
    env: false,
  },
  {
    name: 'registryUrlTemplate',
    description:
      'Optional registry URL for extracted dependencies. Valid only within a `customManagers` object.',
    type: 'string',
    parents: ['customManagers'],
    cli: false,
    env: false,
  },
  {
    name: 'extractVersionTemplate',
    description:
      'Optional `extractVersion` for extracted dependencies. Valid only within a `customManagers` object.',
    type: 'string',
    parents: ['customManagers'],
    cli: false,
    env: false,
  },
  {
    name: 'autoReplaceStringTemplate',
    description:
      'Optional `extractVersion` for extracted dependencies. Valid only within a `customManagers` object.',
    type: 'string',
    parents: ['customManagers'],
    cli: false,
    env: false,
  },
  {
    name: 'fetchChangeLogs',
    description: 'Controls if and when changelogs/release notes are fetched.',
    type: 'string',
    allowedValues: ['off', 'branch', 'pr'],
    default: 'pr',
    cli: false,
  },
  {
    name: 'cloneSubmodules',
    description:
      'Set to `true` to initialize submodules during repository clone.',
    type: 'boolean',
    default: false,
  },
  {
    name: 'cloneSubmodulesFilter',
    description:
      'List of submodules names or patterns to clone when cloneSubmodules=true.',
    type: 'array',
    subType: 'string',
    default: ['*'],
  },
  {
    name: 'ignorePrAuthor',
    description:
      'Set to `true` to fetch the entire list of PRs instead of only those authored by the Renovate user.',
    type: 'boolean',
    default: false,
  },
  {
    name: 'gitNoVerify',
    description:
      'Which Git commands will be run with the `--no-verify` option.',
    type: 'array',
    subType: 'string',
    allowString: true,
    allowedValues: ['commit', 'push'],
    default: ['commit', 'push'],
    stage: 'global',
    globalOnly: true,
  },
  {
    name: 'updatePinnedDependencies',
    description:
      'Whether to update pinned (single version) dependencies or not.',
    type: 'boolean',
    default: true,
  },
  {
    name: 'gitUrl',
    description:
      'Overrides the default resolution for Git remote, e.g. to switch GitLab from HTTPS to SSH-based.',
    type: 'string',
<<<<<<< HEAD
    supportedPlatforms: ['gitea', 'gitlab', 'bitbucket-server', 'scm-manager'],
=======
    supportedPlatforms: ['bitbucket-server', 'forgejo', 'gitea', 'gitlab'],
>>>>>>> 6c40f185
    allowedValues: ['default', 'ssh', 'endpoint'],
    default: 'default',
    stage: 'repository',
    globalOnly: true,
  },
  {
    name: 'writeDiscoveredRepos',
    description: 'Writes discovered repositories to a JSON file and then exit.',
    type: 'string',
    globalOnly: true,
  },
  {
    name: 'platformAutomerge',
    description: `Controls if platform-native auto-merge is used.`,
    type: 'boolean',
    default: true,
    supportedPlatforms: ['azure', 'forgejo', 'gitea', 'github', 'gitlab'],
  },
  {
    name: 'userStrings',
    description:
      'User-facing strings for the Renovate comment when a PR is closed.',
    type: 'object',
    freeChoice: true,
    default: {
      ignoreTopic: 'Renovate Ignore Notification',
      ignoreMajor:
        'Because you closed this PR without merging, Renovate will ignore this update. You will not get PRs for *any* future `{{{newMajor}}}.x` releases. But if you manually upgrade to `{{{newMajor}}}.x` then Renovate will re-enable `minor` and `patch` updates automatically.',
      ignoreDigest:
        'Because you closed this PR without merging, Renovate will ignore this update. You will not get PRs for the `{{{depName}}}` `{{{newDigestShort}}}` update again.',
      ignoreOther:
        'Because you closed this PR without merging, Renovate will ignore this update (`{{{newValue}}}`). You will get a PR once a newer version is released. To ignore this dependency forever, add it to the `ignoreDeps` array of your Renovate config.',
      artifactErrorWarning: 'You probably do not want to merge this PR as-is.',
    },
  },
  {
    name: 'platformCommit',
    description:
      'Use platform API to perform commits instead of using Git directly.',
    type: 'string',
    default: 'auto',
    allowedValues: ['auto', 'disabled', 'enabled'],
    supportedPlatforms: ['github'],
  },
  {
    name: 'branchNameStrict',
    description: `Whether to be strict about the use of special characters within the branch name.`,
    type: 'boolean',
    default: false,
  },
  {
    name: 'checkedBranches',
    description:
      'A list of branch names to mark for creation or rebasing as if it was selected in the Dependency Dashboard issue.',
    type: 'array',
    subType: 'string',
    experimental: true,
    globalOnly: true,
    default: [],
  },
  {
    name: 'maxRetryAfter',
    description:
      'Maximum retry-after header value to wait for before retrying a failed request.',
    type: 'integer',
    default: 60,
    stage: 'package',
    parents: ['hostRules'],
    cli: false,
    env: false,
  },
  {
    name: 'logLevelRemap',
    description: 'Remap log levels to different levels.',
    type: 'array',
    subType: 'object',
    stage: 'repository',
    cli: false,
    env: false,
    mergeable: true,
  },
  {
    name: 'matchMessage',
    description: 'Regex/minimatch expression to match against log message.',
    type: 'string',
    parents: ['logLevelRemap'],
    cli: false,
    env: false,
  },
  {
    name: 'newLogLevel',
    description: 'New log level to use if matchMessage matches.',
    type: 'string',
    allowedValues: ['trace', 'debug', 'info', 'warn', 'error', 'fatal'],
    parents: ['logLevelRemap'],
    cli: false,
    env: false,
  },
  {
    name: 'milestone',
    description: `The number of a milestone. If set, the milestone will be set when Renovate creates the PR.`,
    type: 'integer',
    default: null,
    supportedPlatforms: ['github'],
  },
  {
    name: 'httpCacheTtlDays',
    description: 'Maximum duration in days to keep HTTP cache entries.',
    type: 'integer',
    stage: 'repository',
    default: 90,
    globalOnly: true,
  },
  {
    name: 'dockerMaxPages',
    description:
      'By default, Renovate fetches up to 20 pages of Docker tags from registries. But you can set your own limit with this config option.',
    type: 'integer',
    default: 20,
    globalOnly: true,
  },
  {
    name: 'deleteConfigFile',
    description:
      'If set to `true`, Renovate tries to delete the self-hosted config file after reading it.',
    type: 'boolean',
    default: false,
    globalOnly: true,
  },
  {
    name: 's3Endpoint',
    description:
      'If set, Renovate will use this string as the `endpoint` when creating the AWS S3 client instance.',
    type: 'string',
    globalOnly: true,
  },
  {
    name: 's3PathStyle',
    description:
      'If set, Renovate will enable `forcePathStyle` when creating the AWS S3 client instance.',
    type: 'boolean',
    default: false,
    globalOnly: true,
  },
  {
    name: 'cachePrivatePackages',
    description:
      'Cache private packages in the datasource cache. This is useful for self-hosted setups',
    type: 'boolean',
    default: false,
    globalOnly: true,
  },
];

export function getOptions(): RenovateOptions[] {
  return options;
}

function loadManagerOptions(): void {
  const allManagers = new Map([...getManagers(), ...getCustomManagers()]);
  for (const [name, config] of allManagers.entries()) {
    if (config.defaultConfig) {
      const managerConfig: RenovateOptions = {
        name,
        description: `Configuration object for the ${name} manager`,
        stage: 'package',
        type: 'object',
        default: config.defaultConfig,
        mergeable: true,
        cli: false,
        autogenerated: true,
      };
      options.push(managerConfig);
    }
  }
}

loadManagerOptions();<|MERGE_RESOLUTION|>--- conflicted
+++ resolved
@@ -461,11 +461,7 @@
       'If set to `true` then Renovate creates draft PRs, instead of normal status PRs.',
     type: 'boolean',
     default: false,
-<<<<<<< HEAD
-    supportedPlatforms: ['azure', 'gitea', 'github', 'gitlab', 'scm-manager'],
-=======
-    supportedPlatforms: ['azure', 'forgejo', 'gitea', 'github', 'gitlab'],
->>>>>>> 6c40f185
+    supportedPlatforms: ['azure', 'forgejo', 'gitea', 'github', 'gitlab', 'scm-manager'],
   },
   {
     name: 'dryRun',
@@ -3043,11 +3039,7 @@
     description:
       'Overrides the default resolution for Git remote, e.g. to switch GitLab from HTTPS to SSH-based.',
     type: 'string',
-<<<<<<< HEAD
-    supportedPlatforms: ['gitea', 'gitlab', 'bitbucket-server', 'scm-manager'],
-=======
-    supportedPlatforms: ['bitbucket-server', 'forgejo', 'gitea', 'gitlab'],
->>>>>>> 6c40f185
+    supportedPlatforms: ['bitbucket-server', 'forgejo', 'gitea', 'gitlab', 'scm-manager'],
     allowedValues: ['default', 'ssh', 'endpoint'],
     default: 'default',
     stage: 'repository',
