import { getManagers } from '../../modules/manager';
import { getCustomManagers } from '../../modules/manager/custom';
import { getPlatformList } from '../../modules/platform';
import { getVersioningList } from '../../modules/versioning';
import { supportedDatasources } from '../presets/internal/merge-confidence';
import type { RenovateOptions } from '../types';

const options: RenovateOptions[] = [
  {
    name: 'mode',
    description: 'Mode of operation.',
    type: 'string',
    default: 'full',
    allowedValues: ['full', 'silent'],
  },
  {
    name: 'allowedHeaders',
    description:
      'List of allowed patterns for header names in repository hostRules config.',
    type: 'array',
    default: ['X-*'],
    subType: 'string',
    globalOnly: true,
    patternMatch: true,
  },
  {
    name: 'autodiscoverRepoOrder',
    description:
      'The order method for autodiscover server side repository search.',
    type: 'string',
    default: null,
    globalOnly: true,
    allowedValues: ['asc', 'desc'],
    supportedPlatforms: ['gitea'],
  },
  {
    name: 'autodiscoverRepoSort',
    description:
      'The sort method for autodiscover server side repository search.',
    type: 'string',
    default: null,
    globalOnly: true,
    allowedValues: ['alpha', 'created', 'updated', 'size', 'id'],
    supportedPlatforms: ['gitea'],
  },
  {
    name: 'allowedEnv',
    description:
      'List of allowed patterns for environment variable names in repository env config.',
    type: 'array',
    default: [],
    subType: 'string',
    globalOnly: true,
    patternMatch: true,
  },
  {
    name: 'detectGlobalManagerConfig',
    description:
      'If `true`, Renovate tries to detect global manager configuration from the file system.',
    type: 'boolean',
    default: false,
    globalOnly: true,
  },
  {
    name: 'detectHostRulesFromEnv',
    description:
      'If `true`, Renovate tries to detect host rules from environment variables.',
    type: 'boolean',
    default: false,
    globalOnly: true,
  },
  {
    name: 'mergeConfidenceEndpoint',
    description:
      'If set, Renovate will query this API for Merge Confidence data.',
    stage: 'global',
    type: 'string',
    default: 'https://developer.mend.io/',
    advancedUse: true,
    globalOnly: true,
  },
  {
    name: 'mergeConfidenceDatasources',
    description:
      'If set, Renovate will query the merge-confidence JSON API only for datasources that are part of this list.',
    stage: 'global',
    allowedValues: supportedDatasources,
    default: supportedDatasources,
    type: 'array',
    subType: 'string',
    globalOnly: true,
  },
  {
    name: 'useCloudMetadataServices',
    description:
      'If `false`, Renovate does not try to access cloud metadata services.',
    type: 'boolean',
    default: true,
    globalOnly: true,
  },
  {
    name: 'userAgent',
    description:
      'If set to any string, Renovate will use this as the `user-agent` it sends with HTTP requests.',
    type: 'string',
    default: null,
    globalOnly: true,
  },
  {
    name: 'allowPostUpgradeCommandTemplating',
    description:
      'Set this to `false` to disable template compilation for post-upgrade commands.',
    type: 'boolean',
    default: true,
    globalOnly: true,
  },
  {
    name: 'allowedPostUpgradeCommands',
    description:
      'A list of regular expressions that decide which post-upgrade tasks are allowed.',
    type: 'array',
    subType: 'string',
    default: [],
    globalOnly: true,
  },
  {
    name: 'postUpgradeTasks',
    description:
      'Post-upgrade tasks that are executed before a commit is made by Renovate.',
    type: 'object',
    default: {
      commands: [],
      fileFilters: [],
      executionMode: 'update',
    },
  },
  {
    name: 'commands',
    description:
      'A list of post-upgrade commands that are executed before a commit is made by Renovate.',
    type: 'array',
    subType: 'string',
    parents: ['postUpgradeTasks'],
    default: [],
    cli: false,
  },
  {
    name: 'fileFilters',
    description:
      'Files that match the glob pattern will be committed after running a post-upgrade task.',
    type: 'array',
    subType: 'string',
    parents: ['postUpgradeTasks'],
    default: ['**/*'],
    cli: false,
  },
  {
    name: 'format',
    description: 'Format of the custom datasource.',
    type: 'string',
    parents: ['customDatasources'],
    default: 'json',
    allowedValues: ['json', 'plain'],
    cli: false,
    env: false,
  },
  {
    name: 'executionMode',
    description:
      'Controls when the post upgrade tasks run: on every update, or once per upgrade branch.',
    type: 'string',
    parents: ['postUpgradeTasks'],
    allowedValues: ['update', 'branch'],
    default: 'update',
    cli: false,
  },
  {
    name: 'onboardingBranch',
    description:
      'Change this value to override the default onboarding branch name.',
    type: 'string',
    default: 'renovate/configure',
    globalOnly: true,
    inheritConfigSupport: true,
    cli: false,
  },
  {
    name: 'onboardingCommitMessage',
    description:
      'Change this value to override the default onboarding commit message.',
    type: 'string',
    default: null,
    globalOnly: true,
    inheritConfigSupport: true,
    cli: false,
  },
  {
    name: 'onboardingConfigFileName',
    description:
      'Change this value to override the default onboarding config file name.',
    type: 'string',
    default: 'renovate.json',
    globalOnly: true,
    inheritConfigSupport: true,
    cli: false,
  },
  {
    name: 'onboardingNoDeps',
    description: 'Onboard the repository even if no dependencies are found.',
    type: 'string',
    default: 'auto',
    allowedValues: ['auto', 'enabled', 'disabled'],
    globalOnly: true,
    inheritConfigSupport: true,
  },
  {
    name: 'onboardingPrTitle',
    description:
      'Change this value to override the default onboarding PR title.',
    type: 'string',
    default: 'Configure Renovate',
    globalOnly: true,
    inheritConfigSupport: true,
    cli: false,
  },
  {
    name: 'configMigration',
    description: 'Enable this to get config migration PRs when needed.',
    stage: 'repository',
    type: 'boolean',
    default: false,
    experimental: true,
    experimentalDescription:
      'Config migration PRs are still being improved, in particular to reduce the amount of reordering and whitespace changes.',
    experimentalIssues: [16359],
  },
  {
    name: 'productLinks',
    description: 'Links which are used in PRs, issues and comments.',
    type: 'object',
    globalOnly: true,
    mergeable: true,
    default: {
      documentation: 'https://docs.renovatebot.com/',
      help: 'https://github.com/renovatebot/renovate/discussions',
      homepage: 'https://github.com/renovatebot/renovate',
    },
    additionalProperties: {
      type: 'string',
      format: 'uri',
    },
  },
  {
    name: 'secrets',
    description: 'Object which holds secret name/value pairs.',
    type: 'object',
    globalOnly: true,
    mergeable: true,
    default: {},
    additionalProperties: {
      type: 'string',
    },
  },
  {
    name: 'statusCheckNames',
    description: 'Custom strings to use as status check names.',
    type: 'object',
    mergeable: true,
    advancedUse: true,
    default: {
      artifactError: 'renovate/artifacts',
      configValidation: 'renovate/config-validation',
      mergeConfidence: 'renovate/merge-confidence',
      minimumReleaseAge: 'renovate/stability-days',
    },
  },
  {
    name: 'extends',
    description: 'Configuration presets to use or extend.',
    stage: 'package',
    type: 'array',
    subType: 'string',
    allowString: true,
    cli: false,
  },
  {
    name: 'ignorePresets',
    description:
      'A list of presets to ignore, including any that are nested inside an `extends` array.',
    stage: 'package',
    type: 'array',
    subType: 'string',
    allowString: true,
    cli: false,
  },
  {
    name: 'migratePresets',
    description:
      'Define presets here which have been removed or renamed and should be migrated automatically.',
    type: 'object',
    globalOnly: true,
    default: {},
    additionalProperties: {
      type: 'string',
    },
  },
  {
    name: 'presetCachePersistence',
    description: 'Cache resolved presets in package cache.',
    type: 'boolean',
    default: false,
    globalOnly: true,
  },
  {
    name: 'globalExtends',
    description:
      'Configuration presets to use or extend for a self-hosted config.',
    type: 'array',
    subType: 'string',
    globalOnly: true,
  },
  {
    name: 'description',
    description: 'Plain text description for a config or preset.',
    type: 'array',
    subType: 'string',
    stage: 'repository',
    allowString: true,
    mergeable: true,
    cli: false,
    env: false,
  },
  {
    name: 'enabled',
    description: `Enable or disable Renovate bot.`,
    stage: 'package',
    type: 'boolean',
    default: true,
  },
  {
    name: 'constraintsFiltering',
    description: 'Perform release filtering based on language constraints.',
    type: 'string',
    allowedValues: ['none', 'strict'],
    cli: false,
    default: 'none',
  },
  {
    name: 'repositoryCache',
    description:
      'This option decides if Renovate uses a JSON cache to speed up extractions.',
    globalOnly: true,
    type: 'string',
    allowedValues: ['disabled', 'enabled', 'reset'],
    stage: 'repository',
    default: 'disabled',
  },
  {
    name: 'repositoryCacheType',
    description:
      'Set the type of renovate repository cache if `repositoryCache` is enabled.',
    globalOnly: true,
    type: 'string',
    stage: 'repository',
    default: 'local',
  },
  {
    name: 'reportType',
    description: 'Set how, or if, reports should be generated.',
    globalOnly: true,
    type: 'string',
    default: null,
    experimental: true,
    allowedValues: ['logging', 'file', 's3'],
  },
  {
    name: 'reportPath',
    description:
      'Path to where the file should be written. In case of `s3` this has to be a full S3 URI.',
    globalOnly: true,
    type: 'string',
    default: null,
    experimental: true,
  },
  {
    name: 'force',
    description:
      'Any configuration set in this object will force override existing settings.',
    stage: 'package',
    globalOnly: true,
    type: 'object',
    cli: false,
    mergeable: true,
  },
  {
    name: 'forceCli',
    description:
      'Decides if CLI configuration options are moved to the `force` config section.',
    stage: 'global',
    type: 'boolean',
    default: true,
    globalOnly: true,
  },
  {
    name: 'draftPR',
    description:
      'If set to `true` then Renovate creates draft PRs, instead of normal status PRs.',
    type: 'boolean',
    default: false,
    supportedPlatforms: ['azure', 'gitea', 'github', 'gitlab'],
  },
  {
    name: 'dryRun',
    description:
      'If enabled, perform a dry run by logging messages instead of creating/updating/deleting branches and PRs.',
    type: 'string',
    globalOnly: true,
    allowedValues: ['extract', 'lookup', 'full'],
    default: null,
  },
  {
    name: 'printConfig',
    description:
      'If enabled, Renovate logs the fully resolved config for each repository, plus the fully resolved presets.',
    type: 'boolean',
    default: false,
  },
  {
    name: 'binarySource',
    description:
      'Controls how third-party tools like npm or Gradle are called: directly, via Docker sidecar containers, or via dynamic install.',
    globalOnly: true,
    type: 'string',
    allowedValues: ['global', 'docker', 'install', 'hermit'],
    default: 'install',
  },
  {
    name: 'redisUrl',
    description:
      'If set, this Redis URL will be used for caching instead of the file system.',
    stage: 'global',
    type: 'string',
    globalOnly: true,
  },
  {
    name: 'redisPrefix',
    description: 'Key prefix for redis cache entries.',
    stage: 'global',
    type: 'string',
    globalOnly: true,
  },
  {
    name: 'baseDir',
    description:
      'The base directory for Renovate to store local files, including repository files and cache. If left empty, Renovate will create its own temporary directory to use.',
    stage: 'global',
    type: 'string',
    globalOnly: true,
  },
  {
    name: 'cacheDir',
    description:
      'The directory where Renovate stores its cache. If left empty, Renovate creates a subdirectory within the `baseDir`.',
    globalOnly: true,
    type: 'string',
  },
  {
    name: 'containerbaseDir',
    description:
      'The directory where Renovate stores its containerbase cache. If left empty, Renovate creates a subdirectory within the `cacheDir`.',
    globalOnly: true,
    type: 'string',
  },
  {
    name: 'customEnvVariables',
    description:
      'Custom environment variables for child processes and sidecar Docker containers.',
    globalOnly: true,
    type: 'object',
    default: {},
  },
  {
    name: 'env',
    description:
      'Environment variables that Renovate uses when executing package manager commands.',
    type: 'object',
    default: {},
  },
  {
    name: 'customDatasources',
    description: 'Defines custom datasources for usage by managers.',
    type: 'object',
    experimental: true,
    experimentalIssues: [23286],
    default: {},
    mergeable: true,
  },
  {
    name: 'dockerChildPrefix',
    description:
      'Change this value to add a prefix to the Renovate Docker sidecar container names and labels.',
    type: 'string',
    globalOnly: true,
    default: 'renovate_',
  },
  {
    name: 'dockerCliOptions',
    description:
      'Pass CLI flags to `docker run` command when `binarySource=docker`.',
    type: 'string',
    globalOnly: true,
  },
  {
    name: 'dockerSidecarImage',
    description:
      'Change this value to override the default Renovate sidecar image.',
    type: 'string',
    default: 'ghcr.io/containerbase/sidecar:11.11.5',
    globalOnly: true,
  },
  {
    name: 'dockerUser',
    description:
      'Set the `UID` and `GID` for Docker-based binaries if you use `binarySource=docker`.',
    globalOnly: true,
    type: 'string',
  },
  {
    name: 'composerIgnorePlatformReqs',
    description:
      'Configure use of `--ignore-platform-reqs` or `--ignore-platform-req` for the Composer package manager.',
    type: 'array',
    subType: 'string',
    default: [],
  },
  {
    name: 'goGetDirs',
    description: 'Directory pattern to run `go get` on.',
    type: 'array',
    subType: 'string',
    default: ['./...'],
    supportedManagers: ['gomod'],
  },
  // Log options
  {
    name: 'logContext',
    description: 'Add a global or per-repo log context to each log entry.',
    globalOnly: true,
    type: 'string',
    default: null,
    stage: 'global',
  },
  // Onboarding
  {
    name: 'onboarding',
    description: 'Require a Configuration PR first.',
    stage: 'repository',
    type: 'boolean',
    globalOnly: true,
    inheritConfigSupport: true,
  },
  {
    name: 'onboardingConfig',
    description: 'Configuration to use for onboarding PRs.',
    stage: 'repository',
    type: 'object',
    default: { $schema: 'https://docs.renovatebot.com/renovate-schema.json' },
    globalOnly: true,
    inheritConfigSupport: true,
    mergeable: true,
  },
  {
    name: 'onboardingRebaseCheckbox',
    description:
      'Set to enable rebase/retry markdown checkbox for onboarding PRs.',
    type: 'boolean',
    default: false,
    supportedPlatforms: ['gitea', 'github', 'gitlab'],
    globalOnly: true,
    experimental: true,
    experimentalIssues: [17633],
  },
  {
    name: 'forkProcessing',
    description:
      'Whether to process forked repositories. By default, all forked repositories are skipped when in `autodiscover` mode.',
    stage: 'repository',
    type: 'string',
    allowedValues: ['auto', 'enabled', 'disabled'],
    default: 'auto',
  },
  {
    name: 'includeMirrors',
    description:
      'Whether to process repositories that are mirrors. By default, repositories that are mirrors are skipped.',
    type: 'boolean',
    default: false,
    supportedPlatforms: ['gitlab'],
    globalOnly: true,
  },
  {
    name: 'forkCreation',
    description:
      'Whether to create forks as needed at runtime when running in "fork mode".',
    stage: 'repository',
    type: 'boolean',
    globalOnly: true,
    supportedPlatforms: ['github'],
    experimental: true,
    default: true,
  },
  {
    name: 'forkToken',
    description: 'Set a personal access token here to enable "fork mode".',
    stage: 'repository',
    type: 'string',
    globalOnly: true,
    supportedPlatforms: ['github'],
    experimental: true,
  },
  {
    name: 'forkOrg',
    description:
      'The preferred organization to create or find forked repositories, when in fork mode.',
    stage: 'repository',
    type: 'string',
    globalOnly: true,
    supportedPlatforms: ['github'],
    experimental: true,
  },
  {
    name: 'githubTokenWarn',
    description: 'Display warnings about GitHub token not being set.',
    type: 'boolean',
    default: true,
    globalOnly: true,
  },
  {
    name: 'encryptedWarning',
    description: 'Warning text to use if encrypted config is found.',
    type: 'string',
    globalOnly: true,
    advancedUse: true,
  },
  {
    name: 'inheritConfig',
    description:
      'If `true`, Renovate will inherit configuration from the `inheritConfigFileName` file in `inheritConfigRepoName`.',
    type: 'boolean',
    default: false,
    globalOnly: true,
  },
  {
    name: 'inheritConfigRepoName',
    description:
      'Renovate will look in this repo for the `inheritConfigFileName`.',
    type: 'string',
    default: '{{parentOrg}}/renovate-config',
    globalOnly: true,
  },
  {
    name: 'inheritConfigFileName',
    description:
      'Renovate will look for this config file name in the `inheritConfigRepoName`.',
    type: 'string',
    default: 'org-inherited-config.json',
    globalOnly: true,
  },
  {
    name: 'inheritConfigStrict',
    description:
      'If `true`, any `inheritedConfig` fetch error will result in an aborted run.',
    type: 'boolean',
    default: false,
    globalOnly: true,
  },
  {
    name: 'requireConfig',
    description:
      "Controls Renovate's behavior regarding repository config files such as `renovate.json`.",
    stage: 'repository',
    type: 'string',
    default: 'required',
    allowedValues: ['required', 'optional', 'ignored'],
    globalOnly: true,
    inheritConfigSupport: true,
  },
  {
    name: 'optimizeForDisabled',
    description:
      'Set to `true` to perform a check for disabled config prior to cloning.',
    stage: 'repository',
    type: 'boolean',
    default: false,
    globalOnly: true,
  },
  // Dependency Dashboard
  {
    name: 'dependencyDashboard',
    description:
      'Whether to create a "Dependency Dashboard" issue in the repository.',
    type: 'boolean',
    default: false,
  },
  {
    name: 'dependencyDashboardApproval',
    description:
      'Controls if updates need manual approval from the Dependency Dashboard issue before PRs are created.',
    type: 'boolean',
    default: false,
  },
  {
    name: 'dependencyDashboardAutoclose',
    description:
      'Set to `true` to let Renovate close the Dependency Dashboard issue if there are no more updates.',
    type: 'boolean',
    default: false,
  },
  {
    name: 'dependencyDashboardTitle',
    description: 'Title for the Dependency Dashboard issue.',
    type: 'string',
    default: `Dependency Dashboard`,
  },
  {
    name: 'dependencyDashboardHeader',
    description:
      'Any text added here will be placed first in the Dependency Dashboard issue body.',
    type: 'string',
    default:
      'This issue lists Renovate updates and detected dependencies. Read the [Dependency Dashboard](https://docs.renovatebot.com/key-concepts/dashboard/) docs to learn more.',
  },
  {
    name: 'dependencyDashboardFooter',
    description:
      'Any text added here will be placed last in the Dependency Dashboard issue body, with a divider separator before it.',
    type: 'string',
  },
  {
    name: 'dependencyDashboardLabels',
    description:
      'These labels will always be applied on the Dependency Dashboard issue, even when they have been removed manually.',
    type: 'array',
    subType: 'string',
    default: null,
  },
  {
    name: 'dependencyDashboardOSVVulnerabilitySummary',
    description:
      'Control if the Dependency Dashboard issue lists CVEs supplied by [osv.dev](https://osv.dev).',
    type: 'string',
    allowedValues: ['none', 'all', 'unresolved'],
    default: 'none',
    experimental: true,
  },
  {
    name: 'configWarningReuseIssue',
    description:
      'Set this to `false` to make Renovate create a new issue for each config warning, instead of reopening or reusing an existing issue.',
    type: 'boolean',
    default: true,
  },

  // encryption
  {
    name: 'privateKey',
    description: 'Server-side private key.',
    stage: 'repository',
    type: 'string',
    replaceLineReturns: true,
    globalOnly: true,
  },
  {
    name: 'privateKeyOld',
    description: 'Secondary or old private key to try.',
    stage: 'repository',
    type: 'string',
    replaceLineReturns: true,
    globalOnly: true,
  },
  {
    name: 'privateKeyPath',
    description: 'Path to the Server-side private key.',
    stage: 'repository',
    type: 'string',
    globalOnly: true,
  },
  {
    name: 'privateKeyPathOld',
    description: 'Path to the Server-side old private key.',
    stage: 'repository',
    type: 'string',
    globalOnly: true,
  },
  {
    name: 'encrypted',
    description:
      'An object containing configuration encrypted with project key.',
    stage: 'repository',
    type: 'object',
    default: null,
  },
  // Scheduling
  {
    name: 'timezone',
    description:
      'Must conform to [IANA Time Zone](https://en.wikipedia.org/wiki/List_of_tz_database_time_zones) format.',
    type: 'string',
  },
  {
    name: 'schedule',
    description: 'Limit branch creation to these times of day or week.',
    type: 'array',
    subType: 'string',
    allowString: true,
    cli: true,
    env: false,
    default: ['at any time'],
  },
  {
    name: 'automergeSchedule',
    description: 'Limit automerge to these times of day or week.',
    type: 'array',
    subType: 'string',
    allowString: true,
    cli: true,
    env: false,
    default: ['at any time'],
  },
  {
    name: 'updateNotScheduled',
    description:
      'Whether to update branches when not scheduled. Renovate will not create branches outside of the schedule.',
    stage: 'branch',
    type: 'boolean',
    default: true,
  },
  // Bot administration
  {
    name: 'persistRepoData',
    description:
      'If set to `true`: keep repository data between runs instead of deleting the data.',
    type: 'boolean',
    default: false,
    globalOnly: true,
  },
  {
    name: 'exposeAllEnv',
    description:
      'Set this to `true` to allow passing of all environment variables to package managers.',
    globalOnly: true,
    type: 'boolean',
    default: false,
  },
  {
    name: 'allowPlugins',
    description:
      'Set this to `true` if repositories are allowed to run install plugins.',
    globalOnly: true,
    type: 'boolean',
    default: false,
  },
  {
    name: 'allowScripts',
    description:
      'Set this to `true` if repositories are allowed to run install scripts.',
    globalOnly: true,
    type: 'boolean',
    default: false,
  },
  {
    name: 'allowCustomCrateRegistries',
    description: 'Set this to `true` to allow custom crate registries.',
    globalOnly: true,
    type: 'boolean',
    default: false,
  },
  {
    name: 'ignorePlugins',
    description:
      'Set this to `true` if `allowPlugins=true` but you wish to skip running plugins when updating lock files.',
    type: 'boolean',
    default: false,
  },
  {
    name: 'ignoreScripts',
    description:
      'Set this to `false` if `allowScripts=true` and you wish to run scripts when updating lock files.',
    type: 'boolean',
    default: true,
    supportedManagers: ['npm', 'composer', 'copier'],
  },
  {
    name: 'platform',
    description: 'Platform type of repository.',
    type: 'string',
    allowedValues: getPlatformList(),
    default: 'github',
    globalOnly: true,
  },
  {
    name: 'endpoint',
    description: 'Custom endpoint to use.',
    type: 'string',
    globalOnly: true,
    default: null,
  },
  {
    name: 'token',
    description: 'Repository Auth Token.',
    stage: 'repository',
    type: 'string',
    globalOnly: true,
  },
  {
    name: 'username',
    description: 'Username for authentication.',
    stage: 'repository',
    type: 'string',
    supportedPlatforms: ['azure', 'bitbucket', 'bitbucket-server'],
    globalOnly: true,
  },
  {
    name: 'password',
    description: 'Password for authentication.',
    stage: 'repository',
    type: 'string',
    supportedPlatforms: ['azure', 'bitbucket', 'bitbucket-server'],
    globalOnly: true,
  },
  {
    name: 'npmrc',
    description:
      'String copy of `.npmrc` file. Use `\\n` instead of line breaks.',
    stage: 'branch',
    type: 'string',
  },
  {
    name: 'npmrcMerge',
    description:
      'Whether to merge `config.npmrc` with repo `.npmrc` content if both are found.',
    stage: 'branch',
    type: 'boolean',
    default: false,
  },
  {
    name: 'npmToken',
    description: 'npm token used to authenticate with the default registry.',
    stage: 'branch',
    type: 'string',
  },
  {
    name: 'updateLockFiles',
    description: 'Set to `false` to disable lock file updating.',
    type: 'boolean',
    default: true,
    supportedManagers: ['npm'],
  },
  {
    name: 'skipInstalls',
    description:
      'Skip installing modules/dependencies if lock file updating is possible without a full install.',
    type: 'boolean',
    default: null,
  },
  {
    name: 'autodiscover',
    description: 'Autodiscover all repositories.',
    stage: 'global',
    type: 'boolean',
    default: false,
    globalOnly: true,
  },
  {
    name: 'autodiscoverFilter',
    description: 'Filter the list of autodiscovered repositories.',
    stage: 'global',
    type: 'array',
    subType: 'string',
    allowString: true,
    default: null,
    globalOnly: true,
  },
  {
    name: 'autodiscoverNamespaces',
    description:
      'Filter the list of autodiscovered repositories by namespaces.',
    stage: 'global',
    type: 'array',
    subType: 'string',
    default: null,
    globalOnly: true,
    supportedPlatforms: ['gitea', 'gitlab'],
  },
  {
    name: 'autodiscoverProjects',
    description:
      'Filter the list of autodiscovered repositories by project names.',
    stage: 'global',
    type: 'array',
    subType: 'string',
    default: null,
    globalOnly: true,
    supportedPlatforms: ['bitbucket'],
    patternMatch: true,
  },
  {
    name: 'autodiscoverTopics',
    description: 'Filter the list of autodiscovered repositories by topics.',
    stage: 'global',
    type: 'array',
    subType: 'string',
    default: null,
    globalOnly: true,
    supportedPlatforms: ['gitea', 'github', 'gitlab'],
  },
  {
    name: 'prCommitsPerRunLimit',
    description:
      'Set the maximum number of commits per Renovate run. By default there is no limit.',
    stage: 'global',
    type: 'integer',
    default: 0,
    globalOnly: true,
  },
  {
    name: 'repositories',
    description: 'List of Repositories.',
    stage: 'global',
    type: 'array',
    subType: 'string',
    cli: false,
    globalOnly: true,
  },
  {
    name: 'baseBranches',
    description:
      'List of one or more custom base branches defined as exact strings and/or via regex expressions.',
    type: 'array',
    subType: 'string',
    stage: 'package',
    cli: false,
  },
  {
    name: 'useBaseBranchConfig',
    description:
      'Whether to read configuration from `baseBranches` instead of only the default branch.',
    type: 'string',
    allowedValues: ['merge', 'none'],
    default: 'none',
  },
  {
    name: 'gitAuthor',
    description:
      'Author to use for Git commits. Must conform to [RFC5322](https://datatracker.ietf.org/doc/html/rfc5322).',
    type: 'string',
  },
  {
    name: 'gitPrivateKey',
    description: 'PGP key to use for signing Git commits.',
    type: 'string',
    cli: false,
    globalOnly: true,
    stage: 'global',
  },
  {
    name: 'gitIgnoredAuthors',
    description:
      'Git authors which are ignored by Renovate. Must conform to [RFC5322](https://datatracker.ietf.org/doc/html/rfc5322).',
    type: 'array',
    subType: 'string',
    stage: 'repository',
  },
  {
    name: 'gitTimeout',
    description:
      'Configure the timeout with a number of milliseconds to wait for a Git task.',
    type: 'integer',
    globalOnly: true,
    default: 0,
  },
  {
    name: 'enabledManagers',
    description:
      'A list of package managers to enable. Only managers on the list are enabled.',
    type: 'array',
    subType: 'string',
    mergeable: false,
    stage: 'repository',
  },
  {
    name: 'includePaths',
    description: 'Include package files only within these defined paths.',
    type: 'array',
    subType: 'string',
    stage: 'repository',
    default: [],
  },
  {
    name: 'ignorePaths',
    description:
      'Skip any package file whose path matches one of these. Can be a string or glob pattern.',
    type: 'array',
    mergeable: false,
    subType: 'string',
    stage: 'repository',
    default: ['**/node_modules/**', '**/bower_components/**'],
  },
  {
    name: 'excludeCommitPaths',
    description:
      'A file matching any of these glob patterns will not be committed, even if the file has been updated.',
    type: 'array',
    subType: 'string',
    default: [],
    advancedUse: true,
  },
  {
    name: 'executionTimeout',
    description:
      'Default execution timeout in minutes for child processes Renovate creates.',
    type: 'integer',
    default: 15,
    globalOnly: true,
  },
  {
    name: 'registryAliases',
    description: 'Aliases for registries.',
    mergeable: true,
    type: 'object',
    default: {},
    additionalProperties: {
      type: 'string',
    },
    supportedManagers: [
      'ansible',
      'bitbucket-pipelines',
      'crossplane',
      'devcontainer',
      'docker-compose',
      'dockerfile',
      'droneci',
      'gitlabci',
      'helm-requirements',
      'helmfile',
      'helmv3',
      'kubernetes',
      'kustomize',
      'terraform',
      'vendir',
      'woodpecker',
    ],
  },
  {
    name: 'defaultRegistryUrls',
    description:
      'List of registry URLs to use as the default for a datasource.',
    type: 'array',
    subType: 'string',
    default: null,
    stage: 'branch',
    cli: false,
    env: false,
  },
  {
    name: 'defaultRegistryUrlTemplate',
    description:
      'Template for generating a `defaultRegistryUrl` for custom datasource.',
    type: 'string',
    default: '',
    parents: ['customDatasources'],
    cli: false,
    env: false,
  },
  {
    name: 'registryUrls',
    description:
      'List of URLs to try for dependency lookup. Package manager specific.',
    type: 'array',
    subType: 'string',
    default: null,
    stage: 'branch',
    cli: false,
    env: false,
  },
  {
    name: 'extractVersion',
    description:
      "A regex (`re2`) to extract a version from a datasource's raw version string.",
    type: 'string',
    format: 'regex',
    cli: false,
    env: false,
  },
  {
    name: 'versionCompatibility',
    description:
      'A regex (`re2`) with named capture groups to show how version and compatibility are split from a raw version string.',
    type: 'string',
    format: 'regex',
    cli: false,
    env: false,
  },
  {
    name: 'versioning',
    description: 'Versioning to use for filtering and comparisons.',
    type: 'string',
    allowedValues: getVersioningList(),
    cli: false,
    env: false,
  },
  {
    name: 'azureWorkItemId',
    description:
      'The id of an existing work item on Azure Boards to link to each PR.',
    type: 'integer',
    default: 0,
    supportedPlatforms: ['azure'],
  },
  {
    name: 'autoApprove',
    description: 'Set to `true` to automatically approve PRs.',
    type: 'boolean',
    default: false,
    supportedPlatforms: ['azure', 'gerrit', 'gitlab'],
  },
  // depType
  {
    name: 'ignoreDeps',
    description: 'Dependencies to ignore.',
    type: 'array',
    subType: 'string',
    stage: 'package',
    mergeable: true,
  },
  {
    name: 'updateInternalDeps',
    description:
      'Whether to update internal dep versions in a monorepo. Works on Yarn Workspaces.',
    type: 'boolean',
    default: false,
    stage: 'package',
  },
  {
    name: 'packageRules',
    description: 'Rules for matching packages.',
    type: 'array',
    stage: 'package',
    mergeable: true,
  },
  {
    name: 'matchCurrentAge',
    description:
      'Matches the current age of the package derived from its release timestamp. Valid only within a `packageRules` object.',
    type: 'string',
    parents: ['packageRules'],
    stage: 'package',
    mergeable: true,
    cli: false,
    env: false,
  },
  {
    name: 'matchCategories',
    description:
      'List of categories to match (for example: `["python"]`). Valid only within a `packageRules` object.',
    type: 'array',
    subType: 'string',
    allowString: true,
    parents: ['packageRules'],
    stage: 'package',
    mergeable: true,
    cli: false,
    env: false,
  },
  {
    name: 'matchRepositories',
    description:
      'List of repositories to match (e.g. `["**/*-archived"]`). Valid only within a `packageRules` object.',
    type: 'array',
    subType: 'string',
    allowString: true,
    stage: 'package',
    parents: ['packageRules'],
    mergeable: true,
    cli: false,
    env: false,
    patternMatch: true,
  },
  {
    name: 'matchBaseBranches',
    description:
      'List of strings containing exact matches (e.g. `["main"]`) and/or regex expressions (e.g. `["/^release/.*/"]`). Valid only within a `packageRules` object.',
    type: 'array',
    subType: 'string',
    allowString: true,
    parents: ['packageRules'],
    stage: 'package',
    mergeable: true,
    cli: false,
    env: false,
  },
  {
    name: 'matchManagers',
    description:
      'List of package managers to match (e.g. `["pipenv"]`). Valid only within a `packageRules` object.',
    type: 'array',
    subType: 'string',
    allowString: true,
    parents: ['packageRules'],
    stage: 'package',
    mergeable: true,
    cli: false,
    env: false,
  },
  {
    name: 'matchDatasources',
    description:
      'List of datasources to match (e.g. `["orb"]`). Valid only within a `packageRules` object.',
    type: 'array',
    subType: 'string',
    allowString: true,
    parents: ['packageRules'],
    stage: 'package',
    mergeable: true,
    cli: false,
    env: false,
  },
  {
    name: 'matchDepTypes',
    description:
      'List of depTypes to match (e.g. [`peerDependencies`]). Valid only within `packageRules` object.',
    type: 'array',
    subType: 'string',
    allowString: true,
    parents: ['packageRules'],
    stage: 'package',
    mergeable: true,
    cli: false,
    env: false,
  },
  {
    name: 'matchPackageNames',
    description:
      'Package names to match. Valid only within a `packageRules` object.',
    type: 'array',
    subType: 'string',
    allowString: true,
    stage: 'package',
    parents: ['packageRules'],
    mergeable: true,
    cli: false,
    env: false,
  },
  {
    name: 'matchDepNames',
    description:
      'Dep names to match. Valid only within a `packageRules` object.',
    type: 'array',
    subType: 'string',
    allowString: true,
    stage: 'package',
    parents: ['packageRules'],
    mergeable: true,
    cli: false,
    env: false,
  },
  {
    name: 'matchCurrentValue',
    description:
      'A regex or glob pattern to match against the raw `currentValue` string of a dependency. Valid only within a `packageRules` object.',
    type: 'string',
    stage: 'package',
    parents: ['packageRules'],
    mergeable: true,
    cli: false,
    env: false,
  },
  {
    name: 'matchCurrentVersion',
    description:
      'A version, or range of versions, to match against the current version of a package. Valid only within a `packageRules` object.',
    type: 'string',
    stage: 'package',
    parents: ['packageRules'],
    mergeable: true,
    cli: false,
    env: false,
  },
  {
    name: 'matchNewValue',
    description:
      'A regex or glob pattern to match against the raw `newValue` string of a dependency. Valid only within a `packageRules` object.',
    type: 'string',
    stage: 'package',
    parents: ['packageRules'],
    mergeable: true,
    cli: false,
    env: false,
  },
  {
    name: 'sourceUrl',
    description: 'The source URL of the package.',
    type: 'string',
    parents: ['packageRules'],
    cli: false,
    env: false,
  },
  {
    name: 'sourceDirectory',
    description:
      'The source directory in which the package is present at its source.',
    type: 'string',
    parents: ['packageRules'],
    cli: false,
    env: false,
  },
  {
    name: 'matchSourceUrls',
    description: 'A list of source URLs to exact match against.',
    type: 'array',
    subType: 'string',
    allowString: true,
    stage: 'package',
    parents: ['packageRules'],
    mergeable: true,
    cli: false,
    env: false,
  },
  {
    name: 'autoReplaceGlobalMatch',
    description:
      'Control whether replacement regular expressions are global matches or only the first match.',
    type: 'boolean',
    default: true,
  },
  {
    name: 'replacementName',
    description:
      'The name of the new dependency that replaces the old deprecated dependency.',
    type: 'string',
    stage: 'package',
    parents: ['packageRules'],
    cli: false,
    env: false,
  },
  {
    name: 'replacementNameTemplate',
    description: 'Controls what the replacement package name.',
    type: 'string',
    default: '{{{packageName}}}',
    stage: 'package',
    parents: ['packageRules'],
    cli: false,
    env: false,
  },
  {
    name: 'replacementVersion',
    description:
      'The version of the new dependency that replaces the old deprecated dependency.',
    type: 'string',
    stage: 'package',
    parents: ['packageRules'],
    cli: false,
    env: false,
  },
  {
    name: 'matchConfidence',
    description:
      'Merge confidence levels to match against (`low`, `neutral`, `high`, `very high`). Valid only within `packageRules` object.',
    type: 'array',
    subType: 'string',
    allowedValues: ['low', 'neutral', 'high', 'very high'],
    allowString: true,
    stage: 'package',
    parents: ['packageRules'],
    mergeable: true,
    cli: false,
    env: false,
  },
  {
    name: 'matchUpdateTypes',
    description:
      'Update types to match against (`major`, `minor`, `pin`, `pinDigest`, etc). Valid only within `packageRules` object.',
    type: 'array',
    subType: 'string',
    allowedValues: [
      'major',
      'minor',
      'patch',
      'pin',
      'pinDigest',
      'digest',
      'lockFileMaintenance',
      'rollback',
      'bump',
      'replacement',
    ],
    allowString: true,
    stage: 'package',
    parents: ['packageRules'],
    mergeable: true,
    cli: false,
    env: false,
  },
  {
    name: 'matchFileNames',
    description:
      'List of strings to do an exact match against package and lock files with full path. Only works inside a `packageRules` object.',
    type: 'array',
    subType: 'string',
    stage: 'repository',
    parents: ['packageRules'],
    cli: false,
    env: false,
  },
  // Version behavior
  {
    name: 'allowedVersions',
    description:
      'A version range or regex pattern capturing allowed versions for dependencies.',
    type: 'string',
    parents: ['packageRules'],
    stage: 'package',
    cli: false,
    env: false,
  },
  {
    name: 'changelogUrl',
    description:
      'Set a custom URL for the changelog. Renovate will put this URL in the PR body text.',
    type: 'string',
    stage: 'pr',
    parents: ['packageRules'],
    cli: false,
    env: false,
  },
  {
    name: 'pinDigests',
    description: 'Whether to add digests to Dockerfile source images.',
    type: 'boolean',
    default: false,
  },
  {
    name: 'separateMajorMinor',
    description:
      'If set to `false`, Renovate will upgrade dependencies to their latest release only. Renovate will not separate major or minor branches.',
    type: 'boolean',
    default: true,
  },
  {
    name: 'separateMultipleMajor',
    description:
      'If set to `true`, PRs will be raised separately for each available `major` upgrade version.',
    stage: 'package',
    type: 'boolean',
    default: false,
  },
  {
    name: 'separateMultipleMinor',
    description:
      'If set to `true`, Renovate creates separate PRs for each `minor` stream.',
    stage: 'package',
    type: 'boolean',
    default: false,
    experimental: true,
  },
  {
    name: 'separateMinorPatch',
    description:
      'If set to `true`, Renovate will separate `minor` and `patch` updates into separate branches.',
    type: 'boolean',
    default: false,
  },
  {
    name: 'ignoreUnstable',
    description: 'Ignore versions with unstable SemVer.',
    stage: 'package',
    type: 'boolean',
    default: true,
  },
  {
    name: 'ignoreDeprecated',
    description:
      'Avoid upgrading from a non-deprecated version to a deprecated one.',
    stage: 'package',
    type: 'boolean',
    default: true,
  },
  {
    name: 'followTag',
    description: 'If defined, packages will follow this release tag exactly.',
    stage: 'package',
    type: 'string',
    cli: false,
    env: false,
    advancedUse: true,
  },
  {
    name: 'respectLatest',
    description: 'Ignore versions newer than npm "latest" version.',
    stage: 'package',
    type: 'boolean',
    default: true,
  },
  {
    name: 'rangeStrategy',
    description: 'Determines how to modify or update existing ranges.',
    type: 'string',
    default: 'auto',
    allowedValues: [
      'auto',
      'pin',
      'bump',
      'replace',
      'widen',
      'update-lockfile',
      'in-range-only',
    ],
    cli: false,
    env: false,
  },
  {
    name: 'branchPrefix',
    description: 'Prefix to use for all branch names.',
    stage: 'branch',
    type: 'string',
    default: `renovate/`,
  },
  {
    name: 'branchPrefixOld',
    description: 'Old branchPrefix value to check for existing PRs.',
    stage: 'branch',
    type: 'string',
    default: `renovate/`,
  },
  {
    name: 'bumpVersion',
    description: 'Bump the version in the package file being updated.',
    type: 'string',
    allowedValues: ['major', 'minor', 'patch', 'prerelease'],
    supportedManagers: ['helmv3', 'npm', 'nuget', 'maven', 'sbt'],
  },
  // Major/Minor/Patch
  {
    name: 'major',
    description: 'Configuration to apply when an update type is `major`.',
    stage: 'package',
    type: 'object',
    default: {},
    cli: false,
    mergeable: true,
  },
  {
    name: 'minor',
    description: 'Configuration to apply when an update type is `minor`.',
    stage: 'package',
    type: 'object',
    default: {},
    cli: false,
    mergeable: true,
  },
  {
    name: 'patch',
    description: 'Configuration to apply when an update type is `patch`.',
    stage: 'package',
    type: 'object',
    default: {},
    cli: false,
    mergeable: true,
  },
  {
    name: 'pin',
    description: 'Configuration to apply when an update type is `pin`.',
    stage: 'package',
    type: 'object',
    default: {
      rebaseWhen: 'behind-base-branch',
      groupName: 'Pin Dependencies',
      groupSlug: 'pin-dependencies',
      commitMessageAction: 'Pin',
      group: {
        commitMessageTopic: 'dependencies',
        commitMessageExtra: '',
      },
    },
    cli: false,
    mergeable: true,
  },
  {
    name: 'digest',
    description:
      'Configuration to apply when updating a digest (no change in tag/version).',
    stage: 'package',
    type: 'object',
    default: {
      branchTopic: '{{{depNameSanitized}}}-digest',
      commitMessageExtra: 'to {{newDigestShort}}',
      commitMessageTopic: '{{{depName}}} digest',
    },
    cli: false,
    mergeable: true,
  },
  {
    name: 'pinDigest',
    description:
      'Configuration to apply when pinning a digest (no change in tag/version).',
    stage: 'package',
    type: 'object',
    default: {
      groupName: 'Pin Dependencies',
      groupSlug: 'pin-dependencies',
      commitMessageAction: 'Pin',
      group: {
        commitMessageTopic: 'dependencies',
        commitMessageExtra: '',
      },
    },
    cli: false,
    mergeable: true,
  },
  {
    name: 'rollback',
    description: 'Configuration to apply when rolling back a version.',
    stage: 'package',
    type: 'object',
    default: {
      branchTopic: '{{{depNameSanitized}}}-rollback',
      commitMessageAction: 'Roll back',
      semanticCommitType: 'fix',
    },
    cli: false,
    mergeable: true,
  },
  {
    name: 'replacement',
    description: 'Configuration to apply when replacing a dependency.',
    stage: 'package',
    type: 'object',
    default: {
      branchTopic: '{{{depNameSanitized}}}-replacement',
      commitMessageAction: 'Replace',
      commitMessageExtra:
        'with {{newName}} {{#if isMajor}}{{{prettyNewMajor}}}{{else}}{{#if isSingleVersion}}{{{prettyNewVersion}}}{{else}}{{{newValue}}}{{/if}}{{/if}}',
      prBodyNotes: [
        'This is a special PR that replaces `{{{depName}}}` with the community suggested minimal stable replacement version.',
      ],
    },
    cli: false,
    mergeable: true,
  },
  // Semantic commit / Semantic release
  {
    name: 'semanticCommits',
    description: 'Enable Semantic Commit prefixes for commits and PR titles.',
    type: 'string',
    allowedValues: ['auto', 'enabled', 'disabled'],
    default: 'auto',
  },
  {
    name: 'semanticCommitType',
    description: 'Commit type to use if Semantic Commits is enabled.',
    type: 'string',
    default: 'chore',
  },
  {
    name: 'semanticCommitScope',
    description: 'Commit scope to use if Semantic Commits are enabled.',
    type: 'string',
    default: 'deps',
  },
  {
    name: 'commitMessageLowerCase',
    description: 'Lowercase PR- and commit titles.',
    type: 'string',
    allowedValues: ['auto', 'never'],
    default: 'auto',
  },
  // PR Behavior
  {
    name: 'keepUpdatedLabel',
    description:
      'If set, users can add this label to PRs to request they be kept updated with the base branch.',
    type: 'string',
    supportedPlatforms: ['azure', 'gitea', 'github', 'gitlab'],
  },
  {
    name: 'rollbackPrs',
    description:
      'Create PRs to roll back versions if the current version is not found in the registry.',
    type: 'boolean',
    default: false,
  },
  {
    name: 'recreateWhen',
    description: 'Recreate PRs even if same ones were closed previously.',
    type: 'string',
    default: 'auto',
    allowedValues: ['auto', 'always', 'never'],
  },
  {
    name: 'rebaseWhen',
    description: 'Controls when Renovate rebases an existing branch.',
    type: 'string',
    allowedValues: ['auto', 'never', 'conflicted', 'behind-base-branch'],
    default: 'auto',
  },
  {
    name: 'rebaseLabel',
    description: 'Label to request a rebase from Renovate bot.',
    type: 'string',
    default: 'rebase',
  },
  {
    name: 'stopUpdatingLabel',
    description: 'Label to make Renovate stop updating a PR.',
    type: 'string',
    default: 'stop-updating',
    supportedPlatforms: ['azure', 'gitea', 'github', 'gitlab'],
  },
  {
    name: 'minimumReleaseAge',
    description: 'Time required before a new release is considered stable.',
    type: 'string',
    default: null,
  },
  {
    name: 'internalChecksAsSuccess',
    description:
      'Whether to consider passing internal checks such as `minimumReleaseAge` when determining branch status.',
    type: 'boolean',
    default: false,
  },
  /*
   * Undocumented experimental feature
  {
    name: 'minimumConfidence',
    description:
      'Minimum Merge confidence level to filter by. Requires authentication to work.',
    type: 'string',
    allowedValues: ['low', 'neutral', 'high', 'very high'],
    default: 'low',
  },
  */
  {
    name: 'internalChecksFilter',
    description: 'When and how to filter based on internal checks.',
    type: 'string',
    allowedValues: ['strict', 'flexible', 'none'],
    default: 'strict',
  },
  {
    name: 'prCreation',
    description: 'When to create the PR for a branch.',
    type: 'string',
    allowedValues: ['immediate', 'not-pending', 'status-success', 'approval'],
    default: 'immediate',
  },
  {
    name: 'prNotPendingHours',
    description: 'Timeout in hours for when `prCreation=not-pending`.',
    type: 'integer',
    default: 25,
  },
  {
    name: 'prHourlyLimit',
    description:
      'Rate limit PRs to maximum x created per hour. 0 means no limit.',
    type: 'integer',
    default: 2,
  },
  {
    name: 'prConcurrentLimit',
    description:
      'Limit to a maximum of x concurrent branches/PRs. 0 means no limit.',
    type: 'integer',
    default: 10,
  },
  {
    name: 'branchConcurrentLimit',
    description:
      'Limit to a maximum of x concurrent branches. 0 means no limit, `null` (default) inherits value from `prConcurrentLimit`.',
    type: 'integer',
    default: null, // inherit prConcurrentLimit
  },
  {
    name: 'prPriority',
    description:
      'Set sorting priority for PR creation. PRs with higher priority are created first, negative priority last.',
    type: 'integer',
    allowNegative: true,
    default: 0,
    parents: ['packageRules'],
    cli: false,
    env: false,
  },
  {
    name: 'bbUseDefaultReviewers',
    description: 'Use the default reviewers (Bitbucket only).',
    type: 'boolean',
    default: true,
    supportedPlatforms: ['bitbucket', 'bitbucket-server'],
  },
  {
    name: 'bbUseDevelopmentBranch',
    description: `Use the repository's [development branch](https://support.atlassian.com/bitbucket-cloud/docs/branch-a-repository/#The-branching-model) as the repository's default branch.`,
    type: 'boolean',
    default: false,
    supportedPlatforms: ['bitbucket'],
    globalOnly: true,
    inheritConfigSupport: true,
  },
  // Automatic merging
  {
    name: 'automerge',
    description:
      'Whether to automerge branches/PRs automatically, without human intervention.',
    type: 'boolean',
    default: false,
  },
  {
    name: 'automergeType',
    description: 'How to automerge, if enabled.',
    type: 'string',
    allowedValues: ['branch', 'pr', 'pr-comment'],
    default: 'pr',
  },
  {
    name: 'automergeStrategy',
    description:
      'The merge strategy to use when automerging PRs. Used only if `automergeType=pr`.',
    type: 'string',
    allowedValues: ['auto', 'fast-forward', 'merge-commit', 'rebase', 'squash'],
    default: 'auto',
    supportedPlatforms: ['azure', 'bitbucket', 'gitea'],
  },
  {
    name: 'automergeComment',
    description:
      'PR comment to add to trigger automerge. Only used if `automergeType=pr-comment`.',
    type: 'string',
    default: 'automergeComment',
  },
  {
    name: 'ignoreTests',
    description: 'Set to `true` to enable automerging without tests.',
    type: 'boolean',
    default: false,
  },
  {
    name: 'transformTemplates',
    description: 'List of jsonata transformation rules.',
    type: 'array',
    subType: 'string',
    parents: ['customDatasources'],
    default: [],
  },
  {
    name: 'vulnerabilityAlerts',
    description:
      'Config to apply when a PR is needed due to a vulnerability in the existing package version.',
    type: 'object',
    default: {
      groupName: null,
      schedule: [],
      dependencyDashboardApproval: false,
      minimumReleaseAge: null,
      rangeStrategy: 'update-lockfile',
      commitMessageSuffix: '[SECURITY]',
      branchTopic: `{{{datasource}}}-{{{depNameSanitized}}}-vulnerability`,
      prCreation: 'immediate',
    },
    mergeable: true,
    cli: false,
    env: false,
    supportedPlatforms: ['github'],
  },
  {
    name: 'osvVulnerabilityAlerts',
    description: 'Use vulnerability alerts from `osv.dev`.',
    type: 'boolean',
    default: false,
    experimental: true,
    experimentalIssues: [20542],
  },
  {
    name: 'pruneBranchAfterAutomerge',
    description: 'Set to `true` to enable branch pruning after automerging.',
    type: 'boolean',
    default: true,
  },
  // Default templates
  {
    name: 'branchName',
    description: 'Branch name template.',
    type: 'string',
    default: '{{{branchPrefix}}}{{{additionalBranchPrefix}}}{{{branchTopic}}}',
    deprecationMsg:
      'We strongly recommended that you avoid configuring this field directly. Please edit `branchPrefix`, `additionalBranchPrefix`, or `branchTopic` instead.',
    cli: false,
  },
  {
    name: 'additionalBranchPrefix',
    description: 'Additional string value to be appended to `branchPrefix`.',
    type: 'string',
    default: '',
    cli: false,
  },
  {
    name: 'branchTopic',
    description: 'Branch topic.',
    type: 'string',
    default:
      '{{{depNameSanitized}}}-{{{newMajor}}}{{#if separateMinorPatch}}{{#if isPatch}}.{{{newMinor}}}{{/if}}{{/if}}.x{{#if isLockfileUpdate}}-lockfile{{/if}}',
    cli: false,
  },
  {
    name: 'commitMessage',
    description: 'Message to use for commit messages and pull request titles.',
    type: 'string',
    default:
      '{{{commitMessagePrefix}}} {{{commitMessageAction}}} {{{commitMessageTopic}}} {{{commitMessageExtra}}} {{{commitMessageSuffix}}}',
    deprecationMsg:
      'We deprecated editing the `commitMessage` directly, and we recommend you stop using this config option. Instead use config options like `commitMessageAction`, `commitMessageExtra`, and so on, to create the commit message you want.',
    cli: false,
  },
  {
    name: 'commitBody',
    description:
      'Commit message body template. Will be appended to commit message, separated by two line returns.',
    type: 'string',
    cli: false,
  },
  {
    name: 'commitBodyTable',
    description:
      'If enabled, append a table in the commit message body describing all updates in the commit.',
    type: 'boolean',
    default: false,
  },
  {
    name: 'commitMessagePrefix',
    description:
      'Prefix to add to start of commit messages and PR titles. Uses a semantic prefix if `semanticCommits` is enabled.',
    type: 'string',
    cli: false,
    advancedUse: true,
  },
  {
    name: 'commitMessageAction',
    description: 'Action verb to use in commit messages and PR titles.',
    type: 'string',
    default: 'Update',
    cli: false,
    advancedUse: true,
  },
  {
    name: 'commitMessageTopic',
    description:
      'The upgrade topic/noun used in commit messages and PR titles.',
    type: 'string',
    default: 'dependency {{depName}}',
    cli: false,
    advancedUse: true,
  },
  {
    name: 'commitMessageExtra',
    description:
      'Extra description used after the commit message topic - typically the version.',
    type: 'string',
    default:
      'to {{#if isPinDigest}}{{{newDigestShort}}}{{else}}{{#if isMajor}}{{prettyNewMajor}}{{else}}{{#if isSingleVersion}}{{prettyNewVersion}}{{else}}{{#if newValue}}{{{newValue}}}{{else}}{{{newDigestShort}}}{{/if}}{{/if}}{{/if}}{{/if}}',
    cli: false,
    advancedUse: true,
  },
  {
    name: 'commitMessageSuffix',
    description: 'Suffix to add to end of commit messages and PR titles.',
    type: 'string',
    cli: false,
    advancedUse: true,
  },
  {
    name: 'prBodyTemplate',
    description:
      'Pull Request body template. Controls which sections are rendered in the body of the pull request.',
    type: 'string',
    default:
      '{{{header}}}{{{table}}}{{{warnings}}}{{{notes}}}{{{changelogs}}}{{{configDescription}}}{{{controls}}}{{{footer}}}',
    cli: false,
  },
  {
    name: 'prTitle',
    description:
      'Pull Request title template. Inherits from `commitMessage` if null.',
    type: 'string',
    default: null,
    deprecationMsg:
      'Direct editing of `prTitle` is now deprecated. Instead use config options like `commitMessageAction`, `commitMessageExtra`, and so on, as they will be passed through to `prTitle`.',
    cli: false,
  },
  {
    name: 'prTitleStrict',
    description:
      'Whether to bypass appending extra context to the Pull Request title.',
    type: 'boolean',
    default: false,
    experimental: true,
    cli: false,
  },
  {
    name: 'prHeader',
    description: 'Text added here will be placed first in the PR body.',
    type: 'string',
  },
  {
    name: 'prFooter',
    description:
      'Text added here will be placed last in the PR body, with a divider separator before it.',
    type: 'string',
    default: `This PR has been generated by [Renovate Bot](https://github.com/renovatebot/renovate).`,
  },
  {
    name: 'customizeDashboard',
    description: 'Customize sections in the Dependency Dashboard issue.',
    type: 'object',
    default: {},
    freeChoice: true,
    additionalProperties: {
      type: 'string',
    },
  },
  {
    name: 'lockFileMaintenance',
    description: 'Configuration for lock file maintenance.',
    stage: 'branch',
    type: 'object',
    default: {
      enabled: false,
      recreateWhen: 'always',
      rebaseStalePrs: true,
      branchTopic: 'lock-file-maintenance',
      commitMessageAction: 'Lock file maintenance',
      commitMessageTopic: null,
      commitMessageExtra: null,
      schedule: ['before 4am on monday'],
      groupName: null,
      prBodyDefinitions: {
        Change: 'All locks refreshed',
      },
    },
    cli: false,
    mergeable: true,
  },
  {
    name: 'hashedBranchLength',
    description:
      'If enabled, branch names will use a hashing function to ensure each branch has that length.',
    type: 'integer',
    default: null,
    cli: false,
  },
  // Dependency Groups
  {
    name: 'groupName',
    description: 'Human understandable name for the dependency group.',
    type: 'string',
    default: null,
  },
  {
    name: 'groupSlug',
    description:
      'Slug to use for group (e.g. in branch name). Slug is calculated from `groupName` if `null`.',
    type: 'string',
    default: null,
    cli: false,
    env: false,
  },
  {
    name: 'group',
    description: 'Config if `groupName` is enabled.',
    type: 'object',
    default: {
      branchTopic: '{{{groupSlug}}}',
      commitMessageTopic: '{{{groupName}}}',
    },
    cli: false,
    env: false,
    mergeable: true,
    advancedUse: true,
  },
  // Pull Request options
  {
    name: 'labels',
    description: 'Labels to set in Pull Request.',
    type: 'array',
    subType: 'string',
  },
  {
    name: 'addLabels',
    description: 'Labels to add to Pull Request.',
    type: 'array',
    subType: 'string',
    mergeable: true,
  },
  {
    name: 'assignees',
    description:
      'Assignees for Pull Request (either username or email address depending on the platform).',
    type: 'array',
    subType: 'string',
  },
  {
    name: 'assigneesFromCodeOwners',
    description:
      'Determine assignees based on configured code owners and changes in PR.',
    type: 'boolean',
    default: false,
  },
  {
    name: 'expandCodeOwnersGroups',
    description:
      'Expand the configured code owner groups into a full list of group members.',
    type: 'boolean',
    default: false,
    supportedPlatforms: ['gitlab'],
  },
  {
    name: 'assigneesSampleSize',
    description: 'Take a random sample of given size from `assignees`.',
    type: 'integer',
    default: null,
  },
  {
    name: 'assignAutomerge',
    description:
      'Assign reviewers and assignees even if the PR is to be automerged.',
    type: 'boolean',
    default: false,
  },
  {
    name: 'ignoreReviewers',
    description:
      'Reviewers to be ignored in PR reviewers presence (either username or email address depending on the platform).',
    type: 'array',
    subType: 'string',
  },
  {
    name: 'reviewers',
    description:
      'Requested reviewers for Pull Requests (either username or email address depending on the platform).',
    type: 'array',
    subType: 'string',
  },
  {
    name: 'reviewersFromCodeOwners',
    description:
      'Determine reviewers based on configured code owners and changes in PR.',
    type: 'boolean',
    default: false,
  },
  {
    name: 'filterUnavailableUsers',
    description: 'Filter reviewers and assignees based on their availability.',
    type: 'boolean',
    default: false,
    supportedPlatforms: ['gitlab'],
  },
  {
    name: 'forkModeDisallowMaintainerEdits',
    description:
      'Disallow maintainers to push to Renovate pull requests when running in fork mode.',
    type: 'boolean',
    default: false,
    supportedPlatforms: ['github'],
  },
  {
    name: 'confidential',
    description:
      'If enabled, issues created by Renovate are set as confidential.',
    type: 'boolean',
    default: false,
    supportedPlatforms: ['gitlab'],
  },
  {
    name: 'reviewersSampleSize',
    description: 'Take a random sample of given size from `reviewers`.',
    type: 'integer',
    default: null,
  },
  {
    name: 'additionalReviewers',
    description:
      'Additional reviewers for Pull Requests (in contrast to `reviewers`, this option adds to the existing reviewer list, rather than replacing it).',
    type: 'array',
    subType: 'string',
    mergeable: true,
  },
  {
    name: 'fileMatch',
    description: 'RegEx (`re2`) pattern for matching manager files.',
    type: 'array',
    subType: 'string',
    format: 'regex',
    stage: 'repository',
    allowString: true,
    mergeable: true,
    cli: false,
    env: false,
  },
  {
    name: 'postUpdateOptions',
    description:
      'Enable post-update options to be run after package/artifact updating.',
    type: 'array',
    default: [],
    subType: 'string',
    allowedValues: [
      'bundlerConservative',
      'gomodMassage',
      'gomodTidy',
      'gomodTidy1.17',
      'gomodTidyE',
      'gomodUpdateImportPaths',
      'gomodSkipVendor',
      'helmUpdateSubChartArchives',
      'npmDedupe',
      'pnpmDedupe',
      'yarnDedupeFewer',
      'yarnDedupeHighest',
    ],
    cli: false,
    env: false,
    mergeable: true,
  },
  {
    name: 'constraints',
    description:
      'Configuration object to define language or manager version constraints.',
    type: 'object',
    default: {},
    mergeable: true,
    cli: false,
    supportedManagers: [
      'bundler',
      'composer',
      'gomod',
      'npm',
      'pep621',
      'pipenv',
      'poetry',
    ],
  },
  {
    name: 'hostRules',
    description: 'Host rules/configuration including credentials.',
    type: 'array',
    subType: 'object',
    stage: 'repository',
    cli: true,
    mergeable: true,
  },
  {
    name: 'hostType',
    description:
      'hostType for a package rule. Can be a platform name or a datasource name.',
    type: 'string',
    stage: 'repository',
    parents: ['hostRules'],
    cli: false,
    env: false,
  },
  {
    name: 'matchHost',
    description: 'A domain name, host name or base URL to match against.',
    type: 'string',
    stage: 'repository',
    parents: ['hostRules'],
    cli: false,
    env: false,
  },
  {
    name: 'readOnly',
    description:
      'Match against requests that only read data and do not mutate anything.',
    type: 'boolean',
    stage: 'repository',
    parents: ['hostRules'],
    cli: false,
    env: false,
  },
  {
    name: 'timeout',
    description: 'Timeout (in milliseconds) for queries to external endpoints.',
    type: 'integer',
    stage: 'repository',
    parents: ['hostRules'],
    cli: false,
    env: false,
  },
  {
    name: 'insecureRegistry',
    description: 'Explicitly turn on insecure Docker registry access (HTTP).',
    type: 'boolean',
    default: false,
    stage: 'repository',
    parents: ['hostRules'],
    cli: false,
    env: false,
    advancedUse: true,
  },
  {
    name: 'abortOnError',
    description:
      'If enabled, Renovate aborts its run when HTTP request errors occur.',
    type: 'boolean',
    default: false,
    stage: 'repository',
    parents: ['hostRules'],
    cli: false,
    env: false,
  },
  {
    name: 'abortIgnoreStatusCodes',
    description:
      'A list of HTTP status codes safe to ignore even when `abortOnError=true`.',
    type: 'array',
    subType: 'number',
    stage: 'repository',
    parents: ['hostRules'],
    cli: false,
    env: false,
  },
  {
    name: 'enableHttp2',
    description: 'Enable got HTTP/2 support.',
    type: 'boolean',
    default: false,
    stage: 'repository',
    parents: ['hostRules'],
    cli: false,
    env: false,
  },
  {
    name: 'concurrentRequestLimit',
    description: 'Limit concurrent requests per host.',
    type: 'integer',
    stage: 'repository',
    parents: ['hostRules'],
    default: null,
    cli: false,
    env: false,
  },
  {
    name: 'maxRequestsPerSecond',
    description: 'Limit requests rate per host.',
    type: 'integer',
    stage: 'repository',
    parents: ['hostRules'],
    default: 0,
    cli: false,
    env: false,
  },
  {
    name: 'authType',
    description:
      'Authentication type for HTTP header. e.g. `"Bearer"` or `"Basic"`. Use `"Token-Only"` to use only the token without an authorization type.',
    type: 'string',
    stage: 'repository',
    parents: ['hostRules'],
    default: 'Bearer',
    cli: false,
    env: false,
  },
  {
    name: 'dnsCache',
    description: 'Enable got DNS cache.',
    type: 'boolean',
    default: false,
    stage: 'repository',
    parents: ['hostRules'],
    cli: false,
    env: false,
    experimental: true,
    deprecationMsg:
      'This option is deprecated and will be removed in a future release.',
  },
  {
    name: 'keepAlive',
    description: 'Enable HTTP keep-alive for hosts.',
    type: 'boolean',
    default: false,
    stage: 'repository',
    parents: ['hostRules'],
    cli: false,
    env: false,
    advancedUse: true,
  },
  {
    name: 'headers',
    description:
      'Put fields to be forwarded to the HTTP request headers in the headers config option.',
    type: 'object',
    parents: ['hostRules'],
    cli: false,
    env: false,
    advancedUse: true,
  },
  {
    name: 'artifactAuth',
    description:
      'A list of package managers to enable artifact auth. Only managers on the list are enabled. All are enabled if `null`.',
    experimental: true,
    type: 'array',
    subType: 'string',
    stage: 'repository',
    parents: ['hostRules'],
    allowedValues: ['composer'],
    default: null,
    cli: false,
    env: false,
  },
  {
    name: 'httpsCertificateAuthority',
    description: 'The overriding trusted CA certificate.',
    type: 'string',
    stage: 'repository',
    parents: ['hostRules'],
    default: null,
    cli: false,
    env: false,
  },
  {
    name: 'httpsPrivateKey',
    description: 'The private key in PEM format.',
    type: 'string',
    stage: 'repository',
    parents: ['hostRules'],
    default: null,
    cli: false,
    env: false,
  },
  {
    name: 'httpsCertificate',
    description: 'The certificate chains in PEM format.',
    type: 'string',
    stage: 'repository',
    parents: ['hostRules'],
    default: null,
    cli: false,
    env: false,
  },
  {
    name: 'cacheHardTtlMinutes',
    description:
      'Maximum duration in minutes to keep datasource cache entries.',
    type: 'integer',
    stage: 'repository',
    default: 7 * 24 * 60,
    globalOnly: true,
  },
  {
    name: 'cacheTtlOverride',
    description: 'An object that contains cache namespace TTL override values.',
    type: 'object',
    stage: 'repository',
    default: {},
    globalOnly: true,
    experimental: true,
    advancedUse: true,
  },
  {
    name: 'prBodyDefinitions',
    description: 'Table column definitions to use in PR tables.',
    type: 'object',
    freeChoice: true,
    mergeable: true,
    default: {
      Package: '{{{depNameLinked}}}',
      Type: '{{{depType}}}',
      Update: '{{{updateType}}}',
      'Current value': '{{{currentValue}}}',
      'New value': '{{{newValue}}}',
      Change: '`{{{displayFrom}}}` -> `{{{displayTo}}}`',
      Pending: '{{{displayPending}}}',
      References: '{{{references}}}',
      'Package file': '{{{packageFile}}}',
      Age: "{{#if newVersion}}[![age](https://developer.mend.io/api/mc/badges/age/{{datasource}}/{{replace '/' '%2f' depName}}/{{{newVersion}}}?slim=true)](https://docs.renovatebot.com/merge-confidence/){{/if}}",
      Adoption:
        "{{#if newVersion}}[![adoption](https://developer.mend.io/api/mc/badges/adoption/{{datasource}}/{{replace '/' '%2f' depName}}/{{{newVersion}}}?slim=true)](https://docs.renovatebot.com/merge-confidence/){{/if}}",
      Passing:
        "{{#if newVersion}}[![passing](https://developer.mend.io/api/mc/badges/compatibility/{{datasource}}/{{replace '/' '%2f' depName}}/{{{currentVersion}}}/{{{newVersion}}}?slim=true)](https://docs.renovatebot.com/merge-confidence/){{/if}}",
      Confidence:
        "{{#if newVersion}}[![confidence](https://developer.mend.io/api/mc/badges/confidence/{{datasource}}/{{replace '/' '%2f' depName}}/{{{currentVersion}}}/{{{newVersion}}}?slim=true)](https://docs.renovatebot.com/merge-confidence/){{/if}}",
    },
  },
  {
    name: 'prBodyColumns',
    description: 'List of columns to use in PR bodies.',
    type: 'array',
    subType: 'string',
    default: ['Package', 'Type', 'Update', 'Change', 'Pending'],
  },
  {
    name: 'prBodyNotes',
    description:
      'List of extra notes or templates to include in the Pull Request body.',
    type: 'array',
    subType: 'string',
    default: [],
    allowString: true,
    mergeable: true,
  },
  {
    name: 'suppressNotifications',
    description:
      'Options to suppress various types of warnings and other notifications.',
    type: 'array',
    subType: 'string',
    default: [],
    allowedValues: [
      'artifactErrors',
      'branchAutomergeFailure',
      'configErrorIssue',
      'dependencyLookupWarnings',
      'lockFileErrors',
      'missingCredentialsError',
      'onboardingClose',
      'prEditedNotification',
      'prIgnoreNotification',
    ],
    cli: false,
    env: false,
    mergeable: true,
  },
  {
    name: 'pruneStaleBranches',
    description: 'Set to `false` to disable pruning stale branches.',
    type: 'boolean',
    default: true,
  },
  {
    name: 'unicodeEmoji',
    description: 'Enable or disable Unicode emoji.',
    type: 'boolean',
    default: true,
    globalOnly: true,
  },
  {
    name: 'gitLabIgnoreApprovals',
    description: `Ignore approval rules for MRs created by Renovate, which is useful for automerge.`,
    type: 'boolean',
    default: false,
  },
  {
    name: 'customManagers',
    description: 'Custom managers using regex matching.',
    type: 'array',
    subType: 'object',
    default: [],
    stage: 'package',
    cli: true,
    mergeable: true,
  },
  {
    name: 'customType',
    description:
      'Custom manager to use. Valid only within a `customManagers` object.',
    type: 'string',
    allowedValues: ['regex'],
    parents: ['customManagers'],
    cli: false,
    env: false,
  },
  {
    name: 'matchStrings',
    description:
      'Regex capture rule to use. Valid only within a `customManagers` object.',
    type: 'array',
    subType: 'string',
    format: 'regex',
    parents: ['customManagers'],
    cli: false,
    env: false,
  },
  {
    name: 'matchStringsStrategy',
    description: 'Strategy how to interpret matchStrings.',
    type: 'string',
    default: 'any',
    allowedValues: ['any', 'recursive', 'combination'],
    parents: ['customManagers'],
    cli: false,
    env: false,
  },
  {
    name: 'depNameTemplate',
    description:
      'Optional depName for extracted dependencies. Valid only within a `customManagers` object.',
    type: 'string',
    parents: ['customManagers'],
    cli: false,
    env: false,
  },
  {
    name: 'packageNameTemplate',
    description:
      'Optional packageName for extracted dependencies, else defaults to `depName` value. Valid only within a `customManagers` object.',
    type: 'string',
    parents: ['customManagers'],
    cli: false,
    env: false,
  },
  {
    name: 'datasourceTemplate',
    description:
      'Optional datasource for extracted dependencies. Valid only within a `customManagers` object.',
    type: 'string',
    parents: ['customManagers'],
    cli: false,
    env: false,
  },
  {
    name: 'depTypeTemplate',
    description:
      'Optional `depType` for extracted dependencies. Valid only within a `customManagers` object.',
    type: 'string',
    parents: ['customManagers'],
    cli: false,
    env: false,
  },
  {
    name: 'currentValueTemplate',
    description:
      'Optional `currentValue` for extracted dependencies. Valid only within a `customManagers` object.',
    type: 'string',
    parents: ['customManagers'],
    cli: false,
    env: false,
  },
  {
    name: 'versioningTemplate',
    description:
      'Optional versioning for extracted dependencies. Valid only within a `customManagers` object.',
    type: 'string',
    parents: ['customManagers'],
    cli: false,
    env: false,
  },
  {
    name: 'registryUrlTemplate',
    description:
      'Optional registry URL for extracted dependencies. Valid only within a `customManagers` object.',
    type: 'string',
    parents: ['customManagers'],
    cli: false,
    env: false,
  },
  {
    name: 'extractVersionTemplate',
    description:
      'Optional `extractVersion` for extracted dependencies. Valid only within a `customManagers` object.',
    type: 'string',
    parents: ['customManagers'],
    cli: false,
    env: false,
  },
  {
    name: 'autoReplaceStringTemplate',
    description:
      'Optional `extractVersion` for extracted dependencies. Valid only within a `customManagers` object.',
    type: 'string',
    parents: ['customManagers'],
    cli: false,
    env: false,
  },
  {
    name: 'fetchChangeLogs',
    description: 'Controls if and when changelogs/release notes are fetched.',
    type: 'string',
    allowedValues: ['off', 'branch', 'pr'],
    default: 'pr',
    cli: false,
  },
  {
    name: 'cloneSubmodules',
    description:
      'Set to `true` to initialize submodules during repository clone.',
    type: 'boolean',
    default: false,
  },
  {
    name: 'ignorePrAuthor',
    description:
      'Set to `true` to fetch the entire list of PRs instead of only those authored by the Renovate user.',
    type: 'boolean',
    default: false,
  },
  {
    name: 'gitNoVerify',
    description:
      'Which Git commands will be run with the `--no-verify` option.',
    type: 'array',
    subType: 'string',
    allowString: true,
    allowedValues: ['commit', 'push'],
    default: ['commit', 'push'],
    stage: 'global',
    globalOnly: true,
  },
  {
    name: 'updatePinnedDependencies',
    description:
      'Whether to update pinned (single version) dependencies or not.',
    type: 'boolean',
    default: true,
  },
  {
    name: 'gitUrl',
    description:
      'Overrides the default resolution for Git remote, e.g. to switch GitLab from HTTPS to SSH-based.',
    type: 'string',
    supportedPlatforms: ['gitlab', 'bitbucket-server'],
    allowedValues: ['default', 'ssh', 'endpoint'],
    default: 'default',
    stage: 'repository',
    globalOnly: true,
  },
  {
    name: 'writeDiscoveredRepos',
    description: 'Writes discovered repositories to a JSON file and then exit.',
    type: 'string',
    globalOnly: true,
  },
  {
    name: 'platformAutomerge',
    description: `Controls if platform-native auto-merge is used.`,
    type: 'boolean',
    default: true,
    supportedPlatforms: ['azure', 'gitea', 'github', 'gitlab'],
  },
  {
    name: 'userStrings',
    description:
      'User-facing strings for the Renovate comment when a PR is closed.',
    type: 'object',
    freeChoice: true,
    default: {
      ignoreTopic: 'Renovate Ignore Notification',
      ignoreMajor:
        'Because you closed this PR without merging, Renovate will ignore this update. You will not get PRs for *any* future `{{{newMajor}}}.x` releases. But if you manually upgrade to `{{{newMajor}}}.x` then Renovate will re-enable `minor` and `patch` updates automatically.',
      ignoreDigest:
        'Because you closed this PR without merging, Renovate will ignore this update. You will not get PRs for the `{{{depName}}}` `{{{newDigestShort}}}` update again.',
      ignoreOther:
        'Because you closed this PR without merging, Renovate will ignore this update (`{{{newValue}}}`). You will get a PR once a newer version is released. To ignore this dependency forever, add it to the `ignoreDeps` array of your Renovate config.',
    },
  },
  {
    name: 'platformCommit',
    description:
      'Use platform API to perform commits instead of using Git directly.',
    type: 'string',
    default: 'auto',
    allowedValues: ['auto', 'disabled', 'enabled'],
    supportedPlatforms: ['github'],
  },
  {
    name: 'branchNameStrict',
    description: `Whether to be strict about the use of special characters within the branch name.`,
    type: 'boolean',
    default: false,
  },
  {
    name: 'checkedBranches',
    description:
      'A list of branch names to mark for creation or rebasing as if it was selected in the Dependency Dashboard issue.',
    type: 'array',
    subType: 'string',
    experimental: true,
    globalOnly: true,
    default: [],
  },
  {
    name: 'maxRetryAfter',
    description:
      'Maximum retry-after header value to wait for before retrying a failed request.',
    type: 'integer',
    default: 60,
    stage: 'package',
    parents: ['hostRules'],
    cli: false,
    env: false,
  },
  {
    name: 'logLevelRemap',
    description: 'Remap log levels to different levels.',
    type: 'array',
    subType: 'object',
    stage: 'repository',
    cli: false,
    env: false,
  },
  {
    name: 'matchMessage',
    description: 'Regex/minimatch expression to match against log message.',
    type: 'string',
    parents: ['logLevelRemap'],
    cli: false,
    env: false,
  },
  {
    name: 'newLogLevel',
    description: 'New log level to use if matchMessage matches.',
    type: 'string',
    allowedValues: ['trace', 'debug', 'info', 'warn', 'error', 'fatal'],
    parents: ['logLevelRemap'],
    cli: false,
    env: false,
  },
  {
    name: 'milestone',
    description: `The number of a milestone. If set, the milestone will be set when Renovate creates the PR.`,
    type: 'integer',
    default: null,
    supportedPlatforms: ['github'],
  },
  {
    name: 'httpCacheTtlDays',
    description: 'Maximum duration in days to keep HTTP cache entries.',
    type: 'integer',
    stage: 'repository',
    default: 90,
    globalOnly: true,
  },
  {
<<<<<<< HEAD
    name: 'dockerMaxPages',
    description:
      'By default, Renovate fetches up to 20 pages of Docker tags from registries. But you can set your own limit with this config option.',
    type: 'integer',
    default: 20,
=======
    name: 'deleteConfigFile',
    description:
      'If set to `true`, Renovate tries to delete the self-hosted config file after reading it.',
    type: 'boolean',
    default: false,
    globalOnly: true,
  },
  {
    name: 's3Endpoint',
    description:
      'If set, Renovate will use this string as the `endpoint` when creating the AWS S3 client instance.',
    type: 'string',
    globalOnly: true,
  },
  {
    name: 's3PathStyle',
    description:
      'If set, Renovate will enable `forcePathStyle` when creating the AWS S3 client instance.',
    type: 'boolean',
    default: false,
>>>>>>> f7530157
    globalOnly: true,
  },
  {
    name: 'cachePrivatePackages',
    description:
      'Cache private packages in the datasource cache. This is useful for self-hosted setups',
    type: 'boolean',
    default: false,
    globalOnly: true,
  },
];

export function getOptions(): RenovateOptions[] {
  return options;
}

function loadManagerOptions(): void {
  const allManagers = new Map([...getManagers(), ...getCustomManagers()]);
  for (const [name, config] of allManagers.entries()) {
    if (config.defaultConfig) {
      const managerConfig: RenovateOptions = {
        name,
        description: `Configuration object for the ${name} manager`,
        stage: 'package',
        type: 'object',
        default: config.defaultConfig,
        mergeable: true,
        cli: false,
        autogenerated: true,
      };
      options.push(managerConfig);
    }
  }
}

loadManagerOptions();<|MERGE_RESOLUTION|>--- conflicted
+++ resolved
@@ -2932,13 +2932,14 @@
     globalOnly: true,
   },
   {
-<<<<<<< HEAD
     name: 'dockerMaxPages',
     description:
       'By default, Renovate fetches up to 20 pages of Docker tags from registries. But you can set your own limit with this config option.',
     type: 'integer',
     default: 20,
-=======
+    globalOnly: true,
+  },
+  {
     name: 'deleteConfigFile',
     description:
       'If set to `true`, Renovate tries to delete the self-hosted config file after reading it.',
@@ -2959,7 +2960,6 @@
       'If set, Renovate will enable `forcePathStyle` when creating the AWS S3 client instance.',
     type: 'boolean',
     default: false,
->>>>>>> f7530157
     globalOnly: true,
   },
   {
