--- conflicted
+++ resolved
@@ -1398,8 +1398,6 @@
     env: false,
   },
   {
-<<<<<<< HEAD
-=======
     name: 'sourceUrl',
     description: 'The source URL of the package.',
     type: 'string',
@@ -1417,7 +1415,6 @@
     env: false,
   },
   {
->>>>>>> 11533dd1
     name: 'matchSourceUrls',
     description: 'A list of source URLs to exact match against.',
     type: 'array',
