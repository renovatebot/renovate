--- conflicted
+++ resolved
@@ -153,12 +153,7 @@
   },
   {
     name: 'extends',
-<<<<<<< HEAD
-    description: 'Configuration presets to use/extend.',
-=======
-    description:
-      'Configuration presets to use or extend. Note: This config option does not work if you use a `config.js` file.',
->>>>>>> 34eb0a4c
+    description: 'Configuration presets to use or extend.',
     stage: 'package',
     type: 'array',
     subType: 'string',
