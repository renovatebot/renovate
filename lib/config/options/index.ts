import { PlatformId } from '../../constants';
import { getManagers } from '../../modules/manager';
import { getPlatformList } from '../../modules/platform';
import { getVersioningList } from '../../modules/versioning';
import * as dockerVersioning from '../../modules/versioning/docker';
import * as pep440Versioning from '../../modules/versioning/pep440';
import type { RenovateOptions } from '../types';

const options: RenovateOptions[] = [
  {
    name: 'detectGlobalManagerConfig',
    description:
      'If `true`, Renovate will try to detect global manager configuration from the file system.',
    type: 'boolean',
    default: false,
    globalOnly: true,
  },
  {
    name: 'detectHostRulesFromEnv',
    description:
      'If `true`, Renovate will try to detect host rules from environment variables.',
    type: 'boolean',
    default: false,
    globalOnly: true,
  },
  {
    name: 'allowPostUpgradeCommandTemplating',
    description:
      'Set this to `true` to allow templating for post-upgrade commands.',
    type: 'boolean',
    default: false,
    globalOnly: true,
  },
  {
    name: 'allowedPostUpgradeCommands',
    description:
      'A list of regular expressions that decide which post-upgrade tasks are allowed.',
    type: 'array',
    subType: 'string',
    default: [],
    globalOnly: true,
  },
  {
    name: 'postUpgradeTasks',
    description:
      'Post-upgrade tasks that are executed before a commit is made by Renovate.',
    type: 'object',
    default: {
      commands: [],
      fileFilters: [],
      executionMode: 'update',
    },
  },
  {
    name: 'commands',
    description:
      'A list of post-upgrade commands that are executed before a commit is made by Renovate.',
    type: 'array',
    subType: 'string',
    parent: 'postUpgradeTasks',
    default: [],
    cli: false,
  },
  {
    name: 'fileFilters',
    description:
      'Files that match the glob pattern will be committed after running a post-upgrade task.',
    type: 'array',
    subType: 'string',
    parent: 'postUpgradeTasks',
    default: [],
    cli: false,
  },
  {
    name: 'executionMode',
    description:
      'Controls when the post upgrade tasks run: on every update, or once per upgrade branch.',
    type: 'string',
    parent: 'postUpgradeTasks',
    allowedValues: ['update', 'branch'],
    default: 'update',
    cli: false,
  },
  {
    name: 'onboardingBranch',
    description:
      'Change this value to override the default onboarding branch name.',
    type: 'string',
    default: 'renovate/configure',
    globalOnly: true,
    cli: false,
  },
  {
    name: 'onboardingCommitMessage',
    description:
      'Change this value to override the default onboarding commit message.',
    type: 'string',
    default: null,
    globalOnly: true,
    cli: false,
  },
  {
    name: 'onboardingConfigFileName',
    description:
      'Change this value to override the default onboarding config file name.',
    type: 'string',
    default: 'renovate.json',
    globalOnly: true,
    cli: false,
  },
  {
    name: 'onboardingNoDeps',
    description: 'Onboard the repository even if no dependencies are found.',
    type: 'boolean',
    default: false,
    globalOnly: true,
  },
  {
    name: 'onboardingPrTitle',
    description:
      'Change this value to override the default onboarding PR title.',
    type: 'string',
    default: 'Configure Renovate',
    globalOnly: true,
    cli: false,
  },
  {
    name: 'productLinks',
    description: 'Links which are used in PRs, issues and comments.',
    type: 'object',
    globalOnly: true,
    mergeable: true,
    default: {
      documentation: 'https://docs.renovatebot.com/',
      help: 'https://github.com/renovatebot/renovate/discussions',
      homepage: 'https://github.com/renovatebot/renovate',
    },
    additionalProperties: {
      type: 'string',
      format: 'uri',
    },
  },
  {
    name: 'secrets',
    description: 'Object which holds secret name/value pairs.',
    type: 'object',
    globalOnly: true,
    mergeable: true,
    default: {},
    additionalProperties: {
      type: 'string',
    },
  },
  {
    name: 'extends',
    description:
      'Configuration presets to use or extend. Note: This config option does not work if you use a `config.js` file.',
    stage: 'package',
    type: 'array',
    subType: 'string',
    allowString: true,
    cli: false,
  },
  {
    name: 'ignorePresets',
    description:
      'A list of presets to ignore, including any that are nested inside an `extends` array.',
    stage: 'package',
    type: 'array',
    subType: 'string',
    allowString: true,
    cli: false,
  },
  {
    name: 'migratePresets',
    description:
      'Define presets here which have been removed or renamed and should be migrated automatically.',
    type: 'object',
    globalOnly: true,
    default: {},
    additionalProperties: {
      type: 'string',
    },
  },
  {
    name: 'globalExtends',
    description:
      'Configuration presets to use or extend for a self-hosted config.',
    type: 'array',
    subType: 'string',
    globalOnly: true,
  },
  {
    name: 'description',
    description: 'Plain text description for a config or preset.',
    type: 'array',
    subType: 'string',
    stage: 'repository',
    allowString: true,
    mergeable: true,
    cli: false,
    env: false,
  },
  {
    name: 'enabled',
    description: `Enable or disable Renovate bot.`,
    stage: 'package',
    type: 'boolean',
    cli: false,
    env: false,
  },
  {
    name: 'repositoryCache',
    description:
      'This option decides if Renovate uses a JSON cache to speed up extractions.',
    globalOnly: true,
    type: 'string',
    allowedValues: ['disabled', 'enabled', 'reset'],
    stage: 'repository',
    default: 'disabled',
  },
  {
    name: 'force',
    description:
      'Any configuration set in this object will force override existing settings.',
    stage: 'package',
    globalOnly: true,
    type: 'object',
    cli: false,
    env: false,
  },
  {
    name: 'forceCli',
    description:
      'Decides if CLI configuration options are moved to the `force` config section.',
    stage: 'global',
    type: 'boolean',
    default: true,
  },
  {
    name: 'draftPR',
    description:
      'If set to `true` then Renovate creates draft PRs, instead of normal status PRs.',
    type: 'boolean',
    default: false,
    supportedPlatforms: ['github', 'gitlab', 'azure'],
  },
  {
    name: 'dryRun',
    description:
      'If enabled, perform a dry run by logging messages instead of creating/updating/deleting branches and PRs.',
    type: 'string',
    globalOnly: true,
    allowedValues: ['extract', 'lookup', 'full'],
    default: null,
  },
  {
    name: 'printConfig',
    description:
      'If enabled, Renovate logs the fullly resolved config for each repo, plus the fully resolved presets.',
    type: 'boolean',
    globalOnly: true,
    default: false,
  },
  {
    name: 'binarySource',
    description:
      'Controls how third-party tools like npm or Gradle are called: directly, via Docker sidecar containers, or via dynamic install.',
    globalOnly: true,
    type: 'string',
    allowedValues: ['global', 'docker', 'install'],
    default: 'global',
  },
  {
    name: 'redisUrl',
    description:
      'If set, this Redis URL will be used for caching instead of the file system.',
    stage: 'global',
    type: 'string',
  },
  {
    name: 'baseDir',
    description:
      'The base directory for Renovate to store local files, including repository files and cache. If left empty, Renovate will create its own temporary directory to use.',
    stage: 'global',
    type: 'string',
  },
  {
    name: 'cacheDir',
    description:
      'The directory where Renovate stores its cache. If left empty, Renovate creates a subdirectory within the `baseDir`.',
    globalOnly: true,
    type: 'string',
  },
  {
    name: 'customEnvVariables',
    description:
      'Custom environment variables for child processes and sidecar Docker containers.',
    globalOnly: true,
    type: 'object',
    default: {},
  },
  {
    name: 'dockerChildPrefix',
    description:
      'Change this value to add a prefix to the Renovate Docker sidecar container names and labels.',
    type: 'string',
    globalOnly: true,
    default: 'renovate_',
  },
  {
    name: 'dockerImagePrefix',
    description:
      'Change this value to override the default Renovate Docker sidecar image name prefix.',
    type: 'string',
    default: 'docker.io/renovate',
    globalOnly: true,
  },
  {
    name: 'dockerUser',
    description:
      'Set the `UID` and `GID` for Docker-based binaries if you use `binarySource=docker`.',
    globalOnly: true,
    type: 'string',
  },
  {
    name: 'composerIgnorePlatformReqs',
    description:
      'Configure use of `--ignore-platform-reqs` or `--ignore-platform-req` for the Composer package manager.',
    type: 'array',
    subType: 'string',
    default: [],
  },
  // Log options
  {
    name: 'logFile',
    description: 'Log file path.',
    stage: 'global',
    type: 'string',
  },
  {
    name: 'logFileLevel',
    description: 'Set the log file log level.',
    stage: 'global',
    type: 'string',
    default: 'debug',
  },
  {
    name: 'logContext',
    description: 'Add a global or per-repo log context to each log entry.',
    globalOnly: true,
    type: 'string',
    default: null,
  },
  // Onboarding
  {
    name: 'onboarding',
    description: 'Require a Configuration PR first.',
    stage: 'repository',
    type: 'boolean',
    globalOnly: true,
  },
  {
    name: 'onboardingConfig',
    description: 'Configuration to use for onboarding PRs.',
    stage: 'repository',
    type: 'object',
    default: { $schema: 'https://docs.renovatebot.com/renovate-schema.json' },
    globalOnly: true,
    mergeable: true,
  },
  {
    name: 'includeForks',
    description:
      'Whether to process forked repositories. By default, all forked repositories are skipped.',
    stage: 'repository',
    type: 'boolean',
    default: false,
  },
  {
    name: 'forkMode',
    description:
      'Set to `true` to fork the source repository and create branches there instead.',
    stage: 'repository',
    type: 'boolean',
    default: false,
    globalOnly: true,
  },
  {
    name: 'forkToken',
    description:
      'Will be used on GitHub when `forkMode` is set to `true` to clone the repositories.',
    stage: 'repository',
    type: 'string',
    default: '',
    globalOnly: true,
  },
  {
    name: 'githubTokenWarn',
    description: 'Display warnings about GitHub token not being set.',
    type: 'boolean',
    default: true,
    globalOnly: true,
  },
  {
    name: 'requireConfig',
    description:
      'Set to `false` if it is optional for repositories to contain a config.',
    stage: 'repository',
    type: 'boolean',
    default: true,
    globalOnly: true,
  },
  {
    name: 'optimizeForDisabled',
    description:
      'Set to `true` to first check for disabling in config before cloning.',
    stage: 'repository',
    type: 'boolean',
    default: false,
    globalOnly: true,
  },
  // Dependency Dashboard
  {
    name: 'dependencyDashboard',
    description:
      'Whether to create a "Dependency Dashboard" issue in the repository.',
    type: 'boolean',
    default: false,
  },
  {
    name: 'dependencyDashboardApproval',
    description:
      'Controls if updates need manual approval from the Dependency Dashboard issue before PRs are created.',
    type: 'boolean',
    default: false,
  },
  {
    name: 'dependencyDashboardAutoclose',
    description:
      'Set to `true` to let Renovate close the Dependency Dashboard issue if there are no more updates.',
    type: 'boolean',
    default: false,
  },
  {
    name: 'dependencyDashboardTitle',
    description: 'Title to use for the Dependency Dashboard issue.',
    type: 'string',
    default: `Dependency Dashboard`,
  },
  {
    name: 'dependencyDashboardHeader',
    description:
      'Any text added here will be placed first in the Dependency Dashboard issue body.',
    type: 'string',
    default:
      'This issue provides visibility into Renovate updates and their statuses. [Learn more](https://docs.renovatebot.com/key-concepts/dashboard/)',
  },
  {
    name: 'dependencyDashboardFooter',
    description:
      'Any text added here will be placed last in the Dependency Dashboard issue body, with a divider separator before it.',
    type: 'string',
  },
  {
    name: 'dependencyDashboardLabels',
    description:
      'These labels will always be applied on the Dependency Dashboard issue, even when they have been removed manually.',
    type: 'array',
    subType: 'string',
    default: null,
  },
  {
    name: 'configWarningReuseIssue',
    description:
      'Set this to `false` to make Renovate create a new issue for each config warning, instead of reopening or reusing an existing issue.',
    type: 'boolean',
    default: true,
  },

  // encryption
  {
    name: 'privateKey',
    description: 'Server-side private key.',
    stage: 'repository',
    type: 'string',
    replaceLineReturns: true,
    globalOnly: true,
  },
  {
    name: 'privateKeyOld',
    description: 'Secondary or old private key to try.',
    stage: 'repository',
    type: 'string',
    replaceLineReturns: true,
    globalOnly: true,
  },
  {
    name: 'privateKeyPath',
    description: 'Path to the Server-side private key.',
    stage: 'repository',
    type: 'string',
    globalOnly: true,
  },
  {
    name: 'privateKeyPathOld',
    description: 'Path to the Server-side old private key.',
    stage: 'repository',
    type: 'string',
    globalOnly: true,
  },
  {
    name: 'encrypted',
    description:
      'An object containing configuration encrypted with project key.',
    stage: 'repository',
    type: 'object',
    default: null,
  },
  // Scheduling
  {
    name: 'timezone',
    description:
      '[IANA Time Zone](https://en.wikipedia.org/wiki/List_of_tz_database_time_zones)',
    type: 'string',
  },
  {
    name: 'schedule',
    description: 'Limit branch creation to these times of day or week.',
    type: 'array',
    subType: 'string',
    allowString: true,
    cli: true,
    env: false,
    default: ['at any time'],
  },
  {
    name: 'updateNotScheduled',
    description:
      'Whether to update branches when not scheduled. Renovate will not create branches outside of the schedule.',
    stage: 'branch',
    type: 'boolean',
  },
  // Bot administration
  {
    name: 'persistRepoData',
    description:
      'If set to `true`, repository data is kept between runs instead of deleted.',
    type: 'boolean',
    globalOnly: true,
    default: false,
  },
  {
    name: 'exposeAllEnv',
    description:
      'Set this to `true` to allow passing of all environment variables to package managers.',
    globalOnly: true,
    type: 'boolean',
    default: false,
  },
  {
    name: 'allowPlugins',
    description:
      'Set this to `true` if repositories are allowed to run install plugins.',
    globalOnly: true,
    type: 'boolean',
    default: false,
  },
  {
    name: 'allowScripts',
    description:
      'Set this to `true` if repositories are allowed to run install scripts.',
    globalOnly: true,
    type: 'boolean',
    default: false,
  },
  {
    name: 'allowCustomCrateRegistries',
    description: 'Set this to `true` if custom crate registries are allowed.',
    globalOnly: true,
    type: 'boolean',
    default: false,
  },
  {
    name: 'ignorePlugins',
    description:
      'Set this to `true` if `allowPlugins=true` but you wish to skip running plugins when updating lock files.',
    type: 'boolean',
    default: false,
  },
  {
    name: 'ignoreScripts',
    description:
      'Set this to `true` if `allowScripts=true` but you wish to skip running scripts when updating lock files.',
    type: 'boolean',
    default: false,
    supportedManagers: ['npm', 'composer'],
  },
  {
    name: 'platform',
    description: 'Platform type of repository.',
    type: 'string',
    allowedValues: getPlatformList(),
    default: PlatformId.Github,
    globalOnly: true,
  },
  {
    name: 'endpoint',
    description: 'Custom endpoint to use.',
    type: 'string',
    globalOnly: true,
    default: null,
  },
  {
    name: 'token',
    description: 'Repository Auth Token.',
    stage: 'repository',
    type: 'string',
    globalOnly: true,
  },
  {
    name: 'username',
    description: 'Username for authentication.',
    stage: 'repository',
    type: 'string',
    supportedPlatforms: ['azure', 'bitbucket', 'bitbucket-server'],
    globalOnly: true,
  },
  {
    name: 'password',
    description: 'Password for authentication.',
    stage: 'repository',
    type: 'string',
    supportedPlatforms: ['azure', 'bitbucket', 'bitbucket-server'],
    globalOnly: true,
  },
  {
    name: 'npmrc',
    description:
      'String copy of `.npmrc` file. Use `\\n` instead of line breaks.',
    stage: 'branch',
    type: 'string',
  },
  {
    name: 'npmrcMerge',
    description:
      'Whether to merge `config.npmrc` with repo `.npmrc` content if both are found.',
    stage: 'branch',
    type: 'boolean',
    default: false,
  },
  {
    name: 'npmToken',
    description: 'npm token used to authenticate with the default registry.',
    stage: 'branch',
    type: 'string',
  },
  {
    name: 'updateLockFiles',
    description: 'Set to `false` to disable lock file updating.',
    type: 'boolean',
  },
  {
    name: 'skipInstalls',
    description:
      'Skip installing modules/dependencies if lock file updating is possible without a full install.',
    type: 'boolean',
    default: null,
    globalOnly: true,
  },
  {
    name: 'autodiscover',
    description: 'Autodiscover all repositories.',
    stage: 'global',
    type: 'boolean',
    default: false,
  },
  {
    name: 'autodiscoverFilter',
    description: 'Filter the list of autodiscovered repositories.',
    stage: 'global',
    type: 'string',
    default: null,
  },
  {
    name: 'prCommitsPerRunLimit',
    description:
      'Set the maximum number of commits per Renovate run. By default there is no limit.',
    stage: 'global',
    type: 'integer',
    default: 0,
  },
  {
    name: 'repositories',
    description: 'List of Repositories.',
    stage: 'global',
    type: 'array',
    cli: false,
  },
  {
    name: 'baseBranches',
    description:
      'An array of one or more custom base branches to be processed. If left empty, the default branch will be chosen.',
    type: 'array',
    stage: 'package',
    cli: false,
  },
  {
    name: 'useBaseBranchConfig',
    description:
      'Whether to read configuration from `baseBranches` instead of only the default branch',
    type: 'string',
    allowedValues: ['merge', 'none'],
    default: 'none',
  },
  {
    name: 'gitAuthor',
    description:
      'Author to use for Git commits. Must conform to [RFC5322](https://datatracker.ietf.org/doc/html/rfc5322).',
    type: 'string',
  },
  {
    name: 'gitPrivateKey',
    description: 'PGP key to use for signing Git commits.',
    type: 'string',
    cli: false,
    globalOnly: true,
    stage: 'global',
  },
  {
    name: 'gitIgnoredAuthors',
    description:
      'Additional Git authors which are ignored by Renovate. Must conform to [RFC5322](https://datatracker.ietf.org/doc/html/rfc5322).',
    type: 'array',
    subType: 'string',
    stage: 'repository',
  },
  {
    name: 'gitTimeout',
    description:
      'Configure the timeout with a number of milliseconds to wait for a Git task.',
    type: 'integer',
    globalOnly: true,
    default: 0,
  },
  {
    name: 'enabledManagers',
    description:
      'A list of package managers to enable. If defined, then all managers not on the list are disabled.',
    type: 'array',
    stage: 'repository',
  },
  {
    name: 'includePaths',
    description: 'Include package files only within these defined paths.',
    type: 'array',
    subType: 'string',
    stage: 'repository',
    default: [],
  },
  {
    name: 'ignorePaths',
    description:
      'Skip any package file whose path matches one of these. Can be a string or glob pattern.',
    type: 'array',
    mergeable: false,
    subType: 'string',
    stage: 'repository',
    default: ['**/node_modules/**', '**/bower_components/**'],
  },
  {
    name: 'excludeCommitPaths',
    description:
      'A file that matches any of these glob patterns will not be committed, even if it has been updated.',
    type: 'array',
    subType: 'string',
    default: [],
  },
  {
    name: 'executionTimeout',
    description:
      'Default execution timeout in minutes for child processes Renovate creates.',
    type: 'integer',
    default: 15,
    globalOnly: true,
  },
  {
    name: 'aliases',
    description: 'Aliases for registries, package manager specific.',
    type: 'object',
    default: {},
    additionalProperties: {
      type: 'string',
      format: 'uri',
    },
    supportedManagers: ['helm-requirements', 'helmv3', 'helmfile'],
  },
  {
    name: 'defaultRegistryUrls',
    description:
      'List of registry URLs to use as the default for a datasource.',
    type: 'array',
    subType: 'string',
    default: null,
    stage: 'branch',
    cli: false,
    env: false,
  },
  {
    name: 'registryUrls',
    description:
      'List of URLs to try for dependency lookup. Package manager specific.',
    type: 'array',
    subType: 'string',
    default: null,
    stage: 'branch',
    cli: false,
    env: false,
  },
  {
    name: 'extractVersion',
    description:
      "A regex (`re2`) to extract a version from a datasource's raw version string.",
    type: 'string',
    format: 'regex',
    cli: false,
    env: false,
  },
  {
    name: 'versioning',
    description: 'Versioning to use for filtering and comparisons.',
    type: 'string',
    allowedValues: getVersioningList(),
    cli: false,
    env: false,
  },
  {
    name: 'azureWorkItemId',
    description:
      'The id of an existing work item on Azure Boards to link to each PR.',
    type: 'integer',
    default: 0,
    supportedPlatforms: ['azure'],
  },
  {
    name: 'azureAutoApprove',
    description:
      'If set to `true`, Azure DevOps PRs will be automatically approved.',
    type: 'boolean',
    default: false,
    supportedPlatforms: ['azure'],
  },
  // depType
  {
    name: 'ignoreDeps',
    description: 'Dependencies to ignore.',
    type: 'array',
    subType: 'string',
    stage: 'package',
    mergeable: true,
  },
  {
    name: 'updateInternalDeps',
    description:
      'Whether to update internal dep versions in a monorepo. Works on Lerna or Yarn Workspaces.',
    type: 'boolean',
    default: false,
    stage: 'package',
  },
  {
    name: 'packageRules',
    description: 'Rules for matching package names.',
    type: 'array',
    stage: 'package',
    mergeable: true,
    cli: false,
    env: false,
  },
  {
    name: 'matchLanguages',
    description:
      'List of languages to match (e.g. `["python"]`). Valid only within a `packageRules` object.',
    type: 'array',
    subType: 'string',
    allowString: true,
    parent: 'packageRules',
    stage: 'package',
    mergeable: true,
    cli: false,
    env: false,
  },
  {
    name: 'matchBaseBranches',
    description:
      'List of strings containing exact matches (e.g. `["main"]`) and/or regex expressions (e.g. `["/^release\\/.*/"]`). Valid only within a `packageRules` object.',
    type: 'array',
    subType: 'string',
    allowString: true,
    parent: 'packageRules',
    stage: 'package',
    mergeable: true,
    cli: false,
    env: false,
  },
  {
    name: 'matchManagers',
    description:
      'List of package managers to match (e.g. `["pipenv"]`). Valid only within a `packageRules` object.',
    type: 'array',
    subType: 'string',
    allowString: true,
    parent: 'packageRules',
    stage: 'package',
    mergeable: true,
    cli: false,
    env: false,
  },
  {
    name: 'matchDatasources',
    description:
      'List of datasources to match (e.g. `["orb"]`). Valid only within a `packageRules` object.',
    type: 'array',
    subType: 'string',
    allowString: true,
    parent: 'packageRules',
    stage: 'package',
    mergeable: true,
    cli: false,
    env: false,
  },
  {
    name: 'matchDepTypes',
    description:
      'List of depTypes to match (e.g. [`peerDependencies`]). Valid only within `packageRules` object.',
    type: 'array',
    subType: 'string',
    allowString: true,
    parent: 'packageRules',
    stage: 'package',
    mergeable: true,
    cli: false,
    env: false,
  },
  {
    name: 'matchPackageNames',
    description:
      'Package names to match. Valid only within a `packageRules` object.',
    type: 'array',
    subType: 'string',
    allowString: true,
    stage: 'package',
    parent: 'packageRules',
    mergeable: true,
    cli: false,
    env: false,
  },
  {
    name: 'excludePackageNames',
    description:
      'Package names to exclude. Valid only within a `packageRules` object.',
    type: 'array',
    subType: 'string',
    allowString: true,
    stage: 'package',
    parent: 'packageRules',
    mergeable: true,
    cli: false,
    env: false,
  },
  {
    name: 'matchPackagePrefixes',
    description:
      'Package name prefixes to match. Valid only within a `packageRules` object.',
    type: 'array',
    subType: 'string',
    allowString: true,
    stage: 'package',
    parent: 'packageRules',
    mergeable: true,
    cli: false,
    env: false,
  },
  {
    name: 'excludePackagePrefixes',
    description:
      'Package name prefixes to exclude. Valid only within a `packageRules` object.',
    type: 'array',
    subType: 'string',
    allowString: true,
    stage: 'package',
    parent: 'packageRules',
    mergeable: true,
    cli: false,
    env: false,
  },
  {
    name: 'matchPackagePatterns',
    description:
      'Package name patterns to match. Valid only within a `packageRules` object.',
    type: 'array',
    subType: 'string',
    format: 'regex',
    allowString: true,
    stage: 'package',
    parent: 'packageRules',
    mergeable: true,
    cli: false,
    env: false,
  },
  {
    name: 'excludePackagePatterns',
    description:
      'Package name patterns to exclude. Valid only within a `packageRules` object.',
    type: 'array',
    subType: 'string',
    format: 'regex',
    allowString: true,
    stage: 'package',
    parent: 'packageRules',
    mergeable: true,
    cli: false,
    env: false,
  },
  {
    name: 'matchCurrentVersion',
    description:
      'A version or range of versions to match against the current version of a package. Valid only within a `packageRules` object.',
    type: 'string',
    stage: 'package',
    parent: 'packageRules',
    mergeable: true,
    cli: false,
    env: false,
  },
  {
    name: 'matchSourceUrlPrefixes',
    description:
      'A list of source URL prefixes to match against, commonly used to group monorepos or packages from the same organization.',
    type: 'array',
    subType: 'string',
    allowString: true,
    stage: 'package',
    parent: 'packageRules',
    mergeable: true,
    cli: false,
    env: false,
  },
  {
    name: 'matchSourceUrls',
    description: 'A list of source URLs to exact match against.',
    type: 'array',
    subType: 'string',
    allowString: true,
    stage: 'package',
    parent: 'packageRules',
    mergeable: true,
    cli: false,
    env: false,
  },
  {
    name: 'replacementName',
    description:
      'The name of the new dependency that replaces the old deprecated dependency.',
    type: 'string',
    stage: 'package',
    parent: 'packageRules',
    mergeable: true,
    cli: false,
    env: false,
  },
  {
    name: 'replacementVersion',
    description:
      'The version of the new dependency that replaces the old deprecated dependency.',
    type: 'string',
    stage: 'package',
    parent: 'packageRules',
    mergeable: true,
    cli: false,
    env: false,
  },
  {
    name: 'matchUpdateTypes',
    description:
<<<<<<< HEAD
      'Update types to match against (major, minor, pin, pinDigest, etc). Valid only within `packageRules` object.',
=======
      'Update types to match against (`major`, `minor`, `pin`, etc.). Valid only within a `packageRules` object.',
>>>>>>> 3cb25436
    type: 'array',
    subType: 'string',
    allowedValues: [
      'major',
      'minor',
      'patch',
      'pin',
      'pinDigest',
      'digest',
      'lockFileMaintenance',
      'rollback',
      'bump',
    ],
    allowString: true,
    stage: 'package',
    parent: 'packageRules',
    mergeable: true,
    cli: false,
    env: false,
  },
  {
    name: 'matchFiles',
    description:
      'List of strings to do an exact match against package files with full path. Will only work inside a `packageRules` object.',
    type: 'array',
    subType: 'string',
    stage: 'repository',
    parent: 'packageRules',
    cli: false,
    env: false,
  },
  {
    name: 'matchPaths',
    description:
      'List of strings or glob patterns to match against package files. Will only work inside a `packageRules` object.',
    type: 'array',
    subType: 'string',
    stage: 'repository',
    parent: 'packageRules',
    cli: false,
    env: false,
  },
  // Version behaviour
  {
    name: 'allowedVersions',
    description:
      'A version range or regex pattern capturing allowed versions for dependencies.',
    type: 'string',
    parent: 'packageRules',
    stage: 'package',
    cli: false,
    env: false,
  },
  {
    name: 'pinDigests',
    description: 'Whether to add digests to Dockerfile source images.',
    type: 'boolean',
    default: false,
  },
  {
    name: 'separateMajorMinor',
    description:
      'If set to `false`, Renovate will upgrade dependencies to their latest release only. Renovate will not separate major or minor branches.',
    type: 'boolean',
  },
  {
    name: 'separateMultipleMajor',
    description:
      'If set to `true`, PRs will be raised separately for each available `major` upgrade version.',
    stage: 'package',
    type: 'boolean',
    default: false,
  },
  {
    name: 'separateMinorPatch',
    description:
      'If set to `true`, Renovate will separate `minor` and `patch` updates into separate branches.',
    type: 'boolean',
    default: false,
  },
  {
    name: 'ignoreUnstable',
    description: 'Ignore versions with unstable SemVer.',
    stage: 'package',
    type: 'boolean',
  },
  {
    name: 'ignoreDeprecated',
    description:
      'Avoid upgrading from a non-deprecated version to a deprecated one.',
    stage: 'package',
    type: 'boolean',
    default: true,
  },
  {
    name: 'followTag',
    description: 'If defined, packages will follow this release tag exactly.',
    stage: 'package',
    type: 'string',
    cli: false,
    env: false,
  },
  {
    name: 'respectLatest',
    description: 'Ignore versions newer than npm "latest" version.',
    stage: 'package',
    type: 'boolean',
  },
  {
    name: 'rangeStrategy',
    description: 'Determines how to modify or update existing ranges.',
    type: 'string',
    default: 'replace',
    allowedValues: [
      'auto',
      'pin',
      'bump',
      'replace',
      'widen',
      'update-lockfile',
      'in-range-only',
    ],
    cli: false,
    env: false,
  },
  {
    name: 'branchPrefix',
    description: 'Prefix to use for all branch names.',
    stage: 'branch',
    type: 'string',
    default: `renovate/`,
  },
  {
    name: 'bumpVersion',
    description: 'Bump the version in the package file being updated.',
    type: 'string',
    allowedValues: ['major', 'minor', 'patch'],
    supportedManagers: ['helmv3', 'npm', 'maven', 'sbt'],
  },
  // Major/Minor/Patch
  {
    name: 'major',
    description: 'Configuration to apply when an update type is `major`.',
    stage: 'package',
    type: 'object',
    default: {},
    cli: false,
    mergeable: true,
  },
  {
    name: 'minor',
    description: 'Configuration to apply when an update type is `minor`.',
    stage: 'package',
    type: 'object',
    default: {},
    cli: false,
    mergeable: true,
  },
  {
    name: 'patch',
    description: 'Configuration to apply when an update type is `patch`.',
    stage: 'package',
    type: 'object',
    default: {},
    cli: false,
    mergeable: true,
  },
  {
    name: 'pin',
    description: 'Configuration to apply when an update type is `pin`.',
    stage: 'package',
    type: 'object',
    default: {
      rebaseWhen: 'behind-base-branch',
      groupName: 'Pin Dependencies',
      groupSlug: 'pin-dependencies',
      commitMessageAction: 'Pin',
      group: {
        commitMessageTopic: 'dependencies',
        commitMessageExtra: '',
      },
    },
    cli: false,
    mergeable: true,
  },
  {
    name: 'digest',
    description:
      'Configuration to apply when updating a digest (no change in tag/version).',
    stage: 'package',
    type: 'object',
    default: {
      branchTopic: '{{{depNameSanitized}}}-digest',
      commitMessageExtra: 'to {{newDigestShort}}',
      commitMessageTopic: '{{{depName}}} digest',
    },
    cli: false,
    mergeable: true,
  },
  {
    name: 'pinDigest',
    description:
      'Configuration to apply when pinning a digest (no change in tag/version).',
    stage: 'package',
    type: 'object',
    default: {
      groupName: 'Pin Dependencies',
      groupSlug: 'pin-dependencies',
      commitMessageAction: 'Pin',
      group: {
        commitMessageTopic: 'dependencies',
        commitMessageExtra: '',
      },
    },
    cli: false,
    mergeable: true,
  },
  {
    name: 'rollback',
    description: 'Configuration to apply when rolling back a version.',
    stage: 'package',
    type: 'object',
    default: {
      branchTopic: '{{{depNameSanitized}}}-rollback',
      commitMessageAction: 'Roll back',
      semanticCommitType: 'fix',
    },
    cli: false,
    mergeable: true,
  },
  {
    name: 'replacement',
    description: 'Configuration to apply when replacing a dependency.',
    stage: 'package',
    type: 'object',
    default: {
      branchTopic: '{{{depNameSanitized}}}-replacement',
      commitMessageAction: 'Replace',
      commitMessageExtra:
        'with {{newName}} {{#if isMajor}}v{{{newMajor}}}{{else}}{{#if isSingleVersion}}v{{{newVersion}}}{{else}}{{{newValue}}}{{/if}}{{/if}}',
      prBodyNotes: [
        'This is a special PR that replaces `{{{depNameSanitized}}}` with the community suggested minimal stable replacement version.',
      ],
    },
    cli: false,
    mergeable: true,
  },
  // Semantic commit / Semantic release
  {
    name: 'semanticCommits',
    description: 'Enable Semantic Commit prefixes for commits and PR titles.',
    type: 'string',
    allowedValues: ['auto', 'enabled', 'disabled'],
    default: 'auto',
  },
  {
    name: 'semanticCommitType',
    description: 'Commit type to use if Semantic Commits is enabled.',
    type: 'string',
    default: 'chore',
  },
  {
    name: 'semanticCommitScope',
    description: 'Commit scope to use if Semantic Commits are enabled.',
    type: 'string',
    default: 'deps',
  },
  // PR Behaviour
  {
    name: 'rollbackPrs',
    description:
      'Create PRs to roll back versions if the current version is not found in the registry.',
    type: 'boolean',
    default: false,
  },
  {
    name: 'recreateClosed',
    description: 'Recreate PRs even if same ones were closed previously.',
    type: 'boolean',
    default: false,
  },
  {
    name: 'rebaseWhen',
    description: 'Controls when Renovate rebases an existing branch.',
    type: 'string',
    allowedValues: ['auto', 'never', 'conflicted', 'behind-base-branch'],
    default: 'auto',
  },
  {
    name: 'rebaseLabel',
    description: 'Label to request a rebase from Renovate bot.',
    type: 'string',
    default: 'rebase',
  },
  {
    name: 'stopUpdatingLabel',
    description: 'Label to make Renovate stop updating a PR.',
    type: 'string',
    default: 'stop-updating',
    supportedPlatforms: ['azure', 'github', 'gitlab', 'gitea'],
  },
  {
    name: 'stabilityDays',
    description:
      'Number of days required before a new release is considered stable.',
    type: 'integer',
    default: 0,
  },
  /*
   * Undocumented experimental feature
  {
    name: 'minimumConfidence',
    description:
      'Minimum Merge confidence level to filter by. Requires authentication to work.',
    type: 'string',
    allowedValues: ['low', 'neutral', 'high', 'very high'],
    default: 'low',
  },
  */
  {
    name: 'internalChecksFilter',
    description: 'When and how to filter based on internal checks.',
    type: 'string',
    allowedValues: ['strict', 'flexible', 'none'],
    default: 'none',
  },
  {
    name: 'prCreation',
    description: 'When to create the PR for a branch.',
    type: 'string',
    allowedValues: ['immediate', 'not-pending', 'status-success', 'approval'],
    default: 'immediate',
  },
  {
    name: 'prNotPendingHours',
    description: 'Timeout in hours for when `prCreation=not-pending`.',
    type: 'integer',
    default: 25,
  },
  {
    name: 'prHourlyLimit',
    description:
      'Rate limit PRs to maximum x created per hour. 0 (default) means no limit.',
    type: 'integer',
    default: 0, // no limit
  },
  {
    name: 'prConcurrentLimit',
    description:
      'Limit to a maximum of x concurrent branches/PRs. 0 (default) means no limit.',
    type: 'integer',
    default: 0, // no limit
  },
  {
    name: 'branchConcurrentLimit',
    description:
      'Limit to a maximum of x concurrent branches. 0 means no limit, `null` (default) inherits value from `prConcurrentLimit`.',
    type: 'integer',
    default: null, // inherit prConcurrentLimit
  },
  {
    name: 'prPriority',
    description:
      'Set sorting priority for PR creation. PRs with higher priority are created first, negative priority last.',
    type: 'integer',
    default: 0,
    cli: false,
    env: false,
  },
  {
    name: 'bbUseDefaultReviewers',
    description: 'Use the default reviewers (Bitbucket only).',
    type: 'boolean',
    default: true,
    supportedPlatforms: ['bitbucket', 'bitbucket-server'],
  },
  // Automatic merging
  {
    name: 'automerge',
    description:
      'Whether to automerge branches/PRs automatically, without human intervention.',
    type: 'boolean',
    default: false,
  },
  {
    name: 'automergeType',
    description: 'How to automerge, if enabled.',
    type: 'string',
    allowedValues: ['branch', 'pr', 'pr-comment'],
    default: 'pr',
  },
  {
    name: 'automergeStrategy',
    description:
      'The merge strategy to use when automerging PRs. Used only if `automergeType=pr`.',
    type: 'string',
    allowedValues: ['auto', 'fast-forward', 'merge-commit', 'rebase', 'squash'],
    default: 'auto',
    supportedPlatforms: ['bitbucket'],
  },
  {
    name: 'automergeComment',
    description:
      'PR comment to add to trigger automerge. Only used if `automergeType=pr-comment`.',
    type: 'string',
    default: 'automergeComment',
  },
  {
    name: 'ignoreTests',
    description: 'Set to `true` to enable automerging without tests.',
    type: 'boolean',
    default: false,
  },
  {
    name: 'transitiveRemediation',
    description: 'Enable remediation of transitive dependencies.',
    type: 'boolean',
    default: false,
    supportedManagers: ['npm'],
    supportedPlatforms: ['github'],
  },
  {
    name: 'vulnerabilityAlerts',
    description:
      'Config to apply when a PR is needed due to a vulnerability in the existing package version.',
    type: 'object',
    default: {
      groupName: null,
      schedule: [],
      dependencyDashboardApproval: false,
      rangeStrategy: 'update-lockfile',
      commitMessageSuffix: '[SECURITY]',
      branchTopic: `{{{datasource}}}-{{{depName}}}-vulnerability`,
      prCreation: 'immediate',
    },
    mergeable: true,
    cli: false,
    env: false,
    supportedPlatforms: ['github'],
  },
  {
    name: 'pruneBranchAfterAutomerge',
    description: 'Set to `true` to enable branch pruning after automerging.',
    type: 'boolean',
    default: true,
  },
  // Default templates
  {
    name: 'branchName',
    description: 'Branch name template.',
    type: 'string',
    default: '{{{branchPrefix}}}{{{additionalBranchPrefix}}}{{{branchTopic}}}',
    cli: false,
  },
  {
    name: 'additionalBranchPrefix',
    description: 'Additional string value to be appended to `branchPrefix`.',
    type: 'string',
    default: '',
    cli: false,
  },
  {
    name: 'branchTopic',
    description: 'Branch topic.',
    type: 'string',
    default:
      '{{{depNameSanitized}}}-{{{newMajor}}}{{#if separateMinorPatch}}{{#if isPatch}}.{{{newMinor}}}{{/if}}{{/if}}.x{{#if isLockfileUpdate}}-lockfile{{/if}}',
    cli: false,
  },
  {
    name: 'commitMessage',
    description: 'Message to use for commit messages and pull request titles.',
    type: 'string',
    default:
      '{{{commitMessagePrefix}}} {{{commitMessageAction}}} {{{commitMessageTopic}}} {{{commitMessageExtra}}} {{{commitMessageSuffix}}}',
    cli: false,
  },
  {
    name: 'commitBody',
    description:
      'Commit message body template. Will be appended to commit message, separated by two line returns.',
    type: 'string',
    cli: false,
  },
  {
    name: 'commitBodyTable',
    description:
      'If enabled, append a table in the commit message body describing all updates in the commit.',
    type: 'boolean',
    default: false,
  },
  {
    name: 'commitMessagePrefix',
    description:
      'Prefix to add to start of commit messages and PR titles. Uses a semantic prefix if `semanticCommits` is enabled.',
    type: 'string',
    cli: false,
  },
  {
    name: 'commitMessageAction',
    description: 'Action verb to use in commit messages and PR titles.',
    type: 'string',
    default: 'Update',
    cli: false,
  },
  {
    name: 'commitMessageTopic',
    description:
      'The upgrade topic/noun used in commit messages and PR titles.',
    type: 'string',
    default: 'dependency {{depName}}',
    cli: false,
  },
  {
    name: 'commitMessageExtra',
    description:
      'Extra description used after the commit message topic - typically the version.',
    type: 'string',
    default:
      'to {{#if isMajor}}v{{{newMajor}}}{{else}}{{#if isSingleVersion}}v{{{newVersion}}}{{else}}{{#if newValue}}{{{newValue}}}{{else}}{{{newDigestShort}}}{{/if}}{{/if}}{{/if}}',
    cli: false,
  },
  {
    name: 'commitMessageSuffix',
    description: 'Suffix to add to end of commit messages and PR titles.',
    type: 'string',
    cli: false,
  },
  {
    name: 'prBodyTemplate',
    description:
      'Pull Request body template. Controls which sections are rendered in the body.',
    type: 'string',
    default:
      '{{{header}}}{{{table}}}{{{notes}}}{{{changelogs}}}{{{configDescription}}}{{{controls}}}{{{footer}}}',
    cli: false,
  },
  {
    name: 'prTitle',
    description:
      'Pull Request title template (deprecated). Inherits from `commitMessage` if null.',
    type: 'string',
    default: null,
    cli: false,
  },
  {
    name: 'prHeader',
    description: 'Text added here will be placed first in the PR body.',
    type: 'string',
  },
  {
    name: 'prFooter',
    description:
      'Text added here will be placed last in the PR body, with a divider separator before it.',
    type: 'string',
    default: `This PR has been generated by [Renovate Bot](https://github.com/renovatebot/renovate).`,
  },
  {
    name: 'lockFileMaintenance',
    description: 'Configuration for lock file maintenance.',
    stage: 'branch',
    type: 'object',
    default: {
      enabled: false,
      recreateClosed: true,
      rebaseStalePrs: true,
      branchTopic: 'lock-file-maintenance',
      commitMessageAction: 'Lock file maintenance',
      commitMessageTopic: null,
      commitMessageExtra: null,
      schedule: ['before 5am on monday'],
      groupName: null,
      prBodyDefinitions: {
        Change: 'All locks refreshed',
      },
    },
    cli: false,
    mergeable: true,
  },
  {
    name: 'hashedBranchLength',
    description:
      'If enabled, branch names will use a hashing function to ensure each branch has that length.',
    type: 'integer',
    default: null,
    cli: false,
  },
  // Dependency Groups
  {
    name: 'groupName',
    description: 'Human understandable name for the dependency group.',
    type: 'string',
    default: null,
  },
  {
    name: 'groupSlug',
    description:
      'Slug to use for group (e.g. in branch name). Will be calculated from `groupName` if `null`.',
    type: 'string',
    default: null,
    cli: false,
    env: false,
  },
  {
    name: 'group',
    description: 'Config if `groupName` is enabled.',
    type: 'object',
    default: {
      branchTopic: '{{{groupSlug}}}',
      commitMessageTopic: '{{{groupName}}}',
    },
    cli: false,
    env: false,
    mergeable: true,
  },
  // Pull Request options
  {
    name: 'labels',
    description: 'Labels to set in Pull Request.',
    type: 'array',
    subType: 'string',
  },
  {
    name: 'addLabels',
    description: 'Labels to add to Pull Request.',
    type: 'array',
    subType: 'string',
    mergeable: true,
  },
  {
    name: 'assignees',
    description:
      'Assignees for Pull Request (either username or email address depending on the platform).',
    type: 'array',
    subType: 'string',
  },
  {
    name: 'assigneesFromCodeOwners',
    description:
      'Determine assignees based on configured code owners and changes in PR.',
    type: 'boolean',
    default: false,
  },
  {
    name: 'assigneesSampleSize',
    description: 'Take a random sample of given size from assignees.',
    type: 'integer',
    default: null,
  },
  {
    name: 'assignAutomerge',
    description:
      'Assign reviewers and assignees even if the PR is to be automerged.',
    type: 'boolean',
    default: false,
  },
  {
    name: 'reviewers',
    description:
      'Requested reviewers for Pull Requests (either username or email address depending on the platform).',
    type: 'array',
    subType: 'string',
  },
  {
    name: 'reviewersFromCodeOwners',
    description:
      'Determine reviewers based on configured code owners and changes in PR.',
    type: 'boolean',
    default: false,
  },
  {
    name: 'filterUnavailableUsers',
    description: 'Filter reviewers and assignees based on their availability.',
    type: 'boolean',
    default: false,
    supportedPlatforms: ['gitlab'],
  },
  {
    name: 'confidential',
    description:
      'If enabled, issues created by Renovate are set as confidential.',
    type: 'boolean',
    default: false,
    supportedPlatforms: ['gitlab'],
  },
  {
    name: 'reviewersSampleSize',
    description: 'Take a random sample of given size from reviewers.',
    type: 'integer',
    default: null,
  },
  {
    name: 'additionalReviewers',
    description:
      'Additional reviewers for Pull Requests (in contrast to `reviewers`, this option adds to the existing reviewer list, rather than replacing it).',
    type: 'array',
    subType: 'string',
    mergeable: true,
  },
  {
    name: 'fileMatch',
    description: 'RegEx (`re2`) pattern for matching manager files.',
    type: 'array',
    subType: 'string',
    format: 'regex',
    stage: 'repository',
    allowString: true,
    mergeable: true,
    cli: false,
    env: false,
  },
  {
    name: 'js',
    description: 'Configuration object for JavaScript language.',
    stage: 'package',
    type: 'object',
    default: {},
    mergeable: true,
  },
  {
    name: 'golang',
    description: 'Configuration object for Go language.',
    stage: 'package',
    type: 'object',
    default: {
      commitMessageTopic: 'module {{depName}}',
    },
    mergeable: true,
    cli: false,
  },
  {
    name: 'postUpdateOptions',
    description:
      'Enable post-update options to be run after package/artifact updating.',
    type: 'array',
    default: [],
    allowedValues: [
      'gomodUpdateImportPaths',
      'gomodTidy',
      'gomodTidy1.17',
      'npmDedupe',
      'yarnDedupeFewer',
      'yarnDedupeHighest',
    ],
    cli: false,
    env: false,
    mergeable: true,
  },
  {
    name: 'ruby',
    description: 'Configuration object for Ruby language.',
    stage: 'package',
    type: 'object',
    default: {},
    mergeable: true,
    cli: false,
  },
  {
    name: 'rust',
    description: 'Configuration option for Rust package management.',
    stage: 'package',
    type: 'object',
    default: {},
    mergeable: true,
    cli: false,
  },
  {
    name: 'node',
    description: 'Configuration object for Node version renovation.',
    stage: 'package',
    type: 'object',
    default: {
      commitMessageTopic: 'Node.js',
    },
    mergeable: true,
    cli: false,
  },
  {
    name: 'docker',
    description: 'Configuration object for Docker language.',
    stage: 'package',
    type: 'object',
    default: {
      versioning: dockerVersioning.id,
    },
    mergeable: true,
    cli: false,
  },
  {
    name: 'php',
    description: 'Configuration object for PHP.',
    stage: 'package',
    type: 'object',
    default: {},
    mergeable: true,
    cli: false,
  },
  {
    name: 'python',
    description: 'Configuration object for Python.',
    stage: 'package',
    type: 'object',
    default: {
      versioning: pep440Versioning.id,
    },
    mergeable: true,
    cli: false,
  },
  {
    name: 'constraints',
    description:
      'Configuration object to define language or manager version constraints.',
    type: 'object',
    default: {},
    mergeable: true,
    cli: false,
    supportedManagers: [
      'bundler',
      'composer',
      'gomod',
      'npm',
      'pipenv',
      'poetry',
    ],
  },
  {
    name: 'java',
    description: 'Configuration object for all Java package managers.',
    stage: 'package',
    type: 'object',
    default: {},
    mergeable: true,
    cli: false,
  },
  {
    name: 'dotnet',
    description: 'Configuration object for .NET language.',
    stage: 'package',
    type: 'object',
    default: {},
    mergeable: true,
    cli: false,
  },
  {
    name: 'hostRules',
    description: 'Host rules/configuration including credentials.',
    type: 'array',
    subType: 'object',
    default: [
      {
        timeout: 60000,
      },
    ],
    stage: 'repository',
    cli: true,
    mergeable: true,
  },
  {
    name: 'hostType',
    description:
      'hostType for a package rule. Can be a platform name or a datasource name.',
    type: 'string',
    stage: 'repository',
    parent: 'hostRules',
    cli: false,
    env: false,
  },
  {
    name: 'matchHost',
    description: 'A domain name, host name or base URL to match against.',
    type: 'string',
    stage: 'repository',
    parent: 'hostRules',
    cli: false,
    env: false,
  },
  {
    name: 'timeout',
    description: 'Timeout (in milliseconds) for queries to external endpoints.',
    type: 'integer',
    stage: 'repository',
    parent: 'hostRules',
    cli: false,
    env: false,
  },
  {
    name: 'insecureRegistry',
    description: 'Explicitly turn on insecure Docker registry access (HTTP).',
    type: 'boolean',
    stage: 'repository',
    parent: 'hostRules',
    cli: false,
    env: false,
  },
  {
    name: 'abortOnError',
    description:
      'If enabled, Renovate will abort its run when HTTP request errors occur.',
    type: 'boolean',
    stage: 'repository',
    parent: 'hostRules',
    default: false,
    cli: false,
    env: false,
  },
  {
    name: 'abortIgnoreStatusCodes',
    description:
      'A list of HTTP status codes safe to ignore even when `abortOnError=true`.',
    type: 'array',
    subType: 'number',
    stage: 'repository',
    parent: 'hostRules',
    cli: false,
    env: false,
  },
  {
    name: 'enableHttp2',
    description: 'Enable got HTTP/2 support.',
    type: 'boolean',
    stage: 'repository',
    parent: 'hostRules',
    default: false,
    cli: false,
    env: false,
  },
  {
    name: 'concurrentRequestLimit',
    description: 'Limit concurrent requests per host.',
    type: 'integer',
    stage: 'repository',
    parent: 'hostRules',
    default: null,
    cli: false,
    env: false,
  },
  {
    name: 'authType',
    description:
      'Authentication type for http header. e.g. `"Bearer"` or `"Basic"`. Use `"Token-Only"` to use only the token without an authorization type.',
    type: 'string',
    stage: 'repository',
    parent: 'hostRules',
    default: 'Bearer',
    cli: false,
    env: false,
  },
  {
    name: 'prBodyDefinitions',
    description: 'Table column definitions for use in PR tables.',
    type: 'object',
    freeChoice: true,
    mergeable: true,
    default: {
      Package: '{{{depNameLinked}}}',
      Type: '{{{depType}}}',
      Update: '{{{updateType}}}',
      'Current value': '{{{currentValue}}}',
      'New value': '{{{newValue}}}',
      Change: '`{{{displayFrom}}}` -> `{{{displayTo}}}`',
      Pending: '{{{displayPending}}}',
      References: '{{{references}}}',
      'Package file': '{{{packageFile}}}',
    },
  },
  {
    name: 'prBodyColumns',
    description: 'List of columns to use in PR bodies.',
    type: 'array',
    subType: 'string',
    default: ['Package', 'Type', 'Update', 'Change', 'Pending'],
  },
  {
    name: 'prBodyNotes',
    description:
      'List of additional notes/templates to be included in the Pull Request bodies.',
    type: 'array',
    subType: 'string',
    default: [],
    allowString: true,
    mergeable: true,
  },
  {
    name: 'suppressNotifications',
    description:
      'Options to suppress various types of warnings and other notifications.',
    type: 'array',
    subType: 'string',
    default: ['deprecationWarningIssues'],
    allowedValues: [
      'prIgnoreNotification',
      'branchAutomergeFailure',
      'lockFileErrors',
      'artifactErrors',
      'deprecationWarningIssues',
      'onboardingClose',
    ],
    cli: false,
    env: false,
    mergeable: true,
  },
  {
    name: 'pruneStaleBranches',
    description: 'Set to `false` to disable pruning stale branches.',
    type: 'boolean',
    default: true,
  },
  {
    name: 'unicodeEmoji',
    description: 'Enable or disable Unicode emoji.',
    type: 'boolean',
    default: true,
  },
  {
    name: 'gitLabIgnoreApprovals',
    description: `Ignore approval rules for MRs created by Renovate, which is useful for automerge.`,
    type: 'boolean',
    default: false,
  },
  {
    name: 'regexManagers',
    description: 'Custom managers using regex matching.',
    type: 'array',
    subType: 'object',
    default: [],
    stage: 'package',
    cli: true,
    mergeable: true,
  },
  {
    name: 'matchStrings',
    description:
      'Regex capture rule to use. Valid only within a `regexManagers` object.',
    type: 'array',
    subType: 'string',
    format: 'regex',
    parent: 'regexManagers',
    cli: false,
    env: false,
  },
  {
    name: 'matchStringsStrategy',
    description: 'Strategy how to interpret matchStrings.',
    type: 'string',
    default: 'any',
    allowedValues: ['any', 'recursive', 'combination'],
    parent: 'regexManagers',
    cli: false,
    env: false,
  },
  {
    name: 'depNameTemplate',
    description:
      'Optional depName for extracted dependencies. Valid only within a `regexManagers` object.',
    type: 'string',
    parent: 'regexManagers',
    cli: false,
    env: false,
  },
  {
    name: 'packageNameTemplate',
    description:
      'Optional packageName for extracted dependencies, else defaults to `depName` value. Valid only within a `regexManagers` object.',
    type: 'string',
    parent: 'regexManagers',
    cli: false,
    env: false,
  },
  {
    name: 'datasourceTemplate',
    description:
      'Optional datasource for extracted dependencies. Valid only within a `regexManagers` object.',
    type: 'string',
    parent: 'regexManagers',
    cli: false,
    env: false,
  },
  {
    name: 'depTypeTemplate',
    description:
      'Optional `depType` for extracted dependencies. Valid only within a `regexManagers` object.',
    type: 'string',
    parent: 'regexManagers',
    cli: false,
    env: false,
  },
  {
    name: 'currentValueTemplate',
    description:
      'Optional `currentValue` for extracted dependencies. Valid only within a `regexManagers` object.',
    type: 'string',
    parent: 'regexManagers',
    cli: false,
    env: false,
  },
  {
    name: 'versioningTemplate',
    description:
      'Optional versioning for extracted dependencies. Valid only within a `regexManagers` object.',
    type: 'string',
    parent: 'regexManagers',
    cli: false,
    env: false,
  },
  {
    name: 'registryUrlTemplate',
    description:
      'Optional registry URL for extracted dependencies. Valid only within a `regexManagers` object.',
    type: 'string',
    parent: 'regexManagers',
    cli: false,
    env: false,
  },
  {
    name: 'extractVersionTemplate',
    description:
      'Optional `extractVersion` for extracted dependencies. Valid only within a `regexManagers` object.',
    type: 'string',
    parent: 'regexManagers',
    cli: false,
    env: false,
  },
  {
    name: 'autoReplaceStringTemplate',
    description:
      'Optional `extractVersion` for extracted dependencies. Valid only within a `regexManagers` object.',
    type: 'string',
    parent: 'regexManagers',
    cli: false,
    env: false,
  },
  {
    name: 'fetchReleaseNotes',
    description: 'Controls if release notes are fetched.',
    type: 'boolean',
    default: true,
    cli: false,
    env: false,
  },
  {
    name: 'cloneSubmodules',
    description:
      'Set to `true` to enable initialization of submodules during repository clone.',
    type: 'boolean',
    default: false,
  },
  {
    name: 'ignorePrAuthor',
    description:
      'Set to `true` to fetch the entire list of PRs instead of only those authored by the Renovate user.',
    type: 'boolean',
    default: false,
  },
  {
    name: 'gitNoVerify',
    description:
      'Which Git commands will be run with the `--no-verify` option.',
    type: 'array',
    subType: 'string',
    allowString: true,
    allowedValues: ['commit', 'push'],
    default: ['commit', 'push'],
    stage: 'global',
    globalOnly: true,
  },
  {
    name: 'updatePinnedDependencies',
    description:
      'Whether to update pinned (single version) dependencies or not.',
    type: 'boolean',
    default: true,
  },
  {
    name: 'gitUrl',
    description:
      'Overrides the default resolution for Git remote, e.g. to switch GitLab from HTTPS to SSH-based.',
    type: 'string',
    allowedValues: ['default', 'ssh', 'endpoint'],
    default: 'default',
    stage: 'repository',
    globalOnly: true,
  },
  {
    name: 'writeDiscoveredRepos',
    description: 'Writes discovered repositories to a JSON file and then exit.',
    type: 'string',
    globalOnly: true,
    env: false,
  },
  {
    name: 'platformAutomerge',
    description: `Controls if platform-native auto-merge is used.`,
    type: 'boolean',
    default: false,
  },
  {
    name: 'userStrings',
    description:
      'User-facing strings for the Renovate comment when a PR is closed.',
    type: 'object',
    freeChoice: true,
    default: {
      ignoreTopic: 'Renovate Ignore Notification',
      ignoreMajor:
        'As this PR has been closed unmerged, Renovate will ignore this upgrade and you will not receive PRs for *any* future {{{newMajor}}}.x releases. However, if you upgrade to {{{newMajor}}}.x manually then Renovate will reenable minor and patch updates automatically.',
      ignoreDigest:
        'As this PR has been closed unmerged, Renovate will ignore this upgrade and you will not receive PRs for the `{{{depName}}}` `{{{newDigestShort}}}` update again.',
      ignoreOther:
        'As this PR has been closed unmerged, Renovate will now ignore this update ({{{newValue}}}). You will still receive a PR once a newer version is released, so if you wish to permanently ignore this dependency, please add it to the `ignoreDeps` array of your renovate config.',
    },
  },
  {
    name: 'platformCommit',
    description: `Use platform API to perform commits instead of using Git directly.`,
    type: 'boolean',
    default: false,
    supportedPlatforms: ['github'],
  },
];

export function getOptions(): RenovateOptions[] {
  return options;
}

function loadManagerOptions(): void {
  for (const [name, config] of getManagers().entries()) {
    if (config.defaultConfig) {
      const managerConfig: RenovateOptions = {
        name,
        description: `Configuration object for the ${name} manager`,
        stage: 'package',
        type: 'object',
        default: config.defaultConfig,
        mergeable: true,
        cli: false,
        autogenerated: true,
      };
      options.push(managerConfig);
    }
  }
}

loadManagerOptions();<|MERGE_RESOLUTION|>--- conflicted
+++ resolved
@@ -1082,11 +1082,7 @@
   {
     name: 'matchUpdateTypes',
     description:
-<<<<<<< HEAD
       'Update types to match against (major, minor, pin, pinDigest, etc). Valid only within `packageRules` object.',
-=======
-      'Update types to match against (`major`, `minor`, `pin`, etc.). Valid only within a `packageRules` object.',
->>>>>>> 3cb25436
     type: 'array',
     subType: 'string',
     allowedValues: [
