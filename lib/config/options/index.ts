--- conflicted
+++ resolved
@@ -1397,39 +1397,6 @@
     env: false,
   },
   {
-<<<<<<< HEAD
-    name: 'sourceUrl',
-    description: 'The source URL of the package.',
-    type: 'string',
-    parents: ['packageRules'],
-    cli: false,
-    env: false,
-  },
-  {
-    name: 'sourceDirectory',
-    description:
-      'The source directory in which the package is present at its source.',
-    type: 'string',
-    parents: ['packageRules'],
-    cli: false,
-    env: false,
-  },
-  {
-    name: 'matchSourceUrlPrefixes',
-    description:
-      'A list of source URL prefixes to match against, commonly used to group monorepos or packages from the same organization.',
-    type: 'array',
-    subType: 'string',
-    allowString: true,
-    stage: 'package',
-    parents: ['packageRules'],
-    mergeable: true,
-    cli: false,
-    env: false,
-  },
-  {
-=======
->>>>>>> 77bfe96c
     name: 'matchSourceUrls',
     description: 'A list of source URLs to exact match against.',
     type: 'array',
