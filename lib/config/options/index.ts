--- conflicted
+++ resolved
@@ -999,11 +999,7 @@
     description: 'Set to `true` to automatically approve PRs.',
     type: 'boolean',
     default: false,
-<<<<<<< HEAD
-    supportedPlatforms: ['azure', 'gerrit'],
-=======
-    supportedPlatforms: ['azure', 'gitlab'],
->>>>>>> 0d579fdc
+    supportedPlatforms: ['azure', 'gerrit', 'gitlab'],
   },
   // depType
   {
