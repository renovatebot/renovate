--- conflicted
+++ resolved
@@ -764,17 +764,6 @@
     env: false,
   },
   {
-<<<<<<< HEAD
-    name: 'azureAutoComplete',
-    description:
-      'If set to true, Azure DevOps PRs will be set to auto-complete after all (if any) branch policies have been met.',
-    type: 'boolean',
-    default: false,
-    supportedPlatforms: ['azure'],
-  },
-  {
-=======
->>>>>>> 20c25d93
     name: 'azureWorkItemId',
     description:
       'The id of an existing work item on Azure Boards to link to each PR.',
