import { AllManagersListLiteral } from '../../manager-list.generated';
import { getManagers } from '../../modules/manager';
import { getCustomManagers } from '../../modules/manager/custom';
import { getPlatformList } from '../../modules/platform';
import { getVersioningList } from '../../modules/versioning';
import { supportedDatasources } from '../presets/internal/merge-confidence';
import { type RenovateOptions, UpdateTypesOptions } from '../types';

const options: RenovateOptions[] = [
  {
    name: 'mode',
    description: 'Mode of operation.',
    type: 'string',
    default: 'full',
    allowedValues: ['full', 'silent'],
  },
  {
    name: 'allowedHeaders',
    description:
      'List of allowed patterns for header names in repository hostRules config.',
    type: 'array',
    default: ['X-*'],
    subType: 'string',
    globalOnly: true,
    patternMatch: true,
  },
  {
    name: 'autodiscoverRepoOrder',
    description:
      'The order method for autodiscover server side repository search.',
    type: 'string',
    default: null,
    globalOnly: true,
    allowedValues: ['asc', 'desc'],
    supportedPlatforms: ['forgejo', 'gitea'],
  },
  {
    name: 'autodiscoverRepoSort',
    description:
      'The sort method for autodiscover server side repository search.',
    type: 'string',
    default: null,
    globalOnly: true,
    allowedValues: ['alpha', 'created', 'updated', 'size', 'id'],
    supportedPlatforms: ['forgejo', 'gitea'],
  },
  {
    name: 'allowedEnv',
    description:
      'List of allowed patterns for environment variable names in repository env config.',
    type: 'array',
    default: [],
    subType: 'string',
    globalOnly: true,
    patternMatch: true,
    mergeable: true,
  },
  {
    name: 'detectGlobalManagerConfig',
    description:
      'If `true`, Renovate tries to detect global manager configuration from the file system.',
    type: 'boolean',
    default: false,
    globalOnly: true,
  },
  {
    name: 'detectHostRulesFromEnv',
    description:
      'If `true`, Renovate tries to detect host rules from environment variables.',
    type: 'boolean',
    default: false,
    globalOnly: true,
  },
  {
    name: 'mergeConfidenceEndpoint',
    description:
      'If set, Renovate will query this API for Merge Confidence data.',
    stage: 'global',
    type: 'string',
    default: 'https://developer.mend.io/',
    advancedUse: true,
    globalOnly: true,
  },
  {
    name: 'mergeConfidenceDatasources',
    description:
      'If set, Renovate will query the merge-confidence JSON API only for datasources that are part of this list.',
    stage: 'global',
    allowedValues: supportedDatasources,
    default: supportedDatasources,
    type: 'array',
    subType: 'string',
    globalOnly: true,
  },
  {
    name: 'useCloudMetadataServices',
    description:
      'If `false`, Renovate does not try to access cloud metadata services.',
    type: 'boolean',
    default: true,
    globalOnly: true,
  },
  {
    name: 'userAgent',
    description:
      'If set to any string, Renovate will use this as the `user-agent` it sends with HTTP requests.',
    type: 'string',
    default: null,
    globalOnly: true,
  },
  {
    name: 'allowedCommands',
    description:
      'A list of regular expressions that decide which commands are allowed in post-upgrade tasks.',
    type: 'array',
    subType: 'string',
    default: [],
    globalOnly: true,
  },
  {
    name: 'bumpVersions',
    description:
      'A list of bumpVersion config options to bump generic version numbers.',
    type: 'array',
    subType: 'object',
    default: [],
    cli: false,
    env: false,
    experimental: true,
  },
  {
    name: 'bumpType',
    description:
      'The semver level to use when bumping versions. This is used by the `bumpVersions` feature.',
    type: 'string',
    parents: ['bumpVersions'],
  },
  {
    name: 'filePatterns',
    description:
      'A list of patterns to match files that contain the version string.',
    type: 'array',
    subType: 'string',
    parents: ['bumpVersions'],
  },
  {
    name: 'name',
    description:
      'A name for the bumpVersion config. This is used for logging and debugging.',
    type: 'string',
    parents: ['bumpVersions'],
  },
  {
    name: 'postUpgradeTasks',
    description:
      'Post-upgrade tasks that are executed before a commit is made by Renovate.',
    type: 'object',
    default: {
      commands: [],
      fileFilters: [],
      executionMode: 'update',
    },
  },
  {
    name: 'commands',
    description:
      'A list of post-upgrade commands that are executed before a commit is made by Renovate.',
    type: 'array',
    subType: 'string',
    parents: ['postUpgradeTasks'],
    default: [],
    cli: false,
  },
  {
    name: 'dataFileTemplate',
    description: 'A template to create post-upgrade command data file from.',
    type: 'string',
    parents: ['postUpgradeTasks'],
    cli: false,
    env: false,
  },
  {
    name: 'fileFilters',
    description:
      'Files that match the glob pattern will be committed after running a post-upgrade task.',
    type: 'array',
    subType: 'string',
    parents: ['postUpgradeTasks'],
    default: ['**/*'],
    cli: false,
  },
  {
    name: 'format',
    description: 'Format of the custom datasource.',
    type: 'string',
    parents: ['customDatasources'],
    default: 'json',
    allowedValues: ['json', 'plain'],
    cli: false,
    env: false,
  },
  {
    name: 'executionMode',
    description:
      'Controls when the post upgrade tasks run: on every update, or once per upgrade branch.',
    type: 'string',
    parents: ['postUpgradeTasks'],
    allowedValues: ['update', 'branch'],
    default: 'update',
    cli: false,
  },
  {
    name: 'onboardingBranch',
    description:
      'Change this value to override the default onboarding branch name.',
    type: 'string',
    default: 'renovate/configure',
    globalOnly: true,
    inheritConfigSupport: true,
    cli: false,
  },
  {
    name: 'onboardingCommitMessage',
    description:
      'Change this value to override the default onboarding commit message.',
    type: 'string',
    default: null,
    globalOnly: true,
    inheritConfigSupport: true,
    cli: false,
  },
  {
    name: 'onboardingConfigFileName',
    description:
      'Change this value to override the default onboarding config file name.',
    type: 'string',
    default: 'renovate.json',
    globalOnly: true,
    inheritConfigSupport: true,
    cli: false,
  },
  {
    name: 'onboardingNoDeps',
    description: 'Onboard the repository even if no dependencies are found.',
    type: 'string',
    default: 'auto',
    allowedValues: ['auto', 'enabled', 'disabled'],
    globalOnly: true,
    inheritConfigSupport: true,
  },
  {
    name: 'onboardingPrTitle',
    description:
      'Change this value to override the default onboarding PR title.',
    type: 'string',
    default: 'Configure Renovate',
    globalOnly: true,
    inheritConfigSupport: true,
    cli: false,
  },
  {
    name: 'configMigration',
    description: 'Enable this to get config migration PRs when needed.',
    stage: 'repository',
    type: 'boolean',
    default: false,
    experimental: true,
    experimentalDescription:
      'Config migration PRs are still being improved, in particular to reduce the amount of reordering and whitespace changes.',
    experimentalIssues: [16359],
  },
  {
    name: 'productLinks',
    description: 'Links which are used in PRs, issues and comments.',
    type: 'object',
    globalOnly: true,
    mergeable: true,
    default: {
      documentation: 'https://docs.renovatebot.com/',
      help: 'https://github.com/renovatebot/renovate/discussions',
      homepage: 'https://github.com/renovatebot/renovate',
    },
    additionalProperties: {
      type: 'string',
      format: 'uri',
    },
  },
  {
    name: 'secrets',
    description: 'Object which holds secret name/value pairs.',
    type: 'object',
    globalOnly: true,
    mergeable: true,
    default: {},
    additionalProperties: {
      type: 'string',
    },
  },
  {
    name: 'variables',
    description: 'Object which holds variable name/value pairs.',
    type: 'object',
    globalOnly: true,
    mergeable: true,
    default: {},
    additionalProperties: {
      type: 'string',
    },
  },
  {
    name: 'statusCheckNames',
    description: 'Custom strings to use as status check names.',
    type: 'object',
    mergeable: true,
    advancedUse: true,
    default: {
      artifactError: 'renovate/artifacts',
      configValidation: 'renovate/config-validation',
      mergeConfidence: 'renovate/merge-confidence',
      minimumReleaseAge: 'renovate/stability-days',
    },
  },
  {
    name: 'extends',
    description: 'Configuration presets to use or extend.',
    stage: 'package',
    type: 'array',
    subType: 'string',
    allowString: true,
    cli: false,
  },
  {
    name: 'ignorePresets',
    description:
      'A list of presets to ignore, including any that are nested inside an `extends` array.',
    stage: 'package',
    type: 'array',
    subType: 'string',
    allowString: true,
    cli: false,
  },
  {
    name: 'migratePresets',
    description:
      'Define presets here which have been removed or renamed and should be migrated automatically.',
    type: 'object',
    globalOnly: true,
    default: {},
    additionalProperties: {
      type: 'string',
    },
  },
  {
    name: 'presetCachePersistence',
    description: 'Cache resolved presets in package cache.',
    type: 'boolean',
    default: false,
    globalOnly: true,
  },
  {
    name: 'globalExtends',
    description:
      'Configuration presets to use or extend for a self-hosted config.',
    type: 'array',
    subType: 'string',
    globalOnly: true,
  },
  {
    name: 'description',
    description: 'Plain text description for a config or preset.',
    type: 'array',
    subType: 'string',
    stage: 'repository',
    allowString: true,
    mergeable: true,
    cli: false,
    env: false,
  },
  {
    name: 'enabled',
    description: `Enable or disable corresponding functionality.`,
    stage: 'package',
    type: 'boolean',
    default: true,
    parents: [
      '.',
      'packageRules',
      ...AllManagersListLiteral,
      'hostRules',
      'vulnerabilityAlerts',
      ...UpdateTypesOptions,
    ],
  },
  {
    name: 'constraintsFiltering',
    description: 'Perform release filtering based on language constraints.',
    type: 'string',
    allowedValues: ['none', 'strict'],
    cli: false,
    default: 'none',
  },
  {
    name: 'repositoryCache',
    description:
      'This option decides if Renovate uses a JSON cache to speed up extractions.',
    globalOnly: true,
    type: 'string',
    allowedValues: ['disabled', 'enabled', 'reset'],
    stage: 'repository',
    default: 'disabled',
  },
  {
    name: 'repositoryCacheType',
    description:
      'Set the type of renovate repository cache if `repositoryCache` is enabled.',
    globalOnly: true,
    type: 'string',
    stage: 'repository',
    default: 'local',
  },
  {
    name: 'reportType',
    description: 'Set how, or if, reports should be generated.',
    globalOnly: true,
    type: 'string',
    default: null,
    experimental: true,
    allowedValues: ['logging', 'file', 's3'],
  },
  {
    name: 'reportPath',
    description:
      'Path to where the file should be written. In case of `s3` this has to be a full S3 URI.',
    globalOnly: true,
    type: 'string',
    default: null,
    experimental: true,
  },
  {
    name: 'force',
    description:
      'Any configuration set in this object will force override existing settings.',
    stage: 'package',
    globalOnly: true,
    type: 'object',
    cli: false,
    mergeable: true,
  },
  {
    name: 'forceCli',
    description:
      'Decides if CLI configuration options are moved to the `force` config section.',
    stage: 'global',
    type: 'boolean',
    default: true,
    globalOnly: true,
  },
  {
    name: 'draftPR',
    description:
      'If set to `true` then Renovate creates draft PRs, instead of normal status PRs.',
    type: 'boolean',
    default: false,
    supportedPlatforms: ['azure', 'forgejo', 'gitea', 'github', 'gitlab'],
  },
  {
    name: 'dryRun',
    description:
      'If enabled, perform a dry run by logging messages instead of creating/updating/deleting branches and PRs.',
    type: 'string',
    globalOnly: true,
    allowedValues: ['extract', 'lookup', 'full'],
    default: null,
  },
  {
    name: 'printConfig',
    description:
      'If enabled, Renovate logs the fully resolved config for each repository, plus the fully resolved presets.',
    type: 'boolean',
    default: false,
  },
  {
    name: 'binarySource',
    description:
      'Controls how third-party tools like npm or Gradle are called: directly, via Docker sidecar containers, or via dynamic install.',
    globalOnly: true,
    type: 'string',
    allowedValues: ['global', 'docker', 'install', 'hermit'],
    default: 'install',
  },
  {
    name: 'redisUrl',
    description:
      'If set, this Redis URL will be used for caching instead of the file system.',
    stage: 'global',
    type: 'string',
    globalOnly: true,
  },
  {
    name: 'redisPrefix',
    description: 'Key prefix for redis cache entries.',
    stage: 'global',
    type: 'string',
    globalOnly: true,
  },
  {
    name: 'baseDir',
    description:
      'The base directory for Renovate to store local files, including repository files and cache. If left empty, Renovate will create its own temporary directory to use.',
    stage: 'global',
    type: 'string',
    globalOnly: true,
  },
  {
    name: 'cacheDir',
    description:
      'The directory where Renovate stores its cache. If left empty, Renovate creates a subdirectory within the `baseDir`.',
    globalOnly: true,
    type: 'string',
  },
  {
    name: 'containerbaseDir',
    description:
      'The directory where Renovate stores its containerbase cache. If left empty, Renovate creates a subdirectory within the `cacheDir`.',
    globalOnly: true,
    type: 'string',
  },
  {
    name: 'customEnvVariables',
    description:
      'Custom environment variables for child processes and sidecar Docker containers.',
    globalOnly: true,
    type: 'object',
    default: {},
  },
  {
    name: 'env',
    description:
      'Environment variables that Renovate uses when executing package manager commands.',
    type: 'object',
    default: {},
  },
  {
    name: 'customDatasources',
    description: 'Defines custom datasources for usage by managers.',
    type: 'object',
    experimental: true,
    experimentalIssues: [23286],
    default: {},
    mergeable: true,
  },
  {
    name: 'dockerChildPrefix',
    description:
      'Change this value to add a prefix to the Renovate Docker sidecar container names and labels.',
    type: 'string',
    globalOnly: true,
    default: 'renovate_',
  },
  {
    name: 'dockerCliOptions',
    description:
      'Pass CLI flags to `docker run` command when `binarySource=docker`.',
    type: 'string',
    globalOnly: true,
  },
  {
    name: 'dockerSidecarImage',
    description:
      'Change this value to override the default Renovate sidecar image.',
    type: 'string',
    default: 'ghcr.io/containerbase/sidecar:13.8.23',
    globalOnly: true,
  },
  {
    name: 'dockerUser',
    description:
      'Set the `UID` and `GID` for Docker-based binaries if you use `binarySource=docker`.',
    globalOnly: true,
    type: 'string',
  },
  {
    name: 'composerIgnorePlatformReqs',
    description:
      'Configure use of `--ignore-platform-reqs` or `--ignore-platform-req` for the Composer package manager.',
    type: 'array',
    subType: 'string',
    default: [],
  },
  {
    name: 'goGetDirs',
    description: 'Directory pattern to run `go get` on.',
    type: 'array',
    subType: 'string',
    default: ['./...'],
    supportedManagers: ['gomod'],
  },
  // Log options
  {
    name: 'logContext',
    description: 'Add a global or per-repo log context to each log entry.',
    globalOnly: true,
    type: 'string',
    default: null,
    stage: 'global',
  },
  // Onboarding
  {
    name: 'onboarding',
    description: 'Require a Configuration PR first.',
    stage: 'repository',
    type: 'boolean',
    globalOnly: true,
    inheritConfigSupport: true,
  },
  {
    name: 'onboardingConfig',
    description: 'Configuration to use for onboarding PRs.',
    stage: 'repository',
    type: 'object',
    default: { $schema: 'https://docs.renovatebot.com/renovate-schema.json' },
    globalOnly: true,
    inheritConfigSupport: true,
    mergeable: true,
  },
  {
    name: 'onboardingRebaseCheckbox',
    description:
      'Set to enable rebase/retry markdown checkbox for onboarding PRs.',
    type: 'boolean',
    default: false,
    supportedPlatforms: ['forgejo', 'gitea', 'github', 'gitlab'],
    globalOnly: true,
    experimental: true,
    experimentalIssues: [17633],
  },
  {
    name: 'forkProcessing',
    description:
      'Whether to process forked repositories. By default, all forked repositories are skipped when in `autodiscover` mode.',
    stage: 'repository',
    type: 'string',
    allowedValues: ['auto', 'enabled', 'disabled'],
    default: 'auto',
  },
  {
    name: 'includeMirrors',
    description:
      'Whether to process repositories that are mirrors. By default, repositories that are mirrors are skipped.',
    type: 'boolean',
    default: false,
    supportedPlatforms: ['gitlab'],
    globalOnly: true,
  },
  {
    name: 'forkCreation',
    description:
      'Whether to create forks as needed at runtime when running in "fork mode".',
    stage: 'repository',
    type: 'boolean',
    globalOnly: true,
    supportedPlatforms: ['github'],
    experimental: true,
    default: true,
  },
  {
    name: 'forkToken',
    description: 'Set a personal access token here to enable "fork mode".',
    stage: 'repository',
    type: 'string',
    globalOnly: true,
    supportedPlatforms: ['github'],
    experimental: true,
  },
  {
    name: 'forkOrg',
    description:
      'The preferred organization to create or find forked repositories, when in fork mode.',
    stage: 'repository',
    type: 'string',
    globalOnly: true,
    supportedPlatforms: ['github'],
    experimental: true,
  },
  {
    name: 'githubTokenWarn',
    description: 'Display warnings about GitHub token not being set.',
    type: 'boolean',
    default: true,
    globalOnly: true,
  },
  {
    name: 'encryptedWarning',
    description: 'Warning text to use if encrypted config is found.',
    type: 'string',
    globalOnly: true,
    advancedUse: true,
  },
  {
    name: 'inheritConfig',
    description:
      'If `true`, Renovate will inherit configuration from the `inheritConfigFileName` file in `inheritConfigRepoName`.',
    type: 'boolean',
    default: false,
    globalOnly: true,
  },
  {
    name: 'inheritConfigRepoName',
    description:
      'Renovate will look in this repo for the `inheritConfigFileName`.',
    type: 'string',
    default: '{{parentOrg}}/renovate-config',
    globalOnly: true,
  },
  {
    name: 'inheritConfigFileName',
    description:
      'Renovate will look for this config file name in the `inheritConfigRepoName`.',
    type: 'string',
    default: 'org-inherited-config.json',
    globalOnly: true,
  },
  {
    name: 'inheritConfigStrict',
    description:
      'If `true`, any `inheritedConfig` fetch error will result in an aborted run.',
    type: 'boolean',
    default: false,
    globalOnly: true,
  },
  {
    name: 'requireConfig',
    description:
      "Controls Renovate's behavior regarding repository config files such as `renovate.json`.",
    stage: 'repository',
    type: 'string',
    default: 'required',
    allowedValues: ['required', 'optional', 'ignored'],
    globalOnly: true,
    inheritConfigSupport: true,
  },
  {
    name: 'optimizeForDisabled',
    description:
      'Set to `true` to perform a check for disabled config prior to cloning.',
    stage: 'repository',
    type: 'boolean',
    default: false,
    globalOnly: true,
  },
  // Dependency Dashboard
  {
    name: 'dependencyDashboard',
    description:
      'Whether to create a "Dependency Dashboard" issue in the repository.',
    type: 'boolean',
    default: false,
  },
  {
    name: 'dependencyDashboardApproval',
    description:
      'Controls if updates need manual approval from the Dependency Dashboard issue before PRs are created.',
    type: 'boolean',
    default: false,
  },
  {
    name: 'dependencyDashboardAutoclose',
    description:
      'Set to `true` to let Renovate close the Dependency Dashboard issue if there are no more updates.',
    type: 'boolean',
    default: false,
  },
  {
    name: 'dependencyDashboardTitle',
    description: 'Title for the Dependency Dashboard issue.',
    type: 'string',
    default: `Dependency Dashboard`,
  },
  {
    name: 'dependencyDashboardHeader',
    description:
      'Any text added here will be placed first in the Dependency Dashboard issue body.',
    type: 'string',
    default:
      'This issue lists Renovate updates and detected dependencies. Read the [Dependency Dashboard](https://docs.renovatebot.com/key-concepts/dashboard/) docs to learn more.',
  },
  {
    name: 'dependencyDashboardFooter',
    description:
      'Any text added here will be placed last in the Dependency Dashboard issue body, with a divider separator before it.',
    type: 'string',
  },
  {
    name: 'dependencyDashboardLabels',
    description:
      'These labels will always be applied on the Dependency Dashboard issue, even when they have been removed manually.',
    type: 'array',
    subType: 'string',
    default: null,
  },
  {
    name: 'dependencyDashboardOSVVulnerabilitySummary',
    description:
      'Control if the Dependency Dashboard issue lists CVEs supplied by [osv.dev](https://osv.dev).',
    type: 'string',
    allowedValues: ['none', 'all', 'unresolved'],
    default: 'none',
    experimental: true,
  },
  {
    name: 'configWarningReuseIssue',
    description:
      'Set this to `true` to make Renovate reuse/reopen an existing closed Config Warning issue, instead of opening a new one each time.',
    type: 'boolean',
    default: false,
  },

  // encryption
  {
    name: 'privateKey',
    description: 'Server-side private key.',
    stage: 'repository',
    type: 'string',
    replaceLineReturns: true,
    globalOnly: true,
  },
  {
    name: 'privateKeyOld',
    description: 'Secondary or old private key to try.',
    stage: 'repository',
    type: 'string',
    replaceLineReturns: true,
    globalOnly: true,
  },
  {
    name: 'privateKeyPath',
    description: 'Path to the Server-side private key.',
    stage: 'repository',
    type: 'string',
    globalOnly: true,
  },
  {
    name: 'privateKeyPathOld',
    description: 'Path to the Server-side old private key.',
    stage: 'repository',
    type: 'string',
    globalOnly: true,
  },
  {
    name: 'encrypted',
    description:
      'An object containing configuration encrypted with project key.',
    stage: 'repository',
    type: 'object',
    default: null,
  },
  // Scheduling
  {
    name: 'timezone',
    description:
      'Must conform to [IANA Time Zone](https://en.wikipedia.org/wiki/List_of_tz_database_time_zones) format.',
    type: 'string',
  },
  {
    name: 'schedule',
    description: 'Limit branch creation to these times of day or week.',
    type: 'array',
    subType: 'string',
    allowString: true,
    cli: true,
    env: false,
    default: ['at any time'],
  },
  {
    name: 'automergeSchedule',
    description: 'Limit automerge to these times of day or week.',
    type: 'array',
    subType: 'string',
    allowString: true,
    cli: true,
    env: false,
    default: ['at any time'],
  },
  {
    name: 'updateNotScheduled',
    description:
      'Whether to update branches when not scheduled. Renovate will not create branches outside of the schedule.',
    stage: 'branch',
    type: 'boolean',
    default: true,
  },
  // Bot administration
  {
    name: 'persistRepoData',
    description:
      'If set to `true`: keep repository data between runs instead of deleting the data.',
    type: 'boolean',
    default: false,
    globalOnly: true,
  },
  {
    name: 'exposeAllEnv',
    description:
      'Set this to `true` to allow passing of all environment variables to package managers.',
    globalOnly: true,
    type: 'boolean',
    default: false,
  },
  {
    name: 'allowPlugins',
    description:
      'Set this to `true` if repositories are allowed to run install plugins.',
    globalOnly: true,
    type: 'boolean',
    default: false,
  },
  {
    name: 'allowScripts',
    description:
      'Set this to `true` if repositories are allowed to run install scripts.',
    globalOnly: true,
    type: 'boolean',
    default: false,
  },
  {
    name: 'allowCustomCrateRegistries',
    description: 'Set this to `true` to allow custom crate registries.',
    globalOnly: true,
    type: 'boolean',
    default: false,
  },
  {
    name: 'ignorePlugins',
    description:
      'Set this to `true` if `allowPlugins=true` but you wish to skip running plugins when updating lock files.',
    type: 'boolean',
    default: false,
  },
  {
    name: 'ignoreScripts',
    description:
      'Set this to `false` if `allowScripts=true` and you wish to run scripts when updating lock files.',
    type: 'boolean',
    default: true,
    supportedManagers: ['npm', 'bun', 'composer', 'copier'],
  },
  {
    name: 'platform',
    description: 'Platform type of repository.',
    type: 'string',
    allowedValues: getPlatformList(),
    default: 'github',
    globalOnly: true,
  },
  {
    name: 'endpoint',
    description: 'Custom endpoint to use.',
    type: 'string',
    globalOnly: true,
    default: null,
  },
  {
    name: 'token',
    description: 'Repository Auth Token.',
    stage: 'repository',
    type: 'string',
    globalOnly: true,
  },
  {
    name: 'username',
    description: 'Username for authentication.',
    stage: 'repository',
    type: 'string',
    supportedPlatforms: ['azure', 'bitbucket', 'bitbucket-server'],
    globalOnly: true,
  },
  {
    name: 'password',
    description: 'Password for authentication.',
    stage: 'repository',
    type: 'string',
    supportedPlatforms: ['azure', 'bitbucket', 'bitbucket-server'],
    globalOnly: true,
  },
  {
    name: 'npmrc',
    description:
      'String copy of `.npmrc` file. Use `\\n` instead of line breaks.',
    stage: 'branch',
    type: 'string',
  },
  {
    name: 'npmrcMerge',
    description:
      'Whether to merge `config.npmrc` with repo `.npmrc` content if both are found.',
    stage: 'branch',
    type: 'boolean',
    default: false,
  },
  {
    name: 'npmToken',
    description: 'npm token used to authenticate with the default registry.',
    stage: 'branch',
    type: 'string',
  },
  {
    name: 'skipArtifactsUpdate',
    description: "Skip Renovate's automatic artifact updating.",
    type: 'boolean',
    default: false,
  },
  {
    name: 'skipInstalls',
    description:
      'Skip installing modules/dependencies if lock file updating is possible without a full install.',
    type: 'boolean',
    default: null,
  },
  {
    name: 'autodiscover',
    description: 'Autodiscover all repositories.',
    stage: 'global',
    type: 'boolean',
    default: false,
    globalOnly: true,
  },
  {
    name: 'autodiscoverFilter',
    description: 'Filter the list of autodiscovered repositories.',
    stage: 'global',
    type: 'array',
    subType: 'string',
    allowString: true,
    default: null,
    globalOnly: true,
  },
  {
    name: 'autodiscoverNamespaces',
    description:
      'Filter the list of autodiscovered repositories by namespaces.',
    stage: 'global',
    type: 'array',
    subType: 'string',
    default: null,
    globalOnly: true,
    supportedPlatforms: ['forgejo', 'gitea', 'gitlab'],
  },
  {
    name: 'autodiscoverProjects',
    description:
      'Filter the list of autodiscovered repositories by project names.',
    stage: 'global',
    type: 'array',
    subType: 'string',
    default: null,
    globalOnly: true,
    supportedPlatforms: ['bitbucket'],
    patternMatch: true,
  },
  {
    name: 'autodiscoverTopics',
    description: 'Filter the list of autodiscovered repositories by topics.',
    stage: 'global',
    type: 'array',
    subType: 'string',
    default: null,
    globalOnly: true,
    supportedPlatforms: ['forgejo', 'gitea', 'github', 'gitlab'],
  },
  {
    name: 'prCommitsPerRunLimit',
    description:
      'Set the maximum number of commits per Renovate run. By default there is no limit.',
    stage: 'global',
    type: 'integer',
    default: 0,
    globalOnly: true,
  },
  {
    name: 'repositories',
    description: 'List of Repositories.',
    stage: 'global',
    type: 'array',
    subType: 'string',
    cli: false,
    globalOnly: true,
  },
  {
    name: 'baseBranchPatterns',
    description:
      'List of one or more custom base branches defined as exact strings and/or via regex expressions.',
    type: 'array',
    subType: 'string',
    stage: 'package',
    cli: false,
  },
  {
    name: 'useBaseBranchConfig',
    description:
      'Whether to read configuration from `baseBranches` instead of only the default branch.',
    type: 'string',
    allowedValues: ['merge', 'none'],
    default: 'none',
  },
  {
    name: 'gitAuthor',
    description:
      'Author to use for Git commits. Must conform to [RFC5322](https://datatracker.ietf.org/doc/html/rfc5322).',
    type: 'string',
  },
  {
    name: 'gitPrivateKey',
    description: 'PGP key to use for signing Git commits.',
    type: 'string',
    cli: false,
    globalOnly: true,
    stage: 'global',
  },
  {
    name: 'gitPrivateKeyPassphrase',
    description: 'Passphrase for the `gitPrivateKey`',
    type: 'string',
    cli: false,
    globalOnly: true,
    stage: 'global',
  },
  {
    name: 'gitIgnoredAuthors',
    description:
      'Git authors which are ignored by Renovate. Must conform to [RFC5322](https://datatracker.ietf.org/doc/html/rfc5322).',
    type: 'array',
    subType: 'string',
    stage: 'repository',
  },
  {
    name: 'gitTimeout',
    description:
      'Configure the timeout with a number of milliseconds to wait for a Git task.',
    type: 'integer',
    globalOnly: true,
    default: 0,
  },
  {
    name: 'enabledManagers',
    description:
      'A list of package managers to enable. Only managers on the list are enabled.',
    type: 'array',
    subType: 'string',
    mergeable: false,
    stage: 'repository',
  },
  {
    name: 'includePaths',
    description: 'Include package files only within these defined paths.',
    type: 'array',
    subType: 'string',
    stage: 'repository',
    default: [],
  },
  {
    name: 'ignorePaths',
    description:
      'Skip any package file whose path matches one of these. Can be a string or glob pattern.',
    type: 'array',
    mergeable: false,
    subType: 'string',
    stage: 'repository',
    default: ['**/node_modules/**', '**/bower_components/**'],
  },
  {
    name: 'excludeCommitPaths',
    description:
      'A file matching any of these glob patterns will not be committed, even if the file has been updated.',
    type: 'array',
    subType: 'string',
    default: [],
    advancedUse: true,
  },
  {
    name: 'executionTimeout',
    description:
      'Default execution timeout in minutes for child processes Renovate creates.',
    type: 'integer',
    default: 15,
    globalOnly: true,
  },
  {
    name: 'registryAliases',
    description: 'Aliases for registries.',
    mergeable: true,
    type: 'object',
    default: {},
    additionalProperties: {
      type: 'string',
    },
    supportedManagers: [
      'ansible',
      'bitbucket-pipelines',
      'buildpacks',
      'crossplane',
      'devcontainer',
      'docker-compose',
      'dockerfile',
      'droneci',
      'gitlabci',
      'helm-requirements',
      'helmfile',
      'helmv3',
      'kubernetes',
      'kustomize',
      'maven',
      'terraform',
      'vendir',
      'woodpecker',
    ],
  },
  {
    name: 'defaultRegistryUrls',
    description:
      'List of registry URLs to use as the default for a datasource.',
    type: 'array',
    subType: 'string',
    default: null,
    stage: 'branch',
    cli: false,
    env: false,
  },
  {
    name: 'defaultRegistryUrlTemplate',
    description:
      'Template for generating a `defaultRegistryUrl` for custom datasource.',
    type: 'string',
    default: '',
    parents: ['customDatasources'],
    cli: false,
    env: false,
  },
  {
    name: 'registryUrls',
    description:
      'List of URLs to try for dependency lookup. Package manager specific.',
    type: 'array',
    subType: 'string',
    default: null,
    stage: 'branch',
    cli: false,
    env: false,
  },
  {
    name: 'extractVersion',
    description:
      "A regex (`re2`) to extract a version from a datasource's raw version string.",
    type: 'string',
    format: 'regex',
    cli: false,
    env: false,
  },
  {
    name: 'versionCompatibility',
    description:
      'A regex (`re2`) with named capture groups to show how version and compatibility are split from a raw version string.',
    type: 'string',
    format: 'regex',
    cli: false,
    env: false,
  },
  {
    name: 'versioning',
    description: 'Versioning to use for filtering and comparisons.',
    type: 'string',
    allowedValues: getVersioningList(),
    cli: false,
    env: false,
  },
  {
    name: 'azureWorkItemId',
    description:
      'The id of an existing work item on Azure Boards to link to each PR.',
    type: 'integer',
    default: 0,
    supportedPlatforms: ['azure'],
  },
  {
    name: 'autoApprove',
    description: 'Set to `true` to automatically approve PRs.',
    type: 'boolean',
    default: false,
    supportedPlatforms: ['azure', 'gerrit', 'gitlab'],
  },
  // depType
  {
    name: 'ignoreDeps',
    description: 'Dependencies to ignore.',
    type: 'array',
    subType: 'string',
    stage: 'package',
    mergeable: true,
  },
  {
    name: 'updateInternalDeps',
    description:
      'Whether to update internal dep versions in a monorepo. Works on Yarn Workspaces.',
    type: 'boolean',
    default: false,
    stage: 'package',
  },
  {
    name: 'packageRules',
    description: 'Rules for matching packages.',
    type: 'array',
    stage: 'package',
    mergeable: true,
  },
  {
    name: 'matchCurrentAge',
    description:
      'Matches the current age of the package derived from its release timestamp. Valid only within a `packageRules` object.',
    type: 'string',
    parents: ['packageRules'],
    stage: 'package',
    mergeable: true,
    cli: false,
    env: false,
  },
  {
    name: 'matchCategories',
    description:
      'List of categories to match (for example: `["python"]`). Valid only within a `packageRules` object.',
    type: 'array',
    subType: 'string',
    allowString: true,
    parents: ['packageRules'],
    stage: 'package',
    mergeable: true,
    cli: false,
    env: false,
  },
  {
    name: 'matchRepositories',
    description:
      'List of repositories to match (e.g. `["**/*-archived"]`). Valid only within a `packageRules` object.',
    type: 'array',
    subType: 'string',
    allowString: true,
    stage: 'package',
    parents: ['packageRules'],
    mergeable: true,
    cli: false,
    env: false,
    patternMatch: true,
  },
  {
    name: 'matchBaseBranches',
    description:
      'List of strings containing exact matches (e.g. `["main"]`) and/or regex expressions (e.g. `["/^release/.*/"]`). Valid only within a `packageRules` object.',
    type: 'array',
    subType: 'string',
    allowString: true,
    parents: ['packageRules'],
    stage: 'package',
    mergeable: true,
    cli: false,
    env: false,
  },
  {
    name: 'matchManagers',
    description:
      'List of package managers to match (e.g. `["pipenv"]`). Valid only within a `packageRules` object.',
    type: 'array',
    subType: 'string',
    allowString: true,
    parents: ['packageRules'],
    stage: 'package',
    mergeable: true,
    patternMatch: true,
    cli: false,
    env: false,
  },
  {
    name: 'matchDatasources',
    description:
      'List of datasources to match (e.g. `["orb"]`). Valid only within a `packageRules` object.',
    type: 'array',
    subType: 'string',
    allowString: true,
    parents: ['packageRules'],
    stage: 'package',
    mergeable: true,
    cli: false,
    env: false,
  },
  {
    name: 'matchDepTypes',
    description:
      'List of depTypes to match (e.g. [`peerDependencies`]). Valid only within `packageRules` object.',
    type: 'array',
    subType: 'string',
    allowString: true,
    parents: ['packageRules'],
    stage: 'package',
    mergeable: true,
    cli: false,
    env: false,
  },
  {
    name: 'matchPackageNames',
    description:
      'Package names to match. Valid only within a `packageRules` object.',
    type: 'array',
    subType: 'string',
    allowString: true,
    stage: 'package',
    parents: ['packageRules'],
    mergeable: true,
    cli: false,
    env: false,
  },
  {
    name: 'matchDepNames',
    description:
      'Dep names to match. Valid only within a `packageRules` object.',
    type: 'array',
    subType: 'string',
    allowString: true,
    stage: 'package',
    parents: ['packageRules'],
    mergeable: true,
    cli: false,
    env: false,
  },
  {
    name: 'matchCurrentValue',
    description:
      'A regex or glob pattern to match against the raw `currentValue` string of a dependency. Valid only within a `packageRules` object.',
    type: 'string',
    stage: 'package',
    parents: ['packageRules'],
    mergeable: true,
    cli: false,
    env: false,
  },
  {
    name: 'matchCurrentVersion',
    description:
      'A version, or range of versions, to match against the current version of a package. Valid only within a `packageRules` object.',
    type: 'string',
    stage: 'package',
    parents: ['packageRules'],
    mergeable: true,
    cli: false,
    env: false,
  },
  {
    name: 'matchNewValue',
    description:
      'A regex or glob pattern to match against the raw `newValue` string of a dependency. Valid only within a `packageRules` object.',
    type: 'string',
    stage: 'package',
    parents: ['packageRules'],
    mergeable: true,
    cli: false,
    env: false,
  },
  {
    name: 'sourceUrl',
    description: 'The source URL of the package.',
    type: 'string',
    parents: ['packageRules'],
    cli: false,
    env: false,
  },
  {
    name: 'sourceDirectory',
    description:
      'The source directory in which the package is present at its source.',
    type: 'string',
    parents: ['packageRules'],
    cli: false,
    env: false,
  },
  {
    name: 'matchSourceUrls',
    description:
      'A list of exact match URLs (or URL patterns) to match sourceUrl against.',
    type: 'array',
    subType: 'string',
    allowString: true,
    stage: 'package',
    parents: ['packageRules'],
    mergeable: true,
    cli: false,
    env: false,
  },
  {
    name: 'autoReplaceGlobalMatch',
    description:
      'Control whether replacement regular expressions are global matches or only the first match.',
    type: 'boolean',
    default: true,
  },
  {
    name: 'replacementName',
    description:
      'The name of the new dependency that replaces the old deprecated dependency.',
    type: 'string',
    stage: 'package',
    parents: ['packageRules'],
    cli: false,
    env: false,
  },
  {
    name: 'replacementNameTemplate',
    description: 'Controls what the replacement package name.',
    type: 'string',
    default: '{{{packageName}}}',
    stage: 'package',
    parents: ['packageRules'],
    cli: false,
    env: false,
  },
  {
    name: 'replacementVersion',
    description:
      'The version of the new dependency that replaces the old deprecated dependency.',
    type: 'string',
    stage: 'package',
    parents: ['packageRules'],
    cli: false,
    env: false,
  },
  {
    name: 'replacementVersionTemplate',
    description:
      'Template field for the version of the new dependency that replaces the old deprecated dependency.',
    type: 'string',
    stage: 'package',
    parents: ['packageRules'],
    cli: false,
    env: false,
  },
  {
    name: 'replacementApproach',
    description:
      'Select whether to perform a direct replacement or alias replacement.',
    type: 'string',
    stage: 'branch',
    allowedValues: ['replace', 'alias'],
    supportedManagers: ['npm'],
    default: 'replace',
  },
  {
    name: 'matchConfidence',
    description:
      'Merge confidence levels to match against (`low`, `neutral`, `high`, `very high`). Valid only within `packageRules` object.',
    type: 'array',
    subType: 'string',
    allowedValues: ['low', 'neutral', 'high', 'very high'],
    allowString: true,
    stage: 'package',
    parents: ['packageRules'],
    mergeable: true,
    cli: false,
    env: false,
  },
  {
    name: 'matchUpdateTypes',
    description:
      'Update types to match against (`major`, `minor`, `pin`, `pinDigest`, etc). Valid only within `packageRules` object.',
    type: 'array',
    subType: 'string',
    allowedValues: [
      'major',
      'minor',
      'patch',
      'pin',
      'pinDigest',
      'digest',
      'lockFileMaintenance',
      'rollback',
      'bump',
      'replacement',
    ],
    allowString: true,
    stage: 'package',
    parents: ['packageRules'],
    mergeable: true,
    cli: false,
    env: false,
  },
  {
    name: 'matchFileNames',
    description:
      'List of strings to do an exact match against package and lock files with full path. Only works inside a `packageRules` object.',
    type: 'array',
    subType: 'string',
    stage: 'repository',
    parents: ['packageRules'],
    cli: false,
    env: false,
  },
  {
    name: 'matchJsonata',
    description:
      'A JSONata expression to match against the full config object. Valid only within a `packageRules` object.',
    type: 'array',
    subType: 'string',
    stage: 'package',
    parents: ['packageRules'],
    mergeable: true,
    cli: false,
    env: false,
  },
  // Version behavior
  {
    name: 'allowedVersions',
    description:
      'A version range or regex pattern capturing allowed versions for dependencies.',
    type: 'string',
    parents: ['packageRules'],
    stage: 'package',
    cli: false,
    env: false,
  },
  {
    name: 'changelogUrl',
    description:
      'Set a custom URL for the changelog. Renovate will put this URL in the PR body text.',
    type: 'string',
    stage: 'pr',
    parents: ['packageRules'],
    cli: false,
    env: false,
  },
  {
    name: 'pinDigests',
    description: 'Whether to add digests to Dockerfile source images.',
    type: 'boolean',
    default: false,
  },
  {
    name: 'separateMajorMinor',
    description:
      'If set to `false`, Renovate will upgrade dependencies to their latest release only. Renovate will not separate major or minor branches.',
    type: 'boolean',
    default: true,
  },
  {
    name: 'separateMultipleMajor',
    description:
      'If set to `true`, PRs will be raised separately for each available `major` upgrade version.',
    stage: 'package',
    type: 'boolean',
    default: false,
  },
  {
    name: 'separateMultipleMinor',
    description:
      'If set to `true`, Renovate creates separate PRs for each `minor` stream.',
    stage: 'package',
    type: 'boolean',
    default: false,
    experimental: true,
  },
  {
    name: 'separateMinorPatch',
    description:
      'If set to `true`, Renovate will separate `minor` and `patch` updates into separate branches.',
    type: 'boolean',
    default: false,
  },
  {
    name: 'ignoreUnstable',
    description: 'Ignore versions with unstable SemVer.',
    stage: 'package',
    type: 'boolean',
    default: true,
  },
  {
    name: 'ignoreDeprecated',
    description:
      'Avoid upgrading from a non-deprecated version to a deprecated one.',
    stage: 'package',
    type: 'boolean',
    default: true,
  },
  {
    name: 'followTag',
    description: 'If defined, packages will follow this release tag exactly.',
    stage: 'package',
    type: 'string',
    cli: false,
    env: false,
    advancedUse: true,
  },
  {
    name: 'respectLatest',
    description: 'Ignore versions newer than npm "latest" version.',
    stage: 'package',
    type: 'boolean',
    default: true,
  },
  {
    name: 'rangeStrategy',
    description: 'Determines how to modify or update existing ranges.',
    type: 'string',
    default: 'auto',
    allowedValues: [
      'auto',
      'pin',
      'bump',
      'replace',
      'widen',
      'update-lockfile',
      'in-range-only',
    ],
    cli: false,
    env: false,
  },
  {
    name: 'branchPrefix',
    description: 'Prefix to use for all branch names.',
    stage: 'branch',
    type: 'string',
    default: `renovate/`,
  },
  {
    name: 'branchPrefixOld',
    description: 'Old branchPrefix value to check for existing PRs.',
    stage: 'branch',
    type: 'string',
    default: `renovate/`,
  },
  {
    name: 'bumpVersion',
    description: 'Bump the version in the package file being updated.',
    type: 'string',
    allowedValues: ['major', 'minor', 'patch', 'prerelease'],
    supportedManagers: ['helmv3', 'npm', 'nuget', 'maven', 'sbt'],
  },
  // Major/Minor/Patch
  {
    name: 'major',
    description: 'Configuration to apply when an update type is `major`.',
    stage: 'package',
    type: 'object',
    default: {},
    cli: false,
    mergeable: true,
  },
  {
    name: 'minor',
    description: 'Configuration to apply when an update type is `minor`.',
    stage: 'package',
    type: 'object',
    default: {},
    cli: false,
    mergeable: true,
  },
  {
    name: 'patch',
    description: 'Configuration to apply when an update type is `patch`.',
    stage: 'package',
    type: 'object',
    default: {},
    cli: false,
    mergeable: true,
  },
  {
    name: 'pin',
    description: 'Configuration to apply when an update type is `pin`.',
    stage: 'package',
    type: 'object',
    default: {
      rebaseWhen: 'behind-base-branch',
      groupName: 'Pin Dependencies',
      groupSlug: 'pin-dependencies',
      commitMessageAction: 'Pin',
      group: {
        commitMessageTopic: 'dependencies',
        commitMessageExtra: '',
      },
    },
    cli: false,
    mergeable: true,
  },
  {
    name: 'digest',
    description:
      'Configuration to apply when updating a digest (no change in tag/version).',
    stage: 'package',
    type: 'object',
    default: {
      branchTopic: '{{{depNameSanitized}}}-digest',
      commitMessageExtra: 'to {{newDigestShort}}',
      commitMessageTopic: '{{{depName}}} digest',
    },
    cli: false,
    mergeable: true,
  },
  {
    name: 'pinDigest',
    description:
      'Configuration to apply when pinning a digest (no change in tag/version).',
    stage: 'package',
    type: 'object',
    default: {
      groupName: 'Pin Dependencies',
      groupSlug: 'pin-dependencies',
      commitMessageAction: 'Pin',
      group: {
        commitMessageTopic: 'dependencies',
        commitMessageExtra: '',
      },
    },
    cli: false,
    mergeable: true,
  },
  {
    name: 'rollback',
    description: 'Configuration to apply when rolling back a version.',
    stage: 'package',
    type: 'object',
    default: {
      branchTopic: '{{{depNameSanitized}}}-rollback',
      commitMessageAction: 'Roll back',
      semanticCommitType: 'fix',
    },
    cli: false,
    mergeable: true,
  },
  {
    name: 'replacement',
    description: 'Configuration to apply when replacing a dependency.',
    stage: 'package',
    type: 'object',
    default: {
      branchTopic: '{{{depNameSanitized}}}-replacement',
      commitMessageAction: 'Replace',
      commitMessageExtra:
        'with {{newName}} {{#if isMajor}}{{{prettyNewMajor}}}{{else}}{{#if isSingleVersion}}{{{prettyNewVersion}}}{{else}}{{{newValue}}}{{/if}}{{/if}}',
      prBodyNotes: [
        'This is a special PR that replaces `{{{depName}}}` with the community suggested minimal stable replacement version.',
      ],
    },
    cli: false,
    mergeable: true,
  },
  // Semantic commit / Semantic release
  {
    name: 'semanticCommits',
    description: 'Enable Semantic Commit prefixes for commits and PR titles.',
    type: 'string',
    allowedValues: ['auto', 'enabled', 'disabled'],
    default: 'auto',
  },
  {
    name: 'semanticCommitType',
    description: 'Commit type to use if Semantic Commits is enabled.',
    type: 'string',
    default: 'chore',
  },
  {
    name: 'semanticCommitScope',
    description: 'Commit scope to use if Semantic Commits are enabled.',
    type: 'string',
    default: 'deps',
  },
  {
    name: 'commitMessageLowerCase',
    description: 'Lowercase PR- and commit titles.',
    type: 'string',
    allowedValues: ['auto', 'never'],
    default: 'auto',
  },
  // PR Behavior
  {
    name: 'keepUpdatedLabel',
    description:
      'If set, users can add this label to PRs to request they be kept updated with the base branch.',
    type: 'string',
    supportedPlatforms: [
      'azure',
      'forgejo',
      'gerrit',
      'gitea',
      'github',
      'gitlab',
    ],
  },
  {
    name: 'rollbackPrs',
    description:
      'Create PRs to roll back versions if the current version is not found in the registry.',
    type: 'boolean',
    default: false,
  },
  {
    name: 'recreateWhen',
    description: 'Recreate PRs even if same ones were closed previously.',
    type: 'string',
    default: 'auto',
    allowedValues: ['auto', 'always', 'never'],
  },
  {
    name: 'rebaseWhen',
    description: 'Controls when Renovate rebases an existing branch.',
    type: 'string',
    allowedValues: [
      'auto',
      'never',
      'conflicted',
      'behind-base-branch',
      'automerging',
    ],
    default: 'auto',
  },
  {
    name: 'rebaseLabel',
    description: 'Label to request a rebase from Renovate bot.',
    type: 'string',
    default: 'rebase',
  },
  {
    name: 'stopUpdatingLabel',
    description: 'Label to make Renovate stop updating a PR.',
    type: 'string',
    default: 'stop-updating',
    supportedPlatforms: [
      'azure',
      'forgejo',
      'gerrit',
      'gitea',
      'github',
      'gitlab',
    ],
  },
  {
    name: 'minimumReleaseAge',
    description: 'Time required before a new release is considered stable.',
    type: 'string',
    default: null,
  },
  {
    name: 'abandonmentThreshold',
    description:
      'Flags packages that have not been updated within this period as abandoned.',
    type: 'string',
    default: null,
  },
  {
    name: 'dependencyDashboardReportAbandonment',
    description:
      'Controls whether abandoned packages are reported in the dependency dashboard.',
    type: 'boolean',
    default: true,
  },
  {
    name: 'internalChecksAsSuccess',
    description:
      'Whether to consider passing internal checks such as `minimumReleaseAge` when determining branch status.',
    type: 'boolean',
    default: false,
  },
  /*
   * Undocumented experimental feature
  {
    name: 'minimumConfidence',
    description:
      'Minimum Merge confidence level to filter by. Requires authentication to work.',
    type: 'string',
    allowedValues: ['low', 'neutral', 'high', 'very high'],
    default: 'low',
  },
  */
  {
    name: 'internalChecksFilter',
    description: 'When and how to filter based on internal checks.',
    type: 'string',
    allowedValues: ['strict', 'flexible', 'none'],
    default: 'strict',
  },
  {
    name: 'processEnv',
    description: 'Environment variables to be used in global config only.',
    type: 'object',
    default: {},
    globalOnly: true,
    stage: 'global',
    additionalProperties: {
      type: 'string',
    },
  },
  {
    name: 'prCreation',
    description: 'When to create the PR for a branch.',
    type: 'string',
    allowedValues: ['immediate', 'not-pending', 'status-success', 'approval'],
    default: 'immediate',
  },
  {
    name: 'prNotPendingHours',
    description: 'Timeout in hours for when `prCreation=not-pending`.',
    type: 'integer',
    default: 25,
  },
  {
    name: 'prHourlyLimit',
    description:
      'Rate limit PRs to maximum x created per hour. 0 means no limit.',
    type: 'integer',
    default: 2,
  },
  {
    name: 'prConcurrentLimit',
    description:
      'Limit to a maximum of x concurrent branches/PRs. 0 means no limit.',
    type: 'integer',
    default: 10,
  },
  {
    name: 'branchConcurrentLimit',
    description:
      'Limit to a maximum of x concurrent branches. 0 means no limit, `null` (default) inherits value from `prConcurrentLimit`.',
    type: 'integer',
    default: null, // inherit prConcurrentLimit
  },
  {
    name: 'prPriority',
    description:
      'Set sorting priority for PR creation. PRs with higher priority are created first, negative priority last.',
    type: 'integer',
    allowNegative: true,
    default: 0,
    parents: ['packageRules'],
    cli: false,
    env: false,
  },
  {
    name: 'overrideDatasource',
    description: 'Override the datasource value.',
    type: 'string',
    stage: 'package',
    parents: ['packageRules'],
    cli: false,
    env: false,
    advancedUse: true,
  },
  {
    name: 'overrideDepName',
    description: 'Override the depName value.',
    type: 'string',
    stage: 'package',
    parents: ['packageRules'],
    cli: false,
    env: false,
    advancedUse: true,
  },
  {
    name: 'overridePackageName',
    description: 'Override the packageName value.',
    type: 'string',
    stage: 'package',
    parents: ['packageRules'],
    cli: false,
    env: false,
    advancedUse: true,
  },
  {
    name: 'bbAutoResolvePrTasks',
    description:
      'The PR tasks will be automatically completed after the PR is raised.',
    type: 'boolean',
    default: false,
    supportedPlatforms: ['bitbucket'],
  },
  {
    name: 'bbUseDefaultReviewers',
    description: 'Use the default reviewers (Bitbucket only).',
    type: 'boolean',
    default: true,
    supportedPlatforms: ['bitbucket', 'bitbucket-server'],
  },
  {
    name: 'bbUseDevelopmentBranch',
    description: `Use the repository's [development branch](https://support.atlassian.com/bitbucket-cloud/docs/branch-a-repository/#The-branching-model) as the repository's default branch.`,
    type: 'boolean',
    default: false,
    supportedPlatforms: ['bitbucket'],
    globalOnly: true,
    inheritConfigSupport: true,
  },
  // Automatic merging
  {
    name: 'automerge',
    description:
      'Whether to automerge branches/PRs automatically, without human intervention.',
    type: 'boolean',
    default: false,
  },
  {
    name: 'automergeType',
    description: 'How to automerge, if enabled.',
    type: 'string',
    allowedValues: ['branch', 'pr', 'pr-comment'],
    default: 'pr',
  },
  {
    name: 'automergeStrategy',
    description:
      'The merge strategy to use when automerging PRs. Used only if `automergeType=pr`.',
    type: 'string',
    allowedValues: [
      'auto',
      'fast-forward',
      'merge-commit',
      'rebase',
      'rebase-merge',
      'squash',
    ],
    default: 'auto',
    supportedPlatforms: ['azure', 'bitbucket', 'forgejo', 'gitea', 'github'],
  },
  {
    name: 'automergeComment',
    description:
      'PR comment to add to trigger automerge. Only used if `automergeType=pr-comment`.',
    type: 'string',
    default: 'automergeComment',
  },
  {
    name: 'ignoreTests',
    description: 'Set to `true` to enable automerging without tests.',
    type: 'boolean',
    default: false,
  },
  {
    name: 'transformTemplates',
    description: 'List of jsonata transformation rules.',
    type: 'array',
    subType: 'string',
    parents: ['customDatasources'],
    default: [],
  },
  {
    name: 'vulnerabilityAlerts',
    description:
      'Config to apply when a PR is needed due to a vulnerability in the existing package version.',
    type: 'object',
    default: {
      groupName: null,
      schedule: [],
      dependencyDashboardApproval: false,
      minimumReleaseAge: null,
      rangeStrategy: 'update-lockfile',
      commitMessageSuffix: '[SECURITY]',
      branchTopic: `{{{datasource}}}-{{{depNameSanitized}}}-vulnerability`,
      prCreation: 'immediate',
      vulnerabilityFixStrategy: 'lowest',
    },
    mergeable: true,
    cli: false,
    env: false,
    supportedPlatforms: ['github'],
  },
  {
    name: 'vulnerabilityFixStrategy',
    description:
      'Strategy to use when fixing vulnerabilities. `lowest` will propose the earliest version with a fix, `highest` will always pick the latest version.',
    type: 'string',
    allowedValues: ['lowest', 'highest'],
    default: 'lowest',
    parents: ['vulnerabilityAlerts'],
  },
  {
    name: 'osvVulnerabilityAlerts',
    description: 'Use vulnerability alerts from `osv.dev`.',
    type: 'boolean',
    default: false,
    experimental: true,
    experimentalIssues: [20542],
  },
  {
    name: 'pruneBranchAfterAutomerge',
    description: 'Set to `true` to enable branch pruning after automerging.',
    type: 'boolean',
    default: true,
  },
  // Default templates
  {
    name: 'branchName',
    description: 'Branch name template.',
    type: 'string',
    default: '{{{branchPrefix}}}{{{additionalBranchPrefix}}}{{{branchTopic}}}',
    deprecationMsg:
      'We strongly recommended that you avoid configuring this field directly. Please edit `branchPrefix`, `additionalBranchPrefix`, or `branchTopic` instead.',
    cli: false,
  },
  {
    name: 'additionalBranchPrefix',
    description: 'Additional string value to be appended to `branchPrefix`.',
    type: 'string',
    default: '',
    cli: false,
  },
  {
    name: 'branchTopic',
    description: 'Branch topic.',
    type: 'string',
    default:
      '{{{depNameSanitized}}}-{{{newMajor}}}{{#if separateMinorPatch}}{{#if isPatch}}.{{{newMinor}}}{{/if}}{{/if}}{{#if separateMultipleMinor}}{{#if isMinor}}.{{{newMinor}}}{{/if}}{{/if}}.x{{#if isLockfileUpdate}}-lockfile{{/if}}',
    cli: false,
  },
  {
    name: 'commitMessage',
    description: 'Message to use for commit messages and pull request titles.',
    type: 'string',
    default:
      '{{{commitMessagePrefix}}} {{{commitMessageAction}}} {{{commitMessageTopic}}} {{{commitMessageExtra}}} {{{commitMessageSuffix}}}',
    deprecationMsg:
      'We deprecated editing the `commitMessage` directly, and we recommend you stop using this config option. Instead use config options like `commitMessageAction`, `commitMessageExtra`, and so on, to create the commit message you want.',
    cli: false,
  },
  {
    name: 'commitBody',
    description:
      'Commit message body template. Will be appended to commit message, separated by two line returns.',
    type: 'string',
    cli: false,
  },
  {
    name: 'commitBodyTable',
    description:
      'If enabled, append a table in the commit message body describing all updates in the commit.',
    type: 'boolean',
    default: false,
  },
  {
    name: 'commitMessagePrefix',
    description:
      'Prefix to add to start of commit messages and PR titles. Uses a semantic prefix if `semanticCommits` is enabled.',
    type: 'string',
    cli: false,
    advancedUse: true,
  },
  {
    name: 'commitMessageAction',
    description: 'Action verb to use in commit messages and PR titles.',
    type: 'string',
    default: 'Update',
    cli: false,
    advancedUse: true,
  },
  {
    name: 'commitMessageTopic',
    description:
      'The upgrade topic/noun used in commit messages and PR titles.',
    type: 'string',
    default: 'dependency {{depName}}',
    cli: false,
    advancedUse: true,
  },
  {
    name: 'commitMessageExtra',
    description:
      'Extra description used after the commit message topic - typically the version.',
    type: 'string',
    default:
      'to {{#if isPinDigest}}{{{newDigestShort}}}{{else}}{{#if isMajor}}{{prettyNewMajor}}{{else}}{{#if isSingleVersion}}{{prettyNewVersion}}{{else}}{{#if newValue}}{{{newValue}}}{{else}}{{{newDigestShort}}}{{/if}}{{/if}}{{/if}}{{/if}}',
    cli: false,
    advancedUse: true,
  },
  {
    name: 'commitMessageSuffix',
    description: 'Suffix to add to end of commit messages and PR titles.',
    type: 'string',
    cli: false,
    advancedUse: true,
  },
  {
    name: 'prBodyTemplate',
    description:
      'Pull Request body template. Controls which sections are rendered in the body of the pull request.',
    type: 'string',
    default:
      '{{{header}}}{{{table}}}{{{warnings}}}{{{notes}}}{{{changelogs}}}{{{configDescription}}}{{{controls}}}{{{footer}}}',
    cli: false,
  },
  {
    name: 'prTitle',
    description:
      'Pull Request title template. Inherits from `commitMessage` if null.',
    type: 'string',
    default: null,
    deprecationMsg:
      'Direct editing of `prTitle` is now deprecated. Instead use config options like `commitMessageAction`, `commitMessageExtra`, and so on, as they will be passed through to `prTitle`.',
    cli: false,
  },
  {
    name: 'prTitleStrict',
    description:
      'Whether to bypass appending extra context to the Pull Request title.',
    type: 'boolean',
    default: false,
    experimental: true,
    cli: false,
  },
  {
    name: 'prHeader',
    description: 'Text added here will be placed first in the PR body.',
    type: 'string',
  },
  {
    name: 'prFooter',
    description:
      'Text added here will be placed last in the PR body, with a divider separator before it.',
    type: 'string',
    default: `This PR has been generated by [Renovate Bot](https://github.com/renovatebot/renovate).`,
  },
  {
    name: 'customizeDashboard',
    description: 'Customize sections in the Dependency Dashboard issue.',
    type: 'object',
    default: {},
    freeChoice: true,
    additionalProperties: {
      type: 'string',
    },
  },
  {
    name: 'lockFileMaintenance',
    description: 'Configuration for lock file maintenance.',
    stage: 'branch',
    type: 'object',
    default: {
      enabled: false,
      recreateWhen: 'always',
      rebaseStalePrs: true,
      branchTopic: 'lock-file-maintenance',
      commitMessageAction: 'Lock file maintenance',
      commitMessageTopic: null,
      commitMessageExtra: null,
      schedule: ['before 4am on monday'],
      groupName: null,
      prBodyDefinitions: {
        Change: 'All locks refreshed',
      },
    },
    cli: false,
    mergeable: true,
  },
  {
    name: 'hashedBranchLength',
    description:
      'If enabled, branch names will use a hashing function to ensure each branch has that length.',
    type: 'integer',
    default: null,
    cli: false,
  },
  // Dependency Groups
  {
    name: 'groupName',
    description: 'Human understandable name for the dependency group.',
    type: 'string',
    default: null,
  },
  {
    name: 'groupSlug',
    description:
      'Slug to use for group (e.g. in branch name). Slug is calculated from `groupName` if `null`.',
    type: 'string',
    default: null,
    cli: false,
    env: false,
  },
  {
    name: 'group',
    description: 'Config if `groupName` is enabled.',
    type: 'object',
    default: {
      branchTopic: '{{{groupSlug}}}',
      commitMessageTopic: '{{{groupName}}}',
    },
    cli: false,
    env: false,
    mergeable: true,
    advancedUse: true,
  },
  // Pull Request options
  {
    name: 'labels',
    description: 'Labels to set in Pull Request.',
    type: 'array',
    subType: 'string',
  },
  {
    name: 'addLabels',
    description: 'Labels to add to Pull Request.',
    type: 'array',
    subType: 'string',
    mergeable: true,
  },
  {
    name: 'assignees',
    description:
      'Assignees for Pull Request (either username or email address depending on the platform).',
    type: 'array',
    subType: 'string',
  },
  {
    name: 'assigneesFromCodeOwners',
    description:
      'Determine assignees based on configured code owners and changes in PR.',
    type: 'boolean',
    default: false,
  },
  {
    name: 'expandCodeOwnersGroups',
    description:
      'Expand the configured code owner groups into a full list of group members.',
    type: 'boolean',
    default: false,
    supportedPlatforms: ['gitlab'],
  },
  {
    name: 'assigneesSampleSize',
    description: 'Take a random sample of given size from `assignees`.',
    type: 'integer',
    default: null,
  },
  {
    name: 'assignAutomerge',
    description:
      'Assign reviewers and assignees even if the PR is to be automerged.',
    type: 'boolean',
    default: false,
  },
  {
    name: 'ignoreReviewers',
    description:
      'Reviewers to be ignored in PR reviewers presence (either username or email address depending on the platform).',
    type: 'array',
    subType: 'string',
  },
  {
    name: 'reviewers',
    description:
      'Requested reviewers for Pull Requests (either username or email address depending on the platform).',
    type: 'array',
    subType: 'string',
  },
  {
    name: 'reviewersFromCodeOwners',
    description:
      'Determine reviewers based on configured code owners and changes in PR.',
    type: 'boolean',
    default: false,
  },
  {
    name: 'filterUnavailableUsers',
    description: 'Filter reviewers and assignees based on their availability.',
    type: 'boolean',
    default: false,
    supportedPlatforms: ['gitlab'],
  },
  {
    name: 'forkModeDisallowMaintainerEdits',
    description:
      'Disallow maintainers to push to Renovate pull requests when running in fork mode.',
    type: 'boolean',
    default: false,
    supportedPlatforms: ['github'],
  },
  {
    name: 'confidential',
    description:
      'If enabled, issues created by Renovate are set as confidential.',
    type: 'boolean',
    default: false,
    supportedPlatforms: ['gitlab'],
  },
  {
    name: 'reviewersSampleSize',
    description: 'Take a random sample of given size from `reviewers`.',
    type: 'integer',
    default: null,
  },
  {
    name: 'additionalReviewers',
    description:
      'Additional reviewers for Pull Requests (in contrast to `reviewers`, this option adds to the existing reviewer list, rather than replacing it).',
    type: 'array',
    subType: 'string',
    mergeable: true,
  },
  {
    name: 'managerFilePatterns',
    description: 'RegEx (`re2`) and glob patterns for matching manager files.',
    type: 'array',
    subType: 'string',
    stage: 'repository',
    allowString: true,
    patternMatch: true,
    mergeable: true,
    cli: false,
    env: false,
    parents: [...AllManagersListLiteral, 'customManagers'],
  },
  {
    name: 'postUpdateOptions',
    description:
      'Enable post-update options to be run after package/artifact updating.',
    type: 'array',
    default: [],
    subType: 'string',
    allowedValues: [
      'bundlerConservative',
<<<<<<< HEAD
      'composerWithAll',
=======
      'dotnetWorkloadRestore',
>>>>>>> f21b0e2c
      'gomodMassage',
      'gomodTidy',
      'gomodTidy1.17',
      'gomodTidyE',
      'gomodUpdateImportPaths',
      'gomodSkipVendor',
      'gomodVendor',
      'helmUpdateSubChartArchives',
      'kustomizeInflateHelmCharts',
      'npmDedupe',
      'pnpmDedupe',
      'yarnDedupeFewer',
      'yarnDedupeHighest',
    ],
    cli: false,
    env: false,
    mergeable: true,
  },
  {
    name: 'constraints',
    description:
      'Configuration object to define language or manager version constraints.',
    type: 'object',
    default: {},
    mergeable: true,
    cli: false,
    supportedManagers: [
      'bundler',
      'composer',
      'gomod',
      'npm',
      'pep621',
      'pipenv',
      'poetry',
    ],
    freeChoice: true,
    additionalProperties: {
      type: 'string',
    },
  },
  {
    name: 'hostRules',
    description: 'Host rules/configuration including credentials.',
    type: 'array',
    subType: 'object',
    stage: 'repository',
    cli: true,
    mergeable: true,
  },
  {
    name: 'hostType',
    description:
      'hostType for a package rule. Can be a platform name or a datasource name.',
    type: 'string',
    stage: 'repository',
    parents: ['hostRules'],
    cli: false,
    env: false,
  },
  {
    name: 'matchHost',
    description: 'A domain name, host name or base URL to match against.',
    type: 'string',
    stage: 'repository',
    parents: ['hostRules'],
    cli: false,
    env: false,
  },
  {
    name: 'readOnly',
    description:
      'Match against requests that only read data and do not mutate anything.',
    type: 'boolean',
    stage: 'repository',
    parents: ['hostRules'],
    cli: false,
    env: false,
  },
  {
    name: 'timeout',
    description: 'Timeout (in milliseconds) for queries to external endpoints.',
    type: 'integer',
    stage: 'repository',
    parents: ['hostRules'],
    cli: false,
    env: false,
  },
  {
    name: 'insecureRegistry',
    description: 'Explicitly turn on insecure Docker registry access (HTTP).',
    type: 'boolean',
    default: false,
    stage: 'repository',
    parents: ['hostRules'],
    cli: false,
    env: false,
    advancedUse: true,
  },
  {
    name: 'abortOnError',
    description:
      'If enabled, Renovate aborts its run when HTTP request errors occur.',
    type: 'boolean',
    default: false,
    stage: 'repository',
    parents: ['hostRules'],
    cli: false,
    env: false,
  },
  {
    name: 'abortIgnoreStatusCodes',
    description:
      'A list of HTTP status codes safe to ignore even when `abortOnError=true`.',
    type: 'array',
    subType: 'number',
    stage: 'repository',
    parents: ['hostRules'],
    cli: false,
    env: false,
  },
  {
    name: 'enableHttp2',
    description: 'Enable got HTTP/2 support.',
    type: 'boolean',
    default: false,
    stage: 'repository',
    parents: ['hostRules'],
    cli: false,
    env: false,
  },
  {
    name: 'concurrentRequestLimit',
    description: 'Limit concurrent requests per host.',
    type: 'integer',
    stage: 'repository',
    parents: ['hostRules'],
    default: null,
    cli: false,
    env: false,
  },
  {
    name: 'maxRequestsPerSecond',
    description: 'Limit requests rate per host.',
    type: 'integer',
    stage: 'repository',
    parents: ['hostRules'],
    default: 0,
    cli: false,
    env: false,
  },
  {
    name: 'authType',
    description:
      'Authentication type for HTTP header. e.g. `"Bearer"` or `"Basic"`. Use `"Token-Only"` to use only the token without an authorization type.',
    type: 'string',
    stage: 'repository',
    parents: ['hostRules'],
    default: 'Bearer',
    cli: false,
    env: false,
  },
  {
    name: 'dnsCache',
    description: 'Enable got DNS cache.',
    type: 'boolean',
    default: false,
    stage: 'repository',
    parents: ['hostRules'],
    cli: false,
    env: false,
    experimental: true,
    deprecationMsg:
      'This option is deprecated and will be removed in a future release.',
  },
  {
    name: 'keepAlive',
    description: 'Enable HTTP keep-alive for hosts.',
    type: 'boolean',
    default: false,
    stage: 'repository',
    parents: ['hostRules'],
    cli: false,
    env: false,
    advancedUse: true,
  },
  {
    name: 'headers',
    description:
      'Put fields to be forwarded to the HTTP request headers in the headers config option.',
    type: 'object',
    parents: ['hostRules'],
    cli: false,
    env: false,
    advancedUse: true,
  },
  {
    name: 'artifactAuth',
    description:
      'A list of package managers to enable artifact auth. Only managers on the list are enabled. All are enabled if `null`.',
    experimental: true,
    type: 'array',
    subType: 'string',
    stage: 'repository',
    parents: ['hostRules'],
    allowedValues: ['composer'],
    default: null,
    cli: false,
    env: false,
  },
  {
    name: 'httpsCertificateAuthority',
    description: 'The overriding trusted CA certificate.',
    type: 'string',
    stage: 'repository',
    parents: ['hostRules'],
    default: null,
    cli: false,
    env: false,
  },
  {
    name: 'httpsPrivateKey',
    description: 'The private key in PEM format.',
    type: 'string',
    stage: 'repository',
    parents: ['hostRules'],
    default: null,
    cli: false,
    env: false,
  },
  {
    name: 'httpsCertificate',
    description: 'The certificate chains in PEM format.',
    type: 'string',
    stage: 'repository',
    parents: ['hostRules'],
    default: null,
    cli: false,
    env: false,
  },
  {
    name: 'cacheHardTtlMinutes',
    description:
      'Maximum duration in minutes to keep datasource cache entries.',
    type: 'integer',
    stage: 'repository',
    default: 7 * 24 * 60,
    globalOnly: true,
  },
  {
    name: 'cacheTtlOverride',
    description: 'An object that contains cache namespace TTL override values.',
    type: 'object',
    stage: 'repository',
    default: {},
    globalOnly: true,
    experimental: true,
    advancedUse: true,
  },
  {
    name: 'prBodyDefinitions',
    description: 'Table column definitions to use in PR tables.',
    type: 'object',
    freeChoice: true,
    mergeable: true,
    default: {
      Package:
        '{{{depNameLinked}}}{{#if newName}}{{#unless (equals depName newName)}} → {{{newNameLinked}}}{{/unless}}{{/if}}',
      Type: '{{{depType}}}',
      Update: '{{{updateType}}}',
      'Current value': '{{{currentValue}}}',
      'New value': '{{{newValue}}}',
      Change: '`{{{displayFrom}}}` -> `{{{displayTo}}}`',
      Pending: '{{{displayPending}}}',
      References: '{{{references}}}',
      'Package file': '{{{packageFile}}}',
      Age: "{{#if newVersion}}[![age](https://developer.mend.io/api/mc/badges/age/{{datasource}}/{{replace '/' '%2f' packageName}}/{{{newVersion}}}?slim=true)](https://docs.renovatebot.com/merge-confidence/){{/if}}",
      Adoption:
        "{{#if newVersion}}[![adoption](https://developer.mend.io/api/mc/badges/adoption/{{datasource}}/{{replace '/' '%2f' packageName}}/{{{newVersion}}}?slim=true)](https://docs.renovatebot.com/merge-confidence/){{/if}}",
      Passing:
        "{{#if newVersion}}[![passing](https://developer.mend.io/api/mc/badges/compatibility/{{datasource}}/{{replace '/' '%2f' packageName}}/{{{currentVersion}}}/{{{newVersion}}}?slim=true)](https://docs.renovatebot.com/merge-confidence/){{/if}}",
      Confidence:
        "{{#if newVersion}}[![confidence](https://developer.mend.io/api/mc/badges/confidence/{{datasource}}/{{replace '/' '%2f' packageName}}/{{{currentVersion}}}/{{{newVersion}}}?slim=true)](https://docs.renovatebot.com/merge-confidence/){{/if}}",
    },
  },
  {
    name: 'prBodyColumns',
    description: 'List of columns to use in PR bodies.',
    type: 'array',
    subType: 'string',
    default: ['Package', 'Type', 'Update', 'Change', 'Pending'],
  },
  {
    name: 'prBodyNotes',
    description:
      'List of extra notes or templates to include in the Pull Request body.',
    type: 'array',
    subType: 'string',
    default: [],
    allowString: true,
    mergeable: true,
  },
  {
    name: 'suppressNotifications',
    description:
      'Options to suppress various types of warnings and other notifications.',
    type: 'array',
    subType: 'string',
    default: [],
    allowedValues: [
      'artifactErrors',
      'branchAutomergeFailure',
      'configErrorIssue',
      'dependencyLookupWarnings',
      'lockFileErrors',
      'missingCredentialsError',
      'onboardingClose',
      'prEditedNotification',
      'prIgnoreNotification',
    ],
    cli: false,
    env: false,
    mergeable: true,
  },
  {
    name: 'pruneStaleBranches',
    description: 'Set to `false` to disable pruning stale branches.',
    type: 'boolean',
    default: true,
  },
  {
    name: 'unicodeEmoji',
    description: 'Enable or disable Unicode emoji.',
    type: 'boolean',
    default: true,
    globalOnly: true,
  },
  {
    name: 'gitLabIgnoreApprovals',
    description: `Ignore approval rules for MRs created by Renovate, which is useful for automerge.`,
    type: 'boolean',
    default: false,
  },
  {
    name: 'customManagers',
    description: 'Custom managers using regex matching.',
    type: 'array',
    subType: 'object',
    default: [],
    stage: 'package',
    cli: true,
    mergeable: true,
  },
  {
    name: 'customType',
    description:
      'Custom manager to use. Valid only within a `customManagers` object.',
    type: 'string',
    allowedValues: ['jsonata', 'regex'],
    parents: ['customManagers'],
    cli: false,
    env: false,
  },
  {
    name: 'fileFormat',
    description:
      'It specifies the syntax of the package file being managed by the custom JSONata manager.',
    type: 'string',
    allowedValues: ['json', 'toml', 'yaml'],
    parents: ['customManagers'],
    cli: false,
    env: false,
  },
  {
    name: 'matchStrings',
    description:
      'Queries to use. Valid only within `bumpVersions` or `customManagers` object.',
    type: 'array',
    subType: 'string',
    parents: ['bumpVersions', 'customManagers'],
    cli: false,
    env: false,
  },
  {
    name: 'matchStringsStrategy',
    description: 'Strategy how to interpret matchStrings.',
    type: 'string',
    default: 'any',
    allowedValues: ['any', 'recursive', 'combination'],
    parents: ['customManagers'],
    cli: false,
    env: false,
  },
  {
    name: 'depNameTemplate',
    description:
      'Optional depName for extracted dependencies. Valid only within a `customManagers` object.',
    type: 'string',
    parents: ['customManagers'],
    cli: false,
    env: false,
  },
  {
    name: 'packageNameTemplate',
    description:
      'Optional packageName for extracted dependencies, else defaults to `depName` value. Valid only within a `customManagers` object.',
    type: 'string',
    parents: ['customManagers'],
    cli: false,
    env: false,
  },
  {
    name: 'datasourceTemplate',
    description:
      'Optional datasource for extracted dependencies. Valid only within a `customManagers` object.',
    type: 'string',
    parents: ['customManagers'],
    cli: false,
    env: false,
  },
  {
    name: 'depTypeTemplate',
    description:
      'Optional `depType` for extracted dependencies. Valid only within a `customManagers` object.',
    type: 'string',
    parents: ['customManagers'],
    cli: false,
    env: false,
  },
  {
    name: 'currentValueTemplate',
    description:
      'Optional `currentValue` for extracted dependencies. Valid only within a `customManagers` object.',
    type: 'string',
    parents: ['customManagers'],
    cli: false,
    env: false,
  },
  {
    name: 'versioningTemplate',
    description:
      'Optional versioning for extracted dependencies. Valid only within a `customManagers` object.',
    type: 'string',
    parents: ['customManagers'],
    cli: false,
    env: false,
  },
  {
    name: 'registryUrlTemplate',
    description:
      'Optional registry URL for extracted dependencies. Valid only within a `customManagers` object.',
    type: 'string',
    parents: ['customManagers'],
    cli: false,
    env: false,
  },
  {
    name: 'extractVersionTemplate',
    description:
      'Optional `extractVersion` for extracted dependencies. Valid only within a `customManagers` object.',
    type: 'string',
    parents: ['customManagers'],
    cli: false,
    env: false,
  },
  {
    name: 'autoReplaceStringTemplate',
    description:
      'Optional `extractVersion` for extracted dependencies. Valid only within a `customManagers` object.',
    type: 'string',
    parents: ['customManagers'],
    cli: false,
    env: false,
  },
  {
    name: 'fetchChangeLogs',
    description: 'Controls if and when changelogs/release notes are fetched.',
    type: 'string',
    allowedValues: ['off', 'branch', 'pr'],
    default: 'pr',
    cli: false,
  },
  {
    name: 'cloneSubmodules',
    description:
      'Set to `true` to initialize submodules during repository clone.',
    type: 'boolean',
    default: false,
  },
  {
    name: 'cloneSubmodulesFilter',
    description:
      'List of submodules names or patterns to clone when cloneSubmodules=true.',
    type: 'array',
    subType: 'string',
    default: ['*'],
  },
  {
    name: 'ignorePrAuthor',
    description:
      'Set to `true` to fetch the entire list of PRs instead of only those authored by the Renovate user.',
    type: 'boolean',
    default: false,
  },
  {
    name: 'gitNoVerify',
    description:
      'Which Git commands will be run with the `--no-verify` option.',
    type: 'array',
    subType: 'string',
    allowString: true,
    allowedValues: ['commit', 'push'],
    default: ['commit', 'push'],
    stage: 'global',
    globalOnly: true,
  },
  {
    name: 'updatePinnedDependencies',
    description:
      'Whether to update pinned (single version) dependencies or not.',
    type: 'boolean',
    default: true,
  },
  {
    name: 'gitUrl',
    description:
      'Overrides the default resolution for Git remote, e.g. to switch GitLab from HTTPS to SSH-based.',
    type: 'string',
    supportedPlatforms: ['bitbucket-server', 'forgejo', 'gitea', 'gitlab'],
    allowedValues: ['default', 'ssh', 'endpoint'],
    default: 'default',
    stage: 'repository',
    globalOnly: true,
  },
  {
    name: 'writeDiscoveredRepos',
    description: 'Writes discovered repositories to a JSON file and then exit.',
    type: 'string',
    globalOnly: true,
  },
  {
    name: 'platformAutomerge',
    description: `Controls if platform-native auto-merge is used.`,
    type: 'boolean',
    default: true,
    supportedPlatforms: ['azure', 'forgejo', 'gitea', 'github', 'gitlab'],
  },
  {
    name: 'userStrings',
    description:
      'User-facing strings for the Renovate comment when a PR is closed.',
    type: 'object',
    freeChoice: true,
    default: {
      ignoreTopic: 'Renovate Ignore Notification',
      ignoreMajor:
        'Because you closed this PR without merging, Renovate will ignore this update. You will not get PRs for *any* future `{{{newMajor}}}.x` releases. But if you manually upgrade to `{{{newMajor}}}.x` then Renovate will re-enable `minor` and `patch` updates automatically.',
      ignoreDigest:
        'Because you closed this PR without merging, Renovate will ignore this update. You will not get PRs for the `{{{depName}}}` `{{{newDigestShort}}}` update again.',
      ignoreOther:
        'Because you closed this PR without merging, Renovate will ignore this update (`{{{newValue}}}`). You will get a PR once a newer version is released. To ignore this dependency forever, add it to the `ignoreDeps` array of your Renovate config.',
      artifactErrorWarning: 'You probably do not want to merge this PR as-is.',
    },
  },
  {
    name: 'platformCommit',
    description:
      'Use platform API to perform commits instead of using Git directly.',
    type: 'string',
    default: 'auto',
    allowedValues: ['auto', 'disabled', 'enabled'],
    supportedPlatforms: ['github'],
  },
  {
    name: 'branchNameStrict',
    description: `Whether to be strict about the use of special characters within the branch name.`,
    type: 'boolean',
    default: false,
  },
  {
    name: 'checkedBranches',
    description:
      'A list of branch names to mark for creation or rebasing as if it was selected in the Dependency Dashboard issue.',
    type: 'array',
    subType: 'string',
    experimental: true,
    globalOnly: true,
    default: [],
  },
  {
    name: 'maxRetryAfter',
    description:
      'Maximum retry-after header value to wait for before retrying a failed request.',
    type: 'integer',
    default: 60,
    stage: 'package',
    parents: ['hostRules'],
    cli: false,
    env: false,
  },
  {
    name: 'logLevelRemap',
    description: 'Remap log levels to different levels.',
    type: 'array',
    subType: 'object',
    stage: 'repository',
    cli: false,
    env: false,
    mergeable: true,
  },
  {
    name: 'matchMessage',
    description: 'Regex/minimatch expression to match against log message.',
    type: 'string',
    parents: ['logLevelRemap'],
    cli: false,
    env: false,
  },
  {
    name: 'newLogLevel',
    description: 'New log level to use if matchMessage matches.',
    type: 'string',
    allowedValues: ['trace', 'debug', 'info', 'warn', 'error', 'fatal'],
    parents: ['logLevelRemap'],
    cli: false,
    env: false,
  },
  {
    name: 'milestone',
    description: `The number of a milestone. If set, the milestone will be set when Renovate creates the PR.`,
    type: 'integer',
    default: null,
    supportedPlatforms: ['github'],
  },
  {
    name: 'httpCacheTtlDays',
    description: 'Maximum duration in days to keep HTTP cache entries.',
    type: 'integer',
    stage: 'repository',
    default: 90,
    globalOnly: true,
  },
  {
    name: 'dockerMaxPages',
    description:
      'By default, Renovate fetches up to 20 pages of Docker tags from registries. But you can set your own limit with this config option.',
    type: 'integer',
    default: 20,
    globalOnly: true,
  },
  {
    name: 'deleteConfigFile',
    description:
      'If set to `true`, Renovate tries to delete the self-hosted config file after reading it.',
    type: 'boolean',
    default: false,
    globalOnly: true,
  },
  {
    name: 'deleteAdditionalConfigFile',
    description:
      'If set to `true`, Renovate tries to delete the additional self-hosted config file after reading it.',
    type: 'boolean',
    default: false,
    globalOnly: true,
  },
  {
    name: 's3Endpoint',
    description:
      'If set, Renovate will use this string as the `endpoint` when creating the AWS S3 client instance.',
    type: 'string',
    globalOnly: true,
  },
  {
    name: 's3PathStyle',
    description:
      'If set, Renovate will enable `forcePathStyle` when creating the AWS S3 client instance.',
    type: 'boolean',
    default: false,
    globalOnly: true,
  },
  {
    name: 'cachePrivatePackages',
    description:
      'Cache private packages in the datasource cache. This is useful for self-hosted setups',
    type: 'boolean',
    default: false,
    globalOnly: true,
  },
];

export function getOptions(): RenovateOptions[] {
  return options;
}

function loadManagerOptions(): void {
  const allManagers = new Map([...getManagers(), ...getCustomManagers()]);
  for (const [name, config] of allManagers.entries()) {
    if (config.defaultConfig) {
      const managerConfig: RenovateOptions = {
        name,
        description: `Configuration object for the ${name} manager`,
        stage: 'package',
        type: 'object',
        default: config.defaultConfig,
        mergeable: true,
        cli: false,
        autogenerated: true,
      };
      options.push(managerConfig);
    }
  }
}

loadManagerOptions();<|MERGE_RESOLUTION|>--- conflicted
+++ resolved
@@ -2514,11 +2514,8 @@
     subType: 'string',
     allowedValues: [
       'bundlerConservative',
-<<<<<<< HEAD
       'composerWithAll',
-=======
       'dotnetWorkloadRestore',
->>>>>>> f21b0e2c
       'gomodMassage',
       'gomodTidy',
       'gomodTidy1.17',
