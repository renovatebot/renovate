--- conflicted
+++ resolved
@@ -2762,13 +2762,6 @@
   {
     name: 'fileFormat',
     description:
-<<<<<<< HEAD
-      'Regex capture rule to use. Valid only within a `bumpVersions` or `customManagers` object.',
-    type: 'array',
-    subType: 'string',
-    format: 'regex',
-    parents: ['bumpVersions', 'customManagers'],
-=======
       'It specifies the syntax of the package file being managed by the custom JSONata manager.',
     type: 'string',
     allowedValues: ['json', 'yaml'],
@@ -2778,11 +2771,10 @@
   },
   {
     name: 'matchStrings',
-    description: 'Queries to use. Valid only within a `customManagers` object.',
-    type: 'array',
-    subType: 'string',
-    parents: ['customManagers'],
->>>>>>> 6f862cc9
+    description: 'Queries to use. Valid only within `bumpVersions` or `customManagers` object.',
+    type: 'array',
+    subType: 'string',
+    parents: ['bumpVersions', 'customManagers'],
     cli: false,
     env: false,
   },
