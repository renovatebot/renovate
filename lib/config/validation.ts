--- conflicted
+++ resolved
@@ -995,7 +995,14 @@
       }
     } else if (type === 'array') {
       if (is.array(val)) {
-<<<<<<< HEAD
+         if (isRegexOrGlobOption(key)) {
+          warnings.push(
+            ...regexOrGlobValidator.check({
+              val,
+              currentPath: currentPath!,
+            }),
+          );
+        }
         if (key === 'experimentalFlags') {
           for (const flag of val) {
             if (is.string(flag)) {
@@ -1008,17 +1015,6 @@
             }
           }
         } else if (key === 'gitNoVerify') {
-=======
-        if (isRegexOrGlobOption(key)) {
-          warnings.push(
-            ...regexOrGlobValidator.check({
-              val,
-              currentPath: currentPath!,
-            }),
-          );
-        }
-        if (key === 'gitNoVerify') {
->>>>>>> 28c5c8e0
           const allowedValues = ['commit', 'push'];
           for (const value of val as string[]) {
             if (!allowedValues.includes(value)) {
