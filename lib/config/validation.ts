import is from '@sindresorhus/is';
import { logger } from '../logger';
import { allManagersList, getManagerList } from '../modules/manager';
import { isCustomManager } from '../modules/manager/custom';
import type {
  RegexManagerConfig,
  RegexManagerTemplates,
} from '../modules/manager/custom/regex/types';
import type { CustomManager } from '../modules/manager/custom/types';
import { configRegexPredicate, isConfigRegex, regEx } from '../util/regex';
import * as template from '../util/template';
import {
  hasValidSchedule,
  hasValidTimezone,
} from '../workers/repository/update/branch/schedule';
import { migrateConfig } from './migration';
import { getOptions } from './options';
import { resolveConfigPresets } from './presets';
import {
  type RenovateConfig,
  type RenovateOptions,
  type StatusCheckKey,
  type ValidationMessage,
  type ValidationResult,
  allowedStatusCheckStrings,
} from './types';
import * as managerValidator from './validation-helpers/managers';

const options = getOptions();

let optionTypes: Record<string, RenovateOptions['type']>;
let optionParents: Record<string, RenovateOptions['parent']>;
let optionGlobals: Set<string>;

const managerList = getManagerList();

const topLevelObjects = managerList;

const ignoredNodes = [
  '$schema',
  'depType',
  'npmToken',
  'packageFile',
  'forkToken',
  'repository',
  'vulnerabilityAlertsOnly',
  'vulnerabilityAlert',
  'isVulnerabilityAlert',
  'copyLocalLibs', // deprecated - functionality is now enabled by default
  'prBody', // deprecated
  'minimumConfidence', // undocumented feature flag
];
const tzRe = regEx(/^:timezone\((.+)\)$/);
const rulesRe = regEx(/p.*Rules\[\d+\]$/);

function isManagerPath(parentPath: string): boolean {
  return (
    regEx(/^customManagers\[[0-9]+]$/).test(parentPath) ||
    managerList.includes(parentPath)
  );
}

function isIgnored(key: string): boolean {
  return ignoredNodes.includes(key);
}

function validatePlainObject(val: Record<string, unknown>): true | string {
  for (const [key, value] of Object.entries(val)) {
    if (!is.string(value)) {
      return key;
    }
  }
  return true;
}

function getUnsupportedEnabledManagers(enabledManagers: string[]): string[] {
  return enabledManagers.filter(
    (manager) => !allManagersList.includes(manager.replace('custom.', '')),
  );
}

function getDeprecationMessage(option: string): string | undefined {
  const deprecatedOptions: Record<string, string | undefined> = {
    branchName: `Direct editing of branchName is now deprecated. Please edit branchPrefix, additionalBranchPrefix, or branchTopic instead`,
    commitMessage: `Direct editing of commitMessage is now deprecated. Please edit commitMessage's subcomponents instead.`,
    prTitle: `Direct editing of prTitle is now deprecated. Please edit commitMessage subcomponents instead as they will be passed through to prTitle.`,
  };
  return deprecatedOptions[option];
}

export function getParentName(parentPath: string | undefined): string {
  return parentPath
    ? parentPath
        .replace(regEx(/\.?encrypted$/), '')
        .replace(regEx(/\[\d+\]$/), '')
        .split('.')
        .pop()!
    : '.';
}

export async function validateConfig(
  config: RenovateConfig,
  isPreset?: boolean,
  parentPath?: string,
<<<<<<< HEAD
  isGlobalConfig?: boolean
=======
>>>>>>> 075a96c0
): Promise<ValidationResult> {
  if (!optionTypes) {
    optionTypes = {};
    options.forEach((option) => {
      optionTypes[option.name] = option.type;
    });
  }
  if (!optionParents) {
    optionParents = {};
    options.forEach((option) => {
      if (option.parent) {
        optionParents[option.name] = option.parent;
      }
    });
  }
  if (!optionGlobals) {
    optionGlobals = new Set<string>();
    for (const option of options) {
      if (option.globalOnly) {
        optionGlobals.add(option.name);
      }
    }
  }

  let errors: ValidationMessage[] = [];
  let warnings: ValidationMessage[] = [];

  for (const [key, val] of Object.entries(config)) {
    const currentPath = parentPath ? `${parentPath}.${key}` : key;
    // istanbul ignore if
    if (key === '__proto__') {
      errors.push({
        topic: 'Config security error',
        message: '__proto__',
      });
      continue;
    }
    if (parentPath && topLevelObjects.includes(key)) {
      errors.push({
        topic: 'Configuration Error',
        message: `The "${key}" object can only be configured at the top level of a config but was found inside "${parentPath}"`,
      });
    }
    if (optionGlobals.has(key)) {
      if (isGlobalConfig) {
        validateGlobalConfig(key, val, optionTypes[key], errors, currentPath);
        continue;
      }
    }
    if (key === 'enabledManagers' && val) {
      const unsupportedManagers = getUnsupportedEnabledManagers(
        val as string[],
      );
      if (is.nonEmptyArray(unsupportedManagers)) {
        errors.push({
          topic: 'Configuration Error',
          message: `The following managers configured in enabledManagers are not supported: "${unsupportedManagers.join(
            ', ',
          )}"`,
        });
      }
    }
    if (key === 'fileMatch') {
      if (parentPath === undefined) {
        errors.push({
          topic: 'Config error',
          message: `"fileMatch" may not be defined at the top level of a config and must instead be within a manager block`,
        });
      } else if (!isManagerPath(parentPath)) {
        warnings.push({
          topic: 'Config warning',
          message: `"fileMatch" must be configured in a manager block and not here: ${parentPath}`,
        });
      }
    }
    if (
      !isIgnored(key) && // We need to ignore some reserved keys
      !(is as any).function(val) // Ignore all functions
    ) {
      if (getDeprecationMessage(key)) {
        warnings.push({
          topic: 'Deprecation Warning',
          message: getDeprecationMessage(key)!,
        });
      }
      const templateKeys = [
        'branchName',
        'commitBody',
        'commitMessage',
        'prTitle',
        'semanticCommitScope',
      ];
      if ((key.endsWith('Template') || templateKeys.includes(key)) && val) {
        try {
          // TODO: validate string #22198
          let res = template.compile((val as string).toString(), config, false);
          res = template.compile(res, config, false);
          template.compile(res, config, false);
        } catch (err) {
          errors.push({
            topic: 'Configuration Error',
            message: `Invalid template in config path: ${currentPath}`,
          });
        }
      }
      const parentName = getParentName(parentPath);
      if (
        !isPreset &&
        optionParents[key] &&
        optionParents[key] !== parentName
      ) {
        // TODO: types (#22198)
        const message = `${key} should only be configured within a "${optionParents[key]}" object. Was found in ${parentName}`;
        warnings.push({
          topic: `${parentPath ? `${parentPath}.` : ''}${key}`,
          message,
        });
      }
      if (!optionTypes[key]) {
        errors.push({
          topic: 'Configuration Error',
          message: `Invalid configuration option: ${currentPath}`,
        });
      } else if (key === 'schedule') {
        const [validSchedule, errorMessage] = hasValidSchedule(val as string[]);
        if (!validSchedule) {
          errors.push({
            topic: 'Configuration Error',
            message: `Invalid ${currentPath}: \`${errorMessage}\``,
          });
        }
      } else if (
        ['allowedVersions', 'matchCurrentVersion'].includes(key) &&
        isConfigRegex(val)
      ) {
        if (!configRegexPredicate(val)) {
          errors.push({
            topic: 'Configuration Error',
            message: `Invalid regExp for ${currentPath}: \`${val}\``,
          });
        }
      } else if (
        key === 'matchCurrentValue' &&
        is.string(val) &&
        !configRegexPredicate(val)
      ) {
        errors.push({
          topic: 'Configuration Error',
          message: `Invalid regExp for ${currentPath}: \`${val}\``,
        });
      } else if (key === 'timezone' && val !== null) {
        const [validTimezone, errorMessage] = hasValidTimezone(val as string);
        if (!validTimezone) {
          errors.push({
            topic: 'Configuration Error',
            message: `${currentPath}: ${errorMessage}`,
          });
        }
      } else if (val !== null) {
        const type = optionTypes[key];
        if (type === 'boolean') {
          if (val !== true && val !== false) {
            errors.push({
              topic: 'Configuration Error',
              message: `Configuration option \`${currentPath}\` should be boolean. Found: ${JSON.stringify(
                val,
              )} (${typeof val})`,
            });
          }
        } else if (type === 'integer') {
          if (!is.number(val)) {
            errors.push({
              topic: 'Configuration Error',
              message: `Configuration option \`${currentPath}\` should be an integer. Found: ${JSON.stringify(
                val,
              )} (${typeof val})`,
            });
          }
        } else if (type === 'array' && val) {
          if (is.array(val)) {
            for (const [subIndex, subval] of val.entries()) {
              if (is.object(subval)) {
                const subValidation = await validateConfig(
                  subval as RenovateConfig,
                  isPreset,
                  `${currentPath}[${subIndex}]`,
                );
                warnings = warnings.concat(subValidation.warnings);
                errors = errors.concat(subValidation.errors);
              }
            }
            if (key === 'extends') {
              for (const subval of val) {
                if (is.string(subval)) {
                  if (
                    parentName === 'packageRules' &&
                    subval.startsWith('group:')
                  ) {
                    warnings.push({
                      topic: 'Configuration Warning',
                      message: `${currentPath}: you should not extend "group:" presets`,
                    });
                  }
                  if (tzRe.test(subval)) {
                    const [, timezone] = tzRe.exec(subval)!;
                    const [validTimezone, errorMessage] =
                      hasValidTimezone(timezone);
                    if (!validTimezone) {
                      errors.push({
                        topic: 'Configuration Error',
                        message: `${currentPath}: ${errorMessage}`,
                      });
                    }
                  }
                } else {
                  errors.push({
                    topic: 'Configuration Warning',
                    message: `${currentPath}: preset value is not a string`,
                  });
                }
              }
            }

            const selectors = [
              'matchFileNames',
              'matchLanguages',
              'matchCategories',
              'matchBaseBranches',
              'matchManagers',
              'matchDatasources',
              'matchDepTypes',
              'matchDepNames',
              'matchDepPatterns',
              'matchPackageNames',
              'matchPackagePatterns',
              'matchPackagePrefixes',
              'excludeDepNames',
              'excludeDepPatterns',
              'excludePackageNames',
              'excludePackagePatterns',
              'excludePackagePrefixes',
              'excludeRepositories',
              'matchCurrentValue',
              'matchCurrentVersion',
              'matchSourceUrlPrefixes',
              'matchSourceUrls',
              'matchUpdateTypes',
              'matchConfidence',
              'matchRepositories',
            ];
            if (key === 'packageRules') {
              for (const [subIndex, packageRule] of val.entries()) {
                if (is.object(packageRule)) {
                  const resolvedRule = migrateConfig({
                    packageRules: [
                      await resolveConfigPresets(
                        packageRule as RenovateConfig,
                        config,
                      ),
                    ],
                  }).migratedConfig.packageRules![0];
                  errors.push(
                    ...managerValidator.check({ resolvedRule, currentPath }),
                  );
                  const selectorLength = Object.keys(resolvedRule).filter(
                    (ruleKey) => selectors.includes(ruleKey),
                  ).length;
                  if (!selectorLength) {
                    const message = `${currentPath}[${subIndex}]: Each packageRule must contain at least one match* or exclude* selector. Rule: ${JSON.stringify(
                      packageRule,
                    )}`;
                    errors.push({
                      topic: 'Configuration Error',
                      message,
                    });
                  }
                  if (selectorLength === Object.keys(resolvedRule).length) {
                    const message = `${currentPath}[${subIndex}]: Each packageRule must contain at least one non-match* or non-exclude* field. Rule: ${JSON.stringify(
                      packageRule,
                    )}`;
                    warnings.push({
                      topic: 'Configuration Error',
                      message,
                    });
                  }
                  // It's too late to apply any of these options once you already have updates determined
                  const preLookupOptions = [
                    'allowedVersions',
                    'extractVersion',
                    'followTag',
                    'ignoreDeps',
                    'ignoreUnstable',
                    'rangeStrategy',
                    'registryUrls',
                    'respectLatest',
                    'rollbackPrs',
                    'separateMajorMinor',
                    'separateMinorPatch',
                    'separateMultipleMajor',
                    'versioning',
                  ];
                  if (is.nonEmptyArray(resolvedRule.matchUpdateTypes)) {
                    for (const option of preLookupOptions) {
                      if (resolvedRule[option] !== undefined) {
                        const message = `${currentPath}[${subIndex}]: packageRules cannot combine both matchUpdateTypes and ${option}. Rule: ${JSON.stringify(
                          packageRule,
                        )}`;
                        errors.push({
                          topic: 'Configuration Error',
                          message,
                        });
                      }
                    }
                  }
                } else {
                  errors.push({
                    topic: 'Configuration Error',
                    message: `${currentPath} must contain JSON objects`,
                  });
                }
              }
            }
            if (key === 'customManagers') {
              const allowedKeys = [
                'customType',
                'description',
                'fileMatch',
                'matchStrings',
                'matchStringsStrategy',
                'depNameTemplate',
                'packageNameTemplate',
                'datasourceTemplate',
                'versioningTemplate',
                'registryUrlTemplate',
                'currentValueTemplate',
                'extractVersionTemplate',
                'autoReplaceStringTemplate',
                'depTypeTemplate',
              ];
              for (const customManager of val as CustomManager[]) {
                if (
                  Object.keys(customManager).some(
                    (k) => !allowedKeys.includes(k),
                  )
                ) {
                  const disallowedKeys = Object.keys(customManager).filter(
                    (k) => !allowedKeys.includes(k),
                  );
                  errors.push({
                    topic: 'Configuration Error',
                    message: `Custom Manager contains disallowed fields: ${disallowedKeys.join(
                      ', ',
                    )}`,
                  });
                } else if (
                  is.nonEmptyString(customManager.customType) &&
                  isCustomManager(customManager.customType)
                ) {
                  if (is.nonEmptyArray(customManager.fileMatch)) {
                    switch (customManager.customType) {
                      case 'regex':
                        validateRegexManagerFields(
                          customManager,
                          currentPath,
                          errors,
                        );
                        break;
                    }
                  } else {
                    errors.push({
                      topic: 'Configuration Error',
                      message: `Each Custom Manager must contain a non-empty fileMatch array`,
                    });
                  }
                } else {
                  if (
                    is.emptyString(customManager.customType) ||
                    is.undefined(customManager.customType)
                  ) {
                    errors.push({
                      topic: 'Configuration Error',
                      message: `Each Custom Manager must contain a non-empty customType string`,
                    });
                  } else {
                    errors.push({
                      topic: 'Configuration Error',
                      message: `Invalid customType: ${customManager.customType}. Key is not a custom manager`,
                    });
                  }
                }
              }
            }
            if (
              [
                'matchPackagePatterns',
                'excludePackagePatterns',
                'matchDepPatterns',
                'excludeDepPatterns',
              ].includes(key)
            ) {
              for (const pattern of val as string[]) {
                if (pattern !== '*') {
                  try {
                    regEx(pattern);
                  } catch (e) {
                    errors.push({
                      topic: 'Configuration Error',
                      message: `Invalid regExp for ${currentPath}: \`${pattern}\``,
                    });
                  }
                }
              }
            }
            if (key === 'fileMatch') {
              for (const fileMatch of val as string[]) {
                try {
                  regEx(fileMatch);
                } catch (e) {
                  errors.push({
                    topic: 'Configuration Error',
                    message: `Invalid regExp for ${currentPath}: \`${fileMatch}\``,
                  });
                }
              }
            }
            if (key === 'baseBranches') {
              for (const baseBranch of val as string[]) {
                if (
                  isConfigRegex(baseBranch) &&
                  !configRegexPredicate(baseBranch)
                ) {
                  errors.push({
                    topic: 'Configuration Error',
                    message: `Invalid regExp for ${currentPath}: \`${baseBranch}\``,
                  });
                }
              }
            }
            if (
              (selectors.includes(key) ||
                key === 'matchCurrentVersion' ||
                key === 'matchCurrentValue') &&
              // TODO: can be undefined ? #22198
              !rulesRe.test(parentPath!) && // Inside a packageRule
              (is.string(parentPath) || !isPreset) // top level in a preset
            ) {
              errors.push({
                topic: 'Configuration Error',
                message: `${currentPath}: ${key} should be inside a \`packageRule\` only`,
              });
            }
          } else {
            errors.push({
              topic: 'Configuration Error',
              message: `Configuration option \`${currentPath}\` should be a list (Array)`,
            });
          }
        } else if (type === 'string') {
          if (!is.string(val)) {
            errors.push({
              topic: 'Configuration Error',
              message: `Configuration option \`${currentPath}\` should be a string`,
            });
          }
        } else if (
          type === 'object' &&
          currentPath !== 'compatibility' &&
          currentPath !== 'constraints' &&
          currentPath !== 'force.constraints'
        ) {
          if (is.plainObject(val)) {
            if (key === 'registryAliases') {
              const res = validatePlainObject(val);
              if (res !== true) {
                errors.push({
                  topic: 'Configuration Error',
                  message: `Invalid \`${currentPath}.${key}.${res}\` configuration: value is not a string`,
                });
              }
            } else if (key === 'statusCheckNames') {
              for (const [statusCheckKey, statusCheckValue] of Object.entries(
                val,
              )) {
                if (
                  !allowedStatusCheckStrings.includes(
                    statusCheckKey as StatusCheckKey,
                  )
                ) {
                  errors.push({
                    topic: 'Configuration Error',
                    message: `Invalid \`${currentPath}.${key}.${statusCheckKey}\` configuration: key is not allowed.`,
                  });
                }
                if (
                  !(is.string(statusCheckValue) || is.null_(statusCheckValue))
                ) {
                  errors.push({
                    topic: 'Configuration Error',
                    message: `Invalid \`${currentPath}.${statusCheckKey}\` configuration: status check is not a string.`,
                  });
                  continue;
                }
              }
            } else if (key === 'customDatasources') {
              const allowedKeys = [
                'description',
                'defaultRegistryUrlTemplate',
                'format',
                'transformTemplates',
              ];
              for (const [
                customDatasourceName,
                customDatasourceValue,
              ] of Object.entries(val)) {
                if (!is.plainObject(customDatasourceValue)) {
                  errors.push({
                    topic: 'Configuration Error',
                    message: `Invalid \`${currentPath}.${customDatasourceName}\` configuration: customDatasource is not an object`,
                  });
                  continue;
                }
                for (const [subKey, subValue] of Object.entries(
                  customDatasourceValue,
                )) {
                  if (!allowedKeys.includes(subKey)) {
                    errors.push({
                      topic: 'Configuration Error',
                      message: `Invalid \`${currentPath}.${key}.${subKey}\` configuration: key is not allowed`,
                    });
                  } else if (subKey === 'transformTemplates') {
                    if (!is.array(subValue, is.string)) {
                      errors.push({
                        topic: 'Configuration Error',
                        message: `Invalid \`${currentPath}.${key}.${subKey}\` configuration: is not an array of string`,
                      });
                    }
                  } else if (!is.string(subValue)) {
                    errors.push({
                      topic: 'Configuration Error',
                      message: `Invalid \`${currentPath}.${key}.${subKey}\` configuration: is a string`,
                    });
                  }
                }
              }
            } else if (
              [
                'customEnvVariables',
                'migratePresets',
                'productLinks',
                'secrets',
                'customizeDashboard',
              ].includes(key)
            ) {
              const res = validatePlainObject(val);
              if (res !== true) {
                errors.push({
                  topic: 'Configuration Error',
                  message: `Invalid \`${currentPath}.${key}.${res}\` configuration: value is not a string`,
                });
              }
            } else {
              const ignoredObjects = options
                .filter((option) => option.freeChoice)
                .map((option) => option.name);
              if (!ignoredObjects.includes(key)) {
                const subValidation = await validateConfig(
                  val,
                  isPreset,
                  currentPath,
                );
                warnings = warnings.concat(subValidation.warnings);
                errors = errors.concat(subValidation.errors);
              }
            }
          } else {
            errors.push({
              topic: 'Configuration Error',
              message: `Configuration option \`${currentPath}\` should be a json object`,
            });
          }
        }
      }
    }
  }

  function sortAll(a: ValidationMessage, b: ValidationMessage): number {
    // istanbul ignore else: currently never happen
    if (a.topic === b.topic) {
      return a.message > b.message ? 1 : -1;
    }
    // istanbul ignore next: currently never happen
    return a.topic > b.topic ? 1 : -1;
  }

  errors.sort(sortAll);
  warnings.sort(sortAll);
  return { errors, warnings };
}

function validateRegexManagerFields(
  customManager: Partial<RegexManagerConfig>,
  currentPath: string,
  errors: ValidationMessage[],
): void {
  if (is.nonEmptyArray(customManager.matchStrings)) {
    for (const matchString of customManager.matchStrings) {
      try {
        regEx(matchString);
      } catch (err) {
        logger.debug(
          { err },
          'customManager.matchStrings regEx validation error',
        );
        errors.push({
          topic: 'Configuration Error',
          message: `Invalid regExp for ${currentPath}: \`${matchString}\``,
        });
      }
    }
  } else {
    errors.push({
      topic: 'Configuration Error',
      message: `Each Custom Manager must contain a non-empty matchStrings array`,
    });
  }

  const mandatoryFields = ['depName', 'currentValue', 'datasource'];
  for (const field of mandatoryFields) {
    const templateField = `${field}Template` as keyof RegexManagerTemplates;
    if (
      !customManager[templateField] &&
      !customManager.matchStrings?.some((matchString) =>
        matchString.includes(`(?<${field}>`),
      )
    ) {
      errors.push({
        topic: 'Configuration Error',
        message: `Regex Managers must contain ${field}Template configuration or regex group named ${field}`,
      });
    }
  }
}

// basic validation for global config options
function validateGlobalConfig(
  key: string,
  val: unknown,
  type: string,
  errors: ValidationMessage[],
  currentPath: string | undefined
): void {
  if (type === 'string') {
    if (!is.string(val)) {
      errors.push({
        topic: 'Configuration Error',
        message: `Configuration option \`${currentPath}\` should be a string`,
      });
    }
  } else if (type === 'integer') {
    if (!is.number(val)) {
      errors.push({
        topic: 'Configuration Error',
        message: `Configuration option \`${currentPath}\` should be an integer. Found: ${JSON.stringify(
          val
        )} (${typeof val})`,
      });
    }
  } else if (type === 'boolean') {
    if (val !== true && val !== false) {
      errors.push({
        topic: 'Configuration Error',
        message: `Configuration option \`${currentPath}\` should be a boolean. Found: ${JSON.stringify(
          val
        )} (${typeof val})`,
      });
    }
  } else if (type === 'array') {
    if (!is.array(val)) {
      errors.push({
        topic: 'Configuration Error',
        message: `Configuration option \`${currentPath}\` should be a list (Array)`,
      });
    }
  } else if (type === 'object') {
    if (is.plainObject(val)) {
      const res = validatePlainObject(val);
      if (res !== true) {
        errors.push({
          topic: 'Configuration Error',
          message: `Invalid \`${currentPath}.${key}.${res}\` configuration: value is not a string`,
        });
      }
    } else {
      errors.push({
        topic: 'Configuration Error',
        message: `Configuration option \`${currentPath}\` should be a JSON object`,
      });
    }
  }
}<|MERGE_RESOLUTION|>--- conflicted
+++ resolved
@@ -102,10 +102,7 @@
   config: RenovateConfig,
   isPreset?: boolean,
   parentPath?: string,
-<<<<<<< HEAD
   isGlobalConfig?: boolean
-=======
->>>>>>> 075a96c0
 ): Promise<ValidationResult> {
   if (!optionTypes) {
     optionTypes = {};
