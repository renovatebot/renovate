--- conflicted
+++ resolved
@@ -33,11 +33,7 @@
 const options = getOptions();
 
 let optionTypes: Record<string, RenovateOptions['type']>;
-<<<<<<< HEAD
-let optionParents: Record<string, RenovateOptions['parent']>;
-=======
 let optionParents: Record<string, AllowedParents[]>;
->>>>>>> 399b96e2
 let optionGlobals: Set<string>;
 
 const managerList = getManagerList();
@@ -110,7 +106,6 @@
 export async function validateConfig(
   isGlobalConfig: boolean,
   config: RenovateConfig,
-  isGlobalConfig: boolean,
   isPreset?: boolean,
   parentPath?: string,
 ): Promise<ValidationResult> {
@@ -128,18 +123,6 @@
       }
     });
   }
-<<<<<<< HEAD
-  if (!optionGlobals) {
-    optionGlobals = new Set<string>();
-    for (const option of options) {
-      if (option.globalOnly) {
-        optionGlobals.add(option.name);
-      }
-    }
-  }
-=======
->>>>>>> 399b96e2
-
   let errors: ValidationMessage[] = [];
   let warnings: ValidationMessage[] = [];
 
@@ -163,11 +146,7 @@
         message: `The "${key}" object can only be configured at the top level of a config but was found inside "${parentPath}"`,
       });
     }
-<<<<<<< HEAD
-    if (optionGlobals.has(key)) {
-      if (isGlobalConfig) {
-        validateGlobalConfig(key, val, optionTypes[key], warnings, currentPath);
-=======
+        
     if (!isGlobalConfig) {
       if (!optionGlobals) {
         optionGlobals = new Set<string>();
@@ -183,9 +162,10 @@
           topic: 'Configuration Error',
           message: `The "${key}" option is a global option reserved only for bot's global configuration and cannot be configured within repository config file`,
         });
->>>>>>> 399b96e2
         continue;
       }
+    } else {
+      validateGlobalConfig(key, val, optionTypes[key], warnings, currentPath);
     }
     if (key === 'enabledManagers' && val) {
       const unsupportedManagers = getUnsupportedEnabledManagers(
@@ -810,7 +790,6 @@
   }
 }
 
-<<<<<<< HEAD
 // basic validation for global config options
 function validateGlobalConfig(
   key: string,
@@ -867,7 +846,7 @@
       });
     }
   }
-=======
+    
 /**  An option is a false global if it has the same name as a global only option
  *   but is actually just the field of a non global option or field an children of the non global option
  *   eg. token: it's global option used as the bot's token as well and
@@ -885,5 +864,4 @@
   }
 
   return false;
->>>>>>> 399b96e2
 }