import is from '@sindresorhus/is';
import { getLanguageList, getManagerList } from '../manager';
import { configRegexPredicate, isConfigRegex, regEx } from '../util/regex';
import * as template from '../util/template';
import { hasValidSchedule, hasValidTimezone } from '../workers/branch/schedule';
import { getOptions } from './definitions';
import { migrateConfig } from './migration';
import { resolveConfigPresets } from './presets';
import type {
  RenovateConfig,
  RenovateOptions,
  ValidationMessage,
  ValidationResult,
} from './types';
import * as managerValidator from './validation-helpers/managers';

const options = getOptions();

let optionTypes: Record<string, RenovateOptions['type']>;
let optionParents: Record<string, RenovateOptions['parent']>;

const managerList = getManagerList();

const topLevelObjects = getLanguageList().concat(getManagerList());

const ignoredNodes = [
  '$schema',
  'depType',
  'npmToken',
  'packageFile',
  'forkToken',
  'repository',
  'vulnerabilityAlertsOnly',
  'vulnerabilityAlert',
  'isVulnerabilityAlert',
  'copyLocalLibs', // deprecated - functionality is now enabled by default
  'prBody', // deprecated
];

function isManagerPath(parentPath: string): boolean {
  return (
    /^regexManagers\[[0-9]+]$/.test(parentPath) ||
    managerList.includes(parentPath)
  );
}

function isIgnored(key: string): boolean {
  return ignoredNodes.includes(key);
}

function validateAliasObject(val: Record<string, unknown>): true | string {
  for (const [key, value] of Object.entries(val)) {
    if (!is.urlString(value)) {
      return key;
    }
  }
  return true;
}

function validatePlainObject(val: Record<string, unknown>): true | string {
  for (const [key, value] of Object.entries(val)) {
    if (!is.string(value)) {
      return key;
    }
  }
  return true;
}

function getUnsupportedEnabledManagers(enabledManagers: string[]): string[] {
  return enabledManagers.filter(
    (manager) => !getManagerList().includes(manager)
  );
}

function getDeprecationMessage(option: string): string {
  const deprecatedOptions = {
    branchName: `Direct editing of branchName is now deprecated. Please edit branchPrefix, additionalBranchPrefix, or branchTopic instead`,
    commitMessage: `Direct editing of commitMessage is now deprecated. Please edit commitMessage's subcomponents instead.`,
    prTitle: `Direct editing of prTitle is now deprecated. Please edit commitMessage subcomponents instead as they will be passed through to prTitle.`,
    yarnrc:
      'Use of `yarnrc` in config is deprecated. Please commit it to your repository instead.',
  };
  return deprecatedOptions[option];
}

export function getParentName(parentPath: string): string {
  return parentPath
    ? parentPath
        .replace(/\.?encrypted$/, '')
        .replace(/\[\d+\]$/, '')
        .split('.')
        .pop()
    : '.';
}

export async function validateConfig(
  config: RenovateConfig,
  isPreset?: boolean,
  parentPath?: string
): Promise<ValidationResult> {
  if (!optionTypes) {
    optionTypes = {};
    options.forEach((option) => {
      optionTypes[option.name] = option.type;
    });
  }
  if (!optionParents) {
    optionParents = {};
    options.forEach((option) => {
      if (option.parent) {
        optionParents[option.name] = option.parent;
      }
    });
  }
  let errors: ValidationMessage[] = [];
  let warnings: ValidationMessage[] = [];

  for (const [key, val] of Object.entries(config)) {
    const currentPath = parentPath ? `${parentPath}.${key}` : key;
    // istanbul ignore if
    if (key === '__proto__') {
      errors.push({
        topic: 'Config security error',
        message: '__proto__',
      });
      continue; // eslint-disable-line
    }
    if (parentPath && topLevelObjects.includes(key)) {
      errors.push({
        topic: 'Configuration Error',
        message: `The "${key}" object can only be configured at the top level of a config but was found inside "${parentPath}"`,
      });
    }
    if (key === 'enabledManagers' && val) {
      const unsupportedManagers = getUnsupportedEnabledManagers(
        val as string[]
      );
      if (is.nonEmptyArray(unsupportedManagers)) {
        errors.push({
          topic: 'Configuration Error',
          message: `The following managers configured in enabledManagers are not supported: "${unsupportedManagers.join(
            ', '
          )}"`,
        });
      }
    }
    if (key === 'fileMatch') {
      if (parentPath === undefined) {
        errors.push({
          topic: 'Config error',
          message: `"fileMatch" may not be defined at the top level of a config and must instead be within a manager block`,
        });
      } else if (!isManagerPath(parentPath)) {
        warnings.push({
          topic: 'Config warning',
          message: `"fileMatch" must be configured in a manager block and not here: ${parentPath}`,
        });
      }
    }
    if (
      !isIgnored(key) && // We need to ignore some reserved keys
      !(is as any).function(val) // Ignore all functions
    ) {
      if (getDeprecationMessage(key)) {
        warnings.push({
          topic: 'Deprecation Warning',
          message: getDeprecationMessage(key),
        });
      }
      const templateKeys = [
        'branchName',
        'commitBody',
        'commitMessage',
        'prTitle',
        'semanticCommitScope',
      ];
      if ((key.endsWith('Template') || templateKeys.includes(key)) && val) {
        try {
          let res = template.compile(val.toString(), config, false);
          res = template.compile(res, config, false);
          template.compile(res, config, false);
        } catch (err) {
          errors.push({
            topic: 'Configuration Error',
            message: `Invalid template in config path: ${currentPath}`,
          });
        }
      }
      const parentName = getParentName(parentPath);
      if (
        !isPreset &&
        optionParents[key] &&
        optionParents[key] !== parentName
      ) {
        const message = `${key} should only be configured within a "${optionParents[key]}" object. Was found in ${parentName}`;
        warnings.push({
          topic: `${parentPath ? `${parentPath}.` : ''}${key}`,
          message,
        });
      }
      if (!optionTypes[key]) {
        errors.push({
          topic: 'Configuration Error',
          message: `Invalid configuration option: ${currentPath}`,
        });
      } else if (key === 'schedule') {
        const [validSchedule, errorMessage] = hasValidSchedule(val as string[]);
        if (!validSchedule) {
          errors.push({
            topic: 'Configuration Error',
            message: `Invalid ${currentPath}: \`${errorMessage}\``,
          });
        }
      } else if (
        ['allowedVersions', 'matchCurrentVersion'].includes(key) &&
        isConfigRegex(val)
      ) {
        if (!configRegexPredicate(val)) {
          errors.push({
            topic: 'Configuration Error',
            message: `Invalid regExp for ${currentPath}: \`${val}\``,
          });
        }
      } else if (key === 'timezone' && val !== null) {
        const [validTimezone, errorMessage] = hasValidTimezone(val as string);
        if (!validTimezone) {
          errors.push({
            topic: 'Configuration Error',
            message: `${currentPath}: ${errorMessage}`,
          });
        }
      } else if (val != null) {
        const type = optionTypes[key];
        if (type === 'boolean') {
          if (val !== true && val !== false) {
            errors.push({
              topic: 'Configuration Error',
              message: `Configuration option \`${currentPath}\` should be boolean. Found: ${JSON.stringify(
                val
              )} (${typeof val})`,
            });
          }
        } else if (type === 'array' && val) {
          if (is.array(val)) {
            for (const [subIndex, subval] of val.entries()) {
              if (is.object(subval)) {
                const subValidation = await module.exports.validateConfig(
                  subval,
                  isPreset,
                  `${currentPath}[${subIndex}]`
                );
                warnings = warnings.concat(subValidation.warnings);
                errors = errors.concat(subValidation.errors);
              }
            }
            if (key === 'extends') {
              const tzRe = /^:timezone\((.+)\)$/;
              for (const subval of val) {
                if (is.string(subval)) {
                  if (
                    parentName === 'packageRules' &&
                    subval.startsWith('group:')
                  ) {
                    warnings.push({
                      topic: 'Configuration Warning',
                      message: `${currentPath}: you should not extend "group:" presets`,
                    });
                  }
                  if (tzRe.test(subval)) {
                    const [, timezone] = tzRe.exec(subval);
                    const [validTimezone, errorMessage] =
                      hasValidTimezone(timezone);
                    if (!validTimezone) {
                      errors.push({
                        topic: 'Configuration Error',
                        message: `${currentPath}: ${errorMessage}`,
                      });
                    }
                  }
                } else {
                  errors.push({
                    topic: 'Configuration Warning',
                    message: `${currentPath}: preset value is not a string`,
                  });
                }
              }
            }

            const selectors = [
              'matchFiles',
              'matchPaths',
              'matchLanguages',
              'matchBaseBranches',
              'matchManagers',
              'matchDatasources',
              'matchDepTypes',
              'matchPackageNames',
              'matchPackagePatterns',
              'matchPackagePrefixes',
              'excludePackageNames',
              'excludePackagePatterns',
              'excludePackagePrefixes',
              'matchCurrentVersion',
              'matchSourceUrlPrefixes',
              'matchUpdateTypes',
            ];
            if (key === 'packageRules') {
              for (const [subIndex, packageRule] of val.entries()) {
                if (is.object(packageRule)) {
                  const resolvedRule = migrateConfig({
                    packageRules: [
                      await resolveConfigPresets(
                        packageRule as RenovateConfig,
                        config
                      ),
                    ],
                  }).migratedConfig.packageRules[0];
                  errors.push(
                    ...managerValidator.check({ resolvedRule, currentPath })
                  );
                  const selectorLength = Object.keys(resolvedRule).filter(
                    (ruleKey) => selectors.includes(ruleKey)
                  ).length;
                  if (!selectorLength) {
                    const message = `${currentPath}[${subIndex}]: Each packageRule must contain at least one match* or exclude* selector. Rule: ${JSON.stringify(
                      packageRule
                    )}`;
                    errors.push({
                      topic: 'Configuration Error',
                      message,
                    });
                  }
                  if (selectorLength === Object.keys(resolvedRule).length) {
                    const message = `${currentPath}[${subIndex}]: Each packageRule must contain at least one non-match* or non-exclude* field. Rule: ${JSON.stringify(
                      packageRule
                    )}`;
                    warnings.push({
                      topic: 'Configuration Error',
                      message,
                    });
                  }
                  // It's too late to apply any of these options once you already have updates determined
                  const preLookupOptions = [
                    'allowedVersions',
                    'extractVersion',
                    'followTag',
                    'ignoreDeps',
                    'ignoreUnstable',
                    'rangeStrategy',
                    'registryUrls',
                    'respectLatest',
                    'rollbackPrs',
                    'separateMajorMinor',
                    'separateMinorPatch',
                    'separateMultipleMajor',
                    'versioning',
                  ];
                  if (is.nonEmptyArray(resolvedRule.matchUpdateTypes)) {
                    for (const option of preLookupOptions) {
                      if (resolvedRule[option] !== undefined) {
                        const message = `${currentPath}[${subIndex}]: packageRules cannot combine both matchUpdateTypes and ${option}. Rule: ${JSON.stringify(
                          packageRule
                        )}`;
                        errors.push({
                          topic: 'Configuration Error',
                          message,
                        });
                      }
                    }
                  }
                } else {
                  errors.push({
                    topic: 'Configuration Error',
                    message: `${currentPath} must contain JSON objects`,
                  });
                }
              }
            }
            if (key === 'regexManagers') {
              const allowedKeys = [
                'description',
                'fileMatch',
                'matchStrings',
                'matchStringsStrategy',
                'depNameTemplate',
                'lookupNameTemplate',
                'datasourceTemplate',
                'versioningTemplate',
                'registryUrlTemplate',
<<<<<<< HEAD
                'extractVersionTemplate',
=======
                'currentValueTemplate',
>>>>>>> b4dc3b19
              ];
              // TODO: fix types
              for (const regexManager of val as any[]) {
                if (
                  Object.keys(regexManager).some(
                    (k) => !allowedKeys.includes(k)
                  )
                ) {
                  const disallowedKeys = Object.keys(regexManager).filter(
                    (k) => !allowedKeys.includes(k)
                  );
                  errors.push({
                    topic: 'Configuration Error',
                    message: `Regex Manager contains disallowed fields: ${disallowedKeys.join(
                      ', '
                    )}`,
                  });
                } else if (is.nonEmptyArray(regexManager.fileMatch)) {
                  let validRegex = false;
                  for (const matchString of regexManager.matchStrings) {
                    try {
                      regEx(matchString);
                      validRegex = true;
                    } catch (e) {
                      errors.push({
                        topic: 'Configuration Error',
                        message: `Invalid regExp for ${currentPath}: \`${String(
                          matchString
                        )}\``,
                      });
                    }
                  }
                  if (validRegex) {
                    const mandatoryFields = [
                      'depName',
                      'currentValue',
                      'datasource',
                    ];
                    for (const field of mandatoryFields) {
                      if (
                        !regexManager[`${field}Template`] &&
                        !regexManager.matchStrings.some((matchString) =>
                          matchString.includes(`(?<${field}>`)
                        )
                      ) {
                        errors.push({
                          topic: 'Configuration Error',
                          message: `Regex Managers must contain ${field}Template configuration or regex group named ${field}`,
                        });
                      }
                    }
                  }
                } else {
                  errors.push({
                    topic: 'Configuration Error',
                    message: `Each Regex Manager must contain a fileMatch array`,
                  });
                }
              }
            }
            if (
              key === 'matchPackagePatterns' ||
              key === 'excludePackagePatterns'
            ) {
              for (const pattern of val as string[]) {
                if (pattern !== '*') {
                  try {
                    regEx(pattern);
                  } catch (e) {
                    errors.push({
                      topic: 'Configuration Error',
                      message: `Invalid regExp for ${currentPath}: \`${pattern}\``,
                    });
                  }
                }
              }
            }
            if (key === 'fileMatch') {
              for (const fileMatch of val as string[]) {
                try {
                  regEx(fileMatch);
                } catch (e) {
                  errors.push({
                    topic: 'Configuration Error',
                    message: `Invalid regExp for ${currentPath}: \`${fileMatch}\``,
                  });
                }
              }
            }
            if (
              (selectors.includes(key) || key === 'matchCurrentVersion') &&
              !/p.*Rules\[\d+\]$/.test(parentPath) && // Inside a packageRule
              (parentPath || !isPreset) // top level in a preset
            ) {
              errors.push({
                topic: 'Configuration Error',
                message: `${currentPath}: ${key} should be inside a \`packageRule\` only`,
              });
            }
          } else {
            errors.push({
              topic: 'Configuration Error',
              message: `Configuration option \`${currentPath}\` should be a list (Array)`,
            });
          }
        } else if (type === 'string') {
          if (!is.string(val)) {
            errors.push({
              topic: 'Configuration Error',
              message: `Configuration option \`${currentPath}\` should be a string`,
            });
          }
        } else if (
          type === 'object' &&
          currentPath !== 'compatibility' &&
          currentPath !== 'constraints' &&
          currentPath !== 'force.constraints'
        ) {
          if (is.plainObject(val)) {
            if (key === 'aliases') {
              const res = validateAliasObject(val);
              if (res !== true) {
                errors.push({
                  topic: 'Configuration Error',
                  message: `Invalid \`${currentPath}.${key}.${res}\` configuration: value is not a url`,
                });
              }
            } else if (
              ['customEnvVariables', 'migratePresets', 'secrets'].includes(key)
            ) {
              const res = validatePlainObject(val);
              if (res !== true) {
                errors.push({
                  topic: 'Configuration Error',
                  message: `Invalid \`${currentPath}.${key}.${res}\` configuration: value is not a string`,
                });
              }
            } else {
              const ignoredObjects = options
                .filter((option) => option.freeChoice)
                .map((option) => option.name);
              if (!ignoredObjects.includes(key)) {
                const subValidation = await module.exports.validateConfig(
                  val,
                  isPreset,
                  currentPath
                );
                warnings = warnings.concat(subValidation.warnings);
                errors = errors.concat(subValidation.errors);
              }
            }
          } else {
            errors.push({
              topic: 'Configuration Error',
              message: `Configuration option \`${currentPath}\` should be a json object`,
            });
          }
        }
      }
    }
  }
  function sortAll(a: ValidationMessage, b: ValidationMessage): number {
    // istanbul ignore else: currently never happen
    if (a.topic === b.topic) {
      return a.message > b.message ? 1 : -1;
    }
    // istanbul ignore next: currently never happen
    return a.topic > b.topic ? 1 : -1;
  }
  errors.sort(sortAll);
  warnings.sort(sortAll);
  return { errors, warnings };
}<|MERGE_RESOLUTION|>--- conflicted
+++ resolved
@@ -387,11 +387,8 @@
                 'datasourceTemplate',
                 'versioningTemplate',
                 'registryUrlTemplate',
-<<<<<<< HEAD
+                'currentValueTemplate',
                 'extractVersionTemplate',
-=======
-                'currentValueTemplate',
->>>>>>> b4dc3b19
               ];
               // TODO: fix types
               for (const regexManager of val as any[]) {
