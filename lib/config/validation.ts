--- conflicted
+++ resolved
@@ -578,7 +578,6 @@
                 }
               }
             }
-<<<<<<< HEAD
             if (key === 'fileMatch') {
               for (const fileMatch of val as string[]) {
                 try {
@@ -593,10 +592,6 @@
             }
             if (key === 'baseBranchPatterns') {
               for (const baseBranchPattern of val as string[]) {
-=======
-            if (key === 'baseBranches') {
-              for (const baseBranch of val as string[]) {
->>>>>>> 106754d4
                 if (
                   isRegexMatch(baseBranchPattern) &&
                   !getRegexPredicate(baseBranchPattern)
