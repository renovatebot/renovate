import is from '@sindresorhus/is';
import { logger } from '../logger';
import { allManagersList, getManagerList } from '../modules/manager';
import { isCustomManager } from '../modules/manager/custom';
import type {
  RegexManagerConfig,
  RegexManagerTemplates,
} from '../modules/manager/custom/regex/types';
import type { CustomManager } from '../modules/manager/custom/types';
import type { HostRule } from '../types/host-rules';
import { regEx } from '../util/regex';
import {
  getRegexPredicate,
  isRegexMatch,
  matchRegexOrGlobList,
} from '../util/string-match';
import * as template from '../util/template';
import {
  hasValidSchedule,
  hasValidTimezone,
} from '../workers/repository/update/branch/schedule';
import { configFileNames } from './app-strings';
import { GlobalConfig } from './global';
import { migrateConfig } from './migration';
import { getOptions } from './options';
import { resolveConfigPresets } from './presets';
import {
  AllowedParents,
  type RenovateConfig,
  type RenovateOptions,
  type StatusCheckKey,
  type ValidationMessage,
  type ValidationResult,
  allowedStatusCheckStrings,
} from './types';
import * as managerValidator from './validation-helpers/managers';

const options = getOptions();

let optionTypes: Record<string, RenovateOptions['type']>;
let optionParents: Record<string, AllowedParents[]>;
let optionGlobals: Set<string>;
let optionInherits: Set<string>;

const managerList = getManagerList();

const topLevelObjects = [...managerList, 'env'];

const ignoredNodes = [
  '$schema',
  'headers',
  'depType',
  'npmToken',
  'packageFile',
  'forkToken',
  'repository',
  'vulnerabilityAlertsOnly',
  'vulnerabilityAlert',
  'isVulnerabilityAlert',
  'copyLocalLibs', // deprecated - functionality is now enabled by default
  'prBody', // deprecated
  'minimumConfidence', // undocumented feature flag
];
const tzRe = regEx(/^:timezone\((.+)\)$/);
const rulesRe = regEx(/p.*Rules\[\d+\]$/);

function isManagerPath(parentPath: string): boolean {
  return (
    regEx(/^customManagers\[[0-9]+]$/).test(parentPath) ||
    managerList.includes(parentPath)
  );
}

function isIgnored(key: string): boolean {
  return ignoredNodes.includes(key);
}

function validatePlainObject(val: Record<string, unknown>): true | string {
  for (const [key, value] of Object.entries(val)) {
    if (!is.string(value)) {
      return key;
    }
  }
  return true;
}

function getUnsupportedEnabledManagers(enabledManagers: string[]): string[] {
  return enabledManagers.filter(
    (manager) => !allManagersList.includes(manager.replace('custom.', '')),
  );
}

function getDeprecationMessage(option: string): string | undefined {
  const deprecatedOptions: Record<string, string | undefined> = {
    branchName: `Direct editing of branchName is now deprecated. Please edit branchPrefix, additionalBranchPrefix, or branchTopic instead`,
    commitMessage: `Direct editing of commitMessage is now deprecated. Please edit commitMessage's subcomponents instead.`,
    prTitle: `Direct editing of prTitle is now deprecated. Please edit commitMessage subcomponents instead as they will be passed through to prTitle.`,
  };
  return deprecatedOptions[option];
}

function isInhertConfigOption(key: string): boolean {
  if (!optionInherits) {
    optionInherits = new Set();
    for (const option of options) {
      if (option.inheritConfigSupport) {
        optionInherits.add(option.name);
      }
    }
  }
  return optionInherits.has(key);
}

function isGlobalOption(key: string): boolean {
  if (!optionGlobals) {
    optionGlobals = new Set();
    for (const option of options) {
      if (option.globalOnly) {
        optionGlobals.add(option.name);
      }
    }
  }
  return optionGlobals.has(key);
}

export function getParentName(parentPath: string | undefined): string {
  return parentPath
    ? parentPath
        .replace(regEx(/\.?encrypted$/), '')
        .replace(regEx(/\[\d+\]$/), '')
        .split('.')
        .pop()!
    : '.';
}

export async function validateConfig(
  configType: 'global' | 'inherit' | 'repo',
  config: RenovateConfig,
  isPreset?: boolean,
  parentPath?: string,
): Promise<ValidationResult> {
  if (!optionTypes) {
    optionTypes = {};
    options.forEach((option) => {
      optionTypes[option.name] = option.type;
    });
  }
  if (!optionParents) {
    optionParents = {};
    options.forEach((option) => {
      if (option.parents) {
        optionParents[option.name] = option.parents;
      }
    });
  }
  let errors: ValidationMessage[] = [];
  let warnings: ValidationMessage[] = [];

  for (const [key, val] of Object.entries(config)) {
    const currentPath = parentPath ? `${parentPath}.${key}` : key;
    // istanbul ignore if
    if (key === '__proto__') {
      errors.push({
        topic: 'Config security error',
        message: '__proto__',
      });
      continue;
    }
    if (
      parentPath &&
      parentPath !== 'onboardingConfig' &&
      topLevelObjects.includes(key)
    ) {
      errors.push({
        topic: 'Configuration Error',
        message: `The "${key}" object can only be configured at the top level of a config but was found inside "${parentPath}"`,
      });
    }

<<<<<<< HEAD
    if (isGlobalOption(key)) {
      if (configType === 'global') {
        await validateGlobalConfig(
          key,
          val,
          optionTypes[key],
          warnings,
          currentPath,
        );
=======
    if (configType === 'global' && isGlobalOption(key)) {
      await validateGlobalConfig(
        key,
        val,
        optionTypes[key],
        warnings,
        errors,
        currentPath,
        config,
      );
      continue;
    } else {
      if (isGlobalOption(key) && !isFalseGlobal(key, parentPath)) {
        warnings.push({
          topic: 'Configuration Error',
          message: `The "${key}" option is a global option reserved only for Renovate's global configuration and cannot be configured within repository config file.`,
        });
>>>>>>> 28e0123a
        continue;
      } else {
        if (
          !isFalseGlobal(key, parentPath) &&
          !(configType === 'inherit' && isInhertConfigOption(key))
        ) {
          warnings.push({
            topic: 'Configuration Error',
            message: `The "${key}" option is a global option reserved only for Renovate's global configuration and cannot be configured within a repository's config file.`,
          });
          continue;
        }
      }
    }
    if (key === 'enabledManagers' && val) {
      const unsupportedManagers = getUnsupportedEnabledManagers(
        val as string[],
      );
      if (is.nonEmptyArray(unsupportedManagers)) {
        errors.push({
          topic: 'Configuration Error',
          message: `The following managers configured in enabledManagers are not supported: "${unsupportedManagers.join(
            ', ',
          )}"`,
        });
      }
    }
    if (key === 'fileMatch') {
      if (parentPath === undefined) {
        errors.push({
          topic: 'Config error',
          message: `"fileMatch" may not be defined at the top level of a config and must instead be within a manager block`,
        });
      } else if (!isManagerPath(parentPath)) {
        warnings.push({
          topic: 'Config warning',
          message: `"fileMatch" must be configured in a manager block and not here: ${parentPath}`,
        });
      }
    }
    if (
      !isIgnored(key) && // We need to ignore some reserved keys
      !(is as any).function(val) // Ignore all functions
    ) {
      if (getDeprecationMessage(key)) {
        warnings.push({
          topic: 'Deprecation Warning',
          message: getDeprecationMessage(key)!,
        });
      }
      const templateKeys = [
        'branchName',
        'commitBody',
        'commitMessage',
        'prTitle',
        'semanticCommitScope',
      ];
      if ((key.endsWith('Template') || templateKeys.includes(key)) && val) {
        try {
          // TODO: validate string #22198
          let res = template.compile((val as string).toString(), config, false);
          res = template.compile(res, config, false);
          template.compile(res, config, false);
        } catch (err) {
          errors.push({
            topic: 'Configuration Error',
            message: `Invalid template in config path: ${currentPath}`,
          });
        }
      }
      const parentName = getParentName(parentPath);
      if (
        !isPreset &&
        optionParents[key] &&
        !optionParents[key].includes(parentName as AllowedParents)
      ) {
        // TODO: types (#22198)
        const message = `${key} should only be configured within one of "${optionParents[
          key
        ]?.join(' or ')}" objects. Was found in ${parentName}`;
        warnings.push({
          topic: `${parentPath ? `${parentPath}.` : ''}${key}`,
          message,
        });
      }
      if (!optionTypes[key]) {
        errors.push({
          topic: 'Configuration Error',
          message: `Invalid configuration option: ${currentPath}`,
        });
      } else if (key === 'schedule') {
        const [validSchedule, errorMessage] = hasValidSchedule(val as string[]);
        if (!validSchedule) {
          errors.push({
            topic: 'Configuration Error',
            message: `Invalid ${currentPath}: \`${errorMessage}\``,
          });
        }
      } else if (
        ['allowedVersions', 'matchCurrentVersion'].includes(key) &&
        isRegexMatch(val)
      ) {
        if (!getRegexPredicate(val)) {
          errors.push({
            topic: 'Configuration Error',
            message: `Invalid regExp for ${currentPath}: \`${val}\``,
          });
        }
      } else if (
        key === 'matchCurrentValue' &&
        is.string(val) &&
        !getRegexPredicate(val)
      ) {
        errors.push({
          topic: 'Configuration Error',
          message: `Invalid regExp for ${currentPath}: \`${val}\``,
        });
      } else if (
        key === 'matchNewValue' &&
        is.string(val) &&
        !getRegexPredicate(val)
      ) {
        errors.push({
          topic: 'Configuration Error',
          message: `Invalid regExp for ${currentPath}: \`${val}\``,
        });
      } else if (key === 'timezone' && val !== null) {
        const [validTimezone, errorMessage] = hasValidTimezone(val as string);
        if (!validTimezone) {
          errors.push({
            topic: 'Configuration Error',
            message: `${currentPath}: ${errorMessage}`,
          });
        }
      } else if (val !== null) {
        const type = optionTypes[key];
        if (type === 'boolean') {
          if (val !== true && val !== false) {
            errors.push({
              topic: 'Configuration Error',
              message: `Configuration option \`${currentPath}\` should be boolean. Found: ${JSON.stringify(
                val,
              )} (${typeof val})`,
            });
          }
        } else if (type === 'integer') {
          if (!is.number(val)) {
            errors.push({
              topic: 'Configuration Error',
              message: `Configuration option \`${currentPath}\` should be an integer. Found: ${JSON.stringify(
                val,
              )} (${typeof val})`,
            });
          }
        } else if (type === 'array' && val) {
          if (is.array(val)) {
            for (const [subIndex, subval] of val.entries()) {
              if (is.object(subval)) {
                const subValidation = await validateConfig(
                  configType,
                  subval as RenovateConfig,
                  isPreset,
                  `${currentPath}[${subIndex}]`,
                );
                warnings = warnings.concat(subValidation.warnings);
                errors = errors.concat(subValidation.errors);
              }
            }
            if (key === 'extends') {
              for (const subval of val) {
                if (is.string(subval)) {
                  if (
                    parentName === 'packageRules' &&
                    subval.startsWith('group:')
                  ) {
                    warnings.push({
                      topic: 'Configuration Warning',
                      message: `${currentPath}: you should not extend "group:" presets`,
                    });
                  }
                  if (tzRe.test(subval)) {
                    const [, timezone] = tzRe.exec(subval)!;
                    const [validTimezone, errorMessage] =
                      hasValidTimezone(timezone);
                    if (!validTimezone) {
                      errors.push({
                        topic: 'Configuration Error',
                        message: `${currentPath}: ${errorMessage}`,
                      });
                    }
                  }
                } else {
                  errors.push({
                    topic: 'Configuration Warning',
                    message: `${currentPath}: preset value is not a string`,
                  });
                }
              }
            }

            const selectors = [
              'matchFileNames',
              'matchLanguages',
              'matchCategories',
              'matchBaseBranches',
              'matchManagers',
              'matchDatasources',
              'matchDepTypes',
              'matchDepNames',
              'matchDepPatterns',
              'matchPackageNames',
              'matchPackagePatterns',
              'matchPackagePrefixes',
              'excludeDepNames',
              'excludeDepPatterns',
              'excludePackageNames',
              'excludePackagePatterns',
              'excludePackagePrefixes',
              'excludeRepositories',
              'matchCurrentValue',
              'matchCurrentVersion',
              'matchSourceUrlPrefixes',
              'matchSourceUrls',
              'matchUpdateTypes',
              'matchConfidence',
              'matchCurrentAge',
              'matchRepositories',
              'matchNewValue',
            ];
            if (key === 'packageRules') {
              for (const [subIndex, packageRule] of val.entries()) {
                if (is.object(packageRule)) {
                  const resolvedRule = migrateConfig({
                    packageRules: [
                      await resolveConfigPresets(
                        packageRule as RenovateConfig,
                        config,
                      ),
                    ],
                  }).migratedConfig.packageRules![0];
                  errors.push(
                    ...managerValidator.check({ resolvedRule, currentPath }),
                  );
                  const selectorLength = Object.keys(resolvedRule).filter(
                    (ruleKey) => selectors.includes(ruleKey),
                  ).length;
                  if (!selectorLength) {
                    const message = `${currentPath}[${subIndex}]: Each packageRule must contain at least one match* or exclude* selector. Rule: ${JSON.stringify(
                      packageRule,
                    )}`;
                    errors.push({
                      topic: 'Configuration Error',
                      message,
                    });
                  }
                  if (selectorLength === Object.keys(resolvedRule).length) {
                    const message = `${currentPath}[${subIndex}]: Each packageRule must contain at least one non-match* or non-exclude* field. Rule: ${JSON.stringify(
                      packageRule,
                    )}`;
                    warnings.push({
                      topic: 'Configuration Error',
                      message,
                    });
                  }
                  // It's too late to apply any of these options once you already have updates determined
                  const preLookupOptions = [
                    'allowedVersions',
                    'extractVersion',
                    'followTag',
                    'ignoreDeps',
                    'ignoreUnstable',
                    'rangeStrategy',
                    'registryUrls',
                    'respectLatest',
                    'rollbackPrs',
                    'separateMajorMinor',
                    'separateMinorPatch',
                    'separateMultipleMajor',
                    'versioning',
                  ];
                  if (is.nonEmptyArray(resolvedRule.matchUpdateTypes)) {
                    for (const option of preLookupOptions) {
                      if (resolvedRule[option] !== undefined) {
                        const message = `${currentPath}[${subIndex}]: packageRules cannot combine both matchUpdateTypes and ${option}. Rule: ${JSON.stringify(
                          packageRule,
                        )}`;
                        errors.push({
                          topic: 'Configuration Error',
                          message,
                        });
                      }
                    }
                  }
                } else {
                  errors.push({
                    topic: 'Configuration Error',
                    message: `${currentPath} must contain JSON objects`,
                  });
                }
              }
            }
            if (key === 'customManagers') {
              const allowedKeys = [
                'customType',
                'description',
                'fileMatch',
                'matchStrings',
                'matchStringsStrategy',
                'depNameTemplate',
                'packageNameTemplate',
                'datasourceTemplate',
                'versioningTemplate',
                'registryUrlTemplate',
                'currentValueTemplate',
                'extractVersionTemplate',
                'autoReplaceStringTemplate',
                'depTypeTemplate',
              ];
              for (const customManager of val as CustomManager[]) {
                if (
                  Object.keys(customManager).some(
                    (k) => !allowedKeys.includes(k),
                  )
                ) {
                  const disallowedKeys = Object.keys(customManager).filter(
                    (k) => !allowedKeys.includes(k),
                  );
                  errors.push({
                    topic: 'Configuration Error',
                    message: `Custom Manager contains disallowed fields: ${disallowedKeys.join(
                      ', ',
                    )}`,
                  });
                } else if (
                  is.nonEmptyString(customManager.customType) &&
                  isCustomManager(customManager.customType)
                ) {
                  if (is.nonEmptyArray(customManager.fileMatch)) {
                    switch (customManager.customType) {
                      case 'regex':
                        validateRegexManagerFields(
                          customManager,
                          currentPath,
                          errors,
                        );
                        break;
                    }
                  } else {
                    errors.push({
                      topic: 'Configuration Error',
                      message: `Each Custom Manager must contain a non-empty fileMatch array`,
                    });
                  }
                } else {
                  if (
                    is.emptyString(customManager.customType) ||
                    is.undefined(customManager.customType)
                  ) {
                    errors.push({
                      topic: 'Configuration Error',
                      message: `Each Custom Manager must contain a non-empty customType string`,
                    });
                  } else {
                    errors.push({
                      topic: 'Configuration Error',
                      message: `Invalid customType: ${customManager.customType}. Key is not a custom manager`,
                    });
                  }
                }
              }
            }
            if (
              [
                'matchPackagePatterns',
                'excludePackagePatterns',
                'matchDepPatterns',
                'excludeDepPatterns',
              ].includes(key)
            ) {
              for (const pattern of val as string[]) {
                if (pattern !== '*') {
                  try {
                    regEx(pattern);
                  } catch (e) {
                    errors.push({
                      topic: 'Configuration Error',
                      message: `Invalid regExp for ${currentPath}: \`${pattern}\``,
                    });
                  }
                }
              }
            }
            if (key === 'fileMatch') {
              for (const fileMatch of val as string[]) {
                try {
                  regEx(fileMatch);
                } catch (e) {
                  errors.push({
                    topic: 'Configuration Error',
                    message: `Invalid regExp for ${currentPath}: \`${fileMatch}\``,
                  });
                }
              }
            }
            if (key === 'baseBranches') {
              for (const baseBranch of val as string[]) {
                if (
                  isRegexMatch(baseBranch) &&
                  !getRegexPredicate(baseBranch)
                ) {
                  errors.push({
                    topic: 'Configuration Error',
                    message: `Invalid regExp for ${currentPath}: \`${baseBranch}\``,
                  });
                }
              }
            }
            if (
              (selectors.includes(key) ||
                key === 'matchCurrentVersion' ||
                key === 'matchCurrentValue') &&
              // TODO: can be undefined ? #22198
              !rulesRe.test(parentPath!) && // Inside a packageRule
              (is.string(parentPath) || !isPreset) // top level in a preset
            ) {
              errors.push({
                topic: 'Configuration Error',
                message: `${currentPath}: ${key} should be inside a \`packageRule\` only`,
              });
            }
          } else {
            errors.push({
              topic: 'Configuration Error',
              message: `Configuration option \`${currentPath}\` should be a list (Array)`,
            });
          }
        } else if (type === 'string') {
          if (!is.string(val)) {
            errors.push({
              topic: 'Configuration Error',
              message: `Configuration option \`${currentPath}\` should be a string`,
            });
          }
        } else if (
          type === 'object' &&
          currentPath !== 'compatibility' &&
          currentPath !== 'constraints' &&
          currentPath !== 'force.constraints'
        ) {
          if (is.plainObject(val)) {
            if (key === 'registryAliases') {
              const res = validatePlainObject(val);
              if (res !== true) {
                errors.push({
                  topic: 'Configuration Error',
                  message: `Invalid \`${currentPath}.${key}.${res}\` configuration: value is not a string`,
                });
              }
            } else if (key === 'env') {
              const allowedEnvVars =
                configType === 'global'
                  ? (config.allowedEnv as string[]) ?? []
                  : GlobalConfig.get('allowedEnv', []);
              for (const [envVarName, envVarValue] of Object.entries(val)) {
                if (!is.string(envVarValue)) {
                  errors.push({
                    topic: 'Configuration Error',
                    message: `Invalid env variable value: \`${currentPath}.${envVarName}\` must be a string.`,
                  });
                }
                if (!matchRegexOrGlobList(envVarName, allowedEnvVars)) {
                  errors.push({
                    topic: 'Configuration Error',
                    message: `Env variable name \`${envVarName}\` is not allowed by this bot's \`allowedEnv\`.`,
                  });
                }
              }
            } else if (key === 'statusCheckNames') {
              for (const [statusCheckKey, statusCheckValue] of Object.entries(
                val,
              )) {
                if (
                  !allowedStatusCheckStrings.includes(
                    statusCheckKey as StatusCheckKey,
                  )
                ) {
                  errors.push({
                    topic: 'Configuration Error',
                    message: `Invalid \`${currentPath}.${key}.${statusCheckKey}\` configuration: key is not allowed.`,
                  });
                }
                if (
                  !(is.string(statusCheckValue) || is.null_(statusCheckValue))
                ) {
                  errors.push({
                    topic: 'Configuration Error',
                    message: `Invalid \`${currentPath}.${statusCheckKey}\` configuration: status check is not a string.`,
                  });
                  continue;
                }
              }
            } else if (key === 'customDatasources') {
              const allowedKeys = [
                'description',
                'defaultRegistryUrlTemplate',
                'format',
                'transformTemplates',
              ];
              for (const [
                customDatasourceName,
                customDatasourceValue,
              ] of Object.entries(val)) {
                if (!is.plainObject(customDatasourceValue)) {
                  errors.push({
                    topic: 'Configuration Error',
                    message: `Invalid \`${currentPath}.${customDatasourceName}\` configuration: customDatasource is not an object`,
                  });
                  continue;
                }
                for (const [subKey, subValue] of Object.entries(
                  customDatasourceValue,
                )) {
                  if (!allowedKeys.includes(subKey)) {
                    errors.push({
                      topic: 'Configuration Error',
                      message: `Invalid \`${currentPath}.${key}.${subKey}\` configuration: key is not allowed`,
                    });
                  } else if (subKey === 'transformTemplates') {
                    if (!is.array(subValue, is.string)) {
                      errors.push({
                        topic: 'Configuration Error',
                        message: `Invalid \`${currentPath}.${key}.${subKey}\` configuration: is not an array of string`,
                      });
                    }
                  } else if (!is.string(subValue)) {
                    errors.push({
                      topic: 'Configuration Error',
                      message: `Invalid \`${currentPath}.${key}.${subKey}\` configuration: is a string`,
                    });
                  }
                }
              }
            } else {
              const ignoredObjects = options
                .filter((option) => option.freeChoice)
                .map((option) => option.name);
              if (!ignoredObjects.includes(key)) {
                const subValidation = await validateConfig(
                  configType,
                  val,
                  isPreset,
                  currentPath,
                );
                warnings = warnings.concat(subValidation.warnings);
                errors = errors.concat(subValidation.errors);
              }
            }
          } else {
            errors.push({
              topic: 'Configuration Error',
              message: `Configuration option \`${currentPath}\` should be a json object`,
            });
          }
        }
      }
    }

    if (key === 'hostRules' && is.array(val)) {
      const allowedHeaders =
        configType === 'global'
          ? (config.allowedHeaders as string[]) ?? []
          : GlobalConfig.get('allowedHeaders', []);
      for (const rule of val as HostRule[]) {
        if (!rule.headers) {
          continue;
        }
        for (const [header, value] of Object.entries(rule.headers)) {
          if (!is.string(value)) {
            errors.push({
              topic: 'Configuration Error',
              message: `Invalid hostRules headers value configuration: header must be a string.`,
            });
          }
          if (!matchRegexOrGlobList(header, allowedHeaders)) {
            errors.push({
              topic: 'Configuration Error',
              message: `hostRules header \`${header}\` is not allowed by this bot's \`allowedHeaders\`.`,
            });
          }
        }
      }
    }
  }

  function sortAll(a: ValidationMessage, b: ValidationMessage): number {
    // istanbul ignore else: currently never happen
    if (a.topic === b.topic) {
      return a.message > b.message ? 1 : -1;
    }
    // istanbul ignore next: currently never happen
    return a.topic > b.topic ? 1 : -1;
  }

  errors.sort(sortAll);
  warnings.sort(sortAll);
  return { errors, warnings };
}

function validateRegexManagerFields(
  customManager: Partial<RegexManagerConfig>,
  currentPath: string,
  errors: ValidationMessage[],
): void {
  if (is.nonEmptyArray(customManager.matchStrings)) {
    for (const matchString of customManager.matchStrings) {
      try {
        regEx(matchString);
      } catch (err) {
        logger.debug(
          { err },
          'customManager.matchStrings regEx validation error',
        );
        errors.push({
          topic: 'Configuration Error',
          message: `Invalid regExp for ${currentPath}: \`${matchString}\``,
        });
      }
    }
  } else {
    errors.push({
      topic: 'Configuration Error',
      message: `Each Custom Manager must contain a non-empty matchStrings array`,
    });
  }

  const mandatoryFields = ['depName', 'currentValue', 'datasource'];
  for (const field of mandatoryFields) {
    const templateField = `${field}Template` as keyof RegexManagerTemplates;
    if (
      !customManager[templateField] &&
      !customManager.matchStrings?.some((matchString) =>
        matchString.includes(`(?<${field}>`),
      )
    ) {
      errors.push({
        topic: 'Configuration Error',
        message: `Regex Managers must contain ${field}Template configuration or regex group named ${field}`,
      });
    }
  }
}

/**
 * Basic validation for global config options
 */
async function validateGlobalConfig(
  key: string,
  val: unknown,
  type: string,
  warnings: ValidationMessage[],
  errors: ValidationMessage[],
  currentPath: string | undefined,
  config: RenovateConfig,
): Promise<void> {
  if (val !== null) {
    if (type === 'string') {
      if (is.string(val)) {
        if (
          key === 'onboardingConfigFileName' &&
          !configFileNames.includes(val)
        ) {
          warnings.push({
            topic: 'Configuration Error',
            message: `Invalid value \`${val}\` for \`${currentPath}\`. The allowed values are ${configFileNames.join(', ')}.`,
          });
        } else if (
          key === 'repositoryCache' &&
          !['enabled', 'disabled', 'reset'].includes(val)
        ) {
          warnings.push({
            topic: 'Configuration Error',
            message: `Invalid value \`${val}\` for \`${currentPath}\`. The allowed values are ${['enabled', 'disabled', 'reset'].join(', ')}.`,
          });
        } else if (
          key === 'dryRun' &&
          !['extract', 'lookup', 'full'].includes(val)
        ) {
          warnings.push({
            topic: 'Configuration Error',
            message: `Invalid value \`${val}\` for \`${currentPath}\`. The allowed values are ${['extract', 'lookup', 'full'].join(', ')}.`,
          });
        } else if (
          key === 'binarySource' &&
          !['docker', 'global', 'install', 'hermit'].includes(val)
        ) {
          warnings.push({
            topic: 'Configuration Error',
            message: `Invalid value \`${val}\` for \`${currentPath}\`. The allowed values are ${['docker', 'global', 'install', 'hermit'].join(', ')}.`,
          });
        } else if (
          key === 'requireConfig' &&
          !['required', 'optional', 'ignored'].includes(val)
        ) {
          warnings.push({
            topic: 'Configuration Error',
            message: `Invalid value \`${val}\` for \`${currentPath}\`. The allowed values are ${['required', 'optional', 'ignored'].join(', ')}.`,
          });
        } else if (
          key === 'gitUrl' &&
          !['default', 'ssh', 'endpoint'].includes(val)
        ) {
          warnings.push({
            topic: 'Configuration Error',
            message: `Invalid value \`${val}\` for \`${currentPath}\`. The allowed values are ${['default', 'ssh', 'endpoint'].join(', ')}.`,
          });
        }

        if (
          key === 'reportType' &&
          ['s3', 'file'].includes(val) &&
          !is.string(config.reportPath)
        ) {
          errors.push({
            topic: 'Configuration Error',
            message: `reportType '${val}' requires a configured reportPath`,
          });
        }
      } else {
        warnings.push({
          topic: 'Configuration Error',
          message: `Configuration option \`${currentPath}\` should be a string.`,
        });
      }
    } else if (type === 'integer') {
      if (!is.number(val)) {
        warnings.push({
          topic: 'Configuration Error',
          message: `Configuration option \`${currentPath}\` should be an integer. Found: ${JSON.stringify(
            val,
          )} (${typeof val}).`,
        });
      }
    } else if (type === 'boolean') {
      if (val !== true && val !== false) {
        warnings.push({
          topic: 'Configuration Error',
          message: `Configuration option \`${currentPath}\` should be a boolean. Found: ${JSON.stringify(
            val,
          )} (${typeof val}).`,
        });
      }
    } else if (type === 'array') {
      if (is.array(val)) {
        if (key === 'gitNoVerify') {
          const allowedValues = ['commit', 'push'];
          for (const value of val as string[]) {
            if (!allowedValues.includes(value)) {
              warnings.push({
                topic: 'Configuration Error',
                message: `Invalid value for \`${currentPath}\`. The allowed values are ${allowedValues.join(', ')}.`,
              });
            }
          }
        }
      } else {
        warnings.push({
          topic: 'Configuration Error',
          message: `Configuration option \`${currentPath}\` should be a list (Array).`,
        });
      }
    } else if (type === 'object') {
      if (is.plainObject(val)) {
        if (key === 'onboardingConfig') {
          const subValidation = await validateConfig('repo', val);
          for (const warning of subValidation.warnings.concat(
            subValidation.errors,
          )) {
            warnings.push(warning);
          }
        } else if (key === 'force') {
          const subValidation = await validateConfig('global', val);
          for (const warning of subValidation.warnings.concat(
            subValidation.errors,
          )) {
            warnings.push(warning);
          }
        } else if (key === 'cacheTtlOverride') {
          for (const [subKey, subValue] of Object.entries(val)) {
            if (!is.number(subValue)) {
              warnings.push({
                topic: 'Configuration Error',
                message: `Invalid \`${currentPath}.${subKey}\` configuration: value must be an integer.`,
              });
            }
          }
        } else {
          const res = validatePlainObject(val);
          if (res !== true) {
            warnings.push({
              topic: 'Configuration Error',
              message: `Invalid \`${currentPath}.${res}\` configuration: value must be a string.`,
            });
          }
        }
      } else {
        warnings.push({
          topic: 'Configuration Error',
          message: `Configuration option \`${currentPath}\` should be a JSON object.`,
        });
      }
    }
  }
}

/**  An option is a false global if it has the same name as a global only option
 *   but is actually just the field of a non global option or field an children of the non global option
 *   eg. token: it's global option used as the bot's token as well and
 *   also it can be the token used for a platform inside the hostRules configuration
 */
function isFalseGlobal(optionName: string, parentPath?: string): boolean {
  if (parentPath?.includes('hostRules')) {
    if (
      optionName === 'token' ||
      optionName === 'username' ||
      optionName === 'password'
    ) {
      return true;
    }
  }

  return false;
}<|MERGE_RESOLUTION|>--- conflicted
+++ resolved
@@ -177,7 +177,6 @@
       });
     }
 
-<<<<<<< HEAD
     if (isGlobalOption(key)) {
       if (configType === 'global') {
         await validateGlobalConfig(
@@ -187,25 +186,6 @@
           warnings,
           currentPath,
         );
-=======
-    if (configType === 'global' && isGlobalOption(key)) {
-      await validateGlobalConfig(
-        key,
-        val,
-        optionTypes[key],
-        warnings,
-        errors,
-        currentPath,
-        config,
-      );
-      continue;
-    } else {
-      if (isGlobalOption(key) && !isFalseGlobal(key, parentPath)) {
-        warnings.push({
-          topic: 'Configuration Error',
-          message: `The "${key}" option is a global option reserved only for Renovate's global configuration and cannot be configured within repository config file.`,
-        });
->>>>>>> 28e0123a
         continue;
       } else {
         if (
