--- conflicted
+++ resolved
@@ -423,7 +423,140 @@
       expect(migratedConfig).toMatchSnapshot();
       expect(isMigrated).toBe(true);
     });
-<<<<<<< HEAD
+    it('it migrates semanticCommits', () => {
+      let config: RenovateConfig;
+      let res: MigratedConfig;
+
+      config = { semanticCommits: true as never };
+      res = configMigration.migrateConfig(config);
+      expect(res.isMigrated).toBe(true);
+      expect(res.migratedConfig).toMatchObject({ semanticCommits: 'enabled' });
+
+      config = { semanticCommits: false as never };
+      res = configMigration.migrateConfig(config);
+      expect(res.isMigrated).toBe(true);
+      expect(res.migratedConfig).toMatchObject({ semanticCommits: 'disabled' });
+
+      config = { semanticCommits: null as never };
+      res = configMigration.migrateConfig(config);
+      expect(res.isMigrated).toBe(true);
+      expect(res.migratedConfig).toMatchObject({ semanticCommits: 'auto' });
+
+      config = { semanticCommits: 'enabled' };
+      res = configMigration.migrateConfig(config);
+      expect(res.isMigrated).toBe(false);
+      expect(res.migratedConfig).toMatchObject({ semanticCommits: 'enabled' });
+
+      config = { semanticCommits: 'disabled' };
+      res = configMigration.migrateConfig(config);
+      expect(res.isMigrated).toBe(false);
+      expect(res.migratedConfig).toMatchObject({ semanticCommits: 'disabled' });
+    });
+
+    it('it migrates preset strings to array', () => {
+      let config: RenovateConfig;
+      let res: MigratedConfig;
+
+      config = { extends: ':js-app' } as never;
+      res = configMigration.migrateConfig(config);
+      expect(res.isMigrated).toBe(true);
+      expect(res.migratedConfig).toMatchObject({ extends: ['config:js-app'] });
+
+      config = { extends: 'foo' } as never;
+      res = configMigration.migrateConfig(config);
+      expect(res.isMigrated).toBe(true);
+      expect(res.migratedConfig).toMatchObject({ extends: ['foo'] });
+
+      config = { extends: ['foo', ':js-app', 'bar'] } as never;
+      res = configMigration.migrateConfig(config);
+      expect(res.isMigrated).toBe(true);
+      expect(res.migratedConfig).toMatchObject({
+        extends: ['foo', 'config:js-app', 'bar'],
+      });
+    });
+
+    it('it migrates unpublishSafe', () => {
+      let config: RenovateConfig;
+      let res: MigratedConfig;
+
+      config = { unpublishSafe: true };
+      res = configMigration.migrateConfig(config);
+      expect(res.isMigrated).toBe(true);
+      expect(res.migratedConfig).toMatchObject({
+        extends: ['npm:unpublishSafe'],
+      });
+
+      config = { unpublishSafe: true, extends: 'foo' } as never;
+      res = configMigration.migrateConfig(config);
+      expect(res.isMigrated).toBe(true);
+      expect(res.migratedConfig).toMatchObject({
+        extends: ['foo', 'npm:unpublishSafe'],
+      });
+
+      config = { unpublishSafe: true, extends: [] };
+      res = configMigration.migrateConfig(config);
+      expect(res.isMigrated).toBe(true);
+      expect(res.migratedConfig).toMatchObject({
+        extends: ['npm:unpublishSafe'],
+      });
+
+      config = { unpublishSafe: true, extends: ['foo', 'bar'] };
+      res = configMigration.migrateConfig(config);
+      expect(res.isMigrated).toBe(true);
+      expect(res.migratedConfig).toMatchObject({
+        extends: ['foo', 'bar', 'npm:unpublishSafe'],
+      });
+
+      config = {
+        unpublishSafe: true,
+        extends: ['foo', ':unpublishSafe', 'bar'],
+      };
+      res = configMigration.migrateConfig(config);
+      expect(res.isMigrated).toBe(true);
+      expect(res.migratedConfig).toMatchObject({
+        extends: ['foo', 'npm:unpublishSafe', 'bar'],
+      });
+
+      config = {
+        unpublishSafe: true,
+        extends: ['foo', 'default:unpublishSafe', 'bar'],
+      };
+      res = configMigration.migrateConfig(config);
+      expect(res.isMigrated).toBe(true);
+      expect(res.migratedConfig).toMatchObject({
+        extends: ['foo', 'npm:unpublishSafe', 'bar'],
+      });
+
+      config = {
+        unpublishSafe: false,
+        extends: ['foo', 'bar'],
+      };
+      res = configMigration.migrateConfig(config);
+      expect(res.isMigrated).toBe(true);
+      expect(res.migratedConfig).toMatchObject({
+        extends: ['foo', 'bar'],
+      });
+
+      config = {
+        unpublishSafe: true,
+        extends: ['foo', 'bar'],
+      };
+      res = configMigration.migrateConfig(config);
+      expect(res.isMigrated).toBe(true);
+      expect(res.migratedConfig).toMatchObject({
+        extends: ['foo', 'bar', 'npm:unpublishSafe'],
+      });
+
+      config = {
+        unpublishSafe: true,
+        extends: [':unpublishSafeDisabled'],
+      };
+      res = configMigration.migrateConfig(config);
+      expect(res.isMigrated).toBe(true);
+      expect(res.migratedConfig).toMatchObject({
+        extends: [':unpublishSafeDisabled', 'npm:unpublishSafe'],
+      });
+    });
 
     it('it migrates packageRules', () => {
       const config: RenovateConfig = {
@@ -450,141 +583,6 @@
       );
       expect(isMigrated).toBe(true);
       expect(migratedConfig).toMatchSnapshot();
-=======
-    it('it migrates semanticCommits', () => {
-      let config: RenovateConfig;
-      let res: MigratedConfig;
-
-      config = { semanticCommits: true as never };
-      res = configMigration.migrateConfig(config);
-      expect(res.isMigrated).toBe(true);
-      expect(res.migratedConfig).toMatchObject({ semanticCommits: 'enabled' });
-
-      config = { semanticCommits: false as never };
-      res = configMigration.migrateConfig(config);
-      expect(res.isMigrated).toBe(true);
-      expect(res.migratedConfig).toMatchObject({ semanticCommits: 'disabled' });
-
-      config = { semanticCommits: null as never };
-      res = configMigration.migrateConfig(config);
-      expect(res.isMigrated).toBe(true);
-      expect(res.migratedConfig).toMatchObject({ semanticCommits: 'auto' });
-
-      config = { semanticCommits: 'enabled' };
-      res = configMigration.migrateConfig(config);
-      expect(res.isMigrated).toBe(false);
-      expect(res.migratedConfig).toMatchObject({ semanticCommits: 'enabled' });
-
-      config = { semanticCommits: 'disabled' };
-      res = configMigration.migrateConfig(config);
-      expect(res.isMigrated).toBe(false);
-      expect(res.migratedConfig).toMatchObject({ semanticCommits: 'disabled' });
-    });
-
-    it('it migrates preset strings to array', () => {
-      let config: RenovateConfig;
-      let res: MigratedConfig;
-
-      config = { extends: ':js-app' } as never;
-      res = configMigration.migrateConfig(config);
-      expect(res.isMigrated).toBe(true);
-      expect(res.migratedConfig).toMatchObject({ extends: ['config:js-app'] });
-
-      config = { extends: 'foo' } as never;
-      res = configMigration.migrateConfig(config);
-      expect(res.isMigrated).toBe(true);
-      expect(res.migratedConfig).toMatchObject({ extends: ['foo'] });
-
-      config = { extends: ['foo', ':js-app', 'bar'] } as never;
-      res = configMigration.migrateConfig(config);
-      expect(res.isMigrated).toBe(true);
-      expect(res.migratedConfig).toMatchObject({
-        extends: ['foo', 'config:js-app', 'bar'],
-      });
-    });
-
-    it('it migrates unpublishSafe', () => {
-      let config: RenovateConfig;
-      let res: MigratedConfig;
-
-      config = { unpublishSafe: true };
-      res = configMigration.migrateConfig(config);
-      expect(res.isMigrated).toBe(true);
-      expect(res.migratedConfig).toMatchObject({
-        extends: ['npm:unpublishSafe'],
-      });
-
-      config = { unpublishSafe: true, extends: 'foo' } as never;
-      res = configMigration.migrateConfig(config);
-      expect(res.isMigrated).toBe(true);
-      expect(res.migratedConfig).toMatchObject({
-        extends: ['foo', 'npm:unpublishSafe'],
-      });
-
-      config = { unpublishSafe: true, extends: [] };
-      res = configMigration.migrateConfig(config);
-      expect(res.isMigrated).toBe(true);
-      expect(res.migratedConfig).toMatchObject({
-        extends: ['npm:unpublishSafe'],
-      });
-
-      config = { unpublishSafe: true, extends: ['foo', 'bar'] };
-      res = configMigration.migrateConfig(config);
-      expect(res.isMigrated).toBe(true);
-      expect(res.migratedConfig).toMatchObject({
-        extends: ['foo', 'bar', 'npm:unpublishSafe'],
-      });
-
-      config = {
-        unpublishSafe: true,
-        extends: ['foo', ':unpublishSafe', 'bar'],
-      };
-      res = configMigration.migrateConfig(config);
-      expect(res.isMigrated).toBe(true);
-      expect(res.migratedConfig).toMatchObject({
-        extends: ['foo', 'npm:unpublishSafe', 'bar'],
-      });
-
-      config = {
-        unpublishSafe: true,
-        extends: ['foo', 'default:unpublishSafe', 'bar'],
-      };
-      res = configMigration.migrateConfig(config);
-      expect(res.isMigrated).toBe(true);
-      expect(res.migratedConfig).toMatchObject({
-        extends: ['foo', 'npm:unpublishSafe', 'bar'],
-      });
-
-      config = {
-        unpublishSafe: false,
-        extends: ['foo', 'bar'],
-      };
-      res = configMigration.migrateConfig(config);
-      expect(res.isMigrated).toBe(true);
-      expect(res.migratedConfig).toMatchObject({
-        extends: ['foo', 'bar'],
-      });
-
-      config = {
-        unpublishSafe: true,
-        extends: ['foo', 'bar'],
-      };
-      res = configMigration.migrateConfig(config);
-      expect(res.isMigrated).toBe(true);
-      expect(res.migratedConfig).toMatchObject({
-        extends: ['foo', 'bar', 'npm:unpublishSafe'],
-      });
-
-      config = {
-        unpublishSafe: true,
-        extends: [':unpublishSafeDisabled'],
-      };
-      res = configMigration.migrateConfig(config);
-      expect(res.isMigrated).toBe(true);
-      expect(res.migratedConfig).toMatchObject({
-        extends: [':unpublishSafeDisabled', 'npm:unpublishSafe'],
-      });
->>>>>>> 8c974915
     });
   });
 });