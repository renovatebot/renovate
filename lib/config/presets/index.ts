--- conflicted
+++ resolved
@@ -17,10 +17,6 @@
 import * as internal from './internal';
 import * as local from './local';
 import * as npm from './npm';
-<<<<<<< HEAD
-import type { ParsedPreset, PresetApi } from './types';
-import { PRESET_DEP_NOT_FOUND } from './util';
-=======
 import type { PresetApi } from './types';
 import {
   PRESET_DEP_NOT_FOUND,
@@ -29,7 +25,6 @@
   PRESET_PROHIBITED_SUBPRESET,
   PRESET_RENOVATE_CONFIG_NOT_FOUND,
 } from './util';
->>>>>>> c83eb54d
 
 const presetSources: Record<string, PresetApi> = {
   github,
@@ -350,8 +345,6 @@
   logger.trace({ config: inputConfig }, 'Input config');
   logger.trace({ config }, 'Resolved config');
   return config;
-<<<<<<< HEAD
-=======
 }
 
 export interface ParsedPreset {
@@ -360,5 +353,4 @@
   presetPath?: string;
   presetName: string;
   params?: string[];
->>>>>>> c83eb54d
 }