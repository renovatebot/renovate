import * as httpMock from '../../../../test/httpMock';
<<<<<<< HEAD
import { getName } from '../../../../test/util';
import { PLATFORM_FAILURE } from '../../../constants/error-messages';
import * as globalCache from '../../../util/cache/global';
import * as runCache from '../../../util/cache/run';
import { PRESET_DEP_NOT_FOUND } from '../util';
import * as gitlab from '.';

const basePath = '/api/v4/projects/some%2Frepo/repository';

describe(getName(__filename), () => {
  beforeEach(() => {
    jest.resetAllMocks();
    httpMock.setup();
    return globalCache.rmAll();
=======
import * as gitlab from '.';

const gitlabApiHost = 'https://gitlab.com';

describe('config/presets/gitlab', () => {
  beforeEach(() => {
    httpMock.reset();
    httpMock.setup();
>>>>>>> fbcfde2c
  });

  afterEach(() => {
    httpMock.reset();
    runCache.clear();
  });

  describe('getPreset()', () => {
    it('throws platform-failure', async () => {
      httpMock
        .scope('https://gitlab.com')
        .get(`${basePath}/branches`)
        .reply(500);
      await expect(
        gitlab.getPreset({
          packageName: 'some/repo',
          presetName: 'non-default',
        })
      ).rejects.toThrow(PLATFORM_FAILURE);
      expect(httpMock.getTrace()).toMatchSnapshot();
    });
<<<<<<< HEAD

    it('throws if missing', async () => {
      httpMock
        .scope('https://gitlab.com')
        .get(`${basePath}/branches`)
        .twice()
        .reply(200, [])
        .get(`${basePath}/files/default.json/raw?ref=master`)
        .reply(404, null)
        .get(`${basePath}/files/renovate.json/raw?ref=master`)
        .reply(404, null);
      await expect(
        gitlab.getPreset({ packageName: 'some/repo' })
      ).rejects.toThrow(PRESET_DEP_NOT_FOUND);
=======
    it('throws if no content', async () => {
      httpMock
        .scope(gitlabApiHost)
        .get('/api/v4/projects/some%2Frepo/repository/branches')
        .reply(200, {});
      await expect(
        gitlab.getPreset({ packageName: 'some/repo' })
      ).rejects.toThrow();
      expect(httpMock.getTrace()).toMatchSnapshot();
    });
    it('throws if fails to parse', async () => {
      httpMock
        .scope(gitlabApiHost)
        .get('/api/v4/projects/some%2Frepo/repository/branches')
        .reply(200, {
          content: Buffer.from('not json').toString('base64'),
        });
      await expect(
        gitlab.getPreset({ packageName: 'some/repo' })
      ).rejects.toThrow();
>>>>>>> fbcfde2c
      expect(httpMock.getTrace()).toMatchSnapshot();
    });

    it('should return the preset', async () => {
      httpMock
<<<<<<< HEAD
        .scope('https://gitlab.com')
        .get(`${basePath}/branches`)
=======
        .scope(gitlabApiHost)
        .get('/api/v4/projects/some%2Frepo/repository/branches')
>>>>>>> fbcfde2c
        .reply(200, [
          {
            name: 'devel',
          },
          {
            name: 'master',
            default: true,
          },
        ])
<<<<<<< HEAD
        .get(`${basePath}/files/default.json/raw?ref=master`)
        .reply(200, { foo: 'bar' }, {});

=======
        .get(
          '/api/v4/projects/some%2Frepo/repository/files/renovate.json?ref=master'
        )
        .reply(200, {
          content: Buffer.from('{"foo":"bar"}').toString('base64'),
        });
>>>>>>> fbcfde2c
      const content = await gitlab.getPreset({ packageName: 'some/repo' });
      expect(content).toEqual({ foo: 'bar' });
      expect(httpMock.getTrace()).toMatchSnapshot();
    });
  });

  describe('getPresetFromEndpoint()', () => {
    it('uses default endpoint', async () => {
      httpMock
        .scope('https://gitlab.com')
        .get(`${basePath}/branches`)
        .reply(200, [
          {
            name: 'devel',
            default: true,
          },
        ])
        .get(`${basePath}/files/some.json/raw?ref=devel`)
        .reply(200, { preset: { file: {} } });
      expect(
        await gitlab.getPresetFromEndpoint('some/repo', 'some/preset/file')
      ).toEqual({});
      expect(httpMock.getTrace()).toMatchSnapshot();
    });

    it('uses custom endpoint', async () => {
      httpMock
        .scope('https://gitlab.example.org')
<<<<<<< HEAD
        .get(`${basePath}/branches`)
        .reply(200, [
          {
            name: 'devel',
            default: true,
          },
        ])
        .get(`${basePath}/files/some.json/raw?ref=devel`)
        .reply(404);
      await expect(
        gitlab.getPresetFromEndpoint(
=======
        .get('/api/v4/projects/some%2Frepo/repository/branches')
        .reply(200, [])
        .get(
          '/api/v4/projects/some%2Frepo/repository/files/renovate.json?ref=master'
        )
        .reply(200, '');
      await gitlab
        .getPresetFromEndpoint(
>>>>>>> fbcfde2c
          'some/repo',
          'some/preset/file',
          'https://gitlab.example.org/api/v4'
        )
<<<<<<< HEAD
      ).rejects.toThrow(PRESET_DEP_NOT_FOUND);
=======
        .catch((_) => {});
>>>>>>> fbcfde2c
      expect(httpMock.getTrace()).toMatchSnapshot();
    });
  });
});<|MERGE_RESOLUTION|>--- conflicted
+++ resolved
@@ -1,9 +1,6 @@
 import * as httpMock from '../../../../test/httpMock';
-<<<<<<< HEAD
 import { getName } from '../../../../test/util';
 import { PLATFORM_FAILURE } from '../../../constants/error-messages';
-import * as globalCache from '../../../util/cache/global';
-import * as runCache from '../../../util/cache/run';
 import { PRESET_DEP_NOT_FOUND } from '../util';
 import * as gitlab from '.';
 
@@ -13,22 +10,10 @@
   beforeEach(() => {
     jest.resetAllMocks();
     httpMock.setup();
-    return globalCache.rmAll();
-=======
-import * as gitlab from '.';
-
-const gitlabApiHost = 'https://gitlab.com';
-
-describe('config/presets/gitlab', () => {
-  beforeEach(() => {
-    httpMock.reset();
-    httpMock.setup();
->>>>>>> fbcfde2c
   });
 
   afterEach(() => {
     httpMock.reset();
-    runCache.clear();
   });
 
   describe('getPreset()', () => {
@@ -45,7 +30,6 @@
       ).rejects.toThrow(PLATFORM_FAILURE);
       expect(httpMock.getTrace()).toMatchSnapshot();
     });
-<<<<<<< HEAD
 
     it('throws if missing', async () => {
       httpMock
@@ -60,40 +44,13 @@
       await expect(
         gitlab.getPreset({ packageName: 'some/repo' })
       ).rejects.toThrow(PRESET_DEP_NOT_FOUND);
-=======
-    it('throws if no content', async () => {
-      httpMock
-        .scope(gitlabApiHost)
-        .get('/api/v4/projects/some%2Frepo/repository/branches')
-        .reply(200, {});
-      await expect(
-        gitlab.getPreset({ packageName: 'some/repo' })
-      ).rejects.toThrow();
-      expect(httpMock.getTrace()).toMatchSnapshot();
-    });
-    it('throws if fails to parse', async () => {
-      httpMock
-        .scope(gitlabApiHost)
-        .get('/api/v4/projects/some%2Frepo/repository/branches')
-        .reply(200, {
-          content: Buffer.from('not json').toString('base64'),
-        });
-      await expect(
-        gitlab.getPreset({ packageName: 'some/repo' })
-      ).rejects.toThrow();
->>>>>>> fbcfde2c
       expect(httpMock.getTrace()).toMatchSnapshot();
     });
 
     it('should return the preset', async () => {
       httpMock
-<<<<<<< HEAD
         .scope('https://gitlab.com')
         .get(`${basePath}/branches`)
-=======
-        .scope(gitlabApiHost)
-        .get('/api/v4/projects/some%2Frepo/repository/branches')
->>>>>>> fbcfde2c
         .reply(200, [
           {
             name: 'devel',
@@ -103,18 +60,9 @@
             default: true,
           },
         ])
-<<<<<<< HEAD
         .get(`${basePath}/files/default.json/raw?ref=master`)
         .reply(200, { foo: 'bar' }, {});
 
-=======
-        .get(
-          '/api/v4/projects/some%2Frepo/repository/files/renovate.json?ref=master'
-        )
-        .reply(200, {
-          content: Buffer.from('{"foo":"bar"}').toString('base64'),
-        });
->>>>>>> fbcfde2c
       const content = await gitlab.getPreset({ packageName: 'some/repo' });
       expect(content).toEqual({ foo: 'bar' });
       expect(httpMock.getTrace()).toMatchSnapshot();
@@ -143,7 +91,6 @@
     it('uses custom endpoint', async () => {
       httpMock
         .scope('https://gitlab.example.org')
-<<<<<<< HEAD
         .get(`${basePath}/branches`)
         .reply(200, [
           {
@@ -155,25 +102,11 @@
         .reply(404);
       await expect(
         gitlab.getPresetFromEndpoint(
-=======
-        .get('/api/v4/projects/some%2Frepo/repository/branches')
-        .reply(200, [])
-        .get(
-          '/api/v4/projects/some%2Frepo/repository/files/renovate.json?ref=master'
-        )
-        .reply(200, '');
-      await gitlab
-        .getPresetFromEndpoint(
->>>>>>> fbcfde2c
           'some/repo',
           'some/preset/file',
           'https://gitlab.example.org/api/v4'
         )
-<<<<<<< HEAD
       ).rejects.toThrow(PRESET_DEP_NOT_FOUND);
-=======
-        .catch((_) => {});
->>>>>>> fbcfde2c
       expect(httpMock.getTrace()).toMatchSnapshot();
     });
   });
