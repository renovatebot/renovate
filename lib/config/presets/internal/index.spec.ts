--- conflicted
+++ resolved
@@ -30,11 +30,7 @@
             const config = await resolveConfigPresets(
               massageConfig(presetConfig),
             );
-<<<<<<< HEAD
-            const res = await validateConfig(config, true, true);
-=======
             const res = await validateConfig(false, config, true);
->>>>>>> 399b96e2
             expect(res.errors).toHaveLength(0);
             expect(res.warnings).toHaveLength(0);
           } catch (err) {
