import is from '@sindresorhus/is';
import type { Preset } from '../types';

/* eslint sort-keys: ["error", "asc", {caseSensitive: false, natural: true}] */

const repoGroups = {
  accounts: 'https://github.com/accounts-js/accounts',
  acot: 'https://github.com/acot-a11y/acot',
  'ag-grid': 'https://github.com/ag-grid/ag-grid',
  'algolia-instantsearch': [
    'https://github.com/algolia/instantsearch',
    'https://github.com/algolia/instantsearch.js',
  ],
  'algolia-react-instantsearch':
    'https://github.com/algolia/react-instantsearch',
  'algoliasearch-autocomplete': 'https://github.com/algolia/autocomplete',
  'algoliasearch-client-javascript':
    'https://github.com/algolia/algoliasearch-client-javascript',
  angular: 'https://github.com/angular/angular',
  'angular-cli': 'https://github.com/angular/angular-cli',
  'angular-eslint': 'https://github.com/angular-eslint/angular-eslint',
  angularfire: 'https://github.com/angular/angularfire',
  angularjs: 'https://github.com/angular/angular.js',
  'apollo-server': 'https://github.com/apollographql/apollo-server',
  apolloclient: 'https://github.com/apollographql/apollo-client',
  'applicationinsights-dotnet':
    'https://github.com/Microsoft/ApplicationInsights-dotnet',
  'arcus.background-jobs':
    'https://github.com/arcus-azure/arcus.backgroundjobs',
  'arcus.event-grid': 'https://github.com/arcus-azure/arcus.eventgrid',
  'arcus.messaging': 'https://github.com/arcus-azure/arcus.messaging',
  'arcus.observability': 'https://github.com/arcus-azure/arcus.observability',
  'arcus.security': 'https://github.com/arcus-azure/arcus.security',
  'arcus.webapi': 'https://github.com/arcus-azure/arcus.webapi',
  'aspnet aspnetwebstack': 'https://github.com/aspnet/AspNetWebStack',
  'aspnet extensions': 'https://github.com/aspnet/Extensions',
  'aspnet-api-versioning': 'https://github.com/Microsoft/aspnet-api-versioning',
  'automapper-dotnet': [
    'https://github.com/AutoMapper/AutoMapper',
    'https://github.com/AutoMapper/AutoMapper.Extensions.Microsoft.DependencyInjection',
  ],
  'aws-cdk': 'https://github.com/aws/aws-cdk',
  'aws-lambda-powertools-typescript':
    'https://github.com/awslabs/aws-lambda-powertools-typescript',
  'aws-sdk-js-v3': 'https://github.com/aws/aws-sdk-js-v3',
  'aws-sdk-net': 'https://github.com/aws/aws-sdk-net',
  awsappsync: 'https://github.com/awslabs/aws-mobile-appsync-sdk-js',
  'azure azure-libraries-for-net':
    'https://github.com/Azure/azure-libraries-for-net',
  'azure azure-sdk-for-net': 'https://github.com/Azure/azure-sdk-for-net',
  'azure azure-storage-net': 'https://github.com/Azure/azure-storage-net',
  babel: 'https://github.com/babel/babel',
  baset: 'https://github.com/igmat/baset',
  brave: 'https://github.com/openzipkin/brave',
  'bugsnag-js': 'https://github.com/bugsnag/bugsnag-js',
  capacitor: 'https://github.com/ionic-team/capacitor',
  'chakra-ui': 'https://github.com/chakra-ui/chakra-ui',
  chromely: 'https://github.com/chromelyapps/Chromely',
  clarity: 'https://github.com/vmware/clarity',
  clearscript: [
    'https://github.com/microsoft/ClearScript',
    'https://github.com/Microsoft/ClearScript',
  ],
  commitlint: 'https://github.com/conventional-changelog/commitlint',
  'contentful-rich-text': 'https://github.com/contentful/rich-text',
  'datadog-browser-sdk': 'https://github.com/DataDog/browser-sdk',
  'date-io': 'https://github.com/dmtrKovalenko/date-io',
  deno: 'https://github.com/denoland/deno',
  'devextreme-reactive': 'https://github.com/DevExpress/devextreme-reactive',
  'dnd-kit': 'https://github.com/clauderic/dnd-kit',
  docusaurus: 'https://github.com/facebook/docusaurus',
  dotnet: [
    'https://github.com/dotnet/aspnetcore',
    'https://github.com/dotnet/efcore',
    'https://github.com/dotnet/extensions',
    'https://github.com/dotnet/runtime',
  ],
  'dotnet-azure-ad-identitymodel-extensions':
    'https://github.com/AzureAD/azure-activedirectory-identitymodel-extensions-for-dotnet',
  'dotnet-wcf': 'https://github.com/dotnet/wcf',
  dropwizard: 'https://github.com/dropwizard/dropwizard',
  'elastic-apm-agent-rum-js': 'https://github.com/elastic/apm-agent-rum-js',
  'electron-forge': 'https://github.com/electron-userland/electron-forge',
  'ember-decorators': 'https://github.com/ember-decorators/ember-decorators',
  emojibase: 'https://github.com/milesj/emojibase',
  emotion: 'https://github.com/emotion-js/emotion',
  'eslint-config-globex':
    'https://github.com/GlobexDesignsInc/eslint-config-globex',
  expo: 'https://github.com/expo/expo',
  feathers: 'https://github.com/feathersjs/feathers',
  feign: 'https://github.com/OpenFeign/feign',
  fela: 'https://github.com/robinweser/fela',
  fimbullinter: 'https://github.com/fimbullinter/wotan',
  flopflip: 'https://github.com/tdeekens/flopflip',
  fontsource: 'https://github.com/fontsource/fontsource',
  formatjs: 'https://github.com/formatjs/formatjs',
  framework7: 'https://github.com/framework7io/framework7',
  gatsby: 'https://github.com/gatsbyjs/gatsby',
  grafana: 'https://github.com/grafana/grafana',
  'graphql-mesh': 'https://github.com/Urigo/graphql-mesh',
  'graphql-modules': 'https://github.com/Urigo/graphql-modules',
  'graphql-tools': 'https://github.com/ardatan/graphql-tools',
  graphqlcodegenerator: [
    'https://github.com/dotansimha/graphql-code-generator-community',
    'https://github.com/dotansimha/graphql-code-generator',
    'https://github.com/dotansimha/graphql-codegen',
  ],
  groovy: 'https://github.com/apache/groovy',
  guava: 'https://github.com/google/guava',
  Hangfire: 'https://github.com/HangfireIO/Hangfire',
  hotchocolate: 'https://github.com/ChilliCream/hotchocolate',
  'infrastructure-ui': 'https://github.com/instructure/instructure-ui',
  'ionic-native': 'https://github.com/ionic-team/ionic-native',
  istanbuljs: 'https://github.com/istanbuljs/istanbuljs',
  jasmine: 'https://github.com/jasmine/jasmine',
  javahamcrest: 'https://github.com/hamcrest/JavaHamcrest',
  javascriptengineswitcher:
    'https://github.com/Taritsyn/JavaScriptEngineSwitcher',
  jersey: 'https://github.com/eclipse-ee4j/jersey',
  jest: 'https://github.com/facebook/jest',
  jsplumb: 'https://github.com/jsplumb/jsplumb',
  junit5: 'https://github.com/junit-team/junit5',
  kotlin: 'https://github.com/JetBrains/kotlin',
  lerna: 'https://github.com/lerna/lerna',
  linguijs: 'https://github.com/lingui/js-lingui',
  loopback: [
    'https://github.com/strongloop/loopback-next', // old repo (see: https://github.com/loopbackio/loopback-next/issues/7595)
    'https://github.com/loopbackio/loopback-next',
  ],
  lrnwebcomponents: 'https://github.com/elmsln/lrnwebcomponents',
  mailing: 'https://github.com/sofn-xyz/mailing',
  mantine: 'https://github.com/mantinedev/mantine',
  mapstruct: 'https://github.com/mapstruct/mapstruct',
  masstransit: 'https://github.com/MassTransit/MassTransit',
  'material-components-web':
    'https://github.com/material-components/material-components-web',
  'material-ui': [
    'https://github.com/mui-org/material-ui', // Previous organization name (see: https://github.com/mui/material-ui/pull/30944)
    'https://github.com/mui/material-ui',
  ],
  'mdc-react': 'material-components/material-components-web-react',
  mdx: 'https://github.com/mdx-js/mdx',
  'middy-js': 'https://github.com/middyjs/middy',
  'mikro-orm': 'https://github.com/mikro-orm/mikro-orm',
  mockito: 'https://github.com/mockito/mockito',
  mstest: 'https://github.com/microsoft/testfx',
  nest: [
    'https://github.com/nestjs/nest',
    'https://github.com/nestjs/passport',
    'https://github.com/nestjs/schematics',
    'https://github.com/nestjs/terminus',
  ],
  netty: 'https://github.com/netty/netty',
  neutrino: [
    'https://github.com/neutrinojs/neutrino',
    'https://github.com/mozilla-neutrino/neutrino-dev',
  ],
  nexpect: 'https://github.com/fluffynuts/NExpect',
  nextjs: [
    'https://github.com/zeit/next.js', // old repo
    'https://github.com/vercel/next.js',
  ],
  nextra: 'https://github.com/shuding/nextra',
  'ngx-formly': 'https://github.com/ngx-formly/ngx-formly',
  'ngxs-store': 'https://github.com/ngxs/store',
  nivo: 'https://github.com/plouc/nivo',
  nswag: 'https://github.com/RicoSuter/NSwag',
  nuxtjs: 'https://github.com/nuxt/nuxt.js',
  'opentelemetry-dotnet':
    'https://github.com/open-telemetry/opentelemetry-dotnet',
  'opentelemetry-go': 'https://github.com/open-telemetry/opentelemetry-go',
  'opentelemetry-js': 'https://github.com/open-telemetry/opentelemetry-js',
  orleans: 'https://github.com/dotnet/orleans',
  parcel: 'https://github.com/parcel-bundler/parcel',
  'percy-cli': 'https://github.com/percy/cli',
  picassojs: 'https://github.com/qlik-oss/picasso.js',
  pixijs: 'https://github.com/pixijs/pixi.js',
  playwright: 'https://github.com/Microsoft/playwright',
  pnpjs: 'https://github.com/pnp/pnpjs',
  pollyjs: 'https://github.com/Netflix/pollyjs',
  pouchdb: 'https://github.com/pouchdb/pouchdb',
  prisma: 'https://github.com/prisma/prisma',
  quartznet: 'https://github.com/quartznet/quartznet',
  'reach-ui': 'https://github.com/reach/reach-ui',
  react: 'https://github.com/facebook/react',
  'react-admin': 'https://github.com/marmelab/react-admin',
  'react-apollo': 'https://github.com/apollographql/react-apollo',
  'react-dnd': 'https://github.com/react-dnd/react-dnd',
  'react-navigation': 'https://github.com/react-navigation/react-navigation',
  'react-page': 'https://github.com/react-page/react-page',
  'react-router': [
    'https://github.com/ReactTraining/react-router', // old repo
    'https://github.com/remix-run/react-router',
  ],
  'reactivestack-cookies': 'https://github.com/reactivestack/cookies',
  reakit: 'https://github.com/reakit/reakit',
  redwood: 'https://github.com/redwoodjs/redwood',
  'reg-suit': 'https://github.com/reg-viz/reg-suit',
  remark: 'https://github.com/remarkjs/remark',
  remix: 'https://github.com/remix-run/remix',
  router5: 'https://github.com/router5/router5',
  'rust-futures': 'https://github.com/rust-lang/futures-rs',
  'rust-wasm-bindgen': 'https://github.com/rustwasm/wasm-bindgen',
  sanity: 'https://github.com/sanity-io/sanity',
  'sendgrid-nodejs': 'https://github.com/sendgrid/sendgrid-nodejs',
  'sentry-dotnet': 'https://github.com/getsentry/sentry-dotnet',
  'sentry-javascript': 'https://github.com/getsentry/sentry-javascript',
  'sentry-ruby': 'https://github.com/getsentry/sentry-ruby',
  shedlock: 'https://github.com/lukas-krecan/ShedLock',
  'shopify-app-bridge': 'https://github.com/Shopify/app-bridge',
  'sitecore-jss': 'https://github.com/Sitecore/jss',
  skiasharp: 'https://github.com/mono/SkiaSharp',
  springfox: 'https://github.com/springfox/springfox',
  steeltoe: 'https://github.com/SteeltoeOSS/steeltoe',
  storybook: 'https://github.com/storybookjs/storybook',
  strapi: 'https://github.com/strapi/strapi',
  'stryker-js': 'https://github.com/stryker-mutator/stryker-js',
  surveyjs: 'https://github.com/surveyjs/surveyjs',
  'swashbuckle-aspnetcore':
    'https://github.com/domaindrivendev/Swashbuckle.AspNetCore',
  'system.io.abstractions':
    'https://github.com/System-IO-Abstractions/System.IO.Abstractions/',
  'tanstack-query': 'https://github.com/TanStack/query',
  tauri: 'https://github.com/tauri-apps/tauri',
  'telus-tds': 'https://github.com/telusdigital/tds',
  'telus-tds-core': 'https://github.com/telus/tds-core',
  'temporalio-ts': 'https://github.com/temporalio/sdk-typescript',
  'testcontainers-java':
    'https://github.com/testcontainers/testcontainers-java',
  'theme-ui': 'https://github.com/system-ui/theme-ui',
  treat: 'https://github.com/seek-oss/treat',
  trpc: 'https://github.com/trpc/trpc',
  tsoa: 'https://github.com/lukeautry/tsoa',
  typefaces: 'https://github.com/KyleAMathews/typefaces',
  'typescript-eslint': 'https://github.com/typescript-eslint/typescript-eslint',
  'typography-js': 'https://github.com/KyleAMathews/typography.js',
  uppy: 'https://github.com/transloadit/uppy',
  vaadinWebComponents: 'https://github.com/vaadin/web-components',
  vitest: 'https://github.com/vitest-dev/vitest',
  vstest: 'https://github.com/microsoft/vstest',
  vue: ['https://github.com/vuejs/vue', 'https://github.com/vuejs/core'],
  'vue-cli': 'https://github.com/vuejs/vue-cli',
  vuepress: 'https://github.com/vuejs/vuepress',
  webdriverio: 'https://github.com/webdriverio/webdriverio',
  workbox: 'https://github.com/googlechrome/workbox',
  xterm: 'https://github.com/xtermjs/xterm.js',
  'xunit-dotnet': 'https://github.com/xunit/xunit',
  yarn: 'https://github.com/yarnpkg/berry',
  'zxing-net': 'https://github.com/micjahn/ZXing.Net',
};

/* eslint sort-keys: ["error", "asc", {caseSensitive: false, natural: true}] */

const orgGroups = {
  hapijs: 'https://github.com/hapijs/',
  lodash: 'https://github.com/lodash/',
  ngrx: 'https://github.com/ngrx/',
  nrwl: 'https://github.com/nrwl/',
  'semantic-release': 'https://github.com/semantic-release/',
};

/* eslint sort-keys: ["error", "asc", {caseSensitive: false, natural: true}] */

const patternGroups = {
  angularmaterial: ['^@angular/material', '^@angular/cdk'],
  'apache-camel': '^org.apache.camel:',
  'aws-java-sdk': '^com.amazonaws:aws-java-sdk-',
  'aws-java-sdk-v2': '^software.amazon.awssdk:',
  babel6: '^babel6$',
  clarity: ['^@cds/', '^@clr/'],
  embroider: '^@embroider/',
  fullcalendar: '^@fullcalendar/',
  spfx: ['^@microsoft/sp-', '^@microsoft/eslint-.+-spfx$'],
<<<<<<< HEAD
=======
  spock: '^org\\.spockframework:spock-',
>>>>>>> c24ed82a
  'syncfusion-dotnet': '^Syncfusion\\.',
  wordpress: '^@wordpress/',
};

export const presets: Record<string, Preset> = {};

for (const [name, value] of Object.entries(repoGroups)) {
  presets[name] = {
    description: `${name} monorepo`,
    matchSourceUrls: is.array(value) ? value : [value],
  };
}

for (const [name, value] of Object.entries(orgGroups)) {
  presets[name] = {
    description: `${name} monorepo`,
    matchSourceUrlPrefixes: is.array(value) ? value : [value],
  };
}

for (const [name, value] of Object.entries(patternGroups)) {
  presets[name] = {
    description: `${name} monorepo`,
    matchPackagePatterns: is.array(value) ? value : [value],
  };
}<|MERGE_RESOLUTION|>--- conflicted
+++ resolved
@@ -271,10 +271,7 @@
   embroider: '^@embroider/',
   fullcalendar: '^@fullcalendar/',
   spfx: ['^@microsoft/sp-', '^@microsoft/eslint-.+-spfx$'],
-<<<<<<< HEAD
-=======
   spock: '^org\\.spockframework:spock-',
->>>>>>> c24ed82a
   'syncfusion-dotnet': '^Syncfusion\\.',
   wordpress: '^@wordpress/',
 };
