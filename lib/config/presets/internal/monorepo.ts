import is from '@sindresorhus/is';
import type { Preset } from '../types';

/* eslint sort-keys: ["error", "asc", {caseSensitive: false, natural: true}] */

const repoGroups = {
  accounts: 'https://github.com/accounts-js/accounts',
  acot: 'https://github.com/acot-a11y/acot',
  'ag-grid': 'https://github.com/ag-grid/ag-grid',
  'algolia-instantsearch': [
    'https://github.com/algolia/instantsearch',
    'https://github.com/algolia/instantsearch.js',
  ],
  'algolia-react-instantsearch':
    'https://github.com/algolia/react-instantsearch',
  'algoliasearch-autocomplete': 'https://github.com/algolia/autocomplete',
  'algoliasearch-client-javascript':
    'https://github.com/algolia/algoliasearch-client-javascript',
  angular: 'https://github.com/angular/angular',
  'angular-cli': 'https://github.com/angular/angular-cli',
  'angular-eslint': 'https://github.com/angular-eslint/angular-eslint',
  angularfire: 'https://github.com/angular/angularfire',
  angularjs: 'https://github.com/angular/angular.js',
  'apollo-server': 'https://github.com/apollographql/apollo-server',
  apolloclient: 'https://github.com/apollographql/apollo-client',
  'applicationinsights-dotnet':
    'https://github.com/Microsoft/ApplicationInsights-dotnet',
  'arcus.background-jobs':
    'https://github.com/arcus-azure/arcus.backgroundjobs',
  'arcus.event-grid': 'https://github.com/arcus-azure/arcus.eventgrid',
  'arcus.messaging': 'https://github.com/arcus-azure/arcus.messaging',
  'arcus.observability': 'https://github.com/arcus-azure/arcus.observability',
  'arcus.security': 'https://github.com/arcus-azure/arcus.security',
  'arcus.webapi': 'https://github.com/arcus-azure/arcus.webapi',
  'aspnet aspnetwebstack': 'https://github.com/aspnet/AspNetWebStack',
  'aspnet extensions': 'https://github.com/aspnet/Extensions',
  'aspnet-api-versioning': 'https://github.com/Microsoft/aspnet-api-versioning',
  'automapper-dotnet': [
    'https://github.com/AutoMapper/AutoMapper',
    'https://github.com/AutoMapper/AutoMapper.Extensions.Microsoft.DependencyInjection',
  ],
  'aws-cdk': 'https://github.com/aws/aws-cdk',
  'aws-lambda-powertools-typescript':
    'https://github.com/awslabs/aws-lambda-powertools-typescript',
  'aws-sdk-js-v3': 'https://github.com/aws/aws-sdk-js-v3',
  'aws-sdk-net': 'https://github.com/aws/aws-sdk-net',
  awsappsync: 'https://github.com/awslabs/aws-mobile-appsync-sdk-js',
  'azure azure-libraries-for-net':
    'https://github.com/Azure/azure-libraries-for-net',
  'azure azure-sdk-for-net': 'https://github.com/Azure/azure-sdk-for-net',
  'azure azure-storage-net': 'https://github.com/Azure/azure-storage-net',
  babel: 'https://github.com/babel/babel',
  baset: 'https://github.com/igmat/baset',
  brave: 'https://github.com/openzipkin/brave',
  'bugsnag-js': 'https://github.com/bugsnag/bugsnag-js',
  capacitor: 'https://github.com/ionic-team/capacitor',
  'chakra-ui': 'https://github.com/chakra-ui/chakra-ui',
  chromely: 'https://github.com/chromelyapps/Chromely',
  clarity: 'https://github.com/vmware/clarity',
  clearscript: [
    'https://github.com/microsoft/ClearScript',
    'https://github.com/Microsoft/ClearScript',
  ],
  commitlint: 'https://github.com/conventional-changelog/commitlint',
  'contentful-rich-text': 'https://github.com/contentful/rich-text',
  'datadog-browser-sdk': 'https://github.com/DataDog/browser-sdk',
  'date-io': 'https://github.com/dmtrKovalenko/date-io',
  deno: 'https://github.com/denoland/deno',
  'devextreme-reactive': 'https://github.com/DevExpress/devextreme-reactive',
  'dnd-kit': 'https://github.com/clauderic/dnd-kit',
  docusaurus: 'https://github.com/facebook/docusaurus',
  dotnet: [
    'https://github.com/dotnet/aspnetcore',
    'https://github.com/dotnet/efcore',
    'https://github.com/dotnet/extensions',
    'https://github.com/dotnet/runtime',
  ],
  'dotnet-azure-ad-identitymodel-extensions':
    'https://github.com/AzureAD/azure-activedirectory-identitymodel-extensions-for-dotnet',
  'dotnet-wcf': 'https://github.com/dotnet/wcf',
  dropwizard: 'https://github.com/dropwizard/dropwizard',
  'elastic-apm-agent-rum-js': 'https://github.com/elastic/apm-agent-rum-js',
  'electron-forge': 'https://github.com/electron-userland/electron-forge',
  'ember-decorators': 'https://github.com/ember-decorators/ember-decorators',
  emojibase: 'https://github.com/milesj/emojibase',
  emotion: 'https://github.com/emotion-js/emotion',
  'eslint-config-globex':
    'https://github.com/GlobexDesignsInc/eslint-config-globex',
  expo: 'https://github.com/expo/expo',
  feathers: 'https://github.com/feathersjs/feathers',
  feign: 'https://github.com/OpenFeign/feign',
  fela: 'https://github.com/robinweser/fela',
  fimbullinter: 'https://github.com/fimbullinter/wotan',
  flopflip: 'https://github.com/tdeekens/flopflip',
  fontsource: 'https://github.com/fontsource/fontsource',
  formatjs: 'https://github.com/formatjs/formatjs',
  framework7: 'https://github.com/framework7io/framework7',
  gatsby: 'https://github.com/gatsbyjs/gatsby',
  grafana: 'https://github.com/grafana/grafana',
  'graphql-mesh': 'https://github.com/Urigo/graphql-mesh',
  'graphql-modules': 'https://github.com/Urigo/graphql-modules',
  'graphql-tools': 'https://github.com/ardatan/graphql-tools',
  graphqlcodegenerator: [
    'https://github.com/dotansimha/graphql-code-generator-community',
    'https://github.com/dotansimha/graphql-code-generator',
    'https://github.com/dotansimha/graphql-codegen',
  ],
  groovy: 'https://github.com/apache/groovy',
  guava: 'https://github.com/google/guava',
  Hangfire: 'https://github.com/HangfireIO/Hangfire',
  hotchocolate: 'https://github.com/ChilliCream/hotchocolate',
  'infrastructure-ui': 'https://github.com/instructure/instructure-ui',
  'ionic-native': 'https://github.com/ionic-team/ionic-native',
  istanbuljs: 'https://github.com/istanbuljs/istanbuljs',
  jasmine: 'https://github.com/jasmine/jasmine',
  javahamcrest: 'https://github.com/hamcrest/JavaHamcrest',
  javascriptengineswitcher:
    'https://github.com/Taritsyn/JavaScriptEngineSwitcher',
  jersey: 'https://github.com/eclipse-ee4j/jersey',
  jest: 'https://github.com/facebook/jest',
  jsplumb: 'https://github.com/jsplumb/jsplumb',
  junit5: 'https://github.com/junit-team/junit5',
  kotlin: 'https://github.com/JetBrains/kotlin',
  lerna: 'https://github.com/lerna/lerna',
  linguijs: 'https://github.com/lingui/js-lingui',
  loopback: [
    'https://github.com/strongloop/loopback-next', // old repo (see: https://github.com/loopbackio/loopback-next/issues/7595)
    'https://github.com/loopbackio/loopback-next',
  ],
  lrnwebcomponents: 'https://github.com/elmsln/lrnwebcomponents',
  mailing: 'https://github.com/sofn-xyz/mailing',
  mantine: 'https://github.com/mantinedev/mantine',
  mapstruct: 'https://github.com/mapstruct/mapstruct',
  masstransit: 'https://github.com/MassTransit/MassTransit',
  'material-components-web':
    'https://github.com/material-components/material-components-web',
  'material-ui': [
    'https://github.com/mui-org/material-ui', // Previous organization name (see: https://github.com/mui/material-ui/pull/30944)
    'https://github.com/mui/material-ui',
  ],
  'mdc-react': 'material-components/material-components-web-react',
  mdx: 'https://github.com/mdx-js/mdx',
  'middy-js': 'https://github.com/middyjs/middy',
  'mikro-orm': 'https://github.com/mikro-orm/mikro-orm',
  mockito: 'https://github.com/mockito/mockito',
  mstest: 'https://github.com/microsoft/testfx',
  nest: [
    'https://github.com/nestjs/nest',
    'https://github.com/nestjs/passport',
    'https://github.com/nestjs/schematics',
    'https://github.com/nestjs/terminus',
  ],
  netty: 'https://github.com/netty/netty',
  neutrino: [
    'https://github.com/neutrinojs/neutrino',
    'https://github.com/mozilla-neutrino/neutrino-dev',
  ],
  nexpect: 'https://github.com/fluffynuts/NExpect',
  nextjs: [
    'https://github.com/zeit/next.js', // old repo
    'https://github.com/vercel/next.js',
  ],
  nextra: 'https://github.com/shuding/nextra',
  'ngx-formly': 'https://github.com/ngx-formly/ngx-formly',
  'ngxs-store': 'https://github.com/ngxs/store',
  nivo: 'https://github.com/plouc/nivo',
  nswag: 'https://github.com/RicoSuter/NSwag',
  nuxtjs: 'https://github.com/nuxt/nuxt.js',
  'opentelemetry-dotnet':
    'https://github.com/open-telemetry/opentelemetry-dotnet',
  'opentelemetry-go': 'https://github.com/open-telemetry/opentelemetry-go',
  'opentelemetry-js': 'https://github.com/open-telemetry/opentelemetry-js',
  orleans: 'https://github.com/dotnet/orleans',
  parcel: 'https://github.com/parcel-bundler/parcel',
  'percy-cli': 'https://github.com/percy/cli',
  picassojs: 'https://github.com/qlik-oss/picasso.js',
  pixijs: 'https://github.com/pixijs/pixi.js',
  playwright: 'https://github.com/Microsoft/playwright',
  pnpjs: 'https://github.com/pnp/pnpjs',
  pollyjs: 'https://github.com/Netflix/pollyjs',
  pouchdb: 'https://github.com/pouchdb/pouchdb',
  prisma: 'https://github.com/prisma/prisma',
  quartznet: 'https://github.com/quartznet/quartznet',
  'reach-ui': 'https://github.com/reach/reach-ui',
  react: 'https://github.com/facebook/react',
  'react-admin': 'https://github.com/marmelab/react-admin',
  'react-apollo': 'https://github.com/apollographql/react-apollo',
  'react-dnd': 'https://github.com/react-dnd/react-dnd',
  'react-navigation': 'https://github.com/react-navigation/react-navigation',
  'react-page': 'https://github.com/react-page/react-page',
  'react-router': [
    'https://github.com/ReactTraining/react-router', // old repo
    'https://github.com/remix-run/react-router',
  ],
  'reactivestack-cookies': 'https://github.com/reactivestack/cookies',
  reakit: 'https://github.com/reakit/reakit',
  redwood: 'https://github.com/redwoodjs/redwood',
  'reg-suit': 'https://github.com/reg-viz/reg-suit',
  remark: 'https://github.com/remarkjs/remark',
  remix: 'https://github.com/remix-run/remix',
  router5: 'https://github.com/router5/router5',
  'rust-futures': 'https://github.com/rust-lang/futures-rs',
  'rust-wasm-bindgen': 'https://github.com/rustwasm/wasm-bindgen',
  sanity: 'https://github.com/sanity-io/sanity',
  'sendgrid-nodejs': 'https://github.com/sendgrid/sendgrid-nodejs',
  'sentry-dotnet': 'https://github.com/getsentry/sentry-dotnet',
  'sentry-javascript': 'https://github.com/getsentry/sentry-javascript',
  'sentry-ruby': 'https://github.com/getsentry/sentry-ruby',
  shedlock: 'https://github.com/lukas-krecan/ShedLock',
  'shopify-app-bridge': 'https://github.com/Shopify/app-bridge',
  'sitecore-jss': 'https://github.com/Sitecore/jss',
  skiasharp: 'https://github.com/mono/SkiaSharp',
  springfox: 'https://github.com/springfox/springfox',
  steeltoe: 'https://github.com/SteeltoeOSS/steeltoe',
  storybook: 'https://github.com/storybookjs/storybook',
  strapi: 'https://github.com/strapi/strapi',
  'stryker-js': 'https://github.com/stryker-mutator/stryker-js',
  surveyjs: 'https://github.com/surveyjs/surveyjs',
  'swashbuckle-aspnetcore':
    'https://github.com/domaindrivendev/Swashbuckle.AspNetCore',
  'system.io.abstractions':
    'https://github.com/System-IO-Abstractions/System.IO.Abstractions/',
  'tanstack-query': 'https://github.com/TanStack/query',
  tauri: 'https://github.com/tauri-apps/tauri',
  'telus-tds': 'https://github.com/telusdigital/tds',
  'telus-tds-core': 'https://github.com/telus/tds-core',
  'temporalio-ts': 'https://github.com/temporalio/sdk-typescript',
  'testcontainers-java':
    'https://github.com/testcontainers/testcontainers-java',
  'theme-ui': 'https://github.com/system-ui/theme-ui',
  treat: 'https://github.com/seek-oss/treat',
  trpc: 'https://github.com/trpc/trpc',
  tsoa: 'https://github.com/lukeautry/tsoa',
  typefaces: 'https://github.com/KyleAMathews/typefaces',
  'typescript-eslint': 'https://github.com/typescript-eslint/typescript-eslint',
  'typography-js': 'https://github.com/KyleAMathews/typography.js',
  uppy: 'https://github.com/transloadit/uppy',
  vaadinWebComponents: 'https://github.com/vaadin/web-components',
  vitest: 'https://github.com/vitest-dev/vitest',
  vstest: 'https://github.com/microsoft/vstest',
  vue: ['https://github.com/vuejs/vue', 'https://github.com/vuejs/core'],
  'vue-cli': 'https://github.com/vuejs/vue-cli',
  vuepress: 'https://github.com/vuejs/vuepress',
  webdriverio: 'https://github.com/webdriverio/webdriverio',
  workbox: 'https://github.com/googlechrome/workbox',
  xterm: 'https://github.com/xtermjs/xterm.js',
  'xunit-dotnet': 'https://github.com/xunit/xunit',
  yarn: 'https://github.com/yarnpkg/berry',
  'zxing-net': 'https://github.com/micjahn/ZXing.Net',
};

/* eslint sort-keys: ["error", "asc", {caseSensitive: false, natural: true}] */

const orgGroups = {
  hapijs: 'https://github.com/hapijs/',
  lodash: 'https://github.com/lodash/',
  ngrx: 'https://github.com/ngrx/',
  nrwl: 'https://github.com/nrwl/',
  'semantic-release': 'https://github.com/semantic-release/',
};

/* eslint sort-keys: ["error", "asc", {caseSensitive: false, natural: true}] */

const patternGroups = {
  angularmaterial: ['^@angular/material', '^@angular/cdk'],
  'apache-camel': '^org.apache.camel:',
  'aws-java-sdk': '^com.amazonaws:aws-java-sdk-',
  'aws-java-sdk-v2': '^software.amazon.awssdk:',
  babel6: '^babel6$',
  clarity: ['^@cds/', '^@clr/'],
  embroider: '^@embroider/',
  fullcalendar: '^@fullcalendar/',
<<<<<<< HEAD
  spfx: ['^@microsoft/sp-', '^@microsoft/eslint-.+-spfx$'],
=======
  spfx: ['^@microsoft\\/sp-', '^@microsoft\\/eslint-.+-spfx$'],
  'syncfusion-dotnet': '^Syncfusion\\.',
>>>>>>> 8e8cbba0
  wordpress: '^@wordpress/',
};

export const presets: Record<string, Preset> = {};

for (const [name, value] of Object.entries(repoGroups)) {
  presets[name] = {
    description: `${name} monorepo`,
    matchSourceUrls: is.array(value) ? value : [value],
  };
}

for (const [name, value] of Object.entries(orgGroups)) {
  presets[name] = {
    description: `${name} monorepo`,
    matchSourceUrlPrefixes: is.array(value) ? value : [value],
  };
}

for (const [name, value] of Object.entries(patternGroups)) {
  presets[name] = {
    description: `${name} monorepo`,
    matchPackagePatterns: is.array(value) ? value : [value],
  };
}<|MERGE_RESOLUTION|>--- conflicted
+++ resolved
@@ -270,12 +270,8 @@
   clarity: ['^@cds/', '^@clr/'],
   embroider: '^@embroider/',
   fullcalendar: '^@fullcalendar/',
-<<<<<<< HEAD
   spfx: ['^@microsoft/sp-', '^@microsoft/eslint-.+-spfx$'],
-=======
-  spfx: ['^@microsoft\\/sp-', '^@microsoft\\/eslint-.+-spfx$'],
   'syncfusion-dotnet': '^Syncfusion\\.',
->>>>>>> 8e8cbba0
   wordpress: '^@wordpress/',
 };
 
