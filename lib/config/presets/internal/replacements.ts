--- conflicted
+++ resolved
@@ -954,11 +954,7 @@
 
 const messageFormat: PresetTemplate = {
   description:
-<<<<<<< HEAD
-    'The `messageformat` monorepo package naming scheme changed from `messageFormat-package`-to-`@messageformat/package`.',
-=======
-    'The `messageformat` monorepo package naming scheme changed from `messageFormat-{{package}}` to `@messageformat/{{package}}`.',
->>>>>>> d36a835a
+    'The `messageformat` monorepo package naming scheme changed from `messageFormat-package` to `@messageformat/package`.',
   packageRules: [
     {
       matchCurrentVersion: '>=2.0.0 <3.0.0',
@@ -985,11 +981,7 @@
       replacementVersion: '5.0.0',
     },
   ],
-<<<<<<< HEAD
-  title: 'messageFormat-package-to-@messageformat/package',
-=======
   title: 'messageFormat-to-scoped',
->>>>>>> d36a835a
 };
 
 addPresets(presets, messageFormat, mui);