--- conflicted
+++ resolved
@@ -93,7 +93,18 @@
       },
     ],
   },
-<<<<<<< HEAD
+  'now-to-vercel': {
+    description: '`now` was renamed to `vercel`.',
+    packageRules: [
+      {
+        matchCurrentVersion: '>=21.0.0',
+        matchDatasources: ['npm'],
+        matchPackageNames: ['now'],
+        replacementName: 'vercel',
+        replacementVersion: '21.0.0',
+      },
+    ],
+  },
   'react-query-devtools-to-scoped': {
     description:
       '`react-query/devtools` became scoped under the `tanstack` organization.',
@@ -117,17 +128,6 @@
         matchPackageNames: ['react-query'],
         replacementName: '@tanstack/react-query',
         replacementVersion: '4.0.5',
-=======
-  'now-to-vercel': {
-    description: '`now` was renamed to `vercel`.',
-    packageRules: [
-      {
-        matchCurrentVersion: '>=21.0.0',
-        matchDatasources: ['npm'],
-        matchPackageNames: ['now'],
-        replacementName: 'vercel',
-        replacementVersion: '21.0.0',
->>>>>>> 2a6b86c3
       },
     ],
   },
