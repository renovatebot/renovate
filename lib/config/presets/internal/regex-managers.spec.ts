import { codeBlock } from 'common-tags';
import { regexMatches } from '../../../../test/util';
import { extractPackageFile } from '../../../modules/manager/custom/regex';
import { presets } from './regex-managers';

describe('config/presets/internal/regex-managers', () => {
<<<<<<< HEAD
  describe('Update `$schema` version in biome.json', () => {
    const customManager = presets['biomeVersions'].customManagers?.[0];

    it(`find dependencies in file`, async () => {
      const fileContent = codeBlock`
        {
          "$schema": "https://biomejs.dev/schemas/1.7.3/schema.json",
        }
=======
  describe('Update `_VERSION` variables in Bitbucket Pipelines', () => {
    const customManager =
      presets['bitbucketPipelinesVersions'].customManagers?.[0];

    it(`find dependencies in file`, async () => {
      const fileContent = codeBlock`
        script:
          # renovate: datasource=docker depName=node versioning=docker
          - export NODE_VERSION=18

          # renovate: datasource=npm depName=pnpm
          - export PNPM_VERSION="7.25.1"

          # renovate: datasource=npm depName=yarn
          - export YARN_VERSION 3.3.1

          # renovate: datasource=custom.hashicorp depName=consul
          - export CONSUL_VERSION 1.3.1

          # renovate: datasource=github-releases depName=kubernetes-sigs/kustomize versioning=regex:^(?<compatibility>.+)/v(?<major>\\d+)\\.(?<minor>\\d+)\\.(?<patch>\\d+)$ extractVersion=^kustomize/(?<version>.+)$
          - export KUSTOMIZE_VERSION v5.2.1

          - pipe: something/cool:latest
            variables:
              # renovate: datasource=docker depName=node versioning=docker
              NODE_VERSION: 18
              # renovate: datasource=npm depName=pnpm
              PNPM_VERSION:"7.25.1"
              # renovate: datasource=npm depName=yarn
              YARN_VERSION: '3.3.1'

          - echo $NODE_VERSION
>>>>>>> 6b0d26c9
      `;

      const res = await extractPackageFile(
        fileContent,
<<<<<<< HEAD
        'biome.json',
=======
        'bitbucket-pipelines.yml',
>>>>>>> 6b0d26c9
        customManager!,
      );

      expect(res?.deps).toMatchObject([
        {
<<<<<<< HEAD
          currentValue: '1.7.3',
          datasource: 'npm',
          depName: '@biomejs/biome',
          replaceString: '"https://biomejs.dev/schemas/1.7.3/schema.json"',
=======
          currentValue: '18',
          datasource: 'docker',
          depName: 'node',
          replaceString:
            '# renovate: datasource=docker depName=node versioning=docker\n  - export NODE_VERSION=18\n',
          versioning: 'docker',
        },
        {
          currentValue: '7.25.1',
          datasource: 'npm',
          depName: 'pnpm',
          replaceString:
            '# renovate: datasource=npm depName=pnpm\n  - export PNPM_VERSION="7.25.1"\n',
        },
        {
          currentValue: '3.3.1',
          datasource: 'npm',
          depName: 'yarn',
          replaceString:
            '# renovate: datasource=npm depName=yarn\n  - export YARN_VERSION 3.3.1\n',
        },
        {
          currentValue: '1.3.1',
          datasource: 'custom.hashicorp',
          depName: 'consul',
          replaceString:
            '# renovate: datasource=custom.hashicorp depName=consul\n  - export CONSUL_VERSION 1.3.1\n',
        },
        {
          currentValue: 'v5.2.1',
          datasource: 'github-releases',
          depName: 'kubernetes-sigs/kustomize',
          replaceString:
            '# renovate: datasource=github-releases depName=kubernetes-sigs/kustomize versioning=regex:^(?<compatibility>.+)/v(?<major>\\d+)\\.(?<minor>\\d+)\\.(?<patch>\\d+)$ extractVersion=^kustomize/(?<version>.+)$\n  - export KUSTOMIZE_VERSION v5.2.1\n',
          extractVersion: '^kustomize/(?<version>.+)$',
          versioning:
            'regex:^(?<compatibility>.+)/v(?<major>\\d+)\\.(?<minor>\\d+)\\.(?<patch>\\d+)$',
        },
        {
          currentValue: '18',
          datasource: 'docker',
          depName: 'node',
          replaceString:
            '# renovate: datasource=docker depName=node versioning=docker\n      NODE_VERSION: 18\n',
          versioning: 'docker',
        },
        {
          currentValue: '7.25.1',
          datasource: 'npm',
          depName: 'pnpm',
          replaceString:
            '# renovate: datasource=npm depName=pnpm\n      PNPM_VERSION:"7.25.1"\n',
        },
        {
          currentValue: '3.3.1',
          datasource: 'npm',
          depName: 'yarn',
          replaceString:
            "# renovate: datasource=npm depName=yarn\n      YARN_VERSION: '3.3.1'\n",
>>>>>>> 6b0d26c9
        },
      ]);
    });

    describe('matches regexes patterns', () => {
      it.each`
<<<<<<< HEAD
        path                 | expected
        ${'biome.json'}      | ${true}
        ${'biome.jsonc'}     | ${true}
        ${'foo/biome.json'}  | ${true}
        ${'foo/biome.jsonc'} | ${true}
        ${'biome.yml'}       | ${false}
=======
        path                                  | expected
        ${'bitbucket-pipelines.yml'}          | ${true}
        ${'bitbucket-pipelines.yaml'}         | ${true}
        ${'foo/bitbucket-pipelines.yml'}      | ${true}
        ${'foo/bitbucket-pipelines.yaml'}     | ${true}
        ${'foo/bar/bitbucket-pipelines.yml'}  | ${true}
        ${'foo/bar/bitbucket-pipelines.yaml'} | ${true}
        ${'bitbucket-pipelines'}              | ${false}
>>>>>>> 6b0d26c9
      `('$path', ({ path, expected }) => {
        expect(regexMatches(path, customManager!.fileMatch)).toBe(expected);
      });
    });
  });

  describe('Update `_VERSION` variables in Dockerfiles', () => {
    const customManager = presets['dockerfileVersions'].customManagers?.[0];

    it(`find dependencies in file`, async () => {
      const fileContent = codeBlock`
        # renovate: datasource=docker depName=node versioning=docker
        ARG NODE_VERSION=18

        FROM node:\${NODE_VERSION}

        # renovate: datasource=npm depName=pnpm
        ENV PNPM_VERSION="7.25.1"

        # renovate: datasource=npm depName=pnpm
        ENV PNPM_VERSION='7.25.1'

        # renovate: datasource=npm depName=yarn
        ENV YARN_VERSION 3.3.1

        # renovate: datasource=custom.hashicorp depName=consul
        ENV CONSUL_VERSION 1.3.1

        # renovate: datasource=github-releases depName=kubernetes-sigs/kustomize versioning=regex:^(?<compatibility>.+)/v(?<major>\\d+)\\.(?<minor>\\d+)\\.(?<patch>\\d+)$ extractVersion=^kustomize/(?<version>.+)$
        ENV KUSTOMIZE_VERSION v5.2.1

        RUN echo "FOO"
      `;

      const res = await extractPackageFile(
        fileContent,
        'Dockerfile',
        customManager!,
      );

      expect(res?.deps).toMatchObject([
        {
          currentValue: '18',
          datasource: 'docker',
          depName: 'node',
          replaceString:
            '# renovate: datasource=docker depName=node versioning=docker\nARG NODE_VERSION=18\n',
          versioning: 'docker',
        },
        {
          currentValue: '7.25.1',
          datasource: 'npm',
          depName: 'pnpm',
          replaceString:
            '# renovate: datasource=npm depName=pnpm\nENV PNPM_VERSION="7.25.1"\n',
        },
        {
          currentValue: '7.25.1',
          datasource: 'npm',
          depName: 'pnpm',
          replaceString:
            "# renovate: datasource=npm depName=pnpm\nENV PNPM_VERSION='7.25.1'\n",
        },
        {
          currentValue: '3.3.1',
          datasource: 'npm',
          depName: 'yarn',
          replaceString:
            '# renovate: datasource=npm depName=yarn\nENV YARN_VERSION 3.3.1\n',
        },
        {
          currentValue: '1.3.1',
          datasource: 'custom.hashicorp',
          depName: 'consul',
          replaceString:
            '# renovate: datasource=custom.hashicorp depName=consul\nENV CONSUL_VERSION 1.3.1\n',
        },
        {
          currentValue: 'v5.2.1',
          datasource: 'github-releases',
          depName: 'kubernetes-sigs/kustomize',
          replaceString:
            '# renovate: datasource=github-releases depName=kubernetes-sigs/kustomize versioning=regex:^(?<compatibility>.+)/v(?<major>\\d+)\\.(?<minor>\\d+)\\.(?<patch>\\d+)$ extractVersion=^kustomize/(?<version>.+)$\nENV KUSTOMIZE_VERSION v5.2.1\n',
          extractVersion: '^kustomize/(?<version>.+)$',
          versioning:
            'regex:^(?<compatibility>.+)/v(?<major>\\d+)\\.(?<minor>\\d+)\\.(?<patch>\\d+)$',
        },
      ]);
    });

    describe('matches regexes patterns', () => {
      it.each`
        path                    | expected
        ${'Dockerfile'}         | ${true}
        ${'foo/Dockerfile'}     | ${true}
        ${'foo/bar/Dockerfile'} | ${true}
        ${'Dockerfile-foo'}     | ${true}
        ${'Dockerfilefoo'}      | ${true}
        ${'foo/Dockerfile-foo'} | ${true}
        ${'foo-Dockerfile'}     | ${false}
      `('$path', ({ path, expected }) => {
        expect(regexMatches(path, customManager!.fileMatch)).toBe(expected);
      });
    });
  });

  describe('Update `_VERSION` environment variables in GitHub Action files', () => {
    const customManager = presets['githubActionsVersions'].customManagers?.[0];

    it(`find dependencies in file`, async () => {
      const fileContent = codeBlock`
        name: CI

        on:
          pull_request:

        env:
          # renovate: datasource=node depName=node versioning=node
          NODE_VERSION: 18.13.0
          # renovate: datasource=npm depName=pnpm
          PNPM_VERSION: "7.25.1"
          # renovate: datasource=npm depName=yarn
          YARN_VERSION: '3.3.1'
          # renovate: datasource=custom.hashicorp depName=consul
          CONSUL_VERSION: 1.3.1
          # renovate: datasource=github-releases depName=hashicorp/terraform versioning=hashicorp extractVersion=^v(?<version>.+)$
          TERRAFORM_VERSION: 1.5.7
          # renovate: datasource=github-releases depName=kubernetes-sigs/kustomize versioning=regex:^(?<compatibility>.+)/v(?<major>\\d+)\\.(?<minor>\\d+)\\.(?<patch>\\d+)$
          KUSTOMIZE_VERSION: kustomize/v5.2.1

        jobs:
          lint:
            runs-on: ubuntu-22.04
            steps:
              - uses: pnpm/action-setup@v2
                with:
                  version: \${{ env.PNPM_VERSION }}
              - uses: actions/setup-node@v3
                with:
                  node-version: \${{ env.NODE_VERSION }}
      `;

      const res = await extractPackageFile(
        fileContent,
        'github-workflow.yaml',
        customManager!,
      );

      expect(res?.deps).toMatchObject([
        {
          currentValue: '18.13.0',
          datasource: 'node-version',
          depName: 'node',
          replaceString:
            '# renovate: datasource=node depName=node versioning=node\n  NODE_VERSION: 18.13.0\n',
          versioning: 'node',
        },
        {
          currentValue: '7.25.1',
          datasource: 'npm',
          depName: 'pnpm',
          replaceString:
            '# renovate: datasource=npm depName=pnpm\n  PNPM_VERSION: "7.25.1"\n',
        },
        {
          currentValue: '3.3.1',
          datasource: 'npm',
          depName: 'yarn',
          replaceString:
            "# renovate: datasource=npm depName=yarn\n  YARN_VERSION: '3.3.1'\n",
        },
        {
          currentValue: '1.3.1',
          datasource: 'custom.hashicorp',
          depName: 'consul',
          replaceString:
            '# renovate: datasource=custom.hashicorp depName=consul\n  CONSUL_VERSION: 1.3.1\n',
        },
        {
          currentValue: '1.5.7',
          datasource: 'github-releases',
          depName: 'hashicorp/terraform',
          replaceString:
            '# renovate: datasource=github-releases depName=hashicorp/terraform versioning=hashicorp extractVersion=^v(?<version>.+)$\n  TERRAFORM_VERSION: 1.5.7\n',
          versioning: 'hashicorp',
          extractVersion: '^v(?<version>.+)$',
        },
        {
          currentValue: 'kustomize/v5.2.1',
          datasource: 'github-releases',
          depName: 'kubernetes-sigs/kustomize',
          replaceString:
            '# renovate: datasource=github-releases depName=kubernetes-sigs/kustomize versioning=regex:^(?<compatibility>.+)/v(?<major>\\d+)\\.(?<minor>\\d+)\\.(?<patch>\\d+)$\n  KUSTOMIZE_VERSION: kustomize/v5.2.1\n',
          versioning:
            'regex:^(?<compatibility>.+)/v(?<major>\\d+)\\.(?<minor>\\d+)\\.(?<patch>\\d+)$',
        },
      ]);
    });

    describe('matches regexes patterns', () => {
      it.each`
        path                                | expected
        ${'.github/workflows/foo.yaml'}     | ${true}
        ${'.github/workflows/bar.yml'}      | ${true}
        ${'.github/workflows/foo/bar.yaml'} | ${true}
        ${'.github/actions/foo.yaml'}       | ${true}
        ${'.github/actions/foo.yml'}        | ${true}
        ${'.github/actions/foo/bar.yaml'}   | ${true}
        ${'foo.yaml'}                       | ${false}
        ${'foo.yml'}                        | ${false}
        ${'.github/foo.yml'}                | ${false}
        ${'.github/workflowsa/foo.yml'}     | ${false}
        ${'.github/workflows/foo.json'}     | ${false}
        ${'.github/workflows/foo.yamlo'}    | ${false}
      `('$path', ({ path, expected }) => {
        expect(regexMatches(path, customManager!.fileMatch)).toBe(expected);
      });
    });
  });

  describe('Update `_VERSION` environment variables in GitLab pipeline file', () => {
    const customManager = presets['gitlabPipelineVersions'].customManagers?.[0];

    it(`find dependencies in file`, async () => {
      const fileContent = codeBlock`
        variables:
          # renovate: datasource=node depName=node versioning=node
          NODE_VERSION: 18.13.0
          # renovate: datasource=npm depName=pnpm
          PNPM_VERSION: "7.25.1"
          # renovate: datasource=npm depName=yarn
          YARN_VERSION: '3.3.1'
          # renovate: datasource=custom.hashicorp depName=consul
          CONSUL_VERSION: 1.3.1

        lint:
          image: node:\${NODE_VERSION}
          script:
            - npm install -g pnpm@\${PNPM_VERSION}
      `;

      const res = await extractPackageFile(
        fileContent,
        'gitlab-ci.yml',
        customManager!,
      );

      expect(res?.deps).toMatchObject([
        {
          currentValue: '18.13.0',
          datasource: 'node-version',
          depName: 'node',
          replaceString:
            '# renovate: datasource=node depName=node versioning=node\n  NODE_VERSION: 18.13.0\n',
          versioning: 'node',
        },
        {
          currentValue: '7.25.1',
          datasource: 'npm',
          depName: 'pnpm',
          replaceString:
            '# renovate: datasource=npm depName=pnpm\n  PNPM_VERSION: "7.25.1"\n',
        },
        {
          currentValue: '3.3.1',
          datasource: 'npm',
          depName: 'yarn',
          replaceString:
            "# renovate: datasource=npm depName=yarn\n  YARN_VERSION: '3.3.1'\n",
        },
        {
          currentValue: '1.3.1',
          datasource: 'custom.hashicorp',
          depName: 'consul',
          replaceString:
            '# renovate: datasource=custom.hashicorp depName=consul\n  CONSUL_VERSION: 1.3.1\n',
        },
      ]);
    });

    describe('matches regexes patterns', () => {
      it.each`
        path                        | expected
        ${'.gitlab-ci.yaml'}        | ${true}
        ${'.gitlab-ci.yml'}         | ${true}
        ${'foo.yaml'}               | ${false}
        ${'foo.yml'}                | ${false}
        ${'.gitlab/ci.yml'}         | ${false}
        ${'includes/gitlab-ci.yml'} | ${false}
      `('$path', ({ path, expected }) => {
        expect(regexMatches(path, customManager!.fileMatch)).toBe(expected);
      });
    });
  });

  describe('Update `appVersion` value in Helm chart Chart.yaml', () => {
    const customManager =
      presets['helmChartYamlAppVersions'].customManagers?.[0];

    it(`find dependencies in file`, async () => {
      const fileContent = codeBlock`
        apiVersion: v1
        name: a-chart
        version: "1"
        # renovate: image=node
        appVersion: 19.4.0
        # renovate: image=python
        appVersion: "3.11.1"
        # renovate: image=postgres
        appVersion: '15.1'
      `;

      const res = await extractPackageFile(
        fileContent,
        'Chart.yaml',
        customManager!,
      );

      expect(res?.deps).toMatchObject([
        {
          currentValue: '19.4.0',
          datasource: 'docker',
          depName: 'node',
          replaceString: '# renovate: image=node\nappVersion: 19.4.0',
        },
        {
          currentValue: '3.11.1',
          datasource: 'docker',
          depName: 'python',
          replaceString: '# renovate: image=python\nappVersion: "3.11.1',
        },
        {
          currentValue: '15.1',
          datasource: 'docker',
          depName: 'postgres',
          replaceString: "# renovate: image=postgres\nappVersion: '15.1",
        },
      ]);
    });

    describe('matches regexes patterns', () => {
      it.each`
        path                    | expected
        ${'Chart.yaml'}         | ${true}
        ${'foo/Chart.yaml'}     | ${true}
        ${'foo/bar/Chart.yaml'} | ${true}
        ${'Chart.yml'}          | ${false}
        ${'Chart.json'}         | ${false}
        ${'Chart.yamlo'}        | ${false}
        ${'Charto.yaml'}        | ${false}
      `('$path', ({ path, expected }) => {
        expect(regexMatches(path, customManager!.fileMatch)).toBe(expected);
      });
    });
  });

  describe('finds dependencies in pom.xml properties', () => {
    const customManager = presets['mavenPropertyVersions'].customManagers?.[0];

    it(`find dependencies in file`, async () => {
      const fileContent = codeBlock`
        <!-- renovate: depName=org.ow2.asm:asm -->
        <asm.version>9.3</asm.version>

        <!--renovate: depName=org.codehaus.groovy:groovy versioning=semver -->
        <groovy.version>4.0.10</groovy.version>

        <!-- renovate: datasource=docker depName=mongo -->
        <mongo.container.version>4.4.6</mongo.container.version>
      `;

      const res = await extractPackageFile(
        fileContent,
        'pom.xml',
        customManager!,
      );

      expect(res?.deps).toMatchObject([
        {
          currentValue: '9.3',
          datasource: 'maven',
          depName: 'org.ow2.asm:asm',
          replaceString:
            '<!-- renovate: depName=org.ow2.asm:asm -->\n<asm.version>9.3</asm.version>',
        },
        {
          currentValue: '4.0.10',
          datasource: 'maven',
          depName: 'org.codehaus.groovy:groovy',
          replaceString:
            '<!--renovate: depName=org.codehaus.groovy:groovy versioning=semver -->\n<groovy.version>4.0.10</groovy.version>',
          versioning: 'semver',
        },
        {
          currentValue: '4.4.6',
          datasource: 'docker',
          depName: 'mongo',
          replaceString:
            '<!-- renovate: datasource=docker depName=mongo -->\n<mongo.container.version>4.4.6</mongo.container.version>',
        },
      ]);
    });
  });
});<|MERGE_RESOLUTION|>--- conflicted
+++ resolved
@@ -4,7 +4,6 @@
 import { presets } from './regex-managers';
 
 describe('config/presets/internal/regex-managers', () => {
-<<<<<<< HEAD
   describe('Update `$schema` version in biome.json', () => {
     const customManager = presets['biomeVersions'].customManagers?.[0];
 
@@ -13,7 +12,38 @@
         {
           "$schema": "https://biomejs.dev/schemas/1.7.3/schema.json",
         }
-=======
+      `;
+
+      const res = await extractPackageFile(
+        fileContent,
+        'biome.json',
+        customManager!,
+      );
+
+      expect(res?.deps).toMatchObject([
+        {
+          currentValue: '1.7.3',
+          datasource: 'npm',
+          depName: '@biomejs/biome',
+          replaceString: '"https://biomejs.dev/schemas/1.7.3/schema.json"',
+        },
+      ]);
+    });
+
+    describe('matches regexes patterns', () => {
+      it.each`
+        path                 | expected
+        ${'biome.json'}      | ${true}
+        ${'biome.jsonc'}     | ${true}
+        ${'foo/biome.json'}  | ${true}
+        ${'foo/biome.jsonc'} | ${true}
+        ${'biome.yml'}       | ${false}
+      `('$path', ({ path, expected }) => {
+        expect(regexMatches(path, customManager!.fileMatch)).toBe(expected);
+      });
+    });
+  });
+
   describe('Update `_VERSION` variables in Bitbucket Pipelines', () => {
     const customManager =
       presets['bitbucketPipelinesVersions'].customManagers?.[0];
@@ -46,27 +76,16 @@
               YARN_VERSION: '3.3.1'
 
           - echo $NODE_VERSION
->>>>>>> 6b0d26c9
-      `;
-
-      const res = await extractPackageFile(
-        fileContent,
-<<<<<<< HEAD
-        'biome.json',
-=======
+      `;
+
+      const res = await extractPackageFile(
+        fileContent,
         'bitbucket-pipelines.yml',
->>>>>>> 6b0d26c9
-        customManager!,
-      );
-
-      expect(res?.deps).toMatchObject([
-        {
-<<<<<<< HEAD
-          currentValue: '1.7.3',
-          datasource: 'npm',
-          depName: '@biomejs/biome',
-          replaceString: '"https://biomejs.dev/schemas/1.7.3/schema.json"',
-=======
+        customManager!,
+      );
+
+      expect(res?.deps).toMatchObject([
+        {
           currentValue: '18',
           datasource: 'docker',
           depName: 'node',
@@ -126,21 +145,12 @@
           depName: 'yarn',
           replaceString:
             "# renovate: datasource=npm depName=yarn\n      YARN_VERSION: '3.3.1'\n",
->>>>>>> 6b0d26c9
         },
       ]);
     });
 
     describe('matches regexes patterns', () => {
       it.each`
-<<<<<<< HEAD
-        path                 | expected
-        ${'biome.json'}      | ${true}
-        ${'biome.jsonc'}     | ${true}
-        ${'foo/biome.json'}  | ${true}
-        ${'foo/biome.jsonc'} | ${true}
-        ${'biome.yml'}       | ${false}
-=======
         path                                  | expected
         ${'bitbucket-pipelines.yml'}          | ${true}
         ${'bitbucket-pipelines.yaml'}         | ${true}
@@ -149,7 +159,6 @@
         ${'foo/bar/bitbucket-pipelines.yml'}  | ${true}
         ${'foo/bar/bitbucket-pipelines.yaml'} | ${true}
         ${'bitbucket-pipelines'}              | ${false}
->>>>>>> 6b0d26c9
       `('$path', ({ path, expected }) => {
         expect(regexMatches(path, customManager!.fileMatch)).toBe(expected);
       });
