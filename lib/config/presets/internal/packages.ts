import { Preset } from '../common';

export const presets: Record<string, Preset> = {
  angularJs: {
    description: 'All angular.js packages',
    matchPackageNames: [
      'angular',
      'angular-animate',
      'angular-scroll',
      'angular-sanitize',
    ],
  },
  apollographql: {
    description: 'All packages published by Apollo GraphQL',
    matchSourceUrlPrefixes: ['https://github.com/apollographql/'],
  },
  mapbox: {
    description: 'All mapbox-related packages',
    matchPackagePatterns: ['^(leaflet|mapbox)'],
  },
  emberTemplateLint: {
    description: 'All ember-template-lint packages',
    packagePatterns: ['^ember-template-lint'],
  },
  eslint: {
    description: 'All eslint packages',
    matchPackageNames: ['babel-eslint'],
    matchPackagePatterns: ['^@typescript-eslint/', '^eslint'],
  },
  stylelint: {
    description: 'All stylelint packages',
    matchPackagePatterns: ['^stylelint'],
  },
  tslint: {
    description: 'All tslint packages',
    matchPackageNames: ['codelyzer'],
    matchPackagePatterns: ['\\btslint\\b'],
  },
  linters: {
    description: 'All lint-related packages',
<<<<<<< HEAD
    extends: ['packages:eslint', 'packages:stylelint', 'packages:tslint'],
    matchPackageNames: ['remark-lint'],
=======
    extends: [
      'packages:emberTemplateLint',
      'packages:eslint',
      'packages:stylelint',
      'packages:tslint',
    ],
    packageNames: ['remark-lint'],
>>>>>>> 8c974915
  },
  postcss: {
    description: 'All postcss packages',
    matchPackageNames: ['postcss'],
    matchPackagePatterns: ['^postcss-'],
  },
  jsUnitTest: {
    description: 'Unit test packages for javascript',
    matchPackageNames: [
      'coveralls',
      'ember-exam',
      'ember-mocha',
      'ember-qunit',
      'istanbul',
      'mock-fs',
      'nock',
      'nyc',
      'proxyquire',
      'supertest',
    ],
    matchPackagePatterns: [
      '^chai',
      '^jest',
      '^mocha',
      '^qunit',
      '^sinon',
      '^should',
    ],
  },
  unitTest: {
    description: 'All unit test packages',
    extends: ['packages:jsUnitTest'],
  },
  jsTest: {
    description: 'JavaScript test packages',
    extends: ['packages:jsUnitTest'],
  },
  test: {
    description: 'Test packages',
    extends: ['packages:unitTest'],
  },
  gatsby: {
    description: 'All packages published by Gatsby',
    extends: ['monorepo:gatsby'],
  },
  googleapis: {
    datasources: ['npm'],
    description: 'All googleapis packages',
    packagePatterns: ['^@google-cloud/'],
  },
};<|MERGE_RESOLUTION|>--- conflicted
+++ resolved
@@ -38,18 +38,13 @@
   },
   linters: {
     description: 'All lint-related packages',
-<<<<<<< HEAD
-    extends: ['packages:eslint', 'packages:stylelint', 'packages:tslint'],
-    matchPackageNames: ['remark-lint'],
-=======
     extends: [
       'packages:emberTemplateLint',
       'packages:eslint',
       'packages:stylelint',
       'packages:tslint',
     ],
-    packageNames: ['remark-lint'],
->>>>>>> 8c974915
+    matchPackageNames: ['remark-lint'],
   },
   postcss: {
     description: 'All postcss packages',
