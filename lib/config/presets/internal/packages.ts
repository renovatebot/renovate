import type { Preset } from '../types';

/* eslint sort-keys: ["error", "asc", {caseSensitive: false, natural: true}] */

export const presets: Record<string, Preset> = {
  angularJs: {
    description: 'All AngularJS packages.',
    matchPackageNames: [
      'angular',
      'angular-animate',
      'angular-scroll',
      'angular-sanitize',
    ],
  },
  apollographql: {
    description: 'All packages published by Apollo GraphQL.',
    matchSourceUrlPrefixes: ['https://github.com/apollographql/'],
  },
  emberTemplateLint: {
    description: 'All ember-template-lint packages.',
    matchPackagePrefixes: ['ember-template-lint'],
  },
  eslint: {
    description: 'All ESLint packages.',
    matchPackageNames: ['@types/eslint', 'babel-eslint'],
    matchPackagePrefixes: ['@typescript-eslint/', 'eslint'],
  },
  gatsby: {
    description: 'All packages published by Gatsby.',
    extends: ['monorepo:gatsby'],
  },
  googleapis: {
    description: 'All `googleapis` packages.',
    matchDatasources: ['npm'],
    matchPackageNames: ['google-auth-library'],
    matchPackagePrefixes: ['@google-cloud/'],
  },
  jsTest: {
    description: 'JavaScript test packages.',
    extends: ['packages:jsUnitTest'],
  },
  jsUnitTest: {
    description: 'Unit test packages for JavaScript.',
    matchPackageNames: [
      '@types/chai',
      '@types/ember-mocha',
      '@types/ember-qunit',
      '@types/enzyme',
      '@types/istanbul',
      '@types/jest',
      '@types/mocha',
      '@types/mock-fs',
      '@types/proxyquire',
      '@types/sinon',
      '@types/supertest',
      'coveralls',
      'ember-exam',
      'ember-mocha',
      'ember-qunit',
      'enzyme',
      'istanbul',
      'mock-fs',
      'nock',
      'nyc',
      'proxyquire',
      'supertest',
      'ts-auto-mock',
      'ts-jest',
      'vitest',
    ],
    matchPackagePrefixes: [
      '@testing-library',
      '@types/testing-library__',
      '@vitest',
      'chai',
      'jest',
      'mocha',
      'qunit',
      'should',
      'sinon',
    ],
  },
  linters: {
    description: 'All lint-related packages.',
    extends: [
      'packages:emberTemplateLint',
      'packages:eslint',
      'packages:phpLinters',
      'packages:stylelint',
      'packages:tslint',
    ],
    matchPackageNames: ['prettier', 'remark-lint', 'standard'],
  },
  mapbox: {
    description: 'All Mapbox-related packages.',
    matchPackagePrefixes: ['leaflet', 'mapbox'],
  },
<<<<<<< HEAD
  phpUnitTest: {
    description: 'Unit test packages for PHP.',
    matchPackageNames: [
      'behat/behat',
      'brianium/paratest',
      'facile-it/paraunit',
      'mockery/mockery',
      'phpspec/prophecy',
      'phpspec/prophecy-phpunit',
      'phpspec/phpspec',
      'phpunit/phpunit',
    ],
    matchPackagePrefixes: ['pestphp/'],
=======
  phpLinters: {
    description: 'All PHP lint-related packages.',
    matchPackageNames: [
      'friendsofphp/php-cs-fixer',
      'squizlabs/php_codesniffer',
      'symplify/easy-coding-standard',
    ],
>>>>>>> 8b481a11
  },
  postcss: {
    description: 'All PostCSS packages.',
    matchPackageNames: ['postcss'],
    matchPackagePrefixes: ['postcss-'],
  },
  react: {
    description: 'All React packages.',
    matchPackageNames: ['@types/react'],
    matchPackagePrefixes: ['react'],
  },
  stylelint: {
    description: 'All Stylelint packages.',
    matchPackagePrefixes: ['stylelint'],
  },
  test: {
    description: 'Test packages.',
    extends: ['packages:unitTest'],
  },
  tslint: {
    description: 'All TSLint packages.',
    matchPackageNames: ['codelyzer'],
    matchPackagePatterns: ['\\btslint\\b'],
  },
  unitTest: {
    description: 'All unit test packages.',
    extends: ['packages:jsUnitTest', 'packages:phpUnitTest'],
  },
};<|MERGE_RESOLUTION|>--- conflicted
+++ resolved
@@ -95,7 +95,14 @@
     description: 'All Mapbox-related packages.',
     matchPackagePrefixes: ['leaflet', 'mapbox'],
   },
-<<<<<<< HEAD
+  phpLinters: {
+    description: 'All PHP lint-related packages.',
+    matchPackageNames: [
+      'friendsofphp/php-cs-fixer',
+      'squizlabs/php_codesniffer',
+      'symplify/easy-coding-standard',
+    ],
+  },
   phpUnitTest: {
     description: 'Unit test packages for PHP.',
     matchPackageNames: [
@@ -109,15 +116,6 @@
       'phpunit/phpunit',
     ],
     matchPackagePrefixes: ['pestphp/'],
-=======
-  phpLinters: {
-    description: 'All PHP lint-related packages.',
-    matchPackageNames: [
-      'friendsofphp/php-cs-fixer',
-      'squizlabs/php_codesniffer',
-      'symplify/easy-coding-standard',
-    ],
->>>>>>> 8b481a11
   },
   postcss: {
     description: 'All PostCSS packages.',
