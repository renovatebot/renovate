--- conflicted
+++ resolved
@@ -20,19 +20,6 @@
       },
     ],
   },
-<<<<<<< HEAD
-  ignoreSbtLatestIntegration: {
-    description: 'Do not upgrade sbt latest.integration',
-    packageRules: [
-      {
-        matchManagers: ['sbt'],
-        matchCurrentVersion: '/^latest\\.integration$/',
-        enabled: false,
-      },
-    ],
-  },
-=======
->>>>>>> 94e1d140
   ignoreSpringCloudNumeric: {
     description: 'Ignore spring cloud 1.x releases',
     packageRules: [
@@ -49,8 +36,8 @@
     description: 'Ignore http4s digest-based 1.x milestones',
     packageRules: [
       {
-        managers: ['sbt'],
-        packagePatterns: ['^org\\.http4s:'],
+        matchManagers: ['sbt'],
+        matchPackagePatterns: ['^org\\.http4s:'],
         allowedVersions: `!/^1\\.0-\\d+-[a-fA-F0-9]{7}$/`,
       },
     ],
