import type { Preset } from '../types';

export const presets: Record<string, Preset> = {
  all: {
    description: [
      'A collection of workarounds for known problems with packages.',
    ],
    extends: [
      'workarounds:mavenCommonsAncientVersion',
      'workarounds:ignoreSpringCloudNumeric',
      'workarounds:ignoreWeb3jCoreWithOldReleaseTimestamp',
      'workarounds:ignoreHttp4sDigestMilestones',
      'workarounds:typesNodeVersioning',
      'workarounds:reduceRepologyServerLoad',
      'workarounds:doNotUpgradeFromAlpineStableToEdge',
      'workarounds:supportRedHatImageVersion',
      'workarounds:javaLTSVersions',
    ],
    ignoreDeps: [],
  },
  mavenCommonsAncientVersion: {
    description: 'Fix some problems with very old Maven commons versions.',
    packageRules: [
      {
        matchDatasources: ['maven', 'sbt-package'],
        matchPackagePrefixes: ['commons-'],
        allowedVersions: '!/^200\\d{5}(\\.\\d+)?/',
      },
    ],
  },
  ignoreSpringCloudNumeric: {
    description: 'Ignore spring cloud `1.x` releases.',
    packageRules: [
      {
        matchDatasources: ['maven'],
        matchPackageNames: [
          'org.springframework.cloud:spring-cloud-starter-parent',
        ],
        allowedVersions: '/^[A-Z]/',
      },
    ],
  },
  ignoreWeb3jCoreWithOldReleaseTimestamp: {
    description: 'Ignore `web3j` `5.0.0` release.',
    packageRules: [
      {
        matchDatasources: ['maven'],
        matchPackageNames: ['org.web3j:core'],
        allowedVersions: '!/^5\\.0\\.0/',
      },
    ],
  },
  ignoreHttp4sDigestMilestones: {
    description: 'Ignore `http4s` digest-based `1.x` milestones.',
    packageRules: [
      {
        matchManagers: ['sbt'],
        matchPackagePrefixes: ['org.http4s:'],
        allowedVersions: `!/^1\\.0-\\d+-[a-fA-F0-9]{7}$/`,
      },
    ],
  },
  typesNodeVersioning: {
    description: 'Use node versioning for `@types/node`.',
    packageRules: [
      {
        matchManagers: ['npm'],
        matchPackageNames: ['@types/node'],
        versioning: `node`,
      },
    ],
  },
  reduceRepologyServerLoad: {
    description:
      'Limit concurrent requests to reduce load on Repology servers until we can fix this properly, see issue `#10133`.',
    hostRules: [
      {
        matchHost: 'repology.org',
        concurrentRequestLimit: 1,
      },
    ],
  },
  doNotUpgradeFromAlpineStableToEdge: {
    description: 'Do not upgrade from Alpine stable to edge.',
    packageRules: [
      {
        matchDatasources: ['docker'],
        matchPackageNames: ['alpine'],
        matchCurrentVersion: '<20000000',
        allowedVersions: '<20000000',
      },
    ],
  },
  supportRedHatImageVersion: {
    description:
      'Use specific versioning for Red Hat-maintained container images',
    packageRules: [
      {
        matchDatasources: ['docker'],
        matchPackagePrefixes: [
          'registry.access.redhat.com/rhceph/',
          'registry.access.redhat.com/rhgs3/',
          'registry.access.redhat.com/rhel7',
          'registry.access.redhat.com/rhel8/',
          'registry.access.redhat.com/rhel9/',
          'registry.access.redhat.com/rhscl/',
          'registry.access.redhat.com/ubi7',
          'registry.access.redhat.com/ubi8',
          'registry.access.redhat.com/ubi9',
          'redhat/',
        ],
        matchPackageNames: [
          'registry.access.redhat.com/rhel',
          'registry.access.redhat.com/rhel-atomic',
          'registry.access.redhat.com/rhel-init',
          'registry.access.redhat.com/rhel-minimal',
        ],
        versioning: 'redhat',
      },
    ],
  },
  javaLTSVersions: {
    description: 'Limit Java runtime versions to LTS releases',
    packageRules: [
      {
        description:
          'Limit Java runtime versions to LTS releases. To receive all major releases add `javaLTSVersions` to the `ignorePresets` array.',
        matchDatasources: ['docker', 'adoptium-java'],
        matchPackageNames: [
          'eclipse-temurin',
          'amazoncorretto',
          'adoptopenjdk',
          'openjdk',
          'java',
<<<<<<< HEAD
          'java-jre',
=======
          'sapmachine',
>>>>>>> 23055500
        ],
        versioning:
          'regex:^(?<major>\\d+)?(\\.(?<minor>\\d+))?(\\.(?<patch>\\d+))?([\\._+](?<build>\\d+))?(-(?<compatibility>.*))?$',
        allowedVersions: '/^(?:8|11|17|21|25|29)(?:\\.|$)/',
      },
    ],
  },
};<|MERGE_RESOLUTION|>--- conflicted
+++ resolved
@@ -132,11 +132,8 @@
           'adoptopenjdk',
           'openjdk',
           'java',
-<<<<<<< HEAD
           'java-jre',
-=======
           'sapmachine',
->>>>>>> 23055500
         ],
         versioning:
           'regex:^(?<major>\\d+)?(\\.(?<minor>\\d+))?(\\.(?<patch>\\d+))?([\\._+](?<build>\\d+))?(-(?<compatibility>.*))?$',
