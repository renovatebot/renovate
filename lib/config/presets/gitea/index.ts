import { logger } from '../../../logger';
import {
  RepoContents,
  getRepoContents,
} from '../../../platform/gitea/gitea-helper';
import { ExternalHostError } from '../../../types/errors/external-host-error';
<<<<<<< HEAD
import { Preset, PresetConfig } from '../types';
=======
import type { Preset, PresetConfig } from '../types';
>>>>>>> 74d7691b
import { PRESET_DEP_NOT_FOUND, fetchPreset } from '../util';

export const Endpoint = 'https://gitea.com/api/v1/';

export async function fetchJSONFile(
  repo: string,
  fileName: string,
  endpoint: string
): Promise<Preset> {
  let res: RepoContents;
  try {
    res = await getRepoContents(repo, fileName, null, { baseUrl: endpoint });
  } catch (err) {
    // istanbul ignore if: not testable with nock
    if (err instanceof ExternalHostError) {
      throw err;
    }
    logger.debug(
      { statusCode: err.statusCode, repo, fileName },
      `Failed to retrieve ${fileName} from repo`
    );
    throw new Error(PRESET_DEP_NOT_FOUND);
  }
  try {
    const content = Buffer.from(res.content, 'base64').toString();
    const parsed = JSON.parse(content);
    return parsed;
  } catch (err) {
    throw new Error('invalid preset JSON');
  }
}

export function getPresetFromEndpoint(
  pkgName: string,
  filePreset: string,
  endpoint = Endpoint
): Promise<Preset> {
  return fetchPreset({
    pkgName,
    filePreset,
    endpoint,
    fetch: fetchJSONFile,
  });
}

export function getPreset({
  packageName: pkgName,
  presetName = 'default',
}: PresetConfig): Promise<Preset> {
  return getPresetFromEndpoint(pkgName, presetName, Endpoint);
}<|MERGE_RESOLUTION|>--- conflicted
+++ resolved
@@ -4,11 +4,7 @@
   getRepoContents,
 } from '../../../platform/gitea/gitea-helper';
 import { ExternalHostError } from '../../../types/errors/external-host-error';
-<<<<<<< HEAD
-import { Preset, PresetConfig } from '../types';
-=======
 import type { Preset, PresetConfig } from '../types';
->>>>>>> 74d7691b
 import { PRESET_DEP_NOT_FOUND, fetchPreset } from '../util';
 
 export const Endpoint = 'https://gitea.com/api/v1/';
