import { RenovateConfig } from '..';
import { mocked } from '../../../test/util';
import presetIkatyang from './__fixtures__/renovate-config-ikatyang.json';
import * as _npm from './npm';
import * as presets from '.';

jest.mock('./npm');
jest.mock('./github');

const npm = mocked(_npm);

npm.getPreset = jest.fn(({ packageName, presetName }) => {
  if (packageName === 'renovate-config-ikatyang') {
    return presetIkatyang.versions[presetIkatyang['dist-tags'].latest][
      'renovate-config'
    ][presetName];
  }
  if (packageName === 'renovate-config-notfound') {
    throw new Error('dep not found');
  }
  if (packageName === 'renovate-config-noconfig') {
    throw new Error('preset renovate-config not found');
  }
  if (packageName === 'renovate-config-throw') {
    throw new Error('whoops');
  }
  if (packageName === 'renovate-config-wrongpreset') {
    throw new Error('preset not found');
  }
  return null;
});

describe('config/presets', () => {
  describe('resolvePreset', () => {
    let config: RenovateConfig;
    beforeEach(() => {
      config = {};
    });
    it('returns same if no presets', async () => {
      config.foo = 1;
      config.extends = [];
      const res = await presets.resolveConfigPresets(config);
      expect(config).toMatchObject(res);
      expect(res).toMatchSnapshot();
    });
    it('throws if invalid preset file', async () => {
      config.foo = 1;
      config.extends = ['notfound'];
      let e: Error;
      try {
        await presets.resolveConfigPresets(config);
      } catch (err) {
        e = err;
      }
      expect(e).toBeDefined();
      expect(e.configFile).toMatchSnapshot();
      expect(e.validationError).toMatchSnapshot();
      expect(e.validationMessage).toMatchSnapshot();
    });
    it('throws if invalid preset', async () => {
      config.foo = 1;
      config.extends = ['wrongpreset:invalid-preset'];
      let e: Error;
      try {
        await presets.resolveConfigPresets(config);
      } catch (err) {
        e = err;
      }
      expect(e).toBeDefined();
      expect(e.configFile).toMatchSnapshot();
      expect(e.validationError).toMatchSnapshot();
      expect(e.validationMessage).toMatchSnapshot();
    });

    it('throws noconfig', async () => {
      config.foo = 1;
      config.extends = ['noconfig:base'];
      let e: Error;
      try {
        await presets.resolveConfigPresets(config);
      } catch (err) {
        e = err;
      }
      expect(e).toBeDefined();
      expect(e.configFile).toMatchSnapshot();
      expect(e.validationError).toMatchSnapshot();
      expect(e.validationMessage).toMatchSnapshot();
    });

    it('throws throw', async () => {
      config.foo = 1;
      config.extends = ['throw:base'];
      let e: Error;
      try {
        await presets.resolveConfigPresets(config);
      } catch (err) {
        e = err;
      }
      expect(e).toBeDefined();
      expect(e.configFile).toMatchSnapshot();
      expect(e.validationError).toMatchSnapshot();
      expect(e.validationMessage).toMatchSnapshot();
    });

    it('works with valid', async () => {
      config.foo = 1;
      config.ignoreDeps = [];
      config.extends = [':pinVersions'];
      const res = await presets.resolveConfigPresets(config);
      expect(res).toMatchSnapshot();
      expect(res.rangeStrategy).toEqual('pin');
    });
    it('throws if valid and invalid', async () => {
      config.foo = 1;
      config.extends = ['wrongpreset:invalid-preset', ':pinVersions'];
      let e: Error;
      try {
        await presets.resolveConfigPresets(config);
      } catch (err) {
        e = err;
      }
      expect(e).toBeDefined();
      expect(e.configFile).toMatchSnapshot();
      expect(e.validationError).toMatchSnapshot();
      expect(e.validationMessage).toMatchSnapshot();
    });
    it('combines two package alls', async () => {
      config.extends = ['packages:eslint', 'packages:stylelint'];
      const res = await presets.resolveConfigPresets(config);
      expect(res).toMatchSnapshot();
    });
    it('resolves packageRule', async () => {
      config.packageRules = [
        {
          extends: ['packages:eslint'],
          groupName: 'eslint',
        },
      ];
      const res = await presets.resolveConfigPresets(config);
      expect(res).toMatchSnapshot();
    });
    it('resolves eslint', async () => {
      config.extends = ['packages:eslint'];
      const res = await presets.resolveConfigPresets(config);
      expect(res).toMatchSnapshot();
      expect(res.matchPackagePatterns).toHaveLength(2);
    });
    it('resolves linters', async () => {
      config.extends = ['packages:linters'];
      const res = await presets.resolveConfigPresets(config);
      expect(res).toMatchSnapshot();
<<<<<<< HEAD
      expect(res.matchPackageNames).toHaveLength(3);
      expect(res.matchPackagePatterns).toHaveLength(4);
=======
      expect(res.packageNames).toHaveLength(3);
      expect(res.packagePatterns).toHaveLength(5);
>>>>>>> 8c974915
    });
    it('resolves nested groups', async () => {
      config.extends = [':automergeLinters'];
      const res = await presets.resolveConfigPresets(config);
      expect(res).toMatchSnapshot();
      const rule = res.packageRules[0];
      expect(rule.automerge).toBe(true);
<<<<<<< HEAD
      expect(rule.matchPackageNames).toHaveLength(3);
      expect(rule.matchPackagePatterns).toHaveLength(4);
=======
      expect(rule.packageNames).toHaveLength(3);
      expect(rule.packagePatterns).toHaveLength(5);
>>>>>>> 8c974915
    });
    it('migrates automerge in presets', async () => {
      config.extends = ['ikatyang:library'];
      const res = await presets.resolveConfigPresets(config);
      expect(res).toMatchSnapshot();
      expect(res.automerge).not.toBeDefined();
      expect(res.minor.automerge).toBe(true);
    });

    it('ignores presets', async () => {
      config.extends = ['config:base'];
      const res = await presets.resolveConfigPresets(config, {}, [
        'config:base',
      ]);
      expect(config).toMatchObject(res);
      expect(res).toMatchSnapshot();
    });
  });
  describe('replaceArgs', () => {
    const argMappings = {
      arg0: 'a',
      arg1: 'b',
      arg2: 'c',
    };
    it('replaces args in strings', () => {
      const str = '{{arg2}} foo {{arg0}}{{arg1}}';
      const res = presets.replaceArgs(str, argMappings);
      expect(res).toMatchSnapshot();
    });
    it('replaces args twice in same string', () => {
      const str = '{{arg2}}{{arg0}} foo {{arg0}}{{arg1}}';
      const res = presets.replaceArgs(str, argMappings);
      expect(res).toEqual('ca foo ab');
    });
    it('replaces objects', () => {
      const obj = {
        foo: 'ha {{arg0}}',
        bar: {
          baz: '{{arg1}} boo',
          aaa: {
            bbb: 'woo {{arg2}}',
          },
        },
      };
      const res = presets.replaceArgs(obj, argMappings);
      expect(res).toMatchSnapshot();
    });
    it('replaces arrays', () => {
      const obj = {
        foo: [
          '{{arg0}}',
          {
            bar: '{{arg1}}',
            baz: 5,
          },
        ],
      };
      const res = presets.replaceArgs(obj, argMappings);
      expect(res).toMatchSnapshot();
    });
  });
  describe('parsePreset', () => {
    // default namespace
    it('returns default package name', () => {
      expect(presets.parsePreset(':base')).toMatchSnapshot();
    });
    it('parses github', () => {
      expect(presets.parsePreset('github>some/repo')).toMatchSnapshot();
    });
    it('parses github subfiles', () => {
      expect(
        presets.parsePreset('github>some/repo:somefile')
      ).toMatchSnapshot();
    });
    it('parses github subfiles with preset name', () => {
      expect(
        presets.parsePreset('github>some/repo:somefile/somepreset')
      ).toMatchSnapshot();
    });
    it('parses github subfiles with preset and sub-preset name', () => {
      expect(
        presets.parsePreset(
          'github>some/repo:somefile/somepreset/somesubpreset'
        )
      ).toMatchSnapshot();
    });
    it('parses gitlab', () => {
      expect(presets.parsePreset('gitlab>some/repo')).toMatchSnapshot();
    });
    it('parses gitea', () => {
      expect(presets.parsePreset('gitea>some/repo')).toMatchSnapshot();
    });
    it('parses local', () => {
      expect(presets.parsePreset('local>some/repo')).toMatchSnapshot();
    });
    it('parses no prefix as local', () => {
      expect(presets.parsePreset('some/repo')).toMatchSnapshot();
    });
    it('returns default package name with params', () => {
      expect(
        presets.parsePreset(':group(packages/eslint, eslint)')
      ).toMatchSnapshot();
    });
    // scoped namespace
    it('returns simple scope', () => {
      expect(presets.parsePreset('@somescope')).toMatchSnapshot();
    });
    it('returns simple scope and params', () => {
      expect(presets.parsePreset('@somescope(param1)')).toMatchSnapshot();
    });
    it('returns scope with packageName and default', () => {
      expect(
        presets.parsePreset('@somescope/somepackagename')
      ).toMatchSnapshot();
    });
    it('returns scope with packageName and params and default', () => {
      expect(
        presets.parsePreset(
          '@somescope/somepackagename(param1, param2, param3)'
        )
      ).toMatchSnapshot();
    });
    it('returns scope with presetName', () => {
      expect(
        presets.parsePreset('@somescope:somePresetName')
      ).toMatchSnapshot();
    });
    it('returns scope with presetName and params', () => {
      expect(
        presets.parsePreset('@somescope:somePresetName(param1)')
      ).toMatchSnapshot();
    });
    it('returns scope with packageName and presetName', () => {
      expect(
        presets.parsePreset('@somescope/somepackagename:somePresetName')
      ).toMatchSnapshot();
    });
    it('returns scope with packageName and presetName and params', () => {
      expect(
        presets.parsePreset(
          '@somescope/somepackagename:somePresetName(param1, param2)'
        )
      ).toMatchSnapshot();
    });
    // non-scoped namespace
    it('returns non-scoped default', () => {
      expect(presets.parsePreset('somepackage')).toMatchSnapshot();
    });
    it('returns non-scoped package name', () => {
      expect(presets.parsePreset('somepackage:webapp')).toMatchSnapshot();
    });
    it('returns non-scoped package name full', () => {
      expect(
        presets.parsePreset('renovate-config-somepackage:webapp')
      ).toMatchSnapshot();
    });
    it('returns non-scoped package name with params', () => {
      expect(
        presets.parsePreset('somepackage:webapp(param1)')
      ).toMatchSnapshot();
    });
  });
  describe('getPreset', () => {
    it('gets linters', async () => {
      const res = await presets.getPreset('packages:linters', {});
      expect(res).toMatchSnapshot();
<<<<<<< HEAD
      expect(res.matchPackageNames).toHaveLength(1);
      expect(res.extends).toHaveLength(3);
=======
      expect(res.packageNames).toHaveLength(1);
      expect(res.extends).toHaveLength(4);
>>>>>>> 8c974915
    });
    it('gets parameterised configs', async () => {
      const res = await presets.getPreset(
        ':group(packages:eslint, eslint)',
        {}
      );
      expect(res).toMatchSnapshot();
    });
    it('handles missing params', async () => {
      const res = await presets.getPreset(':group()', {});
      expect(res).toMatchSnapshot();
    });
    it('ignores irrelevant params', async () => {
      const res = await presets.getPreset(':pinVersions(foo, bar)', {});
      expect(res).toMatchSnapshot();
    });
    it('handles 404 packages', async () => {
      let e: Error;
      try {
        await presets.getPreset('notfound:foo', {});
      } catch (err) {
        e = err;
      }
      expect(e).toBeDefined();
      expect(e.configFile).toMatchSnapshot();
      expect(e.validationError).toMatchSnapshot();
      expect(e.validationMessage).toMatchSnapshot();
    });
    it('handles no config', async () => {
      let e: Error;
      try {
        await presets.getPreset('noconfig:foo', {});
      } catch (err) {
        e = err;
      }
      expect(e).toBeDefined();
      expect(e.configFile).toMatchSnapshot();
      expect(e.validationError).toMatchSnapshot();
      expect(e.validationMessage).toMatchSnapshot();
    });
    it('handles throw errors', async () => {
      let e: Error;
      try {
        await presets.getPreset('throw:foo', {});
      } catch (err) {
        e = err;
      }
      expect(e).toBeDefined();
      expect(e.configFile).toMatchSnapshot();
      expect(e.validationError).toMatchSnapshot();
      expect(e.validationMessage).toMatchSnapshot();
    });
    it('handles preset not found', async () => {
      let e: Error;
      try {
        await presets.getPreset('wrongpreset:foo', {});
      } catch (err) {
        e = err;
      }
      expect(e).toBeDefined();
      expect(e.configFile).toMatchSnapshot();
      expect(e.validationError).toMatchSnapshot();
      expect(e.validationMessage).toMatchSnapshot();
    });
  });
});<|MERGE_RESOLUTION|>--- conflicted
+++ resolved
@@ -149,13 +149,8 @@
       config.extends = ['packages:linters'];
       const res = await presets.resolveConfigPresets(config);
       expect(res).toMatchSnapshot();
-<<<<<<< HEAD
       expect(res.matchPackageNames).toHaveLength(3);
-      expect(res.matchPackagePatterns).toHaveLength(4);
-=======
-      expect(res.packageNames).toHaveLength(3);
-      expect(res.packagePatterns).toHaveLength(5);
->>>>>>> 8c974915
+      expect(res.matchPackagePatterns).toHaveLength(5);
     });
     it('resolves nested groups', async () => {
       config.extends = [':automergeLinters'];
@@ -163,13 +158,8 @@
       expect(res).toMatchSnapshot();
       const rule = res.packageRules[0];
       expect(rule.automerge).toBe(true);
-<<<<<<< HEAD
       expect(rule.matchPackageNames).toHaveLength(3);
-      expect(rule.matchPackagePatterns).toHaveLength(4);
-=======
-      expect(rule.packageNames).toHaveLength(3);
-      expect(rule.packagePatterns).toHaveLength(5);
->>>>>>> 8c974915
+      expect(rule.matchPackagePatterns).toHaveLength(5);
     });
     it('migrates automerge in presets', async () => {
       config.extends = ['ikatyang:library'];
@@ -336,13 +326,8 @@
     it('gets linters', async () => {
       const res = await presets.getPreset('packages:linters', {});
       expect(res).toMatchSnapshot();
-<<<<<<< HEAD
       expect(res.matchPackageNames).toHaveLength(1);
-      expect(res.extends).toHaveLength(3);
-=======
-      expect(res.packageNames).toHaveLength(1);
       expect(res.extends).toHaveLength(4);
->>>>>>> 8c974915
     });
     it('gets parameterised configs', async () => {
       const res = await presets.getPreset(
