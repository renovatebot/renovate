/* eslint-disable @typescript-eslint/no-unnecessary-type-assertion */
import { Fixtures } from '../../../test/fixtures';
import { mocked } from '../../../test/util';
import type { RenovateConfig } from '../types';
import * as _local from './local';
import * as _npm from './npm';
import {
  PRESET_DEP_NOT_FOUND,
  PRESET_INVALID_JSON,
  PRESET_NOT_FOUND,
  PRESET_RENOVATE_CONFIG_NOT_FOUND,
} from './util';
import * as presets from '.';

jest.mock('./npm');
jest.mock('./github');
jest.mock('./local');

const npm = mocked(_npm);
const local = mocked(_local);

const presetIkatyang = Fixtures.getJson('renovate-config-ikatyang.json');

npm.getPreset.mockImplementation(({ repo, presetName }) => {
  if (repo === 'renovate-config-ikatyang') {
    return presetIkatyang.versions[presetIkatyang['dist-tags'].latest][
      'renovate-config'
    ][presetName!];
  }
  if (repo === 'renovate-config-notfound') {
    throw new Error(PRESET_DEP_NOT_FOUND);
  }
  if (repo === 'renovate-config-noconfig') {
    throw new Error(PRESET_RENOVATE_CONFIG_NOT_FOUND);
  }
  if (repo === 'renovate-config-throw') {
    throw new Error('whoops');
  }
  if (repo === 'renovate-config-wrongpreset') {
    throw new Error(PRESET_NOT_FOUND);
  }
  return null;
});

describe('config/presets/index', () => {
  describe('resolvePreset', () => {
    let config: RenovateConfig;

    beforeEach(() => {
      config = {};
      jest.clearAllMocks();
    });

    it('returns same if no presets', async () => {
      config.foo = 1;
      config.extends = [];
      const res = await presets.resolveConfigPresets(config);
      expect(config).toMatchObject(res);
      expect(res).toEqual({ foo: 1 });
    });

    it('throws if invalid preset file', async () => {
      config.foo = 1;
      config.extends = ['notfound'];
      let e: Error | undefined;
      try {
        await presets.resolveConfigPresets(config);
      } catch (err) {
        e = err;
      }
      expect(e).toBeDefined();
      expect(e!.validationSource).toBeUndefined();
      expect(e!.validationError).toBe(
        "Cannot find preset's package (notfound)"
      );
      expect(e!.validationMessage).toBeUndefined();
    });

    it('throws if invalid preset', async () => {
      config.foo = 1;
      config.extends = ['wrongpreset:invalid-preset'];
      let e: Error | undefined;
      try {
        await presets.resolveConfigPresets(config);
      } catch (err) {
        e = err;
      }
      expect(e).toBeDefined();
      expect(e!.validationSource).toBeUndefined();
      expect(e!.validationError).toBe(
        'Preset name not found within published preset config (wrongpreset:invalid-preset)'
      );
      expect(e!.validationMessage).toBeUndefined();
    });

    it('throws if path + invalid syntax', async () => {
      config.foo = 1;
      config.extends = ['github>user/repo//'];
      let e: Error | undefined;
      try {
        await presets.resolveConfigPresets(config);
      } catch (err) {
        e = err;
      }
      expect(e).toBeDefined();
      expect(e!.validationSource).toBeUndefined();
      expect(e!.validationError).toBe('Preset is invalid (github>user/repo//)');
      expect(e!.validationMessage).toBeUndefined();
    });

    it('throws if path + sub-preset', async () => {
      config.foo = 1;
      config.extends = ['github>user/repo//path:subpreset'];
      let e: Error | undefined;
      try {
        await presets.resolveConfigPresets(config);
      } catch (err) {
        e = err;
      }
      expect(e).toBeDefined();
      expect(e!.validationSource).toBeUndefined();
      expect(e!.validationError).toBe(
        'Sub-presets cannot be combined with a custom path (github>user/repo//path:subpreset)'
      );
      expect(e!.validationMessage).toBeUndefined();
    });

    it('throws if invalid preset json', async () => {
      config.foo = 1;
      config.extends = ['org/repo'];
      let e: Error | undefined;
      local.getPreset.mockRejectedValueOnce(new Error(PRESET_INVALID_JSON));
      try {
        await presets.resolveConfigPresets(config);
      } catch (err) {
        e = err;
      }
      expect(e).toBeDefined();
      expect(e!.validationSource).toBeUndefined();
      expect(e!.validationError).toBe('Preset is invalid JSON (org/repo)');
      expect(e!.validationMessage).toBeUndefined();
    });

    it('throws noconfig', async () => {
      config.foo = 1;
      config.extends = ['noconfig:base'];
      let e: Error | undefined;
      try {
        await presets.resolveConfigPresets(config);
      } catch (err) {
        e = err;
      }
      expect(e).toBeDefined();
      expect(e!.validationSource).toBeUndefined();
      expect(e!.validationError).toBe(
        'Preset package is missing a renovate-config entry (noconfig:base)'
      );
      expect(e!.validationMessage).toBeUndefined();
    });

    it('throws throw', async () => {
      config.foo = 1;
      config.extends = ['throw:base'];
      let e: Error | undefined;
      try {
        await presets.resolveConfigPresets(config);
      } catch (err) {
        e = err;
      }
      expect(e).toBeDefined();
      expect(e!.validationSource).toBeUndefined();
      expect(e!.validationError).toBe(
        'Preset caused unexpected error (throw:base)'
      );
      expect(e!.validationMessage).toBeUndefined();
    });

    it('works with valid', async () => {
      config.foo = 1;
      config.ignoreDeps = [];
      config.extends = [':pinVersions'];
      const res = await presets.resolveConfigPresets(config);
      expect(res).toEqual({
        foo: 1,
        ignoreDeps: [],
        rangeStrategy: 'pin',
      });
      expect(res.rangeStrategy).toBe('pin');
    });

    it('throws if valid and invalid', async () => {
      config.foo = 1;
      config.extends = ['wrongpreset:invalid-preset', ':pinVersions'];
      let e: Error | undefined;
      try {
        await presets.resolveConfigPresets(config);
      } catch (err) {
        e = err;
      }
      expect(e).toBeDefined();
      expect(e!.validationSource).toBeUndefined();
      expect(e!.validationError).toBe(
        'Preset name not found within published preset config (wrongpreset:invalid-preset)'
      );
      expect(e!.validationMessage).toBeUndefined();
    });

    it('combines two package alls', async () => {
      config.extends = ['packages:eslint', 'packages:stylelint'];
      const res = await presets.resolveConfigPresets(config);
      expect(res).toEqual({
        matchPackageNames: ['@types/eslint', 'babel-eslint'],
        matchPackagePrefixes: ['@typescript-eslint/', 'eslint', 'stylelint'],
      });
    });

    it('resolves packageRule', async () => {
      config.packageRules = [
        {
          extends: ['packages:eslint'],
          groupName: 'eslint',
        },
      ];
      const res = await presets.resolveConfigPresets(config);
      expect(res).toEqual({
        packageRules: [
          {
            groupName: 'eslint',
            matchPackageNames: ['@types/eslint', 'babel-eslint'],
            matchPackagePrefixes: ['@typescript-eslint/', 'eslint'],
          },
        ],
      });
    });

    it('resolves eslint', async () => {
      config.extends = ['packages:eslint'];
      const res = await presets.resolveConfigPresets(config);
      expect(res).toMatchSnapshot();
      expect(res.matchPackagePrefixes).toHaveLength(2);
    });

    it('resolves linters', async () => {
      config.extends = ['packages:linters'];
      const res = await presets.resolveConfigPresets(config);
      expect(res).toMatchSnapshot();
      expect(res.matchPackageNames).toHaveLength(4);
      expect(res.matchPackagePatterns).toHaveLength(1);
      expect(res.matchPackagePrefixes).toHaveLength(4);
    });

    it('resolves nested groups', async () => {
      config.extends = [':automergeLinters'];
      const res = await presets.resolveConfigPresets(config);
      expect(res).toMatchSnapshot();
      const rule = res.packageRules![0];
      expect(rule.automerge).toBeTrue();
      expect(rule.matchPackageNames).toHaveLength(4);
      expect(rule.matchPackagePatterns).toHaveLength(1);
      expect(rule.matchPackagePrefixes).toHaveLength(4);
    });

    it('migrates automerge in presets', async () => {
      config.extends = ['ikatyang:library'];
      const res = await presets.resolveConfigPresets(config);
      expect(res).toMatchSnapshot();
      expect(res.automerge).toBeUndefined();
      expect(res.minor!.automerge).toBeTrue();
    });

    it('ignores presets', async () => {
      config.extends = ['config:base'];
      const res = await presets.resolveConfigPresets(config, {}, [
        'config:base',
      ]);
      expect(config).toMatchObject(res);
      expect(res).toBeEmptyObject();
    });

    it('resolves self-hosted presets without baseConfig', async () => {
      config.extends = ['local>username/preset-repo'];
<<<<<<< HEAD
      local.getPreset
        .mockClear()
        .mockResolvedValueOnce({ labels: ['self-hosted resolved'] });
=======
      local.getPreset.mockResolvedValueOnce({
        labels: ['self-hosted resolved'],
      });
>>>>>>> e4fe08f1

      const res = await presets.resolveConfigPresets(config);

      expect(res.labels).toEqual(['self-hosted resolved']);
      expect(local.getPreset.mock.calls).toHaveLength(1);
      expect(local.getPreset.mock.calls[0][0].baseConfig).toBeDefined();
      expect(res).toMatchSnapshot();
    });

    it('resolves self-hosted transitive presets without baseConfig', async () => {
      config.platform = 'gitlab';
      config.endpoint = 'https://dummy.example.com/api/v4';
      config.extends = ['local>username/preset-repo'];
      local.getPreset
        .mockClear()
        .mockResolvedValueOnce({
          extends: ['local>username/preset-repo//subpreset'],
        })
        .mockResolvedValueOnce({ labels: ['self-hosted resolved'] });

      const res = await presets.resolveConfigPresets(config);

      expect(res).toEqual({
        platform: 'gitlab',
        endpoint: 'https://dummy.example.com/api/v4',
        labels: ['self-hosted resolved'],
      });
      expect(local.getPreset.mock.calls).toHaveLength(2);
      expect(local.getPreset.mock.calls[0][0].baseConfig).toEqual({
        platform: 'gitlab',
        endpoint: 'https://dummy.example.com/api/v4',
        extends: ['local>username/preset-repo'],
      });
      expect(local.getPreset.mock.calls[1][0].baseConfig).toEqual({
        platform: 'gitlab',
        endpoint: 'https://dummy.example.com/api/v4',
        extends: ['local>username/preset-repo'],
      });
    });
  });

  describe('replaceArgs', () => {
    const argMappings = {
      arg0: 'a',
      arg1: 'b',
      arg2: 'c',
    };

    it('replaces args in strings', () => {
      const str = '{{arg2}} foo {{arg0}}{{arg1}}';
      const res = presets.replaceArgs(str, argMappings);
      expect(res).toBe('c foo ab');
    });

    it('replaces args twice in same string', () => {
      const str = '{{arg2}}{{arg0}} foo {{arg0}}{{arg1}}';
      const res = presets.replaceArgs(str, argMappings);
      expect(res).toBe('ca foo ab');
    });

    it('replaces objects', () => {
      const obj = {
        foo: 'ha {{arg0}}',
        bar: {
          baz: '{{arg1}} boo',
          aaa: {
            bbb: 'woo {{arg2}}',
          },
        },
      };
      const res = presets.replaceArgs(obj, argMappings);
      expect(res).toEqual({
        bar: { aaa: { bbb: 'woo c' }, baz: 'b boo' },
        foo: 'ha a',
      });
    });

    it('replaces arrays', () => {
      const obj = {
        foo: ['{{arg0}}', { bar: '{{arg1}}', baz: 5 }],
      };
      const res = presets.replaceArgs(obj, argMappings);
      expect(res).toEqual({
        foo: ['a', { bar: 'b', baz: 5 }],
      });
    });
  });

  describe('parsePreset', () => {
    // default namespace
    it('returns default package name', () => {
      expect(presets.parsePreset(':base')).toEqual({
        repo: 'default',
        params: undefined,
        presetName: 'base',
        presetPath: undefined,
        presetSource: 'internal',
      });
    });

    it('parses github', () => {
      expect(presets.parsePreset('github>some/repo')).toEqual({
        repo: 'some/repo',
        params: undefined,
        presetName: 'default',
        presetPath: undefined,
        presetSource: 'github',
      });
    });

    it('handles special chars', () => {
      expect(presets.parsePreset('github>some/repo:foo+bar')).toEqual({
        repo: 'some/repo',
        params: undefined,
        presetName: 'foo+bar',
        presetPath: undefined,
        presetSource: 'github',
      });
    });

    it('parses github subfiles', () => {
      expect(presets.parsePreset('github>some/repo:somefile')).toEqual({
        repo: 'some/repo',
        params: undefined,
        presetName: 'somefile',
        presetPath: undefined,
        presetSource: 'github',
      });
    });

    it('parses github subfiles with preset name', () => {
      expect(
        presets.parsePreset('github>some/repo:somefile/somepreset')
      ).toEqual({
        repo: 'some/repo',
        params: undefined,
        presetName: 'somefile/somepreset',
        presetPath: undefined,
        presetSource: 'github',
      });
    });

    it('parses github file with preset name with .json extension', () => {
      expect(presets.parsePreset('github>some/repo:somefile.json')).toEqual({
        repo: 'some/repo',
        params: undefined,
        presetName: 'somefile.json',
        presetPath: undefined,
        presetSource: 'github',
        tag: undefined,
      });
    });

    it('parses github file with preset name with .json5 extension', () => {
      expect(presets.parsePreset('github>some/repo:somefile.json5')).toEqual({
        repo: 'some/repo',
        params: undefined,
        presetName: 'somefile.json5',
        presetPath: undefined,
        presetSource: 'github',
        tag: undefined,
      });
    });

    it('parses github subfiles with preset name with .json extension', () => {
      expect(
        presets.parsePreset('github>some/repo:somefile.json/somepreset')
      ).toEqual({
        repo: 'some/repo',
        params: undefined,
        presetName: 'somefile.json/somepreset',
        presetPath: undefined,
        presetSource: 'github',
        tag: undefined,
      });
    });

    it('parses github subfiles with preset name with .json5 extension', () => {
      expect(
        presets.parsePreset('github>some/repo:somefile.json5/somepreset')
      ).toEqual({
        repo: 'some/repo',
        params: undefined,
        presetName: 'somefile.json5/somepreset',
        presetPath: undefined,
        presetSource: 'github',
        tag: undefined,
      });
    });

    it('parses github subfiles with preset and sub-preset name', () => {
      expect(
        presets.parsePreset(
          'github>some/repo:somefile/somepreset/somesubpreset'
        )
      ).toEqual({
        repo: 'some/repo',
        params: undefined,
        presetName: 'somefile/somepreset/somesubpreset',
        presetPath: undefined,
        presetSource: 'github',
      });
    });

    it('parses github subdirectories', () => {
      expect(
        presets.parsePreset('github>some/repo//somepath/somesubpath/somefile')
      ).toEqual({
        repo: 'some/repo',
        params: undefined,
        presetName: 'somefile',
        presetPath: 'somepath/somesubpath',
        presetSource: 'github',
      });
    });

    it('parses github toplevel file using subdirectory syntax', () => {
      expect(presets.parsePreset('github>some/repo//somefile')).toEqual({
        repo: 'some/repo',
        params: undefined,
        presetName: 'somefile',
        presetPath: undefined,
        presetSource: 'github',
      });
    });

    it('parses gitlab', () => {
      expect(presets.parsePreset('gitlab>some/repo')).toEqual({
        repo: 'some/repo',
        params: undefined,
        presetName: 'default',
        presetPath: undefined,
        presetSource: 'gitlab',
      });
    });

    it('parses gitea', () => {
      expect(presets.parsePreset('gitea>some/repo')).toEqual({
        repo: 'some/repo',
        params: undefined,
        presetName: 'default',
        presetPath: undefined,
        presetSource: 'gitea',
      });
    });

    it('parses local', () => {
      expect(presets.parsePreset('local>some/repo')).toEqual({
        repo: 'some/repo',
        params: undefined,
        presetName: 'default',
        presetPath: undefined,
        presetSource: 'local',
      });
    });

    it('parses local with spaces', () => {
      expect(presets.parsePreset('local>A2B CD/A2B_Renovate')).toEqual({
        repo: 'A2B CD/A2B_Renovate',
        params: undefined,
        presetName: 'default',
        presetPath: undefined,
        presetSource: 'local',
      });
    });

    it('parses local with subdirectory', () => {
      expect(
        presets.parsePreset('local>some-group/some-repo//some-dir/some-file')
      ).toEqual({
        repo: 'some-group/some-repo',
        params: undefined,
        presetName: 'some-file',
        presetPath: 'some-dir',
        presetSource: 'local',
      });
    });

    it('parses local with spaces and subdirectory', () => {
      expect(
        presets.parsePreset('local>A2B CD/A2B_Renovate//some-dir/some-file')
      ).toEqual({
        repo: 'A2B CD/A2B_Renovate',
        params: undefined,
        presetName: 'some-file',
        presetPath: 'some-dir',
        presetSource: 'local',
      });
    });

    it('parses local with sub preset and tag', () => {
      expect(
        presets.parsePreset(
          'local>some-group/some-repo:some-file/subpreset#1.2.3'
        )
      ).toEqual({
        repo: 'some-group/some-repo',
        params: undefined,
        presetName: 'some-file/subpreset',
        presetPath: undefined,
        presetSource: 'local',
        tag: '1.2.3',
      });
    });

    it('parses local with subdirectory and tag', () => {
      expect(
        presets.parsePreset(
          'local>some-group/some-repo//some-dir/some-file#1.2.3'
        )
      ).toEqual({
        repo: 'some-group/some-repo',
        params: undefined,
        presetName: 'some-file',
        presetPath: 'some-dir',
        presetSource: 'local',
        tag: '1.2.3',
      });
    });

    it('parses local with subdirectory and branch/tag with a slash', () => {
      expect(
        presets.parsePreset(
          'local>PROJECT/repository//path/to/preset#feature/branch'
        )
      ).toEqual({
        repo: 'PROJECT/repository',
        params: undefined,
        presetName: 'preset',
        presetPath: 'path/to',
        presetSource: 'local',
        tag: 'feature/branch',
      });
    });

    it('parses local with sub preset and branch/tag with a slash', () => {
      expect(
        presets.parsePreset(
          'local>PROJECT/repository:preset/subpreset#feature/branch'
        )
      ).toEqual({
        repo: 'PROJECT/repository',
        params: undefined,
        presetName: 'preset/subpreset',
        presetPath: undefined,
        presetSource: 'local',
        tag: 'feature/branch',
      });
    });

    it('parses no prefix as local', () => {
      expect(presets.parsePreset('some/repo')).toEqual({
        repo: 'some/repo',
        params: undefined,
        presetName: 'default',
        presetPath: undefined,
        presetSource: 'local',
      });
    });

    it('parses local Bitbucket user repo with preset name', () => {
      expect(presets.parsePreset('local>~john_doe/repo//somefile')).toEqual({
        repo: '~john_doe/repo',
        params: undefined,
        presetName: 'somefile',
        presetPath: undefined,
        presetSource: 'local',
      });
    });

    it('parses local Bitbucket user repo', () => {
      expect(presets.parsePreset('local>~john_doe/renovate-config')).toEqual({
        repo: '~john_doe/renovate-config',
        params: undefined,
        presetName: 'default',
        presetPath: undefined,
        presetSource: 'local',
      });
    });

    it('returns default package name with params', () => {
      expect(presets.parsePreset(':group(packages/eslint, eslint)')).toEqual({
        repo: 'default',
        params: ['packages/eslint', 'eslint'],
        presetName: 'group',
        presetPath: undefined,
        presetSource: 'internal',
      });
    });

    // scoped namespace
    it('returns simple scope', () => {
      expect(presets.parsePreset('@somescope')).toEqual({
        repo: '@somescope/renovate-config',
        params: undefined,
        presetName: 'default',
        presetPath: undefined,
        presetSource: 'npm',
      });
    });

    it('returns simple scope and params', () => {
      expect(presets.parsePreset('@somescope(param1)')).toEqual({
        repo: '@somescope/renovate-config',
        params: ['param1'],
        presetName: 'default',
        presetPath: undefined,
        presetSource: 'npm',
      });
    });

    it('returns scope with repo and default', () => {
      expect(presets.parsePreset('@somescope/somepackagename')).toEqual({
        repo: '@somescope/somepackagename',
        params: undefined,
        presetName: 'default',
        presetPath: undefined,
        presetSource: 'npm',
      });
    });

    it('returns scope with repo and params and default', () => {
      expect(
        presets.parsePreset(
          '@somescope/somepackagename(param1, param2, param3)'
        )
      ).toEqual({
        repo: '@somescope/somepackagename',
        params: ['param1', 'param2', 'param3'],
        presetName: 'default',
        presetPath: undefined,
        presetSource: 'npm',
      });
    });

    it('returns scope with presetName', () => {
      expect(presets.parsePreset('@somescope:somePresetName')).toEqual({
        repo: '@somescope/renovate-config',
        params: undefined,
        presetName: 'somePresetName',
        presetPath: undefined,
        presetSource: 'npm',
      });
    });

    it('returns scope with presetName and params', () => {
      expect(presets.parsePreset('@somescope:somePresetName(param1)')).toEqual({
        repo: '@somescope/renovate-config',
        params: ['param1'],
        presetName: 'somePresetName',
        presetPath: undefined,
        presetSource: 'npm',
      });
    });

    it('returns scope with repo and presetName', () => {
      expect(
        presets.parsePreset('@somescope/somepackagename:somePresetName')
      ).toEqual({
        repo: '@somescope/somepackagename',
        params: undefined,
        presetName: 'somePresetName',
        presetPath: undefined,
        presetSource: 'npm',
      });
    });

    it('returns scope with repo and presetName and params', () => {
      expect(
        presets.parsePreset(
          '@somescope/somepackagename:somePresetName(param1, param2)'
        )
      ).toEqual({
        repo: '@somescope/somepackagename',
        params: ['param1', 'param2'],
        presetName: 'somePresetName',
        presetPath: undefined,
        presetSource: 'npm',
      });
    });

    // non-scoped namespace
    it('returns non-scoped default', () => {
      expect(presets.parsePreset('somepackage')).toEqual({
        repo: 'renovate-config-somepackage',
        params: undefined,
        presetName: 'default',
        presetPath: undefined,
        presetSource: 'npm',
      });
    });

    it('returns non-scoped package name', () => {
      expect(presets.parsePreset('somepackage:webapp')).toEqual({
        repo: 'renovate-config-somepackage',
        params: undefined,
        presetName: 'webapp',
        presetPath: undefined,
        presetSource: 'npm',
      });
    });

    it('returns non-scoped package name full', () => {
      expect(presets.parsePreset('renovate-config-somepackage:webapp')).toEqual(
        {
          repo: 'renovate-config-somepackage',
          params: undefined,
          presetName: 'webapp',
          presetPath: undefined,
          presetSource: 'npm',
        }
      );
    });

    it('returns non-scoped package name with params', () => {
      expect(presets.parsePreset('somepackage:webapp(param1)')).toEqual({
        repo: 'renovate-config-somepackage',
        params: ['param1'],
        presetName: 'webapp',
        presetPath: undefined,
        presetSource: 'npm',
      });
    });
  });

  describe('getPreset', () => {
    it('handles removed presets with a migration', async () => {
      const res = await presets.getPreset(':base', {});
      expect(res).toEqual({
        extends: [
          ':dependencyDashboard',
          ':semanticPrefixFixDepsChoreOthers',
          ':ignoreModulesAndTests',
          ':autodetectPinVersions',
          ':prHourlyLimit2',
          ':prConcurrentLimit10',
          'group:monorepos',
          'group:recommended',
          'workarounds:all',
        ],
      });
    });

    it('handles removed presets with no migration', async () => {
      const res = await presets.getPreset('helpers:oddIsUnstable', {});
      expect(res).toEqual({});
    });

    it('handles renamed monorepos', async () => {
      const res = await presets.getPreset('monorepo:opentelemetry', {});
      expect(res).toMatchInlineSnapshot(`
Object {
  "description": Array [
    "opentelemetry-js monorepo",
  ],
  "matchSourceUrlPrefixes": Array [
    "https://github.com/open-telemetry/opentelemetry-js",
  ],
}
`);
    });

    it('handles renamed monorepo groups', async () => {
      const res = await presets.getPreset('group:opentelemetryMonorepo', {});
      expect(res).toMatchInlineSnapshot(`
Object {
  "packageRules": Array [
    Object {
      "description": Array [
        "Group packages from opentelemetry-js monorepo together",
      ],
      "extends": Array [
        "monorepo:opentelemetry-js",
      ],
      "groupName": "opentelemetry-js monorepo",
      "matchUpdateTypes": Array [
        "digest",
        "patch",
        "minor",
        "major",
      ],
    },
  ],
}
`);
    });

    it('gets linters', async () => {
      const res = await presets.getPreset('packages:linters', {});
      expect(res).toMatchSnapshot();
      expect(res.matchPackageNames).toHaveLength(1);
      expect(res.extends).toHaveLength(4);
    });

    it('gets parameterised configs', async () => {
      const res = await presets.getPreset(
        ':group(packages:eslint, eslint)',
        {}
      );
      expect(res).toEqual({
        description: ['Group eslint packages into same branch/PR'],
        packageRules: [
          {
            extends: ['packages:eslint'],
            groupName: 'eslint',
          },
        ],
      });
    });

    it('handles missing params', async () => {
      const res = await presets.getPreset(':group()', {});
      expect(res).toEqual({
        description: ['Group {{arg1}} packages into same branch/PR'],
        packageRules: [
          {
            extends: [],
            groupName: '{{arg1}}',
          },
        ],
      });
    });

    it('ignores irrelevant params', async () => {
      const res = await presets.getPreset(':pinVersions(foo, bar)', {});
      expect(res).toEqual({
        description: [
          'Use version pinning (maintain a single version only and not SemVer ranges)',
        ],
        rangeStrategy: 'pin',
      });
    });

    it('handles 404 packages', async () => {
      let e: Error | undefined;
      try {
        await presets.getPreset('notfound:foo', {});
      } catch (err) {
        e = err;
      }
      expect(e).toBeDefined();
      expect(e!.validationSource).toMatchSnapshot();
      expect(e!.validationError).toMatchSnapshot();
      expect(e!.validationMessage).toMatchSnapshot();
    });

    it('handles no config', async () => {
      let e: Error | undefined;
      try {
        await presets.getPreset('noconfig:foo', {});
      } catch (err) {
        e = err;
      }
      expect(e).toBeDefined();
      expect(e!.validationSource).toBeUndefined();
      expect(e!.validationError).toBeUndefined();
      expect(e!.validationMessage).toBeUndefined();
    });

    it('handles throw errors', async () => {
      let e: Error | undefined;
      try {
        await presets.getPreset('throw:foo', {});
      } catch (err) {
        e = err;
      }
      expect(e).toBeDefined();
      expect(e!.validationSource).toBeUndefined();
      expect(e!.validationError).toBeUndefined();
      expect(e!.validationMessage).toBeUndefined();
    });

    it('handles preset not found', async () => {
      let e: Error | undefined;
      try {
        await presets.getPreset('wrongpreset:foo', {});
      } catch (err) {
        e = err;
      }
      expect(e).toBeDefined();
      expect(e!.validationSource).toBeUndefined();
      expect(e!.validationError).toBeUndefined();
      expect(e!.validationMessage).toBeUndefined();
    });
  });
});<|MERGE_RESOLUTION|>--- conflicted
+++ resolved
@@ -279,15 +279,9 @@
 
     it('resolves self-hosted presets without baseConfig', async () => {
       config.extends = ['local>username/preset-repo'];
-<<<<<<< HEAD
-      local.getPreset
-        .mockClear()
-        .mockResolvedValueOnce({ labels: ['self-hosted resolved'] });
-=======
       local.getPreset.mockResolvedValueOnce({
         labels: ['self-hosted resolved'],
       });
->>>>>>> e4fe08f1
 
       const res = await presets.resolveConfigPresets(config);
 
