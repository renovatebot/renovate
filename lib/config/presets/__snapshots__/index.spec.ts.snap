--- conflicted
+++ resolved
@@ -432,12 +432,8 @@
     "codelyzer",
     "remark-lint",
   ],
-<<<<<<< HEAD
   "matchPackagePatterns": Array [
-=======
-  "packagePatterns": Array [
     "^ember-template-lint",
->>>>>>> 8c974915
     "^@typescript-eslint/",
     "^eslint",
     "^stylelint",
@@ -462,12 +458,8 @@
         "codelyzer",
         "remark-lint",
       ],
-<<<<<<< HEAD
       "matchPackagePatterns": Array [
-=======
-      "packagePatterns": Array [
         "^ember-template-lint",
->>>>>>> 8c974915
         "^@typescript-eslint/",
         "^eslint",
         "^stylelint",
