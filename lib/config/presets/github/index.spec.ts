--- conflicted
+++ resolved
@@ -1,16 +1,14 @@
 import * as httpMock from '../../../../test/httpMock';
 import { getName, mocked } from '../../../../test/util';
 import * as _hostRules from '../../../util/host-rules';
+import { PRESET_NOT_FOUND } from '../util';
 import * as github from '.';
 
 jest.mock('../../../util/host-rules');
 
 const hostRules = mocked(_hostRules);
 
-<<<<<<< HEAD
-=======
 const githubApiHost = 'https://api.github.com/';
->>>>>>> f652a8c7
 const basePath = '/repos/some/repo/contents';
 
 describe(getName(__filename), () => {
@@ -24,11 +22,7 @@
   describe('fetchJSONFile()', () => {
     it('returns JSON', async () => {
       httpMock
-<<<<<<< HEAD
-        .scope(github.Endpoint)
-=======
-        .scope(githubApiHost)
->>>>>>> f652a8c7
+        .scope(githubApiHost)
         .get(`${basePath}/some-filename.json`)
         .reply(200, {
           content: Buffer.from('{"from":"api"}').toString('base64'),
@@ -47,11 +41,7 @@
   describe('getPreset()', () => {
     it('tries default then renovate', async () => {
       httpMock
-<<<<<<< HEAD
-        .scope(github.Endpoint)
-=======
-        .scope(githubApiHost)
->>>>>>> f652a8c7
+        .scope(githubApiHost)
         .get(`${basePath}/default.json`)
         .reply(500, {})
         .get(`${basePath}/renovate.json`)
@@ -65,11 +55,7 @@
 
     it('throws if no content', async () => {
       httpMock
-<<<<<<< HEAD
-        .scope(github.Endpoint)
-=======
-        .scope(githubApiHost)
->>>>>>> f652a8c7
+        .scope(githubApiHost)
         .get(`${basePath}/default.json`)
         .reply(200, {});
 
@@ -81,11 +67,7 @@
 
     it('throws if fails to parse', async () => {
       httpMock
-<<<<<<< HEAD
-        .scope(github.Endpoint)
-=======
-        .scope(githubApiHost)
->>>>>>> f652a8c7
+        .scope(githubApiHost)
         .get(`${basePath}/default.json`)
         .reply(200, {
           content: Buffer.from('not json').toString('base64'),
@@ -99,11 +81,7 @@
 
     it('should return default.json', async () => {
       httpMock
-<<<<<<< HEAD
-        .scope(github.Endpoint)
-=======
-        .scope(githubApiHost)
->>>>>>> f652a8c7
+        .scope(githubApiHost)
         .get(`${basePath}/default.json`)
         .reply(200, {
           content: Buffer.from('{"foo":"bar"}').toString('base64'),
@@ -116,11 +94,7 @@
 
     it('should query preset within the file', async () => {
       httpMock
-<<<<<<< HEAD
-        .scope(github.Endpoint)
-=======
-        .scope(githubApiHost)
->>>>>>> f652a8c7
+        .scope(githubApiHost)
         .get(`${basePath}/somefile.json`)
         .reply(200, {
           content: Buffer.from('{"somename":{"foo":"bar"}}').toString('base64'),
@@ -135,11 +109,7 @@
 
     it('should query subpreset', async () => {
       httpMock
-<<<<<<< HEAD
-        .scope(github.Endpoint)
-=======
-        .scope(githubApiHost)
->>>>>>> f652a8c7
+        .scope(githubApiHost)
         .get(`${basePath}/somefile.json`)
         .reply(200, {
           content: Buffer.from(
@@ -157,11 +127,7 @@
 
     it('should return custom.json', async () => {
       httpMock
-<<<<<<< HEAD
-        .scope(github.Endpoint)
-=======
-        .scope(githubApiHost)
->>>>>>> f652a8c7
+        .scope(githubApiHost)
         .get(`${basePath}/custom.json`)
         .reply(200, {
           content: Buffer.from('{"foo":"bar"}').toString('base64'),
@@ -178,11 +144,9 @@
         delete global.appMode;
       }
       expect(httpMock.getTrace()).toMatchSnapshot();
-<<<<<<< HEAD
-=======
-    });
-
-    it('should return undefined', async () => {
+    });
+
+    it('should throws not-found', async () => {
       httpMock
         .scope(githubApiHost)
         .get(`${basePath}/somefile.json`)
@@ -192,27 +156,23 @@
 
       try {
         global.appMode = true;
-        const content = await github.getPreset({
-          packageName: 'some/repo',
-          presetName: 'somefile/somename/somesubname',
-        });
-        expect(content).toBeUndefined();
+        await expect(
+          github.getPreset({
+            packageName: 'some/repo',
+            presetName: 'somefile/somename/somesubname',
+          })
+        ).rejects.toThrow(PRESET_NOT_FOUND);
       } finally {
         delete global.appMode;
       }
       expect(httpMock.getTrace()).toMatchSnapshot();
->>>>>>> f652a8c7
     });
   });
 
   describe('getPresetFromEndpoint()', () => {
     it('uses default endpoint', async () => {
       httpMock
-<<<<<<< HEAD
-        .scope(github.Endpoint)
-=======
-        .scope(githubApiHost)
->>>>>>> f652a8c7
+        .scope(githubApiHost)
         .get(`${basePath}/default.json`)
         .reply(200, {
           content: Buffer.from('{"from":"api"}').toString('base64'),
