--- conflicted
+++ resolved
@@ -132,10 +132,6 @@
         .reply(200, {
           content: Buffer.from('{"foo":"bar"}').toString('base64'),
         });
-<<<<<<< HEAD
-
-=======
->>>>>>> 4e8d8f4e
       const content = await github.getPreset({
         packageName: 'some/repo',
         presetName: 'custom',
@@ -151,10 +147,6 @@
         .reply(200, {
           content: Buffer.from('{}').toString('base64'),
         });
-<<<<<<< HEAD
-
-=======
->>>>>>> 4e8d8f4e
       await expect(
         github.getPreset({
           packageName: 'some/repo',
