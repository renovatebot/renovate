import { logger } from '../../../logger';
import { ExternalHostError } from '../../../types/errors/external-host-error';
import { GithubHttp } from '../../../util/http/github';
import { Preset, PresetConfig } from '../common';
import { PRESET_DEP_NOT_FOUND, fetchPreset } from '../util';

export const Endpoint = 'https://api.github.com/';

const http = new GithubHttp();

export async function fetchJSONFile(
  repo: string,
  fileName: string,
  endpoint: string
): Promise<Preset> {
  const url = `${endpoint}repos/${repo}/contents/${fileName}`;
<<<<<<< HEAD
  const opts: HttpOptions = {
    headers: {
      accept: 'application/vnd.github.v3+json',
    },
  };
=======
>>>>>>> 4e8d8f4e
  let res: { body: { content: string } };
  try {
    res = await http.getJson(url);
  } catch (err) {
    // istanbul ignore if: not testable with nock
    if (err instanceof ExternalHostError) {
      throw err;
    }
    logger.debug(
      { statusCode: err.statusCode },
      `Failed to retrieve ${fileName} from repo`
    );
    throw new Error(PRESET_DEP_NOT_FOUND);
  }
  try {
    const content = Buffer.from(res.body.content, 'base64').toString();
    const parsed = JSON.parse(content);
    return parsed;
  } catch (err) {
    throw new Error('invalid preset JSON');
  }
}

export async function getPresetFromEndpoint(
  pkgName: string,
  filePreset: string,
  endpoint = Endpoint
): Promise<Preset> {
  return fetchPreset({
    pkgName,
    filePreset,
    endpoint,
    fetch: fetchJSONFile,
  });
}

export function getPreset({
  packageName: pkgName,
  presetName = 'default',
}: PresetConfig): Promise<Preset> {
  return getPresetFromEndpoint(pkgName, presetName, Endpoint);
}<|MERGE_RESOLUTION|>--- conflicted
+++ resolved
@@ -14,14 +14,6 @@
   endpoint: string
 ): Promise<Preset> {
   const url = `${endpoint}repos/${repo}/contents/${fileName}`;
-<<<<<<< HEAD
-  const opts: HttpOptions = {
-    headers: {
-      accept: 'application/vnd.github.v3+json',
-    },
-  };
-=======
->>>>>>> 4e8d8f4e
   let res: { body: { content: string } };
   try {
     res = await http.getJson(url);
