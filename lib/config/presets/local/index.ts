import type { PlatformId } from '../../../constants';
import { GlobalConfig } from '../../global';
import * as azure from '../azure';
import * as bitbucket from '../bitbucket';
import * as bitbucketServer from '../bitbucket-server';
import * as gitea from '../gitea';
import * as github from '../github';
import * as gitlab from '../gitlab';
import type { Preset, PresetConfig } from '../types';
import * as local from './common';

const resolvers = {
<<<<<<< HEAD
  azure,
  bitbucket,
  'bitbucket-server': bitbucketServer,
  gitea,
  github,
  gitlab,
=======
  [PlatformId.Azure]: azure,
  [PlatformId.Bitbucket]: bitbucket,
  [PlatformId.BitbucketServer]: bitbucketServer,
  [PlatformId.CodeCommit]: local,
  [PlatformId.Gitea]: gitea,
  [PlatformId.Github]: github,
  [PlatformId.Gitlab]: gitlab,
>>>>>>> c02014a1
} as const;

export function getPreset({
  repo,
  presetName = 'default',
  presetPath,
  tag,
}: PresetConfig): Promise<Preset | undefined> {
  const { platform, endpoint } = GlobalConfig.get();
  if (!platform) {
    throw new Error(`Missing platform config for local preset.`);
  }
  const resolver = resolvers[platform.toLowerCase() as PlatformId];
  if (!resolver) {
    throw new Error(
      // TODO: can be undefined? #7154
      `Unsupported platform '${platform}' for local preset.`
    );
  }
  return resolver.getPresetFromEndpoint(
    repo,
    presetName,
    presetPath,
    // TODO: fix type #7154
    endpoint!,
    tag
  );
}<|MERGE_RESOLUTION|>--- conflicted
+++ resolved
@@ -10,22 +10,12 @@
 import * as local from './common';
 
 const resolvers = {
-<<<<<<< HEAD
   azure,
   bitbucket,
   'bitbucket-server': bitbucketServer,
   gitea,
   github,
   gitlab,
-=======
-  [PlatformId.Azure]: azure,
-  [PlatformId.Bitbucket]: bitbucket,
-  [PlatformId.BitbucketServer]: bitbucketServer,
-  [PlatformId.CodeCommit]: local,
-  [PlatformId.Gitea]: gitea,
-  [PlatformId.Github]: github,
-  [PlatformId.Gitlab]: gitlab,
->>>>>>> c02014a1
 } as const;
 
 export function getPreset({
