--- conflicted
+++ resolved
@@ -20,11 +20,7 @@
   azure: local,
   bitbucket: local,
   'bitbucket-server': local,
-<<<<<<< HEAD
-  gerrit: local,
-=======
   codecommit: null,
->>>>>>> 9364ab00
   gitea,
   github,
   gitlab,
