--- conflicted
+++ resolved
@@ -38,13 +38,9 @@
   }
   const resolver = resolvers[platform];
   if (!resolver) {
-<<<<<<< HEAD
-    throw new Error(`Unsupported platform '${platform}' for local preset.`);
-=======
     throw new Error(
       `The platform you're using ($platform) does not support local presets.`
     );
->>>>>>> 2cb173f8
   }
   return resolver.getPresetFromEndpoint(
     repo,
