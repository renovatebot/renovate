import type { PlatformId } from '../../../constants';
import { GlobalConfig } from '../../global';
<<<<<<< HEAD
import * as azure from '../azure';
import * as bitbucket from '../bitbucket';
import * as bitbucketServer from '../bitbucket-server';
import * as gerrit from '../gerrit';
=======
>>>>>>> 9419d214
import * as gitea from '../gitea';
import * as github from '../github';
import * as gitlab from '../gitlab';
import type { Preset, PresetConfig } from '../types';
import * as local from './common';

const resolvers = {
<<<<<<< HEAD
  azure,
  bitbucket,
  'bitbucket-server': bitbucketServer,
  gerrit,
=======
  azure: local,
  bitbucket: local,
  'bitbucket-server': local,
>>>>>>> 9419d214
  gitea,
  github,
  gitlab,
} as const;

export function getPreset({
  repo,
  presetName = 'default',
  presetPath,
  tag,
}: PresetConfig): Promise<Preset | undefined> {
  const { platform, endpoint } = GlobalConfig.get();
  if (!platform) {
    throw new Error(`Missing platform config for local preset.`);
  }
  const resolver = resolvers[platform.toLowerCase() as PlatformId];
  if (!resolver) {
    throw new Error(
      // TODO: can be undefined? #7154
      `Unsupported platform '${platform}' for local preset.`
    );
  }
  return resolver.getPresetFromEndpoint(
    repo,
    presetName,
    presetPath,
    // TODO: fix type #7154
    endpoint!,
    tag
  );
}<|MERGE_RESOLUTION|>--- conflicted
+++ resolved
@@ -1,12 +1,5 @@
 import type { PlatformId } from '../../../constants';
 import { GlobalConfig } from '../../global';
-<<<<<<< HEAD
-import * as azure from '../azure';
-import * as bitbucket from '../bitbucket';
-import * as bitbucketServer from '../bitbucket-server';
-import * as gerrit from '../gerrit';
-=======
->>>>>>> 9419d214
 import * as gitea from '../gitea';
 import * as github from '../github';
 import * as gitlab from '../gitlab';
@@ -14,16 +7,9 @@
 import * as local from './common';
 
 const resolvers = {
-<<<<<<< HEAD
-  azure,
-  bitbucket,
-  'bitbucket-server': bitbucketServer,
-  gerrit,
-=======
   azure: local,
   bitbucket: local,
   'bitbucket-server': local,
->>>>>>> 9419d214
   gitea,
   github,
   gitlab,
