--- conflicted
+++ resolved
@@ -158,11 +158,8 @@
   presetCachePersistence?: boolean;
   privateKey?: string;
   privateKeyOld?: string;
-<<<<<<< HEAD
   experimentalFlags?: string[];
-=======
   httpCacheTtlDays?: number;
->>>>>>> e89be688
 }
 
 export interface LegacyAdminConfig {
