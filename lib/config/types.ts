import type { LogLevel } from 'bunyan';
import type { PlatformId } from '../constants';
import type { IssueCollectorId } from '../modules/issue/issue-collector';
import type { HostRule } from '../types';
import type { GitNoVerifyOption } from '../util/git/types';
import type { MergeConfidence } from '../util/merge-confidence/types';

export type RenovateConfigStage =
  | 'global'
  | 'repository'
  | 'package'
  | 'branch'
  | 'pr';

export type RepositoryCacheConfig = 'disabled' | 'enabled' | 'reset';
// eslint-disable-next-line @typescript-eslint/no-redundant-type-constituents
export type RepositoryCacheType = 'local' | string;
export type DryRunConfig = 'extract' | 'lookup' | 'full';
export type RequiredConfig = 'required' | 'optional' | 'ignored';

export interface GroupConfig extends Record<string, unknown> {
  branchName?: string;
  branchTopic?: string;
}

export type RecreateWhen = 'auto' | 'never' | 'always';
// TODO: Proper typings
export interface RenovateSharedConfig {
  $schema?: string;
  automerge?: boolean;
  automergeStrategy?: MergeStrategy;
  autoReplaceGlobalMatch?: boolean;
  pruneBranchAfterAutomerge?: boolean;
  branchPrefix?: string;
  branchPrefixOld?: string;
  branchName?: string;
  branchNameStrict?: boolean;
  manager?: string;
  commitMessage?: string;
  commitMessagePrefix?: string;
  commitMessageTopic?: string;
  commitMessageAction?: string;
  commitMessageExtra?: string;
  confidential?: boolean;
  customChangelogUrl?: string;
  draftPR?: boolean;
  enabled?: boolean;
  enabledManagers?: string[];
  extends?: string[];
  fileMatch?: string[];
  force?: RenovateConfig;
  group?: GroupConfig;
  groupName?: string;
  groupSlug?: string;
  includePaths?: string[];
  ignoreDeps?: string[];
  ignorePaths?: string[];
  ignoreTests?: boolean;
  internalChecksAsSuccess?: boolean;
  labels?: string[];
  addLabels?: string[];
  dependencyDashboardApproval?: boolean;
  hashedBranchLength?: number;
  npmrc?: string;
  npmrcMerge?: boolean;
  postUpgradeTasks?: PostUpgradeTasks;
  prBodyColumns?: string[];
  prBodyDefinitions?: Record<string, string>;
  prCreation?: 'immediate' | 'not-pending' | 'status-success' | 'approval';
  productLinks?: Record<string, string>;
  prPriority?: number;
  rebaseLabel?: string;
  respectLatest?: boolean;
  stopUpdatingLabel?: string;
  rebaseWhen?: string;
  recreateWhen?: RecreateWhen;
  recreateClosed?: boolean;
  repository?: string;
  repositoryCache?: RepositoryCacheConfig;
  repositoryCacheType?: RepositoryCacheType;
  schedule?: string[];
  automergeSchedule?: string[];
  semanticCommits?: 'auto' | 'enabled' | 'disabled';
  semanticCommitScope?: string | null;
  commitMessageLowerCase?: 'auto' | 'never';
  semanticCommitType?: string;
  suppressNotifications?: string[];
  timezone?: string;
  unicodeEmoji?: boolean;
  gitIgnoredAuthors?: string[];
  platformCommit?: boolean;
}

// Config options used only within the global worker
// The below should contain config options where stage=global
export interface GlobalOnlyConfig {
  autodiscover?: boolean;
  autodiscoverFilter?: string[] | string;
  autodiscoverTopics?: string[];
  baseDir?: string;
  cacheDir?: string;
  containerbaseDir?: string;
  detectHostRulesFromEnv?: boolean;
<<<<<<< HEAD
  issueCollector?: IssueCollectorId;
=======
  dockerCliOptions?: string;
>>>>>>> 465dd091
  forceCli?: boolean;
  gitNoVerify?: GitNoVerifyOption[];
  gitPrivateKey?: string;
  globalExtends?: string[];
  logFile?: string;
  logFileLevel?: LogLevel;
  prCommitsPerRunLimit?: number;
  privateKeyPath?: string;
  privateKeyPathOld?: string;
  redisUrl?: string;
  repositories?: RenovateRepository[];
  platform?: PlatformId;
  endpoint?: string;
}

// Config options used within the repository worker, but not user configurable
// The below should contain config options where globalOnly=true
export interface RepoGlobalConfig {
  allowCustomCrateRegistries?: boolean;
  allowPlugins?: boolean;
  allowPostUpgradeCommandTemplating?: boolean;
  allowScripts?: boolean;
  allowedPostUpgradeCommands?: string[];
  binarySource?: 'docker' | 'global' | 'install' | 'hermit';
  cacheHardTtlMinutes?: number;
  customEnvVariables?: Record<string, string>;
  dockerChildPrefix?: string;
  dockerCliOptions?: string;
  dockerSidecarImage?: string;
  dockerUser?: string;
  dryRun?: DryRunConfig;
  executionTimeout?: number;
  gitTimeout?: number;
  exposeAllEnv?: boolean;
  githubTokenWarn?: boolean;
  migratePresets?: Record<string, string>;
  privateKey?: string;
  privateKeyOld?: string;
  localDir?: string;
  cacheDir?: string;
  containerbaseDir?: string;
  platform?: PlatformId;
  endpoint?: string;
  includeMirrors?: boolean;
}

export interface LegacyAdminConfig {
  localDir?: string;

  logContext?: string;

  onboarding?: boolean;
  onboardingBranch?: string;
  onboardingCommitMessage?: string;
  onboardingNoDeps?: boolean;
  onboardingRebaseCheckbox?: boolean;
  onboardingPrTitle?: string;
  onboardingConfig?: RenovateSharedConfig;
  onboardingConfigFileName?: string;

  requireConfig?: RequiredConfig;
}

export type ExecutionMode = 'branch' | 'update';

export interface PostUpgradeTasks {
  commands?: string[];
  fileFilters?: string[];
  executionMode: ExecutionMode;
}

export type UpdateConfig<
  T extends RenovateSharedConfig = RenovateSharedConfig
> = Partial<Record<UpdateType, T | null>>;

export type RenovateRepository =
  | string
  | {
      repository: string;
      secrets?: Record<string, string>;
    };
export interface RegexManagerTemplates {
  depNameTemplate?: string;
  packageNameTemplate?: string;
  datasourceTemplate?: string;
  versioningTemplate?: string;
  depTypeTemplate?: string;
  currentValueTemplate?: string;
  currentDigestTemplate?: string;
  extractVersionTemplate?: string;
  registryUrlTemplate?: string;
}
export interface RegExManager extends RegexManagerTemplates {
  fileMatch: string[];
  matchStrings: string[];
  matchStringsStrategy?: MatchStringsStrategy;
  autoReplaceStringTemplate?: string;
}

export type UseBaseBranchConfigType = 'merge' | 'none';
export type ConstraintsFilter = 'strict' | 'none';

// TODO: Proper typings
export interface RenovateConfig
  extends LegacyAdminConfig,
    RenovateSharedConfig,
    UpdateConfig<PackageRule>,
    AssigneesAndReviewersConfig,
    ConfigMigration,
    Record<string, unknown> {
  depName?: string;
  baseBranches?: string[];
  useBaseBranchConfig?: UseBaseBranchConfigType;
  baseBranch?: string;
  defaultBranch?: string;
  branchList?: string[];
  description?: string | string[];
  force?: RenovateConfig;
  errors?: ValidationMessage[];

  gitAuthor?: string;

  hostRules?: HostRule[];

  ignorePresets?: string[];
  forkProcessing?: 'auto' | 'enabled' | 'disabled';
  isFork?: boolean;

  fileList?: string[];
  configWarningReuseIssue?: boolean;
  dependencyDashboard?: boolean;
  dependencyDashboardAutoclose?: boolean;
  dependencyDashboardChecks?: Record<string, string>;
  dependencyDashboardIssue?: number;
  dependencyDashboardTitle?: string;
  dependencyDashboardHeader?: string;
  dependencyDashboardFooter?: string;
  dependencyDashboardLabels?: string[];
  dependencyDashboardOSVVulnerabilitySummary?: 'none' | 'all' | 'unresolved';
  packageFile?: string;
  packageRules?: PackageRule[];
  postUpdateOptions?: string[];
  prConcurrentLimit?: number;
  prHourlyLimit?: number;
  forkModeDisallowMaintainerEdits?: boolean;

  defaultRegistryUrls?: string[];
  registryUrls?: string[] | null;
  registryAliases?: Record<string, string>;

  repoIsOnboarded?: boolean;
  repoIsActivated?: boolean;

  updateInternalDeps?: boolean;
  updateType?: UpdateType;

  warnings?: ValidationMessage[];
  vulnerabilityAlerts?: RenovateSharedConfig;
  osvVulnerabilityAlerts?: boolean;
  vulnerabilitySeverity?: string;
  regexManagers?: RegExManager[];
  customDatasources?: Record<string, CustomDatasourceConfig>;

  fetchReleaseNotes?: FetchReleaseNotesOptions;
  secrets?: Record<string, string>;

  constraints?: Record<string, string>;
  skipInstalls?: boolean | null;

  constraintsFiltering?: ConstraintsFilter;

  checkedBranches?: string[];
  customizeDashboard?: Record<string, string>;
}

export interface CustomDatasourceConfig {
  defaultRegistryUrlTemplate?: string;
  format?: 'json' | 'plain';
  transformTemplates?: string[];
}

export interface AllConfig
  extends RenovateConfig,
    GlobalOnlyConfig,
    RepoGlobalConfig {}

export interface AssigneesAndReviewersConfig {
  assigneesFromCodeOwners?: boolean;
  assignees?: string[];
  assigneesSampleSize?: number;
  ignoreReviewers?: string[];
  reviewersFromCodeOwners?: boolean;
  reviewers?: string[];
  reviewersSampleSize?: number;
  additionalReviewers?: string[];
  filterUnavailableUsers?: boolean;
}

export type UpdateType =
  | 'major'
  | 'minor'
  | 'patch'
  | 'pin'
  | 'digest'
  | 'pinDigest'
  | 'lockFileMaintenance'
  | 'lockfileUpdate'
  | 'rollback'
  | 'bump'
  | 'replacement';

export type FetchReleaseNotesOptions = 'off' | 'branch' | 'pr';

export type MatchStringsStrategy = 'any' | 'recursive' | 'combination';

export type MergeStrategy =
  | 'auto'
  | 'fast-forward'
  | 'merge-commit'
  | 'rebase'
  | 'squash';

// TODO: Proper typings
export interface PackageRule
  extends RenovateSharedConfig,
    UpdateConfig,
    Record<string, unknown> {
  description?: string | string[];
  isVulnerabilityAlert?: boolean;
  matchFileNames?: string[];
  matchBaseBranches?: string[];
  matchManagers?: string | string[];
  matchDatasources?: string[];
  matchDepTypes?: string[];
  matchDepNames?: string[];
  matchDepPatterns?: string[];
  matchPackageNames?: string[];
  matchPackagePatterns?: string[];
  matchPackagePrefixes?: string[];
  matchRepositories?: string[];
  excludeDepNames?: string[];
  excludeDepPatterns?: string[];
  excludePackageNames?: string[];
  excludePackagePatterns?: string[];
  excludePackagePrefixes?: string[];
  excludeRepositories?: string[];
  matchCurrentValue?: string;
  matchCurrentVersion?: string;
  matchSourceUrlPrefixes?: string[];
  matchSourceUrls?: string[];
  matchUpdateTypes?: UpdateType[];
  matchCategories?: string[];
  matchConfidence?: MergeConfidence[];
  registryUrls?: string[] | null;
  vulnerabilitySeverity?: string;
}

export interface ValidationMessage {
  topic: string;
  message: string;
}

export interface RenovateOptionBase {
  /**
   * If true, the option can only be configured by people with access to the Renovate instance.
   * Furthermore, the option should be documented in docs/usage/self-hosted-configuration.md.
   */
  globalOnly?: boolean;

  allowedValues?: string[];

  allowString?: boolean;

  cli?: boolean;

  description: string;

  env?: false | string;

  /**
   * Do not validate object children
   */
  freeChoice?: boolean;

  mergeable?: boolean;

  autogenerated?: boolean;

  name: string;

  parent?:
    | 'customDatasources'
    | 'hostRules'
    | 'packageRules'
    | 'postUpgradeTasks'
    | 'regexManagers';

  stage?: RenovateConfigStage;

  experimental?: boolean;

  experimentalDescription?: string;

  experimentalIssues?: number[];

  advancedUse?: boolean;
}

export interface RenovateArrayOption<
  T extends string | number | Record<string, unknown> = Record<string, unknown>
> extends RenovateOptionBase {
  default?: T[] | null;
  mergeable?: boolean;
  type: 'array';
  subType?: 'string' | 'object' | 'number';
  supportedManagers?: string[] | 'all';
  supportedPlatforms?: string[] | 'all';
}

export interface RenovateStringArrayOption extends RenovateArrayOption<string> {
  format?: 'regex';
  subType: 'string';
  supportedManagers?: string[] | 'all';
  supportedPlatforms?: string[] | 'all';
}

export interface RenovateNumberArrayOption extends RenovateArrayOption<number> {
  subType: 'number';
  supportedManagers?: string[] | 'all';
  supportedPlatforms?: string[] | 'all';
}

export interface RenovateBooleanOption extends RenovateOptionBase {
  default?: boolean | null;
  type: 'boolean';
  supportedManagers?: string[] | 'all';
  supportedPlatforms?: string[] | 'all';
}

export interface RenovateIntegerOption extends RenovateOptionBase {
  default?: number | null;
  type: 'integer';
  supportedManagers?: string[] | 'all';
  supportedPlatforms?: string[] | 'all';
}

export interface RenovateStringOption extends RenovateOptionBase {
  default?: string | null;
  format?: 'regex';

  // Not used
  replaceLineReturns?: boolean;
  type: 'string';
  supportedManagers?: string[] | 'all';
  supportedPlatforms?: string[] | 'all';
}

export interface RenovateObjectOption extends RenovateOptionBase {
  default?: any;
  additionalProperties?: Record<string, unknown> | boolean;
  mergeable?: boolean;
  type: 'object';
  supportedManagers?: string[] | 'all';
  supportedPlatforms?: string[] | 'all';
}

export type RenovateOptions =
  | RenovateStringOption
  | RenovateNumberArrayOption
  | RenovateStringArrayOption
  | RenovateIntegerOption
  | RenovateBooleanOption
  | RenovateArrayOption
  | RenovateObjectOption;

export interface PackageRuleInputConfig extends Record<string, unknown> {
  versioning?: string;
  packageFile?: string;
  lockFiles?: string[];
  depType?: string;
  depTypes?: string[];
  depName?: string;
  packageName?: string | null;
  currentValue?: string | null;
  currentVersion?: string;
  lockedVersion?: string;
  updateType?: UpdateType;
  mergeConfidenceLevel?: MergeConfidence | undefined;
  isBump?: boolean;
  sourceUrl?: string | null;
  categories?: string[];
  baseBranch?: string;
  manager?: string;
  datasource?: string;
  packageRules?: (PackageRule & PackageRuleInputConfig)[];
  repository?: string;
}

export interface ConfigMigration {
  configMigration?: boolean;
}

export interface MigratedConfig {
  isMigrated: boolean;
  migratedConfig: RenovateConfig;
}

export interface MigratedRenovateConfig extends RenovateConfig {
  endpoints?: HostRule[];
  pathRules: PackageRule[];
  packages: PackageRule[];

  node?: RenovateConfig;
  travis?: RenovateConfig;
  gradle?: RenovateConfig;
}

export interface ManagerConfig extends RenovateConfig {
  manager: string;
}

export interface ValidationResult {
  errors: ValidationMessage[];
  warnings: ValidationMessage[];
}<|MERGE_RESOLUTION|>--- conflicted
+++ resolved
@@ -101,11 +101,8 @@
   cacheDir?: string;
   containerbaseDir?: string;
   detectHostRulesFromEnv?: boolean;
-<<<<<<< HEAD
   issueCollector?: IssueCollectorId;
-=======
   dockerCliOptions?: string;
->>>>>>> 465dd091
   forceCli?: boolean;
   gitNoVerify?: GitNoVerifyOption[];
   gitPrivateKey?: string;
