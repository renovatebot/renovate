--- conflicted
+++ resolved
@@ -175,11 +175,8 @@
   s3Endpoint?: string;
   s3PathStyle?: boolean;
   cachePrivatePackages?: boolean;
-<<<<<<< HEAD
   configFileNames?: string[];
-=======
   ignorePrAuthor?: boolean;
->>>>>>> 122082ca
 }
 
 export interface LegacyAdminConfig {
