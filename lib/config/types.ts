--- conflicted
+++ resolved
@@ -163,14 +163,9 @@
   privateKey?: string;
   privateKeyOld?: string;
   httpCacheTtlDays?: number;
-<<<<<<< HEAD
   autodiscoverRepoSort?: RepoSortMethod;
   autodiscoverRepoOrder?: SortMethod;
-=======
-  autodiscoverRepoSort?: 'alpha' | 'created' | 'updated' | 'size' | 'id';
-  autodiscoverRepoOrder?: 'asc' | 'desc';
   userAgent?: string;
->>>>>>> 96d1b319
 }
 
 export interface LegacyAdminConfig {
