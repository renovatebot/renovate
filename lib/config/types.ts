--- conflicted
+++ resolved
@@ -306,13 +306,10 @@
   statusCheckNames?: Record<StatusCheckKey, string | null>;
   env?: UserEnv;
   logLevelRemap?: LogLevelRemap[];
-<<<<<<< HEAD
-  sharedVariableName?: string;
-=======
 
   branchTopic?: string;
   additionalBranchPrefix?: string;
->>>>>>> bddef47b
+  sharedVariableName?: string;
 }
 
 const CustomDatasourceFormats = ['json', 'plain', 'yaml', 'html'] as const;
