--- conflicted
+++ resolved
@@ -94,11 +94,8 @@
 // The below should contain config options where globalOnly=true
 export interface RepoGlobalConfig {
   allowCustomCrateRegistries?: boolean;
-<<<<<<< HEAD
   allowGitLfs?: boolean;
-=======
   allowPlugins?: boolean;
->>>>>>> 27afe432
   allowPostUpgradeCommandTemplating?: boolean;
   allowScripts?: boolean;
   allowedPostUpgradeCommands?: string[];
