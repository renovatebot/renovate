--- conflicted
+++ resolved
@@ -498,11 +498,8 @@
   manager?: string;
   datasource?: string;
   packageRules?: (PackageRule & PackageRuleInputConfig)[];
-<<<<<<< HEAD
   releaseTimestamp?: string | null;
-=======
   repository?: string;
->>>>>>> ce1be2c5
 }
 
 export interface ConfigMigration {
