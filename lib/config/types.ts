import type { LogLevel } from 'bunyan';
import type { PlatformId } from '../constants';
import type { LogLevelRemap } from '../logger/types';
import type { CustomManager } from '../modules/manager/custom/types';
import type { RepoSortMethod, SortMethod } from '../modules/platform/types';
import type { HostRule, SkipReason } from '../types';
import type { GitNoVerifyOption } from '../util/git/types';
import type { MergeConfidence } from '../util/merge-confidence/types';

export type RenovateConfigStage =
  | 'global'
  | 'inherit'
  | 'repository'
  | 'package'
  | 'branch'
  | 'pr';

export type RepositoryCacheConfig = 'disabled' | 'enabled' | 'reset';
// eslint-disable-next-line @typescript-eslint/no-redundant-type-constituents
export type RepositoryCacheType = 'local' | string;
export type DryRunConfig = 'extract' | 'lookup' | 'full';
export type RequiredConfig = 'required' | 'optional' | 'ignored';

export interface GroupConfig extends Record<string, unknown> {
  branchName?: string;
  branchTopic?: string;
}

export type RecreateWhen = 'auto' | 'never' | 'always';
// TODO: Proper typings
export interface RenovateSharedConfig {
  $schema?: string;
  addLabels?: string[];
  autoReplaceGlobalMatch?: boolean;
  automerge?: boolean;
  automergeSchedule?: string[];
  automergeStrategy?: MergeStrategy;
  branchName?: string;
  branchNameStrict?: boolean;
  branchPrefix?: string;
  branchPrefixOld?: string;
  commitMessage?: string;
  commitMessageAction?: string;
  commitMessageExtra?: string;
  commitMessageLowerCase?: 'auto' | 'never';
  commitMessagePrefix?: string;
  commitMessageTopic?: string;
  confidential?: boolean;
  changelogUrl?: string;
  dependencyDashboardApproval?: boolean;
  draftPR?: boolean;
  enabled?: boolean;
  enabledManagers?: string[];
  extends?: string[];
  fileMatch?: string[];
  force?: RenovateConfig;
  gitIgnoredAuthors?: string[];
  group?: GroupConfig;
  groupName?: string;
  groupSlug?: string;
  hashedBranchLength?: number;
  ignoreDeps?: string[];
  ignorePaths?: string[];
  ignoreTests?: boolean;
  includePaths?: string[];
  internalChecksAsSuccess?: boolean;
  keepUpdatedLabel?: string;
  labels?: string[];
  manager?: string;
  milestone?: number;
  npmrc?: string;
  npmrcMerge?: boolean;
  platformCommit?: boolean;
  postUpgradeTasks?: PostUpgradeTasks;
  prBodyColumns?: string[];
  prBodyDefinitions?: Record<string, string>;
  prCreation?: 'immediate' | 'not-pending' | 'status-success' | 'approval';
  prPriority?: number;
  productLinks?: Record<string, string>;
  pruneBranchAfterAutomerge?: boolean;
  rebaseLabel?: string;
  rebaseWhen?: string;
  recreateClosed?: boolean;
  recreateWhen?: RecreateWhen;
  repository?: string;
  repositoryCache?: RepositoryCacheConfig;
  repositoryCacheType?: RepositoryCacheType;
  respectLatest?: boolean;
  schedule?: string[];
  semanticCommitScope?: string | null;
  semanticCommitType?: string;
  semanticCommits?: 'auto' | 'enabled' | 'disabled';
  stopUpdatingLabel?: string;
  suppressNotifications?: string[];
  timezone?: string;
  unicodeEmoji?: boolean;
}

// Config options used only within the global worker
// The below should contain config options where stage=global
export interface GlobalOnlyConfig {
  autodiscover?: boolean;
  autodiscoverFilter?: string[] | string;
  autodiscoverNamespaces?: string[];
  autodiscoverProjects?: string[];
  autodiscoverTopics?: string[];
  baseDir?: string;
  cacheDir?: string;
  containerbaseDir?: string;
  detectHostRulesFromEnv?: boolean;
  dockerCliOptions?: string;
  endpoint?: string;
  forceCli?: boolean;
  gitNoVerify?: GitNoVerifyOption[];
  gitPrivateKey?: string;
  globalExtends?: string[];
  logFile?: string;
  logFileLevel?: LogLevel;
  mergeConfidenceDatasources?: string[];
  mergeConfidenceEndpoint?: string;
  platform?: PlatformId;
  prCommitsPerRunLimit?: number;
  privateKeyPath?: string;
  privateKeyPathOld?: string;
  redisPrefix?: string;
  redisUrl?: string;
  repositories?: RenovateRepository[];
  useCloudMetadataServices?: boolean;
}

// Config options used within the repository worker, but not user configurable
// The below should contain config options where globalOnly=true
export interface RepoGlobalConfig {
  allowCustomCrateRegistries?: boolean;
  allowPlugins?: boolean;
  allowPostUpgradeCommandTemplating?: boolean;
  allowScripts?: boolean;
  allowedEnv?: string[];
  allowedHeaders?: string[];
  allowedPostUpgradeCommands?: string[];
  binarySource?: 'docker' | 'global' | 'install' | 'hermit';
  cacheDir?: string;
  cacheHardTtlMinutes?: number;
  cacheTtlOverride?: Record<string, number>;
  containerbaseDir?: string;
  customEnvVariables?: Record<string, string>;
  dockerChildPrefix?: string;
  dockerCliOptions?: string;
  dockerSidecarImage?: string;
  dockerUser?: string;
  dryRun?: DryRunConfig;
  encryptedWarning?: string;
  endpoint?: string;
  executionTimeout?: number;
  exposeAllEnv?: boolean;
  gitTimeout?: number;
  githubTokenWarn?: boolean;
  includeMirrors?: boolean;
  localDir?: string;
  migratePresets?: Record<string, string>;
  platform?: PlatformId;
  presetCachePersistence?: boolean;
  privateKey?: string;
  privateKeyOld?: string;
  httpCacheTtlDays?: number;
  autodiscoverRepoSort?: RepoSortMethod;
  autodiscoverRepoOrder?: SortMethod;
  userAgent?: string;
<<<<<<< HEAD
  deleteConfigFile?: boolean;
  s3Endpoint?: string;
  s3PathStyle?: boolean;
=======
  cachePrivatePackages?: boolean;
>>>>>>> 4b502025
}

export interface LegacyAdminConfig {
  localDir?: string;

  logContext?: string;

  onboarding?: boolean;
  onboardingBranch?: string;
  onboardingCommitMessage?: string;
  onboardingNoDeps?: boolean;
  onboardingRebaseCheckbox?: boolean;
  onboardingPrTitle?: string;
  onboardingConfig?: RenovateSharedConfig;
  onboardingConfigFileName?: string;

  requireConfig?: RequiredConfig;
}

export type ExecutionMode = 'branch' | 'update';

export interface PostUpgradeTasks {
  commands?: string[];
  fileFilters?: string[];
  executionMode: ExecutionMode;
}

export type UpdateConfig<
  T extends RenovateSharedConfig = RenovateSharedConfig,
> = Partial<Record<UpdateType, T | null>>;

export type RenovateRepository =
  | string
  | {
      repository: string;
      secrets?: Record<string, string>;
    };

export type UseBaseBranchConfigType = 'merge' | 'none';
export type ConstraintsFilter = 'strict' | 'none';

export const allowedStatusCheckStrings = [
  'minimumReleaseAge',
  'mergeConfidence',
  'configValidation',
  'artifactError',
] as const;
export type StatusCheckKey = (typeof allowedStatusCheckStrings)[number];
export type UserEnv = Record<string, string>;

// TODO: Proper typings
export interface RenovateConfig
  extends LegacyAdminConfig,
    RenovateSharedConfig,
    UpdateConfig<PackageRule>,
    AssigneesAndReviewersConfig,
    ConfigMigration,
    Record<string, unknown> {
  s3Endpoint?: string;
  s3PathStyle?: boolean;
  reportPath?: string;
  reportType?: 'logging' | 'file' | 's3' | null;
  depName?: string;
  baseBranches?: string[];
  commitBody?: string;
  useBaseBranchConfig?: UseBaseBranchConfigType;
  baseBranch?: string;
  defaultBranch?: string;
  branchList?: string[];
  description?: string | string[];
  force?: RenovateConfig;
  errors?: ValidationMessage[];

  gitAuthor?: string;

  hostRules?: HostRule[];

  inheritConfig?: boolean;
  inheritConfigFileName?: string;
  inheritConfigRepoName?: string;
  inheritConfigStrict?: boolean;

  ignorePresets?: string[];
  forkProcessing?: 'auto' | 'enabled' | 'disabled';
  isFork?: boolean;

  fileList?: string[];
  configWarningReuseIssue?: boolean;
  dependencyDashboard?: boolean;
  dependencyDashboardAutoclose?: boolean;
  dependencyDashboardChecks?: Record<string, string>;
  dependencyDashboardIssue?: number;
  dependencyDashboardTitle?: string;
  dependencyDashboardHeader?: string;
  dependencyDashboardFooter?: string;
  dependencyDashboardLabels?: string[];
  dependencyDashboardOSVVulnerabilitySummary?: 'none' | 'all' | 'unresolved';
  packageFile?: string;
  packageRules?: PackageRule[];
  postUpdateOptions?: string[];
  prConcurrentLimit?: number;
  prHourlyLimit?: number;
  forkModeDisallowMaintainerEdits?: boolean;

  defaultRegistryUrls?: string[];
  registryUrls?: string[] | null;
  registryAliases?: Record<string, string>;

  repoIsOnboarded?: boolean;
  repoIsActivated?: boolean;

  updateInternalDeps?: boolean;
  updateType?: UpdateType;

  warnings?: ValidationMessage[];
  vulnerabilityAlerts?: RenovateSharedConfig;
  osvVulnerabilityAlerts?: boolean;
  vulnerabilitySeverity?: string;
  customManagers?: CustomManager[];
  customDatasources?: Record<string, CustomDatasourceConfig>;

  fetchChangeLogs?: FetchChangeLogsOptions;
  secrets?: Record<string, string>;

  constraints?: Record<string, string>;
  skipInstalls?: boolean | null;

  constraintsFiltering?: ConstraintsFilter;

  checkedBranches?: string[];
  customizeDashboard?: Record<string, string>;

  statusCheckNames?: Record<StatusCheckKey, string | null>;
  env?: UserEnv;
  logLevelRemap?: LogLevelRemap[];
}

const CustomDatasourceFormats = ['json', 'plain', 'yaml', 'html'] as const;
export type CustomDatasourceFormats = (typeof CustomDatasourceFormats)[number];

export interface CustomDatasourceConfig {
  defaultRegistryUrlTemplate?: string;
  format?: CustomDatasourceFormats;
  transformTemplates?: string[];
}

export interface AllConfig
  extends RenovateConfig,
    GlobalOnlyConfig,
    RepoGlobalConfig {}

export interface AssigneesAndReviewersConfig {
  assigneesFromCodeOwners?: boolean;
  expandCodeOwnersGroups?: boolean;
  assignees?: string[];
  assigneesSampleSize?: number;
  ignoreReviewers?: string[];
  reviewersFromCodeOwners?: boolean;
  reviewers?: string[];
  reviewersSampleSize?: number;
  additionalReviewers?: string[];
  filterUnavailableUsers?: boolean;
}

export type UpdateType =
  | 'major'
  | 'minor'
  | 'patch'
  | 'pin'
  | 'digest'
  | 'pinDigest'
  | 'lockFileMaintenance'
  | 'lockfileUpdate'
  | 'rollback'
  | 'bump'
  | 'replacement';

export type FetchChangeLogsOptions = 'off' | 'branch' | 'pr';

export type MatchStringsStrategy = 'any' | 'recursive' | 'combination';

export type MergeStrategy =
  | 'auto'
  | 'fast-forward'
  | 'merge-commit'
  | 'rebase'
  | 'squash';

// TODO: Proper typings
export interface PackageRule
  extends RenovateSharedConfig,
    UpdateConfig,
    Record<string, unknown> {
  description?: string | string[];
  excludeDepNames?: string[];
  excludeDepPatterns?: string[];
  excludeDepPrefixes?: string[];
  excludePackageNames?: string[];
  excludePackagePatterns?: string[];
  excludePackagePrefixes?: string[];
  excludeRepositories?: string[];
  isVulnerabilityAlert?: boolean;
  matchBaseBranches?: string[];
  matchCategories?: string[];
  matchConfidence?: MergeConfidence[];
  matchCurrentAge?: string;
  matchCurrentValue?: string;
  matchCurrentVersion?: string;
  matchDatasources?: string[];
  matchDepNames?: string[];
  matchDepPatterns?: string[];
  matchDepPrefixes?: string[];
  matchDepTypes?: string[];
  matchFileNames?: string[];
  matchManagers?: string[];
  matchNewValue?: string;
  matchPackageNames?: string[];
  matchPackagePatterns?: string[];
  matchPackagePrefixes?: string[];
  matchRepositories?: string[];
  matchSourceUrlPrefixes?: string[];
  matchSourceUrls?: string[];
  matchUpdateTypes?: UpdateType[];
  registryUrls?: string[] | null;
  vulnerabilitySeverity?: string;
}

export interface ValidationMessage {
  topic: string;
  message: string;
}

export type AllowedParents =
  | 'customManagers'
  | 'customDatasources'
  | 'hostRules'
  | 'postUpgradeTasks'
  | 'packageRules'
  | 'logLevelRemap';
export interface RenovateOptionBase {
  /**
   * If true, the option can only be configured by people with access to the Renovate instance.
   * Furthermore, the option should be documented in docs/usage/self-hosted-configuration.md.
   */
  globalOnly?: boolean;

  inheritConfigSupport?: boolean;

  allowedValues?: string[];

  allowString?: boolean;

  cli?: boolean;

  description: string;

  env?: false | string;

  /**
   * Do not validate object children
   */
  freeChoice?: boolean;

  mergeable?: boolean;

  autogenerated?: boolean;

  name: string;

  parents?: AllowedParents[];

  stage?: RenovateConfigStage;

  experimental?: boolean;

  experimentalDescription?: string;

  experimentalIssues?: number[];

  advancedUse?: boolean;

  /**
   * This is used to add depreciation message in the docs
   */
  deprecationMsg?: string;

  /**
   * For internal use only: add it to any config option that supports regex or glob matching
   */
  patternMatch?: boolean;

  /**
   * For internal use only: add it to any config option of type integer that supports negative integers
   */
  allowNegative?: boolean;
}

export interface RenovateArrayOption<
  T extends string | number | Record<string, unknown> = Record<string, unknown>,
> extends RenovateOptionBase {
  default?: T[] | null;
  mergeable?: boolean;
  type: 'array';
  subType?: 'string' | 'object' | 'number';
  supportedManagers?: string[] | 'all';
  supportedPlatforms?: string[] | 'all';
}

export interface RenovateStringArrayOption extends RenovateArrayOption<string> {
  format?: 'regex';
  subType: 'string';
  supportedManagers?: string[] | 'all';
  supportedPlatforms?: string[] | 'all';
}

export interface RenovateNumberArrayOption extends RenovateArrayOption<number> {
  subType: 'number';
  supportedManagers?: string[] | 'all';
  supportedPlatforms?: string[] | 'all';
}

export interface RenovateBooleanOption extends RenovateOptionBase {
  default?: boolean | null;
  type: 'boolean';
  supportedManagers?: string[] | 'all';
  supportedPlatforms?: string[] | 'all';
}

export interface RenovateIntegerOption extends RenovateOptionBase {
  default?: number | null;
  type: 'integer';
  supportedManagers?: string[] | 'all';
  supportedPlatforms?: string[] | 'all';
}

export interface RenovateStringOption extends RenovateOptionBase {
  default?: string | null;
  format?: 'regex';

  // Not used
  replaceLineReturns?: boolean;
  type: 'string';
  supportedManagers?: string[] | 'all';
  supportedPlatforms?: string[] | 'all';
}

export interface RenovateObjectOption extends RenovateOptionBase {
  default?: any;
  additionalProperties?: Record<string, unknown> | boolean;
  mergeable?: boolean;
  type: 'object';
  supportedManagers?: string[] | 'all';
  supportedPlatforms?: string[] | 'all';
}

export type RenovateOptions =
  | RenovateStringOption
  | RenovateNumberArrayOption
  | RenovateStringArrayOption
  | RenovateIntegerOption
  | RenovateBooleanOption
  | RenovateArrayOption
  | RenovateObjectOption;

export interface PackageRuleInputConfig extends Record<string, unknown> {
  versioning?: string;
  packageFile?: string;
  lockFiles?: string[];
  depType?: string;
  depTypes?: string[];
  depName?: string;
  packageName?: string | null;
  newValue?: string | null;
  currentValue?: string | null;
  currentVersion?: string;
  lockedVersion?: string;
  updateType?: UpdateType;
  mergeConfidenceLevel?: MergeConfidence | undefined;
  isBump?: boolean;
  sourceUrl?: string | null;
  categories?: string[];
  baseBranch?: string;
  manager?: string;
  datasource?: string;
  packageRules?: (PackageRule & PackageRuleInputConfig)[];
  releaseTimestamp?: string | null;
  repository?: string;
  currentVersionTimestamp?: string;
  enabled?: boolean;
  skipReason?: SkipReason;
}

export interface ConfigMigration {
  configMigration?: boolean;
}

export interface MigratedConfig {
  isMigrated: boolean;
  migratedConfig: RenovateConfig;
}

export interface MigratedRenovateConfig extends RenovateConfig {
  endpoints?: HostRule[];
  pathRules: PackageRule[];
  packages: PackageRule[];

  node?: RenovateConfig;
  travis?: RenovateConfig;
  gradle?: RenovateConfig;
}

export interface ManagerConfig extends RenovateConfig {
  manager: string;
}

export interface ValidationResult {
  errors: ValidationMessage[];
  warnings: ValidationMessage[];
}<|MERGE_RESOLUTION|>--- conflicted
+++ resolved
@@ -166,13 +166,10 @@
   autodiscoverRepoSort?: RepoSortMethod;
   autodiscoverRepoOrder?: SortMethod;
   userAgent?: string;
-<<<<<<< HEAD
   deleteConfigFile?: boolean;
   s3Endpoint?: string;
   s3PathStyle?: boolean;
-=======
   cachePrivatePackages?: boolean;
->>>>>>> 4b502025
 }
 
 export interface LegacyAdminConfig {
