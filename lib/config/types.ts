--- conflicted
+++ resolved
@@ -92,11 +92,8 @@
   dockerImagePrefix?: string;
   dockerUser?: string;
   dryRun?: boolean;
-<<<<<<< HEAD
+  exposeAllEnv?: boolean;
   gitNoVerify?: ('commit' | 'push')[];
-=======
-  exposeAllEnv?: boolean;
->>>>>>> bc25520a
   privateKey?: string | Buffer;
 }
 
