--- conflicted
+++ resolved
@@ -94,11 +94,6 @@
   privateKeyPathOld?: string;
   redisUrl?: string;
   repositories?: RenovateRepository[];
-<<<<<<< HEAD
-=======
-  platform?: string;
-  endpoint?: string;
->>>>>>> cbed7863
 }
 
 // Config options used within the repository worker, but not user configurable
