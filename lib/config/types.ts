import type { LogLevel } from 'bunyan';
import type { PlatformId } from '../constants';
import type { CustomManager } from '../modules/manager/custom/types';
import type { HostRule } from '../types';
import type { GitNoVerifyOption } from '../util/git/types';
import type { MergeConfidence } from '../util/merge-confidence/types';

export type RenovateConfigStage =
  | 'global'
  | 'repository'
  | 'package'
  | 'branch'
  | 'pr';

export type RepositoryCacheConfig = 'disabled' | 'enabled' | 'reset';
// eslint-disable-next-line @typescript-eslint/no-redundant-type-constituents
export type RepositoryCacheType = 'local' | string;
export type DryRunConfig = 'extract' | 'lookup' | 'full';
export type RequiredConfig = 'required' | 'optional' | 'ignored';

export interface GroupConfig extends Record<string, unknown> {
  branchName?: string;
  branchTopic?: string;
}

export type RecreateWhen = 'auto' | 'never' | 'always';
// TODO: Proper typings
export interface RenovateSharedConfig {
  $schema?: string;
  automerge?: boolean;
  automergeStrategy?: MergeStrategy;
  autoReplaceGlobalMatch?: boolean;
  pruneBranchAfterAutomerge?: boolean;
  branchPrefix?: string;
  branchPrefixOld?: string;
  branchName?: string;
  branchNameStrict?: boolean;
  manager?: string;
  commitMessage?: string;
  commitMessagePrefix?: string;
  commitMessageTopic?: string;
  commitMessageAction?: string;
  commitMessageExtra?: string;
  confidential?: boolean;
  customChangelogUrl?: string;
  draftPR?: boolean;
  enabled?: boolean;
  enabledManagers?: string[];
  extends?: string[];
  fileMatch?: string[];
  force?: RenovateConfig;
  group?: GroupConfig;
  groupName?: string;
  groupSlug?: string;
  includePaths?: string[];
  ignoreDeps?: string[];
  ignorePaths?: string[];
  ignoreTests?: boolean;
  internalChecksAsSuccess?: boolean;
  labels?: string[];
  addLabels?: string[];
  dependencyDashboardApproval?: boolean;
  hashedBranchLength?: number;
  npmrc?: string;
  npmrcMerge?: boolean;
  postUpgradeTasks?: PostUpgradeTasks;
  prBodyColumns?: string[];
  prBodyDefinitions?: Record<string, string>;
  prCreation?: 'immediate' | 'not-pending' | 'status-success' | 'approval';
  productLinks?: Record<string, string>;
  prPriority?: number;
  rebaseLabel?: string;
  respectLatest?: boolean;
  stopUpdatingLabel?: string;
  rebaseWhen?: string;
  recreateWhen?: RecreateWhen;
  recreateClosed?: boolean;
  repository?: string;
  repositoryCache?: RepositoryCacheConfig;
  repositoryCacheType?: RepositoryCacheType;
  schedule?: string[];
  automergeSchedule?: string[];
  semanticCommits?: 'auto' | 'enabled' | 'disabled';
  semanticCommitScope?: string | null;
  commitMessageLowerCase?: 'auto' | 'never';
  semanticCommitType?: string;
  suppressNotifications?: string[];
  timezone?: string;
  unicodeEmoji?: boolean;
  gitIgnoredAuthors?: string[];
  platformCommit?: boolean;
}

// Config options used only within the global worker
// The below should contain config options where stage=global
export interface GlobalOnlyConfig {
  autodiscover?: boolean;
  autodiscoverFilter?: string[] | string;
  autodiscoverNamespaces?: string[];
  autodiscoverTopics?: string[];
  baseDir?: string;
  cacheDir?: string;
  containerbaseDir?: string;
  detectHostRulesFromEnv?: boolean;
  dockerCliOptions?: string;
  forceCli?: boolean;
  gitNoVerify?: GitNoVerifyOption[];
  gitPrivateKey?: string;
  globalExtends?: string[];
  logFile?: string;
  logFileLevel?: LogLevel;
  prCommitsPerRunLimit?: number;
  privateKeyPath?: string;
  privateKeyPathOld?: string;
  redisUrl?: string;
  redisPrefix?: string;
  repositories?: RenovateRepository[];
  platform?: PlatformId;
  endpoint?: string;
<<<<<<< HEAD
  useSqliteCache?: boolean;
=======
  useCloudMetadataServices?: boolean;
>>>>>>> 83b545fc
}

// Config options used within the repository worker, but not user configurable
// The below should contain config options where globalOnly=true
export interface RepoGlobalConfig {
  allowCustomCrateRegistries?: boolean;
  allowPlugins?: boolean;
  allowPostUpgradeCommandTemplating?: boolean;
  allowScripts?: boolean;
  allowedPostUpgradeCommands?: string[];
  binarySource?: 'docker' | 'global' | 'install' | 'hermit';
  cacheHardTtlMinutes?: number;
  cacheTtlOverride?: Record<string, number>;
  customEnvVariables?: Record<string, string>;
  dockerChildPrefix?: string;
  dockerCliOptions?: string;
  dockerSidecarImage?: string;
  dockerUser?: string;
  dryRun?: DryRunConfig;
  executionTimeout?: number;
  gitTimeout?: number;
  exposeAllEnv?: boolean;
  githubTokenWarn?: boolean;
  migratePresets?: Record<string, string>;
  presetCachePersistence?: boolean;
  privateKey?: string;
  privateKeyOld?: string;
  localDir?: string;
  cacheDir?: string;
  containerbaseDir?: string;
  platform?: PlatformId;
  endpoint?: string;
  includeMirrors?: boolean;
}

export interface LegacyAdminConfig {
  localDir?: string;

  logContext?: string;

  onboarding?: boolean;
  onboardingBranch?: string;
  onboardingCommitMessage?: string;
  onboardingNoDeps?: boolean;
  onboardingRebaseCheckbox?: boolean;
  onboardingPrTitle?: string;
  onboardingConfig?: RenovateSharedConfig;
  onboardingConfigFileName?: string;

  requireConfig?: RequiredConfig;
}

export type ExecutionMode = 'branch' | 'update';

export interface PostUpgradeTasks {
  commands?: string[];
  fileFilters?: string[];
  executionMode: ExecutionMode;
}

export type UpdateConfig<
  T extends RenovateSharedConfig = RenovateSharedConfig,
> = Partial<Record<UpdateType, T | null>>;

export type RenovateRepository =
  | string
  | {
      repository: string;
      secrets?: Record<string, string>;
    };

export type UseBaseBranchConfigType = 'merge' | 'none';
export type ConstraintsFilter = 'strict' | 'none';

export const allowedStatusCheckStrings = [
  'minimumReleaseAge',
  'mergeConfidence',
  'configValidation',
  'artifactError',
] as const;
export type StatusCheckKey = (typeof allowedStatusCheckStrings)[number];

// TODO: Proper typings
export interface RenovateConfig
  extends LegacyAdminConfig,
    RenovateSharedConfig,
    UpdateConfig<PackageRule>,
    AssigneesAndReviewersConfig,
    ConfigMigration,
    Record<string, unknown> {
  depName?: string;
  baseBranches?: string[];
  commitBody?: string;
  useBaseBranchConfig?: UseBaseBranchConfigType;
  baseBranch?: string;
  defaultBranch?: string;
  branchList?: string[];
  description?: string | string[];
  force?: RenovateConfig;
  errors?: ValidationMessage[];

  gitAuthor?: string;

  hostRules?: HostRule[];

  ignorePresets?: string[];
  forkProcessing?: 'auto' | 'enabled' | 'disabled';
  isFork?: boolean;

  fileList?: string[];
  configWarningReuseIssue?: boolean;
  dependencyDashboard?: boolean;
  dependencyDashboardAutoclose?: boolean;
  dependencyDashboardChecks?: Record<string, string>;
  dependencyDashboardIssue?: number;
  dependencyDashboardTitle?: string;
  dependencyDashboardHeader?: string;
  dependencyDashboardFooter?: string;
  dependencyDashboardLabels?: string[];
  dependencyDashboardOSVVulnerabilitySummary?: 'none' | 'all' | 'unresolved';
  packageFile?: string;
  packageRules?: PackageRule[];
  postUpdateOptions?: string[];
  prConcurrentLimit?: number;
  prHourlyLimit?: number;
  forkModeDisallowMaintainerEdits?: boolean;

  defaultRegistryUrls?: string[];
  registryUrls?: string[] | null;
  registryAliases?: Record<string, string>;

  repoIsOnboarded?: boolean;
  repoIsActivated?: boolean;

  updateInternalDeps?: boolean;
  updateType?: UpdateType;

  warnings?: ValidationMessage[];
  vulnerabilityAlerts?: RenovateSharedConfig;
  osvVulnerabilityAlerts?: boolean;
  vulnerabilitySeverity?: string;
  customManagers?: CustomManager[];
  customDatasources?: Record<string, CustomDatasourceConfig>;

  fetchChangeLogs?: FetchChangeLogsOptions;
  secrets?: Record<string, string>;

  constraints?: Record<string, string>;
  skipInstalls?: boolean | null;

  constraintsFiltering?: ConstraintsFilter;

  checkedBranches?: string[];
  customizeDashboard?: Record<string, string>;

  statusCheckNames?: Record<StatusCheckKey, string | null>;
}

const CustomDatasourceFormats = ['json', 'plain', 'yaml', 'html'] as const;
export type CustomDatasourceFormats = (typeof CustomDatasourceFormats)[number];

export interface CustomDatasourceConfig {
  defaultRegistryUrlTemplate?: string;
  format?: CustomDatasourceFormats;
  transformTemplates?: string[];
}

export interface AllConfig
  extends RenovateConfig,
    GlobalOnlyConfig,
    RepoGlobalConfig {}

export interface AssigneesAndReviewersConfig {
  assigneesFromCodeOwners?: boolean;
  expandCodeOwnersGroups?: boolean;
  assignees?: string[];
  assigneesSampleSize?: number;
  ignoreReviewers?: string[];
  reviewersFromCodeOwners?: boolean;
  reviewers?: string[];
  reviewersSampleSize?: number;
  additionalReviewers?: string[];
  filterUnavailableUsers?: boolean;
}

export type UpdateType =
  | 'major'
  | 'minor'
  | 'patch'
  | 'pin'
  | 'digest'
  | 'pinDigest'
  | 'lockFileMaintenance'
  | 'lockfileUpdate'
  | 'rollback'
  | 'bump'
  | 'replacement';

export type FetchChangeLogsOptions = 'off' | 'branch' | 'pr';

export type MatchStringsStrategy = 'any' | 'recursive' | 'combination';

export type MergeStrategy =
  | 'auto'
  | 'fast-forward'
  | 'merge-commit'
  | 'rebase'
  | 'squash';

// TODO: Proper typings
export interface PackageRule
  extends RenovateSharedConfig,
    UpdateConfig,
    Record<string, unknown> {
  description?: string | string[];
  isVulnerabilityAlert?: boolean;
  matchFileNames?: string[];
  matchBaseBranches?: string[];
  matchManagers?: string[];
  matchDatasources?: string[];
  matchDepTypes?: string[];
  matchDepNames?: string[];
  matchDepPatterns?: string[];
  matchPackageNames?: string[];
  matchPackagePatterns?: string[];
  matchPackagePrefixes?: string[];
  matchRepositories?: string[];
  excludeDepNames?: string[];
  excludeDepPatterns?: string[];
  excludePackageNames?: string[];
  excludePackagePatterns?: string[];
  excludePackagePrefixes?: string[];
  excludeRepositories?: string[];
  matchCurrentValue?: string;
  matchCurrentVersion?: string;
  matchSourceUrlPrefixes?: string[];
  matchSourceUrls?: string[];
  matchUpdateTypes?: UpdateType[];
  matchCategories?: string[];
  matchConfidence?: MergeConfidence[];
  registryUrls?: string[] | null;
  vulnerabilitySeverity?: string;
}

export interface ValidationMessage {
  topic: string;
  message: string;
}

export interface RenovateOptionBase {
  /**
   * If true, the option can only be configured by people with access to the Renovate instance.
   * Furthermore, the option should be documented in docs/usage/self-hosted-configuration.md.
   */
  globalOnly?: boolean;

  allowedValues?: string[];

  allowString?: boolean;

  cli?: boolean;

  description: string;

  env?: false | string;

  /**
   * Do not validate object children
   */
  freeChoice?: boolean;

  mergeable?: boolean;

  autogenerated?: boolean;

  name: string;

  parent?:
    | 'customDatasources'
    | 'hostRules'
    | 'packageRules'
    | 'postUpgradeTasks'
    | 'customManagers';

  stage?: RenovateConfigStage;

  experimental?: boolean;

  experimentalDescription?: string;

  experimentalIssues?: number[];

  advancedUse?: boolean;
}

export interface RenovateArrayOption<
  T extends string | number | Record<string, unknown> = Record<string, unknown>,
> extends RenovateOptionBase {
  default?: T[] | null;
  mergeable?: boolean;
  type: 'array';
  subType?: 'string' | 'object' | 'number';
  supportedManagers?: string[] | 'all';
  supportedPlatforms?: string[] | 'all';
}

export interface RenovateStringArrayOption extends RenovateArrayOption<string> {
  format?: 'regex';
  subType: 'string';
  supportedManagers?: string[] | 'all';
  supportedPlatforms?: string[] | 'all';
}

export interface RenovateNumberArrayOption extends RenovateArrayOption<number> {
  subType: 'number';
  supportedManagers?: string[] | 'all';
  supportedPlatforms?: string[] | 'all';
}

export interface RenovateBooleanOption extends RenovateOptionBase {
  default?: boolean | null;
  type: 'boolean';
  supportedManagers?: string[] | 'all';
  supportedPlatforms?: string[] | 'all';
}

export interface RenovateIntegerOption extends RenovateOptionBase {
  default?: number | null;
  type: 'integer';
  supportedManagers?: string[] | 'all';
  supportedPlatforms?: string[] | 'all';
}

export interface RenovateStringOption extends RenovateOptionBase {
  default?: string | null;
  format?: 'regex';

  // Not used
  replaceLineReturns?: boolean;
  type: 'string';
  supportedManagers?: string[] | 'all';
  supportedPlatforms?: string[] | 'all';
}

export interface RenovateObjectOption extends RenovateOptionBase {
  default?: any;
  additionalProperties?: Record<string, unknown> | boolean;
  mergeable?: boolean;
  type: 'object';
  supportedManagers?: string[] | 'all';
  supportedPlatforms?: string[] | 'all';
}

export type RenovateOptions =
  | RenovateStringOption
  | RenovateNumberArrayOption
  | RenovateStringArrayOption
  | RenovateIntegerOption
  | RenovateBooleanOption
  | RenovateArrayOption
  | RenovateObjectOption;

export interface PackageRuleInputConfig extends Record<string, unknown> {
  versioning?: string;
  packageFile?: string;
  lockFiles?: string[];
  depType?: string;
  depTypes?: string[];
  depName?: string;
  packageName?: string | null;
  currentValue?: string | null;
  currentVersion?: string;
  lockedVersion?: string;
  updateType?: UpdateType;
  mergeConfidenceLevel?: MergeConfidence | undefined;
  isBump?: boolean;
  sourceUrl?: string | null;
  categories?: string[];
  baseBranch?: string;
  manager?: string;
  datasource?: string;
  packageRules?: (PackageRule & PackageRuleInputConfig)[];
  repository?: string;
}

export interface ConfigMigration {
  configMigration?: boolean;
}

export interface MigratedConfig {
  isMigrated: boolean;
  migratedConfig: RenovateConfig;
}

export interface MigratedRenovateConfig extends RenovateConfig {
  endpoints?: HostRule[];
  pathRules: PackageRule[];
  packages: PackageRule[];

  node?: RenovateConfig;
  travis?: RenovateConfig;
  gradle?: RenovateConfig;
}

export interface ManagerConfig extends RenovateConfig {
  manager: string;
}

export interface ValidationResult {
  errors: ValidationMessage[];
  warnings: ValidationMessage[];
}<|MERGE_RESOLUTION|>--- conflicted
+++ resolved
@@ -117,11 +117,8 @@
   repositories?: RenovateRepository[];
   platform?: PlatformId;
   endpoint?: string;
-<<<<<<< HEAD
+  useCloudMetadataServices?: boolean;
   useSqliteCache?: boolean;
-=======
-  useCloudMetadataServices?: boolean;
->>>>>>> 83b545fc
 }
 
 // Config options used within the repository worker, but not user configurable
