--- conflicted
+++ resolved
@@ -256,11 +256,7 @@
   secrets?: Record<string, string>;
 
   constraints?: Record<string, string>;
-<<<<<<< HEAD
-  skipInstalls?: boolean;
-=======
   skipInstalls?: boolean | null;
->>>>>>> fba90135
 
   constraintsFiltering?: ConstraintsFilter;
 }
