import type { PlatformId } from '../constants';
import type { LogLevelRemap } from '../logger/types';
import type { CustomManager } from '../modules/manager/custom/types';
import type { RepoSortMethod, SortMethod } from '../modules/platform/types';
import type { HostRule, SkipReason } from '../types';
import type { StageName } from '../types/skip-reason';
import type { GitNoVerifyOption } from '../util/git/types';
import type { MergeConfidence } from '../util/merge-confidence/types';

export type RenovateConfigStage =
  | 'global'
  | 'inherit'
  | 'repository'
  | 'package'
  | 'branch'
  | 'pr';

export type RepositoryCacheConfig = 'disabled' | 'enabled' | 'reset';
// eslint-disable-next-line @typescript-eslint/no-redundant-type-constituents
export type RepositoryCacheType = 'local' | string;
export type DryRunConfig = 'extract' | 'lookup' | 'full';
export type RequiredConfig = 'required' | 'optional' | 'ignored';

export interface GroupConfig extends Record<string, unknown> {
  branchName?: string;
  branchTopic?: string;
}

export type RecreateWhen = 'auto' | 'never' | 'always';
export type PlatformCommitOptions = 'auto' | 'disabled' | 'enabled';
// TODO: Proper typings
export interface RenovateSharedConfig {
  $schema?: string;
  addLabels?: string[];
  autoReplaceGlobalMatch?: boolean;
  automerge?: boolean;
  automergeSchedule?: string[];
  automergeStrategy?: MergeStrategy;
  branchName?: string;
  branchNameStrict?: boolean;
  branchPrefix?: string;
  branchPrefixOld?: string;
  commitMessage?: string;
  commitMessageAction?: string;
  commitMessageExtra?: string;
  commitMessageLowerCase?: 'auto' | 'never';
  commitMessagePrefix?: string;
  commitMessageTopic?: string;
  confidential?: boolean;
  changelogUrl?: string;
  dependencyDashboardApproval?: boolean;
  draftPR?: boolean;
  enabled?: boolean;
  enabledManagers?: string[];
  extends?: string[];
  fileMatch?: string[];
  force?: RenovateConfig;
  gitIgnoredAuthors?: string[];
  group?: GroupConfig;
  groupName?: string;
  groupSlug?: string;
  hashedBranchLength?: number;
  ignoreDeps?: string[];
  ignorePaths?: string[];
  ignoreTests?: boolean;
  includePaths?: string[];
  internalChecksAsSuccess?: boolean;
  keepUpdatedLabel?: string;
  labels?: string[];
  manager?: string;
  milestone?: number;
  npmrc?: string;
  npmrcMerge?: boolean;
  platformCommit?: PlatformCommitOptions;
  postUpgradeTasks?: PostUpgradeTasks;
  prBodyColumns?: string[];
  prBodyDefinitions?: Record<string, string>;
  prCreation?: 'immediate' | 'not-pending' | 'status-success' | 'approval';
  prPriority?: number;
  productLinks?: Record<string, string>;
  pruneBranchAfterAutomerge?: boolean;
  rebaseLabel?: string;
  rebaseWhen?: string;
  recreateClosed?: boolean;
  recreateWhen?: RecreateWhen;
  repository?: string;
  repositoryCache?: RepositoryCacheConfig;
  repositoryCacheType?: RepositoryCacheType;
  respectLatest?: boolean;
  schedule?: string[];
  semanticCommitScope?: string | null;
  semanticCommitType?: string;
  semanticCommits?: 'auto' | 'enabled' | 'disabled';
  stopUpdatingLabel?: string;
  suppressNotifications?: string[];
  timezone?: string;
  unicodeEmoji?: boolean;
}

// Config options used only within the global worker
// The below should contain config options where stage=global
export interface GlobalOnlyConfig {
  autodiscover?: boolean;
  autodiscoverFilter?: string[] | string;
  autodiscoverNamespaces?: string[];
  autodiscoverProjects?: string[];
  autodiscoverTopics?: string[];
  baseDir?: string;
  cacheDir?: string;
  containerbaseDir?: string;
  detectHostRulesFromEnv?: boolean;
  dockerCliOptions?: string;
  endpoint?: string;
  forceCli?: boolean;
  gitNoVerify?: GitNoVerifyOption[];
  gitPrivateKey?: string;
  globalExtends?: string[];
  mergeConfidenceDatasources?: string[];
  mergeConfidenceEndpoint?: string;
  platform?: PlatformId;
  prCommitsPerRunLimit?: number;
  privateKeyPath?: string;
  privateKeyPathOld?: string;
  redisPrefix?: string;
  redisUrl?: string;
  repositories?: RenovateRepository[];
  useCloudMetadataServices?: boolean;
  deleteConfigFile?: boolean;
}

// Config options used within the repository worker, but not user configurable
// The below should contain config options where globalOnly=true
export interface RepoGlobalConfig {
  allowCustomCrateRegistries?: boolean;
  allowPlugins?: boolean;
  allowPostUpgradeCommandTemplating?: boolean;
  allowScripts?: boolean;
  allowedEnv?: string[];
  allowedHeaders?: string[];
  allowedPostUpgradeCommands?: string[];
  binarySource?: 'docker' | 'global' | 'install' | 'hermit';
  cacheDir?: string;
  cacheHardTtlMinutes?: number;
  cacheTtlOverride?: Record<string, number>;
  containerbaseDir?: string;
  customEnvVariables?: Record<string, string>;
  dockerChildPrefix?: string;
  dockerCliOptions?: string;
  dockerSidecarImage?: string;
  dockerUser?: string;
  dryRun?: DryRunConfig;
  encryptedWarning?: string;
  endpoint?: string;
  executionTimeout?: number;
  exposeAllEnv?: boolean;
  gitTimeout?: number;
  githubTokenWarn?: boolean;
  includeMirrors?: boolean;
  localDir?: string;
  migratePresets?: Record<string, string>;
  platform?: PlatformId;
  presetCachePersistence?: boolean;
  privateKey?: string;
  privateKeyOld?: string;
  httpCacheTtlDays?: number;
  autodiscoverRepoSort?: RepoSortMethod;
  autodiscoverRepoOrder?: SortMethod;
  userAgent?: string;
  dockerMaxPages?: number;
  s3Endpoint?: string;
  s3PathStyle?: boolean;
  cachePrivatePackages?: boolean;
}

export interface LegacyAdminConfig {
  localDir?: string;

  logContext?: string;

  onboarding?: boolean;
  onboardingBranch?: string;
  onboardingCommitMessage?: string;
  onboardingNoDeps?: 'auto' | 'enabled' | 'disabled';
  onboardingRebaseCheckbox?: boolean;
  onboardingPrTitle?: string;
  onboardingConfig?: RenovateSharedConfig;
  onboardingConfigFileName?: string;

  requireConfig?: RequiredConfig;
}

export type ExecutionMode = 'branch' | 'update';

export interface PostUpgradeTasks {
  commands?: string[];
  fileFilters?: string[];
  executionMode: ExecutionMode;
}

export type UpdateConfig<
  T extends RenovateSharedConfig = RenovateSharedConfig,
> = Partial<Record<UpdateType, T | null>>;

export type RenovateRepository =
  | string
  | {
      repository: string;
      secrets?: Record<string, string>;
    };

export type UseBaseBranchConfigType = 'merge' | 'none';
export type ConstraintsFilter = 'strict' | 'none';

export const allowedStatusCheckStrings = [
  'minimumReleaseAge',
  'mergeConfidence',
  'configValidation',
  'artifactError',
] as const;
export type StatusCheckKey = (typeof allowedStatusCheckStrings)[number];
export type UserEnv = Record<string, string>;

// TODO: Proper typings
export interface RenovateConfig
  extends LegacyAdminConfig,
    RenovateSharedConfig,
    UpdateConfig<PackageRule>,
    AssigneesAndReviewersConfig,
    ConfigMigration,
    Record<string, unknown> {
  s3Endpoint?: string;
  s3PathStyle?: boolean;
  reportPath?: string;
  reportType?: 'logging' | 'file' | 's3' | null;
  depName?: string;
  baseBranches?: string[];
  commitBody?: string;
  useBaseBranchConfig?: UseBaseBranchConfigType;
  baseBranch?: string;
  defaultBranch?: string;
  branchList?: string[];
  description?: string | string[];
  force?: RenovateConfig;
  errors?: ValidationMessage[];

  gitAuthor?: string;

  hostRules?: HostRule[];

  inheritConfig?: boolean;
  inheritConfigFileName?: string;
  inheritConfigRepoName?: string;
  inheritConfigStrict?: boolean;

  ignorePresets?: string[];
  forkProcessing?: 'auto' | 'enabled' | 'disabled';
  isFork?: boolean;

  fileList?: string[];
  configWarningReuseIssue?: boolean;
  dependencyDashboard?: boolean;
  dependencyDashboardAutoclose?: boolean;
  dependencyDashboardChecks?: Record<string, string>;
  dependencyDashboardIssue?: number;
  dependencyDashboardTitle?: string;
  dependencyDashboardHeader?: string;
  dependencyDashboardFooter?: string;
  dependencyDashboardLabels?: string[];
  dependencyDashboardOSVVulnerabilitySummary?: 'none' | 'all' | 'unresolved';
  packageFile?: string;
  packageRules?: PackageRule[];
  postUpdateOptions?: string[];
  prConcurrentLimit?: number;
  prHourlyLimit?: number;
  forkModeDisallowMaintainerEdits?: boolean;

  defaultRegistryUrls?: string[];
  registryUrls?: string[] | null;
  registryAliases?: Record<string, string>;

  repoIsOnboarded?: boolean;
  repoIsActivated?: boolean;

  updateInternalDeps?: boolean;
  updateType?: UpdateType;

  warnings?: ValidationMessage[];
  vulnerabilityAlerts?: RenovateSharedConfig;
  osvVulnerabilityAlerts?: boolean;
  vulnerabilitySeverity?: string;
  customManagers?: CustomManager[];
  customDatasources?: Record<string, CustomDatasourceConfig>;

  fetchChangeLogs?: FetchChangeLogsOptions;
  secrets?: Record<string, string>;

  constraints?: Record<string, string>;
  skipInstalls?: boolean | null;

  constraintsFiltering?: ConstraintsFilter;

  checkedBranches?: string[];
  customizeDashboard?: Record<string, string>;

  statusCheckNames?: Record<StatusCheckKey, string | null>;
  env?: UserEnv;
  logLevelRemap?: LogLevelRemap[];
}

const CustomDatasourceFormats = ['json', 'plain', 'yaml', 'html'] as const;
export type CustomDatasourceFormats = (typeof CustomDatasourceFormats)[number];

export interface CustomDatasourceConfig {
  defaultRegistryUrlTemplate?: string;
  format?: CustomDatasourceFormats;
  transformTemplates?: string[];
}

export interface AllConfig
  extends RenovateConfig,
    GlobalOnlyConfig,
    RepoGlobalConfig {}

export interface AssigneesAndReviewersConfig {
  assigneesFromCodeOwners?: boolean;
  expandCodeOwnersGroups?: boolean;
  assignees?: string[];
  assigneesSampleSize?: number;
  ignoreReviewers?: string[];
  reviewersFromCodeOwners?: boolean;
  reviewers?: string[];
  reviewersSampleSize?: number;
  additionalReviewers?: string[];
  filterUnavailableUsers?: boolean;
}

export type UpdateType =
  | 'major'
  | 'minor'
  | 'patch'
  | 'pin'
  | 'digest'
  | 'pinDigest'
  | 'lockFileMaintenance'
  | 'lockfileUpdate'
  | 'rollback'
  | 'bump'
  | 'replacement';

export type FetchChangeLogsOptions = 'off' | 'branch' | 'pr';

export type MatchStringsStrategy = 'any' | 'recursive' | 'combination';

export type MergeStrategy =
  | 'auto'
  | 'fast-forward'
  | 'merge-commit'
  | 'rebase'
  | 'squash';

// TODO: Proper typings
export interface PackageRule
  extends RenovateSharedConfig,
    UpdateConfig,
    Record<string, unknown> {
  description?: string | string[];
  isVulnerabilityAlert?: boolean;
  matchBaseBranches?: string[];
  matchCategories?: string[];
  matchConfidence?: MergeConfidence[];
  matchCurrentAge?: string;
  matchCurrentValue?: string;
  matchCurrentVersion?: string;
  matchDatasources?: string[];
  matchDepNames?: string[];
  matchDepTypes?: string[];
  matchFileNames?: string[];
  matchManagers?: string[];
  matchNewValue?: string;
  matchPackageNames?: string[];
<<<<<<< HEAD
  matchPackagePatterns?: string[];
  matchPackagePrefixes?: string[];
  matchReleaseAge?: string;
=======
>>>>>>> 7bfb26d3
  matchRepositories?: string[];
  matchSourceUrls?: string[];
  matchUpdateTypes?: UpdateType[];
  registryUrls?: string[] | null;
  vulnerabilitySeverity?: string;
  vulnerabilityFixVersion?: string;
}

export interface ValidationMessage {
  topic: string;
  message: string;
}

export type AllowedParents =
  | 'customDatasources'
  | 'customManagers'
  | 'hostRules'
  | 'logLevelRemap'
  | 'packageRules'
  | 'postUpgradeTasks'
  | 'vulnerabilityAlerts';
export interface RenovateOptionBase {
  /**
   * If true, the option can only be configured by people with access to the Renovate instance.
   * Furthermore, the option should be documented in docs/usage/self-hosted-configuration.md.
   */
  globalOnly?: boolean;

  inheritConfigSupport?: boolean;

  allowedValues?: string[];

  allowString?: boolean;

  cli?: boolean;

  description: string;

  env?: false | string;

  /**
   * Do not validate object children
   */
  freeChoice?: boolean;

  mergeable?: boolean;

  autogenerated?: boolean;

  name: string;

  parents?: AllowedParents[];

  stage?: RenovateConfigStage;

  experimental?: boolean;

  experimentalDescription?: string;

  experimentalIssues?: number[];

  advancedUse?: boolean;

  /**
   * This is used to add depreciation message in the docs
   */
  deprecationMsg?: string;

  /**
   * For internal use only: add it to any config option that supports regex or glob matching
   */
  patternMatch?: boolean;

  /**
   * For internal use only: add it to any config option of type integer that supports negative integers
   */
  allowNegative?: boolean;
}

export interface RenovateArrayOption<
  T extends string | number | Record<string, unknown> = Record<string, unknown>,
> extends RenovateOptionBase {
  default?: T[] | null;
  mergeable?: boolean;
  type: 'array';
  subType?: 'string' | 'object' | 'number';
  supportedManagers?: string[] | 'all';
  supportedPlatforms?: string[] | 'all';
}

export interface RenovateStringArrayOption extends RenovateArrayOption<string> {
  format?: 'regex';
  subType: 'string';
  supportedManagers?: string[] | 'all';
  supportedPlatforms?: string[] | 'all';
}

export interface RenovateNumberArrayOption extends RenovateArrayOption<number> {
  subType: 'number';
  supportedManagers?: string[] | 'all';
  supportedPlatforms?: string[] | 'all';
}

export interface RenovateBooleanOption extends RenovateOptionBase {
  default?: boolean | null;
  type: 'boolean';
  supportedManagers?: string[] | 'all';
  supportedPlatforms?: string[] | 'all';
}

export interface RenovateIntegerOption extends RenovateOptionBase {
  default?: number | null;
  type: 'integer';
  supportedManagers?: string[] | 'all';
  supportedPlatforms?: string[] | 'all';
}

export interface RenovateStringOption extends RenovateOptionBase {
  default?: string | null;
  format?: 'regex';

  // Not used
  replaceLineReturns?: boolean;
  type: 'string';
  supportedManagers?: string[] | 'all';
  supportedPlatforms?: string[] | 'all';
}

export interface RenovateObjectOption extends RenovateOptionBase {
  default?: any;
  additionalProperties?: Record<string, unknown> | boolean;
  mergeable?: boolean;
  type: 'object';
  supportedManagers?: string[] | 'all';
  supportedPlatforms?: string[] | 'all';
}

export type RenovateOptions =
  | RenovateStringOption
  | RenovateNumberArrayOption
  | RenovateStringArrayOption
  | RenovateIntegerOption
  | RenovateBooleanOption
  | RenovateArrayOption
  | RenovateObjectOption;

export interface PackageRuleInputConfig extends Record<string, unknown> {
  versioning?: string;
  packageFile?: string;
  lockFiles?: string[];
  depType?: string;
  depTypes?: string[];
  depName?: string;
  packageName?: string | null;
  newValue?: string | null;
  currentValue?: string | null;
  currentVersion?: string;
  lockedVersion?: string;
  updateType?: UpdateType;
  mergeConfidenceLevel?: MergeConfidence | undefined;
  isBump?: boolean;
  sourceUrl?: string | null;
  categories?: string[];
  baseBranch?: string;
  manager?: string;
  datasource?: string;
  packageRules?: (PackageRule & PackageRuleInputConfig)[];
  releaseTimestamp?: string | null;
  repository?: string;
  currentVersionTimestamp?: string;
  enabled?: boolean;
  skipReason?: SkipReason;
  skipStage?: StageName;
}

export interface ConfigMigration {
  configMigration?: boolean;
}

export interface MigratedConfig {
  isMigrated: boolean;
  migratedConfig: RenovateConfig;
}

export interface MigratedRenovateConfig extends RenovateConfig {
  endpoints?: HostRule[];
  pathRules: PackageRule[];
  packages: PackageRule[];

  node?: RenovateConfig;
  travis?: RenovateConfig;
  gradle?: RenovateConfig;
}

export interface ManagerConfig extends RenovateConfig {
  manager: string;
}

export interface ValidationResult {
  errors: ValidationMessage[];
  warnings: ValidationMessage[];
}<|MERGE_RESOLUTION|>--- conflicted
+++ resolved
@@ -378,12 +378,7 @@
   matchManagers?: string[];
   matchNewValue?: string;
   matchPackageNames?: string[];
-<<<<<<< HEAD
-  matchPackagePatterns?: string[];
-  matchPackagePrefixes?: string[];
   matchReleaseAge?: string;
-=======
->>>>>>> 7bfb26d3
   matchRepositories?: string[];
   matchSourceUrls?: string[];
   matchUpdateTypes?: UpdateType[];
