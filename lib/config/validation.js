--- conflicted
+++ resolved
@@ -14,11 +14,7 @@
   validateConfig,
 };
 
-<<<<<<< HEAD
-async function validateConfig(config, isPreset = false, configPath = '') {
-=======
-async function validateConfig(config, parentPath) {
->>>>>>> 1bdc5488
+async function validateConfig(config, isPreset, parentPath) {
   if (!optionTypes) {
     optionTypes = {};
     options.forEach(option => {
@@ -119,12 +115,8 @@
               if (isObject(subval)) {
                 const subValidation = await module.exports.validateConfig(
                   subval,
-<<<<<<< HEAD
                   isPreset,
-                  recursionConfigPath
-=======
                   `${currentPath}[${subIndex}]`
->>>>>>> 1bdc5488
                 );
                 warnings = warnings.concat(subValidation.warnings);
                 errors = errors.concat(subValidation.errors);
@@ -216,12 +208,8 @@
           if (isObject(val)) {
             const subValidation = await module.exports.validateConfig(
               val,
-<<<<<<< HEAD
               isPreset,
-              recursionConfigPath
-=======
               currentPath
->>>>>>> 1bdc5488
             );
             warnings = warnings.concat(subValidation.warnings);
             errors = errors.concat(subValidation.errors);
