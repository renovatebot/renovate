import upath from 'upath';
import { logger } from '../logger';
<<<<<<< HEAD
import { GlobalConfig } from './types';
=======
>>>>>>> 74d7691b
import { migrateConfig } from './migration';
import type { GlobalConfig } from './types';

export function getConfig(env: NodeJS.ProcessEnv): GlobalConfig {
  let configFile = env.RENOVATE_CONFIG_FILE || 'config';
  if (!upath.isAbsolute(configFile)) {
    configFile = `${process.cwd()}/${configFile}`;
    logger.debug('Checking for config file in ' + configFile);
  }
  let config: GlobalConfig = {};
  try {
    // eslint-disable-next-line global-require,import/no-dynamic-require
    config = require(configFile);
  } catch (err) {
    /* c8 ignore next 4 */
    if (err instanceof SyntaxError) {
      logger.fatal(`Could not parse config file \n ${err.stack}`);
      process.exit(1);
    }
    // Do nothing
    logger.debug('No config file found on disk - skipping');
  }
  const { isMigrated, migratedConfig } = migrateConfig(config);
  if (isMigrated) {
    logger.warn(
      { originalConfig: config, migratedConfig },
      'Config needs migrating'
    );
    config = migratedConfig;
  }
  return config;
}<|MERGE_RESOLUTION|>--- conflicted
+++ resolved
@@ -1,9 +1,5 @@
 import upath from 'upath';
 import { logger } from '../logger';
-<<<<<<< HEAD
-import { GlobalConfig } from './types';
-=======
->>>>>>> 74d7691b
 import { migrateConfig } from './migration';
 import type { GlobalConfig } from './types';
 
