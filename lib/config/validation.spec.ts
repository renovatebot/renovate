--- conflicted
+++ resolved
@@ -1076,7 +1076,6 @@
       ]);
     });
 
-<<<<<<< HEAD
     it('catches invalid variable name in env config option', async () => {
       GlobalConfig.set({ allowedEnv: ['SOME*'] });
       const config = {
@@ -1173,7 +1172,7 @@
           },
         ]);
       });
-=======
+      
     it('errors if allowedHeaders is empty or not defined', async () => {
       GlobalConfig.set({});
 
@@ -1242,7 +1241,6 @@
           topic: 'Configuration Error',
         },
       ]);
->>>>>>> b55869eb
     });
   });
 });