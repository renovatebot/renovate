--- conflicted
+++ resolved
@@ -213,14 +213,10 @@
         },
         major: null,
       };
-<<<<<<< HEAD
-      const { warnings, errors } = await configValidation.validateConfig(
-        config, false
-      );
-=======
-      const { warnings, errors } =
-        await configValidation.validateConfig(config);
->>>>>>> 81438d7b
+      const { warnings, errors } = await configValidation.validateConfig(
+        config,
+        false,
+      );
       expect(warnings).toHaveLength(0);
       expect(errors).toHaveLength(3);
       expect(errors).toMatchSnapshot();
@@ -235,14 +231,10 @@
           },
         ],
       };
-<<<<<<< HEAD
-      const { warnings, errors } = await configValidation.validateConfig(
-        config, false
-      );
-=======
-      const { warnings, errors } =
-        await configValidation.validateConfig(config);
->>>>>>> 81438d7b
+      const { warnings, errors } = await configValidation.validateConfig(
+        config,
+        false,
+      );
       expect(warnings).toHaveLength(0);
       expect(errors).toHaveLength(1);
       expect(errors[0].message).toContain('ansible');
@@ -258,11 +250,7 @@
         ],
       };
       const { warnings, errors } = await configValidation.validateConfig(
-<<<<<<< HEAD
-        config as any, false
-=======
         config as any,
->>>>>>> 81438d7b
       );
       expect(warnings).toHaveLength(0);
       expect(errors).toHaveLength(2);
@@ -280,14 +268,10 @@
         },
       ],
     ])('validates enabled managers for %s', async (_case, config) => {
-<<<<<<< HEAD
-      const { warnings, errors } = await configValidation.validateConfig(
-        config, false
-      );
-=======
-      const { warnings, errors } =
-        await configValidation.validateConfig(config);
->>>>>>> 81438d7b
+      const { warnings, errors } = await configValidation.validateConfig(
+        config,
+        false,
+      );
       expect(warnings).toHaveLength(0);
       expect(errors).toHaveLength(0);
     });
@@ -302,14 +286,10 @@
     ])(
       'errors if included not supported enabled managers for %s',
       async (_case, config) => {
-<<<<<<< HEAD
         const { warnings, errors } = await configValidation.validateConfig(
-          config, false
+          config,
+          false,
         );
-=======
-        const { warnings, errors } =
-          await configValidation.validateConfig(config);
->>>>>>> 81438d7b
         expect(warnings).toHaveLength(0);
         expect(errors).toHaveLength(1);
         expect(errors).toMatchSnapshot();
@@ -347,14 +327,10 @@
         ],
         major: null,
       };
-<<<<<<< HEAD
-      const { warnings, errors } = await configValidation.validateConfig(
-        config, false
-      );
-=======
-      const { warnings, errors } =
-        await configValidation.validateConfig(config);
->>>>>>> 81438d7b
+      const { warnings, errors } = await configValidation.validateConfig(
+        config,
+        false,
+      );
       expect(warnings).toHaveLength(1);
       expect(errors).toMatchSnapshot();
       expect(errors).toHaveLength(15);
@@ -380,14 +356,10 @@
           },
         },
       };
-<<<<<<< HEAD
-      const { warnings, errors } = await configValidation.validateConfig(
-        config, false
-      );
-=======
-      const { warnings, errors } =
-        await configValidation.validateConfig(config);
->>>>>>> 81438d7b
+      const { warnings, errors } = await configValidation.validateConfig(
+        config,
+        false,
+      );
       expect(warnings).toHaveLength(4);
       expect(errors).toMatchSnapshot();
       expect(errors).toHaveLength(4);
@@ -405,12 +377,8 @@
       };
       const { warnings, errors } = await configValidation.validateConfig(
         config,
-<<<<<<< HEAD
-        false,
-        true
-=======
-        true,
->>>>>>> 81438d7b
+        false,
+        true,
       );
       expect(warnings).toHaveLength(0);
       expect(errors).toMatchSnapshot();
@@ -426,14 +394,10 @@
           fileMatch: ['x?+'],
         },
       };
-<<<<<<< HEAD
-      const { warnings, errors } = await configValidation.validateConfig(
-        config, false
-      );
-=======
-      const { warnings, errors } =
-        await configValidation.validateConfig(config);
->>>>>>> 81438d7b
+      const { warnings, errors } = await configValidation.validateConfig(
+        config,
+        false,
+      );
       expect(warnings).toHaveLength(0);
       expect(errors).toHaveLength(2);
       expect(errors).toMatchSnapshot();
@@ -453,12 +417,8 @@
       };
       const { warnings, errors } = await configValidation.validateConfig(
         config,
-<<<<<<< HEAD
-        false,
-        true
-=======
-        true,
->>>>>>> 81438d7b
+        false,
+        true,
       );
       expect(warnings).toHaveLength(0);
       expect(errors).toHaveLength(1);
@@ -476,12 +436,8 @@
       };
       const { warnings, errors } = await configValidation.validateConfig(
         config as any,
-<<<<<<< HEAD
-        false,
-        true
-=======
-        true,
->>>>>>> 81438d7b
+        false,
+        true,
       );
       expect(warnings).toHaveLength(0);
       expect(errors).toHaveLength(1);
@@ -508,12 +464,8 @@
       };
       const { warnings, errors } = await configValidation.validateConfig(
         config as any,
-<<<<<<< HEAD
-        false,
-        true
-=======
-        true,
->>>>>>> 81438d7b
+        false,
+        true,
       );
       expect(warnings).toHaveLength(0);
       expect(errors).toHaveLength(1);
@@ -541,12 +493,8 @@
       };
       const { warnings, errors } = await configValidation.validateConfig(
         config as any,
-<<<<<<< HEAD
-        false,
-        true
-=======
-        true,
->>>>>>> 81438d7b
+        false,
+        true,
       );
       expect(warnings).toHaveLength(0);
       expect(errors).toHaveLength(1);
@@ -582,12 +530,8 @@
       };
       const { warnings, errors } = await configValidation.validateConfig(
         config as RenovateConfig,
-<<<<<<< HEAD
-        false,
-        true
-=======
-        true,
->>>>>>> 81438d7b
+        false,
+        true,
       );
       expect(warnings).toHaveLength(0);
       expect(errors).toHaveLength(2);
@@ -617,12 +561,8 @@
       };
       const { warnings, errors } = await configValidation.validateConfig(
         config as any,
-<<<<<<< HEAD
-        false,
-        true
-=======
-        true,
->>>>>>> 81438d7b
+        false,
+        true,
       );
       expect(warnings).toHaveLength(0);
       expect(errors).toHaveLength(1);
@@ -643,12 +583,8 @@
       };
       const { warnings, errors } = await configValidation.validateConfig(
         config,
-<<<<<<< HEAD
-        false,
-        true
-=======
-        true,
->>>>>>> 81438d7b
+        false,
+        true,
       );
       expect(warnings).toHaveLength(0);
       expect(errors).toHaveLength(1);
@@ -668,12 +604,8 @@
       };
       const { warnings, errors } = await configValidation.validateConfig(
         config,
-<<<<<<< HEAD
-        false,
-        true
-=======
-        true,
->>>>>>> 81438d7b
+        false,
+        true,
       );
       expect(warnings).toHaveLength(0);
       expect(errors).toHaveLength(4);
@@ -696,12 +628,8 @@
       };
       const { warnings, errors } = await configValidation.validateConfig(
         config,
-<<<<<<< HEAD
-        false,
-        true
-=======
-        true,
->>>>>>> 81438d7b
+        false,
+        true,
       );
       expect(warnings).toHaveLength(0);
       expect(errors).toHaveLength(0);
@@ -723,12 +651,8 @@
       };
       const { warnings, errors } = await configValidation.validateConfig(
         config as any,
-<<<<<<< HEAD
-        false,
-        true
-=======
-        true,
->>>>>>> 81438d7b
+        false,
+        true,
       );
       expect(warnings).toHaveLength(0);
       expect(errors).toHaveLength(1);
@@ -748,12 +672,8 @@
       };
       const { warnings, errors } = await configValidation.validateConfig(
         config,
-<<<<<<< HEAD
-        false,
-        true
-=======
-        true,
->>>>>>> 81438d7b
+        false,
+        true,
       );
       expect(warnings).toHaveLength(0);
       expect(errors).toMatchSnapshot();
@@ -766,12 +686,8 @@
       };
       const { warnings, errors } = await configValidation.validateConfig(
         config,
-<<<<<<< HEAD
-        false,
-        true
-=======
-        true,
->>>>>>> 81438d7b
+        false,
+        true,
       );
       expect(warnings).toHaveLength(0);
       expect(errors).toHaveLength(0);
@@ -783,12 +699,8 @@
       };
       const { warnings, errors } = await configValidation.validateConfig(
         config,
-<<<<<<< HEAD
-        false,
-        true
-=======
-        true,
->>>>>>> 81438d7b
+        false,
+        true,
       );
       expect(warnings).toHaveLength(0);
       expect(errors).toHaveLength(0);
@@ -800,12 +712,8 @@
       };
       const { warnings, errors } = await configValidation.validateConfig(
         config as never, // TODO: #15963
-<<<<<<< HEAD
-        false,
-        true
-=======
-        true,
->>>>>>> 81438d7b
+        false,
+        true,
       );
       expect(warnings).toHaveLength(0);
       expect(errors).toHaveLength(0);
@@ -817,12 +725,8 @@
       };
       const { warnings, errors } = await configValidation.validateConfig(
         config,
-<<<<<<< HEAD
-        false,
-        true
-=======
-        true,
->>>>>>> 81438d7b
+        false,
+        true,
       );
       expect(warnings).toHaveLength(0);
       expect(errors).toHaveLength(0);
@@ -835,14 +739,10 @@
           example2: 'https://www.example2.com/example',
         },
       };
-<<<<<<< HEAD
-      const { warnings, errors } = await configValidation.validateConfig(
-        config, false
-      );
-=======
-      const { warnings, errors } =
-        await configValidation.validateConfig(config);
->>>>>>> 81438d7b
+      const { warnings, errors } = await configValidation.validateConfig(
+        config,
+        false,
+      );
       expect(warnings).toHaveLength(0);
       expect(errors).toHaveLength(0);
     });
@@ -855,14 +755,10 @@
           } as unknown as string, // intentional incorrect config to check error message
         },
       };
-<<<<<<< HEAD
-      const { warnings, errors } = await configValidation.validateConfig(
-        config, false
-      );
-=======
-      const { warnings, errors } =
-        await configValidation.validateConfig(config);
->>>>>>> 81438d7b
+      const { warnings, errors } = await configValidation.validateConfig(
+        config,
+        false,
+      );
       expect(warnings).toHaveLength(0);
       expect(errors).toMatchObject([
         {
@@ -880,14 +776,10 @@
           example2: 'http://www.example.com',
         },
       };
-<<<<<<< HEAD
-      const { warnings, errors } = await configValidation.validateConfig(
-        config, false
-      );
-=======
-      const { warnings, errors } =
-        await configValidation.validateConfig(config);
->>>>>>> 81438d7b
+      const { warnings, errors } = await configValidation.validateConfig(
+        config,
+        false,
+      );
       expect(warnings).toHaveLength(0);
       expect(errors).toMatchObject([
         {
@@ -917,14 +809,10 @@
           },
         ],
       };
-<<<<<<< HEAD
-      const { warnings, errors } = await configValidation.validateConfig(
-        config, false
-      );
-=======
-      const { warnings, errors } =
-        await configValidation.validateConfig(config);
->>>>>>> 81438d7b
+      const { warnings, errors } = await configValidation.validateConfig(
+        config,
+        false,
+      );
       expect(errors).toHaveLength(1);
       expect(warnings).toHaveLength(1);
       expect(errors).toMatchSnapshot();
@@ -942,14 +830,10 @@
           },
         },
       } as never;
-<<<<<<< HEAD
-      const { warnings, errors } = await configValidation.validateConfig(
-        config, false
-      );
-=======
-      const { warnings, errors } =
-        await configValidation.validateConfig(config);
->>>>>>> 81438d7b
+      const { warnings, errors } = await configValidation.validateConfig(
+        config,
+        false,
+      );
       expect(errors).toHaveLength(1);
       expect(warnings).toHaveLength(0);
       expect(errors).toMatchSnapshot();
@@ -959,14 +843,10 @@
       const config = {
         hostType: 'npm',
       };
-<<<<<<< HEAD
-      const { warnings, errors } = await configValidation.validateConfig(
-        config, false
-      );
-=======
-      const { warnings, errors } =
-        await configValidation.validateConfig(config);
->>>>>>> 81438d7b
+      const { warnings, errors } = await configValidation.validateConfig(
+        config,
+        false,
+      );
       expect(errors).toHaveLength(0);
       expect(warnings).toHaveLength(1);
       expect(warnings).toMatchSnapshot();
@@ -978,12 +858,8 @@
       };
       const { warnings, errors } = await configValidation.validateConfig(
         config,
-<<<<<<< HEAD
-        false,
-        true
-=======
-        true,
->>>>>>> 81438d7b
+        false,
+        true,
       );
       expect(warnings).toHaveLength(0);
       expect(errors).toHaveLength(1);
@@ -997,12 +873,8 @@
       };
       const { warnings, errors } = await configValidation.validateConfig(
         config,
-<<<<<<< HEAD
-        false,
-        true
-=======
-        true,
->>>>>>> 81438d7b
+        false,
+        true,
       );
       expect(warnings).toHaveLength(1);
       expect(warnings).toMatchSnapshot();
@@ -1020,12 +892,8 @@
       } as any;
       const { warnings, errors } = await configValidation.validateConfig(
         config,
-<<<<<<< HEAD
-        false,
-        true
-=======
-        true,
->>>>>>> 81438d7b
+        false,
+        true,
       );
       expect(warnings).toHaveLength(0);
       expect(errors).toHaveLength(1);
@@ -1044,12 +912,8 @@
       };
       const { warnings, errors } = await configValidation.validateConfig(
         config,
-<<<<<<< HEAD
-        false,
-        true
-=======
-        true,
->>>>>>> 81438d7b
+        false,
+        true,
       );
       expect(errors).toHaveLength(0);
       expect(warnings).toHaveLength(1);
@@ -1062,15 +926,10 @@
           example2: 'https://www.example2.com/example',
         },
       };
-<<<<<<< HEAD
-      const { warnings, errors } = await configValidation.validateConfig(
-        config,
-        false,
-      );
-=======
-      const { warnings, errors } =
-        await configValidation.validateConfig(config);
->>>>>>> 81438d7b
+      const { warnings, errors } = await configValidation.validateConfig(
+        config,
+        false,
+      );
       expect(warnings).toHaveLength(0);
       expect(errors).toHaveLength(0);
     });
@@ -1082,15 +941,10 @@
           example2: 123,
         },
       };
-<<<<<<< HEAD
-      const { warnings, errors } = await configValidation.validateConfig(
-        config,
-        false,
-      );
-=======
-      const { warnings, errors } =
-        await configValidation.validateConfig(config);
->>>>>>> 81438d7b
+      const { warnings, errors } = await configValidation.validateConfig(
+        config,
+        false,
+      );
       expect(warnings).toHaveLength(0);
       expect(errors).toMatchObject([
         {
@@ -1105,15 +959,10 @@
       const config = {
         schedule: ['30 5 * * *'],
       };
-<<<<<<< HEAD
-      const { warnings, errors } = await configValidation.validateConfig(
-        config,
-        false,
-      );
-=======
-      const { warnings, errors } =
-        await configValidation.validateConfig(config);
->>>>>>> 81438d7b
+      const { warnings, errors } = await configValidation.validateConfig(
+        config,
+        false,
+      );
       expect(warnings).toHaveLength(0);
       expect(errors).toMatchObject([
         {
@@ -1133,7 +982,7 @@
       };
       const { warnings, errors } = await configValidation.validateConfig(
         config,
-        true
+        true,
       );
       expect(warnings).toHaveLength(0);
       expect(errors).toMatchObject([
@@ -1151,13 +1000,13 @@
       };
       const { warnings, errors } = await configValidation.validateConfig(
         config,
-        true
+        true,
       );
       expect(warnings).toHaveLength(0);
       expect(errors).toMatchObject([
         {
           message: `Configuration option \`detectGlobalManagerConfig\` should be a boolean. Found: ${JSON.stringify(
-            'invalid-type'
+            'invalid-type',
           )} (string)`,
           topic: 'Configuration Error',
         },
@@ -1171,13 +1020,13 @@
       };
       const { warnings, errors } = await configValidation.validateConfig(
         config,
-        true
+        true,
       );
       expect(warnings).toHaveLength(0);
       expect(errors).toMatchObject([
         {
           message: `Configuration option \`gitTimeout\` should be an integer. Found: ${JSON.stringify(
-            'invalid-type'
+            'invalid-type',
           )} (string)`,
           topic: 'Configuration Error',
         },
@@ -1191,7 +1040,7 @@
       };
       const { warnings, errors } = await configValidation.validateConfig(
         config,
-        true
+        true,
       );
       expect(warnings).toHaveLength(0);
       expect(errors).toMatchObject([
@@ -1217,7 +1066,7 @@
       };
       const { warnings, errors } = await configValidation.validateConfig(
         config,
-        true
+        true,
       );
       expect(warnings).toHaveLength(0);
       expect(errors).toMatchObject([
