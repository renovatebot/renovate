<<<<<<< HEAD
import { getManagerList } from '../modules/manager';
import { getConfigFileNames } from './app-strings';
=======
import { configFileNames } from './app-strings';
>>>>>>> 122082ca
import { GlobalConfig } from './global';
import type { RenovateConfig } from './types';
import * as configValidation from './validation';
import { partial } from '~test/util';

describe('config/validation', () => {
  describe('validateConfig(config)', () => {
    it('returns deprecation warnings', async () => {
      const config = {
        prTitle: 'something',
      };
      const { warnings } = await configValidation.validateConfig(
        'repo',
        config,
      );
      expect(warnings).toHaveLength(1);
      expect(warnings).toMatchSnapshot();
    });

    it('allow enabled field in vulnerabilityAlerts', async () => {
      const config = {
        vulnerabilityAlerts: {
          enabled: false,
        },
      };
      const { errors, warnings } = await configValidation.validateConfig(
        'repo',
        config,
      );
      expect(errors).toHaveLength(0);
      expect(warnings).toHaveLength(0);
    });

    it('catches global options in repo config', async () => {
      const config = {
        binarySource: 'something',
        username: 'user',
        ignorePrAuthor: true,
      };
      const { warnings } = await configValidation.validateConfig(
        'repo',
        config,
      );
      expect(warnings).toHaveLength(3);
      expect(warnings).toMatchObject([
        {
          message: `The "binarySource" option is a global option reserved only for Renovate's global configuration and cannot be configured within a repository's config file.`,
        },
        {
          message: `The "ignorePrAuthor" option is a global option reserved only for Renovate's global configuration and cannot be configured within a repository's config file.`,
        },
        {
          message: `The "username" option is a global option reserved only for Renovate's global configuration and cannot be configured within a repository's config file.`,
        },
      ]);
    });

    it('catches global options in inherit config', async () => {
      const config = {
        binarySource: 'something',
        username: 'user',
      };
      const { warnings } = await configValidation.validateConfig(
        'inherit',
        config,
      );
      expect(warnings).toHaveLength(2);
      expect(warnings).toMatchObject([
        {
          message: `The "binarySource" option is a global option reserved only for Renovate's global configuration and cannot be configured within a repository's config file.`,
        },
        {
          message: `The "username" option is a global option reserved only for Renovate's global configuration and cannot be configured within a repository's config file.`,
        },
      ]);
    });

    it('only warns for actual globals in repo config', async () => {
      const config = {
        hostRules: [
          {
            username: 'user',
            token: 'token',
            password: 'pass',
          },
        ],
      };
      const { warnings } = await configValidation.validateConfig(
        'repo',
        config,
      );
      expect(warnings).toHaveLength(0);
    });

    it('does not warn for valid inheritConfig', async () => {
      const config = {
        onboarding: false,
      };
      const { warnings } = await configValidation.validateConfig(
        'inherit',
        config,
      );
      expect(warnings).toHaveLength(0);
    });

    it('does not warn for valid platformConfig', async () => {
      const config = {
        platformConfig: 'auto',
      };
      const { warnings } = await configValidation.validateConfig(
        'repo',
        config,
      );
      expect(warnings).toHaveLength(0);
    });

    it('warns for invalid platformConfig', async () => {
      const config = {
        platformConfig: 'invalid',
      };
      const { errors } = await configValidation.validateConfig('repo', config);
      expect(errors).toHaveLength(1);
    });

    it('catches invalid templates', async () => {
      const config = {
        commitMessage: '{{{something}}',
      };
      const { errors } = await configValidation.validateConfig('repo', config);
      expect(errors).toHaveLength(1);
      expect(errors).toMatchSnapshot();
    });

    it('catches invalid jsonata expressions', async () => {
      const config = {
        packageRules: [
          {
            matchJsonata: ['packageName = "foo"', '{{{something wrong}'],
            enabled: true,
          },
        ],
      };
      const { errors } = await configValidation.validateConfig('repo', config);
      expect(errors).toHaveLength(1);
      expect(errors[0].message).toContain('Invalid JSONata expression');
    });

    it('catches invalid allowedVersions regex', async () => {
      const config = {
        packageRules: [
          {
            matchPackageNames: ['foo'],
            allowedVersions: '/^2/',
          },
          {
            matchPackageNames: ['bar'],
            allowedVersions: '/***$}{]][/',
          },
          {
            matchPackageNames: ['baz'],
            allowedVersions: '!/^2/',
          },
          {
            matchPackageNames: ['quack'],
            allowedVersions: '!/***$}{]][/',
          },
          {
            matchPackageNames: ['quack'],
            allowedVersions: '/quaCk/i',
          },
        ],
      };
      const { errors } = await configValidation.validateConfig('repo', config);
      expect(errors).toHaveLength(2);
      expect(errors).toMatchSnapshot();
    });

    it('catches invalid matchCurrentValue', async () => {
      const config = {
        packageRules: [
          {
            matchPackageNames: ['foo'],
            matchCurrentValue: '/^2/',
            enabled: true,
          },
          {
            matchPackageNames: ['bar'],
            matchCurrentValue: '^1',
            enabled: true,
          },
          {
            matchPackageNames: ['quack'],
            matchCurrentValue: '<1.0.0',
            enabled: true,
          },
          {
            matchPackageNames: ['foo'],
            matchCurrentValue: '/^2/i',
            enabled: true,
          },
          {
            matchPackageNames: ['bad'],
            matchNewValue: '/^2(/',
            enabled: true,
          },
        ],
      };
      const { errors } = await configValidation.validateConfig('repo', config);
      expect(errors).toHaveLength(1);
    });

    it('catches invalid matchNewValue', async () => {
      const config = {
        packageRules: [
          {
            matchPackageNames: ['foo'],
            matchNewValue: '/^2/',
            enabled: true,
          },
          {
            matchPackageNames: ['bar'],
            matchNewValue: '^1',
            enabled: true,
          },
          {
            matchPackageNames: ['quack'],
            matchNewValue: '<1.0.0',
            enabled: true,
          },
          {
            matchPackageNames: ['foo'],
            matchNewValue: '/^2/i',
            enabled: true,
          },
          {
            matchPackageNames: ['bad'],
            matchNewValue: '/^2(/',
            enabled: true,
          },
        ],
      };
      const { errors } = await configValidation.validateConfig('repo', config);
      expect(errors).toHaveLength(1);
    });

    it('validates matchBaseBranches', async () => {
      const config = {
        baseBranchPatterns: ['foo'],
        packageRules: [
          {
            matchBaseBranches: ['foo'],
            addLabels: ['foo'],
          },
        ],
      };
      const { errors, warnings } = await configValidation.validateConfig(
        'repo',
        config,
      );
      expect(errors).toHaveLength(0);
      expect(warnings).toHaveLength(0);
    });

    it('catches invalid matchBaseBranches when baseBranchPatterns is not defined', async () => {
      const config = {
        packageRules: [
          {
            matchBaseBranches: ['foo'],
            addLabels: ['foo'],
          },
        ],
      };
      const { errors, warnings } = await configValidation.validateConfig(
        'repo',
        config,
      );
      expect(errors).toHaveLength(0);
      expect(warnings).toHaveLength(1);
    });

    it('catches invalid matchCurrentVersion regex', async () => {
      const config = {
        packageRules: [
          {
            matchPackageNames: ['foo'],
            matchCurrentVersion: '/^2/',
            enabled: true,
          },
          {
            matchPackageNames: ['bar'],
            matchCurrentVersion: '/***$}{]][/',
            enabled: true,
          },
          {
            matchPackageNames: ['baz'],
            matchCurrentVersion: '!/^2/',
            enabled: true,
          },
          {
            matchPackageNames: ['quack'],
            matchCurrentVersion: '!/***$}{]][/',
            enabled: true,
          },
          {
            matchPackageNames: ['foo'],
            matchCurrentVersion: '/^2/i',
            enabled: true,
          },
        ],
      };
      const { errors } = await configValidation.validateConfig('repo', config);
      expect(errors).toHaveLength(2);
      expect(errors).toMatchSnapshot();
    });

    it('catches invalid customDatasources content', async () => {
      const config = {
        customDatasources: {
          foo: {
            description: 3,
            randomKey: '',
            defaultRegistryUrlTemplate: [],
            transformTemplates: [{}],
          },
          bar: {
            description: 'foo',
            defaultRegistryUrlTemplate: 'bar',
            transformTemplates: ['foo = "bar"', 'bar[0'],
          },
        },
      } as any;
      const { errors } = await configValidation.validateConfig('repo', config);
      expect(errors).toMatchObject([
        {
          message:
            'Invalid `customDatasources.defaultRegistryUrlTemplate` configuration: is a string',
        },
        {
          message:
            'Invalid `customDatasources.description` configuration: is not an array of strings',
        },
        {
          message:
            'Invalid `customDatasources.randomKey` configuration: key is not allowed',
        },
        {
          message:
            'Invalid `customDatasources.transformTemplates` configuration: is not an array of string',
        },
      ]);
    });

    it('validates invalid statusCheckNames', async () => {
      const config = {
        statusCheckNames: {
          randomKey: '',
          mergeConfidence: 10,
          configValidation: '',
          artifactError: null,
        },
      };
      // @ts-expect-error invalid options
      const { errors } = await configValidation.validateConfig('repo', config);
      expect(errors).toMatchObject([
        {
          message:
            'Invalid `statusCheckNames.mergeConfidence` configuration: status check is not a string.',
        },
        {
          message:
            'Invalid `statusCheckNames.statusCheckNames.randomKey` configuration: key is not allowed.',
        },
      ]);
      expect(errors).toHaveLength(2);
    });

    it('catches invalid customDatasources record type', async () => {
      const config = {
        customDatasources: {
          randomKey: '',
        },
      } as any;
      const { errors } = await configValidation.validateConfig('repo', config);
      expect(errors).toMatchObject([
        {
          message:
            'Invalid `customDatasources.randomKey` configuration: customDatasource is not an object',
        },
      ]);
    });

    it('catches invalid baseBranchPatterns regex', async () => {
      const config = {
        baseBranchPatterns: ['/***$}{]][/', '/branch/i'],
      };
      const { errors } = await configValidation.validateConfig('repo', config);
      expect(errors).toEqual([
        {
          topic: 'Configuration Error',
          message: 'Invalid regExp for baseBranchPatterns: `/***$}{]][/`',
        },
      ]);
    });

    it('returns nested errors', async () => {
      const config: RenovateConfig = {
        foo: 1,
        schedule: ['after 5pm'],
        timezone: 'Asia/Singapore',
        packageRules: [
          {
            matchPackageNames: [
              '*',
              '/abc ([a-z]+) ([a-z]+))/',
              '!/abc ([a-z]+) ([a-z]+))/',
            ],
            enabled: true,
          },
        ],
        lockFileMaintenance: {
          bar: 2,
        },
        major: null,
      };
      const { warnings, errors } = await configValidation.validateConfig(
        'repo',
        config,
      );
      expect(warnings).toHaveLength(0);
      expect(errors).toHaveLength(4);
      expect(errors).toMatchSnapshot();
    });

    it('included managers of the wrong type', async () => {
      const config = {
        packageRules: [
          {
            matchManagers: 'string not an array',
            enabled: true,
          },
        ],
      };
      const { warnings, errors } = await configValidation.validateConfig(
        'repo',
        config as any,
      );
      expect(warnings).toHaveLength(0);
      expect(errors).toHaveLength(1);
      expect(errors).toMatchSnapshot();
    });

    it.each([
      ['empty configuration', {}],
      ['configuration with enabledManagers empty', { enabledManagers: [] }],
      ['single enabled manager', { enabledManagers: ['npm'] }],
      [
        'multiple enabled managers',
        {
          enabledManagers: ['npm', 'gradle', 'maven', 'custom.regex'],
        },
      ],
    ])('validates enabled managers for %s', async (_case, config) => {
      const { warnings, errors } = await configValidation.validateConfig(
        'repo',
        config,
      );
      expect(warnings).toHaveLength(0);
      expect(errors).toHaveLength(0);
    });

    it.each([
      ['single not supported manager', { enabledManagers: ['foo'] }],
      ['multiple not supported managers', { enabledManagers: ['foo', 'bar'] }],
      [
        'combined supported and not supported managers',
        { enabledManagers: ['foo', 'npm', 'gradle', 'maven'] },
      ],
    ])(
      'errors if included not supported enabled managers for %s',
      async (_case, config) => {
        const { warnings, errors } = await configValidation.validateConfig(
          'repo',
          config,
        );
        expect(warnings).toHaveLength(0);
        expect(errors).toHaveLength(1);
        expect(errors).toMatchSnapshot();
      },
    );

    it('errors for all types', async () => {
      const config: RenovateConfig = {
        allowedVersions: 'foo',
        enabled: 1 as any,
        enabledManagers: ['npm'],
        schedule: ['every 15 mins every weekday'],
        timezone: 'Asia',
        labels: 5 as any,
        azureWorkItemId: false as any,
        semanticCommitType: 7 as any,
        lockFileMaintenance: false as any,
        extends: [':timezone(Europe/Brussel)'],
        packageRules: [
          {
            foo: 1,
          },
          'what?' as any,
          {
            matchPackageNames: '/abc ([a-z]+) ([a-z]+))/',
            matchDepNames: ['abc ([a-z]+) ([a-z]+))'],
            enabled: false,
          },
        ],
        major: null,
      };
      const { warnings, errors } = await configValidation.validateConfig(
        'repo',
        config,
      );
      expect(warnings).toHaveLength(1);
      expect(errors).toMatchSnapshot();
      expect(errors).toHaveLength(12);
    });

    it('selectors outside packageRules array trigger errors', async () => {
      const config = {
        matchDepNames: ['angular'],
        matchPackageNames: ['angular'],
        meteor: {
          packageRules: [
            {
              matchDepNames: ['meteor'],
              matchPackageNames: ['meteor'],
              enabled: true,
            },
          ],
        },
        ansible: {
          minor: {
            matchDepNames: ['meteor'],
            matchPackageNames: ['testPackage'],
          },
        },
      };
      const { warnings, errors } = await configValidation.validateConfig(
        'repo',
        config,
      );
      expect(warnings).toHaveLength(4);
      expect(errors).toMatchSnapshot();
      expect(errors).toHaveLength(4);
    });

    it('ignore packageRule nesting validation for presets', async () => {
      const config = {
        description: ['All angular.js packages'],
        matchPackageNames: [
          'angular',
          'angular-animate',
          'angular-scroll',
          'angular-sanitize',
        ],
      };
      const { warnings, errors } = await configValidation.validateConfig(
        'repo',
        config,
        true,
      );
      expect(warnings).toHaveLength(0);
      expect(errors).toMatchSnapshot();
      expect(errors).toHaveLength(0);
    });

    it('errors for unsafe managerFilePatterns', async () => {
      const config = {
        npm: {
          managerFilePatterns: ['/abc ([a-z]+) ([a-z]+))/'],
        },
        dockerfile: {
          managerFilePatterns: ['/x?+/'],
        },
      };
      const { warnings, errors } = await configValidation.validateConfig(
        'repo',
        config,
      );
      expect(warnings).toHaveLength(0);
      expect(errors).toHaveLength(2);
      expect(errors).toMatchSnapshot();
    });

    it('validates regEx for each managerFilePatterns of format regex', async () => {
      const config: RenovateConfig = {
        customManagers: [
          {
            customType: 'regex',
            managerFilePatterns: ['/js/', '/***$}{]][/'],
            matchStrings: ['^(?<depName>foo)(?<currentValue>bar)$'],
            datasourceTemplate: 'maven',
            versioningTemplate: 'gradle',
          },
        ],
      };
      const { warnings, errors } = await configValidation.validateConfig(
        'repo',
        config,
        true,
      );
      expect(warnings).toHaveLength(0);
      expect(errors).toHaveLength(1);
      expect(errors).toMatchSnapshot();
    });

    it('errors if customManager has empty managerFilePatterns', async () => {
      const config = {
        customManagers: [
          {
            customType: 'regex',
            managerFilePatterns: [],
          },
        ],
      };
      const { warnings, errors } = await configValidation.validateConfig(
        'repo',
        config as any,
        true,
      );
      expect(warnings).toHaveLength(0);
      expect(errors).toHaveLength(1);
      expect(errors).toMatchInlineSnapshot(`
        [
          {
            "message": "Each Custom Manager must contain a non-empty managerFilePatterns array",
            "topic": "Configuration Error",
          },
        ]
      `);
    });

    it('errors if no customManager customType', async () => {
      const config = {
        customManagers: [
          {
            managerFilePatterns: ['some-file'],
            matchStrings: ['^(?<depName>foo)(?<currentValue>bar)$'],
            datasourceTemplate: 'maven',
            versioningTemplate: 'gradle',
          },
        ],
      };
      const { warnings, errors } = await configValidation.validateConfig(
        'repo',
        config as any,
        true,
      );
      expect(warnings).toHaveLength(0);
      expect(errors).toHaveLength(1);
      expect(errors).toMatchInlineSnapshot(`
        [
          {
            "message": "Each Custom Manager must contain a non-empty customType string",
            "topic": "Configuration Error",
          },
        ]
      `);
    });

    it('errors if invalid customManager customType', async () => {
      const config = {
        customManagers: [
          {
            customType: 'unknown',
            managerFilePatterns: ['some-file'],
            matchStrings: ['^(?<depName>foo)(?<currentValue>bar)$'],
            datasourceTemplate: 'maven',
            versioningTemplate: 'gradle',
          },
        ],
      };
      const { warnings, errors } = await configValidation.validateConfig(
        'repo',
        config as any,
        true,
      );
      expect(warnings).toHaveLength(0);
      expect(errors).toHaveLength(1);
      expect(errors).toMatchInlineSnapshot(`
        [
          {
            "message": "Invalid customType: unknown. Key is not a custom manager",
            "topic": "Configuration Error",
          },
        ]
      `);
    });

    it('errors if empty customManager matchStrings', async () => {
      const config = {
        customManagers: [
          {
            customType: 'regex',
            managerFilePatterns: ['foo'],
            matchStrings: [],
            depNameTemplate: 'foo',
            datasourceTemplate: 'bar',
            currentValueTemplate: 'baz',
          },
          {
            customType: 'jsonata',
            fileFormat: 'json',
            managerFilePatterns: ['foo'],
            depNameTemplate: 'foo',
            datasourceTemplate: 'bar',
            currentValueTemplate: 'baz',
          },
        ],
      };
      const { warnings, errors } = await configValidation.validateConfig(
        'repo',
        config as RenovateConfig,
        true,
      );
      expect(warnings).toHaveLength(0);
      expect(errors).toHaveLength(2);
      expect(errors).toMatchInlineSnapshot(`
        [
          {
            "message": "Each Custom Manager \`matchStrings\` array must have at least one item.",
            "topic": "Configuration Error",
          },
          {
            "message": "Each Custom Manager must contain a non-empty matchStrings array",
            "topic": "Configuration Error",
          },
        ]
      `);
    });

    it('errors if no customManager managerFilePatterns', async () => {
      const config = {
        customManagers: [
          {
            matchStrings: ['^(?<depName>foo)(?<currentValue>bar)$'],
            datasourceTemplate: 'maven',
            versioningTemplate: 'gradle',
          },
        ],
      };
      const { warnings, errors } = await configValidation.validateConfig(
        'repo',
        config as any,
        true,
      );
      expect(warnings).toHaveLength(0);
      expect(errors).toHaveLength(1);
    });

    it('validates regEx for each matchStrings', async () => {
      const config: RenovateConfig = {
        customManagers: [
          {
            customType: 'regex',
            managerFilePatterns: ['Dockerfile'],
            matchStrings: ['***$}{]]['],
            depNameTemplate: 'foo',
            datasourceTemplate: 'bar',
            currentValueTemplate: 'baz',
          },
        ],
      };
      const { warnings, errors } = await configValidation.validateConfig(
        'repo',
        config,
        true,
      );
      expect(warnings).toHaveLength(0);
      expect(errors).toHaveLength(1);
    });

    it('error if no fileFormat in custom JSONata manager', async () => {
      const config: RenovateConfig = {
        customManagers: [
          {
            customType: 'jsonata',
            managerFilePatterns: ['package.json'],
            matchStrings: [
              'packages.{"depName": name, "currentValue": version, "datasource": "npm"}',
            ],
          },
        ],
      };
      const { warnings, errors } = await configValidation.validateConfig(
        'repo',
        config,
        true,
      );
      expect(warnings).toHaveLength(0);
      expect(errors).toMatchObject([
        {
          topic: 'Configuration Error',
          message: 'Each JSONata manager must contain a fileFormat field.',
        },
      ]);
    });

    it('validates JSONata query for each matchStrings', async () => {
      const config: RenovateConfig = {
        customManagers: [
          {
            customType: 'jsonata',
            fileFormat: 'json',
            managerFilePatterns: ['package.json'],
            matchStrings: ['packages.{'],
            depNameTemplate: 'foo',
            datasourceTemplate: 'bar',
            currentValueTemplate: 'baz',
          },
        ],
      };
      const { warnings, errors } = await configValidation.validateConfig(
        'repo',
        config,
        true,
      );
      expect(warnings).toHaveLength(0);
      expect(errors).toMatchObject([
        {
          topic: 'Configuration Error',
          message: `Invalid JSONata query for customManagers: \`packages.{\``,
        },
      ]);
    });

    // testing if we get all errors at once or not (possible), this does not include customType or managerFilePatterns
    // since they are common to all custom managers
    it('validates all possible regex manager options', async () => {
      const config: RenovateConfig = {
        customManagers: [
          {
            customType: 'regex',
            managerFilePatterns: ['Dockerfile'],
            matchStrings: ['***$}{]]['], // invalid matchStrings regex, no depName, datasource and currentValue
          },
        ],
      };
      const { warnings, errors } = await configValidation.validateConfig(
        'repo',
        config,
        true,
      );
      expect(warnings).toHaveLength(0);
      expect(errors).toHaveLength(4);
    });

    it('passes if customManager fields are present', async () => {
      const config: RenovateConfig = {
        customManagers: [
          {
            customType: 'regex',
            managerFilePatterns: ['Dockerfile'],
            matchStrings: ['ENV (?<currentValue>.*?)\\s'],
            depNameTemplate: 'foo',
            datasourceTemplate: 'bar',
            registryUrlTemplate: 'foobar',
            extractVersionTemplate: '^(?<version>v\\d+\\.\\d+)',
            depTypeTemplate: 'apple',
          },
          {
            customType: 'jsonata',
            fileFormat: 'json',
            managerFilePatterns: ['package.json'],
            matchStrings: [
              'packages.{"depName": depName, "currentValue": version, "datasource": "npm"}',
            ],
          },
        ],
      };
      const { warnings, errors } = await configValidation.validateConfig(
        'repo',
        config,
        true,
      );
      expect(warnings).toHaveLength(0);
      expect(errors).toHaveLength(0);
    });

    it('errors if extra customManager fields are present', async () => {
      const config = {
        customManagers: [
          {
            customType: 'regex',
            managerFilePatterns: ['Dockerfile'],
            matchStrings: ['ENV (?<currentValue>.*?)\\s'],
            depNameTemplate: 'foo',
            datasourceTemplate: 'bar',
            depTypeTemplate: 'apple',
            automerge: true,
          },
        ],
      };
      const { warnings, errors } = await configValidation.validateConfig(
        'repo',
        config as any,
        true,
      );
      expect(warnings).toHaveLength(0);
      expect(errors).toHaveLength(1);
    });

    it('errors if customManager fields are missing', async () => {
      const config: RenovateConfig = {
        customManagers: [
          {
            customType: 'regex',
            managerFilePatterns: ['Dockerfile'],
            matchStrings: ['ENV (.*?)\\s'],
            depNameTemplate: 'foo',
            datasourceTemplate: 'bar',
          },
        ],
      };
      const { warnings, errors } = await configValidation.validateConfig(
        'repo',
        config,
        true,
      );
      expect(warnings).toHaveLength(0);
      expect(errors).toMatchSnapshot();
      expect(errors).toHaveLength(1);
    });

    it('errors if customManager fields are missing: JSONataManager', async () => {
      const config: RenovateConfig = {
        customManagers: [
          {
            customType: 'jsonata',
            fileFormat: 'json',
            managerFilePatterns: ['package.json'],
            matchStrings: ['packages'],
          },
        ],
      };
      const { warnings, errors } = await configValidation.validateConfig(
        'repo',
        config,
        true,
      );
      expect(warnings).toHaveLength(0);
      expect(errors).toMatchObject([
        {
          topic: 'Configuration Error',
          message: `JSONata Managers must contain currentValueTemplate configuration or currentValue in the query `,
        },
        {
          topic: 'Configuration Error',
          message: `JSONata Managers must contain datasourceTemplate configuration or datasource in the query `,
        },
        {
          topic: 'Configuration Error',
          message: `JSONata Managers must contain depName or packageName in the query or their templates`,
        },
      ]);
    });

    it('ignore keys', async () => {
      const config = {
        $schema: 'renovate.json',
      };
      const { warnings, errors } = await configValidation.validateConfig(
        'repo',
        config,
        true,
      );
      expect(warnings).toHaveLength(0);
      expect(errors).toHaveLength(0);
    });

    it('validates timezone preset', async () => {
      const config = {
        extends: [':timezone', ':timezone(Europe/Berlin)'],
      };
      const { warnings, errors } = await configValidation.validateConfig(
        'repo',
        config,
        true,
      );
      expect(warnings).toHaveLength(0);
      expect(errors).toHaveLength(0);
    });

    it('does not validate constraints children', async () => {
      const config = {
        constraints: { packageRules: [{}] },
      };
      const { warnings, errors } = await configValidation.validateConfig(
        'repo',
        config as never, // TODO: #15963
        true,
      );
      expect(warnings).toHaveLength(0);
      expect(errors).toHaveLength(0);
    });

    it('validates object with ignored children', async () => {
      const config = {
        prBodyDefinitions: {},
      };
      const { warnings, errors } = await configValidation.validateConfig(
        'repo',
        config,
        true,
      );
      expect(warnings).toHaveLength(0);
      expect(errors).toHaveLength(0);
    });

    it('validates valid registryAlias objects', async () => {
      const config = {
        registryAliases: {
          example1: 'http://www.example.com',
          example2: 'https://www.example2.com/example',
        },
      };
      const { warnings, errors } = await configValidation.validateConfig(
        'repo',
        config,
      );
      expect(warnings).toHaveLength(0);
      expect(errors).toHaveLength(0);
    });

    it('errors if registryAliases depth is more than 1', async () => {
      const config = {
        registryAliases: {
          sample: {
            example1: 'http://www.example.com',
          } as unknown as string, // intentional incorrect config to check error message
        },
      };
      const { warnings, errors } = await configValidation.validateConfig(
        'repo',
        config,
      );
      expect(warnings).toHaveLength(0);
      expect(errors).toMatchObject([
        {
          message:
            'Invalid `registryAliases.registryAliases.sample` configuration: value is not a string',
          topic: 'Configuration Error',
        },
      ]);
    });

    it('errors if registryAliases have invalid value', async () => {
      const config = {
        registryAliases: {
          example1: 123 as never,
          example2: 'http://www.example.com',
        },
      };
      const { warnings, errors } = await configValidation.validateConfig(
        'repo',
        config,
      );
      expect(warnings).toHaveLength(0);
      expect(errors).toMatchObject([
        {
          message:
            'Invalid `registryAliases.registryAliases.example1` configuration: value is not a string',
          topic: 'Configuration Error',
        },
      ]);
    });

    it('errors if managerFilePatterns has wrong parent', async () => {
      const config: RenovateConfig = {
        managerFilePatterns: ['foo'],
        npm: {
          managerFilePatterns: ['package\\.json'],
          minor: {
            managerFilePatterns: ['bar'],
          },
        },
        customManagers: [
          {
            customType: 'regex',
            managerFilePatterns: ['build.gradle'],
            matchStrings: ['^(?<depName>foo)(?<currentValue>bar)$'],
            datasourceTemplate: 'maven',
            versioningTemplate: 'gradle',
          },
        ],
      };
      const { warnings, errors } = await configValidation.validateConfig(
        'repo',
        config,
      );

      expect(errors).toHaveLength(0);
      expect(warnings).toHaveLength(2);
      expect(warnings).toEqual([
        {
          topic: 'managerFilePatterns',
          message: expect.toStartWith(
            `"managerFilePatterns" can't be used in ".". Allowed objects: `,
          ),
        },
        {
          topic: 'npm.minor.managerFilePatterns',
          message: expect.toStartWith(
            `"managerFilePatterns" can't be used in "minor". Allowed objects: `,
          ),
        },
      ]);
    });

    it('errors if manager objects are nested', async () => {
      const config = {
        pyenv: {
          enabled: false,
        },
        maven: {
          gradle: {
            enabled: false,
          },
        },
      } as never;
      const { warnings, errors } = await configValidation.validateConfig(
        'repo',
        config,
      );
      expect(errors).toHaveLength(1);
      expect(warnings).toHaveLength(0);
      expect(errors).toMatchSnapshot();
    });

    it('warns if hostType has the wrong parent', async () => {
      const config = {
        hostType: 'npm',
      };
      const { warnings, errors } = await configValidation.validateConfig(
        'repo',
        config,
      );
      expect(errors).toHaveLength(0);
      expect(warnings).toHaveLength(1);
      expect(warnings).toMatchSnapshot();
    });

    it('validates preset values', async () => {
      const config = {
        extends: ['foo', 'bar', 42] as never,
      };
      const { warnings, errors } = await configValidation.validateConfig(
        'repo',
        config,
        true,
      );
      expect(warnings).toHaveLength(0);
      expect(errors).toHaveLength(1);
    });

    it('warns if only selectors in packageRules', async () => {
      const config = {
        packageRules: [{ matchDepTypes: ['foo'], matchPackageNames: ['bar'] }],
      };
      const { warnings, errors } = await configValidation.validateConfig(
        'repo',
        config,
        true,
      );
      expect(warnings).toHaveLength(1);
      expect(warnings).toMatchSnapshot();
      expect(errors).toHaveLength(0);
    });

    it('errors if invalid combinations in packageRules', async () => {
      const config = {
        packageRules: [
          {
            matchUpdateTypes: ['major'],
            registryUrls: ['https://registry.npmjs.org'],
          },
        ],
      } as any;
      const { warnings, errors } = await configValidation.validateConfig(
        'repo',
        config,
        true,
      );
      expect(warnings).toHaveLength(0);
      expect(errors).toHaveLength(1);
      expect(errors).toMatchSnapshot();
    });

    it('warns on nested group packageRules', async () => {
      const config = {
        extends: ['group:fortawesome'],
        packageRules: [
          {
            automerge: true,
            extends: ['group:fortawesome'],
          },
        ],
      };
      const { warnings, errors } = await configValidation.validateConfig(
        'repo',
        config,
        true,
      );
      expect(errors).toHaveLength(0);
      expect(warnings).toHaveLength(1);
    });

    // adding this test explicitly because we used to validate the customEnvVariables inside repo config previously
    it('warns if customEnvVariables are found in repo config', async () => {
      const config = {
        customEnvVariables: {
          example1: 'abc',
          example2: 123,
        },
      };
      const { warnings } = await configValidation.validateConfig(
        'repo',
        config,
      );
      expect(warnings).toMatchObject([
        {
          topic: 'Configuration Error',
          message: `The "customEnvVariables" option is a global option reserved only for Renovate's global configuration and cannot be configured within a repository's config file.`,
        },
      ]);
    });

    it('errors if schedule is cron and has no * minutes', async () => {
      const config = {
        schedule: ['30 5 * * *'],
      };
      const { warnings, errors } = await configValidation.validateConfig(
        'repo',
        config,
      );
      expect(warnings).toHaveLength(0);
      expect(errors).toMatchObject([
        {
          message:
            'Invalid schedule: `Invalid schedule: "30 5 * * *" has cron syntax, but doesn\'t have * as minutes`',
          topic: 'Configuration Error',
        },
      ]);
    });

    it('errors if invalid matchHost values in hostRules', async () => {
      GlobalConfig.set({ allowedHeaders: ['X-*'] });

      const config = {
        hostRules: [
          {
            matchHost: '://',
            token: 'token',
          },
          {
            matchHost: '',
            token: 'token',
          },
          {
            matchHost: undefined,
            token: 'token',
          },
          {
            hostType: 'github',
            token: 'token',
          },
        ],
      };
      const { errors } = await configValidation.validateConfig('repo', config);
      expect(errors).toMatchObject([
        {
          topic: 'Configuration Error',
          message:
            'Configuration option `hostRules[2].matchHost` should be a string',
        },
        {
          topic: 'Configuration Error',
          message:
            'Invalid value for hostRules matchHost. It cannot be an empty string.',
        },
        {
          topic: 'Configuration Error',
          message: 'hostRules matchHost `://` is not a valid URL.',
        },
      ]);
    });

    it('errors if forbidden header in hostRules', async () => {
      GlobalConfig.set({ allowedHeaders: ['X-*'] });

      const config = {
        hostRules: [
          {
            matchHost: 'https://domain.com/all-versions',
            headers: {
              'X-Auth-Token': 'token',
              unallowedHeader: 'token',
            },
          },
        ],
      };
      const { warnings, errors } = await configValidation.validateConfig(
        'repo',
        config,
      );
      expect(warnings).toHaveLength(0);
      expect(errors).toMatchObject([
        {
          message:
            "hostRules header `unallowedHeader` is not allowed by this bot's `allowedHeaders`.",
          topic: 'Configuration Error',
        },
      ]);
    });

    it('errors if headers values are not string', async () => {
      GlobalConfig.set({ allowedHeaders: ['X-*'] });

      const config = {
        hostRules: [
          {
            matchHost: 'https://domain.com/all-versions',
            headers: {
              'X-Auth-Token': 10,
            } as unknown as Record<string, string>,
          },
        ],
      };
      const { warnings, errors } = await configValidation.validateConfig(
        'repo',
        config,
      );
      expect(warnings).toHaveLength(0);
      expect(errors).toMatchObject([
        {
          message:
            'Invalid hostRules headers value configuration: header must be a string.',
          topic: 'Configuration Error',
        },
      ]);
    });

    it('errors if allowedHeaders is empty or not defined', async () => {
      GlobalConfig.set({});

      const config = {
        hostRules: [
          {
            matchHost: 'https://domain.com/all-versions',
            headers: {
              'X-Auth-Token': 'token',
            },
          },
        ],
      };
      const { warnings, errors } = await configValidation.validateConfig(
        'repo',
        config,
      );
      expect(warnings).toHaveLength(0);
      expect(errors).toMatchObject([
        {
          message:
            "hostRules header `X-Auth-Token` is not allowed by this bot's `allowedHeaders`.",
          topic: 'Configuration Error',
        },
      ]);
    });

    it('catches invalid variable name in env config option', async () => {
      GlobalConfig.set({ allowedEnv: ['SOME*'] });
      const config = {
        env: {
          randomKey: '',
          SOME_VAR: 'some_value',
          SOME_OTHER_VAR: 10,
        },
      };
      const { errors, warnings } = await configValidation.validateConfig(
        'repo',
        // @ts-expect-error: testing invalid values in env object
        config,
      );
      expect(errors).toMatchObject([
        {
          message:
            "Env variable name `randomKey` is not allowed by this bot's `allowedEnv`.",
        },
        {
          message:
            'Invalid env variable value: `env.SOME_OTHER_VAR` must be a string.',
        },
      ]);
      expect(errors).toHaveLength(2);
      expect(warnings).toHaveLength(0);
    });

    it('catches env config option if configured inside a parent', async () => {
      GlobalConfig.set({ allowedEnv: ['SOME*'] });
      const config = {
        npm: {
          env: {
            SOME_VAR: 'some_value',
          },
        },
        packageRules: [
          {
            matchManagers: ['regex'],
            env: {
              SOME_VAR: 'some_value',
            },
          },
        ],
      };
      const { errors, warnings } = await configValidation.validateConfig(
        'repo',
        config,
      );
      expect(errors).toMatchObject([
        {
          message:
            'The "env" object can only be configured at the top level of a config but was found inside "npm"',
          topic: 'Configuration Error',
        },
        {
          message:
            'The "env" object can only be configured at the top level of a config but was found inside "packageRules[0]"',
          topic: 'Configuration Error',
        },
      ]);
      expect(warnings).toHaveLength(0);
      expect(errors).toHaveLength(2);
    });

    it('catches when * or ** is combined with others patterns in a regexOrGlob option', async () => {
      const config = {
        packageRules: [
          {
            matchRepositories: ['groupA/**', 'groupB/**'], // valid
            enabled: false,
          },
          {
            matchRepositories: ['*', 'repo'], // invalid
            enabled: true,
          },
        ],
      };
      const { errors, warnings } = await configValidation.validateConfig(
        'repo',
        config,
      );
      expect(errors).toMatchObject([
        {
          message:
            'packageRules[1].matchRepositories: Your input contains * or ** along with other patterns. Please remove them, as * or ** matches all patterns.',
          topic: 'Configuration Error',
        },
      ]);
      expect(errors).toHaveLength(1);
      expect(warnings).toHaveLength(0);
    });

    it('catches when negative number is used for integer type', async () => {
      const config = {
        azureWorkItemId: -2,
      };
      const { errors } = await configValidation.validateConfig('repo', config);
      expect(errors).toMatchObject([
        {
          message:
            'Configuration option `azureWorkItemId` should be a positive integer. Found negative value instead.',
          topic: 'Configuration Error',
        },
      ]);
    });

    it('validates prPriority', async () => {
      const config = {
        packageRules: [
          {
            matchDepNames: ['somedep'],
            prPriority: -2,
          },
          {
            matchDepNames: ['some-other-dep'],
            prPriority: 2,
          },
        ],
      };
      const { errors, warnings } = await configValidation.validateConfig(
        'repo',
        config,
      );
      expect(errors).toBeEmptyArray();
      expect(warnings).toBeEmptyArray();
    });
  });

  describe('validateConfig() -> globaOnly options', () => {
    it('returns errors for invalid options', async () => {
      const config = {
        logFile: 'something',
        logFileLevel: 'DEBUG',
      };
      const { errors } = await configValidation.validateConfig(
        'global',
        config,
      );
      expect(errors).toMatchObject([
        {
          message: 'Invalid configuration option: logFile',
          topic: 'Configuration Error',
        },
        {
          message: 'Invalid configuration option: logFileLevel',
          topic: 'Configuration Error',
        },
      ]);
    });

    it('validates hostRules.headers', async () => {
      const config = {
        hostRules: [
          {
            matchHost: 'https://domain.com/all-versions',
            headers: {
              'X-Auth-Token': 'token',
            },
          },
        ],
        allowedHeaders: ['X-Auth-Token'],
      };
      const { warnings, errors } = await configValidation.validateConfig(
        'global',
        config,
      );
      expect(warnings).toHaveLength(0);
      expect(errors).toHaveLength(0);
    });

    it('errors if hostRules.headers is defined but allowedHeaders is not', async () => {
      const config = {
        hostRules: [
          {
            matchHost: 'https://domain.com/all-versions',
            headers: {
              'X-Auth-Token': 'token',
            },
          },
        ],
      };
      const { errors } = await configValidation.validateConfig(
        'global',
        config,
      );
      expect(errors).toMatchObject([
        {
          message:
            "hostRules header `X-Auth-Token` is not allowed by this bot's `allowedHeaders`.",
          topic: 'Configuration Error',
        },
      ]);
    });

    it('validates env', async () => {
      const config = {
        env: {
          SOME_VAR: 'SOME_VALUE',
        },
        allowedEnv: ['SOME*'],
      };
      const { warnings, errors } = await configValidation.validateConfig(
        'global',
        config,
      );
      expect(warnings).toHaveLength(0);
      expect(errors).toHaveLength(0);
    });

    it('errors if env object is defined but allowedEnv is empty or undefined', async () => {
      const config = {
        env: {
          SOME_VAR: 'SOME_VALUE',
        },
      };
      const { errors } = await configValidation.validateConfig(
        'global',
        config,
      );
      expect(errors).toMatchObject([
        {
          message:
            "Env variable name `SOME_VAR` is not allowed by this bot's `allowedEnv`.",
          topic: 'Configuration Error',
        },
      ]);
    });

    it('validates options with different type but defaultValue=null', async () => {
      const config = {
        minimumReleaseAge: null,
        groupName: null,
        groupSlug: null,
        dependencyDashboardLabels: null,
        defaultRegistryUrls: null,
        registryUrls: null,
        hostRules: [
          {
            artifactAuth: null,
            concurrentRequestLimit: null,
            httpsCertificate: null,
            httpsPrivateKey: null,
            httpsCertificateAuthority: null,
          },
        ],
        encrypted: null,
        milestone: null,
        branchConcurrentLimit: null,
        hashedBranchLength: null,
        assigneesSampleSize: null,
        reviewersSampleSize: null,
      };
      const { warnings, errors } = await configValidation.validateConfig(
        'repo',
        // @ts-expect-error: contains invalid values
        config,
      );
      expect(warnings).toHaveLength(0);
      expect(errors).toHaveLength(0);
    });
  });

  describe('validate globalOptions()', () => {
    it('binarySource', async () => {
      const config = {
        binarySource: 'invalid' as never,
      };
      const { warnings } = await configValidation.validateConfig(
        'global',
        config,
      );
      expect(warnings).toEqual([
        {
          message:
            'Invalid value `invalid` for `binarySource`. The allowed values are docker, global, install, hermit.',
          topic: 'Configuration Error',
        },
      ]);
    });

    describe('validates string type options', () => {
      it('binarySource', async () => {
        const config = {
          binarySource: 'invalid' as never,
        };
        const { warnings } = await configValidation.validateConfig(
          'global',
          config,
        );
        expect(warnings).toEqual([
          {
            message:
              'Invalid value `invalid` for `binarySource`. The allowed values are docker, global, install, hermit.',
            topic: 'Configuration Error',
          },
        ]);
      });

      it('baseDir', async () => {
        const config = {
          baseDir: false as never,
        };
        const { warnings } = await configValidation.validateConfig(
          'global',
          config,
        );
        expect(warnings).toEqual([
          {
            message: 'Configuration option `baseDir` should be a string.',
            topic: 'Configuration Error',
          },
        ]);
      });

      it('requireConfig', async () => {
        const config = {
          requireConfig: 'invalid' as never,
        };
        const { warnings } = await configValidation.validateConfig(
          'global',
          config,
        );
        expect(warnings).toEqual([
          {
            message:
              'Invalid value `invalid` for `requireConfig`. The allowed values are required, optional, ignored.',
            topic: 'Configuration Error',
          },
        ]);
      });

      it('dryRun', async () => {
        const config = {
          dryRun: 'invalid' as never,
        };
        const { warnings } = await configValidation.validateConfig(
          'global',
          config,
        );
        expect(warnings).toEqual([
          {
            message:
              'Invalid value `invalid` for `dryRun`. The allowed values are extract, lookup, full.',
            topic: 'Configuration Error',
          },
        ]);
      });

      it('repositoryCache', async () => {
        const config = {
          repositoryCache: 'invalid' as never,
        };
        const { warnings } = await configValidation.validateConfig(
          'global',
          config,
        );
        expect(warnings).toEqual([
          {
            message:
              'Invalid value `invalid` for `repositoryCache`. The allowed values are enabled, disabled, reset.',
            topic: 'Configuration Error',
          },
        ]);
      });

      it('onboardingConfigFileName', async () => {
        const config = {
          onboardingConfigFileName: 'invalid' as never,
        };
        const { warnings } = await configValidation.validateConfig(
          'global',
          config,
        );
        expect(warnings).toEqual([
          {
            message: `Invalid value \`invalid\` for \`onboardingConfigFileName\`. The allowed values are ${getConfigFileNames().join(', ')}.`,
            topic: 'Configuration Error',
          },
        ]);
      });

      it('onboardingConfig', async () => {
        const config = {
          onboardingConfig: {
            extends: ['config:recommended'],
            binarySource: 'global', // should not allow globalOnly options inside onboardingConfig
            managerFilePatterns: ['somefile'], // invalid at top level
          },
        };
        const { warnings } = await configValidation.validateConfig(
          'global',
          config,
        );
        expect.assertions(1);
        expect(warnings).toEqual([
          {
            topic: 'Configuration Error',
            message: `The "binarySource" option is a global option reserved only for Renovate's global configuration and cannot be configured within a repository's config file.`,
          },
          {
            topic: 'managerFilePatterns',
            message: expect.toStartWith(
              `"managerFilePatterns" can't be used in ".". Allowed objects: `,
            ),
          },
        ]);
      });

      it('force', async () => {
        const config = {
          force: {
            extends: ['config:recommended'],
            binarySource: 'global',
            managerFilePatterns: ['somefile'], // invalid at top level
            constraints: {
              python: '2.7',
            },
          },
        };
        const { warnings } = await configValidation.validateConfig(
          'global',
          config,
        );
        expect(warnings).toEqual([
          {
            topic: 'managerFilePatterns',
            message: expect.toStartWith(
              `"managerFilePatterns" can't be used in ".". Allowed objects: `,
            ),
          },
        ]);
      });

      it('gitUrl', async () => {
        const config = {
          gitUrl: 'invalid' as never,
        };
        const { warnings } = await configValidation.validateConfig(
          'global',
          config,
        );
        expect(warnings).toEqual([
          {
            message:
              'Invalid value `invalid` for `gitUrl`. The allowed values are default, ssh, endpoint.',
            topic: 'Configuration Error',
          },
        ]);
      });
    });

    it('validates boolean type options', async () => {
      const config = {
        unicodeEmoji: false,
        detectGlobalManagerConfig: 'invalid-type',
      };
      const { warnings } = await configValidation.validateConfig(
        'global',
        config,
      );
      expect(warnings).toMatchObject([
        {
          message: `Configuration option \`detectGlobalManagerConfig\` should be a boolean. Found: ${JSON.stringify(
            'invalid-type',
          )} (string).`,
          topic: 'Configuration Error',
        },
      ]);
    });

    it('validates integer type options', async () => {
      const config = {
        prCommitsPerRunLimit: 2,
        gitTimeout: 'invalid-type',
      };
      const { warnings } = await configValidation.validateConfig(
        'global',
        config,
      );
      expect(warnings).toMatchObject([
        {
          message: `Configuration option \`gitTimeout\` should be an integer. Found: ${JSON.stringify(
            'invalid-type',
          )} (string).`,
          topic: 'Configuration Error',
        },
      ]);
    });

    it('validates array type options', async () => {
      const config = {
        allowedCommands: ['cmd'],
        checkedBranches: 'invalid-type',
        gitNoVerify: ['invalid'],
        mergeConfidenceDatasources: [1],
      };
      const { warnings } = await configValidation.validateConfig(
        'global',
        // @ts-expect-error: contains invalid values
        config,
      );
      expect(warnings).toMatchObject([
        {
          message:
            'Configuration option `checkedBranches` should be a list (Array).',
          topic: 'Configuration Error',
        },
        {
          topic: 'Configuration Error',
          message:
            'Invalid value `1` for `mergeConfidenceDatasources`. The allowed values are go, maven, npm, nuget, packagist, pypi, rubygems.',
        },
        {
          message:
            'Invalid value for `gitNoVerify`. The allowed values are commit, push.',
          topic: 'Configuration Error',
        },
      ]);
    });

    it('validates object type options', async () => {
      const config = {
        productLinks: {
          documentation: 'https://docs.renovatebot.com/',
          help: 'https://github.com/renovatebot/renovate/discussions',
          homepage: 'https://github.com/renovatebot/renovate',
        },
        secrets: 'invalid-type',
        cacheTtlOverride: {
          someField: false,
        },
      };
      const { warnings } = await configValidation.validateConfig(
        'global',
        // @ts-expect-error: contains invalid values
        config,
      );
      expect(warnings).toMatchObject([
        {
          topic: 'Configuration Error',
          message:
            'Configuration option `cacheTtlOverride.someField` should be an integer. Found: false (boolean).',
        },
        {
          message: 'Configuration option `secrets` should be a JSON object.',
          topic: 'Configuration Error',
        },
      ]);
    });

    it('warns if negative number is used for integer type', async () => {
      const config = {
        prCommitsPerRunLimit: -2,
      };
      const { warnings } = await configValidation.validateConfig(
        'global',
        config,
      );
      expect(warnings).toMatchObject([
        {
          message:
            'Configuration option `prCommitsPerRunLimit` should be a positive integer. Found negative value instead.',
          topic: 'Configuration Error',
        },
      ]);
    });

    it('warns on invalid customEnvVariables objects', async () => {
      const config = {
        customEnvVariables: {
          example1: 'abc',
          example2: 123,
        },
      };
      const { warnings } = await configValidation.validateConfig(
        'global',
        config,
      );
      expect(warnings).toMatchObject([
        {
          message:
            'Invalid `customEnvVariables.example2` configuration: value must be a string.',
          topic: 'Configuration Error',
        },
      ]);
    });

    it('validates valid customEnvVariables objects', async () => {
      const config = {
        customEnvVariables: {
          example1: 'abc',
          example2: 'https://www.example2.com/example',
        },
      };
      const { warnings, errors } = await configValidation.validateConfig(
        'global',
        config,
      );
      expect(warnings).toHaveLength(0);
      expect(errors).toHaveLength(0);
    });

    it('validates options with different type but defaultValue=null', async () => {
      const config = {
        onboardingCommitMessage: null,
        dryRun: null,
        logContext: null,
        endpoint: null,
        skipInstalls: null,
        autodiscoverFilter: null,
        autodiscoverNamespaces: null,
        autodiscoverTopics: null,
      };
      const { warnings, errors } = await configValidation.validateConfig(
        'global',
        // @ts-expect-error: contains invalid values
        config,
      );
      expect(warnings).toHaveLength(0);
      expect(errors).toHaveLength(0);
    });

    it('fails for missing reportPath if reportType is "s3"', async () => {
      const config: RenovateConfig = {
        reportType: 's3',
      };
      const { warnings, errors } = await configValidation.validateConfig(
        'global',
        config,
      );
      expect(warnings).toHaveLength(0);
      expect(errors).toHaveLength(1);
    });

    it('validates reportPath if reportType is "s3"', async () => {
      const config: RenovateConfig = {
        reportType: 's3',
        reportPath: 's3://bucket-name/key-name',
      };
      const { warnings, errors } = await configValidation.validateConfig(
        'global',
        config,
      );
      expect(warnings).toHaveLength(0);
      expect(errors).toHaveLength(0);
    });

    it('fails for missing reportPath if reportType is "file"', async () => {
      const config: RenovateConfig = {
        reportType: 'file',
      };
      const { warnings, errors } = await configValidation.validateConfig(
        'global',
        config,
      );
      expect(warnings).toHaveLength(0);
      expect(errors).toHaveLength(1);
    });

    it('validates reportPath if reportType is "file"', async () => {
      const config: RenovateConfig = {
        reportType: 'file',
        reportPath: './report.json',
      };
      const { warnings, errors } = await configValidation.validateConfig(
        'global',
        config,
      );
      expect(warnings).toHaveLength(0);
      expect(errors).toHaveLength(0);
    });

    it('catches when * or ** is combined with others patterns in a regexOrGlob option', async () => {
      const config = {
        packageRules: [
          {
            matchRepositories: ['*', 'repo'], // invalid
            enabled: false,
          },
        ],
        allowedHeaders: ['*', '**'], // invalid
        autodiscoverProjects: ['**', 'project'], // invalid
        allowedEnv: ['env_var'], // valid
      };
      const { errors, warnings } = await configValidation.validateConfig(
        'global',
        config,
      );
      expect(warnings).toMatchObject([
        {
          message:
            'allowedHeaders: Your input contains * or ** along with other patterns. Please remove them, as * or ** matches all patterns.',
          topic: 'Configuration Error',
        },
        {
          message:
            'autodiscoverProjects: Your input contains * or ** along with other patterns. Please remove them, as * or ** matches all patterns.',
          topic: 'Configuration Error',
        },
      ]);

      expect(errors).toMatchObject([
        {
          message:
            'packageRules[0].matchRepositories: Your input contains * or ** along with other patterns. Please remove them, as * or ** matches all patterns.',
          topic: 'Configuration Error',
        },
      ]);
      expect(warnings).toHaveLength(2);
      expect(errors).toHaveLength(1);
    });

    it('errors if no bumpVersion filePattern is provided', async () => {
      const config = partial<RenovateConfig>({
        bumpVersion: {
          matchStrings: ['^(?<depName>foo)(?<currentValue>bar)$'],
          bumpType: 'patch',
        },
        packageRules: [
          {
            matchPackageNames: ['foo'],
            bumpVersion: {
              matchStrings: ['^(?<depName>foo)(?<currentValue>bar)$'],
              bumpType: 'patch',
            },
          },
        ],
      });
      const { warnings, errors } = await configValidation.validateConfig(
        'repo',
        config,
        true,
      );
      expect(warnings).toHaveLength(0);
      expect(errors).toHaveLength(2);
    });

    it('errors if no matchStrings are provided for bumpVersion', async () => {
      const config = partial<RenovateConfig>({
        bumpVersion: {
          filePatterns: ['foo'],
        },
        packageRules: [
          {
            matchPackageNames: ['foo'],
            bumpVersion: {
              filePatterns: ['bar'],
            },
          },
        ],
      });
      const { warnings, errors } = await configValidation.validateConfig(
        'repo',
        config,
        true,
      );
      expect(warnings).toHaveLength(0);
      expect(errors).toHaveLength(2);
    });

    it('allow bumpVersion', async () => {
      const config = partial<RenovateConfig>({
        bumpVersion: {
          filePatterns: ['foo'],
        },
        packageRules: [
          {
            matchPackageNames: ['foo'],
            bumpVersion: {
              filePatterns: ['bar'],
            },
          },
        ],
      });
      const { warnings, errors } = await configValidation.validateConfig(
        'repo',
        config,
        true,
      );
      expect(warnings).toHaveLength(0);
      expect(errors).toHaveLength(2);
    });
  });
});<|MERGE_RESOLUTION|>--- conflicted
+++ resolved
@@ -1,9 +1,5 @@
-<<<<<<< HEAD
 import { getManagerList } from '../modules/manager';
 import { getConfigFileNames } from './app-strings';
-=======
-import { configFileNames } from './app-strings';
->>>>>>> 122082ca
 import { GlobalConfig } from './global';
 import type { RenovateConfig } from './types';
 import * as configValidation from './validation';
