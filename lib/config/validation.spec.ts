import { configFileNames } from './app-strings';
import { GlobalConfig } from './global';
import type { RenovateConfig } from './types';
import * as configValidation from './validation';

describe('config/validation', () => {
  describe('getParentName()', () => {
    it('ignores encrypted in root', () => {
      expect(configValidation.getParentName('encrypted')).toBeEmptyString();
    });

    it('handles array types', () => {
      expect(configValidation.getParentName('hostRules[1]')).toBe('hostRules');
    });

    it('handles encrypted within array types', () => {
      expect(configValidation.getParentName('hostRules[0].encrypted')).toBe(
        'hostRules',
      );
    });
  });

  describe('validateConfig(config)', () => {
    it('returns deprecation warnings', async () => {
      const config = {
        prTitle: 'something',
      };
      const { warnings } = await configValidation.validateConfig(
        'repo',
        config,
      );
      expect(warnings).toHaveLength(1);
      expect(warnings).toMatchSnapshot();
    });

    it('catches global options in repo config', async () => {
      const config = {
        binarySource: 'something',
        username: 'user',
      };
      const { warnings } = await configValidation.validateConfig(
        'repo',
        config,
      );
      expect(warnings).toHaveLength(2);
      expect(warnings).toMatchObject([
        {
          message: `The "binarySource" option is a global option reserved only for Renovate's global configuration and cannot be configured within a repository's config file.`,
        },
        {
          message: `The "username" option is a global option reserved only for Renovate's global configuration and cannot be configured within a repository's config file.`,
        },
      ]);
    });

    it('catches global options in inherit config', async () => {
      const config = {
        binarySource: 'something',
        username: 'user',
      };
      const { warnings } = await configValidation.validateConfig(
        'inherit',
        config,
      );
      expect(warnings).toHaveLength(2);
      expect(warnings).toMatchObject([
        {
          message: `The "binarySource" option is a global option reserved only for Renovate's global configuration and cannot be configured within a repository's config file.`,
        },
        {
          message: `The "username" option is a global option reserved only for Renovate's global configuration and cannot be configured within a repository's config file.`,
        },
      ]);
    });

    it('only warns for actual globals in repo config', async () => {
      const config = {
        hostRules: [
          {
            username: 'user',
            token: 'token',
            password: 'pass',
          },
        ],
      };
      const { warnings } = await configValidation.validateConfig(
        'repo',
        config,
      );
      expect(warnings).toHaveLength(0);
    });

    it('does not warn for valid inheritConfig', async () => {
      const config = {
        onboarding: false,
      };
      const { warnings } = await configValidation.validateConfig(
        'inherit',
        config,
      );
      expect(warnings).toHaveLength(0);
    });

    it('catches invalid templates', async () => {
      const config = {
        commitMessage: '{{{something}}',
      };
      const { errors } = await configValidation.validateConfig('repo', config);
      expect(errors).toHaveLength(1);
      expect(errors).toMatchSnapshot();
    });

    it('catches invalid allowedVersions regex', async () => {
      const config = {
        packageRules: [
          {
            matchPackageNames: ['foo'],
            allowedVersions: '/^2/',
          },
          {
            matchPackageNames: ['bar'],
            allowedVersions: '/***$}{]][/',
          },
          {
            matchPackageNames: ['baz'],
            allowedVersions: '!/^2/',
          },
          {
            matchPackageNames: ['quack'],
            allowedVersions: '!/***$}{]][/',
          },
          {
            matchPackageNames: ['quack'],
            allowedVersions: '/quaCk/i',
          },
        ],
      };
      const { errors } = await configValidation.validateConfig('repo', config);
      expect(errors).toHaveLength(2);
      expect(errors).toMatchSnapshot();
    });

    it('catches invalid matchCurrentValue', async () => {
      const config = {
        packageRules: [
          {
            matchPackageNames: ['foo'],
            matchCurrentValue: '/^2/',
            enabled: true,
          },
          {
            matchPackageNames: ['bar'],
            matchCurrentValue: '^1',
            enabled: true,
          },
          {
            matchPackageNames: ['quack'],
            matchCurrentValue: '<1.0.0',
            enabled: true,
          },
          {
            matchPackageNames: ['foo'],
            matchCurrentValue: '/^2/i',
            enabled: true,
          },
        ],
      };
      const { errors } = await configValidation.validateConfig('repo', config);
      expect(errors).toHaveLength(2);
    });

    it('catches invalid matchNewValue', async () => {
      const config = {
        packageRules: [
          {
            matchPackageNames: ['foo'],
            matchNewValue: '/^2/',
            enabled: true,
          },
          {
            matchPackageNames: ['bar'],
            matchNewValue: '^1',
            enabled: true,
          },
          {
            matchPackageNames: ['quack'],
            matchNewValue: '<1.0.0',
            enabled: true,
          },
          {
            matchPackageNames: ['foo'],
            matchNewValue: '/^2/i',
            enabled: true,
          },
        ],
      };
      const { errors } = await configValidation.validateConfig('repo', config);
      expect(errors).toHaveLength(2);
    });

    it('catches invalid matchCurrentVersion regex', async () => {
      const config = {
        packageRules: [
          {
            matchPackageNames: ['foo'],
            matchCurrentVersion: '/^2/',
            enabled: true,
          },
          {
            matchPackageNames: ['bar'],
            matchCurrentVersion: '/***$}{]][/',
            enabled: true,
          },
          {
            matchPackageNames: ['baz'],
            matchCurrentVersion: '!/^2/',
            enabled: true,
          },
          {
            matchPackageNames: ['quack'],
            matchCurrentVersion: '!/***$}{]][/',
            enabled: true,
          },
          {
            matchPackageNames: ['foo'],
            matchCurrentVersion: '/^2/i',
            enabled: true,
          },
        ],
      };
      const { errors } = await configValidation.validateConfig('repo', config);
      expect(errors).toHaveLength(2);
      expect(errors).toMatchSnapshot();
    });

    it('catches invalid customDatasources content', async () => {
      const config = {
        customDatasources: {
          foo: {
            description: 3,
            randomKey: '',
            defaultRegistryUrlTemplate: [],
            transformTemplates: [{}],
          },
        },
      } as any;
      const { errors } = await configValidation.validateConfig('repo', config);
      expect(errors).toMatchObject([
        {
          message:
            'Invalid `customDatasources.defaultRegistryUrlTemplate` configuration: is a string',
        },
        {
          message:
            'Invalid `customDatasources.description` configuration: is not an array of strings',
        },
        {
          message:
            'Invalid `customDatasources.randomKey` configuration: key is not allowed',
        },
        {
          message:
            'Invalid `customDatasources.transformTemplates` configuration: is not an array of string',
        },
      ]);
    });

    it('validates invalid statusCheckNames', async () => {
      const config = {
        statusCheckNames: {
          randomKey: '',
          mergeConfidence: 10,
          configValidation: '',
          artifactError: null,
        },
      };
      // @ts-expect-error invalid options
      const { errors } = await configValidation.validateConfig('repo', config);
      expect(errors).toMatchObject([
        {
          message:
            'Invalid `statusCheckNames.mergeConfidence` configuration: status check is not a string.',
        },
        {
          message:
            'Invalid `statusCheckNames.statusCheckNames.randomKey` configuration: key is not allowed.',
        },
      ]);
      expect(errors).toHaveLength(2);
    });

    it('catches invalid customDatasources record type', async () => {
      const config = {
        customDatasources: {
          randomKey: '',
        },
      } as any;
      const { errors } = await configValidation.validateConfig('repo', config);
      expect(errors).toMatchObject([
        {
          message:
            'Invalid `customDatasources.randomKey` configuration: customDatasource is not an object',
        },
      ]);
    });

    it('catches invalid baseBranches regex', async () => {
      const config = {
        baseBranches: ['/***$}{]][/', '/branch/i'],
      };
      const { errors } = await configValidation.validateConfig('repo', config);
      expect(errors).toEqual([
        {
          topic: 'Configuration Error',
          message: 'Invalid regExp for baseBranches: `/***$}{]][/`',
        },
      ]);
    });

    it('returns nested errors', async () => {
      const config: RenovateConfig = {
        foo: 1,
        schedule: ['after 5pm'],
        timezone: 'Asia/Singapore',
        packageRules: [
          {
            matchPackageNames: [
              '*',
              '/abc ([a-z]+) ([a-z]+))/',
              '!/abc ([a-z]+) ([a-z]+))/',
            ],
            enabled: true,
          },
        ],
        lockFileMaintenance: {
          bar: 2,
        },
        major: null,
      };
      const { warnings, errors } = await configValidation.validateConfig(
        'repo',
        config,
      );
      expect(warnings).toHaveLength(0);
      expect(errors).toHaveLength(4);
      expect(errors).toMatchSnapshot();
    });

    it('included unsupported manager', async () => {
      const config = {
        packageRules: [
          {
            matchManagers: ['foo'],
            enabled: true,
          },
        ],
      };
      const { warnings, errors } = await configValidation.validateConfig(
        'repo',
        config,
      );
      expect(warnings).toHaveLength(0);
      expect(errors).toHaveLength(1);
      expect(errors[0].message).toContain('ansible');
    });

    it('included managers of the wrong type', async () => {
      const config = {
        packageRules: [
          {
            matchManagers: 'string not an array',
            enabled: true,
          },
        ],
      };
      const { warnings, errors } = await configValidation.validateConfig(
        'repo',
        config as any,
      );
      expect(warnings).toHaveLength(0);
      expect(errors).toHaveLength(2);
      expect(errors).toMatchSnapshot();
    });

    it.each([
      ['empty configuration', {}],
      ['configuration with enabledManagers empty', { enabledManagers: [] }],
      ['single enabled manager', { enabledManagers: ['npm'] }],
      [
        'multiple enabled managers',
        {
          enabledManagers: ['npm', 'gradle', 'maven', 'custom.regex'],
        },
      ],
    ])('validates enabled managers for %s', async (_case, config) => {
      const { warnings, errors } = await configValidation.validateConfig(
        'repo',
        config,
      );
      expect(warnings).toHaveLength(0);
      expect(errors).toHaveLength(0);
    });

    it.each([
      ['single not supported manager', { enabledManagers: ['foo'] }],
      ['multiple not supported managers', { enabledManagers: ['foo', 'bar'] }],
      [
        'combined supported and not supported managers',
        { enabledManagers: ['foo', 'npm', 'gradle', 'maven'] },
      ],
    ])(
      'errors if included not supported enabled managers for %s',
      async (_case, config) => {
        const { warnings, errors } = await configValidation.validateConfig(
          'repo',
          config,
        );
        expect(warnings).toHaveLength(0);
        expect(errors).toHaveLength(1);
        expect(errors).toMatchSnapshot();
      },
    );

    it('errors for all types', async () => {
      const config: RenovateConfig = {
        allowedVersions: 'foo',
        enabled: 1 as any,
        enabledManagers: ['npm'],
        schedule: ['every 15 mins every weekday'],
        timezone: 'Asia',
        labels: 5 as any,
        azureWorkItemId: false as any,
        semanticCommitType: 7 as any,
        lockFileMaintenance: false as any,
        extends: [':timezone(Europe/Brussel)'],
        packageRules: [
          {
            foo: 1,
          },
          'what?' as any,
          {
            matchPackageNames: '/abc ([a-z]+) ([a-z]+))/',
            matchDepNames: ['abc ([a-z]+) ([a-z]+))'],
            enabled: false,
          },
        ],
        major: null,
      };
      const { warnings, errors } = await configValidation.validateConfig(
        'repo',
        config,
      );
      expect(warnings).toHaveLength(1);
      expect(errors).toMatchSnapshot();
      expect(errors).toHaveLength(12);
    });

    it('selectors outside packageRules array trigger errors', async () => {
      const config = {
        matchDepNames: ['angular'],
        matchPackageNames: ['angular'],
        meteor: {
          packageRules: [
            {
              matchDepNames: ['meteor'],
              matchPackageNames: ['meteor'],
              enabled: true,
            },
          ],
        },
        ansible: {
          minor: {
            matchDepNames: ['meteor'],
            matchPackageNames: ['testPackage'],
          },
        },
      };
      const { warnings, errors } = await configValidation.validateConfig(
        'repo',
        config,
      );
      expect(warnings).toHaveLength(4);
      expect(errors).toMatchSnapshot();
      expect(errors).toHaveLength(4);
    });

    it('ignore packageRule nesting validation for presets', async () => {
      const config = {
        description: ['All angular.js packages'],
        matchPackageNames: [
          'angular',
          'angular-animate',
          'angular-scroll',
          'angular-sanitize',
        ],
      };
      const { warnings, errors } = await configValidation.validateConfig(
        'repo',
        config,
        true,
      );
      expect(warnings).toHaveLength(0);
      expect(errors).toMatchSnapshot();
      expect(errors).toHaveLength(0);
    });

    it('errors for unsafe fileMatches', async () => {
      const config = {
        npm: {
          fileMatch: ['abc ([a-z]+) ([a-z]+))'],
        },
        dockerfile: {
          fileMatch: ['x?+'],
        },
      };
      const { warnings, errors } = await configValidation.validateConfig(
        'repo',
        config,
      );
      expect(warnings).toHaveLength(0);
      expect(errors).toHaveLength(2);
      expect(errors).toMatchSnapshot();
    });

    it('validates regEx for each fileMatch', async () => {
      const config: RenovateConfig = {
        customManagers: [
          {
            customType: 'regex',
            fileMatch: ['js', '***$}{]]['],
            matchStrings: ['^(?<depName>foo)(?<currentValue>bar)$'],
            datasourceTemplate: 'maven',
            versioningTemplate: 'gradle',
          },
        ],
      };
      const { warnings, errors } = await configValidation.validateConfig(
        'repo',
        config,
        true,
      );
      expect(warnings).toHaveLength(0);
      expect(errors).toHaveLength(1);
      expect(errors).toMatchSnapshot();
    });

    it('errors if customManager has empty fileMatch', async () => {
      const config = {
        customManagers: [
          {
            customType: 'regex',
            fileMatch: [],
          },
        ],
      };
      const { warnings, errors } = await configValidation.validateConfig(
        'repo',
        config as any,
        true,
      );
      expect(warnings).toHaveLength(0);
      expect(errors).toHaveLength(1);
      expect(errors).toMatchInlineSnapshot(`
        [
          {
            "message": "Each Custom Manager must contain a non-empty fileMatch array",
            "topic": "Configuration Error",
          },
        ]
      `);
    });

    it('errors if no customManager customType', async () => {
      const config = {
        customManagers: [
          {
            fileMatch: ['some-file'],
            matchStrings: ['^(?<depName>foo)(?<currentValue>bar)$'],
            datasourceTemplate: 'maven',
            versioningTemplate: 'gradle',
          },
        ],
      };
      const { warnings, errors } = await configValidation.validateConfig(
        'repo',
        config as any,
        true,
      );
      expect(warnings).toHaveLength(0);
      expect(errors).toHaveLength(1);
      expect(errors).toMatchInlineSnapshot(`
        [
          {
            "message": "Each Custom Manager must contain a non-empty customType string",
            "topic": "Configuration Error",
          },
        ]
      `);
    });

    it('errors if invalid customManager customType', async () => {
      const config = {
        customManagers: [
          {
            customType: 'unknown',
            fileMatch: ['some-file'],
            matchStrings: ['^(?<depName>foo)(?<currentValue>bar)$'],
            datasourceTemplate: 'maven',
            versioningTemplate: 'gradle',
          },
        ],
      };
      const { warnings, errors } = await configValidation.validateConfig(
        'repo',
        config as any,
        true,
      );
      expect(warnings).toHaveLength(0);
      expect(errors).toHaveLength(1);
      expect(errors).toMatchInlineSnapshot(`
        [
          {
            "message": "Invalid customType: unknown. Key is not a custom manager",
            "topic": "Configuration Error",
          },
        ]
      `);
    });

    it('errors if empty customManager matchStrings', async () => {
      const config = {
        customManagers: [
          {
            customType: 'regex',
            fileMatch: ['foo'],
            matchStrings: [],
            depNameTemplate: 'foo',
            datasourceTemplate: 'bar',
            currentValueTemplate: 'baz',
          },
          {
            customType: 'regex',
            fileMatch: ['foo'],
            depNameTemplate: 'foo',
            datasourceTemplate: 'bar',
            currentValueTemplate: 'baz',
          },
        ],
      };
      const { warnings, errors } = await configValidation.validateConfig(
        'repo',
        config as RenovateConfig,
        true,
      );
      expect(warnings).toHaveLength(0);
      expect(errors).toHaveLength(2);
      expect(errors).toMatchInlineSnapshot(`
        [
          {
            "message": "Each Custom Manager must contain a non-empty matchStrings array",
            "topic": "Configuration Error",
          },
          {
            "message": "Each Custom Manager must contain a non-empty matchStrings array",
            "topic": "Configuration Error",
          },
        ]
      `);
    });

    it('errors if no customManager fileMatch', async () => {
      const config = {
        customManagers: [
          {
            matchStrings: ['^(?<depName>foo)(?<currentValue>bar)$'],
            datasourceTemplate: 'maven',
            versioningTemplate: 'gradle',
          },
        ],
      };
      const { warnings, errors } = await configValidation.validateConfig(
        'repo',
        config as any,
        true,
      );
      expect(warnings).toHaveLength(0);
      expect(errors).toHaveLength(1);
    });

    it('validates regEx for each matchStrings', async () => {
      const config: RenovateConfig = {
        customManagers: [
          {
            customType: 'regex',
            fileMatch: ['Dockerfile'],
            matchStrings: ['***$}{]]['],
            depNameTemplate: 'foo',
            datasourceTemplate: 'bar',
            currentValueTemplate: 'baz',
          },
        ],
      };
      const { warnings, errors } = await configValidation.validateConfig(
        'repo',
        config,
        true,
      );
      expect(warnings).toHaveLength(0);
      expect(errors).toHaveLength(1);
    });

    // testing if we get all errors at once or not (possible), this does not include customType or fileMatch
    // since they are common to all custom managers
    it('validates all possible regex manager options', async () => {
      const config: RenovateConfig = {
        customManagers: [
          {
            customType: 'regex',
            fileMatch: ['Dockerfile'],
            matchStrings: ['***$}{]]['], // invalid matchStrings regex, no depName, datasource and currentValue
          },
        ],
      };
      const { warnings, errors } = await configValidation.validateConfig(
        'repo',
        config,
        true,
      );
      expect(warnings).toHaveLength(0);
      expect(errors).toHaveLength(4);
    });

    it('passes if customManager fields are present', async () => {
      const config: RenovateConfig = {
        customManagers: [
          {
            customType: 'regex',
            fileMatch: ['Dockerfile'],
            matchStrings: ['ENV (?<currentValue>.*?)\\s'],
            depNameTemplate: 'foo',
            datasourceTemplate: 'bar',
            registryUrlTemplate: 'foobar',
            extractVersionTemplate: '^(?<version>v\\d+\\.\\d+)',
            depTypeTemplate: 'apple',
          },
          {
            customType: 'regex',
            fileMatch: ['Dockerfile'],
            matchStrings: ['ENV (?<currentValue>.*?)\\s'],
            packageNameTemplate: 'foo',
            datasourceTemplate: 'bar',
            registryUrlTemplate: 'foobar',
            extractVersionTemplate: '^(?<version>v\\d+\\.\\d+)',
            depTypeTemplate: 'apple',
          },
        ],
      };
      const { warnings, errors } = await configValidation.validateConfig(
        'repo',
        config,
        true,
      );
      expect(warnings).toHaveLength(0);
      expect(errors).toHaveLength(0);
    });

    it('errors if extra customManager fields are present', async () => {
      const config = {
        customManagers: [
          {
            customType: 'regex',
            fileMatch: ['Dockerfile'],
            matchStrings: ['ENV (?<currentValue>.*?)\\s'],
            depNameTemplate: 'foo',
            datasourceTemplate: 'bar',
            depTypeTemplate: 'apple',
            automerge: true,
          },
        ],
      };
      const { warnings, errors } = await configValidation.validateConfig(
        'repo',
        config as any,
        true,
      );
      expect(warnings).toHaveLength(0);
      expect(errors).toHaveLength(1);
    });

    it('errors if customManager fields are missing', async () => {
      const config: RenovateConfig = {
        customManagers: [
          {
            customType: 'regex',
            fileMatch: ['Dockerfile'],
            matchStrings: ['ENV (.*?)\\s'],
            depNameTemplate: 'foo',
            datasourceTemplate: 'bar',
          },
        ],
      };
      const { warnings, errors } = await configValidation.validateConfig(
        'repo',
        config,
        true,
      );
      expect(warnings).toHaveLength(0);
      expect(errors).toMatchSnapshot();
      expect(errors).toHaveLength(1);
    });

    it('ignore keys', async () => {
      const config = {
        $schema: 'renovate.json',
      };
      const { warnings, errors } = await configValidation.validateConfig(
        'repo',
        config,
        true,
      );
      expect(warnings).toHaveLength(0);
      expect(errors).toHaveLength(0);
    });

    it('validates timezone preset', async () => {
      const config = {
        extends: [':timezone', ':timezone(Europe/Berlin)'],
      };
      const { warnings, errors } = await configValidation.validateConfig(
        'repo',
        config,
        true,
      );
      expect(warnings).toHaveLength(0);
      expect(errors).toHaveLength(0);
    });

    it('does not validate constraints children', async () => {
      const config = {
        constraints: { packageRules: [{}] },
      };
      const { warnings, errors } = await configValidation.validateConfig(
        'repo',
        config as never, // TODO: #15963
        true,
      );
      expect(warnings).toHaveLength(0);
      expect(errors).toHaveLength(0);
    });

    it('validates object with ignored children', async () => {
      const config = {
        prBodyDefinitions: {},
      };
      const { warnings, errors } = await configValidation.validateConfig(
        'repo',
        config,
        true,
      );
      expect(warnings).toHaveLength(0);
      expect(errors).toHaveLength(0);
    });

    it('validates valid registryAlias objects', async () => {
      const config = {
        registryAliases: {
          example1: 'http://www.example.com',
          example2: 'https://www.example2.com/example',
        },
      };
      const { warnings, errors } = await configValidation.validateConfig(
        'repo',
        config,
      );
      expect(warnings).toHaveLength(0);
      expect(errors).toHaveLength(0);
    });

    it('errors if registryAliases depth is more than 1', async () => {
      const config = {
        registryAliases: {
          sample: {
            example1: 'http://www.example.com',
          } as unknown as string, // intentional incorrect config to check error message
        },
      };
      const { warnings, errors } = await configValidation.validateConfig(
        'repo',
        config,
      );
      expect(warnings).toHaveLength(0);
      expect(errors).toMatchObject([
        {
          message:
            'Invalid `registryAliases.registryAliases.sample` configuration: value is not a string',
          topic: 'Configuration Error',
        },
      ]);
    });

    it('errors if registryAliases have invalid value', async () => {
      const config = {
        registryAliases: {
          example1: 123 as never,
          example2: 'http://www.example.com',
        },
      };
      const { warnings, errors } = await configValidation.validateConfig(
        'repo',
        config,
      );
      expect(warnings).toHaveLength(0);
      expect(errors).toMatchObject([
        {
          message:
            'Invalid `registryAliases.registryAliases.example1` configuration: value is not a string',
          topic: 'Configuration Error',
        },
      ]);
    });

    it('errors if fileMatch has wrong parent', async () => {
      const config: RenovateConfig = {
        fileMatch: ['foo'],
        npm: {
          fileMatch: ['package\\.json'],
          minor: {
            fileMatch: ['bar'],
          },
        },
        customManagers: [
          {
            customType: 'regex',
            fileMatch: ['build.gradle'],
            matchStrings: ['^(?<depName>foo)(?<currentValue>bar)$'],
            datasourceTemplate: 'maven',
            versioningTemplate: 'gradle',
          },
        ],
      };
      const { warnings, errors } = await configValidation.validateConfig(
        'repo',
        config,
      );
      expect(errors).toHaveLength(1);
      expect(warnings).toHaveLength(1);
      expect(errors).toMatchSnapshot();
      expect(warnings).toMatchSnapshot();
    });

    it('errors if manager objects are nested', async () => {
      const config = {
        pyenv: {
          enabled: false,
        },
        maven: {
          gradle: {
            enabled: false,
          },
        },
      } as never;
      const { warnings, errors } = await configValidation.validateConfig(
        'repo',
        config,
      );
      expect(errors).toHaveLength(1);
      expect(warnings).toHaveLength(0);
      expect(errors).toMatchSnapshot();
    });

    it('warns if hostType has the wrong parent', async () => {
      const config = {
        hostType: 'npm',
      };
      const { warnings, errors } = await configValidation.validateConfig(
        'repo',
        config,
      );
      expect(errors).toHaveLength(0);
      expect(warnings).toHaveLength(1);
      expect(warnings).toMatchSnapshot();
    });

    it('validates preset values', async () => {
      const config = {
        extends: ['foo', 'bar', 42] as never,
      };
      const { warnings, errors } = await configValidation.validateConfig(
        'repo',
        config,
        true,
      );
      expect(warnings).toHaveLength(0);
      expect(errors).toHaveLength(1);
    });

    it('warns if only selectors in packageRules', async () => {
      const config = {
        packageRules: [{ matchDepTypes: ['foo'], matchPackageNames: ['bar'] }],
      };
      const { warnings, errors } = await configValidation.validateConfig(
        'repo',
        config,
        true,
      );
      expect(warnings).toHaveLength(1);
      expect(warnings).toMatchSnapshot();
      expect(errors).toHaveLength(0);
    });

    it('errors if invalid combinations in packageRules', async () => {
      const config = {
        packageRules: [
          {
            matchUpdateTypes: ['major'],
            registryUrls: ['https://registry.npmjs.org'],
          },
        ],
      } as any;
      const { warnings, errors } = await configValidation.validateConfig(
        'repo',
        config,
        true,
      );
      expect(warnings).toHaveLength(0);
      expect(errors).toHaveLength(1);
      expect(errors).toMatchSnapshot();
    });

    it('warns on nested group packageRules', async () => {
      const config = {
        extends: ['group:fortawesome'],
        packageRules: [
          {
            automerge: true,
            extends: ['group:fortawesome'],
          },
        ],
      };
      const { warnings, errors } = await configValidation.validateConfig(
        'repo',
        config,
        true,
      );
      expect(errors).toHaveLength(0);
      expect(warnings).toHaveLength(1);
    });

    // adding this test explicitly because we used to validate the customEnvVariables inside repo config previously
    it('warns if customEnvVariables are found in repo config', async () => {
      const config = {
        customEnvVariables: {
          example1: 'abc',
          example2: 123,
        },
      };
      const { warnings } = await configValidation.validateConfig(
        'repo',
        config,
      );
      expect(warnings).toMatchObject([
        {
          topic: 'Configuration Error',
          message: `The "customEnvVariables" option is a global option reserved only for Renovate's global configuration and cannot be configured within a repository's config file.`,
        },
      ]);
    });

    it('errors if schedule is cron and has no * minutes', async () => {
      const config = {
        schedule: ['30 5 * * *'],
      };
      const { warnings, errors } = await configValidation.validateConfig(
        'repo',
        config,
      );
      expect(warnings).toHaveLength(0);
      expect(errors).toMatchObject([
        {
          message:
            'Invalid schedule: `Invalid schedule: "30 5 * * *" has cron syntax, but doesn\'t have * as minutes`',
          topic: 'Configuration Error',
        },
      ]);
    });

    it('errors if forbidden header in hostRules', async () => {
      GlobalConfig.set({ allowedHeaders: ['X-*'] });

      const config = {
        hostRules: [
          {
            matchHost: 'https://domain.com/all-versions',
            headers: {
              'X-Auth-Token': 'token',
              unallowedHeader: 'token',
            },
          },
        ],
      };
      const { warnings, errors } = await configValidation.validateConfig(
        'repo',
        config,
      );
      expect(warnings).toHaveLength(0);
      expect(errors).toMatchObject([
        {
          message:
            "hostRules header `unallowedHeader` is not allowed by this bot's `allowedHeaders`.",
          topic: 'Configuration Error',
        },
      ]);
    });

    it('errors if headers values are not string', async () => {
      GlobalConfig.set({ allowedHeaders: ['X-*'] });

      const config = {
        hostRules: [
          {
            matchHost: 'https://domain.com/all-versions',
            headers: {
              'X-Auth-Token': 10,
            } as unknown as Record<string, string>,
          },
        ],
      };
      const { warnings, errors } = await configValidation.validateConfig(
        'repo',
        config,
      );
      expect(warnings).toHaveLength(0);
      expect(errors).toMatchObject([
        {
          message:
            'Invalid hostRules headers value configuration: header must be a string.',
          topic: 'Configuration Error',
        },
      ]);
    });

    it('errors if allowedHeaders is empty or not defined', async () => {
      GlobalConfig.set({});

      const config = {
        hostRules: [
          {
            matchHost: 'https://domain.com/all-versions',
            headers: {
              'X-Auth-Token': 'token',
            },
          },
        ],
      };
      const { warnings, errors } = await configValidation.validateConfig(
        'repo',
        config,
      );
      expect(warnings).toHaveLength(0);
      expect(errors).toMatchObject([
        {
          message:
            "hostRules header `X-Auth-Token` is not allowed by this bot's `allowedHeaders`.",
          topic: 'Configuration Error',
        },
      ]);
    });

    it('catches invalid variable name in env config option', async () => {
      GlobalConfig.set({ allowedEnv: ['SOME*'] });
      const config = {
        env: {
          randomKey: '',
          SOME_VAR: 'some_value',
          SOME_OTHER_VAR: 10,
        },
      };
      const { errors, warnings } = await configValidation.validateConfig(
        'repo',
        // @ts-expect-error: testing invalid values in env object
        config,
      );
      expect(errors).toMatchObject([
        {
          message:
            "Env variable name `randomKey` is not allowed by this bot's `allowedEnv`.",
        },
        {
          message:
            'Invalid env variable value: `env.SOME_OTHER_VAR` must be a string.',
        },
      ]);
      expect(errors).toHaveLength(2);
      expect(warnings).toHaveLength(0);
    });

    it('catches env config option if configured inside a parent', async () => {
      GlobalConfig.set({ allowedEnv: ['SOME*'] });
      const config = {
        npm: {
          env: {
            SOME_VAR: 'some_value',
          },
        },
        packageRules: [
          {
            matchManagers: ['regex'],
            env: {
              SOME_VAR: 'some_value',
            },
          },
        ],
      };
      const { errors, warnings } = await configValidation.validateConfig(
        'repo',
        config,
      );
      expect(errors).toMatchObject([
        {
          message:
            'The "env" object can only be configured at the top level of a config but was found inside "npm"',
          topic: 'Configuration Error',
        },
        {
          message:
            'The "env" object can only be configured at the top level of a config but was found inside "packageRules[0]"',
          topic: 'Configuration Error',
        },
      ]);
      expect(warnings).toHaveLength(0);
      expect(errors).toHaveLength(2);
    });

    it('catches when * or ** is combined with others patterns in a regexOrGlob option', async () => {
      const config = {
        packageRules: [
          {
            matchRepositories: ['groupA/**', 'groupB/**'], // valid
            enabled: false,
          },
          {
            matchRepositories: ['*', 'repo'], // invalid
            enabled: true,
          },
        ],
      };
      const { errors, warnings } = await configValidation.validateConfig(
        'repo',
        config,
      );
      expect(errors).toMatchObject([
        {
          message:
            'packageRules[1].matchRepositories: Your input contains * or ** along with other patterns. Please remove them, as * or ** matches all patterns.',
          topic: 'Configuration Error',
        },
      ]);
      expect(errors).toHaveLength(1);
      expect(warnings).toHaveLength(0);
    });
  });

  describe('validateConfig() -> globaOnly options', () => {
<<<<<<< HEAD
    it('returns deprecation warnings', async () => {
      const config = {
        logFile: 'something',
      };
      const { warnings } = await configValidation.validateConfig(
        'global',
        config,
      );
      expect(warnings).toMatchObject([
        {
          message:
            'Using logFile to specify log file name is deprecated now. Please use the enviroment variable LOG_FILE instead',
          topic: 'Deprecation Warning',
=======
    it('returns errors for invalid options', async () => {
      const config = {
        logFile: 'something',
        logFileLevel: 'DEBUG',
      };
      const { errors } = await configValidation.validateConfig(
        'global',
        config,
      );
      expect(errors).toMatchObject([
        {
          message: 'Invalid configuration option: logFile',
          topic: 'Configuration Error',
        },
        {
          message: 'Invalid configuration option: logFileLevel',
          topic: 'Configuration Error',
>>>>>>> a7dc64f0
        },
      ]);
    });

    it('validates hostRules.headers', async () => {
      const config = {
        hostRules: [
          {
            matchHost: 'https://domain.com/all-versions',
            headers: {
              'X-Auth-Token': 'token',
            },
          },
        ],
        allowedHeaders: ['X-Auth-Token'],
      };
      const { warnings, errors } = await configValidation.validateConfig(
        'global',
        config,
      );
      expect(warnings).toHaveLength(0);
      expect(errors).toHaveLength(0);
    });

    it('errors if hostRules.headers is defined but allowedHeaders is not', async () => {
      const config = {
        hostRules: [
          {
            matchHost: 'https://domain.com/all-versions',
            headers: {
              'X-Auth-Token': 'token',
            },
          },
        ],
      };
      const { errors } = await configValidation.validateConfig(
        'global',
        config,
      );
      expect(errors).toMatchObject([
        {
          message:
            "hostRules header `X-Auth-Token` is not allowed by this bot's `allowedHeaders`.",
          topic: 'Configuration Error',
        },
      ]);
    });

    it('validates env', async () => {
      const config = {
        env: {
          SOME_VAR: 'SOME_VALUE',
        },
        allowedEnv: ['SOME*'],
      };
      const { warnings, errors } = await configValidation.validateConfig(
        'global',
        config,
      );
      expect(warnings).toHaveLength(0);
      expect(errors).toHaveLength(0);
    });

    it('errors if env object is defined but allowedEnv is empty or undefined', async () => {
      const config = {
        env: {
          SOME_VAR: 'SOME_VALUE',
        },
      };
      const { errors } = await configValidation.validateConfig(
        'global',
        config,
      );
      expect(errors).toMatchObject([
        {
          message:
            "Env variable name `SOME_VAR` is not allowed by this bot's `allowedEnv`.",
          topic: 'Configuration Error',
        },
      ]);
    });

    it('validates options with different type but defaultValue=null', async () => {
      const config = {
        minimumReleaseAge: null,
        groupName: null,
        groupSlug: null,
        dependencyDashboardLabels: null,
        defaultRegistryUrls: null,
        registryUrls: null,
        hostRules: [
          {
            artifactAuth: null,
            concurrentRequestLimit: null,
            httpsCertificate: null,
            httpsPrivateKey: null,
            httpsCertificateAuthority: null,
          },
        ],
        encrypted: null,
        milestone: null,
        branchConcurrentLimit: null,
        hashedBranchLength: null,
        assigneesSampleSize: null,
        reviewersSampleSize: null,
      };
      const { warnings, errors } = await configValidation.validateConfig(
        'repo',
        // @ts-expect-error: contains invalid values
        config,
      );
      expect(warnings).toHaveLength(0);
      expect(errors).toHaveLength(0);
    });
  });

  describe('validate globalOptions()', () => {
    it('binarySource', async () => {
      const config = {
        binarySource: 'invalid' as never,
      };
      const { warnings } = await configValidation.validateConfig(
        'global',
        config,
      );
      expect(warnings).toEqual([
        {
          message:
            'Invalid value `invalid` for `binarySource`. The allowed values are docker, global, install, hermit.',
          topic: 'Configuration Error',
        },
      ]);
    });

    describe('validates string type options', () => {
      it('binarySource', async () => {
        const config = {
          binarySource: 'invalid' as never,
        };
        const { warnings } = await configValidation.validateConfig(
          'global',
          config,
        );
        expect(warnings).toEqual([
          {
            message:
              'Invalid value `invalid` for `binarySource`. The allowed values are docker, global, install, hermit.',
            topic: 'Configuration Error',
          },
        ]);
      });

      it('baseDir', async () => {
        const config = {
          baseDir: false as never,
        };
        const { warnings } = await configValidation.validateConfig(
          'global',
          config,
        );
        expect(warnings).toEqual([
          {
            message: 'Configuration option `baseDir` should be a string.',
            topic: 'Configuration Error',
          },
        ]);
      });

      it('requireConfig', async () => {
        const config = {
          requireConfig: 'invalid' as never,
        };
        const { warnings } = await configValidation.validateConfig(
          'global',
          config,
        );
        expect(warnings).toEqual([
          {
            message:
              'Invalid value `invalid` for `requireConfig`. The allowed values are required, optional, ignored.',
            topic: 'Configuration Error',
          },
        ]);
      });

      it('dryRun', async () => {
        const config = {
          dryRun: 'invalid' as never,
        };
        const { warnings } = await configValidation.validateConfig(
          'global',
          config,
        );
        expect(warnings).toEqual([
          {
            message:
              'Invalid value `invalid` for `dryRun`. The allowed values are extract, lookup, full.',
            topic: 'Configuration Error',
          },
        ]);
      });

      it('repositoryCache', async () => {
        const config = {
          repositoryCache: 'invalid' as never,
        };
        const { warnings } = await configValidation.validateConfig(
          'global',
          config,
        );
        expect(warnings).toEqual([
          {
            message:
              'Invalid value `invalid` for `repositoryCache`. The allowed values are enabled, disabled, reset.',
            topic: 'Configuration Error',
          },
        ]);
      });

      it('onboardingConfigFileName', async () => {
        const config = {
          onboardingConfigFileName: 'invalid' as never,
        };
        const { warnings } = await configValidation.validateConfig(
          'global',
          config,
        );
        expect(warnings).toEqual([
          {
            message: `Invalid value \`invalid\` for \`onboardingConfigFileName\`. The allowed values are ${configFileNames.join(', ')}.`,
            topic: 'Configuration Error',
          },
        ]);
      });

      it('onboardingConfig', async () => {
        const config = {
          onboardingConfig: {
            extends: ['config:recommended'],
            binarySource: 'global', // should not allow globalOnly options inside onboardingConfig
            fileMatch: ['somefile'], // invalid at top level
          },
        };
        const { warnings } = await configValidation.validateConfig(
          'global',
          config,
        );
        expect(warnings).toEqual([
          {
            message:
              '"fileMatch" may not be defined at the top level of a config and must instead be within a manager block',
            topic: 'Config error',
          },
          {
            topic: 'Configuration Error',
            message: `The "binarySource" option is a global option reserved only for Renovate's global configuration and cannot be configured within a repository's config file.`,
          },
        ]);
      });

      it('force', async () => {
        const config = {
          force: {
            extends: ['config:recommended'],
            binarySource: 'global',
            fileMatch: ['somefile'], // invalid at top level
            constraints: {
              python: '2.7',
            },
          },
        };
        const { warnings } = await configValidation.validateConfig(
          'global',
          config,
        );
        expect(warnings).toEqual([
          {
            message:
              '"fileMatch" may not be defined at the top level of a config and must instead be within a manager block',
            topic: 'Config error',
          },
        ]);
      });

      it('gitUrl', async () => {
        const config = {
          gitUrl: 'invalid' as never,
        };
        const { warnings } = await configValidation.validateConfig(
          'global',
          config,
        );
        expect(warnings).toEqual([
          {
            message:
              'Invalid value `invalid` for `gitUrl`. The allowed values are default, ssh, endpoint.',
            topic: 'Configuration Error',
          },
        ]);
      });
    });

    it('validates boolean type options', async () => {
      const config = {
        unicodeEmoji: false,
        detectGlobalManagerConfig: 'invalid-type',
      };
      const { warnings } = await configValidation.validateConfig(
        'global',
        config,
      );
      expect(warnings).toMatchObject([
        {
          message: `Configuration option \`detectGlobalManagerConfig\` should be a boolean. Found: ${JSON.stringify(
            'invalid-type',
          )} (string).`,
          topic: 'Configuration Error',
        },
      ]);
    });

    it('validates integer type options', async () => {
      const config = {
        prCommitsPerRunLimit: 2,
        gitTimeout: 'invalid-type',
      };
      const { warnings } = await configValidation.validateConfig(
        'global',
        config,
      );
      expect(warnings).toMatchObject([
        {
          message: `Configuration option \`gitTimeout\` should be an integer. Found: ${JSON.stringify(
            'invalid-type',
          )} (string).`,
          topic: 'Configuration Error',
        },
      ]);
    });

    it('validates array type options', async () => {
      const config = {
        allowedPostUpgradeCommands: ['cmd'],
        checkedBranches: 'invalid-type',
        gitNoVerify: ['invalid'],
      };
      const { warnings } = await configValidation.validateConfig(
        'global',
        // @ts-expect-error: contains invalid values
        config,
      );
      expect(warnings).toMatchObject([
        {
          message:
            'Configuration option `checkedBranches` should be a list (Array).',
          topic: 'Configuration Error',
        },
        {
          message:
            'Invalid value for `gitNoVerify`. The allowed values are commit, push.',
          topic: 'Configuration Error',
        },
      ]);
    });

    it('validates object type options', async () => {
      const config = {
        productLinks: {
          documentation: 'https://docs.renovatebot.com/',
          help: 'https://github.com/renovatebot/renovate/discussions',
          homepage: 'https://github.com/renovatebot/renovate',
        },
        secrets: 'invalid-type',
        cacheTtlOverride: {
          someField: false,
        },
      };
      const { warnings } = await configValidation.validateConfig(
        'global',
        // @ts-expect-error: contains invalid values
        config,
      );
      expect(warnings).toMatchObject([
        {
          message: 'Configuration option `secrets` should be a JSON object.',
          topic: 'Configuration Error',
        },
        {
          topic: 'Configuration Error',
          message:
            'Invalid `cacheTtlOverride.someField` configuration: value must be an integer.',
        },
      ]);
    });

    it('warns on invalid customEnvVariables objects', async () => {
      const config = {
        customEnvVariables: {
          example1: 'abc',
          example2: 123,
        },
      };
      const { warnings } = await configValidation.validateConfig(
        'global',
        config,
      );
      expect(warnings).toMatchObject([
        {
          message:
            'Invalid `customEnvVariables.example2` configuration: value must be a string.',
          topic: 'Configuration Error',
        },
      ]);
    });

    it('validates valid customEnvVariables objects', async () => {
      const config = {
        customEnvVariables: {
          example1: 'abc',
          example2: 'https://www.example2.com/example',
        },
      };
      const { warnings, errors } = await configValidation.validateConfig(
        'global',
        config,
      );
      expect(warnings).toHaveLength(0);
      expect(errors).toHaveLength(0);
    });

    it('validates options with different type but defaultValue=null', async () => {
      const config = {
        onboardingCommitMessage: null,
        dryRun: null,
        logContext: null,
        endpoint: null,
        skipInstalls: null,
        autodiscoverFilter: null,
        autodiscoverNamespaces: null,
        autodiscoverTopics: null,
      };
      const { warnings, errors } = await configValidation.validateConfig(
        'global',
        // @ts-expect-error: contains invalid values
        config,
      );
      expect(warnings).toHaveLength(0);
      expect(errors).toHaveLength(0);
    });

    it('fails for missing reportPath if reportType is "s3"', async () => {
      const config: RenovateConfig = {
        reportType: 's3',
      };
      const { warnings, errors } = await configValidation.validateConfig(
        'global',
        config,
      );
      expect(warnings).toHaveLength(0);
      expect(errors).toHaveLength(1);
    });

    it('validates reportPath if reportType is "s3"', async () => {
      const config: RenovateConfig = {
        reportType: 's3',
        reportPath: 's3://bucket-name/key-name',
      };
      const { warnings, errors } = await configValidation.validateConfig(
        'global',
        config,
      );
      expect(warnings).toHaveLength(0);
      expect(errors).toHaveLength(0);
    });

    it('fails for missing reportPath if reportType is "file"', async () => {
      const config: RenovateConfig = {
        reportType: 'file',
      };
      const { warnings, errors } = await configValidation.validateConfig(
        'global',
        config,
      );
      expect(warnings).toHaveLength(0);
      expect(errors).toHaveLength(1);
    });

    it('validates reportPath if reportType is "file"', async () => {
      const config: RenovateConfig = {
        reportType: 'file',
        reportPath: './report.json',
      };
      const { warnings, errors } = await configValidation.validateConfig(
        'global',
        config,
      );
      expect(warnings).toHaveLength(0);
      expect(errors).toHaveLength(0);
    });

    it('catches when * or ** is combined with others patterns in a regexOrGlob option', async () => {
      const config = {
        packageRules: [
          {
            matchRepositories: ['*', 'repo'], // invalid
            enabled: false,
          },
        ],
        allowedHeaders: ['*', '**'], // invalid
        autodiscoverProjects: ['**', 'project'], // invalid
        allowedEnv: ['env_var'], // valid
      };
      const { errors, warnings } = await configValidation.validateConfig(
        'global',
        config,
      );
      expect(warnings).toMatchObject([
        {
          message:
            'allowedHeaders: Your input contains * or ** along with other patterns. Please remove them, as * or ** matches all patterns.',
          topic: 'Configuration Error',
        },
        {
          message:
            'autodiscoverProjects: Your input contains * or ** along with other patterns. Please remove them, as * or ** matches all patterns.',
          topic: 'Configuration Error',
        },
      ]);

      expect(errors).toMatchObject([
        {
          message:
            'packageRules[0].matchRepositories: Your input contains * or ** along with other patterns. Please remove them, as * or ** matches all patterns.',
          topic: 'Configuration Error',
        },
      ]);
      expect(warnings).toHaveLength(2);
      expect(errors).toHaveLength(1);
    });
  });
});<|MERGE_RESOLUTION|>--- conflicted
+++ resolved
@@ -1261,7 +1261,6 @@
   });
 
   describe('validateConfig() -> globaOnly options', () => {
-<<<<<<< HEAD
     it('returns deprecation warnings', async () => {
       const config = {
         logFile: 'something',
@@ -1275,7 +1274,10 @@
           message:
             'Using logFile to specify log file name is deprecated now. Please use the enviroment variable LOG_FILE instead',
           topic: 'Deprecation Warning',
-=======
+        },
+      ]);
+    });
+
     it('returns errors for invalid options', async () => {
       const config = {
         logFile: 'something',
@@ -1293,7 +1295,6 @@
         {
           message: 'Invalid configuration option: logFileLevel',
           topic: 'Configuration Error',
->>>>>>> a7dc64f0
         },
       ]);
     });
