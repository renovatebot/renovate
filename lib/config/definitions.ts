import { RenovateConfigStage } from './common';
import {
<<<<<<< HEAD
  VERSION_SCHEME_CARGO,
  VERSION_SCHEME_COMPOSER,
  VERSION_SCHEME_DOCKER,
  VERSION_SCHEME_GIT,
  VERSION_SCHEME_HEX,
  VERSION_SCHEME_HASHICORP,
  VERSION_SCHEME_IVY,
  VERSION_SCHEME_LOOSE,
  VERSION_SCHEME_MAVEN,
  VERSION_SCHEME_NODE,
  VERSION_SCHEME_NPM,
  VERSION_SCHEME_NUGET,
  VERSION_SCHEME_PEP440,
  VERSION_SCHEME_POETRY,
  VERSION_SCHEME_REGEX,
  VERSION_SCHEME_RUBY,
  VERSION_SCHEME_SEMVER,
  VERSION_SCHEME_SWIFT,
} from '../constants/version-schemes';
=======
  PLATFORM_TYPE_AZURE,
  PLATFORM_TYPE_BITBUCKET,
  PLATFORM_TYPE_BITBUCKET_SERVER,
  PLATFORM_TYPE_GITHUB,
  PLATFORM_TYPE_GITLAB,
} from '../constants/platfroms';
>>>>>>> 1ef2fc2a

export interface RenovateOptionBase {
  admin?: boolean;

  allowedValues?: string[];

  allowString?: boolean;

  cli?: boolean;

  description: string;

  env?: false | string;

  freeChoice?: boolean;
  mergeable?: boolean;

  name: string;

  parent?: 'hostRules' | 'packageRules';

  // used by tests
  relatedOptions?: string[];

  releaseStatus?: 'alpha' | 'beta' | 'unpublished';

  stage?: RenovateConfigStage;
}

export interface RenovateArrayOption<T extends string | object = any>
  extends RenovateOptionBase {
  default?: T;
  mergeable?: boolean;
  type: 'array';
}

export interface RenovateStringArrayOption extends RenovateArrayOption<string> {
  format?: 'regex';
  subType: 'string' | 'object';
}

export interface RenovateBooleanOption extends RenovateOptionBase {
  default?: boolean;
  type: 'boolean';
}

export interface RenovateIntegerOption extends RenovateOptionBase {
  default?: number;
  type: 'integer';
}

export interface RenovateStringOption extends RenovateOptionBase {
  default?: string;
  format?: 'regex';

  // Not used
  replaceLineReturns?: boolean;
  type: 'string';
}

export interface RenovateObjectOption extends RenovateOptionBase {
  default?: any;
  additionalProperties?: {} | boolean;
  mergeable?: boolean;
  type: 'object';
}

export type RenovateOptions =
  | RenovateStringOption
  | RenovateStringArrayOption
  | RenovateIntegerOption
  | RenovateBooleanOption
  | RenovateArrayOption
  | RenovateObjectOption;

const options: RenovateOptions[] = [
  {
    name: 'onboardingBranch',
    description:
      'Change this value in order to override the default onboarding branch name.',
    type: 'string',
    default: 'renovate/configure',
    admin: true,
    cli: false,
  },
  {
    name: 'onboardingPrTitle',
    description:
      'Change this value in order to override the default onboarding PR title.',
    type: 'string',
    default: 'Configure Renovate',
    admin: true,
    cli: false,
  },
  {
    name: 'productLinks',
    description: 'Links which are embedded within PRs, issues, etc',
    type: 'object',
    admin: true,
    mergeable: true,
    default: {
      documentation: 'https://docs.renovatebot.com/',
      help: 'https://github.com/renovatebot/config-help/issues',
      homepage: 'https://github.com/renovatebot/renovate',
    },
    additionalProperties: {
      type: 'string',
      format: 'uri',
    },
  },
  {
    name: 'extends',
    description:
      'Configuration presets to use/extend. Note: does not work if configured in config.js',
    stage: 'package',
    type: 'array',
    subType: 'string',
    allowString: true,
    cli: false,
  },
  {
    name: 'ignorePresets',
    description:
      'A list of presets to ignore, including nested ones inside `extends`',
    stage: 'package',
    type: 'array',
    subType: 'string',
    allowString: true,
    cli: false,
  },
  {
    name: 'description',
    description: 'Plain text description for a config or preset',
    type: 'array',
    subType: 'string',
    stage: 'repository',
    allowString: true,
    mergeable: true,
    cli: false,
    env: false,
  },
  {
    name: 'enabled',
    description: `Enable or disable the bot`,
    stage: 'package',
    type: 'boolean',
    cli: false,
    env: false,
  },
  {
    name: 'force',
    description:
      'Any configuration defined within this object will force override existing settings',
    stage: 'package',
    admin: true,
    type: 'object',
    cli: false,
    env: false,
  },
  {
    name: 'forceCli',
    description:
      'Whether CLI configuration options should be moved to the `force` config section',
    stage: 'global',
    type: 'boolean',
    default: true,
  },
  {
    name: 'dryRun',
    description:
      'If enabled, perform a dry run by logging messages instead of creating/updating/deleting branches and PRs',
    type: 'boolean',
    admin: true,
    default: false,
  },
  {
    name: 'printConfig',
    description:
      'If enabled, log the full resolved config for each repo, including resolved presets',
    type: 'boolean',
    admin: true,
    default: false,
  },
  {
    name: 'binarySource',
    description:
      'Where to source binaries like `npm` and `yarn` from, choices are `auto`, `global` and `docker`',
    admin: true,
    type: 'string',
    default: 'auto',
  },
  {
    name: 'baseDir',
    description:
      'The base directory for Renovate to store local files, including repository files and cache. If left empty, Renovate will create its own temporary directory to use.',
    admin: true,
    type: 'string',
  },
  {
    name: 'cacheDir',
    description:
      'The directory for Renovate for storing caches. If left empty, Renovate will create a subdirectory within `baseDir` to use.',
    admin: true,
    type: 'string',
  },
  {
    name: 'dockerMapDotfiles',
    description:
      'Map relevant home directory dotfiles into containers when binarySource=docker.',
    admin: true,
    type: 'boolean',
    default: false,
  },
  {
    name: 'dockerUser',
    description:
      'Specify UID and GID for docker-based binaries when binarySource=docker is used.',
    admin: true,
    type: 'string',
  },
  // Log options
  {
    name: 'logLevel',
    description: 'Logging level',
    stage: 'global',
    type: 'string',
    allowedValues: ['fatal', 'error', 'warn', 'info', 'debug', 'trace'],
    default: 'info',
    env: 'LOG_LEVEL',
  },
  {
    name: 'logFile',
    description: 'Log file path',
    stage: 'global',
    type: 'string',
  },
  {
    name: 'logFileLevel',
    description: 'Log file log level',
    stage: 'global',
    type: 'string',
    default: 'debug',
  },
  // Onboarding
  {
    name: 'onboarding',
    description: 'Require a Configuration PR first',
    stage: 'repository',
    type: 'boolean',
    admin: true,
  },
  {
    name: 'onboardingConfig',
    description: 'Configuration to use in onboarding PRs',
    stage: 'repository',
    type: 'object',
    default: {},
    admin: true,
    mergeable: true,
  },
  {
    name: 'includeForks',
    description:
      'Whether to process forked repositories or not. By default, all forked repositories are skipped over.',
    stage: 'repository',
    type: 'boolean',
    default: false,
  },
  {
    name: 'forkMode',
    description:
      'Set to true to fork the source repository and create branches there instead',
    stage: 'repository',
    type: 'boolean',
    default: false,
    admin: true,
  },
  {
    name: 'requireConfig',
    description: 'Set to true if repositories must have a config to activate.',
    stage: 'repository',
    type: 'boolean',
    default: true,
    admin: true,
  },
  {
    name: 'optimizeForDisabled',
    description:
      'Set to true to first check for disabling in config before cloning',
    stage: 'repository',
    type: 'boolean',
    default: false,
    admin: true,
  },
  // Master Issue
  {
    name: 'masterIssue',
    description: 'Whether to create a "Master Issue" within the repository.',
    type: 'boolean',
    default: false,
  },
  {
    name: 'masterIssueApproval',
    description:
      'Whether updates should require manual approval from within the Master Issue before creation.',
    type: 'boolean',
    default: false,
  },
  {
    name: 'masterIssueAutoclose',
    description:
      'Set to `true` and Renovate will autoclose the Master Issue if there are no updates.',
    type: 'boolean',
    default: false,
  },
  {
    name: 'masterIssueTitle',
    description: 'Title to use for the Master Issue',
    type: 'string',
    default: `Update Dependencies (Renovate Bot)`,
  },
  {
    name: 'configWarningReuseIssue',
    description:
      'Set this to false and Renovate will open each config warning in a new issue instead of reopening/reusing an existing issue.',
    type: 'boolean',
    default: true,
  },

  // encryption
  {
    name: 'privateKey',
    description: 'Server-side private key',
    stage: 'repository',
    type: 'string',
    replaceLineReturns: true,
    admin: true,
  },
  {
    name: 'encrypted',
    description:
      'A configuration object containing configuration encrypted with project key.',
    stage: 'repository',
    type: 'object',
    default: null,
  },
  // Scheduling
  {
    name: 'timezone',
    description:
      '[IANA Time Zone](https://en.wikipedia.org/wiki/List_of_tz_database_time_zones)',
    type: 'string',
  },
  {
    name: 'schedule',
    description: 'Times of day/week to limit branch creation to',
    type: 'array',
    subType: 'string',
    allowString: true,
    cli: true,
    env: false,
    default: 'at any time',
  },
  {
    name: 'updateNotScheduled',
    description:
      'Whether to update (but not create) branches when not scheduled',
    stage: 'branch',
    type: 'boolean',
  },
  // Bot administration
  {
    name: 'persistRepoData',
    description:
      'If set to true, repository data will preserved between runs instead of deleted.',
    type: 'boolean',
    admin: true,
    default: false,
  },
  {
    name: 'trustLevel',
    description:
      'Set this to "high" if the bot should trust the repository owners/contents',
    stage: 'global',
    type: 'string',
    default: 'low',
  },
  {
    name: 'ignoreScripts',
    description:
      'Configure this to true if trustLevel is high but you wish to skip running scripts when updating lock files',
    stage: 'package',
    type: 'boolean',
    default: false,
  },
  {
    name: 'platform',
    description: 'Platform type of repository',
    type: 'string',
    allowedValues: [
      PLATFORM_TYPE_AZURE,
      PLATFORM_TYPE_BITBUCKET,
      PLATFORM_TYPE_BITBUCKET_SERVER,
      PLATFORM_TYPE_GITHUB,
      PLATFORM_TYPE_GITLAB,
    ],
    default: PLATFORM_TYPE_GITHUB,
    admin: true,
  },
  {
    name: 'endpoint',
    description: 'Custom endpoint to use',
    stage: 'repository',
    type: 'string',
    admin: true,
    default: null,
  },
  {
    name: 'token',
    description: 'Repository Auth Token',
    stage: 'repository',
    type: 'string',
    admin: true,
  },
  {
    name: 'username',
    description: 'Username for authentication. Currently Bitbucket only',
    stage: 'repository',
    type: 'string',
    admin: true,
  },
  {
    name: 'password',
    description:
      'Password for authentication. Currently Bitbucket only (AppPassword).',
    stage: 'repository',
    type: 'string',
    admin: true,
  },
  {
    name: 'npmrc',
    description: 'String copy of npmrc file. Use \\n instead of line breaks',
    stage: 'branch',
    type: 'string',
  },
  {
    name: 'npmToken',
    description: 'npm token used for authenticating with the default registry',
    stage: 'branch',
    type: 'string',
  },
  {
    name: 'yarnrc',
    description: 'String copy of yarnrc file. Use \\n instead of line breaks',
    stage: 'branch',
    type: 'string',
  },
  {
    name: 'updateLockFiles',
    description: 'Set to false to disable lock file updating',
    type: 'boolean',
  },
  {
    name: 'skipInstalls',
    description:
      'Skip installing modules/dependencies if lock file updating is possible alone',
    type: 'boolean',
    default: null,
    admin: true,
  },
  {
    name: 'ignoreNpmrcFile',
    description: 'Whether to ignore any .npmrc file found in repository',
    type: 'boolean',
    default: false,
  },
  {
    name: 'autodiscover',
    description: 'Autodiscover all repositories',
    stage: 'global',
    type: 'boolean',
    default: false,
  },
  {
    name: 'autodiscoverFilter',
    description: 'Filter the list of autodiscovered repositories',
    stage: 'global',
    type: 'string',
    default: null,
  },
  {
    name: 'prCommitsPerRunLimit',
    description:
      'Set a maximum number of commits per Renovate run. Default is no limit.',
    stage: 'global',
    type: 'integer',
    default: 0,
  },
  {
    name: 'repositories',
    description: 'List of Repositories',
    stage: 'global',
    type: 'array',
    cli: false,
  },
  {
    name: 'baseBranches',
    description:
      'An array of one or more custom base branches to be processed. If left empty, the default branch will be chosen',
    type: 'array',
    stage: 'package',
    cli: false,
    env: false,
  },
  {
    name: 'gitAuthor',
    description: 'Author to use for git commits. RFC5322',
    type: 'string',
    admin: true,
  },
  {
    name: 'gitPrivateKey',
    description: 'PGP key to use for signing git commits',
    type: 'string',
    cli: false,
    admin: true,
  },
  {
    name: 'enabledManagers',
    description:
      'A list of package managers to enable. If defined, then all managers not on the list are disabled.',
    type: 'array',
    stage: 'repository',
  },
  {
    name: 'includePaths',
    description: 'Include package files only within these defined paths',
    type: 'array',
    subType: 'string',
    stage: 'repository',
    default: [],
  },
  {
    name: 'ignorePaths',
    description:
      'Skip any package file whose path matches one of these. Can be string or glob pattern',
    type: 'array',
    subType: 'string',
    stage: 'repository',
    default: ['**/node_modules/**', '**/bower_components/**'],
  },
  {
    name: 'excludeCommitPaths',
    description:
      'A file that matches any of these glob patterns will not be committed, even if it has been updated.',
    type: 'array',
    subType: 'string',
    default: [],
  },
  {
    name: 'engines',
    description: 'Configuration specifically for `package.json`>`engines`',
    stage: 'package',
    type: 'object',
    default: {},
    mergeable: true,
    cli: false,
  },
  {
    name: 'aliases',
    description: 'Aliases for registries, package manager specific',
    type: 'object',
    default: {},
    additionalProperties: {
      type: 'string',
      format: 'uri',
    },
  },
  {
    name: 'registryUrls',
    description:
      'List of URLs to try for dependency lookup. Package manager-specific',
    type: 'array',
    subType: 'string',
    default: null,
    stage: 'branch',
    cli: false,
    env: false,
  },
  {
    name: 'versionScheme',
    description: 'Version scheme to use for filtering and comparisons',
    type: 'string',
    allowedValues: [
      VERSION_SCHEME_CARGO,
      VERSION_SCHEME_COMPOSER,
      VERSION_SCHEME_DOCKER,
      VERSION_SCHEME_GIT,
      VERSION_SCHEME_HASHICORP,
      VERSION_SCHEME_HEX,
      VERSION_SCHEME_IVY,
      VERSION_SCHEME_LOOSE,
      VERSION_SCHEME_MAVEN,
      VERSION_SCHEME_NODE,
      VERSION_SCHEME_NPM,
      VERSION_SCHEME_NUGET,
      VERSION_SCHEME_PEP440,
      VERSION_SCHEME_POETRY,
      VERSION_SCHEME_REGEX,
      VERSION_SCHEME_RUBY,
      VERSION_SCHEME_SEMVER,
      VERSION_SCHEME_SWIFT,
    ],
    default: VERSION_SCHEME_SEMVER,
    cli: false,
    env: false,
  },
  {
    name: 'azureAutoComplete',
    description:
      'If set to true, Azure DevOps PRs will be set to auto-complete after all (if any) branch policies have been met',
    type: 'boolean',
    default: false,
  },
  {
    name: 'azureWorkItemId',
    description:
      'The id of an existing work item on Azure Boards to link to each PR',
    type: 'integer',
    default: 0,
  },
  // depType
  {
    name: 'ignoreDeps',
    description: 'Dependencies to ignore',
    type: 'array',
    subType: 'string',
    stage: 'package',
    mergeable: true,
  },
  {
    name: 'packageRules',
    description: 'Rules for matching package names',
    type: 'array',
    stage: 'package',
    mergeable: true,
    cli: false,
    env: false,
  },
  {
    name: 'languages',
    description:
      'List of languages to match (e.g. ["python"]). Valid only within `packageRules` object',
    type: 'array',
    subType: 'string',
    allowString: true,
    parent: 'packageRules',
    stage: 'package',
    mergeable: true,
    cli: false,
    env: false,
  },
  {
    name: 'baseBranchList',
    description:
      'List of branches to match (e.g. ["master"]). Valid only within `packageRules` object',
    type: 'array',
    subType: 'string',
    allowString: true,
    parent: 'packageRules',
    stage: 'package',
    mergeable: true,
    cli: false,
    env: false,
  },
  {
    name: 'managers',
    description:
      'List of package managers to match (e.g. ["pipenv"]). Valid only within `packageRules` object',
    type: 'array',
    subType: 'string',
    allowString: true,
    parent: 'packageRules',
    stage: 'package',
    mergeable: true,
    cli: false,
    env: false,
  },
  {
    name: 'datasources',
    description:
      'List of datasources to match (e.g. ["orb"]). Valid only within `packageRules` object',
    type: 'array',
    subType: 'string',
    allowString: true,
    parent: 'packageRules',
    stage: 'package',
    mergeable: true,
    cli: false,
    env: false,
  },
  {
    name: 'depTypeList',
    description:
      'List of depTypes to match (e.g. [`peerDependencies`]). Valid only within `packageRules` object',
    type: 'array',
    subType: 'string',
    allowString: true,
    parent: 'packageRules',
    stage: 'package',
    mergeable: true,
    cli: false,
    env: false,
  },
  {
    name: 'packageNames',
    description:
      'Package names to match. Valid only within `packageRules` object',
    type: 'array',
    subType: 'string',
    allowString: true,
    stage: 'package',
    parent: 'packageRules',
    mergeable: true,
    cli: false,
    env: false,
  },
  {
    name: 'excludePackageNames',
    description:
      'Package names to exclude. Valid only within `packageRules` object',
    type: 'array',
    subType: 'string',
    allowString: true,
    stage: 'package',
    parent: 'packageRules',
    mergeable: true,
    cli: false,
    env: false,
  },
  {
    name: 'packagePatterns',
    description:
      'Package name patterns to match. Valid only within `packageRules` object.',
    type: 'array',
    subType: 'string',
    format: 'regex',
    allowString: true,
    stage: 'package',
    parent: 'packageRules',
    mergeable: true,
    cli: false,
    env: false,
  },
  {
    name: 'excludePackagePatterns',
    description:
      'Package name patterns to exclude. Valid only within `packageRules` object.',
    type: 'array',
    subType: 'string',
    format: 'regex',
    allowString: true,
    stage: 'package',
    parent: 'packageRules',
    mergeable: true,
    cli: false,
    env: false,
  },
  {
    name: 'matchCurrentVersion',
    description:
      'A version or version range to match against the current version of a package. Valid only within `packageRules` object',
    type: 'string',
    stage: 'package',
    parent: 'packageRules',
    mergeable: true,
    cli: false,
    env: false,
  },
  {
    name: 'sourceUrlPrefixes',
    description:
      'A list of source URL prefixes to match against, commonly used for grouping of monorepos or packages from the same organization.',
    type: 'array',
    subType: 'string',
    allowString: true,
    stage: 'package',
    parent: 'packageRules',
    mergeable: true,
    cli: false,
    env: false,
  },
  {
    name: 'updateTypes',
    description:
      'Update types to match against (major, minor, pin, etc). Valid only within `packageRules` object.',
    type: 'array',
    // TODO: add allowedValues
    subType: 'string',
    allowedValues: [
      'major',
      'minor',
      'patch',
      'pin',
      'digest',
      'lockFileMaintenance',
      'rollback',
      'bump',
    ],
    allowString: true,
    stage: 'package',
    parent: 'packageRules',
    mergeable: true,
    cli: false,
    env: false,
  },
  {
    name: 'paths',
    description:
      'List of strings or glob patterns to match against package files. Applicable inside packageRules only',
    type: 'array',
    subType: 'string',
    stage: 'repository',
    parent: 'packageRules',
    cli: false,
    env: false,
  },
  // Version behaviour
  {
    name: 'allowedVersions',
    description: 'A semver range defining allowed versions for dependencies',
    type: 'string',
    parent: 'packageRules',
    stage: 'package',
    cli: false,
    env: false,
  },
  {
    name: 'pinDigests',
    description: 'Whether to add digests to Dockerfile source images',
    stage: 'package',
    type: 'boolean',
    default: false,
  },
  {
    name: 'separateMajorMinor',
    description:
      'If set to false, it will upgrade dependencies to latest release only, and not separate major/minor branches',
    type: 'boolean',
  },
  {
    name: 'separateMultipleMajor',
    description:
      'If set to true, PRs will be raised separately for each available major upgrade version',
    stage: 'package',
    type: 'boolean',
    default: false,
  },
  {
    name: 'separateMinorPatch',
    description:
      'If set to true, it will separate minor and patch updates into separate branches',
    type: 'boolean',
    default: false,
  },
  {
    name: 'ignoreUnstable',
    description: 'Ignore versions with unstable semver',
    stage: 'package',
    type: 'boolean',
  },
  {
    name: 'ignoreDeprecated',
    description:
      'Ignore deprecated versions unless the current version is deprecated',
    stage: 'package',
    type: 'boolean',
    default: true,
  },
  {
    name: 'followTag',
    description: 'If defined, packages will follow this release tag exactly.',
    stage: 'package',
    type: 'string',
    cli: false,
    env: false,
  },
  {
    name: 'respectLatest',
    description: 'Ignore versions newer than npm "latest" version',
    stage: 'package',
    type: 'boolean',
  },
  {
    name: 'rangeStrategy',
    description: 'Policy for how to modify/update existing ranges.',
    type: 'string',
    default: 'replace',
    allowedValues: [
      'auto',
      'pin',
      'bump',
      'replace',
      'widen',
      'update-lockfile',
    ],
    cli: false,
    env: false,
  },
  {
    name: 'branchPrefix',
    description: 'Prefix to use for all branch names',
    stage: 'branch',
    type: 'string',
    default: `renovate/`,
  },
  {
    name: 'bumpVersion',
    description: 'Bump the version in the package.json being updated',
    type: 'string',
    allowedValues: ['major', 'minor', 'patch'],
  },
  // Major/Minor/Patch
  {
    name: 'major',
    description: 'Configuration to apply when an update type is major',
    stage: 'package',
    type: 'object',
    default: {},
    cli: false,
    mergeable: true,
  },
  {
    name: 'minor',
    description: 'Configuration to apply when an update type is minor',
    stage: 'package',
    type: 'object',
    default: {},
    cli: false,
    mergeable: true,
  },
  {
    name: 'patch',
    description:
      'Configuration to apply when an update type is patch. Only applies if `separateMinorPatch` is set to true',
    stage: 'package',
    type: 'object',
    default: {},
    cli: false,
    mergeable: true,
  },
  {
    name: 'pin',
    description: 'Configuration to apply when an update type is pin.',
    stage: 'package',
    type: 'object',
    default: {
      unpublishSafe: false,
      recreateClosed: true,
      rebaseStalePrs: true,
      groupName: 'Pin Dependencies',
      groupSlug: 'pin-dependencies',
      commitMessageAction: 'Pin',
      group: {
        commitMessageTopic: 'dependencies',
        commitMessageExtra: '',
      },
    },
    cli: false,
    mergeable: true,
  },
  {
    name: 'digest',
    description:
      'Configuration to apply when updating a digest (no change in tag/version)',
    stage: 'package',
    type: 'object',
    default: {
      branchTopic: '{{{depNameSanitized}}}-digest',
      commitMessageExtra: 'to {{newDigestShort}}',
      commitMessageTopic: '{{{depName}}} commit hash',
    },
    cli: false,
    mergeable: true,
  },
  // Semantic commit / Semantic release
  {
    name: 'semanticCommits',
    description: 'Enable semantic commit prefixes for commits and PR titles',
    type: 'boolean',
    default: null,
  },
  {
    name: 'semanticCommitType',
    description: 'Commit type to use if semantic commits is enabled',
    type: 'string',
    default: 'chore',
  },
  {
    name: 'semanticCommitScope',
    description: 'Commit scope to use if semantic commits are enabled',
    type: 'string',
    default: 'deps',
  },
  // PR Behaviour
  {
    name: 'rollbackPrs',
    description:
      'Create PRs to roll back versions if the current version is not found in the registry',
    type: 'boolean',
    default: false,
  },
  {
    name: 'recreateClosed',
    description: 'Recreate PRs even if same ones were closed previously',
    type: 'boolean',
    default: false,
  },
  {
    name: 'rebaseConflictedPrs',
    description: 'Auto-rebase when there is conflict in PRs',
    type: 'boolean',
    default: true,
  },
  {
    name: 'rebaseStalePrs',
    description: 'Rebase any PRs that are not up-to-date with the base branch',
    type: 'boolean',
    default: null,
  },
  {
    name: 'rebaseLabel',
    description: 'Label to use to request the bot to rebase a PR manually',
    type: 'string',
    default: 'rebase',
  },
  {
    name: 'statusCheckVerify',
    description: 'Set a verify status check for all PRs',
    type: 'boolean',
    default: false,
  },
  {
    name: 'unpublishSafe',
    description: 'Set a status check for unpublish-safe upgrades',
    type: 'boolean',
    default: false,
  },
  {
    name: 'stabilityDays',
    description:
      'Number of days required before a new release is considered to be stabilized.',
    type: 'integer',
    default: 0,
  },
  {
    name: 'prCreation',
    description: 'When to create the PR for a branch.',
    type: 'string',
    allowedValues: ['immediate', 'not-pending', 'status-success', 'approval'],
    default: 'immediate',
  },
  {
    name: 'prNotPendingHours',
    description: 'Timeout in hours for when prCreation=not-pending',
    type: 'integer',
    // Must be at least 24 hours to give time for the unpublishSafe check to "complete".
    default: 25,
  },
  {
    name: 'prHourlyLimit',
    description:
      'Rate limit PRs to maximum x created per hour. 0 (default) means no limit.',
    type: 'integer',
    default: 0, // no limit
  },
  {
    name: 'prConcurrentLimit',
    description:
      'Limit to a maximum of x concurrent branches/PRs. 0 (default) means no limit.',
    type: 'integer',
    default: 0, // no limit
  },
  {
    name: 'prPriority',
    description:
      'Set sorting priority for PR creation. PRs with higher priority are created first, negative priority last.',
    type: 'integer',
    default: 0,
    cli: false,
    env: false,
  },
  {
    name: 'bbUseDefaultReviewers',
    description: 'Use the default reviewers (Bitbucket only).',
    type: 'boolean',
    default: true,
  },
  // Automatic merging
  {
    name: 'automerge',
    description:
      'Whether to automerge branches/PRs automatically, without human intervention',
    type: 'boolean',
    default: false,
  },
  {
    name: 'automergeType',
    description: 'How to automerge, if enabled.',
    type: 'string',
    allowedValues: ['branch', 'pr', 'pr-comment'],
    default: 'pr',
  },
  {
    name: 'automergeComment',
    description:
      'PR comment to add to trigger automerge. Used only if automergeType=pr-comment',
    type: 'string',
    default: 'automergeComment',
  },
  {
    name: 'requiredStatusChecks',
    description:
      'List of status checks that must pass before automerging. Set to null to enable automerging without tests.',
    type: 'array',
    subType: 'string',
    cli: false,
    env: false,
  },
  {
    name: 'vulnerabilityAlerts',
    description:
      'Config to apply when a PR is necessary due to vulnerability of existing package version.',
    type: 'object',
    default: {
      groupName: null,
      schedule: [],
      masterIssueApproval: false,
      rangeStrategy: 'update-lockfile',
      commitMessageSuffix: '[SECURITY]',
    },
    cli: false,
    env: false,
  },
  // Default templates
  {
    name: 'branchName',
    description: 'Branch name template',
    type: 'string',
    default: '{{{branchPrefix}}}{{{managerBranchPrefix}}}{{{branchTopic}}}',
    cli: false,
  },
  {
    name: 'managerBranchPrefix',
    description: 'Branch manager prefix',
    type: 'string',
    default: '',
    cli: false,
  },
  {
    name: 'branchTopic',
    description: 'Branch topic',
    type: 'string',
    default:
      '{{{depNameSanitized}}}-{{{newMajor}}}{{#if isPatch}}.{{{newMinor}}}{{/if}}.x{{#if isLockfileUpdate}}-lockfile{{/if}}',
    cli: false,
  },
  {
    name: 'commitMessage',
    description: 'Message to use for commit messages and pull request titles',
    type: 'string',
    default:
      '{{{commitMessagePrefix}}} {{{commitMessageAction}}} {{{commitMessageTopic}}} {{{commitMessageExtra}}} {{{commitMessageSuffix}}}',
    cli: false,
  },
  {
    name: 'commitBody',
    description:
      'Commit message body template. Will be appended to commit message, separated by two line returns.',
    type: 'string',
    cli: false,
  },
  {
    name: 'commitBodyTable',
    description:
      'If enabled, append a table in the commit message body describing all updates in the commit',
    type: 'boolean',
    default: false,
  },
  {
    name: 'commitMessagePrefix',
    description:
      'Prefix to add to start of commit messages and PR titles. Uses a semantic prefix if semanticCommits enabled',
    type: 'string',
    cli: false,
  },
  {
    name: 'commitMessageAction',
    description: 'Action verb to use in commit messages and PR titles',
    type: 'string',
    default: 'Update',
    cli: false,
  },
  {
    name: 'commitMessageTopic',
    description: 'The upgrade topic/noun used in commit messages and PR titles',
    type: 'string',
    default: 'dependency {{depName}}',
    cli: false,
  },
  {
    name: 'commitMessageExtra',
    description:
      'Extra description used after the commit message topic - typically the version',
    type: 'string',
    default:
      'to {{#if isMajor}}v{{{newMajor}}}{{else}}{{#if isSingleVersion}}v{{{toVersion}}}{{else}}{{{newValue}}}{{/if}}{{/if}}',
    cli: false,
  },
  {
    name: 'commitMessageSuffix',
    description: 'Suffix to add to end of commit messages and PR titles.',
    type: 'string',
    cli: false,
  },
  {
    name: 'prTitle',
    description:
      'Pull Request title template (deprecated). Now uses commitMessage.',
    type: 'string',
    default: null,
    cli: false,
  },
  {
    name: 'prFooter',
    description: 'Pull Request footer template',
    type: 'string',
    default: `This PR has been generated by [Renovate Bot](https://github.com/renovatebot/renovate).`,
    stage: 'global',
  },
  {
    name: 'lockFileMaintenance',
    description: 'Configuration for lock file maintenance',
    stage: 'branch',
    type: 'object',
    default: {
      enabled: false,
      recreateClosed: true,
      rebaseStalePrs: true,
      branchTopic: 'lock-file-maintenance',
      commitMessageAction: 'Lock file maintenance',
      commitMessageTopic: null,
      commitMessageExtra: null,
      schedule: ['before 5am on monday'],
      groupName: null,
      prBodyDefinitions: {
        Change: 'All locks refreshed',
      },
    },
    cli: false,
    mergeable: true,
  },
  // Dependency Groups
  {
    name: 'lazyGrouping',
    description: 'Use group names only when multiple dependencies upgraded',
    type: 'boolean',
    default: true,
  },
  {
    name: 'groupName',
    description: 'Human understandable name for the dependency group',
    type: 'string',
    default: null,
  },
  {
    name: 'groupSlug',
    description:
      'Slug to use for group (e.g. in branch name). Will be calculated from groupName if null',
    type: 'string',
    default: null,
    cli: false,
    env: false,
  },
  {
    name: 'group',
    description: 'Config if groupName is enabled',
    type: 'object',
    default: {
      branchTopic: '{{{groupSlug}}}',
      commitMessageTopic: '{{{groupName}}}',
    },
    cli: false,
    env: false,
    mergeable: true,
  },
  // Pull Request options
  {
    name: 'labels',
    description: 'Labels to add to Pull Request',
    type: 'array',
    subType: 'string',
  },
  {
    name: 'assignees',
    description:
      'Assignees for Pull Request (either username or email address depending on the platform)',
    type: 'array',
    subType: 'string',
  },
  {
    name: 'assigneesSampleSize',
    description: 'Take a random sample of given size from assignees.',
    type: 'integer',
    default: null,
  },
  {
    name: 'assignAutomerge',
    description:
      'Assign reviewers and assignees even if the PR is to be automerged',
    type: 'boolean',
    default: false,
  },
  {
    name: 'reviewers',
    description:
      'Requested reviewers for Pull Requests (either username or email address depending on the platform)',
    type: 'array',
    subType: 'string',
  },
  {
    name: 'reviewersSampleSize',
    description: 'Take a random sample of given size from reviewers.',
    type: 'integer',
    default: null,
  },
  {
    name: 'additionalReviewers',
    description:
      'Additional reviewers for Pull Requests (in contrast to `reviewers`, this option adds to the existing reviewer list, rather than replacing it)',
    type: 'array',
    subType: 'string',
    mergeable: true,
  },
  {
    name: 'fileMatch',
    description: 'RegEx (re2) pattern for matching manager files',
    type: 'array',
    subType: 'string',
    format: 'regex',
    stage: 'repository',
    allowString: true,
    mergeable: true,
    cli: false,
    env: false,
  },
  {
    name: 'js',
    description: 'Configuration object for javascript language',
    stage: 'package',
    type: 'object',
    default: {},
    mergeable: true,
  },
  {
    name: 'npm',
    description: 'Configuration object for npm package.json renovation',
    stage: 'package',
    type: 'object',
    default: {
      fileMatch: ['(^|/)package.json$'],
      rollbackPrs: true,
      versionScheme: VERSION_SCHEME_NPM,
      prBodyDefinitions: {
        Change:
          '[{{#if displayFrom}}`{{{displayFrom}}}` -> {{else}}{{#if currentValue}}`{{{currentValue}}}` -> {{/if}}{{/if}}{{#if displayTo}}`{{{displayTo}}}`{{else}}`{{{newValue}}}`{{/if}}](https://renovatebot.com/diffs/npm/{{{depNameEscaped}}}/{{{fromVersion}}}/{{{toVersion}}})',
      },
    },
    mergeable: true,
  },
  {
    name: 'meteor',
    description: 'Configuration object for meteor package.js renovation',
    stage: 'package',
    type: 'object',
    default: {
      fileMatch: ['(^|/)package.js$'],
    },
    mergeable: true,
  },
  {
    name: 'bazel',
    description: 'Configuration object for bazel WORKSPACE renovation',
    stage: 'package',
    type: 'object',
    default: {
      fileMatch: ['(^|/)WORKSPACE$', '\\.bzl$'],
    },
    mergeable: true,
  },
  {
    name: 'buildkite',
    description: 'Configuration object for buildkite pipeline renovation',
    stage: 'package',
    type: 'object',
    default: {
      fileMatch: ['buildkite\\.ya?ml', '\\.buildkite/.+\\.ya?ml$'],
      commitMessageTopic: 'buildkite plugin {{depName}}',
      commitMessageExtra:
        'to {{#if isMajor}}v{{{newMajor}}}{{else}}{{{newValue}}}{{/if}}',
      managerBranchPrefix: 'buildkite-',
    },
    mergeable: true,
  },
  {
    name: 'golang',
    description: 'Configuration object for Go language',
    stage: 'package',
    type: 'object',
    default: {
      commitMessageTopic: 'module {{depNameShort}}',
    },
    mergeable: true,
    cli: false,
  },
  {
    name: 'gomod',
    description: 'Configuration object for Go modules renovation',
    stage: 'package',
    type: 'object',
    default: {
      fileMatch: ['(^|/)go.mod$'],
    },
    mergeable: true,
  },
  {
    name: 'postUpdateOptions',
    description:
      'Enable post-update options to be run after package/artifact updating',
    type: 'array',
    default: [],
    allowedValues: [
      'gomodTidy',
      'npmDedupe',
      'yarnDedupeFewer',
      'yarnDedupeHighest',
    ],
    cli: false,
    env: false,
    mergeable: true,
  },
  {
    name: 'ruby',
    description: 'Configuration object for ruby language',
    stage: 'package',
    type: 'object',
    default: {},
    mergeable: true,
    cli: false,
  },
  {
    name: 'bundler',
    description: 'Configuration object for bundler Gemfiles',
    stage: 'package',
    type: 'object',
    default: {
      fileMatch: ['(^|/)Gemfile$'],
      versionScheme: VERSION_SCHEME_RUBY,
    },
    mergeable: true,
  },
  {
    name: 'ruby-version',
    description: 'Configuration object for .ruby-version updating',
    stage: 'package',
    type: 'object',
    default: {
      fileMatch: ['(^|/)\\.ruby-version$'],
      versionScheme: VERSION_SCHEME_RUBY,
    },
    mergeable: true,
    cli: false,
  },
  {
    name: 'terraform',
    description: 'Configuration object for Terraform dependencies renovation',
    stage: 'repository',
    type: 'object',
    default: {
      commitMessageTopic:
        'Terraform {{managerData.terraformDependencyType}} {{depNameShort}}',
      fileMatch: ['\\.tf$'],
      versionScheme: VERSION_SCHEME_HASHICORP,
    },
    mergeable: true,
  },
  {
    name: 'mix',
    description: 'Configuration object for Mix module renovation',
    stage: 'repository',
    type: 'object',
    default: {
      fileMatch: ['(^|/)mix\\.exs$'],
      versionScheme: VERSION_SCHEME_HEX,
    },
    mergeable: true,
  },
  {
    name: 'rust',
    description: 'Configuration option for Rust package management.',
    stage: 'package',
    type: 'object',
    default: {},
    mergeable: true,
    cli: false,
  },
  {
    name: 'cargo',
    description: 'Configuration object for Cargo crate renovation.',
    stage: 'repository',
    type: 'object',
    default: {
      commitMessageTopic: 'Rust crate {{depName}}',
      managerBranchPrefix: 'rust-',
      fileMatch: ['(^|/)Cargo.toml$'],
      versionScheme: VERSION_SCHEME_CARGO,
      rangeStrategy: 'bump',
    },
    mergeable: true,
  },
  {
    name: 'supportPolicy',
    description:
      'Dependency support policy, e.g. used for LTS vs non-LTS etc (node-only)',
    type: 'array',
    subType: 'string',
    stage: 'package',
    allowString: true,
  },
  {
    name: 'node',
    description: 'Configuration object for node version renovation',
    stage: 'package',
    type: 'object',
    default: {
      commitMessageTopic: 'Node.js',
      major: {
        enabled: false,
      },
    },
    mergeable: true,
    cli: false,
  },
  {
    name: 'travis',
    description: 'Configuration object for .travis.yml node version renovation',
    stage: 'package',
    type: 'object',
    default: {
      fileMatch: ['^.travis.yml$'],
      versionScheme: VERSION_SCHEME_NODE,
    },
    mergeable: true,
    cli: false,
  },
  {
    name: 'nvm',
    description: 'Configuration object for .nvmrc files',
    stage: 'package',
    type: 'object',
    default: {
      fileMatch: ['^.nvmrc$'],
      versionScheme: VERSION_SCHEME_NODE,
    },
    mergeable: true,
    cli: false,
  },
  {
    name: 'pub',
    description: 'Configuration object for when renovating Dart pubspec files',
    stage: 'package',
    type: 'object',
    default: {
      fileMatch: ['(^|/)pubspec\\.ya?ml$'],
      versionScheme: VERSION_SCHEME_NPM,
    },
    mergeable: true,
    cli: false,
  },
  {
    name: 'docker',
    description: 'Configuration object for Docker language',
    stage: 'package',
    type: 'object',
    default: {
      versionScheme: VERSION_SCHEME_DOCKER,
      managerBranchPrefix: 'docker-',
      commitMessageTopic: '{{{depName}}} Docker tag',
      major: { enabled: false },
      commitMessageExtra:
        'to v{{#if isMajor}}{{{newMajor}}}{{else}}{{{newVersion}}}{{/if}}',
      digest: {
        branchTopic: '{{{depNameSanitized}}}-{{{currentValue}}}',
        commitMessageExtra: 'to {{newDigestShort}}',
        commitMessageTopic:
          '{{{depName}}}{{#if currentValue}}:{{{currentValue}}}{{/if}} Docker digest',
        group: {
          commitMessageTopic: '{{{groupName}}}',
          commitMessageExtra: '',
        },
      },
      pin: {
        commitMessageExtra: '',
        groupName: 'Docker digests',
        group: {
          commitMessageTopic: '{{{groupName}}}',
          branchTopic: 'digests-pin',
        },
      },
      group: {
        commitMessageTopic: '{{{groupName}}} Docker tags',
      },
    },
    mergeable: true,
    cli: false,
  },
  {
    name: 'docker-compose',
    description:
      'Configuration object for Docker Compose renovation. Also inherits settings from `docker` object.',
    stage: 'package',
    type: 'object',
    default: {
      fileMatch: ['(^|/)docker-compose[^/]*\\.ya?ml$'],
    },
    mergeable: true,
    cli: false,
  },
  {
    name: 'dockerfile',
    description: 'Configuration object for Dockerfile renovation',
    stage: 'package',
    type: 'object',
    default: {
      fileMatch: ['(^|/)Dockerfile$', '(^|/)Dockerfile\\.[^/]*$'],
    },
    mergeable: true,
    cli: false,
  },
  {
    name: 'kubernetes',
    description:
      'Configuration object for Kubernetes renovation. Also inherits settings from `docker` object.',
    stage: 'package',
    type: 'object',
    default: {
      fileMatch: [],
    },
    mergeable: true,
    cli: false,
  },
  {
    name: 'helm-requirements',
    description: 'Configuration object for helm requirements.yaml files.',
    stage: 'package',
    type: 'object',
    default: {
      aliases: {
        stable: 'https://kubernetes-charts.storage.googleapis.com/',
      },
      commitMessageTopic: 'helm chart {{depName}}',
      fileMatch: ['(^|/)requirements.yaml$'],
    },
    mergeable: true,
    cli: false,
  },
  {
    name: 'circleci',
    description:
      'Configuration object for CircleCI yml renovation. Also inherits settings from `docker` object.',
    stage: 'package',
    type: 'object',
    default: {
      fileMatch: ['(^|/).circleci/config.yml$'],
    },
    mergeable: true,
    cli: false,
  },
  {
    name: 'droneci',
    description:
      'Configuration object for DroneCI yml renovation. Also inherits settings from `docker` object.',
    stage: 'package',
    type: 'object',
    default: {
      fileMatch: ['(^|/).drone.yml$'],
    },
    mergeable: true,
    cli: false,
  },
  {
    name: 'ansible',
    description:
      'Configuration object for Ansible yaml renovation. Also inherits settings from `docker` object.',
    stage: 'package',
    type: 'object',
    default: {
      fileMatch: ['(^|/)tasks/[^/]+\\.ya?ml$'],
    },
    mergeable: true,
    cli: false,
  },
  {
    name: 'github-actions',
    description:
      'Configuration object for GitHub Actions workflow renovation. Also inherits settings from `docker` object.',
    stage: 'package',
    type: 'object',
    default: {
      fileMatch: [
        '^\\.github/main.workflow$',
        '^\\.github/workflows/[^/]+\\.ya?ml$',
      ],
      pinDigests: true,
    },
    mergeable: true,
    cli: false,
  },
  {
    name: 'composer',
    description: 'Configuration object for composer.json files',
    stage: 'package',
    type: 'object',
    default: {
      fileMatch: ['(^|/)([\\w-]*)composer.json$'],
      versionScheme: VERSION_SCHEME_COMPOSER,
    },
    mergeable: true,
    cli: false,
  },
  {
    name: 'git-submodules',
    description: 'Configuration object for git submodule files',
    stage: 'package',
    type: 'object',
    default: {
      enabled: false,
      versionScheme: VERSION_SCHEME_GIT,
      fileMatch: ['(^|/).gitmodules$'],
    },
    mergeable: true,
    cli: false,
  },
  {
    name: 'php',
    description: 'Configuration object for php',
    stage: 'package',
    type: 'object',
    default: {},
    mergeable: true,
    cli: false,
  },
  {
    name: 'pip_requirements',
    description: 'Configuration object for requirements.txt files',
    stage: 'package',
    type: 'object',
    default: {
      fileMatch: ['(^|/)([\\w-]*)requirements.(txt|pip)$'],
    },
    mergeable: true,
    cli: false,
  },
  {
    name: 'pip_setup',
    description: 'Configuration object for setup.py files',
    stage: 'package',
    type: 'object',
    default: {
      fileMatch: ['(^|/)setup.py$'],
    },
    mergeable: true,
    cli: false,
  },
  {
    name: 'pipenv',
    description: 'Configuration object for Pipfile files',
    stage: 'package',
    type: 'object',
    default: {
      fileMatch: ['(^|/)Pipfile$'],
    },
    mergeable: true,
    cli: false,
  },
  {
    name: 'poetry',
    description: 'Configuration object for pyproject.toml files',
    stage: 'package',
    type: 'object',
    default: {
      versionScheme: VERSION_SCHEME_POETRY,
      fileMatch: ['(^|/)pyproject\\.toml$'],
    },
    mergeable: true,
  },
  {
    name: 'python',
    description: 'Configuration object for python',
    stage: 'package',
    type: 'object',
    default: {
      versionScheme: VERSION_SCHEME_PEP440,
    },
    mergeable: true,
    cli: false,
  },
  {
    name: 'sbt',
    description: 'Configuration object for *.sbt files',
    stage: 'package',
    type: 'object',
    default: {
      fileMatch: ['\\.sbt$', 'project/[^/]*.scala$'],
      timeout: 300,
      versionScheme: VERSION_SCHEME_IVY,
    },
    mergeable: true,
    cli: false,
  },
  {
    name: 'leiningen',
    description:
      'Configuration object for renovating Clojure leiningen projects',
    stage: 'package',
    type: 'object',
    default: {
      fileMatch: ['(^|/)project\\.clj$'],
      versionScheme: VERSION_SCHEME_MAVEN,
    },
    mergeable: true,
    cli: false,
  },
  {
    name: 'deps-edn',
    description:
      'Configuration object for renovating Clojure CLI-based projects (deps.edn)',
    stage: 'package',
    type: 'object',
    default: {
      fileMatch: ['(^|/)deps\\.edn$'],
      versionScheme: VERSION_SCHEME_MAVEN,
    },
    mergeable: true,
    cli: false,
  },
  {
    name: 'compatibility',
    description: 'Configuration object for compatibility',
    type: 'object',
    default: {},
    mergeable: true,
    cli: false,
  },
  {
    name: 'java',
    description: 'Configuration object for all Java package managers',
    stage: 'package',
    type: 'object',
    default: {},
    mergeable: true,
    cli: false,
  },
  {
    name: 'gradle',
    description: 'Configuration object for build.gradle files',
    stage: 'package',
    type: 'object',
    default: {
      fileMatch: ['\\.gradle(\\.kts)?$', '(^|/)gradle.properties$'],
      timeout: 600,
      versionScheme: VERSION_SCHEME_MAVEN,
    },
    mergeable: true,
    cli: false,
  },
  {
    name: 'gradle-wrapper',
    description: 'Configuration object for gradle-wrapper.properties files',
    stage: 'package',
    type: 'object',
    default: {
      fileMatch: ['(^|/)gradle/wrapper/gradle-wrapper.properties$'],
    },
    mergeable: true,
    cli: false,
  },
  {
    name: 'maven',
    description: 'Configuration object for when renovating Maven pom.xml files',
    stage: 'package',
    type: 'object',
    default: {
      fileMatch: ['\\.pom\\.xml$', '(^|/)pom\\.xml$'],
      versionScheme: VERSION_SCHEME_MAVEN,
    },
    mergeable: true,
    cli: false,
  },
  {
    name: 'gitlabci',
    description:
      'Configuration object for GitLab CI yml renovation. Also inherits settings from `docker` object.',
    stage: 'repository',
    type: 'object',
    default: {
      fileMatch: ['^\\.gitlab-ci\\.yml$'],
    },
    mergeable: true,
    cli: false,
  },
  {
    name: 'gitlabci-include',
    description:
      'Configuration object for GitLab CI yml renovation for include.',
    stage: 'repository',
    type: 'object',
    default: {
      fileMatch: ['^\\.gitlab-ci\\.yml$'],
    },
    mergeable: true,
    cli: false,
  },
  {
    name: 'dotnet',
    description: 'Configuration object for .NET language',
    stage: 'package',
    type: 'object',
    default: {},
    mergeable: true,
    cli: false,
  },
  {
    name: 'nuget',
    description: 'Configuration object for C#/Nuget',
    stage: 'package',
    type: 'object',
    default: {
      fileMatch: ['\\.csproj$'],
    },
    mergeable: true,
    cli: false,
  },
  {
    name: 'homebrew',
    description: 'Configuration object for homebrew',
    stage: 'package',
    type: 'object',
    default: {
      commitMessageTopic: 'Homebrew Formula {{depName}}',
      managerBranchPrefix: 'homebrew-',
      fileMatch: ['^Formula/[^/]+[.]rb$'],
    },
    mergeable: true,
    cli: false,
  },
  {
    name: 'hostRules',
    description: 'Host rules/configuration including credentials',
    type: 'array',
    subType: 'object',
    default: [
      {
        timeout: 60000,
      },
    ],
    stage: 'repository',
    cli: true,
    mergeable: true,
  },
  {
    name: 'hostType',
    description:
      'hostType for a package rule. Can be a platform name or a datasource name',
    type: 'string',
    stage: 'repository',
    parent: 'hostRules',
    cli: false,
    env: false,
  },
  {
    name: 'domainName',
    description: 'Domain name for a host rule. e.g. "docker.io"',
    type: 'string',
    stage: 'repository',
    parent: 'hostRules',
    cli: false,
    env: false,
  },
  {
    name: 'hostName',
    description: 'Hostname for a host rule. e.g. "index.docker.io"',
    type: 'string',
    stage: 'repository',
    parent: 'hostRules',
    cli: false,
    env: false,
  },
  {
    name: 'baseUrl',
    description: 'baseUrl for a host rule. e.g. "https://api.github.com/"',
    type: 'string',
    stage: 'repository',
    parent: 'hostRules',
    cli: false,
    env: false,
  },
  {
    name: 'timeout',
    description: 'timeout (in milliseconds) for queries to external endpoints',
    type: 'integer',
    stage: 'repository',
    parent: 'hostRules',
    cli: false,
    env: false,
  },
  {
    name: 'insecureRegistry',
    description: 'explicity turn on insecure docker registry access (http)',
    type: 'boolean',
    stage: 'repository',
    parent: 'hostRules',
    cli: false,
    env: false,
  },
  {
    name: 'prBodyDefinitions',
    description: 'Table column definitions for use in PR tables',
    type: 'object',
    freeChoice: true,
    mergeable: true,
    default: {
      Package: '{{{depNameLinked}}}',
      Type: '{{{depType}}}',
      Update: '{{{updateType}}}',
      'Current value': '{{{currentValue}}}',
      'New value': '{{{newValue}}}',
      Change: '`{{{displayFrom}}}` -> `{{{displayTo}}}`',
      References: '{{{references}}}',
      'Package file': '{{{packageFile}}}',
    },
  },
  {
    name: 'prBodyColumns',
    description: 'List of columns to use in PR bodies',
    type: 'array',
    default: ['Package', 'Type', 'Update', 'Change'],
  },
  {
    name: 'prBodyNotes',
    description:
      'List of additional notes/templates to be included in the Pull Request bodies.',
    type: 'array',
    subType: 'string',
    default: [],
    allowString: true,
    mergeable: true,
  },
  {
    name: 'suppressNotifications',
    description:
      'Options to suppress various types of warnings and other notifications',
    type: 'array',
    default: ['deprecationWarningIssues'],
    allowedValues: [
      'prIgnoreNotification',
      'prEditNotification',
      'branchAutomergeFailure',
      'lockFileErrors',
      'artifactErrors',
      'deprecationWarningIssues',
      'onboardingClose',
      'prValidation',
    ],
    cli: false,
    env: false,
    mergeable: true,
  },
  {
    name: 'swift',
    description: 'Configuration for Package.swift files',
    stage: 'package',
    type: 'object',
    default: {
      fileMatch: ['(^|/)Package\\.swift'],
      versionScheme: VERSION_SCHEME_SWIFT,
      rangeStrategy: 'bump',
    },
    mergeable: true,
    cli: false,
  },
  {
    name: 'pruneStaleBranches',
    description: `Enable or disable pruning of stale branches`,
    type: 'boolean',
    default: true,
  },
  {
    name: 'unicodeEmoji',
    description: 'Enable or disable Unicode emoji',
    type: 'boolean',
    default: false,
  },
  {
    name: 'gitLabAutomerge',
    description: `Enable or disable usage of GitLab's "merge when pipeline succeeds" feature when automerging PRs`,
    type: 'boolean',
    default: false,
  },
];

export function getOptions(): any {
  return options;
}<|MERGE_RESOLUTION|>--- conflicted
+++ resolved
@@ -1,6 +1,5 @@
 import { RenovateConfigStage } from './common';
 import {
-<<<<<<< HEAD
   VERSION_SCHEME_CARGO,
   VERSION_SCHEME_COMPOSER,
   VERSION_SCHEME_DOCKER,
@@ -20,14 +19,13 @@
   VERSION_SCHEME_SEMVER,
   VERSION_SCHEME_SWIFT,
 } from '../constants/version-schemes';
-=======
+import {
   PLATFORM_TYPE_AZURE,
   PLATFORM_TYPE_BITBUCKET,
   PLATFORM_TYPE_BITBUCKET_SERVER,
   PLATFORM_TYPE_GITHUB,
   PLATFORM_TYPE_GITLAB,
 } from '../constants/platfroms';
->>>>>>> 1ef2fc2a
 
 export interface RenovateOptionBase {
   admin?: boolean;
