--- conflicted
+++ resolved
@@ -1538,46 +1538,6 @@
     cli: false,
   },
   {
-<<<<<<< HEAD
-    name: 'nuget',
-    description: 'Configuration object for C#/Nuget',
-    stage: 'package',
-    type: 'object',
-    default: {
-      fileMatch: ['\\.csproj$'],
-    },
-    mergeable: true,
-    cli: false,
-  },
-  {
-    name: 'homebrew',
-    description: 'Configuration object for homebrew',
-    stage: 'package',
-    type: 'object',
-    default: {
-      commitMessageTopic: 'Homebrew Formula {{depName}}',
-      managerBranchPrefix: 'homebrew-',
-      fileMatch: ['^Formula/[^/]+[.]rb$'],
-    },
-    mergeable: true,
-    cli: false,
-  },
-  {
-    name: 'cocoapods',
-    releaseStatus: 'beta',
-    description: 'Configuration object for Podfiles',
-    stage: 'repository',
-    type: 'object',
-    default: {
-      enabled: false,
-      fileMatch: ['(^|/)Podfile$'],
-      versionScheme: 'ruby',
-    },
-    mergeable: true,
-  },
-  {
-=======
->>>>>>> 5ce3e0df
     name: 'hostRules',
     description: 'Host rules/configuration including credentials',
     type: 'array',
