const configParser = require('./index');
const massage = require('./massage');
const npm = require('../api/npm');

module.exports = {
  resolveConfigPresets,
  replaceArgs,
  parsePreset,
  getPreset,
};

async function resolveConfigPresets(
  inputConfig,
  logger = inputConfig.logger,
  existingPresets = []
) {
  logger.trace(
    { config: inputConfig, existingPresets },
    'resolveConfigPresets'
  );
  let config = {};
  // First, merge all the preset configs from left to right
<<<<<<< HEAD
  if (inputConfig.extends) {
    const extendsArray = Array.isArray(inputConfig.extends)
      ? inputConfig.extends
      : [inputConfig.extends];
=======
  if (inputConfig.extends && inputConfig.extends.length) {
>>>>>>> 68033a70
    logger.debug('Found presets');
    for (const preset of extendsArray) {
      // istanbul ignore if
      if (existingPresets.indexOf(preset) !== -1) {
        logger.warn(`Already seen preset ${preset} in ${existingPresets}`);
      } else {
        logger.debug(`Resolving preset "${preset}"`);
        const presetConfig = await resolveConfigPresets(
          await getPreset(preset, logger),
          logger,
          existingPresets.concat([preset])
        );
        config = configParser.mergeChildConfig(config, presetConfig);
      }
    }
  }
  logger.trace({ config }, `Post-preset resolve config`);
  // Now assign "regular" config on top
  config = configParser.mergeChildConfig(config, inputConfig);
  delete config.extends;
  logger.trace({ config }, `Post-merge resolve config`);
  for (const key of Object.keys(config)) {
    const val = config[key];
    const ignoredKeys = ['api', 'content', 'logger'];
    if (isObject(val) && ignoredKeys.indexOf(key) === -1) {
      // Resolve nested objects
      logger.trace(`Resolving object "${key}"`);
      config[key] = await resolveConfigPresets(val, logger, existingPresets);
    } else if (Array.isArray(val)) {
      // Resolve nested objects inside arrays
      config[key] = [];
      for (const element of val) {
        if (isObject(element)) {
          config[key].push(
            await resolveConfigPresets(element, logger, existingPresets)
          );
        } else {
          config[key].push(element);
        }
      }
    }
  }
  logger.debug({ config: inputConfig }, 'Input config');
  logger.debug({ config }, 'Resolved config');
  return config;
}

function replaceArgs(obj, argMapping) {
  if (typeof obj === 'string') {
    let returnStr = obj;
    for (const arg of Object.keys(argMapping)) {
      const re = new RegExp(`{{${arg}}}`, 'g');
      returnStr = returnStr.replace(re, argMapping[arg]);
    }
    return returnStr;
  }
  if (isObject(obj)) {
    const returnObj = {};
    for (const key of Object.keys(obj)) {
      returnObj[key] = replaceArgs(obj[key], argMapping);
    }
    return returnObj;
  }
  if (Array.isArray(obj)) {
    const returnArray = [];
    for (const item of obj) {
      returnArray.push(replaceArgs(item, argMapping));
    }
    return returnArray;
  }
  return obj;
}

function parsePreset(input) {
  let str = input;
  let packageName;
  let presetName;
  let params;
  if (str.includes('(')) {
    params = str
      .slice(str.indexOf('(') + 1, -1)
      .split(',')
      .map(elem => elem.trim());
    str = str.slice(0, str.indexOf('('));
  }
  if (str[0] === ':') {
    // default namespace
    packageName = 'renovate-config-default';
    presetName = str.slice(1);
  } else if (str[0] === '@') {
    // scoped namespace
    packageName = str.match(/(@.*?)(:|$)/)[1];
    str = str.slice(packageName.length);
    if (!packageName.includes('/')) {
      packageName += '/renovate-config';
    }
    if (str === '') {
      presetName = 'default';
    } else {
      presetName = str.slice(1);
    }
  } else {
    // non-scoped namespace
    packageName = str.match(/(.*?)(:|$)/)[1];
    presetName = str.slice(packageName.length + 1);
    if (packageName.indexOf('renovate-config-') !== 0) {
      packageName = `renovate-config-${packageName}`;
    }
    if (presetName === '') {
      presetName = 'default';
    }
  }
  return { packageName, presetName, params };
}

async function getPreset(preset, logger) {
  logger.debug(`getPreset(${preset})`);
  const { packageName, presetName, params } = parsePreset(preset);
  let presetConfig;
  try {
    const dep = await npm.getDependency(packageName, logger);
    if (!dep) {
      logger.warn(`Failed to look up preset packageName ${packageName}`);
      return {};
    }
    if (!dep['renovate-config']) {
      logger.warn(`Package ${packageName} has no renovate-config`);
      return {};
    }
    presetConfig = dep['renovate-config'][presetName];
  } catch (err) {
    logger.warn({ err }, `Failed to look up package ${packageName}`);
  }
  if (!presetConfig) {
    logger.warn(`Cannot find preset ${preset}`);
    return {};
  }
  logger.debug({ presetConfig }, `Found preset ${preset}`);
  if (params) {
    const argMapping = {};
    for (const [index, value] of params.entries()) {
      argMapping[`arg${index}`] = value;
    }
    presetConfig = replaceArgs(presetConfig, argMapping);
  }
  logger.debug({ presetConfig }, `Applied params to preset ${preset}`);
  const presetKeys = Object.keys(presetConfig);
  if (
    presetKeys.length === 2 &&
    presetKeys.includes('description') &&
    presetKeys.includes('extends')
  ) {
    // preset is just a collection of other presets
    delete presetConfig.description;
  }
  const packageListKeys = [
    'description',
    'packageNames',
    'excludePackageNames',
    'packagePatterns',
    'excludePackagePatterns',
  ];
  if (presetKeys.every(key => packageListKeys.includes(key))) {
    delete presetConfig.description;
  }
  return massage.massageConfig(presetConfig);
}

function isObject(obj) {
  return Object.prototype.toString.call(obj) === '[object Object]';
}<|MERGE_RESOLUTION|>--- conflicted
+++ resolved
@@ -20,14 +20,10 @@
   );
   let config = {};
   // First, merge all the preset configs from left to right
-<<<<<<< HEAD
-  if (inputConfig.extends) {
+  if (inputConfig.extends && inputConfig.extends.length) {
     const extendsArray = Array.isArray(inputConfig.extends)
       ? inputConfig.extends
       : [inputConfig.extends];
-=======
-  if (inputConfig.extends && inputConfig.extends.length) {
->>>>>>> 68033a70
     logger.debug('Found presets');
     for (const preset of extendsArray) {
       // istanbul ignore if
