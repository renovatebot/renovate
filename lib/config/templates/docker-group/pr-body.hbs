This Pull Request updates Dockerfiles to use image digests.

{{#if schedule}}
**Note**: This PR was created on a configured schedule ("{{{schedule}}}"{{#if timezone}} in timezone `{{{timezone}}}`{{/if}}) and will not receive updates outside those times.
{{/if}}

{{#each upgrades as |upgrade|}}
-   {{#if repositoryUrl}}[{{upgrade.depName}}]({{upgrade.repositoryUrl}}){{else}}`{{{depName}}}`{{/if}}: `{{upgrade.newDigest}}`
{{/each}}

{{#if hasErrors}}

---

# Errors

Renovate encountered some errors when processing your repository, so you are being notified here even if they do not directly apply to this PR.

{{#each errors as |error|}}
-   `{{error.depName}}`: {{error.message}}
{{/each}}
{{/if}}

{{#if hasWarnings}}

---

# Warnings

Please make sure the following warnings are safe to ignore:

{{#each warnings as |warning|}}
-   `{{warning.depName}}`: {{warning.message}}
{{/each}}
{{/if}}
<<<<<<< HEAD
=======

# Note
Renovate will automatically rebase this PR whenever it becomes conflicted, unless you have made edits to it yourself.
>>>>>>> 9f909fa1
<|MERGE_RESOLUTION|>--- conflicted
+++ resolved
@@ -32,10 +32,4 @@
 {{#each warnings as |warning|}}
 -   `{{warning.depName}}`: {{warning.message}}
 {{/each}}
-{{/if}}
-<<<<<<< HEAD
-=======
-
-# Note
-Renovate will automatically rebase this PR whenever it becomes conflicted, unless you have made edits to it yourself.
->>>>>>> 9f909fa1
+{{/if}}