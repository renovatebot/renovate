--- conflicted
+++ resolved
@@ -16,36 +16,14 @@
     'dockerUser',
     'dryRun',
     'exposeAllEnv',
+    'executionTimeout',
     'localDir',
     'migratePresets',
     'privateKey',
     'privateKeyOld',
   ];
 
-<<<<<<< HEAD
-// TODO: once global config work is complete, add a test to make sure this list includes all options with globalOnly=true (#9603)
-const repoGlobalOptions = [
-  'allowCustomCrateRegistries',
-  'allowPostUpgradeCommandTemplating',
-  'allowScripts',
-  'allowedPostUpgradeCommands',
-  'binarySource',
-  'customEnvVariables',
-  'dockerChildPrefix',
-  'dockerImagePrefix',
-  'dockerUser',
-  'dryRun',
-  'exposeAllEnv',
-  'executionTimeout',
-  'migratePresets',
-  'privateKey',
-  'privateKeyOld',
-  'localDir',
-  'cacheDir',
-];
-=======
   private static config: RepoGlobalConfig = {};
->>>>>>> 96b854df
 
   static get(): RepoGlobalConfig;
   static get<Key extends keyof RepoGlobalConfig>(
