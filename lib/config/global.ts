import type { RenovateConfig, RepoGlobalConfig } from './types';

export class GlobalConfig {
  // TODO: once global config work is complete, add a test to make sure this list includes all options with globalOnly=true (#9603)
  private static readonly OPTIONS: (keyof RepoGlobalConfig)[] = [
    'allowedEnv',
    'allowCustomCrateRegistries',
    'allowedHeaders',
    'allowedPostUpgradeCommands',
    'allowPlugins',
    'allowPostUpgradeCommandTemplating',
    'allowScripts',
    'binarySource',
    'cacheDir',
    'cacheHardTtlMinutes',
    'cacheTtlOverride',
    'containerbaseDir',
    'customEnvVariables',
    'dockerChildPrefix',
    'dockerCliOptions',
    'dockerSidecarImage',
    'dockerUser',
    'dryRun',
    'exposeAllEnv',
    'executionTimeout',
    'githubTokenWarn',
    'localDir',
    'migratePresets',
    'presetCachePersistence',
    'privateKey',
    'privateKeyOld',
    'gitTimeout',
    'platform',
    'endpoint',
<<<<<<< HEAD
    'experimentalFlags',
=======
    'httpCacheTtlDays',
>>>>>>> e89be688
  ];

  private static config: RepoGlobalConfig = {};
  private static parsedExperimentalFlags: Record<string, string> = {};

  static get(): RepoGlobalConfig;
  static get<Key extends keyof RepoGlobalConfig>(
    key: Key,
  ): RepoGlobalConfig[Key];
  static get<Key extends keyof RepoGlobalConfig>(
    key: Key,
    defaultValue: Required<RepoGlobalConfig>[Key],
  ): Required<RepoGlobalConfig>[Key];
  static get<Key extends keyof RepoGlobalConfig>(
    key?: Key,
    defaultValue?: RepoGlobalConfig[Key],
  ): RepoGlobalConfig | RepoGlobalConfig[Key] {
    return key ? GlobalConfig.config[key] ?? defaultValue : GlobalConfig.config;
  }

  static set(config: RenovateConfig | RepoGlobalConfig): RenovateConfig {
    GlobalConfig.reset();

    const result = { ...config };
    for (const option of GlobalConfig.OPTIONS) {
      GlobalConfig.config[option] = config[option] as never;
      delete result[option];
    }

    return result;
  }

  static getExperimentalFlag(key: string): string | null {
    const experimentalFlags = GlobalConfig.get('experimentalFlags');

    if (!experimentalFlags) {
      return null;
    }

    // Check if the flag value is already parsed and stored
    if (GlobalConfig.parsedExperimentalFlags[key]) {
      return GlobalConfig.parsedExperimentalFlags[key];
    }

    for (const flag of experimentalFlags) {
      if (flag.includes(key)) {
        const [name, value] = flag.split('=');
        GlobalConfig.parsedExperimentalFlags[name] = value ?? name;
        return value ?? name;
      }
    }

    return null;
  }

  /**
   * only used for testing
   * @internal
   */
  static reset(): void {
    GlobalConfig.config = {};
    GlobalConfig.parsedExperimentalFlags = {};
  }
}<|MERGE_RESOLUTION|>--- conflicted
+++ resolved
@@ -32,11 +32,8 @@
     'gitTimeout',
     'platform',
     'endpoint',
-<<<<<<< HEAD
     'experimentalFlags',
-=======
     'httpCacheTtlDays',
->>>>>>> e89be688
   ];
 
   private static config: RepoGlobalConfig = {};
