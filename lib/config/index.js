--- conflicted
+++ resolved
@@ -121,21 +121,6 @@
     }
   );
 
-<<<<<<< HEAD
-  if (
-    (platform === 'bitbucket' || platform === 'bitbucket-server') &&
-    !credentials.token &&
-    (username && password)
-  ) {
-    logger.debug('Found configured username && password');
-    const base64 = str => Buffer.from(str, 'binary').toString('base64');
-    credentials.username = username;
-    credentials.password = password;
-    credentials.token = base64(`${username}:${password}`);
-  }
-
-=======
->>>>>>> b1cc20d8
   if (!global.appMode) {
     hostRules.update({
       ...credentials,
