const is = require('@sindresorhus/is');
const clone = require('fast-clone');

const definitions = require('./definitions');

const defaultsParser = require('./defaults');
const fileParser = require('./file');
const cliParser = require('./cli');
const envParser = require('./env');

const { getPlatformApi } = require('../platform');
const { resolveConfigPresets } = require('./presets');
const { get, getLanguageList, getManagerList } = require('../manager');

const endpoints = require('../util/endpoints');

exports.parseConfigs = parseConfigs;
exports.mergeChildConfig = mergeChildConfig;
exports.filterConfig = filterConfig;
exports.getManagerConfig = getManagerConfig;

function getManagerConfig(config, manager) {
  let managerConfig = config;
  const language = get(manager, 'language');
  if (language) {
    managerConfig = mergeChildConfig(managerConfig, config[language]);
  }
  managerConfig = mergeChildConfig(managerConfig, config[manager]);
  for (const i of getLanguageList().concat(getManagerList())) {
    delete managerConfig[i];
  }
  managerConfig.language = language;
  managerConfig.manager = manager;
  return managerConfig;
}

async function parseConfigs(env, argv) {
  logger.debug('Parsing configs');

  // Get configs
  const defaultConfig = await resolveConfigPresets(defaultsParser.getConfig());
  const fileConfig = await resolveConfigPresets(fileParser.getConfig(env));
  const cliConfig = await resolveConfigPresets(cliParser.getConfig(argv));
  const envConfig = await resolveConfigPresets(envParser.getConfig(env));

  let config = mergeChildConfig(defaultConfig, fileConfig);
  config = mergeChildConfig(config, envConfig);
  config = mergeChildConfig(config, cliConfig);

  if (config.prFooter !== defaultConfig.prFooter) {
    config.customPrFooter = true;
  }

  if (config.forceCli) {
    config = mergeChildConfig(config, { force: { ...cliConfig } });
  }

  // Set log level
  logger.levels('stdout', config.logLevel);

  // Add file logger
  // istanbul ignore if
  if (config.logFile) {
    logger.debug(
      `Enabling ${config.logFileLevel} logging to ${config.logFile}`
    );
    logger.addStream({
      name: 'logfile',
      path: config.logFile,
      level: config.logFileLevel,
    });
  }

  logger.trace({ config: defaultConfig }, 'Default config');
  logger.debug({ config: fileConfig }, 'File config');
  logger.debug({ config: cliConfig }, 'CLI config');
  logger.debug({ config: envConfig }, 'Env config');

  // Get global config
  logger.trace({ config }, 'Raw config');

  // Check platforms and tokens
<<<<<<< HEAD
  if (config.platform === 'github') {
    if (!config.token && !env.GITHUB_TOKEN) {
      throw new Error('You need to supply a GitHub token.');
    }
  } else if (config.platform === 'gitlab') {
    if (!config.token && !env.GITLAB_TOKEN) {
      throw new Error('You need to supply a GitLab token.');
    }
  } else if (config.platform === 'vsts') {
    if (!config.token && !env.VSTS_TOKEN) {
      throw new Error('You need to supply a VSTS token.');
    }
  } else if (config.platform === 'bitbucket') {
    const { username, password } = config;
    if (config.token) {
      logger.debug('Found configured token');
      process.env.BB_TOKEN = config.token;
    } else if (env.BB_TOKEN) {
      logger.debug('Found BB_TOKEN in env');
    } else if (username && password) {
      logger.debug('Found configured username && password');
      const base64 = str => Buffer.from(str, 'binary').toString('base64');
      process.env.BB_TOKEN = base64(`${username}:${password}`);
    } else {
      throw new Error(
        'You need to supply a BitBucket token, or BitBucket `--username` and `--password`'
      );
    }
  } else {
=======
  const { platform, endpoint, token } = config;
  const platformInfo = endpoints.defaults[platform];
  if (!platformInfo) {
>>>>>>> c91decb5
    throw new Error(`Unsupported platform: ${config.platform}.`);
  }
  config.endpoints.forEach(endpoints.update);
  delete config.endpoints;
  delete config.token;

  const credentials = endpoints.find(
    { platform },
    {
      platform,
      endpoint: endpoint || platformInfo.endpoint,
      token,
    }
  );

  // we don't need to check endpoint, endpoints.update({}) will do that
  if (!credentials.token) {
    throw new Error(`You need to supply a ${platformInfo.name} token.`);
  }

  endpoints.update({
    ...credentials,
    default: true,
  });

  if (config.autodiscover) {
    // Autodiscover list of repositories
    const discovered = await getPlatformApi(config.platform).getRepos(
      credentials.token,
      credentials.endpoint
    );
    if (!(discovered && discovered.length)) {
      // Soft fail (no error thrown) if no accessible repositories
      logger.info(
        'The account associated with your token does not have access to any repos'
      );
      return config;
    }
    // istanbul ignore if
    if (config.repositories && config.repositories.length) {
      logger.debug(
        'Checking autodiscovered repositories against configured repositories'
      );
      for (const configuredRepo of config.repositories) {
        const repository = repoName(configuredRepo);
        let found = false;
        for (let i = discovered.length - 1; i > -1; i -= 1) {
          if (repository === repoName(discovered[i])) {
            found = true;
            logger.debug(
              { repository },
              'Using configured repository settings'
            );
            discovered[i] = configuredRepo;
          }
        }
        if (!found) {
          logger.warn(
            { repository },
            'Configured repository is in not in autodiscover list'
          );
        }
      }
    }
    config.repositories = discovered;
  }

  // istanbul ignore next
  function repoName(value) {
    return String(is.string(value) ? value : value.repository).toLowerCase();
  }

  // Print config
  logger.trace({ config }, 'Global config');
  // Remove log file entries
  delete config.logFile;
  delete config.logFileLevel;
  return config;
}

function mergeChildConfig(parent, child) {
  logger.trace({ parent, child }, `mergeChildConfig`);
  if (!child) {
    return parent;
  }
  const parentConfig = clone(parent);
  const childConfig = clone(child);
  const config = { ...parentConfig, ...childConfig };
  for (const option of definitions.getOptions()) {
    if (
      option.mergeable &&
      childConfig[option.name] &&
      parentConfig[option.name]
    ) {
      logger.trace(`mergeable option: ${option.name}`);
      if (option.type === 'list') {
        config[option.name] = (parentConfig[option.name] || []).concat(
          config[option.name] || []
        );
      } else {
        config[option.name] = mergeChildConfig(
          parentConfig[option.name],
          childConfig[option.name]
        );
      }
      logger.trace(
        { result: config[option.name] },
        `Merged config.${option.name}`
      );
    }
  }
  return Object.assign(config, config.force);
}

function filterConfig(inputConfig, targetStage) {
  logger.trace({ config: inputConfig }, `filterConfig('${targetStage}')`);
  const outputConfig = { ...inputConfig };
  const stages = ['global', 'repository', 'package', 'branch', 'pr'];
  const targetIndex = stages.indexOf(targetStage);
  for (const option of definitions.getOptions()) {
    const optionIndex = stages.indexOf(option.stage);
    if (optionIndex !== -1 && optionIndex < targetIndex) {
      delete outputConfig[option.name];
    }
  }
  return outputConfig;
}<|MERGE_RESOLUTION|>--- conflicted
+++ resolved
@@ -80,46 +80,22 @@
   logger.trace({ config }, 'Raw config');
 
   // Check platforms and tokens
-<<<<<<< HEAD
-  if (config.platform === 'github') {
-    if (!config.token && !env.GITHUB_TOKEN) {
-      throw new Error('You need to supply a GitHub token.');
-    }
-  } else if (config.platform === 'gitlab') {
-    if (!config.token && !env.GITLAB_TOKEN) {
-      throw new Error('You need to supply a GitLab token.');
-    }
-  } else if (config.platform === 'vsts') {
-    if (!config.token && !env.VSTS_TOKEN) {
-      throw new Error('You need to supply a VSTS token.');
-    }
-  } else if (config.platform === 'bitbucket') {
-    const { username, password } = config;
-    if (config.token) {
-      logger.debug('Found configured token');
-      process.env.BB_TOKEN = config.token;
-    } else if (env.BB_TOKEN) {
-      logger.debug('Found BB_TOKEN in env');
-    } else if (username && password) {
-      logger.debug('Found configured username && password');
-      const base64 = str => Buffer.from(str, 'binary').toString('base64');
-      process.env.BB_TOKEN = base64(`${username}:${password}`);
-    } else {
-      throw new Error(
-        'You need to supply a BitBucket token, or BitBucket `--username` and `--password`'
-      );
-    }
-  } else {
-=======
-  const { platform, endpoint, token } = config;
+  const {
+    platform,
+    endpoint,
+    username,
+    password,
+    token,
+  } = config;
   const platformInfo = endpoints.defaults[platform];
   if (!platformInfo) {
->>>>>>> c91decb5
     throw new Error(`Unsupported platform: ${config.platform}.`);
   }
   config.endpoints.forEach(endpoints.update);
   delete config.endpoints;
   delete config.token;
+  delete config.username;
+  delete config.password;
 
   const credentials = endpoints.find(
     { platform },
@@ -129,6 +105,12 @@
       token,
     }
   );
+
+  if (platform === 'bitbucket' && !credentials.token && (username && password)) {
+      logger.debug('Found configured username && password');
+      const base64 = str => Buffer.from(str, 'binary').toString('base64');
+      credentials.token = base64(`${username}:${password}`);
+  }
 
   // we don't need to check endpoint, endpoints.update({}) will do that
   if (!credentials.token) {
