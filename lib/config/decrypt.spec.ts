--- conflicted
+++ resolved
@@ -1,9 +1,4 @@
-<<<<<<< HEAD
 import { loadFixture } from '../../test/util';
-import { setAdminConfig } from './admin';
-=======
-import { getName, loadFixture } from '../../test/util';
->>>>>>> 3c1094b9
 import { decryptConfig } from './decrypt';
 import { setGlobalConfig } from './global';
 import type { RenovateConfig } from './types';
