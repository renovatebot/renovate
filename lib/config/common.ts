--- conflicted
+++ resolved
@@ -37,11 +37,7 @@
   ignoreDeps?: string[];
   ignorePaths?: string[];
   labels?: string[];
-<<<<<<< HEAD
-=======
   addLabels?: string[];
-  managers?: string | string[];
->>>>>>> 8c974915
   dependencyDashboardApproval?: boolean;
   npmrc?: string;
   platform?: string;
