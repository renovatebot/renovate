import { LogLevel } from 'bunyan';
import { Range } from 'semver';
import { HostRule } from '../types';

export type RenovateConfigStage =
  | 'global'
  | 'repository'
  | 'package'
  | 'branch'
  | 'pr';

export interface GroupConfig extends Record<string, unknown> {
  branchName?: string;
  branchTopic?: string;
}

// TODO: Proper typings
export interface RenovateSharedConfig {
  automerge?: boolean;
  branchPrefix?: string;
  branchName?: string;
  manager?: string;
  commitMessage?: string;
  enabled?: boolean;
  enabledManagers?: string[];
  fileMatch?: string[];
  group?: GroupConfig;
  groupName?: string;
  groupSlug?: string;
  includePaths?: string[];
  ignoreDeps?: string[];
  ignorePaths?: string[];
  labels?: string[];
  managers?: string | string[];
  masterIssueApproval?: boolean;
  npmrc?: string;
  platform?: string;
  postUpgradeTasks?: PostUpgradeTasks;
  prBodyColumns?: string[];
  prBodyDefinitions?: Record<string, string>;
  prCreation?: 'immediate' | 'not-pending' | 'status-success' | 'approval';
  productLinks?: Record<string, string>;
  prPriority?: number;
  rebaseLabel?: string;
  rebaseWhen?: string;
  recreateClosed?: boolean;
  requiredStatusChecks?: string[];
  schedule?: string[];
  semanticCommits?: boolean;
  semanticCommitScope?: string;
  semanticCommitType?: string;
  statusCheckVerify?: boolean;
  suppressNotifications?: string[];
  timezone?: string;
  unicodeEmoji?: boolean;
}

export interface GlobalConfig {
  prBanner?: string;
  prFooter?: string;
}

export interface RenovateAdminConfig {
  allowedPostUpgradeCommands?: string[];
  autodiscover?: boolean;
  autodiscoverFilter?: string;

  baseDir?: string;
  cacheDir?: string;
  configWarningReuseIssue?: boolean;
  dryRun?: boolean;

  endpoint?: string;

  global?: GlobalConfig;

  localDir?: string;
  logFile?: string;
  logFileLevel?: LogLevel;
  logLevel?: LogLevel;
  logContext?: string;

  onboarding?: boolean;
  onboardingBranch?: string;
  onboardingPrTitle?: string;
  onboardingConfig?: RenovateSharedConfig;

  platform?: string;
  postUpdateOptions?: string[];
  privateKey?: string | Buffer;
  repositories?: RenovateRepository[];
  requireConfig?: boolean;
  trustLevel?: 'low' | 'high';
<<<<<<< HEAD
  gitPrivateKey?: string;
=======
  redisUrl?: string;
>>>>>>> d42654cd
}

export type PostUpgradeTasks = {
  commands?: string[];
  fileFilters?: string[];
};

type UpdateConfig<
  T extends RenovateSharedConfig = RenovateSharedConfig
> = Partial<Record<UpdateType, T>>;

export type RenovateRepository =
  | string
  | {
      repository: string;
    };

export interface CustomManager {
  fileMatch: string[];
  matchStrings: string[];
  depNameTemplate?: string;
  datasourceTemplate?: string;
  lookupNameTemplate?: string;
  versioningTemplate?: string;
}

// TODO: Proper typings
export interface RenovateConfig
  extends RenovateAdminConfig,
    RenovateSharedConfig,
    UpdateConfig<PackageRule>,
    Record<string, unknown> {
  depName?: string;
  baseBranches?: string[];
  baseBranch?: string;
  baseBranchSha?: string;
  branchList?: string[];
  description?: string | string[];

  errors?: ValidationMessage[];
  extends?: string[];

  gitAuthor?: string;

  hostRules?: HostRule[];

  ignorePresets?: string[];
  includeForks?: boolean;
  isFork?: boolean;

  fileList?: string[];

  masterIssue?: boolean;
  masterIssueAutoclose?: boolean;
  masterIssueChecks?: Record<string, string>;
  masterIssueRebaseAllOpen?: boolean;
  masterIssueTitle?: string;
  packageFile?: string;
  packageRules?: PackageRule[];
  prConcurrentLimit?: number;
  prHourlyLimit?: number;
  repoIsOnboarded?: boolean;

  updateType?: UpdateType;

  warnings?: ValidationMessage[];
  vulnerabilityAlerts?: RenovateSharedConfig;
  regexManagers?: CustomManager[];
}

export type UpdateType =
  | 'major'
  | 'minor'
  | 'patch'
  | 'pin'
  | 'digest'
  | 'lockFileMaintenance'
  | 'lockfileUpdate'
  | 'rollback'
  | 'bump';

// TODO: Proper typings
export interface PackageRule
  extends RenovateSharedConfig,
    UpdateConfig,
    Record<string, any> {
  paths?: string[];
  languages?: string[];
  baseBranchList?: string[];
  datasources?: string[];
  depTypeList?: string[];
  packageNames?: string[];
  packagePatterns?: string[];
  excludePackageNames?: string[];
  excludePackagePatterns?: string[];
  matchCurrentVersion?: string | Range;
  sourceUrlPrefixes?: string[];

  updateTypes?: UpdateType[];
}

export interface ValidationMessage {
  depName: string;
  message: string;
}<|MERGE_RESOLUTION|>--- conflicted
+++ resolved
@@ -91,11 +91,8 @@
   repositories?: RenovateRepository[];
   requireConfig?: boolean;
   trustLevel?: 'low' | 'high';
-<<<<<<< HEAD
+  redisUrl?: string;
   gitPrivateKey?: string;
-=======
-  redisUrl?: string;
->>>>>>> d42654cd
 }
 
 export type PostUpgradeTasks = {
