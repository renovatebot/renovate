--- conflicted
+++ resolved
@@ -147,11 +147,8 @@
   updateType?: UpdateType;
 
   warnings?: ValidationMessage[];
-<<<<<<< HEAD
+  vulnerabilityAlerts?: RenovateSharedConfig;
   customManagers?: CustomManager[];
-=======
-  vulnerabilityAlerts?: RenovateSharedConfig;
->>>>>>> 6c4892b5
 }
 
 export type UpdateType =
