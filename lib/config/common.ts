import { Range } from 'semver';
import { LogLevel } from 'bunyan';
import { HostRule } from '../types';

export type RenovateConfigStage =
  | 'global'
  | 'repository'
  | 'package'
  | 'branch'
  | 'pr';

export interface GroupConfig extends Record<string, unknown> {
  branchName?: string;
  branchTopic?: string;
}

// TODO: Proper typings
export interface RenovateSharedConfig {
  automerge?: boolean;
  branchPrefix?: string;
  branchName?: string;

  commitMessage?: string;
  enabled?: boolean;
  enabledManagers?: string[];
  group?: GroupConfig;
  groupName?: string;
  groupSlug?: string;
  ignoreDeps?: string[];
  ignorePaths?: string[];
  labels?: string[];
  managers?: string | string[];
  masterIssueApproval?: boolean;
  npmrc?: string;
  platform?: string;
<<<<<<< HEAD
=======
  postUpgradeTasks?: PostUpgradeTasks;
  prBodyColumns?: string[];
>>>>>>> 6c4892b5
  prCreation?: 'immediate' | 'not-pending' | 'status-success' | 'approval';
  productLinks?: Record<string, string>;
  prPriority?: number;
  rebaseLabel?: string;
  rebaseWhen?: string;
  recreateClosed?: boolean;
  requiredStatusChecks?: string[];
  schedule?: string[];
  semanticCommits?: boolean;
  semanticCommitScope?: string;
  semanticCommitType?: string;
  statusCheckVerify?: boolean;
  suppressNotifications?: string[];
  timezone?: string;
  unicodeEmoji?: boolean;
}

export interface GlobalConfig {
  prBanner?: string;
  prFooter?: string;
}

export interface RenovateAdminConfig {
  allowedPostUpgradeCommands?: string[];
  autodiscover?: boolean;
  autodiscoverFilter?: string;

  baseDir?: string;
  cacheDir?: string;
  configWarningReuseIssue?: boolean;
  dryRun?: boolean;

  global?: GlobalConfig;

  localDir?: string;
  logFile?: string;
  logFileLevel?: LogLevel;
  logLevel?: LogLevel;
  logContext?: string;

  onboarding?: boolean;
  onboardingBranch?: string;
  onboardingPrTitle?: string;
  onboardingConfig?: RenovateSharedConfig;

  postUpdateOptions?: string[];
  privateKey?: string | Buffer;
  repositories?: RenovateRepository[];
  requireConfig?: boolean;
  trustLevel?: 'low' | 'high';
}

export type PostUpgradeTasks = {
  commands?: string[];
  fileFilters?: string[];
};

type UpdateConfig<
  T extends RenovateSharedConfig = RenovateSharedConfig
> = Partial<Record<UpdateType, T>>;

export type RenovateRepository =
  | string
  | {
      repository: string;
    };

// TODO: Proper typings
export interface RenovateConfig
  extends RenovateAdminConfig,
    RenovateSharedConfig,
    UpdateConfig<PackageRule>,
    Record<string, unknown> {
  baseBranches?: string[];
  baseBranch?: string;
  branchList?: string[];
  description?: string[];

  endpoint?: string;
  errors?: ValidationMessage[];
  extends?: string[];

  gitAuthor?: string;

  hostRules?: HostRule[];

  ignorePresets?: string[];
  includeForks?: boolean;
  isFork?: boolean;

  masterIssue?: boolean;
  masterIssueAutoclose?: boolean;
  masterIssueChecks?: Record<string, string>;
  masterIssueRebaseAllOpen?: boolean;
  masterIssueTitle?: string;

  packageRules?: PackageRule[];
  prConcurrentLimit?: number;
  prHourlyLimit?: number;
  repoIsOnboarded?: boolean;

  updateType?: UpdateType;

  warnings?: ValidationMessage[];
  vulnerabilityAlerts?: RenovateSharedConfig;
}

export type UpdateType =
  | 'major'
  | 'minor'
  | 'patch'
  | 'pin'
  | 'digest'
  | 'lockFileMaintenance'
  | 'lockfileUpdate'
  | 'rollback'
  | 'bump';

// TODO: Proper typings
export interface PackageRule
  extends RenovateSharedConfig,
    UpdateConfig,
    Record<string, any> {
  paths?: string[];
  languages?: string[];
  baseBranchList?: string[];
  datasources?: string[];
  depTypeList?: string[];
  packageNames?: string[];
  packagePatterns?: string[];
  excludePackageNames?: string[];
  excludePackagePatterns?: string[];
  matchCurrentVersion?: string | Range;
  sourceUrlPrefixes?: string[];

  updateTypes?: UpdateType[];
}

export interface ValidationMessage {
  depName: string;
  message: string;
}<|MERGE_RESOLUTION|>--- conflicted
+++ resolved
@@ -33,11 +33,8 @@
   masterIssueApproval?: boolean;
   npmrc?: string;
   platform?: string;
-<<<<<<< HEAD
-=======
   postUpgradeTasks?: PostUpgradeTasks;
   prBodyColumns?: string[];
->>>>>>> 6c4892b5
   prCreation?: 'immediate' | 'not-pending' | 'status-success' | 'approval';
   productLinks?: Record<string, string>;
   prPriority?: number;
