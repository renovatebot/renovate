--- conflicted
+++ resolved
@@ -19,7 +19,7 @@
 function getConfig(env) {
   const options = configDefinitions.getOptions();
 
-  const config = {};
+  const config = { hostRules: [] };
 
   const coersions = {
     boolean: val => val === 'true',
@@ -39,39 +39,5 @@
     }
   });
 
-<<<<<<< HEAD
-=======
-  if (env.GITHUB_COM_TOKEN) {
-    config.hostRules.push({
-      endpoint: 'https://api.github.com/',
-      platform: 'github',
-      token: env.GITHUB_COM_TOKEN,
-    });
-  }
-
-  if (env.DOCKER_USERNAME && env.DOCKER_PASSWORD) {
-    config.hostRules.push({
-      platform: 'docker',
-      username: env.DOCKER_USERNAME,
-      password: env.DOCKER_PASSWORD,
-    });
-  }
-
-  // These env vars are deprecated and deleted to make sure they're not used
-  const unsupportedEnv = [
-    'BITBUCKET_TOKEN',
-    'BITBUCKET_USERNAME',
-    'BITBUCKET_PASSWORD',
-    'GITHUB_ENDPOINT',
-    'GITHUB_TOKEN',
-    'GITLAB_ENDPOINT',
-    'GITLAB_TOKEN',
-    'VSTS_ENDPOINT',
-    'VSTS_TOKEN',
-  ];
-  // eslint-disable-next-line no-param-reassign
-  unsupportedEnv.forEach(val => delete env[val]);
-
->>>>>>> 86741d96
   return config;
 }