--- conflicted
+++ resolved
@@ -4,13 +4,8 @@
 import { logger } from '../logger';
 import type { HostRule } from '../types';
 import { clone } from '../util/clone';
-<<<<<<< HEAD
-import type { PackageRule, RenovateConfig } from './types';
-import { RenovateOptions, getOptions } from './definitions';
-=======
 import { getOptions } from './definitions';
 import type { PackageRule, RenovateConfig, RenovateOptions } from './types';
->>>>>>> 74d7691b
 
 const options = getOptions();
 
