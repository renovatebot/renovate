import is from '@sindresorhus/is';
import { dequal } from 'dequal';
import { logger } from '../logger';
import { clone } from '../util/clone';
import { regEx } from '../util/regex';
import { MigrationsService } from './migrations';
import { getOptions } from './options';
import type {
  MigratedConfig,
  MigratedRenovateConfig,
  PackageRule,
  RenovateConfig,
  RenovateOptions,
} from './types';
import { mergeChildConfig } from './utils';

const options = getOptions();
export function fixShortHours(input: string): string {
  return input.replace(regEx(/( \d?\d)((a|p)m)/g), '$1:00$2');
}

let optionTypes: Record<string, RenovateOptions['type']>;
// Returns a migrated config
export function migrateConfig(config: RenovateConfig): MigratedConfig {
  try {
    if (!optionTypes) {
      optionTypes = {};
      options.forEach((option) => {
        optionTypes[option.name] = option.type;
      });
    }
    const newConfig = MigrationsService.run(config);
    const migratedConfig = clone(newConfig) as MigratedRenovateConfig;

    for (const [key, val] of Object.entries(newConfig)) {
      if (is.string(val) && val.includes('{{baseDir}}')) {
        migratedConfig[key] = val.replace(
          regEx(/{{baseDir}}/g),
          '{{packageFileDir}}'
        );
      } else if (is.string(val) && val.includes('{{lookupName}}')) {
        migratedConfig[key] = val.replace(
          regEx(/{{lookupName}}/g),
          '{{packageName}}'
        );
      } else if (is.string(val) && val.includes('{{depNameShort}}')) {
        migratedConfig[key] = val.replace(
          regEx(/{{depNameShort}}/g),
          '{{depName}}'
        );
      } else if (is.string(val) && val.startsWith('{{semanticPrefix}}')) {
        migratedConfig[key] = val.replace(
          '{{semanticPrefix}}',
          '{{#if semanticCommitType}}{{semanticCommitType}}{{#if semanticCommitScope}}({{semanticCommitScope}}){{/if}}: {{/if}}'
        );
      } else if (optionTypes[key] === 'object' && is.boolean(val)) {
        migratedConfig[key] = { enabled: val };
      } else if (optionTypes[key] === 'boolean') {
        if (val === 'true') {
          migratedConfig[key] = true;
        } else if (val === 'false') {
          migratedConfig[key] = false;
        }
      } else if (
        optionTypes[key] === 'string' &&
        is.array(val) &&
        val.length === 1
      ) {
        migratedConfig[key] = String(val[0]);
      } else if (is.array(val)) {
        if (is.array(migratedConfig?.[key])) {
          const newArray = [];
          for (const item of migratedConfig[key] as unknown[]) {
            if (is.object(item) && !is.array(item)) {
              const arrMigrate = migrateConfig(item as RenovateConfig);
              newArray.push(arrMigrate.migratedConfig);
            } else {
              newArray.push(item);
            }
          }
          migratedConfig[key] = newArray;
        }
      } else if (is.object(val)) {
        const subMigrate = migrateConfig(migratedConfig[key] as RenovateConfig);
        if (subMigrate.isMigrated) {
          migratedConfig[key] = subMigrate.migratedConfig;
        }
      }

      const migratedTemplates = {
        fromVersion: 'currentVersion',
        newValueMajor: 'newMajor',
        newValueMinor: 'newMinor',
        newVersionMajor: 'newMajor',
        newVersionMinor: 'newMinor',
        toVersion: 'newVersion',
      };
      if (is.string(migratedConfig[key])) {
        for (const [from, to] of Object.entries(migratedTemplates)) {
          migratedConfig[key] = (migratedConfig[key] as string).replace(
            regEx(from, 'g'),
            to
          );
        }
      }
    }
    // Migrate nested packageRules
    if (is.nonEmptyArray(migratedConfig.packageRules)) {
      const existingRules = migratedConfig.packageRules;
      migratedConfig.packageRules = [];
      for (const packageRule of existingRules) {
        if (is.array(packageRule.packageRules)) {
          logger.debug('Flattening nested packageRules');
          // merge each subrule and add to the parent list
          for (const subrule of packageRule.packageRules) {
            // TODO: fix types #7154
            const combinedRule = mergeChildConfig(
              packageRule,
              subrule as PackageRule
            );
            delete combinedRule.packageRules;
            migratedConfig.packageRules.push(combinedRule);
          }
        } else {
          migratedConfig.packageRules.push(packageRule);
        }
      }
    }
    if (is.nonEmptyArray(migratedConfig.matchManagers)) {
      if (migratedConfig.matchManagers.includes('gradle-lite')) {
        if (!migratedConfig.matchManagers.includes('gradle')) {
          migratedConfig.matchManagers.push('gradle');
        }
        migratedConfig.matchManagers = migratedConfig.matchManagers.filter(
          (manager) => manager !== 'gradle-lite'
        );
      }
    }
<<<<<<< HEAD
=======
    if (is.nonEmptyObject(migratedConfig['gradle-lite'])) {
      migratedConfig.gradle = mergeChildConfig(
        migratedConfig.gradle ?? {},
        migratedConfig['gradle-lite']
      );
    }
    delete migratedConfig['gradle-lite'];
>>>>>>> 189e39bc
    const isMigrated = !dequal(config, migratedConfig);
    if (isMigrated) {
      // recursive call in case any migrated configs need further migrating
      return {
        isMigrated,
        migratedConfig: migrateConfig(migratedConfig).migratedConfig,
      };
    }
    return { isMigrated, migratedConfig };
  } catch (err) /* istanbul ignore next */ {
    logger.debug({ config, err }, 'migrateConfig() error');
    throw err;
  }
}<|MERGE_RESOLUTION|>--- conflicted
+++ resolved
@@ -136,16 +136,6 @@
         );
       }
     }
-<<<<<<< HEAD
-=======
-    if (is.nonEmptyObject(migratedConfig['gradle-lite'])) {
-      migratedConfig.gradle = mergeChildConfig(
-        migratedConfig.gradle ?? {},
-        migratedConfig['gradle-lite']
-      );
-    }
-    delete migratedConfig['gradle-lite'];
->>>>>>> 189e39bc
     const isMigrated = !dequal(config, migratedConfig);
     if (isMigrated) {
       // recursive call in case any migrated configs need further migrating
