--- conflicted
+++ resolved
@@ -33,61 +33,7 @@
     const migratedConfig = clone(newConfig) as MigratedRenovateConfig;
 
     for (const [key, val] of Object.entries(newConfig)) {
-<<<<<<< HEAD
-      if (key.startsWith('masterIssue')) {
-        const newKey = key.replace('masterIssue', 'dependencyDashboard');
-        migratedConfig[newKey] = val;
-        if (optionTypes[newKey] === 'boolean' && val === 'true') {
-          migratedConfig[newKey] = true;
-        }
-        delete migratedConfig[key];
-      } else if (key === 'packageFiles' && is.array(val)) {
-        const fileList = [];
-        for (const packageFile of val) {
-          if (is.object(packageFile) && !is.array(packageFile)) {
-            fileList.push((packageFile as any).packageFile);
-            if (Object.keys(packageFile).length > 1) {
-              migratedConfig.packageRules = is.array(
-                migratedConfig.packageRules
-              )
-                ? migratedConfig.packageRules
-                : [];
-              const payload = migrateConfig(
-                packageFile as RenovateConfig
-              ).migratedConfig;
-              for (const subrule of payload.packageRules ?? []) {
-                subrule.paths = [(packageFile as any).packageFile];
-                migratedConfig.packageRules.push(subrule);
-              }
-              delete payload.packageFile;
-              delete payload.packageRules;
-              if (Object.keys(payload).length) {
-                migratedConfig.packageRules.push({
-                  ...payload,
-                  paths: [(packageFile as any).packageFile],
-                });
-              }
-            }
-          } else {
-            fileList.push(packageFile);
-          }
-        }
-        migratedConfig.includePaths = fileList;
-        delete migratedConfig.packageFiles;
-=======
-      if (depTypes.includes(key)) {
-        migratedConfig.packageRules = is.array(migratedConfig.packageRules)
-          ? migratedConfig.packageRules
-          : [];
-        const depTypePackageRule = migrateConfig(
-          val as RenovateConfig
-        ).migratedConfig;
-        depTypePackageRule.depTypeList = [key];
-        delete depTypePackageRule.packageRules;
-        migratedConfig.packageRules.push(depTypePackageRule);
-        delete migratedConfig[key];
->>>>>>> 2b99939c
-      } else if (is.string(val) && val.includes('{{baseDir}}')) {
+      if (is.string(val) && val.includes('{{baseDir}}')) {
         migratedConfig[key] = val.replace(
           regEx(/{{baseDir}}/g),
           '{{packageFileDir}}'
