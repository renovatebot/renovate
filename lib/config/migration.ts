--- conflicted
+++ resolved
@@ -201,38 +201,6 @@
       } else if (key === 'separateMajorReleases') {
         delete migratedConfig.separateMultipleMajor;
         migratedConfig.separateMajorMinor = val;
-<<<<<<< HEAD
-      } else if (key === 'automergePatch') {
-        migratedConfig.patch = migratedConfig.patch || {};
-        migratedConfig.patch.automerge = !!val;
-        delete migratedConfig[key];
-=======
-      } else if (
-        key === 'automerge' &&
-        is.string(val) &&
-        ['none', 'patch', 'minor', 'any'].includes(val)
-      ) {
-        delete migratedConfig.automerge;
-        if (val === 'none') {
-          migratedConfig.automerge = false;
-        } else if (val === 'patch') {
-          migratedConfig.patch = migratedConfig.patch || {};
-          migratedConfig.patch.automerge = true;
-          migratedConfig.minor = migratedConfig.minor || {};
-          migratedConfig.minor.automerge = false;
-          migratedConfig.major = migratedConfig.major || {};
-          migratedConfig.major.automerge = false;
-        } else if (val === 'minor') {
-          migratedConfig.minor = migratedConfig.minor || {};
-          migratedConfig.minor.automerge = true;
-          migratedConfig.major = migratedConfig.major || {};
-          migratedConfig.major.automerge = false;
-        } /* istanbul ignore else: we can never go to else */ else if (
-          val === 'any'
-        ) {
-          migratedConfig.automerge = true;
-        }
->>>>>>> 09efb45f
       } else if (key === 'packages') {
         migratedConfig.packageRules = is.array(migratedConfig.packageRules)
           ? migratedConfig.packageRules
