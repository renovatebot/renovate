--- conflicted
+++ resolved
@@ -504,19 +504,12 @@
         migratedConfig.binarySource = 'global';
       }
       const migratedTemplates = {
-<<<<<<< HEAD
-=======
-        currentVersion: 'currentValue',
->>>>>>> dae58a49
+        currentVersion: 'toVersion',
         newVersion: 'newValue',
         newValueMajor: 'newMajor',
         newValueMinor: 'newMinor',
         newVersionMajor: 'newMajor',
         newVersionMinor: 'newMinor',
-<<<<<<< HEAD
-        fromVersion: 'currentVersion',
-=======
->>>>>>> dae58a49
       };
       if (is.string(migratedConfig[key])) {
         for (const [from, to] of Object.entries(migratedTemplates)) {
