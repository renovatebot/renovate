--- conflicted
+++ resolved
@@ -161,16 +161,12 @@
           '{{packageFileDir}}'
         );
       } else if (is.string(val) && val.includes('{{depNameShort}}')) {
-<<<<<<< HEAD
-        migratedConfig[key] = val.replace(/{{depNameShort}}/g, '{{depName}}');
-=======
         migratedConfig[key] = val.replace(
           regEx(/{{depNameShort}}/g), // TODO #12071
           '{{depName}}'
         );
       } else if (key === 'gitFs') {
         delete migratedConfig.gitFs;
->>>>>>> 20c25d93
       } else if (key === 'rebaseStalePrs') {
         delete migratedConfig.rebaseStalePrs;
         if (!migratedConfig.rebaseWhen) {
