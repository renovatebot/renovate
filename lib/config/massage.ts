import is from '@sindresorhus/is';
import { clone } from '../util/clone';
<<<<<<< HEAD
import { PackageRule, RenovateConfig, UpdateType } from './types';
=======
>>>>>>> 74d7691b
import { getOptions } from './definitions';
import type { PackageRule, RenovateConfig, UpdateType } from './types';

const options = getOptions();

let allowedStrings: string[];

// Returns a massaged config
export function massageConfig(config: RenovateConfig): RenovateConfig {
  if (!allowedStrings) {
    allowedStrings = [];
    options.forEach((option) => {
      if (option.allowString) {
        allowedStrings.push(option.name);
      }
    });
  }
  const massagedConfig = clone(config);
  for (const [key, val] of Object.entries(config)) {
    if (allowedStrings.includes(key) && is.string(val)) {
      massagedConfig[key] = [val];
    } else if (key === 'npmToken' && is.string(val) && val.length < 50) {
      massagedConfig.npmrc = `//registry.npmjs.org/:_authToken=${val}\n`;
      delete massagedConfig.npmToken;
    } else if (is.array(val)) {
      massagedConfig[key] = [];
      val.forEach((item) => {
        if (is.object(item)) {
          (massagedConfig[key] as RenovateConfig[]).push(
            massageConfig(item as RenovateConfig)
          );
        } else {
          (massagedConfig[key] as unknown[]).push(item);
        }
      });
    } else if (is.object(val) && key !== 'encrypted') {
      massagedConfig[key] = massageConfig(val as RenovateConfig);
    }
  }
  if (is.nonEmptyArray(massagedConfig.packageRules)) {
    const newRules: PackageRule[] = [];
    const updateTypes: UpdateType[] = [
      'major',
      'minor',
      'patch',
      'pin',
      'digest',
      'lockFileMaintenance',
      'rollback',
    ];
    for (const rule of massagedConfig.packageRules) {
      newRules.push(rule);
      for (const [key, val] of Object.entries(rule) as [
        UpdateType,
        PackageRule
      ][]) {
        if (updateTypes.includes(key)) {
          const newRule = clone(rule);
          newRule.matchUpdateTypes = rule.matchUpdateTypes || [];
          newRule.matchUpdateTypes.push(key);
          Object.assign(newRule, val);
          newRules.push(newRule);
        }
      }
    }
    for (const rule of newRules) {
      updateTypes.forEach((updateType) => {
        delete rule[updateType];
      });
    }
    massagedConfig.packageRules = newRules;
  }
  return massagedConfig;
}<|MERGE_RESOLUTION|>--- conflicted
+++ resolved
@@ -1,9 +1,5 @@
 import is from '@sindresorhus/is';
 import { clone } from '../util/clone';
-<<<<<<< HEAD
-import { PackageRule, RenovateConfig, UpdateType } from './types';
-=======
->>>>>>> 74d7691b
 import { getOptions } from './definitions';
 import type { PackageRule, RenovateConfig, UpdateType } from './types';
 
