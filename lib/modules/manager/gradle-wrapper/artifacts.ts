import is from '@sindresorhus/is';
import { quote } from 'shlex';
import { dirname, join } from 'upath';
import { TEMPORARY_ERROR } from '../../../constants/error-messages';
import { logger } from '../../../logger';
import { exec } from '../../../util/exec';
import type { ExecOptions } from '../../../util/exec/types';
import { readLocalFile, writeLocalFile } from '../../../util/fs';
import { getRepoStatus } from '../../../util/git';
import type { StatusResult } from '../../../util/git/types';
import { Http } from '../../../util/http';
import { newlineRegex } from '../../../util/regex';
import type { UpdateArtifact, UpdateArtifactsResult } from '../types';
import { extraEnv, getJavaConstraint, prepareGradleCommand } from './utils';

const http = new Http('gradle-wrapper');

async function addIfUpdated(
  status: StatusResult,
  fileProjectPath: string
): Promise<UpdateArtifactsResult | null> {
  if (status.modified.includes(fileProjectPath)) {
    return {
      file: {
        type: 'addition',
        path: fileProjectPath,
        contents: await readLocalFile(fileProjectPath),
      },
    };
  }
  return null;
}

function getDistributionUrl(newPackageFileContent: string): string | null {
  const distributionUrlLine = newPackageFileContent
    .split(newlineRegex)
    .find((line) => line.startsWith('distributionUrl='));
  if (distributionUrlLine) {
    return distributionUrlLine
      .replace('distributionUrl=', '')
      .replace('https\\:', 'https:');
  }
  return null;
}

async function getDistributionChecksum(url: string): Promise<string> {
  const { body } = await http.get(`${url}.sha256`);
  return body;
}

export async function updateArtifacts({
  packageFileName,
  newPackageFileContent,
  updatedDeps,
  config,
}: UpdateArtifact): Promise<UpdateArtifactsResult[] | null> {
  try {
    logger.debug({ updatedDeps }, 'gradle-wrapper.updateArtifacts()');
<<<<<<< HEAD
    const localGradleDir = join(dirname(packageFileName), '../../');
    const gradlewFile = join(localGradleDir, gradleWrapperFileName());

    let cmd = await prepareGradleCommand(gradlewFile, 'wrapper');
=======
    let cmd = await prepareGradleCommand();
>>>>>>> 21ff27d5
    if (!cmd) {
      logger.info('No gradlew found - skipping Artifacts update');
      return null;
    }
    cmd += ' wrapper';
    const distributionUrl = getDistributionUrl(newPackageFileContent);
    if (distributionUrl) {
      cmd += ` --gradle-distribution-url ${distributionUrl}`;
      if (newPackageFileContent.includes('distributionSha256Sum=')) {
        //update checksum in case of distributionSha256Sum in properties then run wrapper
        const checksum = await getDistributionChecksum(distributionUrl);
        await writeLocalFile(
          packageFileName,
          newPackageFileContent.replace(
            /distributionSha256Sum=.*/,
            `distributionSha256Sum=${checksum}`
          )
        );
        cmd += ` --gradle-distribution-sha256-sum ${quote(checksum)}`;
      }
    } else {
      cmd += ` --gradle-version ${quote(config.newValue!)}`;
    }
    logger.debug(`Updating gradle wrapper: "${cmd}"`);
    const execOptions: ExecOptions = {
      cwdFile: gradlewFile,
      docker: {
        image: 'sidecar',
      },
      extraEnv,
      toolConstraints: [
        {
          toolName: 'java',
          constraint:
            config.constraints?.java ?? getJavaConstraint(config.currentValue),
        },
      ],
    };
    try {
      await exec(cmd, execOptions);
    } catch (err) {
      // istanbul ignore if
      if (err.message === TEMPORARY_ERROR) {
        throw err;
      }
      logger.warn(
        { err },
        'Error executing gradle wrapper update command. It can be not a critical one though.'
      );
    }
    const status = await getRepoStatus();
    const artifactFileNames = [
      'gradle/wrapper/gradle-wrapper.properties',
      'gradle/wrapper/gradle-wrapper.jar',
      'gradlew',
      'gradlew.bat',
    ].map(
      (filename) =>
        packageFileName
          .replace('gradle/wrapper/', '')
          .replace('gradle-wrapper.properties', '') + filename
    );
    const updateArtifactsResult = (
      await Promise.all(
        artifactFileNames.map((fileProjectPath) =>
          addIfUpdated(status, fileProjectPath)
        )
      )
    ).filter(is.truthy);
    logger.debug(
      { files: updateArtifactsResult.map((r) => r.file?.path) },
      'Returning updated gradle-wrapper files'
    );
    return updateArtifactsResult;
  } catch (err) {
    logger.debug({ err }, 'Error setting new Gradle Wrapper release value');
    return [
      {
        artifactError: {
          lockFile: packageFileName,
          stderr: err.message,
        },
      },
    ];
  }
}<|MERGE_RESOLUTION|>--- conflicted
+++ resolved
@@ -1,6 +1,5 @@
 import is from '@sindresorhus/is';
 import { quote } from 'shlex';
-import { dirname, join } from 'upath';
 import { TEMPORARY_ERROR } from '../../../constants/error-messages';
 import { logger } from '../../../logger';
 import { exec } from '../../../util/exec';
@@ -56,14 +55,7 @@
 }: UpdateArtifact): Promise<UpdateArtifactsResult[] | null> {
   try {
     logger.debug({ updatedDeps }, 'gradle-wrapper.updateArtifacts()');
-<<<<<<< HEAD
-    const localGradleDir = join(dirname(packageFileName), '../../');
-    const gradlewFile = join(localGradleDir, gradleWrapperFileName());
-
-    let cmd = await prepareGradleCommand(gradlewFile, 'wrapper');
-=======
     let cmd = await prepareGradleCommand();
->>>>>>> 21ff27d5
     if (!cmd) {
       logger.info('No gradlew found - skipping Artifacts update');
       return null;
@@ -89,7 +81,6 @@
     }
     logger.debug(`Updating gradle wrapper: "${cmd}"`);
     const execOptions: ExecOptions = {
-      cwdFile: gradlewFile,
       docker: {
         image: 'sidecar',
       },
@@ -135,7 +126,7 @@
     ).filter(is.truthy);
     logger.debug(
       { files: updateArtifactsResult.map((r) => r.file?.path) },
-      'Returning updated gradle-wrapper files'
+      `Returning updated gradle-wrapper files`
     );
     return updateArtifactsResult;
   } catch (err) {
