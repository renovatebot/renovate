--- conflicted
+++ resolved
@@ -8,13 +8,7 @@
   resolveParents,
 } from './extract';
 
-<<<<<<< HEAD
-const minimumContent = Fixtures.get(`minimum.pom.xml`);
-const simpleContent = Fixtures.get(`simple.pom.xml`);
-const minimumSnapshotContent = Fixtures.get(`minimum_snapshot.pom.xml`);
-=======
 jest.mock('../../../util/fs');
->>>>>>> 10292f21
 
 const simpleContent = Fixtures.get('simple.pom.xml');
 const mirrorSettingsContent = Fixtures.get('mirror.settings.xml');
@@ -251,7 +245,10 @@
     });
 
     it('tries minimum snapshot manifests', () => {
-      const res = extractPackage(minimumSnapshotContent, 'some-file');
+      const res = extractPackage(
+        Fixtures.get(`minimum_snapshot.pom.xml`),
+        'some-file',
+      );
       expect(res).toEqual({
         datasource: 'maven',
         deps: [],
