import type { Category } from '../../../constants';
import { MavenDatasource } from '../../datasource/maven';
import * as mavenVersioning from '../../versioning/maven';

export { updateArtifacts } from './lockfile';
export { extractAllPackageFiles } from './extract';
export { bumpPackageVersion, updateDependency } from './update';

export const defaultConfig = {
  fileMatch: ['(^|/|\\.)pom\\.xml$', '^(((\\.mvn)|(\\.m2))/)?settings\\.xml$'],
  versioning: mavenVersioning.id,
};

<<<<<<< HEAD
export const supportedDatasources = [MavenDatasource.id];

export const supportsLockFileMaintenance = true;
=======
export const categories: Category[] = ['java'];

export const supportedDatasources = [MavenDatasource.id];
>>>>>>> 0b50feb9
<|MERGE_RESOLUTION|>--- conflicted
+++ resolved
@@ -11,12 +11,8 @@
   versioning: mavenVersioning.id,
 };
 
-<<<<<<< HEAD
-export const supportedDatasources = [MavenDatasource.id];
-
-export const supportsLockFileMaintenance = true;
-=======
 export const categories: Category[] = ['java'];
 
 export const supportedDatasources = [MavenDatasource.id];
->>>>>>> 0b50feb9
+
+export const supportsLockFileMaintenance = true;