import is from '@sindresorhus/is';
import { logger } from '../../../logger';
import { filterMap } from '../../../util/filter-map';
import {
  getSiblingFileName,
  localPathExists,
  readLocalFile,
} from '../../../util/fs';
import { Result } from '../../../util/result';
<<<<<<< HEAD
import type { PackageFileContent } from '../types';
import { extractLockFileEntries } from './locked-version';
import { PoetrySchemaToml } from './schema';
=======
import type { PackageDependency, PackageFileContent } from '../types';
import { extractLockFileEntries } from './locked-version';
import {
  type PoetryDependencyRecord,
  type PoetryGroupRecord,
  type PoetrySchema,
  PoetrySchemaToml,
  type PoetrySectionSchema,
} from './schema';

function extractFromDependenciesSection(
  parsedFile: PoetrySchema,
  section: keyof Omit<PoetrySectionSchema, 'source' | 'group'>,
  poetryLockfile: Record<string, string>
): PackageDependency[] {
  return extractFromSection(
    parsedFile?.tool?.poetry?.[section],
    section,
    poetryLockfile
  );
}

function extractFromDependenciesGroupSection(
  groupSections: PoetryGroupRecord | undefined,
  poetryLockfile: Record<string, string>
): PackageDependency[] {
  if (!groupSections) {
    return [];
  }

  const deps = [];
  for (const groupName of Object.keys(groupSections)) {
    deps.push(
      ...extractFromSection(
        groupSections[groupName]?.dependencies,
        groupName,
        poetryLockfile
      )
    );
  }

  return deps;
}

function extractFromSection(
  sectionContent: PoetryDependencyRecord | undefined,
  depType: string,
  poetryLockfile: Record<string, string>
): PackageDependency[] {
  if (!sectionContent) {
    return [];
  }

  return filterMap(Object.values(sectionContent), (dep) => {
    if (dep.depName === 'python' || dep.depName === 'source') {
      return null;
    }

    dep.depType = depType;

    const packageName = dep.packageName ?? dep.depName;
    if (packageName && packageName in poetryLockfile) {
      dep.lockedVersion = poetryLockfile[packageName];
    }

    return dep;
  });
}

function extractRegistries(pyprojectfile: PoetrySchema): string[] | undefined {
  const sources = pyprojectfile?.tool?.poetry?.source;

  if (!Array.isArray(sources) || sources.length === 0) {
    return undefined;
  }

  const registryUrls = new Set<string>();
  for (const source of sources) {
    if (source.url) {
      registryUrls.add(source.url);
    }
  }
  registryUrls.add(process.env.PIP_INDEX_URL ?? 'https://pypi.org/pypi/');

  return Array.from(registryUrls);
}
>>>>>>> 542dafe2

export async function extractPackageFile(
  content: string,
  packageFile: string
): Promise<PackageFileContent | null> {
  logger.trace(`poetry.extractPackageFile(${packageFile})`);
<<<<<<< HEAD
  const { val: res, err } = Result.wrap(
    PoetrySchemaToml.safeParse(content)
  ).unwrap();
  if (err) {
    logger.debug({ packageFile, err }, `Poetry: error parsing pyproject.toml`);
=======
  const { val: pyprojectfile, err } = Result.parse(
    PoetrySchemaToml,
    content
  ).unwrap();
  if (err) {
    logger.debug({ packageFile, err }, `contains no poetry section`);
>>>>>>> 542dafe2
    return null;
  }

  const lockfileName = getSiblingFileName(packageFile, 'poetry.lock');
  const lockContents = (await readLocalFile(lockfileName, 'utf8'))!; // TODO #22198
  const lockfileMapping = extractLockFileEntries(lockContents);

  let pythonVersion: string | undefined;
  filterMap(res.deps, (dep) => {
    if (dep.depName === 'python') {
      if (dep.currentValue) {
        pythonVersion = dep.currentValue;
      }
      return null;
    }

    const packageName = dep.packageName ?? dep.depName;
    if (packageName && packageName in lockfileMapping) {
      dep.lockedVersion = lockfileMapping[packageName];
    }

    return dep;
  });

  if (!res.deps.length) {
    return null;
  }

  const extractedConstraints: Record<string, any> = {};
  if (is.nonEmptyString(pythonVersion)) {
    extractedConstraints.python = pythonVersion;
  }
  res.extractedConstraints = extractedConstraints;

  // Try poetry.lock first
  let lockFile = getSiblingFileName(packageFile, 'poetry.lock');
  // istanbul ignore next
  if (await localPathExists(lockFile)) {
    res.lockFiles = [lockFile];
  } else {
    // Try pyproject.lock next
    lockFile = getSiblingFileName(packageFile, 'pyproject.lock');
    if (await localPathExists(lockFile)) {
      res.lockFiles = [lockFile];
    }
  }
  return res;
}<|MERGE_RESOLUTION|>--- conflicted
+++ resolved
@@ -7,118 +7,18 @@
   readLocalFile,
 } from '../../../util/fs';
 import { Result } from '../../../util/result';
-<<<<<<< HEAD
 import type { PackageFileContent } from '../types';
 import { extractLockFileEntries } from './locked-version';
 import { PoetrySchemaToml } from './schema';
-=======
-import type { PackageDependency, PackageFileContent } from '../types';
-import { extractLockFileEntries } from './locked-version';
-import {
-  type PoetryDependencyRecord,
-  type PoetryGroupRecord,
-  type PoetrySchema,
-  PoetrySchemaToml,
-  type PoetrySectionSchema,
-} from './schema';
-
-function extractFromDependenciesSection(
-  parsedFile: PoetrySchema,
-  section: keyof Omit<PoetrySectionSchema, 'source' | 'group'>,
-  poetryLockfile: Record<string, string>
-): PackageDependency[] {
-  return extractFromSection(
-    parsedFile?.tool?.poetry?.[section],
-    section,
-    poetryLockfile
-  );
-}
-
-function extractFromDependenciesGroupSection(
-  groupSections: PoetryGroupRecord | undefined,
-  poetryLockfile: Record<string, string>
-): PackageDependency[] {
-  if (!groupSections) {
-    return [];
-  }
-
-  const deps = [];
-  for (const groupName of Object.keys(groupSections)) {
-    deps.push(
-      ...extractFromSection(
-        groupSections[groupName]?.dependencies,
-        groupName,
-        poetryLockfile
-      )
-    );
-  }
-
-  return deps;
-}
-
-function extractFromSection(
-  sectionContent: PoetryDependencyRecord | undefined,
-  depType: string,
-  poetryLockfile: Record<string, string>
-): PackageDependency[] {
-  if (!sectionContent) {
-    return [];
-  }
-
-  return filterMap(Object.values(sectionContent), (dep) => {
-    if (dep.depName === 'python' || dep.depName === 'source') {
-      return null;
-    }
-
-    dep.depType = depType;
-
-    const packageName = dep.packageName ?? dep.depName;
-    if (packageName && packageName in poetryLockfile) {
-      dep.lockedVersion = poetryLockfile[packageName];
-    }
-
-    return dep;
-  });
-}
-
-function extractRegistries(pyprojectfile: PoetrySchema): string[] | undefined {
-  const sources = pyprojectfile?.tool?.poetry?.source;
-
-  if (!Array.isArray(sources) || sources.length === 0) {
-    return undefined;
-  }
-
-  const registryUrls = new Set<string>();
-  for (const source of sources) {
-    if (source.url) {
-      registryUrls.add(source.url);
-    }
-  }
-  registryUrls.add(process.env.PIP_INDEX_URL ?? 'https://pypi.org/pypi/');
-
-  return Array.from(registryUrls);
-}
->>>>>>> 542dafe2
 
 export async function extractPackageFile(
   content: string,
   packageFile: string
 ): Promise<PackageFileContent | null> {
   logger.trace(`poetry.extractPackageFile(${packageFile})`);
-<<<<<<< HEAD
-  const { val: res, err } = Result.wrap(
-    PoetrySchemaToml.safeParse(content)
-  ).unwrap();
-  if (err) {
-    logger.debug({ packageFile, err }, `Poetry: error parsing pyproject.toml`);
-=======
-  const { val: pyprojectfile, err } = Result.parse(
-    PoetrySchemaToml,
-    content
-  ).unwrap();
+  const { val: res, err } = Result.parse(PoetrySchemaToml, content).unwrap();
   if (err) {
     logger.debug({ packageFile, err }, `contains no poetry section`);
->>>>>>> 542dafe2
     return null;
   }
 
