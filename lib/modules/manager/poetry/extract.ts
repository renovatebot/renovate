--- conflicted
+++ resolved
@@ -15,15 +15,9 @@
   packageFile: string
 ): Promise<PackageFileContent | null> {
   logger.trace(`poetry.extractPackageFile(${packageFile})`);
-<<<<<<< HEAD
   const { val: res, err } = Result.parse(
-    PoetrySchemaToml.transform(({ packageFileContent }) => packageFileContent),
-    content
-=======
-  const { val: pyprojectfile, err } = Result.parse(
     content,
-    PoetrySchemaToml
->>>>>>> 7b7ebe4c
+    PoetrySchemaToml.transform(({ packageFileContent }) => packageFileContent)
   ).unwrap();
   if (err) {
     logger.debug({ packageFile, err }, `Poetry: error parsing pyproject.toml`);
