import is from '@sindresorhus/is';
import { logger } from '../../../logger';
import { filterMap } from '../../../util/filter-map';
import {
  getSiblingFileName,
  localPathExists,
  readLocalFile,
} from '../../../util/fs';
<<<<<<< HEAD
import { Result } from '../../../util/result';
import type { PackageDependency, PackageFileContent } from '../types';
import { extractLockFileEntries } from './locked-version';
import {
  type PoetryDependencyRecord,
  type PoetryGroupRecord,
  type PoetrySchema,
  PoetrySchemaToml,
=======
import { parseGitUrl } from '../../../util/git/url';
import { regEx } from '../../../util/regex';
import { Result } from '../../../util/result';
import { GithubTagsDatasource } from '../../datasource/github-tags';
import { PypiDatasource } from '../../datasource/pypi';
import * as pep440Versioning from '../../versioning/pep440';
import * as poetryVersioning from '../../versioning/poetry';
import type { PackageDependency, PackageFileContent } from '../types';
import {
  Lockfile,
  type PoetryDependencyRecord,
  type PoetryGroupRecord,
  type PoetrySchema,
>>>>>>> c858840f
  type PoetrySectionSchema,
} from './schema';

function extractFromDependenciesSection(
  parsedFile: PoetrySchema,
  section: keyof Omit<PoetrySectionSchema, 'source' | 'group'>,
  poetryLockfile: Record<string, string>
): PackageDependency[] {
  return extractFromSection(
    parsedFile?.tool?.poetry?.[section],
    section,
    poetryLockfile
  );
}

function extractFromDependenciesGroupSection(
  groupSections: PoetryGroupRecord | undefined,
  poetryLockfile: Record<string, string>
): PackageDependency[] {
  if (!groupSections) {
    return [];
  }

  const deps = [];
  for (const groupName of Object.keys(groupSections)) {
    deps.push(
      ...extractFromSection(
        groupSections[groupName]?.dependencies,
        groupName,
        poetryLockfile
      )
    );
  }

  return deps;
}

function extractFromSection(
  sectionContent: PoetryDependencyRecord | undefined,
  depType: string,
  poetryLockfile: Record<string, string>
): PackageDependency[] {
  if (!sectionContent) {
    return [];
  }

  return filterMap(Object.values(sectionContent), (dep) => {
    if (dep.depName === 'python' || dep.depName === 'source') {
      return null;
    }

    dep.depType = depType;

    const packageName = dep.packageName ?? dep.depName;
    if (packageName && packageName in poetryLockfile) {
      dep.lockedVersion = poetryLockfile[packageName];
    }

    return dep;
  });
}

function extractRegistries(pyprojectfile: PoetrySchema): string[] | undefined {
  const sources = pyprojectfile?.tool?.poetry?.source;

  if (!Array.isArray(sources) || sources.length === 0) {
    return undefined;
  }

  const registryUrls = new Set<string>();
  for (const source of sources) {
    if (source.url) {
      registryUrls.add(source.url);
    }
  }
  registryUrls.add(process.env.PIP_INDEX_URL ?? 'https://pypi.org/pypi/');

  return Array.from(registryUrls);
}

export async function extractPackageFile(
  content: string,
  packageFile: string
): Promise<PackageFileContent | null> {
  logger.trace(`poetry.extractPackageFile(${packageFile})`);
  const { val: pyprojectfile, err } = Result.parse(
    PoetrySchemaToml,
    content
  ).unwrap();
  if (err) {
    logger.debug({ packageFile, err }, `Poetry: error parsing pyproject.toml`);
    return null;
  }

  // handle the lockfile
  const lockfileName = getSiblingFileName(packageFile, 'poetry.lock');
  // TODO #22198
  const lockContents = (await readLocalFile(lockfileName, 'utf8'))!;

  const lockfileMapping = Result.parse(
    Lockfile.transform(({ lock }) => lock),
    lockContents
  ).unwrap({});

  const deps = [
    ...extractFromDependenciesSection(
      pyprojectfile,
      'dependencies',
      lockfileMapping
    ),
    ...extractFromDependenciesSection(
      pyprojectfile,
      'dev-dependencies',
      lockfileMapping
    ),
    ...extractFromDependenciesSection(pyprojectfile, 'extras', lockfileMapping),
    ...extractFromDependenciesGroupSection(
      pyprojectfile?.tool?.poetry?.group,
      lockfileMapping
    ),
  ];

  if (!deps.length) {
    return null;
  }

  const extractedConstraints: Record<string, any> = {};

  const pythonVersion =
    pyprojectfile?.tool?.poetry?.dependencies?.python?.currentValue;
  if (is.nonEmptyString(pythonVersion)) {
    extractedConstraints.python = pythonVersion;
  }

  const res: PackageFileContent = {
    deps,
    registryUrls: extractRegistries(pyprojectfile),
    extractedConstraints,
  };
  // Try poetry.lock first
  let lockFile = getSiblingFileName(packageFile, 'poetry.lock');
  // istanbul ignore next
  if (await localPathExists(lockFile)) {
    res.lockFiles = [lockFile];
  } else {
    // Try pyproject.lock next
    lockFile = getSiblingFileName(packageFile, 'pyproject.lock');
    if (await localPathExists(lockFile)) {
      res.lockFiles = [lockFile];
    }
  }
  return res;
}<|MERGE_RESOLUTION|>--- conflicted
+++ resolved
@@ -6,30 +6,14 @@
   localPathExists,
   readLocalFile,
 } from '../../../util/fs';
-<<<<<<< HEAD
 import { Result } from '../../../util/result';
-import type { PackageDependency, PackageFileContent } from '../types';
-import { extractLockFileEntries } from './locked-version';
-import {
-  type PoetryDependencyRecord,
-  type PoetryGroupRecord,
-  type PoetrySchema,
-  PoetrySchemaToml,
-=======
-import { parseGitUrl } from '../../../util/git/url';
-import { regEx } from '../../../util/regex';
-import { Result } from '../../../util/result';
-import { GithubTagsDatasource } from '../../datasource/github-tags';
-import { PypiDatasource } from '../../datasource/pypi';
-import * as pep440Versioning from '../../versioning/pep440';
-import * as poetryVersioning from '../../versioning/poetry';
 import type { PackageDependency, PackageFileContent } from '../types';
 import {
   Lockfile,
   type PoetryDependencyRecord,
   type PoetryGroupRecord,
   type PoetrySchema,
->>>>>>> c858840f
+  PoetrySchemaToml,
   type PoetrySectionSchema,
 } from './schema';
 
