--- conflicted
+++ resolved
@@ -1,9 +1,5 @@
-<<<<<<< HEAD
 import type { Category } from '../../../constants';
-=======
-import type { ProgrammingLanguage } from '../../../constants';
 import { GithubTagsDatasource } from '../../datasource/github-tags';
->>>>>>> 546a52cb
 import { PypiDatasource } from '../../datasource/pypi';
 
 export { extractPackageFile } from './extract';
