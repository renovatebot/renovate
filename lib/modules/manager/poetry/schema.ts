import { z } from 'zod';
import { logger } from '../../../logger';
import { parseGitUrl } from '../../../util/git/url';
import { regEx } from '../../../util/regex';
import {
  LooseArray,
  LooseRecord,
  Toml,
  withDepType,
} from '../../../util/schema-utils';
import { uniq } from '../../../util/uniq';
import { GitRefsDatasource } from '../../datasource/git-refs';
import { GitTagsDatasource } from '../../datasource/git-tags';
import { GithubTagsDatasource } from '../../datasource/github-tags';
import { GitlabTagsDatasource } from '../../datasource/gitlab-tags';
import { PypiDatasource } from '../../datasource/pypi';
import { normalizePythonDepName } from '../../datasource/pypi/common';
import * as gitVersioning from '../../versioning/git';
import * as pep440Versioning from '../../versioning/pep440';
import * as poetryVersioning from '../../versioning/poetry';
import { dependencyPattern } from '../pip_requirements/extract';
import type { PackageDependency, PackageFileContent } from '../types';

const PoetryOptionalDependencyMixin = z
  .object({
    optional: z.boolean().optional().catch(false),
  })
  .transform(
    ({ optional }): PackageDependency =>
      optional ? { depType: 'extras' } : {},
  );

const PoetryPathDependency = z
  .object({
    path: z.string(),
    version: z.string().optional().catch(undefined),
  })
  .transform(({ version }): PackageDependency => {
    const dep: PackageDependency = {
      datasource: PypiDatasource.id,
      skipReason: 'path-dependency',
    };

    if (version) {
      dep.currentValue = version;
    }

    return dep;
  })
  .and(PoetryOptionalDependencyMixin);

const PoetryGitDependency = z
  .object({
    git: z.string(),
    tag: z.string().optional().catch(undefined),
    version: z.string().optional().catch(undefined),
    branch: z.string().optional().catch(undefined),
    rev: z.string().optional().catch(undefined),
  })
  .transform(({ git, tag, version, branch, rev }): PackageDependency => {
    if (tag) {
      const { source, owner, name } = parseGitUrl(git);
      const repo = `${owner}/${name}`;
      if (source === 'github.com') {
        return {
          datasource: GithubTagsDatasource.id,
          currentValue: tag,
          packageName: repo,
        };
      } else if (source === 'gitlab.com') {
        return {
          datasource: GitlabTagsDatasource.id,
          currentValue: tag,
          packageName: repo,
        };
      } else {
        return {
          datasource: GitTagsDatasource.id,
          currentValue: tag,
          packageName: git,
        };
      }
    }

    if (rev) {
      return {
        datasource: GitRefsDatasource.id,
        currentValue: branch,
        currentDigest: rev,
        replaceString: rev,
        packageName: git,
      };
    }

    return {
      datasource: GitRefsDatasource.id,
      currentValue: version,
      packageName: git,
      skipReason: 'git-dependency',
    };
  })
  .and(PoetryOptionalDependencyMixin);

const PoetryPypiDependency = z.union([
  z
    .object({ version: z.string().optional(), source: z.string().optional() })
    .transform(({ version: currentValue, source }): PackageDependency => {
      if (!currentValue) {
        return { datasource: PypiDatasource.id };
      }

      return {
        datasource: PypiDatasource.id,
        managerData: {
          nestedVersion: true,
          ...(source ? { sourceName: source.toLowerCase() } : {}),
        },
        currentValue,
      };
    })
    .and(PoetryOptionalDependencyMixin),
  z.string().transform(
    (version): PackageDependency => ({
      datasource: PypiDatasource.id,
      currentValue: version,
      managerData: { nestedVersion: false },
    }),
  ),
]);

const PoetryArrayDependency = z.array(z.unknown()).transform(
  (): PackageDependency => ({
    datasource: PypiDatasource.id,
    skipReason: 'multiple-constraint-dep',
  }),
);

const PoetryDependency = z.union([
  PoetryPathDependency,
  PoetryGitDependency,
  PoetryPypiDependency,
  PoetryArrayDependency,
]);

export const PoetryDependencies = LooseRecord(
  z.string(),
  PoetryDependency.transform((dep) => {
    if (dep.skipReason) {
      return dep;
    }

    if (dep.datasource === GitRefsDatasource.id && dep.currentDigest) {
      dep.versioning = gitVersioning.id;
      return dep;
    }

    // istanbul ignore if: normaly should not happen
    if (!dep.currentValue) {
      dep.skipReason = 'unspecified-version';
      return dep;
    }

    if (pep440Versioning.isValid(dep.currentValue)) {
      dep.versioning = pep440Versioning.id;
      return dep;
    }

    if (poetryVersioning.isValid(dep.currentValue)) {
      dep.versioning = poetryVersioning.id;
      return dep;
    }

    dep.skipReason = 'invalid-version';
    return dep;
  }),
).transform((record) => {
  const deps: PackageDependency[] = [];
  for (const [depName, dep] of Object.entries(record)) {
    dep.depName = depName;
    if (!dep.packageName) {
      const packageName = normalizePythonDepName(depName);
      if (depName !== packageName) {
        dep.packageName = packageName;
      }
    }
    deps.push(dep);
  }
  return deps;
});

<<<<<<< HEAD
function withDepType<
  Output extends PackageDependency[],
  Schema extends ZodType<Output, ZodTypeDef, unknown>,
>(schema: Schema, depType: string, force: boolean = false): ZodEffects<Schema> {
  return schema.transform((deps) => {
    for (const dep of deps) {
      if (!dep.depType || force) {
        dep.depType = depType;
      }
    }
    return deps;
  });
}

=======
>>>>>>> 0a98b13b
export const PoetryGroupDependencies = LooseRecord(
  z.string(),
  z
    .object({ dependencies: PoetryDependencies })
    .transform(({ dependencies }) => dependencies),
).transform((record) => {
  const deps: PackageDependency[] = [];
  for (const [groupName, group] of Object.entries(record)) {
    for (const dep of Object.values(group)) {
      dep.depType = groupName;
      deps.push(dep);
    }
  }
  return deps;
});

const PoetrySourceOrder = [
  'default',
  'primary',
  'secondary',
  'supplemental',
  'explicit',
] as const;

export const PoetrySource = z.object({
  name: z.string().toLowerCase(),
  url: z.string().optional(),
  priority: z.enum(PoetrySourceOrder).default('primary'),
});
export type PoetrySource = z.infer<typeof PoetrySource>;

export const PoetrySources = LooseArray(PoetrySource, {
  onError: ({ error: err }) => {
    logger.debug({ err }, 'Poetry: error parsing sources array');
  },
})
  .transform((sources) => {
    const pypiUrl = process.env.PIP_INDEX_URL ?? 'https://pypi.org/pypi/';
    const result: PoetrySource[] = [];

    let overridesPyPi = false;
    let hasDefaultSource = false;
    let hasPrimarySource = false;
    for (const source of sources) {
      if (source.name === 'pypi') {
        source.url = pypiUrl;
        overridesPyPi = true;
      }

      if (!source.url) {
        continue;
      }

      if (source.priority === 'default') {
        hasDefaultSource = true;
      } else if (source.priority === 'primary') {
        hasPrimarySource = true;
      }

      result.push(source);
    }

    if (sources.length && !hasDefaultSource && !overridesPyPi) {
      result.push({
        name: 'pypi',
        priority: hasPrimarySource ? 'secondary' : 'default',
        url: pypiUrl,
      });
    }

    result.sort(
      (a, b) =>
        PoetrySourceOrder.indexOf(a.priority) -
        PoetrySourceOrder.indexOf(b.priority),
    );

    return result;
  })
  .catch([]);

export const PoetrySectionSchema = z
  .object({
    version: z.string().optional().catch(undefined),
    dependencies: withDepType(PoetryDependencies, 'dependencies').optional(),
    'dev-dependencies': withDepType(
      PoetryDependencies,
      'dev-dependencies',
      true,
    ).optional(),
    group: PoetryGroupDependencies.optional(),
    source: PoetrySources,
  })
  .transform(
    ({
      version,
      dependencies = [],
      'dev-dependencies': devDependencies = [],
      group: groupDependencies = [],
      source: sourceUrls,
    }) => {
      const deps: PackageDependency[] = [
        ...dependencies,
        ...devDependencies,
        ...groupDependencies,
      ];

      const res: PackageFileContent = { deps, packageFileVersion: version };

      if (sourceUrls.length) {
        for (const dep of res.deps) {
          if (dep.managerData?.sourceName) {
            const sourceUrl = sourceUrls.find(
              ({ name }) => name === dep.managerData?.sourceName,
            );
            if (sourceUrl?.url) {
              dep.registryUrls = [sourceUrl.url];
            }
          }
        }

        const sourceUrlsFiltered = sourceUrls.filter(
          ({ priority }) => priority !== 'explicit',
        );
        res.registryUrls = uniq(sourceUrlsFiltered.map(({ url }) => url!));
      }

      return res;
    },
  );

export type PoetrySectionSchema = z.infer<typeof PoetrySectionSchema>;

const BuildSystemRequireVal = z
  .string()
  .nonempty()
  .transform((val) => regEx(`^${dependencyPattern}$`).exec(val))
  .transform((match, ctx) => {
    if (!match) {
      ctx.addIssue({
        code: z.ZodIssueCode.custom,
        message: 'invalid requirement',
      });
      return z.NEVER;
    }

    const [, depName, , poetryRequirement] = match;
    return { depName, poetryRequirement };
  });

export const PoetrySchema = z
  .object({
    tool: z
      .object({ poetry: PoetrySectionSchema })
      .transform(({ poetry }) => poetry),
    'build-system': z
      .object({
        'build-backend': z.string().refine(
          // https://python-poetry.org/docs/pyproject/#poetry-and-pep-517
          (buildBackend) =>
            buildBackend === 'poetry.masonry.api' ||
            buildBackend === 'poetry.core.masonry.api',
        ),
        requires: LooseArray(BuildSystemRequireVal).transform((vals) => {
          const req = vals.find(
            ({ depName }) => depName === 'poetry' || depName === 'poetry_core',
          );
          return req?.poetryRequirement;
        }),
      })
      .transform(({ requires: poetryRequirement }) => poetryRequirement)
      .optional()
      .catch(undefined),
  })
  .transform(
    ({ tool: packageFileContent, 'build-system': poetryRequirement }) => ({
      packageFileContent,
      poetryRequirement,
    }),
  );

export type PoetrySchema = z.infer<typeof PoetrySchema>;

export const PoetrySchemaToml = Toml.pipe(PoetrySchema);

const poetryConstraint: Record<string, string> = {
  '1.0': '<1.1.0',
  '1.1': '<1.3.0',
  '2.0': '>=1.3.0 <1.4.0', // 1.4.0 introduced embedding of the poetry version in lock file header
};

export const Lockfile = Toml.pipe(
  z.object({
    package: LooseArray(
      z
        .object({
          name: z.string(),
          version: z.string(),
        })
        .transform(({ name, version }): [string, string] => [name, version]),
    )
      .transform((entries) => Object.fromEntries(entries))
      .catch({}),
    metadata: z
      .object({
        'lock-version': z
          .string()
          .transform((lockVersion) => poetryConstraint[lockVersion])
          .optional()
          .catch(undefined),
        'python-versions': z.string().optional().catch(undefined),
      })
      .transform(
        ({
          'lock-version': poetryConstraint,
          'python-versions': pythonVersions,
        }) => ({
          poetryConstraint,
          pythonVersions,
        }),
      )
      .catch({
        poetryConstraint: undefined,
        pythonVersions: undefined,
      }),
  }),
).transform(
  ({ package: lock, metadata: { poetryConstraint, pythonVersions } }) => ({
    lock,
    poetryConstraint,
    pythonVersions,
  }),
);<|MERGE_RESOLUTION|>--- conflicted
+++ resolved
@@ -188,23 +188,6 @@
   return deps;
 });
 
-<<<<<<< HEAD
-function withDepType<
-  Output extends PackageDependency[],
-  Schema extends ZodType<Output, ZodTypeDef, unknown>,
->(schema: Schema, depType: string, force: boolean = false): ZodEffects<Schema> {
-  return schema.transform((deps) => {
-    for (const dep of deps) {
-      if (!dep.depType || force) {
-        dep.depType = depType;
-      }
-    }
-    return deps;
-  });
-}
-
-=======
->>>>>>> 0a98b13b
 export const PoetryGroupDependencies = LooseRecord(
   z.string(),
   z
@@ -288,11 +271,14 @@
 export const PoetrySectionSchema = z
   .object({
     version: z.string().optional().catch(undefined),
-    dependencies: withDepType(PoetryDependencies, 'dependencies').optional(),
+    dependencies: withDepType(
+      PoetryDependencies,
+      'dependencies',
+      false,
+    ).optional(),
     'dev-dependencies': withDepType(
       PoetryDependencies,
       'dev-dependencies',
-      true,
     ).optional(),
     group: PoetryGroupDependencies.optional(),
     source: PoetrySources,
