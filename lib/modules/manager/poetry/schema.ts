--- conflicted
+++ resolved
@@ -1,17 +1,13 @@
 import { z } from 'zod';
-<<<<<<< HEAD
 import { parseGitUrl } from '../../../util/git/url';
 import { regEx } from '../../../util/regex';
-import { LooseRecord, Toml } from '../../../util/schema-utils';
+import { LooseArray, LooseRecord, Toml } from '../../../util/schema-utils';
 import { GitRefsDatasource } from '../../datasource/git-refs';
 import { GithubTagsDatasource } from '../../datasource/github-tags';
 import { PypiDatasource } from '../../datasource/pypi';
 import * as pep440Versioning from '../../versioning/pep440';
 import * as poetryVersioning from '../../versioning/poetry';
 import type { PackageDependency } from '../types';
-=======
-import { LooseArray, LooseRecord, Toml } from '../../../util/schema-utils';
->>>>>>> c858840f
 
 const PoetryPathDependency = z
   .object({
