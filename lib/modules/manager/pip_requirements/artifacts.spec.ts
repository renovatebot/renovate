import { mockDeep } from 'jest-mock-extended';
import { join } from 'upath';
import { mockExecAll } from '../../../../test/exec-util';
import { fs, mocked } from '../../../../test/util';
import { GlobalConfig } from '../../../config/global';
import type { RepoGlobalConfig } from '../../../config/types';
import * as _datasource from '../../datasource';
import type { UpdateArtifactsConfig } from '../types';
import { updateArtifacts } from '.';

const datasource = mocked(_datasource);

jest.mock('../../../util/exec/common');
jest.mock('../../../util/fs');
jest.mock('../../datasource', () => mockDeep());

process.env.CONTAINERBASE = 'true';

const adminConfig: RepoGlobalConfig = {
  // `join` fixes Windows CI
  localDir: join('/tmp/github/some/repo'),
  cacheDir: join('/tmp/renovate/cache'),
  containerbaseDir: join('/tmp/renovate/cache/containerbase'),
};

const config: UpdateArtifactsConfig = {
  constraints: { python: '3.10.2', hashin: '0.17.0' },
};

/*
 * Sample package file content that exhibits dependencies with and without
 * "extras" specifications as well as line continuations and additional
 * (valid) whitespace.
 */
const newPackageFileContent = `atomicwrites==1.4.0 \\\n\
  --hash=sha256:03472c30eb2c5d1ba9227e4c2ca66ab8287fbfbbda3888aa93dc2e28fc6811b4 \\\n\
  --hash=sha256:75a9445bac02d8d058d5e1fe689654ba5a6556a1dfd8ce6ec55a0ed79866cfa6\n\
 boto3-stubs[iam] == 1.24.36.post1 \
--hash=sha256:39acbbc8c87a101bdf46e058fbb012d044b773b43f7ed02cc4c24192a564411e \
--hash=sha256:ca3b3066773fc727fea0dbec252d098098e45fe0def011b22036ef674344def2\n\
botocore==1.27.46 \
--hash=sha256:747b7e94aef41498f063fc0be79c5af102d940beea713965179e1ead89c7e9ec \
--hash=sha256:f66d8305d1f59d83334df9b11b6512bb1e14698ec4d5d6d42f833f39f3304ca7`;

describe('modules/manager/pip_requirements/artifacts', () => {
  beforeEach(() => {
    GlobalConfig.set(adminConfig);
  });

  it('returns null if no updatedDeps were provided', async () => {
    expect(
      await updateArtifacts({
        packageFileName: 'requirements.txt',
        updatedDeps: [],
        newPackageFileContent,
        config,
      })
    ).toBeNull();
  });

  it('returns null if no hashes', async () => {
    fs.readLocalFile.mockResolvedValueOnce('eventlet==0.30.2\npbr>=1.9\n');
    expect(
      await updateArtifacts({
        packageFileName: 'requirements.txt',
        updatedDeps: [{ depName: 'eventlet' }],
        newPackageFileContent,
        config,
      })
    ).toBeNull();
  });

  it('returns null if unchanged', async () => {
    fs.readLocalFile.mockResolvedValueOnce(newPackageFileContent);
    const execSnapshots = mockExecAll();
    expect(
      await updateArtifacts({
        packageFileName: 'requirements.txt',
        updatedDeps: [{ depName: 'atomicwrites' }, { depName: 'boto3-stubs' }],
        newPackageFileContent,
        config,
      })
    ).toBeNull();

    expect(execSnapshots).toMatchObject([
      {
        cmd: 'hashin atomicwrites==1.4.0 -r requirements.txt',
        options: { cwd: '/tmp/github/some/repo' },
      },
      {
        cmd: "hashin 'boto3-stubs[iam] == 1.24.36.post1' -r requirements.txt",
        options: { cwd: '/tmp/github/some/repo' },
      },
    ]);
  });

  it('returns updated file', async () => {
    fs.readLocalFile.mockResolvedValueOnce('new content');
    const execSnapshots = mockExecAll();
    expect(
      await updateArtifacts({
        packageFileName: 'requirements.txt',
        updatedDeps: [{ depName: 'atomicwrites' }, { depName: 'boto3-stubs' }],
        newPackageFileContent,
        config,
      })
    ).toEqual([
      {
        file: {
          type: 'addition',
          path: 'requirements.txt',
          contents: 'new content',
        },
      },
    ]);

    expect(execSnapshots).toMatchObject([
      {
        cmd: 'hashin atomicwrites==1.4.0 -r requirements.txt',
        options: { cwd: '/tmp/github/some/repo' },
      },
      {
        cmd: "hashin 'boto3-stubs[iam] == 1.24.36.post1' -r requirements.txt",
        options: { cwd: '/tmp/github/some/repo' },
      },
    ]);
  });

  it('ignores falsy depNames', async () => {
    fs.readLocalFile.mockResolvedValueOnce('new content');
    const execSnapshots = mockExecAll();
    expect(
      await updateArtifacts({
        packageFileName: 'requirements.txt',
        updatedDeps: [
          { depName: '' },
          { depName: 'atomicwrites' },
          { depName: undefined },
        ],
        newPackageFileContent,
        config,
      })
    ).toEqual([
      {
        file: {
          type: 'addition',
          path: 'requirements.txt',
          contents: 'new content',
        },
      },
    ]);

    expect(execSnapshots).toMatchObject([
      {
        cmd: 'hashin atomicwrites==1.4.0 -r requirements.txt',
        options: { cwd: '/tmp/github/some/repo' },
      },
    ]);
  });

  it('catches and returns errors', async () => {
    const execSnapshots = mockExecAll();
    fs.readLocalFile.mockImplementation(() => {
      throw new Error('some-error');
    });
    expect(
      await updateArtifacts({
        packageFileName: 'requirements.txt',
        updatedDeps: [{ depName: 'atomicwrites' }],
        newPackageFileContent,
        config,
      })
    ).toEqual([
      {
        artifactError: {
          lockFile: 'requirements.txt',
          stderr: `undefined\nundefined`,
        },
      },
    ]);

    expect(execSnapshots).toMatchObject([
      {
        cmd: 'hashin atomicwrites==1.4.0 -r requirements.txt',
        options: { cwd: '/tmp/github/some/repo' },
      },
    ]);
  });

  it('supports docker mode', async () => {
    GlobalConfig.set({
      ...adminConfig,
      binarySource: 'docker',
      dockerSidecarImage: 'ghcr.io/containerbase/sidecar',
    });
    fs.readLocalFile.mockResolvedValueOnce('new content');
    fs.ensureCacheDir.mockResolvedValueOnce('/tmp/cache');
    // hashin
    datasource.getPkgReleases.mockResolvedValueOnce({
      releases: [{ version: '0.1.7' }],
    });
    const execSnapshots = mockExecAll();

    expect(
      await updateArtifacts({
        packageFileName: 'requirements.txt',
        updatedDeps: [{ depName: 'atomicwrites' }],
        newPackageFileContent,
        config,
      })
    ).toEqual([
      {
        file: {
          type: 'addition',
          path: 'requirements.txt',
          contents: 'new content',
        },
      },
    ]);

    expect(execSnapshots).toMatchObject([
      { cmd: 'docker pull ghcr.io/containerbase/sidecar' },
      { cmd: 'docker ps --filter name=renovate_sidecar -aq' },
      {
        cmd:
          'docker run --rm --name=renovate_sidecar --label=renovate_child ' +
          '-v "/tmp/github/some/repo":"/tmp/github/some/repo" ' +
          '-v "/tmp/renovate/cache":"/tmp/renovate/cache" ' +
          '-e PIP_CACHE_DIR ' +
          '-e CONTAINERBASE_CACHE_DIR ' +
          '-w "/tmp/github/some/repo" ' +
          'ghcr.io/containerbase/sidecar ' +
          'bash -l -c "' +
          'install-tool python 3.10.2 ' +
          '&& ' +
<<<<<<< HEAD
          'install-tool hashin 0.17.0 ' +
=======
          'install-tool hashin 0.1.7 ' +
>>>>>>> ca963ccf
          '&& ' +
          'hashin atomicwrites==1.4.0 -r requirements.txt' +
          '"',
      },
    ]);
  });

  it('supports install mode', async () => {
    GlobalConfig.set({ ...adminConfig, binarySource: 'install' });
    fs.readLocalFile.mockResolvedValueOnce('new content');
    // hashin
    datasource.getPkgReleases.mockResolvedValueOnce({
      releases: [{ version: '0.1.7' }],
    });
    const execSnapshots = mockExecAll();

    expect(
      await updateArtifacts({
        packageFileName: 'requirements.txt',
        updatedDeps: [{ depName: 'atomicwrites' }],
        newPackageFileContent,
        config,
      })
    ).toEqual([
      {
        file: {
          type: 'addition',
          path: 'requirements.txt',
          contents: 'new content',
        },
      },
    ]);
    expect(execSnapshots).toMatchObject([
      { cmd: 'install-tool python 3.10.2' },
<<<<<<< HEAD
      { cmd: 'install-tool hashin 0.17.0' },
=======
      { cmd: 'install-tool hashin 0.1.7' },
>>>>>>> ca963ccf
      {
        cmd: 'hashin atomicwrites==1.4.0 -r requirements.txt',
        options: { cwd: '/tmp/github/some/repo' },
      },
    ]);
  });
});<|MERGE_RESOLUTION|>--- conflicted
+++ resolved
@@ -233,11 +233,7 @@
           'bash -l -c "' +
           'install-tool python 3.10.2 ' +
           '&& ' +
-<<<<<<< HEAD
           'install-tool hashin 0.17.0 ' +
-=======
-          'install-tool hashin 0.1.7 ' +
->>>>>>> ca963ccf
           '&& ' +
           'hashin atomicwrites==1.4.0 -r requirements.txt' +
           '"',
@@ -272,11 +268,7 @@
     ]);
     expect(execSnapshots).toMatchObject([
       { cmd: 'install-tool python 3.10.2' },
-<<<<<<< HEAD
       { cmd: 'install-tool hashin 0.17.0' },
-=======
-      { cmd: 'install-tool hashin 0.1.7' },
->>>>>>> ca963ccf
       {
         cmd: 'hashin atomicwrites==1.4.0 -r requirements.txt',
         options: { cwd: '/tmp/github/some/repo' },
