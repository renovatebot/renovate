import is from '@sindresorhus/is';
import { quote } from 'shlex';
import { TEMPORARY_ERROR } from '../../../constants/error-messages';
import { logger } from '../../../logger';
import { exec } from '../../../util/exec';
import type { ExecOptions } from '../../../util/exec/types';
<<<<<<< HEAD
import { readLocalFile } from '../../../util/fs';
import { escapeRegExp, regEx } from '../../../util/regex';
=======
import { ensureCacheDir, readLocalFile } from '../../../util/fs';
import { newlineRegex, regEx } from '../../../util/regex';
>>>>>>> a7007659
import type { UpdateArtifact, UpdateArtifactsResult } from '../types';
import { extrasPattern } from './extract';

/**
 * Create a RegExp that matches the first dependency pattern for
 * the named dependency that is followed by package hashes.
 *
 * The regular expression defines a single named group `depConstraint`
 * that holds the dependency constraint without the hash specifiers.
 * The substring matched by this named group will start with the dependency
 * name and end with a non-whitespace character.
 *
 * @param depName the name of the dependency
 */
function dependencyAndHashPattern(depName: string): RegExp {
  const escapedDepName = escapeRegExp(depName);

  // extrasPattern covers any whitespace between the dep name and the optional extras specifier,
  // but it does not cover any whitespace in front of the equal signs.
  //
  // Use a non-greedy wildcard for the range pattern; otherwise, we would
  // include all but the last hash specifier into depConstraint.
  return regEx(
    `^\\s*(?<depConstraint>${escapedDepName}${extrasPattern}\\s*==.*?\\S)\\s+--hash=`,
    'm'
  );
}

export async function updateArtifacts({
  packageFileName,
  updatedDeps,
  newPackageFileContent,
  config,
}: UpdateArtifact): Promise<UpdateArtifactsResult[] | null> {
  logger.debug(`pip_requirements.updateArtifacts(${packageFileName})`);
  if (!is.nonEmptyArray(updatedDeps)) {
    logger.debug('No updated pip_requirements deps - returning null');
    return null;
  }
  try {
    const cmd: string[] = [];
    const rewrittenContent = newPackageFileContent.replace(regEx(/\\\n/g), '');
    for (const dep of updatedDeps) {
      if (!dep.depName) {
        continue;
      }
      const depAndHashMatch = dependencyAndHashPattern(dep.depName).exec(
        rewrittenContent
      );
      if (depAndHashMatch) {
        // If there's a match, then the regular expression guarantees
        // that the named subgroup deepConstraint did match as well.
        const depConstraint = depAndHashMatch.groups!.depConstraint;
        cmd.push(`hashin ${quote(depConstraint)} -r ${quote(packageFileName)}`);
      }
    }
    if (!cmd.length) {
      logger.debug('No hashin commands to run - returning');
      return null;
    }
    const execOptions: ExecOptions = {
      cwdFile: '.',
      docker: {
        image: 'sidecar',
      },
      preCommands: ['pip install --user hashin'],
      toolConstraints: [
        { toolName: 'python', constraint: config.constraints?.python },
      ],
      extraEnv: {
        PIP_CACHE_DIR: await ensureCacheDir('pip'),
      },
    };
    await exec(cmd, execOptions);
    const newContent = await readLocalFile(packageFileName, 'utf8');
    if (newContent === newPackageFileContent) {
      logger.debug(`${packageFileName} is unchanged`);
      return null;
    }
    logger.debug(`Returning updated ${packageFileName}`);
    return [
      {
        file: {
          type: 'addition',
          path: packageFileName,
          contents: newContent,
        },
      },
    ];
  } catch (err) {
    // istanbul ignore if
    if (err.message === TEMPORARY_ERROR) {
      throw err;
    }
    logger.debug({ err }, `Failed to update ${packageFileName} file`);
    return [
      {
        artifactError: {
          lockFile: packageFileName,
          stderr: `${String(err.stdout)}\n${String(err.stderr)}`,
        },
      },
    ];
  }
}<|MERGE_RESOLUTION|>--- conflicted
+++ resolved
@@ -4,13 +4,8 @@
 import { logger } from '../../../logger';
 import { exec } from '../../../util/exec';
 import type { ExecOptions } from '../../../util/exec/types';
-<<<<<<< HEAD
-import { readLocalFile } from '../../../util/fs';
+import { ensureCacheDir, readLocalFile } from '../../../util/fs';
 import { escapeRegExp, regEx } from '../../../util/regex';
-=======
-import { ensureCacheDir, readLocalFile } from '../../../util/fs';
-import { newlineRegex, regEx } from '../../../util/regex';
->>>>>>> a7007659
 import type { UpdateArtifact, UpdateArtifactsResult } from '../types';
 import { extrasPattern } from './extract';
 
