--- conflicted
+++ resolved
@@ -8,12 +8,7 @@
   const { depName, currentVersion, newVersion, lockFile, lockFileContent } =
     config;
   logger.debug(
-<<<<<<< HEAD
     `bundler.updateLockedDependency: ${depName}@${currentVersion} -> ${newVersion} [${lockFile}]`
-=======
-    // TODO: types (#7154)
-    `bundler.updateLockedDependency: ${depName}@${currentVersion!} -> ${newVersion} [${lockFile}]`
->>>>>>> d941ef31
   );
   try {
     const locked = extractLockFileEntries(lockFileContent ?? '');
