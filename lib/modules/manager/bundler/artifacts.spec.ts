import { join } from 'upath';
<<<<<<< HEAD
import {
  envMock,
  exec,
  mockExecAll,
  mockExecSequence,
} from '../../../../test/exec-util';
=======
import { envMock, mockExecAll } from '../../../../test/exec-util';
>>>>>>> 9ca19dbe
import { env, fs, git, mocked } from '../../../../test/util';
import { GlobalConfig } from '../../../config/global';
import type { RepoGlobalConfig } from '../../../config/types';
import {
  BUNDLER_INVALID_CREDENTIALS,
  TEMPORARY_ERROR,
} from '../../../constants/error-messages';
import * as docker from '../../../util/exec/docker';
import type { StatusResult } from '../../../util/git/types';
import * as _datasource from '../../datasource';
import type { UpdateArtifactsConfig } from '../types';
import * as _bundlerHostRules from './host-rules';
import { updateArtifacts } from '.';

const datasource = mocked(_datasource);
const bundlerHostRules = mocked(_bundlerHostRules);

jest.mock('fs-extra');
jest.mock('../../../util/exec/env');
jest.mock('../../datasource');
jest.mock('../../../util/fs');
jest.mock('../../../util/git');
jest.mock('../../../util/host-rules');
jest.mock('./host-rules');

const adminConfig: RepoGlobalConfig = {
  // `join` fixes Windows CI
  localDir: join('/tmp/github/some/repo'),
  cacheDir: join('/tmp/cache'),
};

const config: UpdateArtifactsConfig = {};

const updatedGemfileLock = {
  file: {
    type: 'addition',
    path: 'Gemfile.lock',
    contents: 'Updated Gemfile.lock',
  },
};

class ExecError extends Error {
  constructor(message: string, public stdout = '', public stderr = '') {
    super(message);
  }
}

describe('modules/manager/bundler/artifacts', () => {
  beforeEach(() => {
    jest.resetAllMocks();
    jest.resetModules();

    delete process.env.GEM_HOME;

    env.getChildProcessEnv.mockReturnValue(envMock.basic);
    bundlerHostRules.findAllAuthenticatable.mockReturnValue([]);
    docker.resetPrefetchedImages();

    GlobalConfig.set(adminConfig);
    fs.ensureCacheDir.mockResolvedValue('/tmp/cache/others/gem');
  });

  afterEach(() => {
    GlobalConfig.reset();
  });

  it('returns null by default', async () => {
    expect(
      await updateArtifacts({
        packageFileName: '',
        updatedDeps: [{ depName: 'foo' }, { depName: 'bar' }],
        newPackageFileContent: '',
        config,
      })
    ).toBeNull();
  });

  it('returns null if Gemfile.lock was not changed', async () => {
    fs.readLocalFile.mockResolvedValueOnce('Current Gemfile.lock');
<<<<<<< HEAD
    const execSnapshots = mockExecAll(exec);
=======
    fs.writeLocalFile.mockResolvedValueOnce();
    const execSnapshots = mockExecAll();
>>>>>>> 9ca19dbe
    git.getRepoStatus.mockResolvedValueOnce({
      modified: [] as string[],
    } as StatusResult);
    fs.readLocalFile.mockResolvedValueOnce('Updated Gemfile.lock');
    expect(
      await updateArtifacts({
        packageFileName: 'Gemfile',
        updatedDeps: [{ depName: 'foo' }, { depName: 'bar' }],
        newPackageFileContent: 'Updated Gemfile content',
        config,
      })
    ).toBeNull();
    expect(execSnapshots).toMatchObject([
      { cmd: 'bundler lock --update foo bar' },
    ]);
  });

  it('works for default binarySource', async () => {
    fs.readLocalFile.mockResolvedValueOnce('Current Gemfile.lock');
    fs.readLocalFile.mockResolvedValueOnce(null);
    const execSnapshots = mockExecAll();
    git.getRepoStatus.mockResolvedValueOnce({
      modified: ['Gemfile.lock'],
    } as StatusResult);
    fs.readLocalFile.mockResolvedValueOnce('Updated Gemfile.lock');
    expect(
      await updateArtifacts({
        packageFileName: 'Gemfile',
        updatedDeps: [{ depName: 'foo' }, { depName: 'bar' }],
        newPackageFileContent: 'Updated Gemfile content',
        config,
      })
    ).toEqual([updatedGemfileLock]);
    expect(execSnapshots).toMatchObject([
      { cmd: 'bundler lock --update foo bar' },
    ]);
  });

  it('works explicit global binarySource', async () => {
    GlobalConfig.set({ ...adminConfig, binarySource: 'global' });
    fs.readLocalFile.mockResolvedValueOnce('Current Gemfile.lock');
    fs.readLocalFile.mockResolvedValueOnce(null);
    const execSnapshots = mockExecAll();
    git.getRepoStatus.mockResolvedValueOnce({
      modified: ['Gemfile.lock'],
    } as StatusResult);
    fs.readLocalFile.mockResolvedValueOnce('Updated Gemfile.lock');
    expect(
      await updateArtifacts({
        packageFileName: 'Gemfile',
        updatedDeps: [{ depName: 'foo' }, { depName: 'bar' }],
        newPackageFileContent: 'Updated Gemfile content',
        config,
      })
    ).toEqual([updatedGemfileLock]);
    expect(execSnapshots).toMatchObject([
      { cmd: 'bundler lock --update foo bar' },
    ]);
  });

  it('supports conservative mode', async () => {
    fs.readLocalFile.mockResolvedValueOnce('Current Gemfile.lock');
    fs.readLocalFile.mockResolvedValueOnce(null);
    const execSnapshots = mockExecAll();
    git.getRepoStatus.mockResolvedValueOnce({
      modified: ['Gemfile.lock'],
    } as StatusResult);
    fs.readLocalFile.mockResolvedValueOnce('Updated Gemfile.lock');
    expect(
      await updateArtifacts({
        packageFileName: 'Gemfile',
        updatedDeps: [{ depName: 'foo' }, { depName: 'bar' }],
        newPackageFileContent: 'Updated Gemfile content',
        config: {
          ...config,
          postUpdateOptions: [
            ...(config.postUpdateOptions ?? []),
            'bundlerConservative',
          ],
        },
      })
    ).toEqual([updatedGemfileLock]);
    expect(execSnapshots).toMatchObject([
      expect.objectContaining({
        cmd: 'bundler lock --conservative --update foo bar',
      }),
    ]);
  });

  describe('Docker', () => {
    beforeEach(() => {
      GlobalConfig.set({
        ...adminConfig,
        binarySource: 'docker',
      });
    });

    it('.ruby-version', async () => {
      fs.readLocalFile.mockResolvedValueOnce('Current Gemfile.lock');
      fs.readLocalFile.mockResolvedValueOnce('1.2.0');
      datasource.getPkgReleases.mockResolvedValueOnce({
        releases: [{ version: '1.17.2' }, { version: '2.3.5' }],
      });
      datasource.getPkgReleases.mockResolvedValueOnce({
        releases: [
          { version: '1.0.0' },
          { version: '1.2.0' },
          { version: '1.3.0' },
        ],
      });
      const execSnapshots = mockExecAll();
      git.getRepoStatus.mockResolvedValueOnce({
        modified: ['Gemfile.lock'],
      } as StatusResult);
      fs.readLocalFile.mockResolvedValueOnce('Updated Gemfile.lock');
      expect(
        await updateArtifacts({
          packageFileName: 'Gemfile',
          updatedDeps: [{ depName: 'foo' }, { depName: 'bar' }],
          newPackageFileContent: 'Updated Gemfile content',
          config,
        })
      ).toEqual([updatedGemfileLock]);
      expect(execSnapshots).toMatchObject([
        { cmd: 'docker pull renovate/ruby:1.2.0' },
        { cmd: 'docker ps --filter name=renovate_ruby -aq' },
        {
          cmd: 'docker run --rm --name=renovate_ruby --label=renovate_child -v "/tmp/github/some/repo":"/tmp/github/some/repo" -v "/tmp/cache":"/tmp/cache" -e GEM_HOME -e BUILDPACK_CACHE_DIR -w "/tmp/github/some/repo" renovate/ruby:1.2.0 bash -l -c "install-tool bundler 2.3.5 && ruby --version && bundler lock --update foo bar"',
        },
      ]);
    });

    it('constraints options', async () => {
      GlobalConfig.set({ ...adminConfig, binarySource: 'docker' });
      fs.readLocalFile.mockResolvedValueOnce('Current Gemfile.lock');
      datasource.getPkgReleases.mockResolvedValueOnce({
        releases: [{ version: '1.17.2' }, { version: '2.3.5' }],
      });
      datasource.getPkgReleases.mockResolvedValueOnce({
        releases: [
          { version: '1.0.0' },
          { version: '1.2.0' },
          { version: '1.3.0' },
        ],
      });
      const execSnapshots = mockExecAll();
      git.getRepoStatus.mockResolvedValueOnce({
        modified: ['Gemfile.lock'],
      } as StatusResult);
      fs.readLocalFile.mockResolvedValueOnce('Updated Gemfile.lock');
      expect(
        await updateArtifacts({
          packageFileName: 'Gemfile',
          updatedDeps: [{ depName: 'foo' }, { depName: 'bar' }],
          newPackageFileContent: 'Updated Gemfile content',
          config: {
            ...config,
            constraints: {
              ruby: '1.2.5',
              bundler: '3.2.1',
            },
          },
        })
      ).toEqual([updatedGemfileLock]);
      expect(execSnapshots).toMatchObject([
        { cmd: 'docker pull renovate/ruby:latest' },
        { cmd: 'docker ps --filter name=renovate_ruby -aq' },
        {
          cmd: 'docker run --rm --name=renovate_ruby --label=renovate_child -v "/tmp/github/some/repo":"/tmp/github/some/repo" -v "/tmp/cache":"/tmp/cache" -e GEM_HOME -e BUILDPACK_CACHE_DIR -w "/tmp/github/some/repo" renovate/ruby:latest bash -l -c "install-tool bundler 3.2.1 && ruby --version && bundler lock --update foo bar"',
        },
      ]);
    });

    it('invalid constraints options', async () => {
      GlobalConfig.set({ ...adminConfig, binarySource: 'docker' });
      fs.readLocalFile.mockResolvedValueOnce('Current Gemfile.lock');
      datasource.getPkgReleases.mockResolvedValueOnce({
        releases: [{ version: '1.17.2' }, { version: '2.3.5' }],
      });
      datasource.getPkgReleases.mockResolvedValueOnce({
        releases: [
          { version: '1.0.0' },
          { version: '1.2.0' },
          { version: '1.3.0' },
        ],
      });
      const execSnapshots = mockExecAll();
      git.getRepoStatus.mockResolvedValueOnce({
        modified: ['Gemfile.lock'],
      } as StatusResult);
      fs.readLocalFile.mockResolvedValueOnce('Updated Gemfile.lock');
      expect(
        await updateArtifacts({
          packageFileName: 'Gemfile',
          updatedDeps: [{ depName: 'foo' }, { depName: 'bar' }],
          newPackageFileContent: 'Updated Gemfile content',
          config: {
            ...config,
            constraints: {
              ruby: 'foo',
              bundler: 'bar',
            },
          },
        })
      ).toEqual([updatedGemfileLock]);
      expect(execSnapshots).toMatchObject([
        { cmd: 'docker pull renovate/ruby:latest' },
        { cmd: 'docker ps --filter name=renovate_ruby -aq' },
        {
          cmd: 'docker run --rm --name=renovate_ruby --label=renovate_child -v "/tmp/github/some/repo":"/tmp/github/some/repo" -v "/tmp/cache":"/tmp/cache" -e GEM_HOME -e BUILDPACK_CACHE_DIR -w "/tmp/github/some/repo" renovate/ruby:latest bash -l -c "install-tool bundler 2.3.5 && ruby --version && bundler lock --update foo bar"',
        },
      ]);
    });

    it('injects bundler host configuration environment variables', async () => {
      GlobalConfig.set({ ...adminConfig, binarySource: 'docker' });
      fs.readLocalFile.mockResolvedValueOnce('Current Gemfile.lock');
      fs.readLocalFile.mockResolvedValueOnce('1.2.0');
      datasource.getPkgReleases.mockResolvedValueOnce({
        releases: [{ version: '1.17.2' }, { version: '2.3.5' }],
      });
      datasource.getPkgReleases.mockResolvedValueOnce({
        releases: [
          { version: '1.0.0' },
          { version: '1.2.0' },
          { version: '1.3.0' },
        ],
      });
      bundlerHostRules.findAllAuthenticatable.mockReturnValue([
        {
          hostType: 'bundler',
          matchHost: 'gems.private.com',
          resolvedHost: 'gems.private.com',
          username: 'some-user',
          password: 'some-password',
        },
      ]);
      bundlerHostRules.getAuthenticationHeaderValue.mockReturnValue(
        'some-user:some-password'
      );
      const execSnapshots = mockExecAll();
      git.getRepoStatus.mockResolvedValueOnce({
        modified: ['Gemfile.lock'],
      } as StatusResult);
      fs.readLocalFile.mockResolvedValueOnce('Updated Gemfile.lock');
      expect(
        await updateArtifacts({
          packageFileName: 'Gemfile',
          updatedDeps: [{ depName: 'foo' }, { depName: 'bar' }],
          newPackageFileContent: 'Updated Gemfile content',
          config,
        })
      ).toEqual([updatedGemfileLock]);
      expect(execSnapshots).toMatchObject([
        { cmd: 'docker pull renovate/ruby:1.2.0' },
        { cmd: 'docker ps --filter name=renovate_ruby -aq' },
        {
          cmd: 'docker run --rm --name=renovate_ruby --label=renovate_child -v "/tmp/github/some/repo":"/tmp/github/some/repo" -v "/tmp/cache":"/tmp/cache" -e BUNDLE_GEMS__PRIVATE__COM -e GEM_HOME -e BUILDPACK_CACHE_DIR -w "/tmp/github/some/repo" renovate/ruby:1.2.0 bash -l -c "install-tool bundler 2.3.5 && ruby --version && bundler lock --update foo bar"',
        },
      ]);
    });

    it('injects bundler host configuration as command with bundler < 2', async () => {
      GlobalConfig.set({ ...adminConfig, binarySource: 'docker' });
      fs.readLocalFile.mockResolvedValueOnce('Current Gemfile.lock');
      fs.readLocalFile.mockResolvedValueOnce('1.2.0');
      datasource.getPkgReleases.mockResolvedValueOnce({
        releases: [
          { version: '1.0.0' },
          { version: '1.2.0' },
          { version: '1.3.0' },
        ],
      });
      bundlerHostRules.findAllAuthenticatable.mockReturnValue([
        {
          hostType: 'bundler',
          matchHost: 'gems-private.com',
          resolvedHost: 'gems-private.com',
          username: 'some-user',
          password: 'some-password',
        },
      ]);
      bundlerHostRules.getAuthenticationHeaderValue.mockReturnValue(
        'some-user:some-password'
      );
      const execSnapshots = mockExecAll();
      git.getRepoStatus.mockResolvedValueOnce({
        modified: ['Gemfile.lock'],
      } as StatusResult);
      fs.readLocalFile.mockResolvedValueOnce('Updated Gemfile.lock');
      expect(
        await updateArtifacts({
          packageFileName: 'Gemfile',
          updatedDeps: [{ depName: 'foo' }, { depName: 'bar' }],
          newPackageFileContent: 'Updated Gemfile content',
          config: {
            ...config,
            constraints: {
              bundler: '1.2',
            },
          },
        })
      ).toEqual([updatedGemfileLock]);
      expect(execSnapshots).toMatchObject([
        { cmd: 'docker pull renovate/ruby:1.2.0' },
        { cmd: 'docker ps --filter name=renovate_ruby -aq' },
        {
          cmd: 'docker run --rm --name=renovate_ruby --label=renovate_child -v "/tmp/github/some/repo":"/tmp/github/some/repo" -v "/tmp/cache":"/tmp/cache" -e GEM_HOME -e BUILDPACK_CACHE_DIR -w "/tmp/github/some/repo" renovate/ruby:1.2.0 bash -l -c "install-tool bundler 1.2 && ruby --version && bundler config --local gems-private.com some-user:some-password && bundler lock --update foo bar"',
        },
      ]);
    });

    it('injects bundler host configuration as command with bundler >= 2', async () => {
      GlobalConfig.set({ ...adminConfig, binarySource: 'docker' });
      fs.readLocalFile.mockResolvedValueOnce('Current Gemfile.lock');
      fs.readLocalFile.mockResolvedValueOnce('1.2.0');
      datasource.getPkgReleases.mockResolvedValueOnce({
        releases: [
          { version: '1.0.0' },
          { version: '1.2.0' },
          { version: '1.3.0' },
        ],
      });
      bundlerHostRules.findAllAuthenticatable.mockReturnValue([
        {
          hostType: 'bundler',
          matchHost: 'gems-private.com',
          resolvedHost: 'gems-private.com',
          username: 'some-user',
          password: 'some-password',
        },
      ]);
      bundlerHostRules.getAuthenticationHeaderValue.mockReturnValue(
        'some-user:some-password'
      );
      const execSnapshots = mockExecAll();
      git.getRepoStatus.mockResolvedValueOnce({
        modified: ['Gemfile.lock'],
      } as StatusResult);
      fs.readLocalFile.mockResolvedValueOnce('Updated Gemfile.lock');
      expect(
        await updateArtifacts({
          packageFileName: 'Gemfile',
          updatedDeps: [{ depName: 'foo' }, { depName: 'bar' }],
          newPackageFileContent: 'Updated Gemfile content',
          config: {
            ...config,
            constraints: {
              bundler: '2.1',
            },
          },
        })
      ).toEqual([updatedGemfileLock]);
      expect(execSnapshots).toMatchObject([
        { cmd: 'docker pull renovate/ruby:1.2.0' },
        { cmd: 'docker ps --filter name=renovate_ruby -aq' },
        {
          cmd: 'docker run --rm --name=renovate_ruby --label=renovate_child -v "/tmp/github/some/repo":"/tmp/github/some/repo" -v "/tmp/cache":"/tmp/cache" -e GEM_HOME -e BUILDPACK_CACHE_DIR -w "/tmp/github/some/repo" renovate/ruby:1.2.0 bash -l -c "install-tool bundler 2.1 && ruby --version && bundler config set --local gems-private.com some-user:some-password && bundler lock --update foo bar"',
        },
      ]);
    });

    it('injects bundler host configuration as command with bundler == latest', async () => {
      GlobalConfig.set({ ...adminConfig, binarySource: 'docker' });
      fs.readLocalFile.mockResolvedValueOnce('Current Gemfile.lock');
      fs.readLocalFile.mockResolvedValueOnce('1.2.0');
      datasource.getPkgReleases.mockResolvedValueOnce({
        releases: [{ version: '1.17.2' }, { version: '2.3.5' }],
      });
      datasource.getPkgReleases.mockResolvedValueOnce({
        releases: [
          { version: '1.0.0' },
          { version: '1.2.0' },
          { version: '1.3.0' },
        ],
      });
      bundlerHostRules.findAllAuthenticatable.mockReturnValue([
        {
          hostType: 'bundler',
          matchHost: 'gems-private.com',
          resolvedHost: 'gems-private.com',
          username: 'some-user',
          password: 'some-password',
        },
      ]);
      bundlerHostRules.getAuthenticationHeaderValue.mockReturnValue(
        'some-user:some-password'
      );
      const execSnapshots = mockExecAll();
      git.getRepoStatus.mockResolvedValueOnce({
        modified: ['Gemfile.lock'],
      } as StatusResult);
      fs.readLocalFile.mockResolvedValueOnce('Updated Gemfile.lock');
      expect(
        await updateArtifacts({
          packageFileName: 'Gemfile',
          updatedDeps: [{ depName: 'foo' }, { depName: 'bar' }],
          newPackageFileContent: 'Updated Gemfile content',
          config,
        })
      ).toEqual([updatedGemfileLock]);
      expect(execSnapshots).toMatchObject([
        { cmd: 'docker pull renovate/ruby:1.2.0' },
        { cmd: 'docker ps --filter name=renovate_ruby -aq' },
        {
          cmd: 'docker run --rm --name=renovate_ruby --label=renovate_child -v "/tmp/github/some/repo":"/tmp/github/some/repo" -v "/tmp/cache":"/tmp/cache" -e GEM_HOME -e BUILDPACK_CACHE_DIR -w "/tmp/github/some/repo" renovate/ruby:1.2.0 bash -l -c "install-tool bundler 2.3.5 && ruby --version && bundler config set --local gems-private.com some-user:some-password && bundler lock --update foo bar"',
        },
      ]);
    });
  });

  it('performs lockFileMaintenance', async () => {
    fs.readLocalFile.mockResolvedValueOnce('Current Gemfile.lock');
<<<<<<< HEAD
    const execSnapshots = mockExecAll(exec);
=======
    fs.writeLocalFile.mockResolvedValueOnce(null as never);
    const execSnapshots = mockExecAll(execError);
>>>>>>> 9ca19dbe
    git.getRepoStatus.mockResolvedValueOnce({
      modified: ['Gemfile.lock'],
    } as StatusResult);
    fs.readLocalFile.mockResolvedValueOnce('Updated Gemfile.lock');
    expect(
      await updateArtifacts({
        packageFileName: 'Gemfile',
        updatedDeps: [],
        newPackageFileContent: '{}',
        config: {
          ...config,
          isLockFileMaintenance: true,
        },
      })
    ).not.toBeNull();
    expect(execSnapshots).toMatchObject([{ cmd: 'bundler lock --update' }]);
  });

<<<<<<< HEAD
  describe('Error handling', () => {
    it('returns error when failing in lockFileMaintenance true', async () => {
      const execError = new ExecError('', ' foo was resolved to');
      fs.readLocalFile.mockResolvedValueOnce('Current Gemfile.lock');
      const execSnapshots = mockExecAll(exec, execError);
      git.getRepoStatus.mockResolvedValueOnce({
        modified: ['Gemfile.lock'],
      } as StatusResult);
      expect(
        await updateArtifacts({
          packageFileName: 'Gemfile',
          updatedDeps: [],
          newPackageFileContent: '{}',
          config: {
            ...config,
            isLockFileMaintenance: true,
          },
        })
      ).toMatchObject([
        {
          artifactError: {
            lockFile: 'Gemfile.lock',
          },
        },
      ]);
      expect(execSnapshots).toMatchObject([{ cmd: 'bundler lock --update' }]);
    });

    it('rethrows for temporary error', async () => {
      const execError = new ExecError(TEMPORARY_ERROR);
      fs.readLocalFile.mockResolvedValueOnce('Current Gemfile.lock');
      mockExecAll(exec, execError);
      await expect(
        updateArtifacts({
          packageFileName: 'Gemfile',
          updatedDeps: [],
          newPackageFileContent: '{}',
          config: {
            ...config,
            isLockFileMaintenance: true,
          },
        })
      ).rejects.toThrow(TEMPORARY_ERROR);
    });

    it('handles "Could not parse object" error', async () => {
      const execError = new ExecError(
        'fatal: Could not parse object',
        'but that version could not be found'
      );
      fs.readLocalFile.mockResolvedValueOnce('Current Gemfile.lock');
      mockExecAll(exec, execError);
      expect(
        await updateArtifacts({
          packageFileName: 'Gemfile',
          updatedDeps: [],
          newPackageFileContent: '{}',
          config: {
            ...config,
            isLockFileMaintenance: true,
          },
        })
      ).toMatchObject([{ artifactError: { lockFile: 'Gemfile.lock' } }]);
    });

    it('throws on authentication errors', async () => {
      const execError = new ExecError(
        '',
        'Please supply credentials for this source',
        'Please make sure you have the correct access rights'
      );
      fs.readLocalFile.mockResolvedValueOnce('Current Gemfile.lock');
      mockExecAll(exec, execError);
      await expect(
        updateArtifacts({
          packageFileName: 'Gemfile',
          updatedDeps: [],
          newPackageFileContent: '{}',
          config: {
            ...config,
            isLockFileMaintenance: true,
          },
        })
      ).rejects.toThrow(BUNDLER_INVALID_CREDENTIALS);
    });

    it('handles recursive resolved dependencies', async () => {
      const execError = new ExecError(
        '',
        'foo was resolved to foo',
        'bar was resolved to bar'
      );
      fs.readLocalFile.mockResolvedValue('Current Gemfile.lock');
      const execSnapshots = mockExecSequence(exec, [
        execError,
        { stdout: '', stderr: '' },
      ]);
      git.getRepoStatus.mockResolvedValueOnce({
        modified: ['Gemfile.lock'],
      } as StatusResult);

      const res = await updateArtifacts({
=======
  it('performs lockFileMaintenance', async () => {
    fs.readLocalFile.mockResolvedValueOnce('Current Gemfile.lock');
    fs.writeLocalFile.mockResolvedValueOnce(null as never);
    const execSnapshots = mockExecAll();
    git.getRepoStatus.mockResolvedValueOnce({
      modified: ['Gemfile.lock'],
    } as StatusResult);
    fs.readLocalFile.mockResolvedValueOnce('Updated Gemfile.lock' as any);
    expect(
      await updateArtifacts({
>>>>>>> 9ca19dbe
        packageFileName: 'Gemfile',
        updatedDeps: [{ depName: 'foo' }],
        newPackageFileContent: '{}',
        config: {
          ...config,
          isLockFileMaintenance: false,
        },
      });

      expect(res).toMatchObject([{ file: { path: 'Gemfile.lock' } }]);
      expect(execSnapshots).toMatchObject([
        { cmd: 'bundler lock --update foo' },
        { cmd: 'bundler lock --update foo bar' },
      ]);
    });
  });
});<|MERGE_RESOLUTION|>--- conflicted
+++ resolved
@@ -1,14 +1,9 @@
 import { join } from 'upath';
-<<<<<<< HEAD
 import {
   envMock,
-  exec,
   mockExecAll,
   mockExecSequence,
 } from '../../../../test/exec-util';
-=======
-import { envMock, mockExecAll } from '../../../../test/exec-util';
->>>>>>> 9ca19dbe
 import { env, fs, git, mocked } from '../../../../test/util';
 import { GlobalConfig } from '../../../config/global';
 import type { RepoGlobalConfig } from '../../../config/types';
@@ -88,12 +83,8 @@
 
   it('returns null if Gemfile.lock was not changed', async () => {
     fs.readLocalFile.mockResolvedValueOnce('Current Gemfile.lock');
-<<<<<<< HEAD
-    const execSnapshots = mockExecAll(exec);
-=======
     fs.writeLocalFile.mockResolvedValueOnce();
     const execSnapshots = mockExecAll();
->>>>>>> 9ca19dbe
     git.getRepoStatus.mockResolvedValueOnce({
       modified: [] as string[],
     } as StatusResult);
@@ -505,14 +496,34 @@
     });
   });
 
+  it('returns error when failing in lockFileMaintenance true', async () => {
+    const execError = new Error();
+    (execError as any).stdout = ' foo was resolved to';
+    (execError as any).stderr = '';
+    fs.readLocalFile.mockResolvedValueOnce('Current Gemfile.lock');
+    fs.writeLocalFile.mockResolvedValueOnce(null as never);
+    const execSnapshots = mockExecAll(execError);
+    git.getRepoStatus.mockResolvedValueOnce({
+      modified: ['Gemfile.lock'],
+    } as StatusResult);
+    expect(
+      await updateArtifacts({
+        packageFileName: 'Gemfile',
+        updatedDeps: [],
+        newPackageFileContent: '{}',
+        config: {
+          ...config,
+          isLockFileMaintenance: true,
+        },
+      })
+    ).toMatchObject([{ artifactError: { lockFile: 'Gemfile.lock' } }]);
+    expect(execSnapshots).toMatchObject([{ cmd: 'bundler lock --update' }]);
+  });
+
   it('performs lockFileMaintenance', async () => {
     fs.readLocalFile.mockResolvedValueOnce('Current Gemfile.lock');
-<<<<<<< HEAD
-    const execSnapshots = mockExecAll(exec);
-=======
-    fs.writeLocalFile.mockResolvedValueOnce(null as never);
-    const execSnapshots = mockExecAll(execError);
->>>>>>> 9ca19dbe
+    fs.writeLocalFile.mockResolvedValueOnce();
+    const execSnapshots = mockExecAll();
     git.getRepoStatus.mockResolvedValueOnce({
       modified: ['Gemfile.lock'],
     } as StatusResult);
@@ -531,12 +542,11 @@
     expect(execSnapshots).toMatchObject([{ cmd: 'bundler lock --update' }]);
   });
 
-<<<<<<< HEAD
   describe('Error handling', () => {
     it('returns error when failing in lockFileMaintenance true', async () => {
       const execError = new ExecError('', ' foo was resolved to');
       fs.readLocalFile.mockResolvedValueOnce('Current Gemfile.lock');
-      const execSnapshots = mockExecAll(exec, execError);
+      const execSnapshots = mockExecAll(execError);
       git.getRepoStatus.mockResolvedValueOnce({
         modified: ['Gemfile.lock'],
       } as StatusResult);
@@ -563,7 +573,7 @@
     it('rethrows for temporary error', async () => {
       const execError = new ExecError(TEMPORARY_ERROR);
       fs.readLocalFile.mockResolvedValueOnce('Current Gemfile.lock');
-      mockExecAll(exec, execError);
+      mockExecAll(execError);
       await expect(
         updateArtifacts({
           packageFileName: 'Gemfile',
@@ -583,7 +593,7 @@
         'but that version could not be found'
       );
       fs.readLocalFile.mockResolvedValueOnce('Current Gemfile.lock');
-      mockExecAll(exec, execError);
+      mockExecAll(execError);
       expect(
         await updateArtifacts({
           packageFileName: 'Gemfile',
@@ -604,7 +614,7 @@
         'Please make sure you have the correct access rights'
       );
       fs.readLocalFile.mockResolvedValueOnce('Current Gemfile.lock');
-      mockExecAll(exec, execError);
+      mockExecAll(execError);
       await expect(
         updateArtifacts({
           packageFileName: 'Gemfile',
@@ -625,7 +635,7 @@
         'bar was resolved to bar'
       );
       fs.readLocalFile.mockResolvedValue('Current Gemfile.lock');
-      const execSnapshots = mockExecSequence(exec, [
+      const execSnapshots = mockExecSequence([
         execError,
         { stdout: '', stderr: '' },
       ]);
@@ -634,18 +644,6 @@
       } as StatusResult);
 
       const res = await updateArtifacts({
-=======
-  it('performs lockFileMaintenance', async () => {
-    fs.readLocalFile.mockResolvedValueOnce('Current Gemfile.lock');
-    fs.writeLocalFile.mockResolvedValueOnce(null as never);
-    const execSnapshots = mockExecAll();
-    git.getRepoStatus.mockResolvedValueOnce({
-      modified: ['Gemfile.lock'],
-    } as StatusResult);
-    fs.readLocalFile.mockResolvedValueOnce('Updated Gemfile.lock' as any);
-    expect(
-      await updateArtifacts({
->>>>>>> 9ca19dbe
         packageFileName: 'Gemfile',
         updatedDeps: [{ depName: 'foo' }],
         newPackageFileContent: '{}',
