import { join } from 'upath';
import { envMock, mockExecAll } from '../../../../test/exec-util';
import { env, fs, git, mocked, partial } from '../../../../test/util';
import { GlobalConfig } from '../../../config/global';
import type { RepoGlobalConfig } from '../../../config/types';
import { PlatformId } from '../../../constants';
import * as docker from '../../../util/exec/docker';
import type { StatusResult } from '../../../util/git/types';
import * as hostRules from '../../../util/host-rules';
import * as _datasource from '../../datasource';
import { PackagistDatasource } from '../../datasource/packagist';
import type { UpdateArtifactsConfig } from '../types';
import * as composer from '.';
import { GitTagsDatasource } from '../../datasource/git-tags';

jest.mock('../../../util/exec/env');
jest.mock('../../datasource');
jest.mock('../../../util/fs');
jest.mock('../../../util/git');

process.env.BUILDPACK = 'true';

const datasource = mocked(_datasource);

const config: UpdateArtifactsConfig = {
  composerIgnorePlatformReqs: [],
  ignoreScripts: false,
};

const adminConfig: RepoGlobalConfig = {
  allowPlugins: false,
  allowScripts: false,
  // `join` fixes Windows CI
  localDir: join('/tmp/github/some/repo'),
  cacheDir: join('/tmp/renovate/cache'),
};

const repoStatus = partial<StatusResult>({
  modified: [],
  not_added: [],
  deleted: [],
});

describe('modules/manager/composer/artifacts', () => {
  beforeEach(() => {
    jest.resetAllMocks();
    jest.resetModules();
    env.getChildProcessEnv.mockReturnValue(envMock.basic);
    docker.resetPrefetchedImages();
    hostRules.clear();
    GlobalConfig.set(adminConfig);
    fs.ensureCacheDir.mockResolvedValue('/tmp/renovate/cache/others/composer');
    datasource.getPkgReleases.mockResolvedValueOnce({
      releases: [
        { version: '1.0.0' },
        { version: '1.1.0' },
        { version: '1.3.0' },
        { version: '1.10.0' },
        { version: '1.10.17' },
        { version: '2.0.14' },
        { version: '2.1.0' },
      ],
    });
  });

  afterEach(() => {
    GlobalConfig.reset();
  });

  it('returns if no composer.lock found', async () => {
    expect(
      await composer.updateArtifacts({
        packageFileName: 'composer.json',
        updatedDeps: [],
        newPackageFileContent: '{}',
        config,
      })
    ).toBeNull();
  });

  it('returns null if unchanged', async () => {
    fs.readLocalFile.mockResolvedValueOnce('{}');
    const execSnapshots = mockExecAll();
    fs.readLocalFile.mockResolvedValueOnce('{}');
    git.getRepoStatus.mockResolvedValueOnce(repoStatus);
    GlobalConfig.set({
      ...adminConfig,
      allowScripts: true,
      allowPlugins: true,
    });
    expect(
      await composer.updateArtifacts({
        packageFileName: 'composer.json',
        updatedDeps: [{ depName: 'foo' }, { depName: 'bar' }],
        newPackageFileContent: '{}',
        config,
      })
    ).toBeNull();
    expect(execSnapshots).toMatchObject([
      {
        cmd: 'composer update foo bar --with-dependencies --ignore-platform-reqs --no-ansi --no-interaction',
        options: {
          cwd: '/tmp/github/some/repo',
          env: {
            COMPOSER_CACHE_DIR: '/tmp/renovate/cache/others/composer',
          },
        },
      },
    ]);
  });

  it('uses hostRules to set COMPOSER_AUTH', async () => {
    hostRules.add({
      hostType: PlatformId.Github,
      matchHost: 'api.github.com',
      token: 'ghp_github-token',
    });
    // This rule should not affect the result the Github rule has priority to avoid breaking changes.
    hostRules.add({
      hostType: GitTagsDatasource.id,
      matchHost: 'github.com',
      token: 'ghp_git-tags-token',
    });
    hostRules.add({
      hostType: PlatformId.Gitlab,
      matchHost: 'gitlab.com',
      token: 'gitlab-token',
    });
    hostRules.add({
      hostType: PackagistDatasource.id,
      matchHost: 'packagist.renovatebot.com',
      username: 'some-username',
      password: 'some-password',
    });
    hostRules.add({
      hostType: PackagistDatasource.id,
      matchHost: 'https://artifactory.yyyyyyy.com/artifactory/api/composer/',
      username: 'some-other-username',
      password: 'some-other-password',
    });
    hostRules.add({
      hostType: PackagistDatasource.id,
      username: 'some-other-username',
      password: 'some-other-password',
    });
    hostRules.add({
      hostType: PackagistDatasource.id,
      matchHost: 'https://packages-bearer.example.com/',
      token: 'abcdef0123456789',
    });
    fs.readLocalFile.mockResolvedValueOnce('{}');
    const execSnapshots = mockExecAll();
    fs.readLocalFile.mockResolvedValueOnce('{}');
    const authConfig = {
      ...config,
      registryUrls: ['https://packagist.renovatebot.com'],
    };
    git.getRepoStatus.mockResolvedValueOnce(repoStatus);
    expect(
      await composer.updateArtifacts({
        packageFileName: 'composer.json',
        updatedDeps: [],
        newPackageFileContent: '{}',
        config: authConfig,
      })
    ).toBeNull();
    expect(execSnapshots).toMatchObject([
      {
<<<<<<< HEAD
        options: {
          env: {
            COMPOSER_AUTH:
              '{"github-oauth":{"github.com":"ghp_git-tags-token"},' +
              '"gitlab-token":{"gitlab.com":"gitlab-token"},' +
              '"gitlab-domains":["gitlab.com"],' +
              '"http-basic":{' +
              '"packagist.renovatebot.com":{"username":"some-username","password":"some-password"},' +
              '"artifactory.yyyyyyy.com":{"username":"some-other-username","password":"some-other-password"}' +
              '},' +
              '"bearer":{"packages-bearer.example.com":"abcdef0123456789"}}',
          },
        },
      },
    ]);
  });

  it('git-tags hostRule for github.com set github-token in COMPOSER_AUTH', async () => {
    hostRules.add({
      hostType: GitTagsDatasource.id,
      matchHost: 'github.com',
      token: 'ghp_token',
    });
    fs.readLocalFile.mockResolvedValueOnce('{}');
    const execSnapshots = mockExecAll();
    fs.readLocalFile.mockResolvedValueOnce('{}');
    const authConfig = {
      ...config,
      registryUrls: ['https://packagist.renovatebot.com'],
    };
    git.getRepoStatus.mockResolvedValueOnce(repoStatus);
    expect(
      await composer.updateArtifacts({
        packageFileName: 'composer.json',
        updatedDeps: [],
        newPackageFileContent: '{}',
        config: authConfig,
      })
    ).toBeNull();

    expect(execSnapshots).toMatchObject([
      {
        options: {
          env: {
            COMPOSER_AUTH: '{"github-oauth":{"github.com":"ghp_token"}}',
          },
        },
      },
    ]);
  });

  it('Skip github application access token hostRules in COMPOSER_AUTH', async () => {
    hostRules.add({
      hostType: PlatformId.Github,
      matchHost: 'api.github.com',
      token: 'ghs_token',
    });
    hostRules.add({
      hostType: GitTagsDatasource.id,
      matchHost: 'github.com',
      token: 'ghp_token',
    });
    fs.readLocalFile.mockResolvedValueOnce('{}');
    const execSnapshots = mockExecAll();
    fs.readLocalFile.mockResolvedValueOnce('{}');
    const authConfig = {
      ...config,
      registryUrls: ['https://packagist.renovatebot.com'],
    };
    git.getRepoStatus.mockResolvedValueOnce(repoStatus);
    expect(
      await composer.updateArtifacts({
        packageFileName: 'composer.json',
        updatedDeps: [],
        newPackageFileContent: '{}',
        config: authConfig,
      })
    ).toBeNull();
    expect(execSnapshots).toMatchObject([
      {
        options: {
          env: {
            COMPOSER_AUTH: '{"github-oauth":{"github.com":"ghp_token"}}',
=======
        cmd: 'composer update --with-dependencies --ignore-platform-reqs --no-ansi --no-interaction --no-scripts --no-autoloader --no-plugins',
        options: {
          cwd: '/tmp/github/some/repo',
          env: {
            COMPOSER_AUTH:
              '{"github-oauth":{"github.com":"github-token"},"gitlab-token":{"gitlab.com":"gitlab-token"},"gitlab-domains":["gitlab.com"],"http-basic":{"packagist.renovatebot.com":{"username":"some-username","password":"some-password"},"artifactory.yyyyyyy.com":{"username":"some-other-username","password":"some-other-password"}},"bearer":{"packages-bearer.example.com":"abcdef0123456789"}}',
            COMPOSER_CACHE_DIR: '/tmp/renovate/cache/others/composer',
>>>>>>> 551a40cc
          },
        },
      },
    ]);
  });

  it('returns updated composer.lock', async () => {
    fs.readLocalFile.mockResolvedValueOnce('{}');
    const execSnapshots = mockExecAll();
    fs.readLocalFile.mockResolvedValueOnce('{}');
    git.getRepoStatus.mockResolvedValueOnce({
      ...repoStatus,
      modified: ['composer.lock'],
    });
    expect(
      await composer.updateArtifacts({
        packageFileName: 'composer.json',
        updatedDeps: [],
        newPackageFileContent: '{}',
        config,
      })
    ).toEqual([
      {
        file: {
          contents: '{}',
          path: 'composer.lock',
          type: 'addition',
        },
      },
    ]);
    expect(execSnapshots).toMatchObject([
      {
        cmd: 'composer update --with-dependencies --ignore-platform-reqs --no-ansi --no-interaction --no-scripts --no-autoloader --no-plugins',
        options: { cwd: '/tmp/github/some/repo' },
      },
    ]);
  });

  it('supports vendor directory update', async () => {
    const foo = join('vendor/foo/Foo.php');
    const bar = join('vendor/bar/Bar.php');
    const baz = join('vendor/baz/Baz.php');
    fs.localPathExists.mockResolvedValueOnce(true);
    fs.readLocalFile.mockResolvedValueOnce('{}');
    const execSnapshots = mockExecAll();
    git.getRepoStatus.mockResolvedValueOnce({
      ...repoStatus,
      modified: ['composer.lock', foo],
      not_added: [bar],
      deleted: [baz],
    });
    fs.readLocalFile.mockResolvedValueOnce('{  }');
    fs.readLocalFile.mockResolvedValueOnce('Foo');
    fs.readLocalFile.mockResolvedValueOnce('Bar');
    fs.getSiblingFileName.mockReturnValueOnce('vendor');
    const res = await composer.updateArtifacts({
      packageFileName: 'composer.json',
      updatedDeps: [],
      newPackageFileContent: '{}',
      config,
    });
    expect(res).toEqual([
      {
        file: {
          contents: '{  }',
          path: 'composer.lock',
          type: 'addition',
        },
      },
      {
        file: {
          contents: 'Foo',
          path: 'vendor/foo/Foo.php',
          type: 'addition',
        },
      },
      {
        file: {
          contents: 'Bar',
          path: 'vendor/bar/Bar.php',
          type: 'addition',
        },
      },
      {
        file: {
          path: 'vendor/baz/Baz.php',
          type: 'deletion',
        },
      },
    ]);

    expect(execSnapshots).toMatchObject([
      {
        cmd: 'composer update --with-dependencies --ignore-platform-reqs --no-ansi --no-interaction --no-scripts --no-autoloader --no-plugins',
        options: { cwd: '/tmp/github/some/repo' },
      },
    ]);
  });

  it('performs lockFileMaintenance', async () => {
    fs.readLocalFile.mockResolvedValueOnce('{}');
    const execSnapshots = mockExecAll();
    fs.readLocalFile.mockResolvedValueOnce('{  }');
    git.getRepoStatus.mockResolvedValueOnce({
      ...repoStatus,
      modified: ['composer.lock'],
    });
    expect(
      await composer.updateArtifacts({
        packageFileName: 'composer.json',
        updatedDeps: [],
        newPackageFileContent: '{}',
        config: {
          ...config,
          isLockFileMaintenance: true,
        },
      })
    ).toEqual([
      {
        file: {
          contents: '{  }',
          path: 'composer.lock',
          type: 'addition',
        },
      },
    ]);
    expect(execSnapshots).toMatchObject([
      {
        cmd: 'composer update --ignore-platform-reqs --no-ansi --no-interaction --no-scripts --no-autoloader --no-plugins',
        options: { cwd: '/tmp/github/some/repo', encoding: 'utf-8' },
      },
    ]);
  });

  it('supports docker mode', async () => {
    GlobalConfig.set({ ...adminConfig, binarySource: 'docker' });
    fs.readLocalFile.mockResolvedValueOnce('{}');

    const execSnapshots = mockExecAll();

    fs.readLocalFile.mockResolvedValueOnce('{  }');

    datasource.getPkgReleases.mockResolvedValueOnce({
      releases: [
        { version: '7.2.34' },
        { version: '7.3' }, // composer versioning bug
        { version: '7.3.29' },
        { version: '7.4.22' },
        { version: '8.0.6' },
      ],
    });

    git.getRepoStatus.mockResolvedValueOnce({
      ...repoStatus,
      modified: ['composer.lock'],
    });

    expect(
      await composer.updateArtifacts({
        packageFileName: 'composer.json',
        updatedDeps: [],
        newPackageFileContent: '{}',
        config: { ...config, constraints: { composer: '^1.10.0', php: '7.3' } },
      })
    ).toEqual([
      {
        file: {
          contents: '{  }',
          path: 'composer.lock',
          type: 'addition',
        },
      },
    ]);
    expect(execSnapshots).toMatchObject([
      {
        cmd: 'docker pull renovate/php:7.3',
        options: {
          encoding: 'utf-8',
        },
      },
      {
        cmd: 'docker ps --filter name=renovate_php -aq',
        options: {
          encoding: 'utf-8',
        },
      },
      {
        cmd:
          'docker run --rm --name=renovate_php --label=renovate_child ' +
          '-v "/tmp/github/some/repo":"/tmp/github/some/repo" ' +
          '-v "/tmp/renovate/cache":"/tmp/renovate/cache" ' +
          '-e COMPOSER_CACHE_DIR ' +
          '-e BUILDPACK_CACHE_DIR ' +
          '-w "/tmp/github/some/repo" ' +
          'renovate/php:7.3' +
          ' bash -l -c "' +
          'install-tool composer 1.10.17' +
          ' && ' +
          'composer update --with-dependencies --ignore-platform-reqs --no-ansi --no-interaction --no-scripts --no-autoloader --no-plugins' +
          '"',
        options: {
          cwd: '/tmp/github/some/repo',
          env: {
            BUILDPACK_CACHE_DIR: '/tmp/renovate/cache/buildpack',
            COMPOSER_CACHE_DIR: '/tmp/renovate/cache/others/composer',
          },
        },
      },
    ]);
  });

  it('supports install mode', async () => {
    GlobalConfig.set({ ...adminConfig, binarySource: 'install' });
    fs.readLocalFile.mockResolvedValueOnce('{}');

    const execSnapshots = mockExecAll();

    fs.readLocalFile.mockResolvedValueOnce('{  }');

    datasource.getPkgReleases.mockResolvedValueOnce({
      releases: [
        { version: '7.2.34' },
        { version: '7.3' }, // composer versioning bug
        { version: '7.3.29' },
        { version: '7.4.22' },
        { version: '8.0.6' },
      ],
    });

    git.getRepoStatus.mockResolvedValueOnce({
      ...repoStatus,
      modified: ['composer.lock'],
    });

    expect(
      await composer.updateArtifacts({
        packageFileName: 'composer.json',
        updatedDeps: [],
        newPackageFileContent: '{}',
        config: { ...config, constraints: { composer: '^1.10.0', php: '7.3' } },
      })
    ).toEqual([
      {
        file: {
          contents: '{  }',
          path: 'composer.lock',
          type: 'addition',
        },
      },
    ]);
    expect(execSnapshots).toMatchObject([
      {
        cmd: 'install-tool composer 1.10.17',
      },
      {
        cmd: 'composer update --with-dependencies --ignore-platform-reqs --no-ansi --no-interaction --no-scripts --no-autoloader --no-plugins',
        options: {
          cwd: '/tmp/github/some/repo',
          env: {
            BUILDPACK_CACHE_DIR: '/tmp/renovate/cache/buildpack',
            COMPOSER_CACHE_DIR: '/tmp/renovate/cache/others/composer',
          },
        },
      },
    ]);
  });

  it('supports global mode', async () => {
    GlobalConfig.set({ ...adminConfig, binarySource: 'global' });
    fs.readLocalFile.mockResolvedValueOnce('{}');
    const execSnapshots = mockExecAll();
    fs.readLocalFile.mockResolvedValueOnce('{ }');
    git.getRepoStatus.mockResolvedValueOnce({
      ...repoStatus,
      modified: ['composer.lock'],
    });
    expect(
      await composer.updateArtifacts({
        packageFileName: 'composer.json',
        updatedDeps: [],
        newPackageFileContent: '{}',
        config,
      })
    ).toEqual([
      {
        file: {
          contents: '{ }',
          path: 'composer.lock',
          type: 'addition',
        },
      },
    ]);
    expect(execSnapshots).toMatchObject([
      {
        cmd: 'composer update --with-dependencies --ignore-platform-reqs --no-ansi --no-interaction --no-scripts --no-autoloader --no-plugins',
        options: { cwd: '/tmp/github/some/repo' },
      },
    ]);
  });

  it('catches errors', async () => {
    const execSnapshots = mockExecAll();
    fs.readLocalFile.mockResolvedValueOnce('{}');
    fs.writeLocalFile.mockImplementationOnce(() => {
      throw new Error('not found');
    });
    expect(
      await composer.updateArtifacts({
        packageFileName: 'composer.json',
        updatedDeps: [],
        newPackageFileContent: '{}',
        config,
      })
    ).toEqual([
      {
        artifactError: {
          lockFile: 'composer.lock',
          stderr: 'not found',
        },
      },
    ]);
    expect(execSnapshots).toBeEmptyArray();
  });

  it('catches unmet requirements errors', async () => {
    const execSnapshots = mockExecAll();
    const stderr =
      'fooYour requirements could not be resolved to an installable set of packages.bar';
    fs.readLocalFile.mockResolvedValueOnce('{}');
    fs.writeLocalFile.mockImplementationOnce(() => {
      throw new Error(stderr);
    });
    expect(
      await composer.updateArtifacts({
        packageFileName: 'composer.json',
        updatedDeps: [],
        newPackageFileContent: '{}',
        config,
      })
    ).toEqual([{ artifactError: { lockFile: 'composer.lock', stderr } }]);
    expect(execSnapshots).toBeEmptyArray();
  });

  it('throws for disk space', async () => {
    const execSnapshots = mockExecAll();
    fs.readLocalFile.mockResolvedValueOnce('{}');
    fs.writeLocalFile.mockImplementationOnce(() => {
      throw new Error(
        'vendor/composer/07fe2366/sebastianbergmann-php-code-coverage-c896779/src/Report/Html/Renderer/Template/js/d3.min.js:  write error (disk full?).  Continue? (y/n/^C) '
      );
    });
    await expect(
      composer.updateArtifacts({
        packageFileName: 'composer.json',
        updatedDeps: [],
        newPackageFileContent: '{}',
        config,
      })
    ).rejects.toThrow();
    expect(execSnapshots).toBeEmptyArray();
  });

  it('disables ignorePlatformReqs', async () => {
    fs.readLocalFile.mockResolvedValueOnce('{}');
    const execSnapshots = mockExecAll();
    fs.readLocalFile.mockResolvedValueOnce('{ }');
    git.getRepoStatus.mockResolvedValueOnce({
      ...repoStatus,
      modified: ['composer.lock'],
    });
    expect(
      await composer.updateArtifacts({
        packageFileName: 'composer.json',
        updatedDeps: [],
        newPackageFileContent: '{}',
        config: {
          ...config,
          composerIgnorePlatformReqs: undefined,
        },
      })
    ).toEqual([
      {
        file: {
          contents: '{ }',
          path: 'composer.lock',
          type: 'addition',
        },
      },
    ]);
    expect(execSnapshots).toMatchObject([
      {
        cmd: 'composer update --with-dependencies --no-ansi --no-interaction --no-scripts --no-autoloader --no-plugins',
        options: { cwd: '/tmp/github/some/repo' },
      },
    ]);
  });

  it('adds all ignorePlatformReq items', async () => {
    fs.readLocalFile.mockResolvedValueOnce('{}');
    const execSnapshots = mockExecAll();
    fs.readLocalFile.mockResolvedValueOnce('{ }');
    git.getRepoStatus.mockResolvedValueOnce({
      ...repoStatus,
      modified: ['composer.lock'],
    });
    expect(
      await composer.updateArtifacts({
        packageFileName: 'composer.json',
        updatedDeps: [],
        newPackageFileContent: '{}',
        config: {
          ...config,
          composerIgnorePlatformReqs: ['ext-posix', 'ext-sodium'],
        },
      })
    ).toEqual([
      {
        file: {
          contents: '{ }',
          path: 'composer.lock',
          type: 'addition',
        },
      },
    ]);
    expect(execSnapshots).toMatchObject([
      {
        cmd: 'composer update --with-dependencies --ignore-platform-req ext-posix --ignore-platform-req ext-sodium --no-ansi --no-interaction --no-scripts --no-autoloader --no-plugins',
        options: { cwd: '/tmp/github/some/repo' },
      },
    ]);
  });

  it('installs before running the update when symfony flex is installed', async () => {
    fs.readLocalFile.mockResolvedValueOnce(
      '{"packages":[{"name":"symfony/flex","version":"1.17.1"}]}'
    );
    const execSnapshots = mockExecAll();
    fs.readLocalFile.mockResolvedValueOnce('{ }');
    git.getRepoStatus.mockResolvedValueOnce({
      ...repoStatus,
      modified: ['composer.lock'],
    });
    expect(
      await composer.updateArtifacts({
        packageFileName: 'composer.json',
        updatedDeps: [],
        newPackageFileContent: '{}',
        config: {
          ...config,
        },
      })
    ).toEqual([
      {
        file: {
          contents: '{ }',
          path: 'composer.lock',
          type: 'addition',
        },
      },
    ]);
    expect(execSnapshots).toMatchObject([
      {
        cmd: 'composer install --ignore-platform-reqs --no-ansi --no-interaction --no-scripts --no-autoloader --no-plugins',
        options: { cwd: '/tmp/github/some/repo' },
      },
      {
        cmd: 'composer update --with-dependencies --ignore-platform-reqs --no-ansi --no-interaction --no-scripts --no-autoloader --no-plugins',
        options: { cwd: '/tmp/github/some/repo' },
      },
    ]);
  });

  it('installs before running the update when symfony flex is installed as dev', async () => {
    fs.readLocalFile.mockResolvedValueOnce(
      '{"packages-dev":[{"name":"symfony/flex","version":"1.17.1"}]}'
    );
    const execSnapshots = mockExecAll();
    fs.readLocalFile.mockResolvedValueOnce('{ }');
    git.getRepoStatus.mockResolvedValueOnce({
      ...repoStatus,
      modified: ['composer.lock'],
    });
    expect(
      await composer.updateArtifacts({
        packageFileName: 'composer.json',
        updatedDeps: [],
        newPackageFileContent: '{}',
        config: {
          ...config,
        },
      })
    ).toEqual([
      {
        file: {
          contents: '{ }',
          path: 'composer.lock',
          type: 'addition',
        },
      },
    ]);
    expect(execSnapshots).toMatchObject([
      {
        cmd: 'composer install --ignore-platform-reqs --no-ansi --no-interaction --no-scripts --no-autoloader --no-plugins',
        options: { cwd: '/tmp/github/some/repo', encoding: 'utf-8' },
      },
      {
        cmd: 'composer update --with-dependencies --ignore-platform-reqs --no-ansi --no-interaction --no-scripts --no-autoloader --no-plugins',
        options: { cwd: '/tmp/github/some/repo', encoding: 'utf-8' },
      },
    ]);
  });

  it('does not disable plugins when configured globally', async () => {
    fs.readLocalFile.mockResolvedValueOnce('{}');
    const execSnapshots = mockExecAll();
    fs.readLocalFile.mockResolvedValueOnce('{}');
    git.getRepoStatus.mockResolvedValueOnce(repoStatus);
    GlobalConfig.set({ ...adminConfig, allowPlugins: true });
    expect(
      await composer.updateArtifacts({
        packageFileName: 'composer.json',
        updatedDeps: [{ depName: 'foo' }, { depName: 'bar' }],
        newPackageFileContent: '{}',
        config,
      })
    ).toBeNull();
    expect(execSnapshots).toMatchObject([
      {
        cmd: 'composer update foo bar --with-dependencies --ignore-platform-reqs --no-ansi --no-interaction --no-scripts --no-autoloader',
        options: { cwd: '/tmp/github/some/repo' },
      },
    ]);
  });

  it('disable plugins when configured locally', async () => {
    fs.readLocalFile.mockResolvedValueOnce('{}');
    const execSnapshots = mockExecAll();
    fs.readLocalFile.mockResolvedValueOnce('{}');
    git.getRepoStatus.mockResolvedValueOnce(repoStatus);
    GlobalConfig.set({ ...adminConfig, allowPlugins: true });
    expect(
      await composer.updateArtifacts({
        packageFileName: 'composer.json',
        updatedDeps: [{ depName: 'foo' }, { depName: 'bar' }],
        newPackageFileContent: '{}',
        config: {
          ...config,
          ignorePlugins: true,
        },
      })
    ).toBeNull();
    expect(execSnapshots).toMatchObject([
      {
        cmd: 'composer update foo bar --with-dependencies --ignore-platform-reqs --no-ansi --no-interaction --no-scripts --no-autoloader --no-plugins',
        options: { cwd: '/tmp/github/some/repo' },
      },
    ]);
  });
});<|MERGE_RESOLUTION|>--- conflicted
+++ resolved
@@ -166,8 +166,9 @@
     ).toBeNull();
     expect(execSnapshots).toMatchObject([
       {
-<<<<<<< HEAD
+        cmd: 'composer update --with-dependencies --ignore-platform-reqs --no-ansi --no-interaction --no-scripts --no-autoloader --no-plugins',
         options: {
+          cwd: '/tmp/github/some/repo',
           env: {
             COMPOSER_AUTH:
               '{"github-oauth":{"github.com":"ghp_git-tags-token"},' +
@@ -178,6 +179,7 @@
               '"artifactory.yyyyyyy.com":{"username":"some-other-username","password":"some-other-password"}' +
               '},' +
               '"bearer":{"packages-bearer.example.com":"abcdef0123456789"}}',
+            COMPOSER_CACHE_DIR: '/tmp/renovate/cache/others/composer',
           },
         },
       },
@@ -250,15 +252,6 @@
         options: {
           env: {
             COMPOSER_AUTH: '{"github-oauth":{"github.com":"ghp_token"}}',
-=======
-        cmd: 'composer update --with-dependencies --ignore-platform-reqs --no-ansi --no-interaction --no-scripts --no-autoloader --no-plugins',
-        options: {
-          cwd: '/tmp/github/some/repo',
-          env: {
-            COMPOSER_AUTH:
-              '{"github-oauth":{"github.com":"github-token"},"gitlab-token":{"gitlab.com":"gitlab-token"},"gitlab-domains":["gitlab.com"],"http-basic":{"packagist.renovatebot.com":{"username":"some-username","password":"some-password"},"artifactory.yyyyyyy.com":{"username":"some-other-username","password":"some-other-password"}},"bearer":{"packages-bearer.example.com":"abcdef0123456789"}}',
-            COMPOSER_CACHE_DIR: '/tmp/renovate/cache/others/composer',
->>>>>>> 551a40cc
           },
         },
       },
