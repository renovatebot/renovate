--- conflicted
+++ resolved
@@ -37,13 +37,8 @@
 function getAuthJson(): string | null {
   const authJson: AuthJson = {};
 
-<<<<<<< HEAD
   const githubToken = findGithubToken({
-    hostType: PlatformId.Github,
-=======
-  const githubCredentials = hostRules.find({
     hostType: 'github',
->>>>>>> 90074b7a
     url: 'https://api.github.com/',
   });
 
