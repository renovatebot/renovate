import { z } from 'zod';
import { Json, LooseRecord, Yaml } from '../../../util/schema-utils';

export const PnpmCatalogs = z.object({
  catalog: z.optional(z.record(z.string())),
  catalogs: z.optional(z.record(z.record(z.string()))),
});

export const YarnConfig = Yaml.pipe(
  z.object({
    npmRegistryServer: z.string().optional(),
    npmScopes: z
      .record(
        z.object({
          npmRegistryServer: z.string().optional(),
        }),
      )
      .optional(),
  }),
);

export type YarnConfig = z.infer<typeof YarnConfig>;

export const PnpmWorkspaceFile = z
  .object({
    packages: z.array(z.string()),
  })
  .and(PnpmCatalogs);
export type PnpmWorkspaceFile = z.infer<typeof PnpmWorkspaceFile>;

<<<<<<< HEAD
export const YarnCatalogsSchema = z.object({
  options: z.optional(z.union([z.string(), z.array(z.string())])),
  list: z.record(z.union([z.string(), z.record(z.string())])),
});

export const YarnrcYmlSchema = z.object({
  npmRegistryServer: z.string().optional(),
  npmScopes: z
    .record(
      z.object({
        npmRegistryServer: z.string().optional(),
      }),
    )
    .optional(),
  catalogs: YarnCatalogsSchema.optional(),
});

export const PackageManagerSchema = z
=======
export const PackageManager = z
>>>>>>> 2f1fb357
  .string()
  .transform((val) => val.split('@'))
  .transform(([name, ...version]) => ({ name, version: version.join('@') }));

const DevEngineDependency = z.object({
  name: z.string(),
  version: z.string().optional(),
});

const DevEngine = z.object({
  packageManager: DevEngineDependency.or(
    z.array(DevEngineDependency),
  ).optional(),
});

export const PackageJson = Json.pipe(
  z.object({
    devEngines: DevEngine.optional(),
    engines: LooseRecord(z.string()).optional(),
    dependencies: LooseRecord(z.string()).optional(),
    devDependencies: LooseRecord(z.string()).optional(),
    peerDependencies: LooseRecord(z.string()).optional(),
    packageManager: PackageManager.optional(),
    volta: LooseRecord(z.string()).optional(),
  }),
);

export type PackageJson = z.infer<typeof PackageJson>;

export const PackageLockV3 = z.object({
  lockfileVersion: z.literal(3),
  packages: LooseRecord(
    z
      .string()
      .transform((x) => x.replace(/^node_modules\//, ''))
      .refine((x) => x.trim() !== ''),
    z.object({ version: z.string() }),
  ),
});

export const PackageLockPreV3 = z
  .object({
    lockfileVersion: z.union([z.literal(2), z.literal(1)]),
    dependencies: LooseRecord(z.object({ version: z.string() })),
  })
  .transform(({ lockfileVersion, dependencies: packages }) => ({
    lockfileVersion,
    packages,
  }));

export const PackageLock = Json.pipe(
  z.union([PackageLockV3, PackageLockPreV3]),
).transform(({ packages, lockfileVersion }) => {
  const lockedVersions: Record<string, string> = {};
  for (const [entry, val] of Object.entries(packages)) {
    lockedVersions[entry] = val.version;
  }
  return { lockedVersions, lockfileVersion };
});<|MERGE_RESOLUTION|>--- conflicted
+++ resolved
@@ -5,6 +5,13 @@
   catalog: z.optional(z.record(z.string())),
   catalogs: z.optional(z.record(z.record(z.string()))),
 });
+
+export const YarnCatalogs = z.object({
+  options: z.optional(z.union([z.string(), z.array(z.string())])),
+  list: z.record(z.union([z.string(), z.record(z.string())])),
+});
+
+export type YarnCatalogs = z.infer<typeof YarnCatalogs>;
 
 export const YarnConfig = Yaml.pipe(
   z.object({
@@ -16,6 +23,7 @@
         }),
       )
       .optional(),
+    catalogs: YarnCatalogs.optional(),
   }),
 );
 
@@ -26,30 +34,10 @@
     packages: z.array(z.string()),
   })
   .and(PnpmCatalogs);
+
 export type PnpmWorkspaceFile = z.infer<typeof PnpmWorkspaceFile>;
 
-<<<<<<< HEAD
-export const YarnCatalogsSchema = z.object({
-  options: z.optional(z.union([z.string(), z.array(z.string())])),
-  list: z.record(z.union([z.string(), z.record(z.string())])),
-});
-
-export const YarnrcYmlSchema = z.object({
-  npmRegistryServer: z.string().optional(),
-  npmScopes: z
-    .record(
-      z.object({
-        npmRegistryServer: z.string().optional(),
-      }),
-    )
-    .optional(),
-  catalogs: YarnCatalogsSchema.optional(),
-});
-
-export const PackageManagerSchema = z
-=======
 export const PackageManager = z
->>>>>>> 2f1fb357
   .string()
   .transform((val) => val.split('@'))
   .transform(([name, ...version]) => ({ name, version: version.join('@') }));
