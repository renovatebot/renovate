--- conflicted
+++ resolved
@@ -337,12 +337,8 @@
     return dep;
   }
 
-<<<<<<< HEAD
   let packageManager = false;
-  for (const depType of Object.keys(depTypes)) {
-=======
   for (const depType of Object.keys(depTypes) as (keyof typeof depTypes)[]) {
->>>>>>> 2abed274
     let dependencies = packageJson[depType];
     if (dependencies) {
       try {
