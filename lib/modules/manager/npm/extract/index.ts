--- conflicted
+++ resolved
@@ -21,14 +21,10 @@
 import { extractPnpmWorkspaceFile, tryParsePnpmWorkspaceYaml } from './pnpm';
 import { postExtract } from './post';
 import type { NpmPackage } from './types';
-<<<<<<< HEAD
-import { extractYarnCatalogsFromYml, isZeroInstall } from './yarn';
-import type { YarnConfig } from './yarnrc';
-=======
-import { isZeroInstall } from './yarn';
->>>>>>> 2f1fb357
+import { extractYarnCatalogs, isZeroInstall } from './yarn';
 import {
   loadConfigFromLegacyYarnrc,
+  loadConfigFromYarnrcYml,
   loadYarnRcYml,
   resolveRegistryUrl,
 } from './yarnrc';
@@ -142,9 +138,6 @@
     ? await isZeroInstall(yarnrcYmlFileName)
     : false;
 
-<<<<<<< HEAD
-  let yarnConfig: YarnConfig | null = await loadYarnRcYml(yarnrcYmlFileName);
-=======
   let yarnrcConfig: YarnConfig | null = null;
   const repoYarnrcYml = yarnrcYmlFileName
     ? await readLocalFile(yarnrcYmlFileName, 'utf8')
@@ -152,7 +145,6 @@
   if (is.string(repoYarnrcYml) && repoYarnrcYml.trim().length > 0) {
     yarnrcConfig = loadConfigFromYarnrcYml(repoYarnrcYml);
   }
->>>>>>> 2f1fb357
 
   const legacyYarnrcFileName = await findLocalSiblingOrParent(
     packageFile,
@@ -282,7 +274,7 @@
             await loadYarnRcYml(yarnrcYmlFileName);
 
           if (yarnConfig?.catalogs) {
-            const catalogsDeps = await extractYarnCatalogsFromYml(
+            const catalogsDeps = await extractYarnCatalogs(
               yarnConfig.catalogs,
               packageFile,
               deps?.managerData?.hasPackageManager ?? false,
