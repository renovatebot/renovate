--- conflicted
+++ resolved
@@ -225,10 +225,6 @@
   const npmFiles: PackageFile<NpmManagerData>[] = [];
   for (const packageFile of packageFiles) {
     const content = await readLocalFile(packageFile, 'utf8');
-<<<<<<< HEAD
-    // v8 ignore else -- @preserve
-=======
->>>>>>> 9a48f480
     if (content) {
       // pnpm workspace files are their own package file, defined via managerFilePatterns.
       // We duck-type the content here, to allow users to rename the file itself.
