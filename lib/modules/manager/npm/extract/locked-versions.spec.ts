--- conflicted
+++ resolved
@@ -75,13 +75,8 @@
             },
           ],
           lockFiles: ['yarn.lock'],
-<<<<<<< HEAD
-          npmLock: 'package-lock.json',
-          yarnLock: 'yarn.lock',
-          packageFile: 'some-file',
-=======
+          packageFile: 'some-file',
           managerData: { npmLock: 'package-lock.json', yarnLock: 'yarn.lock' },
->>>>>>> 5cdb9a86
         },
       ]);
     });
@@ -127,13 +122,8 @@
             },
           ],
           lockFiles: ['yarn.lock'],
-<<<<<<< HEAD
-          npmLock: 'package-lock.json',
-          yarnLock: 'yarn.lock',
-          packageFile: 'some-file',
-=======
+          packageFile: 'some-file',
           managerData: { npmLock: 'package-lock.json', yarnLock: 'yarn.lock' },
->>>>>>> 5cdb9a86
         },
       ]);
     });
@@ -179,13 +169,8 @@
             },
           ],
           lockFiles: ['yarn.lock'],
-<<<<<<< HEAD
-          npmLock: 'package-lock.json',
-          yarnLock: 'yarn.lock',
-          packageFile: 'some-file',
-=======
+          packageFile: 'some-file',
           managerData: { npmLock: 'package-lock.json', yarnLock: 'yarn.lock' },
->>>>>>> 5cdb9a86
         },
       ]);
     });
@@ -223,13 +208,8 @@
             },
           ],
           lockFiles: ['yarn.lock'],
-<<<<<<< HEAD
-          npmLock: 'package-lock.json',
-          yarnLock: 'yarn.lock',
-          packageFile: 'some-file',
-=======
+          packageFile: 'some-file',
           managerData: { npmLock: 'package-lock.json', yarnLock: 'yarn.lock' },
->>>>>>> 5cdb9a86
         },
       ]);
     });
@@ -268,13 +248,8 @@
             },
           ],
           lockFiles: ['yarn.lock'],
-<<<<<<< HEAD
-          npmLock: 'package-lock.json',
-          yarnLock: 'yarn.lock',
-          packageFile: 'some-file',
-=======
+          packageFile: 'some-file',
           managerData: { npmLock: 'package-lock.json', yarnLock: 'yarn.lock' },
->>>>>>> 5cdb9a86
         },
       ]);
     });
@@ -304,12 +279,8 @@
             { currentValue: '2.0.0', depName: 'b', lockedVersion: '2.0.0' },
           ],
           lockFiles: ['package-lock.json'],
-<<<<<<< HEAD
           npmLock: 'package-lock.json',
           packageFile: 'some-file',
-=======
-          managerData: { npmLock: 'package-lock.json' },
->>>>>>> 5cdb9a86
         },
       ]);
     });
@@ -382,14 +353,8 @@
             { currentValue: '2.0.0', depName: 'b', lockedVersion: '2.0.0' },
           ],
           lockFiles: ['package-lock.json'],
-<<<<<<< HEAD
           npmLock: 'package-lock.json',
           packageFile: 'some-file',
-=======
-          managerData: {
-            npmLock: 'package-lock.json',
-          },
->>>>>>> 5cdb9a86
         },
       ]);
     });
@@ -425,14 +390,8 @@
             { currentValue: '2.0.0', depName: 'b', lockedVersion: '2.0.0' },
           ],
           lockFiles: ['package-lock.json'],
-<<<<<<< HEAD
           npmLock: 'package-lock.json',
           packageFile: 'some-file',
-=======
-          managerData: {
-            npmLock: 'package-lock.json',
-          },
->>>>>>> 5cdb9a86
         },
       ]);
     });
@@ -476,14 +435,8 @@
             { currentValue: '2.0.0', depName: 'b', lockedVersion: '2.0.0' },
           ],
           lockFiles: ['package-lock.json'],
-<<<<<<< HEAD
           npmLock: 'package-lock.json',
           packageFile: 'some-file',
-=======
-          managerData: {
-            npmLock: 'package-lock.json',
-          },
->>>>>>> 5cdb9a86
         },
       ]);
     });
@@ -527,14 +480,8 @@
             { currentValue: '2.0.0', depName: 'b', lockedVersion: '2.0.0' },
           ],
           lockFiles: ['package-lock.json'],
-<<<<<<< HEAD
           npmLock: 'package-lock.json',
           packageFile: 'some-file',
-=======
-          managerData: {
-            npmLock: 'package-lock.json',
-          },
->>>>>>> 5cdb9a86
         },
       ]);
     });
@@ -560,14 +507,8 @@
             { currentValue: '2.0.0', depName: 'b' },
           ],
           lockFiles: ['pnpm-lock.yaml'],
-<<<<<<< HEAD
           packageFile: 'some-file',
           pnpmShrinkwrap: 'pnpm-lock.yaml',
-=======
-          managerData: {
-            pnpmShrinkwrap: 'pnpm-lock.yaml',
-          },
->>>>>>> 5cdb9a86
         },
       ]);
     });
