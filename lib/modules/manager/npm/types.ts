interface LockFilePackage {
  name?: string;
  version?: string;
  resolved?: string;
  integrity?: string;
  link?: boolean;
  dev?: boolean;
  optional?: boolean;
  devOptional?: boolean;
  inBundle?: boolean;
  hasInstallScript?: boolean;
  hasShrinkwrap?: boolean;
  bin?: string | Record<string, string>;
  license?: string;
  engines?: Record<string, string>;
  dependencies?: Record<string, string>;
  optionalDependencies?: Record<string, string>;
}

interface LockFileDependency {
  version: string;
  integrity: string;
  resolved: string;
  bundled?: boolean;
  dev?: boolean;
  optional?: boolean;
  requires?: Record<string, string>;
  dependencies?: Record<string, LockFileDependency>;
}

interface LockFileBase {
  name?: string;
  version?: string;
  requires?: boolean; // not documented
}

// https://docs.npmjs.com/cli/v6/configuring-npm/package-lock-json#file-format
interface LockFile1 extends LockFileBase {
  lockfileVersion: 1;
  packageIntegrity?: string;
  preserveSymlinks?: string;
  dependencies?: Record<string, LockFileDependency>;
}

// https://docs.npmjs.com/cli/v7/configuring-npm/package-lock-json#file-format
// https://docs.npmjs.com/cli/v8/configuring-npm/package-lock-json#file-format
interface LockFile2 extends LockFileBase {
  lockfileVersion: 2;
  packages: Record<string, LockFilePackage>;
  dependencies?: Record<string, LockFileDependency>;
}

// currently only hinted in the npm v7 and v8 docs
interface LockFile3 extends LockFileBase {
  lockfileVersion: 3;
  packages: Record<string, LockFilePackage>;
}

export type LockFile = LockFile1 | LockFile2 | LockFile3;

export interface ParseLockFileResult {
  detectedIndent: string;
  lockFileParsed: LockFile | undefined;
}

export type NpmDepType =
  | 'dependencies'
  | 'devDependencies'
  | 'optionalDependencies'
  | 'overrides'
  | 'peerDependencies'
<<<<<<< HEAD
  | 'resolutions';
=======
  | 'resolutions'
  | 'overrides';
>>>>>>> 22a78435

export interface NpmManagerData extends Record<string, any> {
  hasPackageManager?: boolean;

  lernaJsonFile?: string;
  yarnZeroInstall?: boolean;
}<|MERGE_RESOLUTION|>--- conflicted
+++ resolved
@@ -69,12 +69,8 @@
   | 'optionalDependencies'
   | 'overrides'
   | 'peerDependencies'
-<<<<<<< HEAD
-  | 'resolutions';
-=======
   | 'resolutions'
   | 'overrides';
->>>>>>> 22a78435
 
 export interface NpmManagerData extends Record<string, any> {
   hasPackageManager?: boolean;
