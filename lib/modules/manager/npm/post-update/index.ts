--- conflicted
+++ resolved
@@ -23,16 +23,12 @@
 import { newlineRegex, regEx } from '../../../../util/regex';
 import { ensureTrailingSlash } from '../../../../util/url';
 import { NpmDatasource } from '../../../datasource/npm';
-<<<<<<< HEAD
 import { scm } from '../../../platform/scm';
-import type { PackageFile, PostUpdateConfig, Upgrade } from '../../types';
-=======
 import type {
   PackageFileContent,
   PostUpdateConfig,
   Upgrade,
 } from '../../types';
->>>>>>> 59432b41
 import { getZeroInstallPaths } from '../extract/yarn';
 import type { NpmDepType, NpmManagerData } from '../types';
 import { composeLockFile, parseLockFile } from '../utils';
