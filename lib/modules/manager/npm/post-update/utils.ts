--- conflicted
+++ resolved
@@ -33,7 +33,12 @@
   name: string,
   pkg: PackageJsonSchema,
 ): string | null {
-<<<<<<< HEAD
+    if (pkg.volta?.[name]) {
+    const version = pkg.volta[name];
+    logger.debug(`Found ${name} constraint in package.json volta: ${version}`);
+
+    return version;
+  }
   if (pkg.devEngines?.packageManager) {
     const packageManagers = is.array(pkg.devEngines.packageManager)
       ? pkg.devEngines.packageManager
@@ -48,13 +53,6 @@
     }
 
     return null;
-=======
-  if (pkg.volta?.[name]) {
-    const version = pkg.volta[name];
-    logger.debug(`Found ${name} constraint in package.json volta: ${version}`);
-
-    return version;
->>>>>>> 2de0696a
   }
   if (pkg.packageManager?.name === name) {
     const version = pkg.packageManager.version;
