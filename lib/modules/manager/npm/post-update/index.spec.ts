--- conflicted
+++ resolved
@@ -515,7 +515,6 @@
       ]);
     });
 
-<<<<<<< HEAD
     it('restores original npmrc', async () => {
       spyNpm.mockResolvedValueOnce({ error: false, lockFile: '{}' });
       // TODO: fix types, jest is using wrong overload (#22198)
@@ -555,10 +554,7 @@
       );
     });
 
-    it('detects if lock file contents are unchanged', async () => {
-=======
     it('detects if lock file contents are unchanged(reuseExistingBranch=true)', async () => {
->>>>>>> c3014cb9
       spyNpm.mockResolvedValueOnce({ error: false, lockFile: '{}' });
       fs.readLocalFile.mockImplementation((f): Promise<any> => {
         if (f === 'package-lock.json') {
