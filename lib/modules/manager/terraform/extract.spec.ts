import { codeBlock } from 'common-tags';
import { join } from 'upath';
import { Fixtures } from '../../../../test/fixtures';
import { fs } from '../../../../test/util';
import { GlobalConfig } from '../../../config/global';
import type { RepoGlobalConfig } from '../../../config/types';
import * as hashicorp from '../../versioning/hashicorp';
import { extractPackageFile } from '.';

const modules = Fixtures.get('modules.tf');
const bitbucketModules = Fixtures.get('bitbucketModules.tf');
const azureDevOpsModules = Fixtures.get('azureDevOpsModules.tf');
const providers = Fixtures.get('providers.tf');
const docker = Fixtures.get('docker.tf');
const kubernetes = Fixtures.get('kubernetes.tf');

const helm = Fixtures.get('helm.tf');
const lockedVersion = Fixtures.get('lockedVersion.tf');
const lockedVersionLockfile = Fixtures.get('rangeStrategy.hcl');
const terraformBlock = Fixtures.get('terraformBlock.tf');
const tfeWorkspaceBlock = Fixtures.get('tfeWorkspace.tf');

const adminConfig: RepoGlobalConfig = {
  // `join` fixes Windows CI
  localDir: join('/tmp/github/some/repo'),
  cacheDir: join('/tmp/cache'),
  containerbaseDir: join('/tmp/cache/containerbase'),
};

// auto-mock fs
jest.mock('../../../util/fs');

describe('modules/manager/terraform/extract', () => {
  beforeEach(() => {
    GlobalConfig.set(adminConfig);
  });

  describe('extractPackageFile()', () => {
    it('returns null for empty', async () => {
      expect(await extractPackageFile('nothing here', '1.tf', {})).toBeNull();
    });

    it('extracts  modules', async () => {
      const res = await extractPackageFile(modules, 'modules.tf', {});
      expect(res?.deps).toHaveLength(18);
      expect(res?.deps.filter((dep) => dep.skipReason)).toHaveLength(2);
      expect(res?.deps).toIncludeAllPartialMembers([
        {
          packageName: 'hashicorp/example',
          depType: 'module',
          depName: 'github.com/hashicorp/example',
          currentValue: 'next',
          datasource: 'github-tags',
        },
        {
          packageName: 'hashicorp/example',
          depType: 'module',
          depName: 'github.com/hashicorp/example',
          currentValue: 'v1.0.0',
          datasource: 'github-tags',
        },
        {
          packageName: 'hashicorp/example',
          depType: 'module',
          depName: 'github.com/hashicorp/example',
          currentValue: 'next',
          datasource: 'github-tags',
        },
        {
          packageName: 'githubuser/myrepo',
          depType: 'module',
          depName: 'github.com/githubuser/myrepo',
          currentValue: 'tfmodule_one-v0.0.9',
          datasource: 'github-tags',
        },
        {
          packageName: 'hashicorp/example.2.3',
          depType: 'module',
          depName: 'github.com/hashicorp/example.2.3',
          currentValue: 'v1.0.0',
          datasource: 'github-tags',
        },
        {
          packageName: 'hashicorp/example.2.3',
          depType: 'module',
          depName: 'github.com/hashicorp/example.2.3',
          currentValue: 'v1.0.0',
          datasource: 'github-tags',
        },
        {
          currentValue: '0.1.0',
          depType: 'module',
          depName: 'hashicorp/consul/aws',
          datasource: 'terraform-module',
        },
        {
          packageName: 'hashicorp/example',
          depType: 'module',
          depName: 'github.com/hashicorp/example',
          currentValue: 'v2.0.0',
          datasource: 'github-tags',
        },
        {
          currentValue: '~> 1.1.0',
          registryUrls: ['https://app.terraform.io'],
          depType: 'module',
          depName: 'app.terraform.io/example-corp/k8s-cluster/azurerm',
          datasource: 'terraform-module',
        },
        {
          currentValue: '~> 1.1',
          registryUrls: ['https://app.terraform.io'],
          depType: 'module',
          depName: 'app.terraform.io/example-corp/k8s-cluster/azurerm',
          datasource: 'terraform-module',
        },
        {
          currentValue: '~~ 1.1',
          registryUrls: ['https://app.terraform.io'],
          depType: 'module',
          depName: 'app.terraform.io/example-corp/k8s-cluster/azurerm',
          datasource: 'terraform-module',
        },
        {
          currentValue: '>= 1.0.0, <= 2.0.0',
          depType: 'module',
          depName: 'hashicorp/consul/aws',
          datasource: 'terraform-module',
        },
        {
          packageName: 'tieto-cem/terraform-aws-ecs-task-definition',
          depType: 'module',
          depName: 'github.com/tieto-cem/terraform-aws-ecs-task-definition',
          currentValue: 'v0.1.0',
          datasource: 'github-tags',
        },
        {
          packageName: 'tieto-cem/terraform-aws-ecs-task-definition',
          depType: 'module',
          depName: 'github.com/tieto-cem/terraform-aws-ecs-task-definition',
          currentValue: 'v0.1.0',
          datasource: 'github-tags',
        },
        {
          depType: 'module',
          depName: 'terraform-aws-modules/security-group/aws',
          datasource: 'terraform-module',
        },
        {
          currentValue: '<= 2.4.0',
          depType: 'module',
          depName: 'terraform-aws-modules/security-group/aws',
          datasource: 'terraform-module',
        },
        {
          currentValue: '1.28.3',
          depType: 'module',
          depName: 'particuleio/addons/kubernetes',
          datasource: 'terraform-module',
        },
        {
          skipReason: 'local',
        },
        {
          skipReason: 'no-source',
        },
      ]);
    });

    it('extracts bitbucket modules', async () => {
      const res = await extractPackageFile(bitbucketModules, 'modules.tf', {});
      expect(res?.deps).toHaveLength(11);
      expect(res?.deps.filter((dep) => dep.skipReason)).toHaveLength(0);
      expect(res?.deps).toIncludeAllPartialMembers([
        {
          currentValue: 'v1.0.0',
          datasource: 'git-tags',
          depName: 'bitbucket.com/hashicorp/example',
          depType: 'module',
          packageName: 'https://bitbucket.com/hashicorp/example',
        },
        {
          currentValue: 'v1.0.0',
          datasource: 'git-tags',
          depName: 'bitbucket.com/hashicorp/example',
          depType: 'module',
          packageName: 'https://bitbucket.com/hashicorp/example',
        },
        {
          currentValue: 'next',
          datasource: 'git-tags',
          depName: 'bitbucket.com/hashicorp/example',
          depType: 'module',
          packageName: 'https://bitbucket.com/hashicorp/example',
        },
        {
          currentValue: 'v1.0.1',
          datasource: 'git-tags',
          depName: 'bitbucket.com/hashicorp/example',
          depType: 'module',
          packageName: 'https://bitbucket.com/hashicorp/example',
        },
        {
          currentValue: 'v1.0.2',
          datasource: 'git-tags',
          depName: 'bitbucket.com/hashicorp/example',
          depType: 'module',
          packageName: 'http://bitbucket.com/hashicorp/example',
        },
        {
          currentValue: 'v1.0.3',
          datasource: 'git-tags',
          depName: 'bitbucket.com/hashicorp/example',
          depType: 'module',
          packageName: 'ssh://git@bitbucket.com/hashicorp/example',
        },
        {
          currentValue: 'v1.0.0',
          datasource: 'bitbucket-tags',
          depName: 'hashicorp/example',
          depType: 'module',
          packageName: 'hashicorp/example',
        },
        {
          currentValue: 'v1.0.0',
          datasource: 'bitbucket-tags',
          depName: 'hashicorp/example',
          depType: 'module',
          packageName: 'hashicorp/example',
        },
        {
          currentValue: 'v1.0.0',
          datasource: 'bitbucket-tags',
          depName: 'hashicorp/example',
          depType: 'module',
          packageName: 'hashicorp/example',
        },
        {
          currentValue: 'v1.0.0',
          datasource: 'bitbucket-tags',
          depName: 'hashicorp/example',
          depType: 'module',
          packageName: 'hashicorp/example',
        },
        {
          currentValue: 'v1.0.0',
          datasource: 'bitbucket-tags',
          depName: 'hashicorp/example',
          depType: 'module',
          packageName: 'hashicorp/example',
        },
      ]);
    });

    it('extracts azureDevOps modules', async () => {
      const res = await extractPackageFile(
        azureDevOpsModules,
        'modules.tf',
        {}
      );
      expect(res?.deps).toHaveLength(3);
      expect(res?.deps).toIncludeAllPartialMembers([
        {
          currentValue: 'v1.0.0',
          datasource: 'git-tags',
          depName: 'MyOrg/MyProject/MyRepository',
          depType: 'module',
          packageName: 'git@ssh.dev.azure.com:v3/MyOrg/MyProject/MyRepository',
        },
        {
          currentValue: 'v1.0.0',
          datasource: 'git-tags',
          depName: 'MyOrg/MyProject/MyRepository',
          depType: 'module',
          packageName: 'git@ssh.dev.azure.com:v3/MyOrg/MyProject/MyRepository',
        },
        {
          currentValue: 'v1.0.0',
          datasource: 'git-tags',
          depName: 'MyOrg/MyProject/MyRepository//some-module/path',
          depType: 'module',
          packageName: 'git@ssh.dev.azure.com:v3/MyOrg/MyProject/MyRepository',
        },
      ]);
    });

    it('extracts providers', async () => {
      const res = await extractPackageFile(providers, 'providers.tf', {});
      expect(res?.deps).toHaveLength(15);
      expect(res?.deps.filter((dep) => dep.skipReason)).toHaveLength(2);
      expect(res?.deps).toIncludeAllPartialMembers([
        {
          currentValue: '1.36.1',
          datasource: 'terraform-provider',
          depName: 'azurerm',
          depType: 'provider',
          packageName: 'hashicorp/azurerm',
        },
        {
          currentValue: '=2.4',
          datasource: 'terraform-provider',
          depName: 'gitlab',
          depType: 'provider',
          packageName: 'hashicorp/gitlab',
        },
        {
          currentValue: '=1.3',
          datasource: 'terraform-provider',
          depName: 'gitlab1',
          depType: 'provider',
          packageName: 'hashicorp/gitlab1',
        },
        {
          datasource: 'terraform-provider',
          depName: 'helm',
          depType: 'provider',
          packageName: 'hashicorp/helm',
          skipReason: 'no-version',
        },
        {
          currentValue: 'V1.9',
          datasource: 'terraform-provider',
          depName: 'newrelic',
          depType: 'provider',
          packageName: 'hashicorp/newrelic',
        },
        {
          currentValue: '>= 2.7.0',
          datasource: 'terraform-provider',
          depName: 'aws',
          depType: 'required_provider',
          packageName: 'hashicorp/aws',
        },
        {
          currentValue: '>= 2.0.0',
          datasource: 'terraform-provider',
          depName: 'azurerm',
          depType: 'required_provider',
          packageName: 'hashicorp/azurerm',
        },
        {
          currentValue: '>= 0.13',
          datasource: 'github-releases',
          depName: 'hashicorp/terraform',
          depType: 'required_version',
          extractVersion: 'v(?<version>.*)$',
        },
        {
          currentValue: '2.7.2',
          datasource: 'terraform-provider',
          depName: 'docker',
          depType: 'required_provider',
          packageName: 'hashicorp/docker',
          registryUrls: ['https://releases.hashicorp.com'],
        },
        {
          currentValue: '2.7.0',
          datasource: 'terraform-provider',
          depName: 'aws',
          depType: 'required_provider',
          packageName: 'hashicorp/aws',
        },
        {
          currentValue: '=2.27.0',
          datasource: 'terraform-provider',
          depName: 'azurerm',
          depType: 'required_provider',
          packageName: 'hashicorp/azurerm',
        },
        {
          currentValue: '1.2.4',
          datasource: 'terraform-provider',
          depName: 'invalid',
          depType: 'required_provider',
          skipReason: 'unsupported-url',
        },
        {
          currentValue: '1.2.4',
          datasource: 'terraform-provider',
          depName: 'helm',
          depType: 'required_provider',
          packageName: 'hashicorp/helm',
        },
        {
          currentValue: '>= 1.0',
          datasource: 'terraform-provider',
          depName: 'kubernetes',
          depType: 'required_provider',
          packageName: 'hashicorp/kubernetes',
          registryUrls: ['https://terraform.example.com'],
        },
        {
          currentValue: '>= 4.0',
          datasource: 'terraform-provider',
          depName: 'oci',
          depType: 'required_provider',
          packageName: 'oracle/oci',
          registryUrls: ['https://terraform-company_special.example.com'],
        },
      ]);
    });

    it('extracts docker resources', async () => {
      const res = await extractPackageFile(docker, 'docker.tf', {
        registryAliases: { 'hub.proxy.test': 'index.docker.io' },
      });
      expect(res?.deps).toHaveLength(6);
      expect(res?.deps.filter((dep) => dep.skipReason)).toHaveLength(3);
      expect(res?.deps).toMatchObject([
        {
          autoReplaceStringTemplate:
            '{{depName}}{{#if newValue}}:{{newValue}}{{/if}}{{#if newDigest}}@{{newDigest}}{{/if}}',
          datasource: 'docker',
          depType: 'docker_image',
          replaceString: '${data.docker_registry_image.ubuntu.name}',
          skipReason: 'contains-variable',
        },
        {
          depType: 'docker_image',
          skipReason: 'invalid-dependency-specification',
        },
        {
          autoReplaceStringTemplate:
            '{{depName}}{{#if newValue}}:{{newValue}}{{/if}}{{#if newDigest}}@{{newDigest}}{{/if}}',
<<<<<<< HEAD
=======
          currentValue: '1.7.8',
          datasource: 'docker',
          depName: 'nginx',
          depType: 'docker_image',
          replaceString: 'nginx:1.7.8',
        },
        {
          autoReplaceStringTemplate:
            '{{depName}}{{#if newValue}}:{{newValue}}{{/if}}{{#if newDigest}}@{{newDigest}}{{/if}}',
>>>>>>> 004b383b
          currentValue: '1.7.8',
          datasource: 'docker',
          depName: 'nginx',
          depType: 'docker_image',
          replaceString: 'nginx:1.7.8',
        },
        {
          depType: 'docker_container',
          skipReason: 'invalid-dependency-specification',
        },
        {
          autoReplaceStringTemplate:
            'hub.proxy.test/bitnami/nginx:{{#if newValue}}{{newValue}}{{/if}}{{#if newDigest}}@{{newDigest}}{{/if}}',
          currentValue: '1.24.0',
          datasource: 'docker',
          depName: 'index.docker.io/bitnami/nginx',
          depType: 'docker_container',
          replaceString: 'hub.proxy.test/bitnami/nginx:1.24.0',
        },
        {
          autoReplaceStringTemplate:
            '{{depName}}{{#if newValue}}:{{newValue}}{{/if}}{{#if newDigest}}@{{newDigest}}{{/if}}',
          currentDigest: undefined,
          currentValue: 'v1',
          datasource: 'docker',
          depName: 'repo.mycompany.com:8080/foo-service',
          depType: 'docker_service',
          replaceString: 'repo.mycompany.com:8080/foo-service:v1',
        },
      ]);
    });

    it('extracts kubernetes resources', async () => {
      const res = await extractPackageFile(kubernetes, 'kubernetes.tf', {});
      expect(res?.deps).toHaveLength(18);
      expect(res?.deps.filter((dep) => dep.skipReason)).toHaveLength(1);
      expect(res?.deps).toIncludeAllPartialMembers([
        {
          depName: 'gcr.io/kaniko-project/executor',
          currentValue: 'v1.7.0',
          currentDigest:
            'sha256:8504bde9a9a8c9c4e9a4fe659703d265697a36ff13607b7669a4caa4407baa52',
          depType: 'kubernetes_cron_job_v1',
        },
        {
          depName: 'node',
          currentValue: '14',
          depType: 'kubernetes_cron_job_v1',
        },
        {
          depName: 'gcr.io/kaniko-project/executor',
          currentValue: 'v1.8.0',
          currentDigest:
            'sha256:8504bde9a9a8c9c4e9a4fe659703d265697a36ff13607b7669a4caa4407baa52',
          depType: 'kubernetes_cron_job',
        },
        {
          depName: 'nginx',
          currentValue: '1.21.1',
          depType: 'kubernetes_daemon_set_v1',
        },
        {
          depName: 'nginx',
          currentValue: '1.21.2',
          depType: 'kubernetes_daemonset',
        },
        {
          depName: 'nginx',
          currentValue: '1.21.3',
          depType: 'kubernetes_deployment',
        },
        {
          depName: 'nginx',
          currentValue: '1.21.4',
          depType: 'kubernetes_deployment_v1',
        },
        {
          depName: 'nginx',
          currentValue: '1.21.5',
          depType: 'kubernetes_job',
        },
        {
          depType: 'kubernetes_job',
          skipReason: 'invalid-dependency-specification',
        },
        {
          depName: 'nginx',
          currentValue: '1.21.6',
          depType: 'kubernetes_job_v1',
        },
        {
          depName: 'nginx',
          currentValue: '1.21.7',
          depType: 'kubernetes_pod',
        },
        {
          depName: 'nginx',
          currentValue: '1.21.8',
          depType: 'kubernetes_pod_v1',
        },
        {
          depName: 'nginx',
          currentValue: '1.21.9',
          depType: 'kubernetes_replication_controller',
        },
        {
          depName: 'nginx',
          currentValue: '1.21.10',
          depType: 'kubernetes_replication_controller_v1',
        },
        {
          depName: 'nginx',
          currentValue: '1.21.11',
          depType: 'kubernetes_stateful_set',
        },
        {
          depName: 'prom/prometheus',
          currentValue: 'v2.2.1',
          depType: 'kubernetes_stateful_set',
        },
        {
          depName: 'nginx',
          currentValue: '1.21.12',
          depType: 'kubernetes_stateful_set_v1',
        },
        {
          depName: 'prom/prometheus',
          currentValue: 'v2.2.2',
          depType: 'kubernetes_stateful_set_v1',
        },
      ]);
    });

    it('returns dep with skipReason local', async () => {
      const src = codeBlock`
        module "relative" {
          source = "../fe"
        }
      `;
      expect(await extractPackageFile(src, '2.tf', {})).toMatchObject({
        deps: [{ skipReason: 'local' }],
      });
    });

    it('returns null with only not added resources', async () => {
      const src = codeBlock`
        resource "test_resource" "relative" {
          source = "../fe"
        }
      `;
      expect(await extractPackageFile(src, '2.tf', {})).toBeNull();
    });

    it('extract helm releases', async () => {
      const res = await extractPackageFile(helm, 'helm.tf', {
        registryAliases: { 'hub.proxy.test': 'index.docker.io' },
      });
      expect(res?.deps).toHaveLength(9);
      expect(res?.deps.filter((dep) => dep.skipReason)).toHaveLength(2);
      expect(res?.deps).toMatchObject([
        {
          currentValue: '4.0.1',
          datasource: 'helm',
          depName: undefined,
          depType: 'helm_release',
          skipReason: 'invalid-name',
        },
        {
          currentValue: '5.0.1',
          datasource: 'helm',
          depName: 'redis',
          depType: 'helm_release',
          registryUrls: ['https://charts.helm.sh/stable'],
        },
        {
          currentValue: '6.0.1',
          datasource: 'helm',
          depName: 'redis',
          depType: 'helm_release',
        },
        {
          currentValue: 'v0.22.1',
          datasource: 'docker',
          depName: 'public.ecr.aws/karpenter/karpenter',
          depType: 'helm_release',
        },
        {
          currentValue: 'v0.22.1',
          datasource: 'docker',
          depName: 'karpenter',
          depType: 'helm_release',
          packageName: 'public.ecr.aws/karpenter/karpenter',
        },
        {
          datasource: 'helm',
          depName: './charts/example',
          depType: 'helm_release',
          skipReason: 'local-chart',
        },
        {
<<<<<<< HEAD
          currentValue: '8.9.1',
          datasource: 'docker',
          depName: 'kube-prometheus',
          depType: 'helm_release',
          packageName: 'index.docker.io/bitnamicharts/kube-prometheus',
        },
        {
=======
>>>>>>> 004b383b
          currentValue: '1.0.1',
          datasource: 'helm',
          depName: 'redis',
          depType: 'helm_release',
          registryUrls: ['https://charts.helm.sh/stable'],
        },
        {
          datasource: 'helm',
          depName: 'redis',
          depType: 'helm_release',
          registryUrls: ['https://charts.helm.sh/stable'],
        },
      ]);
    });

    it('update lockfile constraints with range strategy update-lockfile', async () => {
      fs.readLocalFile.mockResolvedValueOnce(lockedVersionLockfile);
      fs.getSiblingFileName.mockReturnValueOnce('aLockFile.hcl');

      const res = await extractPackageFile(
        lockedVersion,
        'lockedVersion.tf',
        {}
      );
      expect(res?.deps).toHaveLength(3);
      expect(res?.deps.filter((dep) => dep.skipReason)).toHaveLength(0);
      expect(res?.deps).toIncludeAllPartialMembers([
        {
          currentValue: '~> 3.0',
          datasource: 'terraform-provider',
          depName: 'aws',
          depType: 'required_provider',
          lockedVersion: '3.1.0',
          packageName: 'hashicorp/aws',
        },
        {
          currentValue: '~> 2.50.0',
          datasource: 'terraform-provider',
          depName: 'azurerm',
          depType: 'required_provider',
          lockedVersion: '2.50.0',
          packageName: 'hashicorp/azurerm',
        },
        {
          currentValue: '>= 1.0',
          datasource: 'terraform-provider',
          depName: 'kubernetes',
          depType: 'required_provider',
          packageName: 'example/kubernetes',
          registryUrls: ['https://terraform.example.com'],
        },
      ]);
    });

    it('test terraform block with only requirement_terraform_version', async () => {
      const res = await extractPackageFile(
        terraformBlock,
        'terraformBlock.tf',
        {}
      );
      expect(res?.deps).toHaveLength(1);
      expect(res?.deps.filter((dep) => dep.skipReason)).toHaveLength(0);
      expect(res?.deps).toIncludeAllPartialMembers([
        {
          currentValue: '1.0.0',
          datasource: 'github-releases',
          depName: 'hashicorp/terraform',
          depType: 'required_version',
          extractVersion: 'v(?<version>.*)$',
          versioning: hashicorp.id,
        },
      ]);
    });

    it('extracts terraform_version for tfe_workspace and ignores missing terraform_version keys', async () => {
      const res = await extractPackageFile(
        tfeWorkspaceBlock,
        'tfeWorkspace.tf',
        {}
      );
      expect(res?.deps).toHaveLength(3);
      expect(res?.deps.filter((dep) => dep.skipReason)).toHaveLength(1);
      expect(res?.deps).toIncludeAllPartialMembers([
        {
          currentValue: '1.1.6',
          datasource: 'github-releases',
          depName: 'hashicorp/terraform',
          depType: 'tfe_workspace',
          extractVersion: 'v(?<version>.*)$',
        },
        {
          skipReason: 'no-version',
        },
        {
          currentValue: '1.1.9',
          datasource: 'github-releases',
          depName: 'hashicorp/terraform',
          depType: 'tfe_workspace',
          extractVersion: 'v(?<version>.*)$',
        },
      ]);
    });

    it('return null if invalid HCL file', async () => {
      const res = await extractPackageFile(
        `
          resource my provider
        `,
        'tfeWorkspace.tf',
        {}
      );
      expect(res).toBeNull();
    });
  });
});<|MERGE_RESOLUTION|>--- conflicted
+++ resolved
@@ -422,8 +422,6 @@
         {
           autoReplaceStringTemplate:
             '{{depName}}{{#if newValue}}:{{newValue}}{{/if}}{{#if newDigest}}@{{newDigest}}{{/if}}',
-<<<<<<< HEAD
-=======
           currentValue: '1.7.8',
           datasource: 'docker',
           depName: 'nginx',
@@ -431,9 +429,12 @@
           replaceString: 'nginx:1.7.8',
         },
         {
+          depType: 'docker_image',
+          skipReason: 'invalid-dependency-specification',
+        },
+        {
           autoReplaceStringTemplate:
             '{{depName}}{{#if newValue}}:{{newValue}}{{/if}}{{#if newDigest}}@{{newDigest}}{{/if}}',
->>>>>>> 004b383b
           currentValue: '1.7.8',
           datasource: 'docker',
           depName: 'nginx',
@@ -634,7 +635,6 @@
           skipReason: 'local-chart',
         },
         {
-<<<<<<< HEAD
           currentValue: '8.9.1',
           datasource: 'docker',
           depName: 'kube-prometheus',
@@ -642,8 +642,6 @@
           packageName: 'index.docker.io/bitnamicharts/kube-prometheus',
         },
         {
-=======
->>>>>>> 004b383b
           currentValue: '1.0.1',
           datasource: 'helm',
           depName: 'redis',
