--- conflicted
+++ resolved
@@ -616,15 +616,12 @@
           datasource: 'helm',
           depName: 'redis',
           depType: 'helm_release',
-<<<<<<< HEAD
-=======
         },
         {
           currentValue: 'v0.22.1',
           datasource: 'docker',
           depName: 'public.ecr.aws/karpenter/karpenter',
           depType: 'helm_release',
->>>>>>> 92e4c5c2
         },
       ]);
     });
