import { parse } from '@cdktf/hcl2json';
import { parseJson } from '../../../../util/common';
import { TerraformDefinitionFileJSON } from './schema';
import type { TerraformDefinitionFile } from './types';

export async function parseHCL(
  content: string,
  fileName: string,
): Promise<TerraformDefinitionFile | null> {
  try {
<<<<<<< HEAD
    if (fileName.endsWith('.tf') || fileName.endsWith('.hcl')) {
      return await parse(fileName, content);
    } else if (
      fileName.endsWith('.tf.json') ||
      fileName.endsWith('.hcl.json')
    ) {
      return TerraformDefinitionFileJSON.parse(
        parseJson(content, fileName),
      ) as TerraformDefinitionFile;
    } else {
      return null;
    }
  } catch /* istanbul ignore next */ {
=======
    return await parse(fileName, content);
  } catch {
>>>>>>> f94c2d3c
    return null;
  }
}<|MERGE_RESOLUTION|>--- conflicted
+++ resolved
@@ -8,7 +8,6 @@
   fileName: string,
 ): Promise<TerraformDefinitionFile | null> {
   try {
-<<<<<<< HEAD
     if (fileName.endsWith('.tf') || fileName.endsWith('.hcl')) {
       return await parse(fileName, content);
     } else if (
@@ -21,11 +20,7 @@
     } else {
       return null;
     }
-  } catch /* istanbul ignore next */ {
-=======
-    return await parse(fileName, content);
   } catch {
->>>>>>> f94c2d3c
     return null;
   }
 }