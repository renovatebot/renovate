import { load } from 'js-yaml';
import { logger } from '../../../logger';
import { regEx } from '../../../util/regex';
import { id as dockerVersioning } from '../../versioning/docker';
import { getDep } from '../dockerfile/extract';
import type { PackageDependency, PackageFile } from '../types';
import type { HelmDockerImageDependency } from './types';
import {
  matchesHelmValuesDockerHeuristic,
  matchesHelmValuesInlineImage,
} from './util';

let noQuotes = false;

function getHelmDep({
  registry,
  repository,
  tag,
}: {
  registry: string;
  repository: string;
  tag: string;
}): PackageDependency {
  const dep = getDep(`${registry}${repository}:${tag}`, false);
  dep.replaceString = tag;
  dep.versioning = dockerVersioning;
<<<<<<< HEAD
  dep.autoReplaceStringTemplate =
    '"{{newValue}}{{#if newDigest}}@{{newDigest}}{{/if}}"';
=======
  if (noQuotes) {
    dep.autoReplaceStringTemplate =
      '"{{newValue}}{{#if newDigest}}@{{newDigest}}{{/if}}"';
  } else {
    dep.autoReplaceStringTemplate =
      '{{newValue}}{{#if newDigest}}@{{newDigest}}{{/if}}';
  }
>>>>>>> 179a30b8
  return dep;
}

/**
 * Recursively find all supported dependencies in the yaml object.
 *
 * @param parsedContent
 */
function findDependencies(
  parsedContent: Record<string, unknown> | HelmDockerImageDependency,
  packageDependencies: Array<PackageDependency>
): Array<PackageDependency> {
  if (!parsedContent || typeof parsedContent !== 'object') {
    return packageDependencies;
  }

  Object.entries(parsedContent).forEach(([key, value]) => {
    if (matchesHelmValuesDockerHeuristic(key, value)) {
      const currentItem = value;

      let registry = currentItem.registry;
      registry = registry ? `${registry}/` : '';
      const repository = String(currentItem.repository);
      const tag = `${currentItem.tag ?? currentItem.version}`;
      packageDependencies.push(getHelmDep({ repository, tag, registry }));
    } else if (matchesHelmValuesInlineImage(key, value)) {
      packageDependencies.push(getDep(value));
    } else {
      findDependencies(value as Record<string, unknown>, packageDependencies);
    }
  });
  return packageDependencies;
}

export function extractPackageFile(content: string): PackageFile | null {
  let parsedContent: Record<string, unknown> | HelmDockerImageDependency;
  try {
    if (regEx(/(?<tag>\s*tag:\s*)(?<ver>\d+.\d*)/g).test(content)) {
      noQuotes = true;
    }
    // a parser that allows extracting line numbers would be preferable, with
    // the current approach we need to match anything we find again during the update
    // TODO: fix me (#9610)
    parsedContent = load(content, { json: true }) as any;
  } catch (err) {
    logger.debug({ err }, 'Failed to parse helm-values YAML');
    return null;
  }
  try {
    const deps = findDependencies(parsedContent, []);
    if (deps.length) {
      return { deps };
    }
  } catch (err) /* istanbul ignore next */ {
    logger.warn({ err }, 'Error parsing helm-values parsed content');
  }
  return null;
}<|MERGE_RESOLUTION|>--- conflicted
+++ resolved
@@ -24,10 +24,6 @@
   const dep = getDep(`${registry}${repository}:${tag}`, false);
   dep.replaceString = tag;
   dep.versioning = dockerVersioning;
-<<<<<<< HEAD
-  dep.autoReplaceStringTemplate =
-    '"{{newValue}}{{#if newDigest}}@{{newDigest}}{{/if}}"';
-=======
   if (noQuotes) {
     dep.autoReplaceStringTemplate =
       '"{{newValue}}{{#if newDigest}}@{{newDigest}}{{/if}}"';
@@ -35,7 +31,6 @@
     dep.autoReplaceStringTemplate =
       '{{newValue}}{{#if newDigest}}@{{newDigest}}{{/if}}';
   }
->>>>>>> 179a30b8
   return dep;
 }
 
