--- conflicted
+++ resolved
@@ -18,13 +18,9 @@
   let docs: Doc[];
   const aliases: Record<string, string> = {};
   try {
-<<<<<<< HEAD
     docs = loadAll(content.replace(/(^|:)\s*{{.+}}\s*$/gm, '$1'), null, {
       json: true,
-    });
-=======
-    docs = loadAll(content, null, { json: true }) as Doc[];
->>>>>>> ba96b700
+    }) as Doc[];
   } catch (err) {
     logger.debug({ err, fileName }, 'Failed to parse helmfile helmfile.yaml');
     return null;
