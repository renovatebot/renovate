--- conflicted
+++ resolved
@@ -65,7 +65,6 @@
     it('extracts submodules', async () => {
       GlobalConfig.set({ localDir: `${__dirname}/__fixtures__` });
       hostRules.add({ matchHost: 'github.com', token: '123test' });
-<<<<<<< HEAD
       hostRules.add({
         matchHost: 'domain.test',
         token: 'abc',
@@ -76,10 +75,7 @@
         token: 'xyz',
         hostType: 'gitlab',
       });
-      let res: PackageFile | null;
-=======
       let res: PackageFileContent | null;
->>>>>>> 14019fed
       expect(await extractPackageFile('', '.gitmodules.1', {})).toBeNull();
       res = await extractPackageFile('', '.gitmodules.2', {});
       expect(res?.deps).toHaveLength(1);
