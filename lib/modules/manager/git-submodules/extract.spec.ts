--- conflicted
+++ resolved
@@ -10,17 +10,7 @@
 // eslint-disable-next-line @typescript-eslint/no-unnecessary-type-assertion
 const Git = jest.requireActual('simple-git') as SimpleGitFactory;
 
-<<<<<<< HEAD
-const gitMock = {
-  env: jest.fn(),
-  listRemote: jest.fn(),
-  subModule: jest.fn(),
-  raw: jest.fn(),
-  ...mock<Omit<SimpleGit, 'env' | 'subModule' | 'raw' | 'listRemote'>>(),
-};
-=======
 const gitMock = mock<SimpleGit>();
->>>>>>> 714bb276
 
 describe('modules/manager/git-submodules/extract', () => {
   beforeEach(() => {
@@ -33,11 +23,7 @@
     simpleGitFactoryMock.mockImplementation((basePath: string) => {
       const git = Git(basePath);
 
-<<<<<<< HEAD
-      gitMock.env.mockImplementation(() => gitMock as unknown as SimpleGit);
-=======
       gitMock.env.mockImplementation(() => gitMock);
->>>>>>> 714bb276
       gitMock.subModule.mockResolvedValue(
         '4b825dc642cb6eb9a060e54bf8d69288fbee4904'
       );
@@ -71,7 +57,6 @@
       expect(res?.deps[0].currentValue).toBe('main');
     });
 
-<<<<<<< HEAD
     it('default branch is detected with using git environment variables when no branch is specified', async () => {
       gitMock.listRemote.mockResolvedValueOnce(
         'ref: refs/heads/main  HEAD\n5701164b9f5edba1f6ca114c491a564ffb55a964        HEAD'
@@ -93,12 +78,12 @@
         GIT_CONFIG_VALUE_1: 'git@github.com:',
         GIT_CONFIG_VALUE_2: 'https://github.com/',
       });
-=======
+    });
+
     it('default to master if no branch can be detected', async () => {
       const res = await extractPackageFile('', '.gitmodules.2', {});
       expect(res?.deps).toHaveLength(1);
       expect(res?.deps[0].currentValue).toBe('master');
->>>>>>> 714bb276
     });
 
     it('given branch is used when branch is specified', async () => {
