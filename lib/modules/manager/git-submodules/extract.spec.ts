--- conflicted
+++ resolved
@@ -28,40 +28,6 @@
 
     simpleGitFactoryMock.mockImplementation((basePath: string) => {
       const git = Git(basePath);
-<<<<<<< HEAD
-      const lsRemote: Record<string, string> = {
-        'https://abc@domain.test/some/other.git': '',
-        'https://gitlab-ci-token:xyz@gitlab.com/some/repo.git':
-          'ref: refs/heads/dev  HEAD\n',
-      };
-      return {
-        env() {
-          return this as SimpleGit;
-        },
-        subModule(): Response<string> {
-          return Promise.resolve(
-            '4b825dc642cb6eb9a060e54bf8d69288fbee4904'
-          ) as Response<string>;
-        },
-        raw(options: string | string[] | TaskOptions): Response<string> {
-          if (
-            (is.string(options) || is.array(options, is.string)) &&
-            options.includes('remote.origin.url')
-          ) {
-            return Promise.resolve(
-              'https://github.com/renovatebot/renovate.git'
-            ) as Response<string>;
-          }
-          return git.raw(options);
-        },
-        listRemote(options: TaskOptions): Response<string> {
-          if (
-            is.array(options, is.string) &&
-            lsRemote[options[1]] !== undefined
-          ) {
-            return Promise.resolve(lsRemote[options[1]]) as Response<string>;
-          }
-=======
 
       gitMock.env.mockImplementation(() => gitMock as unknown as SimpleGit);
       gitMock.subModule.mockResolvedValue(
@@ -73,20 +39,13 @@
           (is.string(options) || is.array(options, is.string)) &&
           options.includes('remote.origin.url')
         ) {
->>>>>>> a866f30b
           return Promise.resolve(
             'https://github.com/renovatebot/renovate.git'
           ) as Response<string>;
-<<<<<<< HEAD
-        },
-        ...mock<Omit<SimpleGit, 'env' | 'subModule' | 'raw' | 'listRemote'>>(),
-      };
-=======
         }
         return git.raw(options);
       });
       return gitMock;
->>>>>>> a866f30b
     });
   });
 
@@ -102,6 +61,29 @@
       const res = await extractPackageFile('', '.gitmodules.2', {});
       expect(res?.deps).toHaveLength(1);
       expect(res?.deps[0].currentValue).toBe('main');
+    });
+
+    it('default branch is detected with using git environment variables when no branch is specified', async () => {
+      gitMock.listRemote.mockResolvedValueOnce(
+        'ref: refs/heads/main  HEAD\n5701164b9f5edba1f6ca114c491a564ffb55a964        HEAD'
+      );
+      hostRules.add({
+        hostType: 'github',
+        matchHost: 'github.com',
+        token: 'abc123',
+      });
+      const res = await extractPackageFile('', '.gitmodules.2', {});
+      expect(res?.deps).toHaveLength(1);
+      expect(res?.deps[0].currentValue).toBe('main');
+      expect(gitMock.env).toHaveBeenCalledWith({
+        GIT_CONFIG_COUNT: '3',
+        GIT_CONFIG_KEY_0: 'url.https://ssh:abc123@github.com/.insteadOf',
+        GIT_CONFIG_KEY_1: 'url.https://git:abc123@github.com/.insteadOf',
+        GIT_CONFIG_KEY_2: 'url.https://abc123@github.com/.insteadOf',
+        GIT_CONFIG_VALUE_0: 'ssh://git@github.com/',
+        GIT_CONFIG_VALUE_1: 'git@github.com:',
+        GIT_CONFIG_VALUE_2: 'https://github.com/',
+      });
     });
 
     it('given branch is used when branch is specified', async () => {
