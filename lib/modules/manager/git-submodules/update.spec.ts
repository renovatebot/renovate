import { SimpleGit, simpleGit } from 'simple-git';
import { DirectoryResult, dir } from 'tmp-promise';
import { join } from 'upath';
import { GlobalConfig } from '../../../config/global';
import type { RepoGlobalConfig } from '../../../config/types';
import * as hostRules from '../../../util/host-rules';
import type { Upgrade } from '../types';
import { updateDependency } from '.';

jest.mock('simple-git');
const simpleGitFactoryMock = simpleGit as jest.Mock<Partial<SimpleGit>>;
const gitMock = {
  env: jest.fn(),
  submoduleUpdate: jest.fn(),
  checkout: jest.fn(),
};

describe('modules/manager/git-submodules/update', () => {
  beforeEach(() => {
    GlobalConfig.set({ localDir: `${__dirname}/__fixtures__` });
    // clear host rules
    hostRules.clear();
    // clear environment variables
    process.env = {};

    simpleGitFactoryMock.mockReturnValue(gitMock);
    gitMock.env.mockImplementation(() => gitMock as unknown as SimpleGit);
  });

  describe('updateDependency', () => {
    let upgrade: Upgrade;
    let adminConfig: RepoGlobalConfig;
    let tmpDir: DirectoryResult;

    beforeAll(async () => {
      upgrade = { depName: 'renovate' };

      tmpDir = await dir({ unsafeCleanup: true });
      adminConfig = { localDir: join(tmpDir.path) };
      GlobalConfig.set(adminConfig);
    });

    afterAll(async () => {
      await tmpDir.cleanup();
      GlobalConfig.reset();
    });

    it('returns null on error', async () => {
<<<<<<< HEAD
      simpleGit.mockReturnValue({
        submoduleUpdate() {
          throw new Error();
        },
        env() {
          return this as SimpleGit;
        },
      });
=======
      gitMock.submoduleUpdate.mockRejectedValue(new Error());

>>>>>>> a866f30b
      const update = await updateDependency({
        fileContent: '',
        upgrade,
      });
      expect(update).toBeNull();
    });

    it('returns content on update', async () => {
<<<<<<< HEAD
      simpleGit.mockReturnValue({
        submoduleUpdate() {
          return Promise.resolve('') as Response<string>;
        },
        checkout() {
          return Promise.resolve('') as Response<string>;
        },
        env() {
          return this as SimpleGit;
        },
      });
=======
      gitMock.submoduleUpdate.mockResolvedValue('');
      gitMock.checkout.mockResolvedValue('');

>>>>>>> a866f30b
      const update = await updateDependency({
        fileContent: '',
        upgrade,
      });
      expect(update).toBe('');
    });
  });
});<|MERGE_RESOLUTION|>--- conflicted
+++ resolved
@@ -46,19 +46,8 @@
     });
 
     it('returns null on error', async () => {
-<<<<<<< HEAD
-      simpleGit.mockReturnValue({
-        submoduleUpdate() {
-          throw new Error();
-        },
-        env() {
-          return this as SimpleGit;
-        },
-      });
-=======
       gitMock.submoduleUpdate.mockRejectedValue(new Error());
 
->>>>>>> a866f30b
       const update = await updateDependency({
         fileContent: '',
         upgrade,
@@ -67,28 +56,39 @@
     });
 
     it('returns content on update', async () => {
-<<<<<<< HEAD
-      simpleGit.mockReturnValue({
-        submoduleUpdate() {
-          return Promise.resolve('') as Response<string>;
-        },
-        checkout() {
-          return Promise.resolve('') as Response<string>;
-        },
-        env() {
-          return this as SimpleGit;
-        },
-      });
-=======
       gitMock.submoduleUpdate.mockResolvedValue('');
       gitMock.checkout.mockResolvedValue('');
 
->>>>>>> a866f30b
       const update = await updateDependency({
         fileContent: '',
         upgrade,
       });
       expect(update).toBe('');
     });
+
+    it('returns content on update and uses git environment variables', async () => {
+      gitMock.submoduleUpdate.mockResolvedValue('');
+      gitMock.checkout.mockResolvedValue('');
+      hostRules.add({
+        hostType: 'github',
+        matchHost: 'github.com',
+        token: 'abc123',
+      });
+
+      const update = await updateDependency({
+        fileContent: '',
+        upgrade,
+      });
+      expect(update).toBe('');
+      expect(gitMock.env).toHaveBeenCalledWith({
+        GIT_CONFIG_COUNT: '3',
+        GIT_CONFIG_KEY_0: 'url.https://ssh:abc123@github.com/.insteadOf',
+        GIT_CONFIG_KEY_1: 'url.https://git:abc123@github.com/.insteadOf',
+        GIT_CONFIG_KEY_2: 'url.https://abc123@github.com/.insteadOf',
+        GIT_CONFIG_VALUE_0: 'ssh://git@github.com/',
+        GIT_CONFIG_VALUE_1: 'git@github.com:',
+        GIT_CONFIG_VALUE_2: 'https://github.com/',
+      });
+    });
   });
 });