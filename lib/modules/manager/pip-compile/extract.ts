--- conflicted
+++ resolved
@@ -9,11 +9,7 @@
   PipCompileArgs,
   SupportedManagers,
 } from './types';
-<<<<<<< HEAD
-import { normalizeDepName } from './utils';
-=======
-import { generateMermaidGraph } from './utils';
->>>>>>> 31dd7660
+import { normalizeDepName, generateMermaidGraph } from './utils';
 
 function matchManager(filename: string): SupportedManagers | 'unknown' {
   if (filename.endsWith('setup.py')) {
