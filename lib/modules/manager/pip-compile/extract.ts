import upath from 'upath';
import { logger } from '../../../logger';
import { readLocalFile } from '../../../util/fs';
import { extractPackageFile as extractRequirementsFile } from '../pip_requirements/extract';
import { extractPackageFile as extractSetupPyFile } from '../pip_setup';
import type { ExtractConfig, PackageFile, PackageFileContent } from '../types';
import { extractHeaderCommand } from './common';
import type {
  DependencyBetweenFiles,
  PipCompileArgs,
  SupportedManagers,
} from './types';
<<<<<<< HEAD
import { inferCommandExecDir } from './utils';
=======
import { generateMermaidGraph } from './utils';
>>>>>>> 31dd7660

function matchManager(filename: string): SupportedManagers | 'unknown' {
  if (filename.endsWith('setup.py')) {
    return 'pip_setup';
  }
  if (filename.endsWith('setup.cfg')) {
    return 'setup-cfg';
  }
  if (filename.endsWith('pyproject.toml')) {
    return 'pep621';
  }
  // naive, could be improved, maybe use pip_requirements.fileMatch
  if (filename.endsWith('.in')) {
    return 'pip_requirements';
  }
  return 'unknown';
}

export function extractPackageFile(
  content: string,
  packageFile: string,
  _config: ExtractConfig,
): PackageFileContent | null {
  logger.trace('pip-compile.extractPackageFile()');
  const manager = matchManager(packageFile);
  switch (manager) {
    case 'pip_setup':
      return extractSetupPyFile(content, packageFile, _config);
    case 'pip_requirements':
      return extractRequirementsFile(content);
    case 'unknown':
      logger.warn(
        { packageFile },
        `pip-compile: could not determine manager for source file`,
      );
      return null;
    default:
      logger.warn(
        { packageFile, manager },
        `pip-compile: support for manager is not yet implemented`,
      );
      return null;
  }
}

export async function extractAllPackageFiles(
  config: ExtractConfig,
  fileMatches: string[],
): Promise<PackageFile[] | null> {
  logger.trace('pip-compile.extractAllPackageFiles()');
  const lockFileArgs = new Map<string, PipCompileArgs>();
  const depsBetweenFiles: DependencyBetweenFiles[] = [];
  // for debugging only ^^^ (for now)
  const packageFiles = new Map<string, PackageFile>();
  for (const fileMatch of fileMatches) {
    const fileContent = await readLocalFile(fileMatch, 'utf8');
    if (!fileContent) {
      logger.debug(`pip-compile: no content found for fileMatch ${fileMatch}`);
      continue;
    }
<<<<<<< HEAD
    // TODO(not7cd): rename to headerArguments
    let pipCompileArgs: PipCompileArgs;

    try {
      pipCompileArgs = extractHeaderCommand(fileContent, fileMatch);
    } catch (error) {
      logger.warn(
        { fileMatch, error: error.message },
        'pip-compile: Failed to extract and parse command in output file header',
      );
      continue;
    }
    let compileDir: string;
    try {
      compileDir = inferCommandExecDir(fileMatch, pipCompileArgs.outputFile);
    } catch (error) {
      logger.warn({ fileMatch }, `pip-compile: ${error.message}`);
      continue;
    }
    lockFileArgs.set(fileMatch, pipCompileArgs);
    for (const constraint in pipCompileArgs.constraintsFiles) {
=======
    let compileArgs: PipCompileArgs;
    try {
      compileArgs = extractHeaderCommand(fileContent, fileMatch);
    } catch (error) {
      logger.warn({ fileMatch }, `pip-compile: ${error.message}`);
      continue;
    }
    lockFileArgs.set(fileMatch, compileArgs);
    for (const constraint in compileArgs.constraintsFiles) {
>>>>>>> 31dd7660
      // TODO(not7cd): handle constraints
      /* istanbul ignore next */
      depsBetweenFiles.push({
        sourceFile: constraint,
        outputFile: fileMatch,
        type: 'constraint',
      });
    }
    // TODO(not7cd): handle locked deps
    // const lockedDeps = extractRequirementsFile(content);
<<<<<<< HEAD
    for (const relativeSourceFile of pipCompileArgs.sourceFiles) {
      const packageFile = upath.normalizeTrim(
        upath.join(compileDir, relativeSourceFile),
      );
      if (packageFile.startsWith('..')) {
        logger.warn(
          { fileMatch, packageFile },
          'pip-compile: Source file path outside of repository',
        );
        continue;
      }
=======
    for (const packageFile of compileArgs.sourceFiles) {
>>>>>>> 31dd7660
      depsBetweenFiles.push({
        sourceFile: packageFile,
        outputFile: fileMatch,
        type: 'requirement',
      });
      if (fileMatches.includes(packageFile)) {
        // TODO(not7cd): do something about it
        logger.warn(
          { sourceFile: packageFile, lockFile: fileMatch },
          'pip-compile: lock file acts as source file for another lock file',
        );
        continue;
      }
      if (packageFiles.has(packageFile)) {
        logger.debug(
          `pip-compile: ${packageFile} used in multiple output files`,
        );
        packageFiles.get(packageFile)!.lockFiles!.push(fileMatch);
        continue;
      }
      const content = await readLocalFile(packageFile, 'utf8');
      if (!content) {
        logger.debug(`pip-compile: No content for source file ${packageFile}`);
        continue;
      }

      const packageFileContent = extractPackageFile(
        content,
        packageFile,
        config,
      );
      if (packageFileContent) {
        packageFiles.set(packageFile, {
          ...packageFileContent,
          lockFiles: [fileMatch],
          packageFile,
        });
      } else {
        logger.warn(
          { packageFile },
          'pip-compile: failed to find dependencies in source file',
        );
      }
    }
  }
  // TODO(not7cd): sort by requirement layering (-r -c within .in files)
  if (packageFiles.size === 0) {
    return null;
  }
  logger.debug(
    'pip-compile: dependency graph:\n' +
      generateMermaidGraph(depsBetweenFiles, lockFileArgs),
  );
  return Array.from(packageFiles.values());
}<|MERGE_RESOLUTION|>--- conflicted
+++ resolved
@@ -10,11 +10,7 @@
   PipCompileArgs,
   SupportedManagers,
 } from './types';
-<<<<<<< HEAD
-import { inferCommandExecDir } from './utils';
-=======
-import { generateMermaidGraph } from './utils';
->>>>>>> 31dd7660
+import { generateMermaidGraph, inferCommandExecDir } from './utils';
 
 function matchManager(filename: string): SupportedManagers | 'unknown' {
   if (filename.endsWith('setup.py')) {
@@ -75,12 +71,11 @@
       logger.debug(`pip-compile: no content found for fileMatch ${fileMatch}`);
       continue;
     }
-<<<<<<< HEAD
     // TODO(not7cd): rename to headerArguments
-    let pipCompileArgs: PipCompileArgs;
+    let compileArgs: PipCompileArgs;
 
     try {
-      pipCompileArgs = extractHeaderCommand(fileContent, fileMatch);
+      compileArgs = extractHeaderCommand(fileContent, fileMatch);
     } catch (error) {
       logger.warn(
         { fileMatch, error: error.message },
@@ -90,24 +85,13 @@
     }
     let compileDir: string;
     try {
-      compileDir = inferCommandExecDir(fileMatch, pipCompileArgs.outputFile);
-    } catch (error) {
-      logger.warn({ fileMatch }, `pip-compile: ${error.message}`);
-      continue;
-    }
-    lockFileArgs.set(fileMatch, pipCompileArgs);
-    for (const constraint in pipCompileArgs.constraintsFiles) {
-=======
-    let compileArgs: PipCompileArgs;
-    try {
-      compileArgs = extractHeaderCommand(fileContent, fileMatch);
+      compileDir = inferCommandExecDir(fileMatch, compileArgs.outputFile);
     } catch (error) {
       logger.warn({ fileMatch }, `pip-compile: ${error.message}`);
       continue;
     }
     lockFileArgs.set(fileMatch, compileArgs);
     for (const constraint in compileArgs.constraintsFiles) {
->>>>>>> 31dd7660
       // TODO(not7cd): handle constraints
       /* istanbul ignore next */
       depsBetweenFiles.push({
@@ -118,8 +102,7 @@
     }
     // TODO(not7cd): handle locked deps
     // const lockedDeps = extractRequirementsFile(content);
-<<<<<<< HEAD
-    for (const relativeSourceFile of pipCompileArgs.sourceFiles) {
+    for (const relativeSourceFile of compileArgs.sourceFiles) {
       const packageFile = upath.normalizeTrim(
         upath.join(compileDir, relativeSourceFile),
       );
@@ -130,9 +113,6 @@
         );
         continue;
       }
-=======
-    for (const packageFile of compileArgs.sourceFiles) {
->>>>>>> 31dd7660
       depsBetweenFiles.push({
         sourceFile: packageFile,
         outputFile: fileMatch,
