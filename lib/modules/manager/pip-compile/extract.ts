--- conflicted
+++ resolved
@@ -1,8 +1,4 @@
-<<<<<<< HEAD
-import { Graph } from 'graph-data-structure';
 import upath from 'upath';
-=======
->>>>>>> 82651110
 import { logger } from '../../../logger';
 import { readLocalFile } from '../../../util/fs';
 import { ensureLocalPath } from '../../../util/fs/util';
@@ -16,11 +12,11 @@
   PipCompileArgs,
   SupportedManagers,
 } from './types';
-<<<<<<< HEAD
-import { generateMermaidGraph, inferCommandExecDir } from './utils';
-=======
-import { generateMermaidGraph, sortPackageFiles } from './utils';
->>>>>>> 82651110
+import {
+  generateMermaidGraph,
+  inferCommandExecDir,
+  sortPackageFiles,
+} from './utils';
 
 function matchManager(filename: string): SupportedManagers | 'unknown' {
   if (filename.endsWith('setup.py')) {
