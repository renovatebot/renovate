import upath from 'upath';
import { logger } from '../../../logger';
import { readLocalFile } from '../../../util/fs';
import { ensureLocalPath } from '../../../util/fs/util';
import { normalizeDepName } from '../../datasource/pypi/common';
import { extractPackageFile as extractRequirementsFile } from '../pip_requirements/extract';
import { extractPackageFile as extractSetupPyFile } from '../pip_setup';
import type {
  ExtractConfig,
  PackageDependency,
  PackageFile,
  PackageFileContent,
} from '../types';
import { extractHeaderCommand } from './common';
import type {
  DependencyBetweenFiles,
  PipCompileArgs,
  SupportedManagers,
} from './types';
import {
  generateMermaidGraph,
  inferCommandExecDir,
  sortPackageFiles,
} from './utils';

function matchManager(filename: string): SupportedManagers | 'unknown' {
  if (filename.endsWith('setup.py')) {
    return 'pip_setup';
  }
  if (filename.endsWith('setup.cfg')) {
    return 'setup-cfg';
  }
  if (filename.endsWith('pyproject.toml')) {
    return 'pep621';
  }
  // naive, could be improved, maybe use pip_requirements.fileMatch
  if (filename.endsWith('.in')) {
    return 'pip_requirements';
  }
  return 'unknown';
}

export function extractPackageFile(
  content: string,
  packageFile: string,
  _config: ExtractConfig,
): PackageFileContent | null {
  logger.trace('pip-compile.extractPackageFile()');
  const manager = matchManager(packageFile);
  switch (manager) {
    case 'pip_setup':
      return extractSetupPyFile(content, packageFile, _config);
    case 'pip_requirements':
      return extractRequirementsFile(content);
    case 'unknown':
      logger.warn(
        { packageFile },
        `pip-compile: could not determine manager for source file`,
      );
      return null;
    default:
      logger.warn(
        { packageFile, manager },
        `pip-compile: support for manager is not yet implemented`,
      );
      return null;
  }
}

export async function extractAllPackageFiles(
  config: ExtractConfig,
  fileMatches: string[],
): Promise<PackageFile[] | null> {
  logger.trace('pip-compile.extractAllPackageFiles()');
  const lockFileArgs = new Map<string, PipCompileArgs>();
  const depsBetweenFiles: DependencyBetweenFiles[] = [];
  const packageFiles = new Map<string, PackageFile>();
  const lockFileSources = new Map<string, PackageFile>();
  for (const fileMatch of fileMatches) {
    const fileContent = await readLocalFile(fileMatch, 'utf8');
    if (!fileContent) {
      logger.debug(`pip-compile: no content found for fileMatch ${fileMatch}`);
      continue;
    }
    let compileArgs: PipCompileArgs;
    let compileDir: string;
    try {
      compileArgs = extractHeaderCommand(fileContent, fileMatch);
      compileDir = inferCommandExecDir(fileMatch, compileArgs.outputFile);
    } catch (error) {
      logger.warn({ fileMatch }, `pip-compile: ${error.message}`);
      continue;
    }
    lockFileArgs.set(fileMatch, compileArgs);
    for (const constraint in compileArgs.constraintsFiles) {
      depsBetweenFiles.push({
        sourceFile: constraint,
        outputFile: fileMatch,
        type: 'constraint',
      });
    }
    const lockedDeps = extractRequirementsFile(fileContent)?.deps;
    if (!lockedDeps) {
      logger.debug(
        { fileMatch },
        'pip-compile: Failed to extract dependencies from lock file',
      );
      continue;
    }

    for (const relativeSourceFile of compileArgs.sourceFiles) {
      const packageFile = upath.normalizeTrim(
        upath.join(compileDir, relativeSourceFile),
      );
      try {
        ensureLocalPath(packageFile);
      } catch (error) {
        logger.warn(
          { fileMatch, packageFile },
          'pip-compile: Source file path outside of repository',
        );
        continue;
      }
      depsBetweenFiles.push({
        sourceFile: packageFile,
        outputFile: fileMatch,
        type: 'requirement',
      });
      if (fileMatches.includes(packageFile)) {
        // TODO(not7cd): do something about it
        logger.warn(
          { sourceFile: packageFile, lockFile: fileMatch },
          'pip-compile: lock file acts as source file for another lock file',
        );
        continue;
      }
      if (packageFiles.has(packageFile)) {
        logger.debug(
          `pip-compile: ${packageFile} used in multiple output files`,
        );
<<<<<<< HEAD
        const packageFileContent = packageFiles.get(packageFile)!;
        packageFileContent.lockFiles!.push(fileMatch);
        extendWithIndirectDeps(packageFileContent, lockedDeps);
=======
        const existingPackageFile = packageFiles.get(packageFile)!;
        existingPackageFile.lockFiles!.push(fileMatch);
        lockFileSources.set(fileMatch, existingPackageFile);
>>>>>>> f9ba8463
        continue;
      }
      const content = await readLocalFile(packageFile, 'utf8');
      if (!content) {
        logger.debug(`pip-compile: No content for source file ${packageFile}`);
        continue;
      }

      const packageFileContent = extractPackageFile(
        content,
        packageFile,
        config,
      );
      if (packageFileContent) {
        if (packageFileContent.managerData?.requirementsFiles) {
          for (const file of packageFileContent.managerData.requirementsFiles) {
            depsBetweenFiles.push({
              sourceFile: file,
              outputFile: packageFile,
              type: 'requirement',
            });
          }
        }
        if (packageFileContent.managerData?.constraintsFiles) {
          for (const file of packageFileContent.managerData.constraintsFiles) {
            depsBetweenFiles.push({
              sourceFile: file,
              outputFile: packageFile,
              type: 'requirement',
            });
          }
        }
        for (const dep of packageFileContent.deps) {
          const lockedVersion = lockedDeps?.find(
            (lockedDep) =>
              normalizeDepName(lockedDep.depName!) ===
              normalizeDepName(dep.depName!),
          )?.currentVersion;
          if (lockedVersion) {
            dep.lockedVersion = lockedVersion;
          } else {
            logger.warn(
              { depName: dep.depName, lockFile: fileMatch },
              'pip-compile: dependency not found in lock file',
            );
          }
        }
<<<<<<< HEAD
        extendWithIndirectDeps(packageFileContent, lockedDeps);
        packageFiles.set(packageFile, {
=======
        const newPackageFile: PackageFile = {
>>>>>>> f9ba8463
          ...packageFileContent,
          lockFiles: [fileMatch],
          packageFile,
        };
        packageFiles.set(packageFile, newPackageFile);
        lockFileSources.set(fileMatch, newPackageFile);
      } else {
        logger.warn(
          { packageFile },
          'pip-compile: failed to find dependencies in source file',
        );
      }
    }
  }
  if (packageFiles.size === 0) {
    return null;
  }
  const result: PackageFile[] = sortPackageFiles(
    depsBetweenFiles,
    packageFiles,
  );

  // This needs to go in reverse order to handle transitive dependencies
  for (const packageFile of [...result].reverse()) {
    for (const reqFile of packageFile.managerData?.requirementsFiles ?? []) {
      let sourceFile: PackageFile | undefined = undefined;
      if (fileMatches.includes(reqFile)) {
        sourceFile = lockFileSources.get(reqFile);
      } else if (packageFiles.has(reqFile)) {
        sourceFile = packageFiles.get(reqFile);
      }
      if (!sourceFile) {
        logger.warn(
          `pip-compile: ${packageFile.packageFile} references ${reqFile} which does not appear to be a requirements file managed by pip-compile`,
        );
        continue;
      }
      sourceFile.lockFiles!.push(...packageFile.lockFiles!);
    }
  }
  logger.debug(
    'pip-compile: dependency graph:\n' +
      generateMermaidGraph(depsBetweenFiles, lockFileArgs),
  );
  return result;
}

function extendWithIndirectDeps(
  packageFileContent: PackageFileContent,
  lockedDeps: PackageDependency[],
): void {
  for (const lockedDep of lockedDeps) {
    if (
      !packageFileContent.deps.find(
        (dep) =>
          normalizeDepName(lockedDep.depName!) ===
          normalizeDepName(dep.depName!),
      )
    ) {
      packageFileContent.deps.push(indirectDep(lockedDep));
    }
  }
}

/**
 * As indirect dependecies don't exist in the package file, we need to
 * create them from the lock file.
 *
 * By removing currentValue and currentVersion, we ensure that they
 * are handled like unconstrained dependencies with locked version.
 * Such packages are updated when their update strategy
 * is set to 'update-lockfile',
 * see: lib/workers/repository/process/lookup/index.ts.
 *
 * By disabling them by default, we won't create noise by updating them.
 * Unless they have vulnerability alert, then they are forced to be updated.
 * @param dep dependency extracted from lock file (requirements.txt)
 * @returns unconstrained dependency with locked version
 */
function indirectDep(dep: PackageDependency): PackageDependency {
  const result = {
    ...dep,
    lockedVersion: dep.currentVersion,
    depType: 'indirect',
    enabled: false,
  };
  delete result.currentValue;
  delete result.currentVersion;
  return result;
}<|MERGE_RESOLUTION|>--- conflicted
+++ resolved
@@ -138,15 +138,10 @@
         logger.debug(
           `pip-compile: ${packageFile} used in multiple output files`,
         );
-<<<<<<< HEAD
-        const packageFileContent = packageFiles.get(packageFile)!;
-        packageFileContent.lockFiles!.push(fileMatch);
-        extendWithIndirectDeps(packageFileContent, lockedDeps);
-=======
         const existingPackageFile = packageFiles.get(packageFile)!;
         existingPackageFile.lockFiles!.push(fileMatch);
+        extendWithIndirectDeps(existingPackageFile, lockedDeps);
         lockFileSources.set(fileMatch, existingPackageFile);
->>>>>>> f9ba8463
         continue;
       }
       const content = await readLocalFile(packageFile, 'utf8');
@@ -194,12 +189,8 @@
             );
           }
         }
-<<<<<<< HEAD
         extendWithIndirectDeps(packageFileContent, lockedDeps);
-        packageFiles.set(packageFile, {
-=======
         const newPackageFile: PackageFile = {
->>>>>>> f9ba8463
           ...packageFileContent,
           lockFiles: [fileMatch],
           packageFile,
