--- conflicted
+++ resolved
@@ -87,7 +87,6 @@
         type: 'constraint',
       });
     }
-<<<<<<< HEAD
     const lockedDeps = extractRequirementsFile(fileContent)?.deps;
     if (!lockedDeps) {
       logger.debug(
@@ -96,12 +95,8 @@
       );
       continue;
     }
-    for (const packageFile of pipCompileArgs.sourceFiles) {
-=======
-    // TODO(not7cd): handle locked deps
-    // const lockedDeps = extractRequirementsFile(content);
+    
     for (const packageFile of compileArgs.sourceFiles) {
->>>>>>> 09ad053a
       depsBetweenFiles.push({
         sourceFile: packageFile,
         outputFile: fileMatch,
@@ -145,7 +140,7 @@
           } else {
             logger.warn(
               { depName: dep.depName, lockFile: fileMatch },
-              `pip-compile: dependency not found in lock file`,
+              'pip-compile: dependency not found in lock file',
             );
           }
         }
