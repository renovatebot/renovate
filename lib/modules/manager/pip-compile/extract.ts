import { logger } from '../../../logger';
import { readLocalFile } from '../../../util/fs';
import { extractPackageFile as extractRequirementsFile } from '../pip_requirements/extract';
// TODO(not7cd): enable in the next PR, when this can be properly tested
// import { extractPackageFile as extractSetupPyFile } from '../pip_setup';
// import { extractPackageFile as extractSetupCfgFile } from '../setup-cfg';
import type {
  ExtractConfig,
  PackageDependency,
  PackageFile,
  PackageFileContent,
} from '../types';
import { extractHeaderCommand } from './common';

function matchManager(filename: string): string {
  if (filename.endsWith('setup.py')) {
    return 'pip_setup';
  }
  if (filename.endsWith('setup.cfg')) {
    return 'setup-cfg';
  }
  if (filename.endsWith('pyproject.toml')) {
    return 'pep621';
  }
  // naive, could be improved, maybe use pip_requirements.fileMatch
  if (filename.endsWith('.in')) {
    return 'pip_requirements';
  }
  return 'unknown';
}

export function extractPackageFile(
  content: string,
  packageFile: string,
  _config: ExtractConfig,
): PackageFileContent | null {
  logger.trace('pip-compile.extractPackageFile()');
  const manager = matchManager(packageFile);
  // TODO(not7cd): extract based on manager: pep621, setuptools, identify other missing source types
  switch (manager) {
    // TODO(not7cd): enable in the next PR, when this can be properly tested
    // case 'pip_setup':
    //   return extractSetupPyFile(content, _packageFile, _config);
    // case 'setup-cfg':
    //   return await extractSetupCfgFile(content);
    case 'pip_requirements':
      return extractRequirementsFile(content);
    case 'unknown':
      logger.warn(
        { packageFile },
        `pip-compile: could not determine manager for source file`,
      );
      return null;
    default:
      logger.warn(
        { packageFile, manager },
        `pip-compile: support for manager is not yet implemented`,
      );
      return null;
  }
}

export async function extractAllPackageFiles(
  config: ExtractConfig,
  fileMatches: string[],
): Promise<PackageFile[]> {
  logger.trace('pip-compile.extractAllPackageFiles()');
<<<<<<< HEAD
  const result = new Map<string, PackageFile>();
  for (const lockFile of packageFiles) {
    const lockFileContent = await readLocalFile(lockFile, 'utf8');
    // istanbul ignore else
    if (lockFileContent) {
      try {
        const pipCompileArgs = extractHeaderCommand(lockFileContent, lockFile);
        // TODO(not7cd): handle locked deps
        const lockedDeps = extractRequirementsFile(lockFileContent)?.deps;
        for (const sourceFile of pipCompileArgs.sourceFiles) {
          if (packageFiles.includes(sourceFile)) {
            // TODO(not7cd): do something about it
            logger.warn(
              { sourceFile, lockFile },
              'lock file acts as source file for another lock file',
            );
            continue;
          }
          if (result.has(sourceFile)) {
            result.get(sourceFile)?.lockFiles?.push(lockFile);
            continue;
          }
          const content = await readLocalFile(sourceFile, 'utf8');
          if (content) {
            const extractedSourceFile = extractPackageFile(
              content,
              sourceFile,
              config,
            );
            if (extractedSourceFile) {
              for (const dep of extractedSourceFile.deps) {
                dep.lockedVersion = lockedDeps?.find(
                  (lockedDep) => lockedDep.depName === dep.depName,
                )?.currentVersion;
                if (!dep.lockedVersion) {
                  logger.warn(
                    `No locked version found for dependency "${dep.depName}" in source file "${sourceFile}"`,
                  );
                }
              }

              // will work only for a first file, conflicts when versions differ between locks
              if (lockedDeps) {
                for (const lockedDep of lockedDeps) {
                  if (
                    !extractedSourceFile.deps.find(
                      (dep) => dep.depName === lockedDep.depName,
                    )
                  ) {
                    extractedSourceFile.deps.push(
                      indirectDependency(lockedDep),
                    );
                  }
                }
              }
              result.set(sourceFile, {
                ...extractedSourceFile,
                lockFiles: [lockFile],
                packageFile: sourceFile,
              });
            } else {
              logger.debug({ packageFile: sourceFile }, 'Failed to parse');
            }
          } else {
            logger.debug({ packageFile: sourceFile }, 'No content found');
          }
        }
      } catch (error) {
        logger.warn(
          { error: error.message.toString() },
          'Failed to parse pip-compile command from header',
        );
=======
  const packageFiles = new Map<string, PackageFile>();
  for (const fileMatch of fileMatches) {
    const fileContent = await readLocalFile(fileMatch, 'utf8');
    if (!fileContent) {
      logger.debug(`pip-compile: no content found for fileMatch ${fileMatch}`);
      continue;
    }
    let pipCompileArgs;
    try {
      pipCompileArgs = extractHeaderCommand(fileContent, fileMatch);
    } catch (error) {
      logger.warn(
        { fileMatch, error },
        'Failed to parse pip-compile command from header',
      );
      continue;
    }
    // TODO(not7cd): handle locked deps
    // const lockedDeps = extractRequirementsFile(content);
    for (const packageFile of pipCompileArgs.sourceFiles) {
      if (fileMatches.includes(packageFile)) {
        // TODO(not7cd): do something about it
        logger.warn(
          { sourceFile: packageFile, lockFile: fileMatch },
          'pip-compile: lock file acts as source file for another lock file',
        );
        continue;
      }
      if (packageFiles.has(packageFile)) {
        logger.debug(
          `pip-compile: ${packageFile} used in multiple output files`,
        );
        packageFiles.get(packageFile)?.lockFiles?.push(fileMatch);
>>>>>>> 7b8f404b
        continue;
      }
      const content = await readLocalFile(packageFile, 'utf8');
      if (!content) {
        logger.debug(`pip-compile: No content for source file ${packageFile}`);
        continue;
      }

      const deps = extractPackageFile(content, packageFile, config);
      if (deps) {
        packageFiles.set(packageFile, {
          ...deps,
          lockFiles: [fileMatch],
          packageFile,
        });
      } else {
        logger.warn(
          { packageFile },
          'pip-compile: failed to find dependencies in source file',
        );
      }
    }
  }
  // TODO(not7cd): sort by requirement layering (-r -c within .in files)
<<<<<<< HEAD
  return Array.from(result.values());
}

function indirectDependency({
  depName,
  datasource,
  versioning,
  registryUrls,
  currentVersion,
  currentValue,
}: PackageDependency): PackageDependency {
  return {
    depName,
    datasource,
    versioning,
    registryUrls,
    currentVersion,
    currentValue,
    depType: 'pip-indirect',
    lockedVersion: currentVersion,
  };
=======
  return Array.from(packageFiles.values());
>>>>>>> 7b8f404b
}<|MERGE_RESOLUTION|>--- conflicted
+++ resolved
@@ -65,80 +65,6 @@
   fileMatches: string[],
 ): Promise<PackageFile[]> {
   logger.trace('pip-compile.extractAllPackageFiles()');
-<<<<<<< HEAD
-  const result = new Map<string, PackageFile>();
-  for (const lockFile of packageFiles) {
-    const lockFileContent = await readLocalFile(lockFile, 'utf8');
-    // istanbul ignore else
-    if (lockFileContent) {
-      try {
-        const pipCompileArgs = extractHeaderCommand(lockFileContent, lockFile);
-        // TODO(not7cd): handle locked deps
-        const lockedDeps = extractRequirementsFile(lockFileContent)?.deps;
-        for (const sourceFile of pipCompileArgs.sourceFiles) {
-          if (packageFiles.includes(sourceFile)) {
-            // TODO(not7cd): do something about it
-            logger.warn(
-              { sourceFile, lockFile },
-              'lock file acts as source file for another lock file',
-            );
-            continue;
-          }
-          if (result.has(sourceFile)) {
-            result.get(sourceFile)?.lockFiles?.push(lockFile);
-            continue;
-          }
-          const content = await readLocalFile(sourceFile, 'utf8');
-          if (content) {
-            const extractedSourceFile = extractPackageFile(
-              content,
-              sourceFile,
-              config,
-            );
-            if (extractedSourceFile) {
-              for (const dep of extractedSourceFile.deps) {
-                dep.lockedVersion = lockedDeps?.find(
-                  (lockedDep) => lockedDep.depName === dep.depName,
-                )?.currentVersion;
-                if (!dep.lockedVersion) {
-                  logger.warn(
-                    `No locked version found for dependency "${dep.depName}" in source file "${sourceFile}"`,
-                  );
-                }
-              }
-
-              // will work only for a first file, conflicts when versions differ between locks
-              if (lockedDeps) {
-                for (const lockedDep of lockedDeps) {
-                  if (
-                    !extractedSourceFile.deps.find(
-                      (dep) => dep.depName === lockedDep.depName,
-                    )
-                  ) {
-                    extractedSourceFile.deps.push(
-                      indirectDependency(lockedDep),
-                    );
-                  }
-                }
-              }
-              result.set(sourceFile, {
-                ...extractedSourceFile,
-                lockFiles: [lockFile],
-                packageFile: sourceFile,
-              });
-            } else {
-              logger.debug({ packageFile: sourceFile }, 'Failed to parse');
-            }
-          } else {
-            logger.debug({ packageFile: sourceFile }, 'No content found');
-          }
-        }
-      } catch (error) {
-        logger.warn(
-          { error: error.message.toString() },
-          'Failed to parse pip-compile command from header',
-        );
-=======
   const packageFiles = new Map<string, PackageFile>();
   for (const fileMatch of fileMatches) {
     const fileContent = await readLocalFile(fileMatch, 'utf8');
@@ -156,8 +82,7 @@
       );
       continue;
     }
-    // TODO(not7cd): handle locked deps
-    // const lockedDeps = extractRequirementsFile(content);
+    const lockedDeps = extractRequirementsFile(fileContent)?.deps;
     for (const packageFile of pipCompileArgs.sourceFiles) {
       if (fileMatches.includes(packageFile)) {
         // TODO(not7cd): do something about it
@@ -172,7 +97,6 @@
           `pip-compile: ${packageFile} used in multiple output files`,
         );
         packageFiles.get(packageFile)?.lockFiles?.push(fileMatch);
->>>>>>> 7b8f404b
         continue;
       }
       const content = await readLocalFile(packageFile, 'utf8');
@@ -181,10 +105,37 @@
         continue;
       }
 
-      const deps = extractPackageFile(content, packageFile, config);
-      if (deps) {
+      const extractedPackageFile = extractPackageFile(
+        content,
+        packageFile,
+        config,
+      );
+      if (extractedPackageFile) {
+        for (const dep of extractedPackageFile.deps) {
+          dep.lockedVersion = lockedDeps?.find(
+            (lockedDep) => lockedDep.depName === dep.depName,
+          )?.currentVersion;
+          if (!dep.lockedVersion) {
+            logger.warn(
+              `pip-compile: No locked version found for dependency "${dep.depName}" in source file "${packageFile}"`,
+            );
+          }
+        }
+
+        // will work only for a first file, conflicts when versions differ between locks
+        if (lockedDeps) {
+          for (const lockedDep of lockedDeps) {
+            if (
+              !extractedPackageFile.deps.find(
+                (dep) => dep.depName === lockedDep.depName,
+              )
+            ) {
+              extractedPackageFile.deps.push(indirectDependency(lockedDep));
+            }
+          }
+        }
         packageFiles.set(packageFile, {
-          ...deps,
+          ...extractedPackageFile,
           lockFiles: [fileMatch],
           packageFile,
         });
@@ -197,8 +148,7 @@
     }
   }
   // TODO(not7cd): sort by requirement layering (-r -c within .in files)
-<<<<<<< HEAD
-  return Array.from(result.values());
+  return Array.from(packageFiles.values());
 }
 
 function indirectDependency({
@@ -219,7 +169,4 @@
     depType: 'pip-indirect',
     lockedVersion: currentVersion,
   };
-=======
-  return Array.from(packageFiles.values());
->>>>>>> 7b8f404b
 }