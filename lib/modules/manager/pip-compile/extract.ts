import { Graph } from 'graph-data-structure';
import { logger } from '../../../logger';
import { readLocalFile } from '../../../util/fs';
import { extractPackageFile as extractRequirementsFile } from '../pip_requirements/extract';
import { extractPackageFile as extractSetupPyFile } from '../pip_setup';
import type { ExtractConfig, PackageFile, PackageFileContent } from '../types';
import { extractHeaderCommand } from './common';
import type {
  DependencyBetweenFiles,
  PipCompileArgs,
  SupportedManagers,
} from './types';
import { generateMermaidGraph } from './utils';

function matchManager(filename: string): SupportedManagers | 'unknown' {
  if (filename.endsWith('setup.py')) {
    return 'pip_setup';
  }
  if (filename.endsWith('setup.cfg')) {
    return 'setup-cfg';
  }
  if (filename.endsWith('pyproject.toml')) {
    return 'pep621';
  }
  // naive, could be improved, maybe use pip_requirements.fileMatch
  if (filename.endsWith('.in')) {
    return 'pip_requirements';
  }
  return 'unknown';
}

export function extractPackageFile(
  content: string,
  packageFile: string,
  _config: ExtractConfig,
): PackageFileContent | null {
  logger.trace('pip-compile.extractPackageFile()');
  const manager = matchManager(packageFile);
  switch (manager) {
    case 'pip_setup':
      return extractSetupPyFile(content, packageFile, _config);
    case 'pip_requirements':
      return extractRequirementsFile(content);
    case 'unknown':
      logger.warn(
        { packageFile },
        `pip-compile: could not determine manager for source file`,
      );
      return null;
    default:
      logger.warn(
        { packageFile, manager },
        `pip-compile: support for manager is not yet implemented`,
      );
      return null;
  }
}

export async function extractAllPackageFiles(
  config: ExtractConfig,
  fileMatches: string[],
): Promise<PackageFile[] | null> {
  logger.trace('pip-compile.extractAllPackageFiles()');
  const lockFileArgs = new Map<string, PipCompileArgs>();
  const depsBetweenFiles: DependencyBetweenFiles[] = [];
  // for debugging only ^^^ (for now)
  const packageFiles = new Map<string, PackageFile>();
  for (const fileMatch of fileMatches) {
    const fileContent = await readLocalFile(fileMatch, 'utf8');
    if (!fileContent) {
      logger.debug(`pip-compile: no content found for fileMatch ${fileMatch}`);
      continue;
    }
    let compileArgs: PipCompileArgs;
    try {
      compileArgs = extractHeaderCommand(fileContent, fileMatch);
    } catch (error) {
      logger.warn({ fileMatch }, `pip-compile: ${error.message}`);
      continue;
    }
<<<<<<< HEAD
    for (const constraint in pipCompileArgs.constraintsFiles) {
=======
    lockFileArgs.set(fileMatch, compileArgs);
    for (const constraint in compileArgs.constraintsFiles) {
      // TODO(not7cd): handle constraints
      /* istanbul ignore next */
>>>>>>> 31dd7660
      depsBetweenFiles.push({
        sourceFile: constraint,
        outputFile: fileMatch,
        type: 'constraint',
      });
    }
    // TODO(not7cd): handle locked deps
    // const lockedDeps = extractRequirementsFile(content);
    for (const packageFile of compileArgs.sourceFiles) {
      depsBetweenFiles.push({
        sourceFile: packageFile,
        outputFile: fileMatch,
        type: 'requirement',
      });
      if (fileMatches.includes(packageFile)) {
        // TODO(not7cd): do something about it
        logger.warn(
          { sourceFile: packageFile, lockFile: fileMatch },
          'pip-compile: lock file acts as source file for another lock file',
        );
        continue;
      }
      if (packageFiles.has(packageFile)) {
        logger.debug(
          `pip-compile: ${packageFile} used in multiple output files`,
        );
        packageFiles.get(packageFile)!.lockFiles!.push(fileMatch);
        continue;
      }
      const content = await readLocalFile(packageFile, 'utf8');
      if (!content) {
        logger.debug(`pip-compile: No content for source file ${packageFile}`);
        continue;
      }

      const packageFileContent = extractPackageFile(
        content,
        packageFile,
        config,
      );
      if (packageFileContent) {
        if (packageFileContent.managerData?.requirementsFiles) {
          for (const file of packageFileContent.managerData.requirementsFiles) {
            depsBetweenFiles.push({
              sourceFile: file,
              outputFile: packageFile,
              type: 'requirement',
            });
          }
        }
        if (packageFileContent.managerData?.constraintsFiles) {
          for (const file of packageFileContent.managerData.constraintsFiles) {
            depsBetweenFiles.push({
              sourceFile: file,
              outputFile: packageFile,
              type: 'requirement',
            });
          }
        }
        packageFiles.set(packageFile, {
          ...packageFileContent,
          lockFiles: [fileMatch],
          packageFile,
        });
      } else {
        logger.warn(
          { packageFile },
          'pip-compile: failed to find dependencies in source file',
        );
      }
    }
  }
  if (packageFiles.size === 0) {
    return null;
  }
  const result: PackageFile[] = [];
  const graph: ReturnType<typeof Graph> = Graph();
  depsBetweenFiles.forEach(({ sourceFile, outputFile }) => {
    graph.addEdge(sourceFile, outputFile);
  });
  const sorted = graph.topologicalSort();
  for (const file of sorted) {
    if (packageFiles.has(file)) {
      const packageFile = packageFiles.get(file)!;
      const sortedLockFiles = [];
      // TODO(not7cd): this needs better test case
      for (const lockFile of packageFile.lockFiles!) {
        if (sorted.includes(lockFile)) {
          sortedLockFiles.push(lockFile);
        }
      }
      packageFile.lockFiles = sortedLockFiles;
      result.push(packageFile);
    }
  }
  // istanbul ignore if: should never happen
  if (result.length !== packageFiles.size) {
    throw new Error(
      'pip-compile: topological sort failed to include all package files',
    );
  }
  logger.debug(
    'pip-compile: dependency graph:\n' +
      generateMermaidGraph(depsBetweenFiles, lockFileArgs),
  );
  return result;
}<|MERGE_RESOLUTION|>--- conflicted
+++ resolved
@@ -78,14 +78,8 @@
       logger.warn({ fileMatch }, `pip-compile: ${error.message}`);
       continue;
     }
-<<<<<<< HEAD
-    for (const constraint in pipCompileArgs.constraintsFiles) {
-=======
     lockFileArgs.set(fileMatch, compileArgs);
     for (const constraint in compileArgs.constraintsFiles) {
-      // TODO(not7cd): handle constraints
-      /* istanbul ignore next */
->>>>>>> 31dd7660
       depsBetweenFiles.push({
         sourceFile: constraint,
         outputFile: fileMatch,
