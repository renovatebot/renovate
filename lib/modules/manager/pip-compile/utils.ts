--- conflicted
+++ resolved
@@ -1,10 +1,7 @@
-<<<<<<< HEAD
 import upath from 'upath';
 import { logger } from '../../../logger';
-=======
 import { Graph } from 'graph-data-structure';
 import type { PackageFile } from '../types';
->>>>>>> 82651110
 import type { DependencyBetweenFiles, PipCompileArgs } from './types';
 
 export function sortPackageFiles(
