--- conflicted
+++ resolved
@@ -46,13 +46,7 @@
 }
 
 export function constructPipCompileCmd(
-<<<<<<< HEAD
-  content: string,
-  outputFileName: string,
-=======
   compileArgs: PipCompileArgs,
-  haveCredentials: boolean,
->>>>>>> 1c36a5b3
   upgradePackages: Upgrade[] = [],
 ): string {
   if (compileArgs.isCustomCommand) {
@@ -116,24 +110,13 @@
       const upgradePackages = updatedDeps.filter((dep) => dep.isLockfileUpdate);
       const packageFile = pipRequirements.extractPackageFile(newInputContent);
       const cmd = constructPipCompileCmd(
-<<<<<<< HEAD
-        existingOutput,
-        outputFileName,
-=======
         compileArgs,
-        registryUrlVars.haveCredentials,
->>>>>>> 1c36a5b3
         upgradePackages,
       );
       const execOptions = await getExecOptions(
         config,
-<<<<<<< HEAD
-        inputFileName,
+        cwd,
         getRegistryCredVarsFromPackageFile(packageFile),
-=======
-        cwd,
-        registryUrlVars.environmentVars,
->>>>>>> 1c36a5b3
       );
       logger.trace({ cwd, cmd }, 'pip-compile command');
       logger.trace({ env: execOptions.extraEnv }, 'pip-compile extra env vars');
