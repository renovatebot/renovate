import { quote } from 'shlex';
import upath from 'upath';
import { TEMPORARY_ERROR } from '../../../constants/error-messages';
import { logger } from '../../../logger';
import { exec } from '../../../util/exec';
import {
  deleteLocalFile,
  readLocalFile,
  writeLocalFile,
} from '../../../util/fs';
import { getRepoStatus } from '../../../util/git';
<<<<<<< HEAD
import type { UpdateArtifact, UpdateArtifactsResult } from '../types';
import { extractHeaderCommand, getExecOptions } from './common';
=======
import { regEx } from '../../../util/regex';
import * as pipRequirements from '../pip_requirements';
import type { UpdateArtifact, UpdateArtifactsResult } from '../types';
import {
  constraintLineRegex,
  deprecatedAllowedPipArguments,
  getExecOptions,
  getRegistryUrlVarsFromPackageFile,
} from './common';
>>>>>>> 372446fa

export function constructPipCompileCmd(
  content: string,
  outputFileName: string,
  haveCredentials: boolean,
): string {
<<<<<<< HEAD
  const headerArguments = extractHeaderCommand(content, outputFileName);
  if (headerArguments.isCustomCommand) {
    throw new Error(
      'Detected custom command, header modified or set by CUSTOM_COMPILE_COMMAND',
    );
  }
  if (headerArguments.outputFile) {
    // TODO(not7cd): This file path can be relative like `reqs/main.txt`
    const file = upath.parse(outputFileName).base;
    if (headerArguments.outputFile !== file) {
      // we don't trust the user-supplied output-file argument;
      // TODO(not7cd): allow relative paths
      logger.warn(
        { outputFile: headerArguments.outputFile, actualPath: file },
        'pip-compile was previously executed with an unexpected `--output-file` filename',
      );
      // TODO(not7cd): this shouldn't be changed in extract function
      headerArguments.outputFile = file;
      headerArguments.argv.forEach((item, i) => {
        if (item.startsWith('--output-file=')) {
          headerArguments.argv[i] = `--output-file=${quote(file)}`;
=======
  const headers = constraintLineRegex.exec(content);
  const args = ['pip-compile'];
  if (!!headers?.groups || haveCredentials) {
    logger.debug(`Found pip-compile header: ${headers?.[0]}`);
    const headerArguments = split(headers?.groups?.arguments ?? '');
    if (haveCredentials && !headerArguments.includes('--no-emit-index-url')) {
      headerArguments.push('--no-emit-index-url');
    }
    for (const argument of headerArguments) {
      if (deprecatedAllowedPipArguments.includes(argument)) {
        args.push(argument);
      } else if (argument.startsWith('--output-file=')) {
        const file = upath.parse(outputFileName).base;
        if (argument !== `--output-file=${file}`) {
          // we don't trust the user-supplied output-file argument; use our value here
          logger.warn(
            { argument },
            'pip-compile was previously executed with an unexpected `--output-file` filename',
          );
        }
        args.push(`--output-file=${file}`);
      } else if (argument.startsWith('--resolver=')) {
        const value = extractResolver(argument);
        if (value) {
          args.push(`--resolver=${value}`);
>>>>>>> 372446fa
        }
      });
    }
  } else {
    logger.debug(`pip-compile: implicit output file (${outputFileName})`);
  }
  // safeguard against index url leak if not explicitly set by an option
  if (!headerArguments.noEmitIndexUrl && !headerArguments.emitIndexUrl) {
    headerArguments.argv.splice(1, 0, '--no-emit-index-url');
  }
  return headerArguments.argv.map(quote).join(' ');
}

export async function updateArtifacts({
  packageFileName: inputFileName,
  newPackageFileContent: newInputContent,
  config,
}: UpdateArtifact): Promise<UpdateArtifactsResult[] | null> {
  if (!config.lockFiles) {
    logger.warn(
      { packageFileName: inputFileName },
      'pip-compile: No lock files associated with a package file',
    );
    return null;
  }
  logger.debug(
    `pipCompile.updateArtifacts(${inputFileName}->${JSON.stringify(
      config.lockFiles,
    )})`,
  );
  const result: UpdateArtifactsResult[] = [];
  for (const outputFileName of config.lockFiles) {
    const existingOutput = await readLocalFile(outputFileName, 'utf8');
    if (!existingOutput) {
      logger.debug('pip-compile: No output file found');
      return null;
    }
    try {
      await writeLocalFile(inputFileName, newInputContent);
      // TODO(not7cd): use --upgrade option instead deleting
      if (config.isLockFileMaintenance) {
        await deleteLocalFile(outputFileName);
      }
<<<<<<< HEAD
      const cmd = constructPipCompileCmd(existingOutput, outputFileName);
      const execOptions = await getExecOptions(config, inputFileName);
=======
      const packageFile = pipRequirements.extractPackageFile(newInputContent);
      const registryUrlVars = getRegistryUrlVarsFromPackageFile(packageFile);
      const cmd = constructPipCompileCmd(
        existingOutput,
        inputFileName,
        outputFileName,
        registryUrlVars.haveCredentials,
      );
      const execOptions = await getExecOptions(
        config,
        inputFileName,
        registryUrlVars.environmentVars,
      );
>>>>>>> 372446fa
      logger.trace({ cmd }, 'pip-compile command');
      logger.trace({ env: execOptions.extraEnv }, 'pip-compile extra env vars');
      await exec(cmd, execOptions);
      const status = await getRepoStatus();
      if (!status?.modified.includes(outputFileName)) {
        return null;
      }
      result.push({
        file: {
          type: 'addition',
          path: outputFileName,
          contents: await readLocalFile(outputFileName, 'utf8'),
        },
      });
    } catch (err) {
      // istanbul ignore if
      if (err.message === TEMPORARY_ERROR) {
        throw err;
      }
      logger.debug({ err }, 'pip-compile: Failed to run command');
      result.push({
        artifactError: {
          lockFile: outputFileName,
          stderr: err.message,
        },
      });
    }
  }
  logger.debug('pip-compile: Returning updated output file(s)');
  return result;
}<|MERGE_RESOLUTION|>--- conflicted
+++ resolved
@@ -9,27 +9,19 @@
   writeLocalFile,
 } from '../../../util/fs';
 import { getRepoStatus } from '../../../util/git';
-<<<<<<< HEAD
-import type { UpdateArtifact, UpdateArtifactsResult } from '../types';
-import { extractHeaderCommand, getExecOptions } from './common';
-=======
-import { regEx } from '../../../util/regex';
 import * as pipRequirements from '../pip_requirements';
 import type { UpdateArtifact, UpdateArtifactsResult } from '../types';
 import {
-  constraintLineRegex,
-  deprecatedAllowedPipArguments,
+  extractHeaderCommand,
   getExecOptions,
   getRegistryUrlVarsFromPackageFile,
 } from './common';
->>>>>>> 372446fa
 
 export function constructPipCompileCmd(
   content: string,
   outputFileName: string,
   haveCredentials: boolean,
 ): string {
-<<<<<<< HEAD
   const headerArguments = extractHeaderCommand(content, outputFileName);
   if (headerArguments.isCustomCommand) {
     throw new Error(
@@ -51,33 +43,6 @@
       headerArguments.argv.forEach((item, i) => {
         if (item.startsWith('--output-file=')) {
           headerArguments.argv[i] = `--output-file=${quote(file)}`;
-=======
-  const headers = constraintLineRegex.exec(content);
-  const args = ['pip-compile'];
-  if (!!headers?.groups || haveCredentials) {
-    logger.debug(`Found pip-compile header: ${headers?.[0]}`);
-    const headerArguments = split(headers?.groups?.arguments ?? '');
-    if (haveCredentials && !headerArguments.includes('--no-emit-index-url')) {
-      headerArguments.push('--no-emit-index-url');
-    }
-    for (const argument of headerArguments) {
-      if (deprecatedAllowedPipArguments.includes(argument)) {
-        args.push(argument);
-      } else if (argument.startsWith('--output-file=')) {
-        const file = upath.parse(outputFileName).base;
-        if (argument !== `--output-file=${file}`) {
-          // we don't trust the user-supplied output-file argument; use our value here
-          logger.warn(
-            { argument },
-            'pip-compile was previously executed with an unexpected `--output-file` filename',
-          );
-        }
-        args.push(`--output-file=${file}`);
-      } else if (argument.startsWith('--resolver=')) {
-        const value = extractResolver(argument);
-        if (value) {
-          args.push(`--resolver=${value}`);
->>>>>>> 372446fa
         }
       });
     }
@@ -85,7 +50,10 @@
     logger.debug(`pip-compile: implicit output file (${outputFileName})`);
   }
   // safeguard against index url leak if not explicitly set by an option
-  if (!headerArguments.noEmitIndexUrl && !headerArguments.emitIndexUrl) {
+  if (
+    (!headerArguments.noEmitIndexUrl && !headerArguments.emitIndexUrl) ||
+    (!headerArguments.noEmitIndexUrl && haveCredentials)
+  ) {
     headerArguments.argv.splice(1, 0, '--no-emit-index-url');
   }
   return headerArguments.argv.map(quote).join(' ');
@@ -121,15 +89,10 @@
       if (config.isLockFileMaintenance) {
         await deleteLocalFile(outputFileName);
       }
-<<<<<<< HEAD
-      const cmd = constructPipCompileCmd(existingOutput, outputFileName);
-      const execOptions = await getExecOptions(config, inputFileName);
-=======
       const packageFile = pipRequirements.extractPackageFile(newInputContent);
       const registryUrlVars = getRegistryUrlVarsFromPackageFile(packageFile);
       const cmd = constructPipCompileCmd(
         existingOutput,
-        inputFileName,
         outputFileName,
         registryUrlVars.haveCredentials,
       );
@@ -138,7 +101,6 @@
         inputFileName,
         registryUrlVars.environmentVars,
       );
->>>>>>> 372446fa
       logger.trace({ cmd }, 'pip-compile command');
       logger.trace({ env: execOptions.extraEnv }, 'pip-compile extra env vars');
       await exec(cmd, execOptions);
