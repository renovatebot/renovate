import { quote } from 'shlex';
import upath from 'upath';
import { TEMPORARY_ERROR } from '../../../constants/error-messages';
import { logger } from '../../../logger';
import { exec } from '../../../util/exec';
import {
  deleteLocalFile,
  readLocalFile,
  writeLocalFile,
} from '../../../util/fs';
import { getRepoStatus } from '../../../util/git';
import { extractPackageFileFlags as extractRequirementsFileFlags } from '../pip_requirements';
import type {
  PackageFileContent,
  UpdateArtifact,
  UpdateArtifactsResult,
  Upgrade,
} from '../types';
import {
  extractHeaderCommand,
  extractPythonVersion,
  getExecOptions,
  getRegistryCredVarsFromPackageFiles,
} from './common';
import { matchManager } from './extract';
import type { PipCompileArgs } from './types';
import { inferCommandExecDir } from './utils';

function haveCredentialsInPipEnvironmentVariables(): boolean {
  if (process.env.PIP_INDEX_URL) {
    try {
      const indexUrl = new URL(process.env.PIP_INDEX_URL);
      if (!!indexUrl.username || !!indexUrl.password) {
        return true;
      }
    } catch {
      // Assume that an invalid URL contains credentials, just in case
      return true;
    }
  }

  try {
    if (process.env.PIP_EXTRA_INDEX_URL) {
      return process.env.PIP_EXTRA_INDEX_URL.split(' ')
        .map((urlString) => new URL(urlString))
        .some((url) => !!url.username || !!url.password);
    }
  } catch {
    // Assume that an invalid URL contains credentials, just in case
    return true;
  }

  return false;
}

export function constructPipCompileCmd(
  compileArgs: PipCompileArgs,
  upgradePackages: Upgrade[] = [],
): string {
  if (compileArgs.isCustomCommand) {
    throw new Error(
      'Detected custom command, header modified or set by CUSTOM_COMPILE_COMMAND',
    );
  }

  if (!compileArgs.outputFile) {
    logger.debug(`pip-compile: implicit output file`);
  }
  // safeguard against index url leak if not explicitly set by an option
  if (
    !compileArgs.noEmitIndexUrl &&
    !compileArgs.emitIndexUrl &&
    haveCredentialsInPipEnvironmentVariables()
  ) {
    compileArgs.argv.splice(1, 0, '--no-emit-index-url');
  }
  for (const dep of upgradePackages) {
    compileArgs.argv.push(
      `--upgrade-package=${quote(dep.depName + '==' + dep.newVersion)}`,
    );
  }
  return compileArgs.argv.map(quote).join(' ');
}

export async function updateArtifacts({
  packageFileName: inputFileName,
  newPackageFileContent: newInputContent,
  updatedDeps,
  config,
}: UpdateArtifact): Promise<UpdateArtifactsResult[] | null> {
  if (!config.lockFiles) {
    logger.warn(
      { packageFileName: inputFileName },
      'pip-compile: No lock files associated with a package file',
    );
    return null;
  }
  logger.debug(
    `pipCompile.updateArtifacts(${inputFileName}->${JSON.stringify(
      config.lockFiles,
    )})`,
  );
  const result: UpdateArtifactsResult[] = [];
  for (const outputFileName of config.lockFiles) {
    const existingOutput = await readLocalFile(outputFileName, 'utf8');
    if (!existingOutput) {
      logger.debug('pip-compile: No output file found');
      return null;
    }
    try {
      await writeLocalFile(inputFileName, newInputContent);
      // TODO(not7cd): use --upgrade option instead deleting
      if (config.isLockFileMaintenance) {
        await deleteLocalFile(outputFileName);
      }
      const compileArgs = extractHeaderCommand(existingOutput, outputFileName);
      const pythonVersion = extractPythonVersion(
        existingOutput,
        outputFileName,
      );
      const cwd = inferCommandExecDir(outputFileName, compileArgs.outputFile);
      const upgradePackages = updatedDeps.filter((dep) => dep.isLockfileUpdate);
      const packageFiles: PackageFileContent[] = [];
      for (const name of compileArgs.sourceFiles) {
        const manager = matchManager(name);
        if (manager === 'pip_requirements') {
          const path = upath.join(cwd, name);
          const content = await readLocalFile(path, 'utf8');
          if (content) {
            const packageFile = extractRequirementsFileFlags(content);
            if (packageFile) {
              packageFiles.push(packageFile);
            }
          }
        }
      }
      const cmd = constructPipCompileCmd(compileArgs, upgradePackages);
      const execOptions = await getExecOptions(
        config,
        cwd,
<<<<<<< HEAD
        getRegistryCredVarsFromPackageFiles(packageFiles),
=======
        getRegistryCredVarsFromPackageFile(packageFile),
        pythonVersion,
>>>>>>> d0f58bde
      );
      logger.trace({ cwd, cmd }, 'pip-compile command');
      logger.trace({ env: execOptions.extraEnv }, 'pip-compile extra env vars');
      await exec(cmd, execOptions);
      const status = await getRepoStatus();
      if (!status?.modified.includes(outputFileName)) {
        return null;
      }
      result.push({
        file: {
          type: 'addition',
          path: outputFileName,
          contents: await readLocalFile(outputFileName, 'utf8'),
        },
      });
    } catch (err) {
      // istanbul ignore if
      if (err.message === TEMPORARY_ERROR) {
        throw err;
      }
      logger.debug({ err }, 'pip-compile: Failed to run command');
      result.push({
        artifactError: {
          lockFile: outputFileName,
          stderr: err.message,
        },
      });
    }
  }
  logger.debug('pip-compile: Returning updated output file(s)');
  return result;
}<|MERGE_RESOLUTION|>--- conflicted
+++ resolved
@@ -21,8 +21,8 @@
   extractPythonVersion,
   getExecOptions,
   getRegistryCredVarsFromPackageFiles,
+  matchManager,
 } from './common';
-import { matchManager } from './extract';
 import type { PipCompileArgs } from './types';
 import { inferCommandExecDir } from './utils';
 
@@ -138,12 +138,8 @@
       const execOptions = await getExecOptions(
         config,
         cwd,
-<<<<<<< HEAD
         getRegistryCredVarsFromPackageFiles(packageFiles),
-=======
-        getRegistryCredVarsFromPackageFile(packageFile),
         pythonVersion,
->>>>>>> d0f58bde
       );
       logger.trace({ cwd, cmd }, 'pip-compile command');
       logger.trace({ env: execOptions.extraEnv }, 'pip-compile extra env vars');
