--- conflicted
+++ resolved
@@ -75,24 +75,6 @@
     );
     return null;
   }
-<<<<<<< HEAD
-  try {
-    await writeLocalFile(inputFileName, newInputContent);
-    if (config.isLockFileMaintenance) {
-      await deleteLocalFile(outputFileName);
-    }
-    const cmd = constructPipCompileCmd(
-      existingOutput,
-      inputFileName,
-      outputFileName,
-    );
-
-    const execOptions = await getExecOptions(config, inputFileName);
-    logger.trace({ cmd }, 'pip-compile command');
-    await exec(cmd, execOptions);
-    const status = await getRepoStatus();
-    if (!status?.modified.includes(outputFileName)) {
-=======
   logger.debug(
     `pipCompile.updateArtifacts(${inputFileName}->${JSON.stringify(
       config.lockFiles,
@@ -103,7 +85,6 @@
     const existingOutput = await readLocalFile(outputFileName, 'utf8');
     if (!existingOutput) {
       logger.debug('pip-compile: No output file found');
->>>>>>> 15ac0b35
       return null;
     }
     try {
