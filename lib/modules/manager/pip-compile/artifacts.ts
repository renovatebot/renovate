--- conflicted
+++ resolved
@@ -19,48 +19,20 @@
 import { inferCommandExecDir } from './utils';
 
 export function constructPipCompileCmd(
-  headerArguments: PipCompileArgs,
+  compileArgs: PipCompileArgs,
   haveCredentials: boolean,
 ): string {
-<<<<<<< HEAD
-  if (headerArguments.isCustomCommand) {
-=======
-  const compileArgs = extractHeaderCommand(content, outputFileName);
   if (compileArgs.isCustomCommand) {
->>>>>>> 31dd7660
     throw new Error(
       'Detected custom command, header modified or set by CUSTOM_COMPILE_COMMAND',
     );
   }
-<<<<<<< HEAD
   // const compileDir: string = headerArguments.commandExecDir;
   // should never happen as we already checked for this in extractAllPackageFiles
   // ensureLocalPath(compileDir);
 
-  if (!headerArguments.outputFile) {
+  if (!compileArgs.outputFile) {
     logger.debug(`pip-compile: implicit output file`);
-=======
-  if (compileArgs.outputFile) {
-    // TODO(not7cd): This file path can be relative like `reqs/main.txt`
-    const file = upath.parse(outputFileName).base;
-    if (compileArgs.outputFile !== file) {
-      // we don't trust the user-supplied output-file argument;
-      // TODO(not7cd): allow relative paths
-      logger.warn(
-        { outputFile: compileArgs.outputFile, actualPath: file },
-        'pip-compile was previously executed with an unexpected `--output-file` filename',
-      );
-      // TODO(not7cd): this shouldn't be changed in extract function
-      compileArgs.outputFile = file;
-      compileArgs.argv.forEach((item, i) => {
-        if (item.startsWith('--output-file=')) {
-          compileArgs.argv[i] = `--output-file=${quote(file)}`;
-        }
-      });
-    }
-  } else {
-    logger.debug(`pip-compile: implicit output file (${outputFileName})`);
->>>>>>> 31dd7660
   }
   // safeguard against index url leak if not explicitly set by an option
   if (
