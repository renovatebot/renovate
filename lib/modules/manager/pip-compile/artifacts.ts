import { quote } from 'shlex';
import upath from 'upath';
import { TEMPORARY_ERROR } from '../../../constants/error-messages';
import { logger } from '../../../logger';
import { exec } from '../../../util/exec';
import {
  deleteLocalFile,
  readLocalFile,
  writeLocalFile,
} from '../../../util/fs';
import { getRepoStatus } from '../../../util/git';
import * as pipRequirements from '../pip_requirements';
import type { UpdateArtifact, UpdateArtifactsResult, Upgrade } from '../types';
import {
  extractHeaderCommand,
  getExecOptions,
  getRegistryCredVarsFromPackageFile,
} from './common';

function haveCredentialsInPipEnvironmentVariables(): boolean {
  if (process.env.PIP_INDEX_URL) {
    try {
      const indexUrl = new URL(process.env.PIP_INDEX_URL);
      if (!!indexUrl.username || !!indexUrl.password) {
        return true;
      }
    } catch {
      // Assume that an invalid URL contains credentials, just in case
      return true;
    }
  }

  try {
    if (process.env.PIP_EXTRA_INDEX_URL) {
      return process.env.PIP_EXTRA_INDEX_URL.split(' ')
        .map((urlString) => new URL(urlString))
        .some((url) => !!url.username || !!url.password);
    }
  } catch {
    // Assume that an invalid URL contains credentials, just in case
    return true;
  }

  return false;
}

export function constructPipCompileCmd(
  content: string,
  outputFileName: string,
<<<<<<< HEAD
=======
  haveCredentials: boolean,
  upgradePackages: Upgrade[] = [],
>>>>>>> 47604454
): string {
  const compileArgs = extractHeaderCommand(content, outputFileName);
  if (compileArgs.isCustomCommand) {
    throw new Error(
      'Detected custom command, header modified or set by CUSTOM_COMPILE_COMMAND',
    );
  }
  if (compileArgs.outputFile) {
    // TODO(not7cd): This file path can be relative like `reqs/main.txt`
    const file = upath.parse(outputFileName).base;
    if (compileArgs.outputFile !== file) {
      // we don't trust the user-supplied output-file argument;
      // TODO(not7cd): allow relative paths
      logger.warn(
        { outputFile: compileArgs.outputFile, actualPath: file },
        'pip-compile was previously executed with an unexpected `--output-file` filename',
      );
      // TODO(not7cd): this shouldn't be changed in extract function
      compileArgs.outputFile = file;
      compileArgs.argv.forEach((item, i) => {
        if (item.startsWith('--output-file=')) {
          compileArgs.argv[i] = `--output-file=${quote(file)}`;
        }
      });
    }
  } else {
    logger.debug(`pip-compile: implicit output file (${outputFileName})`);
  }
  // safeguard against index url leak if not explicitly set by an option
  if (
    !compileArgs.noEmitIndexUrl &&
    !compileArgs.emitIndexUrl &&
    haveCredentialsInPipEnvironmentVariables()
  ) {
    compileArgs.argv.splice(1, 0, '--no-emit-index-url');
  }
  for (const dep of upgradePackages) {
    compileArgs.argv.push(
      `--upgrade-package=${quote(dep.depName + '==' + dep.newVersion)}`,
    );
  }
  return compileArgs.argv.map(quote).join(' ');
}

export async function updateArtifacts({
  packageFileName: inputFileName,
  newPackageFileContent: newInputContent,
  updatedDeps,
  config,
}: UpdateArtifact): Promise<UpdateArtifactsResult[] | null> {
  if (!config.lockFiles) {
    logger.warn(
      { packageFileName: inputFileName },
      'pip-compile: No lock files associated with a package file',
    );
    return null;
  }
  logger.debug(
    `pipCompile.updateArtifacts(${inputFileName}->${JSON.stringify(
      config.lockFiles,
    )})`,
  );
  const result: UpdateArtifactsResult[] = [];
  for (const outputFileName of config.lockFiles) {
    const existingOutput = await readLocalFile(outputFileName, 'utf8');
    if (!existingOutput) {
      logger.debug('pip-compile: No output file found');
      return null;
    }
    try {
      await writeLocalFile(inputFileName, newInputContent);
      // TODO(not7cd): use --upgrade option instead deleting
      if (config.isLockFileMaintenance) {
        await deleteLocalFile(outputFileName);
      }
      const upgradePackages = updatedDeps.filter((dep) => dep.isLockfileUpdate);
      const packageFile = pipRequirements.extractPackageFile(newInputContent);
<<<<<<< HEAD
      const cmd = constructPipCompileCmd(existingOutput, outputFileName);
=======
      const registryUrlVars = getRegistryUrlVarsFromPackageFile(packageFile);
      const cmd = constructPipCompileCmd(
        existingOutput,
        outputFileName,
        registryUrlVars.haveCredentials,
        upgradePackages,
      );
>>>>>>> 47604454
      const execOptions = await getExecOptions(
        config,
        inputFileName,
        getRegistryCredVarsFromPackageFile(packageFile),
      );
      logger.trace({ cmd }, 'pip-compile command');
      logger.trace({ env: execOptions.extraEnv }, 'pip-compile extra env vars');
      await exec(cmd, execOptions);
      const status = await getRepoStatus();
      if (!status?.modified.includes(outputFileName)) {
        return null;
      }
      result.push({
        file: {
          type: 'addition',
          path: outputFileName,
          contents: await readLocalFile(outputFileName, 'utf8'),
        },
      });
    } catch (err) {
      // istanbul ignore if
      if (err.message === TEMPORARY_ERROR) {
        throw err;
      }
      logger.debug({ err }, 'pip-compile: Failed to run command');
      result.push({
        artifactError: {
          lockFile: outputFileName,
          stderr: err.message,
        },
      });
    }
  }
  logger.debug('pip-compile: Returning updated output file(s)');
  return result;
}<|MERGE_RESOLUTION|>--- conflicted
+++ resolved
@@ -47,11 +47,7 @@
 export function constructPipCompileCmd(
   content: string,
   outputFileName: string,
-<<<<<<< HEAD
-=======
-  haveCredentials: boolean,
   upgradePackages: Upgrade[] = [],
->>>>>>> 47604454
 ): string {
   const compileArgs = extractHeaderCommand(content, outputFileName);
   if (compileArgs.isCustomCommand) {
@@ -129,17 +125,11 @@
       }
       const upgradePackages = updatedDeps.filter((dep) => dep.isLockfileUpdate);
       const packageFile = pipRequirements.extractPackageFile(newInputContent);
-<<<<<<< HEAD
-      const cmd = constructPipCompileCmd(existingOutput, outputFileName);
-=======
-      const registryUrlVars = getRegistryUrlVarsFromPackageFile(packageFile);
       const cmd = constructPipCompileCmd(
         existingOutput,
         outputFileName,
-        registryUrlVars.haveCredentials,
         upgradePackages,
       );
->>>>>>> 47604454
       const execOptions = await getExecOptions(
         config,
         inputFileName,
