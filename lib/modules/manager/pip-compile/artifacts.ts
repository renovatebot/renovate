--- conflicted
+++ resolved
@@ -141,31 +141,6 @@
     );
     return null;
   }
-<<<<<<< HEAD
-  try {
-    await writeLocalFile(inputFileName, newInputContent);
-    if (config.isLockFileMaintenance) {
-      await deleteLocalFile(outputFileName);
-    }
-    const packageFile = pipRequirements.extractPackageFile(newInputContent);
-    const registryUrlVars = getRegistryUrlVarsFromPackageFile(packageFile);
-    const cmd = constructPipCompileCmd(
-      existingOutput,
-      inputFileName,
-      outputFileName,
-      registryUrlVars.haveCredentials,
-    );
-    const execOptions = await getExecOptions(
-      config,
-      inputFileName,
-      registryUrlVars.environmentVars,
-    );
-    logger.trace({ cmd }, 'pip-compile command');
-    logger.trace({ env: execOptions.extraEnv }, 'pip-compile extra env vars');
-    await exec(cmd, execOptions);
-    const status = await getRepoStatus();
-    if (!status?.modified.includes(outputFileName)) {
-=======
   logger.debug(
     `pipCompile.updateArtifacts(${inputFileName}->${JSON.stringify(
       config.lockFiles,
@@ -176,7 +151,6 @@
     const existingOutput = await readLocalFile(outputFileName, 'utf8');
     if (!existingOutput) {
       logger.debug('pip-compile: No output file found');
->>>>>>> 19e49a66
       return null;
     }
     try {
@@ -185,13 +159,21 @@
       if (config.isLockFileMaintenance) {
         await deleteLocalFile(outputFileName);
       }
+      const packageFile = pipRequirements.extractPackageFile(newInputContent);
+      const registryUrlVars = getRegistryUrlVarsFromPackageFile(packageFile);
       const cmd = constructPipCompileCmd(
         existingOutput,
         inputFileName,
         outputFileName,
+        registryUrlVars.haveCredentials,
       );
-      const execOptions = await getExecOptions(config, inputFileName);
+      const execOptions = await getExecOptions(
+        config,
+        inputFileName,
+        registryUrlVars.environmentVars,
+      );
       logger.trace({ cmd }, 'pip-compile command');
+      logger.trace({ env: execOptions.extraEnv }, 'pip-compile extra env vars');
       await exec(cmd, execOptions);
       const status = await getRepoStatus();
       if (!status?.modified.includes(outputFileName)) {
