import { quote } from 'shlex';
import { TEMPORARY_ERROR } from '../../../constants/error-messages';
import { logger } from '../../../logger';
import { exec } from '../../../util/exec';
import {
  deleteLocalFile,
  readLocalFile,
  writeLocalFile,
} from '../../../util/fs';
import { ensureLocalPath } from '../../../util/fs/util';
import { getRepoStatus } from '../../../util/git';
import * as pipRequirements from '../pip_requirements';
import type { UpdateArtifact, UpdateArtifactsResult } from '../types';
import {
  extractHeaderCommand,
  getExecOptions,
  getRegistryUrlVarsFromPackageFile,
} from './common';

interface PipCompileCmd {
  cwd: string;
  cmd: string;
}

export function constructPipCompileCmd(
  content: string,
  outputFileName: string,
  haveCredentials: boolean,
): PipCompileCmd {
  const headerArguments = extractHeaderCommand(content, outputFileName);
  if (headerArguments.isCustomCommand) {
    throw new Error(
      'Detected custom command, header modified or set by CUSTOM_COMPILE_COMMAND',
    );
  }
<<<<<<< HEAD
  if (headerArguments.outputFile) {
    // TODO: allow for file relative paths (../foo.in, ./foo.in, etc.)
    if (headerArguments.outputFile !== outputFileName) {
      // we don't trust the user-supplied output-file argument;
      logger.warn(
        { outputFile: headerArguments.outputFile, actualPath: outputFileName },
        'pip-compile was previously executed with an unexpected `--output-file` filename, it must be relative to repository root',
      );
    }
  } else {
    logger.debug(`pip-compile: implicit output file (${outputFileName})`);
=======
  const compileDir: string = headerArguments.commandExecDir;
  // should never happen as we already checked for this in extractAllPackageFiles
  ensureLocalPath(compileDir);

  if (!headerArguments.outputFile) {
    logger.debug(`pip-compile: implicit output file`);
>>>>>>> 645f0330
  }
  // safeguard against index url leak if not explicitly set by an option
  if (
    (!headerArguments.noEmitIndexUrl && !headerArguments.emitIndexUrl) ||
    (!headerArguments.noEmitIndexUrl && haveCredentials)
  ) {
    headerArguments.argv.splice(1, 0, '--no-emit-index-url');
  }
  return { cwd: compileDir, cmd: headerArguments.argv.map(quote).join(' ') };
}

export async function updateArtifacts({
  packageFileName: inputFileName,
  newPackageFileContent: newInputContent,
  config,
}: UpdateArtifact): Promise<UpdateArtifactsResult[] | null> {
  if (!config.lockFiles) {
    logger.warn(
      { packageFileName: inputFileName },
      'pip-compile: No lock files associated with a package file',
    );
    return null;
  }
  logger.debug(
    `pipCompile.updateArtifacts(${inputFileName}->${JSON.stringify(
      config.lockFiles,
    )})`,
  );
  const result: UpdateArtifactsResult[] = [];
  for (const outputFileName of config.lockFiles) {
    const existingOutput = await readLocalFile(outputFileName, 'utf8');
    if (!existingOutput) {
      logger.debug('pip-compile: No output file found');
      return null;
    }
    try {
      await writeLocalFile(inputFileName, newInputContent);
      // TODO(not7cd): use --upgrade option instead deleting
      if (config.isLockFileMaintenance) {
        await deleteLocalFile(outputFileName);
      }
      const packageFile = pipRequirements.extractPackageFile(newInputContent);
      const registryUrlVars = getRegistryUrlVarsFromPackageFile(packageFile);
      const { cwd, cmd } = constructPipCompileCmd(
        existingOutput,
        outputFileName,
        registryUrlVars.haveCredentials,
      );
      const execOptions = await getExecOptions(
        config,
        cwd,
        registryUrlVars.environmentVars,
      );
      logger.trace({ cwd, cmd }, 'pip-compile command');
      logger.trace({ env: execOptions.extraEnv }, 'pip-compile extra env vars');
      await exec(cmd, execOptions);
      const status = await getRepoStatus();
      if (!status?.modified.includes(outputFileName)) {
        return null;
      }
      result.push({
        file: {
          type: 'addition',
          path: outputFileName,
          contents: await readLocalFile(outputFileName, 'utf8'),
        },
      });
    } catch (err) {
      // istanbul ignore if
      if (err.message === TEMPORARY_ERROR) {
        throw err;
      }
      logger.debug({ err }, 'pip-compile: Failed to run command');
      result.push({
        artifactError: {
          lockFile: outputFileName,
          stderr: err.message,
        },
      });
    }
  }
  logger.debug('pip-compile: Returning updated output file(s)');
  return result;
}<|MERGE_RESOLUTION|>--- conflicted
+++ resolved
@@ -33,26 +33,12 @@
       'Detected custom command, header modified or set by CUSTOM_COMPILE_COMMAND',
     );
   }
-<<<<<<< HEAD
-  if (headerArguments.outputFile) {
-    // TODO: allow for file relative paths (../foo.in, ./foo.in, etc.)
-    if (headerArguments.outputFile !== outputFileName) {
-      // we don't trust the user-supplied output-file argument;
-      logger.warn(
-        { outputFile: headerArguments.outputFile, actualPath: outputFileName },
-        'pip-compile was previously executed with an unexpected `--output-file` filename, it must be relative to repository root',
-      );
-    }
-  } else {
-    logger.debug(`pip-compile: implicit output file (${outputFileName})`);
-=======
   const compileDir: string = headerArguments.commandExecDir;
   // should never happen as we already checked for this in extractAllPackageFiles
   ensureLocalPath(compileDir);
 
   if (!headerArguments.outputFile) {
-    logger.debug(`pip-compile: implicit output file`);
->>>>>>> 645f0330
+    logger.debug({ outputFileName }, `pip-compile: implicit output file`);
   }
   // safeguard against index url leak if not explicitly set by an option
   if (
