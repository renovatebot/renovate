--- conflicted
+++ resolved
@@ -83,7 +83,7 @@
       inputFileName,
       outputFileName,
     );
-<<<<<<< HEAD
+    
     const constraint = getPythonConstraint(config);
     const pipToolsConstraint = getPipToolsConstraint(config);
     const execOptions: ExecOptions = {
@@ -104,9 +104,7 @@
         PIP_CACHE_DIR: await ensureCacheDir('pip'),
       },
     };
-=======
     const execOptions = await getExecOptions(config, inputFileName);
->>>>>>> f69d7e83
     logger.trace({ cmd }, 'pip-compile command');
     await exec(cmd, execOptions);
     const status = await getRepoStatus();
