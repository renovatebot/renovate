import { mockDeep } from 'jest-mock-extended';
import { hostRules } from '../../../../test/util';
import { logger } from '../../../logger';
import {
  allowedPipOptions,
  extractHeaderCommand,
<<<<<<< HEAD
  getRegistryCredVarsFromPackageFiles,
=======
  extractPythonVersion,
  getRegistryCredVarsFromPackageFile,
  matchManager,
>>>>>>> d0f58bde
} from './common';
import { inferCommandExecDir } from './utils';

jest.mock('../../../util/host-rules', () => mockDeep());

function getCommandInHeader(command: string) {
  return `#
# This file is autogenerated by pip-compile with Python 3.11
# by the following command:
#
#    ${command}
#
`;
}

describe('modules/manager/pip-compile/common', () => {
  describe('extractHeaderCommand()', () => {
    it.each([
      '-v',
      '--all-extras',
      `--allow-unsafe`,
      '--generate-hashes',
      `--no-emit-index-url`,
      `--strip-extras`,
      '--resolver=backtracking',
      '--resolver=legacy',
      '--output-file=reqs.txt',
      '--extra-index-url=https://pypi.org/simple',
    ])('returns object on correct options', (argument: string) => {
      expect(
        extractHeaderCommand(
          getCommandInHeader(`pip-compile ${argument} reqs.in`),
          'reqs.txt',
        ),
      ).toBeObject();
      expect(logger.warn).toHaveBeenCalledTimes(0);
    });

    it.each(['--resolver', '--output-file reqs.txt', '--extra = jupyter'])(
      'errors on malformed options with argument',
      (argument: string) => {
        expect(() =>
          extractHeaderCommand(
            getCommandInHeader(`pip-compile ${argument} reqs.in`),
            'reqs.txt',
          ),
        ).toThrow(/equal sign/);
      },
    );

    it.each(['--foo', '-x', '--$(curl this)', '--bar=sus', '--extra-large'])(
      'errors on unknown options',
      (argument: string) => {
        expect(() =>
          extractHeaderCommand(
            getCommandInHeader(`pip-compile ${argument} reqs.in`),
            'reqs.txt',
          ),
        ).toThrow(/not supported/);
      },
    );

    it.each(['--no-header'])(
      'always errors on not allowed options',
      (argument: string) => {
        expect(() =>
          extractHeaderCommand(
            getCommandInHeader(`pip-compile ${argument} reqs.in`),
            'reqs.txt',
          ),
        ).toThrow(/not allowed/);
      },
    );

    it.each(['--output-file', '--index-url'])(
      'throws on duplicate options',
      (argument: string) => {
        expect(() =>
          extractHeaderCommand(
            getCommandInHeader(
              `pip-compile ${argument}=xxx ${argument}=xxx reqs.in`,
            ),
            'reqs.txt',
          ),
        ).toThrow(/multiple/);
      },
    );

    it('throws when no source files passed as arguments', () => {
      expect(() =>
        extractHeaderCommand(
          getCommandInHeader(`pip-compile --extra=color`),
          'reqs.txt',
        ),
      ).toThrow(/source/);
    });

    it('throws on malformed header', () => {
      expect(() => extractHeaderCommand('Dd', 'reqs.txt')).toThrow(/extract/);
    });

    it('throws on mutually exclusive options', () => {
      expect(() =>
        extractHeaderCommand(
          getCommandInHeader(
            `pip-compile --no-emit-index-url --emit-index-url reqs.in`,
          ),
          'reqs.txt',
        ),
      ).toThrow();
    });

    it('returned sourceFiles returns all source files', () => {
      const exampleSourceFiles = [
        'requirements.in',
        'reqs/testing.in',
        'base.txt',
        './lib/setup.py',
        'pyproject.toml',
      ];
      expect(
        extractHeaderCommand(
          getCommandInHeader(
            `pip-compile --extra=color ${exampleSourceFiles.join(' ')}`,
          ),
          'reqs.txt',
        ).sourceFiles,
      ).toEqual(exampleSourceFiles);
    });

    it.each(allowedPipOptions)(
      'returned sourceFiles must not contain options',
      (argument: string) => {
        const sourceFiles = extractHeaderCommand(
          getCommandInHeader(`pip-compile ${argument}=reqs.txt reqs.in`),
          'reqs.txt',
        ).sourceFiles;
        expect(sourceFiles).not.toContainEqual(argument);
        expect(sourceFiles).toEqual(['reqs.in']);
      },
    );

    it('detects custom command', () => {
      expect(
        extractHeaderCommand(
          getCommandInHeader(`./pip-compile-wrapper reqs.in`),
          'reqs.txt',
        ),
      ).toHaveProperty('isCustomCommand', true);
    });

    it.each([
      { path: 'reqs.txt', arg: 'reqs.txt', result: '.' },
      { path: 'subdir/reqs.txt', arg: 'subdir/reqs.txt', result: '.' },
      { path: 'subdir/reqs.txt', arg: './subdir/reqs.txt', result: '.' },
      { path: 'subdir/reqs.txt', arg: 'reqs.txt', result: 'subdir' },
      { path: 'subdir/reqs.txt', arg: './reqs.txt', result: 'subdir' },
    ])(
      'infer exec directory (cwd) from output file path and header command',
      ({ path, arg, result }) => {
        expect(inferCommandExecDir(path, arg)).toEqual(result);
      },
    );
  });

<<<<<<< HEAD
  describe('getRegistryCredVarsFromPackageFiles()', () => {
=======
  describe('extractPythonVersion()', () => {
    it('extracts Python version from valid header', () => {
      expect(
        extractPythonVersion(
          getCommandInHeader('pip-compile reqs.in'),
          'reqs.txt',
        ),
      ).toBe('3.11');
    });

    it('returns undefined if version cannot be extracted', () => {
      expect(extractPythonVersion('', 'reqs.txt')).toBeUndefined();
    });
  });

  describe('getCredentialVarsFromPackageFile()', () => {
>>>>>>> d0f58bde
    it('handles both registryUrls and additionalRegistryUrls', () => {
      hostRules.find.mockReturnValueOnce({
        username: 'user1',
        password: 'password1',
      });
      hostRules.find.mockReturnValueOnce({
        username: 'user2',
        password: 'password2',
      });
      expect(
        getRegistryCredVarsFromPackageFiles([
          {
            deps: [],
            registryUrls: ['https://example.com/pypi/simple'],
            additionalRegistryUrls: ['https://example2.com/pypi/simple'],
          },
        ]),
      ).toEqual({
        KEYRING_SERVICE_NAME_0: 'example.com',
        KEYRING_SERVICE_USERNAME_0: 'user1',
        KEYRING_SERVICE_PASSWORD_0: 'password1',
        KEYRING_SERVICE_NAME_1: 'example2.com',
        KEYRING_SERVICE_USERNAME_1: 'user2',
        KEYRING_SERVICE_PASSWORD_1: 'password2',
      });
    });

    it('handles multiple additionalRegistryUrls', () => {
      hostRules.find.mockReturnValueOnce({
        username: 'user1',
        password: 'password1',
      });
      hostRules.find.mockReturnValueOnce({
        username: 'user2',
        password: 'password2',
      });
      expect(
        getRegistryCredVarsFromPackageFiles([
          {
            deps: [],
            additionalRegistryUrls: [
              'https://example.com/pypi/simple',
              'https://example2.com/pypi/simple',
            ],
          },
        ]),
      ).toEqual({
        KEYRING_SERVICE_NAME_0: 'example.com',
        KEYRING_SERVICE_USERNAME_0: 'user1',
        KEYRING_SERVICE_PASSWORD_0: 'password1',
        KEYRING_SERVICE_NAME_1: 'example2.com',
        KEYRING_SERVICE_USERNAME_1: 'user2',
        KEYRING_SERVICE_PASSWORD_1: 'password2',
      });
    });

    it('handles hosts with only a username', () => {
      hostRules.find.mockReturnValue({
        username: 'user',
      });
      expect(
        getRegistryCredVarsFromPackageFiles([
          {
            deps: [],
            additionalRegistryUrls: ['https://example.com/pypi/simple'],
          },
        ]),
      ).toEqual({
        KEYRING_SERVICE_NAME_0: 'example.com',
        KEYRING_SERVICE_USERNAME_0: 'user',
        KEYRING_SERVICE_PASSWORD_0: '',
      });
    });

    it('handles hosts with only a password', () => {
      hostRules.find.mockReturnValue({
        password: 'password',
      });
      expect(
        getRegistryCredVarsFromPackageFiles([
          {
            deps: [],
            additionalRegistryUrls: ['https://example.com/pypi/simple'],
          },
        ]),
      ).toEqual({
        KEYRING_SERVICE_NAME_0: 'example.com',
        KEYRING_SERVICE_USERNAME_0: '',
        KEYRING_SERVICE_PASSWORD_0: 'password',
      });
    });

    it('handles invalid URLs', () => {
      hostRules.find.mockReturnValue({
        password: 'password',
      });
      expect(
        getRegistryCredVarsFromPackageFiles([
          {
            deps: [],
            additionalRegistryUrls: ['invalid-url'],
          },
        ]),
      ).toEqual({});
    });
  });

<<<<<<< HEAD
  it('handles multiple package files', () => {
    hostRules.find.mockReturnValueOnce({
      username: 'user1',
      password: 'password1',
    });
    hostRules.find.mockReturnValueOnce({
      username: 'user2',
      password: 'password2',
    });
    expect(
      getRegistryCredVarsFromPackageFiles([
        {
          deps: [],
          registryUrls: ['https://example.com/pypi/simple'],
        },
        {
          deps: [],
          additionalRegistryUrls: ['https://example2.com/pypi/simple'],
        },
      ]),
    ).toEqual({
      KEYRING_SERVICE_NAME_0: 'example.com',
      KEYRING_SERVICE_USERNAME_0: 'user1',
      KEYRING_SERVICE_PASSWORD_0: 'password1',
      KEYRING_SERVICE_NAME_1: 'example2.com',
      KEYRING_SERVICE_USERNAME_1: 'user2',
      KEYRING_SERVICE_PASSWORD_1: 'password2',
=======
  describe('matchManager()', () => {
    it('matches pip_setup setup.py', () => {
      expect(matchManager('setup.py')).toBe('pip_setup');
    });

    it('matches setup-cfg setup.cfg', () => {
      expect(matchManager('setup.cfg')).toBe('setup-cfg');
    });

    it('matches pep621 pyproject.toml', () => {
      expect(matchManager('pyproject.toml')).toBe('pep621');
    });

    it('matches pip_requirements any .in file', () => {
      expect(matchManager('file.in')).toBe('pip_requirements');
      expect(matchManager('another_file.in')).toBe('pip_requirements');
>>>>>>> d0f58bde
    });
  });
});<|MERGE_RESOLUTION|>--- conflicted
+++ resolved
@@ -4,13 +4,9 @@
 import {
   allowedPipOptions,
   extractHeaderCommand,
-<<<<<<< HEAD
+  extractPythonVersion,
   getRegistryCredVarsFromPackageFiles,
-=======
-  extractPythonVersion,
-  getRegistryCredVarsFromPackageFile,
   matchManager,
->>>>>>> d0f58bde
 } from './common';
 import { inferCommandExecDir } from './utils';
 
@@ -176,9 +172,6 @@
     );
   });
 
-<<<<<<< HEAD
-  describe('getRegistryCredVarsFromPackageFiles()', () => {
-=======
   describe('extractPythonVersion()', () => {
     it('extracts Python version from valid header', () => {
       expect(
@@ -194,8 +187,7 @@
     });
   });
 
-  describe('getCredentialVarsFromPackageFile()', () => {
->>>>>>> d0f58bde
+  describe('getRegistryCredVarsFromPackageFiles()', () => {
     it('handles both registryUrls and additionalRegistryUrls', () => {
       hostRules.find.mockReturnValueOnce({
         username: 'user1',
@@ -303,7 +295,6 @@
     });
   });
 
-<<<<<<< HEAD
   it('handles multiple package files', () => {
     hostRules.find.mockReturnValueOnce({
       username: 'user1',
@@ -331,7 +322,9 @@
       KEYRING_SERVICE_NAME_1: 'example2.com',
       KEYRING_SERVICE_USERNAME_1: 'user2',
       KEYRING_SERVICE_PASSWORD_1: 'password2',
-=======
+    });
+  });
+
   describe('matchManager()', () => {
     it('matches pip_setup setup.py', () => {
       expect(matchManager('setup.py')).toBe('pip_setup');
@@ -348,7 +341,6 @@
     it('matches pip_requirements any .in file', () => {
       expect(matchManager('file.in')).toBe('pip_requirements');
       expect(matchManager('another_file.in')).toBe('pip_requirements');
->>>>>>> d0f58bde
     });
   });
 });