--- conflicted
+++ resolved
@@ -131,7 +131,6 @@
         config.constraints?.rust,
       );
     } else {
-<<<<<<< HEAD
       const nonCrateDep = updatedDeps.find(
         (dep) => dep.datasource !== CrateDatasource.id,
       );
@@ -146,19 +145,10 @@
           // Only warn when a crate dependency has no locked version, as this is
           // not an expected situation.
           logger.warn(
-            `Missing locked version for dependency \`${crateDepWithoutLockedVersion.depName}\``,
+            { dependency: crateDepWithoutLockedVersion.depName },
+            'Missing locked version for dependency',
           );
         }
-=======
-      const missingDep = updatedDeps.find((dep) => !dep.lockedVersion);
-      if (missingDep) {
-        // If there is a dependency without a locked version then log a warning
-        // and perform a regular workspace lockfile update.
-        logger.warn(
-          { dependency: missingDep.depName },
-          'Missing locked version for dependency',
-        );
->>>>>>> 72ec2bf9
         await cargoUpdate(
           packageFileName,
           false,
