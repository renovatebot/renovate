--- conflicted
+++ resolved
@@ -109,7 +109,6 @@
   try {
     await writeLocalFile(packageFileName, newPackageFileContent);
     logger.debug('Updating ' + lockFileName);
-<<<<<<< HEAD
 
     if (isLockFileMaintenance) {
       await cargoUpdate(packageFileName, true, config.constraints?.rust);
@@ -132,13 +131,6 @@
       }
     }
 
-=======
-    await cargoUpdate(
-      packageFileName,
-      isLockFileMaintenance,
-      config.constraints?.rust,
-    );
->>>>>>> c667f758
     logger.debug('Returning updated Cargo.lock');
     const newCargoLockContent = await readLocalFile(lockFileName);
     if (existingLockFileContent === newCargoLockContent) {
