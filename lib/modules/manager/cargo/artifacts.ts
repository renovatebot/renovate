import { quote } from 'shlex';
import { TEMPORARY_ERROR } from '../../../constants/error-messages';
import { logger } from '../../../logger';
import { coerceArray } from '../../../util/array';
import { exec } from '../../../util/exec';
import type { ExecOptions } from '../../../util/exec/types';
import {
  findLocalSiblingOrParent,
  readLocalFile,
  writeLocalFile,
} from '../../../util/fs';
import { getGitEnvironmentVariables } from '../../../util/git/auth';
import { regEx } from '../../../util/regex';
import { CrateDatasource } from '../../datasource/crate';
import type { UpdateArtifact, UpdateArtifactsResult, Upgrade } from '../types';
import { extractLockFileContentVersions } from './locked-version';

async function cargoUpdate(
  manifestPath: string,
  isLockFileMaintenance: boolean,
  constraint: string | undefined,
): Promise<void> {
  let cmd = `cargo update --config net.git-fetch-with-cli=true --manifest-path ${quote(
    manifestPath,
  )}`;
  // If we're updating a specific crate, `cargo-update` requires `--workspace`
  // for more information, see: https://github.com/renovatebot/renovate/issues/12332
  if (!isLockFileMaintenance) {
    cmd += ` --workspace`;
  }

  const execOptions: ExecOptions = {
    extraEnv: { ...getGitEnvironmentVariables(['cargo']) },
    docker: {},
    toolConstraints: [{ toolName: 'rust', constraint }],
  };
  await exec(cmd, execOptions);
}

async function cargoUpdatePrecise(
  manifestPath: string,
  updatedDeps: Upgrade[],
  constraint: string | undefined,
): Promise<void> {
  // First update all dependencies that have been bumped in `Cargo.toml`.
  const cmds = [
    'cargo update --config net.git-fetch-with-cli=true' +
      ` --manifest-path ${quote(manifestPath)} --workspace`,
  ];

  // Update individual dependencies to their `newVersion`. Necessary when
  // using the `update-lockfile` rangeStrategy which doesn't touch Cargo.toml.
  for (const dep of updatedDeps) {
    cmds.push(
      `cargo update --config net.git-fetch-with-cli=true` +
        ` --manifest-path ${quote(manifestPath)}` +
        ` --package ${quote(`${dep.packageName}@${dep.lockedVersion}`)}` +
        ` --precise ${quote(dep.newVersion!)}`,
    );
  }

  const execOptions: ExecOptions = {
    extraEnv: { ...getGitEnvironmentVariables(['cargo']) },
    docker: {},
    toolConstraints: [{ toolName: 'rust', constraint }],
  };

  await exec(cmds, execOptions);
}

export async function updateArtifacts(
  updateArtifact: UpdateArtifact,
): Promise<UpdateArtifactsResult[] | null> {
  return await updateArtifactsImpl(updateArtifact);
}

async function updateArtifactsImpl(
  {
    packageFileName,
    updatedDeps,
    newPackageFileContent,
    config,
  }: UpdateArtifact,
  recursionLimit = 10,
): Promise<UpdateArtifactsResult[] | null> {
  logger.debug(`cargo.updateArtifacts(${packageFileName})`);

  // For standalone package crates, the `Cargo.lock` will be in the same
  // directory as `Cargo.toml` (ie. a sibling). For cargo workspaces, it
  // will be further up.
  const lockFileName = await findLocalSiblingOrParent(
    packageFileName,
    'Cargo.lock',
  );
  const existingLockFileContent = lockFileName
    ? await readLocalFile(lockFileName)
    : null;
  if (!existingLockFileContent || !lockFileName) {
    logger.debug('No Cargo.lock found');
    return null;
  }

  const { isLockFileMaintenance } = config;
  if (!isLockFileMaintenance && !updatedDeps?.length) {
    logger.debug('No more dependencies to update');
    return [
      {
        file: {
          type: 'addition',
          path: lockFileName,
          contents: existingLockFileContent,
        },
      },
    ];
  }

  try {
    await writeLocalFile(packageFileName, newPackageFileContent);
    logger.debug('Updating ' + lockFileName);

    if (isLockFileMaintenance) {
      await cargoUpdate(packageFileName, true, config.constraints?.rust);
    } else {
<<<<<<< HEAD
      const nonCrateDep = updatedDeps.find(
        (dep) => dep.datasource !== CrateDatasource.id,
      );
      const crateDepWithoutLockedVersion = updatedDeps.find(
        (dep) => !dep.lockedVersion && dep.datasource === CrateDatasource.id,
      );
      // Non-crate dependencies (like git ones) do not have locked versions.
      // For crate dependencies, not having a locked version is not expected.
      // In both situations, perform a regular workspace lockfile update.
      if (nonCrateDep || crateDepWithoutLockedVersion) {
        if (crateDepWithoutLockedVersion) {
          // Only warn when a crate dependency has no locked version, as this is
          // not an expected situation.
          logger.warn(
            { dependency: crateDepWithoutLockedVersion.depName },
            'Missing locked version for dependency',
          );
        }
        await cargoUpdate(
          packageFileName,
          false,
          config.env ?? {},
          config.constraints?.rust,
        );
=======
      const missingDep = updatedDeps.find((dep) => !dep.lockedVersion);
      if (missingDep) {
        // If there is a dependency without a locked version then log a warning
        // and perform a regular workspace lockfile update.
        logger.warn(
          { dependency: missingDep.depName },
          'Missing locked version for dependency',
        );
        await cargoUpdate(packageFileName, false, config.constraints?.rust);
>>>>>>> c798912a
      } else {
        // If all dependencies have locked versions then update them precisely.
        await cargoUpdatePrecise(
          packageFileName,
          updatedDeps,
          config.constraints?.rust,
        );
      }
    }

    logger.debug('Returning updated Cargo.lock');
    const newCargoLockContent = await readLocalFile(lockFileName);
    if (existingLockFileContent === newCargoLockContent) {
      logger.debug('Cargo.lock is unchanged');
      return null;
    }
    return [
      {
        file: {
          type: 'addition',
          path: lockFileName,
          contents: newCargoLockContent,
        },
      },
    ];
  } catch (err) {
    // istanbul ignore if
    if (err.message === TEMPORARY_ERROR) {
      throw err;
    }

    // Sometimes `cargo update` will fail when a preceding dependency update
    // causes another dependency to update. In this case we can no longer
    // reference the dependency by its old version, so we filter it out
    // and retry recursively.
    const newCargoLockContent = await readLocalFile(lockFileName, 'utf8');
    if (
      recursionLimit > 0 &&
      newCargoLockContent &&
      regEx(/error: package ID specification/).test(err.stderr)
    ) {
      const versions = extractLockFileContentVersions(newCargoLockContent);
      const newUpdatedDeps = updatedDeps.filter(
        (dep) =>
          !coerceArray(versions?.get(dep.packageName!)).includes(
            dep.newVersion!,
          ),
      );

      if (newUpdatedDeps.length < updatedDeps.length) {
        logger.debug(
          'Dependency already up to date - reattempting recursively',
        );
        return updateArtifactsImpl(
          {
            packageFileName,
            updatedDeps: newUpdatedDeps,
            newPackageFileContent,
            config,
          },
          recursionLimit - 1,
        );
      }
    }

    logger.debug({ err }, 'Failed to update Cargo lock file');

    return [
      {
        artifactError: {
          lockFile: lockFileName,
          stderr: err.message,
        },
      },
    ];
  }
}<|MERGE_RESOLUTION|>--- conflicted
+++ resolved
@@ -121,7 +121,6 @@
     if (isLockFileMaintenance) {
       await cargoUpdate(packageFileName, true, config.constraints?.rust);
     } else {
-<<<<<<< HEAD
       const nonCrateDep = updatedDeps.find(
         (dep) => dep.datasource !== CrateDatasource.id,
       );
@@ -140,23 +139,7 @@
             'Missing locked version for dependency',
           );
         }
-        await cargoUpdate(
-          packageFileName,
-          false,
-          config.env ?? {},
-          config.constraints?.rust,
-        );
-=======
-      const missingDep = updatedDeps.find((dep) => !dep.lockedVersion);
-      if (missingDep) {
-        // If there is a dependency without a locked version then log a warning
-        // and perform a regular workspace lockfile update.
-        logger.warn(
-          { dependency: missingDep.depName },
-          'Missing locked version for dependency',
-        );
         await cargoUpdate(packageFileName, false, config.constraints?.rust);
->>>>>>> c798912a
       } else {
         // If all dependencies have locked versions then update them precisely.
         await cargoUpdatePrecise(
