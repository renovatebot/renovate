import { quote } from 'shlex';
import upath from 'upath';

import { logger } from '../../../logger';
import { coerceArray } from '../../../util/array';
import type { ExtraEnv } from '../../../util/exec/types';
import { privateCacheDir } from '../../../util/fs';
import { addSecretForSanitizing } from '../../../util/sanitize';
import { fromBase64 } from '../../../util/string';
import { ecrRegex, getECRAuthToken } from '../../datasource/docker/ecr';
import type { RepositoryRule } from './types';

export async function generateLoginCmd(
  repositoryRule: RepositoryRule,
): Promise<string | null> {
  logger.trace({ repositoryRule }, 'Generating Helm registry login command');
  const { hostRule, repository } = repositoryRule;
  const { username, password } = hostRule;
  const loginCMD = 'helm registry login';
  if (username !== 'AWS' && ecrRegex.test(repository)) {
    logger.trace({ repository }, `Using ecr auth for Helm registry`);
    const [, region] = coerceArray(ecrRegex.exec(repository));
    const auth = await getECRAuthToken(region, hostRule);
    if (!auth) {
      return null;
    }
    const [username, password] = fromBase64(auth).split(':');
    if (!username || !password) {
      return null;
    }
    addSecretForSanitizing(username);
    addSecretForSanitizing(password);
    return `${loginCMD} --username ${quote(username)} --password ${quote(
      password,
    )} ${quote(repository)}`;
  }
  if (username && password) {
    logger.trace({ repository }, `Using basic auth for Helm registry`);
    // Split off any path as it's not valid for the helm registry login command
    const hostPart = repository.split('/')[0];
    const cmd = `${loginCMD} --username ${quote(username)} --password ${quote(
      password,
<<<<<<< HEAD
    )} ${quote(repository)}`;
=======
    )} ${hostPart}`;
    logger.trace({ cmd }, 'Generated Helm registry login command');
    return cmd;
>>>>>>> 035a5613
  }
  return null;
}

export function generateHelmEnvs(): ExtraEnv {
  return {
    HELM_EXPERIMENTAL_OCI: '1',
    // set cache and config files to a path in privateCacheDir to prevent file and credential leakage
    HELM_REGISTRY_CONFIG: `${upath.join(privateCacheDir(), 'registry.json')}`,
    HELM_REPOSITORY_CONFIG: `${upath.join(
      privateCacheDir(),
      'repositories.yaml',
    )}`,
    HELM_REPOSITORY_CACHE: `${upath.join(privateCacheDir(), 'repositories')}`,
  };
}<|MERGE_RESOLUTION|>--- conflicted
+++ resolved
@@ -40,13 +40,9 @@
     const hostPart = repository.split('/')[0];
     const cmd = `${loginCMD} --username ${quote(username)} --password ${quote(
       password,
-<<<<<<< HEAD
-    )} ${quote(repository)}`;
-=======
-    )} ${hostPart}`;
+    )} ${quote(hostPart)}`;
     logger.trace({ cmd }, 'Generated Helm registry login command');
     return cmd;
->>>>>>> 035a5613
   }
   return null;
 }
