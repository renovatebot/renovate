import upath from 'upath';
import { logger } from '../../../logger';
import { readLocalFile } from '../../../util/fs';
import { MavenDatasource, defaultRegistryUrls } from '../../datasource/maven';
import type { ExtractConfig, PackageDependency, PackageFile } from '../types';
import { parseCatalog } from './extract/catalog';
import { parseGradle, parseProps } from './parser';
import type {
  GradleManagerData,
  PackageVariables,
  VariableRegistry,
} from './types';
import {
  getVars,
  isPropsFile,
  isTOMLFile,
  reorderFiles,
  toAbsolutePath,
} from './utils';

const datasource = MavenDatasource.id;

// Enables reverse sorting in generateBranchConfig()
//
// Required for grouped dependencies to be upgraded
// correctly in single branch.
//
// https://github.com/renovatebot/renovate/issues/8224
function elevateFileReplacePositionField(
  deps: PackageDependency<GradleManagerData>[]
): PackageDependency<GradleManagerData>[] {
  return deps.map((dep) => ({
    ...dep,
    fileReplacePosition: dep?.managerData?.fileReplacePosition,
  }));
}

export async function extractAllPackageFiles(
  config: ExtractConfig,
  packageFiles: string[]
): Promise<PackageFile[] | null> {
  const extractedDeps: PackageDependency<GradleManagerData>[] = [];
  const registry: VariableRegistry = {};
  const packageFilesByName: Record<string, PackageFile> = {};
  const registryUrls: string[] = [];
  const reorderedFiles = reorderFiles(packageFiles);
  for (const packageFile of reorderedFiles) {
    packageFilesByName[packageFile] = {
      packageFile,
      datasource,
      deps: [],
    };

<<<<<<< HEAD
    const content = await readLocalFile(packageFile, 'utf8');
    const dir = upath.dirname(toAbsolutePath(packageFile));
=======
    try {
      // TODO #7154
      const content = (await readLocalFile(packageFile, 'utf8'))!;
      const dir = upath.dirname(toAbsolutePath(packageFile));
>>>>>>> b8b9314c

    const updateVars = (newVars: PackageVariables): void => {
      const oldVars = registry[dir] || {};
      registry[dir] = { ...oldVars, ...newVars };
    };

    if (isPropsFile(packageFile)) {
      const { vars, deps } = parseProps(content, packageFile);
      updateVars(vars);
      extractedDeps.push(...deps);
    } else if (isTOMLFile(packageFile)) {
      const updatesFromCatalog = parseCatalog(packageFile, content);
      extractedDeps.push(...updatesFromCatalog);
    } else {
      const vars = getVars(registry, dir);
      const {
        deps,
        urls,
        vars: gradleVars,
      } = await parseGradle(content, vars, packageFile);
      urls.forEach((url) => {
        if (!registryUrls.includes(url)) {
          registryUrls.push(url);
        }
      });
      registry[dir] = { ...registry[dir], ...gradleVars };
      updateVars(gradleVars);
      extractedDeps.push(...deps);
    }
  }

  if (!extractedDeps.length) {
    return null;
  }

  elevateFileReplacePositionField(extractedDeps).forEach((dep) => {
    const key = dep.managerData?.packageFile;
    // istanbul ignore else
    if (key) {
<<<<<<< HEAD
      let pkgFile: PackageFile = packageFilesByName[key];
      if (!pkgFile) {
        pkgFile = {
          packageFile: key,
          datasource,
          deps: [],
        } as PackageFile;
      }

      dep.registryUrls = [
        ...new Set([
          ...defaultRegistryUrls,
          ...(dep.registryUrls || []),
          ...registryUrls,
        ]),
      ];

      const depAlreadyInPkgFile = pkgFile.deps.some(
        (item) =>
          item.depName === dep.depName &&
          item.managerData?.fileReplacePosition ===
            dep.managerData?.fileReplacePosition
      );
      if (!depAlreadyInPkgFile) {
        pkgFile.deps.push(dep);
      }

=======
      const pkgFile: PackageFile = packageFilesByName[key];
      const { deps } = pkgFile;
      deps.push({
        ...dep,
        registryUrls: [
          ...new Set([
            ...defaultRegistryUrls,
            ...(dep.registryUrls ?? []),
            ...registryUrls,
          ]),
        ],
      });
>>>>>>> b8b9314c
      packageFilesByName[key] = pkgFile;
    } else {
      logger.warn({ dep }, `Failed to process Gradle dependency`);
    }
  });

  const result = Object.values(packageFilesByName);
  return result;
}<|MERGE_RESOLUTION|>--- conflicted
+++ resolved
@@ -51,15 +51,9 @@
       deps: [],
     };
 
-<<<<<<< HEAD
-    const content = await readLocalFile(packageFile, 'utf8');
+    // TODO #7154
+    const content = (await readLocalFile(packageFile, 'utf8'))!;
     const dir = upath.dirname(toAbsolutePath(packageFile));
-=======
-    try {
-      // TODO #7154
-      const content = (await readLocalFile(packageFile, 'utf8'))!;
-      const dir = upath.dirname(toAbsolutePath(packageFile));
->>>>>>> b8b9314c
 
     const updateVars = (newVars: PackageVariables): void => {
       const oldVars = registry[dir] || {};
@@ -99,7 +93,6 @@
     const key = dep.managerData?.packageFile;
     // istanbul ignore else
     if (key) {
-<<<<<<< HEAD
       let pkgFile: PackageFile = packageFilesByName[key];
       if (!pkgFile) {
         pkgFile = {
@@ -112,7 +105,7 @@
       dep.registryUrls = [
         ...new Set([
           ...defaultRegistryUrls,
-          ...(dep.registryUrls || []),
+          ...(dep.registryUrls ?? []),
           ...registryUrls,
         ]),
       ];
@@ -127,20 +120,6 @@
         pkgFile.deps.push(dep);
       }
 
-=======
-      const pkgFile: PackageFile = packageFilesByName[key];
-      const { deps } = pkgFile;
-      deps.push({
-        ...dep,
-        registryUrls: [
-          ...new Set([
-            ...defaultRegistryUrls,
-            ...(dep.registryUrls ?? []),
-            ...registryUrls,
-          ]),
-        ],
-      });
->>>>>>> b8b9314c
       packageFilesByName[key] = pkgFile;
     } else {
       logger.warn({ dep }, `Failed to process Gradle dependency`);
