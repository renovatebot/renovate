import { Fixtures } from '../../../../test/fixtures';
import { fs } from '../../../../test/util';
import type { ExtractConfig } from '../types';
import { extractAllPackageFiles } from '.';

jest.mock('../../../util/fs');

function mockFs(files: Record<string, string>): void {
  fs.readLocalFile.mockImplementation((fileName: string): Promise<string> => {
    const content = files?.[fileName];
    return Promise.resolve(content ?? '');
  });

  fs.getSiblingFileName.mockImplementation(
    (existingFileNameWithPath: string, otherFileName: string) => {
      return existingFileNameWithPath
        .slice(0, existingFileNameWithPath.lastIndexOf('/') + 1)
        .concat(otherFileName);
    }
  );
}

describe('modules/manager/gradle/extract', () => {
  afterAll(() => {
    jest.resetAllMocks();
  });

  it('returns null', async () => {
    mockFs({
      'gradle.properties': '',
      'build.gradle': '',
    });

    const res = await extractAllPackageFiles({} as ExtractConfig, [
      'build.gradle',
      'gradle.properties',
    ]);

    expect(res).toBeNull();
  });

  it('extracts from cross-referenced files', async () => {
    mockFs({
      'gradle.properties': 'baz=1.2.3',
      'build.gradle': 'url "https://example.com"; "foo:bar:$baz"',
    });

    const res = await extractAllPackageFiles({} as ExtractConfig, [
      'build.gradle',
      'gradle.properties',
    ]);

    expect(res).toMatchSnapshot([
      {
        packageFile: 'gradle.properties',
        deps: [{ depName: 'foo:bar', currentValue: '1.2.3' }],
      },
      { packageFile: 'build.gradle', deps: [] },
    ]);
  });

  it('skips versions composed from multiple variables', async () => {
    mockFs({
      'build.gradle':
        'foo = "1"; bar = "2"; baz = "3"; "foo:bar:$foo.$bar.$baz"',
    });

    const res = await extractAllPackageFiles({} as ExtractConfig, [
      'build.gradle',
    ]);

    expect(res).toMatchObject([
      {
        packageFile: 'build.gradle',
        deps: [
          {
            depName: 'foo:bar',
            currentValue: '1.2.3',
            registryUrls: ['https://repo.maven.apache.org/maven2'],
            skipReason: 'contains-variable',
            managerData: {
              packageFile: 'build.gradle',
            },
          },
        ],
      },
    ]);
  });

  it('works with file-ext-var', async () => {
    mockFs({
      'gradle.properties': 'baz=1.2.3',
      'build.gradle': 'url "https://example.com"; "foo:bar:$baz@zip"',
<<<<<<< HEAD
      'settings.gradle': '',
=======
      'settings.gradle': null as never, // TODO: #7154
>>>>>>> b8b9314c
    });

    const res = await extractAllPackageFiles({} as ExtractConfig, [
      'build.gradle',
      'gradle.properties',
      'settings.gradle',
    ]);

    expect(res).toMatchObject([
      {
        packageFile: 'gradle.properties',
        deps: [
          {
            depName: 'foo:bar',
            currentValue: '1.2.3',
            registryUrls: [
              'https://repo.maven.apache.org/maven2',
              'https://example.com',
            ],
          },
        ],
      },
      {
        datasource: 'maven',
        deps: [],
        packageFile: 'settings.gradle',
      },
      { packageFile: 'build.gradle', deps: [] },
    ]);
  });

  it('inherits gradle variables', async () => {
    const fsMock = {
      'gradle.properties': 'foo=1.0.0',
      'build.gradle': 'foo = "1.0.1"',
      'aaa/gradle.properties': 'bar = "2.0.0"',
      'aaa/build.gradle': 'bar = "2.0.1"',
      'aaa/bbb/build.gradle': ['foo:foo:$foo', 'bar:bar:$bar']
        .map((x) => `"${x}"`)
        .join('\n'),
    };

    mockFs(fsMock);

    const res = await extractAllPackageFiles(
      {} as ExtractConfig,
      Object.keys(fsMock)
    );

    expect(res).toMatchObject([
      { packageFile: 'gradle.properties', deps: [] },
      {
        packageFile: 'build.gradle',
        deps: [{ depName: 'foo:foo', currentValue: '1.0.1' }],
      },
      { packageFile: 'aaa/gradle.properties', deps: [] },
      {
        packageFile: 'aaa/build.gradle',
        deps: [{ depName: 'bar:bar', currentValue: '2.0.1' }],
      },
      { packageFile: 'aaa/bbb/build.gradle', deps: [] },
    ]);
  });

  it('deduplicates registry urls', async () => {
    const fsMock = {
      'build.gradle': [
        'url "https://repo.maven.apache.org/maven2"',
        'url "https://repo.maven.apache.org/maven2"',
        'url "https://example.com"',
        'url "https://example.com"',
        'id "foo.bar" version "1.2.3"',
        '"foo:bar:1.2.3"',
      ].join(';\n'),
    };

    mockFs(fsMock);

    const res = await extractAllPackageFiles(
      {} as ExtractConfig,
      Object.keys(fsMock)
    );

    expect(res).toMatchObject([
      {
        packageFile: 'build.gradle',
        deps: [
          {
            depType: 'plugin',
            registryUrls: [
              'https://repo.maven.apache.org/maven2',
              'https://plugins.gradle.org/m2/',
              'https://example.com',
            ],
          },
          {
            registryUrls: [
              'https://repo.maven.apache.org/maven2',
              'https://example.com',
            ],
          },
        ],
      },
    ]);
  });

  it('interpolates repository URLs', async () => {
    const buildFile = `
      repositories {
          mavenCentral()
          maven {
              url = "\${repositoryBaseURL}/repository-build"
          }
          maven {
              name = "baz"
              url = "\${repositoryBaseURL}/\${name}"
          }
      }

      dependencies {
          implementation "com.google.protobuf:protobuf-java:2.17.0"
      }
    `;

    mockFs({
      'build.gradle': buildFile,
      'gradle.properties': 'repositoryBaseURL: https://dummy.org/whatever',
    });

    const res = await extractAllPackageFiles({} as ExtractConfig, [
      'build.gradle',
      'gradle.properties',
    ]);

    expect(res).toMatchObject([
      {
        packageFile: 'gradle.properties',
        datasource: 'maven',
        deps: [],
      },
      {
        packageFile: 'build.gradle',
        datasource: 'maven',
        deps: [
          {
            depName: 'com.google.protobuf:protobuf-java',
            currentValue: '2.17.0',
            managerData: {
              fileReplacePosition: 335,
              packageFile: 'build.gradle',
            },
            fileReplacePosition: 335,
            registryUrls: [
              'https://repo.maven.apache.org/maven2',
              'https://dummy.org/whatever/repository-build',
              'https://dummy.org/whatever/baz',
            ],
          },
        ],
      },
    ]);
  });

  it('works with dependency catalogs', async () => {
    const tomlFile = Fixtures.get('1/libs.versions.toml');
    const fsMock = {
      'gradle/libs.versions.toml': tomlFile,
    };
    mockFs(fsMock);
    const res = await extractAllPackageFiles(
      {} as ExtractConfig,
      Object.keys(fsMock)
    );
    expect(res).toMatchObject([
      {
        packageFile: 'gradle/libs.versions.toml',
        deps: [
          {
            depName: 'io.gitlab.arturbosch.detekt:detekt-formatting',
            groupName: 'detekt',
            currentValue: '1.17.0',
            managerData: {
              fileReplacePosition: 21,
              packageFile: 'gradle/libs.versions.toml',
            },
          },
          {
            depName: 'io.kotest:kotest-assertions-core-jvm',
            groupName: 'kotest',
            currentValue: '4.6.0',
            managerData: {
              fileReplacePosition: 51,
              packageFile: 'gradle/libs.versions.toml',
            },
          },
          {
            depName: 'io.kotest:kotest-runner-junit5',
            groupName: 'kotest',
            currentValue: '4.6.0',
            managerData: {
              fileReplacePosition: 51,
              packageFile: 'gradle/libs.versions.toml',
            },
          },
          {
            depName: 'org.mockito:mockito-core',
            groupName: 'org.mockito',
            currentValue: '3.10.0',
            managerData: {
              fileReplacePosition: 474,
              packageFile: 'gradle/libs.versions.toml',
            },
          },
          {
            depName: 'com.github.siom79.japicmp:japicmp',
            groupName: 'com.github.siom79.japicmp',
            currentValue: '0.15.+',
            managerData: {
              fileReplacePosition: 561,
              packageFile: 'gradle/libs.versions.toml',
            },
          },
          {
            depName: 'guava',
            skipReason: 'multiple-constraint-dep',
            managerData: {
              packageFile: 'gradle/libs.versions.toml',
            },
          },
          {
            depName: 'gson',
            skipReason: 'unsupported-version',
            managerData: {
              packageFile: 'gradle/libs.versions.toml',
            },
          },
          {
            depName: 'io.gitlab.arturbosch.detekt',
            depType: 'plugin',
            currentValue: '1.17.0',
            packageName:
              'io.gitlab.arturbosch.detekt:io.gitlab.arturbosch.detekt.gradle.plugin',
            managerData: {
              fileReplacePosition: 21,
              packageFile: 'gradle/libs.versions.toml',
            },
            registryUrls: [
              'https://repo.maven.apache.org/maven2',
              'https://plugins.gradle.org/m2/',
            ],
          },
          {
            depName: 'org.danilopianini.publish-on-central',
            depType: 'plugin',
            currentValue: '0.5.0',
            packageName:
              'org.danilopianini.publish-on-central:org.danilopianini.publish-on-central.gradle.plugin',
            managerData: {
              fileReplacePosition: 82,
              packageFile: 'gradle/libs.versions.toml',
            },
            registryUrls: [
              'https://repo.maven.apache.org/maven2',
              'https://plugins.gradle.org/m2/',
            ],
          },
          {
            depName: 'org.ajoberstar.grgit',
            depType: 'plugin',
            commitMessageTopic: 'plugin grgit',
            packageName:
              'org.ajoberstar.grgit:org.ajoberstar.grgit.gradle.plugin',
            managerData: {
              packageFile: 'gradle/libs.versions.toml',
            },
            registryUrls: [
              'https://repo.maven.apache.org/maven2',
              'https://plugins.gradle.org/m2/',
            ],
            skipReason: 'unknown-version',
          },
        ],
      },
    ]);
  });

  it("can run Javier's example", async () => {
    const tomlFile = Fixtures.get('2/libs.versions.toml');
    const fsMock = {
      'gradle/libs.versions.toml': tomlFile,
    };
    mockFs(fsMock);
    const res = await extractAllPackageFiles(
      {} as ExtractConfig,
      Object.keys(fsMock)
    );
    expect(res).toMatchObject([
      {
        packageFile: 'gradle/libs.versions.toml',
        deps: [
          {
            depName: 'com.squareup.okhttp3:okhttp',
            groupName: 'com.squareup.okhttp3',
            currentValue: '4.9.0',
            managerData: {
              fileReplacePosition: 99,
              packageFile: 'gradle/libs.versions.toml',
            },
          },
          {
            depName: 'com.squareup.okio:okio',
            groupName: 'com.squareup.okio',
            currentValue: '2.8.0',
            managerData: {
              fileReplacePosition: 161,
              packageFile: 'gradle/libs.versions.toml',
            },
          },
          {
            depName: 'com.squareup.picasso:picasso',
            groupName: 'com.squareup.picasso',
            currentValue: '2.5.1',
            managerData: {
              fileReplacePosition: 243,
              packageFile: 'gradle/libs.versions.toml',
            },
          },
          {
            depName: 'com.squareup.retrofit2:retrofit',
            groupName: 'retrofit',
            currentValue: '2.8.2',
            managerData: {
              fileReplacePosition: 41,
              packageFile: 'gradle/libs.versions.toml',
            },
          },
          {
            depName: 'google-firebase-analytics',
            managerData: {
              packageFile: 'gradle/libs.versions.toml',
            },
            skipReason: 'no-version',
          },
          {
            depName: 'google-firebase-crashlytics',
            managerData: {
              packageFile: 'gradle/libs.versions.toml',
            },
            skipReason: 'no-version',
          },
          {
            depName: 'google-firebase-messaging',
            managerData: {
              packageFile: 'gradle/libs.versions.toml',
            },
            skipReason: 'no-version',
          },
          {
            depName: 'org.jetbrains.kotlin.jvm',
            depType: 'plugin',
            currentValue: '1.5.21',
            commitMessageTopic: 'plugin kotlinJvm',
            packageName:
              'org.jetbrains.kotlin.jvm:org.jetbrains.kotlin.jvm.gradle.plugin',
            managerData: {
              fileReplacePosition: 661,
              packageFile: 'gradle/libs.versions.toml',
            },
            registryUrls: [
              'https://repo.maven.apache.org/maven2',
              'https://plugins.gradle.org/m2/',
            ],
          },
          {
            depName: 'org.jetbrains.kotlin.plugin.serialization',
            depType: 'plugin',
            currentValue: '1.5.21',
            packageName:
              'org.jetbrains.kotlin.plugin.serialization:org.jetbrains.kotlin.plugin.serialization.gradle.plugin',
            managerData: {
              fileReplacePosition: 21,
              packageFile: 'gradle/libs.versions.toml',
            },
            registryUrls: [
              'https://repo.maven.apache.org/maven2',
              'https://plugins.gradle.org/m2/',
            ],
          },
          {
            depName: 'org.danilopianini.multi-jvm-test-plugin',
            depType: 'plugin',
            currentValue: '0.3.0',
            commitMessageTopic: 'plugin multiJvm',
            packageName:
              'org.danilopianini.multi-jvm-test-plugin:org.danilopianini.multi-jvm-test-plugin.gradle.plugin',
            managerData: {
              fileReplacePosition: 822,
              packageFile: 'gradle/libs.versions.toml',
            },
            registryUrls: [
              'https://repo.maven.apache.org/maven2',
              'https://plugins.gradle.org/m2/',
            ],
          },
        ],
      },
    ]);
  });

  it('ignores an empty TOML', async () => {
    const tomlFile = '';
    const fsMock = {
      'gradle/libs.versions.toml': tomlFile,
    };
    mockFs(fsMock);
    const res = await extractAllPackageFiles(
      {} as ExtractConfig,
      Object.keys(fsMock)
    );
    expect(res).toBeNull();
  });

  it('deletes commit message for plugins with version reference', async () => {
    const tomlFile = `
    [versions]
    detekt = "1.18.1"

    [plugins]
    detekt = { id = "io.gitlab.arturbosch.detekt", version.ref = "detekt" }

    [libraries]
    detekt-formatting = { module = "io.gitlab.arturbosch.detekt:detekt-formatting", version.ref = "detekt" }
    `;
    const fsMock = {
      'gradle/libs.versions.toml': tomlFile,
    };
    mockFs(fsMock);
    const res = await extractAllPackageFiles(
      {} as ExtractConfig,
      Object.keys(fsMock)
    );
    expect(res).toMatchObject([
      {
        packageFile: 'gradle/libs.versions.toml',
        deps: [
          {
            depName: 'io.gitlab.arturbosch.detekt:detekt-formatting',
            groupName: 'detekt',
            currentValue: '1.18.1',
            managerData: {
              fileReplacePosition: 30,
              packageFile: 'gradle/libs.versions.toml',
            },
            fileReplacePosition: 30,
            registryUrls: ['https://repo.maven.apache.org/maven2'],
          },
          {
            depType: 'plugin',
            depName: 'io.gitlab.arturbosch.detekt',
            packageName:
              'io.gitlab.arturbosch.detekt:io.gitlab.arturbosch.detekt.gradle.plugin',
            registryUrls: [
              'https://repo.maven.apache.org/maven2',
              'https://plugins.gradle.org/m2/',
            ],
            currentValue: '1.18.1',
            managerData: {
              fileReplacePosition: 30,
              packageFile: 'gradle/libs.versions.toml',
            },
            groupName: 'detekt',
            fileReplacePosition: 30,
          },
        ],
      },
    ]);
  });

  it('should change the dependency version not the comment version', async () => {
    const tomlFile = Fixtures.get('3/libs.versions.toml');
    const fsMock = {
      'gradle/libs.versions.toml': tomlFile,
    };
    mockFs(fsMock);
    const res = await extractAllPackageFiles(
      {} as ExtractConfig,
      Object.keys(fsMock)
    );
    expect(res).toMatchObject([
      {
        packageFile: 'gradle/libs.versions.toml',
        datasource: 'maven',
        deps: [
          {
            depName: 'junit:junit',
            groupName: 'junit',
            currentValue: '1.4.9',
            managerData: {
              fileReplacePosition: 124,
              packageFile: 'gradle/libs.versions.toml',
            },
            fileReplacePosition: 124,
            registryUrls: ['https://repo.maven.apache.org/maven2'],
          },
          {
            depName: 'mocha-junit:mocha-junit',
            groupName: 'mocha-junit-reporter',
            currentValue: '2.0.2',
            managerData: {
              fileReplacePosition: 82,
              packageFile: 'gradle/libs.versions.toml',
            },
            fileReplacePosition: 82,
            registryUrls: ['https://repo.maven.apache.org/maven2'],
          },
        ],
      },
    ]);
  });

  it('loads further scripts using apply from statements', async () => {
    const buildFile = `
      buildscript {
          repositories {
              mavenCentral()
          }

          apply from: "\${someDir}/libs1.gradle"
          apply from: file("gradle/libs2.gradle")
          apply from: "gradle/libs3.gradle"
          apply from: file("gradle/non-existing.gradle")

          dependencies {
              classpath "com.google.protobuf:protobuf-java:\${protoBufVersion}"
              classpath "com.google.guava:guava:\${guavaVersion}"
              classpath "io.jsonwebtoken:jjwt-api:0.11.2"

              classpath "org.junit.jupiter:junit-jupiter-api:\${junitVersion}"
              classpath "org.junit.jupiter:junit-jupiter-engine:\${junitVersion}"
          }
      }
    `;

    mockFs({
      'gradleX/libs1.gradle': "ext.junitVersion = '5.5.2'",
      'gradle/libs2.gradle': "ext.protoBufVersion = '3.18.2'",
      'gradle/libs3.gradle': "ext.guavaVersion = '30.1-jre'",
      'build.gradle': buildFile,
      'gradle.properties': 'someDir=gradleX',
    });

    const res = await extractAllPackageFiles({} as ExtractConfig, [
      'gradleX/libs1.gradle',
      'gradle/libs2.gradle',
      // 'gradle/libs3.gradle', is intentionally not listed here
      'build.gradle',
      'gradle.properties',
    ]);

    expect(res).toMatchObject([
      {
        packageFile: 'gradle.properties',
        datasource: 'maven',
        deps: [],
      },
      {
        packageFile: 'build.gradle',
        datasource: 'maven',
        deps: [
          {
            depName: 'io.jsonwebtoken:jjwt-api',
            currentValue: '0.11.2',
            managerData: {
              fileReplacePosition: 507,
              packageFile: 'build.gradle',
            },
            fileReplacePosition: 507,
            registryUrls: ['https://repo.maven.apache.org/maven2'],
          },
        ],
      },
      {
        packageFile: 'gradle/libs2.gradle',
        datasource: 'maven',
        deps: [
          {
            depName: 'com.google.protobuf:protobuf-java',
            currentValue: '3.18.2',
            managerData: {
              fileReplacePosition: 23,
              packageFile: 'gradle/libs2.gradle',
            },
            groupName: 'protoBufVersion',
            fileReplacePosition: 23,
            registryUrls: ['https://repo.maven.apache.org/maven2'],
          },
        ],
      },
      {
        packageFile: 'gradleX/libs1.gradle',
        datasource: 'maven',
        deps: [
          {
            depName: 'org.junit.jupiter:junit-jupiter-api',
            currentValue: '5.5.2',
            managerData: {
              fileReplacePosition: 20,
              packageFile: 'gradleX/libs1.gradle',
            },
            groupName: 'junitVersion',
            fileReplacePosition: 20,
            registryUrls: ['https://repo.maven.apache.org/maven2'],
          },
          {
            depName: 'org.junit.jupiter:junit-jupiter-engine',
            currentValue: '5.5.2',
            managerData: {
              fileReplacePosition: 20,
              packageFile: 'gradleX/libs1.gradle',
            },
            groupName: 'junitVersion',
            fileReplacePosition: 20,
            registryUrls: ['https://repo.maven.apache.org/maven2'],
          },
        ],
      },
      {
        packageFile: 'gradle/libs3.gradle',
        datasource: 'maven',
        deps: [
          {
            depName: 'com.google.guava:guava',
            currentValue: '30.1-jre',
            managerData: {
              fileReplacePosition: 20,
              packageFile: 'gradle/libs3.gradle',
            },
            groupName: 'guavaVersion',
            fileReplacePosition: 20,
            registryUrls: ['https://repo.maven.apache.org/maven2'],
          },
        ],
      },
    ]);
  });

  it('apply from works with files in sub-directories', async () => {
    const buildFile = `
      buildscript {
          repositories {
              mavenCentral()
          }

          apply from: "gradle/libs4.gradle"

          dependencies {
              classpath "com.google.protobuf:protobuf-java:\${protoBufVersion}"
          }
      }
    `;

    mockFs({
      'somesubdir/gradle/libs4.gradle': "ext.protoBufVersion = '3.18.2'",
      'somesubdir/build.gradle': buildFile,
    });

    const res = await extractAllPackageFiles({} as ExtractConfig, [
      'somesubdir/gradle/libs4.gradle',
      'somesubdir/build.gradle',
    ]);

    expect(res).toMatchObject([
      {
        packageFile: 'somesubdir/build.gradle',
        datasource: 'maven',
        deps: [],
      },
      {
        packageFile: 'somesubdir/gradle/libs4.gradle',
        datasource: 'maven',
        deps: [
          {
            depName: 'com.google.protobuf:protobuf-java',
            currentValue: '3.18.2',
            managerData: {
              fileReplacePosition: 23,
              packageFile: 'somesubdir/gradle/libs4.gradle',
            },
            groupName: 'protoBufVersion',
            fileReplacePosition: 23,
            registryUrls: ['https://repo.maven.apache.org/maven2'],
          },
        ],
      },
    ]);
  });

  it('prevents recursive apply from calls', async () => {
    mockFs({
      'build.gradle': "apply from: 'test.gradle'",
      'test.gradle': "apply from: 'build.gradle'",
    });

    const res = await extractAllPackageFiles({} as ExtractConfig, [
      'build.gradle',
      'test.gradle',
    ]);

    expect(res).toBeNull();
  });

  it('prevents inclusion of non-Gradle files', async () => {
    mockFs({
      'build.gradle': "apply from: '../../test.non-gradle'",
    });

    const res = await extractAllPackageFiles({} as ExtractConfig, [
      'build.gradle',
    ]);

    expect(res).toBeNull();
  });

  it('filters duplicate dependency findings', async () => {
    const buildFile = `
      apply from: 'test.gradle'

      repositories {
          mavenCentral()
      }

      dependencies {
        implementation "io.jsonwebtoken:jjwt-api:$\{jjwtVersion}"
        runtimeOnly "io.jsonwebtoken:jjwt-impl:$\{jjwtVersion}"
      }
    `;

    const testFile = `
      ext.jjwtVersion = '0.11.2'

      ext {
          jjwtApi = "io.jsonwebtoken:jjwt-api:$jjwtVersion"
      }
    `;

    mockFs({
      'build.gradle': buildFile,
      'test.gradle': testFile,
    });

    const res = await extractAllPackageFiles({} as ExtractConfig, [
      'build.gradle',
      'test.gradle',
    ]);

    expect(res).toMatchObject([
      {
        packageFile: 'test.gradle',
        datasource: 'maven',
        deps: [
          {
            depName: 'io.jsonwebtoken:jjwt-api',
            currentValue: '0.11.2',
            managerData: {
              fileReplacePosition: 26,
              packageFile: 'test.gradle',
            },
            groupName: 'jjwtVersion',
            fileReplacePosition: 26,
            registryUrls: ['https://repo.maven.apache.org/maven2'],
          },
          {
            depName: 'io.jsonwebtoken:jjwt-impl',
            currentValue: '0.11.2',
            managerData: {
              fileReplacePosition: 26,
              packageFile: 'test.gradle',
            },
            groupName: 'jjwtVersion',
            fileReplacePosition: 26,
            registryUrls: ['https://repo.maven.apache.org/maven2'],
          },
        ],
      },
      {
        packageFile: 'build.gradle',
        datasource: 'maven',
        deps: [],
      },
    ]);
  });
});<|MERGE_RESOLUTION|>--- conflicted
+++ resolved
@@ -91,11 +91,7 @@
     mockFs({
       'gradle.properties': 'baz=1.2.3',
       'build.gradle': 'url "https://example.com"; "foo:bar:$baz@zip"',
-<<<<<<< HEAD
-      'settings.gradle': '',
-=======
       'settings.gradle': null as never, // TODO: #7154
->>>>>>> b8b9314c
     });
 
     const res = await extractAllPackageFiles({} as ExtractConfig, [
