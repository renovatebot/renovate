import { Fixtures } from '../../../../test/fixtures';
import { fs, logger } from '../../../../test/util';
import {
  GOOGLE_REPO,
  GRADLE_PLUGIN_PORTAL_REPO,
  JCENTER_REPO,
  MAVEN_REPO,
} from './common';
import { parseGradle, parseProps } from './parser';

jest.mock('../../../util/fs');

function mockFs(files: Record<string, string>): void {
  fs.getSiblingFileName.mockImplementation(
    (existingFileNameWithPath: string, otherFileName: string) => {
      return existingFileNameWithPath
        .slice(0, existingFileNameWithPath.lastIndexOf('/') + 1)
        .concat(otherFileName);
    }
  );

  // TODO: fix types, jest is using wrong overload (#7154)
  fs.readLocalFile.mockImplementation((fileName: string): Promise<any> => {
    const content = files?.[fileName];
    return Promise.resolve(content ?? '');
  });
}

describe('modules/manager/gradle/parser', () => {
  it('handles end of input', async () => {
    expect((await parseGradle('version = ')).deps).toBeEmpty();
    expect((await parseGradle('id "foo.bar" version')).deps).toBeEmpty();
  });

  describe('variables', () => {
    describe('Groovy: single var assignments', () => {
      test.each`
        input                              | name         | value
        ${'foo = "1.2.3"'}                 | ${'foo'}     | ${'1.2.3'}
        ${'foo.bar = "1.2.3"'}             | ${'foo.bar'} | ${'1.2.3'}
        ${'ext.foobar = "1.2.3"'}          | ${'foobar'}  | ${'1.2.3'}
        ${'project.foobar = "1.2.3"'}      | ${'foobar'}  | ${'1.2.3'}
        ${'project.ext.foo.bar = "1.2.3"'} | ${'foo.bar'} | ${'1.2.3'}
        ${'rootProject.foobar = "1.2.3"'}  | ${'foobar'}  | ${'1.2.3'}
        ${'rootProject.foo.bar = "1.2.3"'} | ${'foo.bar'} | ${'1.2.3'}
      `('$input', async ({ input, name, value }) => {
        const { vars } = await parseGradle(input);
        expect(vars).toContainKey(name);
        expect(vars[name]).toMatchObject({ key: name, value });
      });
    });

    describe('Kotlin: single var assignments', () => {
      test.each`
        input                        | name     | value
        ${'set("foo", "1.2.3")'}     | ${'foo'} | ${'1.2.3'}
        ${'version("foo", "1.2.3")'} | ${'foo'} | ${'1.2.3'}
      `('$input', async ({ input, name, value }) => {
        const { vars } = await parseGradle(input);
        expect(vars).toContainKey(name);
        expect(vars[name]).toMatchObject({ key: name, value });
      });
    });
  });

  describe('dependencies', () => {
    describe('simple dependency strings', () => {
      test.each`
        input                          | output
        ${'"foo:bar:1.2.3"'}           | ${{ depName: 'foo:bar', currentValue: '1.2.3' }}
        ${'"foo:bar:1.2.3@zip"'}       | ${{ depName: 'foo:bar', currentValue: '1.2.3', dataType: 'zip' }}
        ${'foo.bar = "foo:bar:1.2.3"'} | ${{ depName: 'foo:bar', currentValue: '1.2.3' }}
      `('$input', async ({ input, output }) => {
        const { deps } = await parseGradle(input);
        expect(deps).toMatchObject([output].filter(Boolean));
      });
    });

    describe('interpolated dependency strings', () => {
      test.each`
        def                                  | str                           | output
        ${'foo = "1.2.3"'}                   | ${'"foo:bar:$foo@@@"'}        | ${null}
        ${''}                                | ${'"foo:bar:$baz"'}           | ${null}
        ${'foo = "1"; bar = "2"; baz = "3"'} | ${'"foo:bar:$foo.$bar.$baz"'} | ${{ depName: 'foo:bar', currentValue: '1.2.3', skipReason: 'contains-variable' }}
        ${'baz = "1.2.3"'}                   | ${'"foo:bar:$baz"'}           | ${{ depName: 'foo:bar', currentValue: '1.2.3', groupName: 'baz' }}
        ${'foo.bar = "1.2.3"'}               | ${'"foo:bar:$foo.bar"'}       | ${{ depName: 'foo:bar', currentValue: '1.2.3', groupName: 'foo.bar' }}
        ${'foo = "1.2.3"'}                   | ${'"foo:bar_$foo:4.5.6"'}     | ${{ depName: 'foo:bar_1.2.3', managerData: { fileReplacePosition: 28 } }}
        ${'baz = "1.2.3"'}                   | ${'foobar = "foo:bar:$baz"'}  | ${{ depName: 'foo:bar', currentValue: '1.2.3', groupName: 'baz' }}
      `('$def | $str', async ({ def, str, output }) => {
        const { deps } = await parseGradle([def, str].join('\n'));
        expect(deps).toMatchObject([output].filter(Boolean));
      });
    });

    describe('map notation dependencies', () => {
      test.each`
<<<<<<< HEAD
        def                                   | str                                                     | output
        ${'foo = "1.2.3"'}                    | ${'"foo:bar:$foo@@@"'}                                  | ${null}
        ${'foo = "1"; bar = "2"; baz = "3"'}  | ${'"foo:bar:$foo.$bar.$baz"'}                           | ${{ depName: 'foo:bar', currentValue: '1.2.3', skipReason: 'contains-variable' }}
        ${'baz = "1.2.3"'}                    | ${'"foo:bar:$baz"'}                                     | ${{ depName: 'foo:bar', currentValue: '1.2.3', groupName: 'baz' }}
        ${'foo.bar = "1.2.3"'}                | ${'"foo:bar:$foo.bar"'}                                 | ${{ depName: 'foo:bar', currentValue: '1.2.3', groupName: 'foo.bar' }}
        ${'foo = "1.2.3"'}                    | ${'"foo:bar_$foo:4.5.6"'}                               | ${{ depName: 'foo:bar_1.2.3', managerData: { fileReplacePosition: 28 } }}
        ${''}                                 | ${'foo.bar = "foo:bar:1.2.3"'}                          | ${{ depName: 'foo:bar', currentValue: '1.2.3' }}
        ${'baz = "1.2.3"'}                    | ${'foobar = "foo:bar:$baz"'}                            | ${{ depName: 'foo:bar', currentValue: '1.2.3', groupName: 'baz' }}
        ${'baz = "1.2.3"'}                    | ${'group: "foo", name: "bar", version: baz'}            | ${{ depName: 'foo:bar', currentValue: '1.2.3', groupName: 'baz' }}
        ${'baz = "1.2.3"'}                    | ${'library("foo.bar", "foo", "bar").versionRef("baz")'} | ${{ depName: 'foo:bar', currentValue: '1.2.3', groupName: 'baz' }}
        ${''}                                 | ${'library("foo.bar", "foo", "bar").version("1.2.3")'}  | ${{ depName: 'foo:bar', currentValue: '1.2.3' }}
        ${'library("foo.bar", "foo", "bar")'} | ${'"${foo.bar}:1.2.3"'}                                 | ${{ depName: 'foo:bar', currentValue: '1.2.3' }}
        ${'foo = "${bar}"; baz = "1.2.3"'}    | ${'"foo:bar:${baz}"'}                                   | ${{ depName: 'foo:bar', currentValue: '1.2.3' }}
=======
        def                | str                                                                               | output
        ${''}              | ${'group: "foo", name: "bar", version: "1.2.3"'}                                  | ${{ depName: 'foo:bar', currentValue: '1.2.3' }}
        ${''}              | ${'group: "foo", name: "bar", version: baz'}                                      | ${null}
        ${'baz = "1.2.3"'} | ${'group: "foo", name: "bar", version: baz'}                                      | ${{ depName: 'foo:bar', currentValue: '1.2.3', groupName: 'baz' }}
        ${''}              | ${'(group: "foo", name: "bar", version: "1.2.3", classifier: "sources")'}         | ${{ depName: 'foo:bar', currentValue: '1.2.3' }}
        ${''}              | ${'(group: "foo", name: "bar", version: "1.2.3") {exclude module: "spring-jcl"}'} | ${{ depName: 'foo:bar', currentValue: '1.2.3' }}
        ${''}              | ${"implementation platform(group: 'foo', name: 'bar', version: '1.2.3')"}         | ${{ depName: 'foo:bar', currentValue: '1.2.3' }}
        ${''}              | ${'(group = "foo", name = "bar", version = "1.2.3")'}                             | ${{ depName: 'foo:bar', currentValue: '1.2.3' }}
>>>>>>> d2f22e90
      `('$def | $str', async ({ def, str, output }) => {
        const { deps } = await parseGradle([def, str].join('\n'));
        expect(deps).toMatchObject([output].filter(Boolean));
      });
    });

    describe('plugins', () => {
      test.each`
        def                 | input                                 | output
        ${''}               | ${'id "foo.bar" version "1.2.3"'}     | ${{ depName: 'foo.bar', packageName: 'foo.bar:foo.bar.gradle.plugin', currentValue: '1.2.3' }}
        ${''}               | ${'id(["foo.bar"]) version "1.2.3"'}  | ${null}
        ${''}               | ${'id("foo", "bar") version "1.2.3"'} | ${null}
        ${''}               | ${'id("foo.bar") version "1.2.3"'}    | ${{ depName: 'foo.bar', packageName: 'foo.bar:foo.bar.gradle.plugin', currentValue: '1.2.3' }}
        ${''}               | ${'id "foo.bar" version "$baz"'}      | ${{ depName: 'foo.bar', skipReason: 'unknown-version', currentValue: 'baz' }}
        ${'baz = "1.2.3"'}  | ${'id "foo.bar" version "$baz"'}      | ${{ depName: 'foo.bar', packageName: 'foo.bar:foo.bar.gradle.plugin', currentValue: '1.2.3' }}
        ${'baz = "1.2.3"'}  | ${'id("foo.bar") version "$baz"'}     | ${{ depName: 'foo.bar', packageName: 'foo.bar:foo.bar.gradle.plugin', currentValue: '1.2.3' }}
        ${''}               | ${'id "foo.bar" version "x${ab}cd"'}  | ${{ depName: 'foo.bar', skipReason: 'unknown-version' }}
        ${''}               | ${'id("foo.bar") version "$baz"'}     | ${{ depName: 'foo.bar', skipReason: 'unknown-version', currentValue: 'baz' }}
        ${''}               | ${'id("foo.bar") version "x${ab}cd"'} | ${{ depName: 'foo.bar', skipReason: 'unknown-version' }}
        ${''}               | ${'id "foo.bar" version baz'}         | ${{ depName: 'foo.bar', currentValue: 'baz', skipReason: 'unknown-version' }}
        ${'baz = "1.2.3"'}  | ${'id "foo.bar" version baz'}         | ${{ depName: 'foo.bar', packageName: 'foo.bar:foo.bar.gradle.plugin', currentValue: '1.2.3' }}
        ${'baz = "1.2.3"'}  | ${'id("foo.bar") version baz'}        | ${{ depName: 'foo.bar', packageName: 'foo.bar:foo.bar.gradle.plugin', currentValue: '1.2.3' }}
        ${''}               | ${'kotlin("jvm") version "1.3.71"'}   | ${{ depName: 'org.jetbrains.kotlin.jvm', packageName: 'org.jetbrains.kotlin.jvm:org.jetbrains.kotlin.jvm.gradle.plugin', currentValue: '1.3.71' }}
        ${'baz = "1.3.71"'} | ${'kotlin("jvm") version baz'}        | ${{ depName: 'org.jetbrains.kotlin.jvm', packageName: 'org.jetbrains.kotlin.jvm:org.jetbrains.kotlin.jvm.gradle.plugin', currentValue: '1.3.71' }}
      `('$def | $input', async ({ def, input, output }) => {
        const { deps } = await parseGradle([def, input].join('\n'));
        expect(deps).toMatchObject([output].filter(Boolean));
      });
    });
  });

  describe('registries', () => {
    describe('predefined registries', () => {
      test.each`
        input                                          | output
        ${'mavenCentral()'}                            | ${MAVEN_REPO}
        ${'google()'}                                  | ${GOOGLE_REPO}
        ${'google { content { includeGroup "foo" } }'} | ${GOOGLE_REPO}
        ${'gradlePluginPortal()'}                      | ${GRADLE_PLUGIN_PORTAL_REPO}
        ${'jcenter()'}                                 | ${JCENTER_REPO}
      `('$input', async ({ input, output }) => {
        const { urls } = await parseGradle(input);
        expect(urls).toStrictEqual([output].filter(Boolean));
      });
    });

    describe('custom registries', () => {
      test.each`
        def                         | input                                                | url
        ${''}                       | ${'maven("")'}                                       | ${null}
        ${''}                       | ${'maven(["https://foo.bar/baz/qux"])'}              | ${null}
        ${''}                       | ${'maven("foo", "bar")'}                             | ${null}
        ${''}                       | ${'maven("https://foo.bar/baz")'}                    | ${'https://foo.bar/baz'}
        ${'base="https://foo.bar"'} | ${'maven("${base}/baz")'}                            | ${'https://foo.bar/baz'}
        ${''}                       | ${'maven(uri(["https://foo.bar/baz"]))'}             | ${null}
        ${''}                       | ${'maven { ["https://foo.bar/baz"] }'}               | ${null}
        ${''}                       | ${'maven { url "https://foo.bar/baz" }'}             | ${'https://foo.bar/baz'}
        ${'base="https://foo.bar"'} | ${'maven { url "${base}/baz" }'}                     | ${'https://foo.bar/baz'}
        ${''}                       | ${'maven { url = "https://foo.bar/baz" }'}           | ${'https://foo.bar/baz'}
        ${'base="https://foo.bar"'} | ${'maven { url = "${base}/baz" }'}                   | ${'https://foo.bar/baz'}
        ${''}                       | ${'maven { url = uri("https://foo.bar/baz") }'}      | ${'https://foo.bar/baz'}
        ${'base="https://foo.bar"'} | ${'maven { url = uri("${base}/baz") }'}              | ${'https://foo.bar/baz'}
        ${'base="https://foo.bar"'} | ${'maven { name = "baz"\nurl = "${base}/${name}" }'} | ${'https://foo.bar/baz'}
      `('$def | $input', async ({ def, input, url }) => {
        const expected = [url].filter(Boolean);
        const { urls } = await parseGradle([def, input].join('\n'));
        expect(urls).toStrictEqual(expected);
      });
    });
  });

  describe('version catalog', () => {
    test.each`
      def                                           | str                                                             | output
      ${'version("baz", "1.2.3")'}                  | ${'library("foo.bar", "foo", "bar").versionRef("baz")'}         | ${{ depName: 'foo:bar', currentValue: '1.2.3', groupName: 'baz' }}
      ${'version("baz", "1.2.3")'}                  | ${'library("foo.bar", "foo", "bar").versionRef("baz")'}         | ${{ depName: 'foo:bar', currentValue: '1.2.3', groupName: 'baz' }}
      ${''}                                         | ${'library("foo.bar", "foo", "bar").version("1.2.3")'}          | ${{ depName: 'foo:bar', currentValue: '1.2.3' }}
      ${''}                                         | ${'library(["foo.bar", "foo", "bar"]).version("1.2.3")'}        | ${null}
      ${''}                                         | ${'library("foo", "bar", "baz", "qux"]).version("1.2.3")'}      | ${null}
      ${''}                                         | ${'library("foo.bar", "foo", "bar").version("1.2.3", "4.5.6")'} | ${null}
      ${'group = "foo"; artifact="bar"'}            | ${'library("foo.bar", group, artifact).version("1.2.3")'}       | ${{ depName: 'foo:bar', currentValue: '1.2.3' }}
      ${'library("foo-bar_baz-qux", "foo", "bar")'} | ${'"${foo.bar.baz.qux}:1.2.3"'}                                 | ${{ depName: 'foo:bar', currentValue: '1.2.3' }}
    `('$def | $str', async ({ def, str, output }) => {
      const input = [def, str].join('\n');
      const { deps } = await parseGradle(input);
      expect(deps).toMatchObject([output].filter(Boolean));
    });
  });

  describe('heuristic dependency matching', () => {
    test.each`
      input                                                        | output
      ${'("foo", "bar", "1.2.3")'}                                 | ${{ depName: 'foo:bar', currentValue: '1.2.3' }}
      ${'("foo", "bar", "1.2.3", "4.5.6")'}                        | ${null}
      ${'(["foo", "bar", "1.2.3"])'}                               | ${null}
      ${'someMethod("foo", "bar", "1.2.3")'}                       | ${{ depName: 'foo:bar', currentValue: '1.2.3' }}
      ${'createXmlValueRemover("defaults", "integer", "integer")'} | ${{ depName: 'defaults:integer', currentValue: 'integer', skipReason: 'ignored' }}
      ${'events("passed", "skipped", "failed")'}                   | ${{ depName: 'passed:skipped', currentValue: 'failed', skipReason: 'ignored' }}
      ${'args("foo", "bar", "baz")'}                               | ${{ depName: 'foo:bar', currentValue: 'baz', skipReason: 'ignored' }}
      ${'arrayOf("foo", "bar", "baz")'}                            | ${{ depName: 'foo:bar', currentValue: 'baz', skipReason: 'ignored' }}
      ${'listOf("foo", "bar", "baz")'}                             | ${{ depName: 'foo:bar', currentValue: 'baz', skipReason: 'ignored' }}
      ${'mutableListOf("foo", "bar", "baz")'}                      | ${{ depName: 'foo:bar', currentValue: 'baz', skipReason: 'ignored' }}
      ${'setOf("foo", "bar", "baz")'}                              | ${{ depName: 'foo:bar', currentValue: 'baz', skipReason: 'ignored' }}
      ${'mutableSetOf("foo", "bar", "baz")'}                       | ${{ depName: 'foo:bar', currentValue: 'baz', skipReason: 'ignored' }}
      ${'stages("foo", "bar", "baz")'}                             | ${{ depName: 'foo:bar', currentValue: 'baz', skipReason: 'ignored' }}
    `('$input', async ({ input, output }) => {
      const { deps } = await parseGradle(input);
      expect(deps).toMatchObject([output].filter(Boolean));
    });
  });

  describe('calculations', () => {
    it('calculates offset', async () => {
      const content = "'foo:bar:1.2.3'";
      const { deps } = await parseGradle(content);
      const [res] = deps;
      const idx = content
        // TODO #7154
        .slice(res.managerData!.fileReplacePosition)
        .indexOf('1.2.3');
      expect(idx).toBe(0);
    });

    it('parses fixture from "gradle" manager', async () => {
      const content = Fixtures.get('build.gradle.example1');
      const { deps } = await parseGradle(content, {}, 'build.gradle');
      const replacementIndices = deps.map(({ managerData, currentValue }) =>
        // TODO #7154
        content.slice(managerData!.fileReplacePosition).indexOf(currentValue!)
      );
      expect(replacementIndices.every((idx) => idx === 0)).toBeTrue();
      expect(deps).toMatchSnapshot();
    });
  });

  describe('gradle.properties', () => {
    test.each`
      input            | key          | value    | fileReplacePosition
      ${'foo=bar'}     | ${'foo'}     | ${'bar'} | ${4}
      ${' foo = bar '} | ${'foo'}     | ${'bar'} | ${7}
      ${'foo.bar=baz'} | ${'foo.bar'} | ${'baz'} | ${8}
      ${'foo.bar:baz'} | ${'foo.bar'} | ${'baz'} | ${8}
      ${'foo.bar baz'} | ${'foo.bar'} | ${'baz'} | ${8}
    `('$input', ({ input, key, value, fileReplacePosition }) => {
      expect(parseProps(input)).toMatchObject({
        vars: { [key]: { key, value, fileReplacePosition } },
      });
    });

    it('handles multi-line file', () => {
      expect(parseProps('foo=foo\nbar=bar')).toMatchObject({
        vars: {
          foo: { key: 'foo', value: 'foo', fileReplacePosition: 4 },
          bar: { key: 'bar', value: 'bar', fileReplacePosition: 12 },
        },
        deps: [],
      });
    });

    it('attaches packageFile', () => {
      expect(
        parseProps('foo = bar', 'foo/bar/gradle.properties')
      ).toMatchObject({
        vars: { foo: { packageFile: 'foo/bar/gradle.properties' } },
      });
    });

    it('parses dependencies', () => {
      const res = parseProps('dep = foo:bar:1.2.3');

      expect(res).toMatchObject({
        deps: [
          {
            currentValue: '1.2.3',
            depName: 'foo:bar',
            managerData: { fileReplacePosition: 14 },
          },
        ],
      });
    });
  });

  describe('apply from', () => {
    const key = 'version';
    const value = '1.2.3';
    const validOutput = {
      version: {
        key,
        value,
        fileReplacePosition: 11,
        packageFile: 'foo/bar.gradle',
      },
    };

    const fileContents = {
      'foo/bar.gradle': key + ' = "' + value + '"',
    };
    mockFs(fileContents);

    test.each`
      def                    | input                                               | output
      ${''}                  | ${'apply from: ""'}                                 | ${{}}
      ${''}                  | ${'apply from: "foo/invalid.gradle"'}               | ${{}}
      ${''}                  | ${'apply from: "${base}"'}                          | ${{}}
      ${''}                  | ${'apply from: "foo/invalid.non-gradle"'}           | ${{}}
      ${''}                  | ${'apply from: "https://someurl.com/file.gradle"'}  | ${{}}
      ${''}                  | ${'apply from: "foo/bar.gradle"'}                   | ${validOutput}
      ${'base="foo"'}        | ${'apply from: "${base}/bar.gradle"'}               | ${validOutput}
      ${''}                  | ${'apply from: file("foo/bar.gradle")'}             | ${validOutput}
      ${'base="foo"'}        | ${'apply from: file("${base}/bar.gradle")'}         | ${validOutput}
      ${''}                  | ${'apply from: project.file("foo/bar.gradle")'}     | ${validOutput}
      ${''}                  | ${'apply from: rootProject.file("foo/bar.gradle")'} | ${validOutput}
      ${''}                  | ${'apply from: new File("foo/bar.gradle")'}         | ${validOutput}
      ${'base="foo"'}        | ${'apply from: new File("${base}/bar.gradle")'}     | ${validOutput}
      ${''}                  | ${'apply from: new File("foo", "bar.gradle")'}      | ${validOutput}
      ${'base="foo"'}        | ${'apply from: new File(base, "bar.gradle")'}       | ${validOutput}
      ${'base="foo"'}        | ${'apply from: new File("${base}", "bar.gradle")'}  | ${validOutput}
      ${'path="bar.gradle"'} | ${'apply from: new File("foo", "${path}")'}         | ${validOutput}
      ${''}                  | ${'apply(from = "foo/bar.gradle"))'}                | ${validOutput}
      ${'base="foo"'}        | ${'apply(from = "${base}/bar.gradle"))'}            | ${validOutput}
      ${''}                  | ${'apply(from = File("foo/bar.gradle"))'}           | ${validOutput}
      ${''}                  | ${'apply(from = File("foo", "bar", "baz"))'}        | ${{}}
      ${''}                  | ${'apply(from = File(["${somedir}/foo.gradle"]))'}  | ${{}}
      ${'base="foo"'}        | ${'apply(from = File("${base}/bar.gradle"))'}       | ${validOutput}
      ${''}                  | ${'apply(from = File("foo", "bar.gradle"))'}        | ${validOutput}
      ${'base="foo"'}        | ${'apply(from = File(base, "bar.gradle"))'}         | ${validOutput}
      ${'base="foo"'}        | ${'apply(from = File("${base}", "bar.gradle"))'}    | ${validOutput}
    `('$def | $input', async ({ def, input, output }) => {
      const { vars } = await parseGradle([def, input].join('\n'));
      expect(vars).toMatchObject(output);
    });

    it('recursion check', async () => {
      const { vars } = await parseGradle(
        'apply from: "foo/bar.gradle"',
        {},
        '',
        3
      );
      expect(logger.logger.debug).toHaveBeenCalledWith(
        { scriptFile: 'foo/bar.gradle' },
        `Max recursion depth reached`
      );
      expect(vars).toBeEmpty();
    });
  });
});<|MERGE_RESOLUTION|>--- conflicted
+++ resolved
@@ -86,6 +86,7 @@
         ${'foo.bar = "1.2.3"'}               | ${'"foo:bar:$foo.bar"'}       | ${{ depName: 'foo:bar', currentValue: '1.2.3', groupName: 'foo.bar' }}
         ${'foo = "1.2.3"'}                   | ${'"foo:bar_$foo:4.5.6"'}     | ${{ depName: 'foo:bar_1.2.3', managerData: { fileReplacePosition: 28 } }}
         ${'baz = "1.2.3"'}                   | ${'foobar = "foo:bar:$baz"'}  | ${{ depName: 'foo:bar', currentValue: '1.2.3', groupName: 'baz' }}
+        ${'foo = "${bar}"; baz = "1.2.3"'}   | ${'"foo:bar:${baz}"'}         | ${{ depName: 'foo:bar', currentValue: '1.2.3' }}
       `('$def | $str', async ({ def, str, output }) => {
         const { deps } = await parseGradle([def, str].join('\n'));
         expect(deps).toMatchObject([output].filter(Boolean));
@@ -94,21 +95,6 @@
 
     describe('map notation dependencies', () => {
       test.each`
-<<<<<<< HEAD
-        def                                   | str                                                     | output
-        ${'foo = "1.2.3"'}                    | ${'"foo:bar:$foo@@@"'}                                  | ${null}
-        ${'foo = "1"; bar = "2"; baz = "3"'}  | ${'"foo:bar:$foo.$bar.$baz"'}                           | ${{ depName: 'foo:bar', currentValue: '1.2.3', skipReason: 'contains-variable' }}
-        ${'baz = "1.2.3"'}                    | ${'"foo:bar:$baz"'}                                     | ${{ depName: 'foo:bar', currentValue: '1.2.3', groupName: 'baz' }}
-        ${'foo.bar = "1.2.3"'}                | ${'"foo:bar:$foo.bar"'}                                 | ${{ depName: 'foo:bar', currentValue: '1.2.3', groupName: 'foo.bar' }}
-        ${'foo = "1.2.3"'}                    | ${'"foo:bar_$foo:4.5.6"'}                               | ${{ depName: 'foo:bar_1.2.3', managerData: { fileReplacePosition: 28 } }}
-        ${''}                                 | ${'foo.bar = "foo:bar:1.2.3"'}                          | ${{ depName: 'foo:bar', currentValue: '1.2.3' }}
-        ${'baz = "1.2.3"'}                    | ${'foobar = "foo:bar:$baz"'}                            | ${{ depName: 'foo:bar', currentValue: '1.2.3', groupName: 'baz' }}
-        ${'baz = "1.2.3"'}                    | ${'group: "foo", name: "bar", version: baz'}            | ${{ depName: 'foo:bar', currentValue: '1.2.3', groupName: 'baz' }}
-        ${'baz = "1.2.3"'}                    | ${'library("foo.bar", "foo", "bar").versionRef("baz")'} | ${{ depName: 'foo:bar', currentValue: '1.2.3', groupName: 'baz' }}
-        ${''}                                 | ${'library("foo.bar", "foo", "bar").version("1.2.3")'}  | ${{ depName: 'foo:bar', currentValue: '1.2.3' }}
-        ${'library("foo.bar", "foo", "bar")'} | ${'"${foo.bar}:1.2.3"'}                                 | ${{ depName: 'foo:bar', currentValue: '1.2.3' }}
-        ${'foo = "${bar}"; baz = "1.2.3"'}    | ${'"foo:bar:${baz}"'}                                   | ${{ depName: 'foo:bar', currentValue: '1.2.3' }}
-=======
         def                | str                                                                               | output
         ${''}              | ${'group: "foo", name: "bar", version: "1.2.3"'}                                  | ${{ depName: 'foo:bar', currentValue: '1.2.3' }}
         ${''}              | ${'group: "foo", name: "bar", version: baz'}                                      | ${null}
@@ -117,7 +103,6 @@
         ${''}              | ${'(group: "foo", name: "bar", version: "1.2.3") {exclude module: "spring-jcl"}'} | ${{ depName: 'foo:bar', currentValue: '1.2.3' }}
         ${''}              | ${"implementation platform(group: 'foo', name: 'bar', version: '1.2.3')"}         | ${{ depName: 'foo:bar', currentValue: '1.2.3' }}
         ${''}              | ${'(group = "foo", name = "bar", version = "1.2.3")'}                             | ${{ depName: 'foo:bar', currentValue: '1.2.3' }}
->>>>>>> d2f22e90
       `('$def | $str', async ({ def, str, output }) => {
         const { deps } = await parseGradle([def, str].join('\n'));
         expect(deps).toMatchObject([output].filter(Boolean));
