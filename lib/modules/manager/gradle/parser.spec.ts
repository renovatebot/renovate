--- conflicted
+++ resolved
@@ -126,29 +126,6 @@
 
   describe('registryUrls', () => {
     test.each`
-<<<<<<< HEAD
-      def                         | input                                          | url
-      ${''}                       | ${'url ""'}                                    | ${null}
-      ${''}                       | ${'url "#!@"'}                                 | ${null}
-      ${''}                       | ${'url "https://example.com"'}                 | ${'https://example.com'}
-      ${'base="https://foo.bar"'} | ${'url "${base}/baz"'}                         | ${'https://foo.bar/baz'}
-      ${''}                       | ${'url("https://example.com")'}                | ${'https://example.com'}
-      ${'base="https://foo.bar"'} | ${'url("${base}/baz")'}                        | ${'https://foo.bar/baz'}
-      ${''}                       | ${'mavenCentral()'}                            | ${MAVEN_REPO}
-      ${''}                       | ${'jcenter()'}                                 | ${JCENTER_REPO}
-      ${''}                       | ${'google()'}                                  | ${GOOGLE_REPO}
-      ${''}                       | ${'google { content { includeGroup "foo" } }'} | ${GOOGLE_REPO}
-      ${''}                       | ${'gradlePluginPortal()'}                      | ${GRADLE_PLUGIN_PORTAL_REPO}
-      ${''}                       | ${'maven("https://foo.bar/baz/qux")'}          | ${'https://foo.bar/baz/qux'}
-      ${'base="https://foo.bar"'} | ${'maven("${base}/baz/qux")'}                  | ${'https://foo.bar/baz/qux'}
-      ${''}                       | ${'maven { url = uri("https://foo.bar/baz")'}  | ${'https://foo.bar/baz'}
-      ${'base="https://foo.bar"'} | ${'maven { url = uri("${base}/baz")'}          | ${'https://foo.bar/baz'}
-      ${''}                       | ${"maven { url 'https://foo.bar/baz'"}         | ${'https://foo.bar/baz'}
-      ${'base="https://foo.bar"'} | ${'maven { url "${base}/baz"'}                 | ${'https://foo.bar/baz'}
-      ${''}                       | ${"maven { url = 'https://foo.bar/baz'"}       | ${'https://foo.bar/baz'}
-      ${'base="https://foo.bar"'} | ${'maven { url = "${base}/baz"'}               | ${'https://foo.bar/baz'}
-    `('$def | $input', async ({ def, input, url }) => {
-=======
       def                         | input                                              | url
       ${''}                       | ${'url ""'}                                        | ${null}
       ${''}                       | ${'url "#!@"'}                                     | ${null}
@@ -170,8 +147,7 @@
       ${''}                       | ${"maven { url = 'https://foo.bar/baz'"}           | ${'https://foo.bar/baz'}
       ${'base="https://foo.bar"'} | ${'maven { url = "${base}/baz"'}                   | ${'https://foo.bar/baz'}
       ${'base="https://foo.bar"'} | ${'maven { name = "baz"\nurl = "${base}/${name}"'} | ${'https://foo.bar/baz'}
-    `('$def | $input', ({ def, input, url }) => {
->>>>>>> b8b9314c
+    `('$def | $input', async ({ def, input, url }) => {
       const expected = [url].filter(Boolean);
       const { urls } = await parseGradle([def, input].join('\n'));
       expect(urls).toStrictEqual(expected);
@@ -290,7 +266,7 @@
       const { vars } = await parseGradle(
         'apply from: "foo/bar.gradle"',
         {},
-        null,
+        '',
         1
       );
       expect(vars).toBeEmpty();
