import { lang, lexer, query as q } from 'good-enough-parser';
import { newlineRegex, regEx } from '../../../util/regex';
import type { PackageDependency } from '../types';
import {
  GRADLE_PLUGINS,
  REGISTRY_URLS,
  cleanupTempVars,
  coalesceVariable,
  storeInTokenMap,
  storeVarToken,
  stripReservedPrefixFromKeyTokens,
} from './parser/common';
import {
  handleApplyFrom,
  handleAssignment,
  handleCustomRegistryUrl,
  handleDepInterpolation,
  handleDepSimpleString,
<<<<<<< HEAD
  handleImplicitGradlePlugin,
=======
  handleKotlinShortNotationDep,
>>>>>>> 091bf3d9
  handleLibraryDep,
  handleLongFormDep,
  handlePlugin,
  handlePredefinedRegistryUrl,
} from './parser/handlers';
import type {
  Ctx,
  GradleManagerData,
  PackageVariables,
  ParseGradleResult,
} from './types';
import { isDependencyString, parseDependencyString } from './utils';

const groovy = lang.createLang('groovy');

const qStringValue = q.str((ctx: Ctx, node: lexer.Token) => {
  storeVarToken(ctx, node);
  return ctx;
});

const qStringValueAsSymbol = q.str((ctx: Ctx, node: lexer.Token) => {
  const nodeTransformed: lexer.SymbolToken = {
    ...node,
    type: 'symbol',
  };
  storeVarToken(ctx, nodeTransformed);
  return ctx;
});

// foo.bar["baz"] = "1.2.3"
const qVariableAssignmentIdentifier = q
  .sym(storeVarToken)
  .many(
    q.alt(
      q.op<Ctx>('.').sym(storeVarToken),
      q.tree<Ctx>({
        type: 'wrapped-tree',
        maxDepth: 1,
        startsWith: '[',
        endsWith: ']',
        search: q.begin<Ctx>().join(qStringValueAsSymbol).end(),
      })
    ),
    0,
    32
  )
  .handler(stripReservedPrefixFromKeyTokens);

// foo.bar["baz"] -> "foo.bar.baz"
const qVariableAccessIdentifier =
  qVariableAssignmentIdentifier.handler(coalesceVariable);

// project.ext.getProperty(...)
// extra.get(...)
const qPropertyAccessIdentifier = q
  .opt(q.sym<Ctx>(regEx(/^(?:rootProject|project)$/)).op('.'))
  .alt(
    q.opt(q.sym<Ctx>('ext').op('.')).sym(regEx(/^(?:property|getProperty)$/)),
    q
      .sym<Ctx>(regEx(/^(?:extra|ext)$/))
      .op('.')
      .sym('get')
  )
  .tree({
    maxDepth: 1,
    startsWith: '(',
    endsWith: ')',
    search: q.begin<Ctx>().join(qStringValueAsSymbol).end(),
  });

// "foo${bar}baz"
const qTemplateString = q
  .tree({
    type: 'string-tree',
    maxDepth: 2,
    preHandler: (ctx) => {
      ctx.tmpTokenStore.templateTokens = [];
      return ctx;
    },
    search: q.alt(
      qStringValue.handler((ctx) => {
        ctx.tmpTokenStore.templateTokens?.push(...ctx.varTokens);
        ctx.varTokens = [];
        return ctx;
      }),
      qPropertyAccessIdentifier.handler((ctx) => {
        ctx.tmpTokenStore.templateTokens?.push(...ctx.varTokens);
        ctx.varTokens = [];
        return ctx;
      }),
      qVariableAccessIdentifier.handler((ctx) => {
        ctx.tmpTokenStore.templateTokens?.push(...ctx.varTokens);
        ctx.varTokens = [];
        return ctx;
      })
    ),
  })
  .handler((ctx) => {
    ctx.varTokens = ctx.tmpTokenStore.templateTokens!;
    return ctx;
  });

// foo = "1.2.3"
const qGroovySingleVarAssignment = qVariableAssignmentIdentifier
  .op('=')
  .handler(coalesceVariable)
  .handler((ctx) => storeInTokenMap(ctx, 'keyToken'))
  .join(qStringValue)
  .handler((ctx) => storeInTokenMap(ctx, 'valToken'))
  .handler(handleAssignment)
  .handler(cleanupTempVars);

// set("foo", "1.2.3")
const qKotlinSingleVarAssignment = q
  .sym<Ctx>(regEx(/^(?:set|version)$/))
  .tree({
    type: 'wrapped-tree',
    maxDepth: 1,
    startsWith: '(',
    endsWith: ')',
    search: q
      .begin<Ctx>()
      .join(qStringValue)
      .handler((ctx) => storeInTokenMap(ctx, 'keyToken'))
      .op(',')
      .join(qStringValue)
      .handler((ctx) => storeInTokenMap(ctx, 'valToken'))
      .handler(handleAssignment)
      .end(),
  })
  .handler(cleanupTempVars);

// val foo by extra { "1.2.3" }
const qKotlinSingleExtraVarAssignment = q
  .sym<Ctx>('val')
  .sym(storeVarToken)
  .handler((ctx) => storeInTokenMap(ctx, 'keyToken'))
  .opt(q.op<Ctx>(':').sym('String'))
  .sym('by')
  .sym('extra')
  .tree({
    type: 'wrapped-tree',
    maxDepth: 1,
    search: q
      .begin<Ctx>()
      .join(qStringValue)
      .handler((ctx) => storeInTokenMap(ctx, 'valToken'))
      .handler(handleAssignment)
      .end(),
  })
  .handler(cleanupTempVars);

// foo: "1.2.3"
const qGroovySingleMapOfVarAssignment = q
  .sym(storeVarToken)
  .handler((ctx) => {
    ctx.tmpTokenStore.backupVarTokens = ctx.varTokens;
    return ctx;
  })
  .handler(coalesceVariable)
  .handler((ctx) => storeInTokenMap(ctx, 'keyToken'))
  .op(':')
  .join(qTemplateString)
  .handler((ctx) => storeInTokenMap(ctx, 'valToken'))
  .handler(handleAssignment)
  .handler((ctx) => {
    ctx.varTokens = ctx.tmpTokenStore.backupVarTokens!;
    ctx.varTokens.pop();
    return ctx;
  });

// versions = [ android: [ buildTools: '30.0.3' ], kotlin: '1.4.30' ]
const qGroovyMultiVarAssignment = qVariableAssignmentIdentifier
  .alt(q.op('='), q.op('+='))
  .tree({
    type: 'wrapped-tree',
    maxDepth: 1,
    startsWith: '[',
    endsWith: ']',
    search: q.alt(
      q
        .sym(storeVarToken)
        .op(':')
        .tree({
          type: 'wrapped-tree',
          maxDepth: 1,
          startsWith: '[',
          endsWith: ']',
          search: q.alt(
            q
              .sym(storeVarToken)
              .op(':')
              .tree({
                type: 'wrapped-tree',
                maxDepth: 1,
                startsWith: '[',
                endsWith: ']',
                search: qGroovySingleMapOfVarAssignment,
                postHandler: (ctx) => {
                  ctx.varTokens.pop();
                  return ctx;
                },
              }),
            qGroovySingleMapOfVarAssignment
          ),
          postHandler: (ctx) => {
            ctx.varTokens.pop();
            return ctx;
          },
        }),
      qGroovySingleMapOfVarAssignment
    ),
  })
  .handler(cleanupTempVars);

// "foo1" to "bar1"
const qKotlinSingleMapOfVarAssignment = qStringValue
  .sym('to')
  .handler((ctx) => {
    ctx.tmpTokenStore.backupVarTokens = ctx.varTokens;
    return ctx;
  })
  .handler(coalesceVariable)
  .handler((ctx) => storeInTokenMap(ctx, 'keyToken'))
  .join(qTemplateString)
  .handler((ctx) => storeInTokenMap(ctx, 'valToken'))
  .handler(handleAssignment)
  .handler((ctx) => {
    ctx.varTokens = ctx.tmpTokenStore.backupVarTokens!;
    ctx.varTokens.pop();
    return ctx;
  });

// val versions = mapOf("foo1" to "bar1", "foo2" to "bar2", "foo3" to "bar3")
const qKotlinMultiMapOfVarAssignment = qVariableAssignmentIdentifier
  .op('=')
  .sym('mapOf')
  .tree({
    type: 'wrapped-tree',
    maxDepth: 1,
    startsWith: '(',
    endsWith: ')',
    search: q.alt(
      qStringValue
        .sym('to')
        .sym('mapOf')
        .tree({
          type: 'wrapped-tree',
          maxDepth: 1,
          startsWith: '(',
          endsWith: ')',
          search: q.alt(
            qStringValue
              .sym('to')
              .sym('mapOf')
              .tree({
                type: 'wrapped-tree',
                maxDepth: 1,
                startsWith: '(',
                endsWith: ')',
                search: qKotlinSingleMapOfVarAssignment,
                postHandler: (ctx) => {
                  ctx.varTokens.pop();
                  return ctx;
                },
              }),
            qKotlinSingleMapOfVarAssignment
          ),
          postHandler: (ctx) => {
            ctx.varTokens.pop();
            return ctx;
          },
        }),
      qKotlinSingleMapOfVarAssignment
    ),
  })
  .handler(cleanupTempVars);

// "foo:bar:1.2.3"
const qDependenciesSimpleString = qStringValue
  .handler((ctx) => storeInTokenMap(ctx, 'stringToken'))
  .handler(handleDepSimpleString)
  .handler(cleanupTempVars);

// "foo:bar:$baz"
const qDependenciesInterpolation = qTemplateString
  .handler((ctx) => storeInTokenMap(ctx, 'templateStringTokens'))
  .handler(handleDepInterpolation)
  .handler(cleanupTempVars);

// dependencySet(group: 'foo', version: bar) { entry 'baz' }
const qDependencySet = q
  .sym<Ctx>('dependencySet', storeVarToken)
  .handler((ctx) => storeInTokenMap(ctx, 'methodName'))
  .tree({
    type: 'wrapped-tree',
    maxDepth: 1,
    startsWith: '(',
    endsWith: ')',
    search: q
      .begin<Ctx>()
      .sym('group')
      .alt(q.op(':'), q.op('='))
      .alt(qTemplateString, qVariableAccessIdentifier)
      .handler((ctx) => storeInTokenMap(ctx, 'groupId'))
      .op(',')
      .sym('version')
      .alt(q.op(':'), q.op('='))
      .alt(qTemplateString, qVariableAccessIdentifier)
      .handler((ctx) => storeInTokenMap(ctx, 'version'))
      .end(),
  })
  .tree({
    type: 'wrapped-tree',
    maxDepth: 1,
    startsWith: '{',
    endsWith: '}',
    search: q
      .sym<Ctx>('entry')
      .alt(
        qTemplateString,
        qVariableAccessIdentifier,
        q.tree({
          type: 'wrapped-tree',
          maxDepth: 1,
          startsWith: '(',
          endsWith: ')',
          search: q
            .begin<Ctx>()
            .alt(qTemplateString, qVariableAccessIdentifier)
            .end(),
        })
      )
      .handler((ctx) => storeInTokenMap(ctx, 'artifactId'))
      .handler(handleLongFormDep),
  })
  .handler(cleanupTempVars);

// group: "foo", name: "bar", version: "1.2.3"
const qGroovyMapNotationDependencies = q
  .sym<Ctx>('group')
  .op(':')
  .alt(qTemplateString, qVariableAccessIdentifier)
  .handler((ctx) => storeInTokenMap(ctx, 'groupId'))
  .op(',')
  .sym('name')
  .op(':')
  .alt(qTemplateString, qVariableAccessIdentifier)
  .handler((ctx) => storeInTokenMap(ctx, 'artifactId'))
  .op(',')
  .sym('version')
  .op(':')
  .alt(qTemplateString, qVariableAccessIdentifier)
  .handler((ctx) => storeInTokenMap(ctx, 'version'))
  .handler(handleLongFormDep)
  .handler(cleanupTempVars);

// kotlin("bom", "1.7.21")
const qKotlinShortNotationDependencies = q
  .sym<Ctx>('kotlin')
  .tree({
    type: 'wrapped-tree',
    maxDepth: 1,
    startsWith: '(',
    endsWith: ')',
    search: q
      .begin<Ctx>()
      .alt(qTemplateString, qVariableAccessIdentifier)
      .handler((ctx) => storeInTokenMap(ctx, 'moduleName'))
      .op(',')
      .opt(q.sym<Ctx>('version').op('='))
      .alt(
        qTemplateString,
        qPropertyAccessIdentifier,
        qVariableAccessIdentifier
      )
      .handler((ctx) => storeInTokenMap(ctx, 'version'))
      .end(),
  })
  .handler(handleKotlinShortNotationDep)
  .handler(cleanupTempVars);

// (group = "foo", name = "bar", version = "1.2.3")
const qKotlinMapNotationDependencies = q
  .tree({
    type: 'wrapped-tree',
    maxDepth: 1,
    startsWith: '(',
    endsWith: ')',
    search: q
      .begin<Ctx>()
      .sym('group')
      .op('=')
      .alt(qTemplateString, qVariableAccessIdentifier)
      .handler((ctx) => storeInTokenMap(ctx, 'groupId'))
      .op(',')
      .sym('name')
      .op('=')
      .alt(qTemplateString, qVariableAccessIdentifier)
      .handler((ctx) => storeInTokenMap(ctx, 'artifactId'))
      .op(',')
      .sym('version')
      .op('=')
      .alt(qTemplateString, qVariableAccessIdentifier)
      .handler((ctx) => storeInTokenMap(ctx, 'version')),
  })
  .handler(handleLongFormDep)
  .handler(cleanupTempVars);

// kotlin("jvm") version "1.3.71"
const qPlugins = q
  .sym(regEx(/^(?:id|kotlin)$/), storeVarToken)
  .handler((ctx) => storeInTokenMap(ctx, 'methodName'))
  .alt(
    // id "foo.bar" version "1.2.3"
    qStringValue
      .handler((ctx) => storeInTokenMap(ctx, 'pluginName'))
      .sym('version')
      .alt(
        qTemplateString,
        qPropertyAccessIdentifier,
        qVariableAccessIdentifier
      ),
    q
      .tree({
        type: 'wrapped-tree',
        maxDepth: 1,
        startsWith: '(',
        endsWith: ')',
        search: q.begin<Ctx>().join(qStringValue).end(),
      })
      .handler((ctx) => storeInTokenMap(ctx, 'pluginName'))
      .alt(
        // id("foo.bar") version "1.2.3"
        q
          .sym<Ctx>('version')
          .alt(
            qTemplateString,
            qPropertyAccessIdentifier,
            qVariableAccessIdentifier
          ),
        // id("foo.bar").version("1.2.3")
        q
          .op<Ctx>('.')
          .sym('version')
          .tree({
            maxDepth: 1,
            startsWith: '(',
            endsWith: ')',
            search: q
              .begin<Ctx>()
              .alt(
                qTemplateString,
                qPropertyAccessIdentifier,
                qVariableAccessIdentifier
              )
              .end(),
          })
      )
  )

  .handler((ctx) => storeInTokenMap(ctx, 'version'))
  .handler(handlePlugin)
  .handler(cleanupTempVars);

// mavenCentral()
// mavenCentral { ... }
const qPredefinedRegistries = q
  .sym(regEx(`^(?:${Object.keys(REGISTRY_URLS).join('|')})$`), storeVarToken)
  .alt(
    q.tree({
      type: 'wrapped-tree',
      startsWith: '(',
      endsWith: ')',
      search: q.begin<Ctx>().end(),
    }),
    q.tree({
      type: 'wrapped-tree',
      startsWith: '{',
      endsWith: '}',
    })
  )
  .handler((ctx) => storeInTokenMap(ctx, 'registryUrl'))
  .handler(handlePredefinedRegistryUrl)
  .handler(cleanupTempVars);

// maven(url = uri("https://foo.bar/baz"))
// maven { name = some; url = "https://foo.bar/${name}" }
const qCustomRegistryUrl = q
  .sym<Ctx>('maven')
  .alt(
    q.tree<Ctx>({
      type: 'wrapped-tree',
      maxDepth: 1,
      startsWith: '(',
      endsWith: ')',
      search: q
        .begin<Ctx>()
        .opt(q.sym<Ctx>('url').op('='))
        .alt(
          q.sym<Ctx>('uri').tree({
            maxDepth: 1,
            search: q.alt(qTemplateString, qVariableAccessIdentifier),
          }),
          q.alt(qTemplateString, qVariableAccessIdentifier)
        )
        .end(),
    }),
    q.tree({
      type: 'wrapped-tree',
      maxDepth: 1,
      startsWith: '{',
      endsWith: '}',
      search: q.alt(
        q
          .sym<Ctx>('name')
          .opt(q.op('='))
          .alt(qTemplateString, qVariableAccessIdentifier)
          .handler((ctx) => storeInTokenMap(ctx, 'name')),
        q
          .sym<Ctx>('url')
          .opt(q.op('='))
          .alt(
            q.sym<Ctx>('uri').tree({
              maxDepth: 1,
              search: q.alt(qTemplateString, qVariableAccessIdentifier),
            }),
            q.alt(qTemplateString, qVariableAccessIdentifier)
          ),
        q.sym<Ctx>('setUrl').tree({
          maxDepth: 1,
          startsWith: '(',
          endsWith: ')',
          search: q
            .begin<Ctx>()
            .alt(qTemplateString, qVariableAccessIdentifier)
            .end(),
        })
      ),
    })
  )
  .handler((ctx) => storeInTokenMap(ctx, 'registryUrl'))
  .handler(handleCustomRegistryUrl)
  .handler(cleanupTempVars);

const qRegistryUrls = q.alt<Ctx>(
  q.sym<Ctx>('publishing').tree(),
  qPredefinedRegistries,
  qCustomRegistryUrl
);

const qVersionCatalogVersion = q
  .op<Ctx>('.')
  .alt(
    // library("kotlin-reflect", "org.jetbrains.kotlin", "kotlin-reflect").versionRef("kotlin")
    q.sym<Ctx>('versionRef').tree({
      maxDepth: 1,
      startsWith: '(',
      endsWith: ')',
      search: q.begin<Ctx>().join(qStringValueAsSymbol).end(),
    }),
    // library("android-gradle", "com.android.tools.build", "gradle").version("${agp}")
    q.sym<Ctx>('version').tree({
      maxDepth: 1,
      startsWith: '(',
      endsWith: ')',
      search: q
        .begin<Ctx>()
        .alt(qTemplateString, qVariableAccessIdentifier)
        .end(),
    })
  )
  .handler((ctx) => storeInTokenMap(ctx, 'version'));

// library("foo.bar", "foo", "bar")
const qVersionCatalogDependencies = q
  .sym<Ctx>('library', storeVarToken)
  .handler((ctx) => storeInTokenMap(ctx, 'methodName'))
  .tree({
    type: 'wrapped-tree',
    maxDepth: 1,
    startsWith: '(',
    endsWith: ')',
    search: q
      .begin<Ctx>()
      .join(qStringValue)
      .handler((ctx) => storeInTokenMap(ctx, 'alias'))
      .op(',')
      .alt(qTemplateString, qVariableAccessIdentifier)
      .handler((ctx) => storeInTokenMap(ctx, 'groupId'))
      .op(',')
      .alt(qTemplateString, qVariableAccessIdentifier)
      .handler((ctx) => storeInTokenMap(ctx, 'artifactId'))
      .end(),
  })
  .opt(qVersionCatalogVersion)
  .handler(handleLibraryDep)
  .handler(cleanupTempVars);

// alias("foo.bar").to("foo", "bar").version("1.2.3")
const qVersionCatalogAliasDependencies = q
  .sym<Ctx>('alias')
  .tree({
    type: 'wrapped-tree',
    maxDepth: 1,
    startsWith: '(',
    endsWith: ')',
    search: q
      .begin<Ctx>()
      .join(qStringValue)
      .handler((ctx) => storeInTokenMap(ctx, 'alias'))
      .end(),
  })
  .op('.')
  .sym('to')
  .tree({
    type: 'wrapped-tree',
    maxDepth: 1,
    startsWith: '(',
    endsWith: ')',
    search: q
      .begin<Ctx>()
      .alt(qTemplateString, qVariableAccessIdentifier)
      .handler((ctx) => storeInTokenMap(ctx, 'groupId'))
      .op(',')
      .alt(qTemplateString, qVariableAccessIdentifier)
      .handler((ctx) => storeInTokenMap(ctx, 'artifactId'))
      .end(),
  })
  .opt(qVersionCatalogVersion)
  .handler(handleLibraryDep)
  .handler(cleanupTempVars);

const qVersionCatalogs = q.alt(
  qVersionCatalogDependencies,
  qVersionCatalogAliasDependencies
);

// someMethod("foo", "bar", "1.2.3")
const qLongFormDep = q
  .opt<Ctx>(
    q.sym(storeVarToken).handler((ctx) => storeInTokenMap(ctx, 'methodName'))
  )
  .tree({
    type: 'wrapped-tree',
    maxDepth: 1,
    maxMatches: 1,
    startsWith: '(',
    endsWith: ')',
    search: q
      .begin<Ctx>()
      .alt(qTemplateString, qVariableAccessIdentifier)
      .handler((ctx) => storeInTokenMap(ctx, 'groupId'))
      .op(',')
      .alt(qTemplateString, qVariableAccessIdentifier)
      .handler((ctx) => storeInTokenMap(ctx, 'artifactId'))
      .op(',')
      .alt(qTemplateString, qVariableAccessIdentifier)
      .handler((ctx) => storeInTokenMap(ctx, 'version'))
      .end(),
  })
  .handler(handleLongFormDep)
  .handler(cleanupTempVars);

const qApplyFromFile = q
  .alt(
    qTemplateString, // apply from: 'foo.gradle'
    qPropertyAccessIdentifier, // apply(from = property("foo"))
    q
      .alt(
        q
          .opt(q.sym<Ctx>(regEx(/^(?:rootProject|project)$/)).op('.'))
          .sym('file'),
        q.opt<Ctx>(q.sym('new')).sym('File')
      )
      .tree({
        maxDepth: 1,
        startsWith: '(',
        endsWith: ')',
        search: q
          .begin<Ctx>()
          .opt(
            q
              .alt(
                qTemplateString,
                qPropertyAccessIdentifier,
                qVariableAccessIdentifier
              )
              .op(',')
              .handler((ctx) => storeInTokenMap(ctx, 'parentPath'))
          )
          .alt(
            qTemplateString,
            qPropertyAccessIdentifier,
            qVariableAccessIdentifier
          )
          .end(),
      })
  )
  .handler((ctx) => storeInTokenMap(ctx, 'scriptFile'));

const qApplyFrom = q
  .sym<Ctx>('apply')
  .alt(
    q // apply from: rootProject.file("basedir", "foo/bar.gradle")
      .sym<Ctx>('from')
      .op(':')
      .join(qApplyFromFile),
    q // apply(from = File(base, "bar.gradle"))
      .tree({
        maxDepth: 1,
        maxMatches: 1,
        startsWith: '(',
        endsWith: ')',
        search: q.begin<Ctx>().sym('from').op('=').join(qApplyFromFile).end(),
      })
  )
  .handler(handleApplyFrom)
  .handler(cleanupTempVars);

// pmd { toolVersion = "1.2.3" }
const qImplicitGradlePlugin = q
  .sym(regEx(`^(?:${Object.keys(GRADLE_PLUGINS).join('|')})$`), storeVarToken)
  .handler((ctx) => storeInTokenMap(ctx, 'pluginName'))
  .tree({
    type: 'wrapped-tree',
    maxDepth: 1,
    maxMatches: 1,
    startsWith: '{',
    endsWith: '}',
    search: q
      .sym<Ctx>(regEx(/^(?:toolVersion|version)$/))
      .op('=')
      .alt(
        qTemplateString,
        qPropertyAccessIdentifier,
        qVariableAccessIdentifier
      ),
  })
  .handler((ctx) => storeInTokenMap(ctx, 'version'))
  .handler(handleImplicitGradlePlugin)
  .handler(cleanupTempVars);

export function parseGradle(
  input: string,
  initVars: PackageVariables = {},
  packageFile = '',
  fileContents: Record<string, string | null> = {},
  recursionDepth = 0
): ParseGradleResult {
  let vars: PackageVariables = { ...initVars };
  const deps: PackageDependency<GradleManagerData>[] = [];
  const urls: string[] = [];

  const query = q.tree<Ctx>({
    type: 'root-tree',
    maxDepth: 32,
    search: q.alt<Ctx>(
      qGroovySingleVarAssignment,
      qGroovyMultiVarAssignment,
      qKotlinSingleVarAssignment,
      qKotlinSingleExtraVarAssignment,
      qKotlinMultiMapOfVarAssignment,
      qDependenciesSimpleString,
      qDependenciesInterpolation,
      qDependencySet,
      qGroovyMapNotationDependencies,
      qKotlinShortNotationDependencies,
      qKotlinMapNotationDependencies,
      qPlugins,
      qRegistryUrls,
      qVersionCatalogs,
      qLongFormDep,
      qApplyFrom,
      qImplicitGradlePlugin
    ),
  });

  const parsedResult = groovy.query(input, query, {
    packageFile,
    fileContents,
    recursionDepth,

    globalVars: initVars,
    deps: [],
    depRegistryUrls: [],

    varTokens: [],
    tmpTokenStore: {},
    tokenMap: {},
  });

  if (parsedResult) {
    deps.push(...parsedResult.deps);
    vars = { ...vars, ...parsedResult.globalVars };
    urls.push(...parsedResult.depRegistryUrls);
  }

  return { deps, urls, vars };
}

const propWord = '[a-zA-Z_][a-zA-Z0-9_]*(?:\\.[a-zA-Z_][a-zA-Z0-9_]*)*';
const propRegex = regEx(
  `^(?<leftPart>\\s*(?<key>${propWord})\\s*[= :]\\s*['"]?)(?<value>[^\\s'"]+)['"]?\\s*$`
);

export function parseProps(
  input: string,
  packageFile?: string
): { vars: PackageVariables; deps: PackageDependency<GradleManagerData>[] } {
  let offset = 0;
  const vars: PackageVariables = {};
  const deps: PackageDependency[] = [];
  for (const line of input.split(newlineRegex)) {
    const lineMatch = propRegex.exec(line);
    if (lineMatch?.groups) {
      const { key, value, leftPart } = lineMatch.groups;
      if (isDependencyString(value)) {
        const dep = parseDependencyString(value);
        if (dep) {
          deps.push({
            ...dep,
            managerData: {
              fileReplacePosition:
                offset + leftPart.length + dep.depName!.length + 1,
              packageFile,
            },
          });
        }
      } else {
        vars[key] = {
          key,
          value,
          fileReplacePosition: offset + leftPart.length,
          packageFile,
        };
      }
    }
    offset += line.length + 1;
  }
  return { vars, deps };
}<|MERGE_RESOLUTION|>--- conflicted
+++ resolved
@@ -16,11 +16,8 @@
   handleCustomRegistryUrl,
   handleDepInterpolation,
   handleDepSimpleString,
-<<<<<<< HEAD
   handleImplicitGradlePlugin,
-=======
   handleKotlinShortNotationDep,
->>>>>>> 091bf3d9
   handleLibraryDep,
   handleLongFormDep,
   handlePlugin,
