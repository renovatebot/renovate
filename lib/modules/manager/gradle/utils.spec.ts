import type { PackageVariables, VariableRegistry } from './types';
import {
  getVars,
  isDependencyString,
  isGradleBuildFile,
  isGradleScriptFile,
  isGradleVersionsFile,
  isKotlinSourceFile,
  isPropsFile,
  isTOMLFile,
  parseDependencyString,
  reorderFiles,
  toAbsolutePath,
  updateVars,
  versionLikeSubstring,
} from './utils';

describe('modules/manager/gradle/utils', () => {
  describe('versionLikeSubstring', () => {
    it('extracts the actual version', () => {
      const inputs = [
        '1.2.3',
        '[1.0,2.0]',
        '(,2.0[',
        '2.1.1.RELEASE',
        '1.0.+',
        '2022-05-10_55',
      ];
      const suffixes = ['', "'", '"', '\n', '  ', '$'];

      for (const input of inputs) {
        for (const suffix of suffixes) {
          expect(versionLikeSubstring(`${input}${suffix}`)).toEqual(input);
        }
      }
    });

<<<<<<< HEAD
  it('isDependencyString', () => {
    expect(isDependencyString('foo:bar:1.2.3')).toBeTrue();
    expect(isDependencyString('foo.foo:bar.bar:1.2.3')).toBeTrue();
    expect(isDependencyString('foo:bar:baz:qux')).toBeFalse();
    expect(isDependencyString('foo.bar:baz:1.2.3')).toBeTrue();
    expect(isDependencyString('foo.bar:baz:1.2.3:linux-cpu-x86_64')).toBeTrue();
    expect(isDependencyString('foo.bar:baz:1.2.+')).toBeTrue();
    expect(isDependencyString('foo.bar:baz:[1.6.0, ]')).toBeTrue();
    expect(isDependencyString('foo.bar:baz:[, 1.6.0)')).toBeTrue();
    expect(isDependencyString('foo.bar:baz:]1.6.0,]')).toBeTrue();
    expect(isDependencyString('foo:bar:baz:qux:quux')).toBeFalse();
    expect(isDependencyString("foo:bar:1.2.3'")).toBeFalse();
    expect(isDependencyString('foo:bar:1.2.3"')).toBeFalse();
    expect(isDependencyString('-Xep:ParameterName:OFF')).toBeFalse();
    expect(isDependencyString('foo$bar:baz:1.2.+')).toBeFalse();
    expect(isDependencyString('scm:git:https://some.git')).toBeFalse();
=======
    it('returns null for invalid inputs', () => {
      const inputs = ['', undefined, null, 'foobar', 'latest'];
      for (const input of inputs) {
        expect(versionLikeSubstring(input)).toBeNull();
      }
    });
>>>>>>> e3a4aafc
  });

  describe('isDependencyString', () => {
    it.each`
      input                                    | output
      ${'foo:bar:1.2.3'}                       | ${true}
      ${'foo.foo:bar.bar:1.2.3'}               | ${true}
      ${'foo.bar:baz:1.2.3'}                   | ${true}
      ${'foo.bar:baz:1.2.3:linux-cpu-x86_64'}  | ${true}
      ${'foo:bar:1.2.3@zip'}                   | ${true}
      ${'foo:bar:x86@x86'}                     | ${true}
      ${'foo.bar:baz:1.2.+'}                   | ${true}
      ${'foo:bar:baz:qux'}                     | ${false}
      ${'foo:bar:baz:qux:quux'}                | ${false}
      ${"foo:bar:1.2.3'"}                      | ${false}
      ${'foo:bar:1.2.3"'}                      | ${false}
      ${'-Xep:ParameterName:OFF'}              | ${false}
      ${'foo$bar:baz:1.2.+'}                   | ${false}
      ${'scm:git:https://some.git'}            | ${false}
      ${'foo.bar:baz:1.2.3:linux-cpu$-x86_64'} | ${false}
      ${'foo:bar:1.2.3@zip@foo'}               | ${false}
    `('$input', ({ input, output }) => {
      expect(isDependencyString(input)).toBe(output);
    });
  });

  describe('parseDependencyString', () => {
    it.each`
      input                       | output
      ${'foo:bar:1.2.3'}          | ${{ depName: 'foo:bar', currentValue: '1.2.3' }}
      ${'foo.foo:bar.bar:1.2.3'}  | ${{ depName: 'foo.foo:bar.bar', currentValue: '1.2.3' }}
      ${'foo.bar:baz:1.2.3'}      | ${{ depName: 'foo.bar:baz', currentValue: '1.2.3' }}
      ${'foo:bar:1.2.+'}          | ${{ depName: 'foo:bar', currentValue: '1.2.+' }}
      ${'foo:bar:1.2.3@zip'}      | ${{ depName: 'foo:bar', currentValue: '1.2.3', dataType: 'zip' }}
      ${'foo:bar:baz:qux'}        | ${null}
      ${'foo:bar:baz:qux:quux'}   | ${null}
      ${"foo:bar:1.2.3'"}         | ${null}
      ${'foo:bar:1.2.3"'}         | ${null}
      ${'-Xep:ParameterName:OFF'} | ${null}
    `('$input', ({ input, output }) => {
      expect(parseDependencyString(input)).toEqual(output);
    });
<<<<<<< HEAD
    expect(parseDependencyString('foo.bar:baz:[1.6.0, ]')).toMatchObject({
      depName: 'foo.bar:baz',
      currentValue: '[1.6.0, ]',
    });
    expect(parseDependencyString('foo:bar:baz:qux')).toBeNull();
    expect(parseDependencyString('foo:bar:baz:qux:quux')).toBeNull();
    expect(parseDependencyString("foo:bar:1.2.3'")).toBeNull();
    expect(parseDependencyString('foo:bar:1.2.3"')).toBeNull();
    expect(parseDependencyString('-Xep:ParameterName:OFF')).toBeNull();
=======
  });

  it('filetype checks', () => {
    expect(isGradleScriptFile('/a/Somefile.gradle.kts')).toBeTrue();
    expect(isGradleScriptFile('/a/Somefile.gradle')).toBeTrue();
    expect(isGradleVersionsFile('/a/versions.gradle.kts')).toBeTrue();
    expect(isGradleBuildFile('/a/build.gradle')).toBeTrue();
    expect(isPropsFile('/a/gradle.properties')).toBeTrue();
    expect(isKotlinSourceFile('/a/Somefile.kt')).toBeTrue();
    expect(isTOMLFile('/a/Somefile.toml')).toBeTrue();
>>>>>>> e3a4aafc
  });

  it('reorderFiles', () => {
    expect(
      reorderFiles([
        'build.gradle',
        'a.gradle',
        'b.gradle',
        'a.gradle',
        'versions.gradle',
      ]),
    ).toStrictEqual([
      'versions.gradle',
      'a.gradle',
      'a.gradle',
      'b.gradle',
      'build.gradle',
    ]);

    expect(
      reorderFiles([
        'a/b/c/build.gradle',
        'a/b/versions.gradle',
        'a/build.gradle',
        'versions.gradle',
        'a/b/build.gradle',
        'a/versions.gradle',
        'build.gradle',
        'a/b/c/versions.gradle',
      ]),
    ).toStrictEqual([
      'versions.gradle',
      'build.gradle',
      'a/versions.gradle',
      'a/build.gradle',
      'a/b/versions.gradle',
      'a/b/build.gradle',
      'a/b/c/versions.gradle',
      'a/b/c/build.gradle',
    ]);

    expect(reorderFiles(['b.gradle', 'c.gradle', 'a.gradle'])).toStrictEqual([
      'a.gradle',
      'b.gradle',
      'c.gradle',
    ]);

    expect(
      reorderFiles(['b.gradle', 'c.gradle', 'a.gradle', 'gradle.properties']),
    ).toStrictEqual(['gradle.properties', 'a.gradle', 'b.gradle', 'c.gradle']);

    expect(
      reorderFiles([
        'a/b/c/gradle.properties',
        'a/b/c/build.gradle',
        'a/build.gradle',
        'a/gradle.properties',
        'a/b/build.gradle',
        'a/b/gradle.properties',
        'build.gradle',
        'gradle.properties',
        'b.gradle',
        'c.gradle',
        'a.gradle',
      ]),
    ).toStrictEqual([
      'gradle.properties',
      'a.gradle',
      'b.gradle',
      'c.gradle',
      'build.gradle',
      'a/gradle.properties',
      'a/build.gradle',
      'a/b/gradle.properties',
      'a/b/build.gradle',
      'a/b/c/gradle.properties',
      'a/b/c/build.gradle',
    ]);
  });

  it('getVars', () => {
    const registry: VariableRegistry = {
      [toAbsolutePath('/foo')]: {
        foo: { key: 'foo', value: 'FOO' },
        bar: { key: 'bar', value: 'BAR' },
        baz: { key: 'baz', value: 'BAZ' },
        qux: { key: 'qux', value: 'QUX' },
      },
      [toAbsolutePath('/foo/bar')]: {
        foo: { key: 'foo', value: 'foo' },
      },
      [toAbsolutePath('/foo/bar/baz')]: {
        bar: { key: 'bar', value: 'bar' },
        baz: { key: 'baz', value: 'baz' },
      },
    };
    const res = getVars(registry, '/foo/bar/baz/build.gradle');
    expect(res).toStrictEqual({
      foo: { key: 'foo', value: 'foo' },
      bar: { key: 'bar', value: 'bar' },
      baz: { key: 'baz', value: 'baz' },
      qux: { key: 'qux', value: 'QUX' },
    });
  });

  describe('updateVars', () => {
    it('empty registry', () => {
      const registry: VariableRegistry = {};
      const newVars: PackageVariables = {
        qux: { key: 'qux', value: 'qux' },
      };
      updateVars(registry, '/foo/bar/baz', newVars);
      expect(registry).toStrictEqual({ '/foo/bar/baz': newVars });
    });

    it('updates the registry', () => {
      const registry: VariableRegistry = {
        [toAbsolutePath('/foo/bar/baz')]: {
          bar: { key: 'bar', value: 'bar' },
          baz: { key: 'baz', value: 'baz' },
        },
      };

      updateVars(registry, '/foo/bar/baz', {
        qux: { key: 'qux', value: 'qux' },
      });
      const res = getVars(registry, '/foo/bar/baz/build.gradle');
      expect(res).toStrictEqual({
        bar: { key: 'bar', value: 'bar' },
        baz: { key: 'baz', value: 'baz' },
        qux: { key: 'qux', value: 'qux' },
      });
    });
  });
});<|MERGE_RESOLUTION|>--- conflicted
+++ resolved
@@ -35,31 +35,12 @@
       }
     });
 
-<<<<<<< HEAD
-  it('isDependencyString', () => {
-    expect(isDependencyString('foo:bar:1.2.3')).toBeTrue();
-    expect(isDependencyString('foo.foo:bar.bar:1.2.3')).toBeTrue();
-    expect(isDependencyString('foo:bar:baz:qux')).toBeFalse();
-    expect(isDependencyString('foo.bar:baz:1.2.3')).toBeTrue();
-    expect(isDependencyString('foo.bar:baz:1.2.3:linux-cpu-x86_64')).toBeTrue();
-    expect(isDependencyString('foo.bar:baz:1.2.+')).toBeTrue();
-    expect(isDependencyString('foo.bar:baz:[1.6.0, ]')).toBeTrue();
-    expect(isDependencyString('foo.bar:baz:[, 1.6.0)')).toBeTrue();
-    expect(isDependencyString('foo.bar:baz:]1.6.0,]')).toBeTrue();
-    expect(isDependencyString('foo:bar:baz:qux:quux')).toBeFalse();
-    expect(isDependencyString("foo:bar:1.2.3'")).toBeFalse();
-    expect(isDependencyString('foo:bar:1.2.3"')).toBeFalse();
-    expect(isDependencyString('-Xep:ParameterName:OFF')).toBeFalse();
-    expect(isDependencyString('foo$bar:baz:1.2.+')).toBeFalse();
-    expect(isDependencyString('scm:git:https://some.git')).toBeFalse();
-=======
     it('returns null for invalid inputs', () => {
       const inputs = ['', undefined, null, 'foobar', 'latest'];
       for (const input of inputs) {
         expect(versionLikeSubstring(input)).toBeNull();
       }
     });
->>>>>>> e3a4aafc
   });
 
   describe('isDependencyString', () => {
@@ -72,6 +53,9 @@
       ${'foo:bar:1.2.3@zip'}                   | ${true}
       ${'foo:bar:x86@x86'}                     | ${true}
       ${'foo.bar:baz:1.2.+'}                   | ${true}
+      ${'foo.bar:baz:[1.6.0, ]'}               | ${true}
+      ${'foo.bar:baz:[, 1.6.0)'}               | ${true}
+      ${'foo.bar:baz:]1.6.0,]'}                | ${true}
       ${'foo:bar:baz:qux'}                     | ${false}
       ${'foo:bar:baz:qux:quux'}                | ${false}
       ${"foo:bar:1.2.3'"}                      | ${false}
@@ -93,6 +77,7 @@
       ${'foo.foo:bar.bar:1.2.3'}  | ${{ depName: 'foo.foo:bar.bar', currentValue: '1.2.3' }}
       ${'foo.bar:baz:1.2.3'}      | ${{ depName: 'foo.bar:baz', currentValue: '1.2.3' }}
       ${'foo:bar:1.2.+'}          | ${{ depName: 'foo:bar', currentValue: '1.2.+' }}
+      ${'foo.bar:baz:[1.6.0, ]'}  | ${{ depName: 'foo.bar:baz', currentValue: '[1.6.0, ]' }}
       ${'foo:bar:1.2.3@zip'}      | ${{ depName: 'foo:bar', currentValue: '1.2.3', dataType: 'zip' }}
       ${'foo:bar:baz:qux'}        | ${null}
       ${'foo:bar:baz:qux:quux'}   | ${null}
@@ -102,17 +87,6 @@
     `('$input', ({ input, output }) => {
       expect(parseDependencyString(input)).toEqual(output);
     });
-<<<<<<< HEAD
-    expect(parseDependencyString('foo.bar:baz:[1.6.0, ]')).toMatchObject({
-      depName: 'foo.bar:baz',
-      currentValue: '[1.6.0, ]',
-    });
-    expect(parseDependencyString('foo:bar:baz:qux')).toBeNull();
-    expect(parseDependencyString('foo:bar:baz:qux:quux')).toBeNull();
-    expect(parseDependencyString("foo:bar:1.2.3'")).toBeNull();
-    expect(parseDependencyString('foo:bar:1.2.3"')).toBeNull();
-    expect(parseDependencyString('-Xep:ParameterName:OFF')).toBeNull();
-=======
   });
 
   it('filetype checks', () => {
@@ -123,7 +97,6 @@
     expect(isPropsFile('/a/gradle.properties')).toBeTrue();
     expect(isKotlinSourceFile('/a/Somefile.kt')).toBeTrue();
     expect(isTOMLFile('/a/Somefile.toml')).toBeTrue();
->>>>>>> e3a4aafc
   });
 
   it('reorderFiles', () => {
