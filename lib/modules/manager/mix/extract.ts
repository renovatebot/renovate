--- conflicted
+++ resolved
@@ -68,40 +68,13 @@
         }
 
         deps.set(app, dep);
-<<<<<<< HEAD
-        logger.info(`setting ${app} to ${JSON.stringify(dep)}`);
-=======
         logger.trace({ dep }, `setting ${app}`);
->>>>>>> 3bcd779e
         depMatchGroups = depMatchRegExp.exec(depBuffer)?.groups;
       }
     }
   }
   const lockFileName =
     (await findLocalSiblingOrParent(packageFile, 'mix.lock')) ?? 'mix.lock';
-<<<<<<< HEAD
-  const lockFileContent = await readLocalFile(lockFileName);
-
-  if (lockFileContent) {
-    const lockedVersions = lockFileContent
-      .toString()
-      .split(newlineRegex)
-      .slice(1, -1)
-      .reduce<Map<string, string>>((lockedVersions, line) => {
-        const groups = lockedVersionRegExp.exec(line)?.groups;
-        if (groups?.app && groups?.lockedVersion) {
-          lockedVersions.set(groups.app, groups.lockedVersion);
-        }
-        return lockedVersions;
-      }, new Map());
-    for (const [app, dep] of deps.entries()) {
-      dep.lockedVersion = lockedVersions.get(app);
-      logger.debug(`Found ${dep.lockedVersion} for ${app}`);
-    }
-  }
-  return {
-    deps: Array.from(deps.values()),
-=======
   const lockFileContent = await readLocalFile(lockFileName, 'utf8');
 
   if (lockFileContent) {
@@ -125,7 +98,6 @@
   }
   return {
     deps: depsArray,
->>>>>>> 3bcd779e
     lockFiles: lockFileContent ? [lockFileName] : undefined,
   };
 }