// Vitest Snapshot v1, https://vitest.dev/guide/snapshot.html

<<<<<<< HEAD
exports[`modules/manager/mix/artifacts authenticates to private repositories in updated dependencies 1`] = `
=======
exports[`modules/manager/mix/artifacts > authenticates to private repositories in updated dependecies 1`] = `
>>>>>>> b5ff90f2
[
  {
    "file": {
      "contents": "New mix.lock",
      "path": "mix.lock",
      "type": "addition",
    },
  },
]
`;

<<<<<<< HEAD
exports[`modules/manager/mix/artifacts authenticates to private repositories in updated dependencies 2`] = `
=======
exports[`modules/manager/mix/artifacts > authenticates to private repositories in updated dependecies 2`] = `
>>>>>>> b5ff90f2
[
  {
    "cmd": "docker ps --filter name=renovate_sidecar -aq",
    "options": {
      "encoding": "utf-8",
    },
  },
  {
    "cmd": "docker run --rm --name=renovate_sidecar --label=renovate_child -v "/tmp/github/some/repo":"/tmp/github/some/repo" -v "/tmp/cache":"/tmp/cache" -e CONTAINERBASE_CACHE_DIR -w "/tmp/github/some/repo" ghcr.io/containerbase/sidecar bash -l -c "install-tool erlang 25.0.0.0 && install-tool elixir v1.13.4 && mix hex.organization auth renovate_test --key valid_test_token && mix deps.update private_package other_package"",
    "options": {
      "cwd": "/tmp/github/some/repo",
      "encoding": "utf-8",
      "env": {
        "CONTAINERBASE_CACHE_DIR": "/tmp/cache/containerbase",
        "HOME": "/home/user",
        "HTTPS_PROXY": "https://example.com",
        "HTTP_PROXY": "http://example.com",
        "LANG": "en_US.UTF-8",
        "LC_ALL": "en_US",
        "NO_PROXY": "localhost",
        "PATH": "/tmp/path",
      },
      "maxBuffer": 10485760,
      "timeout": 900000,
    },
  },
]
`;

exports[`modules/manager/mix/artifacts > returns null if unchanged 1`] = `
[
  {
    "cmd": "mix deps.update plug",
    "options": {
      "cwd": "/tmp/github/some/repo",
      "encoding": "utf-8",
      "env": {
        "HOME": "/home/user",
        "HTTPS_PROXY": "https://example.com",
        "HTTP_PROXY": "http://example.com",
        "LANG": "en_US.UTF-8",
        "LC_ALL": "en_US",
        "NO_PROXY": "localhost",
        "PATH": "/tmp/path",
      },
      "maxBuffer": 10485760,
      "timeout": 900000,
    },
  },
]
`;

exports[`modules/manager/mix/artifacts > returns updated mix.lock 1`] = `
[
  {
    "cmd": "docker pull ghcr.io/containerbase/sidecar",
    "options": {
      "encoding": "utf-8",
    },
  },
  {
    "cmd": "docker ps --filter name=renovate_sidecar -aq",
    "options": {
      "encoding": "utf-8",
    },
  },
  {
    "cmd": "docker run --rm --name=renovate_sidecar --label=renovate_child -v "/tmp/github/some/repo":"/tmp/github/some/repo" -v "/tmp/cache":"/tmp/cache" -e CONTAINERBASE_CACHE_DIR -w "/tmp/github/some/repo" ghcr.io/containerbase/sidecar bash -l -c "install-tool erlang 25.0.0.0 && install-tool elixir v1.13.4 && mix deps.update plug"",
    "options": {
      "cwd": "/tmp/github/some/repo",
      "encoding": "utf-8",
      "env": {
        "CONTAINERBASE_CACHE_DIR": "/tmp/cache/containerbase",
        "HOME": "/home/user",
        "HTTPS_PROXY": "https://example.com",
        "HTTP_PROXY": "http://example.com",
        "LANG": "en_US.UTF-8",
        "LC_ALL": "en_US",
        "NO_PROXY": "localhost",
        "PATH": "/tmp/path",
      },
      "maxBuffer": 10485760,
      "timeout": 900000,
    },
  },
]
`;<|MERGE_RESOLUTION|>--- conflicted
+++ resolved
@@ -1,10 +1,6 @@
 // Vitest Snapshot v1, https://vitest.dev/guide/snapshot.html
 
-<<<<<<< HEAD
-exports[`modules/manager/mix/artifacts authenticates to private repositories in updated dependencies 1`] = `
-=======
-exports[`modules/manager/mix/artifacts > authenticates to private repositories in updated dependecies 1`] = `
->>>>>>> b5ff90f2
+exports[`modules/manager/mix/artifacts > authenticates to private repositories in updated dependencies 1`] = `
 [
   {
     "file": {
@@ -16,11 +12,7 @@
 ]
 `;
 
-<<<<<<< HEAD
-exports[`modules/manager/mix/artifacts authenticates to private repositories in updated dependencies 2`] = `
-=======
-exports[`modules/manager/mix/artifacts > authenticates to private repositories in updated dependecies 2`] = `
->>>>>>> b5ff90f2
+exports[`modules/manager/mix/artifacts > authenticates to private repositories in updated dependencies 2`] = `
 [
   {
     "cmd": "docker ps --filter name=renovate_sidecar -aq",
