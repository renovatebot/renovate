--- conflicted
+++ resolved
@@ -120,10 +120,6 @@
   });
 
   it('returns updated mix.lock', async () => {
-<<<<<<< HEAD
-=======
-    vi.spyOn(docker, 'removeDanglingContainers').mockResolvedValueOnce();
->>>>>>> b5ff90f2
     GlobalConfig.set({
       ...adminConfig,
       binarySource: 'docker',
@@ -197,12 +193,7 @@
     ]);
   });
 
-<<<<<<< HEAD
   it('authenticates to private repositories in updated dependencies', async () => {
-=======
-  it('authenticates to private repositories in updated dependecies', async () => {
-    vi.spyOn(docker, 'removeDanglingContainers').mockResolvedValueOnce();
->>>>>>> b5ff90f2
     GlobalConfig.set({
       ...adminConfig,
       binarySource: 'docker',
