--- conflicted
+++ resolved
@@ -25,13 +25,8 @@
 
   describe('get()', () => {
     it('gets something', () => {
-<<<<<<< HEAD
-      expect(manager.get('dockerfile', 'extractPackageFile')).not.toBeNull();
-      expect(manager.get('regex', 'extractPackageFile')).not.toBeNull();
-=======
       expect(manager.get('dockerfile', 'extractPackageFile')).not.toBeNull(); // gets built-in manager
       expect(manager.get('regex', 'extractPackageFile')).not.toBeNull(); // gets custom manager
->>>>>>> ee6c40f8
     });
   });
 
@@ -57,22 +52,12 @@
     const mgrs = manager.getManagers();
     const customMgrs = customManager.getCustomManagers();
 
-<<<<<<< HEAD
-    const loadedMgr = loadModules(__dirname, validate);
-    const loadedCustomMgr = loadModules(join(__dirname, 'custom'), validate);
-    delete loadedMgr['custom']; // remove custom from here as it is just a wrapper and not an actual manager
-
-    expect(Array.from([...mgrs.keys(), ...customMgrs.keys()]).sort()).toEqual(
-      Object.keys({ ...loadedMgr, ...loadedCustomMgr }).sort()
-    );
-=======
     const loadedMgr = {
       ...loadModules(__dirname, validate), // validate built-in managers
       ...loadModules(join(__dirname, 'custom'), validate), // validate custom managers
     };
     delete loadedMgr['custom'];
     expect(Array.from(mgrs.keys())).toEqual(Object.keys(loadedMgr).sort());
->>>>>>> ee6c40f8
 
     for (const name of mgrs.keys()) {
       const mgr = mgrs.get(name)!;
