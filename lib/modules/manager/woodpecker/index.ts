--- conflicted
+++ resolved
@@ -7,11 +7,7 @@
 export { extractPackageFile };
 
 export const defaultConfig = {
-<<<<<<< HEAD
-  fileMatch: ['(^|/)\\.woodpecker[^/]*\\.ya?ml$'],
-=======
-  fileMatch: ['^\\.woodpecker(?:\\/[^/]+)?\\.ya?ml$'],
->>>>>>> 8e8cbba0
+  fileMatch: ['(^|/)\\.woodpecker(?:/[^/]+)?\\.ya?ml$'],
 };
 
 export const supportedDatasources = [DockerDatasource.id];