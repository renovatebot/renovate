--- conflicted
+++ resolved
@@ -9,17 +9,10 @@
 export const defaultConfig = {
   commitMessageTopic: 'pre-commit hook {{depName}}',
   enabled: false,
-<<<<<<< HEAD
-  fileMatch: ['(^|/)\\.pre-commit-config\\.ya?ml$'],
-  /* v8 ignore next 2 */
+  managerFilePatterns: ['/(^|/)\\.pre-commit-config\\.ya?ml$/'],
   prBodyNotes: getEnv().RENOVATE_X_SUPPRESS_PRE_COMMIT_WARNING
-    ? []
-=======
-  managerFilePatterns: ['/(^|/)\\.pre-commit-config\\.ya?ml$/'],
-  prBodyNotes: process.env.RENOVATE_X_SUPPRESS_PRE_COMMIT_WARNING
     ? /* istanbul ignore next */
       []
->>>>>>> 1ea20d52
     : [
         'Note: The `pre-commit` manager in Renovate is not supported by the `pre-commit` maintainers or community. Please do not report any problems there, instead [create a Discussion in the Renovate repository](https://github.com/renovatebot/renovate/discussions/new) if you have any questions.',
       ],
