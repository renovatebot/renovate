--- conflicted
+++ resolved
@@ -1,14 +1,10 @@
-<<<<<<< HEAD
-import is from '@sindresorhus/is';
 import type { Document } from 'yaml';
 import { isMap, isScalar, isSeq } from 'yaml';
-=======
 import {
   isEmptyObject,
   isNonEmptyObject,
   isPlainObject,
 } from '@sindresorhus/is';
->>>>>>> a6395062
 import { logger } from '../../../logger';
 import type { SkipReason } from '../../../types';
 import { detectPlatform } from '../../../util/common';
