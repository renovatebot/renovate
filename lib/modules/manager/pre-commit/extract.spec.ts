import { mockDeep } from 'jest-mock-extended';
import { Fixtures } from '../../../../test/fixtures';
import { mocked } from '../../../../test/util';
import * as _hostRules from '../../../util/host-rules';
import { extractPackageFile } from '.';

<<<<<<< HEAD
vi.mock('../../../util/host-rules');
=======
jest.mock('../../../util/host-rules', () => mockDeep());
>>>>>>> 84a97a62
const hostRules = mocked(_hostRules);
const filename = '.pre-commit.yaml';

const complexPrecommitConfig = Fixtures.get('complex.pre-commit-config.yaml');
const examplePrecommitConfig = Fixtures.get('.pre-commit-config.yaml');
const emptyReposPrecommitConfig = Fixtures.get(
  'empty_repos.pre-commit-config.yaml'
);
const noReposPrecommitConfig = Fixtures.get('no_repos.pre-commit-config.yaml');
const invalidRepoPrecommitConfig = Fixtures.get(
  'invalid_repo.pre-commit-config.yaml'
);
const enterpriseGitPrecommitConfig = Fixtures.get(
  'enterprise.pre-commit-config.yaml'
);

describe('modules/manager/pre-commit/extract', () => {
  describe('extractPackageFile()', () => {
    it('returns null for invalid yaml file content', () => {
      const result = extractPackageFile('nothing here: [', filename);
      expect(result).toBeNull();
    });

    it('returns null for empty yaml file content', () => {
      const result = extractPackageFile('', filename);
      expect(result).toBeNull();
    });

    it('returns null for no file content', () => {
      // TODO #22198
      const result = extractPackageFile(null as never, filename);
      expect(result).toBeNull();
    });

    it('returns null for no repos', () => {
      const result = extractPackageFile(noReposPrecommitConfig, filename);
      expect(result).toBeNull();
    });

    it('returns null for empty repos', () => {
      const result = extractPackageFile(emptyReposPrecommitConfig, filename);
      expect(result).toBeNull();
    });

    it('returns null for invalid repo', () => {
      const result = extractPackageFile(invalidRepoPrecommitConfig, filename);
      expect(result).toBeNull();
    });

    it('extracts from values.yaml correctly with same structure as "pre-commit sample-config"', () => {
      const result = extractPackageFile(examplePrecommitConfig, filename);
      expect(result).toEqual({
        deps: [
          {
            currentValue: 'v2.4.0',
            datasource: 'github-tags',
            depName: 'pre-commit/pre-commit-hooks',
            depType: 'repository',
            packageName: 'pre-commit/pre-commit-hooks',
          },
          {
            currentValue: 'v2.1.0',
            datasource: 'github-tags',
            depName: 'pre-commit/pre-commit-hooks',
            depType: 'repository',
            packageName: 'pre-commit/pre-commit-hooks',
          },
        ],
      });
    });

    it('extracts from complex config file correctly', () => {
      const result = extractPackageFile(complexPrecommitConfig, filename);
      expect(result).toMatchSnapshot({
        deps: [
          { depName: 'pre-commit/pre-commit-hooks', currentValue: 'v3.3.0' },
          { depName: 'psf/black', currentValue: '19.3b0' },
          { depName: 'psf/black', currentValue: '19.3b0' },
          { depName: 'psf/black', currentValue: '19.3b0' },
          { depName: 'prettier/pre-commit', currentValue: 'v2.1.2' },
          { depName: 'prettier/pre-commit', currentValue: 'v2.1.2' },
          { skipReason: 'invalid-url' },
        ],
      });
    });

    it('can handle private git repos', () => {
      // url only
      hostRules.find.mockReturnValueOnce({ token: 'value1' });
      // hostType=github
      hostRules.find.mockReturnValueOnce({});
      // hostType=gitlab
      hostRules.find.mockReturnValueOnce({ token: 'value' });
      const result = extractPackageFile(enterpriseGitPrecommitConfig, filename);
      expect(result).toEqual({
        deps: [
          {
            currentValue: 'v1.0.0',
            datasource: 'gitlab-tags',
            depName: 'pre-commit/pre-commit-hooks',
            depType: 'repository',
            packageName: 'pre-commit/pre-commit-hooks',
            registryUrls: ['enterprise.com'],
          },
        ],
      });
    });

    it('can handle invalid private git repos', () => {
      hostRules.find.mockReturnValue({});
      const result = extractPackageFile(enterpriseGitPrecommitConfig, filename);
      expect(result).toEqual({
        deps: [
          {
            currentValue: 'v1.0.0',
            depName: 'pre-commit/pre-commit-hooks',
            depType: 'repository',
            packageName: 'pre-commit/pre-commit-hooks',
            registryUrls: ['enterprise.com'],
            skipReason: 'unknown-registry',
          },
        ],
      });
    });

    it('can handle unknown private git repos', () => {
      // First attemp returns a result
      hostRules.find.mockReturnValueOnce({ token: 'value' });
      // But all subsequent checks (those with hostType), then fail:
      hostRules.find.mockReturnValue({});
      const result = extractPackageFile(enterpriseGitPrecommitConfig, filename);
      expect(result).toEqual({
        deps: [
          {
            currentValue: 'v1.0.0',
            depName: 'pre-commit/pre-commit-hooks',
            depType: 'repository',
            packageName: 'pre-commit/pre-commit-hooks',
            registryUrls: ['enterprise.com'],
            skipReason: 'unknown-registry',
          },
        ],
      });
    });
  });
});<|MERGE_RESOLUTION|>--- conflicted
+++ resolved
@@ -1,14 +1,10 @@
-import { mockDeep } from 'jest-mock-extended';
+import { mockDeep } from 'vitest-mock-extended';
 import { Fixtures } from '../../../../test/fixtures';
 import { mocked } from '../../../../test/util';
 import * as _hostRules from '../../../util/host-rules';
 import { extractPackageFile } from '.';
 
-<<<<<<< HEAD
-vi.mock('../../../util/host-rules');
-=======
-jest.mock('../../../util/host-rules', () => mockDeep());
->>>>>>> 84a97a62
+vi.mock('../../../util/host-rules', () => mockDeep());
 const hostRules = mocked(_hostRules);
 const filename = '.pre-commit.yaml';
 
