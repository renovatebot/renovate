import is from '@sindresorhus/is';
import { logger } from '../../../logger';
import { coerceArray } from '../../../util/array';
import { readLocalFile } from '../../../util/fs';
import { regEx } from '../../../util/regex';
import { parseYaml } from '../../../util/yaml';
import { BitbucketTagsDatasource } from '../../datasource/bitbucket-tags';
import { DockerDatasource } from '../../datasource/docker';
import { GitRefsDatasource } from '../../datasource/git-refs';
import { GitTagsDatasource } from '../../datasource/git-tags';
import { GithubReleasesDatasource } from '../../datasource/github-releases';
import { GithubTagsDatasource } from '../../datasource/github-tags';
import { GitlabTagsDatasource } from '../../datasource/gitlab-tags';
import { HelmDatasource } from '../../datasource/helm';
import { getDep } from '../dockerfile/extract';
import { isOCIRegistry, removeOCIPrefix } from '../helmv3/oci';
import { extractImage } from '../kustomize/extract';
import type {
  ExtractConfig,
  PackageDependency,
  PackageFile,
  PackageFileContent,
} from '../types';
import {
  collectHelmRepos,
  isSystemManifest,
  systemManifestHeaderRegex,
} from './common';
import { FluxResource, type HelmRepository } from './schema';
import type {
  FluxManagerData,
  FluxManifest,
  ResourceFluxManifest,
  SystemFluxManifest,
} from './types';

function readManifest(
  content: string,
  packageFile: string,
): FluxManifest | null {
  if (isSystemManifest(packageFile)) {
    const versionMatch = regEx(systemManifestHeaderRegex).exec(content);
    if (!versionMatch) {
      return null;
    }
    return {
      kind: 'system',
      file: packageFile,
      version: versionMatch[1],
      components: versionMatch[2],
    };
  }

  return {
    kind: 'resource',
    file: packageFile,
    resources: parseYaml(content, {
      customSchema: FluxResource,
      failureBehaviour: 'filter',
    }),
  };
}

const githubUrlRegex = regEx(
  /^(?:https:\/\/|git@)github\.com[/:](?<packageName>[^/]+\/[^/]+?)(?:\.git)?$/,
);
const gitlabUrlRegex = regEx(
  /^(?:https:\/\/|git@)gitlab\.com[/:](?<packageName>[^/]+\/[^/]+?)(?:\.git)?$/,
);
const bitbucketUrlRegex = regEx(
  /^(?:https:\/\/|git@)bitbucket\.org[/:](?<packageName>[^/]+\/[^/]+?)(?:\.git)?$/,
);

function resolveGitRepositoryPerSourceTag(
  dep: PackageDependency,
  gitUrl: string,
): void {
  const githubMatchGroups = githubUrlRegex.exec(gitUrl)?.groups;
  if (githubMatchGroups) {
    dep.datasource = GithubTagsDatasource.id;
    dep.packageName = githubMatchGroups.packageName;
    dep.sourceUrl = `https://github.com/${dep.packageName}`;
    return;
  }

  const gitlabMatchGroups = gitlabUrlRegex.exec(gitUrl)?.groups;
  if (gitlabMatchGroups) {
    dep.datasource = GitlabTagsDatasource.id;
    dep.packageName = gitlabMatchGroups.packageName;
    dep.sourceUrl = `https://gitlab.com/${dep.packageName}`;
    return;
  }

  const bitbucketMatchGroups = bitbucketUrlRegex.exec(gitUrl)?.groups;
  if (bitbucketMatchGroups) {
    dep.datasource = BitbucketTagsDatasource.id;
    dep.packageName = bitbucketMatchGroups.packageName;
    dep.sourceUrl = `https://bitbucket.org/${dep.packageName}`;
    return;
  }

  dep.datasource = GitTagsDatasource.id;
  dep.packageName = gitUrl;
  if (gitUrl.startsWith('https://')) {
    dep.sourceUrl = gitUrl.replace(/\.git$/, '');
  }
}

function resolveHelmRepository(
  dep: PackageDependency,
  matchingRepositories: HelmRepository[],
  registryAliases: Record<string, string> | undefined,
): void {
  if (matchingRepositories.length) {
    dep.registryUrls = matchingRepositories
      .map((repo) => {
        if (repo.spec.type === 'oci' || isOCIRegistry(repo.spec.url)) {
          // Change datasource to Docker
          dep.datasource = DockerDatasource.id;
          // Ensure the URL is a valid OCI path
          dep.packageName = getDep(
            `${removeOCIPrefix(repo.spec.url)}/${dep.depName}`,
            false,
            registryAliases,
          ).depName;
          return null;
        } else {
          return repo.spec.url;
        }
      })
      .filter(is.string);

    // if registryUrls is empty, delete it from dep
    if (!dep.registryUrls?.length) {
      delete dep.registryUrls;
    }
  } else {
    dep.skipReason = 'unknown-registry';
  }
}

function resolveSystemManifest(
  manifest: SystemFluxManifest,
): PackageDependency<FluxManagerData>[] {
  return [
    {
      depName: 'fluxcd/flux2',
      datasource: GithubReleasesDatasource.id,
      currentValue: manifest.version,
      managerData: {
        components: manifest.components,
      },
    },
  ];
}

function resolveResourceManifest(
  manifest: ResourceFluxManifest,
  helmRepositories: HelmRepository[],
  registryAliases: Record<string, string> | undefined,
): PackageDependency[] {
  const deps: PackageDependency[] = [];
  for (const resource of manifest.resources) {
    switch (resource.kind) {
      case 'HelmRelease': {
<<<<<<< HEAD
        if (resource.spec.chartRef) {
          logger.trace(
            'HelmRelease using chartRef was found, skipping as version will be handled via referenced resource directly',
          );
          continue;
        }
        if (!resource.spec.chart) {
          logger.debug('invalid or incomplete HelmRelease spec, skipping');
          continue;
        }

        const chartSpec = resource.spec.chart.spec;
        const chartName = chartSpec.chart;

=======
        const chartSpec = resource.spec.chart.spec;
        const depName = chartSpec.chart;
>>>>>>> 452f7799
        const dep: PackageDependency = {
          depName: chartName,
          currentValue: resource.spec.chart.spec.version,
          datasource: HelmDatasource.id,
        };

        if (chartName.startsWith('./')) {
          dep.skipReason = 'local-chart';
          delete dep.datasource;
          deps.push(dep);
          continue;
        }

        const matchingRepositories = helmRepositories.filter(
          (rep) =>
            rep.kind === chartSpec.sourceRef?.kind &&
            rep.metadata.name === chartSpec.sourceRef.name &&
            rep.metadata.namespace ===
              (chartSpec.sourceRef.namespace ?? resource.metadata?.namespace),
        );
        resolveHelmRepository(dep, matchingRepositories, registryAliases);
<<<<<<< HEAD
        deps.push(dep);
        break;
      }

      case 'HelmChart': {
        if (resource.spec.sourceRef.kind === 'GitRepository') {
          logger.trace(
            'HelmChart using GitRepository was found, skipping as version will be handled via referenced resource directly',
          );
          continue;
        }

        const dep: PackageDependency = {
          depName: resource.spec.chart,
        };

        if (resource.spec.sourceRef.kind === 'HelmRepository') {
          dep.currentValue = resource.spec.version;
          dep.datasource = HelmDatasource.id;

          const matchingRepositories = helmRepositories.filter(
            (rep) =>
              rep.kind === resource.spec.sourceRef?.kind &&
              rep.metadata.name === resource.spec.sourceRef.name &&
              rep.metadata.namespace === resource.metadata?.namespace,
          );
          resolveHelmRepository(dep, matchingRepositories, registryAliases);
        } else {
          dep.skipReason = 'unsupported-datasource';
        }
=======
>>>>>>> 452f7799
        deps.push(dep);
        break;
      }

      case 'GitRepository': {
        const dep: PackageDependency = {
          depName: resource.metadata.name,
        };

        if (resource.spec.ref?.commit) {
          const gitUrl = resource.spec.url;
          dep.currentDigest = resource.spec.ref.commit;
          dep.datasource = GitRefsDatasource.id;
          dep.packageName = gitUrl;
          dep.replaceString = resource.spec.ref.commit;
          if (gitUrl.startsWith('https://')) {
            dep.sourceUrl = gitUrl.replace(/\.git$/, '');
          }
        } else if (resource.spec.ref?.tag) {
          dep.currentValue = resource.spec.ref.tag;
          resolveGitRepositoryPerSourceTag(dep, resource.spec.url);
        } else {
          dep.skipReason = 'unversioned-reference';
        }
        deps.push(dep);
        break;
      }
      case 'OCIRepository': {
        const container = removeOCIPrefix(resource.spec.url);
        let dep = getDep(container, false, registryAliases);
        if (resource.spec.ref?.digest) {
          dep = getDep(
            `${container}@${resource.spec.ref.digest}`,
            false,
            registryAliases,
          );
          if (resource.spec.ref?.tag) {
            logger.debug('A digest and tag was found, ignoring tag');
          }
        } else if (resource.spec.ref?.tag) {
          dep = getDep(
            `${container}:${resource.spec.ref.tag}`,
            false,
            registryAliases,
          );
          dep.autoReplaceStringTemplate =
            '{{#if newValue}}{{newValue}}{{/if}}{{#if newDigest}}@{{newDigest}}{{/if}}';
          dep.replaceString = resource.spec.ref.tag;
        } else {
          dep.skipReason = 'unversioned-reference';
        }
        deps.push(dep);
        break;
      }

      case 'Kustomization': {
        for (const image of coerceArray(resource.spec.images)) {
          const dep = extractImage(image, registryAliases);
          if (dep) {
            deps.push(dep);
          }
        }
      }
    }
  }
  return deps;
}

export function extractPackageFile(
  content: string,
  packageFile: string,
  config?: ExtractConfig,
): PackageFileContent<FluxManagerData> | null {
  const manifest = readManifest(content, packageFile);
  if (!manifest) {
    return null;
  }
  const helmRepositories = collectHelmRepos([manifest]);
  let deps: PackageDependency[] | null = null;
  switch (manifest.kind) {
    case 'system':
      deps = resolveSystemManifest(manifest);
      break;
    case 'resource': {
      deps = resolveResourceManifest(
        manifest,
        helmRepositories,
        config?.registryAliases,
      );
      break;
    }
  }
  return deps?.length ? { deps } : null;
}

export async function extractAllPackageFiles(
  config: ExtractConfig,
  packageFiles: string[],
): Promise<PackageFile<FluxManagerData>[] | null> {
  const manifests: FluxManifest[] = [];
  const results: PackageFile<FluxManagerData>[] = [];

  for (const file of packageFiles) {
    const content = await readLocalFile(file, 'utf8');
    // TODO #22198
    const manifest = readManifest(content!, file);
    if (manifest) {
      manifests.push(manifest);
    }
  }

  const helmRepositories = collectHelmRepos(manifests);

  for (const manifest of manifests) {
    let deps: PackageDependency[] | null = null;
    switch (manifest.kind) {
      case 'system':
        deps = resolveSystemManifest(manifest);
        break;
      case 'resource': {
        deps = resolveResourceManifest(
          manifest,
          helmRepositories,
          config.registryAliases,
        );
        break;
      }
    }
    if (deps?.length) {
      results.push({
        packageFile: manifest.file,
        deps,
      });
    }
  }

  return results.length ? results : null;
}<|MERGE_RESOLUTION|>--- conflicted
+++ resolved
@@ -163,7 +163,6 @@
   for (const resource of manifest.resources) {
     switch (resource.kind) {
       case 'HelmRelease': {
-<<<<<<< HEAD
         if (resource.spec.chartRef) {
           logger.trace(
             'HelmRelease using chartRef was found, skipping as version will be handled via referenced resource directly',
@@ -176,19 +175,14 @@
         }
 
         const chartSpec = resource.spec.chart.spec;
-        const chartName = chartSpec.chart;
-
-=======
-        const chartSpec = resource.spec.chart.spec;
         const depName = chartSpec.chart;
->>>>>>> 452f7799
         const dep: PackageDependency = {
-          depName: chartName,
+          depName,
           currentValue: resource.spec.chart.spec.version,
           datasource: HelmDatasource.id,
         };
 
-        if (chartName.startsWith('./')) {
+        if (depName.startsWith('./')) {
           dep.skipReason = 'local-chart';
           delete dep.datasource;
           deps.push(dep);
@@ -203,7 +197,6 @@
               (chartSpec.sourceRef.namespace ?? resource.metadata?.namespace),
         );
         resolveHelmRepository(dep, matchingRepositories, registryAliases);
-<<<<<<< HEAD
         deps.push(dep);
         break;
       }
@@ -234,8 +227,6 @@
         } else {
           dep.skipReason = 'unsupported-datasource';
         }
-=======
->>>>>>> 452f7799
         deps.push(dep);
         break;
       }
