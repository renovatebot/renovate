import is from '@sindresorhus/is';
import { logger } from '../../../logger';
import { coerceArray } from '../../../util/array';
import { readLocalFile } from '../../../util/fs';
import { regEx } from '../../../util/regex';
import { parseYaml } from '../../../util/yaml';
import { BitbucketTagsDatasource } from '../../datasource/bitbucket-tags';
import { DockerDatasource } from '../../datasource/docker';
import { GitRefsDatasource } from '../../datasource/git-refs';
import { GitTagsDatasource } from '../../datasource/git-tags';
import { GithubReleasesDatasource } from '../../datasource/github-releases';
import { GithubTagsDatasource } from '../../datasource/github-tags';
import { GitlabTagsDatasource } from '../../datasource/gitlab-tags';
import { getDep } from '../dockerfile/extract';
import { isOCIRegistry, removeOCIPrefix } from '../helmv3/oci';
import { extractImage } from '../kustomize/extract';
import type {
  ExtractConfig,
  PackageDependency,
  PackageFile,
  PackageFileContent,
} from '../types';
import {
  collectHelmReposAndCharts,
  isSystemManifest,
  resolveHelmReleaseManifest,
  systemManifestHeaderRegex,
} from './common';
import { FluxResource, type HelmChart, type HelmRepository } from './schema';
import type {
  FluxManagerData,
  FluxManifest,
  ResourceFluxManifest,
  SystemFluxManifest,
} from './types';

function readManifest(
  content: string,
  packageFile: string,
): FluxManifest | null {
  if (isSystemManifest(packageFile)) {
    const versionMatch = regEx(systemManifestHeaderRegex).exec(content);
    if (!versionMatch) {
      return null;
    }
    return {
      kind: 'system',
      file: packageFile,
      version: versionMatch[1],
      components: versionMatch[2],
    };
  }

  return {
    kind: 'resource',
    file: packageFile,
    resources: parseYaml(content, {
      customSchema: FluxResource,
      failureBehaviour: 'filter',
    }),
  };
}

const githubUrlRegex = regEx(
  /^(?:https:\/\/|git@)github\.com[/:](?<packageName>[^/]+\/[^/]+?)(?:\.git)?$/,
);
const gitlabUrlRegex = regEx(
  /^(?:https:\/\/|git@)gitlab\.com[/:](?<packageName>[^/]+\/[^/]+?)(?:\.git)?$/,
);
const bitbucketUrlRegex = regEx(
  /^(?:https:\/\/|git@)bitbucket\.org[/:](?<packageName>[^/]+\/[^/]+?)(?:\.git)?$/,
);

function resolveGitRepositoryPerSourceTag(
  dep: PackageDependency,
  gitUrl: string,
): void {
  const githubMatchGroups = githubUrlRegex.exec(gitUrl)?.groups;
  if (githubMatchGroups) {
    dep.datasource = GithubTagsDatasource.id;
    dep.packageName = githubMatchGroups.packageName;
    dep.sourceUrl = `https://github.com/${dep.packageName}`;
    return;
  }

  const gitlabMatchGroups = gitlabUrlRegex.exec(gitUrl)?.groups;
  if (gitlabMatchGroups) {
    dep.datasource = GitlabTagsDatasource.id;
    dep.packageName = gitlabMatchGroups.packageName;
    dep.sourceUrl = `https://gitlab.com/${dep.packageName}`;
    return;
  }

  const bitbucketMatchGroups = bitbucketUrlRegex.exec(gitUrl)?.groups;
  if (bitbucketMatchGroups) {
    dep.datasource = BitbucketTagsDatasource.id;
    dep.packageName = bitbucketMatchGroups.packageName;
    dep.sourceUrl = `https://bitbucket.org/${dep.packageName}`;
    return;
  }

  dep.datasource = GitTagsDatasource.id;
  dep.packageName = gitUrl;
  if (gitUrl.startsWith('https://')) {
    dep.sourceUrl = gitUrl.replace(/\.git$/, '');
  }
}

function resolveSystemManifest(
  manifest: SystemFluxManifest,
): PackageDependency<FluxManagerData>[] {
  return [
    {
      depName: 'fluxcd/flux2',
      datasource: GithubReleasesDatasource.id,
      currentValue: manifest.version,
      managerData: {
        components: manifest.components,
      },
    },
  ];
}

function resolveResourceManifest(
  manifest: ResourceFluxManifest,
  helmRepositories: HelmRepository[],
  helmCharts: HelmChart[],
  registryAliases: Record<string, string> | undefined,
): PackageDependency[] {
  const deps: PackageDependency[] = [];
  for (const resource of manifest.resources) {
    switch (resource.kind) {
      case 'HelmRelease': {
<<<<<<< HEAD
        if (resource.spec.chartRef?.kind === 'OCIRepository') {
          logger.trace(
            'HelmRelease referencing an OCIRepository was found, skipping as version will be handled via OCIRepository resource directly',
          );
          continue;
        }

        const resolvedRelease = resolveHelmReleaseManifest(
          resource,
          helmRepositories,
          helmCharts,
=======
        const depName = resource.spec.chart.spec.chart;
        const dep: PackageDependency = {
          depName,
          currentValue: resource.spec.chart.spec.version,
          datasource: HelmDatasource.id,
        };

        if (depName.startsWith('./')) {
          dep.skipReason = 'local-chart';
          delete dep.datasource;
          deps.push(dep);
          continue;
        }

        const matchingRepositories = helmRepositories.filter(
          (rep) =>
            rep.kind === resource.spec.chart.spec.sourceRef?.kind &&
            rep.metadata.name === resource.spec.chart.spec.sourceRef.name &&
            rep.metadata.namespace ===
              (resource.spec.chart.spec.sourceRef.namespace ??
                resource.metadata?.namespace),
>>>>>>> 62b90187
        );
        if (!resolvedRelease) {
          // failed to extract the dependency itself
          logger.debug('invalid or incomplete HelmRelease spec, skipping');
          continue;
        }
        const { name: chartName, dep, matchingRepositories } = resolvedRelease;

        if (matchingRepositories.length) {
          dep.registryUrls = matchingRepositories
            .map((repo) => {
              if (repo.spec.type === 'oci' || isOCIRegistry(repo.spec.url)) {
                // Change datasource to Docker
                dep.datasource = DockerDatasource.id;
                // Ensure the URL is a valid OCI path
                dep.packageName = getDep(
                  `${removeOCIPrefix(repo.spec.url)}/${chartName}`,
                  false,
                  registryAliases,
                ).depName;
                return null;
              } else {
                return repo.spec.url;
              }
            })
            .filter(is.string);

          // if registryUrls is empty, delete it from dep
          if (!dep.registryUrls?.length) {
            delete dep.registryUrls;
          }
        } else {
          dep.skipReason = 'unknown-registry';
        }
        deps.push(dep);
        break;
      }
      case 'GitRepository': {
        const dep: PackageDependency = {
          depName: resource.metadata.name,
        };

        if (resource.spec.ref?.commit) {
          const gitUrl = resource.spec.url;
          dep.currentDigest = resource.spec.ref.commit;
          dep.datasource = GitRefsDatasource.id;
          dep.packageName = gitUrl;
          dep.replaceString = resource.spec.ref.commit;
          if (gitUrl.startsWith('https://')) {
            dep.sourceUrl = gitUrl.replace(/\.git$/, '');
          }
        } else if (resource.spec.ref?.tag) {
          dep.currentValue = resource.spec.ref.tag;
          resolveGitRepositoryPerSourceTag(dep, resource.spec.url);
        } else {
          dep.skipReason = 'unversioned-reference';
        }
        deps.push(dep);
        break;
      }
      case 'OCIRepository': {
        const container = removeOCIPrefix(resource.spec.url);
        let dep = getDep(container, false, registryAliases);
        if (resource.spec.ref?.digest) {
          dep = getDep(
            `${container}@${resource.spec.ref.digest}`,
            false,
            registryAliases,
          );
          if (resource.spec.ref?.tag) {
            logger.debug('A digest and tag was found, ignoring tag');
          }
        } else if (resource.spec.ref?.tag) {
          dep = getDep(
            `${container}:${resource.spec.ref.tag}`,
            false,
            registryAliases,
          );
          dep.autoReplaceStringTemplate =
            '{{#if newValue}}{{newValue}}{{/if}}{{#if newDigest}}@{{newDigest}}{{/if}}';
          dep.replaceString = resource.spec.ref.tag;
        } else {
          dep.skipReason = 'unversioned-reference';
        }
        deps.push(dep);
        break;
      }

      case 'Kustomization': {
        for (const image of coerceArray(resource.spec.images)) {
          const dep = extractImage(image, registryAliases);
          if (dep) {
            deps.push(dep);
          }
        }
      }
    }
  }
  return deps;
}

export function extractPackageFile(
  content: string,
  packageFile: string,
  config?: ExtractConfig,
): PackageFileContent<FluxManagerData> | null {
  const manifest = readManifest(content, packageFile);
  if (!manifest) {
    return null;
  }
  const [helmRepositories, helmCharts] = collectHelmReposAndCharts([manifest]);
  let deps: PackageDependency[] | null = null;
  switch (manifest.kind) {
    case 'system':
      deps = resolveSystemManifest(manifest);
      break;
    case 'resource': {
      deps = resolveResourceManifest(
        manifest,
        helmRepositories,
        helmCharts,
        config?.registryAliases,
      );
      break;
    }
  }
  return deps?.length ? { deps } : null;
}

export async function extractAllPackageFiles(
  config: ExtractConfig,
  packageFiles: string[],
): Promise<PackageFile<FluxManagerData>[] | null> {
  const manifests: FluxManifest[] = [];
  const results: PackageFile<FluxManagerData>[] = [];

  for (const file of packageFiles) {
    const content = await readLocalFile(file, 'utf8');
    // TODO #22198
    const manifest = readManifest(content!, file);
    if (manifest) {
      manifests.push(manifest);
    }
  }

  const [helmRepositories, helmCharts] = collectHelmReposAndCharts(manifests);

  for (const manifest of manifests) {
    let deps: PackageDependency[] | null = null;
    switch (manifest.kind) {
      case 'system':
        deps = resolveSystemManifest(manifest);
        break;
      case 'resource': {
        deps = resolveResourceManifest(
          manifest,
          helmRepositories,
          helmCharts,
          config.registryAliases,
        );
        break;
      }
    }
    if (deps?.length) {
      results.push({
        packageFile: manifest.file,
        deps,
      });
    }
  }

  return results.length ? results : null;
}<|MERGE_RESOLUTION|>--- conflicted
+++ resolved
@@ -131,7 +131,6 @@
   for (const resource of manifest.resources) {
     switch (resource.kind) {
       case 'HelmRelease': {
-<<<<<<< HEAD
         if (resource.spec.chartRef?.kind === 'OCIRepository') {
           logger.trace(
             'HelmRelease referencing an OCIRepository was found, skipping as version will be handled via OCIRepository resource directly',
@@ -143,29 +142,6 @@
           resource,
           helmRepositories,
           helmCharts,
-=======
-        const depName = resource.spec.chart.spec.chart;
-        const dep: PackageDependency = {
-          depName,
-          currentValue: resource.spec.chart.spec.version,
-          datasource: HelmDatasource.id,
-        };
-
-        if (depName.startsWith('./')) {
-          dep.skipReason = 'local-chart';
-          delete dep.datasource;
-          deps.push(dep);
-          continue;
-        }
-
-        const matchingRepositories = helmRepositories.filter(
-          (rep) =>
-            rep.kind === resource.spec.chart.spec.sourceRef?.kind &&
-            rep.metadata.name === resource.spec.chart.spec.sourceRef.name &&
-            rep.metadata.namespace ===
-              (resource.spec.chart.spec.sourceRef.namespace ??
-                resource.metadata?.namespace),
->>>>>>> 62b90187
         );
         if (!resolvedRelease) {
           // failed to extract the dependency itself
@@ -173,6 +149,13 @@
           continue;
         }
         const { name: chartName, dep, matchingRepositories } = resolvedRelease;
+
+        if (dep.depName?.startsWith('./')) {
+          dep.skipReason = 'local-chart';
+          delete dep.datasource;
+          deps.push(dep);
+          continue;
+        }
 
         if (matchingRepositories.length) {
           dep.registryUrls = matchingRepositories
