--- conflicted
+++ resolved
@@ -58,13 +58,8 @@
           : undefined,
     }))
     .reduce((base, addition) => mergeExtractionTemplate(base, addition));
-<<<<<<< HEAD
   return [createDependency(extraction, config, packageFile)]
     .filter(is.truthy)
-=======
-  return [createDependency(extraction, config)]
-    .filter(isTruthy)
->>>>>>> 89edd5e9
     .filter((dep: PackageDependency) =>
       checkIsValidDependency(dep, packageFile, 'regex'),
     );
