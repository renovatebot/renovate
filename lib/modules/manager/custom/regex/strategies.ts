--- conflicted
+++ resolved
@@ -31,11 +31,7 @@
     )
     .filter(is.truthy)
     .filter((dep: PackageDependency) =>
-<<<<<<< HEAD
-      checkIsValidDependency(dep, packageFile, 'custom.regex'),
-=======
       checkIsValidDependency(dep, packageFile, 'regex'),
->>>>>>> e8f192ad
     );
 }
 
@@ -64,11 +60,7 @@
   return [createDependency(extraction, config)]
     .filter(is.truthy)
     .filter((dep: PackageDependency) =>
-<<<<<<< HEAD
-      checkIsValidDependency(dep, packageFile, 'custom.regex'),
-=======
       checkIsValidDependency(dep, packageFile, 'regex'),
->>>>>>> e8f192ad
     );
 }
 
@@ -91,11 +83,7 @@
   })
     .filter(is.truthy)
     .filter((dep: PackageDependency) =>
-<<<<<<< HEAD
-      checkIsValidDependency(dep, packageFile, 'custom.regex'),
-=======
       checkIsValidDependency(dep, packageFile, 'regex'),
->>>>>>> e8f192ad
     );
 }
 
