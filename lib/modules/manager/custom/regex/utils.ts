--- conflicted
+++ resolved
@@ -1,10 +1,6 @@
 import { URL } from 'node:url';
-<<<<<<< HEAD
-import is from '@sindresorhus/is';
 import upath from 'upath';
-=======
 import { isEmptyStringOrWhitespace } from '@sindresorhus/is';
->>>>>>> 89edd5e9
 import { migrateDatasource } from '../../../../config/migrations/custom/datasource-migration';
 import { logger } from '../../../../logger';
 import * as template from '../../../../util/template';
