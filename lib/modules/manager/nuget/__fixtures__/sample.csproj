<Project Sdk="Microsoft.NET.Sdk.Web">

  <PropertyGroup>
    <TargetFramework>netcoreapp1.1</TargetFramework>
    <Version>0.1.0</Version>
    <AutofacVersion>4.5.0</AutofacVersion>
  </PropertyGroup>

  <ItemGroup>
    <Folder Include="Controllers\" />
    <Folder Include="wwwroot\" />
  </ItemGroup>
  <ItemGroup>
<<<<<<< HEAD
    <PackageReference Include="Autofac" Version="$(AutofacVersion)" />
    <PackageReference Include="Autofac.Extensions.DependencyInjection" Version="$(UnknownVariable)" />
=======
    <PackageReference Version="1.2.3" />
    <PackageReference Include="Autofac" Version="4.5.0" />
    <PackageReference Include="Autofac.Extensions.DependencyInjection" Version="4.1.0" />
>>>>>>> 50e53440
    <PackageReference Include="Microsoft.AspNetCore.Hosting" Version="1.1.2" />
    <PackageReference Include="Microsoft.AspNetCore.Mvc.Core" Version="1.1.3" />
    <PackageReference Include="Microsoft.AspNetCore.Server.Kestrel" Version="1.1.2" />
    <PackageReference Include="Microsoft.Extensions.Configuration.Json" Version="1.1.2" />
    <PackageReference Include="Microsoft.Extensions.Logging.Debug" Version="1.1.2" />
    <PackageReference Include="Newtonsoft.Json" VersionOverride="10.0.2" />
    <PackageReference Include="Serilog">
      <VersionOverride>
        2.4.0
      </VersionOverride>
    </PackageReference>
    <PackageReference Include="Serilog.Extensions.Logging" Version="1.4.0" />
    <PackageReference Include="Serilog.Sinks.Literate" Version="2.1.0" />
    <PackageReference Include="Stateless" Version="3.1.0.5" />
    <PackageReference Include="Range1" Version="[1.2.3]" />
    <PackageReference Include="Range2" Version="[1.2.3,]" />
    <PackageReference Include="Range3"><Version>[1.2.3,)</Version></PackageReference>
    <PackageReference Include="NotUpdatable1" Version="[,1.2.3)" />
    <PackageReference Include="NotUpdatable2" Version="(1.2.3,)" />
    <PackageReference Include="NotUpdatable3" Version="(1.2.3, 3.2.1)" />
    <PackageReference Include="NotUpdatable3" Version="[1.2.3, 3.2.1]" />
    <PackageReference Include="NotUpdatable3" Version="[1.2.3, 3.2.1)" />
    <PackageReference Include="NotUpdatable3" />
  </ItemGroup>
  <ItemGroup>
    <DotNetCliToolReference Include="Microsoft.VisualStudio.Web.CodeGeneration.Tools" Version="1.0.0" />
  </ItemGroup>
  <ItemGroup>
    <Content Update="appsettings.development.json">
      <CopyToOutputDirectory>PreserveNewest</CopyToOutputDirectory>
    </Content>
    <Content Update="appsettings.json">
      <CopyToOutputDirectory>PreserveNewest</CopyToOutputDirectory>
    </Content>
  </ItemGroup>
  <Choose>
    <When Condition="some-condition-like-exists">
      <ItemGroup>
        <ProjectReference Include="My.Package.csproj" />
      </ItemGroup>
    </When>
    <Otherwise>
      <ItemGroup>
        <PackageReference Include="My.Package" Version="1.0.0" />
      </ItemGroup>
    </Otherwise>
  </Choose>
</Project><|MERGE_RESOLUTION|>--- conflicted
+++ resolved
@@ -11,14 +11,9 @@
     <Folder Include="wwwroot\" />
   </ItemGroup>
   <ItemGroup>
-<<<<<<< HEAD
+    <PackageReference Version="1.2.3" />
     <PackageReference Include="Autofac" Version="$(AutofacVersion)" />
     <PackageReference Include="Autofac.Extensions.DependencyInjection" Version="$(UnknownVariable)" />
-=======
-    <PackageReference Version="1.2.3" />
-    <PackageReference Include="Autofac" Version="4.5.0" />
-    <PackageReference Include="Autofac.Extensions.DependencyInjection" Version="4.1.0" />
->>>>>>> 50e53440
     <PackageReference Include="Microsoft.AspNetCore.Hosting" Version="1.1.2" />
     <PackageReference Include="Microsoft.AspNetCore.Mvc.Core" Version="1.1.3" />
     <PackageReference Include="Microsoft.AspNetCore.Server.Kestrel" Version="1.1.2" />
