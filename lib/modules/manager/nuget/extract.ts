import is from '@sindresorhus/is';
import type { XmlNode } from 'xmldoc';
import { XmlDocument, XmlElement } from 'xmldoc';
import { logger } from '../../../logger';
import { getSiblingFileName, localPathExists } from '../../../util/fs';
import { regEx } from '../../../util/regex';
import { NugetDatasource } from '../../datasource/nuget';
import { getDep } from '../dockerfile/extract';
import type {
  ExtractConfig,
  PackageDependency,
  PackageFileContent,
} from '../types';
import { extractMsbuildGlobalManifest } from './extract/global-manifest';
import type { DotnetToolsManifest, NugetPackageDependency } from './types';
import { applyRegistries, findVersion, getConfiguredRegistries } from './util';

/**
 * https://docs.microsoft.com/en-us/nuget/concepts/package-versioning
 * This article mentions that  Nuget 3.x and later tries to restore the lowest possible version
 * regarding to given version range.
 * 1.3.4 equals [1.3.4,)
 * Due to guarantee that an update of package version will result in its usage by the next restore + build operation,
 * only following constrained versions make sense
 * 1.3.4, [1.3.4], [1.3.4, ], [1.3.4, )
 * The update of the right boundary does not make sense regarding to the lowest version restore rule,
 * so we don't include it in the extracting regexp
 */
const checkVersion = regEx(
  /^\s*(?:[[])?(?:(?<currentValue>[^"(,[\]]+)\s*(?:,\s*[)\]]|])?)\s*$/,
);
const elemNames = new Set([
  'PackageReference',
  'PackageVersion',
  'DotNetCliToolReference',
  'GlobalPackageReference',
]);

function isXmlElem(node: XmlNode): node is XmlElement {
  return node instanceof XmlElement;
}

function extractDepsFromXml(xmlNode: XmlDocument): NugetPackageDependency[] {
  const results: NugetPackageDependency[] = [];
  const vars = new Map<string, string>();
  const todo: XmlElement[] = [xmlNode];
  while (todo.length) {
    const child = todo.pop()!;
    const { name, attr } = child;

    if (name === 'ContainerBaseImage') {
      const { depName, ...dep } = getDep(child.val, true);

      if (is.nonEmptyStringAndNotWhitespace(depName)) {
        results.push({ ...dep, depName, depType: 'docker' });
      }
    }

    if (elemNames.has(name)) {
      const depName = attr?.Include || attr?.Update;
<<<<<<< HEAD

      let groupName: string | undefined;
=======
      if (!depName) {
        continue;
      }

      const dep: NugetPackageDependency = {
        datasource: NugetDatasource.id,
        depType: 'nuget',
        depName,
      };
>>>>>>> 50e53440

      let currentValue: string | undefined =
        attr?.Version ??
        attr?.version ??
        child.valueWithPath('Version') ??
        attr?.VersionOverride ??
        child.valueWithPath('VersionOverride');

<<<<<<< HEAD
      currentValue = currentValue
        ?.trim()
        ?.replace(/^\$\((\w+)\)$/, (match, key) => {
          const val = vars.get(key);
          if (val) {
            groupName = key;
            return val;
          }
          return match;
        });

      currentValue = is.nonEmptyStringAndNotWhitespace(currentValue)
        ? checkVersion.exec(currentValue)?.groups?.currentValue?.trim()
        : undefined;

      if (depName && currentValue) {
        const dep: NugetPackageDependency = {
          datasource: NugetDatasource.id,
          depType: 'nuget',
          depName,
          currentValue,
        };

        if (groupName) {
          dep.groupName = groupName;
        }

        results.push(dep);
=======
      if (!is.nonEmptyStringAndNotWhitespace(currentValue)) {
        dep.skipReason = 'invalid-version';
>>>>>>> 50e53440
      }

      currentValue = checkVersion
        .exec(currentValue)
        ?.groups?.currentValue?.trim();

      if (currentValue) {
        dep.currentValue = currentValue;
      } else {
        dep.skipReason = 'invalid-version';
      }

      results.push(dep);
    } else if (name === 'Sdk') {
      const depName = attr?.Name;
      const version = attr?.Version;
      // if sdk element is present it will always have the Name field but the Version is an optional field
      if (depName && version) {
        results.push({
          depName,
          currentValue: version,
          depType: 'msbuild-sdk',
          datasource: NugetDatasource.id,
        });
      }
    } else {
      if (name === 'Project') {
        if (attr?.Sdk) {
          const str = attr?.Sdk;
          const [name, version] = str.split('/');
          if (name && version) {
            results.push({
              depName: name,
              depType: 'msbuild-sdk',
              currentValue: version,
              datasource: NugetDatasource.id,
            });
          }
        }

        const propertyGroup = child.childNamed('PropertyGroup');
        if (propertyGroup) {
          for (const propChild of propertyGroup.children) {
            if (isXmlElem(propChild)) {
              const { name, val } = propChild;
              if (!['Version', 'TargetFramework'].includes(name)) {
                vars.set(name, val);
              }
            }
          }
        }
      }

      todo.push(...child.children.filter(isXmlElem));
    }
  }
  return results;
}

export async function extractPackageFile(
  content: string,
  packageFile: string,
  _config: ExtractConfig,
): Promise<PackageFileContent | null> {
  logger.trace(`nuget.extractPackageFile(${packageFile})`);

  const registries = await getConfiguredRegistries(packageFile);

  if (packageFile.endsWith('dotnet-tools.json')) {
    const deps: PackageDependency[] = [];
    let manifest: DotnetToolsManifest;

    try {
      manifest = JSON.parse(content);
    } catch {
      logger.debug({ packageFile }, `Invalid JSON`);
      return null;
    }

    if (manifest.version !== 1) {
      logger.debug({ packageFile }, 'Unsupported dotnet tools version');
      return null;
    }

    for (const depName of Object.keys(manifest.tools ?? {})) {
      const tool = manifest.tools[depName];
      const currentValue = tool.version;
      const dep: NugetPackageDependency = {
        depType: 'nuget',
        depName,
        currentValue,
        datasource: NugetDatasource.id,
      };

      applyRegistries(dep, registries);

      deps.push(dep);
    }

    return deps.length ? { deps } : null;
  }

  if (packageFile.endsWith('global.json')) {
    return extractMsbuildGlobalManifest(content, packageFile, registries);
  }

  let deps: PackageDependency[] = [];
  let packageFileVersion: string | undefined;
  try {
    const parsedXml = new XmlDocument(content);
    deps = extractDepsFromXml(parsedXml).map((dep) =>
      applyRegistries(dep, registries),
    );
    packageFileVersion = findVersion(parsedXml)?.val;
  } catch (err) {
    logger.debug({ err, packageFile }, `Failed to parse XML`);
  }

  if (!deps.length) {
    return null;
  }

  const res: PackageFileContent = { deps, packageFileVersion };
  const lockFileName = getSiblingFileName(packageFile, 'packages.lock.json');
  // istanbul ignore if
  if (await localPathExists(lockFileName)) {
    res.lockFiles = [lockFileName];
  }
  return res;
}<|MERGE_RESOLUTION|>--- conflicted
+++ resolved
@@ -58,10 +58,7 @@
 
     if (elemNames.has(name)) {
       const depName = attr?.Include || attr?.Update;
-<<<<<<< HEAD
-
-      let groupName: string | undefined;
-=======
+
       if (!depName) {
         continue;
       }
@@ -71,7 +68,6 @@
         depType: 'nuget',
         depName,
       };
->>>>>>> 50e53440
 
       let currentValue: string | undefined =
         attr?.Version ??
@@ -80,9 +76,15 @@
         attr?.VersionOverride ??
         child.valueWithPath('VersionOverride');
 
-<<<<<<< HEAD
-      currentValue = currentValue
-        ?.trim()
+      if (!is.nonEmptyStringAndNotWhitespace(currentValue)) {
+        dep.skipReason = 'invalid-version';
+      }
+
+      let groupName: string | undefined;
+
+      currentValue = checkVersion
+        .exec(currentValue)
+        ?.groups?.currentValue?.trim()
         ?.replace(/^\$\((\w+)\)$/, (match, key) => {
           const val = vars.get(key);
           if (val) {
@@ -92,37 +94,14 @@
           return match;
         });
 
-      currentValue = is.nonEmptyStringAndNotWhitespace(currentValue)
-        ? checkVersion.exec(currentValue)?.groups?.currentValue?.trim()
-        : undefined;
-
-      if (depName && currentValue) {
-        const dep: NugetPackageDependency = {
-          datasource: NugetDatasource.id,
-          depType: 'nuget',
-          depName,
-          currentValue,
-        };
-
-        if (groupName) {
-          dep.groupName = groupName;
-        }
-
-        results.push(dep);
-=======
-      if (!is.nonEmptyStringAndNotWhitespace(currentValue)) {
-        dep.skipReason = 'invalid-version';
->>>>>>> 50e53440
-      }
-
-      currentValue = checkVersion
-        .exec(currentValue)
-        ?.groups?.currentValue?.trim();
-
       if (currentValue) {
         dep.currentValue = currentValue;
       } else {
         dep.skipReason = 'invalid-version';
+      }
+
+      if (groupName) {
+        dep.groupName = groupName;
       }
 
       results.push(dep);
