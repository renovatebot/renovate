--- conflicted
+++ resolved
@@ -31,7 +31,6 @@
 
   try {
     const project = new XmlDocument(content);
-<<<<<<< HEAD
     const versionNode = findVersion(project);
     if (!versionNode) {
       logger.warn(
@@ -45,10 +44,8 @@
       );
     }
 
-=======
-    const versionNode = project.descendantWithPath('PropertyGroup.Version')!;
     const currentProjVersion = versionNode.val;
->>>>>>> dd31f883
+
     const startTagPosition = versionNode.startTagPosition;
     const versionPosition = content.indexOf(
       currentProjVersion,
@@ -72,11 +69,6 @@
       currentValue,
       newProjVersion
     );
-<<<<<<< HEAD
-
-    logger.debug('project version bumped');
-=======
->>>>>>> dd31f883
   } catch (err) {
     logger.warn(
       {
