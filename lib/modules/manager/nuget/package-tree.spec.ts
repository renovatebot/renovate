--- conflicted
+++ resolved
@@ -5,34 +5,6 @@
 import type { RepoGlobalConfig } from '../../../config/types';
 import { getDependentPackageFiles } from './package-tree';
 
-<<<<<<< HEAD
-jest.mock('fs', () => {
-  const realFs = jest.requireActual<typeof import('fs')>('fs');
-  return {
-    ...memfs,
-    readFileSync: (file: string, ...args: any[]) => {
-      if (file.endsWith('.wasm')) {
-        return realFs.readFileSync(file, ...args);
-      }
-      return memfs.readFileSync(file, ...args);
-    },
-  };
-});
-jest.mock('fs-extra', () =>
-  jest
-    .requireActual<
-      typeof import('../../../../test/fixtures')
-    >('../../../../test/fixtures')
-    .fsExtra(),
-=======
-vi.mock('fs-extra', async () =>
-  (
-    await vi.importActual<typeof import('../../../../test/fixtures')>(
-      '../../../../test/fixtures',
-    )
-  ).fsExtra(),
->>>>>>> bb5377b3
-);
 vi.mock('../../../util/git');
 
 const adminConfig: RepoGlobalConfig = {
