--- conflicted
+++ resolved
@@ -2,8 +2,10 @@
 
 If you need to change the versioning format, read the [versioning](https://docs.renovatebot.com/modules/versioning/) documentation to learn more.
 
-<<<<<<< HEAD
-If you use Gitlab Dependency Proxy usage of the predefined variables `CI_DEPENDENCY_PROXY_GROUP_IMAGE_PREFIX` and `CI_DEPENDENCY_PROXY_DIRECT_GROUP_IMAGE_PREFIX` as image prefix is supported.
+If you use Gitlab Dependency Proxy then you can use these predefined variables as prefixes for your image:
+
+- `CI_DEPENDENCY_PROXY_GROUP_IMAGE_PREFIX`
+- `CI_DEPENDENCY_PROXY_DIRECT_GROUP_IMAGE_PREFIX`
 
 If you use the predefined `CI_REGISTRY` variable make sure to configure its value via `registryAliases`:
 
@@ -13,10 +15,4 @@
     "$CI_REGISTRY": "registry.example.com"
   }
 }
-```
-=======
-If you use Gitlab Dependency Proxy then you can use these predefined variables as prefixes for your image:
-
-- `CI_DEPENDENCY_PROXY_GROUP_IMAGE_PREFIX`
-- `CI_DEPENDENCY_PROXY_DIRECT_GROUP_IMAGE_PREFIX`
->>>>>>> 3589d0e2
+```