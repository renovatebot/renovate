import { logger } from '../../../../test/util';
import { GlobalConfig } from '../../../config/global';
import type { RepoGlobalConfig } from '../../../config/types';
import type { ExtractConfig, PackageDependency } from '../types';
import {
  extractAllPackageFiles,
  extractFromImage,
  extractFromJob,
  extractFromServices,
} from './extract';

const config: ExtractConfig = {};

const adminConfig: RepoGlobalConfig = { localDir: '' };

describe('modules/manager/gitlabci/extract', () => {
  beforeEach(() => {
    GlobalConfig.set(adminConfig);
  });

  afterEach(() => {
    GlobalConfig.reset();
  });

  describe('extractAllPackageFiles()', () => {
    it('returns null for empty', async () => {
      expect(
        await extractAllPackageFiles(config, [
          'lib/modules/manager/gitlabci/__fixtures__/gitlab-ci.2.yaml',
        ])
      ).toBeNull();
    });

    it('extracts multiple included image lines', async () => {
      const res = await extractAllPackageFiles(config, [
        'lib/modules/manager/gitlabci/__fixtures__/gitlab-ci.3.yaml',
      ]);
      expect(res).toMatchSnapshot();
      expect(res).toHaveLength(3);

      const deps: PackageDependency[] = [];
      res.forEach((e) => {
        e.deps.forEach((d) => {
          deps.push(d);
        });
      });
      expect(deps).toHaveLength(5);
    });

    it('extracts named services', async () => {
      const res = await extractAllPackageFiles(config, [
        'lib/modules/manager/gitlabci/__fixtures__/gitlab-ci.5.yaml',
      ]);
      expect(res).toMatchSnapshot();
      expect(res).toHaveLength(1);
      expect(res[0].deps).toHaveLength(3);
    });

    it('extracts multiple named services', async () => {
      const res = await extractAllPackageFiles(config, [
        'lib/modules/manager/gitlabci/__fixtures__/gitlab-ci.6.yaml',
      ]);
      expect(res).toMatchSnapshot();
      expect(res).toHaveLength(1);
      expect(res[0].deps).toHaveLength(10);
    });

    it('extracts multiple image lines', async () => {
      const res = await extractAllPackageFiles(config, [
        'lib/modules/manager/gitlabci/__fixtures__/gitlab-ci.yaml',
      ]);
      expect(res).toMatchSnapshot();
      expect(res).toHaveLength(1);

      const deps: PackageDependency[] = [];
      res.forEach((e) => {
        e.deps.forEach((d) => {
          deps.push(d);
        });
      });
      expect(deps).toHaveLength(8);

      expect(deps.some((dep) => dep.currentValue.includes("'"))).toBeFalse();
    });

    it('extracts multiple image lines with comments', async () => {
      const res = await extractAllPackageFiles(config, [
        'lib/modules/manager/gitlabci/__fixtures__/gitlab-ci.1.yaml',
      ]);
      expect(res).toMatchSnapshot();
      expect(res).toHaveLength(1);

      const deps: PackageDependency[] = [];
      res.forEach((e) => {
        e.deps.forEach((d) => {
          deps.push(d);
        });
      });
      expect(deps).toHaveLength(3);
    });

    it('catches errors', async () => {
      const res = await extractAllPackageFiles(config, [
        'lib/modules/manager/gitlabci/__fixtures__/gitlab-ci.4.yaml',
      ]);
      expect(res).toBeNull();
      expect(logger.logger.warn).toHaveBeenCalled();
    });

    it('skips images with variables', async () => {
      const res = await extractAllPackageFiles(config, [
        'lib/modules/manager/gitlabci/__fixtures__/gitlab-ci.7.yaml',
      ]);
      expect(res).toEqual([
        {
          deps: [
            {
              autoReplaceStringTemplate:
                '{{depName}}{{#if newValue}}:{{newValue}}{{/if}}{{#if newDigest}}@{{newDigest}}{{/if}}',
              datasource: 'docker',
              depType: 'image-name',
              replaceString: '$VARIABLE/renovate/renovate:31.65.1-slim',
              skipReason: 'contains-variable',
            },
            {
              autoReplaceStringTemplate:
                '{{depName}}{{#if newValue}}:{{newValue}}{{/if}}{{#if newDigest}}@{{newDigest}}{{/if}}',
              datasource: 'docker',
              depType: 'service-image',
              replaceString: '$VARIABLE/other/image1:1.0.0',
              skipReason: 'contains-variable',
            },
            {
              autoReplaceStringTemplate:
                '{{depName}}{{#if newValue}}:{{newValue}}{{/if}}{{#if newDigest}}@{{newDigest}}{{/if}}',
              datasource: 'docker',
              depType: 'service-image',
              replaceString: '${VARIABLE}/other/image1:2.0.0',
              skipReason: 'contains-variable',
            },
            {
              autoReplaceStringTemplate:
                '{{depName}}{{#if newValue}}:{{newValue}}{{/if}}{{#if newDigest}}@{{newDigest}}{{/if}}',
              datasource: 'docker',
              depType: 'service-image',
              replaceString: 'docker.io/$VARIABLE/image1:3.0.0',
              skipReason: 'contains-variable',
            },
            {
              autoReplaceStringTemplate:
                '{{depName}}{{#if newValue}}:{{newValue}}{{/if}}{{#if newDigest}}@{{newDigest}}{{/if}}',
              datasource: 'docker',
              depType: 'service-image',
              replaceString: 'docker.io/${VARIABLE}/image1:4.0.0',
              skipReason: 'contains-variable',
            },
          ],
          packageFile:
            'lib/modules/manager/gitlabci/__fixtures__/gitlab-ci.7.yaml',
        },
      ]);
    });

<<<<<<< HEAD
    it('extract images from dependency proxy', async () => {
      const res = await extractAllPackageFiles(config, [
        'lib/modules/manager/gitlabci/__fixtures__/gitlab-ci.8.yaml',
      ]);
      expect(res[0].deps).toMatchInlineSnapshot(`
        Array [
          Object {
            "autoReplaceStringTemplate": "{{depName}}{{#if newValue}}:{{newValue}}{{/if}}{{#if newDigest}}@{{newDigest}}{{/if}}",
            "currentDigest": undefined,
            "currentValue": "31.65.1-slim",
            "datasource": "docker",
            "depName": "renovate/renovate",
            "depType": "image-name",
            "replaceString": "renovate/renovate:31.65.1-slim",
          },
          Object {
            "autoReplaceStringTemplate": "{{depName}}{{#if newValue}}:{{newValue}}{{/if}}{{#if newDigest}}@{{newDigest}}{{/if}}",
            "currentDigest": undefined,
            "currentValue": "10.4.11",
            "datasource": "docker",
            "depName": "mariadb",
            "depType": "service-image",
            "replaceString": "mariadb:10.4.11",
          },
          Object {
            "autoReplaceStringTemplate": "{{depName}}{{#if newValue}}:{{newValue}}{{/if}}{{#if newDigest}}@{{newDigest}}{{/if}}",
            "currentDigest": undefined,
            "currentValue": "1.0.0",
            "datasource": "docker",
            "depName": "other/image1",
            "depType": "service-image",
            "replaceString": "other/image1:1.0.0",
          },
        ]
      `);
    });

=======
>>>>>>> 6330414a
    it('extracts from image', () => {
      let expectedRes = {
        autoReplaceStringTemplate:
          '{{depName}}{{#if newValue}}:{{newValue}}{{/if}}{{#if newDigest}}@{{newDigest}}{{/if}}',
        currentDigest: undefined,
        currentValue: 'test',
        datasource: 'docker',
        depName: 'image',
        depType: 'image',
        replaceString: 'image:test',
      };

      expect(extractFromImage('image:test')).toEqual(expectedRes);

      expectedRes = { ...expectedRes, depType: 'image-name' };
      expect(
        extractFromImage({
          name: 'image:test',
        })
      ).toEqual(expectedRes);

      expect(extractFromImage(undefined)).toBeNull();
    });

    it('extracts from services', () => {
      const expectedRes = [
        {
          autoReplaceStringTemplate:
            '{{depName}}{{#if newValue}}:{{newValue}}{{/if}}{{#if newDigest}}@{{newDigest}}{{/if}}',
          currentDigest: undefined,
          currentValue: 'test',
          datasource: 'docker',
          depName: 'image',
          depType: 'service-image',
          replaceString: 'image:test',
        },
        {
          autoReplaceStringTemplate:
            '{{depName}}{{#if newValue}}:{{newValue}}{{/if}}{{#if newDigest}}@{{newDigest}}{{/if}}',
          currentDigest: undefined,
          currentValue: 'test2',
          datasource: 'docker',
          depName: 'image2',
          depType: 'service-image',
          replaceString: 'image2:test2',
        },
      ];
      const services = ['image:test', 'image2:test2'];
      expect(extractFromServices(undefined)).toBeEmptyArray();
      expect(extractFromServices(services)).toEqual(expectedRes);
      expect(
        extractFromServices([{ name: 'image:test' }, { name: 'image2:test2' }])
      ).toEqual(expectedRes);
    });

    it('extracts from job object', () => {
      const expectedRes = [
        {
          autoReplaceStringTemplate:
            '{{depName}}{{#if newValue}}:{{newValue}}{{/if}}{{#if newDigest}}@{{newDigest}}{{/if}}',
          currentDigest: undefined,
          currentValue: 'test',
          datasource: 'docker',
          depName: 'image',
          depType: 'image',
          replaceString: 'image:test',
        },
      ];
      expect(extractFromJob(undefined)).toBeEmptyArray();
      expect(extractFromJob({ image: 'image:test' })).toEqual(expectedRes);
    });
  });
});<|MERGE_RESOLUTION|>--- conflicted
+++ resolved
@@ -161,7 +161,6 @@
       ]);
     });
 
-<<<<<<< HEAD
     it('extract images from dependency proxy', async () => {
       const res = await extractAllPackageFiles(config, [
         'lib/modules/manager/gitlabci/__fixtures__/gitlab-ci.8.yaml',
@@ -199,8 +198,6 @@
       `);
     });
 
-=======
->>>>>>> 6330414a
     it('extracts from image', () => {
       let expectedRes = {
         autoReplaceStringTemplate:
