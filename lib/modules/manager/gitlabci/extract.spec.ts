--- conflicted
+++ resolved
@@ -160,7 +160,6 @@
         },
       ]);
     });
-<<<<<<< HEAD
 
     it('extract images from dependency proxy', async () => {
       const res = await extractAllPackageFiles(config, [
@@ -168,7 +167,8 @@
       ]);
       expect(res).toMatchSnapshot();
       expect(res).toHaveLength(1);
-=======
+    });
+
     it('extracts from image', () => {
       let expectedRes = {
         autoReplaceStringTemplate:
@@ -238,7 +238,6 @@
       ];
       expect(extractFromJob(undefined)).toBeEmptyArray();
       expect(extractFromJob({ image: 'image:test' })).toEqual(expectedRes);
->>>>>>> e47712f3
     });
   });
 });