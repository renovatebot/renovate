--- conflicted
+++ resolved
@@ -5,12 +5,9 @@
 import { ConanDatasource } from '../../datasource/conan';
 import * as conan from '../../versioning/conan';
 
-<<<<<<< HEAD
 export const supportsLockFileMaintenance = true;
-=======
 export const url = 'https://docs.conan.io';
 export const categories: Category[] = ['c'];
->>>>>>> ad7ae2a7
 
 export const defaultConfig = {
   fileMatch: ['(^|/)conanfile\\.(txt|py)$'],
