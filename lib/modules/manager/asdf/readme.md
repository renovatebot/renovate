--- conflicted
+++ resolved
@@ -1,11 +1,6 @@
 Keeps the [asdf](https://asdf-vm.com/manage/configuration.html#tool-versions) `.tool-versions` file updated.
 
-<<<<<<< HEAD
-Because `asdf` supports the version management of many different tools, specific tool support needs to be added one by one.
-
-=======
 Because `asdf` supports versioning for many different tools, specific tool support must be added one-by-one.
->>>>>>> 29c12e66
 The following tools are currently supported:
 
 - [awscli](https://github.com/MetricMike/asdf-awscli)
