import { AdoptiumJavaDatasource } from '../../datasource/adoptium-java';
import { DockerDatasource } from '../../datasource/docker';
import { GithubReleasesDatasource } from '../../datasource/github-releases';
import { GithubTagsDatasource } from '../../datasource/github-tags';
import { HexpmBobDatasource } from '../../datasource/hexpm-bob';
import { NodeDatasource } from '../../datasource/node';
import { RubyVersionDatasource } from '../../datasource/ruby-version';
import * as nodeVersioning from '../../versioning/node';
import * as regexVersioning from '../../versioning/regex';
import * as semverVersioning from '../../versioning/semver';
import type { PackageDependency } from '../types';

export type StaticTooling = Partial<PackageDependency> &
  Required<
    Pick<PackageDependency, 'datasource' | 'versioning' | 'packageName'>
  >;

export type DynamicTooling = (version: string) => StaticTooling | undefined;

export const upgradeableTooling: Record<
  string,
  { config: StaticTooling | DynamicTooling; asdfPluginUrl: string }
> = {
  awscli: {
    asdfPluginUrl: 'https://github.com/MetricMike/asdf-awscli',
    config: {
      datasource: GithubTagsDatasource.id,
      packageName: 'aws/aws-cli',
      versioning: semverVersioning.id,
    },
  },
  bun: {
    asdfPluginUrl: 'https://github.com/cometkim/asdf-bun',
    config: {
      datasource: GithubReleasesDatasource.id,
      packageName: 'oven-sh/bun',
      versioning: semverVersioning.id,
      extractVersion: '^bun-v(?<version>\\S+)',
    },
  },
  'cargo-make': {
    asdfPluginUrl: 'https://github.com/kachick/asdf-cargo-make',
    config: {
      datasource: GithubReleasesDatasource.id,
      packageName: 'sagiegurari/cargo-make',
      versioning: semverVersioning.id,
    },
  },
  clojure: {
    asdfPluginUrl: 'https://github.com/asdf-community/asdf-clojure',
    config: {
      datasource: GithubTagsDatasource.id,
      packageName: 'clojure/brew-install',
      versioning: `${regexVersioning.id}:^(?<major>\\d+?)\\.(?<minor>\\d+?)\\.(?<patch>\\d+)\\.(?<build>\\d+)$`,
    },
  },
  crystal: {
    asdfPluginUrl: 'https://github.com/asdf-community/asdf-crystal',
    config: {
      datasource: GithubReleasesDatasource.id,
      packageName: 'crystal-lang/crystal',
      versioning: semverVersioning.id,
    },
  },
  deno: {
    asdfPluginUrl: 'https://github.com/asdf-community/asdf-deno',
    config: {
      datasource: GithubReleasesDatasource.id,
      packageName: 'denoland/deno',
      versioning: semverVersioning.id,
      extractVersion: '^v(?<version>\\S+)',
    },
  },
  direnv: {
    asdfPluginUrl: 'https://github.com/asdf-community/asdf-direnv',
    config: {
      datasource: GithubReleasesDatasource.id,
      packageName: 'direnv/direnv',
      versioning: semverVersioning.id,
      extractVersion: '^v(?<version>\\S+)',
    },
  },
  dprint: {
    asdfPluginUrl: 'https://github.com/asdf-community/asdf-dprint',
    config: {
      datasource: GithubReleasesDatasource.id,
      packageName: 'dprint/dprint',
      versioning: semverVersioning.id,
    },
  },
  elixir: {
<<<<<<< HEAD
    datasource: HexpmBobDatasource.id,
    packageName: 'elixir',
    versioning: semverVersioning.id,
=======
    asdfPluginUrl: 'https://github.com/asdf-vm/asdf-elixir',
    config: {
      datasource: GithubTagsDatasource.id,
      packageName: 'elixir-lang/elixir',
      versioning: semverVersioning.id,
      extractVersion: '^v(?<version>\\S+)',
    },
>>>>>>> 848dc842
  },
  elm: {
    asdfPluginUrl: 'https://github.com/asdf-community/asdf-elm',
    config: {
      datasource: GithubReleasesDatasource.id,
      packageName: 'elm/compiler',
      versioning: semverVersioning.id,
    },
  },
  erlang: {
    asdfPluginUrl: 'https://github.com/asdf-vm/asdf-erlang',
    config: {
      datasource: GithubTagsDatasource.id,
      packageName: 'erlang/otp',
      extractVersion: '^OTP-(?<version>\\S+)',
      versioning: `${regexVersioning.id}:^(?<major>\\d+?)\\.(?<minor>\\d+?)(\\.(?<patch>\\d+))?$`,
    },
  },
  gauche: {
    asdfPluginUrl: 'https://github.com/sakuro/asdf-gauche',
    config: {
      datasource: DockerDatasource.id,
      packageName: 'practicalscheme/gauche',
      versioning: semverVersioning.id,
    },
  },
  golang: {
    asdfPluginUrl: 'https://github.com/kennyp/asdf-golang',
    config: {
      datasource: GithubTagsDatasource.id,
      packageName: 'golang/go',
      versioning: semverVersioning.id,
      extractVersion: '^go(?<version>\\S+)',
    },
  },
  haskell: {
    asdfPluginUrl: 'https://github.com/asdf-community/asdf-haskell',
    config: {
      datasource: GithubTagsDatasource.id,
      packageName: 'ghc/ghc',
      versioning: semverVersioning.id,
      extractVersion: '^ghc-(?<version>\\S+?)-release',
    },
  },
  helm: {
    asdfPluginUrl: 'https://github.com/Antiarchitect/asdf-helm',
    config: {
      datasource: GithubReleasesDatasource.id,
      packageName: 'helm/helm',
      versioning: semverVersioning.id,
      extractVersion: '^v(?<version>\\S+)',
    },
  },
  helmfile: {
    asdfPluginUrl: 'https://github.com/feniix/asdf-helmfile',
    config: {
      datasource: GithubReleasesDatasource.id,
      packageName: 'helmfile/helmfile',
      versioning: semverVersioning.id,
      extractVersion: '^v(?<version>\\S+)',
    },
  },
  hugo: {
    asdfPluginUrl: 'https://github.com/NeoHsu/asdf-hugo',
    config: {
      datasource: GithubReleasesDatasource.id,
      packageName: 'gohugoio/hugo',
      versioning: semverVersioning.id,
      extractVersion: '^v(?<version>\\S+)',
    },
  },
  idris: {
    asdfPluginUrl: 'https://github.com/asdf-community/asdf-idris',
    config: {
      datasource: GithubTagsDatasource.id,
      packageName: 'idris-lang/Idris-dev',
      versioning: semverVersioning.id,
      extractVersion: '^v(?<version>\\S+)',
    },
  },
  java: {
    asdfPluginUrl: 'https://github.com/halcyon/asdf-java',
    config: (version) => {
      const adoptOpenJdkMatches = version.match(
        /^adoptopenjdk-(?<version>\d\S+)/
      );
      if (adoptOpenJdkMatches) {
        return {
          datasource: AdoptiumJavaDatasource.id,
          packageName: 'java-jdk',
          versioning: semverVersioning.id,
          currentValue: adoptOpenJdkMatches.groups!.version,
        };
      }
      const adoptOpenJreMatches = version.match(
        /^adoptopenjdk-jre-(?<version>\d\S+)/
      );
      if (adoptOpenJreMatches) {
        return {
          datasource: AdoptiumJavaDatasource.id,
          packageName: 'java-jre',
          versioning: semverVersioning.id,
          currentValue: adoptOpenJreMatches.groups!.version,
        };
      }

      return undefined;
    },
  },
  julia: {
    asdfPluginUrl: 'https://github.com/rkyleg/asdf-julia',
    config: {
      datasource: GithubReleasesDatasource.id,
      packageName: 'JuliaLang/julia',
      versioning: semverVersioning.id,
      extractVersion: '^v(?<version>\\S+)',
    },
  },
  just: {
    asdfPluginUrl: 'https://github.com/olofvndrhr/asdf-just',
    config: {
      datasource: GithubReleasesDatasource.id,
      packageName: 'casey/just',
      versioning: semverVersioning.id,
    },
  },
  kotlin: {
    asdfPluginUrl: 'https://github.com/asdf-community/asdf-kotlin',
    config: {
      datasource: GithubReleasesDatasource.id,
      packageName: 'JetBrains/kotlin',
      versioning: semverVersioning.id,
      extractVersion: '^(Kotlin |v)(?<version>\\S+)',
    },
  },
  kustomize: {
    asdfPluginUrl: 'https://github.com/Banno/asdf-kustomize',
    config: {
      datasource: GithubReleasesDatasource.id,
      packageName: 'kubernetes-sigs/kustomize',
      versioning: semverVersioning.id,
      extractVersion: '^kustomize/v(?<version>\\S+)',
    },
  },
  lua: {
    asdfPluginUrl: 'https://github.com/Stratus3D/asdf-lua',
    config: {
      datasource: GithubReleasesDatasource.id,
      packageName: 'lua/lua',
      versioning: semverVersioning.id,
      extractVersion: '^v(?<version>\\S+)',
    },
  },
  nim: {
    asdfPluginUrl: 'https://github.com/asdf-community/asdf-nim',
    config: {
      datasource: GithubTagsDatasource.id,
      packageName: 'nim-lang/Nim',
      versioning: semverVersioning.id,
      extractVersion: '^v(?<version>\\S+)',
    },
  },
  nodejs: {
    asdfPluginUrl: 'https://github.com/asdf-vm/asdf-nodejs',
    config: {
      depName: 'node',
      datasource: NodeDatasource.id,
      packageName: 'node',
      versioning: nodeVersioning.id,
    },
  },
  ocaml: {
    asdfPluginUrl: 'https://github.com/asdf-community/asdf-ocaml',
    config: {
      datasource: GithubReleasesDatasource.id,
      packageName: 'ocaml/ocaml',
      versioning: semverVersioning.id,
    },
  },
  perl: {
    asdfPluginUrl: 'https://github.com/ouest/asdf-perl',
    config: {
      datasource: GithubTagsDatasource.id,
      packageName: 'Perl/perl5',
      versioning: semverVersioning.id,
      extractVersion: '^v(?<version>\\S+)',
    },
  },
  php: {
    asdfPluginUrl: 'https://github.com/asdf-community/asdf-php',
    config: {
      datasource: GithubTagsDatasource.id,
      packageName: 'php/php-src',
      versioning: semverVersioning.id,
      extractVersion: '^php-(?<version>\\S+)',
    },
  },
  python: {
    asdfPluginUrl: 'https://github.com/danhper/asdf-python',
    config: {
      datasource: GithubTagsDatasource.id,
      packageName: 'python/cpython',
      versioning: semverVersioning.id,
      extractVersion: '^v(?<version>\\S+)',
    },
  },
  ruby: {
    asdfPluginUrl: 'https://github.com/asdf-vm/asdf-ruby',
    config: {
      datasource: RubyVersionDatasource.id,
      packageName: 'ruby-version',
      versioning: semverVersioning.id,
    },
  },
  rust: {
    asdfPluginUrl: 'https://github.com/code-lever/asdf-rust',
    config: {
      datasource: GithubTagsDatasource.id,
      packageName: 'rust-lang/rust',
      versioning: semverVersioning.id,
    },
  },
  scala: {
    asdfPluginUrl: 'https://github.com/asdf-community/asdf-scala',
    config: (version) => {
      if (version.startsWith('2')) {
        return {
          datasource: GithubTagsDatasource.id,
          packageName: 'scala/scala',
          versioning: semverVersioning.id,
          extractVersion: '^v(?<version>\\S+)',
        };
      }
      if (version.startsWith('3')) {
        return {
          datasource: GithubTagsDatasource.id,
          packageName: 'lampepfl/dotty',
          versioning: semverVersioning.id,
        };
      }

      return undefined;
    },
  },
  shellcheck: {
    asdfPluginUrl: 'https://github.com/luizm/asdf-shellcheck',
    config: {
      datasource: GithubReleasesDatasource.id,
      packageName: 'koalaman/shellcheck',
      versioning: semverVersioning.id,
      extractVersion: '^v(?<version>\\S+)',
    },
  },
  shfmt: {
    asdfPluginUrl: 'https://github.com/luizm/asdf-shfmt',
    config: {
      datasource: GithubReleasesDatasource.id,
      packageName: 'mvdan/sh',
      versioning: semverVersioning.id,
      extractVersion: '^v(?<version>\\S+)',
    },
  },
  terraform: {
    asdfPluginUrl: 'https://github.com/asdf-community/asdf-hashicorp',
    config: {
      datasource: GithubReleasesDatasource.id,
      packageName: 'hashicorp/terraform',
      versioning: semverVersioning.id,
      extractVersion: '^v(?<version>\\S+)',
    },
  },
  trivy: {
    asdfPluginUrl: 'https://github.com/zufardhiyaulhaq/asdf-trivy',
    config: {
      datasource: GithubReleasesDatasource.id,
      packageName: 'aquasecurity/trivy',
      versioning: semverVersioning.id,
      extractVersion: '^v(?<version>\\S+)',
    },
  },
  zig: {
    asdfPluginUrl: 'https://github.com/cheetah/asdf-zig',
    config: {
      datasource: GithubTagsDatasource.id,
      packageName: 'ziglang/zig',
      versioning: semverVersioning.id,
    },
  },
};<|MERGE_RESOLUTION|>--- conflicted
+++ resolved
@@ -89,19 +89,12 @@
     },
   },
   elixir: {
-<<<<<<< HEAD
-    datasource: HexpmBobDatasource.id,
-    packageName: 'elixir',
-    versioning: semverVersioning.id,
-=======
     asdfPluginUrl: 'https://github.com/asdf-vm/asdf-elixir',
     config: {
-      datasource: GithubTagsDatasource.id,
-      packageName: 'elixir-lang/elixir',
-      versioning: semverVersioning.id,
-      extractVersion: '^v(?<version>\\S+)',
-    },
->>>>>>> 848dc842
+      datasource: HexpmBobDatasource.id,
+      packageName: 'elixir',
+      versioning: semverVersioning.id,
+    },
   },
   elm: {
     asdfPluginUrl: 'https://github.com/asdf-community/asdf-elm',
