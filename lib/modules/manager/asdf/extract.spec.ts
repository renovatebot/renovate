import { codeBlock } from 'common-tags';
import { extractPackageFile } from '.';

describe('modules/manager/asdf/extract', () => {
  describe('extractPackageFile()', () => {
    it('returns a result', () => {
      const res = extractPackageFile('nodejs 16.16.0\n');
      expect(res).toEqual({
        deps: [
          {
            currentValue: '16.16.0',
            datasource: 'node-version',
            depName: 'node',
          },
        ],
      });
    });

    it('provides skipReason for lines with unsupported tooling', () => {
      const res = extractPackageFile('unsupported 1.22.5\n');
      expect(res).toEqual({
        deps: [
          {
            depName: 'unsupported',
            skipReason: 'unsupported-datasource',
          },
        ],
      });
    });

    it('only captures the first version', () => {
      const res = extractPackageFile('nodejs 16.16.0 16.15.1');
      expect(res).toEqual({
        deps: [
          {
            currentValue: '16.16.0',
            datasource: 'node-version',
            depName: 'node',
          },
        ],
      });
    });

    it('can handle multiple tools in one file', () => {
      const res = extractPackageFile(
        codeBlock`
adr-tools 3.0.0
argocd 2.5.4
awscli 2.8.6
bun 0.2.2
cargo-make 0.36.2
checkov 2.3.3
clojure 1.11.1.1182
crystal 1.6.1
dart 2.19.3
deno 1.26.2
direnv 2.32.1
dprint 0.32.2
ecspresso 2.1.0
elixir 1.14.1
elm 0.19.1
erlang 25.1.2
<<<<<<< HEAD
flutter 3.7.6-stable
=======
flutter 3.7.6
flux2 0.41.2
>>>>>>> f86fa3af
gauche 0.9.12
gohugo extended_0.104.3
golang 1.19.2
golangci-lint 1.52.2
hadolint 2.12.0
haskell 9.4.2
helm 3.10.1
helmfile 0.147.0
hugo 0.104.3
idris 1.3.4
java adoptopenjdk-16.0.0+36
julia 1.8.2
just 1.7.0
kotlin 1.7.20
kubectl 1.26.3
kustomize 4.5.7
lua 5.4.4
nim 1.6.8
nodejs 18.12.0
ocaml 4.14.0
perl 5.37.5
php 8.1.12
pnpm 7.26.2
poetry 1.3.2
pre-commit 3.3.1
pulumi 3.57.1
python 3.11.0
ruby 3.1.2
rust 1.64.0
scala 3.2.1
shellcheck 0.8.0
shfmt 3.5.1
terraform 1.3.3
terraform-docs 0.16.0
terragrunt 0.43.2
tflint 0.44.1
tfsec 1.28.1
trivy 0.33.0
zig 0.9.1
maestro 1.24.0
detekt 1.21.0
ktlint 0.48.1
dummy 1.2.3
`
      );
      expect(res).toEqual({
        deps: [
          {
            currentValue: '3.0.0',
            datasource: 'github-tags',
            packageName: 'npryce/adr-tools',
            depName: 'adr-tools',
          },
          {
            currentValue: '2.5.4',
            datasource: 'github-releases',
            packageName: 'argoproj/argo-cd',
            depName: 'argocd',
            extractVersion: '^v(?<version>\\S+)',
          },
          {
            currentValue: '2.8.6',
            datasource: 'github-tags',
            packageName: 'aws/aws-cli',
            depName: 'awscli',
          },
          {
            currentValue: '0.2.2',
            datasource: 'github-releases',
            packageName: 'oven-sh/bun',
            depName: 'bun',
            extractVersion: '^bun-v(?<version>\\S+)',
          },
          {
            currentValue: '0.36.2',
            datasource: 'github-releases',
            packageName: 'sagiegurari/cargo-make',
            depName: 'cargo-make',
          },
          {
            currentValue: '2.3.3',
            datasource: 'github-tags',
            packageName: 'bridgecrewio/checkov',
            depName: 'checkov',
          },
          {
            currentValue: '1.11.1.1182',
            datasource: 'github-tags',
            packageName: 'clojure/brew-install',
            versioning:
              'regex:^(?<major>\\d+?)\\.(?<minor>\\d+?)\\.(?<patch>\\d+)\\.(?<build>\\d+)$',
            depName: 'clojure',
          },
          {
            currentValue: '1.6.1',
            datasource: 'github-releases',
            packageName: 'crystal-lang/crystal',
            depName: 'crystal',
          },
          {
            currentValue: '2.19.3',
            datasource: 'dart-version',
            depName: 'dart',
          },
          {
            currentValue: '1.26.2',
            datasource: 'github-releases',
            packageName: 'denoland/deno',
            depName: 'deno',
            extractVersion: '^v(?<version>\\S+)',
          },
          {
            currentValue: '2.32.1',
            datasource: 'github-releases',
            packageName: 'direnv/direnv',
            depName: 'direnv',
            extractVersion: '^v(?<version>\\S+)',
          },
          {
            currentValue: '0.32.2',
            datasource: 'github-releases',
            packageName: 'dprint/dprint',
            depName: 'dprint',
          },
          {
            currentValue: '2.1.0',
            datasource: 'github-releases',
            packageName: 'kayac/ecspresso',
            depName: 'ecspresso',
            extractVersion: '^v(?<version>\\S+)',
          },
          {
            currentValue: '1.14.1',
            datasource: 'hexpm-bob',
            depName: 'elixir',
          },
          {
            currentValue: '0.19.1',
            datasource: 'github-releases',
            packageName: 'elm/compiler',
            depName: 'elm',
          },
          {
            currentValue: '25.1.2',
            datasource: 'github-tags',
            packageName: 'erlang/otp',
            extractVersion: '^OTP-(?<version>\\S+)',
            versioning:
              'regex:^(?<major>\\d+?)\\.(?<minor>\\d+?)(\\.(?<patch>\\d+))?$',
            depName: 'erlang',
          },
          {
            currentValue: '3.7.6',
            datasource: 'flutter-version',
            depName: 'flutter',
          },
          {
            currentValue: '0.41.2',
            datasource: 'github-tags',
            packageName: 'fluxcd/flux2',
            depName: 'flux2',
            extractVersion: '^v(?<version>.+)',
          },
          {
            currentValue: '0.9.12',
            datasource: 'docker',
            packageName: 'practicalscheme/gauche',
            depName: 'gauche',
          },
          {
            currentValue: '0.104.3',
            datasource: 'github-releases',
            packageName: 'gohugoio/hugo',
            depName: 'gohugo',
            extractVersion: '^v(?<version>\\S+)',
          },
          {
            currentValue: '1.19.2',
            datasource: 'github-tags',
            packageName: 'golang/go',
            depName: 'golang',
            extractVersion: '^go(?<version>\\S+)',
          },
          {
            currentValue: '1.52.2',
            datasource: 'github-tags',
            packageName: 'golangci/golangci-lint',
            depName: 'golangci-lint',
            extractVersion: '^v(?<version>.+)',
          },
          {
            currentValue: '2.12.0',
            datasource: 'github-tags',
            packageName: 'hadolint/hadolint',
            depName: 'hadolint',
            extractVersion: '^v(?<version>.+)',
          },
          {
            currentValue: '9.4.2',
            datasource: 'github-tags',
            packageName: 'ghc/ghc',
            depName: 'haskell',
            extractVersion: '^ghc-(?<version>\\S+?)-release',
          },
          {
            currentValue: '3.10.1',
            datasource: 'github-releases',
            packageName: 'helm/helm',
            depName: 'helm',
            extractVersion: '^v(?<version>\\S+)',
          },
          {
            currentValue: '0.147.0',
            datasource: 'github-releases',
            packageName: 'helmfile/helmfile',
            depName: 'helmfile',
            extractVersion: '^v(?<version>\\S+)',
          },
          {
            currentValue: '0.104.3',
            datasource: 'github-releases',
            packageName: 'gohugoio/hugo',
            depName: 'hugo',
            extractVersion: '^v(?<version>\\S+)',
          },
          {
            currentValue: '1.3.4',
            datasource: 'github-tags',
            packageName: 'idris-lang/Idris-dev',
            depName: 'idris',
            extractVersion: '^v(?<version>\\S+)',
          },
          {
            currentValue: '16.0.0+36',
            datasource: 'java-version',
            packageName: 'java-jdk',
            depName: 'java',
          },
          {
            currentValue: '1.8.2',
            datasource: 'github-releases',
            packageName: 'JuliaLang/julia',
            depName: 'julia',
            extractVersion: '^v(?<version>\\S+)',
          },
          {
            currentValue: '1.7.0',
            datasource: 'github-releases',
            packageName: 'casey/just',
            depName: 'just',
          },
          {
            currentValue: '1.7.20',
            datasource: 'github-releases',
            packageName: 'JetBrains/kotlin',
            depName: 'kotlin',
            extractVersion: '^(Kotlin |v)(?<version>\\S+)',
          },
          {
            currentValue: '1.26.3',
            datasource: 'github-tags',
            packageName: 'kubernetes/kubernetes',
            depName: 'kubectl',
            extractVersion: '^v(?<version>.+)',
          },
          {
            currentValue: '4.5.7',
            datasource: 'github-releases',
            packageName: 'kubernetes-sigs/kustomize',
            depName: 'kustomize',
            extractVersion: '^kustomize/v(?<version>\\S+)',
          },
          {
            currentValue: '5.4.4',
            datasource: 'github-releases',
            packageName: 'lua/lua',
            depName: 'lua',
            extractVersion: '^v(?<version>\\S+)',
          },
          {
            currentValue: '1.6.8',
            datasource: 'github-tags',
            packageName: 'nim-lang/Nim',
            depName: 'nim',
            extractVersion: '^v(?<version>\\S+)',
          },
          {
            currentValue: '18.12.0',
            datasource: 'node-version',
            depName: 'node',
          },
          {
            currentValue: '4.14.0',
            datasource: 'github-releases',
            packageName: 'ocaml/ocaml',
            depName: 'ocaml',
          },
          {
            currentValue: '5.37.5',
            datasource: 'github-tags',
            packageName: 'Perl/perl5',
            depName: 'perl',
            extractVersion: '^v(?<version>\\S+)',
          },
          {
            currentValue: '8.1.12',
            datasource: 'github-tags',
            packageName: 'php/php-src',
            depName: 'php',
            extractVersion: '^php-(?<version>\\S+)',
          },
          {
            currentValue: '7.26.2',
            datasource: 'npm',
            packageName: 'pnpm',
            depName: 'pnpm',
            versioning: 'semver',
          },
          {
            currentValue: '1.3.2',
            datasource: 'pypi',
            packageName: 'poetry',
            depName: 'poetry',
          },
          {
            currentValue: '3.3.1',
            datasource: 'github-tags',
            packageName: 'pre-commit/pre-commit',
            depName: 'pre-commit',
            extractVersion: '^v(?<version>.+)',
          },
          {
            currentValue: '3.57.1',
            datasource: 'github-releases',
            packageName: 'pulumi/pulumi',
            depName: 'pulumi',
            extractVersion: '^v(?<version>\\S+)',
          },
          {
            currentValue: '3.11.0',
            datasource: 'github-tags',
            packageName: 'python/cpython',
            depName: 'python',
            extractVersion: '^v(?<version>\\S+)',
          },
          {
            currentValue: '3.1.2',
            datasource: 'ruby-version',
            packageName: 'ruby-version',
            versioning: 'semver',
            depName: 'ruby',
          },
          {
            currentValue: '1.64.0',
            datasource: 'github-tags',
            packageName: 'rust-lang/rust',
            depName: 'rust',
          },
          {
            currentValue: '3.2.1',
            datasource: 'github-tags',
            packageName: 'lampepfl/dotty',
            depName: 'scala',
          },
          {
            currentValue: '0.8.0',
            datasource: 'github-releases',
            packageName: 'koalaman/shellcheck',
            depName: 'shellcheck',
            extractVersion: '^v(?<version>\\S+)',
          },
          {
            currentValue: '3.5.1',
            datasource: 'github-releases',
            packageName: 'mvdan/sh',
            depName: 'shfmt',
            extractVersion: '^v(?<version>\\S+)',
          },
          {
            currentValue: '1.3.3',
            datasource: 'github-releases',
            packageName: 'hashicorp/terraform',
            depName: 'terraform',
            extractVersion: '^v(?<version>\\S+)',
          },
          {
            currentValue: '0.16.0',
            datasource: 'github-tags',
            packageName: 'terraform-docs/terraform-docs',
            depName: 'terraform-docs',
            extractVersion: '^v(?<version>.+)',
          },
          {
            currentValue: '0.43.2',
            datasource: 'github-releases',
            packageName: 'gruntwork-io/terragrunt',
            depName: 'terragrunt',
            extractVersion: '^v(?<version>\\S+)',
          },
          {
            currentValue: '0.44.1',
            datasource: 'github-tags',
            packageName: 'terraform-linters/tflint',
            depName: 'tflint',
            extractVersion: '^v(?<version>.+)',
          },
          {
            currentValue: '1.28.1',
            datasource: 'github-tags',
            packageName: 'aquasecurity/tfsec',
            depName: 'tfsec',
            extractVersion: '^v(?<version>.+)',
          },
          {
            currentValue: '0.33.0',
            datasource: 'github-releases',
            packageName: 'aquasecurity/trivy',
            depName: 'trivy',
            extractVersion: '^v(?<version>\\S+)',
          },
          {
            currentValue: '0.9.1',
            datasource: 'github-tags',
            packageName: 'ziglang/zig',
            depName: 'zig',
          },
          {
            currentValue: '1.24.0',
            datasource: 'github-releases',
            packageName: 'mobile-dev-inc/maestro',
            depName: 'maestro',
            extractVersion: '^cli-(?<version>\\S+)',
          },
          {
            currentValue: '1.21.0',
            datasource: 'github-releases',
            packageName: 'detekt/detekt',
            depName: 'detekt',
            extractVersion: '^v(?<version>\\S+)',
          },
          {
            currentValue: '0.48.1',
            datasource: 'github-releases',
            packageName: 'pinterest/ktlint',
            depName: 'ktlint',
          },
          {
            depName: 'dummy',
            skipReason: 'unsupported-datasource',
          },
        ],
      });
    });

    it('can handle flutter version channel', () => {
      const withChannel = extractPackageFile('flutter 3.10.0-stable');
      expect(withChannel).toEqual({
        deps: [
          {
            currentValue: '3.10.0',
            datasource: 'flutter-version',
            depName: 'flutter',
          },
        ],
      });
      const withoutChannel = extractPackageFile('flutter 3.10.0');
      expect(withoutChannel).toEqual({
        deps: [
          {
            currentValue: '3.10.0',
            datasource: 'flutter-version',
            depName: 'flutter',
          },
        ],
      });
    });

    it('can handle java jre / jdk', () => {
      const jdkRes = extractPackageFile('java adoptopenjdk-16.0.0+36');
      expect(jdkRes).toEqual({
        deps: [
          {
            currentValue: '16.0.0+36',
            datasource: 'java-version',
            depName: 'java',
            packageName: 'java-jdk',
          },
        ],
      });
      const jreRes = extractPackageFile('java adoptopenjdk-jre-16.0.0+36');
      expect(jreRes).toEqual({
        deps: [
          {
            currentValue: '16.0.0+36',
            datasource: 'java-version',
            depName: 'java',
            packageName: 'java-jre',
          },
        ],
      });
      const unknownRes = extractPackageFile('java unknown-16.0.0+36');
      expect(unknownRes).toEqual({
        deps: [
          {
            depName: 'java',
            skipReason: 'unsupported-datasource',
          },
        ],
      });
    });

    it('can handle scala v 2 & 3', () => {
      const v2Res = extractPackageFile('scala 2.0.0');
      expect(v2Res).toEqual({
        deps: [
          {
            currentValue: '2.0.0',
            datasource: 'github-tags',
            depName: 'scala',
            packageName: 'scala/scala',
            extractVersion: '^v(?<version>\\S+)',
          },
        ],
      });
      const v3Res = extractPackageFile('scala 3.0.0');
      expect(v3Res).toEqual({
        deps: [
          {
            currentValue: '3.0.0',
            datasource: 'github-tags',
            depName: 'scala',
            packageName: 'lampepfl/dotty',
          },
        ],
      });
      const unknownRes = extractPackageFile('scala 0.0.0');
      expect(unknownRes).toEqual({
        deps: [
          {
            depName: 'scala',
            skipReason: 'unsupported-datasource',
          },
        ],
      });
    });

    describe('comment handling', () => {
      const validComments = [
        {
          entry: 'nodejs 16.16.0 # tidy comment',
          expect: '16.16.0',
        },
        {
          entry: 'nodejs 16.16.0 #sloppy-comment',
          expect: '16.16.0',
        },
      ];

      describe.each(validComments)(
        'ignores proper comments at the end of lines',
        (data) => {
          it(`entry: '${data.entry}'`, () => {
            const res = extractPackageFile(data.entry);
            expect(res).toEqual({
              deps: [
                {
                  currentValue: data.expect,
                  datasource: 'node-version',
                  depName: 'node',
                },
              ],
            });
          });
        }
      );

      it('invalid comment placements fail to parse', () => {
        const res = extractPackageFile(
          'nodejs 16.16.0# invalid comment spacing'
        );
        expect(res).toBeNull();
      });

      it('ignores lines that are just comments', () => {
        const res = extractPackageFile('# this is a full line comment\n');
        expect(res).toBeNull();
      });

      it('ignores comments across multiple lines', () => {
        const res = extractPackageFile(
          '# this is a full line comment\nnodejs 16.16.0 # this is a comment\n'
        );
        expect(res).toEqual({
          deps: [
            {
              currentValue: '16.16.0',
              datasource: 'node-version',
              depName: 'node',
            },
          ],
        });
      });

      it('ignores supported tooling with a renovate:ignore comment', () => {
        const res = extractPackageFile('nodejs 16.16.0 # renovate:ignore\n');
        expect(res).toEqual({
          deps: [
            {
              currentValue: '16.16.0',
              datasource: 'node-version',
              depName: 'node',
              skipReason: 'ignored',
            },
          ],
        });
      });
    });
  });
});<|MERGE_RESOLUTION|>--- conflicted
+++ resolved
@@ -60,12 +60,8 @@
 elixir 1.14.1
 elm 0.19.1
 erlang 25.1.2
-<<<<<<< HEAD
 flutter 3.7.6-stable
-=======
-flutter 3.7.6
 flux2 0.41.2
->>>>>>> f86fa3af
 gauche 0.9.12
 gohugo extended_0.104.3
 golang 1.19.2
