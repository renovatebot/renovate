import is from '@sindresorhus/is';
import { logger } from '../../../logger';
import { coerceArray } from '../../../util/array';
import { regEx } from '../../../util/regex';
import { parseSingleYaml } from '../../../util/yaml';
import { GitTagsDatasource } from '../../datasource/git-tags';
import { GithubTagsDatasource } from '../../datasource/github-tags';
import { HelmDatasource } from '../../datasource/helm';
<<<<<<< HEAD
import { splitImageParts } from '../dockerfile/extract';
import { isOCIRegistry } from '../helmv3/utils';
import type { PackageDependency, PackageFileContent } from '../types';
=======
import { getDep } from '../dockerfile/extract';
import type {
  ExtractConfig,
  PackageDependency,
  PackageFileContent,
} from '../types';
>>>>>>> b92afa4b
import type { HelmChart, Image, Kustomize } from './types';

// URL specifications should follow the hashicorp URL format
// https://github.com/hashicorp/go-getter#url-format
const gitUrl = regEx(
  /^(?:git::)?(?<url>(?:(?:(?:http|https|ssh):\/\/)?(?:.*@)?)?(?<path>(?:[^:/\s]+(?::[0-9]+)?[:/])?(?<project>[^/\s]+\/[^/\s]+)))(?<subdir>[^?\s]*)\?ref=(?<currentValue>.+)$/,
);
// regex to match URLs with ".git" delimiter
const dotGitRegex = regEx(
  /^(?:git::)?(?<url>(?:(?:(?:http|https|ssh):\/\/)?(?:.*@)?)?(?<path>(?:[^:/\s]+(?::[0-9]+)?[:/])?(?<project>[^?\s]*(\.git))))(?<subdir>[^?\s]*)\?ref=(?<currentValue>.+)$/,
);
// regex to match URLs with "_git" delimiter
const underscoreGitRegex = regEx(
  /^(?:git::)?(?<url>(?:(?:(?:http|https|ssh):\/\/)?(?:.*@)?)?(?<path>(?:[^:/\s]+(?::[0-9]+)?[:/])?(?<project>[^?\s]*)(_git\/[^/\s]+)))(?<subdir>[^?\s]*)\?ref=(?<currentValue>.+)$/,
);
// regex to match URLs having an extra "//"
const gitUrlWithPath = regEx(
  /^(?:git::)?(?<url>(?:(?:(?:http|https|ssh):\/\/)?(?:.*@)?)?(?<path>(?:[^:/\s]+(?::[0-9]+)?[:/])(?<project>[^?\s]+)))(?:\/\/)(?<subdir>[^?\s]+)\?ref=(?<currentValue>.+)$/,
);

export function extractResource(base: string): PackageDependency | null {
  let match: RegExpExecArray | null;

  if (base.includes('_git')) {
    match = underscoreGitRegex.exec(base);
  } else if (base.includes('.git')) {
    match = dotGitRegex.exec(base);
  } else if (gitUrlWithPath.test(base)) {
    match = gitUrlWithPath.exec(base);
  } else {
    match = gitUrl.exec(base);
  }

  if (!match?.groups) {
    return null;
  }

  const { path } = match.groups;
  if (regEx(/(?:github\.com)(:|\/)/).test(path)) {
    return {
      currentValue: match.groups.currentValue,
      datasource: GithubTagsDatasource.id,
      depName: match.groups.project.replace('.git', ''),
    };
  }

  return {
    datasource: GitTagsDatasource.id,
    depName: path.replace('.git', ''),
    packageName: match.groups.url,
    currentValue: match.groups.currentValue,
  };
}

export function extractImage(
  image: Image,
  aliases?: Record<string, string> | undefined,
): PackageDependency | null {
  if (!image.name) {
    return null;
  }
  const nameToSplit = image.newName ?? image.name;
  if (!is.string(nameToSplit)) {
    logger.debug({ image }, 'Invalid image name');
    return null;
  }
  const nameDep = getDep(nameToSplit, false, aliases);
  const { depName } = nameDep;
  const { digest, newTag } = image;
  if (digest && newTag) {
    logger.debug(
      { newTag, digest },
      'Kustomize ignores newTag when digest is provided. Pick one, or use `newTag: tag@digest`',
    );
    return {
      depName,
      currentValue: newTag,
      currentDigest: digest,
      skipReason: 'invalid-dependency-specification',
    };
  }

  if (digest) {
    if (!is.string(digest) || !digest.startsWith('sha256:')) {
      return {
        depName,
        currentValue: digest,
        skipReason: 'invalid-value',
      };
    }

    return {
      ...nameDep,
      currentDigest: digest,
      replaceString: digest,
    };
  }

  if (newTag) {
    if (!is.string(newTag) || newTag.startsWith('sha256:')) {
      return {
        depName,
        currentValue: newTag,
        skipReason: 'invalid-value',
      };
    }

    const dep = getDep(`${depName}:${newTag}`, false, aliases);
    return {
      ...dep,
      replaceString: newTag,
      autoReplaceStringTemplate:
        '{{newValue}}{{#if newDigest}}@{{newDigest}}{{/if}}',
    };
  }

  if (image.newName) {
    return {
      ...nameDep,
      replaceString: image.newName,
    };
  }

  return null;
}

export function extractHelmChart(
  helmChart: HelmChart,
): PackageDependency | null {
  if (!helmChart.name) {
    return null;
  }

  if (isOCIRegistry(helmChart.repo)) {
    return {
      depName: helmChart.name,
      currentValue: helmChart.version,
      datasource: DockerDatasource.id,
      packageName: `${helmChart.repo.replace('oci://', '')}/${helmChart.name}`,
      // https://github.com/helm/helm/issues/10312
      // https://github.com/helm/helm/issues/10678
      pinDigests: false,
      depType: 'HelmChart',
    };
  }

  return {
    depName: helmChart.name,
    currentValue: helmChart.version,
    registryUrls: [helmChart.repo],
    datasource: HelmDatasource.id,
    depType: 'HelmChart',
  };
}

export function parseKustomize(
  content: string,
  packageFile?: string,
): Kustomize | null {
  let pkg: Kustomize | null = null;
  try {
    // TODO: use schema (#9610)
    pkg = parseSingleYaml(content, { json: true });
  } catch (e) /* istanbul ignore next */ {
    logger.debug({ packageFile }, 'Error parsing kustomize file');
    return null;
  }

  if (!pkg || is.string(pkg)) {
    return null;
  }

  pkg.kind ??= 'Kustomization';

  if (!['Kustomization', 'Component'].includes(pkg.kind)) {
    return null;
  }

  return pkg;
}

export function extractPackageFile(
  content: string,
  packageFile: string,
  config: ExtractConfig,
): PackageFileContent | null {
  logger.trace(`kustomize.extractPackageFile(${packageFile})`);
  const deps: PackageDependency[] = [];

  const pkg = parseKustomize(content, packageFile);
  if (!pkg) {
    return null;
  }

  // grab the remote bases
  for (const base of coerceArray(pkg.bases).filter(is.string)) {
    const dep = extractResource(base);
    if (dep) {
      deps.push({
        ...dep,
        depType: pkg.kind,
      });
    }
  }

  // grab the remote resources
  for (const resource of coerceArray(pkg.resources).filter(is.string)) {
    const dep = extractResource(resource);
    if (dep) {
      deps.push({
        ...dep,
        depType: pkg.kind,
      });
    }
  }

  // grab the remote components
  for (const component of coerceArray(pkg.components).filter(is.string)) {
    const dep = extractResource(component);
    if (dep) {
      deps.push({
        ...dep,
        depType: pkg.kind,
      });
    }
  }

  // grab the image tags
  for (const image of coerceArray(pkg.images)) {
    const dep = extractImage(image, config.registryAliases);
    if (dep) {
      deps.push({
        ...dep,
        depType: pkg.kind,
      });
    }
  }

  // grab the helm charts
  for (const helmChart of coerceArray(pkg.helmCharts)) {
    const dep = extractHelmChart(helmChart);
    if (dep) {
      deps.push(dep);
    }
  }

  if (!deps.length) {
    return null;
  }
  return { deps };
}<|MERGE_RESOLUTION|>--- conflicted
+++ resolved
@@ -6,18 +6,13 @@
 import { GitTagsDatasource } from '../../datasource/git-tags';
 import { GithubTagsDatasource } from '../../datasource/github-tags';
 import { HelmDatasource } from '../../datasource/helm';
-<<<<<<< HEAD
-import { splitImageParts } from '../dockerfile/extract';
+import { getDep } from '../dockerfile/extract';
 import { isOCIRegistry } from '../helmv3/utils';
-import type { PackageDependency, PackageFileContent } from '../types';
-=======
-import { getDep } from '../dockerfile/extract';
 import type {
   ExtractConfig,
   PackageDependency,
   PackageFileContent,
 } from '../types';
->>>>>>> b92afa4b
 import type { HelmChart, Image, Kustomize } from './types';
 
 // URL specifications should follow the hashicorp URL format
