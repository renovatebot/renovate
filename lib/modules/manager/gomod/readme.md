You might be interested in the following `postUpdateOptions`:

1. `gomodTidy` - if you'd like Renovate to run `go mod tidy` after every update before raising the PR.
   1. This is implicitly enabled for major updates if the user has enabled the option `gomodUpdateImportPaths`
1. `gomodTidy1.17` - if you'd like Renovate to run `go mod tidy -compat=1.17` after every update before raising the PR.
1. `gomodUpdateImportPaths` - if you'd like Renovate to update your source import paths on major updates before raising the PR.
1. `gomodNoMassage` - to skip massaging of `replace` statements.

<<<<<<< HEAD
When Renovate is running using `binarySource=docker` (such as in the hosted WhiteSource Renovate app) then it will pick the latest compatible version of Go to run, i.e. the latest `1.x` release.
So even if the `go.mod` has a version like `go 1.14`, you will see Renovate treating that as a `^1.14` constraint and not `=1.14`.
=======
When Renovate is running using `binarySource=docker` (such as in the hosted Mend Renovate app) then it will pick the latest compatible version of Go to run, i.e. the latest `1.x` release.
Therefore even if the `go.mod` has a version like `go 1.14`, you will see Renovate treating that as a `^1.14` constraint and not `=1.14`.
>>>>>>> 805988ec
<|MERGE_RESOLUTION|>--- conflicted
+++ resolved
@@ -6,10 +6,5 @@
 1. `gomodUpdateImportPaths` - if you'd like Renovate to update your source import paths on major updates before raising the PR.
 1. `gomodNoMassage` - to skip massaging of `replace` statements.
 
-<<<<<<< HEAD
-When Renovate is running using `binarySource=docker` (such as in the hosted WhiteSource Renovate app) then it will pick the latest compatible version of Go to run, i.e. the latest `1.x` release.
-So even if the `go.mod` has a version like `go 1.14`, you will see Renovate treating that as a `^1.14` constraint and not `=1.14`.
-=======
 When Renovate is running using `binarySource=docker` (such as in the hosted Mend Renovate app) then it will pick the latest compatible version of Go to run, i.e. the latest `1.x` release.
-Therefore even if the `go.mod` has a version like `go 1.14`, you will see Renovate treating that as a `^1.14` constraint and not `=1.14`.
->>>>>>> 805988ec
+So even if the `go.mod` has a version like `go 1.14`, you will see Renovate treating that as a `^1.14` constraint and not `=1.14`.