--- conflicted
+++ resolved
@@ -19,15 +19,7 @@
     logger.debug(`gomod.updateDependency: ${upgrade.newValue}`);
     const { depType } = upgrade;
     const currentName = upgrade.depName;
-<<<<<<< HEAD
-    // istanbul ignore if: should never happen
-=======
-    if (updateType === 'replacement') {
-      logger.warn('gomod manager does not support replacement updates yet');
-      return null;
-    }
     /* v8 ignore next 3 -- should never happen */
->>>>>>> 345cb951
     if (!currentName || !upgrade.managerData) {
       return null;
     }
