import is from '@sindresorhus/is';
import semver from 'semver';
import { quote } from 'shlex';
import upath from 'upath';
import { GlobalConfig } from '../../../config/global';
import { TEMPORARY_ERROR } from '../../../constants/error-messages';
import { logger } from '../../../logger';
import { coerceArray } from '../../../util/array';
import { exec } from '../../../util/exec';
import type { ExecOptions } from '../../../util/exec/types';
import { filterMap } from '../../../util/filter-map';
import {
  ensureCacheDir,
  findLocalSiblingOrParent,
  isValidLocalPath,
  readLocalFile,
  writeLocalFile,
} from '../../../util/fs';
import { getRepoStatus } from '../../../util/git';
import { getGitEnvironmentVariables } from '../../../util/git/auth';
import { regEx } from '../../../util/regex';
import { isValid } from '../../versioning/semver';
import type {
  PackageDependency,
  UpdateArtifact,
  UpdateArtifactsConfig,
  UpdateArtifactsResult,
} from '../types';
import { getExtraDepsNotice } from './artifacts-extra';

const { major, valid } = semver;

function getUpdateImportPathCmds(
  updatedDeps: PackageDependency[],
  { constraints }: UpdateArtifactsConfig,
): string[] {
  // Check if we fail to parse any major versions and log that they're skipped
  const invalidMajorDeps = updatedDeps.filter(
    ({ newVersion }) => !valid(newVersion),
  );
  if (invalidMajorDeps.length > 0) {
    invalidMajorDeps.forEach(({ depName }) =>
      logger.warn(
        { depName },
        'Ignoring dependency: Could not get major version',
      ),
    );
  }

  const updateImportCommands = updatedDeps
    .filter(
      ({ newVersion }) =>
        valid(newVersion) && !newVersion!.endsWith('+incompatible'),
    )
    .map(({ depName, newVersion }) => ({
      depName: depName!,
      newMajor: major(newVersion!),
    }))
    // Skip path updates going from v0 to v1
    .filter(
      ({ depName, newMajor }) =>
        depName.startsWith('gopkg.in/') || newMajor > 1,
    )

    .map(
      ({ depName, newMajor }) =>
        `mod upgrade --mod-name=${depName} -t=${newMajor}`,
    );

  if (updateImportCommands.length > 0) {
    let installMarwanModArgs =
      'install github.com/marwan-at-work/mod/cmd/mod@latest';
    const gomodModCompatibility = constraints?.gomodMod;
    if (gomodModCompatibility) {
      if (
        gomodModCompatibility.startsWith('v') &&
        isValid(gomodModCompatibility.replace(regEx(/^v/), ''))
      ) {
        installMarwanModArgs = installMarwanModArgs.replace(
          regEx(/@latest$/),
          `@${gomodModCompatibility}`,
        );
      } else {
        logger.debug(
          { gomodModCompatibility },
          'marwan-at-work/mod compatibility range is not valid - skipping',
        );
      }
    } else {
      logger.debug(
        'No marwan-at-work/mod compatibility range found - installing marwan-at-work/mod latest',
      );
    }
    updateImportCommands.unshift(`go ${installMarwanModArgs}`);
  }

  return updateImportCommands;
}

function useModcacherw(goVersion: string | undefined): boolean {
  if (!is.string(goVersion)) {
    return true;
  }

  const [, majorPart, minorPart] = coerceArray(
    regEx(/(\d+)\.(\d+)/).exec(goVersion),
  );
  const [major, minor] = [majorPart, minorPart].map((x) => parseInt(x, 10));

  return (
    !Number.isNaN(major) &&
    !Number.isNaN(minor) &&
    (major > 1 || (major === 1 && minor >= 14))
  );
}

export async function updateArtifacts({
  packageFileName: goModFileName,
  updatedDeps,
  newPackageFileContent: newGoModContent,
  config,
}: UpdateArtifact): Promise<UpdateArtifactsResult[] | null> {
  logger.debug(`gomod.updateArtifacts(${goModFileName})`);

  const sumFileName = goModFileName.replace(regEx(/\.mod$/), '.sum');
  const existingGoSumContent = await readLocalFile(sumFileName);
  if (!existingGoSumContent) {
    logger.debug('No go.sum found');
    return null;
  }

  const goModDir = upath.dirname(goModFileName);

  const vendorDir = upath.join(goModDir, 'vendor/');
  const vendorModulesFileName = upath.join(vendorDir, 'modules.txt');
  const useVendor =
    !!config.postUpdateOptions?.includes('gomodVendor') ||
    (!config.postUpdateOptions?.includes('gomodSkipVendor') &&
      (await readLocalFile(vendorModulesFileName)) !== null);
  let massagedGoMod = newGoModContent;

  if (config.postUpdateOptions?.includes('gomodMassage')) {
    // Regex match inline replace directive, example:
    // replace golang.org/x/net v1.2.3 => example.com/fork/net v1.4.5
    // https://go.dev/ref/mod#go-mod-file-replace

    // replace bracket after comments, so it doesn't break the regex, doing a complex regex causes problems
    // when there's a comment and ")" after it, the regex will read replace block until comment.. and stop.
    massagedGoMod = massagedGoMod
      .split('\n')
      .map((line) => {
        if (line.trim().startsWith('//')) {
          return line.replace(')', 'renovate-replace-bracket');
        }
        return line;
      })
      .join('\n');

    const inlineReplaceRegEx = regEx(
      /(\r?\n)(replace\s+[^\s]+\s+=>\s+\.\.\/.*)/g,
    );

    // $1 will be matched with the (\r?n) group
    // $2 will be matched with the inline replace match, example
    // "// renovate-replace replace golang.org/x/net v1.2.3 => example.com/fork/net v1.4.5"
    const inlineCommentOut = '$1// renovate-replace $2';

    // Regex match replace directive block, example:
    // replace (
    //     golang.org/x/net v1.2.3 => example.com/fork/net v1.4.5
    // )
    const blockReplaceRegEx = regEx(/(\r?\n)replace\s*\([^)]+\s*\)/g);

    /**
     * replacerFunction for commenting out replace blocks
     * @param match A string representing a golang replace directive block
     * @returns A commented out block with // renovate-replace
     */
    const blockCommentOut = (match: string): string =>
      match.replace(/(\r?\n)/g, '$1// renovate-replace ');

    // Comment out golang replace directives
    massagedGoMod = massagedGoMod
      .replace(inlineReplaceRegEx, inlineCommentOut)
      .replace(blockReplaceRegEx, blockCommentOut);

    if (massagedGoMod !== newGoModContent) {
      logger.debug(
        'Removed some relative replace statements and comments from go.mod',
      );
    }
  }
  const goConstraints =
<<<<<<< HEAD
    config.constraints?.go ?? getGoConstraints(massagedGoMod);
=======
    config.constraints?.go ?? getGoConstraints(newGoModContent);
>>>>>>> ec6631c9

  try {
    await writeLocalFile(goModFileName, massagedGoMod);

    const cmd = 'go';
    const execOptions: ExecOptions = {
      cwdFile: goModFileName,
      userConfiguredEnv: config.env,
      extraEnv: {
        GOPATH: await ensureCacheDir('go'),
        GOPROXY: process.env.GOPROXY,
        GOPRIVATE: process.env.GOPRIVATE,
        GONOPROXY: process.env.GONOPROXY,
        GONOSUMDB: process.env.GONOSUMDB,
        GOSUMDB: process.env.GOSUMDB,
        GOINSECURE: process.env.GOINSECURE,
        /* v8 ignore next -- TODO: add test */
        GOFLAGS: useModcacherw(goConstraints) ? '-modcacherw' : null,
        CGO_ENABLED: GlobalConfig.get('binarySource') === 'docker' ? '0' : null,
        ...getGitEnvironmentVariables(['go']),
      },
      docker: {},
      toolConstraints: [
        {
          toolName: 'golang',
          constraint: goConstraints,
        },
      ],
    };

    const execCommands: string[] = [];

    let goGetDirs: string | undefined;
    if (config.goGetDirs) {
      goGetDirs = config.goGetDirs
        .filter((dir) => {
          const isValid = isValidLocalPath(dir);
          if (!isValid) {
            logger.warn({ dir }, 'Invalid path in goGetDirs');
          }
          return isValid;
        })
        .map(quote)
        .join(' ');

      if (goGetDirs === '') {
        throw new Error('Invalid goGetDirs');
      }
    }

    let args = `get -d -t ${goGetDirs ?? './...'}`;
    logger.trace({ cmd, args }, 'go get command included');
    execCommands.push(`${cmd} ${args}`);

    // Update import paths on major updates
    const isImportPathUpdateRequired =
      config.postUpdateOptions?.includes('gomodUpdateImportPaths') &&
      config.updateType === 'major';

    if (isImportPathUpdateRequired) {
      const updateImportCmds = getUpdateImportPathCmds(updatedDeps, config);
      if (updateImportCmds.length > 0) {
        logger.debug(updateImportCmds, 'update import path commands included');
        // The updates
        execCommands.push(...updateImportCmds);
      }
    }

    const mustSkipGoModTidy =
      !config.postUpdateOptions?.includes('gomodUpdateImportPaths') &&
      config.updateType === 'major';
    if (mustSkipGoModTidy) {
      logger.debug('go mod tidy command skipped');
    }

    let tidyOpts = '';
    if (config.postUpdateOptions?.includes('gomodTidy1.17')) {
      tidyOpts += ' -compat=1.17';
    }
    if (config.postUpdateOptions?.includes('gomodTidyE')) {
      tidyOpts += ' -e';
    }

    const isGoModTidyRequired =
      !mustSkipGoModTidy &&
      (config.postUpdateOptions?.includes('gomodTidy') === true ||
        config.postUpdateOptions?.includes('gomodTidy1.17') === true ||
        config.postUpdateOptions?.includes('gomodTidyE') === true ||
        (config.updateType === 'major' && isImportPathUpdateRequired));
    if (isGoModTidyRequired) {
      args = 'mod tidy' + tidyOpts;
      logger.debug('go mod tidy command included');
      execCommands.push(`${cmd} ${args}`);
    }

    const goWorkSumFileName = upath.join(goModDir, 'go.work.sum');
    if (useVendor) {
      // If we find a go.work, then use go workspace vendoring.
      const goWorkFile = await findLocalSiblingOrParent(
        goModFileName,
        'go.work',
      );

      if (goWorkFile) {
        args = 'work vendor';
        logger.debug('using go work vendor');
        execCommands.push(`${cmd} ${args}`);

        args = 'work sync';
        logger.debug('using go work sync');
        execCommands.push(`${cmd} ${args}`);
      } else {
        args = 'mod vendor';
        logger.debug('using go mod vendor');
        execCommands.push(`${cmd} ${args}`);
      }

      if (isGoModTidyRequired) {
        args = 'mod tidy' + tidyOpts;
        logger.debug('go mod tidy command included');
        execCommands.push(`${cmd} ${args}`);
      }
    }

    // We tidy one more time as a solution for #6795
    if (isGoModTidyRequired) {
      args = 'mod tidy' + tidyOpts;
      logger.debug('go mod tidy command included');
      execCommands.push(`${cmd} ${args}`);
    }

    await exec(execCommands, execOptions);

    const status = await getRepoStatus();
    if (
      !status.modified.includes(sumFileName) &&
      !status.modified.includes(goModFileName) &&
      !status.modified.includes(goWorkSumFileName)
    ) {
      return null;
    }

    const res: UpdateArtifactsResult[] = [];
    if (status.modified.includes(sumFileName)) {
      logger.debug('Returning updated go.sum');
      res.push({
        file: {
          type: 'addition',
          path: sumFileName,
          contents: await readLocalFile(sumFileName),
        },
      });
    }

    if (status.modified.includes(goWorkSumFileName)) {
      logger.debug('Returning updated go.work.sum');
      res.push({
        file: {
          type: 'addition',
          path: goWorkSumFileName,
          contents: await readLocalFile(goWorkSumFileName),
        },
      });
    }

    // Include all the .go file import changes
    if (isImportPathUpdateRequired) {
      logger.debug('Returning updated go source files for import path changes');
      for (const f of status.modified) {
        if (f.endsWith('.go')) {
          res.push({
            file: {
              type: 'addition',
              path: f,
              contents: await readLocalFile(f),
            },
          });
        }
      }
    }

    if (useVendor) {
      for (const f of status.modified.concat(status.not_added)) {
        if (f.startsWith(vendorDir)) {
          res.push({
            file: {
              type: 'addition',
              path: f,
              contents: await readLocalFile(f),
            },
          });
        }
      }
      for (const f of coerceArray(status.deleted)) {
        res.push({
          file: {
            type: 'deletion',
            path: f,
          },
        });
      }
    }

    // TODO: throws in tests (#22198)
    const finalGoModContent = (await readLocalFile(goModFileName, 'utf8'))!
      .replace(regEx(/\/\/ renovate-replace /g), '')
      .replace(regEx(/renovate-replace-bracket/g), ')');
    if (finalGoModContent !== newGoModContent) {
      const artifactResult: UpdateArtifactsResult = {
        file: {
          type: 'addition',
          path: goModFileName,
          contents: finalGoModContent,
        },
      };

      const updatedDepNames = filterMap(updatedDeps, (dep) => dep?.depName);
      const extraDepsNotice = getExtraDepsNotice(
        newGoModContent,
        finalGoModContent,
        updatedDepNames,
      );

      if (extraDepsNotice) {
        artifactResult.notice = {
          file: goModFileName,
          message: extraDepsNotice,
        };
      }

      logger.debug('Found updated go.mod after go.sum update');
      res.push(artifactResult);
    }
    return res;
  } catch (err) {
    // istanbul ignore if
    if (err.message === TEMPORARY_ERROR) {
      throw err;
    }
    logger.debug({ err }, 'Failed to update go.sum');
    return [
      {
        artifactError: {
          lockFile: sumFileName,
          stderr: err.message,
        },
      },
    ];
  }
}

<<<<<<< HEAD
function getGoConstraints(goModContent: string): string | undefined {
  // prefer toolchain directive when go.mod has one
  const toolchainMatch = regEx(/^toolchain\s*go(?<gover>\d+\.\d+\.\d+)$/m).exec(
    goModContent,
  );
  const toolchainVer = toolchainMatch?.groups?.gover;
  if (toolchainVer) {
    logger.debug(
      `Using go version ${toolchainVer} found in toolchain directive`,
    );
    return toolchainVer;
  }

  // If go.mod doesn't have toolchain directive and has a full go version spec,
  // for example `go 1.23.6`, pick this version
  const goFullVersion = regEx(/^go\s*(?<gover>\d+\.\d+\.\d+)$/m).exec(
    goModContent,
  );
  if (goFullVersion?.groups?.gover) {
    return goFullVersion?.groups?.gover;
  }

=======
function getGoConstraints(content: string): string | undefined {
>>>>>>> ec6631c9
  const re = regEx(/^go\s*(?<gover>\d+\.\d+)$/m);
  const match = re.exec(goModContent);
  if (!match?.groups?.gover) {
    return undefined;
  }
  return `^${match.groups.gover}`;
}<|MERGE_RESOLUTION|>--- conflicted
+++ resolved
@@ -191,11 +191,7 @@
     }
   }
   const goConstraints =
-<<<<<<< HEAD
-    config.constraints?.go ?? getGoConstraints(massagedGoMod);
-=======
     config.constraints?.go ?? getGoConstraints(newGoModContent);
->>>>>>> ec6631c9
 
   try {
     await writeLocalFile(goModFileName, massagedGoMod);
@@ -447,11 +443,10 @@
   }
 }
 
-<<<<<<< HEAD
-function getGoConstraints(goModContent: string): string | undefined {
+function getGoConstraints(content: string): string | undefined {
   // prefer toolchain directive when go.mod has one
   const toolchainMatch = regEx(/^toolchain\s*go(?<gover>\d+\.\d+\.\d+)$/m).exec(
-    goModContent,
+    content,
   );
   const toolchainVer = toolchainMatch?.groups?.gover;
   if (toolchainVer) {
@@ -464,15 +459,12 @@
   // If go.mod doesn't have toolchain directive and has a full go version spec,
   // for example `go 1.23.6`, pick this version
   const goFullVersion = regEx(/^go\s*(?<gover>\d+\.\d+\.\d+)$/m).exec(
-    goModContent,
+    content,
   );
   if (goFullVersion?.groups?.gover) {
     return goFullVersion?.groups?.gover;
   }
 
-=======
-function getGoConstraints(content: string): string | undefined {
->>>>>>> ec6631c9
   const re = regEx(/^go\s*(?<gover>\d+\.\d+)$/m);
   const match = re.exec(goModContent);
   if (!match?.groups?.gover) {
