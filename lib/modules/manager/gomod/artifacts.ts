--- conflicted
+++ resolved
@@ -1,9 +1,6 @@
 import is from '@sindresorhus/is';
-<<<<<<< HEAD
+import semver from 'semver';
 import { quote } from 'shlex';
-=======
-import semver from 'semver';
->>>>>>> 5259897d
 import upath from 'upath';
 import { GlobalConfig } from '../../../config/global';
 import type { PlatformId } from '../../../constants';
