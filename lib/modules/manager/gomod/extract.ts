import semver from 'semver';
import { logger } from '../../../logger';
import { newlineRegex, regEx } from '../../../util/regex';
import { GoDatasource } from '../../datasource/go';
import { GolangVersionDatasource } from '../../datasource/golang-version';
import { isVersion } from '../../versioning/semver';
import type { PackageDependency, PackageFile } from '../types';
import type { MultiLineParseResult } from './types';

function getDep(
  lineNumber: number,
  match: RegExpMatchArray,
  type: string
): PackageDependency {
  const [, , currentValue] = match;
  let [, depName] = match;
  depName = depName.replace(regEx(/"/g), '');
  const dep: PackageDependency = {
    managerData: {
      lineNumber,
    },
    depName,
    depType: type,
    currentValue,
  };
  if (isVersion(currentValue)) {
    dep.datasource = GoDatasource.id;
  } else {
    dep.skipReason = 'unsupported-version';
  }
  const digestMatch = regEx(/v0\.0.0-\d{14}-([a-f0-9]{12})/).exec(currentValue);
  if (digestMatch) {
    [, dep.currentDigest] = digestMatch;
    dep.digestOneAndOnly = true;
  }
  return dep;
}

function getGoDep(lineNumber: number, goVer: string): PackageDependency {
  return {
    managerData: {
      lineNumber,
    },
    depName: 'go',
    depType: 'golang',
    currentValue: goVer,
    datasource: GolangVersionDatasource.id,
    versioning: 'npm',
    rangeStrategy: 'replace',
  };
}

export function extractPackageFile(content: string): PackageFile | null {
  logger.trace({ content }, 'gomod.extractPackageFile()');
  const extractedConstraints: Record<string, any> = {};
  const deps: PackageDependency[] = [];
  try {
    const lines = content.split(newlineRegex);
    for (let lineNumber = 0; lineNumber < lines.length; lineNumber += 1) {
      const line = lines[lineNumber];
      const goVer = line.startsWith('go ') ? line.replace('go ', '') : null;
      if (goVer && semver.validRange(goVer)) {
        const dep = getGoDep(lineNumber, goVer);
        deps.push(dep);
        extractedConstraints.go = line.replace('go ', '^');
      }
      const replaceMatch = regEx(
        /^replace\s+[^\s]+[\s]+[=][>]\s+([^\s]+)\s+([^\s]+)/
      ).exec(line);
      if (replaceMatch) {
        const dep = getDep(lineNumber, replaceMatch, 'replace');
        deps.push(dep);
      }
      const requireMatch = regEx(/^require\s+([^\s]+)\s+([^\s]+)/).exec(line);
      if (requireMatch && !line.endsWith('// indirect')) {
        logger.trace({ lineNumber }, `require line: "${line}"`);
        const dep = getDep(lineNumber, requireMatch, 'require');
        deps.push(dep);
      }
      if (line.trim() === 'require (') {
        logger.trace(`Matched multi-line require on line ${lineNumber}`);
        const matcher = regEx(/^\s+([^\s]+)\s+([^\s]+)/);
        const { reachedLine, detectedDeps } = parseMultiLine(
          lineNumber,
          lines,
          matcher,
          'require'
        );
        lineNumber = reachedLine;
        deps.push(...detectedDeps);
      } else if (line.trim() === 'replace (') {
        logger.trace(`Matched multi-line replace on line ${lineNumber}`);
        const matcher = regEx(/^\s+[^\s]+[\s]+[=][>]\s+([^\s]+)\s+([^\s]+)/);
        const { reachedLine, detectedDeps } = parseMultiLine(
          lineNumber,
          lines,
          matcher,
          'replace'
        );
        lineNumber = reachedLine;
        deps.push(...detectedDeps);
      }
    }
  } catch (err) /* istanbul ignore next */ {
    logger.warn({ err }, 'Error extracting go modules');
  }
  if (!deps.length) {
    return null;
  }
<<<<<<< HEAD
  return { extractedConstraints, deps };
=======
  return { constraints, deps };
}

function parseMultiLine(
  startingLine: number,
  lines: string[],
  matchRegex: RegExp,
  blockType: 'require' | 'replace'
): MultiLineParseResult {
  const deps: PackageDependency[] = [];
  let lineNumber = startingLine;
  let line = '';
  do {
    lineNumber += 1;
    line = lines[lineNumber];
    const multiMatch = matchRegex.exec(line);
    logger.trace(`${blockType}: "${line}"`);
    if (multiMatch && !line.endsWith('// indirect')) {
      logger.trace({ lineNumber }, `${blockType} line: "${line}"`);
      const dep = getDep(lineNumber, multiMatch, blockType);
      dep.managerData!.multiLine = true;
      deps.push(dep);
    } else if (line.trim() !== ')') {
      logger.trace(`No multi-line match: ${line}`);
    }
  } while (line.trim() !== ')');
  return { reachedLine: lineNumber, detectedDeps: deps };
>>>>>>> 9c23f480
}<|MERGE_RESOLUTION|>--- conflicted
+++ resolved
@@ -107,10 +107,7 @@
   if (!deps.length) {
     return null;
   }
-<<<<<<< HEAD
   return { extractedConstraints, deps };
-=======
-  return { constraints, deps };
 }
 
 function parseMultiLine(
@@ -137,5 +134,4 @@
     }
   } while (line.trim() !== ')');
   return { reachedLine: lineNumber, detectedDeps: deps };
->>>>>>> 9c23f480
 }