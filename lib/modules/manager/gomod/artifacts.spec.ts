--- conflicted
+++ resolved
@@ -1288,44 +1288,7 @@
     ]);
   });
 
-<<<<<<< HEAD
   it('updates correct import paths with gomodUpdateImportPaths and multiple dependencies', async () => {
-=======
-  it('returns go.mod if only go.mod changes', async () => {
-    fs.readLocalFile.mockResolvedValueOnce('Current go.sum');
-    fs.readLocalFile.mockResolvedValueOnce(null); // vendor modules filename
-    const execSnapshots = mockExecAll();
-    git.getRepoStatus.mockResolvedValueOnce(
-      partial<StatusResult>({
-        modified: ['go.mod'],
-      })
-    );
-    fs.readLocalFile.mockResolvedValueOnce('New go.mod');
-    expect(
-      await gomod.updateArtifacts({
-        packageFileName: 'go.mod',
-        updatedDeps: [{ depName: 'github.com/google/go-github/v24' }],
-        newPackageFileContent: gomod1,
-        config: {
-          ...config,
-          updateType: 'major',
-          newMajor: 28,
-          postUpdateOptions: [],
-        },
-      })
-    ).toEqual([
-      { file: { type: 'addition', path: 'go.mod', contents: 'New go.mod' } },
-    ]);
-    expect(execSnapshots).toMatchObject([
-      {
-        cmd: 'go get -d -t ./...',
-        options: { cwd: '/tmp/github/some/repo' },
-      },
-    ]);
-  });
-
-  it('skips updating import paths with gomodUpdateImportPaths on v0 to v1', async () => {
->>>>>>> e387b822
     fs.readLocalFile.mockResolvedValueOnce('Current go.sum');
     fs.readLocalFile.mockResolvedValueOnce(null); // vendor modules filename
     const execSnapshots = mockExecAll();
