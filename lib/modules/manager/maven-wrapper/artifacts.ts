import type { Stats } from 'fs';
import os from 'os';
import upath from 'upath';
import { GlobalConfig } from '../../../config/global';
import { TEMPORARY_ERROR } from '../../../constants/error-messages';
import { logger } from '../../../logger';
import { exec } from '../../../util/exec';
import type { ExecOptions } from '../../../util/exec/types';
import { chmodLocalFile, readLocalFile, statLocalFile } from '../../../util/fs';
import { getRepoStatus } from '../../../util/git';
import type { StatusResult } from '../../../util/git/types';

import { id as semver } from '../../versioning/semver';
import type {
  UpdateArtifact,
  UpdateArtifactsConfig,
  UpdateArtifactsResult,
} from '../types';

<<<<<<< HEAD
/**
 * Find compatible java version for maven.
 * see https://maven.apache.org/developers/compatibility-plan.html
 * @param mavenVersion current maven version
 * @returns A Java semver range
 */
function getJavaContraint(mavenVersion: string | undefined): string | null {
  const major = mavenVersion && mavenVersioning.getMajor(mavenVersion);
  const minor = mavenVersion && mavenVersioning.getMinor(mavenVersion);

  if (major && major >= 3) {
    return minor && minor >= 1 ? '^8.0.0' : '^7.0.0';
  }

  return '^5.0.0';
}

=======
>>>>>>> bbac478a
async function addIfUpdated(
  status: StatusResult,
  fileProjectPath: string
): Promise<UpdateArtifactsResult | null> {
  if (status.modified.includes(fileProjectPath)) {
    return {
      file: {
        type: 'addition',
        path: fileProjectPath,
        contents: await readLocalFile(fileProjectPath),
      },
    };
  }
  return null;
}

export async function updateArtifacts({
  packageFileName,
  newPackageFileContent,
  updatedDeps,
  config,
}: UpdateArtifact): Promise<(UpdateArtifactsResult | null)[] | null> {
  try {
    logger.debug({ updatedDeps }, 'maven-wrapper.updateArtifacts()');

    if (
      !updatedDeps.some(
        (dep) => dep.depName === 'org.apache.maven.wrapper:maven-wrapper'
      )
    ) {
      logger.info(
        'Maven wrapper version not updated - skipping Artifacts update'
      );
      return null;
    }

    const cmd = await createWrapperCommand();

    if (!cmd) {
      logger.info('No mvnw found - skipping Artifacts update');
      return null;
    }
    await executeWrapperCommand(cmd, config);

    const status = await getRepoStatus();
    const artifactFileNames = [
      '.mvn/wrapper/maven-wrapper.properties',
      '.mvn/wrapper/maven-wrapper.jar',
      '.mvn/wrapper/MavenWrapperDownloader.java',
      'mvnw',
      'mvnw.cmd',
    ].map(
      (filename) =>
        packageFileName.replace('.mvn/wrapper/maven-wrapper.properties', '') +
        filename
    );
    const updateArtifactsResult = (
      await Promise.all(
        artifactFileNames.map((fileProjectPath) =>
          addIfUpdated(status, fileProjectPath)
        )
      )
    )
      .filter(Boolean)
      .map((result) => result as UpdateArtifactsResult);
    logger.debug(
      { files: updateArtifactsResult.map((r) => r.file?.path) },
      `Returning updated maven-wrapper files`
    );
    return updateArtifactsResult;
  } catch (err) {
    logger.debug({ err }, 'Error setting new Maven Wrapper release value');
    return [
      {
        artifactError: {
          lockFile: packageFileName,
          stderr: err.message,
        },
      },
    ];
  }
}

async function executeWrapperCommand(
  cmd: string,
  config: UpdateArtifactsConfig
): Promise<void> {
  logger.debug(`Updating maven wrapper: "${cmd}"`);
  const execOptions: ExecOptions = {
    docker: {
      image: 'java',
      tagConstraint: config.constraints?.java ?? '^8.0.0',
      tagScheme: semver,
    },
    // extraEnv,
  };

  try {
    await exec(cmd, execOptions);
  } catch (err) {
    // istanbul ignore if
    if (err.message === TEMPORARY_ERROR) {
      throw err;
    }
    logger.warn(
      { err },
      'Error executing maven wrapper update command. It can be not a critical one though.'
    );
  }
}

async function createWrapperCommand(): Promise<string | null> {
  const projectDir = GlobalConfig.get('localDir');
  const wrapperExecutableFileName = mavenWrapperFileName();
  const wrapperFullyQualifiedPath = upath.resolve(
    projectDir,
    `./${wrapperExecutableFileName}`
  );
  return await prepareCommand(
    wrapperExecutableFileName,
    projectDir,
    await statLocalFile(wrapperFullyQualifiedPath).catch(() => null),
    `wrapper:wrapper`
  );
}

function mavenWrapperFileName(): string {
  if (
    os.platform() === 'win32' &&
    GlobalConfig.get('binarySource') !== 'docker'
  ) {
    return 'mvnw.cmd';
  }
  return './mvnw';
}

async function prepareCommand(
  fileName: string,
  cwd: string | undefined,
  pathFileStats: Stats | null,
  args: string | null
): Promise<string | null> {
  // istanbul ignore if
  if (pathFileStats?.isFile() === true) {
    // if the file is not executable by others
    if ((pathFileStats.mode & 0o1) === 0) {
      // add the execution permission to the owner, group and others
      await chmodLocalFile(
        upath.join(cwd, fileName),
        pathFileStats.mode | 0o111
      );
    }
    if (args === null) {
      return fileName;
    }
    return `${fileName} ${args}`;
  }
  /* eslint-enable no-bitwise */
  return null;
}<|MERGE_RESOLUTION|>--- conflicted
+++ resolved
@@ -17,26 +17,6 @@
   UpdateArtifactsResult,
 } from '../types';
 
-<<<<<<< HEAD
-/**
- * Find compatible java version for maven.
- * see https://maven.apache.org/developers/compatibility-plan.html
- * @param mavenVersion current maven version
- * @returns A Java semver range
- */
-function getJavaContraint(mavenVersion: string | undefined): string | null {
-  const major = mavenVersion && mavenVersioning.getMajor(mavenVersion);
-  const minor = mavenVersion && mavenVersioning.getMinor(mavenVersion);
-
-  if (major && major >= 3) {
-    return minor && minor >= 1 ? '^8.0.0' : '^7.0.0';
-  }
-
-  return '^5.0.0';
-}
-
-=======
->>>>>>> bbac478a
 async function addIfUpdated(
   status: StatusResult,
   fileProjectPath: string
