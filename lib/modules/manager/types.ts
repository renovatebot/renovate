--- conflicted
+++ resolved
@@ -51,22 +51,8 @@
   rangeStrategy: RangeStrategy;
 }
 
-<<<<<<< HEAD
-export interface NpmLockFiles {
-  yarnLock?: string;
-  packageLock?: string;
-  shrinkwrapJson?: string;
-  pnpmShrinkwrap?: string;
-  npmLock?: string;
-  lockFiles?: string[];
-}
-
 export interface PackageFileContent<T = Record<string, any>>
-  extends NpmLockFiles,
-    ManagerData<T> {
-=======
-export interface PackageFile<T = Record<string, any>> extends ManagerData<T> {
->>>>>>> 5cdb9a86
+  extends ManagerData<T> {
   autoReplaceStringTemplate?: string;
   extractedConstraints?: Record<string, string>;
   datasource?: string;
@@ -75,11 +61,6 @@
   deps: PackageDependency[];
   lockFiles?: string[];
   npmrc?: string;
-<<<<<<< HEAD
-  packageJsonName?: string;
-=======
-  packageFile?: string | null;
->>>>>>> 5cdb9a86
   packageFileVersion?: string;
   skipInstalls?: boolean;
   matchStrings?: string[];
