--- conflicted
+++ resolved
@@ -4,12 +4,8 @@
   UpdateType,
   ValidationMessage,
 } from '../../config/types';
-<<<<<<< HEAD
-import type { JSONataManagerTemplates } from '../../config/types';
-import type { ProgrammingLanguage } from '../../constants';
-=======
 import type { Category } from '../../constants';
->>>>>>> 2962a43b
+import type { JSONataManagerTemplates } from '../../config/types'; // TODO: Review me
 import type { ModuleApi, RangeStrategy, SkipReason } from '../../types';
 import type { FileChange } from '../../util/git/types';
 import type { MergeConfidence } from '../../util/merge-confidence/types';
