import type { ReleaseType } from 'semver';
import type {
  MatchStringsStrategy,
  RegexManagerTemplates,
  UpdateType,
  ValidationMessage,
} from '../../config/types';
import type { ProgrammingLanguage } from '../../constants';
import type { ModuleApi, RangeStrategy, SkipReason } from '../../types';
import type { FileChange } from '../../util/git/types';

export type Result<T> = T | Promise<T>;

export interface ManagerData<T> {
  managerData?: T;
}

export interface ExtractConfig extends CustomExtractConfig {
  registryAliases?: Record<string, string>;
  npmrc?: string;
  npmrcMerge?: boolean;
  skipInstalls?: boolean;
}

export interface CustomExtractConfig extends RegexManagerTemplates {
  autoReplaceStringTemplate?: string;
  matchStrings?: string[];
  matchStringsStrategy?: MatchStringsStrategy;
}

export interface UpdateArtifactsConfig {
  isLockFileMaintenance?: boolean;
  constraints?: Record<string, string>;
  composerIgnorePlatformReqs?: string[];
  currentValue?: string;
  postUpdateOptions?: string[];
  ignorePlugins?: boolean;
  ignoreScripts?: boolean;
  updateType?: UpdateType;
  newValue?: string;
  newVersion?: string;
  newMajor?: number;
  registryAliases?: Record<string, string>;
}

export interface RangeConfig<T = Record<string, any>> extends ManagerData<T> {
  currentValue?: string;
  depName?: string;
  depType?: string;
  manager?: string;
  rangeStrategy: RangeStrategy;
}

export interface PackageFileContent<T = Record<string, any>>
  extends ManagerData<T> {
  autoReplaceStringTemplate?: string;
  constraints?: Record<string, string>;
  extractedConstraints?: Record<string, string>;
  datasource?: string;
  registryUrls?: string[];
  additionalRegistryUrls?: string[];
  deps: PackageDependency[];
  lockFiles?: string[];
  npmrc?: string;
  packageFileVersion?: string;
  skipInstalls?: boolean;
  matchStrings?: string[];
  matchStringsStrategy?: MatchStringsStrategy;
}

<<<<<<< HEAD
export interface Package<T> extends ManagerData<T> {
  currentValue?: string | null;
  currentDigest?: string;
  depName?: string;
  depType?: string;
  fileReplacePosition?: number;
  groupName?: string;
  lineNumber?: number;
  packageName?: string;
  target?: string;
  versioning?: string;
  dataType?: string;
  enabled?: boolean;

  // npm manager
  bumpVersion?: ReleaseType | string;
  npmPackageAlias?: boolean;
  packageFileVersion?: string;
  gitRef?: boolean;
  sourceUrl?: string | null;
  pinDigests?: boolean;
  currentRawValue?: string;
  major?: { enabled?: boolean };
  prettyDepType?: string;
=======
export interface PackageFile<T = Record<string, any>>
  extends PackageFileContent<T> {
  packageFile: string;
>>>>>>> e3c92d2f
}

export interface LookupUpdate {
  bucket?: string;
  branchName?: string;
  commitMessageAction?: string;
  isBump?: boolean;
  isLockfileUpdate?: boolean;
  isPin?: boolean;
  isPinDigest?: boolean;
  isRange?: boolean;
  isRollback?: boolean;
  isReplacement?: boolean;
  newDigest?: string;
  newMajor?: number;
  newMinor?: number;
  newName?: string;
  newValue: string;
  semanticCommitType?: string;
  pendingChecks?: boolean;
  pendingVersions?: string[];
  newVersion?: string;
  updateType?: UpdateType;
  userStrings?: Record<string, string>;
  checksumUrl?: string;
  downloadUrl?: string;
  releaseTimestamp?: any;
  registryUrl?: string;
}

export interface PackageDependency<T = Record<string, any>>
  extends ManagerData<T> {
  currentValue?: string | null;
  currentDigest?: string;
  depName?: string;
  depType?: string;
  fileReplacePosition?: number;
  groupName?: string;
  lineNumber?: number;
  packageName?: string | null;
  target?: string;
  versioning?: string;
  dataType?: string;
  enabled?: boolean;
  bumpVersion?: ReleaseType | string;
  npmPackageAlias?: boolean;
  packageFileVersion?: string;
  gitRef?: boolean;
  sourceUrl?: string | null;
  pinDigests?: boolean;
  currentRawValue?: string;
  major?: { enabled?: boolean };
  prettyDepType?: string;
  newValue?: string;
  warnings?: ValidationMessage[];
  commitMessageTopic?: string;
  currentDigestShort?: string;
  datasource?: string;
  deprecationMessage?: string;
  digestOneAndOnly?: boolean;
  fixedVersion?: string;
  currentVersion?: string;
  lockedVersion?: string;
  propSource?: string;
  registryUrls?: string[] | null;
  rangeStrategy?: RangeStrategy;
  skipReason?: SkipReason;
  sourceLine?: number;
  newVersion?: string;
  updates?: LookupUpdate[];
  replaceString?: string;
  autoReplaceStringTemplate?: string;
  editFile?: string;
  separateMinorPatch?: boolean;
  extractVersion?: string;
  isInternal?: boolean;
  variableName?: string;
}

export interface Upgrade<T = Record<string, any>> extends PackageDependency<T> {
  isLockfileUpdate?: boolean;
  currentRawValue?: any;
  depGroup?: string;
  lockFiles?: string[];
  name?: string;
  newDigest?: string;
  newFrom?: string;
  newMajor?: number;
  newName?: string;
  newValue?: string;
  packageFile?: string;
  rangeStrategy?: RangeStrategy;
  newVersion?: string;
  updateType?: UpdateType;
  version?: string;
  isLockFileMaintenance?: boolean;
  isRemediation?: boolean;
  isVulnerabilityAlert?: boolean;
  registryUrls?: string[] | null;
  currentVersion?: string;
  replaceString?: string;
}

export interface ArtifactError {
  lockFile?: string;
  stderr?: string;
}

export interface UpdateArtifactsResult {
  artifactError?: ArtifactError;
  file?: FileChange;
}

export interface UpdateArtifact<T = Record<string, unknown>> {
  packageFileName: string;
  updatedDeps: Upgrade<T>[];
  newPackageFileContent: string;
  config: UpdateArtifactsConfig;
}

export interface UpdateDependencyConfig<T = Record<string, any>> {
  fileContent: string;
  upgrade: Upgrade<T>;
}

export interface BumpPackageVersionResult {
  bumpedContent: string | null;
}

export interface UpdateLockedConfig {
  packageFile: string;
  packageFileContent?: string;
  lockFile: string;
  lockFileContent?: string;
  depName: string;
  currentVersion: string;
  newVersion: string;
  allowParentUpdates?: boolean;
  allowHigherOrRemoved?: boolean;
}

export interface UpdateLockedResult {
  status: 'unsupported' | 'updated' | 'already-updated' | 'update-failed';
  files?: Record<string, string>;
}

export interface GlobalManagerConfig {
  npmrc?: string;
  npmrcMerge?: boolean;
}

export interface ManagerApi extends ModuleApi {
  defaultConfig: Record<string, unknown>;
  language?: ProgrammingLanguage;
  supportsLockFileMaintenance?: boolean;

  supportedDatasources: string[];

  bumpPackageVersion?(
    content: string,
    currentValue: string,
    bumpVersion: ReleaseType | string
  ): Result<BumpPackageVersionResult>;

  detectGlobalConfig?(): Result<GlobalManagerConfig>;

  extractAllPackageFiles?(
    config: ExtractConfig,
    files: string[]
  ): Result<PackageFile[] | null>;

  extractPackageFile?(
    content: string,
    packageFile?: string,
    config?: ExtractConfig
  ): Result<PackageFileContent | null>;

  getRangeStrategy?(config: RangeConfig): RangeStrategy;

  updateArtifacts?(
    updateArtifact: UpdateArtifact
  ): Result<UpdateArtifactsResult[] | null>;

  updateDependency?(
    updateDependencyConfig: UpdateDependencyConfig
  ): Result<string | null>;

  updateLockedDependency?(
    config: UpdateLockedConfig
  ): Result<UpdateLockedResult>;
}

// TODO: name and properties used by npm manager
export interface PostUpdateConfig<T = Record<string, any>>
  extends Record<string, any>,
    ManagerData<T> {
  updatedPackageFiles?: FileChange[];
  postUpdateOptions?: string[];
  skipInstalls?: boolean;
  ignoreScripts?: boolean;

  packageFile?: string;

  upgrades: Upgrade[];
  npmLock?: string;
  yarnLock?: string;
  branchName: string;
  reuseExistingBranch?: boolean;
}<|MERGE_RESOLUTION|>--- conflicted
+++ resolved
@@ -68,36 +68,9 @@
   matchStringsStrategy?: MatchStringsStrategy;
 }
 
-<<<<<<< HEAD
-export interface Package<T> extends ManagerData<T> {
-  currentValue?: string | null;
-  currentDigest?: string;
-  depName?: string;
-  depType?: string;
-  fileReplacePosition?: number;
-  groupName?: string;
-  lineNumber?: number;
-  packageName?: string;
-  target?: string;
-  versioning?: string;
-  dataType?: string;
-  enabled?: boolean;
-
-  // npm manager
-  bumpVersion?: ReleaseType | string;
-  npmPackageAlias?: boolean;
-  packageFileVersion?: string;
-  gitRef?: boolean;
-  sourceUrl?: string | null;
-  pinDigests?: boolean;
-  currentRawValue?: string;
-  major?: { enabled?: boolean };
-  prettyDepType?: string;
-=======
 export interface PackageFile<T = Record<string, any>>
   extends PackageFileContent<T> {
   packageFile: string;
->>>>>>> e3c92d2f
 }
 
 export interface LookupUpdate {
@@ -137,7 +110,7 @@
   fileReplacePosition?: number;
   groupName?: string;
   lineNumber?: number;
-  packageName?: string | null;
+  packageName?: string;
   target?: string;
   versioning?: string;
   dataType?: string;
