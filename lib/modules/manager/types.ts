import type { ReleaseType } from 'semver';
import type {
  MatchStringsStrategy,
  UpdateType,
  UserEnv,
  ValidationMessage,
} from '../../config/types';
import type { Category } from '../../constants';
import type { ModuleApi, RangeStrategy, SkipReason } from '../../types';
import type { FileChange } from '../../util/git/types';
import type { MergeConfidence } from '../../util/merge-confidence/types';
import type { CustomExtractConfig } from './custom/types';

export type Result<T> = T | Promise<T>;

export interface ManagerData<T> {
  managerData?: T;
}

export interface ExtractConfig extends CustomExtractConfig {
  registryAliases?: Record<string, string>;
  npmrc?: string;
  npmrcMerge?: boolean;
  skipInstalls?: boolean | null;
  repository?: string;
}

export interface UpdateArtifactsConfig {
  isLockFileMaintenance?: boolean;
  constraints?: Record<string, string>;
  composerIgnorePlatformReqs?: string[];
  goGetDirs?: string[];
  currentValue?: string;
  postUpdateOptions?: string[];
  ignorePlugins?: boolean;
  ignoreScripts?: boolean;
  updateType?: UpdateType;
  newValue?: string;
  newVersion?: string;
  newMajor?: number;
  registryAliases?: Record<string, string>;
  lockFiles?: string[];
  env?: UserEnv;
}

export interface RangeConfig<T = Record<string, any>> extends ManagerData<T> {
  currentValue?: string;
  depName?: string;
  depType?: string;
  manager?: string;
  rangeStrategy: RangeStrategy;
}

export interface PackageFileContent<T = Record<string, any>>
  extends ManagerData<T> {
  autoReplaceStringTemplate?: string;
  extractedConstraints?: Record<string, string>;
  datasource?: string;
  registryUrls?: string[];
  additionalRegistryUrls?: string[];
  deps: PackageDependency[];
  lockFiles?: string[];
  npmrc?: string;
  packageFileVersion?: string;
  skipInstalls?: boolean | null;
  matchStrings?: string[];
  matchStringsStrategy?: MatchStringsStrategy;
}

export interface PackageFile<T = Record<string, any>>
  extends PackageFileContent<T> {
  packageFile: string;
}

export interface LookupUpdate {
  bucket?: string;
  branchName?: string;
  commitMessageAction?: string;
  isBump?: boolean;
  isLockfileUpdate?: boolean;
  isPin?: boolean;
  isPinDigest?: boolean;
  isRange?: boolean;
  isRollback?: boolean;
  isReplacement?: boolean;
  newDigest?: string;
  newMajor?: number;
  newMinor?: number;
  newName?: string;
  newValue?: string;
  semanticCommitType?: string;
  pendingChecks?: boolean;
  pendingVersions?: string[];
  newVersion?: string;
  updateType?: UpdateType;
  mergeConfidenceLevel?: MergeConfidence | undefined;
  userStrings?: Record<string, string>;
  checksumUrl?: string;
  downloadUrl?: string;
  releaseTimestamp?: any;
  registryUrl?: string;
}

/**
 * @property {string} depName - Display name of the package. See #16012
 * @property {string} packageName - The name of the package, used in comparisons. depName is used as fallback if this is not set. See #16012
 */
export interface PackageDependency<T = Record<string, any>>
  extends ManagerData<T> {
  currentValue?: string | null;
  currentDigest?: string;
  depName?: string;
  depType?: string;
  fileReplacePosition?: number;
  groupName?: string;
  lineNumber?: number;
  packageName?: string;
  target?: string;
  versioning?: string;
  dataType?: string;
  enabled?: boolean;
  bumpVersion?: ReleaseType;
  npmPackageAlias?: boolean;
  packageFileVersion?: string;
  gitRef?: boolean;
  sourceUrl?: string | null;
  pinDigests?: boolean;
  currentRawValue?: string;
  major?: { enabled?: boolean };
  prettyDepType?: string;
  newValue?: string;
  warnings?: ValidationMessage[];
  commitMessageTopic?: string;
  currentDigestShort?: string;
  datasource?: string;
  deprecationMessage?: string;
  digestOneAndOnly?: boolean;
  fixedVersion?: string;
  currentVersion?: string;
  lockedVersion?: string;
  propSource?: string;
  registryUrls?: string[] | null;
  rangeStrategy?: RangeStrategy;
  skipReason?: SkipReason;
  sourceLine?: number;
  newVersion?: string;
  updates?: LookupUpdate[];
  replaceString?: string;
  autoReplaceStringTemplate?: string;
  editFile?: string;
  separateMinorPatch?: boolean;
  extractVersion?: string;
  isInternal?: boolean;
  variableName?: string;
  indentation?: string;
}

export interface Upgrade<T = Record<string, any>> extends PackageDependency<T> {
  workspace?: string;
  isLockfileUpdate?: boolean;
  currentRawValue?: any;
  depGroup?: string;
  lockFiles?: string[];
  manager?: string;
  name?: string;
  newDigest?: string;
  newFrom?: string;
  newMajor?: number;
  newName?: string;
  newValue?: string;
  packageFile?: string;
  rangeStrategy?: RangeStrategy;
  newVersion?: string;
  updateType?: UpdateType;
  version?: string;
  isLockFileMaintenance?: boolean;
  isRemediation?: boolean;
  isVulnerabilityAlert?: boolean;
  vulnerabilitySeverity?: string;
  registryUrls?: string[] | null;
  currentVersion?: string;
  replaceString?: string;
}

export interface ArtifactNotice {
  file: string;
  message: string;
}

export interface ArtifactError {
  lockFile?: string;
  stderr?: string;
}

export type UpdateArtifactsResult =
  | {
      file?: FileChange;
<<<<<<< HEAD
      notice?: string;
=======
      notice?: ArtifactNotice;
>>>>>>> 7a895ee2
      artifactError?: undefined;
    }
  | {
      file?: undefined;
      notice?: undefined;
      artifactError?: ArtifactError;
    };

export interface UpdateArtifact<T = Record<string, unknown>> {
  packageFileName: string;
  updatedDeps: Upgrade<T>[];
  newPackageFileContent: string;
  config: UpdateArtifactsConfig;
}

export interface UpdateDependencyConfig<T = Record<string, any>> {
  fileContent: string;
  upgrade: Upgrade<T>;
}

export interface BumpPackageVersionResult {
  bumpedContent: string | null;
}

export interface UpdateLockedConfig {
  packageFile: string;
  packageFileContent?: string;
  lockFile: string;
  lockFileContent?: string;
  depName: string;
  currentVersion: string;
  newVersion: string;
  allowParentUpdates?: boolean;
  allowHigherOrRemoved?: boolean;
}

export interface UpdateLockedResult {
  status: 'unsupported' | 'updated' | 'already-updated' | 'update-failed';
  files?: Record<string, string>;
}

export interface GlobalManagerConfig {
  npmrc?: string;
  npmrcMerge?: boolean;
}

export interface ManagerApi extends ModuleApi {
  defaultConfig: Record<string, unknown>;

  categories?: Category[];
  supportsLockFileMaintenance?: boolean;
  supersedesManagers?: string[];
  supportedDatasources: string[];

  bumpPackageVersion?(
    content: string,
    currentValue: string,
    bumpVersion: ReleaseType,
    packageFile: string,
  ): Result<BumpPackageVersionResult>;

  detectGlobalConfig?(): Result<GlobalManagerConfig>;

  extractAllPackageFiles?(
    config: ExtractConfig,
    files: string[],
  ): Result<PackageFile[] | null>;

  extractPackageFile?(
    content: string,
    packageFile?: string,
    config?: ExtractConfig,
  ): Result<PackageFileContent | null>;

  getRangeStrategy?(config: RangeConfig): RangeStrategy;

  updateArtifacts?(
    updateArtifact: UpdateArtifact,
  ): Result<UpdateArtifactsResult[] | null>;

  updateDependency?(
    updateDependencyConfig: UpdateDependencyConfig,
  ): Result<string | null>;

  updateLockedDependency?(
    config: UpdateLockedConfig,
  ): Result<UpdateLockedResult>;
}

// TODO: name and properties used by npm manager
export interface PostUpdateConfig<T = Record<string, any>>
  extends Record<string, any>,
    ManagerData<T> {
  // TODO: remove null
  constraints?: Record<string, string> | null;
  updatedPackageFiles?: FileChange[];
  postUpdateOptions?: string[];
  skipInstalls?: boolean | null;
  ignoreScripts?: boolean;

  packageFile?: string;

  upgrades: Upgrade[];
  npmLock?: string;
  yarnLock?: string;
  branchName: string;
  reuseExistingBranch?: boolean;
}<|MERGE_RESOLUTION|>--- conflicted
+++ resolved
@@ -195,11 +195,7 @@
 export type UpdateArtifactsResult =
   | {
       file?: FileChange;
-<<<<<<< HEAD
-      notice?: string;
-=======
       notice?: ArtifactNotice;
->>>>>>> 7a895ee2
       artifactError?: undefined;
     }
   | {
