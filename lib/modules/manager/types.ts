--- conflicted
+++ resolved
@@ -15,13 +15,9 @@
 }
 
 export interface ExtractConfig {
-<<<<<<< HEAD
   registryUrls?: string[];
   endpoint?: string;
   registryAliases?: Record<string, string>;
-=======
-  aliases?: Record<string, string>;
->>>>>>> cbed7863
   npmrc?: string;
   npmrcMerge?: boolean;
   skipInstalls?: boolean;
