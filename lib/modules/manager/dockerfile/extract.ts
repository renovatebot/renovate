import is from '@sindresorhus/is';
import { logger } from '../../../logger';
import { newlineRegex, regEx } from '../../../util/regex';
import { DockerDatasource } from '../../datasource/docker';
import * as debianVersioning from '../../versioning/debian';
import * as ubuntuVersioning from '../../versioning/ubuntu';
import type {
  ExtractConfig,
  PackageDependency,
  PackageFileContent,
} from '../types';

const variableMarker = '$';

export function extractVariables(image: string): Record<string, string> {
  const variables: Record<string, string> = {};
  const variableRegex = regEx(
    /(?<fullvariable>\\?\$(?<simplearg>\w+)|\\?\${(?<complexarg>\w+)(?::.+?)?}+)/gi,
  );

  let match: RegExpExecArray | null;
  do {
    match = variableRegex.exec(image);
    if (match?.groups?.fullvariable) {
      variables[match.groups.fullvariable] =
        match.groups?.simplearg || match.groups?.complexarg;
    }
  } while (match);

  return variables;
}

function getAutoReplaceTemplate(dep: PackageDependency): string | undefined {
  let template = dep.replaceString;

  if (dep.currentValue) {
    let placeholder = '{{#if newValue}}{{newValue}}{{/if}}';
    if (!dep.currentDigest) {
      placeholder += '{{#if newDigest}}@{{newDigest}}{{/if}}';
    }
    template = template?.replace(dep.currentValue, placeholder);
  }

  if (dep.currentDigest) {
    template = template?.replace(
      dep.currentDigest,
      '{{#if newDigest}}{{newDigest}}{{/if}}',
    );
  }

  return template;
}

function processDepForAutoReplace(
  dep: PackageDependency,
  lineNumberRanges: number[][],
  lines: string[],
  linefeed: string,
): void {
  const lineNumberRangesToReplace: number[][] = [];
  for (const lineNumberRange of lineNumberRanges) {
    for (const lineNumber of lineNumberRange) {
      if (
        (is.string(dep.currentValue) &&
          lines[lineNumber].includes(dep.currentValue)) ||
        (is.string(dep.currentDigest) &&
          lines[lineNumber].includes(dep.currentDigest))
      ) {
        lineNumberRangesToReplace.push(lineNumberRange);
      }
    }
  }

  lineNumberRangesToReplace.sort((a, b) => {
    return a[0] - b[0];
  });

  const minLine = lineNumberRangesToReplace[0]?.[0];
  const maxLine =
    lineNumberRangesToReplace[lineNumberRangesToReplace.length - 1]?.[1];
  if (
    lineNumberRanges.length === 1 ||
    minLine === undefined ||
    maxLine === undefined
  ) {
    return;
  }

  const unfoldedLineNumbers = Array.from(
    { length: maxLine - minLine + 1 },
    (_v, k) => k + minLine,
  );

  dep.replaceString = unfoldedLineNumbers
    .map((lineNumber) => lines[lineNumber])
    .join(linefeed);

  if (!dep.currentDigest) {
    dep.replaceString += linefeed;
  }

  dep.autoReplaceStringTemplate = getAutoReplaceTemplate(dep);
}

export function splitImageParts(currentFrom: string): PackageDependency {
  let isVariable = false;
  let cleanedCurrentFrom = currentFrom;

  // Check if we have a variable in format of "${VARIABLE:-<image>:<defaultVal>@<digest>}"
  // If so, remove everything except the image, defaultVal and digest.
  if (cleanedCurrentFrom?.includes(variableMarker)) {
    const defaultValueRegex = regEx(/^\${.+?:-"?(?<value>.*?)"?}$/);
    const defaultValueMatch =
      defaultValueRegex.exec(cleanedCurrentFrom)?.groups;
    if (defaultValueMatch?.value) {
      isVariable = true;
      cleanedCurrentFrom = defaultValueMatch.value;
    }

    if (cleanedCurrentFrom?.includes(variableMarker)) {
      // If cleanedCurrentFrom contains a variable, after cleaning, e.g. "$REGISTRY/alpine", we do not support this.
      return {
        skipReason: 'contains-variable',
      };
    }
  }

  const [currentDepTag, currentDigest] = cleanedCurrentFrom.split('@');
  const depTagSplit = currentDepTag.split(':');
  let depName: string;
  let currentValue: string | undefined;
  if (
    depTagSplit.length === 1 ||
    depTagSplit[depTagSplit.length - 1].includes('/')
  ) {
    depName = currentDepTag;
  } else {
    currentValue = depTagSplit.pop();
    depName = depTagSplit.join(':');
  }

  const dep: PackageDependency = {
    depName,
    packageName: depName,
    currentValue,
    currentDigest,
  };

  if (isVariable) {
    dep.replaceString = cleanedCurrentFrom;

    if (!dep.currentValue) {
      delete dep.currentValue;
    }

    if (!dep.currentDigest) {
      delete dep.currentDigest;
    }
  }

  return dep;
}

const quayRegex = regEx(/^quay\.io(?::[1-9][0-9]{0,4})?/i);

export function getDep(
  currentFrom: string | null | undefined,
  specifyReplaceString = true,
  registryAliases?: Record<string, string>,
): PackageDependency {
  if (
    !is.string(currentFrom) ||
    !is.nonEmptyStringAndNotWhitespace(currentFrom)
  ) {
    return {
      skipReason: 'invalid-value',
    };
  }

  // Resolve registry aliases first so that we don't need special casing later on:
  for (const [name, value] of Object.entries(registryAliases ?? {})) {
    if (currentFrom.startsWith(`${name}/`)) {
      const depName = currentFrom.substring(name.length + 1);
      const dep = {
        ...getDep(`${value}/${depName}`, false),
        replaceString: currentFrom,
      };
<<<<<<< HEAD
      if (specifyReplaceString) {
        dep.autoReplaceStringTemplate = getAutoReplaceTemplate(dep);
      }
=======
      // retain depName, not sure if condition is necessary
      if (dep.depName?.startsWith(value)) {
        dep.packageName = dep.depName;
        dep.depName = `${name}/${dep.depName.substring(value.length + 1)}`;
      }
      dep.autoReplaceStringTemplate = getAutoReplaceTemplate(dep);
>>>>>>> 7f3b76b5
      return dep;
    }
  }

  const dep = splitImageParts(currentFrom);
  if (specifyReplaceString) {
    if (!dep.replaceString) {
      dep.replaceString = currentFrom;
    }
    dep.autoReplaceStringTemplate =
      '{{depName}}{{#if newValue}}:{{newValue}}{{/if}}{{#if newDigest}}@{{newDigest}}{{/if}}';
  }
  dep.datasource = DockerDatasource.id;

  // Pretty up special prefixes
  if (dep.depName) {
    const specialPrefixes = ['amd64', 'arm64', 'library'];
    for (const prefix of specialPrefixes) {
      if (dep.depName.startsWith(`${prefix}/`)) {
        dep.depName = dep.depName.replace(`${prefix}/`, '');
        if (specifyReplaceString) {
          dep.autoReplaceStringTemplate =
            '{{packageName}}{{#if newValue}}:{{newValue}}{{/if}}{{#if newDigest}}@{{newDigest}}{{/if}}';
        }
      }
    }
  }

  if (dep.depName === 'ubuntu' || dep.depName?.endsWith('/ubuntu')) {
    dep.versioning = ubuntuVersioning.id;
  }

  if (
    (dep.depName === 'debian' || dep.depName?.endsWith('/debian')) &&
    debianVersioning.api.isVersion(dep.currentValue)
  ) {
    dep.versioning = debianVersioning.id;
  }

  // Don't display quay.io ports
  if (dep.depName && quayRegex.test(dep.depName)) {
    const depName = dep.depName.replace(quayRegex, 'quay.io');
    if (depName !== dep.depName) {
      dep.depName = depName;
      dep.autoReplaceStringTemplate =
        '{{packageName}}{{#if newValue}}:{{newValue}}{{/if}}{{#if newDigest}}@{{newDigest}}{{/if}}';
    }
  }

  return dep;
}

export function extractPackageFile(
  content: string,
  _packageFile: string,
  config: ExtractConfig,
): PackageFileContent | null {
  const sanitizedContent = content.replace(regEx(/^\uFEFF/), ''); // remove bom marker
  const deps: PackageDependency[] = [];
  const stageNames: string[] = [];
  const args: Record<string, string> = {};
  const argsLines: Record<string, number[]> = {};

  let escapeChar = '\\\\';
  let lookForEscapeChar = true;
  let lookForSyntaxDirective = true;

  const lineFeed = sanitizedContent.indexOf('\r\n') >= 0 ? '\r\n' : '\n';
  const lines = sanitizedContent.split(newlineRegex);
  for (let lineNumber = 0; lineNumber < lines.length; ) {
    const lineNumberInstrStart = lineNumber;
    let instruction = lines[lineNumber];

    if (lookForEscapeChar) {
      const directivesMatch = regEx(
        /^[ \t]*#[ \t]*(?<directive>syntax|escape)[ \t]*=[ \t]*(?<escapeChar>\S)/i,
      ).exec(instruction);
      if (!directivesMatch) {
        lookForEscapeChar = false;
      } else if (directivesMatch.groups?.directive.toLowerCase() === 'escape') {
        if (directivesMatch.groups?.escapeChar === '`') {
          escapeChar = '`';
        }
        lookForEscapeChar = false;
      }
    }

    if (lookForSyntaxDirective) {
      const syntaxRegex = regEx(
        '^#[ \\t]*syntax[ \\t]*=[ \\t]*(?<image>\\S+)',
        'im',
      );
      const syntaxMatch = instruction.match(syntaxRegex);
      if (syntaxMatch?.groups?.image) {
        const syntaxImage = syntaxMatch.groups.image;
        const lineNumberRanges: number[][] = [
          [lineNumberInstrStart, lineNumber],
        ];
        const dep = getDep(syntaxImage, true, config.registryAliases);
        dep.depType = 'syntax';
        processDepForAutoReplace(dep, lineNumberRanges, lines, lineFeed);
        logger.trace(
          {
            depName: dep.depName,
            currentValue: dep.currentValue,
            currentDigest: dep.currentDigest,
          },
          'Dockerfile # syntax',
        );
        deps.push(dep);
      }
      lookForSyntaxDirective = false;
    }

    const lineContinuationRegex = regEx(escapeChar + '[ \\t]*$|^[ \\t]*#', 'm');
    let lineLookahead = instruction;
    while (
      !lookForEscapeChar &&
      !instruction.trimStart().startsWith('#') &&
      lineContinuationRegex.test(lineLookahead)
    ) {
      lineLookahead = lines[++lineNumber] || '';
      instruction += '\n' + lineLookahead;
    }

    const argRegex = regEx(
      '^[ \\t]*ARG(?:' +
        escapeChar +
        '[ \\t]*\\r?\\n| |\\t|#.*?\\r?\\n)+(?<name>\\w+)[ =](?<value>\\S*)',
      'im',
    );
    const argMatch = argRegex.exec(instruction);
    if (argMatch?.groups?.name) {
      argsLines[argMatch.groups.name] = [lineNumberInstrStart, lineNumber];
      let argMatchValue = argMatch.groups?.value;

      if (
        argMatchValue.charAt(0) === '"' &&
        argMatchValue.charAt(argMatchValue.length - 1) === '"'
      ) {
        argMatchValue = argMatchValue.slice(1, -1);
      }

      args[argMatch.groups.name] = argMatchValue || '';
    }

    const fromRegex = new RegExp(
      '^[ \\t]*FROM(?:' +
        escapeChar +
        '[ \\t]*\\r?\\n| |\\t|#.*?\\r?\\n|--platform=\\S+)+(?<image>\\S+)(?:(?:' +
        escapeChar +
        '[ \\t]*\\r?\\n| |\\t|#.*?\\r?\\n)+as[ \\t]+(?<name>\\S+))?',
      'im',
    ); // TODO #12875 complex for re2 has too many not supported groups
    const fromMatch = instruction.match(fromRegex);
    if (fromMatch?.groups?.image) {
      let fromImage = fromMatch.groups.image;
      const lineNumberRanges: number[][] = [[lineNumberInstrStart, lineNumber]];

      if (fromImage.includes(variableMarker)) {
        const variables = extractVariables(fromImage);
        for (const [fullVariable, argName] of Object.entries(variables)) {
          const resolvedArgValue = args[argName];
          if (resolvedArgValue || resolvedArgValue === '') {
            fromImage = fromImage.replace(fullVariable, resolvedArgValue);
            lineNumberRanges.push(argsLines[argName]);
          }
        }
      }

      if (fromMatch.groups?.name) {
        logger.debug(
          `Found a multistage build stage name: ${fromMatch.groups.name}`,
        );
        stageNames.push(fromMatch.groups.name);
      }
      if (fromImage === 'scratch') {
        logger.debug('Skipping scratch');
      } else if (fromImage && stageNames.includes(fromImage)) {
        logger.debug(`Skipping alias FROM image:${fromImage}`);
      } else {
        const dep = getDep(fromImage, true, config.registryAliases);
        processDepForAutoReplace(dep, lineNumberRanges, lines, lineFeed);
        logger.trace(
          {
            depName: dep.depName,
            currentValue: dep.currentValue,
            currentDigest: dep.currentDigest,
          },
          'Dockerfile FROM',
        );
        deps.push(dep);
      }
    }

    const copyFromRegex = new RegExp(
      '^[ \\t]*COPY(?:' +
        escapeChar +
        '[ \\t]*\\r?\\n| |\\t|#.*?\\r?\\n|--[a-z]+(?:=[a-zA-Z0-9_.:-]+?)?)+--from=(?<image>\\S+)',
      'im',
    ); // TODO #12875 complex for re2 has too many not supported groups
    const copyFromMatch = instruction.match(copyFromRegex);
    if (copyFromMatch?.groups?.image) {
      if (stageNames.includes(copyFromMatch.groups.image)) {
        logger.debug(
          { image: copyFromMatch.groups.image },
          'Skipping alias COPY --from',
        );
      } else if (Number.isNaN(Number(copyFromMatch.groups.image))) {
        const dep = getDep(
          copyFromMatch.groups.image,
          true,
          config.registryAliases,
        );
        const lineNumberRanges: number[][] = [
          [lineNumberInstrStart, lineNumber],
        ];
        processDepForAutoReplace(dep, lineNumberRanges, lines, lineFeed);
        logger.debug(
          {
            depName: dep.depName,
            currentValue: dep.currentValue,
            currentDigest: dep.currentDigest,
          },
          'Dockerfile COPY --from',
        );
        deps.push(dep);
      } else {
        logger.debug(
          { image: copyFromMatch.groups.image },
          'Skipping index reference COPY --from',
        );
      }
    }

    const runMountFromRegex = regEx(
      '^[ \\t]*RUN(?:' +
        escapeChar +
        '[ \\t]*\\r?\\n| |\\t|#.*?\\r?\\n|--[a-z]+(?:=[a-zA-Z0-9_.:-]+?)?)+--mount=(?:\\S*=\\S*,)*from=(?<image>[^, ]+)',
      'im',
    );
    const runMountFromMatch = instruction.match(runMountFromRegex);
    if (runMountFromMatch?.groups?.image) {
      if (stageNames.includes(runMountFromMatch.groups.image)) {
        logger.debug(
          { image: runMountFromMatch.groups.image },
          'Skipping alias RUN --mount=from',
        );
      } else {
        const dep = getDep(
          runMountFromMatch.groups.image,
          true,
          config.registryAliases,
        );
        const lineNumberRanges: number[][] = [
          [lineNumberInstrStart, lineNumber],
        ];
        processDepForAutoReplace(dep, lineNumberRanges, lines, lineFeed);
        logger.debug(
          {
            depName: dep.depName,
            currentValue: dep.currentValue,
            currentDigest: dep.currentDigest,
          },
          'Dockerfile RUN --mount=from',
        );
        deps.push(dep);
      }
    }

    lineNumber += 1;
  }

  if (!deps.length) {
    return null;
  }
  for (const d of deps) {
    if (!d.depType) {
      d.depType = 'stage';
    }
  }
  deps[deps.length - 1].depType = 'final';
  return { deps };
}<|MERGE_RESOLUTION|>--- conflicted
+++ resolved
@@ -185,18 +185,14 @@
         ...getDep(`${value}/${depName}`, false),
         replaceString: currentFrom,
       };
-<<<<<<< HEAD
-      if (specifyReplaceString) {
-        dep.autoReplaceStringTemplate = getAutoReplaceTemplate(dep);
-      }
-=======
       // retain depName, not sure if condition is necessary
       if (dep.depName?.startsWith(value)) {
         dep.packageName = dep.depName;
         dep.depName = `${name}/${dep.depName.substring(value.length + 1)}`;
       }
-      dep.autoReplaceStringTemplate = getAutoReplaceTemplate(dep);
->>>>>>> 7f3b76b5
+      if (specifyReplaceString) {
+        dep.autoReplaceStringTemplate = getAutoReplaceTemplate(dep);
+      }
       return dep;
     }
   }
