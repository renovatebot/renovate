import { URL } from 'url';
import { join } from 'upath';

import { logger } from '../../../logger';
<<<<<<< HEAD
=======
import { coerceArray } from '../../../util/array';
import { regEx } from '../../../util/regex';
>>>>>>> b114c5bb
import type { PackageDependency, PackageFile } from '../types';
import type { Dependency, JsonnetFile } from './types';

export function extractPackageFile(
  content: string,
  packageFile: string
): PackageFile | null {
  logger.trace({ packageFile }, 'jsonnet-bundler.extractPackageFile()');

  if (packageFile.match(/vendor\//)) {
    return null;
  }

  const deps: PackageDependency[] = [];
  let jsonnetFile: JsonnetFile;
  try {
    jsonnetFile = JSON.parse(content) as JsonnetFile;
  } catch (err) {
    logger.debug({ packageFile }, 'Invalid JSON');
    return null;
  }

  for (const dependency of coerceArray(jsonnetFile.dependencies)) {
    const dep = extractDependency(dependency);
    if (dep) {
      deps.push(dep);
    }
  }

  if (!deps.length) {
    return null;
  }

  return { deps };
}

function extractDependency(dependency: Dependency): PackageDependency | null {
  if (!dependency.source.git) {
    return null;
  }

  const gitRemote = new URL(dependency.source.git.remote);

  const depName = join(
    gitRemote.host,
    gitRemote.pathname.replace(/\.git$/, ''),
    dependency.source.git.subdir
  );

  return {
    depName,
    packageName: dependency.source.git.remote,
    currentValue: dependency.version,
    managerData: { subdir: dependency.source.git.subdir },
  };
}<|MERGE_RESOLUTION|>--- conflicted
+++ resolved
@@ -2,11 +2,7 @@
 import { join } from 'upath';
 
 import { logger } from '../../../logger';
-<<<<<<< HEAD
-=======
 import { coerceArray } from '../../../util/array';
-import { regEx } from '../../../util/regex';
->>>>>>> b114c5bb
 import type { PackageDependency, PackageFile } from '../types';
 import type { Dependency, JsonnetFile } from './types';
 
