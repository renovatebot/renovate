import { GlobalConfig } from '../../../config/global';
import { logger } from '../../../logger';
<<<<<<< HEAD
=======
import { coerceArray, isNotNullOrUndefined } from '../../../util/array';
>>>>>>> 9439c7b5
import { detectPlatform } from '../../../util/common';
import { newlineRegex, regEx } from '../../../util/regex';
import { GiteaTagsDatasource } from '../../datasource/gitea-tags';
import { GithubReleasesDatasource } from '../../datasource/github-releases';
import { GithubRunnersDatasource } from '../../datasource/github-runners';
import { GithubTagsDatasource } from '../../datasource/github-tags';
import * as dockerVersioning from '../../versioning/docker';
import * as nodeVersioning from '../../versioning/node';
import * as npmVersioning from '../../versioning/npm';
import { getDep } from '../dockerfile/extract';
import type {
  ExtractConfig,
  PackageDependency,
  PackageFileContent,
} from '../types';
import { WorkflowJobsSchema } from './schema';

const dockerActionRe = regEx(/^\s+uses\s*: ['"]?docker:\/\/([^'"]+)\s*$/);
const actionRe = regEx(
  /^\s+-?\s+?uses\s*: (?<replaceString>['"]?(?<depName>(?<registryUrl>https:\/\/[.\w-]+\/)?(?<packageName>[\w-]+\/[.\w-]+))(?<path>\/.*)?@(?<currentValue>[^\s'"]+)['"]?(?:(?<commentWhiteSpaces>\s+)#\s*(((?:renovate\s*:\s*)?(?:pin\s+|tag\s*=\s*)?|(?:ratchet:[\w-]+\/[.\w-]+)?)@?(?<tag>([\w-]*-)?v?\d+(?:\.\d+(?:\.\d+)?)?)|(?:ratchet:exclude)))?)/,
);

// SHA1 or SHA256, see https://github.blog/2020-10-19-git-2-29-released/
const shaRe = regEx(/^(?:[a-f0-9]{40}|[a-f0-9]{64})$/);
const shaShortRe = regEx(/^[a-f0-9]{6,7}$/);

// detects if we run against a Github Enterprise Server and adds the URL to the beginning of the registryURLs for looking up Actions
// This reflects the behavior of how GitHub looks up Actions
// First on the Enterprise Server, then on GitHub.com
function detectCustomGitHubRegistryUrlsForActions(): PackageDependency {
  const endpoint = GlobalConfig.get('endpoint');
  const registryUrls = ['https://github.com'];
  if (endpoint && GlobalConfig.get('platform') === 'github') {
    const parsedEndpoint = new URL(endpoint);

    if (
      parsedEndpoint.host !== 'github.com' &&
      parsedEndpoint.host !== 'api.github.com'
    ) {
      registryUrls.unshift(
        `${parsedEndpoint.protocol}//${parsedEndpoint.host}`,
      );
      return { registryUrls };
    }
  }
  return {};
}

function extractWithRegex(
  content: string,
  config: ExtractConfig,
): PackageDependency[] {
  const customRegistryUrlsPackageDependency =
    detectCustomGitHubRegistryUrlsForActions();
  logger.trace('github-actions.extractWithRegex()');
  const deps: PackageDependency[] = [];
  for (const line of content.split(newlineRegex)) {
    if (line.trim().startsWith('#')) {
      continue;
    }

    const dockerMatch = dockerActionRe.exec(line);
    if (dockerMatch) {
      const [, currentFrom] = dockerMatch;
      const dep = getDep(currentFrom, true, config.registryAliases);
      dep.depType = 'docker';
      deps.push(dep);
      continue;
    }

    const tagMatch = actionRe.exec(line);
    if (tagMatch?.groups) {
      const {
        depName,
        packageName,
        currentValue,
        path = '',
        tag,
        replaceString,
        registryUrl = '',
        commentWhiteSpaces = ' ',
      } = tagMatch.groups;
      let quotes = '';
      if (replaceString.includes("'")) {
        quotes = "'";
      }
      if (replaceString.includes('"')) {
        quotes = '"';
      }
      const dep: PackageDependency = {
        depName,
        ...(packageName !== depName && { packageName }),
        commitMessageTopic: '{{{depName}}} action',
        datasource: GithubTagsDatasource.id,
        versioning: dockerVersioning.id,
        depType: 'action',
        replaceString,
        autoReplaceStringTemplate: `${quotes}{{depName}}${path}@{{#if newDigest}}{{newDigest}}${quotes}{{#if newValue}}${commentWhiteSpaces}# {{newValue}}{{/if}}{{/if}}{{#unless newDigest}}{{newValue}}${quotes}{{/unless}}`,
        ...(registryUrl
          ? detectDatasource(registryUrl)
          : customRegistryUrlsPackageDependency),
      };
      if (shaRe.test(currentValue)) {
        dep.currentValue = tag;
        dep.currentDigest = currentValue;
      } else if (shaShortRe.test(currentValue)) {
        dep.currentValue = tag;
        dep.currentDigestShort = currentValue;
      } else {
        dep.currentValue = currentValue;
      }
      deps.push(dep);
    }
  }
  return deps;
}

function detectDatasource(registryUrl: string): PackageDependency {
  const platform = detectPlatform(registryUrl);

  switch (platform) {
    case 'github':
      return { registryUrls: [registryUrl] };
    case 'gitea':
      return {
        registryUrls: [registryUrl],
        datasource: GiteaTagsDatasource.id,
      };
  }

  return {
    skipReason: 'unsupported-url',
  };
}

const runnerVersionRegex = regEx(
  /^\s*(?<depName>[a-zA-Z]+)-(?<currentValue>[^\s]+)/,
);

function extractRunner(runner: string): PackageDependency | null {
  const runnerVersionGroups = runnerVersionRegex.exec(runner)?.groups;
  if (!runnerVersionGroups) {
    return null;
  }

  const { depName, currentValue } = runnerVersionGroups;

  if (!GithubRunnersDatasource.isValidRunner(depName, currentValue)) {
    return null;
  }

  const dependency: PackageDependency = {
    depName,
    currentValue,
    replaceString: `${depName}-${currentValue}`,
    depType: 'github-runner',
    datasource: GithubRunnersDatasource.id,
    autoReplaceStringTemplate: '{{depName}}-{{newValue}}',
  };

  if (!dockerVersioning.api.isValid(currentValue)) {
    dependency.skipReason = 'invalid-version';
  }

  return dependency;
}

function extractWithYAMLParser(
  content: string,
  packageFile: string,
  config: ExtractConfig,
): PackageDependency[] {
  logger.trace('github-actions.extractWithYAMLParser()');
  const deps: PackageDependency[] = [];

  const jobs = WorkflowJobsSchema.parse(content);

  for (const job of jobs) {
    if (job.container) {
      const dep = getDep(job.container, true, config.registryAliases);
      if (dep) {
        dep.depType = 'container';
        deps.push(dep);
      }
    }

    for (const service of job.services) {
      const dep = getDep(service, true, config.registryAliases);
      if (dep) {
        dep.depType = 'service';
        deps.push(dep);
      }
    }

<<<<<<< HEAD
    for (const runner of job['runs-on']) {
      const dep = extractRunner(runner);
      if (dep) {
        deps.push(dep);
=======
    deps.push(...extractRunners(job?.['runs-on']));

    const actionsWithVersions: Record<string, Partial<PackageDependency>> = {
      go: {
        versioning: npmVersioning.id,
      },
      node: {
        versioning: nodeVersioning.id,
      },
      python: {
        versioning: npmVersioning.id,
      },
      // Not covered yet because they use different datasources/packageNames:
      // - dotnet
      // - java
    };

    for (const step of coerceArray(job?.steps)) {
      for (const [action, actionData] of Object.entries(actionsWithVersions)) {
        const actionName = `actions/setup-${action}`;
        if (
          step.uses === actionName ||
          step.uses?.startsWith(`${actionName}@`)
        ) {
          const fieldName = `${action}-version`;
          const currentValue = step.with?.[fieldName];
          if (currentValue) {
            deps.push({
              datasource: GithubReleasesDatasource.id,
              depName: action,
              packageName: `actions/${action}-versions`,
              ...actionData,
              extractVersion: '^(?<version>\\d+\\.\\d+\\.\\d+)(-\\d+)?$', // Actions release tags are like 1.24.1-13667719799
              currentValue,
              depType: 'uses-with',
            });
          }
        }
>>>>>>> 9439c7b5
      }
    }
  }

  return deps;
}

export function extractPackageFile(
  content: string,
  packageFile: string,
  config: ExtractConfig = {}, // TODO: enforce ExtractConfig
): PackageFileContent | null {
  logger.trace(`github-actions.extractPackageFile(${packageFile})`);
  const deps = [
    ...extractWithRegex(content, config),
    ...extractWithYAMLParser(content, packageFile, config),
  ];
  if (!deps.length) {
    return null;
  }
  return { deps };
}<|MERGE_RESOLUTION|>--- conflicted
+++ resolved
@@ -1,9 +1,5 @@
 import { GlobalConfig } from '../../../config/global';
 import { logger } from '../../../logger';
-<<<<<<< HEAD
-=======
-import { coerceArray, isNotNullOrUndefined } from '../../../util/array';
->>>>>>> 9439c7b5
 import { detectPlatform } from '../../../util/common';
 import { newlineRegex, regEx } from '../../../util/regex';
 import { GiteaTagsDatasource } from '../../datasource/gitea-tags';
@@ -198,31 +194,24 @@
       }
     }
 
-<<<<<<< HEAD
     for (const runner of job['runs-on']) {
       const dep = extractRunner(runner);
       if (dep) {
         deps.push(dep);
-=======
-    deps.push(...extractRunners(job?.['runs-on']));
-
-    const actionsWithVersions: Record<string, Partial<PackageDependency>> = {
-      go: {
-        versioning: npmVersioning.id,
-      },
-      node: {
-        versioning: nodeVersioning.id,
-      },
-      python: {
-        versioning: npmVersioning.id,
-      },
+      }
+    }
+
+    const versionedActions: Record<string, string> = {
+      go: npmVersioning.id,
+      node: nodeVersioning.id,
+      python: npmVersioning.id,
       // Not covered yet because they use different datasources/packageNames:
       // - dotnet
       // - java
     };
 
-    for (const step of coerceArray(job?.steps)) {
-      for (const [action, actionData] of Object.entries(actionsWithVersions)) {
+    for (const step of job.steps) {
+      for (const [action, versioning] of Object.entries(versionedActions)) {
         const actionName = `actions/setup-${action}`;
         if (
           step.uses === actionName ||
@@ -235,14 +224,13 @@
               datasource: GithubReleasesDatasource.id,
               depName: action,
               packageName: `actions/${action}-versions`,
-              ...actionData,
+              versioning,
               extractVersion: '^(?<version>\\d+\\.\\d+\\.\\d+)(-\\d+)?$', // Actions release tags are like 1.24.1-13667719799
               currentValue,
               depType: 'uses-with',
             });
           }
         }
->>>>>>> 9439c7b5
       }
     }
   }
