---
apiVersion: argoproj.io/v1alpha1
kind: Application
spec:
  source:
    chart: kube-state-metrics
    repoURL: https://prometheus-community.github.io/helm-charts
    targetRevision: 2.4.1
---
# application with helm values
apiVersion: argoproj.io/v1alpha1
kind: Application
spec:
  source:
    chart: {{ .Values.chart }}
    repoURL: {{ .Values.repoUrl}}
    targetRevision: {{ .Values.targetRevision }}
---
apiVersion: argoproj.io/v1alpha1
kind: Application
spec:
  source:
    chart: traefik
    helm:
      values: |
        traefik:
          service:
            spec:
              loadBalancerIP: 1.2.3.4
    repoURL: gs://helm-charts-internal
    targetRevision: 0.0.2
---
# application with kustomize image overrides
apiVersion: argoproj.io/v1alpha1
kind: Application
spec:
  source:
    repoURL: https://git.example.com/foo/bar.git
    targetRevision: v1.2.0
    kustomize:
      images:
        - someImage=somecontainer.registry.io/someContainer:v2.3.4
        - otherImage=othercontainer.registry.io/other/container@sha256:8be5de38826b494a8ad1565b8d1eb49183d736d0277a89191bd1100d78479a42
---
# malformed application as the source section is missing
apiVersion: argoproj.io/v1alpha1
kind: Application
spec:
  target:
    namespace: testing
---
apiVersion: argoproj.io/v1alpha1
kind: Application
spec:
  source:
    chart: some/image
    repoURL: somecontainer.registry.io
    targetRevision: 1.2.0
---
apiVersion: argoproj.io/v1alpha1
kind: Application
spec:
  source:
    chart: some/image2
    repoURL: oci://somecontainer.registry.io
    targetRevision: 1.3.0
---
apiVersion: argoproj.io/v1alpha1
kind: Application
spec:
  source:
    chart: some/image2
    repoURL: somecontainer.registry.io:443
    targetRevision: 1.3.0
---
apiVersion: argoproj.io/v1alpha1
kind: Application
spec:
  source:
    chart: some/image3
    repoURL: somecontainer.registry.io:443/
    targetRevision: 1.0.0
---
apiVersion: argoproj.io/v1alpha1
kind: Application
spec:
  sources:
    - chart: some/image3
      repoURL: somecontainer.registry.io:443/
      targetRevision: 1.0.0
    - ref: root
      repoURL: git@github.com:<redacted>
---
apiVersion: argoproj.io/v1alpha1
kind: Application
spec:
  sources:
    - ref: foo
      repoURL: https://git.example.com/foo/bar.git
      targetRevision: v1.2.0
    - chart: some/image3
      repoURL: somecontainer.registry.io:443/
      targetRevision: 1.0.0

---
apiVersion: argoproj.io/v1alpha1
kind: Application
spec:
  sources:
    - ref: foo
      repoURL: https://git.example.com/foo/bar.git
      targetRevision: v1.2.0
      path: bar
    - chart: traefik
      repoURL: gs://helm-charts-internal
      targetRevision: 0.0.2
      helm:
        valueFiles:
          - $foo/values.yaml

---
apiVersion: argoproj.io/v1alpha1
kind: Application
spec:
  sources:
    - ref: foo
      repoURL: https://git.example.com/foo/bar.git
      targetRevision: v1.2.0
      path: bar
    - chart: somechart
      repoURL: https://foo.io/repo
      targetRevision: 0.0.2
      helm:
        valueFiles:
<<<<<<< HEAD
          - $foo/values.yaml
=======
          - $foo/values.yaml
---
{{- if .Values.enabled }}
apiVersion: argoproj.io/v1alpha1
kind: Application
spec:
  source:
    chart: somechart
    repoURL: https://git.example.com/foo/bar.git
    targetRevision: 3.2.1
{{- end }}
>>>>>>> 57158926
<|MERGE_RESOLUTION|>--- conflicted
+++ resolved
@@ -132,10 +132,8 @@
       targetRevision: 0.0.2
       helm:
         valueFiles:
-<<<<<<< HEAD
           - $foo/values.yaml
-=======
-          - $foo/values.yaml
+
 ---
 {{- if .Values.enabled }}
 apiVersion: argoproj.io/v1alpha1
@@ -145,5 +143,4 @@
     chart: somechart
     repoURL: https://git.example.com/foo/bar.git
     targetRevision: 3.2.1
-{{- end }}
->>>>>>> 57158926
+{{- end }}