import { Fixtures } from '../../../../test/fixtures';
import { extractPackageFile } from '.';

describe('modules/manager/bazel/extract', () => {
  describe('extractPackageFile()', () => {
    it('returns empty if fails to parse', () => {
      const res = extractPackageFile('blahhhhh:foo:@what\n');
      expect(res).toBeNull();
    });

    it('returns empty if cannot parse dependency', () => {
      const res = extractPackageFile('git_repository(\n  nothing\n)\n');
      expect(res).toBeNull();
    });

    it('extracts multiple types of dependencies', () => {
      const res = extractPackageFile(Fixtures.get('WORKSPACE1'));
<<<<<<< HEAD
      expect(res.deps).toHaveLength(17);
      expect(res.deps).toMatchSnapshot();
=======
      expect(res?.deps).toHaveLength(14);
      expect(res?.deps).toMatchSnapshot();
>>>>>>> 0a582d31
    });

    it('extracts github tags', () => {
      const res = extractPackageFile(Fixtures.get('WORKSPACE2'));
      expect(res?.deps).toMatchSnapshot([
        { packageName: 'lmirosevic/GBDeviceInfo' },
        { packageName: 'nelhage/rules_boost' },
        { packageName: 'lmirosevic/GBDeviceInfo' },
        { packageName: 'nelhage/rules_boost' },
        { packageName: 'bazelbuild/rules_go' },
      ]);
    });

    it('handle comments and strings', () => {
      const res = extractPackageFile(Fixtures.get('WORKSPACE3'));
      expect(res?.deps).toMatchSnapshot([
        { packageName: 'nelhage/rules_boost' },
      ]);
    });

    it('extracts dependencies from *.bzl files', () => {
      const res = extractPackageFile(Fixtures.get('repositories.bzl'));
      expect(res?.deps).toMatchSnapshot([
        {
          currentDigest: '0356bef3fbbabec5f0e196ecfacdeb6db62d48c0',
          packageName: 'google/subpar',
        },
        {
          currentValue: '0.6.0',
          packageName: 'bazelbuild/bazel-skylib',
        },
        {
          currentValue: '0.5.0',
          packageName: 'bazelbuild/stardoc',
        },
      ]);
    });

    it('extracts dependencies for container_pull deptype', () => {
      const res = extractPackageFile(
        `
        container_pull(
          name="hasura",
          registry="index.docker.io",
          repository="hasura/graphql-engine",
          # v1.0.0-alpha31.cli-migrations 11/28
          digest="sha256:a4e8d8c444ca04fe706649e82263c9f4c2a4229bc30d2a64561b5e1d20cc8548",
          tag="v1.0.0-alpha31.cli-migrations"
        )`
      );
      expect(res?.deps).toMatchSnapshot([
        {
          currentDigest:
            'sha256:a4e8d8c444ca04fe706649e82263c9f4c2a4229bc30d2a64561b5e1d20cc8548',
          currentValue: 'v1.0.0-alpha31.cli-migrations',
          depType: 'container_pull',
          packageName: 'hasura/graphql-engine',
          registryUrls: ['index.docker.io'],
        },
      ]);
    });

    it('check remote option in go_repository', () => {
      const successStory = extractPackageFile(
        `
go_repository(
  name = "test_repository",
  importpath = "github.com/google/uuid",
  remote = "https://github.com/test/uuid-fork",
  commit = "dec09d789f3dba190787f8b4454c7d3c936fed9e"
)
        `
      );
      expect(successStory?.deps[0].datasource).toBe('go');
      expect(successStory?.deps[0].packageName).toBe(
        'github.com/test/uuid-fork'
      );

      const badStory = extractPackageFile(
        `
go_repository(
  name = "test_repository",
  importpath = "github.com/google/uuid",
  remote = "https://github.com/test/uuid.git#branch",
  commit = "dec09d789f3dba190787f8b4454c7d3c936fed9e"
)
        `
      );
      expect(badStory?.deps[0].skipReason).toBe('unsupported-remote');

      const gheStory = extractPackageFile(
        `
go_repository(
  name = "test_repository",
  importpath = "github.com/google/uuid",
  remote = "https://github.mycompany.com/test/uuid",
  commit = "dec09d789f3dba190787f8b4454c7d3c936fed9e"
)
        `
      );
      expect(gheStory?.deps[0].skipReason).toBe('unsupported-remote');

      const gitlabRemote = extractPackageFile(
        `
go_repository(
  name = "test_repository",
  importpath = "github.com/google/uuid",
  remote = "https://gitlab.com/test/uuid",
  commit = "dec09d789f3dba190787f8b4454c7d3c936fed9e"
)
        `
      );
      expect(gitlabRemote?.deps[0].skipReason).toBe('unsupported-remote');
    });
  });
});<|MERGE_RESOLUTION|>--- conflicted
+++ resolved
@@ -15,13 +15,8 @@
 
     it('extracts multiple types of dependencies', () => {
       const res = extractPackageFile(Fixtures.get('WORKSPACE1'));
-<<<<<<< HEAD
-      expect(res.deps).toHaveLength(17);
-      expect(res.deps).toMatchSnapshot();
-=======
-      expect(res?.deps).toHaveLength(14);
+      expect(res?.deps).toHaveLength(17);
       expect(res?.deps).toMatchSnapshot();
->>>>>>> 0a582d31
     });
 
     it('extracts github tags', () => {
