import assert from 'assert';
<<<<<<< HEAD
=======
import { logger } from '../../../logger';
>>>>>>> 0696555b
import { parse as parseToml } from '../../../util/toml';
import type { PackageDependency, PackageFileContent } from '../types';

type GleamToml = {
  name: string;
  dependencies?: Record<string, string>;
  ['dev-dependencies']?: Record<string, string>;
};

function parseGleamToml(gleamTomlString: string): GleamToml {
  const toml = parseToml(gleamTomlString) as GleamToml;
  assert(toml, 'invalid toml');
  assert(typeof toml.name === 'string');
  return toml;
}

function toPackageDep({
  name,
  version,
  dev,
}: {
  name: string;
  version: string;
  dev: boolean;
}) {
  return {
    depName: name,
    depType: dev ? 'devDependencies' : 'dependencies',
    datasource: 'hex',
    currentValue: version,
  } satisfies PackageDependency;
}

function extractGleamTomlDeps(gleamToml: GleamToml): PackageDependency[] {
  return [
    ...Object.entries(gleamToml.dependencies ?? {}).map(([name, version]) =>
      toPackageDep({ name, version, dev: false }),
    ),
    ...Object.entries(gleamToml.['dev-dependencies'] ?? {}).map(([name, version]) =>
      toPackageDep({ name, version, dev: false }),
    ),
  ];
}

export function extractPackageFile(
  content: string,
  packageFile?: string,
): PackageFileContent | null {
  const deps: PackageDependency[] =
    packageFile === 'gleam.toml'
      ? extractGleamTomlDeps(parseGleamToml(content))
      : [];
  return { deps, lockFiles: ['manifest.toml'] };
}<|MERGE_RESOLUTION|>--- conflicted
+++ resolved
@@ -1,8 +1,4 @@
 import assert from 'assert';
-<<<<<<< HEAD
-=======
-import { logger } from '../../../logger';
->>>>>>> 0696555b
 import { parse as parseToml } from '../../../util/toml';
 import type { PackageDependency, PackageFileContent } from '../types';
 
@@ -27,13 +23,13 @@
   name: string;
   version: string;
   dev: boolean;
-}) {
+}): PackageDependency {
   return {
     depName: name,
     depType: dev ? 'devDependencies' : 'dependencies',
     datasource: 'hex',
     currentValue: version,
-  } satisfies PackageDependency;
+  };
 }
 
 function extractGleamTomlDeps(gleamToml: GleamToml): PackageDependency[] {
@@ -41,8 +37,8 @@
     ...Object.entries(gleamToml.dependencies ?? {}).map(([name, version]) =>
       toPackageDep({ name, version, dev: false }),
     ),
-    ...Object.entries(gleamToml.['dev-dependencies'] ?? {}).map(([name, version]) =>
-      toPackageDep({ name, version, dev: false }),
+    ...Object.entries(gleamToml['dev-dependencies'] ?? {}).map(
+      ([name, version]) => toPackageDep({ name, version, dev: false }),
     ),
   ];
 }
