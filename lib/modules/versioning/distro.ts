import { DateTime } from 'luxon';
import dataFiles, { DataFile } from '../../data-files.generated';

interface DistroSchedule {
  codename: string;
  series: string;
  created: string;
  release: string;
  eol: string;
  eol_server?: string;
  eol_esm?: string;
  eol_lts?: string;
  eol_elts?: string;
}

export type DistroDataFile =
  | 'data/ubuntu-distro-info.json'
  | 'data/debian-distro-info.json';

export type DistroInfoRecord = Record<string, DistroSchedule>;

export type DistroInfoRecordWithVersion = { version: string } & DistroSchedule;

// Days to delay new releases
const delay = 1;

export class DistroInfo {
  private readonly _codenameToVersion = new Map<
    string,
    DistroInfoRecordWithVersion
  >();

  private readonly _sortedInfo: DistroInfoRecordWithVersion[] = [];

  private readonly _distroInfo: DistroInfoRecord;

  constructor(distroJsonKey: DistroDataFile) {
    this._distroInfo = JSON.parse(
      dataFiles.get(distroJsonKey as DataFile)!.replace(/v([\d.]+)\b/gm, '$1')
    );

    for (const version of Object.keys(this._distroInfo)) {
      const schedule = this._distroInfo[version];
      this._codenameToVersion.set(schedule.series, { version, ...schedule });
    }

    const arr = Object.keys(this._distroInfo).sort(
      (a, b) => parseFloat(a) - parseFloat(b)
    );

    for (const v of arr) {
      const obj = { version: v, ...this._distroInfo[v.toString()] };
      if (!obj.eol) {
        // istanbul ignore next
        continue;
      }
      this._sortedInfo.push(obj);
    }
  }

  /**
   * Check if input is a valid release codename
   * @param input A codename
   * @returns true if input is a codename, false otherwise
   */
  public isCodename(input: string): boolean {
    return this._codenameToVersion.has(input);
  }

  /**
   * Checks if given input string is a valid release version
   * @param input A codename/semVer
   * @returns true if release exists, false otherwise
   */
  public exists(input: string): boolean {
    const ver = this.getVersionByCodename(input);
    return !!this._distroInfo[ver];
  }

  /**
   * Get semVer representation of a given codename
   * @param input A codename
   * @returns A semVer if exists, otherwise input string is returned
   */
  public getVersionByCodename(input: string): string {
    const schedule = this._codenameToVersion.get(input);
    if (schedule) {
      return schedule.version;
    }
    return input;
  }

  /**
   * Get codename representation of a given semVer
   * @param input A semVer
   * @returns A codename if exists, otherwise input string is returned
   */
  public getCodenameByVersion(input: string): string {
    const di = this._distroInfo[input];
    if (di) {
      return di.series;
    }
    // istanbul ignore next
    return input;
  }

  /**
   * Get schedule of a given release
   * @param input A codename/semVer
   * @returns A schedule if available, otherwise undefined
   */
  public getSchedule(input: string): DistroSchedule | null {
    const ver = this.getVersionByCodename(input);
    return this._distroInfo[ver] ?? null;
  }

  /**
   * Check if a given release has passed its EOL
   * @param input A codename/semVer
   * @returns false if still supported, true otherwise
   */
  public isEolLts(input: string): boolean {
    const ver = this.getVersionByCodename(input);
    const schedule = this.getSchedule(ver);
    const endLts = schedule?.eol ?? null;
    let end = schedule?.eol_lts ?? null;

    // ubuntu: does not have eol_lts
    // debian: only "Stable" has no eol_lts, old and oldold has both
    if (!end) {
      end = endLts;
    }

    if (end) {
      const now = DateTime.now().toUTC();
<<<<<<< HEAD
      const eol = DateTime.fromISO(end).toUTC();
=======
      const eol = DateTime.fromISO(end, { zone: 'utc' });
>>>>>>> bc9eef22
      return eol < now;
    }

    // istanbul ignore next
    return true;
  }

  /**
   * Check if a given version has been released
   * @param input A codename/semVer
   * @returns false if unreleased or has no schedule, true otherwise
   */
  public isReleased(input: string): boolean {
    const ver = this.getVersionByCodename(input);
    const schedule = this.getSchedule(ver);

    if (!schedule) {
      return false;
    }

    const now = DateTime.now().minus({ day: delay }).toUTC();
    const release = DateTime.fromISO(schedule.release, { zone: 'utc' });

    return release < now;
  }

  /**
   * Get distro info for the release that has N other newer releases.
   * Example: n=0 corresponds to the latest available release, n=1 the release before, etc.
   * In Debian terms: N = 0 -> stable, N = 1 -> oldstable, N = 2 -> oldoldstalbe
   * @param n
   * @returns Distro info of the Nth latest release
   */
  public getNLatest(n: number): DistroInfoRecordWithVersion | null {
    const len = this._sortedInfo.length - 1;
    let idx = -1;

    if (n < 0) {
      return null;
    }

    for (let i = len; i >= 0; i--) {
      if (this.isReleased(this._sortedInfo[i].version)) {
        // 'i' holds the latest released version index
        // compensate for the requested 'n'
        idx = i - Math.floor(n);
        break;
      }
    }

    if (idx > len || idx < 0) {
      return null;
    }

    return this._sortedInfo[idx];
  }
}<|MERGE_RESOLUTION|>--- conflicted
+++ resolved
@@ -133,11 +133,7 @@
 
     if (end) {
       const now = DateTime.now().toUTC();
-<<<<<<< HEAD
-      const eol = DateTime.fromISO(end).toUTC();
-=======
       const eol = DateTime.fromISO(end, { zone: 'utc' });
->>>>>>> bc9eef22
       return eol < now;
     }
 
