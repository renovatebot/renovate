--- conflicted
+++ resolved
@@ -91,14 +91,10 @@
    */
   sortVersions(version: string, other: string): number;
 
-<<<<<<< HEAD
-  matches(version: string, range: string): boolean;
-=======
   /**
    * Check whether the `version` satisfies the `range` constraint.
    */
-  matches(version: string, range: string | Range): boolean;
->>>>>>> 18bdac9d
+  matches(version: string, range: string): boolean;
 
   valueToVersion?(version: string): string;
 }
