--- conflicted
+++ resolved
@@ -10,7 +10,7 @@
 | option                     | default | description                                                                                                                                                              |
 | -------------------------- | ------- | ------------------------------------------------------------------------------------------------------------------------------------------------------------------------ |
 | defaultRegistryUrlTemplate | ""      | URL used if no `registryUrl` is provided when looking up new releases                                                                                                    |
-| format                     | "json"  | format used by the API. Available values are: `json`, `plain`, `html`                                                                                                    |
+| format                     | "json"  | format used by the API. Available values are: `json`, `plain`, `html`                                                                                                            |
 | transformTemplates         | []      | [JSONata rules](https://docs.jsonata.org/simple) to transform the API output. Each rule will be evaluated after another and the result will be used as input to the next |
 
 Available template variables:
@@ -118,7 +118,39 @@
 
 After the conversion, any `jsonata` rules defined in the `transformTemplates` section will be applied as usual to further process the JSON data.
 
-<<<<<<< HEAD
+### Yaml
+
+If `yaml` is used, response is parsed and converted into JSON for further processing.
+
+Suppose the body of the HTTP response is as follows:
+
+```yaml
+releases:
+  - version: 1.0.0
+  - version: 2.0.0
+  - version: 3.0.0
+```
+
+When Renovate receives this response with the `yaml` format, it will convert it into the following:
+
+```json
+{
+  "releases": [
+    {
+      "version": "1.0.0"
+    },
+    {
+      "version": "2.0.0"
+    },
+    {
+      "version": "3.0.0"
+    }
+  ]
+}
+```
+
+After the conversion, any `jsonata` rules defined in the `transformTemplates` section will be applied as usual to further process the JSON data.
+
 #### HTML
 
 If the format is set to `html`, Renovate will call the HTTP endpoint with the `Accept` header value `text/html`.
@@ -136,57 +168,23 @@
 ```
 
 The following JSON will be generated:
-=======
-### Yaml
-
-If `yaml` is used, response is parsed and converted into JSON for further processing.
-
-Suppose the body of the HTTP response is as follows:
-
-```yaml
-releases:
-  - version: 1.0.0
-  - version: 2.0.0
-  - version: 3.0.0
-```
-
-When Renovate receives this response with the `yaml` format, it will convert it into the following:
->>>>>>> c667f758
 
 ```json
 {
   "releases": [
     {
-<<<<<<< HEAD
       "version": "package-1.0.tar.gz",
-      "sourceUrl": "https://example.com/package-1.0.tar.gz"
     },
     {
       "version": "package-1.0.tar.gz",
-      "sourceUrl": "https://example.com/package-2.0.tar.gz"
-    }
-  ]
-}
-```
-
-`href` attribute value becomes the `version`, and `sourceUrl` is set to the full resolved URL.
-
-To extract the actual version number, you could use `extractVersion` or JSONata rules.
-=======
-      "version": "1.0.0"
-    },
-    {
-      "version": "2.0.0"
-    },
-    {
-      "version": "3.0.0"
-    }
-  ]
-}
-```
-
-After the conversion, any `jsonata` rules defined in the `transformTemplates` section will be applied as usual to further process the JSON data.
->>>>>>> c667f758
+    }
+  ]
+}
+```
+
+`href` attribute value becomes the `version`.
+
+To extract the version number, you could use `extractVersion` or JSONata rules.
 
 ## Examples
 
@@ -348,20 +346,32 @@
 }
 ```
 
-<<<<<<< HEAD
+Or if you have the datasource locally, you can also define your local registry by prefixing it with `file://`:
+
+```json
+{
+  "customDatasources": {
+    "local_generic": {
+      "defaultRegistryUrlTemplate": "file://dependencies/{{packageName}}/versiontracker.json",
+      "transformTemplates": [
+        "{ \"releases\": $map($, function($v) { { \"version\": $v.version, \"sourceUrl\": $v.filelink } }) }"
+      ]
+    }
+  }
+}
+```
+
+Renovate will then parse your file from your current folder to access it.
+
 ### nginx directory listing
 
 Sometimes all you have is a directory with files, and a HTTP server that can generate directory listings.
 
 Let's use nginx itself as an example:
-=======
-Or if you have the datasource locally, you can also define your local registry by prefixing it with `file://`:
->>>>>>> c667f758
-
-```json
-{
-  "customDatasources": {
-<<<<<<< HEAD
+
+```json
+{
+  "customDatasources": {
     "nginx": {
       "defaultRegistryUrlTemplate": "http://nginx.org/download",
       "format": "html"
@@ -395,17 +405,4 @@
     }
   ]
 }
-```
-=======
-    "local_generic": {
-      "defaultRegistryUrlTemplate": "file://dependencies/{{packageName}}/versiontracker.json",
-      "transformTemplates": [
-        "{ \"releases\": $map($, function($v) { { \"version\": $v.version, \"sourceUrl\": $v.filelink } }) }"
-      ]
-    }
-  }
-}
-```
-
-Renovate will then parse your file from your current folder to access it.
->>>>>>> c667f758
+```