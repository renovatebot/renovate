import url from 'node:url';
import is from '@sindresorhus/is';
import changelogFilenameRegex from 'changelog-filename-regex';
import { logger } from '../../../logger';
import { coerceArray } from '../../../util/array';
import { parse } from '../../../util/html';
import type { OutgoingHttpHeaders } from '../../../util/http/types';
import { regEx } from '../../../util/regex';
import { ensureTrailingSlash, parseUrl } from '../../../util/url';
import * as pep440 from '../../versioning/pep440';
import { Datasource } from '../datasource';
import type { GetReleasesConfig, Release, ReleaseResult } from '../types';
import { getGoogleAuthToken } from '../util';
import { isGitHubRepo, normalizePythonDepName } from './common';
import type { PypiJSON, PypiJSONRelease, Releases } from './types';

const jsonPyPiUrl = 'https://pypi.org/pypi';
const simplePyPiUrl = 'https://pypi.org/simple';

export class PypiDatasource extends Datasource {
  static readonly id = 'pypi';

  constructor() {
    super(PypiDatasource.id);
  }

  override readonly caching = true;

  override readonly customRegistrySupport = true;

  static readonly defaultURL =
    process.env.PIP_INDEX_URL ?? 'https://pypi.org/pypi/';
  override readonly defaultRegistryUrls = [PypiDatasource.defaultURL];

  override readonly defaultVersioning = pep440.id;

  override readonly registryStrategy = 'merge';

  override readonly releaseTimestampNote =
    'The relase timestamp is determined from the `upload_time` field in the results.';
  override readonly sourceUrlSupport = 'release';
  override readonly sourceUrlNote =
    'The source URL is determined from the `homepage` field if it is a github repository, else we use the `project_urls` field.';

  async getReleases({
    packageName,
    registryUrl,
  }: GetReleasesConfig): Promise<ReleaseResult | null> {
    // TODO: null check (#22198)
<<<<<<< HEAD
    const hostUrl = ensureTrailingSlash(registryUrl!);
    const simpleHostUrl = hostUrl.replace(jsonPyPiUrl, simplePyPiUrl);
    const pypiJsonHostUrl = hostUrl.replace(simplePyPiUrl, jsonPyPiUrl);
    const normalizedLookupName = PypiDatasource.normalizeName(packageName);
=======
    const hostUrl = ensureTrailingSlash(
      registryUrl!.replace('https://pypi.org/simple', 'https://pypi.org/pypi'),
    );
    const normalizedLookupName = normalizePythonDepName(packageName);
>>>>>>> 27fcaedc

    const simpleDependencies = await this.getResultsViaSimple(
      normalizedLookupName,
      simpleHostUrl,
    ).catch((err) => {
      if (err.statusCode !== 404) {
        throw err;
      }
      logger.trace(
        { packageName, hostUrl: simpleHostUrl },
        'Simple api not found. Looking up pypijson api as fallback.',
      );
      return null;
    });
    logger.trace(
      { packageName, hostUrl: pypiJsonHostUrl },
      'Querying json api for metadata',
    );
    const pypiJsonDependencies = await this.getResultsViaPyPiJson(
      normalizedLookupName,
      pypiJsonHostUrl,
    ).catch((err) => {
      if (simpleDependencies === null) {
        throw err;
      }
      logger.trace(
        { packageName, hostUrl },
        'Json api lookup failed but got simple results.',
      );
      return null;
    });
    if (simpleDependencies === null && pypiJsonDependencies === null) {
      return null;
    }
    // merge results
    return {
      releases: [],
      ...simpleDependencies,
      ...pypiJsonDependencies,
    };
  }

  private async getAuthHeaders(
    lookupUrl: string,
  ): Promise<OutgoingHttpHeaders> {
    const parsedUrl = parseUrl(lookupUrl);
    if (!parsedUrl) {
      logger.once.debug({ lookupUrl }, 'Failed to parse URL');
      return {};
    }
    if (parsedUrl.hostname.endsWith('.pkg.dev')) {
      const auth = await getGoogleAuthToken();
      if (auth) {
        return { authorization: `Basic ${auth}` };
      }
      logger.once.debug({ lookupUrl }, 'Could not get Google access token');
      return {};
    }
    return {};
  }

  private static normalizeNameForUrlLookup(input: string): string {
    return input.toLowerCase().replace(regEx(/(_|\.|-)+/g), '-');
  }

  private async getResultsViaPyPiJson(
    packageName: string,
    hostUrl: string,
  ): Promise<ReleaseResult | null> {
    const lookupUrl = url.resolve(
      hostUrl,
      `${normalizePythonDepName(packageName)}/json`,
    );
    const dependency: ReleaseResult = { releases: [] };
    logger.trace({ lookupUrl }, 'Pypi api got lookup');
    const headers = await this.getAuthHeaders(lookupUrl);
    const rep = await this.http.getJson<PypiJSON>(lookupUrl, { headers });
    const dep = rep?.body;
    if (!dep) {
      logger.trace({ dependency: packageName }, 'pip package not found');
      return null;
    }
    if (rep.authorization) {
      dependency.isPrivate = true;
    }
    logger.trace({ lookupUrl }, 'Got pypi api result');

    if (dep.info?.home_page) {
      dependency.homepage = dep.info.home_page;
      if (isGitHubRepo(dep.info.home_page)) {
        dependency.sourceUrl = dep.info.home_page.replace(
          'http://',
          'https://',
        );
      }
    }

    if (dep.info?.project_urls) {
      for (const [name, projectUrl] of Object.entries(dep.info.project_urls)) {
        const lower = name.toLowerCase();

        if (
          !dependency.sourceUrl &&
          (lower.startsWith('repo') ||
            lower === 'code' ||
            lower === 'source' ||
            isGitHubRepo(projectUrl))
        ) {
          dependency.sourceUrl = projectUrl;
        }

        if (
          !dependency.changelogUrl &&
          ([
            'changelog',
            'change log',
            'changes',
            'release notes',
            'news',
            "what's new",
          ].includes(lower) ||
            changelogFilenameRegex.exec(lower))
        ) {
          // from https://github.com/pypa/warehouse/blob/418c7511dc367fb410c71be139545d0134ccb0df/warehouse/templates/packaging/detail.html#L24
          dependency.changelogUrl = projectUrl;
        }
      }
    }

    if (dep.releases) {
      const versions = Object.keys(dep.releases);
      dependency.releases = versions.map((version) => {
        const releases = coerceArray(dep.releases?.[version]);
        const { upload_time: releaseTimestamp } = releases[0] || {};
        const isDeprecated = releases.some(({ yanked }) => yanked);
        const result: Release = {
          version,
          releaseTimestamp,
        };
        if (isDeprecated) {
          result.isDeprecated = isDeprecated;
        }
        // There may be multiple releases with different requires_python, so we return all in an array
        const pythonConstraints = releases
          .map(({ requires_python }) => requires_python)
          .filter(is.string);
        result.constraints = {
          python: Array.from(new Set(pythonConstraints)),
        };
        return result;
      });
    }
    return dependency;
  }

  private static extractVersionFromLinkText(
    text: string,
    packageName: string,
  ): string | null {
    // source packages
    const lcText = text.toLowerCase();
    const normalizedSrcText = normalizePythonDepName(text);
    const srcPrefix = `${packageName}-`;

    // source distribution format: `{name}-{version}.tar.gz` (https://packaging.python.org/en/latest/specifications/source-distribution-format/#source-distribution-file-name)
    // binary distribution: `{distribution}-{version}(-{build tag})?-{python tag}-{abi tag}-{platform tag}.whl` (https://packaging.python.org/en/latest/specifications/binary-distribution-format/#file-name-convention)
    // officially both `name` and `distribution` should be normalized and then the - replaced with _, but in reality this is not the case
    // We therefore normalize the name we have (replacing `_-.` with -) and then check if the text starts with the normalized name

    if (!normalizedSrcText.startsWith(srcPrefix)) {
      return null;
    }

    // strip off the prefix using the prefix length as we may have normalized the srcPrefix/packageName
    // We assume that neither the version nor the suffix contains multiple `-` like `0.1.2---rc1.tar.gz`
    // and use the difference in length to strip off the prefix in case the name contains double `--` characters
    const normalizedLengthDiff = lcText.length - normalizedSrcText.length;
    const res = lcText.slice(srcPrefix.length + normalizedLengthDiff);

    // source distribution
    const srcSuffixes = ['.tar.gz', '.tar.bz2', '.tar.xz', '.zip', '.tgz'];
    const srcSuffix = srcSuffixes.find((suffix) => lcText.endsWith(suffix));
    if (srcSuffix) {
      // strip off the suffix using character length
      return res.slice(0, -srcSuffix.length);
    }

    // binary distribution
    // for binary distributions the version is the first part after the removed distribution name
    const wheelSuffix = '.whl';
    if (lcText.endsWith(wheelSuffix) && lcText.split('-').length > 2) {
      return res.split('-')[0];
    }
    return null;
  }

  private static cleanSimpleHtml(html: string): string {
    return (
      html
        .replace(regEx(/<\/?pre>/), '')
        // Certain simple repositories like artifactory don't escape > and <
        .replace(
          regEx(/data-requires-python="([^"]*?)>([^"]*?)"/g),
          'data-requires-python="$1&gt;$2"',
        )
        .replace(
          regEx(/data-requires-python="([^"]*?)<([^"]*?)"/g),
          'data-requires-python="$1&lt;$2"',
        )
    );
  }

  private async getResultsViaSimple(
    packageName: string,
    hostUrl: string,
  ): Promise<ReleaseResult | null> {
    const lookupUrl = url.resolve(
      hostUrl,
      ensureTrailingSlash(normalizePythonDepName(packageName)),
    );
    const dependency: ReleaseResult = { releases: [] };
    const headers = await this.getAuthHeaders(lookupUrl);
    const response = await this.http.get(lookupUrl, { headers });
    const dep = response?.body;
    if (!dep) {
      logger.trace(
        { dependency: packageName },
        'pip package not found via simple api',
      );
      return null;
    }
    if (response.authorization) {
      dependency.isPrivate = true;
    }
    const root = parse(PypiDatasource.cleanSimpleHtml(dep));
    const links = root.querySelectorAll('a');
    const releases: Releases = {};
    for (const link of Array.from(links)) {
      const version = PypiDatasource.extractVersionFromLinkText(
        link.text?.trim(),
        packageName,
      );
      if (version) {
        const release: PypiJSONRelease = {
          yanked: link.hasAttribute('data-yanked'),
        };
        const requiresPython = link.getAttribute('data-requires-python');
        if (requiresPython) {
          release.requires_python = requiresPython;
        }
        if (!releases[version]) {
          releases[version] = [];
        }
        releases[version].push(release);
      }
    }
    const versions = Object.keys(releases);
    dependency.releases = versions.map((version) => {
      const versionReleases = coerceArray(releases[version]);
      const isDeprecated = versionReleases.some(({ yanked }) => yanked);
      const result: Release = { version };
      if (isDeprecated) {
        result.isDeprecated = isDeprecated;
      }
      // There may be multiple releases with different requires_python, so we return all in an array
      result.constraints = {
        // TODO: string[] isn't allowed here
        python: versionReleases.map(
          ({ requires_python }) => requires_python,
        ) as any,
      };
      return result;
    });
    return dependency;
  }
}<|MERGE_RESOLUTION|>--- conflicted
+++ resolved
@@ -47,17 +47,10 @@
     registryUrl,
   }: GetReleasesConfig): Promise<ReleaseResult | null> {
     // TODO: null check (#22198)
-<<<<<<< HEAD
     const hostUrl = ensureTrailingSlash(registryUrl!);
     const simpleHostUrl = hostUrl.replace(jsonPyPiUrl, simplePyPiUrl);
     const pypiJsonHostUrl = hostUrl.replace(simplePyPiUrl, jsonPyPiUrl);
-    const normalizedLookupName = PypiDatasource.normalizeName(packageName);
-=======
-    const hostUrl = ensureTrailingSlash(
-      registryUrl!.replace('https://pypi.org/simple', 'https://pypi.org/pypi'),
-    );
     const normalizedLookupName = normalizePythonDepName(packageName);
->>>>>>> 27fcaedc
 
     const simpleDependencies = await this.getResultsViaSimple(
       normalizedLookupName,
