import is from '@sindresorhus/is';
import pAll from 'p-all';
import semver from 'semver';
import { XmlDocument } from 'xmldoc';
import { logger } from '../../../logger';
import { ExternalHostError } from '../../../types/errors/external-host-error';
import * as packageCache from '../../../util/cache/package';
import { Http, HttpError } from '../../../util/http';
import { regEx } from '../../../util/regex';
import { joinUrlParts } from '../../../util/url';
import type { Release, ReleaseResult } from '../types';
import { massageUrl, removeBuildMeta } from './common';
import type {
  CatalogEntry,
  CatalogPage,
  PackageRegistration,
  ServicesIndexRaw,
} from './types';

const cacheNamespace = 'datasource-nuget';

export async function getResourceUrl(
  http: Http,
  url: string,
  resourceType = 'RegistrationsBaseUrl'
): Promise<string | null> {
  // https://docs.microsoft.com/en-us/nuget/api/service-index
  const resultCacheKey = `${url}:${resourceType}`;
  const cachedResult = await packageCache.get<string>(
    cacheNamespace,
    resultCacheKey
  );

  // istanbul ignore if
  if (cachedResult) {
    return cachedResult;
  }

  try {
    const responseCacheKey = url;
    let servicesIndexRaw = await packageCache.get<ServicesIndexRaw>(
      cacheNamespace,
      responseCacheKey
    );
    // istanbul ignore else: currently not testable
    if (!servicesIndexRaw) {
      servicesIndexRaw = (await http.getJson<ServicesIndexRaw>(url)).body;
      await packageCache.set(
        cacheNamespace,
        responseCacheKey,
        servicesIndexRaw,
        3 * 24 * 60
      );
    }

    const services = servicesIndexRaw.resources
      .map(({ '@id': serviceId, '@type': t }) => ({
        serviceId,
        type: t?.split('/')?.shift(),
        version: t?.split('/')?.pop(),
      }))
      .filter(
        ({ type, version }) => type === resourceType && semver.valid(version)
      )
      .sort((x, y) =>
        x.version && y.version ? semver.compare(x.version, y.version) : 0
      );
    const { serviceId, version } = services.pop()!;

    // istanbul ignore if
    if (
      resourceType === 'RegistrationsBaseUrl' &&
      version &&
      !version.startsWith('3.0.0-') &&
      !semver.satisfies(version, '^3.0.0')
    ) {
      logger.warn(
        { url, version },
        `Nuget: Unknown version returned. Only v3 is supported`
      );
    }

    await packageCache.set(cacheNamespace, resultCacheKey, serviceId, 60);
    return serviceId;
  } catch (err) {
    // istanbul ignore if: not easy testable with nock
    if (err instanceof ExternalHostError) {
      throw err;
    }
    logger.debug(
      { err, url },
      `nuget registry failure: can't get ${resourceType}`
    );
    return null;
  }
}

async function getCatalogEntry(
  http: Http,
  catalogPage: CatalogPage
): Promise<CatalogEntry[]> {
  let items = catalogPage.items;
  if (!items) {
    const url = catalogPage['@id'];
    const catalogPageFull = await http.getJson<CatalogPage>(url);
    items = catalogPageFull.body.items;
  }
  return items.map(({ catalogEntry }) => catalogEntry);
}

export async function getReleases(
  http: Http,
  registryUrl: string,
  feedUrl: string,
  pkgName: string
): Promise<ReleaseResult | null> {
  const baseUrl = feedUrl.replace(regEx(/\/*$/), '');
  const url = joinUrlParts(baseUrl, `${pkgName.toLowerCase()}/index.json`);
  const packageRegistration = await http.getJson<PackageRegistration>(url);
  const catalogPages = packageRegistration.body.items || [];
  const catalogPagesQueue = catalogPages.map(
    (page) => (): Promise<CatalogEntry[]> => getCatalogEntry(http, page)
  );
  const catalogEntries = (
    await pAll(catalogPagesQueue, { concurrency: 5 })
  ).flat();

  let homepage: string | null = null;
  let latestStable: string | null = null;
  const releases = catalogEntries.map(
    ({ version, published: releaseTimestamp, projectUrl, listed }) => {
      const release: Release = { version: removeBuildMeta(version) };
      if (releaseTimestamp) {
        release.releaseTimestamp = releaseTimestamp;
      }
      if (semver.valid(version) && !semver.prerelease(version)) {
        latestStable = removeBuildMeta(version);
        homepage = projectUrl ? massageUrl(projectUrl) : homepage;
      }
      if (listed === false) {
        release.isDeprecated = true;
      }
      return release;
    }
  );

  if (!releases.length) {
    return null;
  }

  // istanbul ignore if: only happens when no stable version exists
  if (latestStable === null && catalogPages.length) {
    const last = catalogEntries.pop()!;
    latestStable = removeBuildMeta(last.version);
    homepage ??= last.projectUrl ?? null;
  }

  const dep: ReleaseResult = {
    releases,
  };

  try {
    const packageBaseAddress = await getResourceUrl(
      http,
      registryUrl,
      'PackageBaseAddress'
    );
    // istanbul ignore else: this is a required v3 api
    if (is.nonEmptyString(packageBaseAddress)) {
<<<<<<< HEAD
      const nuspecUrl = joinUrlParts(
        packageBaseAddress,
        `${pkgName.toLowerCase()}/${latestStable}/${pkgName.toLowerCase()}.nuspec`
      );
=======
      const nuspecUrl = `${ensureTrailingSlash(
        packageBaseAddress
      )}${pkgName.toLowerCase()}/${
        // TODO: types (#7154)
        // eslint-disable-next-line @typescript-eslint/restrict-template-expressions
        latestStable
      }/${pkgName.toLowerCase()}.nuspec`;
>>>>>>> 4fc11bc7
      const metaresult = await http.get(nuspecUrl);
      const nuspec = new XmlDocument(metaresult.body);
      const sourceUrl = nuspec.valueWithPath('metadata.repository@url');
      if (sourceUrl) {
        dep.sourceUrl = massageUrl(sourceUrl);
      }
    }
  } catch (err) {
    // istanbul ignore if: not easy testable with nock
    if (err instanceof ExternalHostError) {
      throw err;
    }
    // ignore / silence 404. Seen on proget, if remote connector is used and package is not yet cached
    if (err instanceof HttpError && err.response?.statusCode === 404) {
      logger.debug(
        { registryUrl, pkgName, pkgVersion: latestStable },
        `package manifest (.nuspec) not found`
      );
      return dep;
    }
    logger.debug(
      { err, registryUrl, pkgName, pkgVersion: latestStable },
      `Cannot obtain sourceUrl`
    );
    return dep;
  }

  // istanbul ignore else: not easy testable
  if (homepage) {
    // only assign if not assigned
    dep.sourceUrl ??= homepage;
    dep.homepage ??= homepage;
  }

  return dep;
}<|MERGE_RESOLUTION|>--- conflicted
+++ resolved
@@ -167,20 +167,12 @@
     );
     // istanbul ignore else: this is a required v3 api
     if (is.nonEmptyString(packageBaseAddress)) {
-<<<<<<< HEAD
       const nuspecUrl = joinUrlParts(
         packageBaseAddress,
-        `${pkgName.toLowerCase()}/${latestStable}/${pkgName.toLowerCase()}.nuspec`
-      );
-=======
-      const nuspecUrl = `${ensureTrailingSlash(
-        packageBaseAddress
-      )}${pkgName.toLowerCase()}/${
         // TODO: types (#7154)
         // eslint-disable-next-line @typescript-eslint/restrict-template-expressions
-        latestStable
-      }/${pkgName.toLowerCase()}.nuspec`;
->>>>>>> 4fc11bc7
+        `${pkgName.toLowerCase()}/${latestStable}/${pkgName.toLowerCase()}.nuspec`
+      );
       const metaresult = await http.get(nuspecUrl);
       const nuspec = new XmlDocument(metaresult.body);
       const sourceUrl = nuspec.valueWithPath('metadata.repository@url');
