import is from '@sindresorhus/is';
import extract from 'extract-zip';
import semver from 'semver';
import upath from 'upath';
import { XmlDocument } from 'xmldoc';
import { logger } from '../../../logger';
import { ExternalHostError } from '../../../types/errors/external-host-error';
import * as packageCache from '../../../util/cache/package';
import * as fs from '../../../util/fs';
import { ensureCacheDir } from '../../../util/fs';
import { Http, HttpError } from '../../../util/http';
import * as p from '../../../util/promises';
import { regEx } from '../../../util/regex';
import { ensureTrailingSlash } from '../../../util/url';
import { api as versioning } from '../../versioning/nuget';
import type { Release, ReleaseResult } from '../types';
import { massageUrl, removeBuildMeta, sortNugetVersions } from './common';
import type {
  CatalogEntry,
  CatalogPage,
  PackageRegistration,
  ServicesIndexRaw,
} from './types';

export class NugetV3Api {
  static readonly cacheNamespace = 'datasource-nuget';

  async getResourceUrl(
    http: Http,
    url: string,
    resourceType = 'RegistrationsBaseUrl',
  ): Promise<string | null> {
    // https://docs.microsoft.com/en-us/nuget/api/service-index
    const resultCacheKey = `${url}:${resourceType}`;
    const cachedResult = await packageCache.get<string>(
      NugetV3Api.cacheNamespace,
      resultCacheKey,
    );

    // istanbul ignore if
    if (cachedResult) {
      return cachedResult;
    }
    let servicesIndexRaw: ServicesIndexRaw | undefined;
    try {
      const responseCacheKey = url;
      servicesIndexRaw = await packageCache.get<ServicesIndexRaw>(
        NugetV3Api.cacheNamespace,
        responseCacheKey,
      );
      // istanbul ignore else: currently not testable
      if (!servicesIndexRaw) {
        servicesIndexRaw = (await http.getJson<ServicesIndexRaw>(url)).body;
        await packageCache.set(
          NugetV3Api.cacheNamespace,
          responseCacheKey,
          servicesIndexRaw,
          3 * 24 * 60,
        );
      }

      const services = servicesIndexRaw.resources
        .map(({ '@id': serviceId, '@type': t }) => ({
          serviceId,
          type: t?.split('/')?.shift(),
          version: t?.split('/')?.pop(),
        }))
        .filter(
          ({ type, version }) => type === resourceType && semver.valid(version),
        )
        .sort((x, y) =>
          x.version && y.version
            ? semver.compare(x.version, y.version)
            : /* istanbul ignore next: hard to test */ 0,
        );

      if (services.length === 0) {
        await packageCache.set(
          NugetV3Api.cacheNamespace,
          resultCacheKey,
          null,
          60,
        );
        logger.debug(
          { url, servicesIndexRaw },
          `no ${resourceType} services found`,
        );
        return null;
      }

      const { serviceId, version } = services.pop()!;

      // istanbul ignore if
      if (
        resourceType === 'RegistrationsBaseUrl' &&
        version &&
        !version.startsWith('3.0.0-') &&
        !semver.satisfies(version, '^3.0.0')
      ) {
        logger.warn(
          { url, version },
          `Nuget: Unknown version returned. Only v3 is supported`,
        );
      }

      await packageCache.set(
        NugetV3Api.cacheNamespace,
        resultCacheKey,
        serviceId,
        60,
      );
      return serviceId;
    } catch (err) {
      // istanbul ignore if: not easy testable with nock
      if (err instanceof ExternalHostError) {
        throw err;
      }
      logger.debug(
        { err, url, servicesIndexRaw },
        `nuget registry failure: can't get ${resourceType}`,
      );
      return null;
    }
  }

  async getCatalogEntry(
    http: Http,
    catalogPage: CatalogPage,
  ): Promise<CatalogEntry[]> {
    let items = catalogPage.items;
    if (!items) {
      const url = catalogPage['@id'];
      const catalogPageFull = await http.getJson<CatalogPage>(url);
      items = catalogPageFull.body.items;
    }
    return items.map(({ catalogEntry }) => catalogEntry);
  }

  async getReleases(
    http: Http,
    registryUrl: string,
    feedUrl: string,
    pkgName: string,
  ): Promise<ReleaseResult | null> {
    const baseUrl = feedUrl.replace(regEx(/\/*$/), '');
    const url = `${baseUrl}/${pkgName.toLowerCase()}/index.json`;
    const packageRegistration = await http.getJson<PackageRegistration>(url);
    const catalogPages = packageRegistration.body.items || [];
    const catalogPagesQueue = catalogPages.map(
      (page) => (): Promise<CatalogEntry[]> => this.getCatalogEntry(http, page),
    );
    const catalogEntries = (await p.all(catalogPagesQueue))
      .flat()
      .sort((a, b) => sortNugetVersions(a.version, b.version));

    let homepage: string | null = null;
    let latestStable: string | null = null;
    const releases = catalogEntries.map(
      ({ version, published: releaseTimestamp, projectUrl, listed }) => {
        const release: Release = { version: removeBuildMeta(version) };
        if (releaseTimestamp) {
          release.releaseTimestamp = releaseTimestamp;
        }
        if (versioning.isValid(version) && versioning.isStable(version)) {
          latestStable = removeBuildMeta(version);
          homepage = projectUrl ? massageUrl(projectUrl) : homepage;
        }
        if (listed === false) {
          release.isDeprecated = true;
        }
        return release;
      },
    );
<<<<<<< HEAD
    return null;
  }
}

async function getCatalogEntry(
  http: Http,
  catalogPage: CatalogPage,
): Promise<CatalogEntry[]> {
  let items = catalogPage.items;
  if (!items) {
    const url = catalogPage['@id'];
    const catalogPageFull = await http.getJson<CatalogPage>(url);
    items = catalogPageFull.body.items;
  }
  return items.map(({ catalogEntry }) => catalogEntry);
}

/**
 * Compare two versions. Return:
 * - `1` if `a > b` or `b` is invalid
 * - `-1` if `a < b` or `a` is invalid
 * - `0` if `a == b` or both `a` and `b` are invalid
 */
export function sortNugetVersions(a: string, b: string): number {
  if (versioning.isValid(a)) {
    if (versioning.isValid(b)) {
      return versioning.sortVersions(a, b);
    } else {
      return 1;
    }
  } else if (versioning.isValid(b)) {
    return -1;
  } else {
    return 0;
  }
}

export async function getReleases(
  http: Http,
  registryUrl: string,
  feedUrl: string,
  pkgName: string,
): Promise<ReleaseResult | null> {
  const baseUrl = feedUrl.replace(regEx(/\/*$/), '');
  const url = `${baseUrl}/${pkgName.toLowerCase()}/index.json`;
  const packageRegistration = await http.getJson<PackageRegistration>(url);
  const catalogPages = packageRegistration.body.items || [];
  const catalogPagesQueue = catalogPages.map(
    (page) => (): Promise<CatalogEntry[]> => getCatalogEntry(http, page),
  );
  const catalogEntries = (await p.all(catalogPagesQueue))
    .flat()
    .sort((a, b) => sortNugetVersions(a.version, b.version));

  let homepage: string | null = null;
  let latestStable: string | null = null;
  let latestNupkgUrl: string | null = null;
  const releases = catalogEntries.map(
    ({
      version,
      published: releaseTimestamp,
      projectUrl,
      listed,
      packageContent: nupkgUrl,
    }) => {
      const release: Release = { version: removeBuildMeta(version) };
      if (releaseTimestamp) {
        release.releaseTimestamp = releaseTimestamp;
      }
      if (versioning.isValid(version) && versioning.isStable(version)) {
        latestStable = removeBuildMeta(version);
        homepage = projectUrl ? massageUrl(projectUrl) : homepage;
        latestNupkgUrl = nupkgUrl ? massageUrl(nupkgUrl) : null;
      }
      if (listed === false) {
        release.isDeprecated = true;
      }
      return release;
    },
  );
=======
>>>>>>> 87bba9d3

    if (!releases.length) {
      return null;
    }

    // istanbul ignore next: only happens when no stable version exists
    if (latestStable === null && catalogPages.length) {
      const last = catalogEntries.pop()!;
      latestStable = removeBuildMeta(last.version);
      homepage ??= last.projectUrl ?? null;
    }

    const dep: ReleaseResult = {
      releases,
    };

<<<<<<< HEAD
  try {
    const packageBaseAddress = await getResourceUrl(
      http,
      registryUrl,
      'PackageBaseAddress',
    );
    if (is.nonEmptyString(packageBaseAddress)) {
      const nuspecUrl = `${ensureTrailingSlash(
        packageBaseAddress,
      )}${pkgName.toLowerCase()}/${
        // TODO: types (#22198)
        latestStable
      }/${pkgName.toLowerCase()}.nuspec`;
      const metaresult = await http.get(nuspecUrl);
      const nuspec = new XmlDocument(metaresult.body);
      const sourceUrl = nuspec.valueWithPath('metadata.repository@url');
      if (sourceUrl) {
        dep.sourceUrl = massageUrl(sourceUrl);
      }
    } else if (latestNupkgUrl) {
      const sourceUrl = await getSourceUrlFromNupkgCached(
        http,
        pkgName,
        latestStable,
        latestNupkgUrl,
      );
      if (sourceUrl) {
        dep.sourceUrl = massageUrl(sourceUrl);
        logger.debug(
          { sourceUrl, nupkgUrl: latestNupkgUrl },
          `Determined sourceUrl from nupkgUrl`,
        );
      }
    }
  } catch (err) {
    // istanbul ignore if: not easy testable with nock
    if (err instanceof ExternalHostError) {
      throw err;
    }
    // ignore / silence 404. Seen on proget, if remote connector is used and package is not yet cached
    if (err instanceof HttpError && err.response?.statusCode === 404) {
=======
    try {
      const packageBaseAddress = await this.getResourceUrl(
        http,
        registryUrl,
        'PackageBaseAddress',
      );
      // istanbul ignore else: this is a required v3 api
      if (is.nonEmptyString(packageBaseAddress)) {
        const nuspecUrl = `${ensureTrailingSlash(
          packageBaseAddress,
        )}${pkgName.toLowerCase()}/${
          // TODO: types (#22198)
          latestStable
        }/${pkgName.toLowerCase()}.nuspec`;
        const metaresult = await http.get(nuspecUrl);
        const nuspec = new XmlDocument(metaresult.body);
        const sourceUrl = nuspec.valueWithPath('metadata.repository@url');
        if (sourceUrl) {
          dep.sourceUrl = massageUrl(sourceUrl);
        }
      }
    } catch (err) {
      // istanbul ignore if: not easy testable with nock
      if (err instanceof ExternalHostError) {
        throw err;
      }
      // ignore / silence 404. Seen on proget, if remote connector is used and package is not yet cached
      if (err instanceof HttpError && err.response?.statusCode === 404) {
        logger.debug(
          { registryUrl, pkgName, pkgVersion: latestStable },
          `package manifest (.nuspec) not found`,
        );
        return dep;
      }
>>>>>>> 87bba9d3
      logger.debug(
        { err, registryUrl, pkgName, pkgVersion: latestStable },
        `Cannot obtain sourceUrl`,
      );
      return dep;
    }

    // istanbul ignore else: not easy testable
    if (homepage) {
      // only assign if not assigned
      dep.sourceUrl ??= homepage;
      dep.homepage ??= homepage;
    }

<<<<<<< HEAD
  return dep;
}

async function getSourceUrlFromNupkgCached(
  http: Http,
  packageName: string,
  packageVersion: string | null,
  nupkgUrl: string,
): Promise<string | null> {
  const cacheKey = `source-url:${nupkgUrl}`;
  const sourceUrlFromCache = await packageCache.get<string | null>(
    cacheNamespace,
    cacheKey,
  );
  // istanbul ignore if
  if (sourceUrlFromCache !== undefined) {
    return sourceUrlFromCache;
  }
  const sourceUrl = await getSourceUrlFromNupkg(
    http,
    packageName,
    packageVersion,
    nupkgUrl,
  );
  const cacheTtl = 10080; // 1 week
  await packageCache.set(cacheNamespace, cacheKey, sourceUrl, cacheTtl);
  return sourceUrl;
}

async function getSourceUrlFromNupkg(
  http: Http,
  packageName: string,
  packageVersion: string | null,
  nupkgUrl: string,
): Promise<string | null> {
  // istanbul ignore if: experimental feature
  if (!process.env.RENOVATE_X_NUGET_DOWNLOAD_NUPKGS) {
    logger.debug(
      `Skipping nupkg download because RENOVATE_X_NUGET_DOWNLOAD_NUPKGS is not set.`,
    );
    return null;
  }
  const cacheDir = await ensureCacheDir('nuget');
  const nupkgFile = upath.join(
    cacheDir,
    `${packageName}.${packageVersion}.nupkg`,
  );
  const nupkgContentsDir = upath.join(
    cacheDir,
    `${packageName}.${packageVersion}`,
  );
  const readStream = http.stream(nupkgUrl);
  try {
    const writeStream = fs.createCacheWriteStream(nupkgFile);
    await fs.pipeline(readStream, writeStream);
    await extract(nupkgFile, { dir: nupkgContentsDir });
    const nuspecFile = upath.join(nupkgContentsDir, `${packageName}.nuspec`);
    const nuspec = new XmlDocument(await fs.readCacheFile(nuspecFile, 'utf8'));
    return nuspec.valueWithPath('metadata.repository@url') ?? null;
  } finally {
    await fs.rmCache(nupkgFile);
    await fs.rmCache(nupkgContentsDir);
=======
    return dep;
>>>>>>> 87bba9d3
  }
}<|MERGE_RESOLUTION|>--- conflicted
+++ resolved
@@ -155,8 +155,15 @@
 
     let homepage: string | null = null;
     let latestStable: string | null = null;
+    let latestNupkgUrl: string | null = null;
     const releases = catalogEntries.map(
-      ({ version, published: releaseTimestamp, projectUrl, listed }) => {
+      ({
+        version,
+        published: releaseTimestamp,
+        projectUrl,
+        listed,
+        packageContent: nupkgUrl,
+      }) => {
         const release: Release = { version: removeBuildMeta(version) };
         if (releaseTimestamp) {
           release.releaseTimestamp = releaseTimestamp;
@@ -164,6 +171,7 @@
         if (versioning.isValid(version) && versioning.isStable(version)) {
           latestStable = removeBuildMeta(version);
           homepage = projectUrl ? massageUrl(projectUrl) : homepage;
+          latestNupkgUrl = nupkgUrl ? massageUrl(nupkgUrl) : null;
         }
         if (listed === false) {
           release.isDeprecated = true;
@@ -171,89 +179,6 @@
         return release;
       },
     );
-<<<<<<< HEAD
-    return null;
-  }
-}
-
-async function getCatalogEntry(
-  http: Http,
-  catalogPage: CatalogPage,
-): Promise<CatalogEntry[]> {
-  let items = catalogPage.items;
-  if (!items) {
-    const url = catalogPage['@id'];
-    const catalogPageFull = await http.getJson<CatalogPage>(url);
-    items = catalogPageFull.body.items;
-  }
-  return items.map(({ catalogEntry }) => catalogEntry);
-}
-
-/**
- * Compare two versions. Return:
- * - `1` if `a > b` or `b` is invalid
- * - `-1` if `a < b` or `a` is invalid
- * - `0` if `a == b` or both `a` and `b` are invalid
- */
-export function sortNugetVersions(a: string, b: string): number {
-  if (versioning.isValid(a)) {
-    if (versioning.isValid(b)) {
-      return versioning.sortVersions(a, b);
-    } else {
-      return 1;
-    }
-  } else if (versioning.isValid(b)) {
-    return -1;
-  } else {
-    return 0;
-  }
-}
-
-export async function getReleases(
-  http: Http,
-  registryUrl: string,
-  feedUrl: string,
-  pkgName: string,
-): Promise<ReleaseResult | null> {
-  const baseUrl = feedUrl.replace(regEx(/\/*$/), '');
-  const url = `${baseUrl}/${pkgName.toLowerCase()}/index.json`;
-  const packageRegistration = await http.getJson<PackageRegistration>(url);
-  const catalogPages = packageRegistration.body.items || [];
-  const catalogPagesQueue = catalogPages.map(
-    (page) => (): Promise<CatalogEntry[]> => getCatalogEntry(http, page),
-  );
-  const catalogEntries = (await p.all(catalogPagesQueue))
-    .flat()
-    .sort((a, b) => sortNugetVersions(a.version, b.version));
-
-  let homepage: string | null = null;
-  let latestStable: string | null = null;
-  let latestNupkgUrl: string | null = null;
-  const releases = catalogEntries.map(
-    ({
-      version,
-      published: releaseTimestamp,
-      projectUrl,
-      listed,
-      packageContent: nupkgUrl,
-    }) => {
-      const release: Release = { version: removeBuildMeta(version) };
-      if (releaseTimestamp) {
-        release.releaseTimestamp = releaseTimestamp;
-      }
-      if (versioning.isValid(version) && versioning.isStable(version)) {
-        latestStable = removeBuildMeta(version);
-        homepage = projectUrl ? massageUrl(projectUrl) : homepage;
-        latestNupkgUrl = nupkgUrl ? massageUrl(nupkgUrl) : null;
-      }
-      if (listed === false) {
-        release.isDeprecated = true;
-      }
-      return release;
-    },
-  );
-=======
->>>>>>> 87bba9d3
 
     if (!releases.length) {
       return null;
@@ -270,49 +195,6 @@
       releases,
     };
 
-<<<<<<< HEAD
-  try {
-    const packageBaseAddress = await getResourceUrl(
-      http,
-      registryUrl,
-      'PackageBaseAddress',
-    );
-    if (is.nonEmptyString(packageBaseAddress)) {
-      const nuspecUrl = `${ensureTrailingSlash(
-        packageBaseAddress,
-      )}${pkgName.toLowerCase()}/${
-        // TODO: types (#22198)
-        latestStable
-      }/${pkgName.toLowerCase()}.nuspec`;
-      const metaresult = await http.get(nuspecUrl);
-      const nuspec = new XmlDocument(metaresult.body);
-      const sourceUrl = nuspec.valueWithPath('metadata.repository@url');
-      if (sourceUrl) {
-        dep.sourceUrl = massageUrl(sourceUrl);
-      }
-    } else if (latestNupkgUrl) {
-      const sourceUrl = await getSourceUrlFromNupkgCached(
-        http,
-        pkgName,
-        latestStable,
-        latestNupkgUrl,
-      );
-      if (sourceUrl) {
-        dep.sourceUrl = massageUrl(sourceUrl);
-        logger.debug(
-          { sourceUrl, nupkgUrl: latestNupkgUrl },
-          `Determined sourceUrl from nupkgUrl`,
-        );
-      }
-    }
-  } catch (err) {
-    // istanbul ignore if: not easy testable with nock
-    if (err instanceof ExternalHostError) {
-      throw err;
-    }
-    // ignore / silence 404. Seen on proget, if remote connector is used and package is not yet cached
-    if (err instanceof HttpError && err.response?.statusCode === 404) {
-=======
     try {
       const packageBaseAddress = await this.getResourceUrl(
         http,
@@ -333,6 +215,20 @@
         if (sourceUrl) {
           dep.sourceUrl = massageUrl(sourceUrl);
         }
+      } else if (latestNupkgUrl) {
+        const sourceUrl = await this.getSourceUrlFromNupkgCached(
+          http,
+          pkgName,
+          latestStable,
+          latestNupkgUrl,
+        );
+        if (sourceUrl) {
+          dep.sourceUrl = massageUrl(sourceUrl);
+          logger.debug(
+            { sourceUrl, nupkgUrl: latestNupkgUrl },
+            `Determined sourceUrl from nupkgUrl`,
+          );
+        }
       }
     } catch (err) {
       // istanbul ignore if: not easy testable with nock
@@ -347,7 +243,6 @@
         );
         return dep;
       }
->>>>>>> 87bba9d3
       logger.debug(
         { err, registryUrl, pkgName, pkgVersion: latestStable },
         `Cannot obtain sourceUrl`,
@@ -362,71 +257,75 @@
       dep.homepage ??= homepage;
     }
 
-<<<<<<< HEAD
-  return dep;
-}
-
-async function getSourceUrlFromNupkgCached(
-  http: Http,
-  packageName: string,
-  packageVersion: string | null,
-  nupkgUrl: string,
-): Promise<string | null> {
-  const cacheKey = `source-url:${nupkgUrl}`;
-  const sourceUrlFromCache = await packageCache.get<string | null>(
-    cacheNamespace,
-    cacheKey,
-  );
-  // istanbul ignore if
-  if (sourceUrlFromCache !== undefined) {
-    return sourceUrlFromCache;
-  }
-  const sourceUrl = await getSourceUrlFromNupkg(
-    http,
-    packageName,
-    packageVersion,
-    nupkgUrl,
-  );
-  const cacheTtl = 10080; // 1 week
-  await packageCache.set(cacheNamespace, cacheKey, sourceUrl, cacheTtl);
-  return sourceUrl;
-}
-
-async function getSourceUrlFromNupkg(
-  http: Http,
-  packageName: string,
-  packageVersion: string | null,
-  nupkgUrl: string,
-): Promise<string | null> {
-  // istanbul ignore if: experimental feature
-  if (!process.env.RENOVATE_X_NUGET_DOWNLOAD_NUPKGS) {
-    logger.debug(
-      `Skipping nupkg download because RENOVATE_X_NUGET_DOWNLOAD_NUPKGS is not set.`,
-    );
-    return null;
-  }
-  const cacheDir = await ensureCacheDir('nuget');
-  const nupkgFile = upath.join(
-    cacheDir,
-    `${packageName}.${packageVersion}.nupkg`,
-  );
-  const nupkgContentsDir = upath.join(
-    cacheDir,
-    `${packageName}.${packageVersion}`,
-  );
-  const readStream = http.stream(nupkgUrl);
-  try {
-    const writeStream = fs.createCacheWriteStream(nupkgFile);
-    await fs.pipeline(readStream, writeStream);
-    await extract(nupkgFile, { dir: nupkgContentsDir });
-    const nuspecFile = upath.join(nupkgContentsDir, `${packageName}.nuspec`);
-    const nuspec = new XmlDocument(await fs.readCacheFile(nuspecFile, 'utf8'));
-    return nuspec.valueWithPath('metadata.repository@url') ?? null;
-  } finally {
-    await fs.rmCache(nupkgFile);
-    await fs.rmCache(nupkgContentsDir);
-=======
     return dep;
->>>>>>> 87bba9d3
+  }
+
+  async getSourceUrlFromNupkgCached(
+    http: Http,
+    packageName: string,
+    packageVersion: string | null,
+    nupkgUrl: string,
+  ): Promise<string | null> {
+    const cacheKey = `source-url:${nupkgUrl}`;
+    const sourceUrlFromCache = await packageCache.get<string | null>(
+      NugetV3Api.cacheNamespace,
+      cacheKey,
+    );
+    // istanbul ignore if
+    if (sourceUrlFromCache !== undefined) {
+      return sourceUrlFromCache;
+    }
+    const sourceUrl = await this.getSourceUrlFromNupkg(
+      http,
+      packageName,
+      packageVersion,
+      nupkgUrl,
+    );
+    const cacheTtl = 10080; // 1 week
+    await packageCache.set(
+      NugetV3Api.cacheNamespace,
+      cacheKey,
+      sourceUrl,
+      cacheTtl,
+    );
+    return sourceUrl;
+  }
+
+  async getSourceUrlFromNupkg(
+    http: Http,
+    packageName: string,
+    packageVersion: string | null,
+    nupkgUrl: string,
+  ): Promise<string | null> {
+    // istanbul ignore if: experimental feature
+    if (!process.env.RENOVATE_X_NUGET_DOWNLOAD_NUPKGS) {
+      logger.debug(
+        `Skipping nupkg download because RENOVATE_X_NUGET_DOWNLOAD_NUPKGS is not set.`,
+      );
+      return null;
+    }
+    const cacheDir = await ensureCacheDir('nuget');
+    const nupkgFile = upath.join(
+      cacheDir,
+      `${packageName}.${packageVersion}.nupkg`,
+    );
+    const nupkgContentsDir = upath.join(
+      cacheDir,
+      `${packageName}.${packageVersion}`,
+    );
+    const readStream = http.stream(nupkgUrl);
+    try {
+      const writeStream = fs.createCacheWriteStream(nupkgFile);
+      await fs.pipeline(readStream, writeStream);
+      await extract(nupkgFile, { dir: nupkgContentsDir });
+      const nuspecFile = upath.join(nupkgContentsDir, `${packageName}.nuspec`);
+      const nuspec = new XmlDocument(
+        await fs.readCacheFile(nuspecFile, 'utf8'),
+      );
+      return nuspec.valueWithPath('metadata.repository@url') ?? null;
+    } finally {
+      await fs.rmCache(nupkgFile);
+      await fs.rmCache(nupkgContentsDir);
+    }
   }
 }