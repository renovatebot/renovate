import { mockDeep } from 'jest-mock-extended';
import { Fixtures } from '../../../../test/fixtures';
import * as httpMock from '../../../../test/http-mock';
import { mocked } from '../../../../test/util';
import * as _hostRules from '../../../util/host-rules';
import { GoDatasource } from '.';

<<<<<<< HEAD
vi.mock('../../../util/host-rules');
=======
jest.mock('../../../util/host-rules', () => mockDeep());
>>>>>>> 84a97a62
const hostRules = mocked(_hostRules);

const getReleasesDirectMock = vi.hoisted(() => vi.fn());

const getDigestGithubMock = vi.hoisted(() => vi.fn());
const getDigestGitlabMock = vi.hoisted(() => vi.fn());
const getDigestGitMock = vi.hoisted(() => vi.fn());
const getDigestBitbucketMock = vi.hoisted(() => vi.fn());
vi.mock('./releases-direct', () => {
  return {
    GoDirectDatasource: jest.fn().mockImplementation(() => {
      return {
        git: { getDigest: (...args: any[]) => getDigestGitMock(...args) },
        github: { getDigest: (...args: any[]) => getDigestGithubMock(...args) },
        gitlab: { getDigest: (...args: any[]) => getDigestGitlabMock(...args) },
        bitbucket: {
          getDigest: (...args: any[]) => getDigestBitbucketMock(...args),
        },
        getReleases: (...args: any[]) => getReleasesDirectMock(...args),
      };
    }),
  };
});

const getReleasesProxyMock = vi.hoisted(() => vi.fn());
vi.mock('./releases-goproxy', () => {
  return {
    GoProxyDatasource: jest.fn().mockImplementation(() => {
      return {
        getReleases: () => getReleasesProxyMock(),
      };
    }),
  };
});

const datasource = new GoDatasource();

describe('modules/datasource/go/index', () => {
  describe('getReleases', () => {
    beforeEach(() => {
      hostRules.find.mockReturnValue({});
      hostRules.hosts.mockReturnValue([]);
    });

    afterEach(() => {
      delete process.env.GOPROXY;
    });

    it('fetches releases', async () => {
      const expected = { releases: [{ version: '0.0.1' }] };
      getReleasesProxyMock.mockResolvedValue(expected);
      getReleasesDirectMock.mockResolvedValue(null);

      const res = await datasource.getReleases({
        packageName: 'golang.org/foo/bar',
      });

      expect(res).toBe(expected);
      expect(getReleasesProxyMock).toHaveBeenCalled();
      expect(getReleasesDirectMock).not.toHaveBeenCalled();
    });
  });

  describe('getDigest', () => {
    beforeEach(() => {
      hostRules.find.mockReturnValue({});
      hostRules.hosts.mockReturnValue([]);
    });

    it('returns null for no go-source tag', async () => {
      httpMock
        .scope('https://golang.org/')
        .get('/y/text?go-get=1')
        .reply(200, '');
      const res = await datasource.getDigest(
        { packageName: 'golang.org/y/text' },
        null
      );
      expect(res).toBeNull();
    });

    it('returns null for wrong name', async () => {
      httpMock
        .scope('https://golang.org/')
        .get('/y/text?go-get=1')
        .reply(200, Fixtures.get('go-get-github.html'));
      const res = await datasource.getDigest(
        { packageName: 'golang.org/y/text' },
        null
      );
      expect(res).toBeNull();
    });

    it('supports gitlab digest', async () => {
      httpMock
        .scope('https://gitlab.com/')
        .get('/group/subgroup?go-get=1')
        .reply(200, Fixtures.get('go-get-gitlab.html'));
      getDigestGitlabMock.mockResolvedValue('abcdefabcdefabcdefabcdef');
      const res = await datasource.getDigest(
        { packageName: 'gitlab.com/group/subgroup' },
        null
      );
      expect(res).toBe('abcdefabcdefabcdefabcdef');
    });

    it('supports git digest', async () => {
      httpMock
        .scope('https://renovatebot.com/')
        .get('/abc/def?go-get=1')
        .reply(200, Fixtures.get('go-get-git-digest.html'));
      getDigestGitMock.mockResolvedValue('abcdefabcdefabcdefabcdef');
      const res = await datasource.getDigest(
        { packageName: 'renovatebot.com/abc/def' },
        null
      );
      expect(res).toBe('abcdefabcdefabcdefabcdef');
    });

    it('supports gitlab digest with a specific branch', async () => {
      const branch = 'some-branch';
      httpMock
        .scope('https://gitlab.com/')
        .get('/group/subgroup?go-get=1')
        .reply(200, Fixtures.get('go-get-gitlab.html'));
      getDigestGitlabMock.mockResolvedValue('abcdefabcdefabcdefabcdef');
      const res = await datasource.getDigest(
        { packageName: 'gitlab.com/group/subgroup' },
        branch
      );
      expect(res).toBe('abcdefabcdefabcdefabcdef');
    });

    it('returns github digest', async () => {
      httpMock
        .scope('https://golang.org/')
        .get('/x/text?go-get=1')
        .reply(200, Fixtures.get('go-get-github.html'));
      getDigestGithubMock.mockResolvedValueOnce('abcdefabcdefabcdefabcdef');
      const res = await datasource.getDigest(
        { packageName: 'golang.org/x/text' },
        'v1.2.3'
      );
      expect(res).toBe('abcdefabcdefabcdefabcdef');
      expect(getDigestGithubMock).toHaveBeenCalledWith(
        {
          datasource: 'github-tags',
          packageName: 'golang/text',
          registryUrl: 'https://github.com',
        },
        'v1.2.3'
      );
    });

    it('returns github default branch digest', async () => {
      httpMock
        .scope('https://golang.org/')
        .get('/x/text?go-get=1')
        .reply(200, Fixtures.get('go-get-github.html'));
      getDigestGithubMock.mockResolvedValueOnce('abcdefabcdefabcdefabcdef');
      const res = await datasource.getDigest(
        { packageName: 'golang.org/x/text' },
        'v0.0.0'
      );
      expect(res).toBe('abcdefabcdefabcdefabcdef');
      expect(getDigestGithubMock).toHaveBeenCalledWith(
        {
          datasource: 'github-tags',
          packageName: 'golang/text',
          registryUrl: 'https://github.com',
        },
        undefined
      );
    });

    it('support bitbucket digest', async () => {
      getDigestBitbucketMock.mockResolvedValueOnce('123');
      const res = await datasource.getDigest(
        {
          packageName: 'bitbucket.org/golang/text',
        },
        null
      );
      expect(res).toMatchSnapshot();
      expect(res).not.toBeNull();
      expect(res).toBeDefined();
    });
  });
});<|MERGE_RESOLUTION|>--- conflicted
+++ resolved
@@ -1,15 +1,11 @@
-import { mockDeep } from 'jest-mock-extended';
+import { mockDeep } from 'vitest-mock-extended';
 import { Fixtures } from '../../../../test/fixtures';
 import * as httpMock from '../../../../test/http-mock';
 import { mocked } from '../../../../test/util';
 import * as _hostRules from '../../../util/host-rules';
 import { GoDatasource } from '.';
 
-<<<<<<< HEAD
-vi.mock('../../../util/host-rules');
-=======
-jest.mock('../../../util/host-rules', () => mockDeep());
->>>>>>> 84a97a62
+vi.mock('../../../util/host-rules', () => mockDeep());
 const hostRules = mocked(_hostRules);
 
 const getReleasesDirectMock = vi.hoisted(() => vi.fn());
