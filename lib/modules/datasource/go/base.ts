// TODO: types (#22198)
import { GlobalConfig } from '../../../config/global';
import { logger } from '../../../logger';
import { detectPlatform } from '../../../util/common';
import * as hostRules from '../../../util/host-rules';
import { Http } from '../../../util/http';
import { regEx } from '../../../util/regex';
import {
  parseUrl,
  trimLeadingSlash,
  trimTrailingSlash,
} from '../../../util/url';
import { BitbucketTagsDatasource } from '../bitbucket-tags';
import { GitTagsDatasource } from '../git-tags';
import { GithubTagsDatasource } from '../github-tags';
import { GitlabTagsDatasource } from '../gitlab-tags';
import type { DataSource } from './types';

// TODO: figure out class hierarchy (#10532)
export class BaseGoDatasource {
  private static readonly gitlabHttpsRegExp = regEx(
    /^(?<httpsRegExpUrl>https:\/\/[^/]*gitlab\.[^/]*)\/(?<httpsRegExpName>.+?)(?:\/v\d+)?[/]?$/,
  );
  private static readonly gitlabRegExp = regEx(
    /^(?<regExpUrl>gitlab\.[^/]*)\/(?<regExpPath>.+?)(?:\/v\d+)?[/]?$/,
  );
  private static readonly gitVcsRegexp = regEx(
    /^(?:[^/]+)\/(?<module>.*)\.git(?:$|\/)/,
  );

  private static readonly id = 'go';
  private static readonly http = new Http(BaseGoDatasource.id);

  static async getDatasource(goModule: string): Promise<DataSource | null> {
    if (goModule.startsWith('gopkg.in/')) {
      const [pkg] = goModule.replace('gopkg.in/', '').split('.');
      const packageName = pkg.includes('/') ? pkg : `go-${pkg}/${pkg}`;
      return {
        datasource: GithubTagsDatasource.id,
        packageName,
        registryUrl: 'https://github.com',
      };
    }

    if (goModule.startsWith('github.com/')) {
      const split = goModule.split('/');
      const packageName = split[1] + '/' + split[2];
      return {
        datasource: GithubTagsDatasource.id,
        packageName,
        registryUrl: 'https://github.com',
      };
    }

    if (goModule.startsWith('bitbucket.org/')) {
      const split = goModule.split('/');
      const packageName = split[1] + '/' + split[2];
      return {
        datasource: BitbucketTagsDatasource.id,
        packageName,
        registryUrl: 'https://bitbucket.org',
      };
    }

    if (goModule.startsWith('code.cloudfoundry.org/')) {
      const packageName = goModule.replace(
        'code.cloudfoundry.org',
        'cloudfoundry',
      );
      return {
        datasource: GithubTagsDatasource.id,
        packageName,
        registryUrl: 'https://github.com',
      };
    }

    if (goModule.startsWith('dev.azure.com/')) {
      const split = goModule.split('/');
      if ((split.length > 4 && split[3] === '_git') || split.length > 3) {
        const packageName =
          'https://dev.azure.com/' +
          split[1] +
          '/' +
          split[2] +
          '/_git/' +
          (split[3] === '_git' ? split[4] : split[3]).replace(
            regEx(/\.git$/),
            '',
          );
        return {
          datasource: GitTagsDatasource.id,
          packageName,
        };
      }
    }

    return await BaseGoDatasource.goGetDatasource(goModule);
  }

  private static async goGetDatasource(
    goModule: string,
  ): Promise<DataSource | null> {
    const goModuleUrl = goModule.replace(/\.git\/v2$/, '');
    const pkgUrl = `https://${goModuleUrl}?go-get=1`;
    const { body: html } = await BaseGoDatasource.http.get(pkgUrl);

    const goSourceHeader = BaseGoDatasource.goSourceHeader(html, goModule);
    if (goSourceHeader) {
      return goSourceHeader;
    }

    // GitHub Enterprise only returns a go-import meta
    const goImport = BaseGoDatasource.goImportHeader(html, goModule);
    if (goImport) {
      return goImport;
    }

    logger.trace({ goModule }, 'No go-source or go-import header found');
    return null;
  }

  private static goSourceHeader(
    html: string,
    goModule: string,
  ): DataSource | null {
    const sourceMatchGroups = regEx(
      /<meta\s+name="?go-source"?\s+content="(?<prefix>[^"\s]+)\s+(?<goSourceUrl>[^"\s]+)/,
    ).exec(html)?.groups;
    if (!sourceMatchGroups) {
      return null;
    }
    const { prefix, goSourceUrl } = sourceMatchGroups;

    if (!goModule.startsWith(prefix)) {
      logger.trace({ goModule }, 'go-source header prefix not match');
      return null;
    }

    logger.debug(`Go lookup source url ${goSourceUrl} for module ${goModule}`);
    return this.detectDatasource(goSourceUrl, goModule);
  }

  private static detectDatasource(
    goSourceUrl: string,
    goModule: string,
  ): DataSource | null {
    if (goSourceUrl.startsWith('https://github.com/')) {
      return {
        datasource: GithubTagsDatasource.id,
        packageName: goSourceUrl
          .replace('https://github.com/', '')
          .replace(regEx(/\/$/), ''),
        registryUrl: 'https://github.com',
      };
    }

    const gitlabUrl =
      BaseGoDatasource.gitlabHttpsRegExp.exec(goSourceUrl)?.groups
        ?.httpsRegExpUrl;
    const gitlabUrlName =
      BaseGoDatasource.gitlabHttpsRegExp.exec(goSourceUrl)?.groups
        ?.httpsRegExpName;
    const gitlabModuleName =
      BaseGoDatasource.gitlabRegExp.exec(goModule)?.groups?.regExpPath;
    const vcsIndicatedModule =
      BaseGoDatasource.gitVcsRegexp.exec(goModule)?.groups?.module;
    if (gitlabUrl && gitlabUrlName) {
      if (gitlabModuleName?.startsWith(gitlabUrlName)) {
        const packageName = vcsIndicatedModule ?? gitlabModuleName;
        return {
          datasource: GitlabTagsDatasource.id,
          registryUrl: gitlabUrl,
          packageName,
        };
      }

      return {
        datasource: GitlabTagsDatasource.id,
        registryUrl: gitlabUrl,
        packageName: gitlabUrlName,
      };
    }

    if (hostRules.hostType({ url: goSourceUrl }) === 'gitlab') {
      const parsedUrl = parseUrl(goSourceUrl);
      if (!parsedUrl) {
        logger.trace({ goModule }, 'Could not parse go-source URL');
        return null;
      }
<<<<<<< HEAD
=======

      let packageName = trimLeadingSlash(`${parsedUrl.pathname}`);

      const endpoint = GlobalConfig.get('endpoint')!;
>>>>>>> 4c15038a

      const endpoint = GlobalConfig.get('endpoint', '');
      const endpointPrefix = regEx(
        /https:\/\/[^/]+\/(?<prefix>.*?\/)(?:api\/v4\/?)?/,
      ).exec(endpoint)?.groups?.prefix;

      let packageName =
        // a .git path indicates a concrete git repository, which can be different from metadata returned by gitlab
        vcsIndicatedModule ?? trimLeadingSlash(parsedUrl.pathname);
      if (endpointPrefix && endpointPrefix !== 'api/') {
        packageName = packageName.replace(endpointPrefix, '');
      }

      const registryUrl = endpointPrefix
        ? endpoint.replace(regEx(/\/api\/v4\/?$/), '/')
        : `${parsedUrl.protocol}//${parsedUrl.host}`;

      return {
        datasource: GitlabTagsDatasource.id,
        registryUrl,
        packageName,
      };
    }
    /* istanbul ignore next */
    return null;
  }

  private static goImportHeader(
    html: string,
    goModule: string,
  ): DataSource | null {
    const importMatchGroups = regEx(
      /<meta\s+name="?go-import"?\s+content="(?<prefix>[^"\s]+)\s+(?<proto>[^"\s]+)\s+(?<goImportURL>[^"\s]+)/,
    ).exec(html)?.groups;
    if (!importMatchGroups) {
      logger.trace({ goModule }, 'No go-source or go-import header found');
      return null;
    }
    const { prefix, proto, goImportURL } = importMatchGroups;

    if (!goModule.startsWith(prefix)) {
      logger.trace({ goModule }, 'go-import header prefix not match');
      return null;
    }

    if (proto !== 'git') {
      logger.trace({ goModule }, 'go-import header proto not git');
      return null;
    }

    // get server base url from import url
    const parsedUrl = parseUrl(goImportURL);
    if (!parsedUrl) {
      logger.trace({ goModule }, 'Could not parse go-import URL');
      return null;
    }

    logger.debug(`Go module: ${goModule} lookup import url ${goImportURL}`);

    const datasource = this.detectDatasource(
      goImportURL.replace(regEx(/\.git$/), ''),
      goModule,
    );
    if (datasource !== null) {
      return datasource;
    }
    // fall back to old behavior if detection did not work

    switch (detectPlatform(goImportURL)) {
      case 'github': {
        // split the go module from the URL: host/go/module -> go/module
        // TODO: `parsedUrl.pathname` can be undefined
        const packageName = trimTrailingSlash(`${parsedUrl.pathname}`)
          .replace(regEx(/\.git$/), '')
          .split('/')
          .slice(-2)
          .join('/');

        return {
          datasource: GithubTagsDatasource.id,
          registryUrl: `${parsedUrl.protocol}//${parsedUrl.host}`,
          packageName,
        };
      }
      case 'azure': {
        return {
          datasource: GitTagsDatasource.id,
          packageName: goImportURL.replace(regEx(/\.git$/), ''),
        };
      }
      default: {
        return {
          datasource: GitTagsDatasource.id,
          packageName: goImportURL,
        };
      }
    }
  }
}<|MERGE_RESOLUTION|>--- conflicted
+++ resolved
@@ -187,14 +187,7 @@
         logger.trace({ goModule }, 'Could not parse go-source URL');
         return null;
       }
-<<<<<<< HEAD
-=======
-
-      let packageName = trimLeadingSlash(`${parsedUrl.pathname}`);
-
-      const endpoint = GlobalConfig.get('endpoint')!;
->>>>>>> 4c15038a
-
+      
       const endpoint = GlobalConfig.get('endpoint', '');
       const endpointPrefix = regEx(
         /https:\/\/[^/]+\/(?<prefix>.*?\/)(?:api\/v4\/?)?/,
