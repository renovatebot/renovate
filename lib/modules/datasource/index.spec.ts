--- conflicted
+++ resolved
@@ -653,11 +653,7 @@
           datasources.set(datasource, new DummyDatasource(registries));
           const res = await getPkgReleases({
             datasource,
-<<<<<<< HEAD
-            depName,
-=======
-            packageName,
->>>>>>> fba90135
+            packageName,
             defaultRegistryUrls: ['https://foo.bar'],
           });
           expect(res).toMatchObject({
@@ -684,11 +680,7 @@
           datasources.set(datasource, new DummyDatasource(registries));
           const res = await getPkgReleases({
             datasource,
-<<<<<<< HEAD
-            depName,
-=======
-            packageName,
->>>>>>> fba90135
+            packageName,
             defaultRegistryUrls: ['https://foo.bar'],
             constraints: {
               python: '2.7.0',
@@ -704,11 +696,6 @@
             'https://foo.bar': {
               releases: [
                 {
-<<<<<<< HEAD
-                  version: '0.0.1',
-                  constraints: {
-                    python: ['2.7'],
-=======
                   version: '0.0.5',
                   constraints: {
                     python: ['>= 3.0.0, < 4.0'],
@@ -724,21 +711,17 @@
                   version: '0.0.3',
                   constraints: {
                     python: ['>= 2.7, < 3.0'],
->>>>>>> fba90135
                   },
                 },
                 {
                   version: '0.0.2',
                   constraints: {
-<<<<<<< HEAD
-=======
                     python: ['2.7'],
                   },
                 },
                 {
                   version: '0.0.1',
                   constraints: {
->>>>>>> fba90135
                     python: ['1.0'],
                   },
                 },
@@ -748,15 +731,6 @@
           datasources.set(datasource, new DummyDatasource(registries));
           const res = await getPkgReleases({
             datasource,
-<<<<<<< HEAD
-            depName,
-            defaultRegistryUrls: ['https://foo.bar'],
-            constraints: { python: '2.7.0' },
-            constraintsFiltering: 'strict',
-          });
-          expect(res).toMatchObject({
-            releases: [{ version: '0.0.1' }],
-=======
             packageName,
             defaultRegistryUrls: ['https://foo.bar'],
             constraints: { python: '>= 2.7, < 3.0' },
@@ -764,7 +738,6 @@
           });
           expect(res).toMatchObject({
             releases: [{ version: '0.0.3' }, { version: '0.0.4' }],
->>>>>>> fba90135
           });
         });
       });
