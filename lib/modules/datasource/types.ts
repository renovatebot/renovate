--- conflicted
+++ resolved
@@ -93,11 +93,7 @@
   replacementVersion?: string;
   lookupName?: string;
   packageScope?: string;
-<<<<<<< HEAD
-  bumpedAt?: Timestamp;
-=======
   mostRecentTimestamp?: Timestamp;
->>>>>>> c490cca5
   isAbandoned?: boolean;
 }
 
