import is from '@sindresorhus/is';
import { logger } from '../../../logger';
<<<<<<< HEAD
import { queryReleases, queryTags } from '../../../util/github/graphql';
import type { GithubReleaseItem } from '../../../util/github/graphql/types';
import type { GithubRestRef } from '../../../util/github/types';
=======
import { queryTags } from '../../../util/github/graphql';
>>>>>>> 2c10282b
import { getApiBaseUrl, getSourceUrl } from '../../../util/github/url';
import { GithubHttp } from '../../../util/http/github';
import { Datasource } from '../datasource';
import type {
  DigestConfig,
  GetReleasesConfig,
  Release,
  ReleaseResult,
} from '../types';

export class GithubTagsDatasource extends Datasource {
  static readonly id = 'github-tags';

  override readonly defaultRegistryUrls = ['https://github.com'];

  override http: GithubHttp;

  constructor() {
    super(GithubTagsDatasource.id);
    this.http = new GithubHttp(GithubTagsDatasource.id);
  }

  async getTagCommit(
    registryUrl: string | undefined,
    packageName: string,
    tag: string
  ): Promise<string | null> {
    try {
      const tags = await queryTags({ packageName, registryUrl }, this.http);
      const tagItem = tags.find(({ version }) => version === tag);
      if (tagItem) {
        return tagItem.hash;
      }
    } catch (err) {
      logger.debug(
        { githubRepo: packageName, err },
        'Error getting tag commit from GitHub repo'
      );
    }
    return null;
  }

  async getCommit(
    registryUrl: string | undefined,
    githubRepo: string
  ): Promise<string | null> {
    const apiBaseUrl = getApiBaseUrl(registryUrl);
    let digest: string | null = null;
    try {
      const url = `${apiBaseUrl}repos/${githubRepo}/commits?per_page=1`;
      const res = await this.http.getJson<{ sha: string }[]>(url);
      digest = res.body[0].sha;
    } catch (err) {
      logger.debug(
        { githubRepo, err, registryUrl },
        'Error getting latest commit from GitHub repo'
      );
    }
    return digest;
  }

  /**
   * github.getDigest
   *
   * The `newValue` supplied here should be a valid tag for the docker image.
   *
   * Returns the latest commit hash for the repository.
   */
  override getDigest(
    { packageName: repo, registryUrl }: Partial<DigestConfig>,
    newValue?: string
  ): Promise<string | null> {
    return newValue
      ? this.getTagCommit(registryUrl, repo!, newValue)
      : this.getCommit(registryUrl, repo!);
  }

  override async getReleases(
    config: GetReleasesConfig
  ): Promise<ReleaseResult> {
    const { registryUrl, packageName: repo } = config;
    const sourceUrl = getSourceUrl(repo, registryUrl);
    const tagsResult = await queryTags(config, this.http);
    const releases: Release[] = tagsResult.map(
      ({ version, releaseTimestamp, gitRef }) => ({
        version,
        releaseTimestamp,
        gitRef,
      })
    );

    try {
      // Fetch additional data from releases endpoint when possible
      const releasesResult = await queryReleases(config, this.http);
      const releasesMap = new Map<string, GithubReleaseItem>();
      for (const release of releasesResult) {
        releasesMap.set(release.version, release);
      }

      for (const release of releases) {
        const isReleaseStable = releasesMap.get(release.version)?.isStable;
        if (is.boolean(isReleaseStable)) {
          release.isStable = isReleaseStable;
        }
      }
    } catch (err) /* istanbul ignore next */ {
      logger.debug({ err }, `Error fetching additional info for GitHub tags`);
    }

    const dependency: ReleaseResult = {
      sourceUrl,
      releases,
    };
    return dependency;
  }
}<|MERGE_RESOLUTION|>--- conflicted
+++ resolved
@@ -1,12 +1,7 @@
 import is from '@sindresorhus/is';
 import { logger } from '../../../logger';
-<<<<<<< HEAD
 import { queryReleases, queryTags } from '../../../util/github/graphql';
 import type { GithubReleaseItem } from '../../../util/github/graphql/types';
-import type { GithubRestRef } from '../../../util/github/types';
-=======
-import { queryTags } from '../../../util/github/graphql';
->>>>>>> 2c10282b
 import { getApiBaseUrl, getSourceUrl } from '../../../util/github/url';
 import { GithubHttp } from '../../../util/http/github';
 import { Datasource } from '../datasource';
