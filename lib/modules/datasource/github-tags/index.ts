import is from '@sindresorhus/is';
import { logger } from '../../../logger';
import { queryReleases, queryTags } from '../../../util/github/graphql';
import type { GithubReleaseItem } from '../../../util/github/graphql/types';
import { findCommitOfTag } from '../../../util/github/tags';
import { getApiBaseUrl, getSourceUrl } from '../../../util/github/url';
import { GithubHttp } from '../../../util/http/github';
import { Datasource } from '../datasource';
import type {
  DigestConfig,
  GetReleasesConfig,
  Release,
  ReleaseResult,
} from '../types';

export class GithubTagsDatasource extends Datasource {
  static readonly id = 'github-tags';

  override readonly defaultRegistryUrls = ['https://github.com'];

  override http: GithubHttp;

  constructor() {
    super(GithubTagsDatasource.id);
    this.http = new GithubHttp(GithubTagsDatasource.id);
  }

<<<<<<< HEAD
=======
  async getTagCommit(
    registryUrl: string | undefined,
    packageName: string,
    tag: string
  ): Promise<string | null> {
    logger.trace(`github-tags.getTagCommit(${packageName}, ${tag})`);
    try {
      const tags = await queryTags({ packageName, registryUrl }, this.http);
      // istanbul ignore if
      if (!tags.length) {
        logger.debug(
          `github-tags.getTagCommit(): No tags found for ${packageName}`
        );
      }
      const tagItem = tags.find(({ version }) => version === tag);
      if (tagItem) {
        if (tagItem.hash) {
          return tagItem.hash;
        }
        logger.debug(
          `github-tags.getTagCommit(): Tag ${tag} has no hash for ${packageName}`
        );
      } else {
        logger.debug(
          `github-tags.getTagCommit(): Tag ${tag} not found for ${packageName}`
        );
      }
    } catch (err) {
      logger.debug(
        { githubRepo: packageName, err },
        'Error getting tag commit from GitHub repo'
      );
    }
    return null;
  }

>>>>>>> 6e8c6c68
  async getCommit(
    registryUrl: string | undefined,
    githubRepo: string
  ): Promise<string | null> {
    const apiBaseUrl = getApiBaseUrl(registryUrl);
    let digest: string | null = null;
    try {
      const url = `${apiBaseUrl}repos/${githubRepo}/commits?per_page=1`;
      const res = await this.http.getJson<{ sha: string }[]>(url);
      digest = res.body[0].sha;
    } catch (err) {
      logger.debug(
        { githubRepo, err, registryUrl },
        'Error getting latest commit from GitHub repo'
      );
    }
    return digest;
  }

  /**
   * github.getDigest
   *
   * The `newValue` supplied here should be a valid tag for the docker image.
   *
   * Returns the latest commit hash for the repository.
   */
  override getDigest(
    { packageName: repo, registryUrl }: Partial<DigestConfig>,
    newValue?: string
  ): Promise<string | null> {
    return newValue
      ? findCommitOfTag(registryUrl, repo!, newValue, this.http)
      : this.getCommit(registryUrl, repo!);
  }

  override async getReleases(
    config: GetReleasesConfig
  ): Promise<ReleaseResult> {
    const { registryUrl, packageName: repo } = config;
    const sourceUrl = getSourceUrl(repo, registryUrl);
    const tagsResult = await queryTags(config, this.http);
    const releases: Release[] = tagsResult.map(
      ({ version, releaseTimestamp, gitRef }) => ({
        version,
        releaseTimestamp,
        gitRef,
      })
    );

    try {
      // Fetch additional data from releases endpoint when possible
      const releasesResult = await queryReleases(config, this.http);
      const releasesMap = new Map<string, GithubReleaseItem>();
      for (const release of releasesResult) {
        releasesMap.set(release.version, release);
      }

      for (const release of releases) {
        const isReleaseStable = releasesMap.get(release.version)?.isStable;
        if (is.boolean(isReleaseStable)) {
          release.isStable = isReleaseStable;
        }
      }
    } catch (err) /* istanbul ignore next */ {
      logger.debug({ err }, `Error fetching additional info for GitHub tags`);
    }

    const dependency: ReleaseResult = {
      sourceUrl,
      releases,
    };
    return dependency;
  }
}<|MERGE_RESOLUTION|>--- conflicted
+++ resolved
@@ -25,8 +25,6 @@
     this.http = new GithubHttp(GithubTagsDatasource.id);
   }
 
-<<<<<<< HEAD
-=======
   async getTagCommit(
     registryUrl: string | undefined,
     packageName: string,
@@ -63,7 +61,6 @@
     return null;
   }
 
->>>>>>> 6e8c6c68
   async getCommit(
     registryUrl: string | undefined,
     githubRepo: string
