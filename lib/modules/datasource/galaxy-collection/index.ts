--- conflicted
+++ resolved
@@ -3,11 +3,8 @@
 import { cache } from '../../../util/cache/package/decorator';
 import type { HttpResponse } from '../../../util/http/types';
 import * as p from '../../../util/promises';
-<<<<<<< HEAD
 import { ensureTrailingSlash, joinUrlParts, parseUrl } from '../../../util/url';
-=======
 import * as pep440Versioning from '../../versioning/pep440';
->>>>>>> aa53b429
 import { Datasource } from '../datasource';
 import type { GetReleasesConfig, Release, ReleaseResult } from '../types';
 import type {
