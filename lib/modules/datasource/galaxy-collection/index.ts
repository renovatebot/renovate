--- conflicted
+++ resolved
@@ -2,11 +2,8 @@
 import { logger } from '../../../logger';
 import { cache } from '../../../util/cache/package/decorator';
 import type { HttpResponse } from '../../../util/http/types';
-<<<<<<< HEAD
+import * as p from '../../../util/promises';
 import { joinUrlPartsWithTrailingSlash } from '../../../util/url';
-=======
-import * as p from '../../../util/promises';
->>>>>>> 71935479
 import { Datasource } from '../datasource';
 import type { GetReleasesConfig, Release, ReleaseResult } from '../types';
 import type {
