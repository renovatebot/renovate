--- conflicted
+++ resolved
@@ -2,10 +2,7 @@
 
 This datasource looks for the metadata of the **latest stable** image found on the Docker registry and uses the value of the label `org.opencontainers.image.source` and `org.label-schema.vcs-url` as the `sourceUrl`.
 
-<<<<<<< HEAD
 The [Label Schema](https://label-schema.org/) is superseded by OCI annotations, use the `org.opencontainers.image.source` label if possible.
-=======
-The [Label Schema](https://label-schema.org/) is superseded by OCI annotations, therefore `org.opencontainers.image.source` label should be preferred.
 
 If you maintain a Docker image and want Renovate to find your changelogs, add a `org.opencontainers.image.source` field to your Dockerfile.
 The link must point to your GitHub or GitLab repository.
@@ -13,5 +10,4 @@
 
 ```dockerfile
 LABEL org.opencontainers.image.source="https://github.com/renovatebot/renovate"
-```
->>>>>>> 805988ec
+```