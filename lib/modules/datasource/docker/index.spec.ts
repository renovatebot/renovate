import * as _AWS from '@aws-sdk/client-ecr';
import { getDigest, getPkgReleases } from '..';
import * as httpMock from '../../../../test/http-mock';
<<<<<<< HEAD
import { logger, mocked, partial } from '../../../../test/util';
import { EXTERNAL_HOST_ERROR } from '../../../constants/error-messages';
=======
import { mocked, partial } from '../../../../test/util';
import {
  EXTERNAL_HOST_ERROR,
  PAGE_NOT_FOUND_ERROR,
} from '../../../constants/error-messages';
>>>>>>> 24a237c1
import * as _hostRules from '../../../util/host-rules';
import { Http } from '../../../util/http';
import { MediaType } from './types';
import { DockerDatasource, getAuthHeaders, getRegistryRepository } from '.';

const hostRules = mocked(_hostRules);

const http = new Http(DockerDatasource.id);

jest.mock('@aws-sdk/client-ecr');
jest.mock('../../../util/host-rules');

type ECR = _AWS.ECR;
type GetAuthorizationTokenCommandOutput =
  _AWS.GetAuthorizationTokenCommandOutput;
const AWS = mocked(_AWS);

const baseUrl = 'https://index.docker.io/v2';
const authUrl = 'https://auth.docker.io';
const amazonUrl = 'https://123456789.dkr.ecr.us-east-1.amazonaws.com/v2';

function mockEcrAuthResolve(
  res: Partial<GetAuthorizationTokenCommandOutput> = {}
) {
  AWS.ECR.mockImplementationOnce(() =>
    partial<ECR>({
      getAuthorizationToken: () =>
        Promise.resolve<GetAuthorizationTokenCommandOutput>(
          partial<GetAuthorizationTokenCommandOutput>(res)
        ),
    })
  );
}

function mockEcrAuthReject(msg: string) {
  AWS.ECR.mockImplementationOnce(() =>
    partial<ECR>({
      getAuthorizationToken: jest.fn().mockRejectedValue(new Error(msg)),
    })
  );
}

describe('modules/datasource/docker/index', () => {
  beforeEach(() => {
    hostRules.find.mockReturnValue({
      username: 'some-username',
      password: 'some-password',
    });
    hostRules.hosts.mockReturnValue([]);
  });

  afterEach(() => {
    jest.resetAllMocks();
  });

  describe('getRegistryRepository', () => {
    it('handles local registries', () => {
      const res = getRegistryRepository(
        'registry:5000/org/package',
        'https://index.docker.io'
      );
      expect(res).toStrictEqual({
        dockerRepository: 'org/package',
        registryHost: 'https://registry:5000',
      });
    });

    it('supports registryUrls', () => {
      const res = getRegistryRepository(
        'my.local.registry/prefix/image',
        'https://my.local.registry/prefix'
      );
      expect(res).toStrictEqual({
        dockerRepository: 'prefix/image',
        registryHost: 'https://my.local.registry',
      });
    });

    it('supports http registryUrls', () => {
      const res = getRegistryRepository(
        'my.local.registry/prefix/image',
        'http://my.local.registry/prefix'
      );
      expect(res).toStrictEqual({
        dockerRepository: 'prefix/image',
        registryHost: 'http://my.local.registry',
      });
    });

    it('supports schemeless registryUrls', () => {
      const res = getRegistryRepository(
        'my.local.registry/prefix/image',
        'my.local.registry/prefix'
      );
      expect(res).toStrictEqual({
        dockerRepository: 'prefix/image',
        registryHost: 'https://my.local.registry',
      });
    });
  });

  describe('getAuthHeaders', () => {
    it('throw page not found exception', async () => {
      httpMock
        .scope('https://my.local.registry')
        .get('/v2/repo/tags/list?n=1000')
        .reply(404, {});

      await expect(
        getAuthHeaders(
          http,
          'https://my.local.registry',
          'repo',
          'https://my.local.registry/v2/repo/tags/list?n=1000'
        )
      ).rejects.toThrow(PAGE_NOT_FOUND_ERROR);
    });

    it('returns "authType token" if both provided', async () => {
      httpMock
        .scope('https://my.local.registry')
        .get('/v2/', undefined, { badheaders: ['authorization'] })
        .reply(401, '', { 'www-authenticate': 'Authenticate you must' });
      hostRules.hosts.mockReturnValue([]);
      hostRules.find.mockReturnValue({
        authType: 'some-authType',
        token: 'some-token',
      });

      const headers = await getAuthHeaders(
        http,
        'https://my.local.registry',
        'https://my.local.registry/prefix'
      );

      // do not inline, otherwise we get false positive from codeql
      expect(headers).toMatchInlineSnapshot(`
        Object {
          "authorization": "some-authType some-token",
        }
      `);
    });

    it('returns "Bearer token" if only token provided', async () => {
      httpMock
        .scope('https://my.local.registry')
        .get('/v2/', undefined, { badheaders: ['authorization'] })
        .reply(401, '', { 'www-authenticate': 'Authenticate you must' });
      hostRules.hosts.mockReturnValue([]);
      hostRules.find.mockReturnValue({
        token: 'some-token',
      });

      const headers = await getAuthHeaders(
        http,
        'https://my.local.registry',
        'https://my.local.registry/prefix'
      );

      // do not inline, otherwise we get false positive from codeql
      expect(headers).toMatchInlineSnapshot(`
        Object {
          "authorization": "Bearer some-token",
        }
      `);
    });

    it('fails', async () => {
      httpMock
        .scope('https://my.local.registry')
        .get('/v2/', undefined, { badheaders: ['authorization'] })
        .reply(401, '', { 'www-authenticate': 'Authenticate you must' });
      hostRules.hosts.mockReturnValue([]);
      httpMock.clear(false);

      httpMock
        .scope('https://my.local.registry')
        .get('/v2/', undefined, { badheaders: ['authorization'] })
        .reply(401, '', {});

      const headers = await getAuthHeaders(
        http,
        'https://my.local.registry',
        'https://my.local.registry/prefix'
      );

      expect(headers).toBeNull();
    });

    it('use resources URL and resolve scope in www-authenticate header', async () => {
      httpMock
        .scope('https://my.local.registry')
        .get('/v2/my/node/resource')
        .reply(401, '', {
          'www-authenticate':
            'Bearer realm="https://my.local.registry/oauth2/token",service="my.local.registry",scope="repository:my/node:whatever"',
        })
        .get(
          '/oauth2/token?service=my.local.registry&scope=repository:my/node:whatever'
        )
        .reply(200, { token: 'some-token' });

      const headers = await getAuthHeaders(
        http,
        'https://my.local.registry',
        'my/node/prefix',
        'https://my.local.registry/v2/my/node/resource'
      );

      // do not inline, otherwise we get false positive from codeql
      expect(headers).toMatchInlineSnapshot(`
        Object {
          "authorization": "Bearer some-token",
        }
      `);
    });
  });

  describe('getDigest', () => {
    it('returns null if no token', async () => {
      httpMock
        .scope(baseUrl)
        .get('/', undefined, { badheaders: ['authorization'] })
        .reply(200, '', {})
        .head('/library/some-dep/manifests/some-new-value', undefined, {
          badheaders: ['authorization'],
        })
        .reply(401);
      const res = await getDigest(
        { datasource: 'docker', depName: 'some-dep' },
        'some-new-value'
      );
      expect(res).toBeNull();
    });

    it('returns null if errored', async () => {
      httpMock
        .scope(baseUrl)
        .get('/', undefined, { badheaders: ['authorization'] })
        .reply(200, { token: 'abc' })
        .head('/library/some-dep/manifests/some-new-value', undefined, {
          reqheaders: { authorization: 'Bearer abc' },
        })
        .replyWithError('error');
      const res = await getDigest(
        { datasource: 'docker', depName: 'some-dep' },
        'some-new-value'
      );
      expect(res).toBeNull();
    });

    it('returns null if empty header', async () => {
      httpMock
        .scope(baseUrl)
        .get('/', undefined, { badheaders: ['authorization'] })
        .reply(200, { token: 'some-token' })
        .head('/library/some-dep/manifests/some-new-value')
        .reply(200, undefined, { 'docker-content-digest': '' });
      const res = await getDigest(
        { datasource: 'docker', depName: 'some-dep' },
        'some-new-value'
      );
      expect(res).toBeNull();
    });

    it('returns digest', async () => {
      httpMock
        .scope(baseUrl)
        .get('/')
        .reply(401, '', {
          'www-authenticate':
            'Bearer realm="https://auth.docker.io/token",service="registry.docker.io",scope="repository:library/some-dep:pull  "',
        })
        .head('/library/some-dep/manifests/latest')
        .reply(200, {}, { 'docker-content-digest': 'some-digest' });
      httpMock
        .scope(authUrl)
        .get(
          '/token?service=registry.docker.io&scope=repository:library/some-dep:pull'
        )
        .reply(200, { token: 'some-token' });

      hostRules.find.mockReturnValue({});
      const res = await getDigest({
        datasource: 'docker',
        depName: 'some-dep',
      });
      expect(res).toBe('some-digest');
    });

    it('falls back to body for digest', async () => {
      httpMock
        .scope(baseUrl)
        .get('/')
        .twice()
        .reply(401, '', {
          'www-authenticate':
            'Bearer realm="https://auth.docker.io/token",service="registry.docker.io",scope="repository:library/some-dep:pull  "',
        })
        .head('/library/some-dep/manifests/some-new-value')
        .reply(200, undefined, {})
        .get('/library/some-dep/manifests/some-new-value')
        .reply(
          200,
          `{
          "signatures": [
             {
                "header": {
                   "jwk": {
                      "crv": "P-256",
                      "kid": "DB2X:GSG2:72H3:AE3R:KCMI:Y77E:W7TF:ERHK:V5HR:JJ2Y:YMS6:HFGJ",
                      "kty": "EC",
                      "x": "jyr9-xZBorSC9fhqNsmfU_Ud31wbaZ-bVGz0HmySvbQ",
                      "y": "vkE6qZCCvYRWjSUwgAOvibQx_s8FipYkAiHS0VnAFNs"
                   },
                   "alg": "ES256"
                },
                "signature": "yUXzEiPzg_SlQlqGW43H6oMgYuz30zSkj2qauQc_kbyI9RQHucYAKs_lBSFaQdDrtgW-1iDZSP9eExKP8ANSyA",
                "protected": "eyJmb3JtYXRMZW5ndGgiOjgzMDAsImZvcm1hdFRhaWwiOiJDbjAiLCJ0aW1lIjoiMjAxOC0wMi0wNVQxNDoyMDoxOVoifQ"
             }
          ]
       }`,
          {
            'content-type': 'text/plain',
          }
        );
      httpMock
        .scope(authUrl)
        .get(
          '/token?service=registry.docker.io&scope=repository:library/some-dep:pull'
        )
        .twice()
        .reply(200, { token: 'some-token' });
      const res = await getDigest(
        { datasource: 'docker', depName: 'some-dep' },
        'some-new-value'
      );
      expect(res).toBe(
        'sha256:b3d6068234f3a18ebeedd2dab81e67b6a192e81192a099df4112ecfc7c3be84f'
      );
    });

    it('supports docker insecure registry', async () => {
      httpMock
        .scope(baseUrl.replace('https', 'http'))
        .get('/', undefined, { badheaders: ['authorization'] })
        .reply(200)
        .head('/library/some-dep/manifests/latest')
        .reply(200, '', { 'docker-content-digest': 'some-digest' });
      hostRules.find.mockReturnValue({ insecureRegistry: true });
      const res = await getDigest({
        datasource: 'docker',
        depName: 'some-dep',
      });
      expect(res).toBe('some-digest');
    });

    it('supports basic authentication', async () => {
      httpMock
        .scope(baseUrl)
        .get('/', undefined, { badheaders: ['authorization'] })
        .reply(401, '', {
          'www-authenticate': 'Basic realm="My Private Docker Registry Server"',
        })

        .head('/library/some-dep/manifests/some-tag')
        .matchHeader(
          'authorization',
          'Basic c29tZS11c2VybmFtZTpzb21lLXBhc3N3b3Jk'
        )
        .reply(200, '', { 'docker-content-digest': 'some-digest' });
      const res = await getDigest(
        { datasource: 'docker', depName: 'some-dep' },
        'some-tag'
      );
      expect(res).toBe('some-digest');
    });

    it('returns null for 403 with basic authentication', async () => {
      httpMock
        .scope(baseUrl)
        .get('/', undefined, { badheaders: ['authorization'] })
        .reply(401, '', {
          'www-authenticate': 'Basic realm="My Private Docker Registry Server"',
        })
        .head('/library/some-dep/manifests/some-tag')
        .reply(403);
      const res = await getDigest(
        { datasource: 'docker', depName: 'some-dep' },
        'some-tag'
      );
      expect(res).toBeNull();
    });

    it('passes credentials to ECR client', async () => {
      httpMock
        .scope(amazonUrl)
        .get('/')
        .reply(401, '', {
          'www-authenticate': 'Basic realm="My Private Docker Registry Server"',
        })
        .head('/node/manifests/some-tag')
        .matchHeader('authorization', 'Basic test_token')
        .reply(200, '', { 'docker-content-digest': 'some-digest' });

      mockEcrAuthResolve({
        authorizationData: [{ authorizationToken: 'test_token' }],
      });

      await getDigest(
        {
          datasource: 'docker',
          depName: '123456789.dkr.ecr.us-east-1.amazonaws.com/node',
        },
        'some-tag'
      );

      expect(AWS.ECR).toHaveBeenCalledWith({
        credentials: {
          accessKeyId: 'some-username',
          secretAccessKey: 'some-password',
        },
        region: 'us-east-1',
      });
    });

    it('passes session token to ECR client', async () => {
      httpMock
        .scope(amazonUrl)
        .get('/')
        .reply(401, '', {
          'www-authenticate': 'Basic realm="My Private Docker Registry Server"',
        })
        .head('/node/manifests/some-tag')
        .matchHeader('authorization', 'Basic test_token')
        .reply(200, '', { 'docker-content-digest': 'some-digest' });

      hostRules.find.mockReturnValue({
        username: 'some-username',
        password: 'some-password',
        token: 'some-session-token',
      });

      mockEcrAuthResolve({
        authorizationData: [{ authorizationToken: 'test_token' }],
      });

      await getDigest(
        {
          datasource: 'docker',
          depName: '123456789.dkr.ecr.us-east-1.amazonaws.com/node',
        },
        'some-tag'
      );

      expect(AWS.ECR).toHaveBeenCalledWith({
        credentials: {
          accessKeyId: 'some-username',
          secretAccessKey: 'some-password',
          sessionToken: 'some-session-token',
        },
        region: 'us-east-1',
      });
    });

    it('supports ECR authentication', async () => {
      httpMock
        .scope(amazonUrl)
        .get('/')
        .reply(401, '', {
          'www-authenticate': 'Basic realm="My Private Docker Registry Server"',
        })
        .head('/node/manifests/some-tag')
        .matchHeader('authorization', 'Basic test')
        .reply(200, '', { 'docker-content-digest': 'some-digest' });

      mockEcrAuthResolve({
        authorizationData: [{ authorizationToken: 'test' }],
      });

      const res = await getDigest(
        {
          datasource: 'docker',
          depName: '123456789.dkr.ecr.us-east-1.amazonaws.com/node',
        },
        'some-tag'
      );

      expect(res).toBe('some-digest');
    });

    it('continues without token if ECR authentication could not be extracted', async () => {
      httpMock.scope(amazonUrl).get('/').reply(401, '', {
        'www-authenticate': 'Basic realm="My Private Docker Registry Server"',
      });
      mockEcrAuthResolve();

      const res = await getDigest(
        {
          datasource: 'docker',
          depName: '123456789.dkr.ecr.us-east-1.amazonaws.com/node',
        },
        'some-tag'
      );
      expect(res).toBeNull();
    });

    it('continues without token if ECR authentication fails', async () => {
      hostRules.find.mockReturnValue({});
      httpMock.scope(amazonUrl).get('/').reply(401, '', {
        'www-authenticate': 'Basic realm="My Private Docker Registry Server"',
      });
      mockEcrAuthReject('some error');
      const res = await getDigest(
        {
          datasource: 'docker',
          depName: '123456789.dkr.ecr.us-east-1.amazonaws.com/node',
        },
        'some-tag'
      );
      expect(res).toBeNull();
    });

    it('continues without token, when no header is present', async () => {
      httpMock
        .scope(baseUrl)
        .get('/')
        .reply(200, '', {
          'content-type': 'text/plain',
        })
        .head('/library/some-dep/manifests/some-new-value')
        .reply(200, {}, { 'docker-content-digest': 'some-digest' });
      const res = await getDigest(
        { datasource: 'docker', depName: 'some-dep' },
        'some-new-value'
      );
      expect(res).toBe('some-digest');
    });

    it('supports scoped names', async () => {
      httpMock
        .scope(baseUrl)
        .get('/')
        .reply(401, '', {
          'www-authenticate':
            'Bearer realm="https://auth.docker.io/token",service="registry.docker.io",scope="repository:library/some-other-dep:pull  "',
        })
        .head('/library/some-other-dep/manifests/8.0.0-alpine')
        .reply(200, {}, { 'docker-content-digest': 'some-digest' });
      httpMock
        .scope(authUrl)
        .get(
          '/token?service=registry.docker.io&scope=repository:library/some-other-dep:pull'
        )
        .reply(200, { access_token: 'test' });
      const res = await getDigest(
        { datasource: 'docker', depName: 'some-other-dep' },
        '8.0.0-alpine'
      );
      expect(res).toBe('some-digest');
    });

    it('should throw error for 429', async () => {
      httpMock.scope(baseUrl).get('/').replyWithError({ statusCode: 429 });
      await expect(
        getDigest({ datasource: 'docker', depName: 'some-dep' }, 'latest')
      ).rejects.toThrow(EXTERNAL_HOST_ERROR);
    });

    it('should throw error for 5xx', async () => {
      httpMock.scope(baseUrl).get('/').replyWithError({ statusCode: 504 });
      await expect(
        getDigest({ datasource: 'docker', depName: 'some-dep' }, 'latest')
      ).rejects.toThrow(EXTERNAL_HOST_ERROR);
    });

    it('supports architecture-specific digest', async () => {
      const currentDigest =
        'sha256:81c09f6d42c2db8121bcd759565ea244cedc759f36a0f090ec7da9de4f7f8fe4';

      httpMock
        .scope(authUrl)
        .get(
          '/token?service=registry.docker.io&scope=repository:library/some-dep:pull'
        )
        .times(4)
        .reply(200, { token: 'some-token' });
      httpMock
        .scope(baseUrl)
        .get('/')
        .times(3)
        .reply(401, '', {
          'www-authenticate':
            'Bearer realm="https://auth.docker.io/token",service="registry.docker.io",scope="repository:library/some-dep:pull"',
        })
        .head('/library/some-dep/manifests/' + currentDigest)
        .reply(200, '', { 'content-type': MediaType.manifestV2 })
        .get('/library/some-dep/manifests/' + currentDigest)
        .reply(200, {
          schemaVersion: 2,
          mediaType: MediaType.manifestV2,
          config: { digest: 'some-config-digest' },
        })
        .get('/library/some-dep/blobs/some-config-digest')
        .reply(200, {
          architecture: 'amd64',
        });
      httpMock
        .scope(baseUrl)
        .get('/')
        .reply(401, '', {
          'www-authenticate':
            'Bearer realm="https://auth.docker.io/token",service="registry.docker.io",scope="repository:library/some-dep:pull"',
        })
        .get('/library/some-dep/manifests/some-new-value')
        .reply(200, {
          schemaVersion: 2,
          mediaType: MediaType.manifestListV2,
          manifests: [
            {
              digest:
                'sha256:c3fe2aac7e4f47270eeff0fdd35cb9bad674105eaa1663942645ca58399a2dbc',
              platform: {
                architecture: 'arm',
                os: 'linux',
                variant: 'v6',
              },
            },
            {
              digest:
                'sha256:78fa4d63fec4e647f00908f24cda05af101aa9702700f613c7f82a96a267d801',
              platform: {
                architecture: '386',
                os: 'linux',
              },
            },
            {
              digest:
                'sha256:81093b981e72a54d488d5a60780006d82f7cc02d248d88ff71ff4137b0f51176',
              platform: {
                architecture: 'amd64',
                os: 'linux',
              },
            },
          ],
        });

      const res = await getDigest(
        {
          datasource: 'docker',
          depName: 'some-dep',
          currentDigest,
        },
        'some-new-value'
      );

      expect(logger.logger.debug).toHaveBeenCalledWith(
        `Current digest ${currentDigest} relates to architecture amd64`
      );
      expect(res).toBe(
        'sha256:81093b981e72a54d488d5a60780006d82f7cc02d248d88ff71ff4137b0f51176'
      );
    });

    it('handles missing architecture-specific digest', async () => {
      const currentDigest =
        'sha256:81c09f6d42c2db8121bcd759565ea244cedc759f36a0f090ec7da9de4f7f8fe4';

      httpMock
        .scope(authUrl)
        .get(
          '/token?service=registry.docker.io&scope=repository:library/some-dep:pull'
        )
        .times(5)
        .reply(200, { token: 'some-token' });
      httpMock
        .scope(baseUrl)
        .get('/')
        .times(3)
        .reply(401, '', {
          'www-authenticate':
            'Bearer realm="https://auth.docker.io/token",service="registry.docker.io",scope="repository:library/some-dep:pull"',
        })
        .head('/library/some-dep/manifests/' + currentDigest)
        .reply(200, '', { 'content-type': MediaType.manifestV2 })
        .get('/library/some-dep/manifests/' + currentDigest)
        .reply(200, {
          schemaVersion: 2,
          mediaType: MediaType.manifestV2,
          config: { digest: 'some-config-digest' },
        })
        .get('/library/some-dep/blobs/some-config-digest')
        .reply(200, {});
      httpMock
        .scope(baseUrl)
        .get('/')
        .twice()
        .reply(401, '', {
          'www-authenticate':
            'Bearer realm="https://auth.docker.io/token",service="registry.docker.io",scope="repository:library/some-dep:pull"',
        })
        .head('/library/some-dep/manifests/some-new-value')
        .reply(200, undefined, {})
        .get('/library/some-dep/manifests/some-new-value')
        .reply(200, {
          schemaVersion: 2,
          mediaType: MediaType.manifestListV2,
          manifests: [
            {
              digest:
                'sha256:c3fe2aac7e4f47270eeff0fdd35cb9bad674105eaa1663942645ca58399a2dbc',
              platform: {
                architecture: 'arm',
                os: 'linux',
                variant: 'v6',
              },
            },
            {
              digest:
                'sha256:78fa4d63fec4e647f00908f24cda05af101aa9702700f613c7f82a96a267d801',
              platform: {
                architecture: '386',
                os: 'linux',
              },
            },
            {
              digest:
                'sha256:81093b981e72a54d488d5a60780006d82f7cc02d248d88ff71ff4137b0f51176',
              platform: {
                architecture: 'amd64',
                os: 'linux',
              },
            },
          ],
        });

      const res = await getDigest(
        {
          datasource: 'docker',
          depName: 'some-dep',
          currentDigest,
        },
        'some-new-value'
      );

      expect(logger.logger.debug).toHaveBeenCalledWith(
        `Current digest ${currentDigest} relates to architecture null`
      );
      expect(res).toBe(
        'sha256:ee75deb1a41bb998e52a116707a6e22a91904cba0c1d6e6c76cf04923efff2d8'
      );
    });

    it('supports architecture-specific digest in OCI manifests with media type', async () => {
      const currentDigest = 'some-image-digest';

      httpMock
        .scope(authUrl)
        .get(
          '/token?service=registry.docker.io&scope=repository:library/some-dep:pull'
        )
        .times(4)
        .reply(200, { token: 'some-token' });
      httpMock
        .scope(baseUrl)
        .get('/')
        .times(3)
        .reply(401, '', {
          'www-authenticate':
            'Bearer realm="https://auth.docker.io/token",service="registry.docker.io",scope="repository:library/some-dep:pull  "',
        })
        .head('/library/some-dep/manifests/' + currentDigest)
        .reply(200, '', { 'content-type': MediaType.ociManifestV1 })
        .get('/library/some-dep/manifests/' + currentDigest)
        .reply(200, {
          schemaVersion: 2,
          mediaType: MediaType.ociManifestV1,
          config: { digest: 'some-config-digest' },
        })
        .get('/library/some-dep/blobs/some-config-digest')
        .reply(200, {
          architecture: 'amd64',
        });
      httpMock
        .scope(baseUrl)
        .get('/')
        .reply(401, '', {
          'www-authenticate':
            'Bearer realm="https://auth.docker.io/token",service="registry.docker.io",scope="repository:library/some-dep:pull  "',
        })
        .get('/library/some-dep/manifests/some-new-value')
        .reply(
          200,
          {
            schemaVersion: 2,
            mediaType: MediaType.ociManifestIndexV1,
            manifests: [
              {
                digest: 'some-new-image-digest',
                platform: {
                  architecture: 'amd64',
                },
              },
            ],
          },
          {
            'content-type': 'text/plain',
          }
        );

      const res = await getDigest(
        {
          datasource: 'docker',
          depName: 'some-dep',
          currentDigest,
        },
        'some-new-value'
      );

      expect(logger.logger.debug).toHaveBeenCalledWith(
        `Current digest ${currentDigest} relates to architecture amd64`
      );
      expect(res).toBe('some-new-image-digest');
    });

    it('supports architecture-specific digest in OCI manifests without media type', async () => {
      const currentDigest = 'some-image-digest';

      httpMock
        .scope(authUrl)
        .get(
          '/token?service=registry.docker.io&scope=repository:library/some-dep:pull'
        )
        .times(4)
        .reply(200, { token: 'some-token' });
      httpMock
        .scope(baseUrl)
        .get('/')
        .times(3)
        .reply(401, '', {
          'www-authenticate':
            'Bearer realm="https://auth.docker.io/token",service="registry.docker.io",scope="repository:library/some-dep:pull  "',
        })
        .head('/library/some-dep/manifests/' + currentDigest)
        .reply(200, '', { 'content-type': MediaType.ociManifestV1 })
        .get('/library/some-dep/manifests/' + currentDigest)
        .reply(200, {
          schemaVersion: 2,
          config: { digest: 'some-config-digest' },
        })
        .get('/library/some-dep/blobs/some-config-digest')
        .reply(200, {
          architecture: 'amd64',
        });
      httpMock
        .scope(baseUrl)
        .get('/')
        .reply(401, '', {
          'www-authenticate':
            'Bearer realm="https://auth.docker.io/token",service="registry.docker.io",scope="repository:library/some-dep:pull  "',
        })
        .get('/library/some-dep/manifests/some-new-value')
        .reply(200, {
          schemaVersion: 2,
          manifests: [
            {
              digest: 'some-new-image-digest',
              platform: {
                architecture: 'amd64',
              },
            },
          ],
        });

      const res = await getDigest(
        {
          datasource: 'docker',
          depName: 'some-dep',
          currentDigest,
        },
        'some-new-value'
      );

      expect(logger.logger.debug).toHaveBeenCalledWith(
        `Current digest ${currentDigest} relates to architecture amd64`
      );
      expect(res).toBe('some-new-image-digest');
    });

    it('handles error while retrieving manifest list for architecture-specific digest', async () => {
      const currentDigest =
        'sha256:81c09f6d42c2db8121bcd759565ea244cedc759f36a0f090ec7da9de4f7f8fe4';

      httpMock
        .scope(authUrl)
        .get(
          '/token?service=registry.docker.io&scope=repository:library/some-dep:pull'
        )
        .times(4)
        .reply(200, { token: 'some-token' });
      httpMock
        .scope(baseUrl)
        .get('/')
        .twice()
        .reply(401, '', {
          'www-authenticate':
            'Bearer realm="https://auth.docker.io/token",service="registry.docker.io",scope="repository:library/some-dep:pull"',
        })
        .head('/library/some-dep/manifests/' + currentDigest)
        .reply(200, '', { 'content-type': MediaType.manifestV2 })
        .get('/library/some-dep/manifests/' + currentDigest)
        .replyWithError({ statusCode: 404 });
      httpMock
        .scope(baseUrl)
        .get('/')
        .twice()
        .reply(401, '', {
          'www-authenticate':
            'Bearer realm="https://auth.docker.io/token",service="registry.docker.io",scope="repository:library/some-dep:pull"',
        })
        .head('/library/some-dep/manifests/some-new-value')
        .reply(200, undefined, {})
        .get('/library/some-dep/manifests/some-new-value')
        .reply(200, {
          schemaVersion: 2,
          mediaType: MediaType.manifestListV2,
          manifests: [
            {
              digest:
                'sha256:c3fe2aac7e4f47270eeff0fdd35cb9bad674105eaa1663942645ca58399a2dbc',
              platform: {
                architecture: 'arm',
                os: 'linux',
                variant: 'v6',
              },
            },
            {
              digest:
                'sha256:78fa4d63fec4e647f00908f24cda05af101aa9702700f613c7f82a96a267d801',
              platform: {
                architecture: '386',
                os: 'linux',
              },
            },
            {
              digest:
                'sha256:81093b981e72a54d488d5a60780006d82f7cc02d248d88ff71ff4137b0f51176',
              platform: {
                architecture: 'amd64',
                os: 'linux',
              },
            },
          ],
        });

      const res = await getDigest(
        {
          datasource: 'docker',
          depName: 'some-dep',
          currentDigest,
        },
        'some-new-value'
      );

      expect(logger.logger.debug).toHaveBeenCalledWith(
        {
          registryHost: 'https://index.docker.io',
          dockerRepository: 'library/some-dep',
          currentDigest,
        },
        `Unexpected error while retrieving config digest for docker image`
      );
      expect(res).toBe(
        'sha256:ee75deb1a41bb998e52a116707a6e22a91904cba0c1d6e6c76cf04923efff2d8'
      );
    });

    it('handles error while retrieving image config blob', async () => {
      const currentDigest = 'some-image-digest';

      httpMock
        .scope(authUrl)
        .get(
          '/token?service=registry.docker.io&scope=repository:library/some-dep:pull'
        )
        .times(3)
        .reply(200, { token: 'some-token' });
      httpMock
        .scope(baseUrl)
        .get('/')
        .times(3)
        .reply(401, '', {
          'www-authenticate':
            'Bearer realm="https://auth.docker.io/token",service="registry.docker.io",scope="repository:library/some-dep:pull"',
        })
        .head('/library/some-dep/manifests/' + currentDigest)
        .reply(200, '', { 'content-type': MediaType.ociManifestV1 })
        .get('/library/some-dep/manifests/' + currentDigest)
        .reply(200, {
          schemaVersion: 2,
          config: { digest: 'some-config-digest' },
        })
        .get('/library/some-dep/blobs/some-config-digest')
        .replyWithError({ statusCode: 404 });
      httpMock
        .scope(baseUrl)
        .get('/', undefined, { badheaders: ['authorization'] })
        .reply(200, '', {})
        .head('/library/some-dep/manifests/some-new-value', undefined, {
          badheaders: ['authorization'],
        })
        .reply(401);

      const res = await getDigest(
        {
          datasource: 'docker',
          depName: 'some-dep',
          currentDigest,
        },
        'some-new-value'
      );
      expect(res).toBeNull();
    });

    it('returns null if digest refers to manifest list and new value invalid', async () => {
      httpMock
        .scope(baseUrl)
        .get('/', undefined, { badheaders: ['authorization'] })
        .reply(200, { token: 'some-token' })
        .head('/library/some-dep/manifests/some-digest')
        .replyWithError({ statusCode: 404 });
      httpMock
        .scope(baseUrl)
        .get('/', undefined, { badheaders: ['authorization'] })
        .reply(200, '', {})
        .head('/library/some-dep/manifests/some-new-value', undefined, {
          badheaders: ['authorization'],
        })
        .reply(401);

      const res = await getDigest(
        {
          datasource: 'docker',
          depName: 'some-dep',
          currentDigest: 'some-digest',
        },
        'some-new-value'
      );
      expect(res).toBeNull();
    });
  });

  describe('getReleases', () => {
    it('returns null if no token', async () => {
      httpMock
        .scope(baseUrl)
        .get('/library/node/tags/list?n=10000')
        .reply(200, '', {})
        .get('/library/node/tags/list?n=10000')
        .reply(403);
      const res = await getPkgReleases({
        datasource: DockerDatasource.id,
        depName: 'node',
        registryUrls: ['https://docker.io'],
      });
      expect(res).toBeNull();
    });

    it('uses custom registry with registryUrls', async () => {
      const tags = ['1.0.0'];
      httpMock
        .scope('https://registry.company.com/v2')
        .get('/node/tags/list?n=10000')
        .reply(200, '', {})
        .get('/node/tags/list?n=10000')
        .reply(
          200,
          { tags },
          {
            link: '<https://api.github.com/user/9287/repos?page=3&per_page=100>; rel="next", ',
          }
        )
        .get('/')
        .reply(200)
        .get('/node/manifests/latest')
        .reply(200);
      httpMock
        .scope('https://api.github.com')
        .get('/user/9287/repos?page=3&per_page=100')
        .reply(200, { tags: ['latest'] }, {});
      const config = {
        datasource: DockerDatasource.id,
        depName: 'node',
        registryUrls: ['https://registry.company.com'],
      };
      const res = await getPkgReleases(config);
      expect(res?.releases).toHaveLength(1);
    });

    it('uses custom registry in depName', async () => {
      const tags = ['1.0.0'];
      httpMock
        .scope('https://registry.company.com/v2')
        .get('/node/tags/list?n=10000')
        .reply(200, '', {})
        .get('/node/tags/list?n=10000')
        .reply(200, { tags }, {})
        .get('/')
        .reply(200, '', {})
        .get('/node/manifests/1.0.0')
        .reply(200, '', {});
      const res = await getPkgReleases({
        datasource: DockerDatasource.id,
        depName: 'registry.company.com/node',
      });
      expect(res?.releases).toHaveLength(1);
    });

    it('uses quay api', async () => {
      const tags = [{ name: '5.0.12' }];
      httpMock
        .scope('https://quay.io')
        .get(
          '/api/v1/repository/bitnami/redis/tag/?limit=100&page=1&onlyActiveTags=true'
        )
        .reply(200, { tags, has_additional: true })
        .get(
          '/api/v1/repository/bitnami/redis/tag/?limit=100&page=2&onlyActiveTags=true'
        )
        .reply(200, { tags: [], has_additional: false })
        .get('/v2/')
        .reply(200, '', {})
        .get('/v2/bitnami/redis/manifests/5.0.12')
        .reply(200, '', {});
      const config = {
        datasource: DockerDatasource.id,
        depName: 'bitnami/redis',
        registryUrls: ['https://quay.io'],
      };
      const res = await getPkgReleases(config);
      expect(res?.releases).toHaveLength(1);
    });

    it('uses quay api and test error', async () => {
      httpMock
        .scope('https://quay.io')
        .get(
          '/api/v1/repository/bitnami/redis/tag/?limit=100&page=1&onlyActiveTags=true'
        )
        .reply(500);
      const config = {
        datasource: DockerDatasource.id,
        depName: 'bitnami/redis',
        registryUrls: ['https://quay.io'],
      };
      await expect(getPkgReleases(config)).rejects.toThrow(EXTERNAL_HOST_ERROR);
    });

    it('uses lower tag limit for ECR deps', async () => {
      httpMock
        .scope(amazonUrl)
        .get('/node/tags/list?n=1000')
        .reply(200, '', {})
        // The  tag limit parameter `n` needs to be limited to 1000 for ECR
        // See https://docs.aws.amazon.com/AmazonECR/latest/APIReference/API_DescribeRepositories.html#ECR-DescribeRepositories-request-maxResults
        .get('/node/tags/list?n=1000')
        .reply(200, { tags: ['some'] }, {})
        .get('/')
        .reply(200, '', {})
        .get('/node/manifests/some')
        .reply(200);
      expect(
        await getPkgReleases({
          datasource: DockerDatasource.id,
          depName: '123456789.dkr.ecr.us-east-1.amazonaws.com/node',
        })
      ).toEqual({
        registryUrl: 'https://123456789.dkr.ecr.us-east-1.amazonaws.com',
        releases: [],
      });
    });

    describe('when making requests that interact with an ECR proxy', () => {
      it('resolves requests to ECR proxy', async () => {
        httpMock
          .scope('https://ecr-proxy.company.com/v2')
          .get('/node/tags/list?n=10000')
          .reply(200, '', {})
          .get('/node/tags/list?n=10000')
          .reply(
            405,
            {
              errors: [
                {
                  code: 'UNSUPPORTED',
                  message:
                    "Invalid parameter at 'maxResults' failed to satisfy constraint: 'Member must have value less than or equal to 1000'",
                },
              ],
            },
            {
              'Docker-Distribution-Api-Version': 'registry/2.0',
            }
          )
          .get('/')
          .reply(200)
          .get('/node/tags/list?n=1000')
          .reply(200, { tags: ['some'] }, {})
          .get('/node/manifests/some')
          .reply(200, {
            schemaVersion: 2,
            mediaType: MediaType.manifestV2,
            config: { digest: 'some-config-digest' },
          })
          .get('/')
          .reply(200)
          .get('/node/blobs/some-config-digest')
          .reply(200, {
            config: {
              Labels: {
                'org.opencontainers.image.source':
                  'https://github.com/renovatebot/renovate',
              },
            },
          });
        expect(
          await getPkgReleases({
            datasource: DockerDatasource.id,
            depName: 'ecr-proxy.company.com/node',
          })
        ).toEqual({
          registryUrl: 'https://ecr-proxy.company.com',
          releases: [],
          sourceUrl: 'https://github.com/renovatebot/renovate',
        });
      });

      it('returns null when it receives ECR max results error more than once', async () => {
        const maxResultsErrorBody = {
          errors: [
            {
              code: 'UNSUPPORTED',
              message:
                "Invalid parameter at 'maxResults' failed to satisfy constraint: 'Member must have value less than or equal to 1000'",
            },
          ],
        };

        httpMock
          .scope('https://ecr-proxy.company.com/v2')
          .get('/node/tags/list?n=10000')
          .reply(200, '', {})
          .get('/node/tags/list?n=10000')
          .reply(405, maxResultsErrorBody, {
            'Docker-Distribution-Api-Version': 'registry/2.0',
          })
          .get('/node/tags/list?n=1000')
          .reply(405, maxResultsErrorBody, {
            'Docker-Distribution-Api-Version': 'registry/2.0',
          });
        expect(
          await getPkgReleases({
            datasource: DockerDatasource.id,
            depName: 'ecr-proxy.company.com/node',
          })
        ).toBeNull();
      });

      it('returns null when the response code is not 405', async () => {
        httpMock
          .scope('https://ecr-proxy.company.com/v2')
          .get('/node/tags/list?n=10000')
          .reply(200, '', {})
          .get('/node/tags/list?n=10000')
          .reply(
            401,
            {
              body: {
                errors: [
                  {
                    code: 'UNSUPPORTED',
                    message:
                      "Invalid parameter at 'maxResults' failed to satisfy constraint: 'Member must have value less than or equal to 1000'",
                  },
                ],
              },
            },
            {
              'Docker-Distribution-Api-Version': 'registry/2.0',
            }
          );
        expect(
          await getPkgReleases({
            datasource: DockerDatasource.id,
            depName: 'ecr-proxy.company.com/node',
          })
        ).toBeNull();
      });

      it('returns null when no response headers are present', async () => {
        httpMock
          .scope('https://ecr-proxy.company.com/v2')
          .get('/node/tags/list?n=10000')
          .reply(200, '', {})
          .get('/node/tags/list?n=10000')
          .reply(405, {
            errors: [
              {
                code: 'UNSUPPORTED',
                message:
                  "Invalid parameter at 'maxResults' failed to satisfy constraint: 'Member must have value less than or equal to 1000'",
              },
            ],
          });
        expect(
          await getPkgReleases({
            datasource: DockerDatasource.id,
            depName: 'ecr-proxy.company.com/node',
          })
        ).toBeNull();
      });

      it('returns null when the expected docker header is missing', async () => {
        httpMock
          .scope('https://ecr-proxy.company.com/v2')
          .get('/node/tags/list?n=10000')
          .reply(200, '', {})
          .get('/node/tags/list?n=10000')
          .reply(
            405,
            {
              errors: [
                {
                  code: 'UNSUPPORTED',
                  message:
                    "Invalid parameter at 'maxResults' failed to satisfy constraint: 'Member must have value less than or equal to 1000'",
                },
              ],
            },
            {
              'Irrelevant-Header': 'irrelevant-value',
            }
          );
        expect(
          await getPkgReleases({
            datasource: DockerDatasource.id,
            depName: 'ecr-proxy.company.com/node',
          })
        ).toBeNull();
      });

      it('returns null when the response body does not contain an errors object', async () => {
        httpMock
          .scope('https://ecr-proxy.company.com/v2')
          .get('/node/tags/list?n=10000')
          .reply(200, '', {})
          .get('/node/tags/list?n=10000')
          .reply(
            405,
            {},
            {
              'Docker-Distribution-Api-Version': 'registry/2.0',
            }
          );
        expect(
          await getPkgReleases({
            datasource: DockerDatasource.id,
            depName: 'ecr-proxy.company.com/node',
          })
        ).toBeNull();
      });

      it('returns null when the response body does not contain errors', async () => {
        httpMock
          .scope('https://ecr-proxy.company.com/v2')
          .get('/node/tags/list?n=10000')
          .reply(200, '', {})
          .get('/node/tags/list?n=10000')
          .reply(
            405,
            {
              errors: [],
            },
            {
              'Docker-Distribution-Api-Version': 'registry/2.0',
            }
          );
        expect(
          await getPkgReleases({
            datasource: DockerDatasource.id,
            depName: 'ecr-proxy.company.com/node',
          })
        ).toBeNull();
      });

      it('returns null when the the response errors does not have a message property', async () => {
        httpMock
          .scope('https://ecr-proxy.company.com/v2')
          .get('/node/tags/list?n=10000')
          .reply(200, '', {})
          .get('/node/tags/list?n=10000')
          .reply(
            405,
            {
              errors: [
                {
                  code: 'UNSUPPORTED',
                },
              ],
            },
            {
              'Docker-Distribution-Api-Version': 'registry/2.0',
            }
          );
        expect(
          await getPkgReleases({
            datasource: DockerDatasource.id,
            depName: 'ecr-proxy.company.com/node',
          })
        ).toBeNull();
      });

      it('returns null when the the error message does not have the expected max results error', async () => {
        httpMock
          .scope('https://ecr-proxy.company.com/v2')
          .get('/node/tags/list?n=10000')
          .reply(200, '', {})
          .get('/node/tags/list?n=10000')
          .reply(
            405,
            {
              errors: [
                {
                  code: 'UNSUPPORTED',
                  message: 'Some unrelated error message',
                },
              ],
            },
            {
              'Docker-Distribution-Api-Version': 'registry/2.0',
            }
          );
        expect(
          await getPkgReleases({
            datasource: DockerDatasource.id,
            depName: 'ecr-proxy.company.com/node',
          })
        ).toBeNull();
      });
    });

    it('adds library/ prefix for Docker Hub (implicit)', async () => {
      const tags = ['1.0.0'];
      httpMock
        .scope(baseUrl)
        .get('/library/node/tags/list?n=10000')
        .reply(401, '', {
          'www-authenticate':
            'Bearer realm="https://auth.docker.io/token",service="registry.docker.io",scope="repository:library/node:pull  "',
        })
        .get('/library/node/tags/list?n=10000')
        .reply(200, { tags }, {})
        .get('/')
        .reply(200)
        .get('/library/node/manifests/1.0.0')
        .reply(200);
      httpMock
        .scope(authUrl)
        .get(
          '/token?service=registry.docker.io&scope=repository:library/node:pull'
        )
        .reply(200, { token: 'test' });
      const res = await getPkgReleases({
        datasource: DockerDatasource.id,
        depName: 'node',
      });
      expect(res?.releases).toHaveLength(1);
    });

    it('adds library/ prefix for Docker Hub (explicit)', async () => {
      const tags = ['1.0.0'];
      httpMock
        .scope(baseUrl)
        .get('/library/node/tags/list?n=10000')
        .reply(401, '', {
          'www-authenticate':
            'Bearer realm="https://auth.docker.io/token",service="registry.docker.io",scope="repository:library/node:pull  "',
        })
        .get('/library/node/tags/list?n=10000')
        .reply(200, { tags }, {})
        .get('/')
        .reply(200)
        .get('/library/node/manifests/1.0.0')
        .reply(200);
      httpMock
        .scope(authUrl)
        .get(
          '/token?service=registry.docker.io&scope=repository:library/node:pull'
        )
        .reply(200, { token: 'test' });
      const res = await getPkgReleases({
        datasource: DockerDatasource.id,
        depName: 'docker.io/node',
      });
      expect(res?.releases).toHaveLength(1);
    });

    it('adds no library/ prefix for other registries', async () => {
      const tags = ['1.0.0'];
      httpMock
        .scope('https://k8s.gcr.io/v2/')
        .get('/kubernetes-dashboard-amd64/tags/list?n=10000')
        .reply(401, '', {
          'www-authenticate':
            'Bearer realm="https://k8s.gcr.io/v2/token",service="k8s.gcr.io"',
        })
        .get(
          '/token?service=k8s.gcr.io&scope=repository:kubernetes-dashboard-amd64:pull'
        )
        .reply(200, { token: 'some-token ' })
        .get('/kubernetes-dashboard-amd64/tags/list?n=10000')
        .reply(200, { tags }, {})
        .get('/')
        .reply(200)
        .get('/kubernetes-dashboard-amd64/manifests/1.0.0')
        .reply(200);
      const res = await getPkgReleases({
        datasource: DockerDatasource.id,
        depName: 'k8s.gcr.io/kubernetes-dashboard-amd64',
      });
      expect(res?.releases).toHaveLength(1);
    });

    it('returns null on error', async () => {
      httpMock
        .scope(baseUrl)
        .get('/my/node/tags/list?n=10000')
        .reply(200)
        .get('/my/node/tags/list?n=10000')
        .replyWithError('error');
      const res = await getPkgReleases({
        datasource: DockerDatasource.id,
        depName: 'my/node',
      });
      expect(res).toBeNull();
    });

    it('strips trailing slash from registry', async () => {
      httpMock
        .scope(baseUrl)
        .get('/my/node/tags/list?n=10000')
        .reply(401, '', {
          'www-authenticate':
            'Bearer realm="https://auth.docker.io/token",service="registry.docker.io",scope="repository:my/node:pull  "',
        })
        .get('/my/node/tags/list?n=10000')
        .reply(200, { tags: ['1.0.0'] }, {})
        .get('/')
        .reply(200)
        .get('/my/node/manifests/1.0.0')
        .reply(200);
      httpMock
        .scope(authUrl)
        .get('/token?service=registry.docker.io&scope=repository:my/node:pull')
        .reply(200, { token: 'some-token ' });
      const res = await getPkgReleases({
        datasource: DockerDatasource.id,
        depName: 'my/node',
        registryUrls: ['https://index.docker.io/'],
      });
      expect(res?.releases).toHaveLength(1);
    });

    it('returns null if no auth', async () => {
      hostRules.find.mockReturnValue({});
      httpMock
        .scope(baseUrl)
        .get('/library/node/tags/list?n=10000')
        .reply(401, undefined, {
          'www-authenticate': 'Basic realm="My Private Docker Registry Server"',
        });
      const res = await getPkgReleases({
        datasource: DockerDatasource.id,
        depName: 'node',
      });
      expect(res).toBeNull();
    });

    it('supports labels', async () => {
      httpMock
        .scope('https://registry.company.com/v2')
        .get('/')
        .times(2)
        .reply(200)
        .get('/node/tags/list?n=10000')
        .reply(200)
        .get('/node/tags/list?n=10000')
        .reply(200, {
          tags: [
            '2.0.0',
            '2-alpine',
            '1-alpine',
            '1.0.0',
            '1.2.3',
            '1.2.3-alpine',
            'abc',
          ],
        })
        .get('/node/manifests/2-alpine')
        .reply(200, {
          schemaVersion: 2,
          mediaType: MediaType.manifestV2,
          config: { digest: 'some-config-digest' },
        })
        .get('/node/blobs/some-config-digest')
        .reply(200, {
          config: {
            Labels: {
              'org.opencontainers.image.source':
                'https://github.com/renovatebot/renovate',
            },
          },
        });
      const res = await getPkgReleases({
        datasource: DockerDatasource.id,
        depName: 'registry.company.com/node',
      });
      expect(res).toStrictEqual({
        registryUrl: 'https://registry.company.com',
        releases: [
          {
            version: '1.0.0',
          },
          {
            version: '1.2.3-alpine',
          },
          {
            version: '1.2.3',
          },
          {
            version: '1-alpine',
          },
          {
            version: '2.0.0',
          },
          {
            version: '2-alpine',
          },
        ],
        sourceUrl: 'https://github.com/renovatebot/renovate',
      });
    });

    it('supports manifest lists', async () => {
      httpMock
        .scope('https://registry.company.com/v2')
        .get('/')
        .times(3)
        .reply(200)
        .get('/node/tags/list?n=10000')
        .reply(200)
        .get('/node/tags/list?n=10000')
        .reply(200, { tags: ['abc'] })
        .get('/node/manifests/abc')
        .reply(200, {
          schemaVersion: 2,
          mediaType: MediaType.manifestListV2,
          manifests: [{ digest: 'some-image-digest' }],
        })
        .get('/node/manifests/some-image-digest')
        .reply(200, {
          schemaVersion: 2,
          mediaType: MediaType.manifestV2,
          config: { digest: 'some-config-digest' },
        })
        .get('/node/blobs/some-config-digest')
        .reply(200, {
          config: {
            Labels: {
              'org.opencontainers.image.source':
                'https://github.com/renovatebot/renovate',
            },
          },
        });
      const res = await getPkgReleases({
        datasource: DockerDatasource.id,
        depName: 'registry.company.com/node',
      });
      expect(res).toStrictEqual({
        registryUrl: 'https://registry.company.com',
        releases: [],
        sourceUrl: 'https://github.com/renovatebot/renovate',
      });
    });

    it('ignores empty manifest lists', async () => {
      httpMock
        .scope('https://registry.company.com/v2')
        .get('/')
        .reply(200)
        .get('/node/tags/list?n=10000')
        .reply(200)
        .get('/node/tags/list?n=10000')
        .reply(200, { tags: ['latest'] })
        .get('/node/manifests/latest')
        .reply(200, {
          schemaVersion: 2,
          mediaType: MediaType.manifestListV2,
          manifests: [],
        });
      const res = await getPkgReleases({
        datasource: DockerDatasource.id,
        depName: 'registry.company.com/node',
      });
      expect(res).toStrictEqual({
        registryUrl: 'https://registry.company.com',
        releases: [],
      });
    });

    it('ignores unsupported manifest', async () => {
      httpMock
        .scope('https://registry.company.com/v2')
        .get('/')
        .reply(200)
        .get('/node/tags/list?n=10000')
        .reply(200)
        .get('/node/tags/list?n=10000')
        .reply(200, { tags: ['latest'] })
        .get('/node/manifests/latest')
        .reply(200, {
          schemaVersion: 2,
          mediaType: MediaType.manifestV1,
        });
      const res = await getPkgReleases({
        datasource: DockerDatasource.id,
        depName: 'registry.company.com/node',
      });
      expect(res).toStrictEqual({
        registryUrl: 'https://registry.company.com',
        releases: [],
      });
    });

    it('ignores unsupported schema version', async () => {
      httpMock
        .scope('https://registry.company.com/v2')
        .get('/')
        .reply(200)
        .get('/node/tags/list?n=10000')
        .reply(200)
        .get('/node/tags/list?n=10000')
        .reply(200, { tags: ['latest'] })
        .get('/node/manifests/latest')
        .reply(200, {});
      const res = await getPkgReleases({
        datasource: DockerDatasource.id,
        depName: 'registry.company.com/node',
      });
      expect(res).toStrictEqual({
        registryUrl: 'https://registry.company.com',
        releases: [],
      });
    });

    it('supports OCI manifests with media type', async () => {
      httpMock
        .scope('https://registry.company.com/v2')
        .get('/')
        .times(3)
        .reply(200)
        .get('/node/tags/list?n=10000')
        .reply(200)
        .get('/node/tags/list?n=10000')
        .reply(200, { tags: ['1'] })
        .get('/node/manifests/1')
        .reply(200, {
          schemaVersion: 2,
          mediaType: MediaType.ociManifestIndexV1,
          manifests: [{ digest: 'some-image-digest' }],
        })
        .get('/node/manifests/some-image-digest')
        .reply(200, {
          schemaVersion: 2,
          mediaType: MediaType.ociManifestV1,
          config: { digest: 'some-config-digest' },
        })
        .get('/node/blobs/some-config-digest')
        .reply(200, {
          config: {
            Labels: {
              'org.opencontainers.image.source':
                'https://github.com/renovatebot/renovate',
            },
          },
        });
      const res = await getPkgReleases({
        datasource: DockerDatasource.id,
        depName: 'registry.company.com/node',
      });
      expect(res).toStrictEqual({
        registryUrl: 'https://registry.company.com',
        releases: [
          {
            version: '1',
          },
        ],
        sourceUrl: 'https://github.com/renovatebot/renovate',
      });
    });

    it('supports OCI manifests without media type', async () => {
      httpMock
        .scope('https://registry.company.com/v2')
        .get('/')
        .times(3)
        .reply(200)
        .get('/node/tags/list?n=10000')
        .reply(200)
        .get('/node/tags/list?n=10000')
        .reply(200, { tags: ['1'] })
        .get('/node/manifests/1')
        .reply(200, {
          schemaVersion: 2,
          mediaType: MediaType.ociManifestIndexV1,
          manifests: [{ digest: 'some-image-digest' }],
        })
        .get('/node/manifests/some-image-digest')
        .reply(200, {
          schemaVersion: 2,
          config: { digest: 'some-config-digest' },
        })
        .get('/node/blobs/some-config-digest')
        .reply(200, {
          config: {
            Labels: {
              'org.opencontainers.image.source':
                'https://github.com/renovatebot/renovate',
            },
          },
        });
      const res = await getPkgReleases({
        datasource: DockerDatasource.id,
        depName: 'registry.company.com/node',
      });
      expect(res).toStrictEqual({
        registryUrl: 'https://registry.company.com',
        releases: [
          {
            version: '1',
          },
        ],
        sourceUrl: 'https://github.com/renovatebot/renovate',
      });
    });

    it('ignores empty OCI manifest indexes', async () => {
      httpMock
        .scope('https://registry.company.com/v2')
        .get('/')
        .reply(200)
        .get('/node/tags/list?n=10000')
        .reply(200)
        .get('/node/tags/list?n=10000')
        .reply(200, { tags: ['latest'] })
        .get('/node/manifests/latest')
        .reply(200, {
          schemaVersion: 2,
          mediaType: MediaType.ociManifestIndexV1,
          manifests: [],
        });
      const res = await getPkgReleases({
        datasource: DockerDatasource.id,
        depName: 'registry.company.com/node',
      });
      expect(res).toStrictEqual({
        registryUrl: 'https://registry.company.com',
        releases: [],
      });
    });

    it('supports redirect', async () => {
      httpMock
        .scope('https://registry.company.com/v2', {
          badheaders: ['authorization'],
        })
        .get('/')
        .times(2)
        .reply(401, '', {
          'www-authenticate': 'Basic realm="My Private Docker Registry Server"',
        })
        .get('/node/tags/list?n=10000')
        .reply(401, '', {
          'www-authenticate': 'Basic realm="My Private Docker Registry Server"',
        });
      httpMock
        .scope('https://registry.company.com/v2', {
          reqheaders: {
            authorization: 'Basic c29tZS11c2VybmFtZTpzb21lLXBhc3N3b3Jk',
          },
        })
        .get('/node/tags/list?n=10000')
        .reply(200, { tags: ['latest'] })
        .get('/node/manifests/latest')
        .reply(200, {
          schemaVersion: 2,
          mediaType: MediaType.manifestV2,
          config: { digest: 'some-config-digest' },
        })
        .get('/node/blobs/some-config-digest')
        .reply(302, undefined, {
          location:
            'https://abc.s3.amazon.com/some-config-digest?X-Amz-Algorithm=xxxx',
        });
      httpMock
        .scope('https://abc.s3.amazon.com', { badheaders: ['authorization'] })
        .get('/some-config-digest')
        .query({ 'X-Amz-Algorithm': 'xxxx' })
        .reply(200, {
          config: {},
        });
      const res = await getPkgReleases({
        datasource: DockerDatasource.id,
        depName: 'registry.company.com/node',
      });
      expect(res).toStrictEqual({
        registryUrl: 'https://registry.company.com',
        releases: [],
      });
    });

    it('supports ghcr', async () => {
      hostRules.find.mockResolvedValue({} as never);
      httpMock
        .scope('https://ghcr.io/v2', {
          badheaders: ['authorization'],
        })
        .get('/')
        .twice()
        .reply(401, '', {
          'www-authenticate':
            'Bearer realm="https://ghcr.io/token",service="ghcr.io",scope="repository:user/image:pull',
        })
        .get('/visualon/drone-git/tags/list?n=10000')
        .reply(401, '', {
          'www-authenticate':
            'Bearer realm="https://ghcr.io/token",service="ghcr.io",scope="repository:visualon/drone-git:pull"',
        });
      httpMock
        .scope('https://ghcr.io')
        .get('/token?service=ghcr.io&scope=repository:visualon/drone-git:pull')
        .times(3)
        .reply(200, { token: 'abc' });
      httpMock
        .scope('https://ghcr.io/v2', {
          reqheaders: {
            authorization: 'Bearer abc',
          },
        })
        .get('/visualon/drone-git/tags/list?n=10000')
        .reply(200, { tags: ['latest', '1.0.0'] })
        .get('/visualon/drone-git/manifests/latest')
        .reply(200, {
          schemaVersion: 2,
          mediaType: MediaType.manifestV2,
          config: { digest: 'some-config-digest' },
        })
        .get('/visualon/drone-git/blobs/some-config-digest')
        .reply(200, {
          config: {
            Labels: {
              'org.opencontainers.image.source':
                'https://github.com/visualon/drone-git',
            },
          },
        });

      const res = await getPkgReleases({
        datasource: DockerDatasource.id,
        depName: 'ghcr.io/visualon/drone-git',
      });
      expect(res).toStrictEqual({
        registryUrl: 'https://ghcr.io',
        sourceUrl: 'https://github.com/visualon/drone-git',
        releases: [{ version: '1.0.0' }],
      });
    });
  });
});<|MERGE_RESOLUTION|>--- conflicted
+++ resolved
@@ -1,16 +1,11 @@
 import * as _AWS from '@aws-sdk/client-ecr';
 import { getDigest, getPkgReleases } from '..';
 import * as httpMock from '../../../../test/http-mock';
-<<<<<<< HEAD
 import { logger, mocked, partial } from '../../../../test/util';
-import { EXTERNAL_HOST_ERROR } from '../../../constants/error-messages';
-=======
-import { mocked, partial } from '../../../../test/util';
 import {
   EXTERNAL_HOST_ERROR,
   PAGE_NOT_FOUND_ERROR,
 } from '../../../constants/error-messages';
->>>>>>> 24a237c1
 import * as _hostRules from '../../../util/host-rules';
 import { Http } from '../../../util/http';
 import { MediaType } from './types';
