import {
  ECRClient,
  GetAuthorizationTokenCommand,
  GetAuthorizationTokenCommandOutput,
} from '@aws-sdk/client-ecr';
import { mockClient } from 'aws-sdk-client-mock';
import * as _googleAuth from 'google-auth-library';
import { mockDeep } from 'jest-mock-extended';
import { getDigest, getPkgReleases } from '..';
import { range } from '../../../../lib/util/range';
import * as httpMock from '../../../../test/http-mock';
import { logger, mocked } from '../../../../test/util';
import { GlobalConfig } from '../../../config/global';
import { EXTERNAL_HOST_ERROR } from '../../../constants/error-messages';
import * as _hostRules from '../../../util/host-rules';
import { DockerDatasource } from '.';

const hostRules = mocked(_hostRules);
const googleAuth = mocked(_googleAuth);

jest.mock('../../../util/host-rules', () => mockDeep());
jest.mock('google-auth-library');

const ecrMock = mockClient(ECRClient);

const baseUrl = 'https://index.docker.io/v2';
const authUrl = 'https://auth.docker.io';
const amazonUrl = 'https://123456789.dkr.ecr.us-east-1.amazonaws.com/v2';
const gcrUrl = 'https://eu.gcr.io/v2';
const garUrl = 'https://europe-docker.pkg.dev/v2';
const dockerHubUrl = 'https://hub.docker.com/v2/repositories';

function mockEcrAuthResolve(
  res: Partial<GetAuthorizationTokenCommandOutput> = {},
) {
  ecrMock.on(GetAuthorizationTokenCommand).resolvesOnce(res);
}

function mockEcrAuthReject(msg: string) {
  ecrMock.on(GetAuthorizationTokenCommand).rejectsOnce(new Error(msg));
}

describe('modules/datasource/docker/index', () => {
  beforeEach(() => {
    ecrMock.reset();
    hostRules.find.mockReturnValue({
      username: 'some-username',
      password: 'some-password',
    });
    hostRules.hosts.mockReturnValue([]);
    GlobalConfig.reset();
    delete process.env.RENOVATE_X_DOCKER_MAX_PAGES;
<<<<<<< HEAD
=======
    delete process.env.RENOVATE_X_DOCKER_HUB_TAGS_DISABLE;
>>>>>>> 73e35bc3
  });

  describe('getDigest', () => {
    it('returns null if errored', async () => {
      httpMock
        .scope(baseUrl)
        .get('/', undefined, { badheaders: ['authorization'] })
        .reply(200, { token: 'abc' })
        .head('/library/some-dep/manifests/some-new-value', undefined, {
          reqheaders: { authorization: 'Bearer abc' },
        })
        .replyWithError('error');
      const res = await getDigest(
        { datasource: 'docker', packageName: 'some-dep' },
        'some-new-value',
      );
      expect(res).toBeNull();
    });

    it('returns null if empty header', async () => {
      httpMock
        .scope(baseUrl)
        .get('/', undefined, { badheaders: ['authorization'] })
        .reply(200, { token: 'some-token' })
        .head('/library/some-dep/manifests/some-new-value')
        .reply(200, undefined, { 'docker-content-digest': '' });
      const res = await getDigest(
        { datasource: 'docker', packageName: 'some-dep' },
        'some-new-value',
      );
      expect(res).toBeNull();
    });

    it('returns digest', async () => {
      httpMock
        .scope(baseUrl)
        .get('/')
        .reply(401, '', {
          'www-authenticate':
            'Bearer realm="https://auth.docker.io/token",service="registry.docker.io",scope="repository:library/some-dep:pull"',
        })
        .head('/library/some-dep/manifests/latest')
        .reply(200, {}, { 'docker-content-digest': 'some-digest' });
      httpMock
        .scope(authUrl)
        .get(
          '/token?service=registry.docker.io&scope=repository:library/some-dep:pull',
        )
        .reply(200, { token: 'some-token' });

      hostRules.find.mockReturnValue({});
      const res = await getDigest({
        datasource: 'docker',
        packageName: 'some-dep',
      });
      expect(res).toBe('some-digest');
    });

    it('falls back to body for digest', async () => {
      httpMock
        .scope(baseUrl)
        .get('/')
        .twice()
        .reply(401, '', {
          'www-authenticate':
            'Bearer realm="https://auth.docker.io/token",service="registry.docker.io",scope="repository:library/some-dep:pull"',
        })
        .head('/library/some-dep/manifests/some-new-value')
        .reply(200, undefined, {})
        .get('/library/some-dep/manifests/some-new-value')
        .reply(
          200,
          `{
          "signatures": [
             {
                "header": {
                   "jwk": {
                      "crv": "P-256",
                      "kid": "DB2X:GSG2:72H3:AE3R:KCMI:Y77E:W7TF:ERHK:V5HR:JJ2Y:YMS6:HFGJ",
                      "kty": "EC",
                      "x": "jyr9-xZBorSC9fhqNsmfU_Ud31wbaZ-bVGz0HmySvbQ",
                      "y": "vkE6qZCCvYRWjSUwgAOvibQx_s8FipYkAiHS0VnAFNs"
                   },
                   "alg": "ES256"
                },
                "signature": "yUXzEiPzg_SlQlqGW43H6oMgYuz30zSkj2qauQc_kbyI9RQHucYAKs_lBSFaQdDrtgW-1iDZSP9eExKP8ANSyA",
                "protected": "eyJmb3JtYXRMZW5ndGgiOjgzMDAsImZvcm1hdFRhaWwiOiJDbjAiLCJ0aW1lIjoiMjAxOC0wMi0wNVQxNDoyMDoxOVoifQ"
             }
          ]
       }`,
          {
            'content-type': 'text/plain',
          },
        );
      httpMock
        .scope(authUrl)
        .get(
          '/token?service=registry.docker.io&scope=repository:library/some-dep:pull',
        )
        .twice()
        .reply(200, { token: 'some-token' });
      const res = await getDigest(
        { datasource: 'docker', packageName: 'some-dep' },
        'some-new-value',
      );
      expect(res).toBe(
        'sha256:b3d6068234f3a18ebeedd2dab81e67b6a192e81192a099df4112ecfc7c3be84f',
      );
    });

    it('supports docker insecure registry', async () => {
      httpMock
        .scope(baseUrl.replace('https', 'http'))
        .get('/', undefined, { badheaders: ['authorization'] })
        .reply(200)
        .head('/library/some-dep/manifests/latest')
        .reply(200, '', { 'docker-content-digest': 'some-digest' });
      hostRules.find.mockReturnValue({ insecureRegistry: true });
      const res = await getDigest({
        datasource: 'docker',
        packageName: 'some-dep',
      });
      expect(res).toBe('some-digest');
    });

    it('supports basic authentication', async () => {
      httpMock
        .scope(baseUrl)
        .get('/', undefined, { badheaders: ['authorization'] })
        .reply(401, '', {
          'www-authenticate': 'Basic realm="My Private Docker Registry Server"',
        })

        .head('/library/some-dep/manifests/some-tag')
        .matchHeader(
          'authorization',
          'Basic c29tZS11c2VybmFtZTpzb21lLXBhc3N3b3Jk',
        )
        .reply(200, '', { 'docker-content-digest': 'some-digest' });
      const res = await getDigest(
        { datasource: 'docker', packageName: 'some-dep' },
        'some-tag',
      );
      expect(res).toBe('some-digest');
    });

    it('returns null for 403 with basic authentication', async () => {
      httpMock
        .scope(baseUrl)
        .get('/', undefined, { badheaders: ['authorization'] })
        .reply(401, '', {
          'www-authenticate': 'Basic realm="My Private Docker Registry Server"',
        })
        .head('/library/some-dep/manifests/some-tag')
        .reply(403);
      const res = await getDigest(
        { datasource: 'docker', packageName: 'some-dep' },
        'some-tag',
      );
      expect(res).toBeNull();
    });

    it('passes credentials to ECR client', async () => {
      httpMock
        .scope(amazonUrl)
        .get('/')
        .reply(401, '', {
          'www-authenticate': 'Basic realm="My Private Docker Registry Server"',
        })
        .head('/node/manifests/some-tag')
        .matchHeader('authorization', 'Basic test_token')
        .reply(200, '', { 'docker-content-digest': 'some-digest' });

      mockEcrAuthResolve({
        authorizationData: [{ authorizationToken: 'test_token' }],
      });

      expect(
        await getDigest(
          {
            datasource: 'docker',
            packageName: '123456789.dkr.ecr.us-east-1.amazonaws.com/node',
          },
          'some-tag',
        ),
      ).toBe('some-digest');

      const ecr = ecrMock.call(0).thisValue as ECRClient;
      expect(await ecr.config.region()).toBe('us-east-1');
      expect(await ecr.config.credentials()).toEqual({
        accessKeyId: 'some-username',
        secretAccessKey: 'some-password',
      });
    });

    it('passes session token to ECR client', async () => {
      httpMock
        .scope(amazonUrl)
        .get('/')
        .reply(401, '', {
          'www-authenticate': 'Basic realm="My Private Docker Registry Server"',
        })
        .head('/node/manifests/some-tag')
        .matchHeader('authorization', 'Basic test_token')
        .reply(200, '', { 'docker-content-digest': 'some-digest' });

      hostRules.find.mockReturnValue({
        username: 'some-username',
        password: 'some-password',
        token: 'some-session-token',
      });

      mockEcrAuthResolve({
        authorizationData: [{ authorizationToken: 'test_token' }],
      });

      expect(
        await getDigest(
          {
            datasource: 'docker',
            packageName: '123456789.dkr.ecr.us-east-1.amazonaws.com/node',
          },
          'some-tag',
        ),
      ).toBe('some-digest');

      const ecr = ecrMock.call(0).thisValue as ECRClient;
      expect(await ecr.config.region()).toBe('us-east-1');
      expect(await ecr.config.credentials()).toEqual({
        accessKeyId: 'some-username',
        secretAccessKey: 'some-password',
        sessionToken: 'some-session-token',
      });
    });

    it('supports ECR authentication', async () => {
      httpMock
        .scope(amazonUrl)
        .get('/')
        .reply(401, '', {
          'www-authenticate': 'Basic realm="My Private Docker Registry Server"',
        })
        .head('/node/manifests/some-tag')
        .matchHeader('authorization', 'Basic test')
        .reply(200, '', { 'docker-content-digest': 'some-digest' });

      mockEcrAuthResolve({
        authorizationData: [{ authorizationToken: 'test' }],
      });

      const res = await getDigest(
        {
          datasource: 'docker',
          packageName: '123456789.dkr.ecr.us-east-1.amazonaws.com/node',
        },
        'some-tag',
      );

      expect(res).toBe('some-digest');
    });

    it('continues without token if ECR authentication could not be extracted', async () => {
      httpMock.scope(amazonUrl).get('/').reply(401, '', {
        'www-authenticate': 'Basic realm="My Private Docker Registry Server"',
      });
      mockEcrAuthResolve();

      const res = await getDigest(
        {
          datasource: 'docker',
          packageName: '123456789.dkr.ecr.us-east-1.amazonaws.com/node',
        },
        'some-tag',
      );
      expect(res).toBeNull();
    });

    it('continues without token if ECR authentication fails', async () => {
      hostRules.find.mockReturnValue({});
      httpMock.scope(amazonUrl).get('/').reply(401, '', {
        'www-authenticate': 'Basic realm="My Private Docker Registry Server"',
      });
      mockEcrAuthReject('some error');
      const res = await getDigest(
        {
          datasource: 'docker',
          packageName: '123456789.dkr.ecr.us-east-1.amazonaws.com/node',
        },
        'some-tag',
      );
      expect(res).toBeNull();
    });

    it('supports Google ADC authentication for gcr', async () => {
      httpMock
        .scope(gcrUrl)
        .get('/')
        .reply(401, '', {
          'www-authenticate': 'Basic realm="My Private Docker Registry Server"',
        })
        .head('/some-project/some-package/manifests/some-tag')
        .matchHeader(
          'authorization',
          'Basic b2F1dGgyYWNjZXNzdG9rZW46c29tZS10b2tlbg==',
        )
        .reply(200, '', { 'docker-content-digest': 'some-digest' });

      googleAuth.GoogleAuth.mockImplementationOnce(
        jest.fn().mockImplementationOnce(() => ({
          getAccessToken: jest.fn().mockResolvedValue('some-token'),
        })),
      );

      hostRules.find.mockReturnValue({});
      const res = await getDigest(
        {
          datasource: 'docker',
          packageName: 'eu.gcr.io/some-project/some-package',
        },
        'some-tag',
      );
      expect(res).toBe('some-digest');
      expect(googleAuth.GoogleAuth).toHaveBeenCalledTimes(1);
    });

    it('supports Google ADC authentication for gar', async () => {
      httpMock
        .scope(garUrl)
        .get('/')
        .reply(401, '', {
          'www-authenticate': 'Basic realm="My Private Docker Registry Server"',
        })
        .head('/some-project/some-repo/some-package/manifests/some-tag')
        .matchHeader(
          'authorization',
          'Basic b2F1dGgyYWNjZXNzdG9rZW46c29tZS10b2tlbg==',
        )
        .reply(200, '', { 'docker-content-digest': 'some-digest' });

      googleAuth.GoogleAuth.mockImplementationOnce(
        jest.fn().mockImplementationOnce(() => ({
          getAccessToken: jest.fn().mockResolvedValue('some-token'),
        })),
      );

      hostRules.find.mockReturnValue({});
      const res = await getDigest(
        {
          datasource: 'docker',
          packageName:
            'europe-docker.pkg.dev/some-project/some-repo/some-package',
        },
        'some-tag',
      );
      expect(res).toBe('some-digest');
      expect(googleAuth.GoogleAuth).toHaveBeenCalledTimes(1);
    });

    it('supports basic authentication for gcr', async () => {
      httpMock
        .scope(gcrUrl)
        .get('/')
        .reply(401, '', {
          'www-authenticate': 'Basic realm="My Private Docker Registry Server"',
        })
        .head('/some-project/some-package/manifests/some-tag')
        .matchHeader(
          'authorization',
          'Basic c29tZS11c2VybmFtZTpzb21lLXBhc3N3b3Jk',
        )
        .reply(200, '', { 'docker-content-digest': 'some-digest' });

      googleAuth.GoogleAuth.mockImplementationOnce(
        jest.fn().mockImplementationOnce(() => ({
          getAccessToken: jest.fn().mockResolvedValue('some-token'),
        })),
      );

      const res = await getDigest(
        {
          datasource: 'docker',
          packageName: 'eu.gcr.io/some-project/some-package',
        },
        'some-tag',
      );
      expect(res).toBe('some-digest');
      expect(googleAuth.GoogleAuth).toHaveBeenCalledTimes(0);
    });

    it('supports basic authentication for gar', async () => {
      httpMock
        .scope(garUrl)
        .get('/')
        .reply(401, '', {
          'www-authenticate': 'Basic realm="My Private Docker Registry Server"',
        })
        .head('/some-project/some-repo/some-package/manifests/some-tag')
        .matchHeader(
          'authorization',
          'Basic c29tZS11c2VybmFtZTpzb21lLXBhc3N3b3Jk',
        )
        .reply(200, '', { 'docker-content-digest': 'some-digest' });

      googleAuth.GoogleAuth.mockImplementationOnce(
        jest.fn().mockImplementationOnce(() => ({
          getAccessToken: jest.fn().mockResolvedValue('some-token'),
        })),
      );

      const res = await getDigest(
        {
          datasource: 'docker',
          packageName:
            'europe-docker.pkg.dev/some-project/some-repo/some-package',
        },
        'some-tag',
      );
      expect(res).toBe('some-digest');
      expect(googleAuth.GoogleAuth).toHaveBeenCalledTimes(0);
    });

    it('supports public gcr', async () => {
      httpMock
        .scope(gcrUrl)
        .get('/')
        .reply(200)
        .head('/google.com/some-project/some-package/manifests/some-tag')
        .reply(200, '', { 'docker-content-digest': 'some-digest' });

      hostRules.find.mockReturnValue({});
      const res = await getDigest(
        {
          datasource: 'docker',
          registryUrl: 'https://eu.gcr.io',
          lookupName: 'google.com/some-project/some-package',
          packageName: 'eu.gcr.io/google.com/some-project/some-package',
        },
        'some-tag',
      );
      expect(res).toBe('some-digest');
      expect(googleAuth.GoogleAuth).toHaveBeenCalledTimes(0);
    });

    it('supports public gar', async () => {
      httpMock
        .scope(garUrl)
        .get('/')
        .reply(200)
        .head('/some-project/some-repo/some-package/manifests/some-tag')
        .reply(200, '', { 'docker-content-digest': 'some-digest' });

      hostRules.find.mockReturnValue({});
      const res = await getDigest(
        {
          datasource: 'docker',
          packageName:
            'europe-docker.pkg.dev/some-project/some-repo/some-package',
        },
        'some-tag',
      );
      expect(res).toBe('some-digest');
      expect(googleAuth.GoogleAuth).toHaveBeenCalledTimes(0);
    });

    it('continues without token if Google ADC fails for gcr', async () => {
      hostRules.find.mockReturnValue({});
      httpMock.scope(gcrUrl).get('/').reply(401, '', {
        'www-authenticate': 'Basic realm="My Private Docker Registry Server"',
      });
      googleAuth.GoogleAuth.mockImplementationOnce(
        jest.fn().mockImplementationOnce(() => ({
          getAccessToken: jest.fn().mockResolvedValue(undefined),
        })),
      );
      const res = await getDigest(
        {
          datasource: 'docker',
          packageName: 'eu.gcr.io/some-project/some-package',
        },
        'some-tag',
      );
      expect(res).toBeNull();
      expect(googleAuth.GoogleAuth).toHaveBeenCalledTimes(1);
    });

    it('continues without token if Google ADC fails for gar', async () => {
      hostRules.find.mockReturnValue({});
      httpMock.scope(garUrl).get('/').reply(401, '', {
        'www-authenticate': 'Basic realm="My Private Docker Registry Server"',
      });
      googleAuth.GoogleAuth.mockImplementationOnce(
        jest.fn().mockImplementationOnce(() => ({
          getAccessToken: jest.fn().mockRejectedValue('some-error'),
        })),
      );
      const res = await getDigest(
        {
          datasource: 'docker',
          packageName:
            'europe-docker.pkg.dev/some-project/some-repo/some-package',
        },
        'some-tag',
      );
      expect(res).toBeNull();
      expect(googleAuth.GoogleAuth).toHaveBeenCalledTimes(1);
    });

    it('continues without token, when no header is present', async () => {
      httpMock
        .scope(baseUrl)
        .get('/')
        .reply(200, '', {
          'content-type': 'text/plain',
        })
        .head('/library/some-dep/manifests/some-new-value')
        .reply(200, {}, { 'docker-content-digest': 'some-digest' });
      const res = await getDigest(
        { datasource: 'docker', packageName: 'some-dep' },
        'some-new-value',
      );
      expect(res).toBe('some-digest');
    });

    it('supports token with no service', async () => {
      httpMock
        .scope(baseUrl)
        .get('/')
        .reply(401, '', {
          'www-authenticate':
            'Bearer realm="https://auth.docker.io/token",scope=""',
        })
        .head('/library/some-other-dep/manifests/8.0.0-alpine')
        .reply(200, {}, { 'docker-content-digest': 'some-digest' });
      httpMock
        .scope(authUrl)
        .get('/token?scope=repository:library/some-other-dep:pull')
        .reply(200, { access_token: 'test' });
      const res = await getDigest(
        { datasource: 'docker', packageName: 'some-other-dep' },
        '8.0.0-alpine',
      );
      expect(res).toBe('some-digest');
    });

    it('supports scoped names', async () => {
      httpMock
        .scope(baseUrl)
        .get('/')
        .reply(401, '', {
          'www-authenticate':
            'Bearer realm="https://auth.docker.io/token",service="registry.docker.io",scope="repository:library/some-other-dep:pull"',
        })
        .head('/library/some-other-dep/manifests/8.0.0-alpine')
        .reply(200, {}, { 'docker-content-digest': 'some-digest' });
      httpMock
        .scope(authUrl)
        .get(
          '/token?service=registry.docker.io&scope=repository:library/some-other-dep:pull',
        )
        .reply(200, { access_token: 'test' });
      const res = await getDigest(
        { datasource: 'docker', packageName: 'some-other-dep' },
        '8.0.0-alpine',
      );
      expect(res).toBe('some-digest');
    });

    it('should throw error for 429', async () => {
      httpMock.scope(baseUrl).get('/').replyWithError({ statusCode: 429 });
      await expect(
        getDigest({ datasource: 'docker', packageName: 'some-dep' }, 'latest'),
      ).rejects.toThrow(EXTERNAL_HOST_ERROR);
    });

    it('should throw error for 5xx', async () => {
      httpMock.scope(baseUrl).get('/').replyWithError({ statusCode: 504 });
      await expect(
        getDigest({ datasource: 'docker', packageName: 'some-dep' }, 'latest'),
      ).rejects.toThrow(EXTERNAL_HOST_ERROR);
    });

    it('supports architecture-specific digest', async () => {
      const currentDigest =
        'sha256:81c09f6d42c2db8121bcd759565ea244cedc759f36a0f090ec7da9de4f7f8fe4';

      httpMock
        .scope(authUrl)
        .get(
          '/token?service=registry.docker.io&scope=repository:library/some-dep:pull',
        )
        .times(4)
        .reply(200, { token: 'some-token' });
      httpMock
        .scope(baseUrl)
        .get('/')
        .times(3)
        .reply(401, '', {
          'www-authenticate':
            'Bearer realm="https://auth.docker.io/token",service="registry.docker.io",scope="repository:library/some-dep:pull"',
        })
        .head('/library/some-dep/manifests/' + currentDigest)
        .reply(200, '', {
          'content-type':
            'application/vnd.docker.distribution.manifest.v2+json',
        })
        .get('/library/some-dep/manifests/' + currentDigest)
        .reply(200, {
          schemaVersion: 2,
          mediaType: 'application/vnd.docker.distribution.manifest.v2+json',
          config: {
            digest: 'some-config-digest',
            mediaType: 'application/vnd.docker.container.image.v1+json',
          },
        })
        .get('/library/some-dep/blobs/some-config-digest')
        .reply(200, {
          architecture: 'amd64',
        });
      httpMock
        .scope(baseUrl)
        .get('/')
        .reply(401, '', {
          'www-authenticate':
            'Bearer realm="https://auth.docker.io/token",service="registry.docker.io",scope="repository:library/some-dep:pull"',
        })
        .get('/library/some-dep/manifests/some-new-value')
        .reply(200, {
          schemaVersion: 2,
          mediaType:
            'application/vnd.docker.distribution.manifest.list.v2+json',
          manifests: [
            {
              digest:
                'sha256:c3fe2aac7e4f47270eeff0fdd35cb9bad674105eaa1663942645ca58399a2dbc',
              mediaType: 'application/vnd.docker.distribution.manifest.v2+json',
              platform: {
                architecture: 'arm',
                os: 'linux',
                variant: 'v6',
              },
            },
            {
              digest:
                'sha256:78fa4d63fec4e647f00908f24cda05af101aa9702700f613c7f82a96a267d801',
              mediaType: 'application/vnd.docker.distribution.manifest.v2+json',
              platform: {
                architecture: '386',
                os: 'linux',
              },
            },
            {
              digest:
                'sha256:81093b981e72a54d488d5a60780006d82f7cc02d248d88ff71ff4137b0f51176',
              mediaType: 'application/vnd.docker.distribution.manifest.v2+json',
              platform: {
                architecture: 'amd64',
                os: 'linux',
              },
            },
          ],
        });

      const res = await getDigest(
        {
          datasource: 'docker',
          packageName: 'some-dep',
          currentDigest,
        },
        'some-new-value',
      );

      expect(logger.logger.debug).toHaveBeenCalledWith(
        `Current digest ${currentDigest} relates to architecture amd64`,
      );
      expect(res).toBe(
        'sha256:81093b981e72a54d488d5a60780006d82f7cc02d248d88ff71ff4137b0f51176',
      );
    });

    it('handles missing architecture-specific digest', async () => {
      const currentDigest =
        'sha256:81c09f6d42c2db8121bcd759565ea244cedc759f36a0f090ec7da9de4f7f8fe4';

      httpMock
        .scope(authUrl)
        .get(
          '/token?service=registry.docker.io&scope=repository:library/some-dep:pull',
        )
        .times(5)
        .reply(200, { token: 'some-token' });
      httpMock
        .scope(baseUrl)
        .get('/')
        .times(3)
        .reply(401, '', {
          'www-authenticate':
            'Bearer realm="https://auth.docker.io/token",service="registry.docker.io",scope="repository:library/some-dep:pull"',
        })
        .head('/library/some-dep/manifests/' + currentDigest)
        .reply(200, '', {
          'content-type':
            'application/vnd.docker.distribution.manifest.v2+json',
        })
        .get('/library/some-dep/manifests/' + currentDigest)
        .reply(200, {
          schemaVersion: 2,
          mediaType: 'application/vnd.docker.distribution.manifest.v2+json',
          config: {
            digest: 'some-config-digest',
            mediaType: 'application/vnd.docker.container.image.v1+json',
          },
        })
        .get('/library/some-dep/blobs/some-config-digest')
        .reply(200, { config: {} });
      httpMock
        .scope(baseUrl)
        .get('/')
        .twice()
        .reply(401, '', {
          'www-authenticate':
            'Bearer realm="https://auth.docker.io/token",service="registry.docker.io",scope="repository:library/some-dep:pull"',
        })
        .head('/library/some-dep/manifests/some-new-value')
        .reply(200, undefined, {})
        .get('/library/some-dep/manifests/some-new-value')
        .reply(200, {
          schemaVersion: 2,
          mediaType:
            'application/vnd.docker.distribution.manifest.list.v2+json',
          manifests: [
            {
              digest:
                'sha256:c3fe2aac7e4f47270eeff0fdd35cb9bad674105eaa1663942645ca58399a2dbc',
              mediaType: 'application/vnd.docker.distribution.manifest.v2+json',
              platform: {
                architecture: 'arm',
                os: 'linux',
                variant: 'v6',
              },
            },
            {
              digest:
                'sha256:78fa4d63fec4e647f00908f24cda05af101aa9702700f613c7f82a96a267d801',
              mediaType: 'application/vnd.docker.distribution.manifest.v2+json',
              platform: {
                architecture: '386',
                os: 'linux',
              },
            },
            {
              digest:
                'sha256:81093b981e72a54d488d5a60780006d82f7cc02d248d88ff71ff4137b0f51176',
              mediaType: 'application/vnd.docker.distribution.manifest.v2+json',
              platform: {
                architecture: 'amd64',
                os: 'linux',
              },
            },
          ],
        });

      const res = await getDigest(
        {
          datasource: 'docker',
          packageName: 'some-dep',
          currentDigest,
        },
        'some-new-value',
      );

      expect(logger.logger.debug).toHaveBeenCalledWith(
        `Current digest ${currentDigest} relates to architecture null`,
      );
      expect(res).toBe(
        'sha256:5194622ded36da4097a53c4ec9d85bba370d9e826e88a74fa910c46ddbf3208c',
      );
    });

    it('supports architecture-specific digest in OCI manifests with media type', async () => {
      const currentDigest =
        'sha256:0101010101010101010101010101010101010101010101010101010101010101';

      httpMock
        .scope(authUrl)
        .get(
          '/token?service=registry.docker.io&scope=repository:library/some-dep:pull',
        )
        .times(4)
        .reply(200, { token: 'some-token' });
      httpMock
        .scope(baseUrl)
        .get('/')
        .times(3)
        .reply(401, '', {
          'www-authenticate':
            'Bearer realm="https://auth.docker.io/token",service="registry.docker.io",scope="repository:library/some-dep:pull"',
        })
        .head('/library/some-dep/manifests/' + currentDigest)
        .reply(200, '', {
          'content-type': 'application/vnd.oci.image.manifest.v1+json',
        })
        .get('/library/some-dep/manifests/' + currentDigest)
        .reply(200, {
          schemaVersion: 2,
          mediaType: 'application/vnd.oci.image.manifest.v1+json',
          config: {
            digest: 'some-config-digest',
            mediaType: 'application/vnd.oci.image.config.v1+json',
          },
        })
        .get('/library/some-dep/blobs/some-config-digest')
        .reply(200, {
          architecture: 'amd64',
        });
      httpMock
        .scope(baseUrl)
        .get('/')
        .reply(401, '', {
          'www-authenticate':
            'Bearer realm="https://auth.docker.io/token",service="registry.docker.io",scope="repository:library/some-dep:pull"',
        })
        .get('/library/some-dep/manifests/some-new-value')
        .reply(
          200,
          {
            schemaVersion: 2,
            mediaType: 'application/vnd.oci.image.index.v1+json',
            manifests: [
              {
                digest: 'some-new-image-digest',
                mediaType: 'application/vnd.oci.image.manifest.v1+json',
                platform: {
                  architecture: 'amd64',
                },
              },
            ],
          },
          {
            'content-type': 'text/plain',
          },
        );

      const res = await getDigest(
        {
          datasource: 'docker',
          packageName: 'some-dep',
          currentDigest,
        },
        'some-new-value',
      );

      expect(logger.logger.debug).toHaveBeenCalledWith(
        `Current digest ${currentDigest} relates to architecture amd64`,
      );
      expect(res).toBe('some-new-image-digest');
    });

    it('supports architecture-specific digest in OCI manifests without media type', async () => {
      const currentDigest =
        'sha256:0101010101010101010101010101010101010101010101010101010101010101';

      httpMock
        .scope(authUrl)
        .get(
          '/token?service=registry.docker.io&scope=repository:library/some-dep:pull',
        )
        .times(4)
        .reply(200, { token: 'some-token' });
      httpMock
        .scope(baseUrl)
        .get('/')
        .times(3)
        .reply(401, '', {
          'www-authenticate':
            'Bearer realm="https://auth.docker.io/token",service="registry.docker.io",scope="repository:library/some-dep:pull"',
        })
        .head('/library/some-dep/manifests/' + currentDigest)
        .reply(200, '', {
          'content-type': 'application/vnd.oci.image.manifest.v1+json',
        })
        .get('/library/some-dep/manifests/' + currentDigest)
        .reply(200, {
          schemaVersion: 2,
          config: {
            digest: 'some-config-digest',
            mediaType: 'application/vnd.oci.image.config.v1+json',
          },
        })
        .get('/library/some-dep/blobs/some-config-digest')
        .reply(200, {
          architecture: 'amd64',
        });
      httpMock
        .scope(baseUrl)
        .get('/')
        .reply(401, '', {
          'www-authenticate':
            'Bearer realm="https://auth.docker.io/token",service="registry.docker.io",scope="repository:library/some-dep:pull"',
        })
        .get('/library/some-dep/manifests/some-new-value')
        .reply(200, {
          schemaVersion: 2,
          manifests: [
            {
              digest: 'some-new-image-digest',
              mediaType: 'application/vnd.oci.image.manifest.v1+json',
              platform: {
                architecture: 'amd64',
              },
            },
          ],
        });

      const res = await getDigest(
        {
          datasource: 'docker',
          packageName: 'some-dep',
          currentDigest,
        },
        'some-new-value',
      );

      expect(logger.logger.debug).toHaveBeenCalledWith(
        `Current digest ${currentDigest} relates to architecture amd64`,
      );
      expect(res).toBe('some-new-image-digest');
    });

    it('handles error while retrieving manifest list for architecture-specific digest', async () => {
      const currentDigest =
        'sha256:81c09f6d42c2db8121bcd759565ea244cedc759f36a0f090ec7da9de4f7f8fe4';

      httpMock
        .scope(authUrl)
        .get(
          '/token?service=registry.docker.io&scope=repository:library/some-dep:pull',
        )
        .times(4)
        .reply(200, { token: 'some-token' });
      httpMock
        .scope(baseUrl)
        .get('/')
        .twice()
        .reply(401, '', {
          'www-authenticate':
            'Bearer realm="https://auth.docker.io/token",service="registry.docker.io",scope="repository:library/some-dep:pull"',
        })
        .head('/library/some-dep/manifests/' + currentDigest)
        .reply(200, '', {
          'content-type':
            'application/vnd.docker.distribution.manifest.v2+json',
        })
        .get('/library/some-dep/manifests/' + currentDigest)
        .reply(404, {});
      httpMock
        .scope(baseUrl)
        .get('/')
        .twice()
        .reply(401, '', {
          'www-authenticate':
            'Bearer realm="https://auth.docker.io/token",service="registry.docker.io",scope="repository:library/some-dep:pull"',
        })
        .head('/library/some-dep/manifests/some-new-value')
        .reply(200, undefined, {})
        .get('/library/some-dep/manifests/some-new-value')
        .reply(200, {
          schemaVersion: 2,
          mediaType:
            'application/vnd.docker.distribution.manifest.list.v2+json',
          manifests: [
            {
              digest:
                'sha256:c3fe2aac7e4f47270eeff0fdd35cb9bad674105eaa1663942645ca58399a2dbc',
              platform: {
                architecture: 'arm',
                os: 'linux',
                variant: 'v6',
              },
            },
            {
              digest:
                'sha256:78fa4d63fec4e647f00908f24cda05af101aa9702700f613c7f82a96a267d801',
              platform: {
                architecture: '386',
                os: 'linux',
              },
            },
            {
              digest:
                'sha256:81093b981e72a54d488d5a60780006d82f7cc02d248d88ff71ff4137b0f51176',
              platform: {
                architecture: 'amd64',
                os: 'linux',
              },
            },
          ],
        });

      const res = await getDigest(
        {
          datasource: 'docker',
          packageName: 'some-dep',
          currentDigest,
        },
        'some-new-value',
      );

      expect(res).toBe(
        'sha256:ee75deb1a41bb998e52a116707a6e22a91904cba0c1d6e6c76cf04923efff2d8',
      );
    });

    it('handles error while retrieving image config blob', async () => {
      const currentDigest =
        'sha256:0101010101010101010101010101010101010101010101010101010101010101';

      httpMock
        .scope(authUrl)
        .get(
          '/token?service=registry.docker.io&scope=repository:library/some-dep:pull',
        )
        .times(3)
        .reply(200, { token: 'some-token' });
      httpMock
        .scope(baseUrl)
        .get('/')
        .times(3)
        .reply(401, '', {
          'www-authenticate':
            'Bearer realm="https://auth.docker.io/token",service="registry.docker.io",scope="repository:library/some-dep:pull"',
        })
        .head('/library/some-dep/manifests/' + currentDigest)
        .reply(200, '', {
          'content-type': 'application/vnd.oci.image.manifest.v1+json',
        })
        .get('/library/some-dep/manifests/' + currentDigest)
        .reply(200, {
          schemaVersion: 2,
          config: {
            digest: 'some-config-digest',
            mediaType: 'application/vnd.oci.image.config.v1+json',
          },
        })
        .get('/library/some-dep/blobs/some-config-digest')
        .reply(404, {});
      httpMock
        .scope(baseUrl)
        .get('/', undefined, { badheaders: ['authorization'] })
        .reply(200, '', {})
        .head('/library/some-dep/manifests/some-new-value', undefined, {
          badheaders: ['authorization'],
        })
        .reply(401);

      const res = await getDigest(
        {
          datasource: 'docker',
          packageName: 'some-dep',
          currentDigest,
        },
        'some-new-value',
      );
      expect(res).toBeNull();
    });

    it('returns null if digest refers to manifest list and new value invalid', async () => {
      httpMock
        .scope(baseUrl)
        .get('/', undefined, { badheaders: ['authorization'] })
        .reply(200, { token: 'some-token' })
        .head(
          '/library/some-dep/manifests/sha256:0101010101010101010101010101010101010101010101010101010101010101',
        )
        .reply(404, {});
      httpMock
        .scope(baseUrl)
        .get('/', undefined, { badheaders: ['authorization'] })
        .reply(200, '', {})
        .head(
          '/library/some-dep/manifests/sha256:fafafafafafafafafafafafafafafafafafafafafafafafafafafafafafafafa',
          undefined,
          {
            badheaders: ['authorization'],
          },
        )
        .reply(401);

      const res = await getDigest(
        {
          datasource: 'docker',
          packageName: 'some-dep',
          currentDigest:
            'sha256:0101010101010101010101010101010101010101010101010101010101010101',
        },
        'sha256:fafafafafafafafafafafafafafafafafafafafafafafafafafafafafafafafa',
      );
      expect(res).toBeNull();
    });

    it('falls back to library/ prefix on non-namespaced images with existing digest', async () => {
      const currentDigest =
          'sha256:0000000000000000000000000000000000000000000000000000000000000000',
        newDigest =
          'sha256:1111111111111111111111111111111111111111111111111111111111111111';

      httpMock
        .scope('https://registry.company.com/v2')
        .get('/')
        .times(4)
        .reply(200)
        .head(`/some-dep/manifests/${currentDigest}`)
        .reply(500)
        .head(`/some-dep/manifests/3.17`)
        .reply(404)
        .head(`/library/some-dep/manifests/${currentDigest}`)
        .reply(200, '', {
          'content-type':
            'application/vnd.docker.distribution.manifest.list.v2+json',
          'docker-content-digest': currentDigest,
        })
        .head('/library/some-dep/manifests/3.17')
        .reply(200, '', {
          'content-type':
            'application/vnd.docker.distribution.manifest.list.v2+json',
          'docker-content-digest': newDigest,
        });

      hostRules.find.mockReturnValue({});
      const res = await getDigest(
        {
          datasource: 'docker',
          packageName: 'some-dep',
          currentDigest,
          registryUrls: ['https://registry.company.com'],
        },
        '3.17',
      );

      expect(res).toBe(newDigest);
    });

    it('falls back to library/ prefix on non-namespaced images without existing digest', async () => {
      const newDigest =
        'sha256:1111111111111111111111111111111111111111111111111111111111111111';

      httpMock
        .scope('https://registry.company.com/v2')
        .get('/')
        .times(2)
        .reply(200)
        .head(`/some-dep/manifests/3.17`)
        .reply(404)
        .head('/library/some-dep/manifests/3.17')
        .reply(200, '', {
          'content-type':
            'application/vnd.docker.distribution.manifest.list.v2+json',
          'docker-content-digest': newDigest,
        });

      hostRules.find.mockReturnValue({});
      const res = await getDigest(
        {
          datasource: 'docker',
          packageName: 'some-dep',
          registryUrls: ['https://registry.company.com'],
        },
        '3.17',
      );

      expect(res).toBe(newDigest);
    });
  });

  describe('getReleases', () => {
    it('returns null if no token', async () => {
      process.env.RENOVATE_X_DOCKER_HUB_TAGS_DISABLE = 'true';
      httpMock
        .scope(baseUrl)
        .get('/library/node/tags/list?n=10000')
        .reply(200, '', {})
        .get('/library/node/tags/list?n=10000')
        .reply(403);
      const res = await getPkgReleases({
        datasource: DockerDatasource.id,
        packageName: 'node',
        registryUrls: ['https://docker.io'],
      });
      expect(res).toBeNull();
    });

    it('uses custom registry with registryUrls', async () => {
      const tags = ['1.0.0'];
      httpMock
        .scope('https://registry.company.com/v2')
        .get('/node/tags/list?n=10000')
        .reply(200, '', {})
        .get('/node/tags/list?n=10000')
        .reply(
          200,
          { tags },
          {
            link: '<https://api.github.com/user/9287/repos?page=3&per_page=1000>; rel="next", ',
          },
        )
        .get('/')
        .reply(200)
        .get('/node/manifests/latest')
        .reply(200);
      httpMock
        .scope('https://api.github.com')
        .get('/user/9287/repos?page=3&per_page=1000')
        .reply(200, { tags: ['latest'] }, {});
      const config = {
        datasource: DockerDatasource.id,
        packageName: 'node',
        registryUrls: ['https://registry.company.com'],
      };
      const res = await getPkgReleases(config);
      expect(res?.releases).toHaveLength(1);
    });

    it('uses custom max pages', async () => {
      process.env.RENOVATE_X_DOCKER_HUB_TAGS_DISABLE = 'true';
      process.env.RENOVATE_X_DOCKER_MAX_PAGES = '2';
      httpMock
        .scope(baseUrl)
        .get('/library/node/tags/list?n=10000')
        .reply(200, '', {})
        .get('/library/node/tags/list?n=10000')
        .reply(
          200,
          { tags: ['1.0.0'] },
          {
            link: `<${baseUrl}/library/node/tags/list?n=1&page=1>; rel="next", `,
          },
        )
        .get('/library/node/tags/list?n=1&page=1')
        .reply(
          200,
          { tags: ['1.0.1'] },
          {
            link: `<${baseUrl}/library/node/tags/list?n=1&page=2>; rel="next", `,
          },
        );

      const config = {
        datasource: DockerDatasource.id,
        packageName: 'node',
      };
      const res = await getPkgReleases(config);
      expect(res?.releases).toHaveLength(2);
    });

    it('uses custom registry in packageName', async () => {
      const tags = ['1.0.0'];
      httpMock
        .scope('https://registry.company.com/v2')
        .get('/node/tags/list?n=10000')
        .reply(200, '', {})
        .get('/node/tags/list?n=10000')
        .reply(200, { tags }, {})
        .get('/')
        .reply(200, '', {})
        .get('/node/manifests/1.0.0')
        .reply(200, '', {});
      const res = await getPkgReleases({
        datasource: DockerDatasource.id,
        packageName: 'registry.company.com/node',
      });
      expect(res?.releases).toHaveLength(1);
    });

    it('uses quay api', async () => {
      const tags = [{ name: '5.0.12' }];
      httpMock
        .scope('https://quay.io')
        .get(
          '/api/v1/repository/bitnami/redis/tag/?limit=100&page=1&onlyActiveTags=true',
        )
        .reply(200, { tags, has_additional: true })
        .get(
          '/api/v1/repository/bitnami/redis/tag/?limit=100&page=2&onlyActiveTags=true',
        )
        .reply(200, { tags: [], has_additional: false })
        .get('/v2/')
        .reply(200, '', {})
        .get('/v2/bitnami/redis/manifests/5.0.12')
        .reply(200, '', {});
      const config = {
        datasource: DockerDatasource.id,
        packageName: 'bitnami/redis',
        registryUrls: ['https://quay.io'],
      };
      const res = await getPkgReleases(config);
      expect(res?.releases).toHaveLength(1);
    });

    it('uses quay api 2', async () => {
      const tags = [{ name: '5.0.12' }];
      httpMock
        .scope('https://quay.io')
        .get(
          '/api/v1/repository/bitnami/redis/tag/?limit=100&page=1&onlyActiveTags=true',
        )
        .reply(200, { tags, has_additional: true })
        .get(
          '/api/v1/repository/bitnami/redis/tag/?limit=100&page=2&onlyActiveTags=true',
        )
        .reply(200, { tags: [], has_additional: false })
        .get('/v2/')
        .reply(200, '', {})
        .get('/v2/bitnami/redis/manifests/5.0.12')
        .reply(200, '', {});
      const config = {
        datasource: DockerDatasource.id,
        packageName: 'redis',
        registryUrls: ['https://quay.io/bitnami'],
      };
      const res = await getPkgReleases(config);
      expect(res?.releases).toHaveLength(1);
    });

    it('uses quay api and test error', async () => {
      httpMock
        .scope('https://quay.io')
        .get(
          '/api/v1/repository/bitnami/redis/tag/?limit=100&page=1&onlyActiveTags=true',
        )
        .reply(500);
      const config = {
        datasource: DockerDatasource.id,
        packageName: 'bitnami/redis',
        registryUrls: ['https://quay.io'],
      };
      await expect(getPkgReleases(config)).rejects.toThrow(EXTERNAL_HOST_ERROR);
    });

    it('jfrog artifactory - retry tags for official images by injecting `/library` after repository and before image', async () => {
      const tags1 = [...range(1, 10000)].map((i) => `${i}.0.0`);
      const tags2 = [...range(10000, 10050)].map((i) => `${i}.0.0`);
      httpMock
        .scope('https://org.jfrog.io/v2')
        .get('/virtual-mirror/node/tags/list?n=10000')
        .reply(200, '', { 'x-jfrog-version': 'Artifactory/7.42.2 74202900' })
        .get('/virtual-mirror/node/tags/list?n=10000')
        .reply(404, '', { 'x-jfrog-version': 'Artifactory/7.42.2 74202900' })
        .get('/virtual-mirror/library/node/tags/list?n=10000')
        .reply(200, '', {})
        .get('/virtual-mirror/library/node/tags/list?n=10000')
        // Note the Link is incorrect and should be `</virtual-mirror/library/node/tags/list?n=10000&last=10000>; rel="next", `
        // Artifactory incorrectly returns a next link without the virtual repository name
        // this is due to a bug in Artifactory https://jfrog.atlassian.net/browse/RTFACT-18971
        .reply(
          200,
          { tags: tags1 },
          {
            'x-jfrog-version': 'Artifactory/7.42.2 74202900',
            link: '</library/node/tags/list?n=10000&last=10000>; rel="next", ',
          },
        )
        .get('/virtual-mirror/library/node/tags/list?n=10000&last=10000')
        .reply(
          200,
          { tags: tags2 },
          { 'x-jfrog-version': 'Artifactory/7.42.2 74202900' },
        )
        .get('/')
        .reply(200, '', {})
        .get('/virtual-mirror/node/manifests/10050.0.0')
        .reply(200, '', {});
      const res = await getPkgReleases({
        datasource: DockerDatasource.id,
        packageName: 'org.jfrog.io/virtual-mirror/node',
      });
      expect(res?.releases).toHaveLength(10050);
    });

    it('uses lower tag limit for ECR deps', async () => {
      httpMock
        .scope(amazonUrl)
        .get('/node/tags/list?n=1000')
        .reply(200, '', {})
        // The  tag limit parameter `n` needs to be limited to 1000 for ECR
        // See https://docs.aws.amazon.com/AmazonECR/latest/APIReference/API_DescribeRepositories.html#ECR-DescribeRepositories-request-maxResults
        .get('/node/tags/list?n=1000')
        .reply(200, { tags: ['some'] }, {})
        .get('/')
        .reply(200, '', {})
        .get('/node/manifests/some')
        .reply(200);
      expect(
        await getPkgReleases({
          datasource: DockerDatasource.id,
          packageName: '123456789.dkr.ecr.us-east-1.amazonaws.com/node',
        }),
      ).toEqual({
        lookupName: 'node',
        registryUrl: 'https://123456789.dkr.ecr.us-east-1.amazonaws.com',
        releases: [],
      });
    });

    it('uses lower tag limit for ECR Public deps', async () => {
      httpMock
        .scope('https://public.ecr.aws')
        .get('/v2/amazonlinux/amazonlinux/tags/list?n=1000')
        .reply(401, '', {
          'www-authenticate':
            'Bearer realm="https://public.ecr.aws/token",service="public.ecr.aws",scope="aws"',
        })
        .get('/token?service=public.ecr.aws&scope=aws')
        .reply(200, { token: 'test' });
      httpMock
        .scope('https://public.ecr.aws', {
          reqheaders: {
            authorization: 'Bearer test',
          },
        })
        // The  tag limit parameter `n` needs to be limited to 1000 for ECR Public
        // See https://docs.aws.amazon.com/AmazonECRPublic/latest/APIReference/API_DescribeRepositories.html#ecrpublic-DescribeRepositories-request-maxResults
        .get('/v2/amazonlinux/amazonlinux/tags/list?n=1000')
        .reply(200, { tags: ['some'] }, {});

      httpMock
        .scope('https://public.ecr.aws')
        .get('/v2/')
        .reply(401, '', {
          'www-authenticate':
            'Bearer realm="https://public.ecr.aws/token",service="public.ecr.aws",scope="aws"',
        })
        .get(
          '/token?service=public.ecr.aws&scope=repository:amazonlinux/amazonlinux:pull',
        )
        .reply(200, { token: 'test' });
      httpMock
        .scope('https://public.ecr.aws', {
          reqheaders: {
            authorization: 'Bearer test',
          },
        })
        .get('/v2/amazonlinux/amazonlinux/manifests/some')
        .reply(200);

      expect(
        await getPkgReleases({
          datasource: DockerDatasource.id,
          packageName: 'public.ecr.aws/amazonlinux/amazonlinux',
        }),
      ).toEqual({
        lookupName: 'amazonlinux/amazonlinux',
        registryUrl: 'https://public.ecr.aws',
        releases: [],
      });
    });

    describe('when making requests that interact with an ECR proxy', () => {
      it('resolves requests to ECR proxy', async () => {
        httpMock
          .scope('https://ecr-proxy.company.com/v2')
          .get('/node/tags/list?n=10000')
          .reply(200, '', {})
          .get('/node/tags/list?n=10000')
          .reply(
            405,
            {
              errors: [
                {
                  code: 'UNSUPPORTED',
                  message:
                    "Invalid parameter at 'maxResults' failed to satisfy constraint: 'Member must have value less than or equal to 1000'",
                },
              ],
            },
            {
              'Docker-Distribution-Api-Version': 'registry/2.0',
            },
          )
          .get('/')
          .reply(200)
          .get('/node/tags/list?n=1000')
          .reply(200, { tags: ['some'] }, {})
          .get('/node/manifests/some')
          .reply(200, {
            schemaVersion: 2,
            mediaType: 'application/vnd.docker.distribution.manifest.v2+json',
            config: {
              digest: 'some-config-digest',
              mediaType: 'application/vnd.docker.container.image.v1+json',
            },
          })
          .get('/')
          .reply(200)
          .get('/node/blobs/some-config-digest')
          .reply(200, {
            architecture: 'amd64',
            config: {
              Labels: {
                'org.opencontainers.image.source':
                  'https://github.com/renovatebot/renovate',
              },
            },
          });
        expect(
          await getPkgReleases({
            datasource: DockerDatasource.id,
            packageName: 'ecr-proxy.company.com/node',
          }),
        ).toEqual({
          lookupName: 'node',
          registryUrl: 'https://ecr-proxy.company.com',
          releases: [],
          sourceUrl: 'https://github.com/renovatebot/renovate',
        });
      });

      it('returns null when it receives ECR max results error more than once', async () => {
        const maxResultsErrorBody = {
          errors: [
            {
              code: 'UNSUPPORTED',
              message:
                "Invalid parameter at 'maxResults' failed to satisfy constraint: 'Member must have value less than or equal to 1000'",
            },
          ],
        };

        httpMock
          .scope('https://ecr-proxy.company.com/v2')
          .get('/node/tags/list?n=10000')
          .reply(200, '', {})
          .get('/node/tags/list?n=10000')
          .reply(405, maxResultsErrorBody, {
            'Docker-Distribution-Api-Version': 'registry/2.0',
          })
          .get('/node/tags/list?n=1000')
          .reply(405, maxResultsErrorBody, {
            'Docker-Distribution-Api-Version': 'registry/2.0',
          });
        expect(
          await getPkgReleases({
            datasource: DockerDatasource.id,
            packageName: 'ecr-proxy.company.com/node',
          }),
        ).toBeNull();
      });

      it('returns null when the response code is not 405', async () => {
        httpMock
          .scope('https://ecr-proxy.company.com/v2')
          .get('/node/tags/list?n=10000')
          .reply(200, '', {})
          .get('/node/tags/list?n=10000')
          .reply(
            401,
            {
              body: {
                errors: [
                  {
                    code: 'UNSUPPORTED',
                    message:
                      "Invalid parameter at 'maxResults' failed to satisfy constraint: 'Member must have value less than or equal to 1000'",
                  },
                ],
              },
            },
            {
              'Docker-Distribution-Api-Version': 'registry/2.0',
            },
          );
        expect(
          await getPkgReleases({
            datasource: DockerDatasource.id,
            packageName: 'ecr-proxy.company.com/node',
          }),
        ).toBeNull();
      });

      it('returns null when no response headers are present', async () => {
        httpMock
          .scope('https://ecr-proxy.company.com/v2')
          .get('/node/tags/list?n=10000')
          .reply(200, '', {})
          .get('/node/tags/list?n=10000')
          .reply(405, {
            errors: [
              {
                code: 'UNSUPPORTED',
                message:
                  "Invalid parameter at 'maxResults' failed to satisfy constraint: 'Member must have value less than or equal to 1000'",
              },
            ],
          });
        expect(
          await getPkgReleases({
            datasource: DockerDatasource.id,
            packageName: 'ecr-proxy.company.com/node',
          }),
        ).toBeNull();
      });

      it('returns null when the expected docker header is missing', async () => {
        httpMock
          .scope('https://ecr-proxy.company.com/v2')
          .get('/node/tags/list?n=10000')
          .reply(200, '', {})
          .get('/node/tags/list?n=10000')
          .reply(
            405,
            {
              errors: [
                {
                  code: 'UNSUPPORTED',
                  message:
                    "Invalid parameter at 'maxResults' failed to satisfy constraint: 'Member must have value less than or equal to 1000'",
                },
              ],
            },
            {
              'Irrelevant-Header': 'irrelevant-value',
            },
          );
        expect(
          await getPkgReleases({
            datasource: DockerDatasource.id,
            packageName: 'ecr-proxy.company.com/node',
          }),
        ).toBeNull();
      });

      it('returns null when the response body does not contain an errors object', async () => {
        httpMock
          .scope('https://ecr-proxy.company.com/v2')
          .get('/node/tags/list?n=10000')
          .reply(200, '', {})
          .get('/node/tags/list?n=10000')
          .reply(
            405,
            {},
            {
              'Docker-Distribution-Api-Version': 'registry/2.0',
            },
          );
        expect(
          await getPkgReleases({
            datasource: DockerDatasource.id,
            packageName: 'ecr-proxy.company.com/node',
          }),
        ).toBeNull();
      });

      it('returns null when the response body does not contain errors', async () => {
        httpMock
          .scope('https://ecr-proxy.company.com/v2')
          .get('/node/tags/list?n=10000')
          .reply(200, '', {})
          .get('/node/tags/list?n=10000')
          .reply(
            405,
            {
              errors: [],
            },
            {
              'Docker-Distribution-Api-Version': 'registry/2.0',
            },
          );
        expect(
          await getPkgReleases({
            datasource: DockerDatasource.id,
            packageName: 'ecr-proxy.company.com/node',
          }),
        ).toBeNull();
      });

      it('returns null when the the response errors does not have a message property', async () => {
        httpMock
          .scope('https://ecr-proxy.company.com/v2')
          .get('/node/tags/list?n=10000')
          .reply(200, '', {})
          .get('/node/tags/list?n=10000')
          .reply(
            405,
            {
              errors: [
                {
                  code: 'UNSUPPORTED',
                },
              ],
            },
            {
              'Docker-Distribution-Api-Version': 'registry/2.0',
            },
          );
        expect(
          await getPkgReleases({
            datasource: DockerDatasource.id,
            packageName: 'ecr-proxy.company.com/node',
          }),
        ).toBeNull();
      });

      it('returns null when the the error message does not have the expected max results error', async () => {
        httpMock
          .scope('https://ecr-proxy.company.com/v2')
          .get('/node/tags/list?n=10000')
          .reply(200, '', {})
          .get('/node/tags/list?n=10000')
          .reply(
            405,
            {
              errors: [
                {
                  code: 'UNSUPPORTED',
                  message: 'Some unrelated error message',
                },
              ],
            },
            {
              'Docker-Distribution-Api-Version': 'registry/2.0',
            },
          );
        expect(
          await getPkgReleases({
            datasource: DockerDatasource.id,
            packageName: 'ecr-proxy.company.com/node',
          }),
        ).toBeNull();
      });
    });

    it('Uses Docker Hub tags for registry-1.docker.io', async () => {
<<<<<<< HEAD
      GlobalConfig.set({ experimentalFlags: ['dockerHubTags'] });
=======
>>>>>>> 73e35bc3
      httpMock
        .scope(dockerHubUrl)
        .get('/library/node/tags?page_size=1000&ordering=last_updated')
        .reply(200, {
          next: `${dockerHubUrl}/library/node/tags?page=2&page_size=1000&ordering=last_updated`,
          results: [
            {
              id: 2,
              last_updated: '2021-01-01T00:00:00.000Z',
              name: '1.0.0',
              tag_last_pushed: '2021-01-01T00:00:00.000Z',
              digest: 'aaa',
            },
          ],
        })
        .get('/library/node/tags?page=2&page_size=1000&ordering=last_updated')
        .reply(200, {
          results: [
            {
              id: 1,
              last_updated: '2020-01-01T00:00:00.000Z',
              name: '0.9.0',
              tag_last_pushed: '2020-01-01T00:00:00.000Z',
              digest: 'bbb',
            },
          ],
        });
      const res = await getPkgReleases({
        datasource: DockerDatasource.id,
        packageName: 'registry-1.docker.io/library/node',
      });
      expect(res?.releases).toMatchObject([
        {
          version: '0.9.0',
          releaseTimestamp: '2020-01-01T00:00:00.000Z',
        },
        {
          version: '1.0.0',
          releaseTimestamp: '2021-01-01T00:00:00.000Z',
        },
      ]);
    });

    it('adds library/ prefix for Docker Hub (implicit)', async () => {
<<<<<<< HEAD
      GlobalConfig.set({ experimentalFlags: ['dockerHubTags'] });
=======
>>>>>>> 73e35bc3
      const tags = ['1.0.0'];
      httpMock
        .scope(dockerHubUrl)
        .get('/library/node/tags?page_size=1000&ordering=last_updated')
        .reply(404);
      httpMock
        .scope(baseUrl)
        .get('/library/node/tags/list?n=10000')
        .reply(401, '', {
          'www-authenticate':
            'Bearer realm="https://auth.docker.io/token",service="registry.docker.io",scope="repository:library/node:pull"',
        })
        .get('/library/node/tags/list?n=10000')
        .reply(200, { tags }, {});
      httpMock
        .scope(authUrl)
        .get(
          '/token?service=registry.docker.io&scope=repository:library/node:pull',
        )
        .reply(200, { token: 'test' });
      const res = await getPkgReleases({
        datasource: DockerDatasource.id,
        packageName: 'node',
      });
      expect(res?.releases).toHaveLength(1);
    });

    it('adds library/ prefix for Docker Hub (explicit)', async () => {
<<<<<<< HEAD
      GlobalConfig.set({ experimentalFlags: ['dockerHubTags'] });
=======
>>>>>>> 73e35bc3
      httpMock
        .scope(dockerHubUrl)
        .get('/library/node/tags?page_size=1000&ordering=last_updated')
        .reply(200, {
          next: `${dockerHubUrl}/library/node/tags?page=2&page_size=1000&ordering=last_updated`,
          results: [
            {
              id: 2,
              last_updated: '2021-01-01T00:00:00.000Z',
              name: '1.0.0',
              tag_last_pushed: '2021-01-01T00:00:00.000Z',
              digest: 'aaa',
            },
          ],
        })
        .get('/library/node/tags?page=2&page_size=1000&ordering=last_updated')
        .reply(200, {
          results: [
            {
              id: 1,
              last_updated: '2020-01-01T00:00:00.000Z',
              name: '0.9.0',
              tag_last_pushed: '2020-01-01T00:00:00.000Z',
              digest: 'bbb',
            },
          ],
        });
      const res = await getPkgReleases({
        datasource: DockerDatasource.id,
        packageName: 'docker.io/node',
      });
      expect(res?.releases).toMatchObject([
        {
          version: '0.9.0',
          releaseTimestamp: '2020-01-01T00:00:00.000Z',
        },
        {
          version: '1.0.0',
          releaseTimestamp: '2021-01-01T00:00:00.000Z',
        },
      ]);
    });

    it('adds no library/ prefix for other registries', async () => {
      const tags = ['1.0.0'];
      httpMock
        .scope('https://k8s.gcr.io/v2/')
        .get('/kubernetes-dashboard-amd64/tags/list?n=10000')
        .reply(401, '', {
          'www-authenticate':
            'Bearer realm="https://k8s.gcr.io/v2/token",service="k8s.gcr.io"',
        })
        .get(
          '/token?service=k8s.gcr.io&scope=repository:kubernetes-dashboard-amd64:pull',
        )
        .reply(200, { token: 'some-token ' })
        .get('/kubernetes-dashboard-amd64/tags/list?n=10000')
        .reply(200, { tags }, {})
        .get('/')
        .reply(200)
        .get('/kubernetes-dashboard-amd64/manifests/1.0.0')
        .reply(200);
      const res = await getPkgReleases({
        datasource: DockerDatasource.id,
        packageName: 'k8s.gcr.io/kubernetes-dashboard-amd64',
      });
      expect(res?.releases).toHaveLength(1);
    });

    it('returns null on error', async () => {
      process.env.RENOVATE_X_DOCKER_HUB_TAGS_DISABLE = 'true';
      httpMock
        .scope(baseUrl)
        .get('/my/node/tags/list?n=10000')
        .reply(200)
        .get('/my/node/tags/list?n=10000')
        .replyWithError('error');
      const res = await getPkgReleases({
        datasource: DockerDatasource.id,
        packageName: 'my/node',
      });
      expect(res).toBeNull();
    });

    it('strips trailing slash from registry', async () => {
      process.env.RENOVATE_X_DOCKER_HUB_TAGS_DISABLE = 'true';
      httpMock
        .scope(baseUrl)
        .get('/my/node/tags/list?n=10000')
        .reply(401, '', {
          'www-authenticate':
            'Bearer realm="https://auth.docker.io/token",service="registry.docker.io",scope="repository:my/node:pull"',
        })
        .get('/my/node/tags/list?n=10000')
        .reply(200, { tags: ['1.0.0'] }, {})
        .get('/')
        .reply(200)
        .get('/my/node/manifests/1.0.0')
        .reply(200);
      httpMock
        .scope(authUrl)
        .get('/token?service=registry.docker.io&scope=repository:my/node:pull')
        .reply(200, { token: 'some-token ' });
      const res = await getPkgReleases({
        datasource: DockerDatasource.id,
        packageName: 'my/node',
        registryUrls: ['https://index.docker.io/'],
      });
      expect(res?.releases).toHaveLength(1);
    });

    it('returns null if no auth', async () => {
      process.env.RENOVATE_X_DOCKER_HUB_TAGS_DISABLE = 'true';
      hostRules.find.mockReturnValue({});
      httpMock
        .scope(baseUrl)
        .get('/library/node/tags/list?n=10000')
        .reply(401, undefined, {
          'www-authenticate': 'Basic realm="My Private Docker Registry Server"',
        });
      const res = await getPkgReleases({
        datasource: DockerDatasource.id,
        packageName: 'node',
      });
      expect(res).toBeNull();
    });

    it('supports labels', async () => {
      httpMock
        .scope('https://registry.company.com/v2')
        .get('/')
        .times(2)
        .reply(200)
        .get('/node/tags/list?n=10000')
        .reply(200)
        .get('/node/tags/list?n=10000')
        .reply(200, {
          tags: [
            '2.0.0',
            '2-alpine',
            '1-alpine',
            '1.0.0',
            '1.2.3',
            '1.2.3-alpine',
            'abc',
          ],
        })
        .get('/node/manifests/2-alpine')
        .reply(200, {
          schemaVersion: 2,
          mediaType: 'application/vnd.docker.distribution.manifest.v2+json',
          config: {
            digest: 'some-config-digest',
            mediaType: 'application/vnd.docker.container.image.v1+json',
          },
        })
        .get('/node/blobs/some-config-digest')
        .reply(200, {
          architecture: 'amd64',
          config: {
            Labels: {
              'org.opencontainers.image.source':
                'https://github.com/renovatebot/renovate',
              'org.opencontainers.image.revision':
                'ab7ddb5e3c5c3b402acd7c3679d4e415f8092dde',
              'org.opencontainers.image.url': 'https://www.mend.io/renovate/',
            },
          },
        });
      const res = await getPkgReleases({
        datasource: DockerDatasource.id,
        packageName: 'registry.company.com/node',
      });
      expect(res).toEqual({
        lookupName: 'node',
        registryUrl: 'https://registry.company.com',
        releases: [
          {
            version: '1.0.0',
          },
          {
            version: '1.2.3-alpine',
          },
          {
            version: '1.2.3',
          },
          {
            version: '1-alpine',
          },
          {
            version: '2.0.0',
          },
          {
            version: '2-alpine',
          },
        ],
        sourceUrl: 'https://github.com/renovatebot/renovate',
        homepage: 'https://www.mend.io/renovate/',
        gitRef: 'ab7ddb5e3c5c3b402acd7c3679d4e415f8092dde',
      });
    });

    it('supports labels - handle missing config prop on blob response', async () => {
      httpMock
        .scope('https://registry.company.com/v2')
        .get('/')
        .times(2)
        .reply(200)
        .get('/node/tags/list?n=10000')
        .reply(200)
        .get('/node/tags/list?n=10000')
        .reply(200, {
          tags: ['2-alpine'],
        })
        .get('/node/manifests/2-alpine')
        .reply(200, {
          schemaVersion: 2,
          mediaType: 'application/vnd.docker.distribution.manifest.v2+json',
          config: {
            digest: 'some-config-digest',
            mediaType: 'application/vnd.docker.container.image.v1+json',
          },
        })
        .get('/node/blobs/some-config-digest')
        .reply(200, { architecture: 'amd64' }); // DockerDatasource.getLabels() inner response
      const res = await getPkgReleases({
        datasource: DockerDatasource.id,
        packageName: 'registry.company.com/node',
      });
      expect(res).toEqual({
        lookupName: 'node',
        registryUrl: 'https://registry.company.com',
        releases: [
          {
            version: '2-alpine',
          },
        ],
      });
      expect(logger.logger.debug).toHaveBeenCalledWith(
        expect.anything(),
        `manifest blob response body missing the "config" property`,
      );
      expect(logger.logger.info).not.toHaveBeenCalledWith(
        expect.anything(),
        'Unknown error getting Docker labels',
      );
    });

    it('supports manifest lists', async () => {
      httpMock
        .scope('https://registry.company.com/v2')
        .get('/')
        .times(3)
        .reply(200)
        .get('/node/tags/list?n=10000')
        .reply(200)
        .get('/node/tags/list?n=10000')
        .reply(200, { tags: ['abc'] })
        .get('/node/manifests/abc')
        .reply(200, {
          schemaVersion: 2,
          mediaType:
            'application/vnd.docker.distribution.manifest.list.v2+json',
          manifests: [
            {
              digest: 'some-image-digest',
              mediaType: 'application/vnd.docker.distribution.manifest.v2+json',
            },
          ],
        })
        .get('/node/manifests/some-image-digest')
        .reply(200, {
          schemaVersion: 2,
          mediaType: 'application/vnd.docker.distribution.manifest.v2+json',
          config: {
            digest: 'some-config-digest',
            mediaType: 'application/vnd.docker.container.image.v1+json',
          },
        })
        .get('/node/blobs/some-config-digest')
        .reply(200, {
          architecture: 'amd64',
          config: {
            Labels: {
              'org.opencontainers.image.source':
                'https://github.com/renovatebot/renovate',
            },
          },
        });
      const res = await getPkgReleases({
        datasource: DockerDatasource.id,
        packageName: 'registry.company.com/node',
      });
      expect(res).toEqual({
        lookupName: 'node',
        registryUrl: 'https://registry.company.com',
        releases: [],
        sourceUrl: 'https://github.com/renovatebot/renovate',
      });
    });

    it('ignores empty manifest lists', async () => {
      httpMock
        .scope('https://registry.company.com/v2')
        .get('/')
        .reply(200)
        .get('/node/tags/list?n=10000')
        .reply(200)
        .get('/node/tags/list?n=10000')
        .reply(200, { tags: ['latest'] })
        .get('/node/manifests/latest')
        .reply(200, {
          schemaVersion: 2,
          mediaType:
            'application/vnd.docker.distribution.manifest.list.v2+json',
          manifests: [],
        });
      const res = await getPkgReleases({
        datasource: DockerDatasource.id,
        packageName: 'registry.company.com/node',
      });
      expect(res).toEqual({
        lookupName: 'node',
        registryUrl: 'https://registry.company.com',
        releases: [],
      });
    });

    it('ignores unsupported manifest', async () => {
      httpMock
        .scope('https://registry.company.com/v2')
        .get('/')
        .reply(200)
        .get('/node/tags/list?n=10000')
        .reply(200)
        .get('/node/tags/list?n=10000')
        .reply(200, { tags: ['latest'] })
        .get('/node/manifests/latest')
        .reply(200, {
          schemaVersion: 2,
          mediaType: 'application/vnd.docker.distribution.manifest.v1+json',
        });
      const res = await getPkgReleases({
        datasource: DockerDatasource.id,
        packageName: 'registry.company.com/node',
      });
      expect(res).toEqual({
        lookupName: 'node',
        registryUrl: 'https://registry.company.com',
        releases: [],
      });
    });

    it('ignores unsupported schema version', async () => {
      httpMock
        .scope('https://registry.company.com/v2')
        .get('/')
        .reply(200)
        .get('/node/tags/list?n=10000')
        .reply(200)
        .get('/node/tags/list?n=10000')
        .reply(200, { tags: ['latest'] })
        .get('/node/manifests/latest')
        .reply(200, {});
      const res = await getPkgReleases({
        datasource: DockerDatasource.id,
        packageName: 'registry.company.com/node',
      });
      expect(res).toEqual({
        lookupName: 'node',
        registryUrl: 'https://registry.company.com',
        releases: [],
      });
    });

    it('supports OCI manifests with media type', async () => {
      httpMock
        .scope('https://registry.company.com/v2')
        .get('/')
        .times(3)
        .reply(200)
        .get('/node/tags/list?n=10000')
        .reply(200)
        .get('/node/tags/list?n=10000')
        .reply(200, { tags: ['1'] })
        .get('/node/manifests/1')
        .reply(200, {
          schemaVersion: 2,
          mediaType: 'application/vnd.oci.image.index.v1+json',
          manifests: [
            {
              digest: 'some-image-digest',
              mediaType: 'application/vnd.oci.image.manifest.v1+json',
            },
          ],
        })
        .get('/node/manifests/some-image-digest')
        .reply(200, {
          schemaVersion: 2,
          mediaType: 'application/vnd.oci.image.manifest.v1+json',
          config: {
            digest: 'some-config-digest',
            mediaType: 'application/vnd.oci.image.config.v1+json',
          },
        })
        .get('/node/blobs/some-config-digest')
        .reply(200, {
          architecture: 'amd64',
          config: {
            Labels: {
              'org.opencontainers.image.source':
                'https://github.com/renovatebot/renovate',
            },
          },
        });
      const res = await getPkgReleases({
        datasource: DockerDatasource.id,
        packageName: 'registry.company.com/node',
      });
      expect(res).toEqual({
        lookupName: 'node',
        registryUrl: 'https://registry.company.com',
        releases: [
          {
            version: '1',
          },
        ],
        sourceUrl: 'https://github.com/renovatebot/renovate',
      });
    });

    it('supports OCI manifests without media type', async () => {
      httpMock
        .scope('https://registry.company.com/v2')
        .get('/')
        .times(3)
        .reply(200)
        .get('/node/tags/list?n=10000')
        .reply(200)
        .get('/node/tags/list?n=10000')
        .reply(200, { tags: ['1'] })
        .get('/node/manifests/1')
        .reply(200, {
          schemaVersion: 2,
          mediaType: 'application/vnd.oci.image.index.v1+json',
          manifests: [
            {
              digest: 'some-image-digest',
              mediaType: 'application/vnd.oci.image.manifest.v1+json',
            },
          ],
        })
        .get('/node/manifests/some-image-digest')
        .reply(200, {
          schemaVersion: 2,
          config: {
            digest: 'some-config-digest',
            mediaType: 'application/vnd.oci.image.config.v1+json',
          },
        })
        .get('/node/blobs/some-config-digest')
        .reply(200, {
          architecture: 'amd64',
          config: {
            Labels: {
              'org.opencontainers.image.source':
                'https://github.com/renovatebot/renovate',
            },
          },
        });
      const res = await getPkgReleases({
        datasource: DockerDatasource.id,
        packageName: 'registry.company.com/node',
      });
      expect(res).toEqual({
        lookupName: 'node',
        registryUrl: 'https://registry.company.com',
        releases: [
          {
            version: '1',
          },
        ],
        sourceUrl: 'https://github.com/renovatebot/renovate',
      });
    });

    it('ignores empty OCI manifest indexes', async () => {
      httpMock
        .scope('https://registry.company.com/v2')
        .get('/')
        .reply(200)
        .get('/node/tags/list?n=10000')
        .reply(200)
        .get('/node/tags/list?n=10000')
        .reply(200, { tags: ['latest'] })
        .get('/node/manifests/latest')
        .reply(200, {
          schemaVersion: 2,
          mediaType: 'application/vnd.oci.image.index.v1+json',
          manifests: [],
        });
      const res = await getPkgReleases({
        datasource: DockerDatasource.id,
        packageName: 'registry.company.com/node',
      });
      expect(res).toEqual({
        lookupName: 'node',
        registryUrl: 'https://registry.company.com',
        releases: [],
      });
    });

    it('supports redirect', async () => {
      httpMock
        .scope('https://registry.company.com/v2', {
          badheaders: ['authorization'],
        })
        .get('/')
        .times(2)
        .reply(401, '', {
          'www-authenticate': 'Basic realm="My Private Docker Registry Server"',
        })
        .get('/node/tags/list?n=10000')
        .reply(401, '', {
          'www-authenticate': 'Basic realm="My Private Docker Registry Server"',
        });
      httpMock
        .scope('https://registry.company.com/v2', {
          reqheaders: {
            authorization: 'Basic c29tZS11c2VybmFtZTpzb21lLXBhc3N3b3Jk',
          },
        })
        .get('/node/tags/list?n=10000')
        .reply(200, { tags: ['latest'] })
        .get('/node/manifests/latest')
        .reply(200, {
          schemaVersion: 2,
          mediaType: 'application/vnd.docker.distribution.manifest.v2+json',
          config: {
            digest: 'some-config-digest',
            mediaType: 'application/vnd.docker.container.image.v1+json',
          },
        })
        .get('/node/blobs/some-config-digest')
        .reply(302, undefined, {
          location:
            'https://abc.s3.amazon.com/some-config-digest?X-Amz-Algorithm=xxxx',
        });
      httpMock
        .scope('https://abc.s3.amazon.com', { badheaders: ['authorization'] })
        .get('/some-config-digest')
        .query({ 'X-Amz-Algorithm': 'xxxx' })
        .reply(200, {
          architecture: 'amd64',
          config: {},
        });
      const res = await getPkgReleases({
        datasource: DockerDatasource.id,
        packageName: 'registry.company.com/node',
      });
      expect(res).toEqual({
        lookupName: 'node',
        registryUrl: 'https://registry.company.com',
        releases: [],
      });
    });

    it('supports ghcr', async () => {
      httpMock
        .scope('https://ghcr.io/v2', {
          badheaders: ['authorization'],
        })
        .get('/')
        .twice()
        .reply(401, '', {
          'www-authenticate':
            'Bearer realm="https://ghcr.io/token",service="ghcr.io",scope="repository:user/image:pull',
        })
        .get('/visualon/drone-git/tags/list?n=10000')
        .reply(401, '', {
          'www-authenticate':
            'Bearer realm="https://ghcr.io/token",service="ghcr.io",scope="repository:visualon/drone-git:pull"',
        });
      httpMock
        .scope('https://ghcr.io')
        .get('/token?service=ghcr.io&scope=repository:visualon/drone-git:pull')
        .times(3)
        .reply(200, { token: 'abc' });
      httpMock
        .scope('https://ghcr.io/v2', {
          reqheaders: {
            authorization: 'Bearer abc',
          },
        })
        .get('/visualon/drone-git/tags/list?n=10000')
        .reply(200, { tags: ['latest', '1.0.0'] })
        .get('/visualon/drone-git/manifests/latest')
        .reply(200, {
          schemaVersion: 2,
          mediaType: 'application/vnd.docker.distribution.manifest.v2+json',
          config: {
            digest: 'some-config-digest',
            mediaType: 'application/vnd.docker.container.image.v1+json',
          },
        })
        .get('/visualon/drone-git/blobs/some-config-digest')
        .reply(200, {
          architecture: 'amd64',
          config: {
            Labels: {
              'org.opencontainers.image.source':
                'https://github.com/visualon/drone-git',
            },
          },
        });

      const res = await getPkgReleases({
        datasource: DockerDatasource.id,
        packageName: 'ghcr.io/visualon/drone-git',
      });
      expect(res).toEqual({
        lookupName: 'visualon/drone-git',
        registryUrl: 'https://ghcr.io',
        sourceUrl: 'https://github.com/visualon/drone-git',
        releases: [{ version: '1.0.0' }],
      });
    });
  });

  describe('getLabels', () => {
    const ds = new DockerDatasource();

    it('uses annotations for oci image', async () => {
      httpMock
        .scope('https://ghcr.io/v2')
        .get('/')
        .reply(200)
        .get('/node/manifests/2-alpine')
        .reply(200, {
          schemaVersion: 2,
          mediaType: 'application/vnd.oci.image.manifest.v1+json',
          config: {
            digest: 'some-config-digest',
            mediaType: 'application/vnd.oci.image.config.v1+json',
          },
          annotations: {
            'org.opencontainers.image.source':
              'https://github.com/renovatebot/renovate',
            'org.opencontainers.image.revision':
              'ab7ddb5e3c5c3b402acd7c3679d4e415f8092dde',
          },
        });

      expect(await ds.getLabels('https://ghcr.io', 'node', '2-alpine')).toEqual(
        {
          'org.opencontainers.image.source':
            'https://github.com/renovatebot/renovate',
          'org.opencontainers.image.revision':
            'ab7ddb5e3c5c3b402acd7c3679d4e415f8092dde',
        },
      );
    });

    it('uses annotations for oci helm', async () => {
      httpMock
        .scope('https://ghcr.io/v2')
        .get('/')
        .reply(200)
        .get('/node/manifests/2-alpine')
        .reply(200, {
          schemaVersion: 2,
          mediaType: 'application/vnd.oci.image.manifest.v1+json',
          config: {
            digest: 'some-config-digest',
            mediaType: 'application/vnd.cncf.helm.config.v1+json',
          },
          annotations: {
            'org.opencontainers.image.source':
              'https://github.com/renovatebot/renovate',
            'org.opencontainers.image.revision':
              'ab7ddb5e3c5c3b402acd7c3679d4e415f8092dde',
          },
        });

      expect(await ds.getLabels('https://ghcr.io', 'node', '2-alpine')).toEqual(
        {
          'org.opencontainers.image.source':
            'https://github.com/renovatebot/renovate',
          'org.opencontainers.image.revision':
            'ab7ddb5e3c5c3b402acd7c3679d4e415f8092dde',
        },
      );
    });

    it('uses sources for oci helm', async () => {
      httpMock
        .scope('https://ghcr.io/v2')
        .get('/')
        .twice()
        .reply(200)
        .get('/harbor/manifests/16.7.2')
        .reply(200, {
          schemaVersion: 2,
          mediaType: 'application/vnd.oci.image.manifest.v1+json',
          config: {
            digest: 'some-config-digest',
            mediaType: 'application/vnd.cncf.helm.config.v1+json',
          },
        })
        .get('/harbor/blobs/some-config-digest')
        .reply(200, {
          name: 'harbor',
          version: '16.7.2',
          home: 'https://github.com/bitnami/charts/tree/main/bitnami/harbor',
        });

      expect(await ds.getLabels('https://ghcr.io', 'harbor', '16.7.2')).toEqual(
        {
          'org.opencontainers.image.source':
            'https://github.com/bitnami/charts/tree/main/bitnami/harbor',
        },
      );
    });
  });
});<|MERGE_RESOLUTION|>--- conflicted
+++ resolved
@@ -50,10 +50,6 @@
     hostRules.hosts.mockReturnValue([]);
     GlobalConfig.reset();
     delete process.env.RENOVATE_X_DOCKER_MAX_PAGES;
-<<<<<<< HEAD
-=======
-    delete process.env.RENOVATE_X_DOCKER_HUB_TAGS_DISABLE;
->>>>>>> 73e35bc3
   });
 
   describe('getDigest', () => {
@@ -1784,10 +1780,6 @@
     });
 
     it('Uses Docker Hub tags for registry-1.docker.io', async () => {
-<<<<<<< HEAD
-      GlobalConfig.set({ experimentalFlags: ['dockerHubTags'] });
-=======
->>>>>>> 73e35bc3
       httpMock
         .scope(dockerHubUrl)
         .get('/library/node/tags?page_size=1000&ordering=last_updated')
@@ -1832,10 +1824,6 @@
     });
 
     it('adds library/ prefix for Docker Hub (implicit)', async () => {
-<<<<<<< HEAD
-      GlobalConfig.set({ experimentalFlags: ['dockerHubTags'] });
-=======
->>>>>>> 73e35bc3
       const tags = ['1.0.0'];
       httpMock
         .scope(dockerHubUrl)
@@ -1864,10 +1852,6 @@
     });
 
     it('adds library/ prefix for Docker Hub (explicit)', async () => {
-<<<<<<< HEAD
-      GlobalConfig.set({ experimentalFlags: ['dockerHubTags'] });
-=======
->>>>>>> 73e35bc3
       httpMock
         .scope(dockerHubUrl)
         .get('/library/node/tags?page_size=1000&ordering=last_updated')
