import {
  ECRClient,
  GetAuthorizationTokenCommand,
  GetAuthorizationTokenCommandOutput,
} from '@aws-sdk/client-ecr';
import { mockClient } from 'aws-sdk-client-mock';
import * as _googleAuth from 'google-auth-library';
import { mockDeep } from 'jest-mock-extended';
import { getDigest, getPkgReleases } from '..';
import { range } from '../../../../lib/util/range';
import * as httpMock from '../../../../test/http-mock';
import { logger, mocked } from '../../../../test/util';
import { GlobalConfig } from '../../../config/global';
import { EXTERNAL_HOST_ERROR } from '../../../constants/error-messages';
import * as _hostRules from '../../../util/host-rules';
import { DockerDatasource } from '.';

const hostRules = mocked(_hostRules);
const googleAuth = mocked(_googleAuth);

jest.mock('../../../util/host-rules', () => mockDeep());
jest.mock('google-auth-library');

const ecrMock = mockClient(ECRClient);

const baseUrl = 'https://index.docker.io/v2';
const authUrl = 'https://auth.docker.io';
const amazonUrl = 'https://123456789.dkr.ecr.us-east-1.amazonaws.com/v2';
const gcrUrl = 'https://eu.gcr.io/v2';
const garUrl = 'https://europe-docker.pkg.dev/v2';
const dockerHubUrl = 'https://hub.docker.com/v2/repositories';

function mockEcrAuthResolve(
  res: Partial<GetAuthorizationTokenCommandOutput> = {},
) {
  ecrMock.on(GetAuthorizationTokenCommand).resolvesOnce(res);
}

function mockEcrAuthReject(msg: string) {
  ecrMock.on(GetAuthorizationTokenCommand).rejectsOnce(new Error(msg));
}

describe('modules/datasource/docker/index', () => {
  beforeEach(() => {
    GlobalConfig.reset();
    ecrMock.reset();
    hostRules.find.mockReturnValue({
      username: 'some-username',
      password: 'some-password',
    });
    hostRules.hosts.mockReturnValue([]);
<<<<<<< HEAD
    delete process.env.RENOVATE_X_DOCKER_HUB_TAGS;
=======
    delete process.env.RENOVATE_X_DOCKER_MAX_PAGES;
    delete process.env.RENOVATE_X_DOCKER_HUB_TAGS_DISABLE;
>>>>>>> 0e9e9381
  });

  describe('getDigest', () => {
    it('returns null if errored', async () => {
      httpMock
        .scope(baseUrl)
        .get('/', undefined, { badheaders: ['authorization'] })
        .reply(200, { token: 'abc' })
        .head('/library/some-dep/manifests/some-new-value', undefined, {
          reqheaders: { authorization: 'Bearer abc' },
        })
        .replyWithError('error');
      const res = await getDigest(
        { datasource: 'docker', packageName: 'some-dep' },
        'some-new-value',
      );
      expect(res).toBeNull();
    });

    it('returns null if empty header', async () => {
      httpMock
        .scope(baseUrl)
        .get('/', undefined, { badheaders: ['authorization'] })
        .reply(200, { token: 'some-token' })
        .head('/library/some-dep/manifests/some-new-value')
        .reply(200, undefined, { 'docker-content-digest': '' });
      const res = await getDigest(
        { datasource: 'docker', packageName: 'some-dep' },
        'some-new-value',
      );
      expect(res).toBeNull();
    });

    it('returns digest', async () => {
      httpMock
        .scope(baseUrl)
        .get('/')
        .reply(401, '', {
          'www-authenticate':
            'Bearer realm="https://auth.docker.io/token",service="registry.docker.io",scope="repository:library/some-dep:pull"',
        })
        .head('/library/some-dep/manifests/latest')
        .reply(200, {}, { 'docker-content-digest': 'some-digest' });
      httpMock
        .scope(authUrl)
        .get(
          '/token?service=registry.docker.io&scope=repository:library/some-dep:pull',
        )
        .reply(200, { token: 'some-token' });

      hostRules.find.mockReturnValue({});
      const res = await getDigest({
        datasource: 'docker',
        packageName: 'some-dep',
      });
      expect(res).toBe('some-digest');
    });

    it('falls back to body for digest', async () => {
      httpMock
        .scope(baseUrl)
        .get('/')
        .twice()
        .reply(401, '', {
          'www-authenticate':
            'Bearer realm="https://auth.docker.io/token",service="registry.docker.io",scope="repository:library/some-dep:pull"',
        })
        .head('/library/some-dep/manifests/some-new-value')
        .reply(200, undefined, {})
        .get('/library/some-dep/manifests/some-new-value')
        .reply(
          200,
          `{
          "signatures": [
             {
                "header": {
                   "jwk": {
                      "crv": "P-256",
                      "kid": "DB2X:GSG2:72H3:AE3R:KCMI:Y77E:W7TF:ERHK:V5HR:JJ2Y:YMS6:HFGJ",
                      "kty": "EC",
                      "x": "jyr9-xZBorSC9fhqNsmfU_Ud31wbaZ-bVGz0HmySvbQ",
                      "y": "vkE6qZCCvYRWjSUwgAOvibQx_s8FipYkAiHS0VnAFNs"
                   },
                   "alg": "ES256"
                },
                "signature": "yUXzEiPzg_SlQlqGW43H6oMgYuz30zSkj2qauQc_kbyI9RQHucYAKs_lBSFaQdDrtgW-1iDZSP9eExKP8ANSyA",
                "protected": "eyJmb3JtYXRMZW5ndGgiOjgzMDAsImZvcm1hdFRhaWwiOiJDbjAiLCJ0aW1lIjoiMjAxOC0wMi0wNVQxNDoyMDoxOVoifQ"
             }
          ]
       }`,
          {
            'content-type': 'text/plain',
          },
        );
      httpMock
        .scope(authUrl)
        .get(
          '/token?service=registry.docker.io&scope=repository:library/some-dep:pull',
        )
        .twice()
        .reply(200, { token: 'some-token' });
      const res = await getDigest(
        { datasource: 'docker', packageName: 'some-dep' },
        'some-new-value',
      );
      expect(res).toBe(
        'sha256:b3d6068234f3a18ebeedd2dab81e67b6a192e81192a099df4112ecfc7c3be84f',
      );
    });

    it('supports docker insecure registry', async () => {
      httpMock
        .scope(baseUrl.replace('https', 'http'))
        .get('/', undefined, { badheaders: ['authorization'] })
        .reply(200)
        .head('/library/some-dep/manifests/latest')
        .reply(200, '', { 'docker-content-digest': 'some-digest' });
      hostRules.find.mockReturnValue({ insecureRegistry: true });
      const res = await getDigest({
        datasource: 'docker',
        packageName: 'some-dep',
      });
      expect(res).toBe('some-digest');
    });

    it('supports basic authentication', async () => {
      httpMock
        .scope(baseUrl)
        .get('/', undefined, { badheaders: ['authorization'] })
        .reply(401, '', {
          'www-authenticate': 'Basic realm="My Private Docker Registry Server"',
        })

        .head('/library/some-dep/manifests/some-tag')
        .matchHeader(
          'authorization',
          'Basic c29tZS11c2VybmFtZTpzb21lLXBhc3N3b3Jk',
        )
        .reply(200, '', { 'docker-content-digest': 'some-digest' });
      const res = await getDigest(
        { datasource: 'docker', packageName: 'some-dep' },
        'some-tag',
      );
      expect(res).toBe('some-digest');
    });

    it('returns null for 403 with basic authentication', async () => {
      httpMock
        .scope(baseUrl)
        .get('/', undefined, { badheaders: ['authorization'] })
        .reply(401, '', {
          'www-authenticate': 'Basic realm="My Private Docker Registry Server"',
        })
        .head('/library/some-dep/manifests/some-tag')
        .reply(403);
      const res = await getDigest(
        { datasource: 'docker', packageName: 'some-dep' },
        'some-tag',
      );
      expect(res).toBeNull();
    });

    it('passes credentials to ECR client', async () => {
      httpMock
        .scope(amazonUrl)
        .get('/')
        .reply(401, '', {
          'www-authenticate': 'Basic realm="My Private Docker Registry Server"',
        })
        .head('/node/manifests/some-tag')
        .matchHeader('authorization', 'Basic test_token')
        .reply(200, '', { 'docker-content-digest': 'some-digest' });

      mockEcrAuthResolve({
        authorizationData: [{ authorizationToken: 'test_token' }],
      });

      expect(
        await getDigest(
          {
            datasource: 'docker',
            packageName: '123456789.dkr.ecr.us-east-1.amazonaws.com/node',
          },
          'some-tag',
        ),
      ).toBe('some-digest');

      const ecr = ecrMock.call(0).thisValue as ECRClient;
      expect(await ecr.config.region()).toBe('us-east-1');
      expect(await ecr.config.credentials()).toEqual({
        accessKeyId: 'some-username',
        secretAccessKey: 'some-password',
      });
    });

    it('passes session token to ECR client', async () => {
      httpMock
        .scope(amazonUrl)
        .get('/')
        .reply(401, '', {
          'www-authenticate': 'Basic realm="My Private Docker Registry Server"',
        })
        .head('/node/manifests/some-tag')
        .matchHeader('authorization', 'Basic test_token')
        .reply(200, '', { 'docker-content-digest': 'some-digest' });

      hostRules.find.mockReturnValue({
        username: 'some-username',
        password: 'some-password',
        token: 'some-session-token',
      });

      mockEcrAuthResolve({
        authorizationData: [{ authorizationToken: 'test_token' }],
      });

      expect(
        await getDigest(
          {
            datasource: 'docker',
            packageName: '123456789.dkr.ecr.us-east-1.amazonaws.com/node',
          },
          'some-tag',
        ),
      ).toBe('some-digest');

      const ecr = ecrMock.call(0).thisValue as ECRClient;
      expect(await ecr.config.region()).toBe('us-east-1');
      expect(await ecr.config.credentials()).toEqual({
        accessKeyId: 'some-username',
        secretAccessKey: 'some-password',
        sessionToken: 'some-session-token',
      });
    });

    it('supports ECR authentication', async () => {
      httpMock
        .scope(amazonUrl)
        .get('/')
        .reply(401, '', {
          'www-authenticate': 'Basic realm="My Private Docker Registry Server"',
        })
        .head('/node/manifests/some-tag')
        .matchHeader('authorization', 'Basic test')
        .reply(200, '', { 'docker-content-digest': 'some-digest' });

      mockEcrAuthResolve({
        authorizationData: [{ authorizationToken: 'test' }],
      });

      const res = await getDigest(
        {
          datasource: 'docker',
          packageName: '123456789.dkr.ecr.us-east-1.amazonaws.com/node',
        },
        'some-tag',
      );

      expect(res).toBe('some-digest');
    });

    it('continues without token if ECR authentication could not be extracted', async () => {
      httpMock.scope(amazonUrl).get('/').reply(401, '', {
        'www-authenticate': 'Basic realm="My Private Docker Registry Server"',
      });
      mockEcrAuthResolve();

      const res = await getDigest(
        {
          datasource: 'docker',
          packageName: '123456789.dkr.ecr.us-east-1.amazonaws.com/node',
        },
        'some-tag',
      );
      expect(res).toBeNull();
    });

    it('continues without token if ECR authentication fails', async () => {
      hostRules.find.mockReturnValue({});
      httpMock.scope(amazonUrl).get('/').reply(401, '', {
        'www-authenticate': 'Basic realm="My Private Docker Registry Server"',
      });
      mockEcrAuthReject('some error');
      const res = await getDigest(
        {
          datasource: 'docker',
          packageName: '123456789.dkr.ecr.us-east-1.amazonaws.com/node',
        },
        'some-tag',
      );
      expect(res).toBeNull();
    });

    it('supports ECR authentication for private repositories', async () => {
      httpMock
        .scope(amazonUrl)
        .get('/')
        .reply(401, '', {
          'www-authenticate': 'Basic realm="My Private Docker Registry Server"',
        })
        .head('/node/manifests/some-tag')
        .matchHeader('authorization', 'Basic QVdTOnNvbWUtcGFzc3dvcmQ=')
        .reply(200, '', { 'docker-content-digest': 'some-digest' });

      hostRules.find.mockReturnValue({
        username: 'AWS',
        password: 'some-password',
      });

      const res = await getDigest(
        {
          datasource: 'docker',
          packageName: '123456789.dkr.ecr.us-east-1.amazonaws.com/node',
        },
        'some-tag',
      );

      expect(res).toBe('some-digest');
    });

    it('supports Google ADC authentication for gcr', async () => {
      httpMock
        .scope(gcrUrl)
        .get('/')
        .reply(401, '', {
          'www-authenticate': 'Basic realm="My Private Docker Registry Server"',
        })
        .head('/some-project/some-package/manifests/some-tag')
        .matchHeader(
          'authorization',
          'Basic b2F1dGgyYWNjZXNzdG9rZW46c29tZS10b2tlbg==',
        )
        .reply(200, '', { 'docker-content-digest': 'some-digest' });

      googleAuth.GoogleAuth.mockImplementationOnce(
        jest.fn().mockImplementationOnce(() => ({
          getAccessToken: jest.fn().mockResolvedValue('some-token'),
        })),
      );

      hostRules.find.mockReturnValue({});
      const res = await getDigest(
        {
          datasource: 'docker',
          packageName: 'eu.gcr.io/some-project/some-package',
        },
        'some-tag',
      );
      expect(res).toBe('some-digest');
      expect(googleAuth.GoogleAuth).toHaveBeenCalledTimes(1);
    });

    it('supports Google ADC authentication for gar', async () => {
      httpMock
        .scope(garUrl)
        .get('/')
        .reply(401, '', {
          'www-authenticate': 'Basic realm="My Private Docker Registry Server"',
        })
        .head('/some-project/some-repo/some-package/manifests/some-tag')
        .matchHeader(
          'authorization',
          'Basic b2F1dGgyYWNjZXNzdG9rZW46c29tZS10b2tlbg==',
        )
        .reply(200, '', { 'docker-content-digest': 'some-digest' });

      googleAuth.GoogleAuth.mockImplementationOnce(
        jest.fn().mockImplementationOnce(() => ({
          getAccessToken: jest.fn().mockResolvedValue('some-token'),
        })),
      );

      hostRules.find.mockReturnValue({});
      const res = await getDigest(
        {
          datasource: 'docker',
          packageName:
            'europe-docker.pkg.dev/some-project/some-repo/some-package',
        },
        'some-tag',
      );
      expect(res).toBe('some-digest');
      expect(googleAuth.GoogleAuth).toHaveBeenCalledTimes(1);
    });

    it('supports basic authentication for gcr', async () => {
      httpMock
        .scope(gcrUrl)
        .get('/')
        .reply(401, '', {
          'www-authenticate': 'Basic realm="My Private Docker Registry Server"',
        })
        .head('/some-project/some-package/manifests/some-tag')
        .matchHeader(
          'authorization',
          'Basic c29tZS11c2VybmFtZTpzb21lLXBhc3N3b3Jk',
        )
        .reply(200, '', { 'docker-content-digest': 'some-digest' });

      googleAuth.GoogleAuth.mockImplementationOnce(
        jest.fn().mockImplementationOnce(() => ({
          getAccessToken: jest.fn().mockResolvedValue('some-token'),
        })),
      );

      const res = await getDigest(
        {
          datasource: 'docker',
          packageName: 'eu.gcr.io/some-project/some-package',
        },
        'some-tag',
      );
      expect(res).toBe('some-digest');
      expect(googleAuth.GoogleAuth).toHaveBeenCalledTimes(0);
    });

    it('supports basic authentication for gar', async () => {
      httpMock
        .scope(garUrl)
        .get('/')
        .reply(401, '', {
          'www-authenticate': 'Basic realm="My Private Docker Registry Server"',
        })
        .head('/some-project/some-repo/some-package/manifests/some-tag')
        .matchHeader(
          'authorization',
          'Basic c29tZS11c2VybmFtZTpzb21lLXBhc3N3b3Jk',
        )
        .reply(200, '', { 'docker-content-digest': 'some-digest' });

      googleAuth.GoogleAuth.mockImplementationOnce(
        jest.fn().mockImplementationOnce(() => ({
          getAccessToken: jest.fn().mockResolvedValue('some-token'),
        })),
      );

      const res = await getDigest(
        {
          datasource: 'docker',
          packageName:
            'europe-docker.pkg.dev/some-project/some-repo/some-package',
        },
        'some-tag',
      );
      expect(res).toBe('some-digest');
      expect(googleAuth.GoogleAuth).toHaveBeenCalledTimes(0);
    });

    it('supports public gcr', async () => {
      httpMock
        .scope(gcrUrl)
        .get('/')
        .reply(200)
        .head('/google.com/some-project/some-package/manifests/some-tag')
        .reply(200, '', { 'docker-content-digest': 'some-digest' });

      hostRules.find.mockReturnValue({});
      const res = await getDigest(
        {
          datasource: 'docker',
          registryUrl: 'https://eu.gcr.io',
          lookupName: 'google.com/some-project/some-package',
          packageName: 'eu.gcr.io/google.com/some-project/some-package',
        },
        'some-tag',
      );
      expect(res).toBe('some-digest');
      expect(googleAuth.GoogleAuth).toHaveBeenCalledTimes(0);
    });

    it('supports public gar', async () => {
      httpMock
        .scope(garUrl)
        .get('/')
        .reply(200)
        .head('/some-project/some-repo/some-package/manifests/some-tag')
        .reply(200, '', { 'docker-content-digest': 'some-digest' });

      hostRules.find.mockReturnValue({});
      const res = await getDigest(
        {
          datasource: 'docker',
          packageName:
            'europe-docker.pkg.dev/some-project/some-repo/some-package',
        },
        'some-tag',
      );
      expect(res).toBe('some-digest');
      expect(googleAuth.GoogleAuth).toHaveBeenCalledTimes(0);
    });

    it('continues without token if Google ADC fails for gcr', async () => {
      hostRules.find.mockReturnValue({});
      httpMock.scope(gcrUrl).get('/').reply(401, '', {
        'www-authenticate': 'Basic realm="My Private Docker Registry Server"',
      });
      googleAuth.GoogleAuth.mockImplementationOnce(
        jest.fn().mockImplementationOnce(() => ({
          getAccessToken: jest.fn().mockResolvedValue(undefined),
        })),
      );
      const res = await getDigest(
        {
          datasource: 'docker',
          packageName: 'eu.gcr.io/some-project/some-package',
        },
        'some-tag',
      );
      expect(res).toBeNull();
      expect(googleAuth.GoogleAuth).toHaveBeenCalledTimes(1);
    });

    it('continues without token if Google ADC fails for gar', async () => {
      hostRules.find.mockReturnValue({});
      httpMock.scope(garUrl).get('/').reply(401, '', {
        'www-authenticate': 'Basic realm="My Private Docker Registry Server"',
      });
      googleAuth.GoogleAuth.mockImplementationOnce(
        jest.fn().mockImplementationOnce(() => ({
          getAccessToken: jest.fn().mockRejectedValue('some-error'),
        })),
      );
      const res = await getDigest(
        {
          datasource: 'docker',
          packageName:
            'europe-docker.pkg.dev/some-project/some-repo/some-package',
        },
        'some-tag',
      );
      expect(res).toBeNull();
      expect(googleAuth.GoogleAuth).toHaveBeenCalledTimes(1);
    });

    it('continues without token, when no header is present', async () => {
      httpMock
        .scope(baseUrl)
        .get('/')
        .reply(200, '', {
          'content-type': 'text/plain',
        })
        .head('/library/some-dep/manifests/some-new-value')
        .reply(200, {}, { 'docker-content-digest': 'some-digest' });
      const res = await getDigest(
        { datasource: 'docker', packageName: 'some-dep' },
        'some-new-value',
      );
      expect(res).toBe('some-digest');
    });

    it('supports token with no service', async () => {
      httpMock
        .scope(baseUrl)
        .get('/')
        .reply(401, '', {
          'www-authenticate':
            'Bearer realm="https://auth.docker.io/token",scope=""',
        })
        .head('/library/some-other-dep/manifests/8.0.0-alpine')
        .reply(200, {}, { 'docker-content-digest': 'some-digest' });
      httpMock
        .scope(authUrl)
        .get('/token?scope=repository:library/some-other-dep:pull')
        .reply(200, { access_token: 'test' });
      const res = await getDigest(
        { datasource: 'docker', packageName: 'some-other-dep' },
        '8.0.0-alpine',
      );
      expect(res).toBe('some-digest');
    });

    it('supports scoped names', async () => {
      httpMock
        .scope(baseUrl)
        .get('/')
        .reply(401, '', {
          'www-authenticate':
            'Bearer realm="https://auth.docker.io/token",service="registry.docker.io",scope="repository:library/some-other-dep:pull"',
        })
        .head('/library/some-other-dep/manifests/8.0.0-alpine')
        .reply(200, {}, { 'docker-content-digest': 'some-digest' });
      httpMock
        .scope(authUrl)
        .get(
          '/token?service=registry.docker.io&scope=repository:library/some-other-dep:pull',
        )
        .reply(200, { access_token: 'test' });
      const res = await getDigest(
        { datasource: 'docker', packageName: 'some-other-dep' },
        '8.0.0-alpine',
      );
      expect(res).toBe('some-digest');
    });

    it('should throw error for 429', async () => {
      httpMock.scope(baseUrl).get('/').replyWithError({ statusCode: 429 });
      await expect(
        getDigest({ datasource: 'docker', packageName: 'some-dep' }, 'latest'),
      ).rejects.toThrow(EXTERNAL_HOST_ERROR);
    });

    it('should throw error for 5xx', async () => {
      httpMock.scope(baseUrl).get('/').replyWithError({ statusCode: 504 });
      await expect(
        getDigest({ datasource: 'docker', packageName: 'some-dep' }, 'latest'),
      ).rejects.toThrow(EXTERNAL_HOST_ERROR);
    });

    it('supports architecture-specific digest', async () => {
      const currentDigest =
        'sha256:81c09f6d42c2db8121bcd759565ea244cedc759f36a0f090ec7da9de4f7f8fe4';

      httpMock
        .scope(authUrl)
        .get(
          '/token?service=registry.docker.io&scope=repository:library/some-dep:pull',
        )
        .times(4)
        .reply(200, { token: 'some-token' });
      httpMock
        .scope(baseUrl)
        .get('/')
        .times(3)
        .reply(401, '', {
          'www-authenticate':
            'Bearer realm="https://auth.docker.io/token",service="registry.docker.io",scope="repository:library/some-dep:pull"',
        })
        .head('/library/some-dep/manifests/' + currentDigest)
        .reply(200, '', {
          'content-type':
            'application/vnd.docker.distribution.manifest.v2+json',
        })
        .get('/library/some-dep/manifests/' + currentDigest)
        .reply(200, {
          schemaVersion: 2,
          mediaType: 'application/vnd.docker.distribution.manifest.v2+json',
          config: {
            digest: 'some-config-digest',
            mediaType: 'application/vnd.docker.container.image.v1+json',
          },
        })
        .get('/library/some-dep/blobs/some-config-digest')
        .reply(200, {
          architecture: 'amd64',
        });
      httpMock
        .scope(baseUrl)
        .get('/')
        .reply(401, '', {
          'www-authenticate':
            'Bearer realm="https://auth.docker.io/token",service="registry.docker.io",scope="repository:library/some-dep:pull"',
        })
        .get('/library/some-dep/manifests/some-new-value')
        .reply(200, {
          schemaVersion: 2,
          mediaType:
            'application/vnd.docker.distribution.manifest.list.v2+json',
          manifests: [
            {
              digest:
                'sha256:c3fe2aac7e4f47270eeff0fdd35cb9bad674105eaa1663942645ca58399a2dbc',
              mediaType: 'application/vnd.docker.distribution.manifest.v2+json',
              platform: {
                architecture: 'arm',
                os: 'linux',
                variant: 'v6',
              },
            },
            {
              digest:
                'sha256:78fa4d63fec4e647f00908f24cda05af101aa9702700f613c7f82a96a267d801',
              mediaType: 'application/vnd.docker.distribution.manifest.v2+json',
              platform: {
                architecture: '386',
                os: 'linux',
              },
            },
            {
              digest:
                'sha256:81093b981e72a54d488d5a60780006d82f7cc02d248d88ff71ff4137b0f51176',
              mediaType: 'application/vnd.docker.distribution.manifest.v2+json',
              platform: {
                architecture: 'amd64',
                os: 'linux',
              },
            },
          ],
        });

      const res = await getDigest(
        {
          datasource: 'docker',
          packageName: 'some-dep',
          currentDigest,
        },
        'some-new-value',
      );

      expect(logger.logger.debug).toHaveBeenCalledWith(
        `Current digest ${currentDigest} relates to architecture amd64`,
      );
      expect(res).toBe(
        'sha256:81093b981e72a54d488d5a60780006d82f7cc02d248d88ff71ff4137b0f51176',
      );
    });

    it('supports architecture-specific digest whithout manifest list', async () => {
      const currentDigest =
        'sha256:81c09f6d42c2db8121bcd759565ea244cedc759f36a0f090ec7da9de4f7f8fe4';

      httpMock
        .scope(authUrl)
        .get(
          '/token?service=registry.docker.io&scope=repository:library/some-dep:pull',
        )
        .times(4)
        .reply(200, { token: 'some-token' });
      httpMock
        .scope(baseUrl)
        .get('/')
        .times(3)
        .reply(401, '', {
          'www-authenticate':
            'Bearer realm="https://auth.docker.io/token",service="registry.docker.io",scope="repository:library/some-dep:pull"',
        })
        .head('/library/some-dep/manifests/' + currentDigest)
        .reply(200, '', {
          'content-type':
            'application/vnd.docker.distribution.manifest.v2+json',
        })
        .get('/library/some-dep/manifests/' + currentDigest)
        .reply(200, {
          schemaVersion: 2,
          mediaType: 'application/vnd.docker.distribution.manifest.v2+json',
          config: {
            digest: 'some-config-digest',
            mediaType: 'application/vnd.docker.container.image.v1+json',
          },
        })
        .get('/library/some-dep/blobs/some-config-digest')
        .reply(200, {
          architecture: 'amd64',
        });
      httpMock
        .scope(baseUrl)
        .get('/')
        .reply(401, '', {
          'www-authenticate':
            'Bearer realm="https://auth.docker.io/token",service="registry.docker.io",scope="repository:library/some-dep:pull"',
        })
        .get('/library/some-dep/manifests/some-new-value')
        .reply(
          200,
          {
            schemaVersion: 2,
            mediaType: 'application/vnd.docker.distribution.manifest.v2+json',
            config: {
              mediaType: 'application/vnd.docker.container.image.v1+json',
              size: 2917,
              digest:
                'sha256:4591c431eb2fcf90ebb32476db6cfe342617fc3d3ca9653b9e0c47859cac1cf9',
            },
          },
          {
            'docker-content-digest': 'some-new-digest',
          },
        );

      const res = await getDigest(
        {
          datasource: 'docker',
          packageName: 'some-dep',
          currentDigest,
        },
        'some-new-value',
      );

      expect(logger.logger.debug).toHaveBeenCalledWith(
        `Current digest ${currentDigest} relates to architecture amd64`,
      );
      expect(res).toBe('some-new-digest');
    });

    it('handles missing architecture-specific digest', async () => {
      const currentDigest =
        'sha256:81c09f6d42c2db8121bcd759565ea244cedc759f36a0f090ec7da9de4f7f8fe4';

      httpMock
        .scope(authUrl)
        .get(
          '/token?service=registry.docker.io&scope=repository:library/some-dep:pull',
        )
        .times(5)
        .reply(200, { token: 'some-token' });
      httpMock
        .scope(baseUrl)
        .get('/')
        .times(3)
        .reply(401, '', {
          'www-authenticate':
            'Bearer realm="https://auth.docker.io/token",service="registry.docker.io",scope="repository:library/some-dep:pull"',
        })
        .head('/library/some-dep/manifests/' + currentDigest)
        .reply(200, '', {
          'content-type':
            'application/vnd.docker.distribution.manifest.v2+json',
        })
        .get('/library/some-dep/manifests/' + currentDigest)
        .reply(200, {
          schemaVersion: 2,
          mediaType: 'application/vnd.docker.distribution.manifest.v2+json',
          config: {
            digest: 'some-config-digest',
            mediaType: 'application/vnd.docker.container.image.v1+json',
          },
        })
        .get('/library/some-dep/blobs/some-config-digest')
        .reply(200, { config: {} });
      httpMock
        .scope(baseUrl)
        .get('/')
        .twice()
        .reply(401, '', {
          'www-authenticate':
            'Bearer realm="https://auth.docker.io/token",service="registry.docker.io",scope="repository:library/some-dep:pull"',
        })
        .head('/library/some-dep/manifests/some-new-value')
        .reply(200, undefined, {})
        .get('/library/some-dep/manifests/some-new-value')
        .reply(200, {
          schemaVersion: 2,
          mediaType:
            'application/vnd.docker.distribution.manifest.list.v2+json',
          manifests: [
            {
              digest:
                'sha256:c3fe2aac7e4f47270eeff0fdd35cb9bad674105eaa1663942645ca58399a2dbc',
              mediaType: 'application/vnd.docker.distribution.manifest.v2+json',
              platform: {
                architecture: 'arm',
                os: 'linux',
                variant: 'v6',
              },
            },
            {
              digest:
                'sha256:78fa4d63fec4e647f00908f24cda05af101aa9702700f613c7f82a96a267d801',
              mediaType: 'application/vnd.docker.distribution.manifest.v2+json',
              platform: {
                architecture: '386',
                os: 'linux',
              },
            },
            {
              digest:
                'sha256:81093b981e72a54d488d5a60780006d82f7cc02d248d88ff71ff4137b0f51176',
              mediaType: 'application/vnd.docker.distribution.manifest.v2+json',
              platform: {
                architecture: 'amd64',
                os: 'linux',
              },
            },
          ],
        });

      const res = await getDigest(
        {
          datasource: 'docker',
          packageName: 'some-dep',
          currentDigest,
        },
        'some-new-value',
      );

      expect(logger.logger.debug).toHaveBeenCalledWith(
        `Current digest ${currentDigest} relates to architecture null`,
      );
      expect(res).toBe(
        'sha256:5194622ded36da4097a53c4ec9d85bba370d9e826e88a74fa910c46ddbf3208c',
      );
    });

    it('supports architecture-specific digest in OCI manifests with media type', async () => {
      const currentDigest =
        'sha256:0101010101010101010101010101010101010101010101010101010101010101';

      httpMock
        .scope(authUrl)
        .get(
          '/token?service=registry.docker.io&scope=repository:library/some-dep:pull',
        )
        .times(4)
        .reply(200, { token: 'some-token' });
      httpMock
        .scope(baseUrl)
        .get('/')
        .times(3)
        .reply(401, '', {
          'www-authenticate':
            'Bearer realm="https://auth.docker.io/token",service="registry.docker.io",scope="repository:library/some-dep:pull"',
        })
        .head('/library/some-dep/manifests/' + currentDigest)
        .reply(200, '', {
          'content-type': 'application/vnd.oci.image.manifest.v1+json',
        })
        .get('/library/some-dep/manifests/' + currentDigest)
        .reply(200, {
          schemaVersion: 2,
          mediaType: 'application/vnd.oci.image.manifest.v1+json',
          config: {
            digest: 'some-config-digest',
            mediaType: 'application/vnd.oci.image.config.v1+json',
          },
        })
        .get('/library/some-dep/blobs/some-config-digest')
        .reply(200, {
          architecture: 'amd64',
        });
      httpMock
        .scope(baseUrl)
        .get('/')
        .reply(401, '', {
          'www-authenticate':
            'Bearer realm="https://auth.docker.io/token",service="registry.docker.io",scope="repository:library/some-dep:pull"',
        })
        .get('/library/some-dep/manifests/some-new-value')
        .reply(
          200,
          {
            schemaVersion: 2,
            mediaType: 'application/vnd.oci.image.index.v1+json',
            manifests: [
              {
                digest: 'some-new-image-digest',
                mediaType: 'application/vnd.oci.image.manifest.v1+json',
                platform: {
                  architecture: 'amd64',
                },
              },
            ],
          },
          {
            'content-type': 'text/plain',
          },
        );

      const res = await getDigest(
        {
          datasource: 'docker',
          packageName: 'some-dep',
          currentDigest,
        },
        'some-new-value',
      );

      expect(logger.logger.debug).toHaveBeenCalledWith(
        `Current digest ${currentDigest} relates to architecture amd64`,
      );
      expect(res).toBe('some-new-image-digest');
    });

    it('supports architecture-specific digest in OCI manifests without media type', async () => {
      const currentDigest =
        'sha256:0101010101010101010101010101010101010101010101010101010101010101';

      httpMock
        .scope(authUrl)
        .get(
          '/token?service=registry.docker.io&scope=repository:library/some-dep:pull',
        )
        .times(4)
        .reply(200, { token: 'some-token' });
      httpMock
        .scope(baseUrl)
        .get('/')
        .times(3)
        .reply(401, '', {
          'www-authenticate':
            'Bearer realm="https://auth.docker.io/token",service="registry.docker.io",scope="repository:library/some-dep:pull"',
        })
        .head('/library/some-dep/manifests/' + currentDigest)
        .reply(200, '', {
          'content-type': 'application/vnd.oci.image.manifest.v1+json',
        })
        .get('/library/some-dep/manifests/' + currentDigest)
        .reply(200, {
          schemaVersion: 2,
          config: {
            digest: 'some-config-digest',
            mediaType: 'application/vnd.oci.image.config.v1+json',
          },
        })
        .get('/library/some-dep/blobs/some-config-digest')
        .reply(200, {
          architecture: 'amd64',
        });
      httpMock
        .scope(baseUrl)
        .get('/')
        .reply(401, '', {
          'www-authenticate':
            'Bearer realm="https://auth.docker.io/token",service="registry.docker.io",scope="repository:library/some-dep:pull"',
        })
        .get('/library/some-dep/manifests/some-new-value')
        .reply(200, {
          schemaVersion: 2,
          manifests: [
            {
              digest: 'some-new-image-digest',
              mediaType: 'application/vnd.oci.image.manifest.v1+json',
              platform: {
                architecture: 'amd64',
              },
            },
          ],
        });

      const res = await getDigest(
        {
          datasource: 'docker',
          packageName: 'some-dep',
          currentDigest,
        },
        'some-new-value',
      );

      expect(logger.logger.debug).toHaveBeenCalledWith(
        `Current digest ${currentDigest} relates to architecture amd64`,
      );
      expect(res).toBe('some-new-image-digest');
    });

    it('handles error while retrieving manifest list for architecture-specific digest', async () => {
      const currentDigest =
        'sha256:81c09f6d42c2db8121bcd759565ea244cedc759f36a0f090ec7da9de4f7f8fe4';

      httpMock
        .scope(authUrl)
        .get(
          '/token?service=registry.docker.io&scope=repository:library/some-dep:pull',
        )
        .times(4)
        .reply(200, { token: 'some-token' });
      httpMock
        .scope(baseUrl)
        .get('/')
        .twice()
        .reply(401, '', {
          'www-authenticate':
            'Bearer realm="https://auth.docker.io/token",service="registry.docker.io",scope="repository:library/some-dep:pull"',
        })
        .head('/library/some-dep/manifests/' + currentDigest)
        .reply(200, '', {
          'content-type':
            'application/vnd.docker.distribution.manifest.v2+json',
        })
        .get('/library/some-dep/manifests/' + currentDigest)
        .reply(404, {});
      httpMock
        .scope(baseUrl)
        .get('/')
        .twice()
        .reply(401, '', {
          'www-authenticate':
            'Bearer realm="https://auth.docker.io/token",service="registry.docker.io",scope="repository:library/some-dep:pull"',
        })
        .head('/library/some-dep/manifests/some-new-value')
        .reply(200, undefined, {})
        .get('/library/some-dep/manifests/some-new-value')
        .reply(200, {
          schemaVersion: 2,
          mediaType:
            'application/vnd.docker.distribution.manifest.list.v2+json',
          manifests: [
            {
              digest:
                'sha256:c3fe2aac7e4f47270eeff0fdd35cb9bad674105eaa1663942645ca58399a2dbc',
              platform: {
                architecture: 'arm',
                os: 'linux',
                variant: 'v6',
              },
            },
            {
              digest:
                'sha256:78fa4d63fec4e647f00908f24cda05af101aa9702700f613c7f82a96a267d801',
              platform: {
                architecture: '386',
                os: 'linux',
              },
            },
            {
              digest:
                'sha256:81093b981e72a54d488d5a60780006d82f7cc02d248d88ff71ff4137b0f51176',
              platform: {
                architecture: 'amd64',
                os: 'linux',
              },
            },
          ],
        });

      const res = await getDigest(
        {
          datasource: 'docker',
          packageName: 'some-dep',
          currentDigest,
        },
        'some-new-value',
      );

      expect(res).toBe(
        'sha256:ee75deb1a41bb998e52a116707a6e22a91904cba0c1d6e6c76cf04923efff2d8',
      );
    });

    it('handles error while retrieving image config blob', async () => {
      const currentDigest =
        'sha256:0101010101010101010101010101010101010101010101010101010101010101';

      httpMock
        .scope(authUrl)
        .get(
          '/token?service=registry.docker.io&scope=repository:library/some-dep:pull',
        )
        .times(3)
        .reply(200, { token: 'some-token' });
      httpMock
        .scope(baseUrl)
        .get('/')
        .times(3)
        .reply(401, '', {
          'www-authenticate':
            'Bearer realm="https://auth.docker.io/token",service="registry.docker.io",scope="repository:library/some-dep:pull"',
        })
        .head('/library/some-dep/manifests/' + currentDigest)
        .reply(200, '', {
          'content-type': 'application/vnd.oci.image.manifest.v1+json',
        })
        .get('/library/some-dep/manifests/' + currentDigest)
        .reply(200, {
          schemaVersion: 2,
          config: {
            digest: 'some-config-digest',
            mediaType: 'application/vnd.oci.image.config.v1+json',
          },
        })
        .get('/library/some-dep/blobs/some-config-digest')
        .reply(404, {});
      httpMock
        .scope(baseUrl)
        .get('/', undefined, { badheaders: ['authorization'] })
        .reply(200, '', {})
        .head('/library/some-dep/manifests/some-new-value', undefined, {
          badheaders: ['authorization'],
        })
        .reply(401);

      const res = await getDigest(
        {
          datasource: 'docker',
          packageName: 'some-dep',
          currentDigest,
        },
        'some-new-value',
      );
      expect(res).toBeNull();
    });

    it('returns null if digest refers to manifest list and new value invalid', async () => {
      httpMock
        .scope(baseUrl)
        .get('/', undefined, { badheaders: ['authorization'] })
        .reply(200, { token: 'some-token' })
        .head(
          '/library/some-dep/manifests/sha256:0101010101010101010101010101010101010101010101010101010101010101',
        )
        .reply(404, {});
      httpMock
        .scope(baseUrl)
        .get('/', undefined, { badheaders: ['authorization'] })
        .reply(200, '', {})
        .head(
          '/library/some-dep/manifests/sha256:fafafafafafafafafafafafafafafafafafafafafafafafafafafafafafafafa',
          undefined,
          {
            badheaders: ['authorization'],
          },
        )
        .reply(401);

      const res = await getDigest(
        {
          datasource: 'docker',
          packageName: 'some-dep',
          currentDigest:
            'sha256:0101010101010101010101010101010101010101010101010101010101010101',
        },
        'sha256:fafafafafafafafafafafafafafafafafafafafafafafafafafafafafafafafa',
      );
      expect(res).toBeNull();
    });

    it('falls back to library/ prefix on non-namespaced images with existing digest', async () => {
      const currentDigest =
          'sha256:0000000000000000000000000000000000000000000000000000000000000000',
        newDigest =
          'sha256:1111111111111111111111111111111111111111111111111111111111111111';

      httpMock
        .scope('https://registry.company.com/v2')
        .get('/')
        .times(4)
        .reply(200)
        .head(`/some-dep/manifests/${currentDigest}`)
        .reply(500)
        .head(`/some-dep/manifests/3.17`)
        .reply(404)
        .head(`/library/some-dep/manifests/${currentDigest}`)
        .reply(200, '', {
          'content-type':
            'application/vnd.docker.distribution.manifest.list.v2+json',
          'docker-content-digest': currentDigest,
        })
        .head('/library/some-dep/manifests/3.17')
        .reply(200, '', {
          'content-type':
            'application/vnd.docker.distribution.manifest.list.v2+json',
          'docker-content-digest': newDigest,
        });

      hostRules.find.mockReturnValue({});
      const res = await getDigest(
        {
          datasource: 'docker',
          packageName: 'some-dep',
          currentDigest,
          registryUrls: ['https://registry.company.com'],
        },
        '3.17',
      );

      expect(res).toBe(newDigest);
    });

    it('falls back to library/ prefix on non-namespaced images without existing digest', async () => {
      const newDigest =
        'sha256:1111111111111111111111111111111111111111111111111111111111111111';

      httpMock
        .scope('https://registry.company.com/v2')
        .get('/')
        .times(2)
        .reply(200)
        .head(`/some-dep/manifests/3.17`)
        .reply(404)
        .head('/library/some-dep/manifests/3.17')
        .reply(200, '', {
          'content-type':
            'application/vnd.docker.distribution.manifest.list.v2+json',
          'docker-content-digest': newDigest,
        });

      hostRules.find.mockReturnValue({});
      const res = await getDigest(
        {
          datasource: 'docker',
          packageName: 'some-dep',
          registryUrls: ['https://registry.company.com'],
        },
        '3.17',
      );

      expect(res).toBe(newDigest);
    });
  });

  describe('getReleases', () => {
    it('returns null if no token', async () => {
      process.env.RENOVATE_X_DOCKER_HUB_TAGS_DISABLE = 'true';
      httpMock
        .scope(baseUrl)
        .get('/library/node/tags/list?n=10000')
        .reply(200, '', {})
        .get('/library/node/tags/list?n=10000')
        .reply(403);
      const res = await getPkgReleases({
        datasource: DockerDatasource.id,
        packageName: 'node',
        registryUrls: ['https://docker.io'],
      });
      expect(res).toBeNull();
    });

    it('uses custom registry with registryUrls', async () => {
      const tags = ['1.0.0'];
      httpMock
        .scope('https://registry.company.com/v2')
        .get('/node/tags/list?n=10000')
        .reply(200, '', {})
        .get('/node/tags/list?n=10000')
        .reply(
          200,
          { tags },
          {
            link: '<https://api.github.com/user/9287/repos?page=3&per_page=1000>; rel="next", ',
          },
        )
        .get('/')
        .reply(200)
        .get('/node/manifests/latest')
        .reply(200);
      httpMock
        .scope('https://api.github.com')
        .get('/user/9287/repos?page=3&per_page=1000')
        .reply(200, { tags: ['latest'] }, {});
      const config = {
        datasource: DockerDatasource.id,
        packageName: 'node',
        registryUrls: ['https://registry.company.com'],
      };
      const res = await getPkgReleases(config);
      expect(res?.releases).toHaveLength(1);
    });

    it('uses custom max pages', async () => {
<<<<<<< HEAD
      GlobalConfig.set({ dockerMaxPages: 2 });
=======
      process.env.RENOVATE_X_DOCKER_HUB_TAGS_DISABLE = 'true';
      process.env.RENOVATE_X_DOCKER_MAX_PAGES = '2';
>>>>>>> 0e9e9381
      httpMock
        .scope(baseUrl)
        .get('/library/node/tags/list?n=10000')
        .reply(200, '', {})
        .get('/library/node/tags/list?n=10000')
        .reply(
          200,
          { tags: ['1.0.0'] },
          {
            link: `<${baseUrl}/library/node/tags/list?n=1&page=1>; rel="next", `,
          },
        )
        .get('/library/node/tags/list?n=1&page=1')
        .reply(
          200,
          { tags: ['1.0.1'] },
          {
            link: `<${baseUrl}/library/node/tags/list?n=1&page=2>; rel="next", `,
          },
        );

      const config = {
        datasource: DockerDatasource.id,
        packageName: 'node',
      };
      const res = await getPkgReleases(config);
      expect(res?.releases).toHaveLength(2);
    });

    it('uses custom registry in packageName', async () => {
      const tags = ['1.0.0'];
      httpMock
        .scope('https://registry.company.com/v2')
        .get('/node/tags/list?n=10000')
        .reply(200, '', {})
        .get('/node/tags/list?n=10000')
        .reply(200, { tags }, {})
        .get('/')
        .reply(200, '', {})
        .get('/node/manifests/1.0.0')
        .reply(200, '', {});
      const res = await getPkgReleases({
        datasource: DockerDatasource.id,
        packageName: 'registry.company.com/node',
      });
      expect(res?.releases).toHaveLength(1);
    });

    it('uses quay api', async () => {
      const tags = [{ name: '5.0.12' }];
      httpMock
        .scope('https://quay.io')
        .get(
          '/api/v1/repository/bitnami/redis/tag/?limit=100&page=1&onlyActiveTags=true',
        )
        .reply(200, { tags, has_additional: true })
        .get(
          '/api/v1/repository/bitnami/redis/tag/?limit=100&page=2&onlyActiveTags=true',
        )
        .reply(200, { tags: [], has_additional: false })
        .get('/v2/')
        .reply(200, '', {})
        .get('/v2/bitnami/redis/manifests/5.0.12')
        .reply(200, '', {});
      const config = {
        datasource: DockerDatasource.id,
        packageName: 'bitnami/redis',
        registryUrls: ['https://quay.io'],
      };
      const res = await getPkgReleases(config);
      expect(res?.releases).toHaveLength(1);
    });

    it('uses quay api 2', async () => {
      const tags = [{ name: '5.0.12' }];
      httpMock
        .scope('https://quay.io')
        .get(
          '/api/v1/repository/bitnami/redis/tag/?limit=100&page=1&onlyActiveTags=true',
        )
        .reply(200, { tags, has_additional: true })
        .get(
          '/api/v1/repository/bitnami/redis/tag/?limit=100&page=2&onlyActiveTags=true',
        )
        .reply(200, { tags: [], has_additional: false })
        .get('/v2/')
        .reply(200, '', {})
        .get('/v2/bitnami/redis/manifests/5.0.12')
        .reply(200, '', {});
      const config = {
        datasource: DockerDatasource.id,
        packageName: 'redis',
        registryUrls: ['https://quay.io/bitnami'],
      };
      const res = await getPkgReleases(config);
      expect(res?.releases).toHaveLength(1);
    });

    it('uses quay api and test error', async () => {
      httpMock
        .scope('https://quay.io')
        .get(
          '/api/v1/repository/bitnami/redis/tag/?limit=100&page=1&onlyActiveTags=true',
        )
        .reply(500);
      const config = {
        datasource: DockerDatasource.id,
        packageName: 'bitnami/redis',
        registryUrls: ['https://quay.io'],
      };
      await expect(getPkgReleases(config)).rejects.toThrow(EXTERNAL_HOST_ERROR);
    });

    it('jfrog artifactory - retry tags for official images by injecting `/library` after repository and before image', async () => {
      const tags1 = [...range(1, 10000)].map((i) => `${i}.0.0`);
      const tags2 = [...range(10000, 10050)].map((i) => `${i}.0.0`);
      httpMock
        .scope('https://org.jfrog.io/v2')
        .get('/virtual-mirror/node/tags/list?n=10000')
        .reply(200, '', { 'x-jfrog-version': 'Artifactory/7.42.2 74202900' })
        .get('/virtual-mirror/node/tags/list?n=10000')
        .reply(404, '', { 'x-jfrog-version': 'Artifactory/7.42.2 74202900' })
        .get('/virtual-mirror/library/node/tags/list?n=10000')
        .reply(200, '', {})
        .get('/virtual-mirror/library/node/tags/list?n=10000')
        // Note the Link is incorrect and should be `</virtual-mirror/library/node/tags/list?n=10000&last=10000>; rel="next", `
        // Artifactory incorrectly returns a next link without the virtual repository name
        // this is due to a bug in Artifactory https://jfrog.atlassian.net/browse/RTFACT-18971
        .reply(
          200,
          { tags: tags1 },
          {
            'x-jfrog-version': 'Artifactory/7.42.2 74202900',
            link: '</library/node/tags/list?n=10000&last=10000>; rel="next", ',
          },
        )
        .get('/virtual-mirror/library/node/tags/list?n=10000&last=10000')
        .reply(
          200,
          { tags: tags2 },
          { 'x-jfrog-version': 'Artifactory/7.42.2 74202900' },
        )
        .get('/')
        .reply(200, '', {})
        .get('/virtual-mirror/node/manifests/10050.0.0')
        .reply(200, '', {});
      const res = await getPkgReleases({
        datasource: DockerDatasource.id,
        packageName: 'org.jfrog.io/virtual-mirror/node',
      });
      expect(res?.releases).toHaveLength(10050);
    });

    it('uses lower tag limit for ECR deps', async () => {
      httpMock
        .scope(amazonUrl)
        .get('/node/tags/list?n=1000')
        .reply(200, '', {})
        // The  tag limit parameter `n` needs to be limited to 1000 for ECR
        // See https://docs.aws.amazon.com/AmazonECR/latest/APIReference/API_DescribeRepositories.html#ECR-DescribeRepositories-request-maxResults
        .get('/node/tags/list?n=1000')
        .reply(200, { tags: ['some'] }, {})
        .get('/')
        .reply(200, '', {})
        .get('/node/manifests/some')
        .reply(200);
      expect(
        await getPkgReleases({
          datasource: DockerDatasource.id,
          packageName: '123456789.dkr.ecr.us-east-1.amazonaws.com/node',
        }),
      ).toEqual({
        lookupName: 'node',
        registryUrl: 'https://123456789.dkr.ecr.us-east-1.amazonaws.com',
        releases: [],
      });
    });

    it('uses lower tag limit for ECR Public deps', async () => {
      httpMock
        .scope('https://public.ecr.aws')
        .get('/v2/amazonlinux/amazonlinux/tags/list?n=1000')
        .reply(401, '', {
          'www-authenticate':
            'Bearer realm="https://public.ecr.aws/token",service="public.ecr.aws",scope="aws"',
        })
        .get('/token?service=public.ecr.aws&scope=aws')
        .reply(200, { token: 'test' });
      httpMock
        .scope('https://public.ecr.aws', {
          reqheaders: {
            authorization: 'Bearer test',
          },
        })
        // The  tag limit parameter `n` needs to be limited to 1000 for ECR Public
        // See https://docs.aws.amazon.com/AmazonECRPublic/latest/APIReference/API_DescribeRepositories.html#ecrpublic-DescribeRepositories-request-maxResults
        .get('/v2/amazonlinux/amazonlinux/tags/list?n=1000')
        .reply(200, { tags: ['some'] }, {});

      httpMock
        .scope('https://public.ecr.aws')
        .get('/v2/')
        .reply(401, '', {
          'www-authenticate':
            'Bearer realm="https://public.ecr.aws/token",service="public.ecr.aws",scope="aws"',
        })
        .get(
          '/token?service=public.ecr.aws&scope=repository:amazonlinux/amazonlinux:pull',
        )
        .reply(200, { token: 'test' });
      httpMock
        .scope('https://public.ecr.aws', {
          reqheaders: {
            authorization: 'Bearer test',
          },
        })
        .get('/v2/amazonlinux/amazonlinux/manifests/some')
        .reply(200);

      expect(
        await getPkgReleases({
          datasource: DockerDatasource.id,
          packageName: 'public.ecr.aws/amazonlinux/amazonlinux',
        }),
      ).toEqual({
        lookupName: 'amazonlinux/amazonlinux',
        registryUrl: 'https://public.ecr.aws',
        releases: [],
      });
    });

    describe('when making requests that interact with an ECR proxy', () => {
      it('resolves requests to ECR proxy', async () => {
        httpMock
          .scope('https://ecr-proxy.company.com/v2')
          .get('/node/tags/list?n=10000')
          .reply(200, '', {})
          .get('/node/tags/list?n=10000')
          .reply(
            405,
            {
              errors: [
                {
                  code: 'UNSUPPORTED',
                  message:
                    "Invalid parameter at 'maxResults' failed to satisfy constraint: 'Member must have value less than or equal to 1000'",
                },
              ],
            },
            {
              'Docker-Distribution-Api-Version': 'registry/2.0',
            },
          )
          .get('/')
          .reply(200)
          .get('/node/tags/list?n=1000')
          .reply(200, { tags: ['some'] }, {})
          .get('/node/manifests/some')
          .reply(200, {
            schemaVersion: 2,
            mediaType: 'application/vnd.docker.distribution.manifest.v2+json',
            config: {
              digest: 'some-config-digest',
              mediaType: 'application/vnd.docker.container.image.v1+json',
            },
          })
          .get('/')
          .reply(200)
          .get('/node/blobs/some-config-digest')
          .reply(200, {
            architecture: 'amd64',
            config: {
              Labels: {
                'org.opencontainers.image.source':
                  'https://github.com/renovatebot/renovate',
              },
            },
          });
        expect(
          await getPkgReleases({
            datasource: DockerDatasource.id,
            packageName: 'ecr-proxy.company.com/node',
          }),
        ).toEqual({
          lookupName: 'node',
          registryUrl: 'https://ecr-proxy.company.com',
          releases: [],
          sourceUrl: 'https://github.com/renovatebot/renovate',
        });
      });

      it('returns null when it receives ECR max results error more than once', async () => {
        const maxResultsErrorBody = {
          errors: [
            {
              code: 'UNSUPPORTED',
              message:
                "Invalid parameter at 'maxResults' failed to satisfy constraint: 'Member must have value less than or equal to 1000'",
            },
          ],
        };

        httpMock
          .scope('https://ecr-proxy.company.com/v2')
          .get('/node/tags/list?n=10000')
          .reply(200, '', {})
          .get('/node/tags/list?n=10000')
          .reply(405, maxResultsErrorBody, {
            'Docker-Distribution-Api-Version': 'registry/2.0',
          })
          .get('/node/tags/list?n=1000')
          .reply(405, maxResultsErrorBody, {
            'Docker-Distribution-Api-Version': 'registry/2.0',
          });
        expect(
          await getPkgReleases({
            datasource: DockerDatasource.id,
            packageName: 'ecr-proxy.company.com/node',
          }),
        ).toBeNull();
      });

      it('returns null when the response code is not 405', async () => {
        httpMock
          .scope('https://ecr-proxy.company.com/v2')
          .get('/node/tags/list?n=10000')
          .reply(200, '', {})
          .get('/node/tags/list?n=10000')
          .reply(
            401,
            {
              body: {
                errors: [
                  {
                    code: 'UNSUPPORTED',
                    message:
                      "Invalid parameter at 'maxResults' failed to satisfy constraint: 'Member must have value less than or equal to 1000'",
                  },
                ],
              },
            },
            {
              'Docker-Distribution-Api-Version': 'registry/2.0',
            },
          );
        expect(
          await getPkgReleases({
            datasource: DockerDatasource.id,
            packageName: 'ecr-proxy.company.com/node',
          }),
        ).toBeNull();
      });

      it('returns null when no response headers are present', async () => {
        httpMock
          .scope('https://ecr-proxy.company.com/v2')
          .get('/node/tags/list?n=10000')
          .reply(200, '', {})
          .get('/node/tags/list?n=10000')
          .reply(405, {
            errors: [
              {
                code: 'UNSUPPORTED',
                message:
                  "Invalid parameter at 'maxResults' failed to satisfy constraint: 'Member must have value less than or equal to 1000'",
              },
            ],
          });
        expect(
          await getPkgReleases({
            datasource: DockerDatasource.id,
            packageName: 'ecr-proxy.company.com/node',
          }),
        ).toBeNull();
      });

      it('returns null when the expected docker header is missing', async () => {
        httpMock
          .scope('https://ecr-proxy.company.com/v2')
          .get('/node/tags/list?n=10000')
          .reply(200, '', {})
          .get('/node/tags/list?n=10000')
          .reply(
            405,
            {
              errors: [
                {
                  code: 'UNSUPPORTED',
                  message:
                    "Invalid parameter at 'maxResults' failed to satisfy constraint: 'Member must have value less than or equal to 1000'",
                },
              ],
            },
            {
              'Irrelevant-Header': 'irrelevant-value',
            },
          );
        expect(
          await getPkgReleases({
            datasource: DockerDatasource.id,
            packageName: 'ecr-proxy.company.com/node',
          }),
        ).toBeNull();
      });

      it('returns null when the response body does not contain an errors object', async () => {
        httpMock
          .scope('https://ecr-proxy.company.com/v2')
          .get('/node/tags/list?n=10000')
          .reply(200, '', {})
          .get('/node/tags/list?n=10000')
          .reply(
            405,
            {},
            {
              'Docker-Distribution-Api-Version': 'registry/2.0',
            },
          );
        expect(
          await getPkgReleases({
            datasource: DockerDatasource.id,
            packageName: 'ecr-proxy.company.com/node',
          }),
        ).toBeNull();
      });

      it('returns null when the response body does not contain errors', async () => {
        httpMock
          .scope('https://ecr-proxy.company.com/v2')
          .get('/node/tags/list?n=10000')
          .reply(200, '', {})
          .get('/node/tags/list?n=10000')
          .reply(
            405,
            {
              errors: [],
            },
            {
              'Docker-Distribution-Api-Version': 'registry/2.0',
            },
          );
        expect(
          await getPkgReleases({
            datasource: DockerDatasource.id,
            packageName: 'ecr-proxy.company.com/node',
          }),
        ).toBeNull();
      });

      it('returns null when the the response errors does not have a message property', async () => {
        httpMock
          .scope('https://ecr-proxy.company.com/v2')
          .get('/node/tags/list?n=10000')
          .reply(200, '', {})
          .get('/node/tags/list?n=10000')
          .reply(
            405,
            {
              errors: [
                {
                  code: 'UNSUPPORTED',
                },
              ],
            },
            {
              'Docker-Distribution-Api-Version': 'registry/2.0',
            },
          );
        expect(
          await getPkgReleases({
            datasource: DockerDatasource.id,
            packageName: 'ecr-proxy.company.com/node',
          }),
        ).toBeNull();
      });

      it('returns null when the the error message does not have the expected max results error', async () => {
        httpMock
          .scope('https://ecr-proxy.company.com/v2')
          .get('/node/tags/list?n=10000')
          .reply(200, '', {})
          .get('/node/tags/list?n=10000')
          .reply(
            405,
            {
              errors: [
                {
                  code: 'UNSUPPORTED',
                  message: 'Some unrelated error message',
                },
              ],
            },
            {
              'Docker-Distribution-Api-Version': 'registry/2.0',
            },
          );
        expect(
          await getPkgReleases({
            datasource: DockerDatasource.id,
            packageName: 'ecr-proxy.company.com/node',
          }),
        ).toBeNull();
      });
    });

    it('Uses Docker Hub tags for registry-1.docker.io', async () => {
      httpMock
        .scope(dockerHubUrl)
        .get('/library/node/tags?page_size=1000&ordering=last_updated')
        .reply(200, {
          next: `${dockerHubUrl}/library/node/tags?page=2&page_size=1000&ordering=last_updated`,
          results: [
            {
              id: 2,
              last_updated: '2021-01-01T00:00:00.000Z',
              name: '1.0.0',
              tag_last_pushed: '2021-01-01T00:00:00.000Z',
              digest: 'aaa',
            },
          ],
        })
        .get('/library/node/tags?page=2&page_size=1000&ordering=last_updated')
        .reply(200, {
          results: [
            {
              id: 1,
              last_updated: '2020-01-01T00:00:00.000Z',
              name: '0.9.0',
              tag_last_pushed: '2020-01-01T00:00:00.000Z',
              digest: 'bbb',
            },
          ],
        });
      const res = await getPkgReleases({
        datasource: DockerDatasource.id,
        packageName: 'registry-1.docker.io/library/node',
      });
      expect(res?.releases).toMatchObject([
        {
          version: '0.9.0',
          releaseTimestamp: '2020-01-01T00:00:00.000Z',
        },
        {
          version: '1.0.0',
          releaseTimestamp: '2021-01-01T00:00:00.000Z',
        },
      ]);
    });

    it('adds library/ prefix for Docker Hub (implicit)', async () => {
      const tags = ['1.0.0'];
      httpMock
        .scope(dockerHubUrl)
        .get('/library/node/tags?page_size=1000&ordering=last_updated')
        .reply(404);
      httpMock
        .scope(baseUrl)
        .get('/library/node/tags/list?n=10000')
        .reply(401, '', {
          'www-authenticate':
            'Bearer realm="https://auth.docker.io/token",service="registry.docker.io",scope="repository:library/node:pull"',
        })
        .get('/library/node/tags/list?n=10000')
        .reply(200, { tags }, {});
      httpMock
        .scope(authUrl)
        .get(
          '/token?service=registry.docker.io&scope=repository:library/node:pull',
        )
        .reply(200, { token: 'test' });
      const res = await getPkgReleases({
        datasource: DockerDatasource.id,
        packageName: 'node',
      });
      expect(res?.releases).toHaveLength(1);
    });

    it('adds library/ prefix for Docker Hub (explicit)', async () => {
      httpMock
        .scope(dockerHubUrl)
        .get('/library/node/tags?page_size=1000&ordering=last_updated')
        .reply(200, {
          next: `${dockerHubUrl}/library/node/tags?page=2&page_size=1000&ordering=last_updated`,
          results: [
            {
              id: 2,
              last_updated: '2021-01-01T00:00:00.000Z',
              name: '1.0.0',
              tag_last_pushed: '2021-01-01T00:00:00.000Z',
              digest: 'aaa',
            },
          ],
        })
        .get('/library/node/tags?page=2&page_size=1000&ordering=last_updated')
        .reply(200, {
          results: [
            {
              id: 1,
              last_updated: '2020-01-01T00:00:00.000Z',
              name: '0.9.0',
              tag_last_pushed: '2020-01-01T00:00:00.000Z',
              digest: 'bbb',
            },
          ],
        });
      const res = await getPkgReleases({
        datasource: DockerDatasource.id,
        packageName: 'docker.io/node',
      });
      expect(res?.releases).toMatchObject([
        {
          version: '0.9.0',
          releaseTimestamp: '2020-01-01T00:00:00.000Z',
        },
        {
          version: '1.0.0',
          releaseTimestamp: '2021-01-01T00:00:00.000Z',
        },
      ]);
    });

    it('adds no library/ prefix for other registries', async () => {
      const tags = ['1.0.0'];
      httpMock
        .scope('https://k8s.gcr.io/v2/')
        .get('/kubernetes-dashboard-amd64/tags/list?n=10000')
        .reply(401, '', {
          'www-authenticate':
            'Bearer realm="https://k8s.gcr.io/v2/token",service="k8s.gcr.io"',
        })
        .get(
          '/token?service=k8s.gcr.io&scope=repository:kubernetes-dashboard-amd64:pull',
        )
        .reply(200, { token: 'some-token ' })
        .get('/kubernetes-dashboard-amd64/tags/list?n=10000')
        .reply(200, { tags }, {})
        .get('/')
        .reply(200)
        .get('/kubernetes-dashboard-amd64/manifests/1.0.0')
        .reply(200);
      const res = await getPkgReleases({
        datasource: DockerDatasource.id,
        packageName: 'k8s.gcr.io/kubernetes-dashboard-amd64',
      });
      expect(res?.releases).toHaveLength(1);
    });

    it('returns null on error', async () => {
      process.env.RENOVATE_X_DOCKER_HUB_TAGS_DISABLE = 'true';
      httpMock
        .scope(baseUrl)
        .get('/my/node/tags/list?n=10000')
        .reply(200)
        .get('/my/node/tags/list?n=10000')
        .replyWithError('error');
      const res = await getPkgReleases({
        datasource: DockerDatasource.id,
        packageName: 'my/node',
      });
      expect(res).toBeNull();
    });

    it('strips trailing slash from registry', async () => {
      process.env.RENOVATE_X_DOCKER_HUB_TAGS_DISABLE = 'true';
      httpMock
        .scope(baseUrl)
        .get('/my/node/tags/list?n=10000')
        .reply(401, '', {
          'www-authenticate':
            'Bearer realm="https://auth.docker.io/token",service="registry.docker.io",scope="repository:my/node:pull"',
        })
        .get('/my/node/tags/list?n=10000')
        .reply(200, { tags: ['1.0.0'] }, {})
        .get('/')
        .reply(200)
        .get('/my/node/manifests/1.0.0')
        .reply(200);
      httpMock
        .scope(authUrl)
        .get('/token?service=registry.docker.io&scope=repository:my/node:pull')
        .reply(200, { token: 'some-token ' });
      const res = await getPkgReleases({
        datasource: DockerDatasource.id,
        packageName: 'my/node',
        registryUrls: ['https://index.docker.io/'],
      });
      expect(res?.releases).toHaveLength(1);
    });

    it('returns null if no auth', async () => {
      process.env.RENOVATE_X_DOCKER_HUB_TAGS_DISABLE = 'true';
      hostRules.find.mockReturnValue({});
      httpMock
        .scope(baseUrl)
        .get('/library/node/tags/list?n=10000')
        .reply(401, undefined, {
          'www-authenticate': 'Basic realm="My Private Docker Registry Server"',
        });
      const res = await getPkgReleases({
        datasource: DockerDatasource.id,
        packageName: 'node',
      });
      expect(res).toBeNull();
    });

    it('supports labels', async () => {
      httpMock
        .scope('https://registry.company.com/v2')
        .get('/')
        .times(2)
        .reply(200)
        .get('/node/tags/list?n=10000')
        .reply(200)
        .get('/node/tags/list?n=10000')
        .reply(200, {
          tags: [
            '2.0.0',
            '2-alpine',
            '1-alpine',
            '1.0.0',
            '1.2.3',
            '1.2.3-alpine',
            'abc',
          ],
        })
        .get('/node/manifests/2-alpine')
        .reply(200, {
          schemaVersion: 2,
          mediaType: 'application/vnd.docker.distribution.manifest.v2+json',
          config: {
            digest: 'some-config-digest',
            mediaType: 'application/vnd.docker.container.image.v1+json',
          },
        })
        .get('/node/blobs/some-config-digest')
        .reply(200, {
          architecture: 'amd64',
          config: {
            Labels: {
              'org.opencontainers.image.source':
                'https://github.com/renovatebot/renovate',
              'org.opencontainers.image.revision':
                'ab7ddb5e3c5c3b402acd7c3679d4e415f8092dde',
              'org.opencontainers.image.url': 'https://www.mend.io/renovate/',
            },
          },
        });
      const res = await getPkgReleases({
        datasource: DockerDatasource.id,
        packageName: 'registry.company.com/node',
      });
      expect(res).toEqual({
        lookupName: 'node',
        registryUrl: 'https://registry.company.com',
        releases: [
          {
            version: '1.0.0',
          },
          {
            version: '1.2.3-alpine',
          },
          {
            version: '1.2.3',
          },
          {
            version: '1-alpine',
          },
          {
            version: '2.0.0',
          },
          {
            version: '2-alpine',
          },
        ],
        sourceUrl: 'https://github.com/renovatebot/renovate',
        homepage: 'https://www.mend.io/renovate/',
        gitRef: 'ab7ddb5e3c5c3b402acd7c3679d4e415f8092dde',
      });
    });

    it('supports labels - handle missing config prop on blob response', async () => {
      httpMock
        .scope('https://registry.company.com/v2')
        .get('/')
        .times(2)
        .reply(200)
        .get('/node/tags/list?n=10000')
        .reply(200)
        .get('/node/tags/list?n=10000')
        .reply(200, {
          tags: ['2-alpine'],
        })
        .get('/node/manifests/2-alpine')
        .reply(200, {
          schemaVersion: 2,
          mediaType: 'application/vnd.docker.distribution.manifest.v2+json',
          config: {
            digest: 'some-config-digest',
            mediaType: 'application/vnd.docker.container.image.v1+json',
          },
        })
        .get('/node/blobs/some-config-digest')
        .reply(200, { architecture: 'amd64' }); // DockerDatasource.getLabels() inner response
      const res = await getPkgReleases({
        datasource: DockerDatasource.id,
        packageName: 'registry.company.com/node',
      });
      expect(res).toEqual({
        lookupName: 'node',
        registryUrl: 'https://registry.company.com',
        releases: [
          {
            version: '2-alpine',
          },
        ],
      });
      expect(logger.logger.debug).toHaveBeenCalledWith(
        expect.anything(),
        `manifest blob response body missing the "config" property`,
      );
      expect(logger.logger.info).not.toHaveBeenCalledWith(
        expect.anything(),
        'Unknown error getting Docker labels',
      );
    });

    it('supports manifest lists', async () => {
      httpMock
        .scope('https://registry.company.com/v2')
        .get('/')
        .times(3)
        .reply(200)
        .get('/node/tags/list?n=10000')
        .reply(200)
        .get('/node/tags/list?n=10000')
        .reply(200, { tags: ['abc'] })
        .get('/node/manifests/abc')
        .reply(200, {
          schemaVersion: 2,
          mediaType:
            'application/vnd.docker.distribution.manifest.list.v2+json',
          manifests: [
            {
              digest: 'some-image-digest',
              mediaType: 'application/vnd.docker.distribution.manifest.v2+json',
            },
          ],
        })
        .get('/node/manifests/some-image-digest')
        .reply(200, {
          schemaVersion: 2,
          mediaType: 'application/vnd.docker.distribution.manifest.v2+json',
          config: {
            digest: 'some-config-digest',
            mediaType: 'application/vnd.docker.container.image.v1+json',
          },
        })
        .get('/node/blobs/some-config-digest')
        .reply(200, {
          architecture: 'amd64',
          config: {
            Labels: {
              'org.opencontainers.image.source':
                'https://github.com/renovatebot/renovate',
            },
          },
        });
      const res = await getPkgReleases({
        datasource: DockerDatasource.id,
        packageName: 'registry.company.com/node',
      });
      expect(res).toEqual({
        lookupName: 'node',
        registryUrl: 'https://registry.company.com',
        releases: [],
        sourceUrl: 'https://github.com/renovatebot/renovate',
      });
    });

    it('ignores empty manifest lists', async () => {
      httpMock
        .scope('https://registry.company.com/v2')
        .get('/')
        .reply(200)
        .get('/node/tags/list?n=10000')
        .reply(200)
        .get('/node/tags/list?n=10000')
        .reply(200, { tags: ['latest'] })
        .get('/node/manifests/latest')
        .reply(200, {
          schemaVersion: 2,
          mediaType:
            'application/vnd.docker.distribution.manifest.list.v2+json',
          manifests: [],
        });
      const res = await getPkgReleases({
        datasource: DockerDatasource.id,
        packageName: 'registry.company.com/node',
      });
      expect(res).toEqual({
        lookupName: 'node',
        registryUrl: 'https://registry.company.com',
        releases: [],
      });
    });

    it('ignores unsupported manifest', async () => {
      httpMock
        .scope('https://registry.company.com/v2')
        .get('/')
        .reply(200)
        .get('/node/tags/list?n=10000')
        .reply(200)
        .get('/node/tags/list?n=10000')
        .reply(200, { tags: ['latest'] })
        .get('/node/manifests/latest')
        .reply(200, {
          schemaVersion: 2,
          mediaType: 'application/vnd.docker.distribution.manifest.v1+json',
        });
      const res = await getPkgReleases({
        datasource: DockerDatasource.id,
        packageName: 'registry.company.com/node',
      });
      expect(res).toEqual({
        lookupName: 'node',
        registryUrl: 'https://registry.company.com',
        releases: [],
      });
    });

    it('ignores unsupported schema version', async () => {
      httpMock
        .scope('https://registry.company.com/v2')
        .get('/')
        .reply(200)
        .get('/node/tags/list?n=10000')
        .reply(200)
        .get('/node/tags/list?n=10000')
        .reply(200, { tags: ['latest'] })
        .get('/node/manifests/latest')
        .reply(200, {});
      const res = await getPkgReleases({
        datasource: DockerDatasource.id,
        packageName: 'registry.company.com/node',
      });
      expect(res).toEqual({
        lookupName: 'node',
        registryUrl: 'https://registry.company.com',
        releases: [],
      });
    });

    it('supports OCI manifests with media type', async () => {
      httpMock
        .scope('https://registry.company.com/v2')
        .get('/')
        .times(3)
        .reply(200)
        .get('/node/tags/list?n=10000')
        .reply(200)
        .get('/node/tags/list?n=10000')
        .reply(200, { tags: ['1'] })
        .get('/node/manifests/1')
        .reply(200, {
          schemaVersion: 2,
          mediaType: 'application/vnd.oci.image.index.v1+json',
          manifests: [
            {
              digest: 'some-image-digest',
              mediaType: 'application/vnd.oci.image.manifest.v1+json',
            },
          ],
        })
        .get('/node/manifests/some-image-digest')
        .reply(200, {
          schemaVersion: 2,
          mediaType: 'application/vnd.oci.image.manifest.v1+json',
          config: {
            digest: 'some-config-digest',
            mediaType: 'application/vnd.oci.image.config.v1+json',
          },
        })
        .get('/node/blobs/some-config-digest')
        .reply(200, {
          architecture: 'amd64',
          config: {
            Labels: {
              'org.opencontainers.image.source':
                'https://github.com/renovatebot/renovate',
            },
          },
        });
      const res = await getPkgReleases({
        datasource: DockerDatasource.id,
        packageName: 'registry.company.com/node',
      });
      expect(res).toEqual({
        lookupName: 'node',
        registryUrl: 'https://registry.company.com',
        releases: [
          {
            version: '1',
          },
        ],
        sourceUrl: 'https://github.com/renovatebot/renovate',
      });
    });

    it('supports OCI manifests without media type', async () => {
      httpMock
        .scope('https://registry.company.com/v2')
        .get('/')
        .times(3)
        .reply(200)
        .get('/node/tags/list?n=10000')
        .reply(200)
        .get('/node/tags/list?n=10000')
        .reply(200, { tags: ['1'] })
        .get('/node/manifests/1')
        .reply(200, {
          schemaVersion: 2,
          mediaType: 'application/vnd.oci.image.index.v1+json',
          manifests: [
            {
              digest: 'some-image-digest',
              mediaType: 'application/vnd.oci.image.manifest.v1+json',
            },
          ],
        })
        .get('/node/manifests/some-image-digest')
        .reply(200, {
          schemaVersion: 2,
          config: {
            digest: 'some-config-digest',
            mediaType: 'application/vnd.oci.image.config.v1+json',
          },
        })
        .get('/node/blobs/some-config-digest')
        .reply(200, {
          architecture: 'amd64',
          config: {
            Labels: {
              'org.opencontainers.image.source':
                'https://github.com/renovatebot/renovate',
            },
          },
        });
      const res = await getPkgReleases({
        datasource: DockerDatasource.id,
        packageName: 'registry.company.com/node',
      });
      expect(res).toEqual({
        lookupName: 'node',
        registryUrl: 'https://registry.company.com',
        releases: [
          {
            version: '1',
          },
        ],
        sourceUrl: 'https://github.com/renovatebot/renovate',
      });
    });

    it('ignores empty OCI manifest indexes', async () => {
      httpMock
        .scope('https://registry.company.com/v2')
        .get('/')
        .reply(200)
        .get('/node/tags/list?n=10000')
        .reply(200)
        .get('/node/tags/list?n=10000')
        .reply(200, { tags: ['latest'] })
        .get('/node/manifests/latest')
        .reply(200, {
          schemaVersion: 2,
          mediaType: 'application/vnd.oci.image.index.v1+json',
          manifests: [],
        });
      const res = await getPkgReleases({
        datasource: DockerDatasource.id,
        packageName: 'registry.company.com/node',
      });
      expect(res).toEqual({
        lookupName: 'node',
        registryUrl: 'https://registry.company.com',
        releases: [],
      });
    });

    it('supports redirect', async () => {
      httpMock
        .scope('https://registry.company.com/v2', {
          badheaders: ['authorization'],
        })
        .get('/')
        .times(2)
        .reply(401, '', {
          'www-authenticate': 'Basic realm="My Private Docker Registry Server"',
        })
        .get('/node/tags/list?n=10000')
        .reply(401, '', {
          'www-authenticate': 'Basic realm="My Private Docker Registry Server"',
        });
      httpMock
        .scope('https://registry.company.com/v2', {
          reqheaders: {
            authorization: 'Basic c29tZS11c2VybmFtZTpzb21lLXBhc3N3b3Jk',
          },
        })
        .get('/node/tags/list?n=10000')
        .reply(200, { tags: ['latest'] })
        .get('/node/manifests/latest')
        .reply(200, {
          schemaVersion: 2,
          mediaType: 'application/vnd.docker.distribution.manifest.v2+json',
          config: {
            digest: 'some-config-digest',
            mediaType: 'application/vnd.docker.container.image.v1+json',
          },
        })
        .get('/node/blobs/some-config-digest')
        .reply(302, undefined, {
          location:
            'https://abc.s3.amazon.com/some-config-digest?X-Amz-Algorithm=xxxx',
        });
      httpMock
        .scope('https://abc.s3.amazon.com', { badheaders: ['authorization'] })
        .get('/some-config-digest')
        .query({ 'X-Amz-Algorithm': 'xxxx' })
        .reply(200, {
          architecture: 'amd64',
          config: {},
        });
      const res = await getPkgReleases({
        datasource: DockerDatasource.id,
        packageName: 'registry.company.com/node',
      });
      expect(res).toEqual({
        lookupName: 'node',
        registryUrl: 'https://registry.company.com',
        releases: [],
      });
    });

    it('supports ghcr', async () => {
      httpMock
        .scope('https://ghcr.io/v2', {
          badheaders: ['authorization'],
        })
        .get('/')
        .twice()
        .reply(401, '', {
          'www-authenticate':
            'Bearer realm="https://ghcr.io/token",service="ghcr.io",scope="repository:user/image:pull',
        })
        .get('/visualon/drone-git/tags/list?n=10000')
        .reply(401, '', {
          'www-authenticate':
            'Bearer realm="https://ghcr.io/token",service="ghcr.io",scope="repository:visualon/drone-git:pull"',
        });
      httpMock
        .scope('https://ghcr.io')
        .get('/token?service=ghcr.io&scope=repository:visualon/drone-git:pull')
        .times(3)
        .reply(200, { token: 'abc' });
      httpMock
        .scope('https://ghcr.io/v2', {
          reqheaders: {
            authorization: 'Bearer abc',
          },
        })
        .get('/visualon/drone-git/tags/list?n=10000')
        .reply(200, { tags: ['latest', '1.0.0'] })
        .get('/visualon/drone-git/manifests/latest')
        .reply(200, {
          schemaVersion: 2,
          mediaType: 'application/vnd.docker.distribution.manifest.v2+json',
          config: {
            digest: 'some-config-digest',
            mediaType: 'application/vnd.docker.container.image.v1+json',
          },
        })
        .get('/visualon/drone-git/blobs/some-config-digest')
        .reply(200, {
          architecture: 'amd64',
          config: {
            Labels: {
              'org.opencontainers.image.source':
                'https://github.com/visualon/drone-git',
            },
          },
        });

      const res = await getPkgReleases({
        datasource: DockerDatasource.id,
        packageName: 'ghcr.io/visualon/drone-git',
      });
      expect(res).toEqual({
        lookupName: 'visualon/drone-git',
        registryUrl: 'https://ghcr.io',
        sourceUrl: 'https://github.com/visualon/drone-git',
        releases: [{ version: '1.0.0' }],
      });
    });
  });

  describe('getLabels', () => {
    const ds = new DockerDatasource();

    it('uses annotations for oci image', async () => {
      httpMock
        .scope('https://ghcr.io/v2')
        .get('/')
        .reply(200)
        .get('/node/manifests/2-alpine')
        .reply(200, {
          schemaVersion: 2,
          mediaType: 'application/vnd.oci.image.manifest.v1+json',
          config: {
            digest: 'some-config-digest',
            mediaType: 'application/vnd.oci.image.config.v1+json',
          },
          annotations: {
            'org.opencontainers.image.source':
              'https://github.com/renovatebot/renovate',
            'org.opencontainers.image.revision':
              'ab7ddb5e3c5c3b402acd7c3679d4e415f8092dde',
          },
        });

      expect(await ds.getLabels('https://ghcr.io', 'node', '2-alpine')).toEqual(
        {
          'org.opencontainers.image.source':
            'https://github.com/renovatebot/renovate',
          'org.opencontainers.image.revision':
            'ab7ddb5e3c5c3b402acd7c3679d4e415f8092dde',
        },
      );
    });

    it('uses annotations for oci helm', async () => {
      httpMock
        .scope('https://ghcr.io/v2')
        .get('/')
        .reply(200)
        .get('/node/manifests/2-alpine')
        .reply(200, {
          schemaVersion: 2,
          mediaType: 'application/vnd.oci.image.manifest.v1+json',
          config: {
            digest: 'some-config-digest',
            mediaType: 'application/vnd.cncf.helm.config.v1+json',
          },
          annotations: {
            'org.opencontainers.image.source':
              'https://github.com/renovatebot/renovate',
            'org.opencontainers.image.revision':
              'ab7ddb5e3c5c3b402acd7c3679d4e415f8092dde',
          },
        });

      expect(await ds.getLabels('https://ghcr.io', 'node', '2-alpine')).toEqual(
        {
          'org.opencontainers.image.source':
            'https://github.com/renovatebot/renovate',
          'org.opencontainers.image.revision':
            'ab7ddb5e3c5c3b402acd7c3679d4e415f8092dde',
        },
      );
    });

    it('uses sources for oci helm', async () => {
      httpMock
        .scope('https://ghcr.io/v2')
        .get('/')
        .twice()
        .reply(200)
        .get('/harbor/manifests/16.7.2')
        .reply(200, {
          schemaVersion: 2,
          mediaType: 'application/vnd.oci.image.manifest.v1+json',
          config: {
            digest: 'some-config-digest',
            mediaType: 'application/vnd.cncf.helm.config.v1+json',
          },
        })
        .get('/harbor/blobs/some-config-digest')
        .reply(200, {
          name: 'harbor',
          version: '16.7.2',
          home: 'https://github.com/bitnami/charts/tree/main/bitnami/harbor',
        });

      expect(await ds.getLabels('https://ghcr.io', 'harbor', '16.7.2')).toEqual(
        {
          'org.opencontainers.image.source':
            'https://github.com/bitnami/charts/tree/main/bitnami/harbor',
        },
      );
    });

    it('uses annotations for docker hub', async () => {
      httpMock
        .scope('https://index.docker.io/v2')
        .get('/')
        .reply(200)
        .get('/renovate/renovate/manifests/37.405.1-full')
        .reply(200, {
          schemaVersion: 2,
          mediaType: 'application/vnd.oci.image.manifest.v1+json',
          config: {
            digest:
              'sha256:a3e34dca3519abb558a58384414cc69b6afbbb80e3992064f3e1c24e069c9168',
            mediaType: 'application/vnd.oci.image.config.v1+json',
          },
          annotations: {
            'org.opencontainers.image.source':
              'https://github.com/renovatebot/renovate',
            'org.opencontainers.image.revision':
              'e11f9d9882395deaf5fbbb81b3327cb8c2ef069c',
          },
        });

      expect(
        await ds.getLabels(
          'https://index.docker.io',
          'renovate/renovate',
          '37.405.1-full',
        ),
      ).toEqual({
        'org.opencontainers.image.source':
          'https://github.com/renovatebot/renovate',
        'org.opencontainers.image.revision':
          'e11f9d9882395deaf5fbbb81b3327cb8c2ef069c',
      });
    });

    it('skips docker hub labels', async () => {
      process.env.RENOVATE_X_DOCKER_HUB_DISABLE_LABEL_LOOKUP = 'true';

      httpMock.scope('https://index.docker.io/v2');

      expect(
        await ds.getLabels(
          'https://index.docker.io',
          'renovate/renovate',
          '37.405.1-full',
        ),
      ).toEqual({});
    });

    it('does not skip non docker hub registry labels', async () => {
      process.env.RENOVATE_X_DOCKER_HUB_DISABLE_LABEL_LOOKUP = 'true';

      httpMock
        .scope('https://ghcr.io/v2')
        .get('/')
        .reply(200)
        .get('/node/manifests/2-alpine')
        .reply(200, {
          schemaVersion: 2,
          mediaType: 'application/vnd.oci.image.manifest.v1+json',
          config: {
            digest: 'some-config-digest',
            mediaType: 'application/vnd.oci.image.config.v1+json',
          },
          annotations: {
            'org.opencontainers.image.source':
              'https://github.com/renovatebot/renovate',
            'org.opencontainers.image.revision':
              'ab7ddb5e3c5c3b402acd7c3679d4e415f8092dde',
          },
        });

      expect(await ds.getLabels('https://ghcr.io', 'node', '2-alpine')).toEqual(
        {
          'org.opencontainers.image.source':
            'https://github.com/renovatebot/renovate',
          'org.opencontainers.image.revision':
            'ab7ddb5e3c5c3b402acd7c3679d4e415f8092dde',
        },
      );
    });
  });
});<|MERGE_RESOLUTION|>--- conflicted
+++ resolved
@@ -49,12 +49,7 @@
       password: 'some-password',
     });
     hostRules.hosts.mockReturnValue([]);
-<<<<<<< HEAD
-    delete process.env.RENOVATE_X_DOCKER_HUB_TAGS;
-=======
-    delete process.env.RENOVATE_X_DOCKER_MAX_PAGES;
     delete process.env.RENOVATE_X_DOCKER_HUB_TAGS_DISABLE;
->>>>>>> 0e9e9381
   });
 
   describe('getDigest', () => {
@@ -1381,12 +1376,8 @@
     });
 
     it('uses custom max pages', async () => {
-<<<<<<< HEAD
       GlobalConfig.set({ dockerMaxPages: 2 });
-=======
       process.env.RENOVATE_X_DOCKER_HUB_TAGS_DISABLE = 'true';
-      process.env.RENOVATE_X_DOCKER_MAX_PAGES = '2';
->>>>>>> 0e9e9381
       httpMock
         .scope(baseUrl)
         .get('/library/node/tags/list?n=10000')
