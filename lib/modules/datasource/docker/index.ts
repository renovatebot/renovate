import is from '@sindresorhus/is';
import { GlobalConfig } from '../../../config/global';
import { PAGE_NOT_FOUND_ERROR } from '../../../constants/error-messages';
import { logger } from '../../../logger';
import { ExternalHostError } from '../../../types/errors/external-host-error';
import { cache } from '../../../util/cache/package/decorator';
import { HttpError } from '../../../util/http';
import type { HttpResponse } from '../../../util/http/types';
import { hasKey } from '../../../util/object';
import { regEx } from '../../../util/regex';
import { type AsyncResult, Result } from '../../../util/result';
import { isDockerDigest } from '../../../util/string-match';
import {
  ensurePathPrefix,
  joinUrlParts,
  parseLinkHeader,
} from '../../../util/url';
import { id as dockerVersioningId } from '../../versioning/docker';
import { Datasource } from '../datasource';
import type {
  DigestConfig,
  GetReleasesConfig,
  Release,
  ReleaseResult,
} from '../types';
import { isArtifactoryServer } from '../util';
import {
  DOCKER_HUB,
  dockerDatasourceId,
  extractDigestFromResponseBody,
  findHelmSourceUrl,
  findLatestStable,
  getAuthHeaders,
  getRegistryRepository,
  gitRefLabel,
  imageUrlLabel,
  isDockerHost,
  sourceLabel,
  sourceLabels,
} from './common';
import { DockerHubCache } from './dockerhub-cache';
import { ecrPublicRegex, ecrRegex, isECRMaxResultsError } from './ecr';
import {
  DistributionManifest,
  DockerHubTagsPage,
  ManifestJson,
  OciHelmConfig,
  OciImageConfig,
  OciImageManifest,
} from './schema';

const defaultConfig = {
  commitMessageTopic: '{{{depName}}} Docker tag',
  commitMessageExtra:
    'to {{#if isPinDigest}}{{{newDigestShort}}}{{else}}{{#if isMajor}}{{{prettyNewMajor}}}{{else}}{{{prettyNewVersion}}}{{/if}}{{/if}}',
  digest: {
    branchTopic: '{{{depNameSanitized}}}-{{{currentValue}}}',
    commitMessageExtra: 'to {{newDigestShort}}',
    commitMessageTopic:
      '{{{depName}}}{{#if currentValue}}:{{{currentValue}}}{{/if}} Docker digest',
    group: {
      commitMessageTopic: '{{{groupName}}}',
      commitMessageExtra: '',
    },
  },
  pin: {
    commitMessageExtra: '',
    groupName: 'Docker digests',
    group: {
      commitMessageTopic: '{{{groupName}}}',
      branchTopic: 'digests-pin',
    },
  },
};

export class DockerDatasource extends Datasource {
  static readonly id = dockerDatasourceId;

  override readonly defaultVersioning = dockerVersioningId;

  override readonly defaultRegistryUrls = [DOCKER_HUB];

  override readonly defaultConfig = defaultConfig;

  constructor() {
    super(DockerDatasource.id);
  }

  // TODO: debug why quay throws errors (#9612)
  private async getManifestResponse(
    registryHost: string,
    dockerRepository: string,
    tag: string,
    mode: 'head' | 'get' = 'get',
  ): Promise<HttpResponse | null> {
    logger.debug(
      `getManifestResponse(${registryHost}, ${dockerRepository}, ${tag}, ${mode})`,
    );
    try {
      const headers = await getAuthHeaders(
        this.http,
        registryHost,
        dockerRepository,
      );
      if (!headers) {
        logger.warn('No docker auth found - returning');
        return null;
      }
      headers.accept = [
        'application/vnd.docker.distribution.manifest.list.v2+json',
        'application/vnd.docker.distribution.manifest.v2+json',
        'application/vnd.oci.image.manifest.v1+json',
        'application/vnd.oci.image.index.v1+json',
      ].join(', ');
      const url = `${registryHost}/v2/${dockerRepository}/manifests/${tag}`;
      const manifestResponse = await this.http[mode](url, {
        headers,
        noAuth: true,
      });
      return manifestResponse;
    } catch (err) /* istanbul ignore next */ {
      if (err instanceof ExternalHostError) {
        throw err;
      }
      if (err.statusCode === 401) {
        logger.debug(
          { registryHost, dockerRepository },
          'Unauthorized docker lookup',
        );
        logger.debug({ err });
        return null;
      }
      if (err.statusCode === 404) {
        logger.debug(
          {
            err,
            registryHost,
            dockerRepository,
            tag,
          },
          'Docker Manifest is unknown',
        );
        return null;
      }
      if (err.statusCode === 429 && isDockerHost(registryHost)) {
        throw new ExternalHostError(err);
      }
      if (err.statusCode >= 500 && err.statusCode < 600) {
        throw new ExternalHostError(err);
      }
      if (err.code === 'ETIMEDOUT') {
        logger.debug(
          { registryHost },
          'Timeout when attempting to connect to docker registry',
        );
        logger.debug({ err });
        return null;
      }
      logger.debug(
        {
          err,
          registryHost,
          dockerRepository,
          tag,
        },
        'Unknown Error looking up docker manifest',
      );
      return null;
    }
  }

  @cache({
    namespace: 'datasource-docker-imageconfig',
    key: (
      registryHost: string,
      dockerRepository: string,
      configDigest: string,
    ) => `${registryHost}:${dockerRepository}@${configDigest}`,
    ttlMinutes: 1440 * 28,
  })
  async getImageConfig(
    registryHost: string,
    dockerRepository: string,
    configDigest: string,
  ): Promise<HttpResponse<OciImageConfig> | undefined> {
    logger.trace(
      `getImageConfig(${registryHost}, ${dockerRepository}, ${configDigest})`,
    );

    const headers = await getAuthHeaders(
      this.http,
      registryHost,
      dockerRepository,
    );
    // istanbul ignore if: Should never happen
    if (!headers) {
      logger.warn('No docker auth found - returning');
      return undefined;
    }
    const url = joinUrlParts(
      registryHost,
      'v2',
      dockerRepository,
      'blobs',
      configDigest,
    );
    return await this.http.getJson(
      url,
      {
        headers,
        noAuth: true,
      },
      OciImageConfig,
    );
  }

  @cache({
    namespace: 'datasource-docker-imageconfig',
    key: (
      registryHost: string,
      dockerRepository: string,
      configDigest: string,
    ) => `${registryHost}:${dockerRepository}@${configDigest}`,
    ttlMinutes: 1440 * 28,
  })
  async getHelmConfig(
    registryHost: string,
    dockerRepository: string,
    configDigest: string,
  ): Promise<HttpResponse<OciHelmConfig> | undefined> {
    logger.trace(
      `getImageConfig(${registryHost}, ${dockerRepository}, ${configDigest})`,
    );

    const headers = await getAuthHeaders(
      this.http,
      registryHost,
      dockerRepository,
    );
    // istanbul ignore if: Should never happen
    if (!headers) {
      logger.warn('No docker auth found - returning');
      return undefined;
    }
    const url = joinUrlParts(
      registryHost,
      'v2',
      dockerRepository,
      'blobs',
      configDigest,
    );
    return await this.http.getJson(
      url,
      {
        headers,
        noAuth: true,
      },
      OciHelmConfig,
    );
  }

  private async getConfigDigest(
    registry: string,
    dockerRepository: string,
    tag: string,
  ): Promise<string | null> {
    return (
      (await this.getManifest(registry, dockerRepository, tag))?.config
        ?.digest ?? null
    );
  }

  private async getManifest(
    registry: string,
    dockerRepository: string,
    tag: string,
  ): Promise<OciImageManifest | DistributionManifest | null> {
    const manifestResponse = await this.getManifestResponse(
      registry,
      dockerRepository,
      tag,
    );

    // If getting the manifest fails here, then abort
    // This means that the latest tag doesn't have a manifest, which shouldn't
    // be possible
    // istanbul ignore if
    if (!manifestResponse) {
      return null;
    }

    // Softfail on invalid manifests
    const parsed = ManifestJson.safeParse(manifestResponse.body);
    if (!parsed.success) {
      logger.debug(
        { registry, dockerRepository, tag, err: parsed.error },
        'Invalid manifest response',
      );
      return null;
    }

    const manifest = parsed.data;

    switch (manifest.mediaType) {
      case 'application/vnd.docker.distribution.manifest.v2+json':
      case 'application/vnd.oci.image.manifest.v1+json':
        return manifest;
      case 'application/vnd.docker.distribution.manifest.list.v2+json':
      case 'application/vnd.oci.image.index.v1+json':
        if (!manifest.manifests.length) {
          logger.debug(
            { manifest },
            'Invalid manifest list with no manifests - returning',
          );
          return null;
        }
        logger.trace(
          { registry, dockerRepository, tag },
          'Found manifest list, using first image',
        );
        return this.getManifest(
          registry,
          dockerRepository,
          manifest.manifests[0].digest,
        );
      // istanbul ignore next: can't happen
      default:
        return null;
    }
  }

  @cache({
    namespace: 'datasource-docker-architecture',
    key: (
      registryHost: string,
      dockerRepository: string,
      currentDigest: string,
    ) => `${registryHost}:${dockerRepository}@${currentDigest}`,
    ttlMinutes: 1440 * 28,
  })
  async getImageArchitecture(
    registryHost: string,
    dockerRepository: string,
    currentDigest: string,
  ): Promise<string | null | undefined> {
    try {
      let manifestResponse: HttpResponse<string> | null;

      try {
        manifestResponse = await this.getManifestResponse(
          registryHost,
          dockerRepository,
          currentDigest,
          'head',
        );
      } catch (_err) {
        const err =
          _err instanceof ExternalHostError
            ? _err.err
            : /* istanbul ignore next: can never happen */ _err;

        if (
          typeof err.statusCode === 'number' &&
          err.statusCode >= 500 &&
          err.statusCode < 600
        ) {
          // querying the digest manifest for a non existent image leads to a 500 statusCode
          return null;
        }

        /* istanbul ignore next */
        throw _err;
      }

      if (
        manifestResponse?.headers['content-type'] !==
          'application/vnd.docker.distribution.manifest.v2+json' &&
        manifestResponse?.headers['content-type'] !==
          'application/vnd.oci.image.manifest.v1+json'
      ) {
        return null;
      }

      const configDigest = await this.getConfigDigest(
        registryHost,
        dockerRepository,
        currentDigest,
      );
      if (!configDigest) {
        return null;
      }

      const configResponse = await this.getImageConfig(
        registryHost,
        dockerRepository,
        configDigest,
      );

      // TODO: fix me, architecture is required in spec
      if (
        configResponse &&
        ('config' in configResponse.body ||
          'architecture' in configResponse.body)
      ) {
        const architecture = configResponse.body.architecture ?? null;
        logger.debug(
          `Current digest ${currentDigest} relates to architecture ${
            architecture ?? 'null'
          }`,
        );

        return architecture;
      }
    } catch (err) /* istanbul ignore next */ {
      if (err.statusCode !== 404 || err.message === PAGE_NOT_FOUND_ERROR) {
        throw err;
      }
      logger.debug(
        { registryHost, dockerRepository, currentDigest, err },
        'Unknown error getting image architecture',
      );
    }

    return undefined;
  }

  /*
   * docker.getLabels
   *
   * This function will:
   *  - Return the labels for the requested image
   */
  @cache({
    namespace: 'datasource-docker-labels',
    key: (registryHost: string, dockerRepository: string, tag: string) =>
      `${registryHost}:${dockerRepository}:${tag}`,
    ttlMinutes: 24 * 60,
  })
  async getLabels(
    registryHost: string,
    dockerRepository: string,
    tag: string,
  ): Promise<Record<string, string> | undefined> {
    logger.debug(`getLabels(${registryHost}, ${dockerRepository}, ${tag})`);
    // Docker Hub library images don't have labels we need
    if (
      registryHost === 'https://index.docker.io' &&
      dockerRepository.startsWith('library/')
    ) {
      logger.debug('Docker Hub library image - skipping label lookup');
      return {};
    }
    try {
      let labels: Record<string, string> | undefined = {};
      const manifest = await this.getManifest(
        registryHost,
        dockerRepository,
        tag,
      );

      if (!manifest) {
        logger.debug(
          { registryHost, dockerRepository, tag },
          'No manifest found',
        );
        return undefined;
      }

      if ('annotations' in manifest && manifest.annotations) {
        labels = manifest.annotations;
      }

      switch (manifest.config.mediaType) {
        case 'application/vnd.cncf.helm.config.v1+json': {
          if (labels[sourceLabel]) {
            // we already have the source url, so no need to pull the config
            return labels;
          }
          const configResponse = await this.getHelmConfig(
            registryHost,
            dockerRepository,
            manifest.config.digest,
          );

          if (configResponse) {
            // Helm chart
            const url = findHelmSourceUrl(configResponse.body);
            if (url) {
              labels[sourceLabel] = url;
            }
          }
          break;
        }
        case 'application/vnd.oci.image.config.v1+json':
        case 'application/vnd.docker.container.image.v1+json': {
          if (labels[sourceLabel] && labels[gitRefLabel]) {
            // we already have the source url, so no need to pull the config
            return labels;
          }
          const configResponse = await this.getImageConfig(
            registryHost,
            dockerRepository,
            manifest.config.digest,
          );

          // istanbul ignore if: should never happen
          if (!configResponse) {
            return labels;
          }

          const body = configResponse.body;
          if (body.config) {
            labels = { ...labels, ...body.config.Labels };
          } else {
            logger.debug(
              { headers: configResponse.headers, body },
              `manifest blob response body missing the "config" property`,
            );
          }
          break;
        }
      }

      if (labels) {
        logger.debug(
          {
            labels,
          },
          'found labels in manifest',
        );
      }
      return labels;
    } catch (err) /* istanbul ignore next: should be tested in future */ {
      if (err instanceof ExternalHostError) {
        throw err;
      }
      if (err.statusCode === 400 || err.statusCode === 401) {
        logger.debug(
          { registryHost, dockerRepository, err },
          'Unauthorized docker lookup',
        );
      } else if (err.statusCode === 404) {
        logger.warn(
          {
            err,
            registryHost,
            dockerRepository,
            tag,
          },
          'Config Manifest is unknown',
        );
      } else if (err.statusCode === 429 && isDockerHost(registryHost)) {
        logger.warn({ err }, 'docker registry failure: too many requests');
      } else if (err.statusCode >= 500 && err.statusCode < 600) {
        logger.debug(
          {
            err,
            registryHost,
            dockerRepository,
            tag,
          },
          'docker registry failure: internal error',
        );
      } else if (
        err.code === 'ERR_TLS_CERT_ALTNAME_INVALID' ||
        err.code === 'ETIMEDOUT'
      ) {
        logger.debug(
          { registryHost, err },
          'Error connecting to docker registry',
        );
      } else if (registryHost === 'https://quay.io') {
        // istanbul ignore next
        logger.debug(
          'Ignoring quay.io errors until they fully support v2 schema',
        );
      } else {
        logger.info(
          { registryHost, dockerRepository, tag, err },
          'Unknown error getting Docker labels',
        );
      }
      return {};
    }
  }

  private async getTagsQuayRegistry(
    registry: string,
    repository: string,
  ): Promise<string[]> {
    let tags: string[] = [];
    const limit = 100;

    const pageUrl = (page: number): string =>
      `${registry}/api/v1/repository/${repository}/tag/?limit=${limit}&page=${page}&onlyActiveTags=true`;

    let page = 1;
    let url: string | null = pageUrl(page);
    while (url && page <= 20) {
      interface QuayRestDockerTags {
        tags: {
          name: string;
        }[];
        has_additional: boolean;
      }

      // typescript issue :-/
      // eslint-disable-next-line @typescript-eslint/no-unnecessary-type-assertion
      const res = (await this.http.getJson<QuayRestDockerTags>(
        url,
      )) as HttpResponse<QuayRestDockerTags>;
      const pageTags = res.body.tags.map((tag) => tag.name);
      tags = tags.concat(pageTags);
      page += 1;
      url = res.body.has_additional ? pageUrl(page) : null;
    }
    return tags;
  }

  private async getDockerApiTags(
    registryHost: string,
    dockerRepository: string,
  ): Promise<string[] | null> {
    let tags: string[] = [];
    // AWS ECR limits the maximum number of results to 1000
    // See https://docs.aws.amazon.com/AmazonECR/latest/APIReference/API_DescribeRepositories.html#ECR-DescribeRepositories-request-maxResults
    // See https://docs.aws.amazon.com/AmazonECRPublic/latest/APIReference/API_DescribeRepositories.html#ecrpublic-DescribeRepositories-request-maxResults
    const limit =
      ecrRegex.test(registryHost) || ecrPublicRegex.test(registryHost)
        ? 1000
        : 10000;
    let url: string | null =
      `${registryHost}/${dockerRepository}/tags/list?n=${limit}`;
    url = ensurePathPrefix(url, '/v2');
    const headers = await getAuthHeaders(
      this.http,
      registryHost,
      dockerRepository,
      url,
    );
    if (!headers) {
      logger.debug('Failed to get authHeaders for getTags lookup');
      return null;
    }
    let page = 0;
    const pages = process.env.RENOVATE_X_DOCKER_MAX_PAGES
      ? parseInt(process.env.RENOVATE_X_DOCKER_MAX_PAGES, 10)
      : 20;
    let foundMaxResultsError = false;
    do {
      let res: HttpResponse<{ tags: string[] }>;
      try {
        res = await this.http.getJson<{ tags: string[] }>(url, {
          headers,
          noAuth: true,
        });
      } catch (err) {
        if (
          !foundMaxResultsError &&
          err instanceof HttpError &&
          isECRMaxResultsError(err)
        ) {
          const maxResults = 1000;
          url = `${registryHost}/${dockerRepository}/tags/list?n=${maxResults}`;
          url = ensurePathPrefix(url, '/v2');
          foundMaxResultsError = true;
          continue;
        }
        throw err;
      }
      tags = tags.concat(res.body.tags);
      const linkHeader = parseLinkHeader(res.headers.link);
      if (isArtifactoryServer(res)) {
        // Artifactory incorrectly returns a next link without the virtual repository name
        // this is due to a bug in Artifactory https://jfrog.atlassian.net/browse/RTFACT-18971
        url = linkHeader?.next?.last
          ? `${url}&last=${linkHeader.next.last}`
          : null;
      } else {
        url = linkHeader?.next ? new URL(linkHeader.next.url, url).href : null;
      }
      page += 1;
    } while (url && page < pages);
    return tags;
  }

  @cache({
    namespace: 'datasource-docker-tags',
    key: (registryHost: string, dockerRepository: string) =>
      `${registryHost}:${dockerRepository}`,
  })
  async getTags(
    registryHost: string,
    dockerRepository: string,
  ): Promise<string[] | null> {
    try {
      const isQuay = regEx(/^https:\/\/quay\.io(?::[1-9][0-9]{0,4})?$/i).test(
        registryHost,
      );
      let tags: string[] | null;
      if (isQuay) {
        tags = await this.getTagsQuayRegistry(registryHost, dockerRepository);
      } else {
        tags = await this.getDockerApiTags(registryHost, dockerRepository);
      }
      return tags;
    } catch (_err) /* istanbul ignore next */ {
      const err = _err instanceof ExternalHostError ? _err.err : _err;

      if (
        (err.statusCode === 404 || err.message === PAGE_NOT_FOUND_ERROR) &&
        !dockerRepository.includes('/')
      ) {
        logger.debug(
          `Retrying Tags for ${registryHost}/${dockerRepository} using library/ prefix`,
        );
        return this.getTags(registryHost, 'library/' + dockerRepository);
      }
      // JFrog Artifactory - Retry handling when resolving Docker Official Images
      // These follow the format of {{registryHost}}{{jFrogRepository}}/library/{{dockerRepository}}
      if (
        (err.statusCode === 404 || err.message === PAGE_NOT_FOUND_ERROR) &&
        isArtifactoryServer(err.response) &&
        dockerRepository.split('/').length === 2
      ) {
        logger.debug(
          `JFrog Artifactory: Retrying Tags for ${registryHost}/${dockerRepository} using library/ path between JFrog virtual repository and image`,
        );

        const dockerRepositoryParts = dockerRepository.split('/');
        const jfrogRepository = dockerRepositoryParts[0];
        const dockerImage = dockerRepositoryParts[1];

        return this.getTags(
          registryHost,
          jfrogRepository + '/library/' + dockerImage,
        );
      }
      if (err.statusCode === 429 && isDockerHost(registryHost)) {
        logger.warn(
          { registryHost, dockerRepository, err },
          'docker registry failure: too many requests',
        );
        throw new ExternalHostError(err);
      }
      if (err.statusCode >= 500 && err.statusCode < 600) {
        logger.warn(
          { registryHost, dockerRepository, err },
          'docker registry failure: internal error',
        );
        throw new ExternalHostError(err);
      }
      const errorCodes = ['ECONNRESET', 'ETIMEDOUT'];
      if (errorCodes.includes(err.code)) {
        logger.warn(
          { registryHost, dockerRepository, err },
          'docker registry connection failure',
        );
        throw new ExternalHostError(err);
      }
      if (isDockerHost(registryHost)) {
        logger.info({ err }, 'Docker Hub lookup failure');
      }
      throw _err;
    }
  }

  /**
   * docker.getDigest
   *
   * The `newValue` supplied here should be a valid tag for the docker image.
   *
   * This function will:
   *  - Look up a sha256 digest for a tag on its registry
   *  - Return the digest as a string
   */
  @cache({
    namespace: 'datasource-docker-digest',
    key: (
      { registryUrl, packageName, currentDigest }: DigestConfig,
      newValue?: string,
    ) => {
      const newTag = newValue ?? 'latest';
      const { registryHost, dockerRepository } = getRegistryRepository(
        packageName,
        registryUrl!,
      );
      const digest = currentDigest ? `@${currentDigest}` : '';
      return `${registryHost}:${dockerRepository}:${newTag}${digest}`;
    },
  })
  override async getDigest(
    { registryUrl, lookupName, packageName, currentDigest }: DigestConfig,
    newValue?: string,
  ): Promise<string | null> {
    let registryHost: string;
    let dockerRepository: string;
    if (registryUrl && lookupName) {
      // Reuse the resolved values from getReleases()
      registryHost = registryUrl;
      dockerRepository = lookupName;
    } else {
      // Resolve values independently
      ({ registryHost, dockerRepository } = getRegistryRepository(
        packageName,
        registryUrl!,
      ));
    }
    logger.debug(
      // TODO: types (#22198)
      `getDigest(${registryHost}, ${dockerRepository}, ${newValue})`,
    );
    const newTag = newValue ?? 'latest';
    let digest: string | null = null;
    try {
      let architecture: string | null | undefined = null;
      if (currentDigest && isDockerDigest(currentDigest)) {
        architecture = await this.getImageArchitecture(
          registryHost,
          dockerRepository,
          currentDigest,
        );
      }

      let manifestResponse: HttpResponse | null = null;
      if (!architecture) {
        manifestResponse = await this.getManifestResponse(
          registryHost,
          dockerRepository,
          newTag,
          'head',
        );

        if (
          manifestResponse &&
          hasKey('docker-content-digest', manifestResponse.headers)
        ) {
          digest =
            (manifestResponse.headers['docker-content-digest'] as string) ||
            null;
        }
      }

      if (
        is.string(architecture) ||
        (manifestResponse &&
          !hasKey('docker-content-digest', manifestResponse.headers))
      ) {
        logger.debug(
          { registryHost, dockerRepository },
          'Architecture-specific digest or missing docker-content-digest header - pulling full manifest',
        );
        manifestResponse = await this.getManifestResponse(
          registryHost,
          dockerRepository,
          newTag,
        );

        if (architecture && manifestResponse) {
          const parse = ManifestJson.safeParse(manifestResponse.body);
          const manifestList = parse.success
            ? parse.data
            : /* istanbul ignore next: hard to test */ null;
          if (
            manifestList &&
            (manifestList.mediaType ===
              'application/vnd.docker.distribution.manifest.list.v2+json' ||
              manifestList.mediaType ===
                'application/vnd.oci.image.index.v1+json')
          ) {
            for (const manifest of manifestList.manifests) {
              if (manifest.platform?.architecture === architecture) {
                digest = manifest.digest;
                break;
              }
            }
          }
        }

        if (!digest) {
          logger.debug(
            { registryHost, dockerRepository, newTag },
            'Extraction digest from manifest response body is deprecated',
          );
          digest = extractDigestFromResponseBody(manifestResponse!);
        }
      }

      if (
        !manifestResponse &&
        !dockerRepository.includes('/') &&
        !packageName.includes('/')
      ) {
        logger.debug(
          `Retrying Digest for ${registryHost}/${dockerRepository} using library/ prefix`,
        );
        return this.getDigest(
          {
            registryUrl,
            packageName: 'library/' + packageName,
            currentDigest,
          },
          newValue,
        );
      }

      if (manifestResponse) {
        // TODO: fix types (#22198)
        logger.debug(`Got docker digest ${digest!}`);
      }
    } catch (err) /* istanbul ignore next */ {
      if (err instanceof ExternalHostError) {
        throw err;
      }
      logger.debug(
        {
          err,
          packageName,
          newTag,
        },
        'Unknown Error looking up docker image digest',
      );
    }
    return digest;
  }

  @cache({
    namespace: 'datasource-docker-hub-tags',
    key: (dockerRepository: string) => `${dockerRepository}`,
  })
  async getDockerHubTags(dockerRepository: string): Promise<Release[] | null> {
    let url = `https://hub.docker.com/v2/repositories/${dockerRepository}/tags?page_size=1000&ordering=last_updated`;

    const cache = await DockerHubCache.init(dockerRepository);
    let needNextPage: boolean = true;
    while (needNextPage) {
      const { val, err } = await this.http
        .getJsonSafe(url, DockerHubTagsPage)
        .unwrap();

      if (err) {
        logger.debug({ err }, `Docker: error fetching data from DockerHub`);
        return null;
      }

      const { results, next } = val;

      needNextPage = cache.reconcile(results);

      if (!next) {
        break;
      }

      url = next;
    }

    await cache.save();

    const items = cache.getItems();
    return items.map(
      ({
        name: version,
        tag_last_pushed: releaseTimestamp,
        digest: newDigest,
      }) => {
        const release: Release = { version };

        if (releaseTimestamp) {
          release.releaseTimestamp = releaseTimestamp;
        }

        if (newDigest) {
          release.newDigest = newDigest;
        }

        return release;
      },
    );
  }

  /**
   * docker.getReleases
   *
   * A docker image usually looks something like this: somehost.io/owner/repo:8.1.0-alpine
   * In the above:
   *  - 'somehost.io' is the registry
   *  - 'owner/repo' is the package name
   *  - '8.1.0-alpine' is the tag
   *
   * This function will filter only tags that contain a semver version
   */
  @cache({
    namespace: 'datasource-docker-releases-v2',
    key: ({ registryUrl, packageName }: GetReleasesConfig) => {
      const { registryHost, dockerRepository } = getRegistryRepository(
        packageName,
        registryUrl!,
      );
      return `${registryHost}:${dockerRepository}`;
    },
    cacheable: ({ registryUrl, packageName }: GetReleasesConfig) => {
      const { registryHost } = getRegistryRepository(packageName, registryUrl!);
      return registryHost === 'https://index.docker.io';
    },
  })
  async getReleases({
    packageName,
    registryUrl,
  }: GetReleasesConfig): Promise<ReleaseResult | null> {
    const { registryHost, dockerRepository } = getRegistryRepository(
      packageName,
      registryUrl!,
    );

    type TagsResultType = AsyncResult<
      Release[],
      NonNullable<Error | 'tags-error' | 'dockerhub-error'>
    >;

    const getTags = (): TagsResultType =>
      Result.wrapNullable(
        this.getTags(registryHost, dockerRepository),
        'tags-error' as const,
      ).transform((tags) => tags.map((version) => ({ version })));

    const getDockerHubTags = (): TagsResultType =>
      Result.wrapNullable(
        this.getDockerHubTags(dockerRepository),
        'dockerhub-error' as const,
      ).catch(getTags);

    const allowDockerHubTags =
      GlobalConfig.getExperimentalFlag('dockerHubTags');
    const tagsResult =
<<<<<<< HEAD
      registryHost === 'https://index.docker.io' && allowDockerHubTags
=======
      registryHost === 'https://index.docker.io' &&
      !process.env.RENOVATE_X_DOCKER_HUB_TAGS_DISABLE
>>>>>>> 73e35bc3
        ? getDockerHubTags()
        : getTags();

    const { val: releases, err } = await tagsResult.unwrap();
    if (err instanceof Error) {
      throw err;
    } else if (err) {
      return null;
    }

    const ret: ReleaseResult = {
      registryUrl: registryHost,
      releases,
    };
    if (dockerRepository !== packageName) {
      // This will be reused later if a getDigest() call is made
      ret.lookupName = dockerRepository;
    }

    const tags = releases.map((release) => release.version);
    const latestTag = tags.includes('latest')
      ? 'latest'
      : findLatestStable(tags) ?? tags[tags.length - 1];

    // istanbul ignore if: needs test
    if (!latestTag) {
      return ret;
    }
    const labels = await this.getLabels(
      registryHost,
      dockerRepository,
      latestTag,
    );
    if (labels) {
      if (is.nonEmptyString(labels[gitRefLabel])) {
        ret.gitRef = labels[gitRefLabel];
      }
      for (const label of sourceLabels) {
        if (is.nonEmptyString(labels[label])) {
          ret.sourceUrl = labels[label];
          break;
        }
      }
      if (is.nonEmptyString(labels[imageUrlLabel])) {
        ret.homepage = labels[imageUrlLabel];
      }
    }
    return ret;
  }
}<|MERGE_RESOLUTION|>--- conflicted
+++ resolved
@@ -1029,15 +1029,10 @@
         'dockerhub-error' as const,
       ).catch(getTags);
 
-    const allowDockerHubTags =
-      GlobalConfig.getExperimentalFlag('dockerHubTags');
+    const disableDockerHubTags =
+      GlobalConfig.getExperimentalFlag('disableDockerHubTags');
     const tagsResult =
-<<<<<<< HEAD
-      registryHost === 'https://index.docker.io' && allowDockerHubTags
-=======
-      registryHost === 'https://index.docker.io' &&
-      !process.env.RENOVATE_X_DOCKER_HUB_TAGS_DISABLE
->>>>>>> 73e35bc3
+      registryHost === 'https://index.docker.io' && !disableDockerHubTags
         ? getDockerHubTags()
         : getTags();
 
