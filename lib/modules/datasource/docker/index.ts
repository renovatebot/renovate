import URL from 'url';
import { ECR } from '@aws-sdk/client-ecr';
import type { ECRClientConfig } from '@aws-sdk/client-ecr';
import is from '@sindresorhus/is';
import { parse } from 'auth-header';
import hasha from 'hasha';
import {
  HOST_DISABLED,
  PAGE_NOT_FOUND_ERROR,
} from '../../../constants/error-messages';
import { logger } from '../../../logger';
import type { HostRule } from '../../../types';
import { ExternalHostError } from '../../../types/errors/external-host-error';
import { cache } from '../../../util/cache/package/decorator';
import * as hostRules from '../../../util/host-rules';
import { Http, HttpError } from '../../../util/http';
import type {
  HttpOptions,
  HttpResponse,
  OutgoingHttpHeaders,
} from '../../../util/http/types';
import { hasKey } from '../../../util/object';
import { regEx } from '../../../util/regex';
import {
  ensurePathPrefix,
  ensureTrailingSlash,
  joinUrlParts,
  parseLinkHeader,
  parseUrl,
  trimTrailingSlash,
} from '../../../util/url';
import {
  api as dockerVersioning,
  id as dockerVersioningId,
} from '../../versioning/docker';
import { Datasource } from '../datasource';
import type { DigestConfig, GetReleasesConfig, ReleaseResult } from '../types';
import { gitRefLabel, sourceLabels } from './common';
import {
  Image,
  ImageConfig,
  ImageList,
  MediaType,
  OciImage,
  OciImageList,
  RegistryRepository,
} from './types';

export const DOCKER_HUB = 'https://index.docker.io';

export const ecrRegex = regEx(/\d+\.dkr\.ecr\.([-a-z0-9]+)\.amazonaws\.com/);

function isDockerHost(host: string): boolean {
  const regex = regEx(/(?:^|\.)docker\.io$/);
  return regex.test(host);
}

export async function getAuthHeaders(
  http: Http,
  registryHost: string,
  dockerRepository: string,
  apiCheckUrl = `${registryHost}/v2/`
): Promise<OutgoingHttpHeaders | null> {
  try {
    const options = {
      throwHttpErrors: false,
      noAuth: true,
    };
    const apiCheckResponse = apiCheckUrl.endsWith('/v2/')
      ? await http.get(apiCheckUrl, options)
      : // use json request, as this will be cached for tags, so it returns json
        // TODO: add cache test
        await http.getJson(apiCheckUrl, options);

    if (
      apiCheckResponse.statusCode === 200 ||
      apiCheckResponse.statusCode === 405
    ) {
      logger.debug({ apiCheckUrl }, 'No registry auth required');
      return {};
    }
    if (apiCheckResponse.statusCode === 404) {
      logger.debug({ apiCheckUrl }, 'Page Not Found');
      // throw error up to be caught and potentially retried with library/ prefix
      throw new Error(PAGE_NOT_FOUND_ERROR);
    }
    if (
      apiCheckResponse.statusCode !== 401 ||
      !is.nonEmptyString(apiCheckResponse.headers['www-authenticate'])
    ) {
      logger.warn(
        { apiCheckUrl, res: apiCheckResponse },
        'Invalid registry response'
      );
      return null;
    }

    const authenticateHeader = parse(
      apiCheckResponse.headers['www-authenticate']
    );

    const opts: HostRule & HttpOptions = hostRules.find({
      hostType: DockerDatasource.id,
      url: apiCheckUrl,
    });
    if (ecrRegex.test(registryHost)) {
      logger.trace(
        { registryHost, dockerRepository },
        `Using ecr auth for Docker registry`
      );
      const [, region] = ecrRegex.exec(registryHost) ?? [];
      const auth = await getECRAuthToken(region, opts);
      if (auth) {
        opts.headers = { authorization: `Basic ${auth}` };
      }
    } else if (opts.username && opts.password) {
      logger.trace(
        { registryHost, dockerRepository },
        `Using basic auth for Docker registry`
      );
      const auth = Buffer.from(`${opts.username}:${opts.password}`).toString(
        'base64'
      );
      opts.headers = { authorization: `Basic ${auth}` };
    } else if (opts.token) {
      const authType = opts.authType ?? 'Bearer';
      logger.trace(
        { registryHost, dockerRepository },
        `Using ${authType} token for Docker registry`
      );
      opts.headers = { authorization: `${authType} ${opts.token}` };
    }
    delete opts.username;
    delete opts.password;
    delete opts.token;

    // If realm isn't an url, we should directly use auth header
    // Can happen when we get a Basic auth or some other auth type
    // * WWW-Authenticate: Basic realm="Artifactory Realm"
    // * Www-Authenticate: Basic realm="https://123456789.dkr.ecr.eu-central-1.amazonaws.com/",service="ecr.amazonaws.com"
    // * www-authenticate: Bearer realm="https://ghcr.io/token",service="ghcr.io",scope="repository:user/image:pull"
    // * www-authenticate: Bearer realm="https://auth.docker.io/token",service="registry.docker.io"
    if (
      authenticateHeader.scheme.toUpperCase() !== 'BEARER' ||
      !is.string(authenticateHeader.params.realm) ||
      parseUrl(authenticateHeader.params.realm) === null
    ) {
      logger.trace(
        { registryHost, dockerRepository, authenticateHeader },
        `Invalid realm, testing direct auth`
      );
      return opts.headers ?? null;
    }

    let scope = `repository:${dockerRepository}:pull`;
    // repo isn't known to server yet, so causing wrong scope `repository:user/image:pull`
    if (
      is.string(authenticateHeader.params.scope) &&
      !apiCheckUrl.endsWith('/v2/')
    ) {
      scope = authenticateHeader.params.scope;
    }

    let service = authenticateHeader.params.service;
    if (!is.string(service)) {
      service = '';
    }
    const authUrl = `${authenticateHeader.params.realm}?service=${service}&scope=${scope}`;
    logger.trace(
      { registryHost, dockerRepository, authUrl },
      `Obtaining docker registry token`
    );
    opts.noAuth = true;
    const authResponse = (
      await http.getJson<{ token?: string; access_token?: string }>(
        authUrl,
        opts
      )
    ).body;

    const token = authResponse.token ?? authResponse.access_token;
    // istanbul ignore if
    if (!token) {
      logger.warn('Failed to obtain docker registry token');
      return null;
    }
    return {
      authorization: `Bearer ${token}`,
    };
  } catch (err) /* istanbul ignore next */ {
    if (err.host === 'quay.io') {
      // TODO: debug why quay throws errors (#9604)
      return null;
    }
    if (err.statusCode === 401) {
      logger.debug(
        { registryHost, dockerRepository },
        'Unauthorized docker lookup'
      );
      logger.debug({ err });
      return null;
    }
    if (err.statusCode === 403) {
      logger.debug(
        { registryHost, dockerRepository },
        'Not allowed to access docker registry'
      );
      logger.debug({ err });
      return null;
    }
    if (err.name === 'RequestError' && isDockerHost(registryHost)) {
      throw new ExternalHostError(err);
    }
    if (err.statusCode === 429 && isDockerHost(registryHost)) {
      throw new ExternalHostError(err);
    }
    if (err.statusCode >= 500 && err.statusCode < 600) {
      throw new ExternalHostError(err);
    }
    if (err.message === PAGE_NOT_FOUND_ERROR) {
      throw err;
    }
    if (err.message === HOST_DISABLED) {
      logger.trace({ registryHost, dockerRepository, err }, 'Host disabled');
      return null;
    }
    logger.warn(
      { registryHost, dockerRepository, err },
      'Error obtaining docker token'
    );
    return null;
  }
}

async function getECRAuthToken(
  region: string | undefined,
  opts: HostRule
): Promise<string | null> {
  const config: ECRClientConfig = { region };
  if (opts.username && opts.password) {
    config.credentials = {
      accessKeyId: opts.username,
      secretAccessKey: opts.password,
      ...(opts.token && { sessionToken: opts.token }),
    };
  }

  const ecr = new ECR(config);
  try {
    const data = await ecr.getAuthorizationToken({});
    const authorizationToken = data?.authorizationData?.[0]?.authorizationToken;
    if (authorizationToken) {
      return authorizationToken;
    }
    logger.warn(
      'Could not extract authorizationToken from ECR getAuthorizationToken response'
    );
  } catch (err) {
    logger.trace({ err }, 'err');
    logger.debug('ECR getAuthorizationToken error');
  }
  return null;
}

export function getRegistryRepository(
  packageName: string,
  registryUrl: string
): RegistryRepository {
  if (registryUrl !== DOCKER_HUB) {
    const registryEndingWithSlash = ensureTrailingSlash(
      registryUrl.replace(regEx(/^https?:\/\//), '')
    );
    if (packageName.startsWith(registryEndingWithSlash)) {
      let registryHost = trimTrailingSlash(registryUrl);
      if (!regEx(/^https?:\/\//).test(registryHost)) {
        registryHost = `https://${registryHost}`;
      }
      let dockerRepository = packageName.replace(registryEndingWithSlash, '');
      const fullUrl = `${registryHost}/${dockerRepository}`;
      const { origin, pathname } = parseUrl(fullUrl)!;
      registryHost = origin;
      dockerRepository = pathname.substring(1);
      return {
        registryHost,
        dockerRepository,
      };
    }
  }
  let registryHost: string | undefined;
  const split = packageName.split('/');
  if (split.length > 1 && (split[0].includes('.') || split[0].includes(':'))) {
    [registryHost] = split;
    split.shift();
  }
  let dockerRepository = split.join('/');
  if (!registryHost) {
    registryHost = registryUrl.replace(
      'https://docker.io',
      'https://index.docker.io'
    );
  }
  if (registryHost === 'docker.io') {
    registryHost = 'index.docker.io';
  }
  if (!regEx(/^https?:\/\//).exec(registryHost)) {
    registryHost = `https://${registryHost}`;
  }
  const opts = hostRules.find({
    hostType: DockerDatasource.id,
    url: registryHost,
  });
  if (opts?.insecureRegistry) {
    registryHost = registryHost.replace('https', 'http');
  }
  if (registryHost.endsWith('.docker.io') && !dockerRepository.includes('/')) {
    dockerRepository = 'library/' + dockerRepository;
  }
  return {
    registryHost,
    dockerRepository,
  };
}

function digestFromManifestStr(str: hasha.HashaInput): string {
  return 'sha256:' + hasha(str, { algorithm: 'sha256' });
}

export function extractDigestFromResponseBody(
  manifestResponse: HttpResponse
): string {
  return digestFromManifestStr(manifestResponse.body);
}

export function isECRMaxResultsError(err: HttpError): boolean {
  const resp = err.response as HttpResponse<any> | undefined;
  return !!(
    resp?.statusCode === 405 &&
    resp.headers?.['docker-distribution-api-version'] &&
    // https://docs.aws.amazon.com/AmazonECR/latest/APIReference/API_DescribeRepositories.html#ECR-DescribeRepositories-request-maxResults
    resp.body?.['errors']?.[0]?.message?.includes(
      'Member must have value less than or equal to 1000'
    )
  );
}

<<<<<<< HEAD
export function isECRMaxResultsResponse(
  res: HttpResponse<{ tags: string[] }>
): boolean {
  const resp = res as HttpResponse<any> | undefined;
  return !!(
    resp?.statusCode === 405 &&
    resp.headers?.['docker-distribution-api-version'] &&
    // https://docs.aws.amazon.com/AmazonECR/latest/APIReference/API_DescribeRepositories.html#ECR-DescribeRepositories-request-maxResults
    resp.body?.['errors']?.[0]?.message?.includes(
      'Member must have value less than or equal to 1000'
    )
  );
}

export const defaultConfig = {
=======
const defaultConfig = {
>>>>>>> 4a295def
  commitMessageTopic: '{{{depName}}} Docker tag',
  commitMessageExtra:
    'to {{#if isMajor}}{{{prettyNewMajor}}}{{else}}{{{prettyNewVersion}}}{{/if}}',
  digest: {
    branchTopic: '{{{depNameSanitized}}}-{{{currentValue}}}',
    commitMessageExtra: 'to {{newDigestShort}}',
    commitMessageTopic:
      '{{{depName}}}{{#if currentValue}}:{{{currentValue}}}{{/if}} Docker digest',
    group: {
      commitMessageTopic: '{{{groupName}}}',
      commitMessageExtra: '',
    },
  },
  pin: {
    commitMessageExtra: '',
    groupName: 'Docker digests',
    group: {
      commitMessageTopic: '{{{groupName}}}',
      branchTopic: 'digests-pin',
    },
  },
};

function findLatestStable(tags: string[]): string | null {
  const versions = tags
    .filter((v) => dockerVersioning.isValid(v) && dockerVersioning.isStable(v))
    .sort((a, b) => dockerVersioning.sortVersions(a, b));

  return versions.pop() ?? tags.slice(-1).pop() ?? null;
}

export class DockerDatasource extends Datasource {
  static readonly id = 'docker';

  override readonly defaultVersioning = dockerVersioningId;

  override readonly defaultRegistryUrls = [DOCKER_HUB];

  override readonly defaultConfig = defaultConfig;

  constructor() {
    super(DockerDatasource.id);
  }

  // TODO: debug why quay throws errors (#9612)
  private async getManifestResponse(
    registryHost: string,
    dockerRepository: string,
    tag: string,
    mode: 'head' | 'get' = 'get'
  ): Promise<HttpResponse | null> {
    logger.debug(
      `getManifestResponse(${registryHost}, ${dockerRepository}, ${tag})`
    );
    try {
      const headers = await getAuthHeaders(
        this.http,
        registryHost,
        dockerRepository
      );
      if (!headers) {
        logger.warn('No docker auth found - returning');
        return null;
      }
      headers.accept = [
        MediaType.manifestListV2,
        MediaType.manifestV2,
        MediaType.ociManifestV1,
        MediaType.ociManifestIndexV1,
      ].join(', ');
      const url = `${registryHost}/v2/${dockerRepository}/manifests/${tag}`;
      const manifestResponse = await this.http[mode](url, {
        headers,
        noAuth: true,
      });
      return manifestResponse;
    } catch (err) /* istanbul ignore next */ {
      if (err instanceof ExternalHostError) {
        throw err;
      }
      if (err.statusCode === 401) {
        logger.debug(
          { registryHost, dockerRepository },
          'Unauthorized docker lookup'
        );
        logger.debug({ err });
        return null;
      }
      if (err.statusCode === 404) {
        logger.debug(
          {
            err,
            registryHost,
            dockerRepository,
            tag,
          },
          'Docker Manifest is unknown'
        );
        return null;
      }
      if (err.statusCode === 429 && isDockerHost(registryHost)) {
        throw new ExternalHostError(err);
      }
      if (err.statusCode >= 500 && err.statusCode < 600) {
        throw new ExternalHostError(err);
      }
      if (err.code === 'ETIMEDOUT') {
        logger.debug(
          { registryHost },
          'Timeout when attempting to connect to docker registry'
        );
        logger.debug({ err });
        return null;
      }
      logger.debug(
        {
          err,
          registryHost,
          dockerRepository,
          tag,
        },
        'Unknown Error looking up docker manifest'
      );
      return null;
    }
  }

  @cache({
    namespace: 'datasource-docker-imageconfig',
    key: (
      registryHost: string,
      dockerRepository: string,
      configDigest: string
    ) => `${registryHost}:${dockerRepository}@${configDigest}`,
    ttlMinutes: 1440 * 28,
  })
  public async getImageConfig(
    registryHost: string,
    dockerRepository: string,
    configDigest: string
  ): Promise<HttpResponse<ImageConfig> | undefined> {
    logger.trace(
      `getImageConfig(${registryHost}, ${dockerRepository}, ${configDigest})`
    );

    const headers = await getAuthHeaders(
      this.http,
      registryHost,
      dockerRepository
    );
    // istanbul ignore if: Should never happen
    if (!headers) {
      logger.warn('No docker auth found - returning');
      return undefined;
    }
    const url = joinUrlParts(
      registryHost,
      'v2',
      dockerRepository,
      'blobs',
      configDigest
    );
    return await this.http.getJson<ImageConfig>(url, {
      headers,
      noAuth: true,
    });
  }

  private async getConfigDigest(
    registry: string,
    dockerRepository: string,
    tag: string
  ): Promise<string | null> {
    const manifestResponse = await this.getManifestResponse(
      registry,
      dockerRepository,
      tag
    );
    // If getting the manifest fails here, then abort
    // This means that the latest tag doesn't have a manifest, which shouldn't
    // be possible
    // istanbul ignore if
    if (!manifestResponse) {
      return null;
    }
    const manifest = JSON.parse(manifestResponse.body) as
      | ImageList
      | Image
      | OciImageList
      | OciImage;
    if (manifest.schemaVersion !== 2) {
      logger.debug(
        { registry, dockerRepository, tag },
        'Manifest schema version is not 2'
      );
      return null;
    }

    if (manifest.mediaType === MediaType.manifestListV2) {
      if (manifest.manifests.length) {
        logger.trace(
          { registry, dockerRepository, tag },
          'Found manifest list, using first image'
        );
        return this.getConfigDigest(
          registry,
          dockerRepository,
          manifest.manifests[0].digest
        );
      } else {
        logger.debug(
          { manifest },
          'Invalid manifest list with no manifests - returning'
        );
        return null;
      }
    }

    if (
      manifest.mediaType === MediaType.manifestV2 &&
      is.string(manifest.config?.digest)
    ) {
      return manifest.config?.digest;
    }

    // OCI image lists are not required to specify a mediaType
    if (
      manifest.mediaType === MediaType.ociManifestIndexV1 ||
      (!manifest.mediaType && hasKey('manifests', manifest))
    ) {
      if (manifest.manifests.length) {
        logger.trace(
          { registry, dockerRepository, tag },
          'Found manifest index, using first image'
        );
        return this.getConfigDigest(
          registry,
          dockerRepository,
          manifest.manifests[0].digest
        );
      } else {
        logger.debug(
          { manifest },
          'Invalid manifest index with no manifests - returning'
        );
        return null;
      }
    }

    // OCI manifests are not required to specify a mediaType
    if (
      (manifest.mediaType === MediaType.ociManifestV1 ||
        (!manifest.mediaType && hasKey('config', manifest))) &&
      is.string(manifest.config?.digest)
    ) {
      return manifest.config?.digest;
    }

    logger.debug({ manifest }, 'Invalid manifest - returning');
    return null;
  }

  @cache({
    namespace: 'datasource-docker-architecture',
    key: (
      registryHost: string,
      dockerRepository: string,
      currentDigest: string
    ) => `${registryHost}:${dockerRepository}@${currentDigest}`,
    ttlMinutes: 1440 * 28,
  })
  public async getImageArchitecture(
    registryHost: string,
    dockerRepository: string,
    currentDigest: string
  ): Promise<string | null | undefined> {
    try {
      const manifestResponse = await this.getManifestResponse(
        registryHost,
        dockerRepository,
        currentDigest,
        'head'
      );

      if (
        manifestResponse?.headers['content-type'] !== MediaType.manifestV2 &&
        manifestResponse?.headers['content-type'] !== MediaType.ociManifestV1
      ) {
        return null;
      }

      const configDigest = await this.getConfigDigest(
        registryHost,
        dockerRepository,
        currentDigest
      );
      if (!configDigest) {
        return null;
      }

      const configResponse = await this.getImageConfig(
        registryHost,
        dockerRepository,
        configDigest
      );
      if (configResponse) {
        const architecture = configResponse.body.architecture ?? null;
        logger.debug(
          `Current digest ${currentDigest} relates to architecture ${
            architecture ?? 'null'
          }`
        );

        return architecture;
      }
    } catch (err) /* istanbul ignore next */ {
      if (err.statusCode !== 404 || err.message === PAGE_NOT_FOUND_ERROR) {
        throw err;
      }
      logger.debug(
        { registryHost, dockerRepository, currentDigest, err },
        'Unknown error getting image architecture'
      );
    }

    return undefined;
  }

  /*
   * docker.getLabels
   *
   * This function will:
   *  - Return the labels for the requested image
   */
  @cache({
    namespace: 'datasource-docker-labels',
    key: (registryHost: string, dockerRepository: string, tag: string) =>
      `${registryHost}:${dockerRepository}:${tag}`,
    ttlMinutes: 60,
  })
  public async getLabels(
    registryHost: string,
    dockerRepository: string,
    tag: string
  ): Promise<Record<string, string>> {
    logger.debug(`getLabels(${registryHost}, ${dockerRepository}, ${tag})`);
    try {
      let labels: Record<string, string> = {};
      const configDigest = await this.getConfigDigest(
        registryHost,
        dockerRepository,
        tag
      );
      if (!configDigest) {
        return {};
      }

      const headers = await getAuthHeaders(
        this.http,
        registryHost,
        dockerRepository
      );
      // istanbul ignore if: Should never happen
      if (!headers) {
        logger.warn('No docker auth found - returning');
        return {};
      }
      const url = `${registryHost}/v2/${dockerRepository}/blobs/${configDigest}`;
      const configResponse = await this.http.get(url, {
        headers,
        noAuth: true,
      });
      labels = JSON.parse(configResponse.body).config.Labels;

      if (labels) {
        logger.debug(
          {
            labels,
          },
          'found labels in manifest'
        );
      }
      return labels;
    } catch (err) /* istanbul ignore next: should be tested in future */ {
      if (err instanceof ExternalHostError) {
        throw err;
      }
      if (err.statusCode === 400 || err.statusCode === 401) {
        logger.debug(
          { registryHost, dockerRepository, err },
          'Unauthorized docker lookup'
        );
      } else if (err.statusCode === 404) {
        logger.warn(
          {
            err,
            registryHost,
            dockerRepository,
            tag,
          },
          'Config Manifest is unknown'
        );
      } else if (err.statusCode === 429 && isDockerHost(registryHost)) {
        logger.warn({ err }, 'docker registry failure: too many requests');
      } else if (err.statusCode >= 500 && err.statusCode < 600) {
        logger.debug(
          {
            err,
            registryHost,
            dockerRepository,
            tag,
          },
          'docker registry failure: internal error'
        );
      } else if (
        err.code === 'ERR_TLS_CERT_ALTNAME_INVALID' ||
        err.code === 'ETIMEDOUT'
      ) {
        logger.debug(
          { registryHost, err },
          'Error connecting to docker registry'
        );
      } else if (registryHost === 'https://quay.io') {
        // istanbul ignore next
        logger.debug(
          'Ignoring quay.io errors until they fully support v2 schema'
        );
      } else {
        logger.info(
          { registryHost, dockerRepository, tag, err },
          'Unknown error getting Docker labels'
        );
      }
      return {};
    }
  }

  private async getTagsQuayRegistry(
    registry: string,
    repository: string
  ): Promise<string[]> {
    let tags: string[] = [];
    const limit = 100;

    const pageUrl = (page: number): string =>
      `${registry}/api/v1/repository/${repository}/tag/?limit=${limit}&page=${page}&onlyActiveTags=true`;

    let page = 1;
    let url: string | null = pageUrl(page);
    while (url && page <= 20) {
      interface QuayRestDockerTags {
        tags: {
          name: string;
        }[];
        has_additional: boolean;
      }

      // typescript issue :-/
      // eslint-disable-next-line @typescript-eslint/no-unnecessary-type-assertion
      const res = (await this.http.getJson<QuayRestDockerTags>(
        url
      )) as HttpResponse<QuayRestDockerTags>;
      const pageTags = res.body.tags.map((tag) => tag.name);
      tags = tags.concat(pageTags);
      page += 1;
      url = res.body.has_additional ? pageUrl(page) : null;
    }
    return tags;
  }

  private async getDockerApiTags(
    registryHost: string,
    dockerRepository: string
  ): Promise<string[] | null> {
    let tags: string[] = [];
    // AWS ECR limits the maximum number of results to 1000
    // See https://docs.aws.amazon.com/AmazonECR/latest/APIReference/API_DescribeRepositories.html#ECR-DescribeRepositories-request-maxResults
    const limit = ecrRegex.test(registryHost) ? 1000 : 10000;
    let url:
      | string
      | null = `${registryHost}/${dockerRepository}/tags/list?n=${limit}`;
    url = ensurePathPrefix(url, '/v2');
    const headers = await getAuthHeaders(
      this.http,
      registryHost,
      dockerRepository,
      url
    );
    if (!headers) {
      logger.debug('Failed to get authHeaders for getTags lookup');
      return null;
    }
    let page = 1;
    let foundMaxResults = false;
    do {
      let res: HttpResponse<{ tags: string[] }>;
      try {
        res = await this.http.getJson<{ tags: string[] }>(url, {
          headers,
          noAuth: true,
        });
      } catch (err) {
        if (
          !foundMaxResults &&
          err instanceof HttpError &&
          isECRMaxResultsError(err)
        ) {
          const maxResults = 1000;
          url = `${registryHost}/${dockerRepository}/tags/list?n=${maxResults}`;
          url = ensurePathPrefix(url, '/v2');
          foundMaxResults = true;
          continue;
        }
        throw err;
      }
      if (!foundMaxResults && isECRMaxResultsResponse(res)) {
        const maxResults = 1000;
        url = `${registryHost}/${dockerRepository}/tags/list?n=${maxResults}`;
        url = ensurePathPrefix(url, '/v2');
        foundMaxResults = true;
        continue;
      }
      tags = tags.concat(res.body.tags);
      const linkHeader = parseLinkHeader(res.headers.link);
      url = linkHeader?.next ? URL.resolve(url, linkHeader.next.url) : null;
      page += 1;
    } while (url && page < 20);
    return tags;
  }

  @cache({
    namespace: 'datasource-docker-tags',
    key: (registryHost: string, dockerRepository: string) =>
      `${registryHost}:${dockerRepository}`,
  })
  public async getTags(
    registryHost: string,
    dockerRepository: string
  ): Promise<string[] | null> {
    try {
      const isQuay = regEx(/^https:\/\/quay\.io(?::[1-9][0-9]{0,4})?$/i).test(
        registryHost
      );
      let tags: string[] | null;
      if (isQuay) {
        tags = await this.getTagsQuayRegistry(registryHost, dockerRepository);
      } else {
        tags = await this.getDockerApiTags(registryHost, dockerRepository);
      }
      return tags;
    } catch (err) /* istanbul ignore next */ {
      if (err instanceof ExternalHostError) {
        throw err;
      }
      if (
        (err.statusCode === 404 || err.message === PAGE_NOT_FOUND_ERROR) &&
        !dockerRepository.includes('/')
      ) {
        logger.debug(
          `Retrying Tags for ${registryHost}/${dockerRepository} using library/ prefix`
        );
        return this.getTags(registryHost, 'library/' + dockerRepository);
      }
      // prettier-ignore
      if (err.statusCode === 429 && isDockerHost(registryHost)) {
        logger.warn(
          { registryHost, dockerRepository, err },
          'docker registry failure: too many requests'
        );
        throw new ExternalHostError(err);
      }
      // prettier-ignore
      if (err.statusCode === 401 && isDockerHost(registryHost)) {
        logger.warn(
          { registryHost, dockerRepository, err },
          'docker registry failure: unauthorized'
        );
        throw new ExternalHostError(err);
      }
      if (err.statusCode >= 500 && err.statusCode < 600) {
        logger.warn(
          { registryHost, dockerRepository, err },
          'docker registry failure: internal error'
        );
        throw new ExternalHostError(err);
      }
      throw err;
    }
  }

  /**
   * docker.getDigest
   *
   * The `newValue` supplied here should be a valid tag for the docker image.
   *
   * This function will:
   *  - Look up a sha256 digest for a tag on its registry
   *  - Return the digest as a string
   */
  @cache({
    namespace: 'datasource-docker-digest',
    key: (
      { registryUrl, packageName, currentDigest }: DigestConfig,
      newValue?: string
    ) => {
      const newTag = newValue ?? 'latest';
      const { registryHost, dockerRepository } = getRegistryRepository(
        packageName,
        registryUrl!
      );
      const digest = currentDigest ? `@${currentDigest}` : '';
      return `${registryHost}:${dockerRepository}:${newTag}${digest}`;
    },
  })
  override async getDigest(
    { registryUrl, packageName, currentDigest }: DigestConfig,
    newValue?: string
  ): Promise<string | null> {
    const { registryHost, dockerRepository } = getRegistryRepository(
      packageName,
      registryUrl!
    );
    logger.debug(
      // TODO: types (#7154)
      // eslint-disable-next-line @typescript-eslint/restrict-template-expressions
      `getDigest(${registryHost}, ${dockerRepository}, ${newValue})`
    );
    const newTag = newValue ?? 'latest';
    let digest: string | null = null;
    try {
      let architecture: string | null | undefined = null;
      if (currentDigest) {
        architecture = await this.getImageArchitecture(
          registryHost,
          dockerRepository,
          currentDigest
        );
      }

      let manifestResponse: HttpResponse | null = null;
      if (!architecture) {
        manifestResponse = await this.getManifestResponse(
          registryHost,
          dockerRepository,
          newTag,
          'head'
        );

        if (
          manifestResponse &&
          hasKey('docker-content-digest', manifestResponse.headers)
        ) {
          digest =
            (manifestResponse.headers['docker-content-digest'] as string) ||
            null;
        }
      }

      if (
        architecture ||
        (manifestResponse &&
          !hasKey('docker-content-digest', manifestResponse.headers))
      ) {
        logger.debug(
          { registryHost, dockerRepository },
          'Architecture-specific digest or missing docker-content-digest header - pulling full manifest'
        );
        manifestResponse = await this.getManifestResponse(
          registryHost,
          dockerRepository,
          newTag
        );

        if (architecture && manifestResponse) {
          const manifestList = JSON.parse(manifestResponse.body) as
            | ImageList
            | Image
            | OciImageList
            | OciImage;
          if (
            manifestList.schemaVersion === 2 &&
            (manifestList.mediaType === MediaType.manifestListV2 ||
              manifestList.mediaType === MediaType.ociManifestIndexV1 ||
              (!manifestList.mediaType && hasKey('manifests', manifestList)))
          ) {
            for (const manifest of manifestList.manifests) {
              if (manifest.platform['architecture'] === architecture) {
                digest = manifest.digest;
                break;
              }
            }
          }
        }

        if (!digest) {
          digest = extractDigestFromResponseBody(manifestResponse!);
        }
      }

      if (manifestResponse) {
        logger.debug({ digest }, 'Got docker digest');
      }
    } catch (err) /* istanbul ignore next */ {
      if (err instanceof ExternalHostError) {
        throw err;
      }
      logger.debug(
        {
          err,
          packageName,
          newTag,
        },
        'Unknown Error looking up docker image digest'
      );
    }
    return digest;
  }

  /**
   * docker.getReleases
   *
   * A docker image usually looks something like this: somehost.io/owner/repo:8.1.0-alpine
   * In the above:
   *  - 'somehost.io' is the registry
   *  - 'owner/repo' is the package name
   *  - '8.1.0-alpine' is the tag
   *
   * This function will filter only tags that contain a semver version
   */
  async getReleases({
    packageName,
    registryUrl,
  }: GetReleasesConfig): Promise<ReleaseResult | null> {
    const { registryHost, dockerRepository } = getRegistryRepository(
      packageName,
      registryUrl!
    );
    const tags = await this.getTags(registryHost, dockerRepository);
    if (!tags) {
      return null;
    }
    const releases = tags.map((version) => ({ version }));
    const ret: ReleaseResult = {
      registryUrl: registryHost,
      releases,
    };

    const latestTag = tags.includes('latest')
      ? 'latest'
      : findLatestStable(tags);

    // istanbul ignore if: needs test
    if (!latestTag) {
      return ret;
    }
    const labels = await this.getLabels(
      registryHost,
      dockerRepository,
      latestTag
    );
    if (labels) {
      if (is.nonEmptyString(labels[gitRefLabel])) {
        ret.gitRef = labels[gitRefLabel];
      }
      for (const label of sourceLabels) {
        if (is.nonEmptyString(labels[label])) {
          ret.sourceUrl = labels[label];
          break;
        }
      }
    }
    return ret;
  }
}<|MERGE_RESOLUTION|>--- conflicted
+++ resolved
@@ -343,7 +343,6 @@
   );
 }
 
-<<<<<<< HEAD
 export function isECRMaxResultsResponse(
   res: HttpResponse<{ tags: string[] }>
 ): boolean {
@@ -358,10 +357,7 @@
   );
 }
 
-export const defaultConfig = {
-=======
 const defaultConfig = {
->>>>>>> 4a295def
   commitMessageTopic: '{{{depName}}} Docker tag',
   commitMessageExtra:
     'to {{#if isMajor}}{{{prettyNewMajor}}}{{else}}{{{prettyNewVersion}}}{{/if}}',
