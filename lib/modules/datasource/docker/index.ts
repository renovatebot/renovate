import is from '@sindresorhus/is';
import { GlobalConfig } from '../../../config/global';
import { PAGE_NOT_FOUND_ERROR } from '../../../constants/error-messages';
import { logger } from '../../../logger';
import { ExternalHostError } from '../../../types/errors/external-host-error';
import { cache } from '../../../util/cache/package/decorator';
<<<<<<< HEAD
import * as hostRules from '../../../util/host-rules';
=======
import { getEnv } from '../../../util/env';
>>>>>>> d21d0992
import { HttpError } from '../../../util/http';
import { memCacheProvider } from '../../../util/http/cache/memory-http-cache-provider';
import type { HttpResponse } from '../../../util/http/types';
import { hasKey } from '../../../util/object';
import { regEx } from '../../../util/regex';
import { type AsyncResult, Result } from '../../../util/result';
import { isDockerDigest } from '../../../util/string-match';
import { asTimestamp } from '../../../util/timestamp';
import {
  ensurePathPrefix,
  joinUrlParts,
  parseLinkHeader,
} from '../../../util/url';
import { id as dockerVersioningId } from '../../versioning/docker';
import { Datasource } from '../datasource';
import type {
  DigestConfig,
  GetReleasesConfig,
  Release,
  ReleaseResult,
} from '../types';
import { isArtifactoryServer } from '../util';
import {
  DOCKER_HUB,
  dockerDatasourceId,
  extractDigestFromResponseBody,
  findHelmSourceUrl,
  findLatestStable,
  getAuthHeaders,
  getRegistryRepository,
  gitRefLabel,
  imageUrlLabel,
  isDockerHost,
  sourceLabel,
  sourceLabels,
} from './common';
import { DockerHubCache } from './dockerhub-cache';
import { ecrPublicRegex, ecrRegex, isECRMaxResultsError } from './ecr';
import type { DistributionManifest, OciImageManifest } from './schema';
import {
  DockerHubTagsPage,
  ManifestJson,
  OciHelmConfig,
  OciImageConfig,
} from './schema';

const defaultConfig = {
  commitMessageTopic: '{{{depName}}} Docker tag',
  commitMessageExtra:
    'to {{#if isPinDigest}}{{{newDigestShort}}}{{else}}{{#if isMajor}}{{{prettyNewMajor}}}{{else}}{{{prettyNewVersion}}}{{/if}}{{/if}}',
  digest: {
    branchTopic: '{{{depNameSanitized}}}-{{{currentValue}}}',
    commitMessageExtra: 'to {{newDigestShort}}',
    commitMessageTopic:
      '{{{depName}}}{{#if currentValue}}:{{{currentValue}}}{{/if}} Docker digest',
    group: {
      commitMessageTopic: '{{{groupName}}}',
      commitMessageExtra: '',
    },
  },
  pin: {
    commitMessageExtra: '',
    groupName: 'Docker digests',
    group: {
      commitMessageTopic: '{{{groupName}}}',
      branchTopic: 'digests-pin',
    },
  },
};

export class DockerDatasource extends Datasource {
  static readonly id = dockerDatasourceId;

  override readonly defaultVersioning = dockerVersioningId;

  override readonly defaultRegistryUrls = [DOCKER_HUB];

  override readonly defaultConfig = defaultConfig;

  override readonly releaseTimestampSupport = true;
  override readonly releaseTimestampNote =
    'The release timestamp is determined from the `tag_last_pushed` field in the results.';
  override readonly sourceUrlSupport = 'package';
  override readonly sourceUrlNote =
    'The source URL is determined from the `org.opencontainers.image.source` and `org.label-schema.vcs-url` labels present in the metadata of the **latest stable** image found on the Docker registry.';

  constructor() {
    super(DockerDatasource.id);
  }

  // TODO: debug why quay throws errors (#9612)
  private async getManifestResponse(
    registryHost: string,
    dockerRepository: string,
    tag: string,
    mode: 'head' | 'getText' = 'getText',
  ): Promise<HttpResponse | null> {
    logger.debug(
      `getManifestResponse(${registryHost}, ${dockerRepository}, ${tag}, ${mode})`,
    );
    try {
      const headers = await getAuthHeaders(
        this.http,
        registryHost,
        dockerRepository,
      );
      if (!headers) {
        logger.warn('No docker auth found - returning');
        return null;
      }
      headers.accept = [
        'application/vnd.docker.distribution.manifest.list.v2+json',
        'application/vnd.docker.distribution.manifest.v2+json',
        'application/vnd.oci.image.manifest.v1+json',
        'application/vnd.oci.image.index.v1+json',
      ].join(', ');
      const url = `${registryHost}/v2/${dockerRepository}/manifests/${tag}`;
      const manifestResponse = await this.http[mode](url, {
        headers,
        noAuth: true,
        cacheProvider: memCacheProvider,
      });
      return manifestResponse;
    } catch (err) /* istanbul ignore next */ {
      if (err instanceof ExternalHostError) {
        throw err;
      }
      if (err.statusCode === 401) {
        logger.debug(
          { registryHost, dockerRepository },
          'Unauthorized docker lookup',
        );
        logger.debug({ err });
        return null;
      }
      if (err.statusCode === 404) {
        logger.debug(
          {
            err,
            registryHost,
            dockerRepository,
            tag,
          },
          'Docker Manifest is unknown',
        );
        return null;
      }
      if (err.statusCode === 429 && isDockerHost(registryHost)) {
        throw new ExternalHostError(err);
      }
      if (err.statusCode >= 500 && err.statusCode < 600) {
        throw new ExternalHostError(err);
      }
      if (err.code === 'ETIMEDOUT') {
        logger.debug(
          { registryHost },
          'Timeout when attempting to connect to docker registry',
        );
        logger.debug({ err });
        return null;
      }
      logger.debug(
        {
          err,
          registryHost,
          dockerRepository,
          tag,
        },
        'Unknown Error looking up docker manifest',
      );
      return null;
    }
  }

  @cache({
    namespace: 'datasource-docker-imageconfig',
    key: (
      registryHost: string,
      dockerRepository: string,
      configDigest: string,
    ) => `${registryHost}:${dockerRepository}@${configDigest}`,
    ttlMinutes: 1440 * 28,
  })
  async getImageConfig(
    registryHost: string,
    dockerRepository: string,
    configDigest: string,
  ): Promise<HttpResponse<OciImageConfig> | undefined> {
    logger.trace(
      `getImageConfig(${registryHost}, ${dockerRepository}, ${configDigest})`,
    );

    const headers = await getAuthHeaders(
      this.http,
      registryHost,
      dockerRepository,
    );
    /* v8 ignore next 4 -- should never happen */
    if (!headers) {
      logger.warn('No docker auth found - returning');
      return undefined;
    }
    const url = joinUrlParts(
      registryHost,
      'v2',
      dockerRepository,
      'blobs',
      configDigest,
    );
    return await this.http.getJson(
      url,
      {
        headers,
        noAuth: true,
      },
      OciImageConfig,
    );
  }

  @cache({
    namespace: 'datasource-docker-imageconfig',
    key: (
      registryHost: string,
      dockerRepository: string,
      configDigest: string,
    ) => `${registryHost}:${dockerRepository}@${configDigest}`,
    ttlMinutes: 1440 * 28,
  })
  async getHelmConfig(
    registryHost: string,
    dockerRepository: string,
    configDigest: string,
  ): Promise<HttpResponse<OciHelmConfig> | undefined> {
    logger.trace(
      `getImageConfig(${registryHost}, ${dockerRepository}, ${configDigest})`,
    );

    const headers = await getAuthHeaders(
      this.http,
      registryHost,
      dockerRepository,
    );
    /* v8 ignore next 4 -- should never happen */
    if (!headers) {
      logger.warn('No docker auth found - returning');
      return undefined;
    }
    const url = joinUrlParts(
      registryHost,
      'v2',
      dockerRepository,
      'blobs',
      configDigest,
    );
    return await this.http.getJson(
      url,
      {
        headers,
        noAuth: true,
      },
      OciHelmConfig,
    );
  }

  private async getConfigDigest(
    registry: string,
    dockerRepository: string,
    tag: string,
  ): Promise<string | null> {
    return (
      (await this.getManifest(registry, dockerRepository, tag))?.config
        ?.digest ?? null
    );
  }

  private async getManifest(
    registry: string,
    dockerRepository: string,
    tag: string,
  ): Promise<OciImageManifest | DistributionManifest | null> {
    const manifestResponse = await this.getManifestResponse(
      registry,
      dockerRepository,
      tag,
    );

    // If getting the manifest fails here, then abort
    // This means that the latest tag doesn't have a manifest, which shouldn't
    // be possible
    /* v8 ignore next 3 -- should never happen */
    if (!manifestResponse) {
      return null;
    }

    // Softfail on invalid manifests
    const parsed = ManifestJson.safeParse(manifestResponse.body);
    if (!parsed.success) {
      logger.debug(
        {
          registry,
          dockerRepository,
          tag,
          body: manifestResponse.body,
          headers: manifestResponse.headers,
          err: parsed.error,
        },
        'Invalid manifest response',
      );
      return null;
    }

    const manifest = parsed.data;

    switch (manifest.mediaType) {
      case 'application/vnd.docker.distribution.manifest.v2+json':
      case 'application/vnd.oci.image.manifest.v1+json':
        return manifest;
      case 'application/vnd.docker.distribution.manifest.list.v2+json':
      case 'application/vnd.oci.image.index.v1+json':
        if (!manifest.manifests.length) {
          logger.debug(
            { manifest },
            'Invalid manifest list with no manifests - returning',
          );
          return null;
        }
        logger.trace(
          { registry, dockerRepository, tag },
          'Found manifest list, using first image',
        );
        return this.getManifest(
          registry,
          dockerRepository,
          manifest.manifests[0].digest,
        );
      // istanbul ignore next: can't happen
      default:
        return null;
    }
  }

  @cache({
    namespace: 'datasource-docker-architecture',
    key: (
      registryHost: string,
      dockerRepository: string,
      currentDigest: string,
    ) => `${registryHost}:${dockerRepository}@${currentDigest}`,
    ttlMinutes: 1440 * 28,
  })
  async getImageArchitecture(
    registryHost: string,
    dockerRepository: string,
    currentDigest: string,
  ): Promise<string | null | undefined> {
    try {
      let manifestResponse: HttpResponse<string> | null;

      try {
        manifestResponse = await this.getManifestResponse(
          registryHost,
          dockerRepository,
          currentDigest,
          'head',
        );
      } catch (_err) {
        const err =
          _err instanceof ExternalHostError
            ? _err.err
            : /* istanbul ignore next: can never happen */ _err;

        if (
          typeof err.statusCode === 'number' &&
          err.statusCode >= 500 &&
          err.statusCode < 600
        ) {
          // querying the digest manifest for a non existent image leads to a 500 statusCode
          return null;
        }

        /* istanbul ignore next */
        throw _err;
      }

      if (
        manifestResponse?.headers['content-type'] !==
          'application/vnd.docker.distribution.manifest.v2+json' &&
        manifestResponse?.headers['content-type'] !==
          'application/vnd.oci.image.manifest.v1+json'
      ) {
        return null;
      }

      const configDigest = await this.getConfigDigest(
        registryHost,
        dockerRepository,
        currentDigest,
      );
      if (!configDigest) {
        return null;
      }

      const configResponse = await this.getImageConfig(
        registryHost,
        dockerRepository,
        configDigest,
      );

      // TODO: fix me, architecture is required in spec
      if (
        configResponse &&
        ('config' in configResponse.body ||
          'architecture' in configResponse.body)
      ) {
        const architecture = configResponse.body.architecture ?? null;
        logger.debug(
          `Current digest ${currentDigest} relates to architecture ${
            architecture ?? 'null'
          }`,
        );

        return architecture;
      }
    } catch (err) /* istanbul ignore next */ {
      if (err.statusCode !== 404 || err.message === PAGE_NOT_FOUND_ERROR) {
        throw err;
      }
      logger.debug(
        { registryHost, dockerRepository, currentDigest, err },
        'Unknown error getting image architecture',
      );
    }

    return undefined;
  }

  /*
   * docker.getLabels
   *
   * This function will:
   *  - Return the labels for the requested image
   */
  @cache({
    namespace: 'datasource-docker-labels',
    key: (registryHost: string, dockerRepository: string, tag: string) =>
      `${registryHost}:${dockerRepository}:${tag}`,
    ttlMinutes: 24 * 60,
  })
  async getLabels(
    registryHost: string,
    dockerRepository: string,
    tag: string,
  ): Promise<Record<string, string> | undefined> {
    logger.debug(`getLabels(${registryHost}, ${dockerRepository}, ${tag})`);
    // Skip Docker Hub image if RENOVATE_X_DOCKER_HUB_DISABLE_LABEL_LOOKUP is set
    if (
      getEnv().RENOVATE_X_DOCKER_HUB_DISABLE_LABEL_LOOKUP &&
      registryHost === 'https://index.docker.io'
    ) {
      logger.debug(
        'Docker Hub image - skipping label lookup due to RENOVATE_X_DOCKER_HUB_DISABLE_LABEL_LOOKUP',
      );
      return {};
    }
    // Docker Hub library images don't have labels we need
    if (
      registryHost === 'https://index.docker.io' &&
      dockerRepository.startsWith('library/')
    ) {
      logger.debug('Docker Hub library image - skipping label lookup');
      return {};
    }
    try {
      let labels: Record<string, string> | undefined = {};
      const manifest = await this.getManifest(
        registryHost,
        dockerRepository,
        tag,
      );

      if (!manifest) {
        logger.debug(
          { registryHost, dockerRepository, tag },
          'No manifest found',
        );
        return undefined;
      }

      if ('annotations' in manifest && manifest.annotations) {
        labels = manifest.annotations;
      }

      switch (manifest.config.mediaType) {
        case 'application/vnd.cncf.helm.config.v1+json': {
          if (labels[sourceLabel]) {
            // we already have the source url, so no need to pull the config
            return labels;
          }
          const configResponse = await this.getHelmConfig(
            registryHost,
            dockerRepository,
            manifest.config.digest,
          );

          if (configResponse) {
            // Helm chart
            const url = findHelmSourceUrl(configResponse.body);
            if (url) {
              labels[sourceLabel] = url;
            }
          }
          break;
        }
        case 'application/vnd.oci.image.config.v1+json':
        case 'application/vnd.docker.container.image.v1+json': {
          if (labels[sourceLabel] && labels[gitRefLabel]) {
            // we already have the source url, so no need to pull the config
            return labels;
          }
          const configResponse = await this.getImageConfig(
            registryHost,
            dockerRepository,
            manifest.config.digest,
          );

          /* v8 ignore next 3 -- should never happen */
          if (!configResponse) {
            return labels;
          }

          const body = configResponse.body;
          if (body.config) {
            labels = { ...labels, ...body.config.Labels };
          } else {
            logger.debug(
              { headers: configResponse.headers, body },
              `manifest blob response body missing the "config" property`,
            );
          }
          break;
        }
      }

      if (labels) {
        logger.debug(
          {
            labels,
          },
          'found labels in manifest',
        );
      }
      return labels;
    } catch (err) /* istanbul ignore next: should be tested in future */ {
      if (err instanceof ExternalHostError) {
        throw err;
      }
      if (err.statusCode === 400 || err.statusCode === 401) {
        logger.debug(
          { registryHost, dockerRepository, err },
          'Unauthorized docker lookup',
        );
      } else if (err.statusCode === 404) {
        logger.warn(
          {
            err,
            registryHost,
            dockerRepository,
            tag,
          },
          'Config Manifest is unknown',
        );
      } else if (err.statusCode === 429 && isDockerHost(registryHost)) {
        logger.warn({ err }, 'docker registry failure: too many requests');
      } else if (err.statusCode >= 500 && err.statusCode < 600) {
        logger.debug(
          {
            err,
            registryHost,
            dockerRepository,
            tag,
          },
          'docker registry failure: internal error',
        );
      } else if (
        err.code === 'ERR_TLS_CERT_ALTNAME_INVALID' ||
        err.code === 'ETIMEDOUT'
      ) {
        logger.debug(
          { registryHost, err },
          'Error connecting to docker registry',
        );
      } else if (registryHost === 'https://quay.io') {
        // istanbul ignore next
        logger.debug(
          'Ignoring quay.io errors until they fully support v2 schema',
        );
      } else {
        logger.info(
          { registryHost, dockerRepository, tag, err },
          'Unknown error getting Docker labels',
        );
      }
      return {};
    }
  }

  private async getTagsQuayRegistry(
    registry: string,
    repository: string,
  ): Promise<string[]> {
    let tags: string[] = [];
    const limit = 100;

    const pageUrl = (page: number): string =>
      `${registry}/api/v1/repository/${repository}/tag/?limit=${limit}&page=${page}&onlyActiveTags=true`;

    let page = 1;
    let url: string | null = pageUrl(page);
    while (url && page <= 20) {
      interface QuayRestDockerTags {
        tags: {
          name: string;
        }[];
        has_additional: boolean;
      }

      // typescript issue :-/
      // eslint-disable-next-line @typescript-eslint/no-unnecessary-type-assertion
      const res = (await this.http.getJsonUnchecked<QuayRestDockerTags>(
        url,
      )) as HttpResponse<QuayRestDockerTags>;
      const pageTags = res.body.tags.map((tag) => tag.name);
      tags = tags.concat(pageTags);
      page += 1;
      url = res.body.has_additional ? pageUrl(page) : null;
    }
    return tags;
  }

  private async getDockerApiTags(
    registryHost: string,
    dockerRepository: string,
  ): Promise<string[] | null> {
    let tags: string[] = [];
    // AWS ECR limits the maximum number of results to 1000
    // See https://docs.aws.amazon.com/AmazonECR/latest/APIReference/API_DescribeRepositories.html#ECR-DescribeRepositories-request-maxResults
    // See https://docs.aws.amazon.com/AmazonECRPublic/latest/APIReference/API_DescribeRepositories.html#ecrpublic-DescribeRepositories-request-maxResults
    const limit =
      ecrRegex.test(registryHost) || ecrPublicRegex.test(registryHost)
        ? 1000
        : 10000;
    let url: string | null =
      `${registryHost}/${dockerRepository}/tags/list?n=${limit}`;
    url = ensurePathPrefix(url, '/v2');
    const headers = await getAuthHeaders(
      this.http,
      registryHost,
      dockerRepository,
      url,
    );
    if (!headers) {
      logger.debug('Failed to get authHeaders for getTags lookup');
      return null;
    }
    let page = 0;
    const pages = GlobalConfig.get('dockerMaxPages', 20);
    let foundMaxResultsError = false;
    do {
      let res: HttpResponse<{ tags: string[] }>;
      try {
        res = await this.http.getJsonUnchecked<{ tags: string[] }>(url, {
          headers,
          noAuth: true,
        });
      } catch (err) {
        if (
          !foundMaxResultsError &&
          err instanceof HttpError &&
          isECRMaxResultsError(err)
        ) {
          const maxResults = 1000;
          url = `${registryHost}/${dockerRepository}/tags/list?n=${maxResults}`;
          url = ensurePathPrefix(url, '/v2');
          foundMaxResultsError = true;
          continue;
        }
        throw err;
      }
      tags = tags.concat(res.body.tags);
      const linkHeader = parseLinkHeader(res.headers.link);
      if (isArtifactoryServer(res)) {
        // Artifactory incorrectly returns a next link without the virtual repository name
        // this is due to a bug in Artifactory https://jfrog.atlassian.net/browse/RTFACT-18971
        url = linkHeader?.next?.last
          ? `${url}&last=${linkHeader.next.last}`
          : null;
      } else {
        url = linkHeader?.next ? new URL(linkHeader.next.url, url).href : null;
      }
      page += 1;
    } while (url && page < pages);
    return tags;
  }

  @cache({
    namespace: 'datasource-docker-tags',
    key: (registryHost: string, dockerRepository: string) =>
      `${registryHost}:${dockerRepository}`,
    cacheable: (registryHost: string, _dockerRepository: string) => {
      const { password, token } = hostRules.find({
        hostType: dockerDatasourceId,
        url: registryHost,
      });
      const secret = token ?? password;
      return !secret;
    },
  })
  async getTags(
    registryHost: string,
    dockerRepository: string,
  ): Promise<string[] | null> {
    try {
      const isQuay = regEx(/^https:\/\/quay\.io(?::[1-9][0-9]{0,4})?$/i).test(
        registryHost,
      );
      let tags: string[] | null;
      if (isQuay) {
        tags = await this.getTagsQuayRegistry(registryHost, dockerRepository);
      } else {
        tags = await this.getDockerApiTags(registryHost, dockerRepository);
      }
      return tags;
    } catch (_err) /* istanbul ignore next */ {
      const err = _err instanceof ExternalHostError ? _err.err : _err;

      if (
        (err.statusCode === 404 || err.message === PAGE_NOT_FOUND_ERROR) &&
        !dockerRepository.includes('/')
      ) {
        logger.debug(
          `Retrying Tags for ${registryHost}/${dockerRepository} using library/ prefix`,
        );
        return this.getTags(registryHost, 'library/' + dockerRepository);
      }
      // JFrog Artifactory - Retry handling when resolving Docker Official Images
      // These follow the format of {{registryHost}}{{jFrogRepository}}/library/{{dockerRepository}}
      if (
        (err.statusCode === 404 || err.message === PAGE_NOT_FOUND_ERROR) &&
        isArtifactoryServer(err.response) &&
        dockerRepository.split('/').length === 2
      ) {
        logger.debug(
          `JFrog Artifactory: Retrying Tags for ${registryHost}/${dockerRepository} using library/ path between JFrog virtual repository and image`,
        );

        const dockerRepositoryParts = dockerRepository.split('/');
        const jfrogRepository = dockerRepositoryParts[0];
        const dockerImage = dockerRepositoryParts[1];

        return this.getTags(
          registryHost,
          jfrogRepository + '/library/' + dockerImage,
        );
      }
      if (err.statusCode === 429 && isDockerHost(registryHost)) {
        logger.warn(
          { registryHost, dockerRepository, err },
          'docker registry failure: too many requests',
        );
        throw new ExternalHostError(err);
      }
      if (err.statusCode >= 500 && err.statusCode < 600) {
        logger.warn(
          { registryHost, dockerRepository, err },
          'docker registry failure: internal error',
        );
        throw new ExternalHostError(err);
      }
      const errorCodes = ['ECONNRESET', 'ETIMEDOUT'];
      if (errorCodes.includes(err.code)) {
        logger.warn(
          { registryHost, dockerRepository, err },
          'docker registry connection failure',
        );
        throw new ExternalHostError(err);
      }
      if (isDockerHost(registryHost)) {
        logger.info({ err }, 'Docker Hub lookup failure');
      }
      throw _err;
    }
  }

  /**
   * docker.getDigest
   *
   * The `newValue` supplied here should be a valid tag for the docker image.
   *
   * This function will:
   *  - Look up a sha256 digest for a tag on its registry
   *  - Return the digest as a string
   */
  @cache({
    namespace: 'datasource-docker-digest',
    key: (
      { registryUrl, packageName, currentDigest }: DigestConfig,
      newValue?: string,
    ) => {
      const newTag = newValue ?? 'latest';
      const { registryHost, dockerRepository } = getRegistryRepository(
        packageName,
        registryUrl!,
      );
      const digest = currentDigest ? `@${currentDigest}` : '';
      return `${registryHost}:${dockerRepository}:${newTag}${digest}`;
    },
  })
  override async getDigest(
    { registryUrl, lookupName, packageName, currentDigest }: DigestConfig,
    newValue?: string,
  ): Promise<string | null> {
    let registryHost: string;
    let dockerRepository: string;
    if (registryUrl && lookupName) {
      // Reuse the resolved values from getReleases()
      registryHost = registryUrl;
      dockerRepository = lookupName;
    } else {
      // Resolve values independently
      ({ registryHost, dockerRepository } = getRegistryRepository(
        packageName,
        registryUrl!,
      ));
    }
    logger.debug(
      // TODO: types (#22198)
      `getDigest(${registryHost}, ${dockerRepository}, ${newValue})`,
    );
    const newTag = is.nonEmptyString(newValue) ? newValue : 'latest';
    let digest: string | null = null;
    try {
      let architecture: string | null | undefined = null;
      if (currentDigest && isDockerDigest(currentDigest)) {
        architecture = await this.getImageArchitecture(
          registryHost,
          dockerRepository,
          currentDigest,
        );
      }

      let manifestResponse: HttpResponse | null = null;
      if (!architecture) {
        manifestResponse = await this.getManifestResponse(
          registryHost,
          dockerRepository,
          newTag,
          'head',
        );

        if (
          manifestResponse &&
          hasKey('docker-content-digest', manifestResponse.headers)
        ) {
          digest =
            (manifestResponse.headers['docker-content-digest'] as string) ||
            null;
        }
      }

      if (
        is.string(architecture) ||
        (manifestResponse &&
          !hasKey('docker-content-digest', manifestResponse.headers))
      ) {
        logger.debug(
          { registryHost, dockerRepository },
          'Architecture-specific digest or missing docker-content-digest header - pulling full manifest',
        );
        manifestResponse = await this.getManifestResponse(
          registryHost,
          dockerRepository,
          newTag,
        );

        if (architecture && manifestResponse) {
          const parsed = ManifestJson.safeParse(manifestResponse.body);
          /* istanbul ignore else: hard to test */
          if (parsed.success) {
            const manifestList = parsed.data;
            if (
              manifestList.mediaType ===
                'application/vnd.docker.distribution.manifest.list.v2+json' ||
              manifestList.mediaType ===
                'application/vnd.oci.image.index.v1+json'
            ) {
              for (const manifest of manifestList.manifests) {
                if (manifest.platform?.architecture === architecture) {
                  digest = manifest.digest;
                  break;
                }
              }
              // TODO: return null if no matching architecture digest found
              // https://github.com/renovatebot/renovate/discussions/22639
            } else if (
              hasKey('docker-content-digest', manifestResponse.headers)
            ) {
              // TODO: return null if no matching architecture, requires to fetch the config manifest
              // https://github.com/renovatebot/renovate/discussions/22639
              digest = manifestResponse.headers[
                'docker-content-digest'
              ] as string;
            }
          } else {
            logger.debug(
              {
                registryHost,
                dockerRepository,
                newTag,
                body: manifestResponse.body,
                headers: manifestResponse.headers,
                err: parsed.error,
              },
              'Failed to parse manifest response',
            );
          }
        }

        if (!digest) {
          logger.debug(
            { registryHost, dockerRepository, newTag },
            'Extraction digest from manifest response body is deprecated',
          );
          digest = extractDigestFromResponseBody(manifestResponse!);
        }
      }

      if (
        !manifestResponse &&
        !dockerRepository.includes('/') &&
        !packageName.includes('/')
      ) {
        logger.debug(
          `Retrying Digest for ${registryHost}/${dockerRepository} using library/ prefix`,
        );
        return this.getDigest(
          {
            registryUrl,
            packageName: 'library/' + packageName,
            currentDigest,
          },
          newValue,
        );
      }

      if (manifestResponse) {
        // TODO: fix types (#22198)
        logger.debug(`Got docker digest ${digest!}`);
      }
    } catch (err) /* istanbul ignore next */ {
      if (err instanceof ExternalHostError) {
        throw err;
      }
      logger.debug(
        {
          err,
          packageName,
          newTag,
        },
        'Unknown Error looking up docker image digest',
      );
    }
    return digest;
  }

  @cache({
    namespace: 'datasource-docker-hub-tags',
    key: (dockerRepository: string) => `${dockerRepository}`,
  })
  async getDockerHubTags(dockerRepository: string): Promise<Release[] | null> {
    let url = `https://hub.docker.com/v2/repositories/${dockerRepository}/tags?page_size=1000&ordering=last_updated`;

    const cache = await DockerHubCache.init(dockerRepository);
    const maxPages = GlobalConfig.get('dockerMaxPages', 20);
    let page = 0,
      needNextPage = true;
    while (needNextPage && page < maxPages) {
      const { val, err } = await this.http
        .getJsonSafe(url, DockerHubTagsPage)
        .unwrap();

      if (err) {
        logger.debug({ err }, `Docker: error fetching data from DockerHub`);
        return null;
      }
      page++;
      const { results, next, count } = val;

      needNextPage = cache.reconcile(results, count);

      if (!next) {
        break;
      }

      url = next;
    }

    await cache.save();

    const items = cache.getItems();
    return items.map(
      ({ name: version, tag_last_pushed, digest: newDigest }) => {
        const release: Release = { version };

        const releaseTimestamp = asTimestamp(tag_last_pushed);
        if (releaseTimestamp) {
          release.releaseTimestamp = releaseTimestamp;
        }

        if (newDigest) {
          release.newDigest = newDigest;
        }

        return release;
      },
    );
  }

  /**
   * docker.getReleases
   *
   * A docker image usually looks something like this: somehost.io/owner/repo:8.1.0-alpine
   * In the above:
   *  - 'somehost.io' is the registry
   *  - 'owner/repo' is the package name
   *  - '8.1.0-alpine' is the tag
   *
   * This function will filter only tags that contain a semver version
   */
  @cache({
    namespace: 'datasource-docker-releases-v2',
    key: ({ registryUrl, packageName }: GetReleasesConfig) => {
      const { registryHost, dockerRepository } = getRegistryRepository(
        packageName,
        registryUrl!,
      );
      return `${registryHost}:${dockerRepository}`;
    },
    cacheable: ({ registryUrl, packageName }: GetReleasesConfig) => {
      const { registryHost } = getRegistryRepository(packageName, registryUrl!);
      return registryHost === 'https://index.docker.io';
    },
  })
  async getReleases({
    packageName,
    registryUrl,
  }: GetReleasesConfig): Promise<ReleaseResult | null> {
    const { registryHost, dockerRepository } = getRegistryRepository(
      packageName,
      registryUrl!,
    );

    type TagsResultType = AsyncResult<
      Release[],
      NonNullable<Error | 'tags-error' | 'dockerhub-error'>
    >;

    const getTags = (): TagsResultType =>
      Result.wrapNullable(
        this.getTags(registryHost, dockerRepository),
        'tags-error' as const,
      ).transform((tags) => tags.map((version) => ({ version })));

    const getDockerHubTags = (): TagsResultType =>
      Result.wrapNullable(
        this.getDockerHubTags(dockerRepository),
        'dockerhub-error' as const,
      ).catch(getTags);

    const tagsResult =
      registryHost === 'https://index.docker.io' &&
      !getEnv().RENOVATE_X_DOCKER_HUB_TAGS_DISABLE
        ? getDockerHubTags()
        : getTags();

    const { val: releases, err } = await tagsResult.unwrap();
    if (err instanceof Error) {
      throw err;
    } else if (err) {
      return null;
    }

    const ret: ReleaseResult = {
      registryUrl: registryHost,
      releases,
    };
    if (dockerRepository !== packageName) {
      // This will be reused later if a getDigest() call is made
      ret.lookupName = dockerRepository;
    }

    const tags = releases.map((release) => release.version);
    const latestTag = tags.includes('latest')
      ? 'latest'
      : (findLatestStable(tags) ?? tags[tags.length - 1]);

    /* v8 ignore next 3 -- TODO: add test */
    if (!latestTag) {
      return ret;
    }
    const labels = await this.getLabels(
      registryHost,
      dockerRepository,
      latestTag,
    );
    if (labels) {
      if (is.nonEmptyString(labels[gitRefLabel])) {
        ret.gitRef = labels[gitRefLabel];
      }
      for (const label of sourceLabels) {
        if (is.nonEmptyString(labels[label])) {
          ret.sourceUrl = labels[label];
          break;
        }
      }
      if (is.nonEmptyString(labels[imageUrlLabel])) {
        ret.homepage = labels[imageUrlLabel];
      }
    }
    return ret;
  }
}<|MERGE_RESOLUTION|>--- conflicted
+++ resolved
@@ -4,11 +4,8 @@
 import { logger } from '../../../logger';
 import { ExternalHostError } from '../../../types/errors/external-host-error';
 import { cache } from '../../../util/cache/package/decorator';
-<<<<<<< HEAD
+import { getEnv } from '../../../util/env';
 import * as hostRules from '../../../util/host-rules';
-=======
-import { getEnv } from '../../../util/env';
->>>>>>> d21d0992
 import { HttpError } from '../../../util/http';
 import { memCacheProvider } from '../../../util/http/cache/memory-http-cache-provider';
 import type { HttpResponse } from '../../../util/http/types';
