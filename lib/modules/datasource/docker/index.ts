--- conflicted
+++ resolved
@@ -788,8 +788,8 @@
     },
   })
   override async getDigest(
-<<<<<<< HEAD
     {
+      lookupName,
       packageName,
       packageNameCurrent,
       valueReplacement,
@@ -805,14 +805,6 @@
         ? packageName
         : packageNameCurrent ?? packageName;
 
-    const { registryHost, dockerRepository } = getRegistryRepository(
-      usePackageName,
-      registryUrl!,
-    );
-=======
-    { registryUrl, lookupName, packageName, currentDigest }: DigestConfig,
-    newValue?: string,
-  ): Promise<string | null> {
     let registryHost: string;
     let dockerRepository: string;
     if (registryUrl && lookupName) {
@@ -826,7 +818,7 @@
         registryUrl!,
       ));
     }
->>>>>>> 4bfd0f30
+    
     logger.debug(
       // TODO: types (#22198)
       `getDigest(${registryHost}, ${dockerRepository}, ${useValue})`,
