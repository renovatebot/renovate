import is from '@sindresorhus/is';
import { PAGE_NOT_FOUND_ERROR } from '../../../constants/error-messages';
import { logger } from '../../../logger';
import { ExternalHostError } from '../../../types/errors/external-host-error';
import { cache } from '../../../util/cache/package/decorator';
import { HttpError } from '../../../util/http';
import type { HttpResponse } from '../../../util/http/types';
import { hasKey } from '../../../util/object';
import { regEx } from '../../../util/regex';
import { isDockerDigest } from '../../../util/string';
import {
  ensurePathPrefix,
  joinUrlParts,
  parseLinkHeader,
} from '../../../util/url';
import { id as dockerVersioningId } from '../../versioning/docker';
import { Datasource } from '../datasource';
import type { DigestConfig, GetReleasesConfig, ReleaseResult } from '../types';
import { isArtifactoryServer } from '../util';
import {
  DOCKER_HUB,
  dockerDatasourceId,
  extractDigestFromResponseBody,
  findHelmSourceUrl,
  findLatestStable,
  getAuthHeaders,
  getRegistryRepository,
  gitRefLabel,
  isDockerHost,
  sourceLabel,
  sourceLabels,
} from './common';
import { ecrPublicRegex, ecrRegex, isECRMaxResultsError } from './ecr';
<<<<<<< HEAD
import {
  DistributionManifest,
  ManifestJson,
  OciHelmConfig,
  OciImageConfig,
  OciImageManifest,
} from './schema';
=======
import type { Manifest, OciImageConfig } from './schema';
import type { DockerHubTags } from './types';
>>>>>>> 44c76749

const defaultConfig = {
  commitMessageTopic: '{{{depName}}} Docker tag',
  commitMessageExtra:
    'to {{#if isPinDigest}}{{{newDigestShort}}}{{else}}{{#if isMajor}}{{{prettyNewMajor}}}{{else}}{{{prettyNewVersion}}}{{/if}}{{/if}}',
  digest: {
    branchTopic: '{{{depNameSanitized}}}-{{{currentValue}}}',
    commitMessageExtra: 'to {{newDigestShort}}',
    commitMessageTopic:
      '{{{depName}}}{{#if currentValue}}:{{{currentValue}}}{{/if}} Docker digest',
    group: {
      commitMessageTopic: '{{{groupName}}}',
      commitMessageExtra: '',
    },
  },
  pin: {
    commitMessageExtra: '',
    groupName: 'Docker digests',
    group: {
      commitMessageTopic: '{{{groupName}}}',
      branchTopic: 'digests-pin',
    },
  },
};

export class DockerDatasource extends Datasource {
  static readonly id = dockerDatasourceId;

  override readonly defaultVersioning = dockerVersioningId;

  override readonly defaultRegistryUrls = [DOCKER_HUB];

  override readonly defaultConfig = defaultConfig;

  constructor() {
    super(DockerDatasource.id);
  }

  // TODO: debug why quay throws errors (#9612)
  private async getManifestResponse(
    registryHost: string,
    dockerRepository: string,
    tag: string,
    mode: 'head' | 'get' = 'get'
  ): Promise<HttpResponse | null> {
    logger.debug(
      `getManifestResponse(${registryHost}, ${dockerRepository}, ${tag}, ${mode})`
    );
    try {
      const headers = await getAuthHeaders(
        this.http,
        registryHost,
        dockerRepository
      );
      if (!headers) {
        logger.warn('No docker auth found - returning');
        return null;
      }
      headers.accept = [
        'application/vnd.docker.distribution.manifest.list.v2+json',
        'application/vnd.docker.distribution.manifest.v2+json',
        'application/vnd.oci.image.manifest.v1+json',
        'application/vnd.oci.image.index.v1+json',
      ].join(', ');
      const url = `${registryHost}/v2/${dockerRepository}/manifests/${tag}`;
      const manifestResponse = await this.http[mode](url, {
        headers,
        noAuth: true,
      });
      return manifestResponse;
    } catch (err) /* istanbul ignore next */ {
      if (err instanceof ExternalHostError) {
        throw err;
      }
      if (err.statusCode === 401) {
        logger.debug(
          { registryHost, dockerRepository },
          'Unauthorized docker lookup'
        );
        logger.debug({ err });
        return null;
      }
      if (err.statusCode === 404) {
        logger.debug(
          {
            err,
            registryHost,
            dockerRepository,
            tag,
          },
          'Docker Manifest is unknown'
        );
        return null;
      }
      if (err.statusCode === 429 && isDockerHost(registryHost)) {
        throw new ExternalHostError(err);
      }
      if (err.statusCode >= 500 && err.statusCode < 600) {
        throw new ExternalHostError(err);
      }
      if (err.code === 'ETIMEDOUT') {
        logger.debug(
          { registryHost },
          'Timeout when attempting to connect to docker registry'
        );
        logger.debug({ err });
        return null;
      }
      logger.debug(
        {
          err,
          registryHost,
          dockerRepository,
          tag,
        },
        'Unknown Error looking up docker manifest'
      );
      return null;
    }
  }

  @cache({
    namespace: 'datasource-docker-imageconfig',
    key: (
      registryHost: string,
      dockerRepository: string,
      configDigest: string
    ) => `${registryHost}:${dockerRepository}@${configDigest}`,
    ttlMinutes: 1440 * 28,
  })
  public async getImageConfig(
    registryHost: string,
    dockerRepository: string,
    configDigest: string
  ): Promise<HttpResponse<OciImageConfig> | undefined> {
    logger.trace(
      `getImageConfig(${registryHost}, ${dockerRepository}, ${configDigest})`
    );

    const headers = await getAuthHeaders(
      this.http,
      registryHost,
      dockerRepository
    );
    // istanbul ignore if: Should never happen
    if (!headers) {
      logger.warn('No docker auth found - returning');
      return undefined;
    }
    const url = joinUrlParts(
      registryHost,
      'v2',
      dockerRepository,
      'blobs',
      configDigest
    );
    return await this.http.getJson(
      url,
      {
        headers,
        noAuth: true,
      },
      OciImageConfig
    );
  }

  @cache({
    namespace: 'datasource-docker-imageconfig',
    key: (
      registryHost: string,
      dockerRepository: string,
      configDigest: string
    ) => `${registryHost}:${dockerRepository}@${configDigest}`,
    ttlMinutes: 1440 * 28,
  })
  public async getHelmConfig(
    registryHost: string,
    dockerRepository: string,
    configDigest: string
  ): Promise<HttpResponse<OciHelmConfig> | undefined> {
    logger.trace(
      `getImageConfig(${registryHost}, ${dockerRepository}, ${configDigest})`
    );

    const headers = await getAuthHeaders(
      this.http,
      registryHost,
      dockerRepository
    );
    // istanbul ignore if: Should never happen
    if (!headers) {
      logger.warn('No docker auth found - returning');
      return undefined;
    }
    const url = joinUrlParts(
      registryHost,
      'v2',
      dockerRepository,
      'blobs',
      configDigest
    );
    return await this.http.getJson(
      url,
      {
        headers,
        noAuth: true,
      },
      OciHelmConfig
    );
  }

  private async getConfigDigest(
    registry: string,
    dockerRepository: string,
    tag: string
  ): Promise<string | null> {
    return (
      (await this.getManifest(registry, dockerRepository, tag))?.config
        ?.digest ?? null
    );
  }

  private async getManifest(
    registry: string,
    dockerRepository: string,
    tag: string
  ): Promise<OciImageManifest | DistributionManifest | null> {
    const manifestResponse = await this.getManifestResponse(
      registry,
      dockerRepository,
      tag
    );

    // If getting the manifest fails here, then abort
    // This means that the latest tag doesn't have a manifest, which shouldn't
    // be possible
    // istanbul ignore if
    if (!manifestResponse) {
      return null;
    }

    // Softfail on invalid manifests
    const parsed = ManifestJson.safeParse(manifestResponse.body);
    if (!parsed.success) {
      logger.debug(
        { registry, dockerRepository, tag, err: parsed.error },
        'Invalid manifest response'
      );
      return null;
    }

    const manifest = parsed.data;

    switch (manifest.mediaType) {
      case 'application/vnd.docker.distribution.manifest.v2+json':
      case 'application/vnd.oci.image.manifest.v1+json':
        return manifest;
      case 'application/vnd.docker.distribution.manifest.list.v2+json':
      case 'application/vnd.oci.image.index.v1+json':
        if (manifest.manifests.length) {
          logger.trace(
            { registry, dockerRepository, tag },
            'Found manifest list, using first image'
          );
          return this.getManifest(
            registry,
            dockerRepository,
            manifest.manifests[0].digest
          );
        } else {
          logger.debug(
            { manifest },
            'Invalid manifest list with no manifests - returning'
          );
          return null;
        }
      // istanbul ignore next: can't happen
      default:
        return null;
    }
  }

  @cache({
    namespace: 'datasource-docker-architecture',
    key: (
      registryHost: string,
      dockerRepository: string,
      currentDigest: string
    ) => `${registryHost}:${dockerRepository}@${currentDigest}`,
    ttlMinutes: 1440 * 28,
  })
  public async getImageArchitecture(
    registryHost: string,
    dockerRepository: string,
    currentDigest: string
  ): Promise<string | null | undefined> {
    try {
      let manifestResponse: HttpResponse<string> | null;

      try {
        manifestResponse = await this.getManifestResponse(
          registryHost,
          dockerRepository,
          currentDigest,
          'head'
        );
      } catch (_err) {
        const err =
          _err instanceof ExternalHostError
            ? _err.err
            : /* istanbul ignore next: can never happen */ _err;

        if (
          typeof err.statusCode === 'number' &&
          err.statusCode >= 500 &&
          err.statusCode < 600
        ) {
          // querying the digest manifest for a non existent image leads to a 500 statusCode
          return null;
        }

        /* istanbul ignore next */
        throw _err;
      }

      if (
        manifestResponse?.headers['content-type'] !==
          'application/vnd.docker.distribution.manifest.v2+json' &&
        manifestResponse?.headers['content-type'] !==
          'application/vnd.oci.image.manifest.v1+json'
      ) {
        return null;
      }

      const configDigest = await this.getConfigDigest(
        registryHost,
        dockerRepository,
        currentDigest
      );
      if (!configDigest) {
        return null;
      }

      const configResponse = await this.getImageConfig(
        registryHost,
        dockerRepository,
        configDigest
      );

      // TODO: fix me, architecture is required in spec
      if (
        configResponse &&
        ('config' in configResponse.body ||
          'architecture' in configResponse.body)
      ) {
        const architecture = configResponse.body.architecture ?? null;
        logger.debug(
          `Current digest ${currentDigest} relates to architecture ${
            architecture ?? 'null'
          }`
        );

        return architecture;
      }
    } catch (err) /* istanbul ignore next */ {
      if (err.statusCode !== 404 || err.message === PAGE_NOT_FOUND_ERROR) {
        throw err;
      }
      logger.debug(
        { registryHost, dockerRepository, currentDigest, err },
        'Unknown error getting image architecture'
      );
    }

    return undefined;
  }

  /*
   * docker.getLabels
   *
   * This function will:
   *  - Return the labels for the requested image
   */
  @cache({
    namespace: 'datasource-docker-labels',
    key: (registryHost: string, dockerRepository: string, tag: string) =>
      `${registryHost}:${dockerRepository}:${tag}`,
    ttlMinutes: 60,
  })
  public async getLabels(
    registryHost: string,
    dockerRepository: string,
    tag: string
  ): Promise<Record<string, string> | undefined> {
    logger.debug(`getLabels(${registryHost}, ${dockerRepository}, ${tag})`);
    try {
      let labels: Record<string, string> | undefined = {};
      const manifest = await this.getManifest(
        registryHost,
        dockerRepository,
        tag
      );

      if (!manifest) {
        logger.debug(
          { registryHost, dockerRepository, tag },
          'No manifest found'
        );
        return undefined;
      }

      if ('annotations' in manifest && manifest.annotations) {
        labels = manifest.annotations;
      }

      switch (manifest.config.mediaType) {
        case 'application/vnd.cncf.helm.config.v1+json': {
          if (labels[sourceLabel]) {
            // we already have the source url, so no need to pull the config
            return labels;
          }
          const configResponse = await this.getHelmConfig(
            registryHost,
            dockerRepository,
            manifest.config.digest
          );

          if (configResponse) {
            // Helm chart
            const url = findHelmSourceUrl(configResponse.body);
            if (url) {
              labels[sourceLabel] = url;
            }
          }
          break;
        }
        case 'application/vnd.oci.image.config.v1+json':
        case 'application/vnd.docker.container.image.v1+json': {
          if (labels[sourceLabel] && labels[gitRefLabel]) {
            // we already have the source url, so no need to pull the config
            return labels;
          }
          const configResponse = await this.getImageConfig(
            registryHost,
            dockerRepository,
            manifest.config.digest
          );

          // istanbul ignore if: should never happen
          if (!configResponse) {
            return labels;
          }

          const body = configResponse.body;
          if (body.config) {
            labels = { ...labels, ...body.config.Labels };
          } else {
            logger.debug(
              { headers: configResponse.headers, body },
              `manifest blob response body missing the "config" property`
            );
          }
          break;
        }
      }

      if (labels) {
        logger.debug(
          {
            labels,
          },
          'found labels in manifest'
        );
      }
      return labels;
    } catch (err) /* istanbul ignore next: should be tested in future */ {
      if (err instanceof ExternalHostError) {
        throw err;
      }
      if (err.statusCode === 400 || err.statusCode === 401) {
        logger.debug(
          { registryHost, dockerRepository, err },
          'Unauthorized docker lookup'
        );
      } else if (err.statusCode === 404) {
        logger.warn(
          {
            err,
            registryHost,
            dockerRepository,
            tag,
          },
          'Config Manifest is unknown'
        );
      } else if (err.statusCode === 429 && isDockerHost(registryHost)) {
        logger.warn({ err }, 'docker registry failure: too many requests');
      } else if (err.statusCode >= 500 && err.statusCode < 600) {
        logger.debug(
          {
            err,
            registryHost,
            dockerRepository,
            tag,
          },
          'docker registry failure: internal error'
        );
      } else if (
        err.code === 'ERR_TLS_CERT_ALTNAME_INVALID' ||
        err.code === 'ETIMEDOUT'
      ) {
        logger.debug(
          { registryHost, err },
          'Error connecting to docker registry'
        );
      } else if (registryHost === 'https://quay.io') {
        // istanbul ignore next
        logger.debug(
          'Ignoring quay.io errors until they fully support v2 schema'
        );
      } else {
        logger.info(
          { registryHost, dockerRepository, tag, err },
          'Unknown error getting Docker labels'
        );
      }
      return {};
    }
  }

  private async getTagsQuayRegistry(
    registry: string,
    repository: string
  ): Promise<string[]> {
    let tags: string[] = [];
    const limit = 100;

    const pageUrl = (page: number): string =>
      `${registry}/api/v1/repository/${repository}/tag/?limit=${limit}&page=${page}&onlyActiveTags=true`;

    let page = 1;
    let url: string | null = pageUrl(page);
    while (url && page <= 20) {
      interface QuayRestDockerTags {
        tags: {
          name: string;
        }[];
        has_additional: boolean;
      }

      // typescript issue :-/
      // eslint-disable-next-line @typescript-eslint/no-unnecessary-type-assertion
      const res = (await this.http.getJson<QuayRestDockerTags>(
        url
      )) as HttpResponse<QuayRestDockerTags>;
      const pageTags = res.body.tags.map((tag) => tag.name);
      tags = tags.concat(pageTags);
      page += 1;
      url = res.body.has_additional ? pageUrl(page) : null;
    }
    return tags;
  }

  private async getDockerApiTags(
    registryHost: string,
    dockerRepository: string
  ): Promise<string[] | null> {
    let tags: string[] = [];
    // AWS ECR limits the maximum number of results to 1000
    // See https://docs.aws.amazon.com/AmazonECR/latest/APIReference/API_DescribeRepositories.html#ECR-DescribeRepositories-request-maxResults
    // See https://docs.aws.amazon.com/AmazonECRPublic/latest/APIReference/API_DescribeRepositories.html#ecrpublic-DescribeRepositories-request-maxResults
    const limit =
      ecrRegex.test(registryHost) || ecrPublicRegex.test(registryHost)
        ? 1000
        : 10000;
    let url:
      | string
      | null = `${registryHost}/${dockerRepository}/tags/list?n=${limit}`;
    url = ensurePathPrefix(url, '/v2');
    const headers = await getAuthHeaders(
      this.http,
      registryHost,
      dockerRepository,
      url
    );
    if (!headers) {
      logger.debug('Failed to get authHeaders for getTags lookup');
      return null;
    }
    let page = 0;
    const pages = process.env.RENOVATE_X_DOCKER_MAX_PAGES
      ? parseInt(process.env.RENOVATE_X_DOCKER_MAX_PAGES, 10)
      : 20;
    let foundMaxResultsError = false;
    do {
      let res: HttpResponse<{ tags: string[] }>;
      try {
        res = await this.http.getJson<{ tags: string[] }>(url, {
          headers,
          noAuth: true,
        });
      } catch (err) {
        if (
          !foundMaxResultsError &&
          err instanceof HttpError &&
          isECRMaxResultsError(err)
        ) {
          const maxResults = 1000;
          url = `${registryHost}/${dockerRepository}/tags/list?n=${maxResults}`;
          url = ensurePathPrefix(url, '/v2');
          foundMaxResultsError = true;
          continue;
        }
        throw err;
      }
      tags = tags.concat(res.body.tags);
      const linkHeader = parseLinkHeader(res.headers.link);
      if (isArtifactoryServer(res)) {
        // Artifactory incorrectly returns a next link without the virtual repository name
        // this is due to a bug in Artifactory https://jfrog.atlassian.net/browse/RTFACT-18971
        url = linkHeader?.next?.last
          ? `${url}&last=${linkHeader.next.last}`
          : null;
      } else {
        url = linkHeader?.next ? new URL(linkHeader.next.url, url).href : null;
      }
      page += 1;
    } while (url && page < pages);
    return tags;
  }

  @cache({
    namespace: 'datasource-docker-tags',
    key: (registryHost: string, dockerRepository: string) =>
      `${registryHost}:${dockerRepository}`,
  })
  public async getTags(
    registryHost: string,
    dockerRepository: string
  ): Promise<string[] | null> {
    try {
      const isQuay = regEx(/^https:\/\/quay\.io(?::[1-9][0-9]{0,4})?$/i).test(
        registryHost
      );
      let tags: string[] | null;
      if (isQuay) {
        tags = await this.getTagsQuayRegistry(registryHost, dockerRepository);
      } else {
        tags = await this.getDockerApiTags(registryHost, dockerRepository);
      }
      return tags;
    } catch (_err) /* istanbul ignore next */ {
      const err = _err instanceof ExternalHostError ? _err.err : _err;

      if (
        (err.statusCode === 404 || err.message === PAGE_NOT_FOUND_ERROR) &&
        !dockerRepository.includes('/')
      ) {
        logger.debug(
          `Retrying Tags for ${registryHost}/${dockerRepository} using library/ prefix`
        );
        return this.getTags(registryHost, 'library/' + dockerRepository);
      }
      // JFrog Artifactory - Retry handling when resolving Docker Official Images
      // These follow the format of {{registryHost}}{{jFrogRepository}}/library/{{dockerRepository}}
      if (
        (err.statusCode === 404 || err.message === PAGE_NOT_FOUND_ERROR) &&
        isArtifactoryServer(err.response) &&
        dockerRepository.split('/').length === 2
      ) {
        logger.debug(
          `JFrog Artifactory: Retrying Tags for ${registryHost}/${dockerRepository} using library/ path between JFrog virtual repository and image`
        );

        const dockerRepositoryParts = dockerRepository.split('/');
        const jfrogRepository = dockerRepositoryParts[0];
        const dockerImage = dockerRepositoryParts[1];

        return this.getTags(
          registryHost,
          jfrogRepository + '/library/' + dockerImage
        );
      }
      if (err.statusCode === 429 && isDockerHost(registryHost)) {
        logger.warn(
          { registryHost, dockerRepository, err },
          'docker registry failure: too many requests'
        );
        throw new ExternalHostError(err);
      }
      if (err.statusCode >= 500 && err.statusCode < 600) {
        logger.warn(
          { registryHost, dockerRepository, err },
          'docker registry failure: internal error'
        );
        throw new ExternalHostError(err);
      }
      const errorCodes = ['ECONNRESET', 'ETIMEDOUT'];
      if (errorCodes.includes(err.code)) {
        logger.warn(
          { registryHost, dockerRepository, err },
          'docker registry connection failure'
        );
        throw new ExternalHostError(err);
      }
      if (isDockerHost(registryHost)) {
        logger.info({ err }, 'Docker Hub lookup failure');
      }
      throw _err;
    }
  }

  /**
   * docker.getDigest
   *
   * The `newValue` supplied here should be a valid tag for the docker image.
   *
   * This function will:
   *  - Look up a sha256 digest for a tag on its registry
   *  - Return the digest as a string
   */
  @cache({
    namespace: 'datasource-docker-digest',
    key: (
      { registryUrl, packageName, currentDigest }: DigestConfig,
      newValue?: string
    ) => {
      const newTag = newValue ?? 'latest';
      const { registryHost, dockerRepository } = getRegistryRepository(
        packageName,
        registryUrl!
      );
      const digest = currentDigest ? `@${currentDigest}` : '';
      return `${registryHost}:${dockerRepository}:${newTag}${digest}`;
    },
  })
  override async getDigest(
    { registryUrl, packageName, currentDigest }: DigestConfig,
    newValue?: string
  ): Promise<string | null> {
    const { registryHost, dockerRepository } = getRegistryRepository(
      packageName,
      registryUrl!
    );
    logger.debug(
      // TODO: types (#22198)
      `getDigest(${registryHost}, ${dockerRepository}, ${newValue})`
    );
    const newTag = newValue ?? 'latest';
    let digest: string | null = null;
    try {
      let architecture: string | null | undefined = null;
      if (currentDigest && isDockerDigest(currentDigest)) {
        architecture = await this.getImageArchitecture(
          registryHost,
          dockerRepository,
          currentDigest
        );
      }

      let manifestResponse: HttpResponse | null = null;
      if (!architecture) {
        manifestResponse = await this.getManifestResponse(
          registryHost,
          dockerRepository,
          newTag,
          'head'
        );

        if (
          manifestResponse &&
          hasKey('docker-content-digest', manifestResponse.headers)
        ) {
          digest =
            (manifestResponse.headers['docker-content-digest'] as string) ||
            null;
        }
      }

      if (
        is.string(architecture) ||
        (manifestResponse &&
          !hasKey('docker-content-digest', manifestResponse.headers))
      ) {
        logger.debug(
          { registryHost, dockerRepository },
          'Architecture-specific digest or missing docker-content-digest header - pulling full manifest'
        );
        manifestResponse = await this.getManifestResponse(
          registryHost,
          dockerRepository,
          newTag
        );

        if (architecture && manifestResponse) {
          const parse = ManifestJson.safeParse(manifestResponse.body);
          const manifestList = parse.success
            ? parse.data
            : /* istanbul ignore next: hard to test */ null;
          if (
            manifestList &&
            (manifestList.mediaType ===
              'application/vnd.docker.distribution.manifest.list.v2+json' ||
              manifestList.mediaType ===
                'application/vnd.oci.image.index.v1+json')
          ) {
            for (const manifest of manifestList.manifests) {
              if (manifest.platform?.architecture === architecture) {
                digest = manifest.digest;
                break;
              }
            }
          }
        }

        if (!digest) {
          logger.debug(
            { registryHost, dockerRepository, newTag },
            'Extraction digest from manifest response body is deprecated'
          );
          digest = extractDigestFromResponseBody(manifestResponse!);
        }
      }

      if (
        !manifestResponse &&
        !dockerRepository.includes('/') &&
        !packageName.includes('/')
      ) {
        logger.debug(
          `Retrying Digest for ${registryHost}/${dockerRepository} using library/ prefix`
        );
        return this.getDigest(
          {
            registryUrl,
            packageName: 'library/' + packageName,
            currentDigest,
          },
          newValue
        );
      }

      if (manifestResponse) {
        // TODO: fix types (#22198)
        logger.debug(`Got docker digest ${digest!}`);
      }
    } catch (err) /* istanbul ignore next */ {
      if (err instanceof ExternalHostError) {
        throw err;
      }
      logger.debug(
        {
          err,
          packageName,
          newTag,
        },
        'Unknown Error looking up docker image digest'
      );
    }
    return digest;
  }

  async getDockerHubTags(dockerRepository: string): Promise<string[] | null> {
    if (!process.env.RENOVATE_X_DOCKER_HUB_TAGS) {
      return null;
    }
    try {
      let index = 0;
      let tags: string[] = [];
      let url:
        | string
        | undefined = `https://hub.docker.com/v2/repositories/${dockerRepository}/tags?page_size=100`;
      do {
        const res: DockerHubTags = (await this.http.getJson<DockerHubTags>(url))
          .body;
        tags = tags.concat(res.results.map((tag) => tag.name));
        url = res.next;
        index += 1;
      } while (url && index < 100);
      logger.debug(
        `getDockerHubTags(${dockerRepository}): found ${tags.length} tags`
      );
      return tags;
    } catch (err) {
      logger.debug(
        { dockerRepository, errMessage: err.message },
        `No Docker Hub tags result - falling back to docker.io api`
      );
    }
    return null;
  }

  /**
   * docker.getReleases
   *
   * A docker image usually looks something like this: somehost.io/owner/repo:8.1.0-alpine
   * In the above:
   *  - 'somehost.io' is the registry
   *  - 'owner/repo' is the package name
   *  - '8.1.0-alpine' is the tag
   *
   * This function will filter only tags that contain a semver version
   */
  @cache({
    namespace: 'datasource-docker-releases',
    key: ({ registryUrl, packageName }: GetReleasesConfig) => {
      const { registryHost, dockerRepository } = getRegistryRepository(
        packageName,
        registryUrl!
      );
      return `${registryHost}:${dockerRepository}`;
    },
    cacheable: ({ registryUrl, packageName }: GetReleasesConfig) => {
      const { registryHost } = getRegistryRepository(packageName, registryUrl!);
      return registryHost === 'https://index.docker.io';
    },
  })
  async getReleases({
    packageName,
    registryUrl,
  }: GetReleasesConfig): Promise<ReleaseResult | null> {
    const { registryHost, dockerRepository } = getRegistryRepository(
      packageName,
      registryUrl!
    );
    let tags: string[] | null = null;
    if (registryHost === 'https://index.docker.io') {
      tags = await this.getDockerHubTags(dockerRepository);
    }
    tags ??= await this.getTags(registryHost, dockerRepository);
    if (!tags) {
      return null;
    }
    const releases = tags.map((version) => ({ version }));
    const ret: ReleaseResult = {
      registryUrl: registryHost,
      releases,
    };

    const latestTag = tags.includes('latest')
      ? 'latest'
      : findLatestStable(tags) ?? tags[tags.length - 1];

    // istanbul ignore if: needs test
    if (!latestTag) {
      return ret;
    }
    const labels = await this.getLabels(
      registryHost,
      dockerRepository,
      latestTag
    );
    if (labels) {
      if (is.nonEmptyString(labels[gitRefLabel])) {
        ret.gitRef = labels[gitRefLabel];
      }
      for (const label of sourceLabels) {
        if (is.nonEmptyString(labels[label])) {
          ret.sourceUrl = labels[label];
          break;
        }
      }
    }
    return ret;
  }
}<|MERGE_RESOLUTION|>--- conflicted
+++ resolved
@@ -31,7 +31,6 @@
   sourceLabels,
 } from './common';
 import { ecrPublicRegex, ecrRegex, isECRMaxResultsError } from './ecr';
-<<<<<<< HEAD
 import {
   DistributionManifest,
   ManifestJson,
@@ -39,10 +38,7 @@
   OciImageConfig,
   OciImageManifest,
 } from './schema';
-=======
-import type { Manifest, OciImageConfig } from './schema';
 import type { DockerHubTags } from './types';
->>>>>>> 44c76749
 
 const defaultConfig = {
   commitMessageTopic: '{{{depName}}} Docker tag',
