import URL from 'url';
import { ECR } from '@aws-sdk/client-ecr';
import type { ECRClientConfig } from '@aws-sdk/client-ecr';
import is from '@sindresorhus/is';
import { parse } from 'auth-header';
import hasha from 'hasha';
import {
  HOST_DISABLED,
  PAGE_NOT_FOUND_ERROR,
} from '../../../constants/error-messages';
import { logger } from '../../../logger';
import type { HostRule } from '../../../types';
import { ExternalHostError } from '../../../types/errors/external-host-error';
import { cache } from '../../../util/cache/package/decorator';
import * as hostRules from '../../../util/host-rules';
import { Http, HttpError } from '../../../util/http';
import type {
  HttpOptions,
  HttpResponse,
  OutgoingHttpHeaders,
} from '../../../util/http/types';
import { hasKey } from '../../../util/object';
import { regEx } from '../../../util/regex';
import {
  ensurePathPrefix,
  ensureTrailingSlash,
  parseLinkHeader,
  parseUrl,
  trimTrailingSlash,
} from '../../../util/url';
import {
  api as dockerVersioning,
  id as dockerVersioningId,
} from '../../versioning/docker';
import { Datasource } from '../datasource';
<<<<<<< HEAD
import type { DigestConfig, GetReleasesConfig, ReleaseResult } from '../types';
import { sourceLabels } from './common';
=======
import type { GetReleasesConfig, ReleaseResult } from '../types';
import { gitRefLabel, sourceLabels } from './common';
>>>>>>> 69fa47cf
import {
  Image,
  ImageConfig,
  ImageList,
  MediaType,
  OciImage,
  OciImageList,
  RegistryRepository,
} from './types';

export const DOCKER_HUB = 'https://index.docker.io';

export const ecrRegex = regEx(/\d+\.dkr\.ecr\.([-a-z0-9]+)\.amazonaws\.com/);

function isDockerHost(host: string): boolean {
  const regex = regEx(/(?:^|\.)docker\.io$/);
  return regex.test(host);
}

export async function getAuthHeaders(
  http: Http,
  registryHost: string,
  dockerRepository: string,
  apiCheckUrl = `${registryHost}/v2/`
): Promise<OutgoingHttpHeaders | null> {
  try {
    const options = {
      throwHttpErrors: false,
      noAuth: true,
    };
    const apiCheckResponse = apiCheckUrl.endsWith('/v2/')
      ? await http.get(apiCheckUrl, options)
      : // use json request, as this will be cached for tags, so it returns json
        // TODO: add cache test
        await http.getJson(apiCheckUrl, options);

    if (apiCheckResponse.statusCode === 200) {
      logger.debug({ apiCheckUrl }, 'No registry auth required');
      return {};
    }
    if (apiCheckResponse.statusCode === 404) {
      logger.debug({ apiCheckUrl }, 'Page Not Found');
      // throw error up to be caught and potentially retried with library/ prefix
      throw new Error(PAGE_NOT_FOUND_ERROR);
    }
    if (
      apiCheckResponse.statusCode !== 401 ||
      !is.nonEmptyString(apiCheckResponse.headers['www-authenticate'])
    ) {
      logger.warn(
        { apiCheckUrl, res: apiCheckResponse },
        'Invalid registry response'
      );
      return null;
    }

    const authenticateHeader = parse(
      apiCheckResponse.headers['www-authenticate']
    );

    const opts: HostRule & HttpOptions = hostRules.find({
      hostType: DockerDatasource.id,
      url: apiCheckUrl,
    });
    if (ecrRegex.test(registryHost)) {
      logger.trace(
        { registryHost, dockerRepository },
        `Using ecr auth for Docker registry`
      );
      const [, region] = ecrRegex.exec(registryHost) ?? [];
      const auth = await getECRAuthToken(region, opts);
      if (auth) {
        opts.headers = { authorization: `Basic ${auth}` };
      }
    } else if (opts.username && opts.password) {
      logger.trace(
        { registryHost, dockerRepository },
        `Using basic auth for Docker registry`
      );
      const auth = Buffer.from(`${opts.username}:${opts.password}`).toString(
        'base64'
      );
      opts.headers = { authorization: `Basic ${auth}` };
    } else if (opts.token) {
      const authType = opts.authType ?? 'Bearer';
      logger.trace(
        { registryHost, dockerRepository },
        `Using ${authType} token for Docker registry`
      );
      opts.headers = { authorization: `${authType} ${opts.token}` };
    }
    delete opts.username;
    delete opts.password;
    delete opts.token;

    // If realm isn't an url, we should directly use auth header
    // Can happen when we get a Basic auth or some other auth type
    // * WWW-Authenticate: Basic realm="Artifactory Realm"
    // * Www-Authenticate: Basic realm="https://123456789.dkr.ecr.eu-central-1.amazonaws.com/",service="ecr.amazonaws.com"
    // * www-authenticate: Bearer realm="https://ghcr.io/token",service="ghcr.io",scope="repository:user/image:pull"
    // * www-authenticate: Bearer realm="https://auth.docker.io/token",service="registry.docker.io"
    if (
      authenticateHeader.scheme.toUpperCase() !== 'BEARER' ||
      !is.string(authenticateHeader.params.realm) ||
      !is.string(authenticateHeader.params.service) ||
      parseUrl(authenticateHeader.params.realm) === null
    ) {
      logger.trace(
        { registryHost, dockerRepository, authenticateHeader },
        `Invalid realm, testing direct auth`
      );
      return opts.headers ?? null;
    }

    let scope = `repository:${dockerRepository}:pull`;
    // repo isn't known to server yet, so causing wrong scope `repository:user/image:pull`
    if (
      is.string(authenticateHeader.params.scope) &&
      !apiCheckUrl.endsWith('/v2/')
    ) {
      scope = authenticateHeader.params.scope;
    }

    const authUrl = `${authenticateHeader.params.realm}?service=${authenticateHeader.params.service}&scope=${scope}`;
    logger.trace(
      { registryHost, dockerRepository, authUrl },
      `Obtaining docker registry token`
    );
    opts.noAuth = true;
    const authResponse = (
      await http.getJson<{ token?: string; access_token?: string }>(
        authUrl,
        opts
      )
    ).body;

    const token = authResponse.token ?? authResponse.access_token;
    // istanbul ignore if
    if (!token) {
      logger.warn('Failed to obtain docker registry token');
      return null;
    }
    return {
      authorization: `Bearer ${token}`,
    };
  } catch (err) /* istanbul ignore next */ {
    if (err.host === 'quay.io') {
      // TODO: debug why quay throws errors (#9604)
      return null;
    }
    if (err.statusCode === 401) {
      logger.debug(
        { registryHost, dockerRepository },
        'Unauthorized docker lookup'
      );
      logger.debug({ err });
      return null;
    }
    if (err.statusCode === 403) {
      logger.debug(
        { registryHost, dockerRepository },
        'Not allowed to access docker registry'
      );
      logger.debug({ err });
      return null;
    }
    if (err.name === 'RequestError' && isDockerHost(registryHost)) {
      throw new ExternalHostError(err);
    }
    if (err.statusCode === 429 && isDockerHost(registryHost)) {
      throw new ExternalHostError(err);
    }
    if (err.statusCode >= 500 && err.statusCode < 600) {
      throw new ExternalHostError(err);
    }
    if (err.message === PAGE_NOT_FOUND_ERROR) {
      throw err;
    }
    if (err.message === HOST_DISABLED) {
      logger.trace({ registryHost, dockerRepository, err }, 'Host disabled');
      return null;
    }
    logger.warn(
      { registryHost, dockerRepository, err },
      'Error obtaining docker token'
    );
    return null;
  }
}

async function getECRAuthToken(
  region: string | undefined,
  opts: HostRule
): Promise<string | null> {
  const config: ECRClientConfig = { region };
  if (opts.username && opts.password) {
    config.credentials = {
      accessKeyId: opts.username,
      secretAccessKey: opts.password,
      ...(opts.token && { sessionToken: opts.token }),
    };
  }

  const ecr = new ECR(config);
  try {
    const data = await ecr.getAuthorizationToken({});
    const authorizationToken = data?.authorizationData?.[0]?.authorizationToken;
    if (authorizationToken) {
      return authorizationToken;
    }
    logger.warn(
      'Could not extract authorizationToken from ECR getAuthorizationToken response'
    );
  } catch (err) {
    logger.trace({ err }, 'err');
    logger.debug('ECR getAuthorizationToken error');
  }
  return null;
}

export function getRegistryRepository(
  packageName: string,
  registryUrl: string
): RegistryRepository {
  if (registryUrl !== DOCKER_HUB) {
    const registryEndingWithSlash = ensureTrailingSlash(
      registryUrl.replace(regEx(/^https?:\/\//), '')
    );
    if (packageName.startsWith(registryEndingWithSlash)) {
      let registryHost = trimTrailingSlash(registryUrl);
      if (!regEx(/^https?:\/\//).test(registryHost)) {
        registryHost = `https://${registryHost}`;
      }
      let dockerRepository = packageName.replace(registryEndingWithSlash, '');
      const fullUrl = `${registryHost}/${dockerRepository}`;
      const { origin, pathname } = parseUrl(fullUrl)!;
      registryHost = origin;
      dockerRepository = pathname.substring(1);
      return {
        registryHost,
        dockerRepository,
      };
    }
  }
  let registryHost: string | undefined;
  const split = packageName.split('/');
  if (split.length > 1 && (split[0].includes('.') || split[0].includes(':'))) {
    [registryHost] = split;
    split.shift();
  }
  let dockerRepository = split.join('/');
  if (!registryHost) {
    registryHost = registryUrl.replace(
      'https://docker.io',
      'https://index.docker.io'
    );
  }
  if (registryHost === 'docker.io') {
    registryHost = 'index.docker.io';
  }
  if (!regEx(/^https?:\/\//).exec(registryHost)) {
    registryHost = `https://${registryHost}`;
  }
  const opts = hostRules.find({
    hostType: DockerDatasource.id,
    url: registryHost,
  });
  if (opts?.insecureRegistry) {
    registryHost = registryHost.replace('https', 'http');
  }
  if (registryHost.endsWith('.docker.io') && !dockerRepository.includes('/')) {
    dockerRepository = 'library/' + dockerRepository;
  }
  return {
    registryHost,
    dockerRepository,
  };
}

function digestFromManifestStr(str: hasha.HashaInput): string {
  return 'sha256:' + hasha(str, { algorithm: 'sha256' });
}

export function extractDigestFromResponseBody(
  manifestResponse: HttpResponse
): string {
  return digestFromManifestStr(manifestResponse.body);
}

export function isECRMaxResultsError(err: HttpError): boolean {
  const resp = err.response as HttpResponse<any> | undefined;
  return !!(
    resp?.statusCode === 405 &&
    resp.headers?.['docker-distribution-api-version'] &&
    // https://docs.aws.amazon.com/AmazonECR/latest/APIReference/API_DescribeRepositories.html#ECR-DescribeRepositories-request-maxResults
    resp.body?.['errors']?.[0]?.message?.includes(
      'Member must have value less than or equal to 1000'
    )
  );
}

export const defaultConfig = {
  commitMessageTopic: '{{{depName}}} Docker tag',
  commitMessageExtra:
    'to v{{#if isMajor}}{{{newMajor}}}{{else}}{{{newVersion}}}{{/if}}',
  digest: {
    branchTopic: '{{{depNameSanitized}}}-{{{currentValue}}}',
    commitMessageExtra: 'to {{newDigestShort}}',
    commitMessageTopic:
      '{{{depName}}}{{#if currentValue}}:{{{currentValue}}}{{/if}} Docker digest',
    group: {
      commitMessageTopic: '{{{groupName}}}',
      commitMessageExtra: '',
    },
  },
  pin: {
    commitMessageExtra: '',
    groupName: 'Docker digests',
    group: {
      commitMessageTopic: '{{{groupName}}}',
      branchTopic: 'digests-pin',
    },
  },
  group: {
    commitMessageTopic: '{{{groupName}}} Docker tags',
  },
};

function findLatestStable(tags: string[]): string | null {
  const versions = tags
    .filter((v) => dockerVersioning.isValid(v) && dockerVersioning.isStable(v))
    .sort((a, b) => dockerVersioning.sortVersions(a, b));

  return versions.pop() ?? tags.slice(-1).pop() ?? null;
}

export class DockerDatasource extends Datasource {
  static readonly id = 'docker';

  override readonly defaultVersioning = dockerVersioningId;

  override readonly defaultRegistryUrls = [DOCKER_HUB];

  constructor() {
    super(DockerDatasource.id);
  }

  // TODO: debug why quay throws errors (#9612)
  private async getManifestResponse(
    registryHost: string,
    dockerRepository: string,
    tag: string,
    mode: 'head' | 'get' = 'get'
  ): Promise<HttpResponse | null> {
    logger.debug(
      `getManifestResponse(${registryHost}, ${dockerRepository}, ${tag})`
    );
    try {
      const headers = await getAuthHeaders(
        this.http,
        registryHost,
        dockerRepository
      );
      if (!headers) {
        logger.debug('No docker auth found - returning');
        return null;
      }
      headers.accept = [
        MediaType.manifestListV2,
        MediaType.manifestV2,
        MediaType.ociManifestV1,
        MediaType.ociManifestIndexV1,
      ].join(', ');
      const url = `${registryHost}/v2/${dockerRepository}/manifests/${tag}`;
      const manifestResponse = await this.http[mode](url, {
        headers,
        noAuth: true,
      });
      return manifestResponse;
    } catch (err) /* istanbul ignore next */ {
      if (err instanceof ExternalHostError) {
        throw err;
      }
      if (err.statusCode === 401) {
        logger.debug(
          { registryHost, dockerRepository },
          'Unauthorized docker lookup'
        );
        logger.debug({ err });
        return null;
      }
      if (err.statusCode === 404) {
        logger.debug(
          {
            err,
            registryHost,
            dockerRepository,
            tag,
          },
          'Docker Manifest is unknown'
        );
        return null;
      }
      if (err.statusCode === 429 && isDockerHost(registryHost)) {
        throw new ExternalHostError(err);
      }
      if (err.statusCode >= 500 && err.statusCode < 600) {
        throw new ExternalHostError(err);
      }
      if (err.code === 'ETIMEDOUT') {
        logger.debug(
          { registryHost },
          'Timeout when attempting to connect to docker registry'
        );
        logger.debug({ err });
        return null;
      }
      logger.debug(
        {
          err,
          registryHost,
          dockerRepository,
          tag,
        },
        'Unknown Error looking up docker manifest'
      );
      return null;
    }
  }

  @cache({
    namespace: 'datasource-docker-imageconfig',
    key: (
      registryHost: string,
      dockerRepository: string,
      configDigest: string
    ) => `${registryHost}:${dockerRepository}@${configDigest}`,
    ttlMinutes: 1440 * 28,
  })
  public async getImageConfig(
    registryHost: string,
    dockerRepository: string,
    configDigest: string
  ): Promise<HttpResponse<ImageConfig> | undefined> {
    logger.debug(
      `getImageConfig(${registryHost}, ${dockerRepository}, ${configDigest})`
    );

    const headers = await getAuthHeaders(
      this.http,
      registryHost,
      dockerRepository
    );
    // istanbul ignore if: Should never be happen
    if (!headers) {
      logger.debug('No docker auth found - returning');
      return undefined;
    }
    const url = `${registryHost}/v2/${dockerRepository}/blobs/${configDigest}`;
    return await this.http.getJson<ImageConfig>(url, {
      headers,
      noAuth: true,
    });
  }

  private async getConfigDigest(
    registry: string,
    dockerRepository: string,
    tag: string
  ): Promise<string | null> {
    const manifestResponse = await this.getManifestResponse(
      registry,
      dockerRepository,
      tag
    );
    // If getting the manifest fails here, then abort
    // This means that the latest tag doesn't have a manifest, which shouldn't
    // be possible
    // istanbul ignore if
    if (!manifestResponse) {
      return null;
    }
    const manifest = JSON.parse(manifestResponse.body) as
      | ImageList
      | Image
      | OciImageList
      | OciImage;
    if (manifest.schemaVersion !== 2) {
      logger.debug(
        { registry, dockerRepository, tag },
        'Manifest schema version is not 2'
      );
      return null;
    }

    if (manifest.mediaType === MediaType.manifestListV2) {
      if (manifest.manifests.length) {
        logger.trace(
          { registry, dockerRepository, tag },
          'Found manifest list, using first image'
        );
        return this.getConfigDigest(
          registry,
          dockerRepository,
          manifest.manifests[0].digest
        );
      } else {
        logger.debug(
          { manifest },
          'Invalid manifest list with no manifests - returning'
        );
        return null;
      }
    }

    if (
      manifest.mediaType === MediaType.manifestV2 &&
      is.string(manifest.config?.digest)
    ) {
      return manifest.config?.digest;
    }

    // OCI image lists are not required to specify a mediaType
    if (
      manifest.mediaType === MediaType.ociManifestIndexV1 ||
      (!manifest.mediaType && hasKey('manifests', manifest))
    ) {
      if (manifest.manifests.length) {
        logger.trace(
          { registry, dockerRepository, tag },
          'Found manifest index, using first image'
        );
        return this.getConfigDigest(
          registry,
          dockerRepository,
          manifest.manifests[0].digest
        );
      } else {
        logger.debug(
          { manifest },
          'Invalid manifest index with no manifests - returning'
        );
        return null;
      }
    }

    // OCI manifests are not required to specify a mediaType
    if (
      (manifest.mediaType === MediaType.ociManifestV1 ||
        (!manifest.mediaType && hasKey('config', manifest))) &&
      is.string(manifest.config?.digest)
    ) {
      return manifest.config?.digest;
    }

    logger.debug({ manifest }, 'Invalid manifest - returning');
    return null;
  }

  @cache({
    namespace: 'datasource-docker-architecture',
    key: (
      registryHost: string,
      dockerRepository: string,
      currentDigest: string
    ) => `${registryHost}:${dockerRepository}@${currentDigest}`,
    ttlMinutes: 1440 * 28,
  })
  public async getImageArchitecture(
    registryHost: string,
    dockerRepository: string,
    currentDigest: string
  ): Promise<string | null | undefined> {
    try {
      const manifestResponse = await this.getManifestResponse(
        registryHost,
        dockerRepository,
        currentDigest,
        'head'
      );

      if (
        manifestResponse?.headers['content-type'] !== MediaType.manifestV2 &&
        manifestResponse?.headers['content-type'] !== MediaType.ociManifestV1
      ) {
        return null;
      }

      const configDigest = await this.getConfigDigest(
        registryHost,
        dockerRepository,
        currentDigest
      );
      if (!configDigest) {
        return null;
      }

      const configResponse = await this.getImageConfig(
        registryHost,
        dockerRepository,
        configDigest
      );
      if (configResponse) {
        const architecture = configResponse.body.architecture ?? null;
        logger.debug(
          `Current digest ${currentDigest} relates to architecture ${
            architecture ?? 'null'
          }`
        );

        return architecture;
      }
    } catch (err) /* istanbul ignore next */ {
      if (err.statusCode !== 404) {
        throw err;
      }
    }

    return undefined;
  }

  /*
   * docker.getLabels
   *
   * This function will:
   *  - Return the labels for the requested image
   */
  @cache({
    namespace: 'datasource-docker-labels',
    key: (registryHost: string, dockerRepository: string, tag: string) =>
      `${registryHost}:${dockerRepository}:${tag}`,
    ttlMinutes: 60,
  })
  public async getLabels(
    registryHost: string,
    dockerRepository: string,
    tag: string
  ): Promise<Record<string, string>> {
    logger.debug(`getLabels(${registryHost}, ${dockerRepository}, ${tag})`);
    try {
      let labels: Record<string, string> = {};
      const configDigest = await this.getConfigDigest(
        registryHost,
        dockerRepository,
        tag
      );
      if (!configDigest) {
        return {};
      }

      const headers = await getAuthHeaders(
        this.http,
        registryHost,
        dockerRepository
      );
      // istanbul ignore if: Should never be happen
      if (!headers) {
        logger.debug('No docker auth found - returning');
        return {};
      }
      const url = `${registryHost}/v2/${dockerRepository}/blobs/${configDigest}`;
      const configResponse = await this.http.get(url, {
        headers,
        noAuth: true,
      });
      labels = JSON.parse(configResponse.body).config.Labels;

      if (labels) {
        logger.debug(
          {
            labels,
          },
          'found labels in manifest'
        );
      }
      return labels;
    } catch (err) /* istanbul ignore next: should be tested in future */ {
      if (err instanceof ExternalHostError) {
        throw err;
      }
      if (err.statusCode === 400 || err.statusCode === 401) {
        logger.debug(
          { registryHost, dockerRepository, err },
          'Unauthorized docker lookup'
        );
      } else if (err.statusCode === 404) {
        logger.warn(
          {
            err,
            registryHost,
            dockerRepository,
            tag,
          },
          'Config Manifest is unknown'
        );
      } else if (err.statusCode === 429 && isDockerHost(registryHost)) {
        logger.warn({ err }, 'docker registry failure: too many requests');
      } else if (err.statusCode >= 500 && err.statusCode < 600) {
        logger.debug(
          {
            err,
            registryHost,
            dockerRepository,
            tag,
          },
          'docker registry failure: internal error'
        );
      } else if (
        err.code === 'ERR_TLS_CERT_ALTNAME_INVALID' ||
        err.code === 'ETIMEDOUT'
      ) {
        logger.debug(
          { registryHost, err },
          'Error connecting to docker registry'
        );
      } else if (registryHost === 'https://quay.io') {
        // istanbul ignore next
        logger.debug(
          'Ignoring quay.io errors until they fully support v2 schema'
        );
      } else {
        logger.info(
          { registryHost, dockerRepository, tag, err },
          'Unknown error getting Docker labels'
        );
      }
      return {};
    }
  }

  private async getTagsQuayRegistry(
    registry: string,
    repository: string
  ): Promise<string[]> {
    let tags: string[] = [];
    const limit = 100;

    const pageUrl = (page: number): string =>
      `${registry}/api/v1/repository/${repository}/tag/?limit=${limit}&page=${page}&onlyActiveTags=true`;

    let page = 1;
    let url: string | null = pageUrl(page);
    while (url && page <= 20) {
      interface QuayRestDockerTags {
        tags: {
          name: string;
        }[];
        has_additional: boolean;
      }

      // typescript issue :-/
      // eslint-disable-next-line @typescript-eslint/no-unnecessary-type-assertion
      const res = (await this.http.getJson<QuayRestDockerTags>(
        url
      )) as HttpResponse<QuayRestDockerTags>;
      const pageTags = res.body.tags.map((tag) => tag.name);
      tags = tags.concat(pageTags);
      page += 1;
      url = res.body.has_additional ? pageUrl(page) : null;
    }
    return tags;
  }

  private async getDockerApiTags(
    registryHost: string,
    dockerRepository: string
  ): Promise<string[] | null> {
    let tags: string[] = [];
    // AWS ECR limits the maximum number of results to 1000
    // See https://docs.aws.amazon.com/AmazonECR/latest/APIReference/API_DescribeRepositories.html#ECR-DescribeRepositories-request-maxResults
    const limit = ecrRegex.test(registryHost) ? 1000 : 10000;
    let url:
      | string
      | null = `${registryHost}/${dockerRepository}/tags/list?n=${limit}`;
    url = ensurePathPrefix(url, '/v2');
    const headers = await getAuthHeaders(
      this.http,
      registryHost,
      dockerRepository,
      url
    );
    if (!headers) {
      logger.debug('Failed to get authHeaders for getTags lookup');
      return null;
    }
    let page = 1;
    let foundMaxResultsError = false;
    do {
      let res: HttpResponse<{ tags: string[] }>;
      try {
        res = await this.http.getJson<{ tags: string[] }>(url, {
          headers,
          noAuth: true,
        });
      } catch (err) {
        if (
          !foundMaxResultsError &&
          err instanceof HttpError &&
          isECRMaxResultsError(err)
        ) {
          const maxResults = 1000;
          url = `${registryHost}/${dockerRepository}/tags/list?n=${maxResults}`;
          url = ensurePathPrefix(url, '/v2');
          foundMaxResultsError = true;
          continue;
        }
        throw err;
      }
      tags = tags.concat(res.body.tags);
      const linkHeader = parseLinkHeader(res.headers.link);
      url = linkHeader?.next ? URL.resolve(url, linkHeader.next.url) : null;
      page += 1;
    } while (url && page < 20);
    return tags;
  }

  @cache({
    namespace: 'datasource-docker-tags',
    key: (registryHost: string, dockerRepository: string) =>
      `${registryHost}:${dockerRepository}`,
  })
  public async getTags(
    registryHost: string,
    dockerRepository: string
  ): Promise<string[] | null> {
    try {
      const isQuay = regEx(/^https:\/\/quay\.io(?::[1-9][0-9]{0,4})?$/i).test(
        registryHost
      );
      let tags: string[] | null;
      if (isQuay) {
        tags = await this.getTagsQuayRegistry(registryHost, dockerRepository);
      } else {
        tags = await this.getDockerApiTags(registryHost, dockerRepository);
      }
      return tags;
    } catch (err) /* istanbul ignore next */ {
      if (err instanceof ExternalHostError) {
        throw err;
      }
      if (
        (err.statusCode === 404 || err.message === PAGE_NOT_FOUND_ERROR) &&
        !dockerRepository.includes('/')
      ) {
        logger.debug(
          `Retrying Tags for ${registryHost}/${dockerRepository} using library/ prefix`
        );
        return this.getTags(registryHost, 'library/' + dockerRepository);
      }
      // prettier-ignore
      if (err.statusCode === 429 && isDockerHost(registryHost)) {
        logger.warn(
          { registryHost, dockerRepository, err },
          'docker registry failure: too many requests'
        );
        throw new ExternalHostError(err);
      }
      // prettier-ignore
      if (err.statusCode === 401 && isDockerHost(registryHost)) {
        logger.warn(
          { registryHost, dockerRepository, err },
          'docker registry failure: unauthorized'
        );
        throw new ExternalHostError(err);
      }
      if (err.statusCode >= 500 && err.statusCode < 600) {
        logger.warn(
          { registryHost, dockerRepository, err },
          'docker registry failure: internal error'
        );
        throw new ExternalHostError(err);
      }
      throw err;
    }
  }

  /**
   * docker.getDigest
   *
   * The `newValue` supplied here should be a valid tag for the docker image.
   *
   * This function will:
   *  - Look up a sha256 digest for a tag on its registry
   *  - Return the digest as a string
   */
  @cache({
    namespace: 'datasource-docker-digest',
    key: (
      { registryUrl, packageName, currentDigest }: DigestConfig,
      newValue?: string
    ) => {
      const newTag = newValue ?? 'latest';
      const { registryHost, dockerRepository } = getRegistryRepository(
        packageName,
        registryUrl!
      );
      const digest = currentDigest ? `@${currentDigest}` : '';
      return `${registryHost}:${dockerRepository}:${newTag}${digest}`;
    },
  })
  override async getDigest(
    { registryUrl, packageName, currentDigest }: DigestConfig,
    newValue?: string
  ): Promise<string | null> {
    const { registryHost, dockerRepository } = getRegistryRepository(
      packageName,
      registryUrl!
    );
    logger.debug(
<<<<<<< HEAD
      `getDigest(${registryHost}, ${dockerRepository}, ${
        newValue ?? 'undefined'
      })`
=======
      // TODO: types (#7154)
      // eslint-disable-next-line @typescript-eslint/restrict-template-expressions
      `getDigest(${registryHost}, ${dockerRepository}, ${newValue})`
>>>>>>> 69fa47cf
    );
    const newTag = newValue ?? 'latest';
    let digest: string | null = null;
    try {
      let architecture: string | null | undefined = null;
      if (currentDigest) {
        architecture = await this.getImageArchitecture(
          registryHost,
          dockerRepository,
          currentDigest
        );
      }

      let manifestResponse: HttpResponse | null = null;
      if (!architecture) {
        manifestResponse = await this.getManifestResponse(
          registryHost,
          dockerRepository,
          newTag,
          'head'
        );

        if (
          manifestResponse &&
          hasKey('docker-content-digest', manifestResponse.headers)
        ) {
          digest =
            (manifestResponse.headers['docker-content-digest'] as string) ||
            null;
        }
      }

      if (
        architecture ||
        (manifestResponse &&
          !hasKey('docker-content-digest', manifestResponse.headers))
      ) {
        logger.debug(
          { registryHost, dockerRepository },
          'Architecture-specific digest or missing docker-content-digest header - pulling full manifest'
        );
        manifestResponse = await this.getManifestResponse(
          registryHost,
          dockerRepository,
          newTag
        );

        if (architecture && manifestResponse) {
          const manifestList = JSON.parse(manifestResponse.body) as
            | ImageList
            | Image
            | OciImageList
            | OciImage;
          if (
            manifestList.schemaVersion === 2 &&
            (manifestList.mediaType === MediaType.manifestListV2 ||
              manifestList.mediaType === MediaType.ociManifestIndexV1 ||
              (!manifestList.mediaType && hasKey('manifests', manifestList)))
          ) {
            for (const manifest of manifestList.manifests) {
              if (manifest.platform['architecture'] === architecture) {
                digest = manifest.digest;
                break;
              }
            }
          }
        }

        if (!digest) {
          digest = extractDigestFromResponseBody(manifestResponse!);
        }
      }

      if (manifestResponse) {
        logger.debug({ digest }, 'Got docker digest');
      }
    } catch (err) /* istanbul ignore next */ {
      if (err instanceof ExternalHostError) {
        throw err;
      }
      logger.debug(
        {
          err,
          packageName,
          newTag,
        },
        'Unknown Error looking up docker image digest'
      );
    }
    return digest;
  }

  /**
   * docker.getReleases
   *
   * A docker image usually looks something like this: somehost.io/owner/repo:8.1.0-alpine
   * In the above:
   *  - 'somehost.io' is the registry
   *  - 'owner/repo' is the package name
   *  - '8.1.0-alpine' is the tag
   *
   * This function will filter only tags that contain a semver version
   */
  async getReleases({
    packageName,
    registryUrl,
  }: GetReleasesConfig): Promise<ReleaseResult | null> {
    const { registryHost, dockerRepository } = getRegistryRepository(
      packageName,
      registryUrl!
    );
    const tags = await this.getTags(registryHost, dockerRepository);
    if (!tags) {
      return null;
    }
    const releases = tags.map((version) => ({ version }));
    const ret: ReleaseResult = {
      registryUrl: registryHost,
      releases,
    };

    const latestTag = tags.includes('latest')
      ? 'latest'
      : findLatestStable(tags);

    // istanbul ignore if: needs test
    if (!latestTag) {
      return ret;
    }
    const labels = await this.getLabels(
      registryHost,
      dockerRepository,
      latestTag
    );
    if (labels) {
      if (is.nonEmptyString(labels[gitRefLabel])) {
        ret.gitRef = labels[gitRefLabel];
      }
      for (const label of sourceLabels) {
        if (is.nonEmptyString(labels[label])) {
          ret.sourceUrl = labels[label];
          break;
        }
      }
    }
    return ret;
  }
}<|MERGE_RESOLUTION|>--- conflicted
+++ resolved
@@ -33,13 +33,8 @@
   id as dockerVersioningId,
 } from '../../versioning/docker';
 import { Datasource } from '../datasource';
-<<<<<<< HEAD
 import type { DigestConfig, GetReleasesConfig, ReleaseResult } from '../types';
-import { sourceLabels } from './common';
-=======
-import type { GetReleasesConfig, ReleaseResult } from '../types';
 import { gitRefLabel, sourceLabels } from './common';
->>>>>>> 69fa47cf
 import {
   Image,
   ImageConfig,
@@ -949,15 +944,9 @@
       registryUrl!
     );
     logger.debug(
-<<<<<<< HEAD
-      `getDigest(${registryHost}, ${dockerRepository}, ${
-        newValue ?? 'undefined'
-      })`
-=======
       // TODO: types (#7154)
       // eslint-disable-next-line @typescript-eslint/restrict-template-expressions
       `getDigest(${registryHost}, ${dockerRepository}, ${newValue})`
->>>>>>> 69fa47cf
     );
     const newTag = newValue ?? 'latest';
     let digest: string | null = null;
