--- conflicted
+++ resolved
@@ -38,20 +38,13 @@
 } from './common';
 import { ecrPublicRegex, ecrRegex, isECRMaxResultsError } from './ecr';
 import {
-<<<<<<< HEAD
   DistributionManifest,
+  DockerHubTagsPage,
   ManifestJson,
   OciHelmConfig,
   OciImageConfig,
   OciImageManifest,
 } from './schema';
-import type { DockerHubTags } from './types';
-=======
-  DockerHubTagsPage,
-  type Manifest,
-  type OciImageConfig,
-} from './schema';
->>>>>>> 2f4c7111
 
 const defaultConfig = {
   commitMessageTopic: '{{{depName}}} Docker tag',
