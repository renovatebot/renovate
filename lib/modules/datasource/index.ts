--- conflicted
+++ resolved
@@ -405,26 +405,13 @@
     for (const [constraintName, constraintValue] of Object.entries(
       config.constraints ?? {}
     )) {
-<<<<<<< HEAD
-      // Currently we only support if the constraint is a plain version
-      // TODO: Support range/range compatibility filtering #8476
-      if (version.isVersion(constraintValue)) {
-=======
       if (version.isValid(constraintValue)) {
->>>>>>> fba90135
         res.releases = res.releases.filter((release) => {
           const constraint = release.constraints?.[constraintName];
           if (!is.nonEmptyArray(constraint)) {
             // A release with no constraints is OK
             return true;
           }
-<<<<<<< HEAD
-          return constraint.some(
-            // If any of the release's constraints match, then it's OK
-            (releaseConstraint) =>
-              !releaseConstraint ||
-              version.matches(constraintValue, releaseConstraint)
-=======
 
           return constraint.some(
             // If the constraint value is a subset of any release's constraints, then it's OK
@@ -433,7 +420,6 @@
               !releaseConstraint ||
               (version.subset?.(constraintValue, releaseConstraint) ??
                 version.matches(constraintValue, releaseConstraint))
->>>>>>> fba90135
           );
         });
       }
