--- conflicted
+++ resolved
@@ -33,13 +33,9 @@
       httpMock
         .scope('https://thirdparty.com')
         .get('/api/v1/gems/rails.json')
-<<<<<<< HEAD
         .reply(200, { name: 'rails' })
         .get('/api/v1/versions/rails.json')
         .reply(200, []);
-      expect(await getPkgReleases(params)).toBeNull();
-=======
-        .reply(200);
       expect(
         await getPkgReleases({
           versioning: rubyVersioning.id,
@@ -51,7 +47,6 @@
           ],
         })
       ).toBeNull();
->>>>>>> 1c822181
     });
 
     it('returns null for rubygems.org package miss', async () => {
