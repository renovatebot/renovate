--- conflicted
+++ resolved
@@ -119,16 +119,11 @@
 
   private updateRubyGemsVersionsPromise: Promise<void> | null = null;
 
-  async syncVersions(registryUrl): Promise<void> {
+  async syncVersions(registryUrl?: string): Promise<void> {
     if (RubyGemsOrgDatasource.isDataStale()) {
       this.updateRubyGemsVersionsPromise =
-<<<<<<< HEAD
-        // eslint-disable-next-line @typescript-eslint/no-misused-promises
-        this.updateRubyGemsVersionsPromise ||
+        this.updateRubyGemsVersionsPromise ??
         this.updateRubyGemsVersions(registryUrl);
-=======
-        this.updateRubyGemsVersionsPromise ?? this.updateRubyGemsVersions();
->>>>>>> 32d23af5
       await this.updateRubyGemsVersionsPromise;
       this.updateRubyGemsVersionsPromise = null;
     }
