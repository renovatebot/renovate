--- conflicted
+++ resolved
@@ -10,11 +10,7 @@
 import { Datasource } from '../datasource';
 import type { GetReleasesConfig, ReleaseResult } from '../types';
 
-<<<<<<< HEAD
-type PackageReleases = Record<string, string[]>;
-=======
 type PackageReleases = Map<string, string[]>;
->>>>>>> 79d24306
 
 interface RegistryCache {
   lastSync: Date;
@@ -24,11 +20,8 @@
   registryUrl: string;
 }
 
-<<<<<<< HEAD
-=======
 export const memCache = new Map<string, RegistryCache>();
 
->>>>>>> 79d24306
 const Lines = z
   .string()
   .transform((x) => x.split(newlineRegex))
@@ -101,10 +94,6 @@
       return null;
     }
 
-<<<<<<< HEAD
-    const versions = regCache.packageReleases[packageName];
-=======
->>>>>>> 79d24306
     const releases = versions.map((version) => ({ version }));
     return { releases };
   }
@@ -128,18 +117,37 @@
     return buf.toString('utf8');
   }
 
+  private async fetchFragment({
+    registryUrl,
+    contentLength,
+  }: RegistryCache): Promise<string> {
+    const url = `${registryUrl}/versions`;
+
+    const options: HttpOptions = {
+      headers: {
+        'accept-encoding': 'identity',
+        range: `bytes=${contentLength}-`,
+      },
+    };
+
+    logger.debug('Rubygems: Fetching rubygems.org versions');
+    const start = Date.now();
+
+    const res = await this.http.get(url, options);
+
+    const duration = Math.round(Date.now() - start);
+    logger.debug(`Rubygems: Fetched rubygems.org versions in ${duration}ms`);
+
+    return res.body;
+  }
+
   private updatePackageReleases(
     packageReleases: PackageReleases,
     lines: Lines
   ): void {
     for (const line of lines) {
-<<<<<<< HEAD
       const packageName = this.copystr(line.packageName);
-      let versions = packageReleases[packageName] ?? [];
-=======
-      const packageName = VersionsDatasource.copystr(line.packageName);
       let versions = packageReleases.get(packageName) ?? [];
->>>>>>> 79d24306
 
       const { deletedVersions, addedVersions } = line;
 
@@ -151,69 +159,20 @@
         const existingVersions = new Set(versions);
         for (const addedVersion of addedVersions) {
           if (!existingVersions.has(addedVersion)) {
-<<<<<<< HEAD
             const version = this.copystr(addedVersion);
-=======
-            const version = VersionsDatasource.copystr(addedVersion);
->>>>>>> 79d24306
             versions.push(version);
           }
         }
       }
 
-<<<<<<< HEAD
-      packageReleases[packageName] = versions;
-    }
-  }
-
-  private async fetchFragment({
-    registryUrl,
-    contentLength,
-  }: RegistryCache): Promise<string> {
-    const url = `${registryUrl}/versions`;
-
-    const options: HttpOptions = {
-      headers: {
-        'accept-encoding': 'identity',
-        range: `bytes=${contentLength}-`,
-=======
       packageReleases.set(packageName, versions);
     }
-  }
-
-  async updateRubyGemsVersions(regCache: RegistryCache): Promise<void> {
-    const url = `${regCache.registryUrl}/versions`;
-    const options = {
-      headers: {
-        'accept-encoding': 'gzip',
-        range: `bytes=${regCache.contentLength}-`,
->>>>>>> 79d24306
-      },
-    };
-
-    logger.debug('Rubygems: Fetching rubygems.org versions');
-    const start = Date.now();
-
-    const res = await this.http.get(url, options);
-
-    const duration = Math.round(Date.now() - start);
-    logger.debug(`Rubygems: Fetched rubygems.org versions in ${duration}ms`);
-
-    return res.body;
   }
 
   async updateRubyGemsVersions(regCache: RegistryCache): Promise<void> {
     let newLines: string;
     try {
-<<<<<<< HEAD
       newLines = await this.fetchFragment(regCache);
-=======
-      logger.debug('Rubygems: Fetching rubygems.org versions');
-      const startTime = Date.now();
-      newLines = (await this.http.get(url, options)).body;
-      const durationMs = Math.round(Date.now() - startTime);
-      logger.debug(`Rubygems: Fetched rubygems.org versions in ${durationMs}`);
->>>>>>> 79d24306
     } catch (err) /* istanbul ignore next */ {
       if (err instanceof HttpError && err.response?.statusCode === 404) {
         regCache.isSupported = false;
@@ -226,32 +185,21 @@
         return;
       }
 
-<<<<<<< HEAD
       regCache.lastSync = new Date('2000-01-01');
       regCache.contentLength = 0;
-      regCache.packageReleases = {};
-=======
-      regCache.contentLength = 0;
-      regCache.packageReleases.clear();
->>>>>>> 79d24306
+      regCache.packageReleases = new Map<string, string[]>();
 
       logger.debug({ err }, 'Rubygems fetch error');
       throw new ExternalHostError(err);
     }
 
     regCache.isSupported = true;
-<<<<<<< HEAD
     regCache.contentLength += Buffer.byteLength(newLines, 'utf8');
-=======
->>>>>>> 79d24306
     regCache.lastSync = new Date();
 
     const lines = Lines.parse(newLines);
     this.updatePackageReleases(regCache.packageReleases, lines);
-<<<<<<< HEAD
     this.isInitialFetch = false;
-=======
->>>>>>> 79d24306
   }
 
   private updateRubyGemsVersionsPromise: Promise<void> | null = null;
