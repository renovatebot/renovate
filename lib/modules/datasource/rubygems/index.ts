import { Marshal } from '@qnighy/marshal';
import type { ZodError } from 'zod';
import { logger } from '../../../logger';
import { cache } from '../../../util/cache/package/decorator';
import { Http, HttpError } from '../../../util/http';
import { AsyncResult, Result } from '../../../util/result';
import { getQueryString, joinUrlParts, parseUrl } from '../../../util/url';
import * as rubyVersioning from '../../versioning/ruby';
import { Datasource } from '../datasource';
import type { GetReleasesConfig, ReleaseResult } from '../types';
import { getV1Releases } from './common';
import { MetadataCache } from './metadata-cache';
import { GemInfo, MarshalledVersionInfo } from './schema';
import { VersionsEndpointCache } from './versions-endpoint-cache';

function unlessServerSide<
  T extends NonNullable<unknown>,
  E extends NonNullable<unknown>,
>(err: E, cb: () => AsyncResult<T, E>): AsyncResult<T, E> {
  if (err instanceof HttpError && err.response?.statusCode) {
    const code = err.response.statusCode;
    if (code >= 500 && code <= 599) {
      return AsyncResult.err(err);
    }
  }
  return cb();
}

export class RubygemsDatasource extends Datasource {
  static readonly id = 'rubygems';

  private metadataCache: MetadataCache;

  constructor() {
    super(RubygemsDatasource.id);
    this.http = new Http(RubygemsDatasource.id);
    this.versionsEndpointCache = new VersionsEndpointCache(this.http);
    this.metadataCache = new MetadataCache(this.http);
  }

  override readonly defaultRegistryUrls = ['https://rubygems.org'];

  override readonly defaultVersioning = rubyVersioning.id;

  override readonly registryStrategy = 'hunt';

  private readonly versionsEndpointCache: VersionsEndpointCache;

  override readonly releaseTimestampSupport = true;
  override readonly releaseTimestampNote =
    'The release timestamp is determined from the `created_at` field in the results.';
  override readonly sourceUrlSupport = 'release';
  override readonly sourceUrlNote =
    'The source URL is determined from the `source_code_uri` field in the results.';

  @cache({
<<<<<<< HEAD
=======
    namespace: `datasource-${RubygemsDatasource.id}`,
>>>>>>> ce24d39f
    key: ({ packageName, registryUrl }: GetReleasesConfig) =>
      // TODO: types (#22198)
      `releases:${registryUrl!}:${packageName}`,
    cacheable: ({ registryUrl }: GetReleasesConfig) => {
      const registryHostname = parseUrl(registryUrl)?.hostname;
      return registryHostname === 'rubygems.org';
    },
  })
  async getReleases({
    packageName,
    registryUrl,
  }: GetReleasesConfig): Promise<ReleaseResult | null> {
    // istanbul ignore if
    if (!registryUrl) {
      return null;
    }

    const registryHostname = parseUrl(registryUrl)?.hostname;

    let result: AsyncResult<ReleaseResult, Error | string>;
    if (registryHostname === 'rubygems.org') {
      result = Result.wrap(
        this.versionsEndpointCache.getVersions(registryUrl, packageName),
      ).transform((versions) =>
        this.metadataCache.getRelease(registryUrl, packageName, versions),
      );
    } else if (
      registryHostname === 'rubygems.pkg.github.com' ||
      registryHostname === 'gitlab.com'
    ) {
      result = this.getReleasesViaDeprecatedAPI(registryUrl, packageName);
    } else {
      result = getV1Releases(this.http, registryUrl, packageName)
        .catch((err) =>
          unlessServerSide(err, () =>
            this.getReleasesViaInfoEndpoint(registryUrl, packageName),
          ),
        )
        .catch((err) =>
          unlessServerSide(err, () =>
            this.getReleasesViaDeprecatedAPI(registryUrl, packageName),
          ),
        );
    }

    const { val, err } = await result.unwrap();
    if (val) {
      return val;
    }

    if (err instanceof Error) {
      this.handleGenericErrors(err);
    }

    logger.debug({ packageName, registryUrl }, `Rubygems fetch error: ${err}`);
    return null;
  }

  private getReleasesViaInfoEndpoint(
    registryUrl: string,
    packageName: string,
  ): AsyncResult<ReleaseResult, Error | ZodError> {
    const url = joinUrlParts(registryUrl, '/info', packageName);
    return Result.wrap(this.http.get(url))
      .transform(({ body }) => body)
      .parse(GemInfo);
  }

  private getReleasesViaDeprecatedAPI(
    registryUrl: string,
    packageName: string,
  ): AsyncResult<ReleaseResult, Error | ZodError> {
    const path = joinUrlParts(registryUrl, `/api/v1/dependencies`);
    const query = getQueryString({ gems: packageName });
    const url = `${path}?${query}`;
    const bufPromise = this.http.getBuffer(url);
    return Result.wrap(bufPromise).transform(({ body }) =>
      MarshalledVersionInfo.safeParse(Marshal.parse(body)),
    );
  }
}<|MERGE_RESOLUTION|>--- conflicted
+++ resolved
@@ -54,10 +54,6 @@
     'The source URL is determined from the `source_code_uri` field in the results.';
 
   @cache({
-<<<<<<< HEAD
-=======
-    namespace: `datasource-${RubygemsDatasource.id}`,
->>>>>>> ce24d39f
     key: ({ packageName, registryUrl }: GetReleasesConfig) =>
       // TODO: types (#22198)
       `releases:${registryUrl!}:${packageName}`,
