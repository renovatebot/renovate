import type { XmlDocument } from 'xmldoc';
import { GlobalConfig } from '../../../config/global';
import { logger } from '../../../logger';
import * as packageCache from '../../../util/cache/package';
<<<<<<< HEAD
import { cache } from '../../../util/cache/package/decorator';
import { Result } from '../../../util/result';
=======
>>>>>>> 55cb6f7d
import { asTimestamp } from '../../../util/timestamp';
import { ensureTrailingSlash } from '../../../util/url';
import mavenVersion from '../../versioning/maven';
import * as mavenVersioning from '../../versioning/maven';
import { compare } from '../../versioning/maven/compare';
import { Datasource } from '../datasource';
import type {
  GetReleasesConfig,
  PostprocessReleaseConfig,
  PostprocessReleaseResult,
  RegistryStrategy,
  Release,
  ReleaseResult,
} from '../types';
import { MAVEN_REPO } from './common';
import type { MavenDependency, MavenFetchError } from './types';
import {
  createUrlForDependencyPom,
  downloadMaven,
  downloadMavenXml,
  getDependencyInfo,
  getDependencyParts,
  getMavenUrl,
} from './util';

function getLatestSuitableVersion(releases: Release[]): string | null {
  /* v8 ignore next 3 -- TODO: add test */
  if (!releases?.length) {
    return null;
  }
  const allVersions = releases.map(({ version }) => version);
  const stableVersions = allVersions.filter((x) => mavenVersion.isStable(x));
  const versions = stableVersions.length ? stableVersions : allVersions;
  return versions.reduce((latestVersion, version) =>
    compare(version, latestVersion) === 1
      ? version
      : /* istanbul ignore next: hard to test */ latestVersion,
  );
}

function extractVersions(metadata: XmlDocument): string[] {
  const versions = metadata.descendantWithPath('versioning.versions');
  const elements = versions?.childrenNamed('version');
  if (!elements) {
    return [];
  }
  return elements.map((el) => el.val);
}

export const defaultRegistryUrls = [MAVEN_REPO];

export class MavenDatasource extends Datasource {
  static id = 'maven';

  override readonly caching = true;

  override readonly defaultRegistryUrls = defaultRegistryUrls;

  override readonly defaultVersioning: string = mavenVersioning.id;

  override readonly registryStrategy: RegistryStrategy = 'merge';

  override readonly releaseTimestampSupport = true;
  override readonly releaseTimestampNote =
    'The release timestamp is determined from the `Last-Modified` header or the `lastModified` field in the results.';
  override readonly sourceUrlSupport = 'package';
  override readonly sourceUrlNote =
    'The source URL is determined from the `scm` tags in the results.';

  constructor(id = MavenDatasource.id) {
    super(id);
  }

  async fetchVersionsFromMetadata(
    dependency: MavenDependency,
    repoUrl: string,
  ): Promise<string[]> {
    const metadataUrl = getMavenUrl(dependency, repoUrl, 'maven-metadata.xml');

    const cacheNamespace = 'datasource-maven:metadata-xml';
    const cacheKey = `v2:${metadataUrl}`;
    const cachedVersions = await packageCache.get<string[]>(
      cacheNamespace,
      cacheKey,
    );
    /* v8 ignore next 3 -- TODO: add test */
    if (cachedVersions) {
      return cachedVersions;
    }

    const metadataXmlResult = await downloadMavenXml(this.http, metadataUrl);
    return metadataXmlResult
      .transform(
        async ({ isCacheable, data: mavenMetadata }): Promise<string[]> => {
          const versions = extractVersions(mavenMetadata);
          const cachePrivatePackages = GlobalConfig.get(
            'cachePrivatePackages',
            false,
          );

          if (cachePrivatePackages || isCacheable) {
            await packageCache.set(cacheNamespace, cacheKey, versions, 30);
          }

          return versions;
        },
      )
      .onError((err) => {
        logger.debug(
          `Maven: error fetching versions for "${dependency.display}": ${err.type}`,
        );
      })
      .unwrapOr([]);
  }

  async getReleases({
    packageName,
    registryUrl,
  }: GetReleasesConfig): Promise<ReleaseResult | null> {
    /* v8 ignore next 3 -- should never happen */
    if (!registryUrl) {
      return null;
    }

    const dependency = getDependencyParts(packageName);
    const repoUrl = ensureTrailingSlash(registryUrl);

    logger.debug(`Looking up ${dependency.display} in repository ${repoUrl}`);

    const metadataVersions = await this.fetchVersionsFromMetadata(
      dependency,
      repoUrl,
    );
    if (!metadataVersions?.length) {
      return null;
    }
    const releases = metadataVersions.map((version) => ({ version }));

    logger.debug(
      `Found ${releases.length} new releases for ${dependency.display} in repository ${repoUrl}`,
    );

    const latestSuitableVersion = getLatestSuitableVersion(releases);
    const dependencyInfo =
      latestSuitableVersion &&
      (await getDependencyInfo(
        this.http,
        dependency,
        repoUrl,
        latestSuitableVersion,
      ));

    const result: ReleaseResult = {
      ...dependency,
      ...dependencyInfo,
      releases,
    };

    if (!this.defaultRegistryUrls.includes(registryUrl)) {
      result.isPrivate = true;
    }

    return result;
  }

  override async postprocessRelease(
    { packageName, registryUrl }: PostprocessReleaseConfig,
    release: Release,
  ): Promise<PostprocessReleaseResult> {
    const { version, versionOrig } = release;
    const cacheKey = versionOrig
      ? `postprocessRelease:${registryUrl}:${packageName}:${versionOrig}:${version}`
      : `postprocessRelease:${registryUrl}:${packageName}:${version}`;
    const cachedResult = await packageCache.get<PostprocessReleaseResult>(
      'datasource-maven',
      cacheKey,
    );

    /* v8 ignore start: hard to test */
    if (cachedResult) {
      return cachedResult;
    } /* v8 ignore stop */

    if (!packageName || !registryUrl) {
      return release;
    }

    const dependency = getDependencyParts(packageName);

    const pomUrl = await createUrlForDependencyPom(
      this.http,
      release.versionOrig ?? release.version,
      dependency,
      registryUrl,
    );

    const artifactUrl = getMavenUrl(dependency, registryUrl, pomUrl);
<<<<<<< HEAD
    const fetchResult = await downloadMaven(this.http, artifactUrl);
    return fetchResult
      .transform((res): PostprocessReleaseResult => {
        if (res.lastModified) {
          release.releaseTimestamp = asTimestamp(res.lastModified);
        }

        return release;
      })
      .catch((err): Result<PostprocessReleaseResult, MavenFetchError> => {
        if (err.type === 'not-found') {
          return Result.ok('reject');
        }

        return Result.ok(release);
      })
      .unwrapOr(release);
=======

    const res = await checkResource(this.http, artifactUrl);

    if (res === 'not-found' || res === 'error') {
      await packageCache.set('datasource-maven', cacheKey, 'reject', 24 * 60);
      return 'reject';
    }

    if (is.date(res)) {
      release.releaseTimestamp = asTimestamp(res.toISOString());
    }

    await packageCache.set('datasource-maven', cacheKey, release, 7 * 24 * 60);
    return release;
>>>>>>> 55cb6f7d
  }
}<|MERGE_RESOLUTION|>--- conflicted
+++ resolved
@@ -2,11 +2,6 @@
 import { GlobalConfig } from '../../../config/global';
 import { logger } from '../../../logger';
 import * as packageCache from '../../../util/cache/package';
-<<<<<<< HEAD
-import { cache } from '../../../util/cache/package/decorator';
-import { Result } from '../../../util/result';
-=======
->>>>>>> 55cb6f7d
 import { asTimestamp } from '../../../util/timestamp';
 import { ensureTrailingSlash } from '../../../util/url';
 import mavenVersion from '../../versioning/maven';
@@ -22,7 +17,7 @@
   ReleaseResult,
 } from '../types';
 import { MAVEN_REPO } from './common';
-import type { MavenDependency, MavenFetchError } from './types';
+import type { MavenDependency } from './types';
 import {
   createUrlForDependencyPom,
   downloadMaven,
@@ -204,39 +199,21 @@
     );
 
     const artifactUrl = getMavenUrl(dependency, registryUrl, pomUrl);
-<<<<<<< HEAD
     const fetchResult = await downloadMaven(this.http, artifactUrl);
-    return fetchResult
-      .transform((res): PostprocessReleaseResult => {
-        if (res.lastModified) {
-          release.releaseTimestamp = asTimestamp(res.lastModified);
-        }
-
-        return release;
-      })
-      .catch((err): Result<PostprocessReleaseResult, MavenFetchError> => {
-        if (err.type === 'not-found') {
-          return Result.ok('reject');
-        }
-
-        return Result.ok(release);
-      })
-      .unwrapOr(release);
-=======
-
-    const res = await checkResource(this.http, artifactUrl);
-
-    if (res === 'not-found' || res === 'error') {
-      await packageCache.set('datasource-maven', cacheKey, 'reject', 24 * 60);
-      return 'reject';
-    }
-
-    if (is.date(res)) {
-      release.releaseTimestamp = asTimestamp(res.toISOString());
+    const { val, err } = fetchResult.unwrap();
+
+    if (err) {
+      const result: PostprocessReleaseResult =
+        err.type === 'not-found' ? 'reject' : release;
+      await packageCache.set('datasource-maven', cacheKey, result, 24 * 60);
+      return result;
+    }
+
+    if (val.lastModified) {
+      release.releaseTimestamp = asTimestamp(val.lastModified);
     }
 
     await packageCache.set('datasource-maven', cacheKey, release, 7 * 24 * 60);
     return release;
->>>>>>> 55cb6f7d
   }
 }