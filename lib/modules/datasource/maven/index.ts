import { logger } from '../../../logger';
import * as packageCache from '../../../util/cache/package';
import { asTimestamp } from '../../../util/timestamp';
import { ensureTrailingSlash } from '../../../util/url';
import mavenVersion from '../../versioning/maven';
import * as mavenVersioning from '../../versioning/maven';
import { compare } from '../../versioning/maven/compare';
import { Datasource } from '../datasource';
import type {
  GetReleasesConfig,
  PostprocessReleaseConfig,
  PostprocessReleaseResult,
  RegistryStrategy,
  Release,
  ReleaseResult,
} from '../types';
import { MAVEN_REPO } from './common';
import type { MavenDependency, MetadataResults } from './types';
import {
  createUrlForDependencyPom,
  downloadMaven,
  downloadMavenXml,
  getDependencyInfo,
  getDependencyParts,
  getMavenUrl,
} from './util';

function getLatestSuitableVersion(releases: Release[]): string | null {
  /* v8 ignore next 3 -- TODO: add test */
  if (!releases?.length) {
    return null;
  }
  const allVersions = releases.map(({ version }) => version);
  const stableVersions = allVersions.filter((x) => mavenVersion.isStable(x));
  const versions = stableVersions.length ? stableVersions : allVersions;
  return versions.reduce((latestVersion, version) =>
    compare(version, latestVersion) === 1
      ? version
      : /* istanbul ignore next: hard to test */ latestVersion,
  );
}

<<<<<<< HEAD
=======
function extractVersions(metadata: XmlDocument): MetadataResults {
  const res: MetadataResults = {};
  const versions = metadata.descendantWithPath('versioning.versions');
  const elements = versions?.childrenNamed('version');
  if (!elements) {
    return res;
  }
  res.versions = elements.map((el) => el.val);
  const latest = metadata.descendantWithPath('versioning.latest');
  if (latest?.val) {
    res.tags ??= {};
    res.tags.latest = latest.val;
  }
  const release = metadata.descendantWithPath('versioning.release');
  if (release?.val) {
    res.tags ??= {};
    res.tags.release = release.val;
  }

  return res;
}

>>>>>>> 106754d4
export const defaultRegistryUrls = [MAVEN_REPO];

export class MavenDatasource extends Datasource {
  static id = 'maven';

  override readonly caching = true;

  override readonly defaultRegistryUrls = defaultRegistryUrls;

  override readonly defaultVersioning: string = mavenVersioning.id;

  override readonly registryStrategy: RegistryStrategy = 'merge';

  override readonly releaseTimestampSupport = true;
  override readonly releaseTimestampNote =
    'The release timestamp is determined from the `Last-Modified` header or the `lastModified` field in the results.';
  override readonly sourceUrlSupport = 'package';
  override readonly sourceUrlNote =
    'The source URL is determined from the `scm` tags in the results.';

  constructor(id = MavenDatasource.id) {
    super(id);
  }

  async fetchVersionsFromMetadata(
    dependency: MavenDependency,
    repoUrl: string,
  ): Promise<MetadataResults> {
    const metadataUrl = getMavenUrl(dependency, repoUrl, 'maven-metadata.xml');
<<<<<<< HEAD
    const metadataXmlResult = await downloadMavenXml(this.http, metadataUrl);
    return metadataXmlResult
      .transform(({ data: metadata }) => {
        const versions = metadata.descendantWithPath('versioning.versions');
        const elements = versions?.childrenNamed('version');
        if (!elements) {
          return [];
        }
        return elements.map((el) => el.val);
      })
=======

    const cacheNamespace = 'datasource-maven:metadata-xml';
    const cacheKey = `v3:${metadataUrl}`;
    const cachedVersions = await packageCache.get<MetadataResults>(
      cacheNamespace,
      cacheKey,
    );
    /* v8 ignore next 3 -- TODO: add test */
    if (cachedVersions) {
      return cachedVersions;
    }

    const metadataXmlResult = await downloadMavenXml(this.http, metadataUrl);
    return metadataXmlResult
      .transform(
        async ({
          isCacheable,
          data: mavenMetadata,
        }): Promise<MetadataResults> => {
          const versions = extractVersions(mavenMetadata);
          const cachePrivatePackages = GlobalConfig.get(
            'cachePrivatePackages',
            false,
          );

          if (cachePrivatePackages || isCacheable) {
            await packageCache.set(cacheNamespace, cacheKey, versions, 30);
          }

          return versions;
        },
      )
>>>>>>> 106754d4
      .onError((err) => {
        logger.debug(
          `Maven: error fetching versions for "${dependency.display}": ${err.type}`,
        );
      })
      .unwrapOr({});
  }

  async getReleases({
    packageName,
    registryUrl,
  }: GetReleasesConfig): Promise<ReleaseResult | null> {
    /* v8 ignore next 3 -- should never happen */
    if (!registryUrl) {
      return null;
    }

    const dependency = getDependencyParts(packageName);
    const repoUrl = ensureTrailingSlash(registryUrl);

    logger.debug(`Looking up ${dependency.display} in repository ${repoUrl}`);

    const metadata = await this.fetchVersionsFromMetadata(dependency, repoUrl);
    if (!metadata.versions?.length) {
      return null;
    }
    const releases = metadata.versions.map((version) => ({ version }));

    logger.debug(
      `Found ${releases.length} new releases for ${dependency.display} in repository ${repoUrl}`,
    );

    const latestSuitableVersion = getLatestSuitableVersion(releases);
    const dependencyInfo =
      latestSuitableVersion &&
      (await getDependencyInfo(
        this.http,
        dependency,
        repoUrl,
        latestSuitableVersion,
      ));

    const result: ReleaseResult = {
      ...dependency,
      ...dependencyInfo,
      releases,
    };
    if (metadata.tags) {
      result.tags = metadata.tags;
    }

    if (!this.defaultRegistryUrls.includes(registryUrl)) {
      result.isPrivate = true;
    }

    return result;
  }

  override async postprocessRelease(
    { packageName, registryUrl }: PostprocessReleaseConfig,
    release: Release,
  ): Promise<PostprocessReleaseResult> {
    const { version, versionOrig } = release;
    const cacheKey = versionOrig
      ? `postprocessRelease:${registryUrl}:${packageName}:${versionOrig}:${version}`
      : `postprocessRelease:${registryUrl}:${packageName}:${version}`;
    const cachedResult = await packageCache.get<PostprocessReleaseResult>(
      'datasource-maven:postprocess-reject',
      cacheKey,
    );

    /* v8 ignore start: hard to test */
    if (cachedResult) {
      return cachedResult;
    } /* v8 ignore stop */

    if (!packageName || !registryUrl) {
      return release;
    }

    const dependency = getDependencyParts(packageName);

    const pomUrl = await createUrlForDependencyPom(
      this.http,
      release.versionOrig ?? release.version,
      dependency,
      registryUrl,
    );

    const artifactUrl = getMavenUrl(dependency, registryUrl, pomUrl);
    const fetchResult = await downloadMaven(this.http, artifactUrl);
    const { val, err } = fetchResult.unwrap();

    if (err) {
      const result: PostprocessReleaseResult =
        err.type === 'not-found' ? 'reject' : release;
      if (result === 'reject') {
        await packageCache.set(
          'datasource-maven:postprocess-reject',
          cacheKey,
          result,
          24 * 60,
        );
      }
      return result;
    }

    if (val.lastModified) {
      release.releaseTimestamp = asTimestamp(val.lastModified);
    }

    return release;
  }
}<|MERGE_RESOLUTION|>--- conflicted
+++ resolved
@@ -1,3 +1,4 @@
+import type { XmlDocument } from 'xmldoc';
 import { logger } from '../../../logger';
 import * as packageCache from '../../../util/cache/package';
 import { asTimestamp } from '../../../util/timestamp';
@@ -40,8 +41,6 @@
   );
 }
 
-<<<<<<< HEAD
-=======
 function extractVersions(metadata: XmlDocument): MetadataResults {
   const res: MetadataResults = {};
   const versions = metadata.descendantWithPath('versioning.versions');
@@ -64,7 +63,6 @@
   return res;
 }
 
->>>>>>> 106754d4
 export const defaultRegistryUrls = [MAVEN_REPO];
 
 export class MavenDatasource extends Datasource {
@@ -94,51 +92,9 @@
     repoUrl: string,
   ): Promise<MetadataResults> {
     const metadataUrl = getMavenUrl(dependency, repoUrl, 'maven-metadata.xml');
-<<<<<<< HEAD
     const metadataXmlResult = await downloadMavenXml(this.http, metadataUrl);
     return metadataXmlResult
-      .transform(({ data: metadata }) => {
-        const versions = metadata.descendantWithPath('versioning.versions');
-        const elements = versions?.childrenNamed('version');
-        if (!elements) {
-          return [];
-        }
-        return elements.map((el) => el.val);
-      })
-=======
-
-    const cacheNamespace = 'datasource-maven:metadata-xml';
-    const cacheKey = `v3:${metadataUrl}`;
-    const cachedVersions = await packageCache.get<MetadataResults>(
-      cacheNamespace,
-      cacheKey,
-    );
-    /* v8 ignore next 3 -- TODO: add test */
-    if (cachedVersions) {
-      return cachedVersions;
-    }
-
-    const metadataXmlResult = await downloadMavenXml(this.http, metadataUrl);
-    return metadataXmlResult
-      .transform(
-        async ({
-          isCacheable,
-          data: mavenMetadata,
-        }): Promise<MetadataResults> => {
-          const versions = extractVersions(mavenMetadata);
-          const cachePrivatePackages = GlobalConfig.get(
-            'cachePrivatePackages',
-            false,
-          );
-
-          if (cachePrivatePackages || isCacheable) {
-            await packageCache.set(cacheNamespace, cacheKey, versions, 30);
-          }
-
-          return versions;
-        },
-      )
->>>>>>> 106754d4
+      .transform(({ data: metadata }) => extractVersions(metadata))
       .onError((err) => {
         logger.debug(
           `Maven: error fetching versions for "${dependency.display}": ${err.type}`,
