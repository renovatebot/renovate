<<<<<<< HEAD
import type { Readable } from 'stream';
import url from 'url';
=======
>>>>>>> d44f7f42
import { DateTime } from 'luxon';
import { XmlDocument } from 'xmldoc';
import { HOST_DISABLED } from '../../../constants/error-messages';
import { logger } from '../../../logger';
import { ExternalHostError } from '../../../types/errors/external-host-error';
import type { Http } from '../../../util/http';
import type { HttpResponse } from '../../../util/http/types';
import { regEx } from '../../../util/regex';
import { parseUrl } from '../../../util/url';
import { normalizeDate } from '../metadata';
import type { ReleaseResult } from '../types';
import { MAVEN_REPO } from './common';
import { getS3Client, parseS3Url } from './s3';
import type {
  HttpResourceCheckResult,
  MavenDependency,
  MavenXml,
} from './types';

function getHost(url: string): string | null {
  return parseUrl(url)?.host ?? null;
}

function isMavenCentral(pkgUrl: URL | string): boolean {
  const host = typeof pkgUrl === 'string' ? pkgUrl : pkgUrl.host;
  return getHost(MAVEN_REPO) === host;
}

function isTemporalError(err: { code: string; statusCode: number }): boolean {
  return (
    err.code === 'ECONNRESET' ||
    err.statusCode === 429 ||
    (err.statusCode >= 500 && err.statusCode < 600)
  );
}

function isHostError(err: { code: string }): boolean {
  return err.code === 'ETIMEDOUT';
}

function isNotFoundError(err: { code: string; statusCode: number }): boolean {
  return err.code === 'ENOTFOUND' || err.statusCode === 404;
}

function isPermissionsIssue(err: { statusCode: number }): boolean {
  return err.statusCode === 401 || err.statusCode === 403;
}

function isConnectionError(err: { code: string }): boolean {
  return (
    err.code === 'EAI_AGAIN' ||
    err.code === 'ERR_TLS_CERT_ALTNAME_INVALID' ||
    err.code === 'ECONNREFUSED'
  );
}

function isUnsupportedHostError(err: { name: string }): boolean {
  return err.name === 'UnsupportedProtocolError';
}

export async function downloadHttpProtocol(
  http: Http,
  pkgUrl: URL | string
): Promise<Partial<HttpResponse>> {
  let raw: HttpResponse;
  try {
    raw = await http.get(pkgUrl.toString());
    return raw;
  } catch (err) {
    const failedUrl = pkgUrl.toString();
    if (err.message === HOST_DISABLED) {
      // istanbul ignore next
      logger.trace({ failedUrl }, 'Host disabled');
    } else if (isNotFoundError(err)) {
      logger.trace({ failedUrl }, `Url not found`);
    } else if (isHostError(err)) {
      // istanbul ignore next
      logger.debug({ failedUrl }, `Cannot connect to host`);
    } else if (isPermissionsIssue(err)) {
      logger.debug(
        { failedUrl },
        'Dependency lookup unauthorized. Please add authentication with a hostRule'
      );
    } else if (isTemporalError(err)) {
      logger.debug({ failedUrl, err }, 'Temporary error');
      if (isMavenCentral(pkgUrl)) {
        throw new ExternalHostError(err);
      }
    } else if (isConnectionError(err)) {
      // istanbul ignore next
      logger.debug({ failedUrl }, 'Connection refused to maven registry');
    } else if (isUnsupportedHostError(err)) {
      // istanbul ignore next
      logger.debug({ failedUrl }, 'Unsupported host');
    } else {
      logger.info({ failedUrl, err }, 'Unknown HTTP download error');
    }
    return {};
  }
}

function isS3NotFound(err: { name: string; message: string }): boolean {
  return err.message === 'NotFound' || err.message === 'NoSuchKey';
}

export async function downloadS3Protocol(
  pkgUrl: URL | string
): Promise<string> {
  logger.trace({ url: pkgUrl.toString() }, `Attempting to load S3 dependency`);
  let body: string;
  try {
    const s3Url = parseS3Url(pkgUrl.toString());
    if (s3Url === null) {
      // istanbul ignore next
      return '';
    }
    const response = await getS3Client().getObject(s3Url);
    const stream = response.Body as Readable;
    const buffers = await new Promise<Buffer>((resolve, reject) => {
      const chunks: Buffer[] = [];
      stream.on('data', (chunk) => chunks.push(chunk));
      stream.once('end', () => resolve(Buffer.concat(chunks)));
      stream.once('error', reject);
    });
    body = buffers.toString();
    return body;
  } catch (err) {
    const failedUrl = pkgUrl.toString();
    if (err.name === 'CredentialsProviderError') {
      // istanbul ignore next
      logger.debug(
        { failedUrl },
        'Dependency lookup authorization failed. Please correct AWS_ACCESS_KEY_ID and AWS_SECRET_ACCESS_KEY env vars'
      );
    } else if (err.message === 'Region is missing') {
      // istanbul ignore next
      logger.debug(
        { failedUrl },
        'Dependency lookup failed. Please a correct AWS_REGION env var'
      );
    } else if (isS3NotFound(err)) {
      logger.trace({ failedUrl }, `S3 url not found`);
    } /* istanbul ignore next */ else {
      // istanbul ignore next
      logger.info(
        { failedUrl, message: err.message },
        'Unknown S3 download error'
      );
    }
  }
  return '';
}

async function checkHttpResource(
  http: Http,
  pkgUrl: URL | string
): Promise<HttpResourceCheckResult> {
  try {
    const res = await http.head(pkgUrl.toString());
    const timestamp = res?.headers?.['last-modified'];
    if (timestamp) {
      const isoTimestamp = normalizeDate(timestamp);
      if (isoTimestamp) {
        const releaseDate = DateTime.fromISO(isoTimestamp, {
          zone: 'UTC',
        }).toJSDate();
        return releaseDate;
      }
    }
    return 'found';
  } catch (err) {
    if (isNotFoundError(err)) {
      return 'not-found';
    }

    const failedUrl = pkgUrl.toString();
    logger.debug(
      { failedUrl, statusCode: err.statusCode },
      `Can't check HTTP resource existence`
    );
    return 'error';
  }
}

async function checkS3Resource(
  pkgUrl: URL | string
): Promise<HttpResourceCheckResult> {
  try {
    const s3Url = parseS3Url(pkgUrl.toString());
    // istanbul ignore next
    if (s3Url === null) {
      return 'error';
    }
    const response = await getS3Client().headObject(s3Url);
    // istanbul ignore next
    if (response.DeleteMarker) {
      return 'not-found';
    }
    if (response.LastModified) {
      return response.LastModified;
    }
    return 'found';
  } catch (err) {
    if (isS3NotFound(err)) {
      return 'not-found';
    } /* istanbul ignore next */ else {
      // istanbul ignore next
      logger.debug(
        { pkgUrl, name: err.name, message: err.message },
        `Can't check S3 resource existence`
      );
    }
    // istanbul ignore next
    return 'error';
  }
}

export async function checkResource(
  http: Http,
  pkgUrl: url.URL | string
): Promise<HttpResourceCheckResult> {
  const parsedUrl = typeof pkgUrl === 'string' ? parseUrl(pkgUrl) : pkgUrl;
  // istanbul ignore next
  if (parsedUrl === null) {
    return 'error';
  }
  switch (parsedUrl.protocol) {
    case 'http:':
    case 'https:':
      return await checkHttpResource(http, parsedUrl);
    case 's3:':
      return await checkS3Resource(pkgUrl as url.URL);
    /* istanbul ignore next */
    default:
      logger.debug(
        { url: pkgUrl.toString() },
        `Unsupported Maven protocol in check resource`
      );
      return 'not-found';
  }
}

function containsPlaceholder(str: string): boolean {
  return regEx(/\${.*?}/g).test(str);
}

export function getMavenUrl(
  dependency: MavenDependency,
  repoUrl: string,
  path: string
): URL {
  return new URL(`${dependency.dependencyUrl}/${path}`, repoUrl);
}

export async function downloadMavenXml(
  http: Http,
  pkgUrl: URL | null
): Promise<MavenXml> {
  /* istanbul ignore if */
  if (!pkgUrl) {
    return {};
  }
  let rawContent: string | undefined;
  let authorization: boolean | undefined;
  let statusCode: number | undefined;
  switch (pkgUrl.protocol) {
    case 'http:':
    case 'https:':
      ({
        authorization,
        body: rawContent,
        statusCode,
      } = await downloadHttpProtocol(http, pkgUrl));
      break;
    case 's3:':
      rawContent = await downloadS3Protocol(pkgUrl);
      break;
    default:
      logger.debug({ url: pkgUrl.toString() }, `Unsupported Maven protocol`);
      return {};
  }

  if (!rawContent) {
    logger.debug(
      { url: pkgUrl.toString(), statusCode },
      `Content is not found for Maven url`
    );
    return {};
  }

  return { authorization, xml: new XmlDocument(rawContent) };
}

export function getDependencyParts(packageName: string): MavenDependency {
  const [group, name] = packageName.split(':');
  const dependencyUrl = `${group.replace(regEx(/\./g), '/')}/${name}`;
  return {
    display: packageName,
    group,
    name,
    dependencyUrl,
  };
}

export async function getDependencyInfo(
  http: Http,
  dependency: MavenDependency,
  repoUrl: string,
  version: string,
  recursionLimit = 5
): Promise<Partial<ReleaseResult>> {
  const result: Partial<ReleaseResult> = {};
  const path = `${version}/${dependency.name}-${version}.pom`;

  const pomUrl = getMavenUrl(dependency, repoUrl, path);
  const { xml: pomContent } = await downloadMavenXml(http, pomUrl);
  // istanbul ignore if
  if (!pomContent) {
    return result;
  }

  const homepage = pomContent.valueWithPath('url');
  if (homepage && !containsPlaceholder(homepage)) {
    result.homepage = homepage;
  }

  const sourceUrl = pomContent.valueWithPath('scm.url');
  if (sourceUrl && !containsPlaceholder(sourceUrl)) {
    result.sourceUrl = sourceUrl
      .replace(regEx(/^scm:/), '')
      .replace(regEx(/^git:/), '')
      .replace(regEx(/^git@github.com:/), 'https://github.com/')
      .replace(regEx(/^git@github.com\//), 'https://github.com/')
      .replace(regEx(/\.git$/), '');

    if (result.sourceUrl.startsWith('//')) {
      // most likely the result of us stripping scm:, git: etc
      // going with prepending https: here which should result in potential information retrival
      result.sourceUrl = `https:${result.sourceUrl}`;
    }
  }

  const parent = pomContent.childNamed('parent');
  if (recursionLimit > 0 && parent && (!result.sourceUrl || !result.homepage)) {
    // if we found a parent and are missing some information
    // trying to get the scm/homepage information from it
    const [parentGroupId, parentArtifactId, parentVersion] = [
      'groupId',
      'artifactId',
      'version',
    ].map((k) => parent.valueWithPath(k)?.replace(/\s+/g, ''));
    if (parentGroupId && parentArtifactId && parentVersion) {
      const parentDisplayId = `${parentGroupId}:${parentArtifactId}`;
      const parentDependency = getDependencyParts(parentDisplayId);
      const parentInformation = await getDependencyInfo(
        http,
        parentDependency,
        repoUrl,
        parentVersion,
        recursionLimit - 1
      );
      if (!result.sourceUrl && parentInformation.sourceUrl) {
        result.sourceUrl = parentInformation.sourceUrl;
      }
      if (!result.homepage && parentInformation.homepage) {
        result.homepage = parentInformation.homepage;
      }
    }
  }

  return result;
}<|MERGE_RESOLUTION|>--- conflicted
+++ resolved
@@ -1,8 +1,4 @@
-<<<<<<< HEAD
 import type { Readable } from 'stream';
-import url from 'url';
-=======
->>>>>>> d44f7f42
 import { DateTime } from 'luxon';
 import { XmlDocument } from 'xmldoc';
 import { HOST_DISABLED } from '../../../constants/error-messages';
