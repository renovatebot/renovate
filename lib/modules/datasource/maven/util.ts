import type { Readable } from 'stream';
import { DateTime } from 'luxon';
import { XmlDocument } from 'xmldoc';
import { HOST_DISABLED } from '../../../constants/error-messages';
import { logger } from '../../../logger';
import { ExternalHostError } from '../../../types/errors/external-host-error';
import type { Http } from '../../../util/http';
import type { HttpResponse } from '../../../util/http/types';
import { regEx } from '../../../util/regex';
import { getS3Client, parseS3Url } from '../../../util/s3';
<<<<<<< HEAD
import { streamToString } from '../../../util/streams';
=======
>>>>>>> 7d6de1c1
import { parseUrl } from '../../../util/url';
import { normalizeDate } from '../metadata';
import type { ReleaseResult } from '../types';
import { MAVEN_REPO } from './common';
import type {
  HttpResourceCheckResult,
  MavenDependency,
  MavenXml,
} from './types';

function getHost(url: string): string | null {
  return parseUrl(url)?.host ?? null;
}

function isMavenCentral(pkgUrl: URL | string): boolean {
  const host = typeof pkgUrl === 'string' ? pkgUrl : pkgUrl.host;
  return getHost(MAVEN_REPO) === host;
}

function isTemporalError(err: { code: string; statusCode: number }): boolean {
  return (
    err.code === 'ECONNRESET' ||
    err.statusCode === 429 ||
    (err.statusCode >= 500 && err.statusCode < 600)
  );
}

function isHostError(err: { code: string }): boolean {
  return err.code === 'ETIMEDOUT';
}

function isNotFoundError(err: { code: string; statusCode: number }): boolean {
  return err.code === 'ENOTFOUND' || err.statusCode === 404;
}

function isPermissionsIssue(err: { statusCode: number }): boolean {
  return err.statusCode === 401 || err.statusCode === 403;
}

function isConnectionError(err: { code: string }): boolean {
  return (
    err.code === 'EAI_AGAIN' ||
    err.code === 'ERR_TLS_CERT_ALTNAME_INVALID' ||
    err.code === 'ECONNREFUSED'
  );
}

function isUnsupportedHostError(err: { name: string }): boolean {
  return err.name === 'UnsupportedProtocolError';
}

export async function downloadHttpProtocol(
  http: Http,
  pkgUrl: URL | string
): Promise<Partial<HttpResponse>> {
  let raw: HttpResponse;
  try {
    raw = await http.get(pkgUrl.toString());
    return raw;
  } catch (err) {
    const failedUrl = pkgUrl.toString();
    if (err.message === HOST_DISABLED) {
      // istanbul ignore next
      logger.trace({ failedUrl }, 'Host disabled');
    } else if (isNotFoundError(err)) {
      logger.trace({ failedUrl }, `Url not found`);
    } else if (isHostError(err)) {
      // istanbul ignore next
      logger.debug({ failedUrl }, `Cannot connect to host`);
    } else if (isPermissionsIssue(err)) {
      logger.debug(
        { failedUrl },
        'Dependency lookup unauthorized. Please add authentication with a hostRule'
      );
    } else if (isTemporalError(err)) {
      logger.debug({ failedUrl, err }, 'Temporary error');
      if (isMavenCentral(pkgUrl)) {
        throw new ExternalHostError(err);
      }
    } else if (isConnectionError(err)) {
      // istanbul ignore next
      logger.debug({ failedUrl }, 'Connection refused to maven registry');
    } else if (isUnsupportedHostError(err)) {
      // istanbul ignore next
      logger.debug({ failedUrl }, 'Unsupported host');
    } else {
      logger.info({ failedUrl, err }, 'Unknown HTTP download error');
    }
    return {};
  }
}

function isS3NotFound(err: { name: string; message: string }): boolean {
  return err.message === 'NotFound' || err.message === 'NoSuchKey';
}

export async function downloadS3Protocol(
  pkgUrl: URL | string
): Promise<string | null> {
  logger.trace({ url: pkgUrl.toString() }, `Attempting to load S3 dependency`);
<<<<<<< HEAD
=======
  let body: string;
>>>>>>> 7d6de1c1
  try {
    const s3Url = parseS3Url(pkgUrl.toString());
    if (s3Url === null) {
      // istanbul ignore next: null guard
      return null;
    }
    const response = await getS3Client().getObject(s3Url);
<<<<<<< HEAD
    const buffer = await streamToString(response.Body);
    return buffer.toString();
=======
    const stream = response.Body as Readable;
    const buffers = await new Promise<Buffer>((resolve, reject) => {
      const chunks: Buffer[] = [];
      stream.on('data', (chunk) => chunks.push(chunk));
      stream.once('end', () => resolve(Buffer.concat(chunks)));
      stream.once('error', reject);
    });
    body = buffers.toString();
    return body;
>>>>>>> 7d6de1c1
  } catch (err) {
    const failedUrl = pkgUrl.toString();
    if (err.name === 'CredentialsProviderError') {
      logger.debug(
        { failedUrl },
        'Dependency lookup authorization failed. Please correct AWS_ACCESS_KEY_ID and AWS_SECRET_ACCESS_KEY env vars'
      );
    } else if (err.message === 'Region is missing') {
      logger.debug(
        { failedUrl },
        'Dependency lookup failed. Please a correct AWS_REGION env var'
      );
    } else if (isS3NotFound(err)) {
      logger.trace({ failedUrl }, `S3 url not found`);
    } else {
<<<<<<< HEAD
      logger.info(
=======
      logger.debug(
>>>>>>> 7d6de1c1
        { failedUrl, message: err.message },
        'Unknown S3 download error'
      );
    }
  }
  return null;
}

async function checkHttpResource(
  http: Http,
  pkgUrl: URL | string
): Promise<HttpResourceCheckResult> {
  try {
    const res = await http.head(pkgUrl.toString());
    const timestamp = res?.headers?.['last-modified'];
    if (timestamp) {
      const isoTimestamp = normalizeDate(timestamp);
      if (isoTimestamp) {
        const releaseDate = DateTime.fromISO(isoTimestamp, {
          zone: 'UTC',
        }).toJSDate();
        return releaseDate;
      }
    }
    return 'found';
  } catch (err) {
    if (isNotFoundError(err)) {
      return 'not-found';
    }

    const failedUrl = pkgUrl.toString();
    logger.debug(
      { failedUrl, statusCode: err.statusCode },
      `Can't check HTTP resource existence`
    );
    return 'error';
  }
}

async function checkS3Resource(
  pkgUrl: URL | string
): Promise<HttpResourceCheckResult> {
  try {
    const s3Url = parseS3Url(pkgUrl.toString());
    // istanbul ignore next: null guard
    if (s3Url === null) {
      return 'error';
    }
    const response = await getS3Client().headObject(s3Url);
    if (response.DeleteMarker) {
      return 'not-found';
    }
    if (response.LastModified) {
      return response.LastModified;
    }
    return 'found';
  } catch (err) {
    if (isS3NotFound(err)) {
      return 'not-found';
    } else {
      logger.debug(
        { pkgUrl, name: err.name, message: err.message },
        `Can't check S3 resource existence`
      );
    }
    return 'error';
  }
}

export async function checkResource(
  http: Http,
  pkgUrl: URL | string
): Promise<HttpResourceCheckResult> {
  const parsedUrl = typeof pkgUrl === 'string' ? parseUrl(pkgUrl) : pkgUrl;
<<<<<<< HEAD
=======
  // istanbul ignore next: null guard
>>>>>>> 7d6de1c1
  if (parsedUrl === null) {
    return 'error';
  }
  switch (parsedUrl.protocol) {
    case 'http:':
    case 'https:':
      return await checkHttpResource(http, parsedUrl);
    case 's3:':
      return await checkS3Resource(parsedUrl);
<<<<<<< HEAD
=======
    /* istanbul ignore next */
>>>>>>> 7d6de1c1
    default:
      logger.debug(
        { url: pkgUrl.toString() },
        `Unsupported Maven protocol in check resource`
      );
      return 'not-found';
  }
}

function containsPlaceholder(str: string): boolean {
  return regEx(/\${.*?}/g).test(str);
}

export function getMavenUrl(
  dependency: MavenDependency,
  repoUrl: string,
  path: string
): URL {
  return new URL(`${dependency.dependencyUrl}/${path}`, repoUrl);
}

export async function downloadMavenXml(
  http: Http,
  pkgUrl: URL | null
): Promise<MavenXml> {
  if (!pkgUrl) {
    return {};
  }

  let isCacheable = false;

  let rawContent: string | undefined | null;
  let authorization: boolean | undefined;
  let statusCode: number | undefined;
  switch (pkgUrl.protocol) {
    case 'http:':
    case 'https:':
      ({
        authorization,
        body: rawContent,
        statusCode,
      } = await downloadHttpProtocol(http, pkgUrl));
      break;
    case 's3:':
<<<<<<< HEAD
      rawContent = (await downloadS3Protocol(pkgUrl)) || undefined;
=======
      rawContent = await downloadS3Protocol(pkgUrl);
>>>>>>> 7d6de1c1
      break;
    default:
      logger.debug({ url: pkgUrl.toString() }, `Unsupported Maven protocol`);
      return {};
  }

  if (!rawContent) {
    logger.debug(
      { url: pkgUrl.toString(), statusCode },
      `Content is not found for Maven url`
    );
    return {};
  }

  if (!authorization) {
    isCacheable = true;
  }

  return { isCacheable, xml: new XmlDocument(rawContent) };
}

export function getDependencyParts(packageName: string): MavenDependency {
  const [group, name] = packageName.split(':');
  const dependencyUrl = `${group.replace(regEx(/\./g), '/')}/${name}`;
  return {
    display: packageName,
    group,
    name,
    dependencyUrl,
  };
}

export async function getDependencyInfo(
  http: Http,
  dependency: MavenDependency,
  repoUrl: string,
  version: string,
  recursionLimit = 5
): Promise<Partial<ReleaseResult>> {
  const result: Partial<ReleaseResult> = {};
  const path = `${version}/${dependency.name}-${version}.pom`;

  const pomUrl = getMavenUrl(dependency, repoUrl, path);
  const { xml: pomContent } = await downloadMavenXml(http, pomUrl);
  // istanbul ignore if
  if (!pomContent) {
    return result;
  }

  const homepage = pomContent.valueWithPath('url');
  if (homepage && !containsPlaceholder(homepage)) {
    result.homepage = homepage;
  }

  const sourceUrl = pomContent.valueWithPath('scm.url');
  if (sourceUrl && !containsPlaceholder(sourceUrl)) {
    result.sourceUrl = sourceUrl
      .replace(regEx(/^scm:/), '')
      .replace(regEx(/^git:/), '')
      .replace(regEx(/^git@github.com:/), 'https://github.com/')
      .replace(regEx(/^git@github.com\//), 'https://github.com/')
      .replace(regEx(/\.git$/), '');

    if (result.sourceUrl.startsWith('//')) {
      // most likely the result of us stripping scm:, git: etc
      // going with prepending https: here which should result in potential information retrival
      result.sourceUrl = `https:${result.sourceUrl}`;
    }
  }

  const parent = pomContent.childNamed('parent');
  if (recursionLimit > 0 && parent && (!result.sourceUrl || !result.homepage)) {
    // if we found a parent and are missing some information
    // trying to get the scm/homepage information from it
    const [parentGroupId, parentArtifactId, parentVersion] = [
      'groupId',
      'artifactId',
      'version',
    ].map((k) => parent.valueWithPath(k)?.replace(/\s+/g, ''));
    if (parentGroupId && parentArtifactId && parentVersion) {
      const parentDisplayId = `${parentGroupId}:${parentArtifactId}`;
      const parentDependency = getDependencyParts(parentDisplayId);
      const parentInformation = await getDependencyInfo(
        http,
        parentDependency,
        repoUrl,
        parentVersion,
        recursionLimit - 1
      );
      if (!result.sourceUrl && parentInformation.sourceUrl) {
        result.sourceUrl = parentInformation.sourceUrl;
      }
      if (!result.homepage && parentInformation.homepage) {
        result.homepage = parentInformation.homepage;
      }
    }
  }

  return result;
}<|MERGE_RESOLUTION|>--- conflicted
+++ resolved
@@ -1,4 +1,3 @@
-import type { Readable } from 'stream';
 import { DateTime } from 'luxon';
 import { XmlDocument } from 'xmldoc';
 import { HOST_DISABLED } from '../../../constants/error-messages';
@@ -8,10 +7,7 @@
 import type { HttpResponse } from '../../../util/http/types';
 import { regEx } from '../../../util/regex';
 import { getS3Client, parseS3Url } from '../../../util/s3';
-<<<<<<< HEAD
 import { streamToString } from '../../../util/streams';
-=======
->>>>>>> 7d6de1c1
 import { parseUrl } from '../../../util/url';
 import { normalizeDate } from '../metadata';
 import type { ReleaseResult } from '../types';
@@ -112,10 +108,6 @@
   pkgUrl: URL | string
 ): Promise<string | null> {
   logger.trace({ url: pkgUrl.toString() }, `Attempting to load S3 dependency`);
-<<<<<<< HEAD
-=======
-  let body: string;
->>>>>>> 7d6de1c1
   try {
     const s3Url = parseS3Url(pkgUrl.toString());
     if (s3Url === null) {
@@ -123,20 +115,8 @@
       return null;
     }
     const response = await getS3Client().getObject(s3Url);
-<<<<<<< HEAD
     const buffer = await streamToString(response.Body);
     return buffer.toString();
-=======
-    const stream = response.Body as Readable;
-    const buffers = await new Promise<Buffer>((resolve, reject) => {
-      const chunks: Buffer[] = [];
-      stream.on('data', (chunk) => chunks.push(chunk));
-      stream.once('end', () => resolve(Buffer.concat(chunks)));
-      stream.once('error', reject);
-    });
-    body = buffers.toString();
-    return body;
->>>>>>> 7d6de1c1
   } catch (err) {
     const failedUrl = pkgUrl.toString();
     if (err.name === 'CredentialsProviderError') {
@@ -152,11 +132,7 @@
     } else if (isS3NotFound(err)) {
       logger.trace({ failedUrl }, `S3 url not found`);
     } else {
-<<<<<<< HEAD
-      logger.info(
-=======
-      logger.debug(
->>>>>>> 7d6de1c1
+      logger.debug(
         { failedUrl, message: err.message },
         'Unknown S3 download error'
       );
@@ -231,10 +207,6 @@
   pkgUrl: URL | string
 ): Promise<HttpResourceCheckResult> {
   const parsedUrl = typeof pkgUrl === 'string' ? parseUrl(pkgUrl) : pkgUrl;
-<<<<<<< HEAD
-=======
-  // istanbul ignore next: null guard
->>>>>>> 7d6de1c1
   if (parsedUrl === null) {
     return 'error';
   }
@@ -244,10 +216,6 @@
       return await checkHttpResource(http, parsedUrl);
     case 's3:':
       return await checkS3Resource(parsedUrl);
-<<<<<<< HEAD
-=======
-    /* istanbul ignore next */
->>>>>>> 7d6de1c1
     default:
       logger.debug(
         { url: pkgUrl.toString() },
@@ -279,7 +247,7 @@
 
   let isCacheable = false;
 
-  let rawContent: string | undefined | null;
+  let rawContent: string | undefined;
   let authorization: boolean | undefined;
   let statusCode: number | undefined;
   switch (pkgUrl.protocol) {
@@ -292,11 +260,7 @@
       } = await downloadHttpProtocol(http, pkgUrl));
       break;
     case 's3:':
-<<<<<<< HEAD
       rawContent = (await downloadS3Protocol(pkgUrl)) || undefined;
-=======
-      rawContent = await downloadS3Protocol(pkgUrl);
->>>>>>> 7d6de1c1
       break;
     default:
       logger.debug({ url: pkgUrl.toString() }, `Unsupported Maven protocol`);
