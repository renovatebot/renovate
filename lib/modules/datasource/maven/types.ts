import type { XmlDocument } from 'xmldoc';
<<<<<<< HEAD
=======
import type { Release, ReleaseResult } from '../types';
>>>>>>> 9d9d6c7e

export interface MavenDependency {
  display: string;
  group?: string;
  name?: string;
  dependencyUrl: string;
}

export interface MavenXml {
  isCacheable?: boolean;
  xml?: XmlDocument;
}

<<<<<<< HEAD
export type HttpResourceCheckResult = 'found' | 'not-found' | 'error' | Date;
=======
export type ReleaseMap = Record<string, Release | null>;

export type HttpResourceCheckResult = 'found' | 'not-found' | 'error' | Date;

export type DependencyInfo = Pick<
  ReleaseResult,
  'homepage' | 'sourceUrl' | 'packageScope'
>;
>>>>>>> 9d9d6c7e
<|MERGE_RESOLUTION|>--- conflicted
+++ resolved
@@ -1,8 +1,5 @@
 import type { XmlDocument } from 'xmldoc';
-<<<<<<< HEAD
-=======
 import type { Release, ReleaseResult } from '../types';
->>>>>>> 9d9d6c7e
 
 export interface MavenDependency {
   display: string;
@@ -16,15 +13,9 @@
   xml?: XmlDocument;
 }
 
-<<<<<<< HEAD
-export type HttpResourceCheckResult = 'found' | 'not-found' | 'error' | Date;
-=======
-export type ReleaseMap = Record<string, Release | null>;
-
 export type HttpResourceCheckResult = 'found' | 'not-found' | 'error' | Date;
 
 export type DependencyInfo = Pick<
   ReleaseResult,
   'homepage' | 'sourceUrl' | 'packageScope'
->;
->>>>>>> 9d9d6c7e
+>;