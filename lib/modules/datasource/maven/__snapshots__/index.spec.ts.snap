--- conflicted
+++ resolved
@@ -1,167 +1,5 @@
 // Jest Snapshot v1, https://goo.gl/fbAQLP
 
-<<<<<<< HEAD
-exports[`modules/datasource/maven/index collects releases from all registry urls 1`] = `
-Array [
-  Object {
-    "headers": Object {
-      "accept-encoding": "gzip, deflate, br",
-      "host": "repo.maven.apache.org",
-      "user-agent": "RenovateBot/0.0.0-semantic-release (https://github.com/renovatebot/renovate)",
-    },
-    "method": "GET",
-    "url": "https://repo.maven.apache.org/maven2/org/example/package/maven-metadata.xml",
-  },
-  Object {
-    "headers": Object {
-      "accept-encoding": "gzip, deflate, br",
-      "host": "repo.maven.apache.org",
-      "user-agent": "RenovateBot/0.0.0-semantic-release (https://github.com/renovatebot/renovate)",
-    },
-    "method": "GET",
-    "url": "https://repo.maven.apache.org/maven2/org/example/package/index.html",
-  },
-  Object {
-    "headers": Object {
-      "accept-encoding": "gzip, deflate, br",
-      "host": "repo.maven.apache.org",
-      "user-agent": "RenovateBot/0.0.0-semantic-release (https://github.com/renovatebot/renovate)",
-    },
-    "method": "GET",
-    "url": "https://repo.maven.apache.org/maven2/org/example/package/1.0.3-SNAPSHOT/maven-metadata.xml",
-  },
-  Object {
-    "headers": Object {
-      "accept-encoding": "gzip, deflate, br",
-      "host": "repo.maven.apache.org",
-      "user-agent": "RenovateBot/0.0.0-semantic-release (https://github.com/renovatebot/renovate)",
-    },
-    "method": "HEAD",
-    "url": "https://repo.maven.apache.org/maven2/org/example/package/0.0.1/package-0.0.1.pom",
-  },
-  Object {
-    "headers": Object {
-      "accept-encoding": "gzip, deflate, br",
-      "host": "repo.maven.apache.org",
-      "user-agent": "RenovateBot/0.0.0-semantic-release (https://github.com/renovatebot/renovate)",
-    },
-    "method": "HEAD",
-    "url": "https://repo.maven.apache.org/maven2/org/example/package/1.0.0/package-1.0.0.pom",
-  },
-  Object {
-    "headers": Object {
-      "accept-encoding": "gzip, deflate, br",
-      "host": "repo.maven.apache.org",
-      "user-agent": "RenovateBot/0.0.0-semantic-release (https://github.com/renovatebot/renovate)",
-    },
-    "method": "HEAD",
-    "url": "https://repo.maven.apache.org/maven2/org/example/package/1.0.1/package-1.0.1.pom",
-  },
-  Object {
-    "headers": Object {
-      "accept-encoding": "gzip, deflate, br",
-      "host": "repo.maven.apache.org",
-      "user-agent": "RenovateBot/0.0.0-semantic-release (https://github.com/renovatebot/renovate)",
-    },
-    "method": "HEAD",
-    "url": "https://repo.maven.apache.org/maven2/org/example/package/1.0.2/package-1.0.2.pom",
-  },
-  Object {
-    "headers": Object {
-      "accept-encoding": "gzip, deflate, br",
-      "host": "repo.maven.apache.org",
-      "user-agent": "RenovateBot/0.0.0-semantic-release (https://github.com/renovatebot/renovate)",
-    },
-    "method": "HEAD",
-    "url": "https://repo.maven.apache.org/maven2/org/example/package/1.0.3-SNAPSHOT/package-1.0.3-20200101.010003-3.pom",
-  },
-  Object {
-    "headers": Object {
-      "accept-encoding": "gzip, deflate, br",
-      "host": "repo.maven.apache.org",
-      "user-agent": "RenovateBot/0.0.0-semantic-release (https://github.com/renovatebot/renovate)",
-    },
-    "method": "GET",
-    "url": "https://repo.maven.apache.org/maven2/org/example/package/1.0.4-SNAPSHOT/maven-metadata.xml",
-  },
-  Object {
-    "headers": Object {
-      "accept-encoding": "gzip, deflate, br",
-      "host": "repo.maven.apache.org",
-      "user-agent": "RenovateBot/0.0.0-semantic-release (https://github.com/renovatebot/renovate)",
-    },
-    "method": "GET",
-    "url": "https://repo.maven.apache.org/maven2/org/example/package/1.0.5-SNAPSHOT/maven-metadata.xml",
-  },
-  Object {
-    "headers": Object {
-      "accept-encoding": "gzip, deflate, br",
-      "host": "repo.maven.apache.org",
-      "user-agent": "RenovateBot/0.0.0-semantic-release (https://github.com/renovatebot/renovate)",
-    },
-    "method": "HEAD",
-    "url": "https://repo.maven.apache.org/maven2/org/example/package/2.0.0/package-2.0.0.pom",
-  },
-  Object {
-    "headers": Object {
-      "accept-encoding": "gzip, deflate, br",
-      "host": "repo.maven.apache.org",
-      "user-agent": "RenovateBot/0.0.0-semantic-release (https://github.com/renovatebot/renovate)",
-    },
-    "method": "HEAD",
-    "url": "https://repo.maven.apache.org/maven2/org/example/package/1.0.4-SNAPSHOT/package-1.0.4-SNAPSHOT.pom",
-  },
-  Object {
-    "headers": Object {
-      "accept-encoding": "gzip, deflate, br",
-      "host": "repo.maven.apache.org",
-      "user-agent": "RenovateBot/0.0.0-semantic-release (https://github.com/renovatebot/renovate)",
-    },
-    "method": "HEAD",
-    "url": "https://repo.maven.apache.org/maven2/org/example/package/1.0.5-SNAPSHOT/package-1.0.5-SNAPSHOT.pom",
-  },
-  Object {
-    "headers": Object {
-      "accept-encoding": "gzip, deflate, br",
-      "host": "repo.maven.apache.org",
-      "user-agent": "RenovateBot/0.0.0-semantic-release (https://github.com/renovatebot/renovate)",
-    },
-    "method": "GET",
-    "url": "https://repo.maven.apache.org/maven2/org/example/package/2.0.0/package-2.0.0.pom",
-  },
-  Object {
-    "headers": Object {
-      "accept-encoding": "gzip, deflate, br",
-      "authorization": "Bearer 123test",
-      "host": "custom.registry.renovatebot.com",
-      "user-agent": "RenovateBot/0.0.0-semantic-release (https://github.com/renovatebot/renovate)",
-    },
-    "method": "GET",
-    "url": "https://custom.registry.renovatebot.com/org/example/package/maven-metadata.xml",
-  },
-  Object {
-    "headers": Object {
-      "accept-encoding": "gzip, deflate, br",
-      "authorization": "Bearer 123test",
-      "host": "custom.registry.renovatebot.com",
-      "user-agent": "RenovateBot/0.0.0-semantic-release (https://github.com/renovatebot/renovate)",
-    },
-    "method": "HEAD",
-    "url": "https://custom.registry.renovatebot.com/org/example/package/3.0.0/package-3.0.0.pom",
-  },
-  Object {
-    "headers": Object {
-      "accept-encoding": "gzip, deflate, br",
-      "authorization": "Bearer 123test",
-      "host": "custom.registry.renovatebot.com",
-      "user-agent": "RenovateBot/0.0.0-semantic-release (https://github.com/renovatebot/renovate)",
-    },
-    "method": "GET",
-    "url": "https://custom.registry.renovatebot.com/org/example/package/3.0.0/package-3.0.0.pom",
-  },
-]
-`;
-
 exports[`modules/datasource/maven/index falls back to HTTP when checking an S3 repository 1`] = `
 Object {
   "display": "org.example:package",
@@ -189,8 +27,6 @@
 }
 `;
 
-=======
->>>>>>> 078cc55e
 exports[`modules/datasource/maven/index falls back to next registry url 1`] = `
 Object {
   "display": "org.example:package",
@@ -301,138 +137,6 @@
 }
 `;
 
-<<<<<<< HEAD
-exports[`modules/datasource/maven/index returns releases 2`] = `
-Array [
-  Object {
-    "headers": Object {
-      "accept-encoding": "gzip, deflate, br",
-      "host": "repo.maven.apache.org",
-      "user-agent": "RenovateBot/0.0.0-semantic-release (https://github.com/renovatebot/renovate)",
-    },
-    "method": "GET",
-    "url": "https://repo.maven.apache.org/maven2/org/example/package/maven-metadata.xml",
-  },
-  Object {
-    "headers": Object {
-      "accept-encoding": "gzip, deflate, br",
-      "host": "repo.maven.apache.org",
-      "user-agent": "RenovateBot/0.0.0-semantic-release (https://github.com/renovatebot/renovate)",
-    },
-    "method": "GET",
-    "url": "https://repo.maven.apache.org/maven2/org/example/package/index.html",
-  },
-  Object {
-    "headers": Object {
-      "accept-encoding": "gzip, deflate, br",
-      "host": "repo.maven.apache.org",
-      "user-agent": "RenovateBot/0.0.0-semantic-release (https://github.com/renovatebot/renovate)",
-    },
-    "method": "GET",
-    "url": "https://repo.maven.apache.org/maven2/org/example/package/1.0.3-SNAPSHOT/maven-metadata.xml",
-  },
-  Object {
-    "headers": Object {
-      "accept-encoding": "gzip, deflate, br",
-      "host": "repo.maven.apache.org",
-      "user-agent": "RenovateBot/0.0.0-semantic-release (https://github.com/renovatebot/renovate)",
-    },
-    "method": "HEAD",
-    "url": "https://repo.maven.apache.org/maven2/org/example/package/0.0.1/package-0.0.1.pom",
-  },
-  Object {
-    "headers": Object {
-      "accept-encoding": "gzip, deflate, br",
-      "host": "repo.maven.apache.org",
-      "user-agent": "RenovateBot/0.0.0-semantic-release (https://github.com/renovatebot/renovate)",
-    },
-    "method": "HEAD",
-    "url": "https://repo.maven.apache.org/maven2/org/example/package/1.0.0/package-1.0.0.pom",
-  },
-  Object {
-    "headers": Object {
-      "accept-encoding": "gzip, deflate, br",
-      "host": "repo.maven.apache.org",
-      "user-agent": "RenovateBot/0.0.0-semantic-release (https://github.com/renovatebot/renovate)",
-    },
-    "method": "HEAD",
-    "url": "https://repo.maven.apache.org/maven2/org/example/package/1.0.1/package-1.0.1.pom",
-  },
-  Object {
-    "headers": Object {
-      "accept-encoding": "gzip, deflate, br",
-      "host": "repo.maven.apache.org",
-      "user-agent": "RenovateBot/0.0.0-semantic-release (https://github.com/renovatebot/renovate)",
-    },
-    "method": "HEAD",
-    "url": "https://repo.maven.apache.org/maven2/org/example/package/1.0.2/package-1.0.2.pom",
-  },
-  Object {
-    "headers": Object {
-      "accept-encoding": "gzip, deflate, br",
-      "host": "repo.maven.apache.org",
-      "user-agent": "RenovateBot/0.0.0-semantic-release (https://github.com/renovatebot/renovate)",
-    },
-    "method": "HEAD",
-    "url": "https://repo.maven.apache.org/maven2/org/example/package/1.0.3-SNAPSHOT/package-1.0.3-20200101.010003-3.pom",
-  },
-  Object {
-    "headers": Object {
-      "accept-encoding": "gzip, deflate, br",
-      "host": "repo.maven.apache.org",
-      "user-agent": "RenovateBot/0.0.0-semantic-release (https://github.com/renovatebot/renovate)",
-    },
-    "method": "GET",
-    "url": "https://repo.maven.apache.org/maven2/org/example/package/1.0.4-SNAPSHOT/maven-metadata.xml",
-  },
-  Object {
-    "headers": Object {
-      "accept-encoding": "gzip, deflate, br",
-      "host": "repo.maven.apache.org",
-      "user-agent": "RenovateBot/0.0.0-semantic-release (https://github.com/renovatebot/renovate)",
-    },
-    "method": "GET",
-    "url": "https://repo.maven.apache.org/maven2/org/example/package/1.0.5-SNAPSHOT/maven-metadata.xml",
-  },
-  Object {
-    "headers": Object {
-      "accept-encoding": "gzip, deflate, br",
-      "host": "repo.maven.apache.org",
-      "user-agent": "RenovateBot/0.0.0-semantic-release (https://github.com/renovatebot/renovate)",
-    },
-    "method": "HEAD",
-    "url": "https://repo.maven.apache.org/maven2/org/example/package/2.0.0/package-2.0.0.pom",
-  },
-  Object {
-    "headers": Object {
-      "accept-encoding": "gzip, deflate, br",
-      "host": "repo.maven.apache.org",
-      "user-agent": "RenovateBot/0.0.0-semantic-release (https://github.com/renovatebot/renovate)",
-    },
-    "method": "HEAD",
-    "url": "https://repo.maven.apache.org/maven2/org/example/package/1.0.4-SNAPSHOT/package-1.0.4-SNAPSHOT.pom",
-  },
-  Object {
-    "headers": Object {
-      "accept-encoding": "gzip, deflate, br",
-      "host": "repo.maven.apache.org",
-      "user-agent": "RenovateBot/0.0.0-semantic-release (https://github.com/renovatebot/renovate)",
-    },
-    "method": "HEAD",
-    "url": "https://repo.maven.apache.org/maven2/org/example/package/1.0.5-SNAPSHOT/package-1.0.5-SNAPSHOT.pom",
-  },
-  Object {
-    "headers": Object {
-      "accept-encoding": "gzip, deflate, br",
-      "host": "repo.maven.apache.org",
-      "user-agent": "RenovateBot/0.0.0-semantic-release (https://github.com/renovatebot/renovate)",
-    },
-    "method": "GET",
-    "url": "https://repo.maven.apache.org/maven2/org/example/package/2.0.0/package-2.0.0.pom",
-  },
-]
-`;
-
 exports[`modules/datasource/maven/index returns releases from an S3 repository 1`] = `
 Object {
   "display": "org.example:package",
@@ -468,8 +172,6 @@
 }
 `;
 
-=======
->>>>>>> 078cc55e
 exports[`modules/datasource/maven/index returns releases from custom repository 1`] = `
 Object {
   "display": "org.example:package",
