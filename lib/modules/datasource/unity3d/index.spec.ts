--- conflicted
+++ resolved
@@ -11,20 +11,16 @@
     ]),
   );
 
-<<<<<<< HEAD
-  const mockUnityReleasesApi = (streams: { [keys: string]: string }) => {
-=======
-  const mockRSSFeeds = (streams: Record<string, string>) => {
->>>>>>> b78eb9b7
-    Object.entries(streams).map(([stream, url]) => {
+  const mockUnityReleasesApi = (streams: Record<string, string>) => {
+    for (const stream in streams) {
       const content = fixtures[stream];
 
-      const uri = new URL(url);
+      const uri = new URL(streams[stream]);
       httpMock
         .scope(uri.origin)
         .get(`${uri.pathname}${uri.search}`)
         .reply(200, content);
-    });
+    }
   };
 
   it.each([
@@ -242,54 +238,8 @@
     );
   });
 
-<<<<<<< HEAD
   it('returns only lts by default', async () => {
     mockUnityReleasesApi({ lts: Unity3dDatasource.streams.lts });
-=======
-  it('returns different versions for each stream', async () => {
-    mockRSSFeeds(Unity3dDatasource.streams);
-    const responses: Record<string, string[]> = Object.fromEntries(
-      await Promise.all(
-        Object.keys(Unity3dDatasource.streams).map(async (stream) => [
-          stream,
-          (
-            await getPkgReleases({
-              datasource: Unity3dDatasource.id,
-              packageName: 'm_EditorVersion',
-              registryUrls: [Unity3dDatasource.streams[stream]],
-            })
-          )?.releases.map((release) => release.version),
-        ]),
-      ),
-    );
-
-    // none of the items in responses.beta are in responses.stable or responses.lts
-    expect(
-      responses.beta.every(
-        (betaVersion) =>
-          !responses.stable.includes(betaVersion) &&
-          !responses.lts.includes(betaVersion),
-      ),
-    ).toBe(true);
-    // some items in responses.stable are in responses.lts
-    expect(
-      responses.stable.some((stableVersion) =>
-        responses.lts.includes(stableVersion),
-      ),
-    ).toBe(true);
-    // not all items in responses.stable are in responses.lts
-    expect(
-      responses.stable.every((stableVersion) =>
-        responses.lts.includes(stableVersion),
-      ),
-    ).toBe(false);
-  });
-
-  it('returns only lts and stable by default', async () => {
-    const qualifyingStreams = { ...Unity3dDatasource.streams };
-    delete qualifyingStreams.beta;
-    mockRSSFeeds(qualifyingStreams);
->>>>>>> b78eb9b7
     const responses = await getPkgReleases({
       datasource: Unity3dDatasource.id,
       packageName: 'm_EditorVersionWithRevision',
