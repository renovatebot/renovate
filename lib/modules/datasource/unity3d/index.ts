--- conflicted
+++ resolved
@@ -59,7 +59,6 @@
   ): Promise<ReleaseResult | null> {
     const translatedRegistryUrl = this.translateStream(registryUrl!);
 
-<<<<<<< HEAD
     const response = await this.http.getJson(
       translatedRegistryUrl,
       UnityReleasesJSON,
@@ -67,33 +66,6 @@
 
     const result: ReleaseResult = {
       releases: [],
-=======
-    if (!channel) {
-      return {
-        releases: [],
-        homepage: Unity3dDatasource.homepage,
-        registryUrl,
-      };
-    }
-    const releases = channel
-      .childrenNamed('item')
-      .map((itemNode) => {
-        const versionWithHash = `${itemNode.childNamed('title')?.val} (${itemNode.childNamed('guid')?.val})`;
-        const versionWithoutHash = itemNode.childNamed('title')?.val;
-        const release: Release = {
-          version: withHash ? versionWithHash : versionWithoutHash!,
-          releaseTimestamp: asTimestamp(itemNode.childNamed('pubDate')?.val),
-          changelogUrl: itemNode.childNamed('link')?.val,
-          isStable: registryUrl !== Unity3dDatasource.streams.beta,
-          registryUrl,
-        };
-        return release;
-      })
-      .filter((release) => !!release);
-
-    return {
-      releases,
->>>>>>> 851cc40c
       homepage: Unity3dDatasource.homepage,
       registryUrl: translatedRegistryUrl,
     };
@@ -103,7 +75,7 @@
         version: withHash
           ? `${release.version} (${release.shortRevision})`
           : release.version,
-        releaseTimestamp: release.releaseDate,
+        releaseTimestamp: asTimestamp(release.releaseDate),
         changelogUrl: release.releaseNotes.url,
         isStable: translatedRegistryUrl === Unity3dDatasource.streams.lts,
         registryUrl: translatedRegistryUrl,
