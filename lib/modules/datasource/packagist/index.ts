--- conflicted
+++ resolved
@@ -175,15 +175,9 @@
         }
       });
     }
-<<<<<<< HEAD
-    const includesPackages: Record<string, ReleaseResult | null> = {};
-    if (includesFiles) {
-      for (const file of includesFiles) {
-=======
 
     for (const file of includesFiles) {
       tasks.push(async () => {
->>>>>>> 9d538a52
         const res = await this.getPackagistFile(regUrl, file);
         for (const [key, val] of Object.entries(res.packages ?? {})) {
           includesPackages[key] = PackagistDatasource.extractDepReleases(val);
