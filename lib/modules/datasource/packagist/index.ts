import URL from 'url';
import { logger } from '../../../logger';
import { ExternalHostError } from '../../../types/errors/external-host-error';
import { cache } from '../../../util/cache/package/decorator';
import * as hostRules from '../../../util/host-rules';
import type { HttpOptions } from '../../../util/http/types';
import * as p from '../../../util/promises';
import { regEx } from '../../../util/regex';
import { ensureTrailingSlash, joinUrlParts } from '../../../util/url';
import * as composerVersioning from '../../versioning/composer';
import { Datasource } from '../datasource';
import type { GetReleasesConfig, ReleaseResult } from '../types';
import * as schema from './schema';
import type {
  AllPackages,
  PackageMeta,
  PackagistFile,
  RegistryFile,
  RegistryMeta,
} from './types';

export class PackagistDatasource extends Datasource {
  static readonly id = 'packagist';

  constructor() {
    super(PackagistDatasource.id);
  }

  override readonly defaultRegistryUrls = ['https://packagist.org'];

  override readonly defaultVersioning = composerVersioning.id;

  override readonly registryStrategy = 'hunt';

  // We calculate auth at this datasource layer so that we can know whether it's safe to cache or not
  private static getHostOpts(url: string): HttpOptions {
    const { username, password } = hostRules.find({
      hostType: PackagistDatasource.id,
      url,
    });
    return username && password ? { username, password } : {};
  }

  private async getRegistryMeta(regUrl: string): Promise<RegistryMeta | null> {
    const url = URL.resolve(ensureTrailingSlash(regUrl), 'packages.json');
    const opts = PackagistDatasource.getHostOpts(url);
    const res = (await this.http.getJson<PackageMeta>(url, opts)).body;
    const meta: RegistryMeta = {
      providerPackages: {},
      packages: res.packages,
    };
    if (res.includes) {
      meta.includesFiles = [];
      for (const [name, val] of Object.entries(res.includes)) {
        const file = {
          key: name.replace(val.sha256, '%hash%'),
          sha256: val.sha256,
        };
        meta.includesFiles.push(file);
      }
    }
    if (res['providers-url']) {
      meta.providersUrl = res['providers-url'];
    }
    if (res['providers-lazy-url']) {
      meta.providersLazyUrl = res['providers-lazy-url'];
    }
    if (res['provider-includes']) {
      meta.files = [];
      for (const [key, val] of Object.entries(res['provider-includes'])) {
        const file = {
          key,
          sha256: val.sha256,
        };
        meta.files.push(file);
      }
    }
    if (res.providers) {
      for (const [key, val] of Object.entries(res.providers)) {
        meta.providerPackages[key] = val.sha256;
      }
    }
    return meta;
  }

  private static isPrivatePackage(regUrl: string): boolean {
    const opts = PackagistDatasource.getHostOpts(regUrl);
    return !!opts.password;
  }

  private static getPackagistFileUrl(
    regUrl: string,
    regFile: RegistryFile
  ): string {
    const { key, sha256 } = regFile;
    const fileName = key.replace('%hash%', sha256);
    const url = `${regUrl}/${fileName}`;
    return url;
  }

  private static minifyExpand(releases: any[]): any[] {
    let expandedRelease: any;
    return releases.map((release) => {
      if (release.require) {
        expandedRelease = release;
      }
      return { ...expandedRelease, ...release };
    });
  }

  @cache({
    namespace: `datasource-${PackagistDatasource.id}-public-files`,
    key: (regUrl: string, regFile: RegistryFile) =>
      PackagistDatasource.getPackagistFileUrl(regUrl, regFile),
    cacheable: (regUrl: string) =>
      !PackagistDatasource.isPrivatePackage(regUrl),
    ttlMinutes: 1440,
  })
  async getPackagistFile(
    regUrl: string,
    regFile: RegistryFile
  ): Promise<PackagistFile> {
    const url = PackagistDatasource.getPackagistFileUrl(regUrl, regFile);
    const opts = PackagistDatasource.getHostOpts(regUrl);
    const { body: packagistFile } = await this.http.getJson<PackagistFile>(
      url,
      opts
    );
    return packagistFile;
  }

  private static extractDepReleases(versions: RegistryFile): ReleaseResult {
    const dep: ReleaseResult = { releases: [] };
    // istanbul ignore if
    if (!versions) {
      return dep;
    }
    dep.releases = Object.keys(versions).map((version) => {
      // TODO: fix function parameter type: `versions`
      const release = (versions as any)[version];
      const parsedVersion = release.version ?? version;
      dep.homepage = release.homepage || dep.homepage;
      if (release.source?.url) {
        dep.sourceUrl = release.source.url;
      }
      const constraints: Record<string, string[]> = {};
      if (release.require?.php) {
        constraints.php = [release.require.php];
      }

      return {
        version: parsedVersion.replace(regEx(/^v/), ''),
        gitRef: parsedVersion,
        releaseTimestamp: release.time,
        constraints,
      };
    });
    return dep;
  }

  @cache({
    namespace: `datasource-${PackagistDatasource.id}`,
    key: (regUrl: string) => regUrl,
  })
  async getAllPackages(regUrl: string): Promise<AllPackages | null> {
    const registryMeta = await this.getRegistryMeta(regUrl);
    // istanbul ignore if: needs test
    if (!registryMeta) {
      return null;
    }

    const {
      packages,
      providersUrl,
      providersLazyUrl,
      files,
      includesFiles,
      providerPackages,
    } = registryMeta;
    if (files) {
      const queue = files.map(
        (file) => (): Promise<PackagistFile> =>
          this.getPackagistFile(regUrl, file)
      );
      const resolvedFiles = await p.all(queue);
      for (const res of resolvedFiles) {
        for (const [name, val] of Object.entries(res.providers)) {
          providerPackages[name] = val.sha256;
        }
      }
    }
    const includesPackages: Record<string, ReleaseResult> = {};
    if (includesFiles) {
      for (const file of includesFiles) {
        const res = await this.getPackagistFile(regUrl, file);
        if (res.packages) {
          for (const [key, val] of Object.entries(res.packages)) {
            const dep = PackagistDatasource.extractDepReleases(val);
            includesPackages[key] = dep;
          }
        }
      }
    }
    const allPackages: AllPackages = {
      packages,
      providersUrl,
      providersLazyUrl,
      providerPackages,
      includesPackages,
    };
    return allPackages;
  }

  @cache({
    namespace: `datasource-${PackagistDatasource.id}-org`,
    key: (regUrl: string) => regUrl,
    ttlMinutes: 10,
  })
  async packagistOrgLookup(name: string): Promise<ReleaseResult | null> {
    const regUrl = 'https://packagist.org';
<<<<<<< HEAD
    const pkgUrl = [
      joinUrlParts(regUrl, `/p2/${name}.json`),
      joinUrlParts(regUrl, `/p2/${name}~dev.json`),
    ];
    // TODO: fix types (#9610)
    let res = (await this.http.getJson<any>(pkgUrl[0])).body.packages[name];
    res = [
      ...PackagistDatasource.minifyExpand(res),
      ...PackagistDatasource.minifyExpand(
        (await this.http.getJson<any>(pkgUrl[1])).body.packages[name]
      ),
    ];
    if (res) {
      dep = PackagistDatasource.extractDepReleases(res);
      logger.trace({ dep }, 'dep');
    }
    const cacheMinutes = 10;
    await packageCache.set(cacheNamespace, name, dep, cacheMinutes);
    return dep;
=======
    const pkgUrl = joinUrlParts(regUrl, `/p2/${name}.json`);
    const devUrl = joinUrlParts(regUrl, `/p2/${name}~dev.json`);
    const results = await p.map([pkgUrl, devUrl], (url) =>
      this.http.getJson(url).then(({ body }) => body)
    );
    return schema.parsePackagesResponses(name, results);
>>>>>>> 3c98fc0f
  }

  public override async getReleases({
    packageName,
    registryUrl,
  }: GetReleasesConfig): Promise<ReleaseResult | null> {
    logger.trace(`getReleases(${packageName})`);

    // istanbul ignore if
    if (!registryUrl) {
      return null;
    }

    try {
      if (registryUrl === 'https://packagist.org') {
        const packagistResult = await this.packagistOrgLookup(packageName);
        return packagistResult;
      }
      const allPackages = await this.getAllPackages(registryUrl);
      // istanbul ignore if: needs test
      if (!allPackages) {
        return null;
      }
      const {
        packages,
        providersUrl,
        providersLazyUrl,
        providerPackages,
        includesPackages,
      } = allPackages;
      if (packages?.[packageName]) {
        const dep = PackagistDatasource.extractDepReleases(
          packages[packageName]
        );
        return dep;
      }
      if (includesPackages?.[packageName]) {
        return includesPackages[packageName];
      }
      let pkgUrl: string;
      if (packageName in providerPackages) {
        pkgUrl = URL.resolve(
          registryUrl,
          providersUrl!
            .replace('%package%', packageName)
            .replace('%hash%', providerPackages[packageName])
        );
      } else if (providersLazyUrl) {
        pkgUrl = URL.resolve(
          registryUrl,
          providersLazyUrl.replace('%package%', packageName)
        );
      } else {
        return null;
      }
      const opts = PackagistDatasource.getHostOpts(registryUrl);
      // TODO: fix types (#9610)
      const versions = (await this.http.getJson<any>(pkgUrl, opts)).body
        .packages[packageName];
      const dep = PackagistDatasource.extractDepReleases(versions);
      logger.trace({ dep }, 'dep');
      return dep;
    } catch (err) /* istanbul ignore next */ {
      if (err.host === 'packagist.org') {
        if (err.code === 'ECONNRESET' || err.code === 'ETIMEDOUT') {
          throw new ExternalHostError(err);
        }
        if (err.statusCode && err.statusCode >= 500 && err.statusCode < 600) {
          throw new ExternalHostError(err);
        }
      }
      throw err;
    }
  }
}<|MERGE_RESOLUTION|>--- conflicted
+++ resolved
@@ -98,16 +98,6 @@
     return url;
   }
 
-  private static minifyExpand(releases: any[]): any[] {
-    let expandedRelease: any;
-    return releases.map((release) => {
-      if (release.require) {
-        expandedRelease = release;
-      }
-      return { ...expandedRelease, ...release };
-    });
-  }
-
   @cache({
     namespace: `datasource-${PackagistDatasource.id}-public-files`,
     key: (regUrl: string, regFile: RegistryFile) =>
@@ -218,34 +208,12 @@
   })
   async packagistOrgLookup(name: string): Promise<ReleaseResult | null> {
     const regUrl = 'https://packagist.org';
-<<<<<<< HEAD
-    const pkgUrl = [
-      joinUrlParts(regUrl, `/p2/${name}.json`),
-      joinUrlParts(regUrl, `/p2/${name}~dev.json`),
-    ];
-    // TODO: fix types (#9610)
-    let res = (await this.http.getJson<any>(pkgUrl[0])).body.packages[name];
-    res = [
-      ...PackagistDatasource.minifyExpand(res),
-      ...PackagistDatasource.minifyExpand(
-        (await this.http.getJson<any>(pkgUrl[1])).body.packages[name]
-      ),
-    ];
-    if (res) {
-      dep = PackagistDatasource.extractDepReleases(res);
-      logger.trace({ dep }, 'dep');
-    }
-    const cacheMinutes = 10;
-    await packageCache.set(cacheNamespace, name, dep, cacheMinutes);
-    return dep;
-=======
     const pkgUrl = joinUrlParts(regUrl, `/p2/${name}.json`);
     const devUrl = joinUrlParts(regUrl, `/p2/${name}~dev.json`);
     const results = await p.map([pkgUrl, devUrl], (url) =>
       this.http.getJson(url).then(({ body }) => body)
     );
     return schema.parsePackagesResponses(name, results);
->>>>>>> 3c98fc0f
   }
 
   public override async getReleases({
