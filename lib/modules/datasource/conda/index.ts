--- conflicted
+++ resolved
@@ -57,11 +57,7 @@
       // the channel varitable won't be undefined in any case.
       const channel = ensureTrailingSlash(registryUrl).split('/').at(-2)!;
 
-<<<<<<< HEAD
-      return await prefixDev.getReleases(this.http, channel, packageName);
-=======
       return prefixDev.getReleases(this.http, channel, packageName);
->>>>>>> cb9c6207
     }
 
     const url = joinUrlParts(registryUrl, packageName);
