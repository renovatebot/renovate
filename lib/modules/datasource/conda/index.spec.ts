import { DateTime } from 'luxon';
import { getPkgReleases } from '..';
import { EXTERNAL_HOST_ERROR } from '../../../constants/error-messages';
import { datasource, defaultRegistryUrl } from './common';
import type { CondaPackage } from './types';
import { CondaDatasource } from './index';
import * as httpMock from '~test/http-mock';

const packageName = 'main/pytest';
const depUrl = `/${packageName}`;

const anacondaApiRes: CondaPackage = {
  name: 'pytest',
  id: '563802059c73330b8ae83d68',
  package_types: ['conda'],
  summary: 'Simple and powerful testing with Python.',
  description:
    'The pytest framework makes it easy to write small tests, yet scales to',
  home: 'None',
  public: true,
  owner: {
    company: 'Anaconda, Inc.',
    location: 'Austin, Texas',
    login: 'anaconda',
    name: "Anaconda's internal mirroring channel",
    url: '',
    description:
      'The packages on this channel are covered by the Anaconda repository Terms of Service. Among other things, the ToS prohibits heavy commercial use and mirroring by any third party for commercial purposes.',
    created_at: '2015-09-18 21:41:59.933000+00:00',
    user_type: 'org',
  },
  full_name: 'anaconda/pytest',
  url: 'http://api.anaconda.org/packages/anaconda/pytest',
  html_url: 'http://anaconda.org/anaconda/pytest',
  versions: ['3.3.0', '3.7.2', '3.10.0', '3.10.1', '8.3.4'],
  latest_version: '8.3.4',
  conda_platforms: [
    'win-64',
    'linux-aarch64',
    'linux-64',
    'linux-32',
    'linux-ppc64le',
    'linux-s390x',
    'osx-arm64',
    'win-32',
    'osx-64',
  ],
  revision: 3438,
  license: 'MIT',
  dev_url: 'https://github.com/pytest-dev/pytest/',
  doc_url: 'https://docs.pytest.org',
  app_entry: {},
  app_type: {},
  app_summary: {},
  builds: [],
  releases: [],
  watchers: 1,
  upvoted: 0,
  created_at: '2015-11-03 00:38:29.074000+00:00',
  modified_at: '2025-02-07 15:05:02.800000+00:00',
  files: [
    {
      description: null,
      dependencies: [],
      distribution_type: 'conda',
      basename: 'linux-32/pytest-3.3.0-py27hb8c8e07_0.tar.bz2',
      upload_time: '2020-02-28 11:46:08.898000+00:00',
      md5: 'de4bf7793ec65a71742ca219622c9b06',
      size: 278751,
      full_name:
        'anaconda/pytest/3.3.0/linux-32/pytest-3.3.0-py27hb8c8e07_0.tar.bz2',
      download_url:
        '//api.anaconda.org/download/anaconda/pytest/3.3.0/linux-32/pytest-3.3.0-py27hb8c8e07_0.tar.bz2',
      type: 'conda',
      version: '3.3.0',
      ndownloads: 22,
      owner: 'anaconda',
      labels: ['main'],
    },
    {
      description: null,
      dependencies: [],
      distribution_type: 'conda',
      basename: 'linux-32/pytest-3.7.2-py27_0.tar.bz2',
      upload_time: '2020-02-28 11:46:33.245000+00:00',
      md5: '5a446c3abbb13fc5d287f02f2e4634fe',
      size: 306933,
      full_name: 'anaconda/pytest/3.7.2/linux-32/pytest-3.7.2-py27_0.tar.bz2',
      download_url:
        '//api.anaconda.org/download/anaconda/pytest/3.7.2/linux-32/pytest-3.7.2-py27_0.tar.bz2',
      type: 'conda',
      version: '3.7.2',
      ndownloads: 21,
      owner: 'anaconda',
      labels: ['main'],
    },
    {
      description: null,
      dependencies: [],
      distribution_type: 'conda',
      basename: 'linux-32/pytest-3.7.2-py35_0.tar.bz2',
      upload_time: '2020-02-28 11:46:33.924000+00:00',
      md5: '20f13818ca90d8fbdcf43a821be921cd',
      size: 317011,
      full_name: 'anaconda/pytest/3.7.2/linux-32/pytest-3.7.2-py35_0.tar.bz2',
      download_url:
        '//api.anaconda.org/download/anaconda/pytest/3.7.2/linux-32/pytest-3.7.2-py35_0.tar.bz2',
      type: 'conda',
      version: '3.7.2',
      ndownloads: 22,
      owner: 'anaconda',
      labels: ['main'],
    },
    {
      description: null,
      dependencies: [],
      distribution_type: 'conda',
      basename: 'win-64/pytest-8.3.4-py39haa95532_0.tar.bz2',
      upload_time: '2025-02-07 15:05:00.099000+00:00',
      md5: 'c88e9fb72dc2641e00a97ce2bbe0a27b',
      size: 1108312,
      full_name:
        'anaconda/pytest/8.3.4/win-64/pytest-8.3.4-py39haa95532_0.tar.bz2',
      download_url:
        '//api.anaconda.org/download/anaconda/pytest/8.3.4/win-64/pytest-8.3.4-py39haa95532_0.tar.bz2',
      type: 'conda',
      version: '8.3.4',
      ndownloads: 143,
      owner: 'anaconda',
      labels: ['main'],
    },
  ],
};

describe('modules/datasource/conda/index', () => {
  describe('getReleases', () => {
    it('throws for error', async () => {
      httpMock.scope(defaultRegistryUrl).get(depUrl).replyWithError('error');
      await expect(
        getPkgReleases({
          datasource,
          packageName,
        }),
      ).rejects.toThrow(EXTERNAL_HOST_ERROR);
    });

    it('returns null for 404', async () => {
      httpMock.scope(defaultRegistryUrl).get(depUrl).reply(404);
      expect(
        await getPkgReleases({
          datasource,
          packageName,
        }),
      ).toBeNull();
    });

    it('returns null for empty result', async () => {
      httpMock
        .scope(defaultRegistryUrl)
        .get(depUrl)
        .reply(200, { versions: [] });
      expect(
        await getPkgReleases({
          datasource,
          packageName,
        }),
      ).toBeNull();
    });

    it('throws for 5xx', async () => {
      httpMock.scope(defaultRegistryUrl).get(depUrl).reply(502);
      await expect(
        getPkgReleases({
          datasource,
          packageName,
        }),
      ).rejects.toThrow(EXTERNAL_HOST_ERROR);
    });

    it('processes real data', async () => {
      httpMock.scope(defaultRegistryUrl).get(depUrl).reply(200, anacondaApiRes);
      const res = await getPkgReleases({
        datasource,
        packageName,
      });
      expect(res?.releases).toMatchObject([
        {
          releaseTimestamp: '2020-02-28T11:46:08.898Z',
          version: '3.3.0',
        },
        {
          releaseTimestamp: '2020-02-28T11:46:33.924Z',
          version: '3.7.2',
        },
        {
          version: '3.10.0',
        },
        {
          version: '3.10.1',
        },
        {
          releaseTimestamp: '2025-02-07T15:05:00.099Z',
          version: '8.3.4',
        },
      ]);
    });

    it('returns null without registryUrl', async () => {
      const condaDatasource = new CondaDatasource();
      const res = await condaDatasource.getReleases({
        registryUrl: '',
        packageName,
      });
      expect(res).toBeNull();
    });

    it('supports multiple custom datasource urls', async () => {
      const packageName = 'pytest';
      httpMock
        .scope('https://api.anaconda.org/package/rapids')
        .get(`/${packageName}`)
        .reply(404);
      httpMock
        .scope('https://api.anaconda.org/package/conda-forge')
        .get(`/${packageName}`)
        .reply(200, {
          html_url: 'http://anaconda.org/anaconda/pytest',
          dev_url: 'https://github.com/pytest-dev/pytest/',
          versions: ['2.7.0', '2.5.1', '2.6.0'],
          files: [],
        });
      const config = {
        registryUrls: [
          'https://api.anaconda.org/package/rapids',
          'https://api.anaconda.org/package/conda-forge',
          'https://api.anaconda.org/package/nvidia',
        ],
      };
      const res = await getPkgReleases({
        ...config,
        datasource,
        packageName,
      });
      expect(res).toMatchObject({
        homepage: 'http://anaconda.org/anaconda/pytest',
        registryUrl: 'https://api.anaconda.org/package/conda-forge',
        releases: [
          { version: '2.5.1' },
          { version: '2.6.0' },
          { version: '2.7.0' },
        ],
        sourceUrl: 'https://github.com/pytest-dev/pytest',
      });
    });

    it('supports channel from prefix.dev with null response', async () => {
      httpMock
        .scope('https://prefix.dev/api/graphql')
        .post('')
        .reply(200, { data: { package: { variants: null } } });

      const config = {
        packageName: 'pytest',
        registryUrls: ['https://prefix.dev/conda-forge'],
      };
      const res = await getPkgReleases({
        ...config,
        datasource,
      });
      expect(res).toBe(null);
    });

    it('supports channel from prefix.dev with multiple page responses', async () => {
      // mock files
      httpMock
        .scope('https://prefix.dev/api/graphql')
        .post('')
        .once()
        .reply(200, {
          data: {
            package: {
              variants: {
                pages: 2,
                page: [
                  {
                    version: '0.0.5',
                    createdAt: DateTime.fromISO(
                      '2020-02-29T01:40:21Z',
                    ).toString(),
                    yankedReason: null,
                    urls: [{ url: 'https://dev/url', kind: 'DEV' }],
                  },
                  {
                    version: '0.0.5',
                    createdAt: DateTime.fromISO(
                      '2020-02-29T01:40:20.840Z',
                    ).toString(),
                    yankedReason: null,
                    urls: [{ url: 'https://home/url', kind: 'HOME' }],
                  },
                  {
                    version: '0.0.5',
                    createdAt: DateTime.fromISO(
                      '2020-02-29T01:40:23Z',
                    ).toString(),
                    yankedReason: null,
                  },
                  {
                    version: '0.0.56',
                    createdAt: null,
                    yankedReason: null,
                  },
                ],
              },
            },
          },
        });
      httpMock
        .scope('https://prefix.dev/api/graphql')
        .post('')
        .once()
        .reply(200, {
          data: {
            package: {
              variants: {
                pages: 2,
                page: [
                  {
                    version: '0.0.7',
                    createdAt: DateTime.fromISO(
                      '2020-02-29T01:40:21Z',
                    ).toString(),
                    yankedReason: null,
                  },
                  {
                    version: '0.0.8',
                    createdAt: DateTime.fromISO(
                      '2020-02-29T01:40:20.840Z',
                    ).toString(),
                    yankedReason: null,
                  },
                  {
                    version: '0.0.10',
                    createdAt: DateTime.fromISO(
                      '2020-02-29T01:40:23Z',
                    ).toString(),
                    yankedReason: null,
                  },
                  {
                    version: '0.0.560',
                    createdAt: null,
                    yankedReason: null,
                  },
                ],
              },
            },
          },
        });

      const config = {
        packageName: 'pytest',
        registryUrls: ['https://prefix.dev/conda-forge'],
      };
      const res = await getPkgReleases({
        ...config,
        datasource,
      });
      expect(res).toMatchObject({
        registryUrl: 'https://prefix.dev/conda-forge',
        homepage: 'https://home/url',
        sourceUrl: 'https://dev/url',
        releases: [
          {
            isDeprecated: false,
<<<<<<< HEAD
            releaseDate: '2020-02-29T01:40:23.000Z',
=======
            releaseTimestamp: '2020-02-29T01:40:21.000Z',
>>>>>>> 843a27e9
            version: '0.0.5',
          },
          {
            isDeprecated: false,
<<<<<<< HEAD
            releaseDate: '2020-02-29T01:40:21.000Z',
=======
            releaseTimestamp: '2020-02-29T01:40:21.000Z',
>>>>>>> 843a27e9
            version: '0.0.7',
          },
          {
            isDeprecated: false,
<<<<<<< HEAD
            releaseDate: '2020-02-29T01:40:20.840Z',
=======
            releaseTimestamp: '2020-02-29T01:40:20.840Z',
>>>>>>> 843a27e9
            version: '0.0.8',
          },
          {
            isDeprecated: false,
<<<<<<< HEAD
            releaseDate: '2020-02-29T01:40:23.000Z',
=======
            releaseTimestamp: '2020-02-29T01:40:23.000Z',
>>>>>>> 843a27e9
            version: '0.0.10',
          },
          {
            isDeprecated: false,
            version: '0.0.56',
          },
          {
            isDeprecated: false,
            version: '0.0.560',
          },
        ],
      });
    });
  });
});<|MERGE_RESOLUTION|>--- conflicted
+++ resolved
@@ -2,135 +2,12 @@
 import { getPkgReleases } from '..';
 import { EXTERNAL_HOST_ERROR } from '../../../constants/error-messages';
 import { datasource, defaultRegistryUrl } from './common';
-import type { CondaPackage } from './types';
 import { CondaDatasource } from './index';
+import { Fixtures } from '~test/fixtures';
 import * as httpMock from '~test/http-mock';
 
 const packageName = 'main/pytest';
 const depUrl = `/${packageName}`;
-
-const anacondaApiRes: CondaPackage = {
-  name: 'pytest',
-  id: '563802059c73330b8ae83d68',
-  package_types: ['conda'],
-  summary: 'Simple and powerful testing with Python.',
-  description:
-    'The pytest framework makes it easy to write small tests, yet scales to',
-  home: 'None',
-  public: true,
-  owner: {
-    company: 'Anaconda, Inc.',
-    location: 'Austin, Texas',
-    login: 'anaconda',
-    name: "Anaconda's internal mirroring channel",
-    url: '',
-    description:
-      'The packages on this channel are covered by the Anaconda repository Terms of Service. Among other things, the ToS prohibits heavy commercial use and mirroring by any third party for commercial purposes.',
-    created_at: '2015-09-18 21:41:59.933000+00:00',
-    user_type: 'org',
-  },
-  full_name: 'anaconda/pytest',
-  url: 'http://api.anaconda.org/packages/anaconda/pytest',
-  html_url: 'http://anaconda.org/anaconda/pytest',
-  versions: ['3.3.0', '3.7.2', '3.10.0', '3.10.1', '8.3.4'],
-  latest_version: '8.3.4',
-  conda_platforms: [
-    'win-64',
-    'linux-aarch64',
-    'linux-64',
-    'linux-32',
-    'linux-ppc64le',
-    'linux-s390x',
-    'osx-arm64',
-    'win-32',
-    'osx-64',
-  ],
-  revision: 3438,
-  license: 'MIT',
-  dev_url: 'https://github.com/pytest-dev/pytest/',
-  doc_url: 'https://docs.pytest.org',
-  app_entry: {},
-  app_type: {},
-  app_summary: {},
-  builds: [],
-  releases: [],
-  watchers: 1,
-  upvoted: 0,
-  created_at: '2015-11-03 00:38:29.074000+00:00',
-  modified_at: '2025-02-07 15:05:02.800000+00:00',
-  files: [
-    {
-      description: null,
-      dependencies: [],
-      distribution_type: 'conda',
-      basename: 'linux-32/pytest-3.3.0-py27hb8c8e07_0.tar.bz2',
-      upload_time: '2020-02-28 11:46:08.898000+00:00',
-      md5: 'de4bf7793ec65a71742ca219622c9b06',
-      size: 278751,
-      full_name:
-        'anaconda/pytest/3.3.0/linux-32/pytest-3.3.0-py27hb8c8e07_0.tar.bz2',
-      download_url:
-        '//api.anaconda.org/download/anaconda/pytest/3.3.0/linux-32/pytest-3.3.0-py27hb8c8e07_0.tar.bz2',
-      type: 'conda',
-      version: '3.3.0',
-      ndownloads: 22,
-      owner: 'anaconda',
-      labels: ['main'],
-    },
-    {
-      description: null,
-      dependencies: [],
-      distribution_type: 'conda',
-      basename: 'linux-32/pytest-3.7.2-py27_0.tar.bz2',
-      upload_time: '2020-02-28 11:46:33.245000+00:00',
-      md5: '5a446c3abbb13fc5d287f02f2e4634fe',
-      size: 306933,
-      full_name: 'anaconda/pytest/3.7.2/linux-32/pytest-3.7.2-py27_0.tar.bz2',
-      download_url:
-        '//api.anaconda.org/download/anaconda/pytest/3.7.2/linux-32/pytest-3.7.2-py27_0.tar.bz2',
-      type: 'conda',
-      version: '3.7.2',
-      ndownloads: 21,
-      owner: 'anaconda',
-      labels: ['main'],
-    },
-    {
-      description: null,
-      dependencies: [],
-      distribution_type: 'conda',
-      basename: 'linux-32/pytest-3.7.2-py35_0.tar.bz2',
-      upload_time: '2020-02-28 11:46:33.924000+00:00',
-      md5: '20f13818ca90d8fbdcf43a821be921cd',
-      size: 317011,
-      full_name: 'anaconda/pytest/3.7.2/linux-32/pytest-3.7.2-py35_0.tar.bz2',
-      download_url:
-        '//api.anaconda.org/download/anaconda/pytest/3.7.2/linux-32/pytest-3.7.2-py35_0.tar.bz2',
-      type: 'conda',
-      version: '3.7.2',
-      ndownloads: 22,
-      owner: 'anaconda',
-      labels: ['main'],
-    },
-    {
-      description: null,
-      dependencies: [],
-      distribution_type: 'conda',
-      basename: 'win-64/pytest-8.3.4-py39haa95532_0.tar.bz2',
-      upload_time: '2025-02-07 15:05:00.099000+00:00',
-      md5: 'c88e9fb72dc2641e00a97ce2bbe0a27b',
-      size: 1108312,
-      full_name:
-        'anaconda/pytest/8.3.4/win-64/pytest-8.3.4-py39haa95532_0.tar.bz2',
-      download_url:
-        '//api.anaconda.org/download/anaconda/pytest/8.3.4/win-64/pytest-8.3.4-py39haa95532_0.tar.bz2',
-      type: 'conda',
-      version: '8.3.4',
-      ndownloads: 143,
-      owner: 'anaconda',
-      labels: ['main'],
-    },
-  ],
-};
 
 describe('modules/datasource/conda/index', () => {
   describe('getReleases', () => {
@@ -178,31 +55,16 @@
     });
 
     it('processes real data', async () => {
-      httpMock.scope(defaultRegistryUrl).get(depUrl).reply(200, anacondaApiRes);
+      httpMock
+        .scope(defaultRegistryUrl)
+        .get(depUrl)
+        .reply(200, Fixtures.get('pytest.json'));
       const res = await getPkgReleases({
         datasource,
         packageName,
       });
-      expect(res?.releases).toMatchObject([
-        {
-          releaseTimestamp: '2020-02-28T11:46:08.898Z',
-          version: '3.3.0',
-        },
-        {
-          releaseTimestamp: '2020-02-28T11:46:33.924Z',
-          version: '3.7.2',
-        },
-        {
-          version: '3.10.0',
-        },
-        {
-          version: '3.10.1',
-        },
-        {
-          releaseTimestamp: '2025-02-07T15:05:00.099Z',
-          version: '8.3.4',
-        },
-      ]);
+      expect(res).toMatchSnapshot();
+      expect(res?.releases).toHaveLength(94);
     });
 
     it('returns null without registryUrl', async () => {
@@ -372,38 +234,22 @@
         releases: [
           {
             isDeprecated: false,
-<<<<<<< HEAD
-            releaseDate: '2020-02-29T01:40:23.000Z',
-=======
             releaseTimestamp: '2020-02-29T01:40:21.000Z',
->>>>>>> 843a27e9
             version: '0.0.5',
           },
           {
             isDeprecated: false,
-<<<<<<< HEAD
-            releaseDate: '2020-02-29T01:40:21.000Z',
-=======
             releaseTimestamp: '2020-02-29T01:40:21.000Z',
->>>>>>> 843a27e9
             version: '0.0.7',
           },
           {
             isDeprecated: false,
-<<<<<<< HEAD
-            releaseDate: '2020-02-29T01:40:20.840Z',
-=======
             releaseTimestamp: '2020-02-29T01:40:20.840Z',
->>>>>>> 843a27e9
             version: '0.0.8',
           },
           {
             isDeprecated: false,
-<<<<<<< HEAD
-            releaseDate: '2020-02-29T01:40:23.000Z',
-=======
             releaseTimestamp: '2020-02-29T01:40:23.000Z',
->>>>>>> 843a27e9
             version: '0.0.10',
           },
           {
