import { DateTime } from 'luxon';
import { getPkgReleases } from '..';
<<<<<<< HEAD
import * as httpMock from '../../../../test/http-mock';
=======
>>>>>>> 846ee2e7
import { EXTERNAL_HOST_ERROR } from '../../../constants/error-messages';
import { datasource, defaultRegistryUrl } from './common';
import { CondaDatasource } from './index';
import { Fixtures } from '~test/fixtures';
import * as httpMock from '~test/http-mock';

const packageName = 'main/pytest';
const depUrl = `/${packageName}`;

const anacondaApiRes = `
{
  "name": "pytest",
  "id": "563802059c73330b8ae83d68",
  "package_types": ["conda"],
  "summary": "Simple and powerful testing with Python.",
  "description": "The pytest framework makes it easy to write small tests, yet scales to",
  "home": "None",
  "public": true,
  "owner": {
    "company": "Anaconda, Inc.",
    "location": "Austin, Texas",
    "login": "anaconda",
    "name": "Anaconda's internal mirroring channel",
    "url": "",
    "description": "The packages on this channel are covered by the Anaconda repository Terms of Service. Among other things, the ToS prohibits heavy commercial use and mirroring by any third party for commercial purposes.",
    "created_at": "2015-09-18 21:41:59.933000+00:00",
    "user_type": "org"
  },
  "full_name": "anaconda/pytest",
  "url": "http://api.anaconda.org/packages/anaconda/pytest",
  "html_url": "http://anaconda.org/anaconda/pytest",
  "versions": ["3.3.0", "3.7.2", "3.10.0", "3.10.1", "8.3.4"],
  "latest_version": "8.3.4",
  "platforms": {
    "linux-ppc64le": "7.4.0",
    "osx-arm64": "8.3.4",
    "linux-64": "8.3.4",
    "win-32": "7.1.2",
    "linux-aarch64": "8.3.4",
    "linux-s390x": "8.3.4",
    "osx-64": "8.3.4",
    "linux-32": "4.0.2",
    "win-64": "8.3.4"
  },
  "conda_platforms": [
    "win-64",
    "linux-aarch64",
    "linux-64",
    "linux-32",
    "linux-ppc64le",
    "linux-s390x",
    "osx-arm64",
    "win-32",
    "osx-64"
  ],
  "revision": 3438,
  "license": "MIT",
  "license_url": null,
  "dev_url": "https://github.com/pytest-dev/pytest/",
  "doc_url": "https://docs.pytest.org",
  "source_git_url": null,
  "source_git_tag": null,
  "app_entry": {},
  "app_type": {},
  "app_summary": {},
  "builds": [],
  "releases": [],
  "watchers": 1,
  "upvoted": 0,
  "created_at": "2015-11-03 00:38:29.074000+00:00",
  "modified_at": "2025-02-07 15:05:02.800000+00:00",
  "files": [
    {
      "description": null,
      "dependencies": [],
      "distribution_type": "conda",
      "basename": "linux-32/pytest-3.3.0-py27hb8c8e07_0.tar.bz2",
      "attrs": {
        "size": 278751,
        "subdir": "linux-32",
        "build_number": 0,
        "name": "pytest",
        "license": "MIT",
        "timestamp": 1511930912651,
        "source_url": "http://repo.continuum.io/pkgs/main/linux-32/pytest-3.3.0-py27hb8c8e07_0.tar.bz2",
        "platform": "linux",
        "depends": [
          "attrs >=17.2.0",
          "funcsigs",
          "pluggy >=0.5,<0.7",
          "py >=1.5.0",
          "python >=2.7,<2.8.0a0",
          "setuptools",
          "six >=1.10.0"
        ],
        "version": "3.3.0",
        "build": "py27hb8c8e07_0",
        "sha256": "d8cd7575fb3a20eda30316ef70b190fb27ceb46dd88e67d63802b260a21dfdcc",
        "arch": "x86",
        "md5": "de4bf7793ec65a71742ca219622c9b06"
      },
      "upload_time": "2020-02-28 11:46:08.898000+00:00",
      "md5": "de4bf7793ec65a71742ca219622c9b06",
      "sha256": "None",
      "size": 278751,
      "full_name": "anaconda/pytest/3.3.0/linux-32/pytest-3.3.0-py27hb8c8e07_0.tar.bz2",
      "download_url": "//api.anaconda.org/download/anaconda/pytest/3.3.0/linux-32/pytest-3.3.0-py27hb8c8e07_0.tar.bz2",
      "type": "conda",
      "version": "3.3.0",
      "ndownloads": 22,
      "owner": "anaconda",
      "labels": ["main"]
    },
    {
      "description": null,
      "dependencies": [],
      "distribution_type": "conda",
      "basename": "linux-32/pytest-3.7.2-py27_0.tar.bz2",
      "attrs": {
        "size": 306933,
        "subdir": "linux-32",
        "build_number": 0,
        "name": "pytest",
        "license": "MIT",
        "timestamp": 1534944845820,
        "source_url": "http://repo.continuum.io/pkgs/main/linux-32/pytest-3.7.2-py27_0.tar.bz2",
        "platform": "linux",
        "depends": [
          "atomicwrites >=1.0",
          "attrs >=17.4.0",
          "funcsigs",
          "more-itertools >=4.0",
          "pathlib2",
          "pluggy >=0.7",
          "py >=1.5.0",
          "python >=2.7,<2.8.0a0",
          "setuptools",
          "six >=1.10.0"
        ],
        "version": "3.7.2",
        "build": "py27_0",
        "sha256": "6588f30cf3979407632145be7da55b0de98275a42b92c8ba5d73908be6503af0",
        "arch": "x86",
        "md5": "5a446c3abbb13fc5d287f02f2e4634fe"
      },
      "upload_time": "2020-02-28 11:46:33.245000+00:00",
      "md5": "5a446c3abbb13fc5d287f02f2e4634fe",
      "sha256": "None",
      "size": 306933,
      "full_name": "anaconda/pytest/3.7.2/linux-32/pytest-3.7.2-py27_0.tar.bz2",
      "download_url": "//api.anaconda.org/download/anaconda/pytest/3.7.2/linux-32/pytest-3.7.2-py27_0.tar.bz2",
      "type": "conda",
      "version": "3.7.2",
      "ndownloads": 21,
      "owner": "anaconda",
      "labels": ["main"]
    },
    {
      "description": null,
      "dependencies": [],
      "distribution_type": "conda",
      "basename": "linux-32/pytest-3.7.2-py35_0.tar.bz2",
      "attrs": {
        "size": 317011,
        "subdir": "linux-32",
        "build_number": 0,
        "name": "pytest",
        "license": "MIT",
        "timestamp": 1534944859986,
        "source_url": "http://repo.continuum.io/pkgs/main/linux-32/pytest-3.7.2-py35_0.tar.bz2",
        "platform": "linux",
        "depends": [
          "atomicwrites >=1.0",
          "attrs >=17.4.0",
          "more-itertools >=4.0",
          "pathlib2",
          "pluggy >=0.7",
          "py >=1.5.0",
          "python >=3.5,<3.6.0a0",
          "setuptools",
          "six >=1.10.0"
        ],
        "version": "3.7.2",
        "build": "py35_0",
        "sha256": "4b9ce0265bd1e2462f5cfa8057dd81a1aee2461bc4dd93df4c3f5a5e41ea9345",
        "arch": "x86",
        "md5": "20f13818ca90d8fbdcf43a821be921cd"
      },
      "upload_time": "2020-02-28 11:46:33.924000+00:00",
      "md5": "20f13818ca90d8fbdcf43a821be921cd",
      "sha256": "None",
      "size": 317011,
      "full_name": "anaconda/pytest/3.7.2/linux-32/pytest-3.7.2-py35_0.tar.bz2",
      "download_url": "//api.anaconda.org/download/anaconda/pytest/3.7.2/linux-32/pytest-3.7.2-py35_0.tar.bz2",
      "type": "conda",
      "version": "3.7.2",
      "ndownloads": 22,
      "owner": "anaconda",
      "labels": ["main"]
    },
    {
      "description": null,
      "dependencies": [],
      "distribution_type": "conda",
      "basename": "win-64/pytest-8.3.4-py39haa95532_0.tar.bz2",
      "attrs": {
        "build": "py39haa95532_0",
        "build_number": 0,
        "constrains": ["pytest-faulthandler >=2"],
        "depends": [
          "colorama",
          "exceptiongroup >=1.0.0",
          "iniconfig",
          "packaging",
          "pluggy <2,>=1.5",
          "python >=3.9,<3.10.0a0",
          "tomli >=1"
        ],
        "license": "MIT",
        "license_family": "MIT",
        "md5": "c88e9fb72dc2641e00a97ce2bbe0a27b",
        "name": "pytest",
        "sha256": "81375997767160409bb65282e4b5b669f07f704b33c87a3f2b52533021204af2",
        "size": 1108312,
        "subdir": "win-64",
        "timestamp": 1738939219838,
        "version": "8.3.4",
        "source_url": "http://repo.continuum.io/pkgs/main/win-64/pytest-8.3.4-py39haa95532_0.tar.bz2",
        "platform": "win",
        "arch": "x86_64"
      },
      "upload_time": "2025-02-07 15:05:00.099000+00:00",
      "md5": "c88e9fb72dc2641e00a97ce2bbe0a27b",
      "sha256": "81375997767160409bb65282e4b5b669f07f704b33c87a3f2b52533021204af2",
      "size": 1108312,
      "full_name": "anaconda/pytest/8.3.4/win-64/pytest-8.3.4-py39haa95532_0.tar.bz2",
      "download_url": "//api.anaconda.org/download/anaconda/pytest/8.3.4/win-64/pytest-8.3.4-py39haa95532_0.tar.bz2",
      "type": "conda",
      "version": "8.3.4",
      "ndownloads": 143,
      "owner": "anaconda",
      "labels": ["main"]
    }
  ]
}

`;

describe('modules/datasource/conda/index', () => {
  describe('getReleases', () => {
    it('throws for error', async () => {
      httpMock.scope(defaultRegistryUrl).get(depUrl).replyWithError('error');
      await expect(
        getPkgReleases({
          datasource,
          packageName,
        }),
      ).rejects.toThrow(EXTERNAL_HOST_ERROR);
    });

    it('returns null for 404', async () => {
      httpMock.scope(defaultRegistryUrl).get(depUrl).reply(404);
      expect(
        await getPkgReleases({
          datasource,
          packageName,
        }),
      ).toBeNull();
    });

    it('returns null for empty result', async () => {
      httpMock
        .scope(defaultRegistryUrl)
        .get(depUrl)
        .reply(200, { versions: [] });
      expect(
        await getPkgReleases({
          datasource,
          packageName,
        }),
      ).toBeNull();
    });

    it('throws for 5xx', async () => {
      httpMock.scope(defaultRegistryUrl).get(depUrl).reply(502);
      await expect(
        getPkgReleases({
          datasource,
          packageName,
        }),
      ).rejects.toThrow(EXTERNAL_HOST_ERROR);
    });

    it('processes real data', async () => {
      httpMock.scope(defaultRegistryUrl).get(depUrl).reply(200, anacondaApiRes);
      const res = await getPkgReleases({
        datasource,
        packageName,
      });
      expect(res?.releases).toMatchObject([
        {
          releaseTimestamp: '2020-02-28T11:46:08.898Z',
          version: '3.3.0',
        },
        {
          releaseTimestamp: '2020-02-28T11:46:33.924Z',
          version: '3.7.2',
        },
        {
          version: '3.10.0',
        },
        {
          version: '3.10.1',
        },
        {
          releaseTimestamp: '2025-02-07T15:05:00.099Z',
          version: '8.3.4',
        },
      ]);
    });

    it('returns null without registryUrl', async () => {
      const condaDatasource = new CondaDatasource();
      const res = await condaDatasource.getReleases({
        registryUrl: '',
        packageName,
      });
      expect(res).toBeNull();
    });

    it('supports multiple custom datasource urls', async () => {
      const packageName = 'pytest';
      httpMock
        .scope('https://api.anaconda.org/package/rapids')
        .get(`/${packageName}`)
        .reply(404);
      httpMock
        .scope('https://api.anaconda.org/package/conda-forge')
        .get(`/${packageName}`)
        .reply(200, {
          html_url: 'http://anaconda.org/anaconda/pytest',
          dev_url: 'https://github.com/pytest-dev/pytest/',
          versions: ['2.7.0', '2.5.1', '2.6.0'],
          files: [],
        });
      const config = {
        registryUrls: [
          'https://api.anaconda.org/package/rapids',
          'https://api.anaconda.org/package/conda-forge',
          'https://api.anaconda.org/package/nvidia',
        ],
      };
      const res = await getPkgReleases({
        ...config,
        datasource,
        packageName,
      });
      expect(res).toMatchObject({
        homepage: 'http://anaconda.org/anaconda/pytest',
        registryUrl: 'https://api.anaconda.org/package/conda-forge',
        releases: [
          { version: '2.5.1' },
          { version: '2.6.0' },
          { version: '2.7.0' },
        ],
        sourceUrl: 'https://github.com/pytest-dev/pytest',
      });
    });

    it('supports channel from prefix.dev with null response', async () => {
      httpMock
        .scope('https://prefix.dev/api/graphql')
        .post('')
        .reply(200, { data: { package: { variants: null } } });

      const config = {
        packageName: 'pytest',
        registryUrls: ['https://prefix.dev/conda-forge'],
      };
      const res = await getPkgReleases({
        ...config,
        datasource,
      });
      expect(res).toBe(null);
    });

    it('supports channel from prefix.dev with multiple page responses', async () => {
      // mock files
      httpMock
        .scope('https://prefix.dev/api/graphql')
        .post('')
        .once()
        .reply(200, {
          data: {
            package: {
              variants: {
                pages: 2,
                page: [
                  {
                    version: '0.0.5',
                    createdAt: DateTime.fromISO(
                      '2020-02-29T01:40:21Z',
                    ).toString(),
                    yankedReason: null,
                    urls: [{ url: 'https://dev/url', kind: 'DEV' }],
                  },
                  {
                    version: '0.0.5',
                    createdAt: DateTime.fromISO(
                      '2020-02-29T01:40:20.840Z',
                    ).toString(),
                    yankedReason: null,
                    urls: [{ url: 'https://home/url', kind: 'HOME' }],
                  },
                  {
                    version: '0.0.5',
                    createdAt: DateTime.fromISO(
                      '2020-02-29T01:40:23Z',
                    ).toString(),
                    yankedReason: null,
                  },
                  {
                    version: '0.0.56',
                    createdAt: null,
                    yankedReason: null,
                  },
                ],
              },
            },
          },
        });
      httpMock
        .scope('https://prefix.dev/api/graphql')
        .post('')
        .once()
        .reply(200, {
          data: {
            package: {
              variants: {
                pages: 2,
                page: [
                  {
                    version: '0.0.7',
                    createdAt: DateTime.fromISO(
                      '2020-02-29T01:40:21Z',
                    ).toString(),
                    yankedReason: null,
                  },
                  {
                    version: '0.0.8',
                    createdAt: DateTime.fromISO(
                      '2020-02-29T01:40:20.840Z',
                    ).toString(),
                    yankedReason: null,
                  },
                  {
                    version: '0.0.10',
                    createdAt: DateTime.fromISO(
                      '2020-02-29T01:40:23Z',
                    ).toString(),
                    yankedReason: null,
                  },
                  {
                    version: '0.0.560',
                    createdAt: null,
                    yankedReason: null,
                  },
                ],
              },
            },
          },
        });

      const config = {
        packageName: 'pytest',
        registryUrls: ['https://prefix.dev/conda-forge'],
      };
      const res = await getPkgReleases({
        ...config,
        datasource,
      });
      expect(res).toMatchObject({
        registryUrl: 'https://prefix.dev/conda-forge',
        homepage: 'https://home/url',
        sourceUrl: 'https://dev/url',
        releases: [
          {
            isDeprecated: false,
            releaseDate: '2020-02-29T01:40:23.000Z',
            version: '0.0.5',
          },
          {
            isDeprecated: false,
            releaseDate: '2020-02-29T01:40:21.000Z',
            version: '0.0.7',
          },
          {
            isDeprecated: false,
            releaseDate: '2020-02-29T01:40:20.840Z',
            version: '0.0.8',
          },
          {
            isDeprecated: false,
            releaseDate: '2020-02-29T01:40:23.000Z',
            version: '0.0.10',
          },
          {
            isDeprecated: false,
            version: '0.0.56',
          },
          {
            isDeprecated: false,
            version: '0.0.560',
          },
        ],
      });
    });
  });
});<|MERGE_RESOLUTION|>--- conflicted
+++ resolved
@@ -1,13 +1,8 @@
 import { DateTime } from 'luxon';
 import { getPkgReleases } from '..';
-<<<<<<< HEAD
-import * as httpMock from '../../../../test/http-mock';
-=======
->>>>>>> 846ee2e7
 import { EXTERNAL_HOST_ERROR } from '../../../constants/error-messages';
 import { datasource, defaultRegistryUrl } from './common';
 import { CondaDatasource } from './index';
-import { Fixtures } from '~test/fixtures';
 import * as httpMock from '~test/http-mock';
 
 const packageName = 'main/pytest';
