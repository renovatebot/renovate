--- conflicted
+++ resolved
@@ -85,18 +85,6 @@
   describe('getDigest', () => {
     const packageName = 'some/dep';
     const currentValue = 'v1.0.0';
-<<<<<<< HEAD
-    const currentDigest = 'v1.0.0-digest';
-
-    const releaseMock = new GitHubReleaseMocker(githubApiHost, packageName);
-
-    it('requires currentDigest', async () => {
-      const digest = await getDigest(
-        { datasource: GithubReleasesDatasource.id, packageName },
-        currentValue
-      );
-      expect(digest).toBeNull();
-=======
     const currentDigest = 'sha-of-v1';
     const newValue = 'v15.0.0';
     const newDigest = 'sha-of-v15';
@@ -116,7 +104,6 @@
           hash: 'sha-of-v15',
         },
       ]);
->>>>>>> fd279f07
     });
 
     it('should be independent of the current digest', async () => {
@@ -124,11 +111,7 @@
         {
           datasource: GithubReleasesDatasource.id,
           packageName,
-<<<<<<< HEAD
-          currentDigest,
-=======
           currentValue,
->>>>>>> fd279f07
         },
         newValue
       );
