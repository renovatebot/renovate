import { getDigest, getPkgReleases } from '..';
import * as githubGraphql from '../../../util/github/graphql';
import * as _hostRules from '../../../util/host-rules';
import { GithubReleasesDatasource } from '.';

jest.mock('../../../util/host-rules');
const hostRules: any = _hostRules;

describe('modules/datasource/github-releases/index', () => {
  beforeEach(() => {
    jest.resetAllMocks();
    hostRules.hosts.mockReturnValue([]);
    hostRules.find.mockReturnValue({
      token: 'some-token',
    });
  });

  describe('getReleases', () => {
    it('returns releases', async () => {
      jest.spyOn(githubGraphql, 'queryReleases').mockResolvedValueOnce([
        {
          id: 1,
          url: 'https://example.com',
          name: 'some/dep2',
          description: 'some description',
          version: 'a',
          releaseTimestamp: '2020-03-09T13:00:00Z',
        },
        {
          id: 2,
          url: 'https://example.com',
          name: 'some/dep2',
          description: 'some description',
          version: 'v',
          releaseTimestamp: '2020-03-09T12:00:00Z',
        },
        {
          id: 3,
          url: 'https://example.com',
          name: 'some/dep2',
          description: 'some description',
          version: '1.0.0',
          releaseTimestamp: '2020-03-09T11:00:00Z',
        },
        {
          id: 4,
          url: 'https://example.com',
          name: 'some/dep2',
          description: 'some description',
          version: 'v1.1.0',
          releaseTimestamp: '2020-03-09T10:00:00Z',
        },
        {
          id: 5,
          url: 'https://example.com',
          name: 'some/dep2',
          description: 'some description',
          version: '2.0.0',
          releaseTimestamp: '2020-04-09T10:00:00Z',
          isStable: false,
        },
      ]);

      const res = await getPkgReleases({
        datasource: GithubReleasesDatasource.id,
        packageName: 'some/dep',
      });

      expect(res).toMatchObject({
        registryUrl: 'https://github.com',
        releases: [
          { releaseTimestamp: '2020-03-09T11:00:00.000Z', version: '1.0.0' },
          { version: 'v1.1.0', releaseTimestamp: '2020-03-09T10:00:00.000Z' },
          {
            version: '2.0.0',
            releaseTimestamp: '2020-04-09T10:00:00.000Z',
            isStable: false,
          },
        ],
        sourceUrl: 'https://github.com/some/dep',
      });
    });
  });

  describe('getDigest', () => {
    const packageName = 'some/dep';
    const currentValue = 'v1.0.0';
<<<<<<< HEAD
    const currentDigest = 'sha-of-v1';
    const newValue = 'v15.0.0';
    const newDigest = 'sha-of-v15';

    beforeEach(() => {
      jest.spyOn(githubGraphql, 'queryTags').mockResolvedValueOnce([
        {
          version: 'v1.0.0',
          gitRef: 'v1.0.0',
          releaseTimestamp: '2021-01-01',
          hash: 'sha-of-v1',
        },
        {
          version: 'v15.0.0',
          gitRef: 'v15.0.0',
          releaseTimestamp: '2022-10-01',
          hash: 'sha-of-v15',
        },
      ]);
=======
    const currentDigest = 'v1.0.0-digest';

    const releaseMock = new GitHubReleaseMocker(githubApiHost, packageName);

    it('requires currentDigest', async () => {
      const digest = await getDigest(
        { datasource: GithubReleasesDatasource.id, packageName },
        currentValue
      );
      expect(digest).toBeNull();
>>>>>>> b0f8f6fb
    });

    it('should be independent of the current digest', async () => {
      const digest = await getDigest(
        {
          datasource: GithubReleasesDatasource.id,
<<<<<<< HEAD
          depName,
          currentValue,
=======
          packageName,
          currentDigest,
>>>>>>> b0f8f6fb
        },
        newValue
      );
      expect(digest).toBe(newDigest);
    });

    it('should be independent of the current value', async () => {
      const digest = await getDigest(
        { datasource: GithubReleasesDatasource.id, depName },
        newValue
      );
      expect(digest).toBe(newDigest);
    });

    it('returns updated digest in new release', async () => {
      const digest = await getDigest(
        {
          datasource: GithubReleasesDatasource.id,
          packageName,
          currentValue,
          currentDigest,
        },
        newValue
      );
      expect(digest).toEqual(newDigest);
    });

    it('returns null if the new value/tag does not exist', async () => {
      const digest = await getDigest(
        {
          datasource: GithubReleasesDatasource.id,
          packageName,
          currentValue,
          currentDigest,
        },
        'unknown-tag'
      );
      expect(digest).toBeNull();
    });
  });
});<|MERGE_RESOLUTION|>--- conflicted
+++ resolved
@@ -85,7 +85,6 @@
   describe('getDigest', () => {
     const packageName = 'some/dep';
     const currentValue = 'v1.0.0';
-<<<<<<< HEAD
     const currentDigest = 'sha-of-v1';
     const newValue = 'v15.0.0';
     const newDigest = 'sha-of-v15';
@@ -105,31 +104,14 @@
           hash: 'sha-of-v15',
         },
       ]);
-=======
-    const currentDigest = 'v1.0.0-digest';
-
-    const releaseMock = new GitHubReleaseMocker(githubApiHost, packageName);
-
-    it('requires currentDigest', async () => {
-      const digest = await getDigest(
-        { datasource: GithubReleasesDatasource.id, packageName },
-        currentValue
-      );
-      expect(digest).toBeNull();
->>>>>>> b0f8f6fb
     });
 
     it('should be independent of the current digest', async () => {
       const digest = await getDigest(
         {
           datasource: GithubReleasesDatasource.id,
-<<<<<<< HEAD
-          depName,
+          packageName,
           currentValue,
-=======
-          packageName,
-          currentDigest,
->>>>>>> b0f8f6fb
         },
         newValue
       );
@@ -138,7 +120,7 @@
 
     it('should be independent of the current value', async () => {
       const digest = await getDigest(
-        { datasource: GithubReleasesDatasource.id, depName },
+        { datasource: GithubReleasesDatasource.id, packageName },
         newValue
       );
       expect(digest).toBe(newDigest);
