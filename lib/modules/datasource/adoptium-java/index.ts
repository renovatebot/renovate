--- conflicted
+++ resolved
@@ -73,7 +73,6 @@
       { registryUrl, packageName, imageType },
       'fetching java release'
     );
-<<<<<<< HEAD
     const url = joinUrlParts(
       registryUrl,
       'v3/info/release_versions',
@@ -87,11 +86,6 @@
         vendor: 'adoptium',
       })}`
     );
-=======
-    // TODO: types (#7154)
-    // eslint-disable-next-line @typescript-eslint/restrict-template-expressions
-    const url = `${registryUrl}v3/info/release_versions?page_size=${pageSize}&image_type=${imageType}&project=jdk&release_type=ga&sort_method=DATE&sort_order=DESC&vendor=adoptium`;
->>>>>>> 4fc11bc7
 
     const result: ReleaseResult = {
       homepage: 'https://adoptium.net',
