import { logger } from '../../../logger';
import { ExternalHostError } from '../../../types/errors/external-host-error';
import { cache } from '../../../util/cache/package/decorator';
import { HttpError } from '../../../util/http';
import { getQueryString, joinUrlParts } from '../../../util/url';
import { Datasource } from '../datasource';
import type { GetReleasesConfig, Release, ReleaseResult } from '../types';
import {
  datasource,
  defaultRegistryUrl,
  getImageType,
  pageSize,
} from './common';
import type { AdoptiumJavaResponse } from './types';

export class AdoptiumJavaDatasource extends Datasource {
  static readonly id = datasource;

  constructor() {
    super(datasource);
  }

  override readonly customRegistrySupport = false;

  override readonly defaultRegistryUrls = [defaultRegistryUrl];

  override readonly caching = true;

  private async getPageReleases(
    url: string,
    page: number
  ): Promise<Release[] | null> {
    const pgUrl = joinUrlParts(url, `&page=${page}`);
    try {
      const pgRes = await this.http.getJson<AdoptiumJavaResponse>(pgUrl);
      return (
        pgRes?.body?.versions?.map(({ semver }) => ({
          version: semver,
        })) ?? null
      );
    } catch (err) {
      if (
        page !== 0 &&
        err instanceof HttpError &&
        err.response?.statusCode === 404
      ) {
        // No more pages
        return null;
      }

      throw err;
    }
  }

  @cache({
    namespace: `datasource-${datasource}`,
    key: ({ registryUrl, packageName }: GetReleasesConfig) =>
      // TODO: types (#7154)
      // eslint-disable-next-line @typescript-eslint/restrict-template-expressions
      `${registryUrl}:${getImageType(packageName)}`,
  })
  async getReleases({
    registryUrl,
    packageName,
  }: GetReleasesConfig): Promise<ReleaseResult | null> {
    // istanbul ignore if: should never happen because of defaultRegistryUrls
    if (!registryUrl) {
      return null;
    }

    const imageType = getImageType(packageName);
    logger.trace(
      { registryUrl, packageName, imageType },
      'fetching java release'
    );
<<<<<<< HEAD
    const url = joinUrlParts(
      registryUrl,
      'v3/info/release_versions',
      `?${getQueryString({
        page_size: pageSize,
        image_type: imageType,
        project: 'jdk',
        release_type: 'ga',
        sort_method: 'DATE',
        sort_order: 'DESC',
        vendor: 'adoptium',
      })}`
    );
=======
    // TODO: types (#7154)
    // eslint-disable-next-line @typescript-eslint/restrict-template-expressions
    const url = `${registryUrl}v3/info/release_versions?page_size=${pageSize}&image_type=${imageType}&project=jdk&release_type=ga&sort_method=DATE&sort_order=DESC`;
>>>>>>> 71935479

    const result: ReleaseResult = {
      homepage: 'https://adoptium.net',
      releases: [],
    };
    try {
      let page = 0;
      let releases = await this.getPageReleases(url, page);
      while (releases) {
        result.releases.push(...releases);
        if (releases.length !== pageSize || page >= 50) {
          break;
        }
        page += 1;
        releases = await this.getPageReleases(url, page);
      }
    } catch (err) {
      // istanbul ignore else: not testable with nock
      if (err instanceof HttpError) {
        if (err.response?.statusCode !== 404) {
          throw new ExternalHostError(err);
        }
      }
      this.handleGenericErrors(err);
    }

    return result.releases.length ? result : null;
  }
}<|MERGE_RESOLUTION|>--- conflicted
+++ resolved
@@ -73,7 +73,6 @@
       { registryUrl, packageName, imageType },
       'fetching java release'
     );
-<<<<<<< HEAD
     const url = joinUrlParts(
       registryUrl,
       'v3/info/release_versions',
@@ -84,14 +83,8 @@
         release_type: 'ga',
         sort_method: 'DATE',
         sort_order: 'DESC',
-        vendor: 'adoptium',
       })}`
     );
-=======
-    // TODO: types (#7154)
-    // eslint-disable-next-line @typescript-eslint/restrict-template-expressions
-    const url = `${registryUrl}v3/info/release_versions?page_size=${pageSize}&image_type=${imageType}&project=jdk&release_type=ga&sort_method=DATE&sort_order=DESC`;
->>>>>>> 71935479
 
     const result: ReleaseResult = {
       homepage: 'https://adoptium.net',
