--- conflicted
+++ resolved
@@ -35,9 +35,6 @@
 
 export type PullRequestActivity = z.infer<typeof PullRequestActivity>;
 
-<<<<<<< HEAD
-const Email = z.string().email();
-=======
 export const ReviewerGroup = z.object({
   name: z.string(),
   users: z.array(UserSchema),
@@ -45,11 +42,9 @@
     type: z.union([z.literal('REPOSITORY'), z.literal('PROJECT')]),
   }),
 });
-
 export const ReviewerGroups = z.array(ReviewerGroup);
 
-const EmailSchema = z.string().email();
->>>>>>> c59727ff
+const Email = z.string().email();
 
 export const isEmail = (value: string): boolean =>
   Email.safeParse(value).success;