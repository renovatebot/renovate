--- conflicted
+++ resolved
@@ -931,61 +931,12 @@
           );
         });
 
-<<<<<<< HEAD
-        it('deals correctly with resolving reviewers', async () => {
-=======
         it('deals with invalid reviewers correctly', async () => {
->>>>>>> 922d1bae
-          const scope = await initRepo();
-          scope
-            .get(
-              `${urlPath}/rest/api/1.0/projects/SOME/repos/repo/pull-requests/5`,
-            )
-<<<<<<< HEAD
-            .twice()
-            .reply(200, prMock(url, 'SOME', 'repo'));
-
-          scope
-            .put(
-              `${urlPath}/rest/api/1.0/projects/SOME/repos/repo/pull-requests/5`,
-              (body) => {
-                const reviewers = body.reviewers.map(
-                  (r: { user: { name: any } }) => r.user.name,
-                );
-                return (
-                  Array.isArray(reviewers) &&
-                  reviewers.length === 3 &&
-                  reviewers.includes('name') &&
-                  reviewers.includes('userName2') &&
-                  reviewers.includes('usernamefoundbyemail')
-                );
-              },
-            )
-            .reply(200);
-
-          scope
-            // User by email
-            .get(`${urlPath}/rest/api/1.0/users`)
-            .query(
-              (q) =>
-                q.filter === 'test@test.com' &&
-                q['permission.1'] === 'REPO_READ' &&
-                q['permission.1.repositorySlug'] === 'repo' &&
-                q['permission.1.projectKey'] === 'SOME',
-            )
-            .reply(200, [
-              {
-                slug: 'usernamefoundbyemail',
-                active: true,
-                displayName: 'Not relevant',
-                emailAddress: 'test@test.com',
-              },
-            ]);
-
-          await expect(
-            bitbucket.addReviewers(5, ['name', 'userName2', 'test@test.com']),
-          ).toResolve();
-=======
+          const scope = await initRepo();
+          scope
+            .get(
+              `${urlPath}/rest/api/1.0/projects/SOME/repos/repo/pull-requests/5`,
+            )
             .times(3)
             .reply(200, prMock(url, 'SOME', 'repo'))
             .put(
@@ -1034,7 +985,57 @@
             .reply(200);
 
           await expect(bitbucket.addReviewers(5, ['name'])).toResolve();
->>>>>>> 922d1bae
+        });
+
+        it('deals correctly with resolving reviewers', async () => {
+          const scope = await initRepo();
+          scope
+            .get(
+              `${urlPath}/rest/api/1.0/projects/SOME/repos/repo/pull-requests/5`,
+            )
+            .twice()
+            .reply(200, prMock(url, 'SOME', 'repo'));
+
+          scope
+            .put(
+              `${urlPath}/rest/api/1.0/projects/SOME/repos/repo/pull-requests/5`,
+              (body) => {
+                const reviewers = body.reviewers.map(
+                  (r: { user: { name: any } }) => r.user.name,
+                );
+                return (
+                  Array.isArray(reviewers) &&
+                  reviewers.length === 3 &&
+                  reviewers.includes('name') &&
+                  reviewers.includes('userName2') &&
+                  reviewers.includes('usernamefoundbyemail')
+                );
+              },
+            )
+            .reply(200);
+
+          scope
+            // User by email
+            .get(`${urlPath}/rest/api/1.0/users`)
+            .query(
+              (q) =>
+                q.filter === 'test@test.com' &&
+                q['permission.1'] === 'REPO_READ' &&
+                q['permission.1.repositorySlug'] === 'repo' &&
+                q['permission.1.projectKey'] === 'SOME',
+            )
+            .reply(200, [
+              {
+                slug: 'usernamefoundbyemail',
+                active: true,
+                displayName: 'Not relevant',
+                emailAddress: 'test@test.com',
+              },
+            ]);
+
+          await expect(
+            bitbucket.addReviewers(5, ['name', 'userName2', 'test@test.com']),
+          ).toResolve();
         });
 
         it('throws', async () => {
