import is from '@sindresorhus/is';
import { mockDeep } from 'jest-mock-extended';
import * as httpMock from '../../../../test/http-mock';
import { mocked } from '../../../../test/util';
import {
  REPOSITORY_CHANGED,
  REPOSITORY_EMPTY,
  REPOSITORY_NOT_FOUND,
} from '../../../constants/error-messages';
import type { logger as _logger } from '../../../logger';
import type * as _git from '../../../util/git';
import type { LongCommitSha } from '../../../util/git/types';
import { ensureTrailingSlash } from '../../../util/url';
import type { Platform } from '../types';

jest.mock('timers/promises');
jest.mock('../../../util/git');
jest.mock('../../../util/host-rules', () => mockDeep());

function sshLink(projectKey: string, repositorySlug: string): string {
  return `ssh://git@stash.renovatebot.com:7999/${projectKey.toLowerCase()}/${repositorySlug}.git`;
}

function httpLink(
  endpointStr: string,
  projectKey: string,
  repositorySlug: string,
): string {
  return `${endpointStr}scm/${projectKey.toLowerCase()}/${repositorySlug}.git`;
}

function repoMock(
  endpoint: URL | string,
  projectKey: string,
  repositorySlug: string,
  options: { cloneUrl: { https: boolean; ssh: boolean } } = {
    cloneUrl: { https: true, ssh: true },
  },
) {
  const endpointStr = endpoint.toString();
  const links: {
    self: { href: string }[];
    clone?: { href: string; name: string }[];
  } = {
    self: [
      {
        href: `${endpointStr}projects/${projectKey}/repos/${repositorySlug}/browse`,
      },
    ],
  };

  if (options.cloneUrl.https || options.cloneUrl.ssh) {
    // This mimics the behavior of bb-server which does not include the clone property at all
    // if ssh and https are both turned off
    links.clone = [
      options.cloneUrl.https
        ? {
            href: httpLink(endpointStr, projectKey, repositorySlug),
            name: 'http',
          }
        : null,
      options.cloneUrl.ssh
        ? {
            href: sshLink(projectKey, repositorySlug),
            name: 'ssh',
          }
        : null,
    ].filter(is.truthy);
  }

  return {
    slug: repositorySlug,
    id: 13076,
    name: repositorySlug,
    scmId: 'git',
    state: 'AVAILABLE',
    statusMessage: 'Available',
    forkable: true,
    project: {
      key: projectKey,
      id: 2900,
      name: `${repositorySlug}'s name`,
      public: false,
      type: 'NORMAL',
      links: {
        self: [
          { href: `https://stash.renovatebot.com/projects/${projectKey}` },
        ],
      },
    },
    public: false,
    links,
  };
}

function prMock(
  endpoint: URL | string,
  projectKey: string,
  repositorySlug: string,
) {
  const endpointStr = endpoint.toString();
  return {
    id: 5,
    version: 1,
    title: 'title',
    description: '* Line 1\r\n* Line 2',
    state: 'OPEN',
    open: true,
    closed: false,
    createdDate: 1547853840016,
    updatedDate: 1547853840016,
    fromRef: {
      id: 'refs/heads/userName1/pullRequest5',
      displayId: 'userName1/pullRequest5',
      latestCommit: '55efc02b2ab13a43a66cf705f5faacfcc6a762b4',
      // Removed this with the idea it's not needed
      // repository: {},
    },
    toRef: {
      id: 'refs/heads/master',
      displayId: 'master',
      latestCommit: '0d9c7726c3d628b7e28af234595cfd20febdbf8e',
      // Removed this with the idea it's not needed
      // repository: {},
    },
    locked: false,
    author: {
      user: {
        name: 'userName1',
        emailAddress: 'userName1@renovatebot.com',
        id: 144846,
        displayName: 'Renovate Bot',
        active: true,
        slug: 'userName1',
        type: 'NORMAL',
        links: {
          self: [{ href: `${endpointStr}/users/userName1` }],
        },
      },
      role: 'AUTHOR',
      approved: false,
      status: 'UNAPPROVED',
    },
    reviewers: [
      {
        user: {
          name: 'userName2',
          emailAddress: 'userName2@renovatebot.com',
          id: 71155,
          displayName: 'Renovate bot 2',
          active: true,
          slug: 'userName2',
          type: 'NORMAL',
          links: {
            self: [{ href: `${endpointStr}/users/userName2` }],
          },
        },
        role: 'REVIEWER',
        approved: false,
        status: 'UNAPPROVED',
      },
    ],
    participants: [],
    links: {
      self: [
        {
          href: `${endpointStr}/projects/${projectKey}/repos/${repositorySlug}/pull-requests/5`,
        },
      ],
    },
  };
}

const scenarios = {
  'endpoint with no path': new URL('https://stash.renovatebot.com'),
  'endpoint with path': new URL('https://stash.renovatebot.com/vcs'),
};

type HostRules = typeof import('../../../util/host-rules');

describe('modules/platform/bitbucket-server/index', () => {
  Object.entries(scenarios).forEach(([scenarioName, url]) => {
    const urlHost = url.origin;
    const urlPath = url.pathname === '/' ? '' : url.pathname;

    describe(scenarioName, () => {
      let bitbucket: Platform;

      let hostRules: jest.Mocked<HostRules>;
      let git: jest.Mocked<typeof _git>;
      let logger: jest.Mocked<typeof _logger>;
      const username = 'abc';
      const password = '123';
      const userInfo = {
        name: username,
        emailAddress: 'abc@def.com',
        displayName: 'Abc Def',
      };

      async function initRepo(config = {}): Promise<httpMock.Scope> {
        const scope = httpMock
          .scope(urlHost)
          .get(`${urlPath}/rest/api/1.0/projects/SOME/repos/repo`)
          .reply(200, repoMock(url, 'SOME', 'repo'))
          .get(
            `${urlPath}/rest/api/1.0/projects/SOME/repos/repo/branches/default`,
          )
          .reply(200, {
            displayId: 'master',
          });
        await bitbucket.initRepo({
          endpoint: 'https://stash.renovatebot.com/vcs/',
          repository: 'SOME/repo',
          ...config,
        });
        return scope;
      }

      beforeEach(async () => {
        // reset module
        jest.resetModules();
        bitbucket = await import('.');
        logger = mocked(await import('../../../logger')).logger;
        hostRules = jest.requireMock('../../../util/host-rules');
        git = jest.requireMock('../../../util/git');
        git.branchExists.mockReturnValue(true);
        git.isBranchBehindBase.mockResolvedValue(false);
        git.getBranchCommit.mockReturnValue(
          '0d9c7726c3d628b7e28af234595cfd20febdbf8e' as LongCommitSha,
        );
        const endpoint =
          scenarioName === 'endpoint with path'
            ? 'https://stash.renovatebot.com/vcs/'
            : 'https://stash.renovatebot.com';
        hostRules.find.mockReturnValue({
          username,
          password,
        });
        httpMock
          .scope(urlHost)
          .get(`${urlPath}/rest/api/1.0/application-properties`)
          .reply(200, { version: '8.0.0' });
        httpMock
          .scope(urlHost)
          .get(`${urlPath}/rest/api/1.0/users/${username}`)
          .reply(200, userInfo);
        await bitbucket.initPlatform({
          endpoint,
          username,
          password,
        });
      });

      describe('initPlatform()', () => {
        it('should throw if no endpoint', async () => {
          expect.assertions(1);
          await expect(bitbucket.initPlatform({})).rejects.toThrow();
        });

        it('should throw if no username/password/token', async () => {
          expect.assertions(1);
          await expect(
            bitbucket.initPlatform({ endpoint: 'endpoint' }),
          ).rejects.toThrow();
        });

        it('should throw if password and token is set', async () => {
          expect.assertions(1);
          await expect(
            bitbucket.initPlatform({
              endpoint: 'endpoint',
              username: 'abc',
              password: '123',
              token: 'abc',
            }),
          ).rejects.toThrow();
        });

        it('should not throw if username/password', async () => {
          expect.assertions(1);
          await expect(
            bitbucket.initPlatform({
              endpoint: 'endpoint',
              username: 'abc',
              password: '123',
            }),
          ).resolves.not.toThrow();
        });

        it('should not throw if token', async () => {
          expect.assertions(1);
          await expect(
            bitbucket.initPlatform({
              endpoint: 'endpoint',
              token: 'abc',
            }),
          ).resolves.not.toThrow();
        });

        it('should throw if version could not be fetched', async () => {
          httpMock
            .scope('https://stash.renovatebot.com')
            .get('/rest/api/1.0/application-properties')
            .reply(403);
          httpMock
            .scope('https://stash.renovatebot.com')
            .get(`/rest/api/1.0/users/${username}`)
            .reply(200, userInfo);

          await bitbucket.initPlatform({
            endpoint: 'https://stash.renovatebot.com',
            username: 'abc',
            password: '123',
          });
          expect(logger.debug).toHaveBeenCalledWith(
            expect.any(Object),
            'Error authenticating with Bitbucket. Check that your token includes "api" permissions',
          );
        });

        it('should not throw if user info fetch fails', async () => {
          httpMock
            .scope(urlHost)
            .get(`${urlPath}/rest/api/1.0/application-properties`)
            .reply(200, { version: '8.0.0' });
          httpMock
            .scope(urlHost)
            .get(`${urlPath}/rest/api/1.0/users/${username}`)
            .reply(404);

          expect(
            await bitbucket.initPlatform({
              endpoint: url.href,
              username,
              password,
            }),
          ).toEqual({
            endpoint: ensureTrailingSlash(url.href),
          });
          expect(logger.debug).toHaveBeenCalledWith(
            expect.any(Object),
            'Failed to get user info, fallback gitAuthor will be used',
          );
        });

        it('should skip api call to fetch version when platform version is set in environment', async () => {
<<<<<<< HEAD
=======
          process.env.RENOVATE_X_PLATFORM_VERSION = '8.0.0';
          httpMock
            .scope('https://stash.renovatebot.com')
            .get(`/rest/api/1.0/users/${username}`)
            .reply(200, userInfo);

>>>>>>> 0e9e9381
          await expect(
            bitbucket.initPlatform({
              endpoint: 'https://stash.renovatebot.com',
              username: 'abc',
              password: '123',
              platformVersion: '8.0.0',
            }),
          ).toResolve();
        });

        it('should skip users api call when gitAuthor is configured', async () => {
          httpMock
            .scope(urlHost)
            .get(`${urlPath}/rest/api/1.0/application-properties`)
            .reply(200, { version: '8.0.0' });

          expect(
            await bitbucket.initPlatform({
              endpoint: url.href,
              username: 'def',
              password: '123',
              gitAuthor: `Def Abc <def@abc.com>`,
            }),
          ).toEqual({
            endpoint: ensureTrailingSlash(url.href),
          });
        });

        it('should skip users api call when no username', async () => {
          httpMock
            .scope(urlHost)
            .get(`${urlPath}/rest/api/1.0/application-properties`)
            .reply(200, { version: '8.0.0' });

          expect(
            await bitbucket.initPlatform({
              endpoint: url.href,
              token: '123',
            }),
          ).toEqual({
            endpoint: ensureTrailingSlash(url.href),
          });
        });

        it('should fetch user info if token with username', async () => {
          httpMock
            .scope(urlHost)
            .get(`${urlPath}/rest/api/1.0/application-properties`)
            .reply(200, { version: '8.0.0' });
          httpMock
            .scope(urlHost)
            .get(`${urlPath}/rest/api/1.0/users/${username}`)
            .reply(200, userInfo);

          expect(
            await bitbucket.initPlatform({
              endpoint: url.href,
              token: '123',
              username,
            }),
          ).toEqual({
            endpoint: ensureTrailingSlash(url.href),
            gitAuthor: `${userInfo.displayName} <${userInfo.emailAddress}>`,
          });
        });

        it('should init', async () => {
          httpMock
            .scope('https://stash.renovatebot.com')
            .get('/rest/api/1.0/application-properties')
            .reply(200, { version: '8.0.0' });
          httpMock
            .scope('https://stash.renovatebot.com')
            .get(`/rest/api/1.0/users/${username}`)
            .reply(200, userInfo);

          expect(
            await bitbucket.initPlatform({
              endpoint: 'https://stash.renovatebot.com',
              username: 'abc',
              password: '123',
            }),
          ).toMatchSnapshot();
        });
      });

      describe('getRepos()', () => {
        it('returns repos', async () => {
          expect.assertions(1);
          httpMock
            .scope(urlHost)
            .get(
              `${urlPath}/rest/api/1.0/repos?permission=REPO_WRITE&state=AVAILABLE&limit=100`,
            )
            .reply(200, {
              size: 1,
              limit: 100,
              isLastPage: true,
              values: [repoMock(url, 'SOME', 'repo')],
              start: 0,
            });
          expect(await bitbucket.getRepos()).toEqual(['SOME/repo']);
        });
      });

      describe('initRepo()', () => {
        it('works', async () => {
          expect.assertions(1);
          httpMock
            .scope(urlHost)
            .get(`${urlPath}/rest/api/1.0/projects/SOME/repos/repo`)
            .reply(200, repoMock(url, 'SOME', 'repo'))
            .get(
              `${urlPath}/rest/api/1.0/projects/SOME/repos/repo/branches/default`,
            )
            .reply(200, {
              displayId: 'master',
            });
          expect(
            await bitbucket.initRepo({
              endpoint: 'https://stash.renovatebot.com/vcs/',
              repository: 'SOME/repo',
            }),
          ).toMatchSnapshot();
        });

        it('no git url', async () => {
          expect.assertions(1);
          httpMock
            .scope(urlHost)
            .get(`${urlPath}/rest/api/1.0/projects/SOME/repos/repo`)
            .reply(200, repoMock(url, 'SOME', 'repo'))
            .get(
              `${urlPath}/rest/api/1.0/projects/SOME/repos/repo/branches/default`,
            )
            .reply(200, {
              displayId: 'master',
            });
          expect(
            await bitbucket.initRepo({
              endpoint: 'https://stash.renovatebot.com/vcs/',
              repository: 'SOME/repo',
            }),
          ).toEqual({
            defaultBranch: 'master',
            isFork: false,
            repoFingerprint: expect.any(String),
          });
        });

        it('gitUrl ssh returns ssh url', async () => {
          expect.assertions(2);
          const responseMock = repoMock(url, 'SOME', 'repo', {
            cloneUrl: { https: false, ssh: true },
          });
          httpMock
            .scope(urlHost)
            .get(`${urlPath}/rest/api/1.0/projects/SOME/repos/repo`)
            .reply(200, responseMock)
            .get(
              `${urlPath}/rest/api/1.0/projects/SOME/repos/repo/branches/default`,
            )
            .reply(200, {
              displayId: 'master',
            });
          const res = await bitbucket.initRepo({
            endpoint: 'https://stash.renovatebot.com/vcs/',
            repository: 'SOME/repo',
            gitUrl: 'ssh',
          });
          expect(git.initRepo).toHaveBeenCalledWith(
            expect.objectContaining({ url: sshLink('SOME', 'repo') }),
          );
          expect(res).toEqual({
            defaultBranch: 'master',
            isFork: false,
            repoFingerprint: expect.any(String),
          });
        });

        it('gitURL endpoint returns generates endpoint URL', async () => {
          expect.assertions(2);
          const link = httpLink(url.toString(), 'SOME', 'repo');
          const responseMock = repoMock(url, 'SOME', 'repo', {
            cloneUrl: { https: false, ssh: false },
          });
          httpMock
            .scope(urlHost)
            .get(`${urlPath}/rest/api/1.0/projects/SOME/repos/repo`)
            .reply(200, responseMock)
            .get(
              `${urlPath}/rest/api/1.0/projects/SOME/repos/repo/branches/default`,
            )
            .reply(200, {
              displayId: 'master',
            });
          git.getUrl.mockReturnValueOnce(link);
          const res = await bitbucket.initRepo({
            endpoint: 'https://stash.renovatebot.com/vcs/',
            repository: 'SOME/repo',
            gitUrl: 'endpoint',
          });
          expect(git.initRepo).toHaveBeenCalledWith(
            expect.objectContaining({
              url: link,
            }),
          );
          expect(res).toEqual({
            defaultBranch: 'master',
            isFork: false,
            repoFingerprint: expect.any(String),
          });
        });

        it('gitUrl default returns http from API with injected auth', async () => {
          expect.assertions(2);
          const responseMock = repoMock(url, 'SOME', 'repo', {
            cloneUrl: { https: true, ssh: true },
          });
          httpMock
            .scope(urlHost)
            .get(`${urlPath}/rest/api/1.0/projects/SOME/repos/repo`)
            .reply(200, responseMock)
            .get(
              `${urlPath}/rest/api/1.0/projects/SOME/repos/repo/branches/default`,
            )
            .reply(200, {
              displayId: 'master',
            });
          const res = await bitbucket.initRepo({
            endpoint: 'https://stash.renovatebot.com/vcs/',
            repository: 'SOME/repo',
            gitUrl: 'default',
          });
          expect(git.initRepo).toHaveBeenCalledWith(
            expect.objectContaining({
              url: httpLink(url.toString(), 'SOME', 'repo').replace(
                'https://',
                `https://${username}:${password}@`,
              ),
            }),
          );
          expect(res).toEqual({
            defaultBranch: 'master',
            isFork: false,
            repoFingerprint: expect.any(String),
          });
        });

        it('uses ssh url from API if http not in API response', async () => {
          expect.assertions(2);
          const responseMock = repoMock(url, 'SOME', 'repo', {
            cloneUrl: { https: false, ssh: true },
          });
          httpMock
            .scope(urlHost)
            .get(`${urlPath}/rest/api/1.0/projects/SOME/repos/repo`)
            .reply(200, responseMock)
            .get(
              `${urlPath}/rest/api/1.0/projects/SOME/repos/repo/branches/default`,
            )
            .reply(200, {
              displayId: 'master',
            });
          const res = await bitbucket.initRepo({
            endpoint: 'https://stash.renovatebot.com/vcs/',
            repository: 'SOME/repo',
          });
          expect(git.initRepo).toHaveBeenCalledWith(
            expect.objectContaining({ url: sshLink('SOME', 'repo') }),
          );
          expect(res).toMatchSnapshot();
        });

        it('uses http url from API with injected auth if http url in API response', async () => {
          expect.assertions(2);
          const responseMock = repoMock(url, 'SOME', 'repo', {
            cloneUrl: { https: true, ssh: true },
          });
          httpMock
            .scope(urlHost)
            .get(`${urlPath}/rest/api/1.0/projects/SOME/repos/repo`)
            .reply(200, responseMock)
            .get(
              `${urlPath}/rest/api/1.0/projects/SOME/repos/repo/branches/default`,
            )
            .reply(200, {
              displayId: 'master',
            });
          const res = await bitbucket.initRepo({
            endpoint: 'https://stash.renovatebot.com/vcs/',
            repository: 'SOME/repo',
          });
          expect(git.initRepo).toHaveBeenCalledWith(
            expect.objectContaining({
              url: httpLink(url.toString(), 'SOME', 'repo').replace(
                'https://',
                `https://${username}:${password}@`,
              ),
            }),
          );
          expect(res).toMatchSnapshot();
        });

        it('generates URL if API does not contain clone links', async () => {
          expect.assertions(2);
          const link = httpLink(url.toString(), 'SOME', 'repo');
          const responseMock = repoMock(url, 'SOME', 'repo', {
            cloneUrl: { https: false, ssh: false },
          });
          httpMock
            .scope(urlHost)
            .get(`${urlPath}/rest/api/1.0/projects/SOME/repos/repo`)
            .reply(200, responseMock)
            .get(
              `${urlPath}/rest/api/1.0/projects/SOME/repos/repo/branches/default`,
            )
            .reply(200, {
              displayId: 'master',
            });
          git.getUrl.mockReturnValueOnce(link);
          const res = await bitbucket.initRepo({
            endpoint: 'https://stash.renovatebot.com/vcs/',
            repository: 'SOME/repo',
          });
          expect(git.initRepo).toHaveBeenCalledWith(
            expect.objectContaining({
              url: link,
            }),
          );
          expect(res).toMatchSnapshot();
        });

        it('throws REPOSITORY_EMPTY if there is no default branch', async () => {
          expect.assertions(1);
          httpMock
            .scope(urlHost)
            .get(`${urlPath}/rest/api/1.0/projects/SOME/repos/repo`)
            .reply(200, repoMock(url, 'SOME', 'repo'))
            .get(
              `${urlPath}/rest/api/1.0/projects/SOME/repos/repo/branches/default`,
            )
            .reply(204);
          await expect(
            bitbucket.initRepo({
              endpoint: 'https://stash.renovatebot.com/vcs/',
              repository: 'SOME/repo',
            }),
          ).rejects.toThrow(REPOSITORY_EMPTY);
        });
      });

      describe('repoForceRebase()', () => {
        it('returns false on missing mergeConfig', async () => {
          expect.assertions(1);
          httpMock
            .scope(urlHost)
            .get(
              `${urlPath}/rest/api/1.0/projects/undefined/repos/undefined/settings/pull-requests`,
            )
            .reply(200, {
              mergeConfig: null,
            });
          const actual = await bitbucket.getBranchForceRebase!('main');
          expect(actual).toBeFalse();
        });

        it('returns false on missing defaultStrategy', async () => {
          expect.assertions(1);
          httpMock
            .scope(urlHost)
            .get(
              `${urlPath}/rest/api/1.0/projects/undefined/repos/undefined/settings/pull-requests`,
            )
            .reply(200, {
              mergeConfig: {
                defaultStrategy: null,
              },
            });
          const actual = await bitbucket.getBranchForceRebase!('main');
          expect(actual).toBeFalse();
        });

        it.each(['ff-only', 'rebase-ff-only', 'squash-ff-only'])(
          'return true if %s strategy is enabled',
          async (id) => {
            expect.assertions(1);
            httpMock
              .scope(urlHost)
              .get(
                `${urlPath}/rest/api/1.0/projects/undefined/repos/undefined/settings/pull-requests`,
              )
              .reply(200, {
                mergeConfig: {
                  defaultStrategy: {
                    id,
                  },
                },
              });
            const actual = await bitbucket.getBranchForceRebase!('main');
            expect(actual).toBeTrue();
          },
        );

        it.each(['no-ff', 'ff', 'rebase-no-ff', 'squash'])(
          'return false if %s strategy is enabled',
          async (id) => {
            expect.assertions(1);
            httpMock
              .scope(urlHost)
              .get(
                `${urlPath}/rest/api/1.0/projects/undefined/repos/undefined/settings/pull-requests`,
              )
              .reply(200, {
                mergeConfig: {
                  defaultStrategy: {
                    id,
                  },
                },
              });
            const actual = await bitbucket.getBranchForceRebase!('main');
            expect(actual).toBeFalse();
          },
        );
      });

      describe('addAssignees()', () => {
        it('does not throw', async () => {
          expect(await bitbucket.addAssignees(3, ['some'])).toMatchSnapshot();
        });
      });

      describe('addReviewers', () => {
        it('does not throw', async () => {
          const scope = await initRepo();
          scope
            .get(
              `${urlPath}/rest/api/1.0/projects/SOME/repos/repo/pull-requests/5`,
            )
            .twice()
            .reply(200, prMock(url, 'SOME', 'repo'))
            .put(
              `${urlPath}/rest/api/1.0/projects/SOME/repos/repo/pull-requests/5`,
            )
            .reply(200, prMock(url, 'SOME', 'repo'));

          expect(await bitbucket.addReviewers(5, ['name'])).toMatchSnapshot();
        });

        it('sends the reviewer name as a reviewer', async () => {
          expect.assertions(1);
          const scope = await initRepo();
          scope
            .get(
              `${urlPath}/rest/api/1.0/projects/SOME/repos/repo/pull-requests/5`,
            )
            .twice()
            .reply(200, prMock(url, 'SOME', 'repo'))
            .put(
              `${urlPath}/rest/api/1.0/projects/SOME/repos/repo/pull-requests/5`,
            )
            .reply(200, prMock(url, 'SOME', 'repo'));

          await expect(bitbucket.addReviewers(5, ['name'])).toResolve();
        });

        it('throws not-found 1', async () => {
          await initRepo();
          await expect(
            bitbucket.addReviewers(null as any, ['name']),
          ).rejects.toThrow(REPOSITORY_NOT_FOUND);
        });

        it('throws not-found 2', async () => {
          const scope = await initRepo();
          scope
            .get(
              `${urlPath}/rest/api/1.0/projects/SOME/repos/repo/pull-requests/4`,
            )
            .reply(404);

          await expect(bitbucket.addReviewers(4, ['name'])).rejects.toThrow(
            REPOSITORY_NOT_FOUND,
          );
        });

        it('throws not-found 3', async () => {
          const scope = await initRepo();
          scope
            .get(
              `${urlPath}/rest/api/1.0/projects/SOME/repos/repo/pull-requests/5`,
            )
            .reply(200, prMock(url, 'SOME', 'repo'))
            .put(
              `${urlPath}/rest/api/1.0/projects/SOME/repos/repo/pull-requests/5`,
            )
            .reply(404);

          await expect(bitbucket.addReviewers(5, ['name'])).rejects.toThrow(
            REPOSITORY_NOT_FOUND,
          );
        });

        it('does not throws repository-changed after 1 try', async () => {
          const scope = await initRepo();
          scope
            .get(
              `${urlPath}/rest/api/1.0/projects/SOME/repos/repo/pull-requests/5`,
            )
            .thrice()
            .reply(200, prMock(url, 'SOME', 'repo'))
            .put(
              `${urlPath}/rest/api/1.0/projects/SOME/repos/repo/pull-requests/5`,
            )
            .reply(409)
            .put(
              `${urlPath}/rest/api/1.0/projects/SOME/repos/repo/pull-requests/5`,
            )
            .reply(200, prMock(url, 'SOME', 'repo'));
          await expect(bitbucket.addReviewers(5, ['name'])).toResolve();
        });

        it('does not throws repository-changed after 2 tries', async () => {
          const scope = await initRepo();
          scope
            .get(
              `${urlPath}/rest/api/1.0/projects/SOME/repos/repo/pull-requests/5`,
            )
            .times(4)
            .reply(200, prMock(url, 'SOME', 'repo'))
            .put(
              `${urlPath}/rest/api/1.0/projects/SOME/repos/repo/pull-requests/5`,
            )
            .twice()
            .reply(409)
            .put(
              `${urlPath}/rest/api/1.0/projects/SOME/repos/repo/pull-requests/5`,
            )
            .reply(200, prMock(url, 'SOME', 'repo'));
          await expect(bitbucket.addReviewers(5, ['name'])).toResolve();
        });

        it('throws repository-changed after 3 tries', async () => {
          const scope = await initRepo();
          scope
            .get(
              `${urlPath}/rest/api/1.0/projects/SOME/repos/repo/pull-requests/5`,
            )
            .thrice()
            .reply(200, prMock(url, 'SOME', 'repo'))
            .put(
              `${urlPath}/rest/api/1.0/projects/SOME/repos/repo/pull-requests/5`,
            )
            .thrice()
            .reply(409);
          await expect(bitbucket.addReviewers(5, ['name'])).rejects.toThrow(
            REPOSITORY_CHANGED,
          );
        });

        it('throws on invalid reviewers', async () => {
          const scope = await initRepo();
          scope
            .get(
              `${urlPath}/rest/api/1.0/projects/SOME/repos/repo/pull-requests/5`,
            )
            .reply(200, prMock(url, 'SOME', 'repo'))
            .put(
              `${urlPath}/rest/api/1.0/projects/SOME/repos/repo/pull-requests/5`,
            )
            .reply(409, {
              errors: [
                {
                  context: 'reviewers',
                  message:
                    'Errors encountered while adding some reviewers to this pull request.',
                  exceptionName:
                    'com.atlassian.bitbucket.pull.InvalidPullRequestReviewersException',
                  reviewerErrors: [
                    {
                      context: 'name',
                      message: 'name is not a user.',
                      exceptionName: null,
                    },
                  ],
                  validReviewers: [],
                },
              ],
            });

          await expect(
            bitbucket.addReviewers(5, ['name']),
          ).rejects.toThrowErrorMatchingSnapshot();
        });

        it('throws', async () => {
          const scope = await initRepo();
          scope
            .get(
              `${urlPath}/rest/api/1.0/projects/SOME/repos/repo/pull-requests/5`,
            )
            .reply(200, prMock(url, 'SOME', 'repo'))
            .put(
              `${urlPath}/rest/api/1.0/projects/SOME/repos/repo/pull-requests/5`,
            )
            .reply(405);
          await expect(
            bitbucket.addReviewers(5, ['name']),
          ).rejects.toThrowErrorMatchingSnapshot();
        });
      });

      describe('deleteLAbel()', () => {
        it('does not throw', async () => {
          expect(await bitbucket.deleteLabel(5, 'renovate')).toMatchSnapshot();
        });
      });

      describe('ensureComment()', () => {
        it('does not throw', async () => {
          httpMock
            .scope(urlHost)
            .get(
              `${urlPath}/rest/api/1.0/projects/undefined/repos/undefined/pull-requests/3/activities?limit=100`,
            )
            .reply(200);
          const res = await bitbucket.ensureComment({
            number: 3,
            topic: 'topic',
            content: 'content',
          });
          expect(res).toBeFalse();
        });

        it('add comment if not found 1', async () => {
          const scope = await initRepo();
          scope
            .get(
              `${urlPath}/rest/api/1.0/projects/SOME/repos/repo/pull-requests/5/activities?limit=100`,
            )
            .reply(200, {
              isLastPage: false,
              nextPageStart: 1,
              values: [
                {
                  action: 'COMMENTED',
                  commentAction: 'ADDED',
                  comment: { id: 21, text: '### some-subject\n\nblablabla' },
                },
                {
                  action: 'COMMENTED',
                  commentAction: 'ADDED',
                  comment: { id: 22, text: '!merge' },
                },
              ],
            })
            .get(
              `${urlPath}/rest/api/1.0/projects/SOME/repos/repo/pull-requests/5/activities?limit=100&start=1`,
            )
            .reply(200, {
              isLastPage: true,
              values: [{ action: 'OTHER' }],
            })
            .post(
              `${urlPath}/rest/api/1.0/projects/SOME/repos/repo/pull-requests/5/comments`,
            )
            .reply(200);

          expect(
            await bitbucket.ensureComment({
              number: 5,
              topic: 'topic',
              content: 'content',
            }),
          ).toBeTrue();
        });

        it('add comment if not found 2', async () => {
          const scope = await initRepo();
          scope
            .get(
              `${urlPath}/rest/api/1.0/projects/SOME/repos/repo/pull-requests/5/activities?limit=100`,
            )
            .reply(200, {
              isLastPage: false,
              nextPageStart: 1,
              values: [
                {
                  action: 'COMMENTED',
                  commentAction: 'ADDED',
                  comment: { id: 21, text: '### some-subject\n\nblablabla' },
                },
                {
                  action: 'COMMENTED',
                  commentAction: 'ADDED',
                  comment: { id: 22, text: '!merge' },
                },
              ],
            })
            .get(
              `${urlPath}/rest/api/1.0/projects/SOME/repos/repo/pull-requests/5/activities?limit=100&start=1`,
            )
            .reply(200, {
              isLastPage: true,
              values: [{ action: 'OTHER' }],
            })
            .post(
              `${urlPath}/rest/api/1.0/projects/SOME/repos/repo/pull-requests/5/comments`,
            )
            .reply(200);

          expect(
            await bitbucket.ensureComment({
              number: 5,
              topic: null,
              content: 'content',
            }),
          ).toBeTrue();
        });

        it('add updates comment if necessary 1', async () => {
          const scope = await initRepo();
          scope
            .get(
              `${urlPath}/rest/api/1.0/projects/SOME/repos/repo/pull-requests/5/activities?limit=100`,
            )
            .reply(200, {
              isLastPage: false,
              nextPageStart: 1,
              values: [
                {
                  action: 'COMMENTED',
                  commentAction: 'ADDED',
                  comment: { id: 21, text: '### some-subject\n\nblablabla' },
                },
                {
                  action: 'COMMENTED',
                  commentAction: 'ADDED',
                  comment: { id: 22, text: '!merge' },
                },
              ],
            })
            .get(
              `${urlPath}/rest/api/1.0/projects/SOME/repos/repo/pull-requests/5/activities?limit=100&start=1`,
            )
            .reply(200, {
              isLastPage: true,
              values: [{ action: 'OTHER' }],
            })
            .get(
              `${urlPath}/rest/api/1.0/projects/SOME/repos/repo/pull-requests/5/comments/21`,
            )
            .reply(200, {
              version: 1,
            })
            .put(
              `${urlPath}/rest/api/1.0/projects/SOME/repos/repo/pull-requests/5/comments/21`,
            )
            .reply(200);

          expect(
            await bitbucket.ensureComment({
              number: 5,
              topic: 'some-subject',
              content: 'some\ncontent',
            }),
          ).toBeTrue();
        });

        it('add updates comment if necessary 2', async () => {
          const scope = await initRepo();
          scope
            .get(
              `${urlPath}/rest/api/1.0/projects/SOME/repos/repo/pull-requests/5/activities?limit=100`,
            )
            .reply(200, {
              isLastPage: false,
              nextPageStart: 1,
              values: [
                {
                  action: 'COMMENTED',
                  commentAction: 'ADDED',
                  comment: { id: 21, text: '### some-subject\n\nblablabla' },
                },
                {
                  action: 'COMMENTED',
                  commentAction: 'ADDED',
                  comment: { id: 22, text: '!merge' },
                },
              ],
            })
            .get(
              `${urlPath}/rest/api/1.0/projects/SOME/repos/repo/pull-requests/5/activities?limit=100&start=1`,
            )
            .reply(200, {
              isLastPage: true,
              values: [{ action: 'OTHER' }],
            })
            .post(
              `${urlPath}/rest/api/1.0/projects/SOME/repos/repo/pull-requests/5/comments`,
            )
            .reply(200);

          expect(
            await bitbucket.ensureComment({
              number: 5,
              topic: null,
              content: 'some\ncontent',
            }),
          ).toBeTrue();
        });

        it('skips comment 1', async () => {
          const scope = await initRepo();
          scope
            .get(
              `${urlPath}/rest/api/1.0/projects/SOME/repos/repo/pull-requests/5/activities?limit=100`,
            )
            .reply(200, {
              isLastPage: false,
              nextPageStart: 1,
              values: [
                {
                  action: 'COMMENTED',
                  commentAction: 'ADDED',
                  comment: { id: 21, text: '### some-subject\n\nblablabla' },
                },
                {
                  action: 'COMMENTED',
                  commentAction: 'ADDED',
                  comment: { id: 22, text: '!merge' },
                },
              ],
            })
            .get(
              `${urlPath}/rest/api/1.0/projects/SOME/repos/repo/pull-requests/5/activities?limit=100&start=1`,
            )
            .reply(200, {
              isLastPage: true,
              values: [{ action: 'OTHER' }],
            });

          expect(
            await bitbucket.ensureComment({
              number: 5,
              topic: 'some-subject',
              content: 'blablabla',
            }),
          ).toBeTrue();
        });

        it('skips comment 2', async () => {
          const scope = await initRepo();
          scope
            .get(
              `${urlPath}/rest/api/1.0/projects/SOME/repos/repo/pull-requests/5/activities?limit=100`,
            )
            .reply(200, {
              isLastPage: false,
              nextPageStart: 1,
              values: [
                {
                  action: 'COMMENTED',
                  commentAction: 'ADDED',
                  comment: { id: 21, text: '### some-subject\n\nblablabla' },
                },
                {
                  action: 'COMMENTED',
                  commentAction: 'ADDED',
                  comment: { id: 22, text: '!merge' },
                },
              ],
            })
            .get(
              `${urlPath}/rest/api/1.0/projects/SOME/repos/repo/pull-requests/5/activities?limit=100&start=1`,
            )
            .reply(200, {
              isLastPage: true,
              values: [{ action: 'OTHER' }],
            });

          const res = await bitbucket.ensureComment({
            number: 5,
            topic: null,
            content: '!merge',
          });
          expect(res).toBeTrue();
        });
      });

      describe('ensureCommentRemoval()', () => {
        it('does not throw', async () => {
          httpMock
            .scope(urlHost)
            .get(
              `${urlPath}/rest/api/1.0/projects/undefined/repos/undefined/pull-requests/5/activities?limit=100`,
            )
            .reply(200, {
              isLastPage: false,
              nextPageStart: 1,
              values: [
                {
                  action: 'COMMENTED',
                  commentAction: 'ADDED',
                  comment: { id: 21, text: '### some-subject\n\nblablabla' },
                },
                {
                  action: 'COMMENTED',
                  commentAction: 'ADDED',
                  comment: { id: 22, text: '!merge' },
                },
              ],
            })
            .get(
              `${urlPath}/rest/api/1.0/projects/undefined/repos/undefined/pull-requests/5/activities?limit=100&start=1`,
            )
            .reply(200, {
              isLastPage: true,
              values: [{ action: 'OTHER' }],
            });
          await expect(
            bitbucket.ensureCommentRemoval({
              type: 'by-topic',
              number: 5,
              topic: 'topic',
            }),
          ).toResolve();
        });

        it('deletes comment by topic if found', async () => {
          const scope = await initRepo();
          scope
            .get(
              `${urlPath}/rest/api/1.0/projects/SOME/repos/repo/pull-requests/5/activities?limit=100`,
            )
            .reply(200, {
              isLastPage: false,
              nextPageStart: 1,
              values: [
                {
                  action: 'COMMENTED',
                  commentAction: 'ADDED',
                  comment: { id: 21, text: '### some-subject\n\nblablabla' },
                },
                {
                  action: 'COMMENTED',
                  commentAction: 'ADDED',
                  comment: { id: 22, text: '!merge' },
                },
              ],
            })
            .get(
              `${urlPath}/rest/api/1.0/projects/SOME/repos/repo/pull-requests/5/activities?limit=100&start=1`,
            )
            .reply(200, {
              isLastPage: true,
              values: [{ action: 'OTHER' }],
            })
            .get(
              `${urlPath}/rest/api/1.0/projects/SOME/repos/repo/pull-requests/5/comments/21`,
            )
            .reply(200, {
              version: 1,
            })
            .delete(
              `${urlPath}/rest/api/1.0/projects/SOME/repos/repo/pull-requests/5/comments/21?version=1`,
            )
            .reply(200);

          await expect(
            bitbucket.ensureCommentRemoval({
              type: 'by-topic',
              number: 5,
              topic: 'some-subject',
            }),
          ).toResolve();
        });

        it('deletes comment by content if found', async () => {
          const scope = await initRepo();
          scope
            .get(
              `${urlPath}/rest/api/1.0/projects/SOME/repos/repo/pull-requests/5/activities?limit=100`,
            )
            .reply(200, {
              isLastPage: false,
              nextPageStart: 1,
              values: [
                {
                  action: 'COMMENTED',
                  commentAction: 'ADDED',
                  comment: { id: 21, text: '### some-subject\n\nblablabla' },
                },
                {
                  action: 'COMMENTED',
                  commentAction: 'ADDED',
                  comment: { id: 22, text: '!merge' },
                },
              ],
            })
            .get(
              `${urlPath}/rest/api/1.0/projects/SOME/repos/repo/pull-requests/5/activities?limit=100&start=1`,
            )
            .reply(200, {
              isLastPage: true,
              values: [{ action: 'OTHER' }],
            })
            .get(
              `${urlPath}/rest/api/1.0/projects/SOME/repos/repo/pull-requests/5/comments/22`,
            )
            .reply(200, {
              version: 1,
            })
            .delete(
              `${urlPath}/rest/api/1.0/projects/SOME/repos/repo/pull-requests/5/comments/22?version=1`,
            )
            .reply(200);

          await expect(
            bitbucket.ensureCommentRemoval({
              type: 'by-content',
              number: 5,
              content: '!merge',
            }),
          ).toResolve();
        });

        it('deletes nothing', async () => {
          const scope = await initRepo();
          scope
            .get(
              `${urlPath}/rest/api/1.0/projects/SOME/repos/repo/pull-requests/5/activities?limit=100`,
            )
            .reply(200, {
              isLastPage: false,
              nextPageStart: 1,
              values: [
                {
                  action: 'COMMENTED',
                  commentAction: 'ADDED',
                  comment: { id: 21, text: '### some-subject\n\nblablabla' },
                },
                {
                  action: 'COMMENTED',
                  commentAction: 'ADDED',
                  comment: { id: 22, text: '!merge' },
                },
              ],
            })
            .get(
              `${urlPath}/rest/api/1.0/projects/SOME/repos/repo/pull-requests/5/activities?limit=100&start=1`,
            )
            .reply(200, {
              isLastPage: true,
              values: [{ action: 'OTHER' }],
            });

          await expect(
            bitbucket.ensureCommentRemoval({
              type: 'by-topic',
              number: 5,
              topic: 'topic',
            }),
          ).toResolve();
        });
      });

      describe('getPrList()', () => {
        it('has pr', async () => {
          const scope = await initRepo();
          scope
            .get(
              `${urlPath}/rest/api/1.0/projects/SOME/repos/repo/pull-requests?state=ALL&role.1=AUTHOR&username.1=abc&limit=100`,
            )
            .reply(200, {
              isLastPage: true,
              values: [prMock(url, 'SOME', 'repo')],
            });
          expect(await bitbucket.getPrList()).toMatchSnapshot();
        });
      });

      describe('getBranchPr()', () => {
        it('has pr', async () => {
          const scope = await initRepo();
          scope
            .get(
              `${urlPath}/rest/api/1.0/projects/SOME/repos/repo/pull-requests?state=ALL&role.1=AUTHOR&username.1=abc&limit=100`,
            )
            .reply(200, {
              isLastPage: true,
              values: [prMock(url, 'SOME', 'repo')],
            })
            .get(
              `${urlPath}/rest/api/1.0/projects/SOME/repos/repo/pull-requests/5`,
            )
            .reply(200, prMock(url, 'SOME', 'repo'));

          expect(
            await bitbucket.getBranchPr('userName1/pullRequest5'),
          ).toMatchSnapshot();
        });

        it('has no pr', async () => {
          const scope = await initRepo();
          scope
            .get(
              `${urlPath}/rest/api/1.0/projects/SOME/repos/repo/pull-requests?state=ALL&role.1=AUTHOR&username.1=abc&limit=100`,
            )
            .reply(200, {
              isLastPage: true,
              values: [prMock(url, 'SOME', 'repo')],
            });

          expect(
            await bitbucket.getBranchPr('userName1/pullRequest1'),
          ).toBeNull();
        });

        it('has no existing pr', async () => {
          const scope = await initRepo();
          scope
            .get(
              `${urlPath}/rest/api/1.0/projects/SOME/repos/repo/pull-requests?state=ALL&role.1=AUTHOR&username.1=abc&limit=100`,
            )
            .reply(200, {
              isLastPage: true,
              values: [],
            });

          expect(
            await bitbucket.getBranchPr('userName1/pullRequest1'),
          ).toBeNull();
        });
      });

      describe('findPr()', () => {
        it('has pr', async () => {
          const scope = await initRepo();
          scope
            .get(
              `${urlPath}/rest/api/1.0/projects/SOME/repos/repo/pull-requests?state=ALL&role.1=AUTHOR&username.1=abc&limit=100`,
            )
            .reply(200, {
              isLastPage: true,
              values: [prMock(url, 'SOME', 'repo')],
            });

          expect(
            await bitbucket.findPr({
              branchName: 'userName1/pullRequest5',
              prTitle: 'title',
              state: 'open',
            }),
          ).toMatchSnapshot();
        });

        it('has no pr', async () => {
          const scope = await initRepo();
          scope
            .get(
              `${urlPath}/rest/api/1.0/projects/SOME/repos/repo/pull-requests?state=ALL&role.1=AUTHOR&username.1=abc&limit=100`,
            )
            .reply(200, {
              isLastPage: true,
              values: [prMock(url, 'SOME', 'repo')],
            });

          expect(
            await bitbucket.findPr({
              branchName: 'userName1/pullRequest5',
              prTitle: 'title',
              state: 'closed',
            }),
          ).toBeNull();
        });

        it('finds pr from other authors', async () => {
          const scope = await initRepo();
          scope
            .get(
              `${urlPath}/rest/api/1.0/projects/SOME/repos/repo/pull-requests?state=OPEN&direction=outgoing&at=refs/heads/branch&limit=1`,
            )
            .reply(200, {
              isLastPage: true,
              values: [prMock(url, 'SOME', 'repo')],
            });
          expect(
            await bitbucket.findPr({
              branchName: 'branch',
              state: 'open',
              includeOtherAuthors: true,
            }),
          ).toMatchObject({
            number: 5,
            sourceBranch: 'userName1/pullRequest5',
            targetBranch: 'master',
            title: 'title',
            state: 'open',
          });
        });

        it('returns null if no pr found - (includeOtherAuthors)', async () => {
          const scope = await initRepo();
          scope
            .get(
              `${urlPath}/rest/api/1.0/projects/SOME/repos/repo/pull-requests?state=OPEN&direction=outgoing&at=refs/heads/branch&limit=1`,
            )
            .reply(200, {
              isLastPage: true,
              values: [],
            });

          const pr = await bitbucket.findPr({
            branchName: 'branch',
            state: 'open',
            includeOtherAuthors: true,
          });
          expect(pr).toBeNull();
        });
      });

      describe('createPr()', () => {
        it('posts PR', async () => {
          const scope = await initRepo();
          scope
            .get(`${urlPath}/rest/api/1.0/projects/SOME/repos/repo`)
            .reply(200, prMock(url, 'SOME', 'repo'))
            .get(
              `${urlPath}/rest/default-reviewers/1.0/projects/SOME/repos/repo/reviewers?sourceRefId=refs/heads/branch&targetRefId=refs/heads/master&sourceRepoId=5&targetRepoId=5`,
            )
            .reply(200, [{ name: 'jcitizen' }])
            .post(
              `${urlPath}/rest/api/1.0/projects/SOME/repos/repo/pull-requests`,
            )
            .reply(200, prMock(url, 'SOME', 'repo'));

          const pr = await bitbucket.createPr({
            sourceBranch: 'branch',
            targetBranch: 'master',
            prTitle: 'title',
            prBody: 'body',
            platformPrOptions: {
              bbUseDefaultReviewers: true,
            },
          });
          expect(pr?.number).toBe(5);
        });

        it('posts PR default branch', async () => {
          const scope = await initRepo();
          scope
            .get(`${urlPath}/rest/api/1.0/projects/SOME/repos/repo`)
            .reply(200, prMock(url, 'SOME', 'repo'))
            .get(
              `${urlPath}/rest/default-reviewers/1.0/projects/SOME/repos/repo/reviewers?sourceRefId=refs/heads/branch&targetRefId=refs/heads/master&sourceRepoId=5&targetRepoId=5`,
            )
            .reply(200, [{ name: 'jcitizen' }])
            .post(
              `${urlPath}/rest/api/1.0/projects/SOME/repos/repo/pull-requests`,
            )
            .reply(200, prMock(url, 'SOME', 'repo'));

          const pr = await bitbucket.createPr({
            sourceBranch: 'branch',
            targetBranch: 'master',
            prTitle: 'title',
            prBody: 'body',
            labels: null,
            platformPrOptions: {
              bbUseDefaultReviewers: true,
            },
          });
          expect(pr?.number).toBe(5);
        });
      });

      describe('getPr()', () => {
        it('returns null for no prNo', async () => {
          httpMock.scope(urlHost);
          expect(await bitbucket.getPr(undefined as any)).toBeNull();
        });

        it('gets a PR', async () => {
          const scope = await initRepo();
          scope
            .get(
              `${urlPath}/rest/api/1.0/projects/SOME/repos/repo/pull-requests/5`,
            )
            .reply(200, prMock(url, 'SOME', 'repo'));

          expect(await bitbucket.getPr(5)).toMatchSnapshot();
        });

        it('canRebase', async () => {
          const scope = await initRepo();
          scope
            .get(
              `${urlPath}/rest/api/1.0/projects/SOME/repos/repo/pull-requests/3`,
            )
            .reply(200, prMock(url, 'SOME', 'repo'))
            .get(
              `${urlPath}/rest/api/1.0/projects/SOME/repos/repo/pull-requests/5`,
            )
            .twice()
            .reply(200, prMock(url, 'SOME', 'repo'));

          expect(await bitbucket.getPr(3)).toMatchSnapshot();

          expect(await bitbucket.getPr(5)).toMatchSnapshot();

          expect(await bitbucket.getPr(5)).toMatchSnapshot();
        });

        it('gets a closed PR', async () => {
          const scope = await initRepo();
          scope
            .get(
              `${urlPath}/rest/api/1.0/projects/SOME/repos/repo/pull-requests/5`,
            )
            .reply(200, {
              version: 0,
              number: 5,
              state: 'MERGED',
              reviewers: [],
              fromRef: {},
              toRef: {},
            });

          expect(await bitbucket.getPr(5)).toMatchSnapshot();
        });
      });

      describe('updatePr()', () => {
        it('puts PR', async () => {
          const scope = await initRepo();
          scope
            .get(
              `${urlPath}/rest/api/1.0/projects/SOME/repos/repo/pull-requests/5`,
            )
            .reply(200, prMock(url, 'SOME', 'repo'))
            .put(
              `${urlPath}/rest/api/1.0/projects/SOME/repos/repo/pull-requests/5`,
            )
            .reply(200);

          await expect(
            bitbucket.updatePr({
              number: 5,
              prTitle: 'title',
              prBody: 'body',
              targetBranch: 'new_base',
            }),
          ).toResolve();
        });

        it('closes PR', async () => {
          const scope = await initRepo();
          scope
            .get(
              `${urlPath}/rest/api/1.0/projects/SOME/repos/repo/pull-requests/5`,
            )
            .reply(200, prMock(url, 'SOME', 'repo'))
            .put(
              `${urlPath}/rest/api/1.0/projects/SOME/repos/repo/pull-requests/5`,
            )
            .reply(200, { state: 'OPEN', version: 42 })
            .post(
              `${urlPath}/rest/api/1.0/projects/SOME/repos/repo/pull-requests/5/decline?version=42`,
            )
            .reply(200, { status: 'DECLINED' });

          await expect(
            bitbucket.updatePr({
              number: 5,
              prTitle: 'title',
              prBody: 'body',
              state: 'closed',
            }),
          ).toResolve();
        });

        it('re-opens PR', async () => {
          const scope = await initRepo();
          scope
            .get(
              `${urlPath}/rest/api/1.0/projects/SOME/repos/repo/pull-requests/5`,
            )
            .reply(200, prMock(url, 'SOME', 'repo'))
            .put(
              `${urlPath}/rest/api/1.0/projects/SOME/repos/repo/pull-requests/5`,
            )
            .reply(200, { state: 'DECLINED', version: 42 })
            .post(
              `${urlPath}/rest/api/1.0/projects/SOME/repos/repo/pull-requests/5/reopen?version=42`,
            )
            .reply(200, { status: 'OPEN' });

          await expect(
            bitbucket.updatePr({
              number: 5,
              prTitle: 'title',
              prBody: 'body',
              state: 'open',
            }),
          ).toResolve();
        });

        it('throws not-found 1', async () => {
          await initRepo();
          await expect(
            bitbucket.updatePr({
              number: null as any,
              prTitle: 'title',
              prBody: 'body',
            }),
          ).rejects.toThrow(REPOSITORY_NOT_FOUND);
        });

        it('throws not-found 2', async () => {
          const scope = await initRepo();
          scope
            .get(
              `${urlPath}/rest/api/1.0/projects/SOME/repos/repo/pull-requests/4`,
            )
            .reply(404);
          await expect(
            bitbucket.updatePr({ number: 4, prTitle: 'title', prBody: 'body' }),
          ).rejects.toThrow(REPOSITORY_NOT_FOUND);
        });

        it('throws not-found 3', async () => {
          const scope = await initRepo();
          scope
            .get(
              `${urlPath}/rest/api/1.0/projects/SOME/repos/repo/pull-requests/5`,
            )
            .reply(200, prMock(url, 'SOME', 'repo'))
            .put(
              `${urlPath}/rest/api/1.0/projects/SOME/repos/repo/pull-requests/5`,
            )
            .reply(404);

          await expect(
            bitbucket.updatePr({ number: 5, prTitle: 'title', prBody: 'body' }),
          ).rejects.toThrow(REPOSITORY_NOT_FOUND);
        });

        it('handles invalid users gracefully by retrying without invalid reviewers', async () => {
          const scope = await initRepo();
          scope
            .get(
              `${urlPath}/rest/api/1.0/projects/SOME/repos/repo/pull-requests/5`,
            )
            .reply(200, prMock(url, 'SOME', 'repo'))
            .put(
              `${urlPath}/rest/api/1.0/projects/SOME/repos/repo/pull-requests/5`,
            )
            .reply(409, {
              errors: [
                {
                  context: 'reviewers',
                  message:
                    'Errors encountered while adding some reviewers to this pull request.',
                  exceptionName:
                    'com.atlassian.bitbucket.pull.InvalidPullRequestReviewersException',
                  reviewerErrors: [
                    {
                      context: 'userName2',
                      message: 'userName2 is not a user.',
                      exceptionName: null,
                    },
                  ],
                  validReviewers: [],
                },
              ],
            })
            .get(
              `${urlPath}/rest/api/1.0/projects/SOME/repos/repo/pull-requests/5`,
            )
            .reply(200, prMock(url, 'SOME', 'repo'))
            .put(
              `${urlPath}/rest/api/1.0/projects/SOME/repos/repo/pull-requests/5`,
              (body) => body.reviewers.length === 0,
            )
            .reply(200, prMock(url, 'SOME', 'repo'));

          await expect(
            bitbucket.updatePr({
              number: 5,
              prTitle: 'title',
              prBody: 'body',
              state: 'open',
            }),
          ).toResolve();
        });

        it('throws repository-changed', async () => {
          const scope = await initRepo();
          scope
            .get(
              `${urlPath}/rest/api/1.0/projects/SOME/repos/repo/pull-requests/5`,
            )
            .reply(200, prMock(url, 'SOME', 'repo'))
            .put(
              `${urlPath}/rest/api/1.0/projects/SOME/repos/repo/pull-requests/5`,
            )
            .reply(409);

          await expect(
            bitbucket.updatePr({ number: 5, prTitle: 'title', prBody: 'body' }),
          ).rejects.toThrow(REPOSITORY_CHANGED);
        });

        it('throws', async () => {
          const scope = await initRepo();
          scope
            .get(
              `${urlPath}/rest/api/1.0/projects/SOME/repos/repo/pull-requests/5`,
            )
            .reply(200, prMock(url, 'SOME', 'repo'))
            .put(
              `${urlPath}/rest/api/1.0/projects/SOME/repos/repo/pull-requests/5`,
            )
            .reply(405);

          await expect(
            bitbucket.updatePr({ number: 5, prTitle: 'title', prBody: 'body' }),
          ).rejects.toThrowErrorMatchingSnapshot();
        });
      });

      describe('mergePr()', () => {
        it('posts Merge', async () => {
          const scope = await initRepo();
          scope
            .get(
              `${urlPath}/rest/api/1.0/projects/SOME/repos/repo/pull-requests/5`,
            )
            .reply(200, prMock(url, 'SOME', 'repo'))
            .post(
              `${urlPath}/rest/api/1.0/projects/SOME/repos/repo/pull-requests/5/merge?version=1`,
            )
            .reply(200);

          expect(
            await bitbucket.mergePr({
              branchName: 'branch',
              id: 5,
            }),
          ).toBeTrue();
        });

        it('throws not-found 1', async () => {
          await initRepo();
          const res = bitbucket.mergePr({
            branchName: 'branch',
            id: null as any,
          });
          await expect(res).rejects.toThrow(REPOSITORY_NOT_FOUND);
        });

        it('throws not-found 2', async () => {
          const scope = await initRepo();
          scope
            .get(
              `${urlPath}/rest/api/1.0/projects/SOME/repos/repo/pull-requests/4`,
            )
            .reply(404);

          await expect(
            bitbucket.mergePr({
              branchName: 'branch',
              id: 4,
            }),
          ).rejects.toThrow(REPOSITORY_NOT_FOUND);
        });

        it('throws not-found 3', async () => {
          const scope = await initRepo();
          scope
            .get(
              `${urlPath}/rest/api/1.0/projects/SOME/repos/repo/pull-requests/5`,
            )
            .reply(200, prMock(url, 'SOME', 'repo'))
            .post(
              `${urlPath}/rest/api/1.0/projects/SOME/repos/repo/pull-requests/5/merge?version=1`,
            )
            .reply(404);

          await expect(
            bitbucket.mergePr({
              branchName: 'branch',
              id: 5,
            }),
          ).rejects.toThrow(REPOSITORY_NOT_FOUND);
        });

        it('throws conflicted', async () => {
          const scope = await initRepo();
          scope
            .get(
              `${urlPath}/rest/api/1.0/projects/SOME/repos/repo/pull-requests/5`,
            )
            .reply(200, prMock(url, 'SOME', 'repo'))
            .post(
              `${urlPath}/rest/api/1.0/projects/SOME/repos/repo/pull-requests/5/merge?version=1`,
            )
            .reply(409);

          expect(
            await bitbucket.mergePr({
              branchName: 'branch',
              id: 5,
            }),
          ).toBeFalsy();
        });

        it('unknown error', async () => {
          const scope = await initRepo();
          scope
            .get(
              `${urlPath}/rest/api/1.0/projects/SOME/repos/repo/pull-requests/5`,
            )
            .reply(200, prMock(url, 'SOME', 'repo'))
            .post(
              `${urlPath}/rest/api/1.0/projects/SOME/repos/repo/pull-requests/5/merge?version=1`,
            )
            .reply(405);

          await expect(
            bitbucket.mergePr({
              branchName: 'branch',
              id: 5,
            }),
          ).resolves.toBeFalse();
        });
      });

      describe('massageMarkdown()', () => {
        it('returns diff files', () => {
          expect(
            bitbucket.massageMarkdown(
              '<details><summary>foo</summary>bar</details>text<details>',
            ),
          ).toMatchSnapshot();
        });

        it('sanitizes HTML comments in the body', () => {
          const prBody = bitbucket.massageMarkdown(`---

- [ ] <!-- rebase-check -->If you want to rebase/retry this PR, click this checkbox
- [ ] <!-- recreate-branch=renovate/docker-renovate-renovate-16.x --><a href="/some/link">Update renovate/renovate to 16.1.2</a>

---
<!---->
Empty comment.
<!-- This is another comment -->
Followed by some information.
<!-- followed by some more comments -->`);
          expect(prBody).toMatchSnapshot();
        });
      });

      describe('getBranchStatus()', () => {
        it('should be success', async () => {
          const scope = await initRepo();
          scope
            .get(
              `${urlPath}/rest/build-status/1.0/commits/stats/0d9c7726c3d628b7e28af234595cfd20febdbf8e`,
            )
            .reply(200, {
              successful: 3,
              inProgress: 0,
              failed: 0,
            });

          expect(await bitbucket.getBranchStatus('somebranch', true)).toBe(
            'green',
          );
        });

        it('should be pending', async () => {
          const scope = await initRepo();
          scope
            .get(
              `${urlPath}/rest/build-status/1.0/commits/stats/0d9c7726c3d628b7e28af234595cfd20febdbf8e`,
            )
            .reply(200, {
              successful: 3,
              inProgress: 1,
              failed: 0,
            });

          expect(await bitbucket.getBranchStatus('somebranch', true)).toBe(
            'yellow',
          );

          scope
            .get(
              `${urlPath}/rest/build-status/1.0/commits/stats/0d9c7726c3d628b7e28af234595cfd20febdbf8e`,
            )
            .reply(200, {
              successful: 0,
              inProgress: 0,
              failed: 0,
            });

          expect(await bitbucket.getBranchStatus('somebranch', true)).toBe(
            'yellow',
          );
        });

        it('should be failed', async () => {
          const scope = await initRepo();
          scope
            .get(
              `${urlPath}/rest/build-status/1.0/commits/stats/0d9c7726c3d628b7e28af234595cfd20febdbf8e`,
            )
            .reply(200, {
              successful: 1,
              inProgress: 1,
              failed: 1,
            });

          expect(await bitbucket.getBranchStatus('somebranch', true)).toBe(
            'red',
          );

          scope
            .get(
              `${urlPath}/rest/build-status/1.0/commits/stats/0d9c7726c3d628b7e28af234595cfd20febdbf8e`,
            )
            .replyWithError('requst-failed');

          expect(await bitbucket.getBranchStatus('somebranch', true)).toBe(
            'red',
          );
        });

        it('throws repository-changed', async () => {
          git.branchExists.mockReturnValue(false);
          await initRepo();
          await expect(
            bitbucket.getBranchStatus('somebranch', true),
          ).rejects.toThrow(REPOSITORY_CHANGED);
        });
      });

      describe('getBranchStatusCheck()', () => {
        it('should be success', async () => {
          const scope = await initRepo();
          scope
            .get(
              `${urlPath}/rest/build-status/1.0/commits/0d9c7726c3d628b7e28af234595cfd20febdbf8e?limit=100`,
            )
            .reply(200, {
              isLastPage: true,
              values: [
                {
                  state: 'SUCCESSFUL',
                  key: 'context-2',
                  url: 'https://renovatebot.com',
                },
              ],
            });

          expect(
            await bitbucket.getBranchStatusCheck('somebranch', 'context-2'),
          ).toBe('green');
        });

        it('should be pending', async () => {
          const scope = await initRepo();
          scope
            .get(
              `${urlPath}/rest/build-status/1.0/commits/0d9c7726c3d628b7e28af234595cfd20febdbf8e?limit=100`,
            )
            .reply(200, {
              isLastPage: true,
              values: [
                {
                  state: 'INPROGRESS',
                  key: 'context-2',
                  url: 'https://renovatebot.com',
                },
              ],
            });

          expect(
            await bitbucket.getBranchStatusCheck('somebranch', 'context-2'),
          ).toBe('yellow');
        });

        it('should be failure', async () => {
          const scope = await initRepo();
          scope
            .get(
              `${urlPath}/rest/build-status/1.0/commits/0d9c7726c3d628b7e28af234595cfd20febdbf8e?limit=100`,
            )
            .reply(200, {
              isLastPage: true,
              values: [
                {
                  state: 'FAILED',
                  key: 'context-2',
                  url: 'https://renovatebot.com',
                },
              ],
            });

          expect(
            await bitbucket.getBranchStatusCheck('somebranch', 'context-2'),
          ).toBe('red');
        });

        it('should be null', async () => {
          const scope = await initRepo();
          scope
            .get(
              `${urlPath}/rest/build-status/1.0/commits/0d9c7726c3d628b7e28af234595cfd20febdbf8e?limit=100`,
            )
            .replyWithError('requst-failed');

          expect(
            await bitbucket.getBranchStatusCheck('somebranch', 'context-2'),
          ).toBeNull();

          scope
            .get(
              `${urlPath}/rest/build-status/1.0/commits/0d9c7726c3d628b7e28af234595cfd20febdbf8e?limit=100`,
            )
            .reply(200, {
              isLastPage: true,
              values: [],
            });

          expect(
            await bitbucket.getBranchStatusCheck('somebranch', 'context-2'),
          ).toBeNull();
        });
      });

      describe('setBranchStatus()', () => {
        it('should be success 1', async () => {
          const scope = await initRepo();
          scope
            .get(
              `${urlPath}/rest/build-status/1.0/commits/0d9c7726c3d628b7e28af234595cfd20febdbf8e?limit=100`,
            )
            .twice()
            .reply(200, {
              isLastPage: true,
              values: [{ key: 'context-1', state: 'SUCCESSFUL' }],
            })
            .post(
              `${urlPath}/rest/build-status/1.0/commits/0d9c7726c3d628b7e28af234595cfd20febdbf8e`,
            )
            .reply(200)
            .get(
              `${urlPath}/rest/build-status/1.0/commits/stats/0d9c7726c3d628b7e28af234595cfd20febdbf8e`,
            )
            .reply(200, {});

          await expect(
            bitbucket.setBranchStatus({
              branchName: 'somebranch',
              context: 'context-2',
              description: null as any,
              state: 'green',
            }),
          ).toResolve();
        });

        it('should be success 2', async () => {
          const scope = await initRepo();
          scope
            .get(
              `${urlPath}/rest/build-status/1.0/commits/0d9c7726c3d628b7e28af234595cfd20febdbf8e?limit=100`,
            )
            .twice()
            .reply(200, {
              isLastPage: true,
              values: [{ key: 'context-1', state: 'SUCCESSFUL' }],
            })
            .post(
              `${urlPath}/rest/build-status/1.0/commits/0d9c7726c3d628b7e28af234595cfd20febdbf8e`,
            )
            .reply(200)
            .get(
              `${urlPath}/rest/build-status/1.0/commits/stats/0d9c7726c3d628b7e28af234595cfd20febdbf8e`,
            )
            .reply(200, {});

          await expect(
            bitbucket.setBranchStatus({
              branchName: 'somebranch',
              context: 'context-2',
              description: null as any,
              state: 'red',
            }),
          ).toResolve();
        });

        it('should be success 3', async () => {
          const scope = await initRepo();
          scope
            .get(
              `${urlPath}/rest/build-status/1.0/commits/0d9c7726c3d628b7e28af234595cfd20febdbf8e?limit=100`,
            )
            .twice()
            .reply(200, {
              isLastPage: true,
              values: [{ key: 'context-1', state: 'SUCCESSFUL' }],
            })
            .post(
              `${urlPath}/rest/build-status/1.0/commits/0d9c7726c3d628b7e28af234595cfd20febdbf8e`,
            )
            .reply(200)
            .get(
              `${urlPath}/rest/build-status/1.0/commits/stats/0d9c7726c3d628b7e28af234595cfd20febdbf8e`,
            )
            .reply(200, {});

          await expect(
            bitbucket.setBranchStatus({
              branchName: 'somebranch',
              context: 'context-2',
              description: null as any,
              state: 'red',
            }),
          ).toResolve();
        });

        it('should be success 4', async () => {
          const scope = await initRepo();
          scope
            .get(
              `${urlPath}/rest/build-status/1.0/commits/0d9c7726c3d628b7e28af234595cfd20febdbf8e?limit=100`,
            )
            .twice()
            .reply(200, {
              isLastPage: true,
              values: [{ key: 'context-1', state: 'SUCCESSFUL' }],
            })
            .post(
              `${urlPath}/rest/build-status/1.0/commits/0d9c7726c3d628b7e28af234595cfd20febdbf8e`,
            )
            .reply(200)
            .get(
              `${urlPath}/rest/build-status/1.0/commits/stats/0d9c7726c3d628b7e28af234595cfd20febdbf8e`,
            )
            .reply(200, {});

          await expect(
            bitbucket.setBranchStatus({
              branchName: 'somebranch',
              context: 'context-2',
              description: null as any,
              state: 'yellow',
            }),
          ).toResolve();
        });

        it('should be success 5', async () => {
          const scope = await initRepo();
          scope
            .get(
              `${urlPath}/rest/build-status/1.0/commits/0d9c7726c3d628b7e28af234595cfd20febdbf8e?limit=100`,
            )
            .reply(200, {
              isLastPage: true,
              values: [{ key: 'context-1', state: 'SUCCESSFUL' }],
            })
            .post(
              `${urlPath}/rest/build-status/1.0/commits/0d9c7726c3d628b7e28af234595cfd20febdbf8e`,
            )
            .replyWithError('requst-failed');

          await expect(
            bitbucket.setBranchStatus({
              branchName: 'somebranch',
              context: 'context-2',
              description: null as any,
              state: 'green',
            }),
          ).toResolve();
        });

        it('should be success 6', async () => {
          const scope = await initRepo();
          scope
            .get(
              `${urlPath}/rest/build-status/1.0/commits/0d9c7726c3d628b7e28af234595cfd20febdbf8e?limit=100`,
            )
            .reply(200, {
              isLastPage: true,
              values: [{ key: 'context-1', state: 'SUCCESSFUL' }],
            });

          await expect(
            bitbucket.setBranchStatus({
              branchName: 'somebranch',
              context: 'context-1',
              description: null as any,
              state: 'green',
            }),
          ).toResolve();
        });
      });

      describe('getJsonFile()', () => {
        it('returns file content', async () => {
          const data = { foo: 'bar' };
          const scope = await initRepo();
          scope
            .get(
              `${urlPath}/rest/api/1.0/projects/SOME/repos/repo/browse/file.json?limit=20000`,
            )
            .reply(200, {
              isLastPage: true,
              lines: [{ text: JSON.stringify(data) }],
            });
          const res = await bitbucket.getJsonFile('file.json');
          expect(res).toEqual(data);
        });

        it('returns file content in json5 format', async () => {
          const lines = [
            { text: '{' },
            { text: '  // json5 comment' },
            { text: '  foo: "bar"' },
            { text: '}' },
          ];
          const scope = await initRepo();
          scope
            .get(
              `${urlPath}/rest/api/1.0/projects/SOME/repos/repo/browse/file.json5?limit=20000`,
            )
            .reply(200, {
              isLastPage: true,
              lines,
            });
          const res = await bitbucket.getJsonFile('file.json5');
          expect(res).toEqual({ foo: 'bar' });
        });

        it('returns file content from given repo', async () => {
          const data = { foo: 'bar' };
          const scope = await initRepo();
          scope
            .get(
              `${urlPath}/rest/api/1.0/projects/DIFFERENT/repos/repo/browse/file.json?limit=20000`,
            )
            .reply(200, {
              isLastPage: true,
              lines: [{ text: JSON.stringify(data) }],
            });
          const res = await bitbucket.getJsonFile(
            'file.json',
            'DIFFERENT/repo',
          );
          expect(res).toEqual(data);
        });

        it('returns file content from branch or tag', async () => {
          const data = { foo: 'bar' };
          const scope = await initRepo();
          scope
            .get(
              `${urlPath}/rest/api/1.0/projects/SOME/repos/repo/browse/file.json?limit=20000&at=dev`,
            )
            .reply(200, {
              isLastPage: true,
              lines: [{ text: JSON.stringify(data) }],
            });
          const res = await bitbucket.getJsonFile(
            'file.json',
            'SOME/repo',
            'dev',
          );
          expect(res).toEqual(data);
        });

        it('throws on malformed JSON', async () => {
          const scope = await initRepo();
          scope
            .get(
              `${urlPath}/rest/api/1.0/projects/SOME/repos/repo/browse/file.json?limit=20000`,
            )
            .reply(200, {
              isLastPage: true,
              lines: [{ text: '!@#' }],
            });
          await expect(bitbucket.getJsonFile('file.json')).rejects.toThrow();
        });

        it('throws on long content', async () => {
          const scope = await initRepo();
          scope
            .get(
              `${urlPath}/rest/api/1.0/projects/SOME/repos/repo/browse/file.json?limit=20000`,
            )
            .reply(200, {
              isLastPage: false,
              lines: [{ text: '{' }],
            });
          await expect(bitbucket.getJsonFile('file.json')).rejects.toThrow();
        });

        it('throws on errors', async () => {
          const scope = await initRepo();
          scope
            .get(
              `${urlPath}/rest/api/1.0/projects/SOME/repos/repo/browse/file.json?limit=20000`,
            )
            .replyWithError('some error');
          await expect(bitbucket.getJsonFile('file.json')).rejects.toThrow();
        });
      });
    });
  });
});<|MERGE_RESOLUTION|>--- conflicted
+++ resolved
@@ -344,15 +344,11 @@
         });
 
         it('should skip api call to fetch version when platform version is set in environment', async () => {
-<<<<<<< HEAD
-=======
-          process.env.RENOVATE_X_PLATFORM_VERSION = '8.0.0';
           httpMock
             .scope('https://stash.renovatebot.com')
             .get(`/rest/api/1.0/users/${username}`)
             .reply(200, userInfo);
 
->>>>>>> 0e9e9381
           await expect(
             bitbucket.initPlatform({
               endpoint: 'https://stash.renovatebot.com',
