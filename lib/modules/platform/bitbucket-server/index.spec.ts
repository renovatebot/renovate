import is from '@sindresorhus/is';
import * as httpMock from '../../../../test/http-mock';
import {
  REPOSITORY_CHANGED,
  REPOSITORY_EMPTY,
  REPOSITORY_NOT_FOUND,
} from '../../../constants/error-messages';
<<<<<<< HEAD
import { PrState } from '../../../types';
=======
import { BranchStatus } from '../../../types';
>>>>>>> a9600ada
import type * as _git from '../../../util/git';
import type { Platform } from '../types';

function sshLink(projectKey: string, repositorySlug: string): string {
  return `ssh://git@stash.renovatebot.com:7999/${projectKey.toLowerCase()}/${repositorySlug}.git`;
}

function httpLink(
  endpointStr: string,
  projectKey: string,
  repositorySlug: string
): string {
  return `${endpointStr}scm/${projectKey.toLowerCase()}/${repositorySlug}.git`;
}

function repoMock(
  endpoint: URL | string,
  projectKey: string,
  repositorySlug: string,
  options: { cloneUrl: { https: boolean; ssh: boolean } } = {
    cloneUrl: { https: true, ssh: true },
  }
) {
  const endpointStr = endpoint.toString();
  const links: {
    self: { href: string }[];
    clone?: { href: string; name: string }[];
  } = {
    self: [
      {
        href: `${endpointStr}projects/${projectKey}/repos/${repositorySlug}/browse`,
      },
    ],
  };

  if (options.cloneUrl.https || options.cloneUrl.ssh) {
    // This mimics the behavior of bb-server which does not include the clone property at all
    // if ssh and https are both turned off
    links.clone = [
      options.cloneUrl.https
        ? {
            href: httpLink(endpointStr, projectKey, repositorySlug),
            name: 'http',
          }
        : null,
      options.cloneUrl.ssh
        ? {
            href: sshLink(projectKey, repositorySlug),
            name: 'ssh',
          }
        : null,
    ].filter(is.truthy);
  }

  return {
    slug: repositorySlug,
    id: 13076,
    name: repositorySlug,
    scmId: 'git',
    state: 'AVAILABLE',
    statusMessage: 'Available',
    forkable: true,
    project: {
      key: projectKey,
      id: 2900,
      name: `${repositorySlug}'s name`,
      public: false,
      type: 'NORMAL',
      links: {
        self: [
          { href: `https://stash.renovatebot.com/projects/${projectKey}` },
        ],
      },
    },
    public: false,
    links,
  };
}

function prMock(
  endpoint: URL | string,
  projectKey: string,
  repositorySlug: string
) {
  const endpointStr = endpoint.toString();
  return {
    id: 5,
    version: 1,
    title: 'title',
    description: '* Line 1\r\n* Line 2',
    state: 'OPEN',
    open: true,
    closed: false,
    createdDate: 1547853840016,
    updatedDate: 1547853840016,
    fromRef: {
      id: 'refs/heads/userName1/pullRequest5',
      displayId: 'userName1/pullRequest5',
      latestCommit: '55efc02b2ab13a43a66cf705f5faacfcc6a762b4',
      // Removed this with the idea it's not needed
      // repository: {},
    },
    toRef: {
      id: 'refs/heads/master',
      displayId: 'master',
      latestCommit: '0d9c7726c3d628b7e28af234595cfd20febdbf8e',
      // Removed this with the idea it's not needed
      // repository: {},
    },
    locked: false,
    author: {
      user: {
        name: 'userName1',
        emailAddress: 'userName1@renovatebot.com',
        id: 144846,
        displayName: 'Renovate Bot',
        active: true,
        slug: 'userName1',
        type: 'NORMAL',
        links: {
          self: [{ href: `${endpointStr}/users/userName1` }],
        },
      },
      role: 'AUTHOR',
      approved: false,
      status: 'UNAPPROVED',
    },
    reviewers: [
      {
        user: {
          name: 'userName2',
          emailAddress: 'userName2@renovatebot.com',
          id: 71155,
          displayName: 'Renovate bot 2',
          active: true,
          slug: 'userName2',
          type: 'NORMAL',
          links: {
            self: [{ href: `${endpointStr}/users/userName2` }],
          },
        },
        role: 'REVIEWER',
        approved: false,
        status: 'UNAPPROVED',
      },
    ],
    participants: [],
    links: {
      self: [
        {
          href: `${endpointStr}/projects/${projectKey}/repos/${repositorySlug}/pull-requests/5`,
        },
      ],
    },
  };
}

const scenarios = {
  'endpoint with no path': new URL('https://stash.renovatebot.com'),
  'endpoint with path': new URL('https://stash.renovatebot.com/vcs'),
};

describe('modules/platform/bitbucket-server/index', () => {
  Object.entries(scenarios).forEach(([scenarioName, url]) => {
    const urlHost = url.origin;
    const urlPath = url.pathname === '/' ? '' : url.pathname;

    describe(scenarioName, () => {
      let bitbucket: Platform;
      let hostRules: jest.Mocked<typeof import('../../../util/host-rules')>;
      let git: jest.Mocked<typeof _git>;
      const username = 'abc';
      const password = '123';

      async function initRepo(config = {}): Promise<httpMock.Scope> {
        const scope = httpMock
          .scope(urlHost)
          .get(`${urlPath}/rest/api/1.0/projects/SOME/repos/repo`)
          .reply(200, repoMock(url, 'SOME', 'repo'))
          .get(
            `${urlPath}/rest/api/1.0/projects/SOME/repos/repo/branches/default`
          )
          .reply(200, {
            displayId: 'master',
          });
        await bitbucket.initRepo({
          endpoint: 'https://stash.renovatebot.com/vcs/',
          repository: 'SOME/repo',
          ...config,
        });
        return scope;
      }

      beforeEach(async () => {
        // reset module
        jest.resetModules();
        jest.mock('delay');
        jest.mock('../../../util/git');
        jest.mock('../../../util/host-rules');
        hostRules = require('../../../util/host-rules');
        bitbucket = await import('.');
        git = require('../../../util/git');
        git.branchExists.mockReturnValue(true);
        git.isBranchBehindBase.mockResolvedValue(false);
        git.getBranchCommit.mockReturnValue(
          '0d9c7726c3d628b7e28af234595cfd20febdbf8e'
        );
        const endpoint =
          scenarioName === 'endpoint with path'
            ? 'https://stash.renovatebot.com/vcs/'
            : 'https://stash.renovatebot.com';
        hostRules.find.mockReturnValue({
          username,
          password,
        });
        await bitbucket.initPlatform({
          endpoint,
          username,
          password,
        });
      });

      describe('initPlatform()', () => {
        it('should throw if no endpoint', () => {
          expect.assertions(1);
          expect(() => bitbucket.initPlatform({})).toThrow();
        });

        it('should throw if no username/password', () => {
          expect.assertions(1);
          expect(() =>
            bitbucket.initPlatform({ endpoint: 'endpoint' })
          ).toThrow();
        });

        it('should init', async () => {
          expect(
            await bitbucket.initPlatform({
              endpoint: 'https://stash.renovatebot.com',
              username: 'abc',
              password: '123',
            })
          ).toMatchSnapshot();
        });
      });

      describe('getRepos()', () => {
        it('returns repos', async () => {
          expect.assertions(1);
          httpMock
            .scope(urlHost)
            .get(
              `${urlPath}/rest/api/1.0/repos?permission=REPO_WRITE&state=AVAILABLE&limit=100`
            )
            .reply(200, {
              size: 1,
              limit: 100,
              isLastPage: true,
              values: [repoMock(url, 'SOME', 'repo')],
              start: 0,
            });
          expect(await bitbucket.getRepos()).toEqual(['some/repo']);
        });
      });

      describe('initRepo()', () => {
        it('works', async () => {
          expect.assertions(1);
          httpMock
            .scope(urlHost)
            .get(`${urlPath}/rest/api/1.0/projects/SOME/repos/repo`)
            .reply(200, repoMock(url, 'SOME', 'repo'))
            .get(
              `${urlPath}/rest/api/1.0/projects/SOME/repos/repo/branches/default`
            )
            .reply(200, {
              displayId: 'master',
            });
          expect(
            await bitbucket.initRepo({
              endpoint: 'https://stash.renovatebot.com/vcs/',
              repository: 'SOME/repo',
            })
          ).toMatchSnapshot();
        });

        it('no git url', async () => {
          expect.assertions(1);
          httpMock
            .scope(urlHost)
            .get(`${urlPath}/rest/api/1.0/projects/SOME/repos/repo`)
            .reply(200, repoMock(url, 'SOME', 'repo'))
            .get(
              `${urlPath}/rest/api/1.0/projects/SOME/repos/repo/branches/default`
            )
            .reply(200, {
              displayId: 'master',
            });
          expect(
            await bitbucket.initRepo({
              endpoint: 'https://stash.renovatebot.com/vcs/',
              repository: 'SOME/repo',
            })
          ).toEqual({
            defaultBranch: 'master',
            isFork: false,
            repoFingerprint: expect.any(String),
          });
        });

        it('gitUrl ssh returns ssh url', async () => {
          expect.assertions(2);
          const responseMock = repoMock(url, 'SOME', 'repo', {
            cloneUrl: { https: false, ssh: true },
          });
          httpMock
            .scope(urlHost)
            .get(`${urlPath}/rest/api/1.0/projects/SOME/repos/repo`)
            .reply(200, responseMock)
            .get(
              `${urlPath}/rest/api/1.0/projects/SOME/repos/repo/branches/default`
            )
            .reply(200, {
              displayId: 'master',
            });
          const res = await bitbucket.initRepo({
            endpoint: 'https://stash.renovatebot.com/vcs/',
            repository: 'SOME/repo',
            gitUrl: 'ssh',
          });
          expect(git.initRepo).toHaveBeenCalledWith(
            expect.objectContaining({ url: sshLink('SOME', 'repo') })
          );
          expect(res).toEqual({
            defaultBranch: 'master',
            isFork: false,
            repoFingerprint: expect.any(String),
          });
        });

        it('gitURL endpoint returns generates endpoint URL', async () => {
          expect.assertions(2);
          const link = httpLink(url.toString(), 'SOME', 'repo');
          const responseMock = repoMock(url, 'SOME', 'repo', {
            cloneUrl: { https: false, ssh: false },
          });
          httpMock
            .scope(urlHost)
            .get(`${urlPath}/rest/api/1.0/projects/SOME/repos/repo`)
            .reply(200, responseMock)
            .get(
              `${urlPath}/rest/api/1.0/projects/SOME/repos/repo/branches/default`
            )
            .reply(200, {
              displayId: 'master',
            });
          git.getUrl.mockReturnValueOnce(link);
          const res = await bitbucket.initRepo({
            endpoint: 'https://stash.renovatebot.com/vcs/',
            repository: 'SOME/repo',
            gitUrl: 'endpoint',
          });
          expect(git.initRepo).toHaveBeenCalledWith(
            expect.objectContaining({
              url: link,
            })
          );
          expect(res).toEqual({
            defaultBranch: 'master',
            isFork: false,
            repoFingerprint: expect.any(String),
          });
        });

        it('gitUrl default returns http from API with injected auth', async () => {
          expect.assertions(2);
          const responseMock = repoMock(url, 'SOME', 'repo', {
            cloneUrl: { https: true, ssh: true },
          });
          httpMock
            .scope(urlHost)
            .get(`${urlPath}/rest/api/1.0/projects/SOME/repos/repo`)
            .reply(200, responseMock)
            .get(
              `${urlPath}/rest/api/1.0/projects/SOME/repos/repo/branches/default`
            )
            .reply(200, {
              displayId: 'master',
            });
          const res = await bitbucket.initRepo({
            endpoint: 'https://stash.renovatebot.com/vcs/',
            repository: 'SOME/repo',
            gitUrl: 'default',
          });
          expect(git.initRepo).toHaveBeenCalledWith(
            expect.objectContaining({
              url: httpLink(url.toString(), 'SOME', 'repo').replace(
                'https://',
                `https://${username}:${password}@`
              ),
            })
          );
          expect(res).toEqual({
            defaultBranch: 'master',
            isFork: false,
            repoFingerprint: expect.any(String),
          });
        });

        it('uses ssh url from API if http not in API response', async () => {
          expect.assertions(2);
          const responseMock = repoMock(url, 'SOME', 'repo', {
            cloneUrl: { https: false, ssh: true },
          });
          httpMock
            .scope(urlHost)
            .get(`${urlPath}/rest/api/1.0/projects/SOME/repos/repo`)
            .reply(200, responseMock)
            .get(
              `${urlPath}/rest/api/1.0/projects/SOME/repos/repo/branches/default`
            )
            .reply(200, {
              displayId: 'master',
            });
          const res = await bitbucket.initRepo({
            endpoint: 'https://stash.renovatebot.com/vcs/',
            repository: 'SOME/repo',
          });
          expect(git.initRepo).toHaveBeenCalledWith(
            expect.objectContaining({ url: sshLink('SOME', 'repo') })
          );
          expect(res).toMatchSnapshot();
        });

        it('uses http url from API with injected auth if http url in API response', async () => {
          expect.assertions(2);
          const responseMock = repoMock(url, 'SOME', 'repo', {
            cloneUrl: { https: true, ssh: true },
          });
          httpMock
            .scope(urlHost)
            .get(`${urlPath}/rest/api/1.0/projects/SOME/repos/repo`)
            .reply(200, responseMock)
            .get(
              `${urlPath}/rest/api/1.0/projects/SOME/repos/repo/branches/default`
            )
            .reply(200, {
              displayId: 'master',
            });
          const res = await bitbucket.initRepo({
            endpoint: 'https://stash.renovatebot.com/vcs/',
            repository: 'SOME/repo',
          });
          expect(git.initRepo).toHaveBeenCalledWith(
            expect.objectContaining({
              url: httpLink(url.toString(), 'SOME', 'repo').replace(
                'https://',
                `https://${username}:${password}@`
              ),
            })
          );
          expect(res).toMatchSnapshot();
        });

        it('generates URL if API does not contain clone links', async () => {
          expect.assertions(2);
          const link = httpLink(url.toString(), 'SOME', 'repo');
          const responseMock = repoMock(url, 'SOME', 'repo', {
            cloneUrl: { https: false, ssh: false },
          });
          httpMock
            .scope(urlHost)
            .get(`${urlPath}/rest/api/1.0/projects/SOME/repos/repo`)
            .reply(200, responseMock)
            .get(
              `${urlPath}/rest/api/1.0/projects/SOME/repos/repo/branches/default`
            )
            .reply(200, {
              displayId: 'master',
            });
          git.getUrl.mockReturnValueOnce(link);
          const res = await bitbucket.initRepo({
            endpoint: 'https://stash.renovatebot.com/vcs/',
            repository: 'SOME/repo',
          });
          expect(git.initRepo).toHaveBeenCalledWith(
            expect.objectContaining({
              url: link,
            })
          );
          expect(res).toMatchSnapshot();
        });

        it('throws REPOSITORY_EMPTY if there is no default branch', async () => {
          expect.assertions(1);
          httpMock
            .scope(urlHost)
            .get(`${urlPath}/rest/api/1.0/projects/SOME/repos/repo`)
            .reply(200, repoMock(url, 'SOME', 'repo'))
            .get(
              `${urlPath}/rest/api/1.0/projects/SOME/repos/repo/branches/default`
            )
            .reply(204);
          await expect(
            bitbucket.initRepo({
              endpoint: 'https://stash.renovatebot.com/vcs/',
              repository: 'SOME/repo',
            })
          ).rejects.toThrow(REPOSITORY_EMPTY);
        });
      });

      describe('repoForceRebase()', () => {
        it('returns false on missing mergeConfig', async () => {
          expect.assertions(1);
          httpMock
            .scope(urlHost)
            .get(
              `${urlPath}/rest/api/1.0/projects/undefined/repos/undefined/settings/pull-requests`
            )
            .reply(200, {
              mergeConfig: null,
            });
          const actual = await bitbucket.getRepoForceRebase();
          expect(actual).toBeFalse();
        });

        it('returns false on missing defaultStrategy', async () => {
          expect.assertions(1);
          httpMock
            .scope(urlHost)
            .get(
              `${urlPath}/rest/api/1.0/projects/undefined/repos/undefined/settings/pull-requests`
            )
            .reply(200, {
              mergeConfig: {
                defaultStrategy: null,
              },
            });
          const actual = await bitbucket.getRepoForceRebase();
          expect(actual).toBeFalse();
        });

        it.each(['ff-only', 'rebase-ff-only', 'squash-ff-only'])(
          'return true if %s strategy is enabled',
          async (id) => {
            expect.assertions(1);
            httpMock
              .scope(urlHost)
              .get(
                `${urlPath}/rest/api/1.0/projects/undefined/repos/undefined/settings/pull-requests`
              )
              .reply(200, {
                mergeConfig: {
                  defaultStrategy: {
                    id,
                  },
                },
              });
            const actual = await bitbucket.getRepoForceRebase();
            expect(actual).toBeTrue();
          }
        );

        it.each(['no-ff', 'ff', 'rebase-no-ff', 'squash'])(
          'return false if %s strategy is enabled',
          async (id) => {
            expect.assertions(1);
            httpMock
              .scope(urlHost)
              .get(
                `${urlPath}/rest/api/1.0/projects/undefined/repos/undefined/settings/pull-requests`
              )
              .reply(200, {
                mergeConfig: {
                  defaultStrategy: {
                    id,
                  },
                },
              });
            const actual = await bitbucket.getRepoForceRebase();
            expect(actual).toBeFalse();
          }
        );
      });

      describe('addAssignees()', () => {
        it('does not throw', async () => {
          expect(await bitbucket.addAssignees(3, ['some'])).toMatchSnapshot();
        });
      });

      describe('addReviewers', () => {
        it('does not throw', async () => {
          const scope = await initRepo();
          scope
            .get(
              `${urlPath}/rest/api/1.0/projects/SOME/repos/repo/pull-requests/5`
            )
            .twice()
            .reply(200, prMock(url, 'SOME', 'repo'))
            .put(
              `${urlPath}/rest/api/1.0/projects/SOME/repos/repo/pull-requests/5`
            )
            .reply(200, prMock(url, 'SOME', 'repo'));

          expect(await bitbucket.addReviewers(5, ['name'])).toMatchSnapshot();
        });

        it('sends the reviewer name as a reviewer', async () => {
          expect.assertions(1);
          const scope = await initRepo();
          scope
            .get(
              `${urlPath}/rest/api/1.0/projects/SOME/repos/repo/pull-requests/5`
            )
            .twice()
            .reply(200, prMock(url, 'SOME', 'repo'))
            .put(
              `${urlPath}/rest/api/1.0/projects/SOME/repos/repo/pull-requests/5`
            )
            .reply(200, prMock(url, 'SOME', 'repo'));

          await expect(bitbucket.addReviewers(5, ['name'])).toResolve();
        });

        it('throws not-found 1', async () => {
          await initRepo();
          await expect(
            bitbucket.addReviewers(null as any, ['name'])
          ).rejects.toThrow(REPOSITORY_NOT_FOUND);
        });

        it('throws not-found 2', async () => {
          const scope = await initRepo();
          scope
            .get(
              `${urlPath}/rest/api/1.0/projects/SOME/repos/repo/pull-requests/4`
            )
            .reply(404);

          await expect(bitbucket.addReviewers(4, ['name'])).rejects.toThrow(
            REPOSITORY_NOT_FOUND
          );
        });

        it('throws not-found 3', async () => {
          const scope = await initRepo();
          scope
            .get(
              `${urlPath}/rest/api/1.0/projects/SOME/repos/repo/pull-requests/5`
            )
            .reply(200, prMock(url, 'SOME', 'repo'))
            .put(
              `${urlPath}/rest/api/1.0/projects/SOME/repos/repo/pull-requests/5`
            )
            .reply(404);

          await expect(bitbucket.addReviewers(5, ['name'])).rejects.toThrow(
            REPOSITORY_NOT_FOUND
          );
        });

        it('throws repository-changed', async () => {
          const scope = await initRepo();
          scope
            .get(
              `${urlPath}/rest/api/1.0/projects/SOME/repos/repo/pull-requests/5`
            )
            .reply(200, prMock(url, 'SOME', 'repo'))
            .put(
              `${urlPath}/rest/api/1.0/projects/SOME/repos/repo/pull-requests/5`
            )
            .reply(409);
          await expect(bitbucket.addReviewers(5, ['name'])).rejects.toThrow(
            REPOSITORY_CHANGED
          );
        });

        it('throws on invalid reviewers', async () => {
          const scope = await initRepo();
          scope
            .get(
              `${urlPath}/rest/api/1.0/projects/SOME/repos/repo/pull-requests/5`
            )
            .reply(200, prMock(url, 'SOME', 'repo'))
            .put(
              `${urlPath}/rest/api/1.0/projects/SOME/repos/repo/pull-requests/5`
            )
            .reply(409, {
              errors: [
                {
                  context: 'reviewers',
                  message:
                    'Errors encountered while adding some reviewers to this pull request.',
                  exceptionName:
                    'com.atlassian.bitbucket.pull.InvalidPullRequestReviewersException',
                  reviewerErrors: [
                    {
                      context: 'name',
                      message: 'name is not a user.',
                      exceptionName: null,
                    },
                  ],
                  validReviewers: [],
                },
              ],
            });

          await expect(
            bitbucket.addReviewers(5, ['name'])
          ).rejects.toThrowErrorMatchingSnapshot();
        });

        it('throws', async () => {
          const scope = await initRepo();
          scope
            .get(
              `${urlPath}/rest/api/1.0/projects/SOME/repos/repo/pull-requests/5`
            )
            .reply(200, prMock(url, 'SOME', 'repo'))
            .put(
              `${urlPath}/rest/api/1.0/projects/SOME/repos/repo/pull-requests/5`
            )
            .reply(405);
          await expect(
            bitbucket.addReviewers(5, ['name'])
          ).rejects.toThrowErrorMatchingSnapshot();
        });
      });

      describe('deleteLAbel()', () => {
        it('does not throw', async () => {
          expect(await bitbucket.deleteLabel(5, 'renovate')).toMatchSnapshot();
        });
      });

      describe('ensureComment()', () => {
        it('does not throw', async () => {
          httpMock
            .scope(urlHost)
            .get(
              `${urlPath}/rest/api/1.0/projects/undefined/repos/undefined/pull-requests/3/activities?limit=100`
            )
            .reply(200);
          const res = await bitbucket.ensureComment({
            number: 3,
            topic: 'topic',
            content: 'content',
          });
          expect(res).toBeFalse();
        });

        it('add comment if not found 1', async () => {
          const scope = await initRepo();
          scope
            .get(
              `${urlPath}/rest/api/1.0/projects/SOME/repos/repo/pull-requests/5/activities?limit=100`
            )
            .reply(200, {
              isLastPage: false,
              nextPageStart: 1,
              values: [
                {
                  action: 'COMMENTED',
                  commentAction: 'ADDED',
                  comment: { id: 21, text: '### some-subject\n\nblablabla' },
                },
                {
                  action: 'COMMENTED',
                  commentAction: 'ADDED',
                  comment: { id: 22, text: '!merge' },
                },
              ],
            })
            .get(
              `${urlPath}/rest/api/1.0/projects/SOME/repos/repo/pull-requests/5/activities?limit=100&start=1`
            )
            .reply(200, {
              isLastPage: true,
              values: [{ action: 'OTHER' }],
            })
            .post(
              `${urlPath}/rest/api/1.0/projects/SOME/repos/repo/pull-requests/5/comments`
            )
            .reply(200);

          expect(
            await bitbucket.ensureComment({
              number: 5,
              topic: 'topic',
              content: 'content',
            })
          ).toBeTrue();
        });

        it('add comment if not found 2', async () => {
          const scope = await initRepo();
          scope
            .get(
              `${urlPath}/rest/api/1.0/projects/SOME/repos/repo/pull-requests/5/activities?limit=100`
            )
            .reply(200, {
              isLastPage: false,
              nextPageStart: 1,
              values: [
                {
                  action: 'COMMENTED',
                  commentAction: 'ADDED',
                  comment: { id: 21, text: '### some-subject\n\nblablabla' },
                },
                {
                  action: 'COMMENTED',
                  commentAction: 'ADDED',
                  comment: { id: 22, text: '!merge' },
                },
              ],
            })
            .get(
              `${urlPath}/rest/api/1.0/projects/SOME/repos/repo/pull-requests/5/activities?limit=100&start=1`
            )
            .reply(200, {
              isLastPage: true,
              values: [{ action: 'OTHER' }],
            })
            .post(
              `${urlPath}/rest/api/1.0/projects/SOME/repos/repo/pull-requests/5/comments`
            )
            .reply(200);

          expect(
            await bitbucket.ensureComment({
              number: 5,
              topic: null,
              content: 'content',
            })
          ).toBeTrue();
        });

        it('add updates comment if necessary 1', async () => {
          const scope = await initRepo();
          scope
            .get(
              `${urlPath}/rest/api/1.0/projects/SOME/repos/repo/pull-requests/5/activities?limit=100`
            )
            .reply(200, {
              isLastPage: false,
              nextPageStart: 1,
              values: [
                {
                  action: 'COMMENTED',
                  commentAction: 'ADDED',
                  comment: { id: 21, text: '### some-subject\n\nblablabla' },
                },
                {
                  action: 'COMMENTED',
                  commentAction: 'ADDED',
                  comment: { id: 22, text: '!merge' },
                },
              ],
            })
            .get(
              `${urlPath}/rest/api/1.0/projects/SOME/repos/repo/pull-requests/5/activities?limit=100&start=1`
            )
            .reply(200, {
              isLastPage: true,
              values: [{ action: 'OTHER' }],
            })
            .get(
              `${urlPath}/rest/api/1.0/projects/SOME/repos/repo/pull-requests/5/comments/21`
            )
            .reply(200, {
              version: 1,
            })
            .put(
              `${urlPath}/rest/api/1.0/projects/SOME/repos/repo/pull-requests/5/comments/21`
            )
            .reply(200);

          expect(
            await bitbucket.ensureComment({
              number: 5,
              topic: 'some-subject',
              content: 'some\ncontent',
            })
          ).toBeTrue();
        });

        it('add updates comment if necessary 2', async () => {
          const scope = await initRepo();
          scope
            .get(
              `${urlPath}/rest/api/1.0/projects/SOME/repos/repo/pull-requests/5/activities?limit=100`
            )
            .reply(200, {
              isLastPage: false,
              nextPageStart: 1,
              values: [
                {
                  action: 'COMMENTED',
                  commentAction: 'ADDED',
                  comment: { id: 21, text: '### some-subject\n\nblablabla' },
                },
                {
                  action: 'COMMENTED',
                  commentAction: 'ADDED',
                  comment: { id: 22, text: '!merge' },
                },
              ],
            })
            .get(
              `${urlPath}/rest/api/1.0/projects/SOME/repos/repo/pull-requests/5/activities?limit=100&start=1`
            )
            .reply(200, {
              isLastPage: true,
              values: [{ action: 'OTHER' }],
            })
            .post(
              `${urlPath}/rest/api/1.0/projects/SOME/repos/repo/pull-requests/5/comments`
            )
            .reply(200);

          expect(
            await bitbucket.ensureComment({
              number: 5,
              topic: null,
              content: 'some\ncontent',
            })
          ).toBeTrue();
        });

        it('skips comment 1', async () => {
          const scope = await initRepo();
          scope
            .get(
              `${urlPath}/rest/api/1.0/projects/SOME/repos/repo/pull-requests/5/activities?limit=100`
            )
            .reply(200, {
              isLastPage: false,
              nextPageStart: 1,
              values: [
                {
                  action: 'COMMENTED',
                  commentAction: 'ADDED',
                  comment: { id: 21, text: '### some-subject\n\nblablabla' },
                },
                {
                  action: 'COMMENTED',
                  commentAction: 'ADDED',
                  comment: { id: 22, text: '!merge' },
                },
              ],
            })
            .get(
              `${urlPath}/rest/api/1.0/projects/SOME/repos/repo/pull-requests/5/activities?limit=100&start=1`
            )
            .reply(200, {
              isLastPage: true,
              values: [{ action: 'OTHER' }],
            });

          expect(
            await bitbucket.ensureComment({
              number: 5,
              topic: 'some-subject',
              content: 'blablabla',
            })
          ).toBeTrue();
        });

        it('skips comment 2', async () => {
          const scope = await initRepo();
          scope
            .get(
              `${urlPath}/rest/api/1.0/projects/SOME/repos/repo/pull-requests/5/activities?limit=100`
            )
            .reply(200, {
              isLastPage: false,
              nextPageStart: 1,
              values: [
                {
                  action: 'COMMENTED',
                  commentAction: 'ADDED',
                  comment: { id: 21, text: '### some-subject\n\nblablabla' },
                },
                {
                  action: 'COMMENTED',
                  commentAction: 'ADDED',
                  comment: { id: 22, text: '!merge' },
                },
              ],
            })
            .get(
              `${urlPath}/rest/api/1.0/projects/SOME/repos/repo/pull-requests/5/activities?limit=100&start=1`
            )
            .reply(200, {
              isLastPage: true,
              values: [{ action: 'OTHER' }],
            });

          const res = await bitbucket.ensureComment({
            number: 5,
            topic: null,
            content: '!merge',
          });
          expect(res).toBeTrue();
        });
      });

      describe('ensureCommentRemoval()', () => {
        it('does not throw', async () => {
          httpMock
            .scope(urlHost)
            .get(
              `${urlPath}/rest/api/1.0/projects/undefined/repos/undefined/pull-requests/5/activities?limit=100`
            )
            .reply(200, {
              isLastPage: false,
              nextPageStart: 1,
              values: [
                {
                  action: 'COMMENTED',
                  commentAction: 'ADDED',
                  comment: { id: 21, text: '### some-subject\n\nblablabla' },
                },
                {
                  action: 'COMMENTED',
                  commentAction: 'ADDED',
                  comment: { id: 22, text: '!merge' },
                },
              ],
            })
            .get(
              `${urlPath}/rest/api/1.0/projects/undefined/repos/undefined/pull-requests/5/activities?limit=100&start=1`
            )
            .reply(200, {
              isLastPage: true,
              values: [{ action: 'OTHER' }],
            });
          await expect(
            bitbucket.ensureCommentRemoval({
              type: 'by-topic',
              number: 5,
              topic: 'topic',
            })
          ).toResolve();
        });

        it('deletes comment by topic if found', async () => {
          const scope = await initRepo();
          scope
            .get(
              `${urlPath}/rest/api/1.0/projects/SOME/repos/repo/pull-requests/5/activities?limit=100`
            )
            .reply(200, {
              isLastPage: false,
              nextPageStart: 1,
              values: [
                {
                  action: 'COMMENTED',
                  commentAction: 'ADDED',
                  comment: { id: 21, text: '### some-subject\n\nblablabla' },
                },
                {
                  action: 'COMMENTED',
                  commentAction: 'ADDED',
                  comment: { id: 22, text: '!merge' },
                },
              ],
            })
            .get(
              `${urlPath}/rest/api/1.0/projects/SOME/repos/repo/pull-requests/5/activities?limit=100&start=1`
            )
            .reply(200, {
              isLastPage: true,
              values: [{ action: 'OTHER' }],
            })
            .get(
              `${urlPath}/rest/api/1.0/projects/SOME/repos/repo/pull-requests/5/comments/21`
            )
            .reply(200, {
              version: 1,
            })
            .delete(
              `${urlPath}/rest/api/1.0/projects/SOME/repos/repo/pull-requests/5/comments/21?version=1`
            )
            .reply(200);

          await expect(
            bitbucket.ensureCommentRemoval({
              type: 'by-topic',
              number: 5,
              topic: 'some-subject',
            })
          ).toResolve();
        });

        it('deletes comment by content if found', async () => {
          const scope = await initRepo();
          scope
            .get(
              `${urlPath}/rest/api/1.0/projects/SOME/repos/repo/pull-requests/5/activities?limit=100`
            )
            .reply(200, {
              isLastPage: false,
              nextPageStart: 1,
              values: [
                {
                  action: 'COMMENTED',
                  commentAction: 'ADDED',
                  comment: { id: 21, text: '### some-subject\n\nblablabla' },
                },
                {
                  action: 'COMMENTED',
                  commentAction: 'ADDED',
                  comment: { id: 22, text: '!merge' },
                },
              ],
            })
            .get(
              `${urlPath}/rest/api/1.0/projects/SOME/repos/repo/pull-requests/5/activities?limit=100&start=1`
            )
            .reply(200, {
              isLastPage: true,
              values: [{ action: 'OTHER' }],
            })
            .get(
              `${urlPath}/rest/api/1.0/projects/SOME/repos/repo/pull-requests/5/comments/22`
            )
            .reply(200, {
              version: 1,
            })
            .delete(
              `${urlPath}/rest/api/1.0/projects/SOME/repos/repo/pull-requests/5/comments/22?version=1`
            )
            .reply(200);

          await expect(
            bitbucket.ensureCommentRemoval({
              type: 'by-content',
              number: 5,
              content: '!merge',
            })
          ).toResolve();
        });

        it('deletes nothing', async () => {
          const scope = await initRepo();
          scope
            .get(
              `${urlPath}/rest/api/1.0/projects/SOME/repos/repo/pull-requests/5/activities?limit=100`
            )
            .reply(200, {
              isLastPage: false,
              nextPageStart: 1,
              values: [
                {
                  action: 'COMMENTED',
                  commentAction: 'ADDED',
                  comment: { id: 21, text: '### some-subject\n\nblablabla' },
                },
                {
                  action: 'COMMENTED',
                  commentAction: 'ADDED',
                  comment: { id: 22, text: '!merge' },
                },
              ],
            })
            .get(
              `${urlPath}/rest/api/1.0/projects/SOME/repos/repo/pull-requests/5/activities?limit=100&start=1`
            )
            .reply(200, {
              isLastPage: true,
              values: [{ action: 'OTHER' }],
            });

          await expect(
            bitbucket.ensureCommentRemoval({
              type: 'by-topic',
              number: 5,
              topic: 'topic',
            })
          ).toResolve();
        });
      });

      describe('getPrList()', () => {
        it('has pr', async () => {
          const scope = await initRepo();
          scope
            .get(
              `${urlPath}/rest/api/1.0/projects/SOME/repos/repo/pull-requests?state=ALL&role.1=AUTHOR&username.1=abc&limit=100`
            )
            .reply(200, {
              isLastPage: true,
              values: [prMock(url, 'SOME', 'repo')],
            });
          expect(await bitbucket.getPrList()).toMatchSnapshot();
        });
      });

      describe('getBranchPr()', () => {
        it('has pr', async () => {
          const scope = await initRepo();
          scope
            .get(
              `${urlPath}/rest/api/1.0/projects/SOME/repos/repo/pull-requests?state=ALL&role.1=AUTHOR&username.1=abc&limit=100`
            )
            .reply(200, {
              isLastPage: true,
              values: [prMock(url, 'SOME', 'repo')],
            })
            .get(
              `${urlPath}/rest/api/1.0/projects/SOME/repos/repo/pull-requests/5`
            )
            .reply(200, prMock(url, 'SOME', 'repo'));

          expect(
            await bitbucket.getBranchPr('userName1/pullRequest5')
          ).toMatchSnapshot();
        });

        it('has no pr', async () => {
          const scope = await initRepo();
          scope
            .get(
              `${urlPath}/rest/api/1.0/projects/SOME/repos/repo/pull-requests?state=ALL&role.1=AUTHOR&username.1=abc&limit=100`
            )
            .reply(200, {
              isLastPage: true,
              values: [prMock(url, 'SOME', 'repo')],
            });

          expect(
            await bitbucket.findPr({
              branchName: 'userName1/pullRequest1',
            })
          ).toBeNull();
        });
      });

      describe('findPr()', () => {
        it('has pr', async () => {
          const scope = await initRepo();
          scope
            .get(
              `${urlPath}/rest/api/1.0/projects/SOME/repos/repo/pull-requests?state=ALL&role.1=AUTHOR&username.1=abc&limit=100`
            )
            .reply(200, {
              isLastPage: true,
              values: [prMock(url, 'SOME', 'repo')],
            });

          expect(
            await bitbucket.findPr({
              branchName: 'userName1/pullRequest5',
              prTitle: 'title',
              state: 'open',
            })
          ).toMatchSnapshot();
        });

        it('has no pr', async () => {
          const scope = await initRepo();
          scope
            .get(
              `${urlPath}/rest/api/1.0/projects/SOME/repos/repo/pull-requests?state=ALL&role.1=AUTHOR&username.1=abc&limit=100`
            )
            .reply(200, {
              isLastPage: true,
              values: [prMock(url, 'SOME', 'repo')],
            });

          expect(
            await bitbucket.findPr({
              branchName: 'userName1/pullRequest5',
              prTitle: 'title',
              state: 'closed',
            })
          ).toBeNull();
        });
      });

      describe('createPr()', () => {
        it('posts PR', async () => {
          const scope = await initRepo();
          scope
            .get(`${urlPath}/rest/api/1.0/projects/SOME/repos/repo`)
            .reply(200, prMock(url, 'SOME', 'repo'))
            .get(
              `${urlPath}/rest/default-reviewers/1.0/projects/SOME/repos/repo/reviewers?sourceRefId=refs/heads/branch&targetRefId=refs/heads/master&sourceRepoId=5&targetRepoId=5`
            )
            .reply(200, [{ name: 'jcitizen' }])
            .post(
              `${urlPath}/rest/api/1.0/projects/SOME/repos/repo/pull-requests`
            )
            .reply(200, prMock(url, 'SOME', 'repo'));

          const pr = await bitbucket.createPr({
            sourceBranch: 'branch',
            targetBranch: 'master',
            prTitle: 'title',
            prBody: 'body',
            platformOptions: {
              bbUseDefaultReviewers: true,
            },
          });
          expect(pr?.number).toBe(5);
        });

        it('posts PR default branch', async () => {
          const scope = await initRepo();
          scope
            .get(`${urlPath}/rest/api/1.0/projects/SOME/repos/repo`)
            .reply(200, prMock(url, 'SOME', 'repo'))
            .get(
              `${urlPath}/rest/default-reviewers/1.0/projects/SOME/repos/repo/reviewers?sourceRefId=refs/heads/branch&targetRefId=refs/heads/master&sourceRepoId=5&targetRepoId=5`
            )
            .reply(200, [{ name: 'jcitizen' }])
            .post(
              `${urlPath}/rest/api/1.0/projects/SOME/repos/repo/pull-requests`
            )
            .reply(200, prMock(url, 'SOME', 'repo'));

          const pr = await bitbucket.createPr({
            sourceBranch: 'branch',
            targetBranch: 'master',
            prTitle: 'title',
            prBody: 'body',
            labels: null,
            platformOptions: {
              bbUseDefaultReviewers: true,
            },
          });
          expect(pr?.number).toBe(5);
        });
      });

      describe('getPr()', () => {
        it('returns null for no prNo', async () => {
          httpMock.scope(urlHost);
          expect(await bitbucket.getPr(undefined as any)).toBeNull();
        });

        it('gets a PR', async () => {
          const scope = await initRepo();
          scope
            .get(
              `${urlPath}/rest/api/1.0/projects/SOME/repos/repo/pull-requests/5`
            )
            .reply(200, prMock(url, 'SOME', 'repo'));

          expect(await bitbucket.getPr(5)).toMatchSnapshot();
        });

        it('canRebase', async () => {
          const scope = await initRepo();
          scope
            .get(
              `${urlPath}/rest/api/1.0/projects/SOME/repos/repo/pull-requests/3`
            )
            .reply(200, prMock(url, 'SOME', 'repo'))
            .get(
              `${urlPath}/rest/api/1.0/projects/SOME/repos/repo/pull-requests/5`
            )
            .twice()
            .reply(200, prMock(url, 'SOME', 'repo'));

          expect(await bitbucket.getPr(3)).toMatchSnapshot();

          expect(await bitbucket.getPr(5)).toMatchSnapshot();

          expect(await bitbucket.getPr(5)).toMatchSnapshot();
        });

        it('gets a closed PR', async () => {
          const scope = await initRepo();
          scope
            .get(
              `${urlPath}/rest/api/1.0/projects/SOME/repos/repo/pull-requests/5`
            )
            .reply(200, {
              version: 0,
              number: 5,
              state: 'MERGED',
              reviewers: [],
              fromRef: {},
              toRef: {},
            });

          expect(await bitbucket.getPr(5)).toMatchSnapshot();
        });
      });

      describe('updatePr()', () => {
        it('puts PR', async () => {
          const scope = await initRepo();
          scope
            .get(
              `${urlPath}/rest/api/1.0/projects/SOME/repos/repo/pull-requests/5`
            )
            .reply(200, prMock(url, 'SOME', 'repo'))
            .put(
              `${urlPath}/rest/api/1.0/projects/SOME/repos/repo/pull-requests/5`
            )
            .reply(200);

          await expect(
            bitbucket.updatePr({
              number: 5,
              prTitle: 'title',
              prBody: 'body',
            })
          ).toResolve();
        });

        it('closes PR', async () => {
          const scope = await initRepo();
          scope
            .get(
              `${urlPath}/rest/api/1.0/projects/SOME/repos/repo/pull-requests/5`
            )
            .reply(200, prMock(url, 'SOME', 'repo'))
            .put(
              `${urlPath}/rest/api/1.0/projects/SOME/repos/repo/pull-requests/5`
            )
            .reply(200, { state: 'OPEN', version: 42 })
            .post(
              `${urlPath}/rest/api/1.0/projects/SOME/repos/repo/pull-requests/5/decline?version=42`
            )
            .reply(200, { status: 'DECLINED' });

          await expect(
            bitbucket.updatePr({
              number: 5,
              prTitle: 'title',
              prBody: 'body',
              state: 'closed',
            })
          ).toResolve();
        });

        it('re-opens PR', async () => {
          const scope = await initRepo();
          scope
            .get(
              `${urlPath}/rest/api/1.0/projects/SOME/repos/repo/pull-requests/5`
            )
            .reply(200, prMock(url, 'SOME', 'repo'))
            .put(
              `${urlPath}/rest/api/1.0/projects/SOME/repos/repo/pull-requests/5`
            )
            .reply(200, { state: 'DECLINED', version: 42 })
            .post(
              `${urlPath}/rest/api/1.0/projects/SOME/repos/repo/pull-requests/5/reopen?version=42`
            )
            .reply(200, { status: 'OPEN' });

          await expect(
            bitbucket.updatePr({
              number: 5,
              prTitle: 'title',
              prBody: 'body',
              state: 'open',
            })
          ).toResolve();
        });

        it('throws not-found 1', async () => {
          await initRepo();
          await expect(
            bitbucket.updatePr({
              number: null as any,
              prTitle: 'title',
              prBody: 'body',
            })
          ).rejects.toThrow(REPOSITORY_NOT_FOUND);
        });

        it('throws not-found 2', async () => {
          const scope = await initRepo();
          scope
            .get(
              `${urlPath}/rest/api/1.0/projects/SOME/repos/repo/pull-requests/4`
            )
            .reply(404);
          await expect(
            bitbucket.updatePr({ number: 4, prTitle: 'title', prBody: 'body' })
          ).rejects.toThrow(REPOSITORY_NOT_FOUND);
        });

        it('throws not-found 3', async () => {
          const scope = await initRepo();
          scope
            .get(
              `${urlPath}/rest/api/1.0/projects/SOME/repos/repo/pull-requests/5`
            )
            .reply(200, prMock(url, 'SOME', 'repo'))
            .put(
              `${urlPath}/rest/api/1.0/projects/SOME/repos/repo/pull-requests/5`
            )
            .reply(404);

          await expect(
            bitbucket.updatePr({ number: 5, prTitle: 'title', prBody: 'body' })
          ).rejects.toThrow(REPOSITORY_NOT_FOUND);
        });

        it('handles invalid users gracefully by retrying without invalid reviewers', async () => {
          const scope = await initRepo();
          scope
            .get(
              `${urlPath}/rest/api/1.0/projects/SOME/repos/repo/pull-requests/5`
            )
            .reply(200, prMock(url, 'SOME', 'repo'))
            .put(
              `${urlPath}/rest/api/1.0/projects/SOME/repos/repo/pull-requests/5`
            )
            .reply(409, {
              errors: [
                {
                  context: 'reviewers',
                  message:
                    'Errors encountered while adding some reviewers to this pull request.',
                  exceptionName:
                    'com.atlassian.bitbucket.pull.InvalidPullRequestReviewersException',
                  reviewerErrors: [
                    {
                      context: 'userName2',
                      message: 'userName2 is not a user.',
                      exceptionName: null,
                    },
                  ],
                  validReviewers: [],
                },
              ],
            })
            .get(
              `${urlPath}/rest/api/1.0/projects/SOME/repos/repo/pull-requests/5`
            )
            .reply(200, prMock(url, 'SOME', 'repo'))
            .put(
              `${urlPath}/rest/api/1.0/projects/SOME/repos/repo/pull-requests/5`,
              (body) => body.reviewers.length === 0
            )
            .reply(200, prMock(url, 'SOME', 'repo'));

          await expect(
            bitbucket.updatePr({
              number: 5,
              prTitle: 'title',
              prBody: 'body',
              state: 'open',
            })
          ).toResolve();
        });

        it('throws repository-changed', async () => {
          const scope = await initRepo();
          scope
            .get(
              `${urlPath}/rest/api/1.0/projects/SOME/repos/repo/pull-requests/5`
            )
            .reply(200, prMock(url, 'SOME', 'repo'))
            .put(
              `${urlPath}/rest/api/1.0/projects/SOME/repos/repo/pull-requests/5`
            )
            .reply(409);

          await expect(
            bitbucket.updatePr({ number: 5, prTitle: 'title', prBody: 'body' })
          ).rejects.toThrow(REPOSITORY_CHANGED);
        });

        it('throws', async () => {
          const scope = await initRepo();
          scope
            .get(
              `${urlPath}/rest/api/1.0/projects/SOME/repos/repo/pull-requests/5`
            )
            .reply(200, prMock(url, 'SOME', 'repo'))
            .put(
              `${urlPath}/rest/api/1.0/projects/SOME/repos/repo/pull-requests/5`
            )
            .reply(405);

          await expect(
            bitbucket.updatePr({ number: 5, prTitle: 'title', prBody: 'body' })
          ).rejects.toThrowErrorMatchingSnapshot();
        });
      });

      describe('mergePr()', () => {
        it('posts Merge', async () => {
          const scope = await initRepo();
          scope
            .get(
              `${urlPath}/rest/api/1.0/projects/SOME/repos/repo/pull-requests/5`
            )
            .reply(200, prMock(url, 'SOME', 'repo'))
            .post(
              `${urlPath}/rest/api/1.0/projects/SOME/repos/repo/pull-requests/5/merge?version=1`
            )
            .reply(200);

          expect(
            await bitbucket.mergePr({
              branchName: 'branch',
              id: 5,
            })
          ).toBeTrue();
        });

        it('throws not-found 1', async () => {
          await initRepo();
          const res = bitbucket.mergePr({
            branchName: 'branch',
            id: null as any,
          });
          await expect(res).rejects.toThrow(REPOSITORY_NOT_FOUND);
        });

        it('throws not-found 2', async () => {
          const scope = await initRepo();
          scope
            .get(
              `${urlPath}/rest/api/1.0/projects/SOME/repos/repo/pull-requests/4`
            )
            .reply(404);

          await expect(
            bitbucket.mergePr({
              branchName: 'branch',
              id: 4,
            })
          ).rejects.toThrow(REPOSITORY_NOT_FOUND);
        });

        it('throws not-found 3', async () => {
          const scope = await initRepo();
          scope
            .get(
              `${urlPath}/rest/api/1.0/projects/SOME/repos/repo/pull-requests/5`
            )
            .reply(200, prMock(url, 'SOME', 'repo'))
            .post(
              `${urlPath}/rest/api/1.0/projects/SOME/repos/repo/pull-requests/5/merge?version=1`
            )
            .reply(404);

          await expect(
            bitbucket.mergePr({
              branchName: 'branch',
              id: 5,
            })
          ).rejects.toThrow(REPOSITORY_NOT_FOUND);
        });

        it('throws conflicted', async () => {
          const scope = await initRepo();
          scope
            .get(
              `${urlPath}/rest/api/1.0/projects/SOME/repos/repo/pull-requests/5`
            )
            .reply(200, prMock(url, 'SOME', 'repo'))
            .post(
              `${urlPath}/rest/api/1.0/projects/SOME/repos/repo/pull-requests/5/merge?version=1`
            )
            .reply(409);

          expect(
            await bitbucket.mergePr({
              branchName: 'branch',
              id: 5,
            })
          ).toBeFalsy();
        });

        it('unknown error', async () => {
          const scope = await initRepo();
          scope
            .get(
              `${urlPath}/rest/api/1.0/projects/SOME/repos/repo/pull-requests/5`
            )
            .reply(200, prMock(url, 'SOME', 'repo'))
            .post(
              `${urlPath}/rest/api/1.0/projects/SOME/repos/repo/pull-requests/5/merge?version=1`
            )
            .reply(405);

          await expect(
            bitbucket.mergePr({
              branchName: 'branch',
              id: 5,
            })
          ).resolves.toBeFalse();
        });
      });

      describe('massageMarkdown()', () => {
        it('returns diff files', () => {
          expect(
            bitbucket.massageMarkdown(
              '<details><summary>foo</summary>bar</details>text<details>'
            )
          ).toMatchSnapshot();
        });

        it('sanitizes HTML comments in the body', () => {
          const prBody = bitbucket.massageMarkdown(`---

- [ ] <!-- rebase-check -->If you want to rebase/retry this PR, click this checkbox
- [ ] <!-- recreate-branch=renovate/docker-renovate-renovate-16.x --><a href="/some/link">Update renovate/renovate to 16.1.2</a>

---
<!---->
Empty comment.
<!-- This is another comment -->
Followed by some information.
<!-- followed by some more comments -->`);
          expect(prBody).toMatchSnapshot();
        });
      });

      describe('getVulnerabilityAlerts()', () => {
        it('returns empty array', async () => {
          expect.assertions(1);
          expect(await bitbucket.getVulnerabilityAlerts()).toEqual([]);
        });
      });

      describe('getBranchStatus()', () => {
        it('should be success', async () => {
          const scope = await initRepo();
          scope
            .get(
              `${urlPath}/rest/build-status/1.0/commits/stats/0d9c7726c3d628b7e28af234595cfd20febdbf8e`
            )
            .reply(200, {
              successful: 3,
              inProgress: 0,
              failed: 0,
            });

          expect(await bitbucket.getBranchStatus('somebranch')).toBe('green');
        });

        it('should be pending', async () => {
          const scope = await initRepo();
          scope
            .get(
              `${urlPath}/rest/build-status/1.0/commits/stats/0d9c7726c3d628b7e28af234595cfd20febdbf8e`
            )
            .reply(200, {
              successful: 3,
              inProgress: 1,
              failed: 0,
            });

          expect(await bitbucket.getBranchStatus('somebranch')).toBe('yellow');

          scope
            .get(
              `${urlPath}/rest/build-status/1.0/commits/stats/0d9c7726c3d628b7e28af234595cfd20febdbf8e`
            )
            .reply(200, {
              successful: 0,
              inProgress: 0,
              failed: 0,
            });

          expect(await bitbucket.getBranchStatus('somebranch')).toBe('yellow');
        });

        it('should be failed', async () => {
          const scope = await initRepo();
          scope
            .get(
              `${urlPath}/rest/build-status/1.0/commits/stats/0d9c7726c3d628b7e28af234595cfd20febdbf8e`
            )
            .reply(200, {
              successful: 1,
              inProgress: 1,
              failed: 1,
            });

          expect(await bitbucket.getBranchStatus('somebranch')).toBe('red');

          scope
            .get(
              `${urlPath}/rest/build-status/1.0/commits/stats/0d9c7726c3d628b7e28af234595cfd20febdbf8e`
            )
            .replyWithError('requst-failed');

          expect(await bitbucket.getBranchStatus('somebranch')).toBe('red');
        });

        it('throws repository-changed', async () => {
          git.branchExists.mockReturnValue(false);
          await initRepo();
          await expect(bitbucket.getBranchStatus('somebranch')).rejects.toThrow(
            REPOSITORY_CHANGED
          );
        });
      });

      describe('getBranchStatusCheck()', () => {
        it('should be success', async () => {
          const scope = await initRepo();
          scope
            .get(
              `${urlPath}/rest/build-status/1.0/commits/0d9c7726c3d628b7e28af234595cfd20febdbf8e?limit=100`
            )
            .reply(200, {
              isLastPage: true,
              values: [
                {
                  state: 'SUCCESSFUL',
                  key: 'context-2',
                  url: 'https://renovatebot.com',
                },
              ],
            });

          expect(
            await bitbucket.getBranchStatusCheck('somebranch', 'context-2')
          ).toBe('green');
        });

        it('should be pending', async () => {
          const scope = await initRepo();
          scope
            .get(
              `${urlPath}/rest/build-status/1.0/commits/0d9c7726c3d628b7e28af234595cfd20febdbf8e?limit=100`
            )
            .reply(200, {
              isLastPage: true,
              values: [
                {
                  state: 'INPROGRESS',
                  key: 'context-2',
                  url: 'https://renovatebot.com',
                },
              ],
            });

          expect(
            await bitbucket.getBranchStatusCheck('somebranch', 'context-2')
          ).toBe('yellow');
        });

        it('should be failure', async () => {
          const scope = await initRepo();
          scope
            .get(
              `${urlPath}/rest/build-status/1.0/commits/0d9c7726c3d628b7e28af234595cfd20febdbf8e?limit=100`
            )
            .reply(200, {
              isLastPage: true,
              values: [
                {
                  state: 'FAILED',
                  key: 'context-2',
                  url: 'https://renovatebot.com',
                },
              ],
            });

          expect(
            await bitbucket.getBranchStatusCheck('somebranch', 'context-2')
          ).toBe('red');
        });

        it('should be null', async () => {
          const scope = await initRepo();
          scope
            .get(
              `${urlPath}/rest/build-status/1.0/commits/0d9c7726c3d628b7e28af234595cfd20febdbf8e?limit=100`
            )
            .replyWithError('requst-failed');

          expect(
            await bitbucket.getBranchStatusCheck('somebranch', 'context-2')
          ).toBeNull();

          scope
            .get(
              `${urlPath}/rest/build-status/1.0/commits/0d9c7726c3d628b7e28af234595cfd20febdbf8e?limit=100`
            )
            .reply(200, {
              isLastPage: true,
              values: [],
            });

          expect(
            await bitbucket.getBranchStatusCheck('somebranch', 'context-2')
          ).toBeNull();
        });
      });

      describe('setBranchStatus()', () => {
        it('should be success 1', async () => {
          const scope = await initRepo();
          scope
            .get(
              `${urlPath}/rest/build-status/1.0/commits/0d9c7726c3d628b7e28af234595cfd20febdbf8e?limit=100`
            )
            .twice()
            .reply(200, {
              isLastPage: true,
              values: [{ key: 'context-1', state: 'SUCCESSFUL' }],
            })
            .post(
              `${urlPath}/rest/build-status/1.0/commits/0d9c7726c3d628b7e28af234595cfd20febdbf8e`
            )
            .reply(200)
            .get(
              `${urlPath}/rest/build-status/1.0/commits/stats/0d9c7726c3d628b7e28af234595cfd20febdbf8e`
            )
            .reply(200, {});

          await expect(
            bitbucket.setBranchStatus({
              branchName: 'somebranch',
              context: 'context-2',
              description: null as any,
              state: 'green',
            })
          ).toResolve();
        });

        it('should be success 2', async () => {
          const scope = await initRepo();
          scope
            .get(
              `${urlPath}/rest/build-status/1.0/commits/0d9c7726c3d628b7e28af234595cfd20febdbf8e?limit=100`
            )
            .twice()
            .reply(200, {
              isLastPage: true,
              values: [{ key: 'context-1', state: 'SUCCESSFUL' }],
            })
            .post(
              `${urlPath}/rest/build-status/1.0/commits/0d9c7726c3d628b7e28af234595cfd20febdbf8e`
            )
            .reply(200)
            .get(
              `${urlPath}/rest/build-status/1.0/commits/stats/0d9c7726c3d628b7e28af234595cfd20febdbf8e`
            )
            .reply(200, {});

          await expect(
            bitbucket.setBranchStatus({
              branchName: 'somebranch',
              context: 'context-2',
              description: null as any,
              state: 'red',
            })
          ).toResolve();
        });

        it('should be success 3', async () => {
          const scope = await initRepo();
          scope
            .get(
              `${urlPath}/rest/build-status/1.0/commits/0d9c7726c3d628b7e28af234595cfd20febdbf8e?limit=100`
            )
            .twice()
            .reply(200, {
              isLastPage: true,
              values: [{ key: 'context-1', state: 'SUCCESSFUL' }],
            })
            .post(
              `${urlPath}/rest/build-status/1.0/commits/0d9c7726c3d628b7e28af234595cfd20febdbf8e`
            )
            .reply(200)
            .get(
              `${urlPath}/rest/build-status/1.0/commits/stats/0d9c7726c3d628b7e28af234595cfd20febdbf8e`
            )
            .reply(200, {});

          await expect(
            bitbucket.setBranchStatus({
              branchName: 'somebranch',
              context: 'context-2',
              description: null as any,
              state: 'red',
            })
          ).toResolve();
        });

        it('should be success 4', async () => {
          const scope = await initRepo();
          scope
            .get(
              `${urlPath}/rest/build-status/1.0/commits/0d9c7726c3d628b7e28af234595cfd20febdbf8e?limit=100`
            )
            .twice()
            .reply(200, {
              isLastPage: true,
              values: [{ key: 'context-1', state: 'SUCCESSFUL' }],
            })
            .post(
              `${urlPath}/rest/build-status/1.0/commits/0d9c7726c3d628b7e28af234595cfd20febdbf8e`
            )
            .reply(200)
            .get(
              `${urlPath}/rest/build-status/1.0/commits/stats/0d9c7726c3d628b7e28af234595cfd20febdbf8e`
            )
            .reply(200, {});

          await expect(
            bitbucket.setBranchStatus({
              branchName: 'somebranch',
              context: 'context-2',
              description: null as any,
              state: 'yellow',
            })
          ).toResolve();
        });

        it('should be success 5', async () => {
          const scope = await initRepo();
          scope
            .get(
              `${urlPath}/rest/build-status/1.0/commits/0d9c7726c3d628b7e28af234595cfd20febdbf8e?limit=100`
            )
            .reply(200, {
              isLastPage: true,
              values: [{ key: 'context-1', state: 'SUCCESSFUL' }],
            })
            .post(
              `${urlPath}/rest/build-status/1.0/commits/0d9c7726c3d628b7e28af234595cfd20febdbf8e`
            )
            .replyWithError('requst-failed');

          await expect(
            bitbucket.setBranchStatus({
              branchName: 'somebranch',
              context: 'context-2',
              description: null as any,
              state: 'green',
            })
          ).toResolve();
        });

        it('should be success 6', async () => {
          const scope = await initRepo();
          scope
            .get(
              `${urlPath}/rest/build-status/1.0/commits/0d9c7726c3d628b7e28af234595cfd20febdbf8e?limit=100`
            )
            .reply(200, {
              isLastPage: true,
              values: [{ key: 'context-1', state: 'SUCCESSFUL' }],
            });

          await expect(
            bitbucket.setBranchStatus({
              branchName: 'somebranch',
              context: 'context-1',
              description: null as any,
              state: 'green',
            })
          ).toResolve();
        });
      });

      describe('getJsonFile()', () => {
        it('returns file content', async () => {
          const data = { foo: 'bar' };
          const scope = await initRepo();
          scope
            .get(
              `${urlPath}/rest/api/1.0/projects/SOME/repos/repo/browse/file.json?limit=20000`
            )
            .reply(200, {
              isLastPage: true,
              lines: [{ text: JSON.stringify(data) }],
            });
          const res = await bitbucket.getJsonFile('file.json');
          expect(res).toEqual(data);
        });

        it('returns file content in json5 format', async () => {
          const lines = [
            { text: '{' },
            { text: '  // json5 comment' },
            { text: '  foo: "bar"' },
            { text: '}' },
          ];
          const scope = await initRepo();
          scope
            .get(
              `${urlPath}/rest/api/1.0/projects/SOME/repos/repo/browse/file.json5?limit=20000`
            )
            .reply(200, {
              isLastPage: true,
              lines,
            });
          const res = await bitbucket.getJsonFile('file.json5');
          expect(res).toEqual({ foo: 'bar' });
        });

        it('returns file content from given repo', async () => {
          const data = { foo: 'bar' };
          const scope = await initRepo();
          scope
            .get(
              `${urlPath}/rest/api/1.0/projects/DIFFERENT/repos/repo/browse/file.json?limit=20000`
            )
            .reply(200, {
              isLastPage: true,
              lines: [{ text: JSON.stringify(data) }],
            });
          const res = await bitbucket.getJsonFile(
            'file.json',
            'DIFFERENT/repo'
          );
          expect(res).toEqual(data);
        });

        it('returns file content from branch or tag', async () => {
          const data = { foo: 'bar' };
          const scope = await initRepo();
          scope
            .get(
              `${urlPath}/rest/api/1.0/projects/SOME/repos/repo/browse/file.json?limit=20000&at=dev`
            )
            .reply(200, {
              isLastPage: true,
              lines: [{ text: JSON.stringify(data) }],
            });
          const res = await bitbucket.getJsonFile(
            'file.json',
            'SOME/repo',
            'dev'
          );
          expect(res).toEqual(data);
        });

        it('throws on malformed JSON', async () => {
          const scope = await initRepo();
          scope
            .get(
              `${urlPath}/rest/api/1.0/projects/SOME/repos/repo/browse/file.json?limit=20000`
            )
            .reply(200, {
              isLastPage: true,
              lines: [{ text: '!@#' }],
            });
          await expect(bitbucket.getJsonFile('file.json')).rejects.toThrow();
        });

        it('throws on long content', async () => {
          const scope = await initRepo();
          scope
            .get(
              `${urlPath}/rest/api/1.0/projects/SOME/repos/repo/browse/file.json?limit=20000`
            )
            .reply(200, {
              isLastPage: false,
              lines: [{ text: '{' }],
            });
          await expect(bitbucket.getJsonFile('file.json')).rejects.toThrow();
        });

        it('throws on errors', async () => {
          const scope = await initRepo();
          scope
            .get(
              `${urlPath}/rest/api/1.0/projects/SOME/repos/repo/browse/file.json?limit=20000`
            )
            .replyWithError('some error');
          await expect(bitbucket.getJsonFile('file.json')).rejects.toThrow();
        });
      });
    });
  });
});<|MERGE_RESOLUTION|>--- conflicted
+++ resolved
@@ -5,11 +5,6 @@
   REPOSITORY_EMPTY,
   REPOSITORY_NOT_FOUND,
 } from '../../../constants/error-messages';
-<<<<<<< HEAD
-import { PrState } from '../../../types';
-=======
-import { BranchStatus } from '../../../types';
->>>>>>> a9600ada
 import type * as _git from '../../../util/git';
 import type { Platform } from '../types';
 
