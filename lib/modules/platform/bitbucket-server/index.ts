--- conflicted
+++ resolved
@@ -9,23 +9,11 @@
   REPOSITORY_NOT_FOUND,
 } from '../../../constants/error-messages';
 import { logger } from '../../../logger';
-<<<<<<< HEAD
-import {
-  BranchStatus,
-  HostRule,
-  PrState,
-  VulnerabilityAlert,
-} from '../../../types';
-import type { GitProtocol } from '../../../types/git';
-=======
 import { BranchStatus, PrState, VulnerabilityAlert } from '../../../types';
->>>>>>> 5b470d3c
 import type { FileData } from '../../../types/platform/bitbucket-server';
 import * as git from '../../../util/git';
 import { deleteBranch } from '../../../util/git';
 import * as hostRules from '../../../util/host-rules';
-import { HttpResponse } from '../../../util/http';
-
 import {
   BitbucketServerHttp,
   setBaseUrl,
@@ -42,7 +30,6 @@
   EnsureIssueConfig,
   EnsureIssueResult,
   FindPRConfig,
-  GitUrlOption,
   Issue,
   MergePRConfig,
   PlatformParams,
@@ -164,54 +151,6 @@
   return JSON.parse(raw);
 }
 
-function getRepoUrl(
-  repository: string,
-  gitUrl: GitUrlOption | undefined,
-  info: BbsRestRepo,
-  opts: HostRule
-): string {
-  if (gitUrl === 'ssh') {
-    const sshUrl = info.links.clone?.find(({ name }) => name === 'ssh');
-
-    if (sshUrl) {
-      logger.debug({ url: sshUrl.href }, `using ssh URL`);
-      return sshUrl.href;
-    } else {
-      logger.warn(
-        `ssh URL could not be found for ${repository}. Falling back to use http.`
-      );
-    }
-  }
-
-  const httpUrl = info.links.clone?.find(({ name }) => name === 'http');
-  if (gitUrl === 'endpoint' || httpUrl === null) {
-    if (httpUrl === null) {
-      logger.debug(
-        `no http url found for ${repository}. Falling back to generating the url.`
-      );
-    }
-
-    // Fallback to generating the url if the API didn't give us an URL
-    const { host, pathname } = url.parse(defaults.endpoint);
-    const endpointUrl = git.getUrl({
-      protocol: defaults.endpoint.split(':')[0] as GitProtocol,
-      auth: `${opts.username}:${opts.password}`,
-      host: `${host}${pathname}${
-        pathname.endsWith('/') ? '' : /* istanbul ignore next */ '/'
-      }scm`,
-      repository,
-    });
-    logger.debug({ endpointUrl }, 'using URL based on configured endpoint');
-    return endpointUrl;
-  }
-
-  logger.debug({ url: httpUrl.href }, `using http URL`);
-  //Inject auth into the API provided URL
-  const repoUrl = url.parse(httpUrl.href);
-  repoUrl.auth = `${opts.username}:${opts.password}`;
-  return url.format(repoUrl);
-}
-
 // Initialize BitBucket Server by getting base branch
 export async function initRepo({
   repository,
@@ -253,16 +192,13 @@
       throw new Error(REPOSITORY_EMPTY);
     }
 
-<<<<<<< HEAD
-    const url = getRepoUrl(config.repositorySlug, gitUrl, info, opts);
-=======
-    const gitUrl = utils.getRepoGitUrl(
+    const url = utils.getRepoGitUrl(
       config.repositorySlug,
       defaults.endpoint,
+      gitUrl,
       info,
       opts
     );
->>>>>>> 5b470d3c
 
     await git.initRepo({
       ...config,
