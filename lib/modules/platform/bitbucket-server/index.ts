import { setTimeout } from 'timers/promises';
import ignore from 'ignore';
import semver from 'semver';
import type { PartialDeep } from 'type-fest';
import {
  REPOSITORY_CHANGED,
  REPOSITORY_EMPTY,
  REPOSITORY_NOT_FOUND,
} from '../../../constants/error-messages';
import { logger } from '../../../logger';
import type { BranchStatus } from '../../../types';
import type { FileData } from '../../../types/platform/bitbucket-server';
import { parseJson } from '../../../util/common';
import { getEnv } from '../../../util/env';
import * as git from '../../../util/git';
import { deleteBranch } from '../../../util/git';
import * as hostRules from '../../../util/host-rules';
import {
  BitbucketServerHttp,
  type BitbucketServerHttpOptions,
  setBaseUrl,
} from '../../../util/http/bitbucket-server';
import { memCacheProvider } from '../../../util/http/cache/memory-http-cache-provider';
import type { HttpOptions, HttpResponse } from '../../../util/http/types';
import { newlineRegex, regEx } from '../../../util/regex';
import { sampleSize } from '../../../util/sample';
import { sanitize } from '../../../util/sanitize';
import { isEmailAdress } from '../../../util/schema-utils';
import { ensureTrailingSlash, getQueryString } from '../../../util/url';
import type {
  BranchStatusConfig,
  CreatePRConfig,
  EnsureCommentConfig,
  EnsureCommentRemovalConfig,
  EnsureIssueConfig,
  EnsureIssueResult,
  FileOwnerRule,
  FindPRConfig,
  Issue,
  MergePRConfig,
  PlatformParams,
  PlatformResult,
  Pr,
  RepoParams,
  RepoResult,
  UpdatePrConfig,
} from '../types';
import { getNewBranchName, repoFingerprint } from '../util';
import { smartTruncate } from '../utils/pr-body';
import { BbsPrCache } from './pr-cache';
import type {
  Comment,
  PullRequestActivity,
  PullRequestCommentActivity,
} from './schema';
import { ReviewerGroups, User, Users } from './schema';
import type {
  BbsConfig,
  BbsPr,
  BbsRestBranch,
  BbsRestPr,
  BbsRestRepo,
  BbsRestUserRef,
} from './types';
import * as utils from './utils';
import { getExtraCloneOpts, parseModifier, splitEscapedSpaces } from './utils';

/*
 * Version: 5.3 (EOL Date: 15 Aug 2019)
 * See following docs for api information:
 * https://docs.atlassian.com/bitbucket-server/rest/5.3.0/bitbucket-rest.html
 * https://docs.atlassian.com/bitbucket-server/rest/5.3.0/bitbucket-build-rest.html
 *
 * See following page for uptodate supported versions
 * https://confluence.atlassian.com/support/atlassian-support-end-of-life-policy-201851003.html#AtlassianSupportEndofLifePolicy-BitbucketServer
 */

export const id = 'bitbucket-server';

let config: BbsConfig = {} as any;

const bitbucketServerHttp = new BitbucketServerHttp();

const defaults: {
  endpoint?: string;
  hostType: string;
  version: string;
} = {
  hostType: 'bitbucket-server',
  version: '0.0.0',
};

/* v8 ignore next */
function updatePrVersion(pr: number, version: number): number {
  const res = Math.max(config.prVersions.get(pr) ?? 0, version);
  config.prVersions.set(pr, res);
  return res;
}

export async function initPlatform({
  endpoint,
  token,
  username,
  password,
  gitAuthor,
}: PlatformParams): Promise<PlatformResult> {
  if (!endpoint) {
    throw new Error('Init: You must configure a Bitbucket Server endpoint');
  }
  if (!(username && password) && !token) {
    throw new Error(
      'Init: You must either configure a Bitbucket Server username/password or a HTTP access token',
    );
  } else if (password && token) {
    throw new Error(
      'Init: You must configure either a Bitbucket Server password or a HTTP access token, not both',
    );
  }
  // TODO: Add a connection check that endpoint/username/password combination are valid (#9595)
  defaults.endpoint = ensureTrailingSlash(endpoint);
  setBaseUrl(defaults.endpoint);
  const platformConfig: PlatformResult = {
    endpoint: defaults.endpoint,
  };
  try {
    let bitbucketServerVersion: string;
    const env = getEnv();
    /* v8 ignore next: experimental feature */
    if (env.RENOVATE_X_PLATFORM_VERSION) {
      bitbucketServerVersion = env.RENOVATE_X_PLATFORM_VERSION;
<<<<<<< HEAD
    } /* v8 ignore stop */ else {
      const { body, headers } = await bitbucketServerHttp.getJsonUnchecked<{
        version: string;
      }>(`./rest/api/1.0/application-properties`, { ...(token && { token }) });

      bitbucketServerVersion = body.version;
      if (headers['x-ausername'] && !username) {
        logger.debug(
          { 'x-username': headers['x-ausername'] },
          'Platform: No username configured using headers["x-ausername"]',
        );
        config.username = headers['x-ausername'];
      }
=======
    } else {
      const { version } = (
        await bitbucketServerHttp.getJsonUnchecked<{ version: string }>(
          `./rest/api/1.0/application-properties`,
        )
      ).body;
      bitbucketServerVersion = version;
>>>>>>> 4a9947f1
      logger.debug('Bitbucket Server version is: ' + bitbucketServerVersion);
    }

    if (semver.valid(bitbucketServerVersion)) {
      defaults.version = bitbucketServerVersion;
    }
  } catch (err) {
    logger.debug(
      { err },
      'Error authenticating with Bitbucket. Check that your token includes "api" permissions',
    );
  }

  if (!gitAuthor && username) {
    logger.debug(`Attempting to confirm gitAuthor from username`);
    const options: HttpOptions = {
      memCache: false,
    };

    if (token) {
      options.token = token;
    } else {
      options.username = username;
      options.password = password;
    }

    try {
      const { displayName, emailAddress } = (
        await bitbucketServerHttp.getJson(
          `./rest/api/1.0/users/${username}`,
          options,
          User,
        )
      ).body;

      if (!emailAddress?.length) {
        throw new Error(`No email address configured for username ${username}`);
      }

      platformConfig.gitAuthor = `${displayName} <${emailAddress}>`;

      logger.debug(`Detected gitAuthor: ${platformConfig.gitAuthor}`);
    } catch (err) {
      logger.debug(
        { err },
        'Failed to get user info, fallback gitAuthor will be used',
      );
    }
  }

  return platformConfig;
}

// Get all repositories that the user has access to
export async function getRepos(): Promise<string[]> {
  logger.debug('Autodiscovering Bitbucket Server repositories');
  try {
    const repos = (
      await bitbucketServerHttp.getJsonUnchecked<BbsRestRepo[]>(
        `./rest/api/1.0/repos?permission=REPO_WRITE&state=AVAILABLE`,
        { paginate: true },
      )
    ).body;

    const result = repos.map((repo) => `${repo.project.key}/${repo.slug}`);
    logger.debug({ result }, 'result of getRepos()');
    return result;
  } catch (err) /* v8 ignore next */ {
    logger.error({ err }, `bitbucket getRepos error`);
    throw err;
  }
}

export async function getRawFile(
  fileName: string,
  repoName?: string,
  branchOrTag?: string,
): Promise<string | null> {
  const repo = repoName ?? config.repository;
  const [project, slug] = repo.split('/');
  const fileUrl =
    `./rest/api/1.0/projects/${project}/repos/${slug}/browse/${fileName}?limit=20000` +
    (branchOrTag ? '&at=' + branchOrTag : '');
  const res = await bitbucketServerHttp.getJsonUnchecked<FileData>(fileUrl);
  const { isLastPage, lines, size } = res.body;
  if (isLastPage) {
    return lines.map(({ text }) => text).join('\n');
  }
  logger.warn({ size }, 'The file is too big');
  throw new Error(`The file is too big (${size}B)`);
}

export async function getJsonFile(
  fileName: string,
  repoName?: string,
  branchOrTag?: string,
): Promise<any> {
  // TODO #22198
  const raw = await getRawFile(fileName, repoName, branchOrTag);
  return parseJson(raw, fileName);
}

// Initialize Bitbucket Server by getting base branch
export async function initRepo({
  repository,
  cloneSubmodules,
  cloneSubmodulesFilter,
  ignorePrAuthor,
  gitUrl,
}: RepoParams): Promise<RepoResult> {
  logger.debug(`initRepo("${JSON.stringify({ repository }, null, 2)}")`);
  const opts = hostRules.find({
    hostType: defaults.hostType,
    url: defaults.endpoint,
  });

  const [projectKey, repositorySlug] = repository.split('/');

  config = {
    projectKey,
    repositorySlug,
    repository,
    prVersions: new Map<number, number>(),
    username: opts.username ?? config.username,
    ignorePrAuthor,
  } as any;

  try {
    const info = (
      await bitbucketServerHttp.getJsonUnchecked<BbsRestRepo>(
        `./rest/api/1.0/projects/${config.projectKey}/repos/${config.repositorySlug}`,
      )
    ).body;
    config.owner = info.project.key;
    logger.debug(`${repository} owner = ${config.owner}`);
    const branchRes = await bitbucketServerHttp.getJsonUnchecked<BbsRestBranch>(
      `./rest/api/1.0/projects/${config.projectKey}/repos/${config.repositorySlug}/branches/default`,
    );

    // 204 means empty, 404 means repo not found or missing default branch. repo must exist here.
    if ([204, 404].includes(branchRes.statusCode)) {
      throw new Error(REPOSITORY_EMPTY);
    }

    const url = utils.getRepoGitUrl(
      config.repositorySlug,
      // TODO #22198
      defaults.endpoint!,
      gitUrl,
      info,
      opts,
    );

    await git.initRepo({
      ...config,
      url,
      extraCloneOpts: getExtraCloneOpts(opts),
      cloneSubmodules,
      cloneSubmodulesFilter,
      fullClone: semver.lte(defaults.version, '8.0.0'),
    });

    config.mergeMethod = 'merge';
    const repoConfig: RepoResult = {
      defaultBranch: branchRes.body.displayId,
      isFork: !!info.origin,
      repoFingerprint: repoFingerprint(info.id, defaults.endpoint),
    };

    return repoConfig;
  } catch (err) /* v8 ignore next */ {
    if (err.statusCode === 404) {
      throw new Error(REPOSITORY_NOT_FOUND);
    }
    if (err.message === REPOSITORY_EMPTY) {
      throw err;
    }

    logger.debug({ err }, 'Unknown Bitbucket initRepo error');
    throw err;
  }
}

export async function getBranchForceRebase(
  _branchName: string,
): Promise<boolean> {
  // https://docs.atlassian.com/bitbucket-server/rest/7.0.1/bitbucket-rest.html#idp342
  const res = await bitbucketServerHttp.getJsonUnchecked<{
    mergeConfig: { defaultStrategy: { id: string } };
  }>(
    `./rest/api/1.0/projects/${config.projectKey}/repos/${config.repositorySlug}/settings/pull-requests`,
  );

  // If the default merge strategy contains `ff-only` the PR can only be merged
  // if it is up to date with the base branch.
  // The current options for id are:
  // no-ff, ff, ff-only, rebase-no-ff, rebase-ff-only, squash, squash-ff-only
  return Boolean(
    res.body?.mergeConfig?.defaultStrategy?.id.includes('ff-only'),
  );
}

// Gets details for a PR
export async function getPr(
  prNo: number,
  refreshCache?: boolean,
): Promise<BbsPr | null> {
  logger.debug(`getPr(${prNo})`);
  if (!prNo) {
    return null;
  }

  // Disables memCache (which is enabled by default) to be replaced by
  // memCacheProvider.
  const opts: HttpOptions = { memCache: false };
  // TODO: should refresh the cache rather than just ignore it
  if (!refreshCache) {
    opts.cacheProvider = memCacheProvider;
  }

  const res = await bitbucketServerHttp.getJsonUnchecked<BbsRestPr>(
    `./rest/api/1.0/projects/${config.projectKey}/repos/${config.repositorySlug}/pull-requests/${prNo}`,
    opts,
  );

  const pr: BbsPr = {
    ...utils.prInfo(res.body),
    reviewers: res.body.reviewers.map((r) => r.user.name),
  };
  // TODO #22198
  pr.version = updatePrVersion(pr.number, pr.version!);

  return pr;
}

// TODO: coverage (#9624)
/* v8 ignore next */
function matchesState(state: string, desiredState: string): boolean {
  if (desiredState === 'all') {
    return true;
  }
  if (desiredState.startsWith('!')) {
    return state !== desiredState.substring(1);
  }
  return state === desiredState;
}

// TODO: coverage (#9624)
/* v8 ignore next */
function isRelevantPr(
  branchName: string,
  prTitle: string | null | undefined,
  state: string,
) {
  return (p: Pr): boolean =>
    p.sourceBranch === branchName &&
    (!prTitle || p.title.toUpperCase() === prTitle.toUpperCase()) &&
    matchesState(p.state, state);
}

// TODO: coverage (#9624)
export async function getPrList(): Promise<Pr[]> {
  logger.debug(`getPrList()`);
  return await BbsPrCache.getPrs(
    bitbucketServerHttp,
    config.projectKey,
    config.repositorySlug,
    config.ignorePrAuthor,
    config.username,
  );
}

// TODO: coverage (#9624)
/* v8 ignore next */
export async function findPr({
  branchName,
  prTitle,
  state = 'all',
  includeOtherAuthors,
}: FindPRConfig): Promise<Pr | null> {
  logger.debug(`findPr(${branchName}, "${prTitle!}", "${state}")`);

  if (includeOtherAuthors) {
    // PR might have been created by anyone, so don't use the cached Renovate PR list
    const searchParams: Record<string, string> = {
      state: 'OPEN',
    };
    searchParams.direction = 'outgoing';
    searchParams.at = `refs/heads/${branchName}`;

    const query = getQueryString(searchParams);
    const prs = (
      await bitbucketServerHttp.getJsonUnchecked<BbsRestPr[]>(
        `./rest/api/1.0/projects/${config.projectKey}/repos/${config.repositorySlug}/pull-requests?${query}`,
        {
          paginate: true,
          limit: 1, // only fetch the latest pr
        },
      )
    ).body;

    if (!prs.length) {
      logger.debug(`No PR found for branch ${branchName}`);
      return null;
    }

    return utils.prInfo(prs[0]);
  }

  const prList = await getPrList();
  const pr = prList.find(isRelevantPr(branchName, prTitle, state));
  if (pr) {
    logger.debug(`Found PR #${pr.number}`);
  } else {
    logger.debug(`Renovate did not find a PR for branch #${branchName}`);
  }
  return pr ?? null;
}

// Returns the Pull Request for a branch. Null if not exists.
export async function getBranchPr(branchName: string): Promise<BbsPr | null> {
  logger.debug(`getBranchPr(${branchName})`);
  const existingPr = await findPr({
    branchName,
    state: 'open',
  });
  return existingPr ? getPr(existingPr.number) : null;
}

/* v8 ignore next */
export async function refreshPr(number: number): Promise<void> {
  // wait for pr change propagation
  await setTimeout(1000);
  // refresh cache
  await getPr(number, true);
}

async function getStatus(
  branchName: string,
  memCache = true,
): Promise<utils.BitbucketCommitStatus> {
  const branchCommit = git.getBranchCommit(branchName);

  /* v8 ignore next: temporary code */
  const opts: HttpOptions = memCache
    ? { cacheProvider: memCacheProvider }
    : { memCache: false };

  return (
    await bitbucketServerHttp.getJsonUnchecked<utils.BitbucketCommitStatus>(
      // TODO: types (#22198)
      `./rest/build-status/1.0/commits/stats/${branchCommit!}`,
      opts,
    )
  ).body;
}

// Returns the combined status for a branch.
// umbrella for status checks
// https://docs.atlassian.com/bitbucket-server/rest/6.0.0/bitbucket-build-rest.html#idp2
export async function getBranchStatus(
  branchName: string,
): Promise<BranchStatus> {
  logger.debug(`getBranchStatus(${branchName})`);

  if (!git.branchExists(branchName)) {
    logger.debug('Branch does not exist - cannot fetch status');
    throw new Error(REPOSITORY_CHANGED);
  }

  try {
    const commitStatus = await getStatus(branchName);

    logger.debug({ commitStatus }, 'branch status check result');

    if (commitStatus.failed > 0) {
      return 'red';
    }
    if (commitStatus.inProgress > 0) {
      return 'yellow';
    }
    return commitStatus.successful > 0 ? 'green' : 'yellow';
  } catch (err) {
    logger.warn({ err }, `Failed to get branch status`);
    return 'red';
  }
}

async function getStatusCheck(
  branchName: string,
  memCache = true,
): Promise<utils.BitbucketStatus[]> {
  const branchCommit = git.getBranchCommit(branchName);

  const opts: BitbucketServerHttpOptions = { paginate: true };
  /* v8 ignore next: temporary code */
  if (memCache) {
    opts.cacheProvider = memCacheProvider;
  } else {
    opts.memCache = false;
  }

  return (
    await bitbucketServerHttp.getJsonUnchecked<utils.BitbucketStatus[]>(
      `./rest/build-status/1.0/commits/${branchCommit!}`,
      opts,
    )
  ).body;
}

// https://docs.atlassian.com/bitbucket-server/rest/6.0.0/bitbucket-build-rest.html#idp2
export async function getBranchStatusCheck(
  branchName: string,
  context: string,
): Promise<BranchStatus | null> {
  logger.debug(`getBranchStatusCheck(${branchName}, context=${context})`);

  try {
    const states = await getStatusCheck(branchName);

    for (const state of states) {
      if (state.key === context) {
        switch (state.state) {
          case 'SUCCESSFUL':
            return 'green';
          case 'INPROGRESS':
            return 'yellow';
          case 'FAILED':
          default:
            return 'red';
        }
      }
    }
  } catch (err) {
    logger.warn({ err }, `Failed to check branch status`);
  }
  return null;
}

export async function setBranchStatus({
  branchName,
  context,
  description,
  state,
  url: targetUrl,
}: BranchStatusConfig): Promise<void> {
  logger.debug(`setBranchStatus(${branchName})`);

  const existingStatus = await getBranchStatusCheck(branchName, context);
  if (existingStatus === state) {
    return;
  }
  logger.debug({ branch: branchName, context, state }, 'Setting branch status');

  const branchCommit = git.getBranchCommit(branchName);

  try {
    const body: any = {
      key: context,
      description,
      url: targetUrl ?? 'https://renovatebot.com',
    };

    switch (state) {
      case 'green':
        body.state = 'SUCCESSFUL';
        break;
      case 'yellow':
        body.state = 'INPROGRESS';
        break;
      case 'red':
      default:
        body.state = 'FAILED';
        break;
    }

    await bitbucketServerHttp.postJson(
      // TODO: types (#22198)
      `./rest/build-status/1.0/commits/${branchCommit!}`,
      { body },
    );

    // update status cache
    await getStatus(branchName, false);
    await getStatusCheck(branchName, false);
  } catch (err) {
    logger.warn({ err }, `Failed to set branch status`);
  }
}

// Issue

/* v8 ignore next */
export function findIssue(title: string): Promise<Issue | null> {
  logger.debug(`findIssue(${title})`);
  // This is used by Renovate when creating its own issues,
  // e.g. for deprecated package warnings,
  // config error notifications, or "dependencyDashboard"
  //
  // Bitbucket Server does not have issues
  return Promise.resolve(null);
}

/* v8 ignore next */
export function ensureIssue({
  title,
}: EnsureIssueConfig): Promise<EnsureIssueResult | null> {
  logger.warn({ title }, 'Cannot ensure issue');
  // This is used by Renovate when creating its own issues,
  // e.g. for deprecated package warnings,
  // config error notifications, or "dependencyDashboard"
  //
  // Bitbucket Server does not have issues
  return Promise.resolve(null);
}

/* v8 ignore next */
export function getIssueList(): Promise<Issue[]> {
  logger.debug(`getIssueList()`);
  // This is used by Renovate when creating its own issues,
  // e.g. for deprecated package warnings,
  // config error notifications, or "dependencyDashboard"
  //
  // Bitbucket Server does not have issues
  return Promise.resolve([]);
}

/* v8 ignore next */
export function ensureIssueClosing(title: string): Promise<void> {
  logger.debug(`ensureIssueClosing(${title})`);
  // This is used by Renovate when creating its own issues,
  // e.g. for deprecated package warnings,
  // config error notifications, or "dependencyDashboard"
  //
  // Bitbucket Server does not have issues
  return Promise.resolve();
}

export function addAssignees(iid: number, assignees: string[]): Promise<void> {
  logger.debug(`addAssignees(${iid}, [${assignees.join(', ')}])`);
  // This is used by Renovate when creating its own issues,
  // e.g. for deprecated package warnings,
  // config error notifications, or "dependencyDashboard"
  //
  // Bitbucket Server does not have issues
  return Promise.resolve();
}

export async function addReviewers(
  prNo: number,
  reviewers: string[],
): Promise<void> {
  logger.debug(`Adding reviewers '${reviewers.join(', ')}' to #${prNo}`);

  const reviewerSlugs = new Set<string>();

  for (const entry of reviewers) {
    // If entry is an email-address, resolve userslugs
    if (isEmailAdress(entry)) {
      const slugs = await getUserSlugsByEmail(entry);
      for (const slug of slugs) {
        reviewerSlugs.add(slug);
      }
    } else {
      reviewerSlugs.add(entry);
    }
  }

  await retry(updatePRAndAddReviewers, [prNo, Array.from(reviewerSlugs)], 3, [
    REPOSITORY_CHANGED,
  ]);
}

/**
 * Resolves Bitbucket users by email address,
 * restricted to users who have REPO_READ permission on the target repository.
 *
 * @param emailAddress - A string that could be the user's email-address.
 * @returns List of user slugs for active, matched users.
 */
export async function getUserSlugsByEmail(
  emailAddress: string,
): Promise<string[]> {
  try {
    const filterUrl =
      `./rest/api/1.0/users?filter=${emailAddress}` +
      `&permission.1=REPO_READ` +
      `&permission.1.projectKey=${config.projectKey}` +
      `&permission.1.repositorySlug=${config.repositorySlug}`;

    const users = await bitbucketServerHttp.getJson(
      filterUrl,
      { paginate: true, limit: 100 },
      Users,
    );

    if (users.body.length) {
      return users.body
        .filter((u) => u.active && u.emailAddress === emailAddress)
        .map((u) => u.slug);
    }
  } catch (err) {
    logger.warn(
      { err, emailAddress },
      `Failed to resolve email address to user slug`,
    );
    throw err;
  }
  logger.debug({ userinfo: emailAddress }, 'No users found for email-address');
  return [];
}

async function updatePRAndAddReviewers(
  prNo: number,
  reviewers: string[],
): Promise<void> {
  try {
    const pr = await getPr(prNo);
    if (!pr) {
      throw new Error(REPOSITORY_NOT_FOUND);
    }

    // TODO: can `reviewers` be undefined? (#22198)
    const reviewersSet = new Set([...pr.reviewers!, ...reviewers]);

    await bitbucketServerHttp.putJson(
      `./rest/api/1.0/projects/${config.projectKey}/repos/${config.repositorySlug}/pull-requests/${prNo}`,
      {
        body: {
          title: pr.title,
          version: pr.version,
          reviewers: Array.from(reviewersSet).map((name) => ({
            user: { name },
          })),
        },
      },
    );
    await getPr(prNo, true);
  } catch (err) {
    logger.warn({ err, reviewers, prNo }, `Failed to add reviewers`);
    if (err.statusCode === 404) {
      throw new Error(REPOSITORY_NOT_FOUND);
    } else if (err.statusCode === 409) {
      if (utils.isInvalidReviewersResponse(err)) {
        // Retry again with invalid reviewers being removed
        const invalidReviewers = utils.getInvalidReviewers(err);
        const filteredReviewers = reviewers.filter(
          (name) => !invalidReviewers.includes(name),
        );
        await updatePRAndAddReviewers(prNo, filteredReviewers);
      } else {
        logger.debug(
          '409 response to adding reviewers - has repository changed?',
        );
        throw new Error(REPOSITORY_CHANGED);
      }
    } else {
      throw err;
    }
  }
}

async function retry<T extends (...arg0: any[]) => Promise<any>>(
  fn: T,
  args: Parameters<T>,
  maxTries: number,
  retryErrorMessages: string[],
): Promise<Awaited<ReturnType<T>>> {
  const maxAttempts = Math.max(maxTries, 1);
  let lastError: Error | undefined;
  for (let attempt = 0; attempt < maxAttempts; attempt++) {
    try {
      return await fn(...args);
    } catch (e) {
      lastError = e;
      if (
        retryErrorMessages.length !== 0 &&
        !retryErrorMessages.includes(e.message)
      ) {
        logger.debug(`Error not marked for retry`);
        throw e;
      }
    }
  }

  logger.debug(`All ${maxAttempts} retry attempts exhausted`);
  // Can't be `undefined` here.
  // eslint-disable-next-line @typescript-eslint/only-throw-error
  throw lastError;
}

export function deleteLabel(issueNo: number, label: string): Promise<void> {
  logger.debug(`deleteLabel(${issueNo}, ${label})`);
  // Only used for the "request Renovate to rebase a PR using a label" feature
  //
  // Bitbucket Server does not have issues
  return Promise.resolve();
}

async function getComments(prNo: number): Promise<Comment[]> {
  // GET /rest/api/1.0/projects/{projectKey}/repos/{repositorySlug}/pull-requests/{pullRequestId}/activities
  const activities = (
    await bitbucketServerHttp.getJsonUnchecked<PullRequestActivity[]>(
      `./rest/api/1.0/projects/${config.projectKey}/repos/${config.repositorySlug}/pull-requests/${prNo}/activities`,
      { paginate: true },
    )
  ).body;

  const comments = activities
    .filter(
      (a): a is PullRequestCommentActivity =>
        a.action === 'COMMENTED' && 'comment' in a && 'commentAction' in a,
    )
    .filter((a) => a.commentAction === 'ADDED')
    .map((a) => a.comment);

  logger.debug(`Found ${comments.length} comments`);

  return comments;
}

async function addComment(prNo: number, text: string): Promise<void> {
  // POST /rest/api/1.0/projects/{projectKey}/repos/{repositorySlug}/pull-requests/{pullRequestId}/comments
  await bitbucketServerHttp.postJson(
    `./rest/api/1.0/projects/${config.projectKey}/repos/${config.repositorySlug}/pull-requests/${prNo}/comments`,
    {
      body: { text },
    },
  );
}

async function getCommentVersion(
  prNo: number,
  commentId: number,
): Promise<number> {
  // GET /rest/api/1.0/projects/{projectKey}/repos/{repositorySlug}/pull-requests/{pullRequestId}/comments/{commentId}
  const { version } = (
    await bitbucketServerHttp.getJsonUnchecked<{ version: number }>(
      `./rest/api/1.0/projects/${config.projectKey}/repos/${config.repositorySlug}/pull-requests/${prNo}/comments/${commentId}`,
    )
  ).body;

  return version;
}

async function editComment(
  prNo: number,
  commentId: number,
  text: string,
): Promise<void> {
  const version = await getCommentVersion(prNo, commentId);

  // PUT /rest/api/1.0/projects/{projectKey}/repos/{repositorySlug}/pull-requests/{pullRequestId}/comments/{commentId}
  await bitbucketServerHttp.putJson(
    `./rest/api/1.0/projects/${config.projectKey}/repos/${config.repositorySlug}/pull-requests/${prNo}/comments/${commentId}`,
    {
      body: { text, version },
    },
  );
}

async function deleteComment(prNo: number, commentId: number): Promise<void> {
  const version = await getCommentVersion(prNo, commentId);

  // DELETE /rest/api/1.0/projects/{projectKey}/repos/{repositorySlug}/pull-requests/{pullRequestId}/comments/{commentId}
  await bitbucketServerHttp.deleteJson(
    `./rest/api/1.0/projects/${config.projectKey}/repos/${config.repositorySlug}/pull-requests/${prNo}/comments/${commentId}?version=${version}`,
  );
}

export async function ensureComment({
  number,
  topic,
  content,
}: EnsureCommentConfig): Promise<boolean> {
  const sanitizedContent = sanitize(content);
  try {
    const comments = await getComments(number);
    let body: string;
    let commentId: number | undefined;
    let commentNeedsUpdating: boolean | undefined;
    if (topic) {
      logger.debug(`Ensuring comment "${topic}" in #${number}`);
      body = `### ${topic}\n\n${sanitizedContent}`;
      comments.forEach((comment) => {
        if (comment.text.startsWith(`### ${topic}\n\n`)) {
          commentId = comment.id;
          commentNeedsUpdating = comment.text !== body;
        }
      });
    } else {
      logger.debug(`Ensuring content-only comment in #${number}`);
      body = `${sanitizedContent}`;
      comments.forEach((comment) => {
        if (comment.text === body) {
          commentId = comment.id;
          commentNeedsUpdating = false;
        }
      });
    }
    if (!commentId) {
      await addComment(number, body);
      logger.info(
        { repository: config.repository, prNo: number, topic },
        'Comment added',
      );
    } else if (commentNeedsUpdating) {
      await editComment(number, commentId, body);
      logger.debug(
        { repository: config.repository, prNo: number },
        'Comment updated',
      );
    } else {
      logger.debug('Comment is already update-to-date');
    }
    return true;
  } catch (err) /* v8 ignore next */ {
    logger.warn({ err }, 'Error ensuring comment');
    return false;
  }
}

export async function ensureCommentRemoval(
  deleteConfig: EnsureCommentRemovalConfig,
): Promise<void> {
  try {
    const { number: prNo } = deleteConfig;
    const key =
      deleteConfig.type === 'by-topic'
        ? deleteConfig.topic
        : deleteConfig.content;
    logger.debug(`Ensuring comment "${key}" in #${prNo} is removed`);
    const comments = await getComments(prNo);

    let commentId: number | null | undefined = null;
    if (deleteConfig.type === 'by-topic') {
      const byTopic = (comment: Comment): boolean =>
        comment.text.startsWith(`### ${deleteConfig.topic}\n\n`);
      commentId = comments.find(byTopic)?.id;
    } else if (deleteConfig.type === 'by-content') {
      const byContent = (comment: Comment): boolean =>
        comment.text.trim() === deleteConfig.content;
      commentId = comments.find(byContent)?.id;
    }

    if (commentId) {
      await deleteComment(prNo, commentId);
    }
  } catch (err) /* v8 ignore next */ {
    logger.warn({ err }, 'Error ensuring comment removal');
  }
}

// Pull Request

const escapeHash = (input: string): string =>
  input?.replace(regEx(/#/g), '%23');

export async function createPr({
  sourceBranch,
  targetBranch,
  prTitle: title,
  prBody: rawDescription,
  platformPrOptions,
}: CreatePRConfig): Promise<Pr> {
  const description = sanitize(rawDescription);
  logger.debug(`createPr(${sourceBranch}, title=${title})`);
  const base = targetBranch;
  let reviewers: BbsRestUserRef[] = [];

  if (platformPrOptions?.bbUseDefaultReviewers) {
    logger.debug(`fetching default reviewers`);
    const { id } = (
      await bitbucketServerHttp.getJsonUnchecked<{ id: number }>(
        `./rest/api/1.0/projects/${config.projectKey}/repos/${config.repositorySlug}`,
      )
    ).body;

    const defReviewers = (
      await bitbucketServerHttp.getJsonUnchecked<{ name: string }[]>(
        `./rest/default-reviewers/1.0/projects/${config.projectKey}/repos/${
          config.repositorySlug
        }/reviewers?sourceRefId=refs/heads/${escapeHash(
          sourceBranch,
        )}&targetRefId=refs/heads/${base}&sourceRepoId=${id}&targetRepoId=${id}`,
      )
    ).body;

    reviewers = defReviewers.map((u) => ({
      user: { name: u.name },
    }));
  }

  const body: PartialDeep<BbsRestPr> = {
    title,
    description,
    fromRef: {
      id: `refs/heads/${sourceBranch}`,
    },
    toRef: {
      id: `refs/heads/${base}`,
    },
    reviewers,
  };
  let prInfoRes: HttpResponse<BbsRestPr>;
  try {
    prInfoRes = await bitbucketServerHttp.postJson<BbsRestPr>(
      `./rest/api/1.0/projects/${config.projectKey}/repos/${config.repositorySlug}/pull-requests`,
      { body },
    );
  } catch (err) /* v8 ignore next */ {
    if (
      err.body?.errors?.[0]?.exceptionName ===
      'com.atlassian.bitbucket.pull.EmptyPullRequestException'
    ) {
      logger.debug(
        'Empty pull request - deleting branch so it can be recreated next run',
      );
      await deleteBranch(sourceBranch);
      throw new Error(REPOSITORY_CHANGED);
    }
    throw err;
  }

  const pr: BbsPr = {
    ...utils.prInfo(prInfoRes.body),
  };

  // TODO #22198
  updatePrVersion(pr.number, pr.version!);
  await BbsPrCache.setPr(
    bitbucketServerHttp,
    config.projectKey,
    config.repositorySlug,
    config.ignorePrAuthor,
    config.username,
    pr,
  );

  return pr;
}

export async function updatePr({
  number: prNo,
  prTitle: title,
  prBody: rawDescription,
  state,
  bitbucketInvalidReviewers,
  targetBranch,
}: UpdatePrConfig & {
  bitbucketInvalidReviewers?: string[] | undefined;
}): Promise<void> {
  const description = sanitize(rawDescription);
  logger.debug(`updatePr(${prNo}, title=${title})`);

  try {
    const pr = await getPr(prNo);
    if (!pr) {
      throw Object.assign(new Error(REPOSITORY_NOT_FOUND), { statusCode: 404 });
    }

    const body: any = {
      title,
      description,
      version: pr.version,
      reviewers: pr.reviewers
        ?.filter((name: string) => !bitbucketInvalidReviewers?.includes(name))
        .map((name: string) => ({ user: { name } })),
    };
    if (targetBranch) {
      body.toRef = {
        id: getNewBranchName(targetBranch),
      };
    }

    const { body: updatedPr } = await bitbucketServerHttp.putJson<
      BbsRestPr & {
        version: number;
      }
    >(
      `./rest/api/1.0/projects/${config.projectKey}/repos/${config.repositorySlug}/pull-requests/${prNo}`,
      { body },
    );

    updatePrVersion(prNo, updatedPr.version);

    const currentState = updatedPr.state;
    // TODO #22198
    const newState = {
      ['open']: 'OPEN',
      ['closed']: 'DECLINED',
    }[state!];

    let finalState: 'open' | 'closed' =
      currentState === 'OPEN' ? 'open' : 'closed';

    if (
      newState &&
      ['OPEN', 'DECLINED'].includes(currentState) &&
      currentState !== newState
    ) {
      const command = state === 'open' ? 'reopen' : 'decline';
      const { body: updatedStatePr } = await bitbucketServerHttp.postJson<{
        version: number;
      }>(
        `./rest/api/1.0/projects/${config.projectKey}/repos/${config.repositorySlug}/pull-requests/${pr.number}/${command}?version=${updatedPr.version}`,
      );

      finalState = state!;

      updatePrVersion(pr.number, updatedStatePr.version);
    }

    const bbsPr = utils.prInfo(updatedPr);
    await BbsPrCache.setPr(
      bitbucketServerHttp,
      config.projectKey,
      config.repositorySlug,
      config.ignorePrAuthor,
      config.username,
      { ...bbsPr, state: finalState },
    );
  } catch (err) {
    logger.debug({ err, prNo }, `Failed to update PR`);
    if (err.statusCode === 404) {
      throw new Error(REPOSITORY_NOT_FOUND);
    } else if (err.statusCode === 409) {
      if (utils.isInvalidReviewersResponse(err) && !bitbucketInvalidReviewers) {
        // Retry again with invalid reviewers being removed
        const invalidReviewers = utils.getInvalidReviewers(err);
        await updatePr({
          number: prNo,
          prTitle: title,
          prBody: rawDescription,
          state,
          bitbucketInvalidReviewers: invalidReviewers,
        });
      } else {
        throw new Error(REPOSITORY_CHANGED);
      }
    } else {
      throw err;
    }
  }
}

// https://docs.atlassian.com/bitbucket-server/rest/6.0.0/bitbucket-rest.html#idp261
export async function mergePr({
  branchName,
  id: prNo,
}: MergePRConfig): Promise<boolean> {
  logger.debug(`mergePr(${prNo}, ${branchName!})`);
  // Used for "automerge" feature
  try {
    const pr = await getPr(prNo);
    if (!pr) {
      throw Object.assign(new Error(REPOSITORY_NOT_FOUND), { statusCode: 404 });
    }
    const { body } = await bitbucketServerHttp.postJson<{ version: number }>(
      // TODO: types (#22198)
      `./rest/api/1.0/projects/${config.projectKey}/repos/${
        config.repositorySlug
      }/pull-requests/${prNo}/merge?version=${pr.version!}`,
    );
    updatePrVersion(prNo, body.version);
  } catch (err) {
    if (err.statusCode === 404) {
      throw new Error(REPOSITORY_NOT_FOUND);
    } else if (err.statusCode === 409) {
      logger.warn({ err }, `Failed to merge PR`);
      return false;
    } else {
      logger.warn({ err }, `Failed to merge PR`);
      return false;
    }
  }

  logger.debug(`PR merged, PrNo:${prNo}`);
  return true;
}

export async function expandGroupMembers(
  reviewers: string[],
): Promise<string[]> {
  logger.debug(`expandGroupMembers(${reviewers.join(', ')})`);
  const expandedUsers: string[] = [];
  const reviewerGroupPrefix = '@reviewer-group/';

  for (const reviewer of reviewers) {
    const [baseEntry, modifier] = reviewer.split(':');

    if (baseEntry.startsWith(reviewerGroupPrefix)) {
      const groupName = baseEntry.replace(reviewerGroupPrefix, '');
      const groupUsers = await getUsersFromReviewerGroup(groupName);
      if (!groupUsers.length) {
        continue;
      }

      if (modifier) {
        const randomCount = parseModifier(modifier);
        if (randomCount) {
          expandedUsers.push(...sampleSize(groupUsers, randomCount));
          continue;
        }
      }

      expandedUsers.push(...groupUsers);
    } else {
      expandedUsers.push(baseEntry); // Add the user entry
    }
  }

  return [...new Set(expandedUsers)];
}

export function extractRulesFromCodeOwnersLines(
  cleanedLines: string[],
): FileOwnerRule[] {
  const results: FileOwnerRule[] = [];

  const reversedLines = cleanedLines
    .filter((line) => line.trim() !== '' && !line.trim().startsWith('#'))
    .reverse();

  for (const line of reversedLines) {
    const [pattern, ...entries] = splitEscapedSpaces(line);
    const matcher = ignore().add(pattern);
    results.push({
      pattern,
      usernames: [...new Set(entries)],
      score: pattern.length,
      match: (path: string) => matcher.ignores(path),
    });
  }

  return results;
}

// Gets active users by name, from a reviewer group
// Returns an empty array if the group is not found or has no active users
// As there is no direct API to get group by name, we get all reviewer groups per repo and filter them
// This is not efficient, but it is the only way to get users from a group by name
// Supports both repository-scoped and project-scoped groups following the BitBucket server logic described here:
// https://confluence.atlassian.com/bitbucketserver/code-owners-1296171116.html#Codeowners-Whatifaprojectandrepositorycontainareviewergroupwiththesamename?
async function getUsersFromReviewerGroup(groupName: string): Promise<string[]> {
  const allGroups = [];

  try {
    const reviewerGroups = await bitbucketServerHttp.getJson(
      `./rest/api/1.0/projects/${config.projectKey}/repos/${config.repositorySlug}/settings/reviewer-groups`,
      { paginate: true },
      ReviewerGroups,
    );

    allGroups.push(...reviewerGroups.body);
  } catch (err) {
    logger.debug({ err, groupName }, 'Failed to get reviewer groups for repo');
    return [];
  }

  // First, try to find a repo-scoped group with this name
  const repoGroup = allGroups.find(
    (group) => group.name === groupName && group.scope?.type === 'REPOSITORY',
  );

  if (repoGroup) {
    return repoGroup.users
      .filter((user) => user.active)
      .map((user) => user.slug);
  }

  // If no repo-level group, fall back to project-level group
  const projectGroup = allGroups.find(
    (group) => group.name === groupName && group.scope?.type === 'PROJECT',
  );

  if (projectGroup) {
    return projectGroup.users
      .filter((user) => user.active)
      .map((user) => user.slug);
  }

  // Group not found at either level
  logger.warn(
    { groupName },
    'Reviewer group not found at repo or project level',
  );
  return [];
}

export function massageMarkdown(input: string): string {
  logger.debug(`massageMarkdown(${input.split(newlineRegex)[0]})`);
  // Remove any HTML we use
  return smartTruncate(input, maxBodyLength())
    .replace(
      'you tick the rebase/retry checkbox',
      'PR is renamed to start with "rebase!"',
    )
    .replace(
      'checking the rebase/retry box above',
      'renaming the PR to start with "rebase!"',
    )
    .replace(regEx(/<\/?summary>/g), '**')
    .replace(regEx(/<\/?details>/g), '')
    .replace(regEx(`\n---\n\n.*?<!-- rebase-check -->.*?(\n|$)`), '')
    .replace(regEx(/<!--.*?-->/gs), '');
}

export function maxBodyLength(): number {
  return 30000;
}<|MERGE_RESOLUTION|>--- conflicted
+++ resolved
@@ -128,7 +128,6 @@
     /* v8 ignore next: experimental feature */
     if (env.RENOVATE_X_PLATFORM_VERSION) {
       bitbucketServerVersion = env.RENOVATE_X_PLATFORM_VERSION;
-<<<<<<< HEAD
     } /* v8 ignore stop */ else {
       const { body, headers } = await bitbucketServerHttp.getJsonUnchecked<{
         version: string;
@@ -142,15 +141,6 @@
         );
         config.username = headers['x-ausername'];
       }
-=======
-    } else {
-      const { version } = (
-        await bitbucketServerHttp.getJsonUnchecked<{ version: string }>(
-          `./rest/api/1.0/application-properties`,
-        )
-      ).body;
-      bitbucketServerVersion = version;
->>>>>>> 4a9947f1
       logger.debug('Bitbucket Server version is: ' + bitbucketServerVersion);
     }
 
