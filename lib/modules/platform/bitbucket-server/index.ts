import { setTimeout } from 'timers/promises';
import semver from 'semver';
import type { PartialDeep } from 'type-fest';
import {
  REPOSITORY_CHANGED,
  REPOSITORY_EMPTY,
  REPOSITORY_NOT_FOUND,
} from '../../../constants/error-messages';
import { logger } from '../../../logger';
import type { BranchStatus } from '../../../types';
import type { FileData } from '../../../types/platform/bitbucket-server';
import { parseJson } from '../../../util/common';
import * as git from '../../../util/git';
import { deleteBranch } from '../../../util/git';
import * as hostRules from '../../../util/host-rules';
import {
  BitbucketServerHttp,
  setBaseUrl,
} from '../../../util/http/bitbucket-server';
import { memCacheProvider } from '../../../util/http/cache/memory-http-cache-provider';
import type { HttpOptions, HttpResponse } from '../../../util/http/types';
import { newlineRegex, regEx } from '../../../util/regex';
import { sanitize } from '../../../util/sanitize';
import { ensureTrailingSlash, getQueryString } from '../../../util/url';
import type {
  BranchStatusConfig,
  CreatePRConfig,
  EnsureCommentConfig,
  EnsureCommentRemovalConfig,
  EnsureIssueConfig,
  EnsureIssueResult,
  FindPRConfig,
  Issue,
  MergePRConfig,
  PlatformParams,
  PlatformResult,
  Pr,
  RepoParams,
  RepoResult,
  UpdatePrConfig,
} from '../types';
import { getNewBranchName, repoFingerprint } from '../util';
import { smartTruncate } from '../utils/pr-body';
import type {
  Comment,
  PullRequestActivity,
  PullRequestCommentActivity,
} from './schema';
import { UserSchema } from './schema';
import type {
  BbsConfig,
  BbsPr,
  BbsRestBranch,
  BbsRestPr,
  BbsRestRepo,
  BbsRestUserRef,
} from './types';
import * as utils from './utils';
import { getExtraCloneOpts } from './utils';

/*
 * Version: 5.3 (EOL Date: 15 Aug 2019)
 * See following docs for api information:
 * https://docs.atlassian.com/bitbucket-server/rest/5.3.0/bitbucket-rest.html
 * https://docs.atlassian.com/bitbucket-server/rest/5.3.0/bitbucket-build-rest.html
 *
 * See following page for uptodate supported versions
 * https://confluence.atlassian.com/support/atlassian-support-end-of-life-policy-201851003.html#AtlassianSupportEndofLifePolicy-BitbucketServer
 */

export const id = 'bitbucket-server';

let config: BbsConfig = {} as any;

const bitbucketServerHttp = new BitbucketServerHttp();

const defaults: {
  endpoint?: string;
  hostType: string;
  version: string;
} = {
  hostType: 'bitbucket-server',
  version: '0.0.0',
};

/* istanbul ignore next */
function updatePrVersion(pr: number, version: number): number {
  const res = Math.max(config.prVersions.get(pr) ?? 0, version);
  config.prVersions.set(pr, res);
  return res;
}

export async function initPlatform({
  endpoint,
  token,
  username,
  password,
  gitAuthor,
}: PlatformParams): Promise<PlatformResult> {
  if (!endpoint) {
    throw new Error('Init: You must configure a Bitbucket Server endpoint');
  }
  if (!(username && password) && !token) {
    throw new Error(
      'Init: You must either configure a Bitbucket Server username/password or a HTTP access token',
    );
  } else if (password && token) {
    throw new Error(
      'Init: You must configure either a Bitbucket Server password or a HTTP access token, not both',
    );
  }
  // TODO: Add a connection check that endpoint/username/password combination are valid (#9595)
  defaults.endpoint = ensureTrailingSlash(endpoint);
  setBaseUrl(defaults.endpoint);
  const platformConfig: PlatformResult = {
    endpoint: defaults.endpoint,
  };
  try {
    let bitbucketServerVersion: string;
    // istanbul ignore if: experimental feature
    if (process.env.RENOVATE_X_PLATFORM_VERSION) {
      bitbucketServerVersion = process.env.RENOVATE_X_PLATFORM_VERSION;
    } else {
      const { version } = (
        await bitbucketServerHttp.getJsonUnchecked<{ version: string }>(
          `./rest/api/1.0/application-properties`,
        )
      ).body;
      bitbucketServerVersion = version;
      logger.debug('Bitbucket Server version is: ' + bitbucketServerVersion);
    }

    if (semver.valid(bitbucketServerVersion)) {
      defaults.version = bitbucketServerVersion;
    }
  } catch (err) {
    logger.debug(
      { err },
      'Error authenticating with Bitbucket. Check that your token includes "api" permissions',
    );
  }

  if (!gitAuthor && username) {
    logger.debug(`Attempting to confirm gitAuthor from username`);
    const options: HttpOptions = {
      memCache: false,
    };

    if (token) {
      options.token = token;
    } else {
      options.username = username;
      options.password = password;
    }

    try {
      const { displayName, emailAddress } = (
        await bitbucketServerHttp.getJson(
          `./rest/api/1.0/users/${username}`,
          options,
          UserSchema,
        )
      ).body;

      platformConfig.gitAuthor = `${displayName} <${emailAddress}>`;

      logger.debug(`Detected gitAuthor: ${platformConfig.gitAuthor}`);
    } catch (err) {
      logger.debug(
        { err },
        'Failed to get user info, fallback gitAuthor will be used',
      );
    }
  }

  return platformConfig;
}

// Get all repositories that the user has access to
export async function getRepos(): Promise<string[]> {
  logger.debug('Autodiscovering Bitbucket Server repositories');
  try {
    const repos = (
      await bitbucketServerHttp.getJsonUnchecked<BbsRestRepo[]>(
        `./rest/api/1.0/repos?permission=REPO_WRITE&state=AVAILABLE`,
        { paginate: true },
      )
    ).body;

    const result = repos.map((repo) => `${repo.project.key}/${repo.slug}`);
    logger.debug({ result }, 'result of getRepos()');
    return result;
  } catch (err) /* istanbul ignore next */ {
    logger.error({ err }, `bitbucket getRepos error`);
    throw err;
  }
}

export async function getRawFile(
  fileName: string,
  repoName?: string,
  branchOrTag?: string,
): Promise<string | null> {
  const repo = repoName ?? config.repository;
  const [project, slug] = repo.split('/');
  const fileUrl =
    `./rest/api/1.0/projects/${project}/repos/${slug}/browse/${fileName}?limit=20000` +
    (branchOrTag ? '&at=' + branchOrTag : '');
  const res = await bitbucketServerHttp.getJsonUnchecked<FileData>(fileUrl);
  const { isLastPage, lines, size } = res.body;
  if (isLastPage) {
    return lines.map(({ text }) => text).join('\n');
  }
  logger.warn({ size }, 'The file is too big');
  throw new Error(`The file is too big (${size}B)`);
}

export async function getJsonFile(
  fileName: string,
  repoName?: string,
  branchOrTag?: string,
): Promise<any> {
  // TODO #22198
  const raw = await getRawFile(fileName, repoName, branchOrTag);
  return parseJson(raw, fileName);
}

// Initialize Bitbucket Server by getting base branch
export async function initRepo({
  repository,
  cloneSubmodules,
  cloneSubmodulesFilter,
  ignorePrAuthor,
  gitUrl,
}: RepoParams): Promise<RepoResult> {
  logger.debug(`initRepo("${JSON.stringify({ repository }, null, 2)}")`);
  const opts = hostRules.find({
    hostType: defaults.hostType,
    url: defaults.endpoint,
  });

  const [projectKey, repositorySlug] = repository.split('/');

  config = {
    projectKey,
    repositorySlug,
    repository,
    prVersions: new Map<number, number>(),
    username: opts.username,
    ignorePrAuthor,
  } as any;

  try {
    const info = (
      await bitbucketServerHttp.getJsonUnchecked<BbsRestRepo>(
        `./rest/api/1.0/projects/${config.projectKey}/repos/${config.repositorySlug}`,
      )
    ).body;
    config.owner = info.project.key;
    logger.debug(`${repository} owner = ${config.owner}`);
    const branchRes = await bitbucketServerHttp.getJsonUnchecked<BbsRestBranch>(
      `./rest/api/1.0/projects/${config.projectKey}/repos/${config.repositorySlug}/branches/default`,
    );

    // 204 means empty, 404 means repo not found or missing default branch. repo must exist here.
    if ([204, 404].includes(branchRes.statusCode)) {
      throw new Error(REPOSITORY_EMPTY);
    }

    const url = utils.getRepoGitUrl(
      config.repositorySlug,
      // TODO #22198
      defaults.endpoint!,
      gitUrl,
      info,
      opts,
    );

    await git.initRepo({
      ...config,
      url,
      extraCloneOpts: getExtraCloneOpts(opts),
      cloneSubmodules,
      cloneSubmodulesFilter,
      fullClone: semver.lte(defaults.version, '8.0.0'),
    });

    config.mergeMethod = 'merge';
    const repoConfig: RepoResult = {
      defaultBranch: branchRes.body.displayId,
      isFork: !!info.origin,
      repoFingerprint: repoFingerprint(info.id, defaults.endpoint),
    };

    return repoConfig;
  } catch (err) /* istanbul ignore next */ {
    if (err.statusCode === 404) {
      throw new Error(REPOSITORY_NOT_FOUND);
    }
    if (err.message === REPOSITORY_EMPTY) {
      throw err;
    }

    logger.debug({ err }, 'Unknown Bitbucket initRepo error');
    throw err;
  }
}

export async function getBranchForceRebase(
  _branchName: string,
): Promise<boolean> {
  // https://docs.atlassian.com/bitbucket-server/rest/7.0.1/bitbucket-rest.html#idp342
  const res = await bitbucketServerHttp.getJsonUnchecked<{
    mergeConfig: { defaultStrategy: { id: string } };
  }>(
    `./rest/api/1.0/projects/${config.projectKey}/repos/${config.repositorySlug}/settings/pull-requests`,
  );

  // If the default merge strategy contains `ff-only` the PR can only be merged
  // if it is up to date with the base branch.
  // The current options for id are:
  // no-ff, ff, ff-only, rebase-no-ff, rebase-ff-only, squash, squash-ff-only
  return Boolean(
    res.body?.mergeConfig?.defaultStrategy?.id.includes('ff-only'),
  );
}
// Gets details for a PR
export async function getPr(
  prNo: number,
  refreshCache?: boolean,
): Promise<BbsPr | null> {
  logger.debug(`getPr(${prNo})`);
  if (!prNo) {
    return null;
  }

  const opts: HttpOptions = refreshCache
    ? { memCache: false }
    : { cacheProvider: memCacheProvider };

  const res = await bitbucketServerHttp.getJsonUnchecked<BbsRestPr>(
    `./rest/api/1.0/projects/${config.projectKey}/repos/${config.repositorySlug}/pull-requests/${prNo}`,
    opts,
  );

  const pr: BbsPr = {
    ...utils.prInfo(res.body),
    reviewers: res.body.reviewers.map((r) => r.user.name),
  };
  // TODO #22198
  pr.version = updatePrVersion(pr.number, pr.version!);

  return pr;
}

// TODO: coverage (#9624)
// istanbul ignore next
function matchesState(state: string, desiredState: string): boolean {
  if (desiredState === 'all') {
    return true;
  }
  if (desiredState.startsWith('!')) {
    return state !== desiredState.substring(1);
  }
  return state === desiredState;
}

// TODO: coverage (#9624)
// istanbul ignore next
const isRelevantPr =
  (branchName: string, prTitle: string | null | undefined, state: string) =>
  (p: Pr): boolean =>
    p.sourceBranch === branchName &&
    (!prTitle || p.title.toUpperCase() === prTitle.toUpperCase()) &&
    matchesState(p.state, state);

// TODO: coverage (#9624)
export async function getPrList(refreshCache?: boolean): Promise<Pr[]> {
  logger.debug(`getPrList()`);
  // istanbul ignore next
  if (!config.prList || refreshCache) {
    const searchParams: Record<string, string> = {
      state: 'ALL',
    };
    if (!config.ignorePrAuthor && config.username !== undefined) {
      searchParams['role.1'] = 'AUTHOR';
      searchParams['username.1'] = config.username;
    }
    const query = getQueryString(searchParams);
    const values = (
      await bitbucketServerHttp.getJsonUnchecked<BbsRestPr[]>(
        `./rest/api/1.0/projects/${config.projectKey}/repos/${config.repositorySlug}/pull-requests?${query}`,
        { paginate: true },
      )
    ).body;

    config.prList = values.map(utils.prInfo);
    logger.debug(`Retrieved Pull Requests, count: ${config.prList.length}`);
  } else {
    logger.debug('returning cached PR list');
  }
  return config.prList;
}

// TODO: coverage (#9624)
// istanbul ignore next
export async function findPr({
  branchName,
  prTitle,
  state = 'all',
  refreshCache,
  includeOtherAuthors,
}: FindPRConfig): Promise<Pr | null> {
  logger.debug(`findPr(${branchName}, "${prTitle!}", "${state}")`);

  if (includeOtherAuthors) {
    // PR might have been created by anyone, so don't use the cached Renovate PR list
    const searchParams: Record<string, string> = {
      state: 'OPEN',
    };
    searchParams.direction = 'outgoing';
    searchParams.at = `refs/heads/${branchName}`;

    const query = getQueryString(searchParams);
    const prs = (
      await bitbucketServerHttp.getJsonUnchecked<BbsRestPr[]>(
        `./rest/api/1.0/projects/${config.projectKey}/repos/${config.repositorySlug}/pull-requests?${query}`,
        {
          paginate: true,
          limit: 1, // only fetch the latest pr
        },
      )
    ).body;

    if (!prs.length) {
      logger.debug(`No PR found for branch ${branchName}`);
      return null;
    }

    return utils.prInfo(prs[0]);
  }

  const prList = await getPrList(refreshCache);
  const pr = prList.find(isRelevantPr(branchName, prTitle, state));
  if (pr) {
    logger.debug(`Found PR #${pr.number}`);
  } else {
    logger.debug(`Renovate did not find a PR for branch #${branchName}`);
  }
  return pr ?? null;
}

// Returns the Pull Request for a branch. Null if not exists.
export async function getBranchPr(branchName: string): Promise<BbsPr | null> {
  logger.debug(`getBranchPr(${branchName})`);
  const existingPr = await findPr({
    branchName,
    state: 'open',
  });
  return existingPr ? getPr(existingPr.number) : null;
}

// istanbul ignore next
export async function refreshPr(number: number): Promise<void> {
  // wait for pr change propagation
  await setTimeout(1000);
  // refresh cache
  await getPr(number, true);
}

async function getStatus(
  branchName: string,
  memCache = true,
): Promise<utils.BitbucketCommitStatus> {
  const branchCommit = git.getBranchCommit(branchName);

  const opts: HttpOptions = memCache ? { cacheProvider: memCacheProvider } : {};

  return (
    await bitbucketServerHttp.getJsonUnchecked<utils.BitbucketCommitStatus>(
      // TODO: types (#22198)
      `./rest/build-status/1.0/commits/stats/${branchCommit!}`,
      opts,
    )
  ).body;
}

// Returns the combined status for a branch.
// umbrella for status checks
// https://docs.atlassian.com/bitbucket-server/rest/6.0.0/bitbucket-build-rest.html#idp2
export async function getBranchStatus(
  branchName: string,
): Promise<BranchStatus> {
  logger.debug(`getBranchStatus(${branchName})`);

  if (!git.branchExists(branchName)) {
    logger.debug('Branch does not exist - cannot fetch status');
    throw new Error(REPOSITORY_CHANGED);
  }

  try {
    const commitStatus = await getStatus(branchName);

    logger.debug({ commitStatus }, 'branch status check result');

    if (commitStatus.failed > 0) {
      return 'red';
    }
    if (commitStatus.inProgress > 0) {
      return 'yellow';
    }
    return commitStatus.successful > 0 ? 'green' : 'yellow';
  } catch (err) {
    logger.warn({ err }, `Failed to get branch status`);
    return 'red';
  }
}

async function getStatusCheck(
  branchName: string,
  memCache = true,
): Promise<utils.BitbucketStatus[]> {
  const branchCommit = git.getBranchCommit(branchName);

<<<<<<< HEAD
  const opts: HttpOptions = memCache ? { cacheProvider: memCacheProvider } : {};

  return utils.accumulateValues(
    // TODO: types (#22198)
    `./rest/build-status/1.0/commits/${branchCommit!}`,
    'get',
    opts,
  );
=======
  return (
    await bitbucketServerHttp.getJsonUnchecked<utils.BitbucketStatus[]>(
      `./rest/build-status/1.0/commits/${branchCommit!}`,
      { paginate: true, memCache },
    )
  ).body;
>>>>>>> 63a2fed2
}

// https://docs.atlassian.com/bitbucket-server/rest/6.0.0/bitbucket-build-rest.html#idp2
export async function getBranchStatusCheck(
  branchName: string,
  context: string,
): Promise<BranchStatus | null> {
  logger.debug(`getBranchStatusCheck(${branchName}, context=${context})`);

  try {
    const states = await getStatusCheck(branchName);

    for (const state of states) {
      if (state.key === context) {
        switch (state.state) {
          case 'SUCCESSFUL':
            return 'green';
          case 'INPROGRESS':
            return 'yellow';
          case 'FAILED':
          default:
            return 'red';
        }
      }
    }
  } catch (err) {
    logger.warn({ err }, `Failed to check branch status`);
  }
  return null;
}

export async function setBranchStatus({
  branchName,
  context,
  description,
  state,
  url: targetUrl,
}: BranchStatusConfig): Promise<void> {
  logger.debug(`setBranchStatus(${branchName})`);

  const existingStatus = await getBranchStatusCheck(branchName, context);
  if (existingStatus === state) {
    return;
  }
  logger.debug({ branch: branchName, context, state }, 'Setting branch status');

  const branchCommit = git.getBranchCommit(branchName);

  try {
    const body: any = {
      key: context,
      description,
      url: targetUrl ?? 'https://renovatebot.com',
    };

    switch (state) {
      case 'green':
        body.state = 'SUCCESSFUL';
        break;
      case 'yellow':
        body.state = 'INPROGRESS';
        break;
      case 'red':
      default:
        body.state = 'FAILED';
        break;
    }

    await bitbucketServerHttp.postJson(
      // TODO: types (#22198)
      `./rest/build-status/1.0/commits/${branchCommit!}`,
      { body },
    );

    // update status cache
    await getStatus(branchName, false);
    await getStatusCheck(branchName, false);
  } catch (err) {
    logger.warn({ err }, `Failed to set branch status`);
  }
}

// Issue

/* istanbul ignore next */
export function findIssue(title: string): Promise<Issue | null> {
  logger.debug(`findIssue(${title})`);
  // This is used by Renovate when creating its own issues,
  // e.g. for deprecated package warnings,
  // config error notifications, or "dependencyDashboard"
  //
  // Bitbucket Server does not have issues
  return Promise.resolve(null);
}

/* istanbul ignore next */
export function ensureIssue({
  title,
}: EnsureIssueConfig): Promise<EnsureIssueResult | null> {
  logger.warn({ title }, 'Cannot ensure issue');
  // This is used by Renovate when creating its own issues,
  // e.g. for deprecated package warnings,
  // config error notifications, or "dependencyDashboard"
  //
  // Bitbucket Server does not have issues
  return Promise.resolve(null);
}

/* istanbul ignore next */
export function getIssueList(): Promise<Issue[]> {
  logger.debug(`getIssueList()`);
  // This is used by Renovate when creating its own issues,
  // e.g. for deprecated package warnings,
  // config error notifications, or "dependencyDashboard"
  //
  // Bitbucket Server does not have issues
  return Promise.resolve([]);
}

/* istanbul ignore next */
export function ensureIssueClosing(title: string): Promise<void> {
  logger.debug(`ensureIssueClosing(${title})`);
  // This is used by Renovate when creating its own issues,
  // e.g. for deprecated package warnings,
  // config error notifications, or "dependencyDashboard"
  //
  // Bitbucket Server does not have issues
  return Promise.resolve();
}

export function addAssignees(iid: number, assignees: string[]): Promise<void> {
  logger.debug(`addAssignees(${iid}, [${assignees.join(', ')}])`);
  // This is used by Renovate when creating its own issues,
  // e.g. for deprecated package warnings,
  // config error notifications, or "dependencyDashboard"
  //
  // Bitbucket Server does not have issues
  return Promise.resolve();
}

export async function addReviewers(
  prNo: number,
  reviewers: string[],
): Promise<void> {
  logger.debug(`Adding reviewers '${reviewers.join(', ')}' to #${prNo}`);

  await retry(updatePRAndAddReviewers, [prNo, reviewers], 3, [
    REPOSITORY_CHANGED,
  ]);
}

async function updatePRAndAddReviewers(
  prNo: number,
  reviewers: string[],
): Promise<void> {
  try {
    const pr = await getPr(prNo);
    if (!pr) {
      throw new Error(REPOSITORY_NOT_FOUND);
    }

    // TODO: can `reviewers` be undefined? (#22198)
    const reviewersSet = new Set([...pr.reviewers!, ...reviewers]);

    await bitbucketServerHttp.putJson(
      `./rest/api/1.0/projects/${config.projectKey}/repos/${config.repositorySlug}/pull-requests/${prNo}`,
      {
        body: {
          title: pr.title,
          version: pr.version,
          reviewers: Array.from(reviewersSet).map((name) => ({
            user: { name },
          })),
        },
      },
    );
    await getPr(prNo, true);
  } catch (err) {
    logger.warn({ err, reviewers, prNo }, `Failed to add reviewers`);
    if (err.statusCode === 404) {
      throw new Error(REPOSITORY_NOT_FOUND);
    } else if (
      err.statusCode === 409 &&
      !utils.isInvalidReviewersResponse(err)
    ) {
      logger.debug(
        '409 response to adding reviewers - has repository changed?',
      );
      throw new Error(REPOSITORY_CHANGED);
    } else {
      throw err;
    }
  }
}

async function retry<T extends (...arg0: any[]) => Promise<any>>(
  fn: T,
  args: Parameters<T>,
  maxTries: number,
  retryErrorMessages: string[],
): Promise<Awaited<ReturnType<T>>> {
  const maxAttempts = Math.max(maxTries, 1);
  let lastError: Error | undefined;
  for (let attempt = 0; attempt < maxAttempts; attempt++) {
    try {
      return await fn(...args);
    } catch (e) {
      lastError = e;
      if (
        retryErrorMessages.length !== 0 &&
        !retryErrorMessages.includes(e.message)
      ) {
        logger.debug(`Error not marked for retry`);
        throw e;
      }
    }
  }

  logger.debug(`All ${maxAttempts} retry attempts exhausted`);
  // Can't be `undefined` here.
  // eslint-disable-next-line @typescript-eslint/only-throw-error
  throw lastError;
}

export function deleteLabel(issueNo: number, label: string): Promise<void> {
  logger.debug(`deleteLabel(${issueNo}, ${label})`);
  // Only used for the "request Renovate to rebase a PR using a label" feature
  //
  // Bitbucket Server does not have issues
  return Promise.resolve();
}

async function getComments(prNo: number): Promise<Comment[]> {
  // GET /rest/api/1.0/projects/{projectKey}/repos/{repositorySlug}/pull-requests/{pullRequestId}/activities
  const activities = (
    await bitbucketServerHttp.getJsonUnchecked<PullRequestActivity[]>(
      `./rest/api/1.0/projects/${config.projectKey}/repos/${config.repositorySlug}/pull-requests/${prNo}/activities`,
      { paginate: true },
    )
  ).body;

  const comments = activities
    .filter(
      (a): a is PullRequestCommentActivity =>
        a.action === 'COMMENTED' && 'comment' in a && 'commentAction' in a,
    )
    .filter((a) => a.commentAction === 'ADDED')
    .map((a) => a.comment);

  logger.debug(`Found ${comments.length} comments`);

  return comments;
}

async function addComment(prNo: number, text: string): Promise<void> {
  // POST /rest/api/1.0/projects/{projectKey}/repos/{repositorySlug}/pull-requests/{pullRequestId}/comments
  await bitbucketServerHttp.postJson(
    `./rest/api/1.0/projects/${config.projectKey}/repos/${config.repositorySlug}/pull-requests/${prNo}/comments`,
    {
      body: { text },
    },
  );
}

async function getCommentVersion(
  prNo: number,
  commentId: number,
): Promise<number> {
  // GET /rest/api/1.0/projects/{projectKey}/repos/{repositorySlug}/pull-requests/{pullRequestId}/comments/{commentId}
  const { version } = (
    await bitbucketServerHttp.getJsonUnchecked<{ version: number }>(
      `./rest/api/1.0/projects/${config.projectKey}/repos/${config.repositorySlug}/pull-requests/${prNo}/comments/${commentId}`,
    )
  ).body;

  return version;
}

async function editComment(
  prNo: number,
  commentId: number,
  text: string,
): Promise<void> {
  const version = await getCommentVersion(prNo, commentId);

  // PUT /rest/api/1.0/projects/{projectKey}/repos/{repositorySlug}/pull-requests/{pullRequestId}/comments/{commentId}
  await bitbucketServerHttp.putJson(
    `./rest/api/1.0/projects/${config.projectKey}/repos/${config.repositorySlug}/pull-requests/${prNo}/comments/${commentId}`,
    {
      body: { text, version },
    },
  );
}

async function deleteComment(prNo: number, commentId: number): Promise<void> {
  const version = await getCommentVersion(prNo, commentId);

  // DELETE /rest/api/1.0/projects/{projectKey}/repos/{repositorySlug}/pull-requests/{pullRequestId}/comments/{commentId}
  await bitbucketServerHttp.deleteJson(
    `./rest/api/1.0/projects/${config.projectKey}/repos/${config.repositorySlug}/pull-requests/${prNo}/comments/${commentId}?version=${version}`,
  );
}

export async function ensureComment({
  number,
  topic,
  content,
}: EnsureCommentConfig): Promise<boolean> {
  const sanitizedContent = sanitize(content);
  try {
    const comments = await getComments(number);
    let body: string;
    let commentId: number | undefined;
    let commentNeedsUpdating: boolean | undefined;
    if (topic) {
      logger.debug(`Ensuring comment "${topic}" in #${number}`);
      body = `### ${topic}\n\n${sanitizedContent}`;
      comments.forEach((comment) => {
        if (comment.text.startsWith(`### ${topic}\n\n`)) {
          commentId = comment.id;
          commentNeedsUpdating = comment.text !== body;
        }
      });
    } else {
      logger.debug(`Ensuring content-only comment in #${number}`);
      body = `${sanitizedContent}`;
      comments.forEach((comment) => {
        if (comment.text === body) {
          commentId = comment.id;
          commentNeedsUpdating = false;
        }
      });
    }
    if (!commentId) {
      await addComment(number, body);
      logger.info(
        { repository: config.repository, prNo: number, topic },
        'Comment added',
      );
    } else if (commentNeedsUpdating) {
      await editComment(number, commentId, body);
      logger.debug(
        { repository: config.repository, prNo: number },
        'Comment updated',
      );
    } else {
      logger.debug('Comment is already update-to-date');
    }
    return true;
  } catch (err) /* istanbul ignore next */ {
    logger.warn({ err }, 'Error ensuring comment');
    return false;
  }
}

export async function ensureCommentRemoval(
  deleteConfig: EnsureCommentRemovalConfig,
): Promise<void> {
  try {
    const { number: prNo } = deleteConfig;
    const key =
      deleteConfig.type === 'by-topic'
        ? deleteConfig.topic
        : deleteConfig.content;
    logger.debug(`Ensuring comment "${key}" in #${prNo} is removed`);
    const comments = await getComments(prNo);

    let commentId: number | null | undefined = null;
    if (deleteConfig.type === 'by-topic') {
      const byTopic = (comment: Comment): boolean =>
        comment.text.startsWith(`### ${deleteConfig.topic}\n\n`);
      commentId = comments.find(byTopic)?.id;
    } else if (deleteConfig.type === 'by-content') {
      const byContent = (comment: Comment): boolean =>
        comment.text.trim() === deleteConfig.content;
      commentId = comments.find(byContent)?.id;
    }

    if (commentId) {
      await deleteComment(prNo, commentId);
    }
  } catch (err) /* istanbul ignore next */ {
    logger.warn({ err }, 'Error ensuring comment removal');
  }
}

// Pull Request

const escapeHash = (input: string): string =>
  input?.replace(regEx(/#/g), '%23');

export async function createPr({
  sourceBranch,
  targetBranch,
  prTitle: title,
  prBody: rawDescription,
  platformPrOptions,
}: CreatePRConfig): Promise<Pr> {
  const description = sanitize(rawDescription);
  logger.debug(`createPr(${sourceBranch}, title=${title})`);
  const base = targetBranch;
  let reviewers: BbsRestUserRef[] = [];

  if (platformPrOptions?.bbUseDefaultReviewers) {
    logger.debug(`fetching default reviewers`);
    const { id } = (
      await bitbucketServerHttp.getJsonUnchecked<{ id: number }>(
        `./rest/api/1.0/projects/${config.projectKey}/repos/${config.repositorySlug}`,
      )
    ).body;

    const defReviewers = (
      await bitbucketServerHttp.getJsonUnchecked<{ name: string }[]>(
        `./rest/default-reviewers/1.0/projects/${config.projectKey}/repos/${
          config.repositorySlug
        }/reviewers?sourceRefId=refs/heads/${escapeHash(
          sourceBranch,
        )}&targetRefId=refs/heads/${base}&sourceRepoId=${id}&targetRepoId=${id}`,
      )
    ).body;

    reviewers = defReviewers.map((u) => ({
      user: { name: u.name },
    }));
  }

  const body: PartialDeep<BbsRestPr> = {
    title,
    description,
    fromRef: {
      id: `refs/heads/${sourceBranch}`,
    },
    toRef: {
      id: `refs/heads/${base}`,
    },
    reviewers,
  };
  let prInfoRes: HttpResponse<BbsRestPr>;
  try {
    prInfoRes = await bitbucketServerHttp.postJson<BbsRestPr>(
      `./rest/api/1.0/projects/${config.projectKey}/repos/${config.repositorySlug}/pull-requests`,
      { body },
    );
  } catch (err) /* istanbul ignore next */ {
    if (
      err.body?.errors?.[0]?.exceptionName ===
      'com.atlassian.bitbucket.pull.EmptyPullRequestException'
    ) {
      logger.debug(
        'Empty pull request - deleting branch so it can be recreated next run',
      );
      await deleteBranch(sourceBranch);
      throw new Error(REPOSITORY_CHANGED);
    }
    throw err;
  }

  const pr: BbsPr = {
    ...utils.prInfo(prInfoRes.body),
  };

  // TODO #22198
  updatePrVersion(pr.number, pr.version!);

  // istanbul ignore if
  if (config.prList) {
    config.prList.push(pr);
  }

  return pr;
}

export async function updatePr({
  number: prNo,
  prTitle: title,
  prBody: rawDescription,
  state,
  bitbucketInvalidReviewers,
  targetBranch,
}: UpdatePrConfig & {
  bitbucketInvalidReviewers?: string[] | undefined;
}): Promise<void> {
  const description = sanitize(rawDescription);
  logger.debug(`updatePr(${prNo}, title=${title})`);

  try {
    const pr = await getPr(prNo);
    if (!pr) {
      throw Object.assign(new Error(REPOSITORY_NOT_FOUND), { statusCode: 404 });
    }

    const body: any = {
      title,
      description,
      version: pr.version,
      reviewers: pr.reviewers
        ?.filter((name: string) => !bitbucketInvalidReviewers?.includes(name))
        .map((name: string) => ({ user: { name } })),
    };
    if (targetBranch) {
      body.toRef = {
        id: getNewBranchName(targetBranch),
      };
    }

    const { body: updatedPr } = await bitbucketServerHttp.putJson<
      BbsRestPr & {
        version: number;
      }
    >(
      `./rest/api/1.0/projects/${config.projectKey}/repos/${config.repositorySlug}/pull-requests/${prNo}`,
      { body },
    );

    updatePrVersion(prNo, updatedPr.version);

    const currentState = updatedPr.state;
    // TODO #22198
    const newState = {
      ['open']: 'OPEN',
      ['closed']: 'DECLINED',
    }[state!];

    let finalState: 'open' | 'closed' =
      currentState === 'OPEN' ? 'open' : 'closed';

    if (
      newState &&
      ['OPEN', 'DECLINED'].includes(currentState) &&
      currentState !== newState
    ) {
      const command = state === 'open' ? 'reopen' : 'decline';
      const { body: updatedStatePr } = await bitbucketServerHttp.postJson<{
        version: number;
      }>(
        `./rest/api/1.0/projects/${config.projectKey}/repos/${config.repositorySlug}/pull-requests/${pr.number}/${command}?version=${updatedPr.version}`,
      );

      finalState = state!;

      updatePrVersion(pr.number, updatedStatePr.version);
    }

    if (config.prList) {
      const bbsPr = utils.prInfo(updatedPr);
      const existingIndex = config.prList.findIndex(
        (item) => item.number === prNo,
      );
      // istanbul ignore if: should never happen
      if (existingIndex === -1) {
        logger.warn(
          { pr: bbsPr },
          'Possible error: Updated PR was not found in the PRs that were returned from getPrList().',
        );
        config.prList.push({ ...bbsPr, state: finalState });
      } else {
        config.prList[existingIndex] = { ...bbsPr, state: finalState };
      }
    }
  } catch (err) {
    logger.debug({ err, prNo }, `Failed to update PR`);
    if (err.statusCode === 404) {
      throw new Error(REPOSITORY_NOT_FOUND);
    } else if (err.statusCode === 409) {
      if (utils.isInvalidReviewersResponse(err) && !bitbucketInvalidReviewers) {
        // Retry again with invalid reviewers being removed
        const invalidReviewers = utils.getInvalidReviewers(err);
        await updatePr({
          number: prNo,
          prTitle: title,
          prBody: rawDescription,
          state,
          bitbucketInvalidReviewers: invalidReviewers,
        });
      } else {
        throw new Error(REPOSITORY_CHANGED);
      }
    } else {
      throw err;
    }
  }
}

// https://docs.atlassian.com/bitbucket-server/rest/6.0.0/bitbucket-rest.html#idp261
export async function mergePr({
  branchName,
  id: prNo,
}: MergePRConfig): Promise<boolean> {
  logger.debug(`mergePr(${prNo}, ${branchName!})`);
  // Used for "automerge" feature
  try {
    const pr = await getPr(prNo);
    if (!pr) {
      throw Object.assign(new Error(REPOSITORY_NOT_FOUND), { statusCode: 404 });
    }
    const { body } = await bitbucketServerHttp.postJson<{ version: number }>(
      // TODO: types (#22198)
      `./rest/api/1.0/projects/${config.projectKey}/repos/${
        config.repositorySlug
      }/pull-requests/${prNo}/merge?version=${pr.version!}`,
    );
    updatePrVersion(prNo, body.version);
  } catch (err) {
    if (err.statusCode === 404) {
      throw new Error(REPOSITORY_NOT_FOUND);
    } else if (err.statusCode === 409) {
      logger.warn({ err }, `Failed to merge PR`);
      return false;
    } else {
      logger.warn({ err }, `Failed to merge PR`);
      return false;
    }
  }

  logger.debug(`PR merged, PrNo:${prNo}`);
  return true;
}

export function massageMarkdown(input: string): string {
  logger.debug(`massageMarkdown(${input.split(newlineRegex)[0]})`);
  // Remove any HTML we use
  return smartTruncate(input, maxBodyLength())
    .replace(
      'you tick the rebase/retry checkbox',
      'PR is renamed to start with "rebase!"',
    )
    .replace(
      'checking the rebase/retry box above',
      'renaming the PR to start with "rebase!"',
    )
    .replace(regEx(/<\/?summary>/g), '**')
    .replace(regEx(/<\/?details>/g), '')
    .replace(regEx(`\n---\n\n.*?<!-- rebase-check -->.*?(\n|$)`), '')
    .replace(regEx(/<!--.*?-->/gs), '');
}

export function maxBodyLength(): number {
  return 30000;
}<|MERGE_RESOLUTION|>--- conflicted
+++ resolved
@@ -15,6 +15,7 @@
 import * as hostRules from '../../../util/host-rules';
 import {
   BitbucketServerHttp,
+  BitbucketServerHttpOptions,
   setBaseUrl,
 } from '../../../util/http/bitbucket-server';
 import { memCacheProvider } from '../../../util/http/cache/memory-http-cache-provider';
@@ -522,23 +523,17 @@
 ): Promise<utils.BitbucketStatus[]> {
   const branchCommit = git.getBranchCommit(branchName);
 
-<<<<<<< HEAD
-  const opts: HttpOptions = memCache ? { cacheProvider: memCacheProvider } : {};
-
-  return utils.accumulateValues(
-    // TODO: types (#22198)
-    `./rest/build-status/1.0/commits/${branchCommit!}`,
-    'get',
-    opts,
-  );
-=======
+  const opts: BitbucketServerHttpOptions = { paginate: true };
+  if (memCache) {
+    opts.cacheProvider = memCacheProvider;
+  }
+
   return (
     await bitbucketServerHttp.getJsonUnchecked<utils.BitbucketStatus[]>(
       `./rest/build-status/1.0/commits/${branchCommit!}`,
-      { paginate: true, memCache },
+      opts,
     )
   ).body;
->>>>>>> 63a2fed2
 }
 
 // https://docs.atlassian.com/bitbucket-server/rest/6.0.0/bitbucket-build-rest.html#idp2
