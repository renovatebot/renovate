--- conflicted
+++ resolved
@@ -89,11 +89,8 @@
   token,
   username,
   password,
-<<<<<<< HEAD
   platformVersion,
-=======
   gitAuthor,
->>>>>>> 0e9e9381
 }: PlatformParams): Promise<PlatformResult> {
   if (!endpoint) {
     throw new Error('Init: You must configure a Bitbucket Server endpoint');
