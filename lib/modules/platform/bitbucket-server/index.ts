import { setTimeout } from 'timers/promises';
import ignore from 'ignore';
import semver from 'semver';
import type { PartialDeep } from 'type-fest';
import {
  REPOSITORY_CHANGED,
  REPOSITORY_EMPTY,
  REPOSITORY_NOT_FOUND,
} from '../../../constants/error-messages';
import { logger } from '../../../logger';
import type { BranchStatus } from '../../../types';
import type { FileData } from '../../../types/platform/bitbucket-server';
import { parseJson } from '../../../util/common';
import { getEnv } from '../../../util/env';
import * as git from '../../../util/git';
import { deleteBranch } from '../../../util/git';
import * as hostRules from '../../../util/host-rules';
import {
  BitbucketServerHttp,
  type BitbucketServerHttpOptions,
  setBaseUrl,
} from '../../../util/http/bitbucket-server';
import { memCacheProvider } from '../../../util/http/cache/memory-http-cache-provider';
import type { HttpOptions, HttpResponse } from '../../../util/http/types';
import { newlineRegex, regEx } from '../../../util/regex';
import { sampleSize } from '../../../util/sample';
import { sanitize } from '../../../util/sanitize';
import { ensureTrailingSlash, getQueryString } from '../../../util/url';
import type {
  BranchStatusConfig,
  CreatePRConfig,
  EnsureCommentConfig,
  EnsureCommentRemovalConfig,
  EnsureIssueConfig,
  EnsureIssueResult,
  FileOwnerRule,
  FindPRConfig,
  Issue,
  MergePRConfig,
  PlatformParams,
  PlatformResult,
  Pr,
  RepoParams,
  RepoResult,
  UpdatePrConfig,
} from '../types';
import { getNewBranchName, repoFingerprint } from '../util';
import { smartTruncate } from '../utils/pr-body';
import { BbsPrCache } from './pr-cache';
import type {
  Comment,
  PullRequestActivity,
  PullRequestCommentActivity,
} from './schema';
import { isEmail, UserSchema, UsersSchema } from './schema';
import type {
  BbsConfig,
  BbsPr,
  BbsRestBranch,
  BbsRestPr,
  BbsRestRepo,
  BbsRestUserRef,
} from './types';
import * as utils from './utils';
import { getExtraCloneOpts } from './utils'; /*
 * Version: 5.3 (EOL Date: 15 Aug 2019)
 * See following docs for api information:
 * https://docs.atlassian.com/bitbucket-server/rest/5.3.0/bitbucket-rest.html
 * https://docs.atlassian.com/bitbucket-server/rest/5.3.0/bitbucket-build-rest.html
 *
 * See following page for uptodate supported versions
 * https://confluence.atlassian.com/support/atlassian-support-end-of-life-policy-201851003.html#AtlassianSupportEndofLifePolicy-BitbucketServer
 */

/*
 * Version: 5.3 (EOL Date: 15 Aug 2019)
 * See following docs for api information:
 * https://docs.atlassian.com/bitbucket-server/rest/5.3.0/bitbucket-rest.html
 * https://docs.atlassian.com/bitbucket-server/rest/5.3.0/bitbucket-build-rest.html
 *
 * See following page for uptodate supported versions
 * https://confluence.atlassian.com/support/atlassian-support-end-of-life-policy-201851003.html#AtlassianSupportEndofLifePolicy-BitbucketServer
 */

export const id = 'bitbucket-server';

let config: BbsConfig = {} as any;

const bitbucketServerHttp = new BitbucketServerHttp();

const defaults: {
  endpoint?: string;
  hostType: string;
  version: string;
} = {
  hostType: 'bitbucket-server',
  version: '0.0.0',
};

/* v8 ignore start */
function updatePrVersion(pr: number, version: number): number {
  const res = Math.max(config.prVersions.get(pr) ?? 0, version);
  config.prVersions.set(pr, res);
  return res;
} /* v8 ignore stop */

export async function initPlatform({
  endpoint,
  token,
  username,
  password,
  gitAuthor,
}: PlatformParams): Promise<PlatformResult> {
  if (!endpoint) {
    throw new Error('Init: You must configure a Bitbucket Server endpoint');
  }
  if (!(username && password) && !token) {
    throw new Error(
      'Init: You must either configure a Bitbucket Server username/password or a HTTP access token',
    );
  } else if (password && token) {
    throw new Error(
      'Init: You must configure either a Bitbucket Server password or a HTTP access token, not both',
    );
  }
  // TODO: Add a connection check that endpoint/username/password combination are valid (#9595)
  defaults.endpoint = ensureTrailingSlash(endpoint);
  setBaseUrl(defaults.endpoint);
  const platformConfig: PlatformResult = {
    endpoint: defaults.endpoint,
  };
  try {
    let bitbucketServerVersion: string;
    const env = getEnv();
    /* v8 ignore start: experimental feature */
    if (env.RENOVATE_X_PLATFORM_VERSION) {
      bitbucketServerVersion = env.RENOVATE_X_PLATFORM_VERSION;
    } /* v8 ignore stop */ else {
      const { version } = (
        await bitbucketServerHttp.getJsonUnchecked<{ version: string }>(
          `./rest/api/1.0/application-properties`,
        )
      ).body;
      bitbucketServerVersion = version;
      logger.debug('Bitbucket Server version is: ' + bitbucketServerVersion);
    }

    if (semver.valid(bitbucketServerVersion)) {
      defaults.version = bitbucketServerVersion;
    }
  } catch (err) {
    logger.debug(
      { err },
      'Error authenticating with Bitbucket. Check that your token includes "api" permissions',
    );
  }

  if (!gitAuthor && username) {
    logger.debug(`Attempting to confirm gitAuthor from username`);
    const options: HttpOptions = {
      memCache: false,
    };

    if (token) {
      options.token = token;
    } else {
      options.username = username;
      options.password = password;
    }

    try {
      const { displayName, emailAddress } = (
        await bitbucketServerHttp.getJson(
          `./rest/api/1.0/users/${username}`,
          options,
          UserSchema,
        )
      ).body;

      if (!emailAddress.length) {
        throw new Error(`No email address configured for username ${username}`);
      }

      platformConfig.gitAuthor = `${displayName} <${emailAddress}>`;

      logger.debug(`Detected gitAuthor: ${platformConfig.gitAuthor}`);
    } catch (err) {
      logger.debug(
        { err },
        'Failed to get user info, fallback gitAuthor will be used',
      );
    }
  }

  return platformConfig;
}

// Get all repositories that the user has access to
export async function getRepos(): Promise<string[]> {
  logger.debug('Autodiscovering Bitbucket Server repositories');
  try {
    const repos = (
      await bitbucketServerHttp.getJsonUnchecked<BbsRestRepo[]>(
        `./rest/api/1.0/repos?permission=REPO_WRITE&state=AVAILABLE`,
        { paginate: true },
      )
    ).body;

    const result = repos.map((repo) => `${repo.project.key}/${repo.slug}`);
    logger.debug({ result }, 'result of getRepos()');
    return result;
  } catch (err) /* v8 ignore start */ {
    logger.error({ err }, `bitbucket getRepos error`);
    throw err;
  } /* v8 ignore stop */
}

export async function getRawFile(
  fileName: string,
  repoName?: string,
  branchOrTag?: string,
): Promise<string | null> {
  const repo = repoName ?? config.repository;
  const [project, slug] = repo.split('/');
  const fileUrl =
    `./rest/api/1.0/projects/${project}/repos/${slug}/browse/${fileName}?limit=20000` +
    (branchOrTag ? '&at=' + branchOrTag : '');
  const res = await bitbucketServerHttp.getJsonUnchecked<FileData>(fileUrl);
  const { isLastPage, lines, size } = res.body;
  if (isLastPage) {
    return lines.map(({ text }) => text).join('\n');
  }
  logger.warn({ size }, 'The file is too big');
  throw new Error(`The file is too big (${size}B)`);
}

export async function getJsonFile(
  fileName: string,
  repoName?: string,
  branchOrTag?: string,
): Promise<any> {
  // TODO #22198
  const raw = await getRawFile(fileName, repoName, branchOrTag);
  return parseJson(raw, fileName);
}

// Initialize Bitbucket Server by getting base branch
export async function initRepo({
  repository,
  cloneSubmodules,
  cloneSubmodulesFilter,
  ignorePrAuthor,
  gitUrl,
}: RepoParams): Promise<RepoResult> {
  logger.debug(`initRepo("${JSON.stringify({ repository }, null, 2)}")`);
  const opts = hostRules.find({
    hostType: defaults.hostType,
    url: defaults.endpoint,
  });

  const [projectKey, repositorySlug] = repository.split('/');

  config = {
    projectKey,
    repositorySlug,
    repository,
    prVersions: new Map<number, number>(),
    username: opts.username,
    ignorePrAuthor,
  } as any;

  try {
    const info = (
      await bitbucketServerHttp.getJsonUnchecked<BbsRestRepo>(
        `./rest/api/1.0/projects/${config.projectKey}/repos/${config.repositorySlug}`,
      )
    ).body;
    config.owner = info.project.key;
    logger.debug(`${repository} owner = ${config.owner}`);
    const branchRes = await bitbucketServerHttp.getJsonUnchecked<BbsRestBranch>(
      `./rest/api/1.0/projects/${config.projectKey}/repos/${config.repositorySlug}/branches/default`,
    );

    // 204 means empty, 404 means repo not found or missing default branch. repo must exist here.
    if ([204, 404].includes(branchRes.statusCode)) {
      throw new Error(REPOSITORY_EMPTY);
    }

    const url = utils.getRepoGitUrl(
      config.repositorySlug,
      // TODO #22198
      defaults.endpoint!,
      gitUrl,
      info,
      opts,
    );

    await git.initRepo({
      ...config,
      url,
      extraCloneOpts: getExtraCloneOpts(opts),
      cloneSubmodules,
      cloneSubmodulesFilter,
      fullClone: semver.lte(defaults.version, '8.0.0'),
    });

    config.mergeMethod = 'merge';
    const repoConfig: RepoResult = {
      defaultBranch: branchRes.body.displayId,
      isFork: !!info.origin,
      repoFingerprint: repoFingerprint(info.id, defaults.endpoint),
    };

    return repoConfig;
  } catch (err) /* v8 ignore start */ {
    if (err.statusCode === 404) {
      throw new Error(REPOSITORY_NOT_FOUND);
    }
    if (err.message === REPOSITORY_EMPTY) {
      throw err;
    }

    logger.debug({ err }, 'Unknown Bitbucket initRepo error');
    throw err;
  } /* v8 ignore stop */
}

export async function getBranchForceRebase(
  _branchName: string,
): Promise<boolean> {
  // https://docs.atlassian.com/bitbucket-server/rest/7.0.1/bitbucket-rest.html#idp342
  const res = await bitbucketServerHttp.getJsonUnchecked<{
    mergeConfig: { defaultStrategy: { id: string } };
  }>(
    `./rest/api/1.0/projects/${config.projectKey}/repos/${config.repositorySlug}/settings/pull-requests`,
  );

  // If the default merge strategy contains `ff-only` the PR can only be merged
  // if it is up to date with the base branch.
  // The current options for id are:
  // no-ff, ff, ff-only, rebase-no-ff, rebase-ff-only, squash, squash-ff-only
  return Boolean(
    res.body?.mergeConfig?.defaultStrategy?.id.includes('ff-only'),
  );
}

// Gets details for a PR
export async function getPr(
  prNo: number,
  refreshCache?: boolean,
): Promise<BbsPr | null> {
  logger.debug(`getPr(${prNo})`);
  if (!prNo) {
    return null;
  }

  // Disables memCache (which is enabled by default) to be replaced by
  // memCacheProvider.
  const opts: HttpOptions = { memCache: false };
  // TODO: should refresh the cache rather than just ignore it
  if (!refreshCache) {
    opts.cacheProvider = memCacheProvider;
  }

  const res = await bitbucketServerHttp.getJsonUnchecked<BbsRestPr>(
    `./rest/api/1.0/projects/${config.projectKey}/repos/${config.repositorySlug}/pull-requests/${prNo}`,
    opts,
  );

  const pr: BbsPr = {
    ...utils.prInfo(res.body),
    reviewers: res.body.reviewers.map((r) => r.user.name),
  };
  // TODO #22198
  pr.version = updatePrVersion(pr.number, pr.version!);

  return pr;
}

// TODO: coverage (#9624)
/* v8 ignore start */
function matchesState(state: string, desiredState: string): boolean {
  if (desiredState === 'all') {
    return true;
  }
  if (desiredState.startsWith('!')) {
    return state !== desiredState.substring(1);
  }
  return state === desiredState;
} /* v8 ignore stop */

// TODO: coverage (#9624)
/* v8 ignore start */
function isRelevantPr(
  branchName: string,
  prTitle: string | null | undefined,
  state: string,
) {
  return (p: Pr): boolean =>
    p.sourceBranch === branchName &&
    (!prTitle || p.title.toUpperCase() === prTitle.toUpperCase()) &&
    matchesState(p.state, state);
} /* v8 ignore stop */

// TODO: coverage (#9624)
export async function getPrList(): Promise<Pr[]> {
  logger.debug(`getPrList()`);
  return await BbsPrCache.getPrs(
    bitbucketServerHttp,
    config.projectKey,
    config.repositorySlug,
    config.ignorePrAuthor,
    config.username,
  );
}

// TODO: coverage (#9624)
/* v8 ignore start */
export async function findPr({
  branchName,
  prTitle,
  state = 'all',
  includeOtherAuthors,
}: FindPRConfig): Promise<Pr | null> {
  logger.debug(`findPr(${branchName}, "${prTitle!}", "${state}")`);

  if (includeOtherAuthors) {
    // PR might have been created by anyone, so don't use the cached Renovate PR list
    const searchParams: Record<string, string> = {
      state: 'OPEN',
    };
    searchParams.direction = 'outgoing';
    searchParams.at = `refs/heads/${branchName}`;

    const query = getQueryString(searchParams);
    const prs = (
      await bitbucketServerHttp.getJsonUnchecked<BbsRestPr[]>(
        `./rest/api/1.0/projects/${config.projectKey}/repos/${config.repositorySlug}/pull-requests?${query}`,
        {
          paginate: true,
          limit: 1, // only fetch the latest pr
        },
      )
    ).body;

    if (!prs.length) {
      logger.debug(`No PR found for branch ${branchName}`);
      return null;
    }

    return utils.prInfo(prs[0]);
  }

  const prList = await getPrList();
  const pr = prList.find(isRelevantPr(branchName, prTitle, state));
  if (pr) {
    logger.debug(`Found PR #${pr.number}`);
  } else {
    logger.debug(`Renovate did not find a PR for branch #${branchName}`);
  }
  return pr ?? null;
} /* v8 ignore stop */

// Returns the Pull Request for a branch. Null if not exists.
export async function getBranchPr(branchName: string): Promise<BbsPr | null> {
  logger.debug(`getBranchPr(${branchName})`);
  const existingPr = await findPr({
    branchName,
    state: 'open',
  });
  return existingPr ? getPr(existingPr.number) : null;
}

/* v8 ignore start */
export async function refreshPr(number: number): Promise<void> {
  // wait for pr change propagation
  await setTimeout(1000);
  // refresh cache
  await getPr(number, true);
} /* v8 ignore stop */

async function getStatus(
  branchName: string,
  memCache = true,
): Promise<utils.BitbucketCommitStatus> {
  const branchCommit = git.getBranchCommit(branchName);

  /* v8 ignore start: temporary code */
  const opts: HttpOptions = memCache
    ? { cacheProvider: memCacheProvider }
    : { memCache: false };
  /* v8 ignore stop */

  return (
    await bitbucketServerHttp.getJsonUnchecked<utils.BitbucketCommitStatus>(
      // TODO: types (#22198)
      `./rest/build-status/1.0/commits/stats/${branchCommit!}`,
      opts,
    )
  ).body;
}

// Returns the combined status for a branch.
// umbrella for status checks
// https://docs.atlassian.com/bitbucket-server/rest/6.0.0/bitbucket-build-rest.html#idp2
export async function getBranchStatus(
  branchName: string,
): Promise<BranchStatus> {
  logger.debug(`getBranchStatus(${branchName})`);

  if (!git.branchExists(branchName)) {
    logger.debug('Branch does not exist - cannot fetch status');
    throw new Error(REPOSITORY_CHANGED);
  }

  try {
    const commitStatus = await getStatus(branchName);

    logger.debug({ commitStatus }, 'branch status check result');

    if (commitStatus.failed > 0) {
      return 'red';
    }
    if (commitStatus.inProgress > 0) {
      return 'yellow';
    }
    return commitStatus.successful > 0 ? 'green' : 'yellow';
  } catch (err) {
    logger.warn({ err }, `Failed to get branch status`);
    return 'red';
  }
}

async function getStatusCheck(
  branchName: string,
  memCache = true,
): Promise<utils.BitbucketStatus[]> {
  const branchCommit = git.getBranchCommit(branchName);

  const opts: BitbucketServerHttpOptions = { paginate: true };
  /* v8 ignore start: temporary code */
  if (memCache) {
    opts.cacheProvider = memCacheProvider;
  } else {
    opts.memCache = false;
  }
  /* v8 ignore stop */

  return (
    await bitbucketServerHttp.getJsonUnchecked<utils.BitbucketStatus[]>(
      `./rest/build-status/1.0/commits/${branchCommit!}`,
      opts,
    )
  ).body;
}

// https://docs.atlassian.com/bitbucket-server/rest/6.0.0/bitbucket-build-rest.html#idp2
export async function getBranchStatusCheck(
  branchName: string,
  context: string,
): Promise<BranchStatus | null> {
  logger.debug(`getBranchStatusCheck(${branchName}, context=${context})`);

  try {
    const states = await getStatusCheck(branchName);

    for (const state of states) {
      if (state.key === context) {
        switch (state.state) {
          case 'SUCCESSFUL':
            return 'green';
          case 'INPROGRESS':
            return 'yellow';
          case 'FAILED':
          default:
            return 'red';
        }
      }
    }
  } catch (err) {
    logger.warn({ err }, `Failed to check branch status`);
  }
  return null;
}

export async function setBranchStatus({
  branchName,
  context,
  description,
  state,
  url: targetUrl,
}: BranchStatusConfig): Promise<void> {
  logger.debug(`setBranchStatus(${branchName})`);

  const existingStatus = await getBranchStatusCheck(branchName, context);
  if (existingStatus === state) {
    return;
  }
  logger.debug({ branch: branchName, context, state }, 'Setting branch status');

  const branchCommit = git.getBranchCommit(branchName);

  try {
    const body: any = {
      key: context,
      description,
      url: targetUrl ?? 'https://renovatebot.com',
    };

    switch (state) {
      case 'green':
        body.state = 'SUCCESSFUL';
        break;
      case 'yellow':
        body.state = 'INPROGRESS';
        break;
      case 'red':
      default:
        body.state = 'FAILED';
        break;
    }

    await bitbucketServerHttp.postJson(
      // TODO: types (#22198)
      `./rest/build-status/1.0/commits/${branchCommit!}`,
      { body },
    );

    // update status cache
    await getStatus(branchName, false);
    await getStatusCheck(branchName, false);
  } catch (err) {
    logger.warn({ err }, `Failed to set branch status`);
  }
}

// Issue

/* v8 ignore start */
export function findIssue(title: string): Promise<Issue | null> {
  logger.debug(`findIssue(${title})`);
  // This is used by Renovate when creating its own issues,
  // e.g. for deprecated package warnings,
  // config error notifications, or "dependencyDashboard"
  //
  // Bitbucket Server does not have issues
  return Promise.resolve(null);
} /* v8 ignore stop */

/* v8 ignore start */
export function ensureIssue({
  title,
}: EnsureIssueConfig): Promise<EnsureIssueResult | null> {
  logger.warn({ title }, 'Cannot ensure issue');
  // This is used by Renovate when creating its own issues,
  // e.g. for deprecated package warnings,
  // config error notifications, or "dependencyDashboard"
  //
  // Bitbucket Server does not have issues
  return Promise.resolve(null);
} /* v8 ignore stop */

/* v8 ignore start */
export function getIssueList(): Promise<Issue[]> {
  logger.debug(`getIssueList()`);
  // This is used by Renovate when creating its own issues,
  // e.g. for deprecated package warnings,
  // config error notifications, or "dependencyDashboard"
  //
  // Bitbucket Server does not have issues
  return Promise.resolve([]);
} /* v8 ignore stop */

/* v8 ignore start */
export function ensureIssueClosing(title: string): Promise<void> {
  logger.debug(`ensureIssueClosing(${title})`);
  // This is used by Renovate when creating its own issues,
  // e.g. for deprecated package warnings,
  // config error notifications, or "dependencyDashboard"
  //
  // Bitbucket Server does not have issues
  return Promise.resolve();
} /* v8 ignore stop */

export function addAssignees(iid: number, assignees: string[]): Promise<void> {
  logger.debug(`addAssignees(${iid}, [${assignees.join(', ')}])`);
  // This is used by Renovate when creating its own issues,
  // e.g. for deprecated package warnings,
  // config error notifications, or "dependencyDashboard"
  //
  // Bitbucket Server does not have issues
  return Promise.resolve();
}

export async function addReviewers(
  prNo: number,
  reviewers: string[],
): Promise<void> {
  logger.debug(`Adding reviewers '${reviewers.join(', ')}' to #${prNo}`);

  const reviewerSlugs = new Set<string>();

  for (const entry of reviewers) {
    // If entry is an email-address, resolve userslugs
    if (isEmail(entry)) {
      const slugs = await getUserSlugsByEmail(entry);
      for (const slug of slugs) {
        reviewerSlugs.add(slug);
      }
    } else {
      reviewerSlugs.add(entry);
    }
  }

  await retry(updatePRAndAddReviewers, [prNo, Array.from(reviewerSlugs)], 3, [
    REPOSITORY_CHANGED,
  ]);
}

/**
 * Resolves Bitbucket users by email address,
 * restricted to users who have REPO_READ permission on the target repository.
 *
 * @param emailAddress - A string that could be the user's email-address.
 * @returns List of user slugs for active, matched users.
 */
export async function getUserSlugsByEmail(
  emailAddress: string,
): Promise<string[]> {
  try {
    const filterUrl =
      `./rest/api/1.0/users?filter=${emailAddress}` +
      `&permission.1=REPO_READ` +
      `&permission.1.projectKey=${config.projectKey}` +
      `&permission.1.repositorySlug=${config.repositorySlug}`;

    const users = await bitbucketServerHttp.getJson(
      filterUrl,
      { limit: 100 },
      UsersSchema,
    );

    if (users.body.length) {
      return users.body
        .filter((u) => u.active && u.emailAddress === emailAddress)
        .map((u) => u.slug);
    }
  } catch (err) {
    logger.warn(
      { err, emailAddress },
      `Failed to resolve email address to user slug`,
    );
    throw err;
  }
  logger.debug({ userinfo: emailAddress }, 'No users found for email-address');
  return [];
}

async function updatePRAndAddReviewers(
  prNo: number,
  reviewers: string[],
): Promise<void> {
  try {
    const pr = await getPr(prNo);
    if (!pr) {
      throw new Error(REPOSITORY_NOT_FOUND);
    }

    // TODO: can `reviewers` be undefined? (#22198)
    const reviewersSet = new Set([...pr.reviewers!, ...reviewers]);

    await bitbucketServerHttp.putJson(
      `./rest/api/1.0/projects/${config.projectKey}/repos/${config.repositorySlug}/pull-requests/${prNo}`,
      {
        body: {
          title: pr.title,
          version: pr.version,
          reviewers: Array.from(reviewersSet).map((name) => ({
            user: { name },
          })),
        },
      },
    );
    await getPr(prNo, true);
  } catch (err) {
    logger.warn({ err, reviewers, prNo }, `Failed to add reviewers`);
    if (err.statusCode === 404) {
      throw new Error(REPOSITORY_NOT_FOUND);
    } else if (err.statusCode === 409) {
      if (utils.isInvalidReviewersResponse(err)) {
        // Retry again with invalid reviewers being removed
        const invalidReviewers = utils.getInvalidReviewers(err);
        const filteredReviewers = reviewers.filter(
          (name) => !invalidReviewers.includes(name),
        );
        await updatePRAndAddReviewers(prNo, filteredReviewers);
      } else {
        logger.debug(
          '409 response to adding reviewers - has repository changed?',
        );
        throw new Error(REPOSITORY_CHANGED);
      }
    } else {
      throw err;
    }
  }
}

async function retry<T extends (...arg0: any[]) => Promise<any>>(
  fn: T,
  args: Parameters<T>,
  maxTries: number,
  retryErrorMessages: string[],
): Promise<Awaited<ReturnType<T>>> {
  const maxAttempts = Math.max(maxTries, 1);
  let lastError: Error | undefined;
  for (let attempt = 0; attempt < maxAttempts; attempt++) {
    try {
      return await fn(...args);
    } catch (e) {
      lastError = e;
      if (
        retryErrorMessages.length !== 0 &&
        !retryErrorMessages.includes(e.message)
      ) {
        logger.debug(`Error not marked for retry`);
        throw e;
      }
    }
  }

  logger.debug(`All ${maxAttempts} retry attempts exhausted`);
  // Can't be `undefined` here.
  // eslint-disable-next-line @typescript-eslint/only-throw-error
  throw lastError;
}

export function deleteLabel(issueNo: number, label: string): Promise<void> {
  logger.debug(`deleteLabel(${issueNo}, ${label})`);
  // Only used for the "request Renovate to rebase a PR using a label" feature
  //
  // Bitbucket Server does not have issues
  return Promise.resolve();
}

async function getComments(prNo: number): Promise<Comment[]> {
  // GET /rest/api/1.0/projects/{projectKey}/repos/{repositorySlug}/pull-requests/{pullRequestId}/activities
  const activities = (
    await bitbucketServerHttp.getJsonUnchecked<PullRequestActivity[]>(
      `./rest/api/1.0/projects/${config.projectKey}/repos/${config.repositorySlug}/pull-requests/${prNo}/activities`,
      { paginate: true },
    )
  ).body;

  const comments = activities
    .filter(
      (a): a is PullRequestCommentActivity =>
        a.action === 'COMMENTED' && 'comment' in a && 'commentAction' in a,
    )
    .filter((a) => a.commentAction === 'ADDED')
    .map((a) => a.comment);

  logger.debug(`Found ${comments.length} comments`);

  return comments;
}

async function addComment(prNo: number, text: string): Promise<void> {
  // POST /rest/api/1.0/projects/{projectKey}/repos/{repositorySlug}/pull-requests/{pullRequestId}/comments
  await bitbucketServerHttp.postJson(
    `./rest/api/1.0/projects/${config.projectKey}/repos/${config.repositorySlug}/pull-requests/${prNo}/comments`,
    {
      body: { text },
    },
  );
}

async function getCommentVersion(
  prNo: number,
  commentId: number,
): Promise<number> {
  // GET /rest/api/1.0/projects/{projectKey}/repos/{repositorySlug}/pull-requests/{pullRequestId}/comments/{commentId}
  const { version } = (
    await bitbucketServerHttp.getJsonUnchecked<{ version: number }>(
      `./rest/api/1.0/projects/${config.projectKey}/repos/${config.repositorySlug}/pull-requests/${prNo}/comments/${commentId}`,
    )
  ).body;

  return version;
}

async function editComment(
  prNo: number,
  commentId: number,
  text: string,
): Promise<void> {
  const version = await getCommentVersion(prNo, commentId);

  // PUT /rest/api/1.0/projects/{projectKey}/repos/{repositorySlug}/pull-requests/{pullRequestId}/comments/{commentId}
  await bitbucketServerHttp.putJson(
    `./rest/api/1.0/projects/${config.projectKey}/repos/${config.repositorySlug}/pull-requests/${prNo}/comments/${commentId}`,
    {
      body: { text, version },
    },
  );
}

async function deleteComment(prNo: number, commentId: number): Promise<void> {
  const version = await getCommentVersion(prNo, commentId);

  // DELETE /rest/api/1.0/projects/{projectKey}/repos/{repositorySlug}/pull-requests/{pullRequestId}/comments/{commentId}
  await bitbucketServerHttp.deleteJson(
    `./rest/api/1.0/projects/${config.projectKey}/repos/${config.repositorySlug}/pull-requests/${prNo}/comments/${commentId}?version=${version}`,
  );
}

export async function ensureComment({
  number,
  topic,
  content,
}: EnsureCommentConfig): Promise<boolean> {
  const sanitizedContent = sanitize(content);
  try {
    const comments = await getComments(number);
    let body: string;
    let commentId: number | undefined;
    let commentNeedsUpdating: boolean | undefined;
    if (topic) {
      logger.debug(`Ensuring comment "${topic}" in #${number}`);
      body = `### ${topic}\n\n${sanitizedContent}`;
      comments.forEach((comment) => {
        if (comment.text.startsWith(`### ${topic}\n\n`)) {
          commentId = comment.id;
          commentNeedsUpdating = comment.text !== body;
        }
      });
    } else {
      logger.debug(`Ensuring content-only comment in #${number}`);
      body = `${sanitizedContent}`;
      comments.forEach((comment) => {
        if (comment.text === body) {
          commentId = comment.id;
          commentNeedsUpdating = false;
        }
      });
    }
    if (!commentId) {
      await addComment(number, body);
      logger.info(
        { repository: config.repository, prNo: number, topic },
        'Comment added',
      );
    } else if (commentNeedsUpdating) {
      await editComment(number, commentId, body);
      logger.debug(
        { repository: config.repository, prNo: number },
        'Comment updated',
      );
    } else {
      logger.debug('Comment is already update-to-date');
    }
    return true;
  } catch (err) /* v8 ignore start */ {
    logger.warn({ err }, 'Error ensuring comment');
    return false;
  } /* v8 ignore stop */
}

export async function ensureCommentRemoval(
  deleteConfig: EnsureCommentRemovalConfig,
): Promise<void> {
  try {
    const { number: prNo } = deleteConfig;
    const key =
      deleteConfig.type === 'by-topic'
        ? deleteConfig.topic
        : deleteConfig.content;
    logger.debug(`Ensuring comment "${key}" in #${prNo} is removed`);
    const comments = await getComments(prNo);

    let commentId: number | null | undefined = null;
    if (deleteConfig.type === 'by-topic') {
      const byTopic = (comment: Comment): boolean =>
        comment.text.startsWith(`### ${deleteConfig.topic}\n\n`);
      commentId = comments.find(byTopic)?.id;
    } else if (deleteConfig.type === 'by-content') {
      const byContent = (comment: Comment): boolean =>
        comment.text.trim() === deleteConfig.content;
      commentId = comments.find(byContent)?.id;
    }

    if (commentId) {
      await deleteComment(prNo, commentId);
    }
  } catch (err) /* v8 ignore start */ {
    logger.warn({ err }, 'Error ensuring comment removal');
  } /* v8 ignore stop */
}

// Pull Request

const escapeHash = (input: string): string =>
  input?.replace(regEx(/#/g), '%23');

export async function createPr({
  sourceBranch,
  targetBranch,
  prTitle: title,
  prBody: rawDescription,
  platformPrOptions,
}: CreatePRConfig): Promise<Pr> {
  const description = sanitize(rawDescription);
  logger.debug(`createPr(${sourceBranch}, title=${title})`);
  const base = targetBranch;
  let reviewers: BbsRestUserRef[] = [];

  if (platformPrOptions?.bbUseDefaultReviewers) {
    logger.debug(`fetching default reviewers`);
    const { id } = (
      await bitbucketServerHttp.getJsonUnchecked<{ id: number }>(
        `./rest/api/1.0/projects/${config.projectKey}/repos/${config.repositorySlug}`,
      )
    ).body;

    const defReviewers = (
      await bitbucketServerHttp.getJsonUnchecked<{ name: string }[]>(
        `./rest/default-reviewers/1.0/projects/${config.projectKey}/repos/${
          config.repositorySlug
        }/reviewers?sourceRefId=refs/heads/${escapeHash(
          sourceBranch,
        )}&targetRefId=refs/heads/${base}&sourceRepoId=${id}&targetRepoId=${id}`,
      )
    ).body;

    reviewers = defReviewers.map((u) => ({
      user: { name: u.name },
    }));
  }

  const body: PartialDeep<BbsRestPr> = {
    title,
    description,
    fromRef: {
      id: `refs/heads/${sourceBranch}`,
    },
    toRef: {
      id: `refs/heads/${base}`,
    },
    reviewers,
  };
  let prInfoRes: HttpResponse<BbsRestPr>;
  try {
    prInfoRes = await bitbucketServerHttp.postJson<BbsRestPr>(
      `./rest/api/1.0/projects/${config.projectKey}/repos/${config.repositorySlug}/pull-requests`,
      { body },
    );
  } catch (err) /* v8 ignore start */ {
    if (
      err.body?.errors?.[0]?.exceptionName ===
      'com.atlassian.bitbucket.pull.EmptyPullRequestException'
    ) {
      logger.debug(
        'Empty pull request - deleting branch so it can be recreated next run',
      );
      await deleteBranch(sourceBranch);
      throw new Error(REPOSITORY_CHANGED);
    }
    throw err;
  } /* v8 ignore stop */

  const pr: BbsPr = {
    ...utils.prInfo(prInfoRes.body),
  };

  // TODO #22198
  updatePrVersion(pr.number, pr.version!);
  await BbsPrCache.setPr(
    bitbucketServerHttp,
    config.projectKey,
    config.repositorySlug,
    config.ignorePrAuthor,
    config.username,
    pr,
  );

  return pr;
}

export async function updatePr({
  number: prNo,
  prTitle: title,
  prBody: rawDescription,
  state,
  bitbucketInvalidReviewers,
  targetBranch,
}: UpdatePrConfig & {
  bitbucketInvalidReviewers?: string[] | undefined;
}): Promise<void> {
  const description = sanitize(rawDescription);
  logger.debug(`updatePr(${prNo}, title=${title})`);

  try {
    const pr = await getPr(prNo);
    if (!pr) {
      throw Object.assign(new Error(REPOSITORY_NOT_FOUND), { statusCode: 404 });
    }

    const body: any = {
      title,
      description,
      version: pr.version,
      reviewers: pr.reviewers
        ?.filter((name: string) => !bitbucketInvalidReviewers?.includes(name))
        .map((name: string) => ({ user: { name } })),
    };
    if (targetBranch) {
      body.toRef = {
        id: getNewBranchName(targetBranch),
      };
    }

    const { body: updatedPr } = await bitbucketServerHttp.putJson<
      BbsRestPr & {
        version: number;
      }
    >(
      `./rest/api/1.0/projects/${config.projectKey}/repos/${config.repositorySlug}/pull-requests/${prNo}`,
      { body },
    );

    updatePrVersion(prNo, updatedPr.version);

    const currentState = updatedPr.state;
    // TODO #22198
    const newState = {
      ['open']: 'OPEN',
      ['closed']: 'DECLINED',
    }[state!];

    let finalState: 'open' | 'closed' =
      currentState === 'OPEN' ? 'open' : 'closed';

    if (
      newState &&
      ['OPEN', 'DECLINED'].includes(currentState) &&
      currentState !== newState
    ) {
      const command = state === 'open' ? 'reopen' : 'decline';
      const { body: updatedStatePr } = await bitbucketServerHttp.postJson<{
        version: number;
      }>(
        `./rest/api/1.0/projects/${config.projectKey}/repos/${config.repositorySlug}/pull-requests/${pr.number}/${command}?version=${updatedPr.version}`,
      );

      finalState = state!;

      updatePrVersion(pr.number, updatedStatePr.version);
    }

    const bbsPr = utils.prInfo(updatedPr);
    await BbsPrCache.setPr(
      bitbucketServerHttp,
      config.projectKey,
      config.repositorySlug,
      config.ignorePrAuthor,
      config.username,
      { ...bbsPr, state: finalState },
    );
  } catch (err) {
    logger.debug({ err, prNo }, `Failed to update PR`);
    if (err.statusCode === 404) {
      throw new Error(REPOSITORY_NOT_FOUND);
    } else if (err.statusCode === 409) {
      if (utils.isInvalidReviewersResponse(err) && !bitbucketInvalidReviewers) {
        // Retry again with invalid reviewers being removed
        const invalidReviewers = utils.getInvalidReviewers(err);
        await updatePr({
          number: prNo,
          prTitle: title,
          prBody: rawDescription,
          state,
          bitbucketInvalidReviewers: invalidReviewers,
        });
      } else {
        throw new Error(REPOSITORY_CHANGED);
      }
    } else {
      throw err;
    }
  }
}

// https://docs.atlassian.com/bitbucket-server/rest/6.0.0/bitbucket-rest.html#idp261
export async function mergePr({
  branchName,
  id: prNo,
}: MergePRConfig): Promise<boolean> {
  logger.debug(`mergePr(${prNo}, ${branchName!})`);
  // Used for "automerge" feature
  try {
    const pr = await getPr(prNo);
    if (!pr) {
      throw Object.assign(new Error(REPOSITORY_NOT_FOUND), { statusCode: 404 });
    }
    const { body } = await bitbucketServerHttp.postJson<{ version: number }>(
      // TODO: types (#22198)
      `./rest/api/1.0/projects/${config.projectKey}/repos/${
        config.repositorySlug
      }/pull-requests/${prNo}/merge?version=${pr.version!}`,
    );
    updatePrVersion(prNo, body.version);
  } catch (err) {
    if (err.statusCode === 404) {
      throw new Error(REPOSITORY_NOT_FOUND);
    } else if (err.statusCode === 409) {
      logger.warn({ err }, `Failed to merge PR`);
      return false;
    } else {
      logger.warn({ err }, `Failed to merge PR`);
      return false;
    }
  }

  logger.debug(`PR merged, PrNo:${prNo}`);
  return true;
}

export async function expandGroupMembers(
  reviewers: string[],
): Promise<string[]> {
  logger.debug(`expandGroupMembers(${reviewers.join(', ')})`);
  const expandedUsers: string[] = [];
  const reviewerGroupPrefix = '@reviewer-group/';

  for (const reviewer of reviewers) {
    const [baseEntry, modifier] = reviewer.split(':');

    if (baseEntry.startsWith(reviewerGroupPrefix)) {
      const groupName = baseEntry.replace(reviewerGroupPrefix, '');
      const groupUsers = await getUsersFromReviewerGroup(groupName);
      if (!groupUsers.length) {
        continue;
      }

      if (modifier) {
        const randomCount = parseModifier(modifier);
<<<<<<< HEAD
        if (randomCount === null) {
          expandedUsers.push(...groupUsers);
=======
        if (randomCount) {
          expandedUsers.push(...sampleSize(groupUsers, randomCount));
>>>>>>> 634c3173
          continue;
        }
      }

      expandedUsers.push(...groupUsers);
    } else {
      expandedUsers.push(baseEntry); // Add the user entry
    }
  }

  return [...new Set(expandedUsers)];
}

export function extractRulesFromCodeOwnersLines(
  cleanedLines: string[],
): FileOwnerRule[] {
  const results: FileOwnerRule[] = [];

  const reversedLines = cleanedLines
    .filter((line) => line.trim() !== '' && !line.trim().startsWith('#'))
    .reverse();

  for (const line of reversedLines) {
    const [pattern, ...entries] = splitEscapedSpaces(line);
    const matcher = ignore().add(pattern);
    results.push({
      pattern,
      usernames: [...new Set(entries)],
      score: pattern.length,
      match: (path: string) => matcher.ignores(path),
    });
  }

  return results;
}

function splitEscapedSpaces(str: string): string[] {
  const parts = str.split(' ');
  const result: string[] = [];

  for (const part of parts) {
    const last = result[result.length - 1];

    if (last?.endsWith(String.raw`\\`)) {
      result[result.length - 1] = last.slice(0, -2) + ' ' + part;
    } else {
      result.push(part);
    }
  }

  return result;
}

function parseModifier(value: string): number | null {
  const match = regEx('^random(?:\\((\\d+)\\))?$').exec(value);
  if (match) {
    return parseInt(match[1] ?? '1', 10);
  } else {
    return null;
  }
}

// Gets active users by name, from a reviewer group
// Returns an empty array if the group is not found or has no active users
// As there is no direct API to get group by name, we get all reviewer groups per repo and filter them
// This is not efficient, but it is the only way to get users from a group by name
// Supports both repository-scoped and project-scoped groups following the BitBucket server logic described here:
// https://confluence.atlassian.com/bitbucketserver/code-owners-1296171116.html#Codeowners-Whatifaprojectandrepositorycontainareviewergroupwiththesamename?
async function getUsersFromReviewerGroup(groupName: string): Promise<string[]> {
  interface reviewerGroup {
    name: string;
    users: { emailAddress: string; active: boolean }[];
    scope: { type: 'REPOSITORY' | 'PROJECT' };
  }

  const allGroups: reviewerGroup[] = [];

  try {
    const { body } = await bitbucketServerHttp.getJsonUnchecked<
      reviewerGroup[]
    >(
      `./rest/api/1.0/projects/${config.projectKey}/repos/${config.repositorySlug}/settings/reviewer-groups`,
      { paginate: true },
    );

    allGroups.push(...body);
  } catch (err) {
    logger.debug({ err, groupName }, 'Failed to get reviewer groups for repo');
    return [];
  }

  // First, try to find a repo-scoped group with this name
  const repoGroup = allGroups.find(
    (group) => group.name === groupName && group.scope?.type === 'REPOSITORY',
  );

  if (repoGroup) {
    return repoGroup.users
      .filter((user) => user.active)
      .map((user) => user.emailAddress);
  }

  // If no repo-level group, fall back to project-level group
  const projectGroup = allGroups.find(
    (group) => group.name === groupName && group.scope?.type === 'PROJECT',
  );

  if (projectGroup) {
    return projectGroup.users
      .filter((user) => user.active)
      .map((user) => user.emailAddress);
  }

  // Group not found at either level
  logger.warn(
    { groupName },
    'Reviewer group not found at repo or project level',
  );
  return [];
}

export function massageMarkdown(input: string): string {
  logger.debug(`massageMarkdown(${input.split(newlineRegex)[0]})`);
  // Remove any HTML we use
  return smartTruncate(input, maxBodyLength())
    .replace(
      'you tick the rebase/retry checkbox',
      'PR is renamed to start with "rebase!"',
    )
    .replace(
      'checking the rebase/retry box above',
      'renaming the PR to start with "rebase!"',
    )
    .replace(regEx(/<\/?summary>/g), '**')
    .replace(regEx(/<\/?details>/g), '')
    .replace(regEx(`\n---\n\n.*?<!-- rebase-check -->.*?(\n|$)`), '')
    .replace(regEx(/<!--.*?-->/gs), '');
}

export function maxBodyLength(): number {
  return 30000;
}<|MERGE_RESOLUTION|>--- conflicted
+++ resolved
@@ -52,7 +52,7 @@
   PullRequestActivity,
   PullRequestCommentActivity,
 } from './schema';
-import { isEmail, UserSchema, UsersSchema } from './schema';
+import { UserSchema, UsersSchema, isEmail } from './schema';
 import type {
   BbsConfig,
   BbsPr,
@@ -62,15 +62,7 @@
   BbsRestUserRef,
 } from './types';
 import * as utils from './utils';
-import { getExtraCloneOpts } from './utils'; /*
- * Version: 5.3 (EOL Date: 15 Aug 2019)
- * See following docs for api information:
- * https://docs.atlassian.com/bitbucket-server/rest/5.3.0/bitbucket-rest.html
- * https://docs.atlassian.com/bitbucket-server/rest/5.3.0/bitbucket-build-rest.html
- *
- * See following page for uptodate supported versions
- * https://confluence.atlassian.com/support/atlassian-support-end-of-life-policy-201851003.html#AtlassianSupportEndofLifePolicy-BitbucketServer
- */
+import { getExtraCloneOpts } from './utils';
 
 /*
  * Version: 5.3 (EOL Date: 15 Aug 2019)
@@ -1244,13 +1236,8 @@
 
       if (modifier) {
         const randomCount = parseModifier(modifier);
-<<<<<<< HEAD
-        if (randomCount === null) {
-          expandedUsers.push(...groupUsers);
-=======
         if (randomCount) {
           expandedUsers.push(...sampleSize(groupUsers, randomCount));
->>>>>>> 634c3173
           continue;
         }
       }
