import type {
  BranchStatusConfig,
  EnsureIssueConfig,
  Platform,
  RepoParams,
  RepoResult,
} from '..';
import { mocked, partial } from '../../../../test/util';
import { PlatformId } from '../../../constants';
import {
  CONFIG_GIT_URL_UNAVAILABLE,
  REPOSITORY_ACCESS_FORBIDDEN,
  REPOSITORY_ARCHIVED,
  REPOSITORY_BLOCKED,
  REPOSITORY_CHANGED,
  REPOSITORY_EMPTY,
  REPOSITORY_MIRRORED,
} from '../../../constants/error-messages';
import type { logger as _logger } from '../../../logger';
import { BranchStatus, PrState } from '../../../types';
import type * as _git from '../../../util/git';
import { setBaseUrl } from '../../../util/http/gitea';
import type { PlatformResult } from '../types';
import type * as ght from './gitea-helper';

/**
 * latest tested gitea version.
 */
const GITEA_VERSION = '1.14.0+dev-754-g5d2b7ba63';

describe('modules/platform/gitea/index', () => {
  let gitea: Platform;
  let helper: jest.Mocked<typeof import('./gitea-helper')>;
  let logger: jest.Mocked<typeof _logger>;
  let gitvcs: jest.Mocked<typeof _git>;
  let hostRules: jest.Mocked<typeof import('../../../util/host-rules')>;

  const mockCommitHash = '0d9c7726c3d628b7e28af234595cfd20febdbf8e';

  const mockUser: ght.User = {
    id: 1,
    username: 'renovate',
    full_name: 'Renovate Bot',
    email: 'renovate@example.com',
  };

  const mockRepo = partial<ght.Repo>({
    allow_rebase: true,
    clone_url: 'https://gitea.renovatebot.com/some/repo.git',
    ssh_url: 'git@gitea.renovatebot.com/some/repo.git',
    default_branch: 'master',
    full_name: 'some/repo',
    permissions: {
      pull: true,
      push: true,
      admin: false,
    },
  });

  type MockPr = ght.PR & Required<Pick<ght.PR, 'head' | 'base'>>;

  const mockRepos: ght.Repo[] = [
    partial<ght.Repo>({ full_name: 'a/b' }),
    partial<ght.Repo>({ full_name: 'c/d' }),
  ];

  const mockPRs: MockPr[] = [
    partial<MockPr>({
      number: 1,
      title: 'Some PR',
      body: 'some random pull request',
      state: PrState.Open,
      diff_url: 'https://gitea.renovatebot.com/some/repo/pulls/1.diff',
      created_at: '2015-03-22T20:36:16Z',
      closed_at: undefined,
      mergeable: true,
      base: { ref: 'some-base-branch' },
      head: {
        label: 'some-head-branch',
        sha: 'some-head-sha',
        repo: partial<ght.Repo>({ full_name: mockRepo.full_name }),
      },
    }),
    partial<MockPr>({
      number: 2,
      title: 'Other PR',
      body: 'other random pull request',
      state: PrState.Closed,
      diff_url: 'https://gitea.renovatebot.com/some/repo/pulls/2.diff',
      created_at: '2011-08-18T22:30:38Z',
      closed_at: '2016-01-09T10:03:21Z',
      mergeable: true,
      base: { ref: 'other-base-branch' },
      head: {
        label: 'other-head-branch',
        sha: 'other-head-sha',
        repo: partial<ght.Repo>({ full_name: mockRepo.full_name }),
      },
    }),
  ];

  const mockIssues: ght.Issue[] = [
    {
      number: 1,
      title: 'open-issue',
      state: 'open',
      body: 'some-content',
      assignees: [],
      labels: [],
    },
    {
      number: 2,
      title: 'closed-issue',
      state: 'closed',
      body: 'other-content',
      assignees: [],
      labels: [],
    },
    {
      number: 3,
      title: 'duplicate-issue',
      state: 'open',
      body: 'duplicate-content',
      assignees: [],
      labels: [],
    },
    {
      number: 4,
      title: 'duplicate-issue',
      state: 'open',
      body: 'duplicate-content',
      assignees: [],
      labels: [],
    },
    {
      number: 5,
      title: 'duplicate-issue',
      state: 'open',
      body: 'duplicate-content',
      assignees: [],
      labels: [],
    },
  ];

  const mockComments: ght.Comment[] = [
    { id: 11, body: 'some-body' },
    { id: 12, body: 'other-body' },
    { id: 13, body: '### some-topic\n\nsome-content' },
  ];

  const mockRepoLabels: ght.Label[] = [
    { id: 1, name: 'some-label', description: 'its a me', color: '#000000' },
    { id: 2, name: 'other-label', description: 'labelario', color: '#ffffff' },
  ];

  const mockOrgLabels: ght.Label[] = [
    {
      id: 3,
      name: 'some-org-label',
      description: 'its a org me',
      color: '#0000aa',
    },
    {
      id: 4,
      name: 'other-org-label',
      description: 'org labelario',
      color: '#ffffaa',
    },
  ];

  beforeEach(async () => {
    jest.resetModules();
    jest.clearAllMocks();
    jest.mock('./gitea-helper');
    jest.mock('../../../util/git');
    jest.mock('../../../logger');

    gitea = await import('.');
    helper = mocked(await import('./gitea-helper'));
    logger = mocked((await import('../../../logger')).logger);
    gitvcs = require('../../../util/git');
<<<<<<< HEAD
    gitvcs.isBranchStale.mockReturnValue(false);
=======
    gitvcs.isBranchBehindBase.mockResolvedValue(false);
>>>>>>> 0ed7072a
    gitvcs.getBranchCommit.mockReturnValue(mockCommitHash);
    hostRules = mocked(await import('../../../util/host-rules'));
    hostRules.clear();

    setBaseUrl('https://gitea.renovatebot.com/');
  });

  function initFakePlatform(version = GITEA_VERSION): Promise<PlatformResult> {
    helper.getCurrentUser.mockResolvedValueOnce(mockUser);
    helper.getVersion.mockResolvedValueOnce(version);
    return gitea.initPlatform({ token: 'abc' });
  }

  function initFakeRepo(
    repo?: Partial<ght.Repo>,
    config?: Partial<RepoParams>
  ): Promise<RepoResult> {
    helper.getRepo.mockResolvedValueOnce({ ...mockRepo, ...repo });

    return gitea.initRepo({
      repository: mockRepo.full_name,
      ...config,
    });
  }

  describe('initPlatform()', () => {
    it('should throw if no token', async () => {
      await expect(gitea.initPlatform({})).rejects.toThrow();
    });

    it('should throw if auth fails', async () => {
      helper.getCurrentUser.mockRejectedValueOnce(new Error());

      await expect(
        gitea.initPlatform({ token: 'some-token' })
      ).rejects.toThrow();
    });

    it('should support default endpoint', async () => {
      helper.getCurrentUser.mockResolvedValueOnce(mockUser);

      expect(
        await gitea.initPlatform({ token: 'some-token' })
      ).toMatchSnapshot();
    });

    it('should support custom endpoint', async () => {
      helper.getCurrentUser.mockResolvedValueOnce(mockUser);

      expect(
        await gitea.initPlatform({
          token: 'some-token',
          endpoint: 'https://gitea.renovatebot.com',
        })
      ).toMatchSnapshot();
    });

    it('should support custom endpoint including api path', async () => {
      helper.getCurrentUser.mockResolvedValueOnce(mockUser);

      expect(
        await gitea.initPlatform({
          token: 'some-token',
          endpoint: 'https://gitea.renovatebot.com/api/v1',
        })
      ).toMatchObject({
        endpoint: 'https://gitea.renovatebot.com/',
      });
    });

    it('should use username as author name if full name is missing', async () => {
      helper.getCurrentUser.mockResolvedValueOnce({
        ...mockUser,
        full_name: undefined,
      });

      expect(
        await gitea.initPlatform({ token: 'some-token' })
      ).toMatchSnapshot();
    });
  });

  describe('getRepos', () => {
    it('should propagate any other errors', async () => {
      helper.searchRepos.mockRejectedValueOnce(new Error('searchRepos()'));

      await expect(gitea.getRepos()).rejects.toThrow('searchRepos()');
    });

    it('should return an array of repos', async () => {
      helper.searchRepos.mockResolvedValueOnce(mockRepos);

      const repos = await gitea.getRepos();
      expect(repos).toMatchSnapshot();
    });
  });

  describe('initRepo', () => {
    const initRepoCfg: RepoParams = {
      repository: mockRepo.full_name,
    };

    it('should propagate API errors', async () => {
      helper.getRepo.mockRejectedValueOnce(new Error('getRepo()'));

      await expect(gitea.initRepo(initRepoCfg)).rejects.toThrow('getRepo()');
    });

    it('should abort when repo is archived', async () => {
      await expect(initFakeRepo({ archived: true })).rejects.toThrow(
        REPOSITORY_ARCHIVED
      );
    });

    it('should abort when repo is mirrored', async () => {
      await expect(initFakeRepo({ mirror: true })).rejects.toThrow(
        REPOSITORY_MIRRORED
      );
    });

    it('should abort when repo is empty', async () => {
      await expect(initFakeRepo({ empty: true })).rejects.toThrow(
        REPOSITORY_EMPTY
      );
    });

    it('should abort when repo has insufficient permissions', async () => {
      await expect(
        initFakeRepo({
          permissions: {
            pull: false,
            push: false,
            admin: false,
          },
        })
      ).rejects.toThrow(REPOSITORY_ACCESS_FORBIDDEN);
    });

    it('should abort when repo has no available merge methods', async () => {
      await expect(initFakeRepo({ allow_rebase: false })).rejects.toThrow(
        REPOSITORY_BLOCKED
      );
    });

    it('should fall back to merge method "rebase-merge"', async () => {
      expect(
        await initFakeRepo({ allow_rebase: false, allow_rebase_explicit: true })
      ).toMatchSnapshot();
    });

    it('should fall back to merge method "squash"', async () => {
      expect(
        await initFakeRepo({ allow_rebase: false, allow_squash_merge: true })
      ).toMatchSnapshot();
    });

    it('should fall back to merge method "merge"', async () => {
      expect(
        await initFakeRepo({
          allow_rebase: false,
          allow_merge_commits: true,
        })
      ).toMatchSnapshot();
    });

    it('should use clone_url of repo if gitUrl is not specified', async () => {
      expect.assertions(1);

      helper.getRepo.mockResolvedValueOnce(mockRepo);
      const repoCfg: RepoParams = {
        repository: mockRepo.full_name,
      };
      await gitea.initRepo(repoCfg);

      expect(gitvcs.initRepo).toHaveBeenCalledWith(
        expect.objectContaining({ url: mockRepo.clone_url })
      );
    });

    it('should use clone_url of repo if gitUrl has value default', async () => {
      expect.assertions(1);

      helper.getRepo.mockResolvedValueOnce(mockRepo);
      const repoCfg: RepoParams = {
        repository: mockRepo.full_name,
        gitUrl: 'default',
      };
      await gitea.initRepo(repoCfg);

      expect(gitvcs.initRepo).toHaveBeenCalledWith(
        expect.objectContaining({ url: mockRepo.clone_url })
      );
    });

    it('should use ssh_url of repo if gitUrl has value ssh', async () => {
      expect.assertions(1);

      helper.getRepo.mockResolvedValueOnce(mockRepo);
      const repoCfg: RepoParams = {
        repository: mockRepo.full_name,
        gitUrl: 'ssh',
      };
      await gitea.initRepo(repoCfg);

      expect(gitvcs.initRepo).toHaveBeenCalledWith(
        expect.objectContaining({ url: mockRepo.ssh_url })
      );
    });

    it('should abort when gitUrl has value ssh but ssh_url is empty', async () => {
      expect.assertions(1);

      helper.getRepo.mockResolvedValueOnce({ ...mockRepo, ssh_url: undefined });
      const repoCfg: RepoParams = {
        repository: mockRepo.full_name,
        gitUrl: 'ssh',
      };

      await expect(gitea.initRepo(repoCfg)).rejects.toThrow(
        CONFIG_GIT_URL_UNAVAILABLE
      );
    });

    it('should use generated url of repo if gitUrl has value endpoint', async () => {
      expect.assertions(1);

      helper.getRepo.mockResolvedValueOnce(mockRepo);
      const repoCfg: RepoParams = {
        repository: mockRepo.full_name,
        gitUrl: 'endpoint',
      };
      await gitea.initRepo(repoCfg);

      expect(gitvcs.initRepo).toHaveBeenCalledWith(
        expect.objectContaining({
          url: `https://gitea.com/${mockRepo.full_name}.git`,
        })
      );
    });

    it('should abort when clone_url is empty', async () => {
      expect.assertions(1);

      helper.getRepo.mockResolvedValueOnce({
        ...mockRepo,
        clone_url: undefined,
      });
      const repoCfg: RepoParams = {
        repository: mockRepo.full_name,
      };

      await expect(gitea.initRepo(repoCfg)).rejects.toThrow(
        CONFIG_GIT_URL_UNAVAILABLE
      );
    });

    it('should use given access token if gitUrl has value endpoint', async () => {
      expect.assertions(1);

      const token = 'abc';
      hostRules.add({
        hostType: PlatformId.Gitea,
        matchHost: 'https://gitea.com/',
        token,
      });

      helper.getRepo.mockResolvedValueOnce(mockRepo);
      const repoCfg: RepoParams = {
        repository: mockRepo.full_name,
        gitUrl: 'endpoint',
      };
      await gitea.initRepo(repoCfg);

      const url = new URL(`${mockRepo.clone_url}`);
      url.username = token;
      expect(gitvcs.initRepo).toHaveBeenCalledWith(
        expect.objectContaining({
          url: `https://${token}@gitea.com/${mockRepo.full_name}.git`,
        })
      );
    });

    it('should use given access token if gitUrl is not specified', async () => {
      expect.assertions(1);

      const token = 'abc';
      hostRules.add({
        hostType: PlatformId.Gitea,
        matchHost: 'https://gitea.com/',
        token,
      });

      helper.getRepo.mockResolvedValueOnce(mockRepo);
      const repoCfg: RepoParams = {
        repository: mockRepo.full_name,
      };
      await gitea.initRepo(repoCfg);

      const url = new URL(`${mockRepo.clone_url}`);
      url.username = token;
      expect(gitvcs.initRepo).toHaveBeenCalledWith(
        expect.objectContaining({ url: url.toString() })
      );
    });

    it('should abort when clone_url is not valid', async () => {
      expect.assertions(1);

      helper.getRepo.mockResolvedValueOnce({
        ...mockRepo,
        clone_url: 'abc',
      });
      const repoCfg: RepoParams = {
        repository: mockRepo.full_name,
      };

      await expect(gitea.initRepo(repoCfg)).rejects.toThrow(
        CONFIG_GIT_URL_UNAVAILABLE
      );
    });
  });

  describe('setBranchStatus', () => {
    const setBranchStatus = async (bsc?: Partial<BranchStatusConfig>) => {
      await initFakeRepo();
      await gitea.setBranchStatus({
        branchName: 'some-branch',
        state: BranchStatus.green,
        context: 'some-context',
        description: 'some-description',
        ...bsc,
      });
    };

    it('should create a new commit status', async () => {
      await setBranchStatus();

      expect(helper.createCommitStatus).toHaveBeenCalledTimes(1);
      expect(helper.createCommitStatus).toHaveBeenCalledWith(
        mockRepo.full_name,
        mockCommitHash,
        {
          state: 'success',
          context: 'some-context',
          description: 'some-description',
        }
      );
    });

    it('should default to pending state', async () => {
      await setBranchStatus({ state: undefined });

      expect(helper.createCommitStatus).toHaveBeenCalledTimes(1);
      expect(helper.createCommitStatus).toHaveBeenCalledWith(
        mockRepo.full_name,
        mockCommitHash,
        {
          state: 'pending',
          context: 'some-context',
          description: 'some-description',
        }
      );
    });

    it('should include url if specified', async () => {
      await setBranchStatus({ url: 'some-url' });

      expect(helper.createCommitStatus).toHaveBeenCalledTimes(1);
      expect(helper.createCommitStatus).toHaveBeenCalledWith(
        mockRepo.full_name,
        mockCommitHash,
        {
          state: 'success',
          context: 'some-context',
          description: 'some-description',
          target_url: 'some-url',
        }
      );
    });

    it('should gracefully fail with warning', async () => {
      helper.createCommitStatus.mockRejectedValueOnce(new Error());
      await setBranchStatus();

      expect(logger.warn).toHaveBeenCalledTimes(1);
    });
  });

  describe('getBranchStatus', () => {
    const getBranchStatus = async (state: string): Promise<BranchStatus> => {
      await initFakeRepo();
      helper.getCombinedCommitStatus.mockResolvedValueOnce(
        partial<ght.CombinedCommitStatus>({
          worstStatus: state as ght.CommitStatusType,
        })
      );

      return gitea.getBranchStatus('some-branch');
    };

    it('should return yellow for unknown result', async () => {
      expect(await getBranchStatus('unknown')).toEqual(BranchStatus.yellow);
    });

    it('should return pending state for pending result', async () => {
      expect(await getBranchStatus('pending')).toEqual(BranchStatus.yellow);
    });

    it('should return success state for success result', async () => {
      expect(await getBranchStatus('success')).toEqual(BranchStatus.green);
    });

    it('should return null for all other results', async () => {
      expect(await getBranchStatus('invalid')).toEqual(BranchStatus.yellow);
    });

    it('should abort when branch status returns 404', async () => {
      helper.getCombinedCommitStatus.mockRejectedValueOnce({ statusCode: 404 });

      await expect(gitea.getBranchStatus('some-branch')).rejects.toThrow(
        REPOSITORY_CHANGED
      );
    });

    it('should propagate any other errors', async () => {
      helper.getCombinedCommitStatus.mockRejectedValueOnce(
        new Error('getCombinedCommitStatus()')
      );

      await expect(gitea.getBranchStatus('some-branch')).rejects.toThrow(
        'getCombinedCommitStatus()'
      );
    });
  });

  describe('getBranchStatusCheck', () => {
    it('should return null with no results', async () => {
      helper.getCombinedCommitStatus.mockResolvedValueOnce(
        partial<ght.CombinedCommitStatus>({
          statuses: [],
        })
      );

      expect(
        await gitea.getBranchStatusCheck('some-branch', 'some-context')
      ).toBeNull();
    });

    it('should return null with no matching results', async () => {
      helper.getCombinedCommitStatus.mockResolvedValueOnce(
        partial<ght.CombinedCommitStatus>({
          statuses: [partial<ght.CommitStatus>({ context: 'other-context' })],
        })
      );

      expect(
        await gitea.getBranchStatusCheck('some-branch', 'some-context')
      ).toBeNull();
    });

    it('should return yellow with unknown status', async () => {
      helper.getCombinedCommitStatus.mockResolvedValueOnce(
        partial<ght.CombinedCommitStatus>({
          statuses: [
            partial<ght.CommitStatus>({
              context: 'some-context',
            }),
          ],
        })
      );

      expect(
        await gitea.getBranchStatusCheck('some-branch', 'some-context')
      ).toEqual(BranchStatus.yellow);
    });

    it('should return green of matching result', async () => {
      helper.getCombinedCommitStatus.mockResolvedValueOnce(
        partial<ght.CombinedCommitStatus>({
          statuses: [
            partial<ght.CommitStatus>({
              status: 'success',
              context: 'some-context',
            }),
          ],
        })
      );

      expect(
        await gitea.getBranchStatusCheck('some-branch', 'some-context')
      ).toEqual(BranchStatus.green);
    });
  });

  describe('getPrList', () => {
    it('should return list of pull requests', async () => {
      helper.searchPRs.mockResolvedValueOnce(mockPRs);
      await initFakeRepo();

      const res = await gitea.getPrList();
      expect(res).toHaveLength(mockPRs.length);
      expect(res).toMatchSnapshot();
    });

    it('should filter list by creator', async () => {
      helper.getCurrentUser.mockResolvedValueOnce(mockUser);

      expect(
        await gitea.initPlatform({ token: 'some-token' })
      ).toMatchSnapshot();

      await initFakeRepo();

      helper.searchPRs.mockResolvedValueOnce([
        partial<ght.PR>({
          number: 3,
          title: 'Third-party PR',
          body: 'other random pull request',
          state: PrState.Open,
          diff_url: 'https://gitea.renovatebot.com/some/repo/pulls/3.diff',
          created_at: '2011-08-18T22:30:38Z',
          closed_at: '2016-01-09T10:03:21Z',
          mergeable: true,
          base: { ref: 'third-party-base-branch' },
          head: {
            label: 'other-head-branch',
            sha: 'other-head-sha',
            repo: partial<ght.Repo>({ full_name: mockRepo.full_name }),
          },
          user: { username: 'not-renovate' },
        }),
        ...mockPRs.map((pr) => ({ ...pr, user: { username: 'renovate' } })),
      ]);

      const res = await gitea.getPrList();
      expect(res).toHaveLength(mockPRs.length);
      expect(res).toMatchSnapshot();
    });

    it('should cache results after first query', async () => {
      helper.searchPRs.mockResolvedValueOnce(mockPRs);
      await initFakeRepo();

      const res1 = await gitea.getPrList();
      const res2 = await gitea.getPrList();
      expect(res1).toEqual(res2);
      expect(helper.searchPRs).toHaveBeenCalledTimes(1);
    });
  });

  describe('getPr', () => {
    it('should return enriched pull request which exists if open', async () => {
      const mockPR = mockPRs[0];
      helper.searchPRs.mockResolvedValueOnce(mockPRs);
      helper.getBranch.mockResolvedValueOnce(
        partial<ght.Branch>({
          commit: {
            id: mockCommitHash,
            author: partial<ght.CommitUser>({
              email: 'renovate@whitesourcesoftware.com',
            }),
          },
        })
      );
      await initFakeRepo();

      const res = await gitea.getPr(mockPR.number);
      expect(res).toHaveProperty('number', mockPR.number);
      expect(res).toMatchSnapshot();
    });

    it('should fallback to direct fetching if cache fails', async () => {
      const mockPR = mockPRs[0];
      helper.searchPRs.mockResolvedValueOnce([]);
      helper.getPR.mockResolvedValueOnce({ ...mockPR, mergeable: false });
      await initFakeRepo();

      const res = await gitea.getPr(mockPR.number);
      expect(res).toHaveProperty('number', mockPR.number);
      expect(res).toMatchSnapshot();
      expect(helper.getPR).toHaveBeenCalledTimes(1);
    });

    it('should return null for missing pull request', async () => {
      helper.searchPRs.mockResolvedValueOnce(mockPRs);
      await initFakeRepo();

      expect(await gitea.getPr(42)).toBeNull();
    });

    it('should block modified pull request for rebasing', async () => {
      const mockPR = mockPRs[0];
      helper.searchPRs.mockResolvedValueOnce(mockPRs);
      await initFakeRepo();

      const res = await gitea.getPr(mockPR.number);
      expect(res).toHaveProperty('number', mockPR.number);
    });
  });

  describe('findPr', () => {
    it('should find pull request without title or state', async () => {
      const mockPR = mockPRs[0];
      helper.searchPRs.mockResolvedValueOnce(mockPRs);
      await initFakeRepo();

      const res = await gitea.findPr({ branchName: mockPR.head.label });
      expect(res).toHaveProperty('sourceBranch', mockPR.head.label);
    });

    it('should find pull request with title', async () => {
      const mockPR = mockPRs[0];
      helper.searchPRs.mockResolvedValueOnce(mockPRs);
      await initFakeRepo();

      const res = await gitea.findPr({
        branchName: mockPR.head.label,
        prTitle: mockPR.title,
      });
      expect(res).toHaveProperty('sourceBranch', mockPR.head.label);
      expect(res).toHaveProperty('title', mockPR.title);
    });

    it('should find pull request with state', async () => {
      const mockPR = mockPRs[1];
      helper.searchPRs.mockResolvedValueOnce(mockPRs);
      await initFakeRepo();

      const res = await gitea.findPr({
        branchName: mockPR.head.label,
        state: mockPR.state,
      });
      expect(res).toHaveProperty('sourceBranch', mockPR.head.label);
      expect(res).toHaveProperty('state', mockPR.state);
    });

    it('should not find pull request with inverted state', async () => {
      const mockPR = mockPRs[1];
      helper.searchPRs.mockResolvedValueOnce(mockPRs);
      await initFakeRepo();

      expect(
        await gitea.findPr({
          branchName: mockPR.head.label,
          state: `!${mockPR.state}` as ght.PRState,
        })
      ).toBeNull();
    });

    it('should find pull request with title and state', async () => {
      const mockPR = mockPRs[1];
      helper.searchPRs.mockResolvedValueOnce(mockPRs);
      await initFakeRepo();

      const res = await gitea.findPr({
        branchName: mockPR.head.label,
        prTitle: mockPR.title,
        state: mockPR.state,
      });
      expect(res).toHaveProperty('sourceBranch', mockPR.head.label);
      expect(res).toHaveProperty('title', mockPR.title);
      expect(res).toHaveProperty('state', mockPR.state);
    });

    it('should return null for missing pull request', async () => {
      helper.searchPRs.mockResolvedValueOnce(mockPRs);
      await initFakeRepo();

      expect(await gitea.findPr({ branchName: 'missing' })).toBeNull();
    });
  });

  describe('createPr', () => {
    const mockNewPR: MockPr = {
      number: 42,
      state: PrState.Open,
      head: {
        label: 'pr-branch',
        sha: mockCommitHash,
        repo: partial<ght.Repo>({ full_name: mockRepo.full_name }),
      },
      base: {
        ref: mockRepo.default_branch,
      },
      diff_url: 'https://gitea.renovatebot.com/some/repo/pulls/42.diff',
      title: 'pr-title',
      body: 'pr-body',
      mergeable: true,
      created_at: '2014-04-01T05:14:20Z',
      closed_at: '2017-12-28T12:17:48Z',
    };

    it('should use base branch by default', async () => {
      helper.createPR.mockResolvedValueOnce({
        ...mockNewPR,
        base: { ref: 'devel' },
      });

      await initFakeRepo();
      const res = await gitea.createPr({
        sourceBranch: mockNewPR.head.label,
        targetBranch: 'devel',
        prTitle: mockNewPR.title,
        prBody: mockNewPR.body,
      });

      expect(res).toHaveProperty('number', mockNewPR.number);
      expect(res).toHaveProperty('targetBranch', 'devel');
      expect(res).toMatchSnapshot();
      expect(helper.createPR).toHaveBeenCalledTimes(1);
      expect(helper.createPR).toHaveBeenCalledWith(mockRepo.full_name, {
        base: 'devel',
        head: mockNewPR.head.label,
        title: mockNewPR.title,
        body: mockNewPR.body,
        labels: [],
      });
    });

    it('should use default branch if requested', async () => {
      helper.createPR.mockResolvedValueOnce(mockNewPR);

      await initFakeRepo();
      const res = await gitea.createPr({
        sourceBranch: mockNewPR.head.label,
        targetBranch: 'master',
        prTitle: mockNewPR.title,
        prBody: mockNewPR.body,
      });

      expect(res).toHaveProperty('number', mockNewPR.number);
      expect(res).toHaveProperty('targetBranch', mockNewPR.base.ref);
      expect(res).toMatchSnapshot();
      expect(helper.createPR).toHaveBeenCalledTimes(1);
      expect(helper.createPR).toHaveBeenCalledWith(mockRepo.full_name, {
        base: mockNewPR.base.ref,
        head: mockNewPR.head.label,
        title: mockNewPR.title,
        body: mockNewPR.body,
        labels: [],
      });
    });

    it('should resolve and apply optional labels to pull request', async () => {
      helper.createPR.mockResolvedValueOnce(mockNewPR);
      helper.getRepoLabels.mockResolvedValueOnce(mockRepoLabels);
      helper.getOrgLabels.mockResolvedValueOnce(mockOrgLabels);

      const mockLabels = mockRepoLabels.concat(mockOrgLabels);

      await initFakeRepo();
      await gitea.createPr({
        sourceBranch: mockNewPR.head.label,
        targetBranch: 'master',
        prTitle: mockNewPR.title,
        prBody: mockNewPR.body,
        labels: mockLabels.map((l) => l.name),
      });

      expect(helper.createPR).toHaveBeenCalledTimes(1);
      expect(helper.createPR).toHaveBeenCalledWith(mockRepo.full_name, {
        base: mockNewPR.base.ref,
        head: mockNewPR.head.label,
        title: mockNewPR.title,
        body: mockNewPR.body,
        labels: mockLabels.map((l) => l.id),
      });
    });

    it('should ensure new pull request gets added to cached pull requests', async () => {
      helper.searchPRs.mockResolvedValueOnce(mockPRs);
      helper.createPR.mockResolvedValueOnce(mockNewPR);

      await initFakeRepo();
      await gitea.getPrList();
      await gitea.createPr({
        sourceBranch: mockNewPR.head.label,
        targetBranch: 'master',
        prTitle: mockNewPR.title,
        prBody: mockNewPR.body,
      });
      const res = gitea.getPr(mockNewPR.number);

      expect(res).not.toBeNull();
      expect(helper.searchPRs).toHaveBeenCalledTimes(1);
    });

    it('should attempt to resolve 409 conflict error (w/o update)', async () => {
      helper.createPR.mockRejectedValueOnce({ statusCode: 409 });
      helper.searchPRs.mockResolvedValueOnce([mockNewPR]);

      await initFakeRepo();
      const res = await gitea.createPr({
        sourceBranch: mockNewPR.head.label,
        targetBranch: 'master',
        prTitle: mockNewPR.title,
        prBody: mockNewPR.body,
      });

      expect(res).toHaveProperty('number', mockNewPR.number);
    });

    it('should attempt to resolve 409 conflict error (w/ update)', async () => {
      helper.createPR.mockRejectedValueOnce({ statusCode: 409 });
      helper.searchPRs.mockResolvedValueOnce([mockNewPR]);

      await initFakeRepo();
      const res = await gitea.createPr({
        sourceBranch: mockNewPR.head.label,
        targetBranch: 'master',
        prTitle: 'new-title',
        prBody: 'new-body',
      });

      expect(res).toHaveProperty('number', mockNewPR.number);
      expect(helper.updatePR).toHaveBeenCalledTimes(1);
      expect(helper.updatePR).toHaveBeenCalledWith(
        mockRepo.full_name,
        mockNewPR.number,
        { title: 'new-title', body: 'new-body' }
      );
    });

    it('should abort when response for created pull request is invalid', async () => {
      helper.createPR.mockResolvedValueOnce(partial<ght.PR>({}));

      await initFakeRepo();
      await expect(
        gitea.createPr({
          sourceBranch: mockNewPR.head.label,
          targetBranch: 'master',
          prTitle: mockNewPR.title,
          prBody: mockNewPR.body,
        })
      ).rejects.toThrow();
    });
  });

  describe('updatePr', () => {
    it('should update pull request with title', async () => {
      await initFakeRepo();
      await gitea.updatePr({ number: 1, prTitle: 'New Title' });

      expect(helper.updatePR).toHaveBeenCalledTimes(1);
      expect(helper.updatePR).toHaveBeenCalledWith(mockRepo.full_name, 1, {
        title: 'New Title',
      });
    });

    it('should update pull request with title and body', async () => {
      await initFakeRepo();
      await gitea.updatePr({
        number: 1,
        prTitle: 'New Title',
        prBody: 'New Body',
      });

      expect(helper.updatePR).toHaveBeenCalledTimes(1);
      expect(helper.updatePR).toHaveBeenCalledWith(mockRepo.full_name, 1, {
        title: 'New Title',
        body: 'New Body',
      });
    });

    it('should close pull request', async () => {
      await initFakeRepo();
      await gitea.updatePr({
        number: 1,
        prTitle: 'New Title',
        prBody: 'New Body',
        state: PrState.Closed,
      });

      expect(helper.updatePR).toHaveBeenCalledWith(mockRepo.full_name, 1, {
        title: 'New Title',
        body: 'New Body',
        state: PrState.Closed,
      });
    });
  });

  describe('mergePr', () => {
    it('should return true when merging succeeds', async () => {
      await initFakeRepo();

      expect(
        await gitea.mergePr({
          branchName: 'some-branch',
          id: 1,
        })
      ).toBe(true);
      expect(helper.mergePR).toHaveBeenCalledTimes(1);
      expect(helper.mergePR).toHaveBeenCalledWith(
        mockRepo.full_name,
        1,
        'rebase'
      );
    });

    it('should return false when merging fails', async () => {
      helper.mergePR.mockRejectedValueOnce(new Error());
      await initFakeRepo();

      expect(
        await gitea.mergePr({
          branchName: 'some-branch',
          id: 1,
        })
      ).toBe(false);
    });
  });

  describe('getIssue', () => {
    it('should return the issue', async () => {
      const mockIssue = mockIssues.find((i) => i.number === 1)!;
      helper.getIssue.mockResolvedValueOnce(mockIssue);
      await initFakeRepo();

      expect(await gitea.getIssue?.(mockIssue.number)).toHaveProperty(
        'number',
        mockIssue.number
      );
    });
  });

  describe('findIssue', () => {
    it('should return existing open issue', async () => {
      const mockIssue = mockIssues.find((i) => i.title === 'open-issue')!;
      helper.searchIssues.mockResolvedValueOnce(mockIssues);
      helper.getIssue.mockResolvedValueOnce(mockIssue);
      await initFakeRepo();

      expect(await gitea.findIssue(mockIssue.title)).toHaveProperty(
        'number',
        mockIssue.number
      );
    });

    it('should not return existing closed issue', async () => {
      const mockIssue = mockIssues.find((i) => i.title === 'closed-issue')!;
      helper.searchIssues.mockResolvedValueOnce(mockIssues);
      await initFakeRepo();

      expect(await gitea.findIssue(mockIssue.title)).toBeNull();
    });

    it('should return null for missing issue', async () => {
      helper.searchIssues.mockResolvedValueOnce(mockIssues);
      await initFakeRepo();

      expect(await gitea.findIssue('missing')).toBeNull();
    });
  });

  describe('ensureIssue', () => {
    it('should create issue if not found', async () => {
      const mockIssue = {
        title: 'new-title',
        body: 'new-body',
        shouldReOpen: false,
        once: false,
      };

      helper.searchIssues.mockResolvedValueOnce(mockIssues);
      helper.createIssue.mockResolvedValueOnce(
        partial<ght.Issue>({ number: 42 })
      );

      await initFakeRepo();
      const res = await gitea.ensureIssue(mockIssue);

      expect(res).toBe('created');
      expect(helper.createIssue).toHaveBeenCalledTimes(1);
      expect(helper.createIssue).toHaveBeenCalledWith(mockRepo.full_name, {
        body: mockIssue.body,
        title: mockIssue.title,
      });
    });

    it('should create issue with the correct labels', async () => {
      const mockIssue: EnsureIssueConfig = {
        title: 'new-title',
        body: 'new-body',
        shouldReOpen: false,
        once: false,
        labels: ['Renovate', 'Maintenance'],
      };
      const mockLabels: ght.Label[] = [
        partial<ght.Label>({ id: 1, name: 'Renovate' }),
        partial<ght.Label>({ id: 3, name: 'Maintenance' }),
      ];

      helper.getRepoLabels.mockResolvedValueOnce(partial(mockLabels));
      helper.getOrgLabels.mockResolvedValueOnce([]);

      helper.searchIssues.mockResolvedValueOnce(mockIssues);
      helper.createIssue.mockResolvedValueOnce(
        partial<ght.Issue>({ number: 42 })
      );

      await initFakeRepo();
      const res = await gitea.ensureIssue(mockIssue);

      expect(res).toBe('created');
      expect(helper.createIssue).toHaveBeenCalledTimes(1);
      expect(helper.createIssue).toHaveBeenCalledWith(mockRepo.full_name, {
        body: mockIssue.body,
        title: mockIssue.title,
        labels: [1, 3],
      });
    });

    it('should not reopen closed issue by default', async () => {
      const closedIssue = mockIssues.find((i) => i.title === 'closed-issue')!;
      helper.searchIssues.mockResolvedValueOnce(mockIssues);
      helper.updateIssue.mockResolvedValueOnce(closedIssue);

      await initFakeRepo();
      const res = await gitea.ensureIssue({
        title: closedIssue.title,
        body: closedIssue.body,
        shouldReOpen: false,
        once: false,
      });

      expect(res).toBe('updated');
      expect(helper.updateIssue).toHaveBeenCalledTimes(1);
      expect(helper.updateIssue).toHaveBeenCalledWith(
        mockRepo.full_name,
        closedIssue.number,
        {
          body: closedIssue.body,
          state: closedIssue.state,
          title: 'closed-issue',
        }
      );
    });

    it('should not update labels when not necessary', async () => {
      const mockLabels: ght.Label[] = [
        partial<ght.Label>({ id: 1, name: 'Renovate' }),
        partial<ght.Label>({ id: 3, name: 'Maintenance' }),
      ];
      const mockIssue: ght.Issue = {
        number: 10,
        title: 'label-issue',
        body: 'label-body',
        assignees: [],
        labels: mockLabels,
        state: 'open',
      };

      helper.getRepoLabels.mockResolvedValueOnce(partial(mockLabels));
      helper.getOrgLabels.mockResolvedValueOnce([]);
      helper.searchIssues.mockResolvedValueOnce([mockIssue]);
      helper.updateIssue.mockResolvedValueOnce(mockIssue);

      await initFakeRepo();
      const res = await gitea.ensureIssue({
        title: mockIssue.title,
        body: 'new-body',
        labels: ['Renovate', 'Maintenance'],
      });

      expect(res).toBe('updated');
      expect(helper.updateIssue).toHaveBeenCalledTimes(1);
      expect(helper.updateIssueLabels).toHaveBeenCalledTimes(0);
    });

    it('should update labels when missing', async () => {
      const mockLabels: ght.Label[] = [
        partial<ght.Label>({ id: 1, name: 'Renovate' }),
        partial<ght.Label>({ id: 3, name: 'Maintenance' }),
      ];
      const mockIssue: ght.Issue = {
        number: 10,
        title: 'label-issue',
        body: 'label-body',
        assignees: [],
        labels: [mockLabels[0]],
        state: 'open',
      };

      helper.getRepoLabels.mockResolvedValueOnce(partial(mockLabels));
      helper.getOrgLabels.mockResolvedValueOnce([]);
      helper.searchIssues.mockResolvedValueOnce([mockIssue]);
      helper.updateIssue.mockResolvedValueOnce(mockIssue);

      await initFakeRepo();
      const res = await gitea.ensureIssue({
        title: mockIssue.title,
        body: 'new-body',
        labels: ['Renovate', 'Maintenance'],
      });

      expect(res).toBe('updated');
      expect(helper.updateIssue).toHaveBeenCalledTimes(1);
      expect(helper.updateIssueLabels).toHaveBeenCalledTimes(1);
      expect(helper.updateIssueLabels).toHaveBeenCalledWith(
        mockRepo.full_name,
        mockIssue.number,
        {
          labels: [1, 3],
        }
      );
    });

    it('should reset labels when others have been set', async () => {
      const mockLabels: ght.Label[] = [
        partial<ght.Label>({ id: 1, name: 'Renovate' }),
        partial<ght.Label>({ id: 2, name: 'Other label' }),
        partial<ght.Label>({ id: 3, name: 'Maintenance' }),
      ];
      const mockIssue: ght.Issue = {
        number: 10,
        title: 'label-issue',
        body: 'label-body',
        assignees: [],
        labels: mockLabels,
        state: 'open',
      };

      helper.getRepoLabels.mockResolvedValueOnce(partial(mockLabels));
      helper.getOrgLabels.mockResolvedValueOnce([]);
      helper.searchIssues.mockResolvedValueOnce([mockIssue]);
      helper.updateIssue.mockResolvedValueOnce(mockIssue);

      await initFakeRepo();
      const res = await gitea.ensureIssue({
        title: mockIssue.title,
        body: 'new-body',
        labels: ['Renovate', 'Maintenance'],
      });

      expect(res).toBe('updated');
      expect(helper.updateIssue).toHaveBeenCalledTimes(1);
      expect(helper.updateIssueLabels).toHaveBeenCalledTimes(1);
      expect(helper.updateIssueLabels).toHaveBeenCalledWith(
        mockRepo.full_name,
        mockIssue.number,
        {
          labels: [1, 3],
        }
      );
    });

    it('should reopen closed issue if desired', async () => {
      const closedIssue = mockIssues.find((i) => i.title === 'closed-issue')!;
      helper.searchIssues.mockResolvedValueOnce(mockIssues);
      helper.updateIssue.mockResolvedValueOnce(closedIssue);

      await initFakeRepo();
      const res = await gitea.ensureIssue({
        title: closedIssue.title,
        body: closedIssue.body,
        shouldReOpen: true,
        once: false,
      });

      expect(res).toBe('updated');
      expect(helper.updateIssue).toHaveBeenCalledTimes(1);
      expect(helper.updateIssue).toHaveBeenCalledWith(
        mockRepo.full_name,
        closedIssue.number,
        {
          body: closedIssue.body,
          state: 'open',
          title: 'closed-issue',
        }
      );
    });

    it('should not update existing closed issue if desired', async () => {
      const closedIssue = mockIssues.find((i) => i.title === 'closed-issue')!;
      helper.searchIssues.mockResolvedValueOnce(mockIssues);

      await initFakeRepo();
      const res = await gitea.ensureIssue({
        title: closedIssue.title,
        body: closedIssue.body,
        shouldReOpen: false,
        once: true,
      });

      expect(res).toBeNull();
      expect(helper.updateIssue).not.toHaveBeenCalled();
    });

    it('should close all open duplicate issues except first one when updating', async () => {
      const duplicates = mockIssues.filter(
        (i) => i.title === 'duplicate-issue'
      );
      const firstDuplicate = duplicates[0];
      helper.searchIssues.mockResolvedValueOnce(duplicates);

      await initFakeRepo();
      const res = await gitea.ensureIssue({
        title: firstDuplicate.title,
        body: firstDuplicate.body,
        shouldReOpen: false,
        once: false,
      });

      expect(res).toBeNull();
      expect(helper.closeIssue).toHaveBeenCalledTimes(duplicates.length - 1);
      for (const issue of duplicates) {
        if (issue.number !== firstDuplicate.number) {
          // eslint-disable-next-line jest/no-conditional-expect
          expect(helper.closeIssue).toHaveBeenCalledWith(
            mockRepo.full_name,
            issue.number
          );
        }
      }
      expect(helper.updateIssue).not.toHaveBeenCalled();
    });

    it('should reset issue cache when creating an issue', async () => {
      helper.searchIssues.mockResolvedValueOnce(mockIssues);
      helper.searchIssues.mockResolvedValueOnce(mockIssues);
      helper.createIssue.mockResolvedValueOnce(
        partial<ght.Issue>({ number: 42 })
      );

      await initFakeRepo();
      await gitea.ensureIssue({
        title: 'new-title',
        body: 'new-body',
        shouldReOpen: false,
        once: false,
      });
      await gitea.getIssueList();

      expect(helper.searchIssues).toHaveBeenCalledTimes(2);
    });

    it('should gracefully fail with warning', async () => {
      helper.searchIssues.mockRejectedValueOnce(new Error());
      await initFakeRepo();
      await gitea.ensureIssue({
        title: 'new-title',
        body: 'new-body',
        shouldReOpen: false,
        once: false,
      });

      expect(logger.warn).toHaveBeenCalledTimes(1);
    });
  });

  describe('ensureIssueClosing', () => {
    it('should close issues with matching title', async () => {
      const mockIssue = mockIssues[0];
      helper.searchIssues.mockResolvedValueOnce(mockIssues);
      await initFakeRepo();
      await gitea.ensureIssueClosing(mockIssue.title);

      expect(helper.closeIssue).toHaveBeenCalledTimes(1);
      expect(helper.closeIssue).toHaveBeenCalledWith(
        mockRepo.full_name,
        mockIssue.number
      );
    });
  });

  describe('deleteLabel', () => {
    it('should delete a label which exists', async () => {
      const mockLabel = mockRepoLabels[0];
      helper.getRepoLabels.mockResolvedValueOnce(mockRepoLabels);
      helper.getOrgLabels.mockRejectedValueOnce(new Error());
      await initFakeRepo();
      await gitea.deleteLabel(42, mockLabel.name);

      expect(helper.unassignLabel).toHaveBeenCalledTimes(1);
      expect(helper.unassignLabel).toHaveBeenCalledWith(
        mockRepo.full_name,
        42,
        mockLabel.id
      );
    });

    it('should gracefully fail with warning if label is missing', async () => {
      helper.getRepoLabels.mockResolvedValueOnce(mockRepoLabels);
      helper.getOrgLabels.mockResolvedValueOnce([]);
      await initFakeRepo();
      await gitea.deleteLabel(42, 'missing');

      expect(helper.unassignLabel).not.toHaveBeenCalled();
      expect(logger.warn).toHaveBeenCalledTimes(1);
    });
  });

  describe('getRepoForceRebase', () => {
    it('should return false - unsupported by platform', async () => {
      expect(await gitea.getRepoForceRebase()).toBe(false);
    });
  });

  describe('ensureComment', () => {
    it('should add comment with topic if not found', async () => {
      helper.getComments.mockResolvedValueOnce(mockComments);
      helper.createComment.mockResolvedValueOnce(
        partial<ght.Comment>({ id: 42 })
      );

      await initFakeRepo();
      const res = await gitea.ensureComment({
        number: 1,
        topic: 'other-topic',
        content: 'other-content',
      });
      const body = '### other-topic\n\nother-content';

      expect(res).toBe(true);
      expect(helper.updateComment).not.toHaveBeenCalled();
      expect(helper.createComment).toHaveBeenCalledTimes(1);
      expect(helper.createComment).toHaveBeenCalledWith(
        mockRepo.full_name,
        1,
        body
      );
    });

    it('should add comment without topic if not found', async () => {
      helper.getComments.mockResolvedValueOnce(mockComments);
      helper.createComment.mockResolvedValueOnce(
        partial<ght.Comment>({ id: 42 })
      );

      await initFakeRepo();
      const res = await gitea.ensureComment({
        number: 1,
        content: 'other-content',
        topic: null,
      });

      expect(res).toBe(true);
      expect(helper.updateComment).not.toHaveBeenCalled();
      expect(helper.createComment).toHaveBeenCalledTimes(1);
      expect(helper.createComment).toHaveBeenCalledWith(
        mockRepo.full_name,
        1,
        'other-content'
      );
    });

    it('should update comment with topic if found', async () => {
      helper.getComments.mockResolvedValueOnce(mockComments);
      helper.updateComment.mockResolvedValueOnce(
        partial<ght.Comment>({ id: 13 })
      );

      await initFakeRepo();
      const res = await gitea.ensureComment({
        number: 1,
        topic: 'some-topic',
        content: 'some-new-content',
      });
      const body = '### some-topic\n\nsome-new-content';

      expect(res).toBe(true);
      expect(helper.createComment).not.toHaveBeenCalled();
      expect(helper.updateComment).toHaveBeenCalledTimes(1);
      expect(helper.updateComment).toHaveBeenCalledWith(
        mockRepo.full_name,
        13,
        body
      );
    });

    it('should skip if comment is up-to-date', async () => {
      helper.getComments.mockResolvedValueOnce(mockComments);
      await initFakeRepo();
      const res = await gitea.ensureComment({
        number: 1,
        topic: 'some-topic',
        content: 'some-content',
      });

      expect(res).toBe(true);
      expect(helper.createComment).not.toHaveBeenCalled();
      expect(helper.updateComment).not.toHaveBeenCalled();
    });

    it('should gracefully fail with warning', async () => {
      helper.getComments.mockRejectedValueOnce(new Error());
      await initFakeRepo();
      const res = await gitea.ensureComment({
        number: 1,
        topic: 'some-topic',
        content: 'some-content',
      });

      expect(res).toBe(false);
      expect(logger.warn).toHaveBeenCalledTimes(1);
    });
  });

  describe('ensureCommentRemoval', () => {
    it('should remove existing comment by topic', async () => {
      helper.getComments.mockResolvedValueOnce(mockComments);
      await initFakeRepo();
      await gitea.ensureCommentRemoval({
        type: 'by-topic',
        number: 1,
        topic: 'some-topic',
      });

      expect(helper.deleteComment).toHaveBeenCalledTimes(1);
      expect(helper.deleteComment).toHaveBeenCalledWith(mockRepo.full_name, 13);
    });

    it('should remove existing comment by content', async () => {
      helper.getComments.mockResolvedValueOnce(mockComments);
      await initFakeRepo();
      await gitea.ensureCommentRemoval({
        type: 'by-content',
        number: 1,
        content: 'some-body',
      });

      expect(helper.deleteComment).toHaveBeenCalledTimes(1);
      expect(helper.deleteComment).toHaveBeenCalledWith(mockRepo.full_name, 11);
    });

    it('should gracefully fail with warning', async () => {
      helper.getComments.mockResolvedValueOnce(mockComments);
      helper.deleteComment.mockRejectedValueOnce(new Error());
      await initFakeRepo();
      await gitea.ensureCommentRemoval({
        type: 'by-topic',
        number: 1,
        topic: 'some-topic',
      });

      expect(logger.warn).toHaveBeenCalledTimes(1);
    });

    it('should abort silently if comment is missing', async () => {
      helper.getComments.mockResolvedValueOnce(mockComments);
      await initFakeRepo();
      await gitea.ensureCommentRemoval({
        type: 'by-topic',
        number: 1,
        topic: 'missing',
      });

      expect(helper.deleteComment).not.toHaveBeenCalled();
    });
  });

  describe('getBranchPr', () => {
    it('should return existing pull request for branch', async () => {
      const mockPR = mockPRs[0];
      helper.searchPRs.mockResolvedValueOnce(mockPRs);
      await initFakeRepo();

      expect(await gitea.getBranchPr(mockPR.head.label)).toHaveProperty(
        'number',
        mockPR.number
      );
    });

    it('should return null if no pull request exists', async () => {
      helper.searchPRs.mockResolvedValueOnce(mockPRs);
      await initFakeRepo();

      expect(await gitea.getBranchPr('missing')).toBeNull();
    });
  });

  describe('addAssignees', () => {
    it('should add assignees to the issue', async () => {
      await initFakeRepo();
      await gitea.addAssignees(1, ['me', 'you']);

      expect(helper.updateIssue).toHaveBeenCalledTimes(1);
      expect(helper.updateIssue).toHaveBeenCalledWith(mockRepo.full_name, 1, {
        assignees: ['me', 'you'],
      });
    });
  });

  describe('addReviewers', () => {
    it('should assign reviewers', async () => {
      expect.assertions(3);
      await initFakePlatform();
      const mockPR = mockPRs[0];
      await expect(
        gitea.addReviewers(mockPR.number, ['me', 'you'])
      ).resolves.not.toThrow();

      expect(helper.requestPrReviewers).toHaveBeenCalledTimes(1);
      expect(logger.warn).not.toHaveBeenCalled();
    });

    it('should should do nothing if version to old', async () => {
      expect.assertions(3);
      const mockPR = mockPRs[0];
      await expect(
        gitea.addReviewers(mockPR.number, ['me', 'you'])
      ).resolves.not.toThrow();

      expect(helper.requestPrReviewers).not.toHaveBeenCalled();
      expect(logger.warn).not.toHaveBeenCalled();
    });

    it('catches errors', async () => {
      expect.assertions(2);
      const mockPR = mockPRs[0];
      await initFakePlatform();
      helper.requestPrReviewers.mockRejectedValueOnce(null);
      await expect(
        gitea.addReviewers(mockPR.number, ['me', 'you'])
      ).resolves.not.toThrow();
      expect(logger.warn).toHaveBeenCalled();
    });
  });

  describe('massageMarkdown', () => {
    it('replaces pr links', () => {
      const body =
        '[#123](../pull/123) [#124](../pull/124) [#125](../pull/125)';

      expect(gitea.massageMarkdown(body)).toBe(
        '[#123](pulls/123) [#124](pulls/124) [#125](pulls/125)'
      );
    });
  });

  describe('getVulnerabilityAlerts', () => {
    it('should return an empty list - unsupported by platform', async () => {
      expect(await gitea.getVulnerabilityAlerts()).toEqual([]);
    });
  });

  describe('getJsonFile()', () => {
    it('returns file content', async () => {
      const data = { foo: 'bar' };
      helper.getRepoContents.mockResolvedValueOnce({
        contentString: JSON.stringify(data),
      } as never);
      await initFakeRepo({ full_name: 'some/repo' });
      const res = await gitea.getJsonFile('file.json');
      expect(res).toEqual(data);
    });

    it('returns file content from given repo', async () => {
      const data = { foo: 'bar' };
      helper.getRepoContents.mockResolvedValueOnce({
        contentString: JSON.stringify(data),
      } as never);
      await initFakeRepo({ full_name: 'different/repo' });
      const res = await gitea.getJsonFile('file.json', 'different/repo');
      expect(res).toEqual(data);
    });

    it('returns file content from branch or tag', async () => {
      const data = { foo: 'bar' };
      helper.getRepoContents.mockResolvedValueOnce({
        contentString: JSON.stringify(data),
      } as never);
      await initFakeRepo({ full_name: 'some/repo' });
      const res = await gitea.getJsonFile('file.json', 'some/repo', 'dev');
      expect(res).toEqual(data);
    });

    it('returns file content in json5 format', async () => {
      const json5Data = `
        {
          // json5 comment
          foo: 'bar'
        }
      `;
      helper.getRepoContents.mockResolvedValueOnce({
        contentString: json5Data,
      } as never);
      await initFakeRepo({ full_name: 'some/repo' });
      const res = await gitea.getJsonFile('file.json5');
      expect(res).toEqual({ foo: 'bar' });
    });

    it('throws on malformed JSON', async () => {
      helper.getRepoContents.mockResolvedValueOnce({
        contentString: '!@#',
      } as never);
      await initFakeRepo({ full_name: 'some/repo' });
      await expect(gitea.getJsonFile('file.json')).rejects.toThrow();
    });

    it('throws on errors', async () => {
      helper.getRepoContents.mockRejectedValueOnce(new Error('some error'));
      await initFakeRepo({ full_name: 'some/repo' });
      await expect(gitea.getJsonFile('file.json')).rejects.toThrow();
    });
  });
});<|MERGE_RESOLUTION|>--- conflicted
+++ resolved
@@ -179,11 +179,7 @@
     helper = mocked(await import('./gitea-helper'));
     logger = mocked((await import('../../../logger')).logger);
     gitvcs = require('../../../util/git');
-<<<<<<< HEAD
-    gitvcs.isBranchStale.mockReturnValue(false);
-=======
-    gitvcs.isBranchBehindBase.mockResolvedValue(false);
->>>>>>> 0ed7072a
+    gitvcs.isBranchBehindBase.mockReturnValue(false);
     gitvcs.getBranchCommit.mockReturnValue(mockCommitHash);
     hostRules = mocked(await import('../../../util/host-rules'));
     hostRules.clear();
