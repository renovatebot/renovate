--- conflicted
+++ resolved
@@ -487,11 +487,8 @@
     prTitle,
     prBody: rawBody,
     labels: labelNames,
-<<<<<<< HEAD
     platformOptions,
-=======
     draftPR,
->>>>>>> 16ea8352
   }: CreatePRConfig): Promise<Pr> {
     let title = prTitle;
     const base = targetBranch;
