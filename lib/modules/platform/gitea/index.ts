import URL from 'url';
import is from '@sindresorhus/is';
import JSON5 from 'json5';
import semver from 'semver';
import { PlatformId } from '../../../constants';
import {
  REPOSITORY_ACCESS_FORBIDDEN,
  REPOSITORY_ARCHIVED,
  REPOSITORY_BLOCKED,
  REPOSITORY_CHANGED,
  REPOSITORY_EMPTY,
  REPOSITORY_MIRRORED,
} from '../../../constants/error-messages';
import { logger } from '../../../logger';
import { BranchStatus, PrState, VulnerabilityAlert } from '../../../types';
import * as git from '../../../util/git';
import * as hostRules from '../../../util/host-rules';
import { setBaseUrl } from '../../../util/http/gitea';
import { sanitize } from '../../../util/sanitize';
import { ensureTrailingSlash } from '../../../util/url';
import type {
  BranchStatusConfig,
  CreatePRConfig,
  EnsureCommentConfig,
  EnsureCommentRemovalConfig,
  EnsureIssueConfig,
  FindPRConfig,
  Issue,
  MergePRConfig,
  Platform,
  PlatformParams,
  PlatformResult,
  Pr,
  RepoParams,
  RepoResult,
  UpdatePrConfig,
} from '../types';
import { smartTruncate } from '../utils/pr-body';
import * as helper from './gitea-helper';
import { smartLinks } from './utils';

interface GiteaRepoConfig {
  repository: string;
  mergeMethod: helper.PRMergeMethod;

  prList: Promise<Pr[]> | null;
  issueList: Promise<Issue[]> | null;
  labelList: Promise<helper.Label[]> | null;
  defaultBranch: string;
  cloneSubmodules: boolean;
}

const defaults = {
  hostType: PlatformId.Gitea,
  endpoint: 'https://gitea.com/api/v1/',
  version: '0.0.0',
};

let config: GiteaRepoConfig = {} as any;
let botUserID: number;
let botUserName: string;

function toRenovateIssue(data: helper.Issue): Issue {
  return {
    number: data.number,
    state: data.state,
    title: data.title,
    body: data.body,
  };
}

function toRenovatePR(data: helper.PR): Pr | null {
  if (!data) {
    return null;
  }

  if (
    !data.base?.ref ||
    !data.head?.label ||
    !data.head?.sha ||
    !data.head?.repo?.full_name
  ) {
    logger.trace(
      `Skipping Pull Request #${data.number} due to missing base and/or head branch`
    );
    return null;
  }

  const createdBy = data.user?.username;
  if (createdBy && botUserName && createdBy !== botUserName) {
    return null;
  }

  return {
    number: data.number,
    displayNumber: `Pull Request #${data.number}`,
    state: data.state,
    title: data.title,
    body: data.body,
    sha: data.head.sha,
    sourceBranch: data.head.label,
    targetBranch: data.base.ref,
    sourceRepo: data.head.repo.full_name,
    createdAt: data.created_at,
    cannotMergeReason: data.mergeable
      ? undefined
      : `pr.mergeable="${data.mergeable}"`,
    hasAssignees: !!(data.assignee?.login || is.nonEmptyArray(data.assignees)),
  };
}

function matchesState(actual: string, expected: string): boolean {
  if (expected === PrState.All) {
    return true;
  }
  if (expected.startsWith('!')) {
    return actual !== expected.substring(1);
  }

  return actual === expected;
}

function findCommentByTopic(
  comments: helper.Comment[],
  topic: string
): helper.Comment | null {
  return comments.find((c) => c.body.startsWith(`### ${topic}\n\n`)) ?? null;
}

function findCommentByContent(
  comments: helper.Comment[],
  content: string
): helper.Comment | null {
  return comments.find((c) => c.body.trim() === content) ?? null;
}

function getLabelList(): Promise<helper.Label[]> {
  if (config.labelList === null) {
    const repoLabels = helper
      .getRepoLabels(config.repository, {
        useCache: false,
      })
      .then((labels) => {
        logger.debug(`Retrieved ${labels.length} repo labels`);
        return labels;
      });

    const orgLabels = helper
      .getOrgLabels(config.repository.split('/')[0], {
        useCache: false,
      })
      .then((labels) => {
        logger.debug(`Retrieved ${labels.length} org labels`);
        return labels;
      })
      .catch((err) => {
        // Will fail if owner of repo is not org or Gitea version < 1.12
        logger.debug(`Unable to fetch organization labels`);
        return [] as helper.Label[];
      });

    config.labelList = Promise.all([repoLabels, orgLabels]).then((labels) =>
      ([] as helper.Label[]).concat(...labels)
    );
  }

  return config.labelList;
}

async function lookupLabelByName(name: string): Promise<number | null> {
  logger.debug(`lookupLabelByName(${name})`);
  const labelList = await getLabelList();
  return labelList.find((l) => l.name === name)?.id ?? null;
}

const platform: Platform = {
  async initPlatform({
    endpoint,
    token,
  }: PlatformParams): Promise<PlatformResult> {
    if (!token) {
      throw new Error('Init: You must configure a Gitea personal access token');
    }

    if (endpoint) {
      defaults.endpoint = ensureTrailingSlash(endpoint);
    } else {
      logger.debug('Using default Gitea endpoint: ' + defaults.endpoint);
    }
    setBaseUrl(defaults.endpoint);

    let gitAuthor: string;
    try {
      const user = await helper.getCurrentUser({ token });
      gitAuthor = `${user.full_name || user.username} <${user.email}>`;
      botUserID = user.id;
      botUserName = user.username;
      defaults.version = await helper.getVersion({ token });
    } catch (err) {
      logger.debug(
        { err },
        'Error authenticating with Gitea. Check your token'
      );
      throw new Error('Init: Authentication failure');
    }

    return {
      endpoint: defaults.endpoint,
      gitAuthor,
    };
  },

  async getRawFile(
    fileName: string,
    repoName?: string,
    branchOrTag?: string
  ): Promise<string | null> {
    const repo = repoName ?? config.repository;
    const contents = await helper.getRepoContents(repo, fileName, branchOrTag);
    return contents.contentString ?? null;
  },

  async getJsonFile(
    fileName: string,
    repoName?: string,
    branchOrTag?: string
  ): Promise<any | null> {
<<<<<<< HEAD
    const raw = await platform.getRawFile(fileName, repoName, branchOrTag);
    return JSON5.parse(raw);
=======
    // eslint-disable-next-line @typescript-eslint/no-unnecessary-type-assertion
    const raw = (await platform.getRawFile(
      fileName,
      repoName,
      branchOrTag
    )) as string;
    if (fileName.endsWith('.json5')) {
      return JSON5.parse(raw);
    }
    return JSON.parse(raw);
>>>>>>> b1ddeb61
  },

  async initRepo({
    repository,
    cloneSubmodules,
  }: RepoParams): Promise<RepoResult> {
    let repo: helper.Repo;

    config = {} as any;
    config.repository = repository;
    config.cloneSubmodules = !!cloneSubmodules;

    // Attempt to fetch information about repository
    try {
      repo = await helper.getRepo(repository);
    } catch (err) {
      logger.debug({ err }, 'Unknown Gitea initRepo error');
      throw err;
    }

    // Ensure appropriate repository state and permissions
    if (repo.archived) {
      logger.debug(
        'Repository is archived - throwing error to abort renovation'
      );
      throw new Error(REPOSITORY_ARCHIVED);
    }
    if (repo.mirror) {
      logger.debug(
        'Repository is a mirror - throwing error to abort renovation'
      );
      throw new Error(REPOSITORY_MIRRORED);
    }
    if (!repo.permissions.pull || !repo.permissions.push) {
      logger.debug(
        'Repository does not permit pull and push - throwing error to abort renovation'
      );
      throw new Error(REPOSITORY_ACCESS_FORBIDDEN);
    }
    if (repo.empty) {
      logger.debug('Repository is empty - throwing error to abort renovation');
      throw new Error(REPOSITORY_EMPTY);
    }

    if (repo.allow_rebase) {
      config.mergeMethod = 'rebase';
    } else if (repo.allow_rebase_explicit) {
      config.mergeMethod = 'rebase-merge';
    } else if (repo.allow_squash_merge) {
      config.mergeMethod = 'squash';
    } else if (repo.allow_merge_commits) {
      config.mergeMethod = 'merge';
    } else {
      logger.debug(
        'Repository has no allowed merge methods - throwing error to abort renovation'
      );
      throw new Error(REPOSITORY_BLOCKED);
    }

    // Determine author email and branches
    config.defaultBranch = repo.default_branch;
    logger.debug(`${repository} default branch = ${config.defaultBranch}`);

    // Find options for current host and determine Git endpoint
    const opts = hostRules.find({
      hostType: PlatformId.Gitea,
      url: defaults.endpoint,
    });
    const gitEndpoint = URL.parse(repo.clone_url);
    gitEndpoint.auth = opts.token ?? null;

    // Initialize Git storage
    await git.initRepo({
      ...config,
      url: URL.format(gitEndpoint),
    });

    // Reset cached resources
    config.prList = null;
    config.issueList = null;
    config.labelList = null;

    return {
      defaultBranch: config.defaultBranch,
      isFork: !!repo.fork,
    };
  },

  async getRepos(): Promise<string[]> {
    logger.debug('Auto-discovering Gitea repositories');
    try {
      const repos = await helper.searchRepos({
        uid: botUserID,
        archived: false,
      });
      return repos.map((r) => r.full_name);
    } catch (err) {
      logger.error({ err }, 'Gitea getRepos() error');
      throw err;
    }
  },

  async setBranchStatus({
    branchName,
    context,
    description,
    state,
    url: target_url,
  }: BranchStatusConfig): Promise<void> {
    try {
      // Create new status for branch commit
      const branchCommit = git.getBranchCommit(branchName);
      // TODO: check branchCommit
      // eslint-disable-next-line @typescript-eslint/no-unnecessary-type-assertion
      await helper.createCommitStatus(config.repository, branchCommit!, {
        state: helper.renovateToGiteaStatusMapping[state] || 'pending',
        context,
        description,
        ...(target_url && { target_url }),
      });

      // Refresh caches by re-fetching commit status for branch
      await helper.getCombinedCommitStatus(config.repository, branchName, {
        useCache: false,
      });
    } catch (err) {
      logger.warn({ err }, 'Failed to set branch status');
    }
  },

  async getBranchStatus(branchName: string): Promise<BranchStatus> {
    let ccs: helper.CombinedCommitStatus;
    try {
      ccs = await helper.getCombinedCommitStatus(config.repository, branchName);
    } catch (err) {
      if (err.statusCode === 404) {
        logger.debug(
          'Received 404 when checking branch status, assuming branch deletion'
        );
        throw new Error(REPOSITORY_CHANGED);
      }

      logger.debug('Unknown error when checking branch status');
      throw err;
    }

    logger.debug({ ccs }, 'Branch status check result');
    return (
      helper.giteaToRenovateStatusMapping[ccs.worstStatus] ||
      BranchStatus.yellow
    );
  },

  async getBranchStatusCheck(
    branchName: string,
    context: string
  ): Promise<BranchStatus | null> {
    const ccs = await helper.getCombinedCommitStatus(
      config.repository,
      branchName
    );
    const cs = ccs.statuses.find((s) => s.context === context);
    if (!cs) {
      return null;
    } // no status check exists
    const status = helper.giteaToRenovateStatusMapping[cs.status];
    if (status) {
      return status;
    }
    logger.warn(
      { check: cs },
      'Could not map Gitea status value to Renovate status'
    );
    return BranchStatus.yellow;
  },

  getPrList(): Promise<Pr[]> {
    if (config.prList === null) {
      config.prList = helper
        .searchPRs(
          config.repository,
          { state: PrState.All },
          { useCache: false }
        )
        .then((prs) => {
          const prList = prs.map(toRenovatePR).filter(is.truthy);
          logger.debug(`Retrieved ${prList.length} Pull Requests`);
          return prList;
        });
    }

    return config.prList;
  },

  async getPr(number: number): Promise<Pr | null> {
    // Search for pull request in cached list or attempt to query directly
    const prList = await platform.getPrList();
    let pr = prList.find((p) => p.number === number) ?? null;
    if (pr) {
      logger.debug('Returning from cached PRs');
    } else {
      logger.debug('PR not found in cached PRs - trying to fetch directly');
      const gpr = await helper.getPR(config.repository, number);
      pr = toRenovatePR(gpr);

      // Add pull request to cache for further lookups / queries
      if (config.prList !== null) {
        // eslint-disable-next-line @typescript-eslint/no-unnecessary-type-assertion
        (await config.prList).push(pr!);
      }
    }

    // Abort and return null if no match was found
    if (!pr) {
      return null;
    }

    return pr;
  },

  async findPr({
    branchName,
    prTitle: title,
    state = PrState.All,
  }: FindPRConfig): Promise<Pr | null> {
    logger.debug(`findPr(${branchName}, ${title}, ${state})`);
    const prList = await platform.getPrList();
    const pr = prList.find(
      (p) =>
        p.sourceRepo === config.repository &&
        p.sourceBranch === branchName &&
        matchesState(p.state, state) &&
        (!title || p.title === title)
    );

    if (pr) {
      logger.debug(`Found PR #${pr.number}`);
    }
    return pr ?? null;
  },

  async createPr({
    sourceBranch,
    targetBranch,
    prTitle: title,
    prBody: rawBody,
    labels: labelNames,
  }: CreatePRConfig): Promise<Pr> {
    const base = targetBranch;
    const head = sourceBranch;
    const body = sanitize(rawBody);

    logger.debug(`Creating pull request: ${title} (${head} => ${base})`);
    try {
      const labels = Array.isArray(labelNames)
        ? await Promise.all(labelNames.map(lookupLabelByName))
        : [];
      const gpr = await helper.createPR(config.repository, {
        base,
        head,
        title,
        body,
        labels: labels.filter(is.number),
      });

      const pr = toRenovatePR(gpr);
      if (!pr) {
        throw new Error('Can not parse newly created Pull Request');
      }
      if (config.prList !== null) {
        (await config.prList).push(pr);
      }

      return pr;
    } catch (err) {
      // When the user manually deletes a branch from Renovate, the PR remains but is no longer linked to any branch. In
      // the most recent versions of Gitea, the PR gets automatically closed when that happens, but older versions do
      // not handle this properly and keep the PR open. As pushing a branch with the same name resurrects the PR, this
      // would cause a HTTP 409 conflict error, which we hereby gracefully handle.
      if (err.statusCode === 409) {
        logger.warn(
          `Attempting to gracefully recover from 409 Conflict response in createPr(${title}, ${sourceBranch})`
        );

        // Refresh cached PR list and search for pull request with matching information
        config.prList = null;
        const pr = await platform.findPr({
          branchName: sourceBranch,
          state: PrState.Open,
        });

        // If a valid PR was found, return and gracefully recover from the error. Otherwise, abort and throw error.
        if (pr) {
          if (pr.title !== title || pr.body !== body) {
            logger.debug(
              `Recovered from 409 Conflict, but PR for ${sourceBranch} is outdated. Updating...`
            );
            await platform.updatePr({
              number: pr.number,
              prTitle: title,
              prBody: body,
            });
            pr.title = title;
            pr.body = body;
          } else {
            logger.debug(
              `Recovered from 409 Conflict and PR for ${sourceBranch} is up-to-date`
            );
          }

          return pr;
        }
      }

      throw err;
    }
  },

  async updatePr({
    number,
    prTitle: title,
    prBody: body,
    state,
  }: UpdatePrConfig): Promise<void> {
    await helper.updatePR(config.repository, number, {
      title,
      ...(body && { body }),
      ...(state && { state }),
    });
  },

  async mergePr({ id }: MergePRConfig): Promise<boolean> {
    try {
      await helper.mergePR(config.repository, id, config.mergeMethod);
      return true;
    } catch (err) {
      logger.warn({ err, id }, 'Merging of PR failed');
      return false;
    }
  },

  getIssueList(): Promise<Issue[]> {
    if (config.issueList === null) {
      config.issueList = helper
        .searchIssues(config.repository, { state: 'all' }, { useCache: false })
        .then((issues) => {
          const issueList = issues.map(toRenovateIssue);
          logger.debug(`Retrieved ${issueList.length} Issues`);
          return issueList;
        });
    }

    return config.issueList;
  },

  async getIssue(number: number, useCache = true): Promise<Issue | null> {
    try {
      const body = (
        await helper.getIssue(config.repository, number, {
          useCache,
        })
      ).body;
      return {
        number,
        body,
      };
    } catch (err) /* istanbul ignore next */ {
      logger.debug({ err, number }, 'Error getting issue');
      return null;
    }
  },

  async findIssue(title: string): Promise<Issue | null> {
    const issueList = await platform.getIssueList();
    const issue = issueList.find(
      (i) => i.state === 'open' && i.title === title
    );

    if (!issue) {
      return null;
    }
    logger.debug(`Found Issue #${issue.number}`);
    // eslint-disable-next-line @typescript-eslint/no-unnecessary-type-assertion
    return getIssue!(issue.number!);
  },

  async ensureIssue({
    title,
    reuseTitle,
    body: content,
    labels: labelNames,
    shouldReOpen,
    once,
  }: EnsureIssueConfig): Promise<'updated' | 'created' | null> {
    logger.debug(`ensureIssue(${title})`);
    try {
      const body = smartLinks(content);

      const issueList = await platform.getIssueList();
      let issues = issueList.filter((i) => i.title === title);
      if (!issues.length) {
        issues = issueList.filter((i) => i.title === reuseTitle);
      }

      const labels = Array.isArray(labelNames)
        ? (await Promise.all(labelNames.map(lookupLabelByName))).filter(
            is.number
          )
        : undefined;

      // Update any matching issues which currently exist
      if (issues.length) {
        let activeIssue = issues.find((i) => i.state === 'open');

        // If no active issue was found, decide if it shall be skipped, re-opened or updated without state change
        if (!activeIssue) {
          if (once) {
            logger.debug('Issue already closed - skipping update');
            return null;
          }
          if (shouldReOpen) {
            logger.debug('Reopening previously closed Issue');
          }

          // Pick the last issue in the list as the active one
          activeIssue = issues[issues.length - 1];
        }

        // Close any duplicate issues
        for (const issue of issues) {
          if (issue.state === 'open' && issue.number !== activeIssue.number) {
            logger.warn(`Closing duplicate Issue #${issue.number}`);
            // eslint-disable-next-line @typescript-eslint/no-unnecessary-type-assertion
            await helper.closeIssue(config.repository, issue.number!);
          }
        }

        // Check if issue has already correct state
        if (
          activeIssue.title === title &&
          activeIssue.body === body &&
          activeIssue.state === 'open'
        ) {
          logger.debug(
            `Issue #${activeIssue.number} is open and up to date - nothing to do`
          );
          return null;
        }

        // Update issue body and re-open if enabled
        logger.debug(`Updating Issue #${activeIssue.number}`);
        const existingIssue = await helper.updateIssue(
          config.repository,
          // eslint-disable-next-line @typescript-eslint/no-unnecessary-type-assertion
          activeIssue.number!,
          {
            body,
            title,
            state: shouldReOpen
              ? 'open'
              : (activeIssue.state as helper.IssueState),
          }
        );

        // Test whether the issues need to be updated
        const existingLabelIds = (existingIssue.labels ?? []).map(
          (label) => label.id
        );
        if (
          labels &&
          (labels.length !== existingLabelIds.length ||
            labels.filter((labelId) => !existingLabelIds.includes(labelId))
              .length !== 0)
        ) {
          await helper.updateIssueLabels(
            config.repository,
            // eslint-disable-next-line @typescript-eslint/no-unnecessary-type-assertion
            activeIssue.number!,
            {
              labels,
            }
          );
        }

        return 'updated';
      }

      // Create new issue and reset cache
      const issue = await helper.createIssue(config.repository, {
        body,
        title,
        labels,
      });
      logger.debug(`Created new Issue #${issue.number}`);
      config.issueList = null;

      return 'created';
    } catch (err) {
      logger.warn({ err }, 'Could not ensure issue');
    }

    return null;
  },

  async ensureIssueClosing(title: string): Promise<void> {
    logger.debug(`ensureIssueClosing(${title})`);
    const issueList = await platform.getIssueList();
    for (const issue of issueList) {
      if (issue.state === 'open' && issue.title === title) {
        logger.debug({ number: issue.number }, 'Closing issue');
        // eslint-disable-next-line @typescript-eslint/no-unnecessary-type-assertion
        await helper.closeIssue(config.repository, issue.number!);
      }
    }
  },

  async deleteLabel(issue: number, labelName: string): Promise<void> {
    logger.debug(`Deleting label ${labelName} from Issue #${issue}`);
    const label = await lookupLabelByName(labelName);
    if (label) {
      await helper.unassignLabel(config.repository, issue, label);
    } else {
      logger.warn({ issue, labelName }, 'Failed to lookup label for deletion');
    }
  },

  getRepoForceRebase(): Promise<boolean> {
    return Promise.resolve(false);
  },

  async ensureComment({
    number: issue,
    topic,
    content,
  }: EnsureCommentConfig): Promise<boolean> {
    try {
      let body = sanitize(content);
      const commentList = await helper.getComments(config.repository, issue);

      // Search comment by either topic or exact body
      let comment: helper.Comment | null = null;
      if (topic) {
        comment = findCommentByTopic(commentList, topic);
        body = `### ${topic}\n\n${body}`;
      } else {
        comment = findCommentByContent(commentList, body);
      }

      // Create a new comment if no match has been found, otherwise update if necessary
      if (!comment) {
        comment = await helper.createComment(config.repository, issue, body);
        logger.info(
          { repository: config.repository, issue, comment: comment.id },
          'Comment added'
        );
      } else if (comment.body === body) {
        logger.debug(`Comment #${comment.id} is already up-to-date`);
      } else {
        await helper.updateComment(config.repository, comment.id, body);
        logger.debug(
          { repository: config.repository, issue, comment: comment.id },
          'Comment updated'
        );
      }

      return true;
    } catch (err) {
      logger.warn({ err, issue, subject: topic }, 'Error ensuring comment');
      return false;
    }
  },

  async ensureCommentRemoval(
    deleteConfig: EnsureCommentRemovalConfig
  ): Promise<void> {
    const { number: issue } = deleteConfig;
    const key =
      deleteConfig.type === 'by-topic'
        ? deleteConfig.topic
        : deleteConfig.content;
    logger.debug(`Ensuring comment "${key}" in #${issue} is removed`);
    const commentList = await helper.getComments(config.repository, issue);

    let comment: helper.Comment | null = null;
    if (deleteConfig.type === 'by-topic') {
      comment = findCommentByTopic(commentList, deleteConfig.topic);
    } else if (deleteConfig.type === 'by-content') {
      const body = sanitize(deleteConfig.content);
      comment = findCommentByContent(commentList, body);
    }

    // Abort and do nothing if no matching comment was found
    if (!comment) {
      return;
    }

    // Attempt to delete comment
    try {
      await helper.deleteComment(config.repository, comment.id);
    } catch (err) {
      logger.warn(
        { err, issue, config: deleteConfig },
        'Error deleting comment'
      );
    }
  },

  async getBranchPr(branchName: string): Promise<Pr | null> {
    logger.debug(`getBranchPr(${branchName})`);
    const pr = await platform.findPr({ branchName, state: PrState.Open });
    return pr ? platform.getPr(pr.number) : null;
  },

  async addAssignees(number: number, assignees: string[]): Promise<void> {
    logger.debug(
      `Updating assignees '${assignees?.join(', ')}' on Issue #${number}`
    );
    await helper.updateIssue(config.repository, number, {
      assignees,
    });
  },

  async addReviewers(number: number, reviewers: string[]): Promise<void> {
    logger.debug(`Adding reviewers '${reviewers?.join(', ')}' to #${number}`);
    if (semver.lt(defaults.version, '1.14.0')) {
      logger.debug(
        { version: defaults.version },
        'Adding reviewer not yet supported.'
      );
      return;
    }
    try {
      await helper.requestPrReviewers(config.repository, number, { reviewers });
    } catch (err) {
      logger.warn({ err, number, reviewers }, 'Failed to assign reviewer');
    }
  },

  massageMarkdown(prBody: string): string {
    return smartTruncate(smartLinks(prBody), 1000000);
  },

  getVulnerabilityAlerts(): Promise<VulnerabilityAlert[]> {
    return Promise.resolve([]);
  },
};

// eslint-disable-next-line @typescript-eslint/unbound-method
export const {
  addAssignees,
  addReviewers,
  createPr,
  deleteLabel,
  ensureComment,
  ensureCommentRemoval,
  ensureIssue,
  ensureIssueClosing,
  findIssue,
  findPr,
  getBranchPr,
  getBranchStatus,
  getBranchStatusCheck,
  getIssue,
  getRawFile,
  getJsonFile,
  getIssueList,
  getPr,
  massageMarkdown,
  getPrList,
  getRepoForceRebase,
  getRepos,
  getVulnerabilityAlerts,
  initPlatform,
  initRepo,
  mergePr,
  setBranchStatus,
  updatePr,
} = platform;<|MERGE_RESOLUTION|>--- conflicted
+++ resolved
@@ -225,21 +225,13 @@
     repoName?: string,
     branchOrTag?: string
   ): Promise<any | null> {
-<<<<<<< HEAD
-    const raw = await platform.getRawFile(fileName, repoName, branchOrTag);
-    return JSON5.parse(raw);
-=======
     // eslint-disable-next-line @typescript-eslint/no-unnecessary-type-assertion
     const raw = (await platform.getRawFile(
       fileName,
       repoName,
       branchOrTag
     )) as string;
-    if (fileName.endsWith('.json5')) {
-      return JSON5.parse(raw);
-    }
-    return JSON.parse(raw);
->>>>>>> b1ddeb61
+    return JSON5.parse(raw);
   },
 
   async initRepo({
