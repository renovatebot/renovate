--- conflicted
+++ resolved
@@ -37,31 +37,21 @@
 import * as comments from './comments';
 import type {
   Account,
-<<<<<<< HEAD
   BitbucketIssue,
-=======
->>>>>>> a340830e
   BitbucketStatus,
   BranchResponse,
   Config,
   EffectiveReviewer,
-<<<<<<< HEAD
   JiraIssue,
   JiraProjectsResponse,
   JiraSearchResponse,
   JiraTransitionsResponse,
-=======
->>>>>>> a340830e
   PagedResult,
   PrResponse,
   RepoInfo,
   RepoInfoBody,
 } from './types';
 import * as utils from './utils';
-<<<<<<< HEAD
-=======
-import { mergeBodyTransformer } from './utils';
->>>>>>> a340830e
 
 const bitbucketHttp = new BitbucketHttp();
 
@@ -643,12 +633,8 @@
       'you tick the rebase/retry checkbox',
       'by renaming this PR to start with "rebase!"'
     )
-<<<<<<< HEAD
-    .replace(regEx(/<\/?details>/g), '')
-=======
     .replace(regEx(/<\/?summary>/g), '**')
     .replace(regEx(/<\/?(details|blockquote)>/g), '')
->>>>>>> a340830e
     .replace(regEx(`\n---\n\n.*?<!-- rebase-check -->.*?\n`), '')
     .replace(regEx(/<!--renovate-(?:debug|config-hash):.*?-->/g), '');
 }
@@ -659,19 +645,11 @@
   body,
 }: EnsureIssueConfig): Promise<EnsureIssueResult | null> {
   logger.debug(`ensureIssue()`);
-<<<<<<< HEAD
 
   if (config.hasBitbucketIssuesEnabled) {
     return await ensureBitbucketIssue({ title, reuseTitle, body });
   } else if (config.hasJiraProjectLinked) {
     return await ensureJiraIssue({ title, reuseTitle, body });
-=======
-  /* istanbul ignore if */
-  if (!config.has_issues) {
-    logger.warn('Issues are disabled - cannot ensureIssue');
-    logger.debug(`Failed to ensure Issue with title:${title}`);
-    return null;
->>>>>>> a340830e
   }
 
   logger.warn('Issues are disabled - cannot ensureIssue');
@@ -688,13 +666,7 @@
   const description = massageBitbucketMarkdown(sanitize(body));
 
   try {
-<<<<<<< HEAD
     let issues = await findOpenBitbucketIssues(title);
-=======
-    let issues = await findOpenIssues(title);
-    const description = massageMarkdown(sanitize(body));
-
->>>>>>> a340830e
     if (!issues.length && reuseTitle) {
       issues = await findOpenBitbucketIssues(reuseTitle);
     }
