--- conflicted
+++ resolved
@@ -34,7 +34,7 @@
 import { readOnlyIssueBody } from '../utils/read-only-issue-body';
 import * as comments from './comments';
 import { BitbucketPrCache } from './pr-cache';
-import { RepoInfo, RepositoryNames } from './schema';
+import { RepoInfo, Repositories } from './schema';
 import type {
   Account,
   BitbucketStatus,
@@ -116,22 +116,11 @@
 export async function getRepos(config: AutodiscoverConfig): Promise<string[]> {
   logger.debug('Autodiscovering Bitbucket Cloud repositories');
   try {
-<<<<<<< HEAD
-    const { body: repoNames } = await bitbucketHttp.getJson(
+    let { body: repos } = await bitbucketHttp.getJson(
       `/2.0/repositories/?role=contributor`,
       { paginate: true },
-      RepositoryNames,
-    );
-    return repoNames;
-=======
-    let repos = (
-      await bitbucketHttp.getJson<PagedResult<RepoInfoBody>>(
-        `/2.0/repositories/?role=contributor`,
-        {
-          paginate: true,
-        },
-      )
-    ).body.values;
+      Repositories,
+    );
 
     // if autodiscoverProjects is configured
     // filter the repos list
@@ -141,13 +130,14 @@
         { autodiscoverProjects: config.projects },
         'Applying autodiscoverProjects filter',
       );
-      repos = repos.filter((repo) =>
-        matchRegexOrGlobList(repo.project.name, autodiscoverProjects),
+      repos = repos.filter(
+        (repo) =>
+          repo.projectName &&
+          matchRegexOrGlobList(repo.projectName, autodiscoverProjects),
       );
     }
 
-    return repos.map((repo) => repo.full_name);
->>>>>>> bcfaca4d
+    return repos.map(({ owner, name }) => `${owner}/${name}`);
   } catch (err) /* istanbul ignore next */ {
     logger.error({ err }, `bitbucket getRepos error`);
     throw err;
