import URL from 'node:url';
import is from '@sindresorhus/is';
import { REPOSITORY_NOT_FOUND } from '../../../constants/error-messages';
import { logger } from '../../../logger';
import type { BranchStatus } from '../../../types';
import { parseJson } from '../../../util/common';
import * as git from '../../../util/git';
import * as hostRules from '../../../util/host-rules';
import { BitbucketHttp, setBaseUrl } from '../../../util/http/bitbucket';
import type { HttpOptions } from '../../../util/http/types';
import { isUUID, regEx } from '../../../util/regex';
import { sanitize } from '../../../util/sanitize';
import type {
  BranchStatusConfig,
  CreatePRConfig,
  EnsureCommentConfig,
  EnsureCommentRemovalConfig,
  EnsureIssueConfig,
  EnsureIssueResult,
  FindPRConfig,
  Issue,
  MergePRConfig,
  PlatformParams,
  PlatformResult,
  Pr,
  RepoParams,
  RepoResult,
  UpdatePrConfig,
} from '../types';
import { repoFingerprint } from '../util';
import { smartTruncate } from '../utils/pr-body';
import { readOnlyIssueBody } from '../utils/read-only-issue-body';
import * as comments from './comments';
import { BitbucketPrCache } from './pr-cache';
import type {
  Account,
  BitbucketStatus,
  BranchResponse,
  Config,
  EffectiveReviewer,
  PagedResult,
  PrResponse,
  RepoBranchingModel,
  RepoInfo,
  RepoInfoBody,
} from './types';
import * as utils from './utils';
import { mergeBodyTransformer } from './utils';

export const id = 'bitbucket';

const bitbucketHttp = new BitbucketHttp();

const BITBUCKET_PROD_ENDPOINT = 'https://api.bitbucket.org/';

let config: Config = {} as any;

const defaults = { endpoint: BITBUCKET_PROD_ENDPOINT };

const pathSeparator = '/';

let renovateUserUuid: string | null = null;

export async function initPlatform({
  endpoint,
  username,
  password,
  token,
}: PlatformParams): Promise<PlatformResult> {
  if (!(username && password) && !token) {
    throw new Error(
      'Init: You must configure either a Bitbucket token or username and password',
    );
  }
  if (endpoint && endpoint !== BITBUCKET_PROD_ENDPOINT) {
    logger.warn(
      `Init: Bitbucket Cloud endpoint should generally be ${BITBUCKET_PROD_ENDPOINT} but is being configured to a different value. Did you mean to use Bitbucket Server?`,
    );
    defaults.endpoint = endpoint;
  }
  setBaseUrl(defaults.endpoint);
  renovateUserUuid = null;
  const options: HttpOptions = {
    memCache: false,
  };
  if (token) {
    options.token = token;
  } else {
    options.username = username;
    options.password = password;
  }
  try {
    const { uuid } = (
      await bitbucketHttp.getJson<Account>('/2.0/user', options)
    ).body;
    renovateUserUuid = uuid;
  } catch (err) {
    if (
      err.statusCode === 403 &&
      err.body?.error?.detail?.required?.includes('account')
    ) {
      logger.warn(`Bitbucket: missing 'account' scope for password`);
    } else {
      logger.debug({ err }, 'Unknown error fetching Bitbucket user identity');
    }
  }
  // TODO: Add a connection check that endpoint/username/password combination are valid (#9594)
  const platformConfig: PlatformResult = {
    endpoint: endpoint ?? BITBUCKET_PROD_ENDPOINT,
  };
  return Promise.resolve(platformConfig);
}

// Get all repositories that the user has access to
export async function getRepos(): Promise<string[]> {
  logger.debug('Autodiscovering Bitbucket Cloud repositories');
  try {
    const repos = (
      await bitbucketHttp.getJson<PagedResult<RepoInfoBody>>(
        `/2.0/repositories/?role=contributor`,
        {
          paginate: true,
        },
      )
    ).body.values;
    return repos.map((repo) => repo.full_name);
  } catch (err) /* istanbul ignore next */ {
    logger.error({ err }, `bitbucket getRepos error`);
    throw err;
  }
}

export async function getRawFile(
  fileName: string,
  repoName?: string,
  branchOrTag?: string,
): Promise<string | null> {
  // See: https://developer.atlassian.com/bitbucket/api/2/reference/resource/repositories/%7Bworkspace%7D/%7Brepo_slug%7D/src/%7Bcommit%7D/%7Bpath%7D
  const repo = repoName ?? config.repository;
  const path = fileName;

  let finalBranchOrTag = branchOrTag;
  if (branchOrTag?.includes(pathSeparator)) {
    // Branch name contains slash, so we have to replace branch name with SHA1 of the head commit; otherwise the API will not work.
    finalBranchOrTag = await getBranchCommit(branchOrTag);
  }

  const url =
    `/2.0/repositories/${repo}/src/` +
    (finalBranchOrTag ?? `HEAD`) +
    `/${path}`;
  const res = await bitbucketHttp.get(url);
  return res.body;
}

export async function getJsonFile(
  fileName: string,
  repoName?: string,
  branchOrTag?: string,
): Promise<any> {
  // TODO #22198
  const raw = await getRawFile(fileName, repoName, branchOrTag);
  return parseJson(raw, fileName);
}

// Initialize bitbucket by getting base branch and SHA
export async function initRepo({
  repository,
  cloneSubmodules,
  ignorePrAuthor,
  bbUseDevelopmentBranch,
}: RepoParams): Promise<RepoResult> {
  logger.debug(`initRepo("${repository}")`);
  const opts = hostRules.find({
    hostType: 'bitbucket',
    url: defaults.endpoint,
  });
  config = {
    repository,
    ignorePrAuthor,
  } as Config;
  let info: RepoInfo;
  let mainBranch: string;
  try {
    info = utils.repoInfoTransformer(
      (
        await bitbucketHttp.getJson<RepoInfoBody>(
          `/2.0/repositories/${repository}`,
        )
      ).body,
    );

    mainBranch = info.mainbranch;

    if (bbUseDevelopmentBranch) {
      // Fetch Bitbucket development branch
      const developmentBranch = (
        await bitbucketHttp.getJson<RepoBranchingModel>(
          `/2.0/repositories/${repository}/branching-model`,
        )
      ).body.development?.branch?.name;

      if (developmentBranch) {
        mainBranch = developmentBranch;
      }
    }

    config.defaultBranch = mainBranch;

    config = {
      ...config,
      owner: info.owner,
      mergeMethod: info.mergeMethod,
      has_issues: info.has_issues,
      is_private: info.is_private,
    };

    logger.debug(`${repository} owner = ${config.owner}`);
  } catch (err) /* istanbul ignore next */ {
    if (err.statusCode === 404) {
      throw new Error(REPOSITORY_NOT_FOUND);
    }
    logger.debug({ err }, 'Unknown Bitbucket initRepo error');
    throw err;
  }

  const { hostname } = URL.parse(defaults.endpoint);

  // Converts API hostnames to their respective HTTP git hosts:
  // `api.bitbucket.org`  to `bitbucket.org`
  // `api-staging.<host>` to `staging.<host>`
  // TODO #22198
  const hostnameWithoutApiPrefix = regEx(/api[.|-](.+)/).exec(hostname!)?.[1];

  const auth = opts.token
    ? `x-token-auth:${opts.token}`
    : `${opts.username!}:${opts.password!}`;
  const url = git.getUrl({
    protocol: 'https',
    auth,
    hostname: hostnameWithoutApiPrefix,
    repository,
  });

  await git.initRepo({
    ...config,
    url,
    cloneSubmodules,
  });
  const repoConfig: RepoResult = {
    defaultBranch: mainBranch,
    isFork: info.isFork,
    repoFingerprint: repoFingerprint(info.uuid, defaults.endpoint),
  };
  return repoConfig;
}

// Returns true if repository has rule enforcing PRs are up-to-date with base branch before merging
export function getRepoForceRebase(): Promise<boolean> {
  // BB doesn't have an option to flag staled branches
  return Promise.resolve(false);
}

// istanbul ignore next
function matchesState(state: string, desiredState: string): boolean {
  if (desiredState === 'all') {
    return true;
  }
  if (desiredState.startsWith('!')) {
    return state !== desiredState.substring(1);
  }
  return state === desiredState;
}

export async function getPrList(): Promise<Pr[]> {
  logger.debug('getPrList()');
  const bitbucketPrCache = await BitbucketPrCache.init(
    bitbucketHttp,
    config.repository,
    renovateUserUuid,
  );
  return bitbucketPrCache.getPrs();
}

export async function findPr({
  branchName,
  prTitle,
  state = 'all',
  includeOtherAuthors,
}: FindPRConfig): Promise<Pr | null> {
  logger.debug(`findPr(${branchName}, ${prTitle}, ${state})`);
<<<<<<< HEAD
  const pr = await getPrList().then((prs) =>
    prs.find(
      (p) =>
        p.sourceBranch === branchName &&
        (!prTitle || p.title.toUpperCase() === prTitle.toUpperCase()) &&
        matchesState(p.state, state),
    ),
=======

  if (includeOtherAuthors) {
    // PR might have been created by anyone, so don't use the cached Renovate PR list
    const prs = (
      await bitbucketHttp.getJson<PagedResult<PrResponse>>(
        `/2.0/repositories/${config.repository}/pullrequests?q=source.branch.name="${branchName}"&state=open`,
      )
    ).body.values;

    if (prs.length === 0) {
      logger.debug(`No PR found for branch ${branchName}`);
      return null;
    }

    return utils.prInfo(prs[0]);
  }

  const prList = await getPrList();
  const pr = prList.find(
    (p) =>
      p.sourceBranch === branchName &&
      (!prTitle || p.title.toUpperCase() === prTitle.toUpperCase()) &&
      matchesState(p.state, state),
>>>>>>> 5f163552
  );
  if (pr) {
    logger.debug(`Found PR #${pr.number}`);
  }

  /**
   * Bitbucket doesn't support renaming or reopening declined PRs.
   * Instead, we have to use comment-driven signals.
   */
  if (pr?.state === 'closed') {
    const reopenComments = await comments.reopenComments(config, pr.number);

    if (is.nonEmptyArray(reopenComments)) {
      if (config.is_private) {
        // Only workspace members could have commented on a private repository
        logger.debug(
          `Found '${comments.REOPEN_PR_COMMENT_KEYWORD}' comment from workspace member. Renovate will reopen PR ${pr.number} as a new PR`,
        );
        return null;
      }

      for (const comment of reopenComments) {
        if (await isAccountMemberOfWorkspace(comment.user, config.repository)) {
          logger.debug(
            `Found '${comments.REOPEN_PR_COMMENT_KEYWORD}' comment from workspace member. Renovate will reopen PR ${pr.number} as a new PR`,
          );
          return null;
        }
      }
    }
  }

  return pr ?? null;
}

// Gets details for a PR
export async function getPr(prNo: number): Promise<Pr | null> {
  const pr = (
    await bitbucketHttp.getJson<PrResponse>(
      `/2.0/repositories/${config.repository}/pullrequests/${prNo}`,
    )
  ).body;

  // istanbul ignore if
  if (!pr) {
    return null;
  }

  const res: Pr = {
    ...utils.prInfo(pr),
  };

  if (is.nonEmptyArray(pr.reviewers)) {
    res.reviewers = pr.reviewers
      .map(({ uuid }) => uuid)
      .filter(is.nonEmptyString);
  }

  return res;
}

const escapeHash = (input: string): string =>
  input?.replace(regEx(/#/g), '%23');

// Return the commit SHA for a branch
async function getBranchCommit(
  branchName: string,
): Promise<string | undefined> {
  try {
    const branch = (
      await bitbucketHttp.getJson<BranchResponse>(
        `/2.0/repositories/${config.repository}/refs/branches/${escapeHash(
          branchName,
        )}`,
      )
    ).body;
    return branch.target.hash;
  } catch (err) /* istanbul ignore next */ {
    logger.debug({ err }, `getBranchCommit('${branchName}') failed'`);
    return undefined;
  }
}

// Returns the Pull Request for a branch. Null if not exists.
export async function getBranchPr(branchName: string): Promise<Pr | null> {
  logger.debug(`getBranchPr(${branchName})`);
  const existingPr = await findPr({
    branchName,
    state: 'open',
  });
  return existingPr ? getPr(existingPr.number) : null;
}

async function getStatus(
  branchName: string,
  memCache = true,
): Promise<BitbucketStatus[]> {
  const sha = await getBranchCommit(branchName);
  return (
    await bitbucketHttp.getJson<PagedResult<BitbucketStatus>>(
      `/2.0/repositories/${config.repository}/commit/${sha!}/statuses`,
      {
        paginate: true,
        memCache,
      },
    )
  ).body.values;
}
// Returns the combined status for a branch.
export async function getBranchStatus(
  branchName: string,
  internalChecksAsSuccess: boolean,
): Promise<BranchStatus> {
  logger.debug(`getBranchStatus(${branchName})`);
  const statuses = await getStatus(branchName);
  logger.debug({ branch: branchName, statuses }, 'branch status check result');
  if (!statuses.length) {
    logger.debug('empty branch status check result = returning "pending"');
    return 'yellow';
  }
  const noOfFailures = statuses.filter(
    (status: { state: string }) =>
      status.state === 'FAILED' || status.state === 'STOPPED',
  ).length;
  if (noOfFailures) {
    return 'red';
  }
  const noOfPending = statuses.filter(
    (status: { state: string }) => status.state === 'INPROGRESS',
  ).length;
  if (noOfPending) {
    return 'yellow';
  }
  if (
    !internalChecksAsSuccess &&
    statuses.every(
      (status) =>
        status.state === 'SUCCESSFUL' && status.key?.startsWith('renovate/'),
    )
  ) {
    logger.debug(
      'Successful checks are all internal renovate/ checks, so returning "pending" branch status',
    );
    return 'yellow';
  }
  return 'green';
}

const bbToRenovateStatusMapping: Record<string, BranchStatus> = {
  SUCCESSFUL: 'green',
  INPROGRESS: 'yellow',
  FAILED: 'red',
};

export async function getBranchStatusCheck(
  branchName: string,
  context: string,
): Promise<BranchStatus | null> {
  const statuses = await getStatus(branchName);
  const bbState = statuses.find((status) => status.key === context)?.state;
  // TODO #22198
  return bbToRenovateStatusMapping[bbState!] || null;
}

export async function setBranchStatus({
  branchName,
  context,
  description,
  state,
  url: targetUrl,
}: BranchStatusConfig): Promise<void> {
  const sha = await getBranchCommit(branchName);

  // TargetUrl can not be empty so default to bitbucket
  const url = targetUrl ?? /* istanbul ignore next */ 'https://bitbucket.org';

  const body = {
    name: context,
    state: utils.buildStates[state],
    key: context,
    description,
    url,
  };

  await bitbucketHttp.postJson(
    `/2.0/repositories/${config.repository}/commit/${sha}/statuses/build`,
    { body },
  );
  // update status cache
  await getStatus(branchName, false);
}

type BbIssue = { id: number; title: string; content?: { raw: string } };

async function findOpenIssues(title: string): Promise<BbIssue[]> {
  try {
    const filters = [
      `title=${JSON.stringify(title)}`,
      '(state = "new" OR state = "open")',
    ];
    if (renovateUserUuid) {
      filters.push(`reporter.uuid="${renovateUserUuid}"`);
    }
    const filter = encodeURIComponent(filters.join(' AND '));
    return (
      (
        await bitbucketHttp.getJson<{ values: BbIssue[] }>(
          `/2.0/repositories/${config.repository}/issues?q=${filter}`,
        )
      ).body.values || /* istanbul ignore next */ []
    );
  } catch (err) /* istanbul ignore next */ {
    logger.warn({ err }, 'Error finding issues');
    return [];
  }
}

export async function findIssue(title: string): Promise<Issue | null> {
  logger.debug(`findIssue(${title})`);

  /* istanbul ignore if */
  if (!config.has_issues) {
    logger.debug('Issues are disabled - cannot findIssue');
    return null;
  }
  const issues = await findOpenIssues(title);
  if (!issues.length) {
    return null;
  }
  const [issue] = issues;
  return {
    number: issue.id,
    body: issue.content?.raw,
  };
}

async function closeIssue(issueNumber: number): Promise<void> {
  await bitbucketHttp.putJson(
    `/2.0/repositories/${config.repository}/issues/${issueNumber}`,
    {
      body: { state: 'closed' },
    },
  );
}

export function massageMarkdown(input: string): string {
  // Remove any HTML we use
  return smartTruncate(input, 50000)
    .replace(
      'you tick the rebase/retry checkbox',
      'by renaming this PR to start with "rebase!"',
    )
    .replace(
      'checking the rebase/retry box above',
      'renaming the PR to start with "rebase!"',
    )
    .replace(regEx(/<\/?summary>/g), '**')
    .replace(regEx(/<\/?(details|blockquote)>/g), '')
    .replace(regEx(`\n---\n\n.*?<!-- rebase-check -->.*?\n`), '')
    .replace(regEx(/\]\(\.\.\/pull\//g), '](../../pull-requests/')
    .replace(regEx(/<!--renovate-(?:debug|config-hash):.*?-->/g), '');
}

export async function ensureIssue({
  title,
  reuseTitle,
  body,
}: EnsureIssueConfig): Promise<EnsureIssueResult | null> {
  logger.debug(`ensureIssue()`);
  /* istanbul ignore if */
  if (!config.has_issues) {
    logger.warn('Issues are disabled - cannot ensureIssue');
    logger.debug(`Failed to ensure Issue with title:${title}`);
    return null;
  }
  try {
    let issues = await findOpenIssues(title);
    const description = massageMarkdown(sanitize(body));

    if (!issues.length && reuseTitle) {
      issues = await findOpenIssues(reuseTitle);
    }
    if (issues.length) {
      // Close any duplicates
      for (const issue of issues.slice(1)) {
        await closeIssue(issue.id);
      }
      const [issue] = issues;

      if (
        issue.title !== title ||
        String(issue.content?.raw).trim() !== description.trim()
      ) {
        logger.debug('Issue updated');
        await bitbucketHttp.putJson(
          `/2.0/repositories/${config.repository}/issues/${issue.id}`,
          {
            body: {
              content: {
                raw: readOnlyIssueBody(description),
                markup: 'markdown',
              },
            },
          },
        );
        return 'updated';
      }
    } else {
      logger.info('Issue created');
      await bitbucketHttp.postJson(
        `/2.0/repositories/${config.repository}/issues`,
        {
          body: {
            title,
            content: {
              raw: readOnlyIssueBody(description),
              markup: 'markdown',
            },
          },
        },
      );
      return 'created';
    }
  } catch (err) /* istanbul ignore next */ {
    if (err.message.startsWith('Repository has no issue tracker.')) {
      logger.debug(`Issues are disabled, so could not create issue: ${title}`);
    } else {
      logger.warn({ err }, 'Could not ensure issue');
    }
  }
  return null;
}

/* istanbul ignore next */
export async function getIssueList(): Promise<Issue[]> {
  logger.debug(`getIssueList()`);

  if (!config.has_issues) {
    logger.debug('Issues are disabled - cannot getIssueList');
    return [];
  }
  try {
    const filters = ['(state = "new" OR state = "open")'];
    if (renovateUserUuid) {
      filters.push(`reporter.uuid="${renovateUserUuid}"`);
    }
    const filter = encodeURIComponent(filters.join(' AND '));
    return (
      (
        await bitbucketHttp.getJson<{ values: Issue[] }>(
          `/2.0/repositories/${config.repository}/issues?q=${filter}`,
        )
      ).body.values || []
    );
  } catch (err) {
    logger.warn({ err }, 'Error finding issues');
    return [];
  }
}

export async function ensureIssueClosing(title: string): Promise<void> {
  /* istanbul ignore if */
  if (!config.has_issues) {
    logger.debug('Issues are disabled - cannot ensureIssueClosing');
    return;
  }
  const issues = await findOpenIssues(title);
  for (const issue of issues) {
    await closeIssue(issue.id);
  }
}

export function addAssignees(
  _prNr: number,
  _assignees: string[],
): Promise<void> {
  // Bitbucket supports "participants" and "reviewers" so does not seem to have the concept of "assignee"
  logger.warn('Cannot add assignees');
  return Promise.resolve();
}

export async function addReviewers(
  prId: number,
  reviewers: string[],
): Promise<void> {
  logger.debug(`Adding reviewers '${reviewers.join(', ')}' to #${prId}`);

  // TODO #22198
  const { title } = (await getPr(prId))!;

  const body = {
    title,
    reviewers: reviewers.map((username: string) => {
      const key = isUUID(username) ? 'uuid' : 'username';
      return {
        [key]: username,
      };
    }),
  };

  await bitbucketHttp.putJson(
    `/2.0/repositories/${config.repository}/pullrequests/${prId}`,
    {
      body,
    },
  );
}

/* istanbul ignore next */
export function deleteLabel(): never {
  throw new Error('deleteLabel not implemented');
}

export function ensureComment({
  number,
  topic,
  content,
}: EnsureCommentConfig): Promise<boolean> {
  // https://developer.atlassian.com/bitbucket/api/2/reference/search?q=pullrequest+comment
  return comments.ensureComment({
    config,
    number,
    topic,
    content: sanitize(content),
  });
}

export function ensureCommentRemoval(
  deleteConfig: EnsureCommentRemovalConfig,
): Promise<void> {
  return comments.ensureCommentRemoval(config, deleteConfig);
}

async function sanitizeReviewers(
  reviewers: Account[],
  err: any,
): Promise<Account[] | undefined> {
  if (err.statusCode === 400 && err.body?.error?.fields?.reviewers) {
    const sanitizedReviewers: Account[] = [];

    const MSG_AUTHOR_AND_REVIEWER =
      'is the author and cannot be included as a reviewer.';
    const MSG_MALFORMED_REVIEWERS_LIST = 'Malformed reviewers list';
    const MSG_NOT_WORKSPACE_MEMBER =
      'is not a member of this workspace and cannot be added to this pull request';

    for (const msg of err.body.error.fields.reviewers) {
      // Bitbucket returns a 400 if any of the PR reviewer accounts are now inactive (ie: disabled/suspended)
      if (msg === MSG_MALFORMED_REVIEWERS_LIST) {
        logger.debug(
          { err },
          'PR contains reviewers that may be either inactive or no longer a member of this workspace. Will try setting only active reviewers',
        );

        // Validate that each previous PR reviewer account is still active
        for (const reviewer of reviewers) {
          const reviewerUser = (
            await bitbucketHttp.getJson<Account>(`/2.0/users/${reviewer.uuid}`)
          ).body;

          if (reviewerUser.account_status === 'active') {
            // There are cases where an active user may still not be a member of a workspace
            if (await isAccountMemberOfWorkspace(reviewer, config.repository)) {
              sanitizedReviewers.push(reviewer);
            }
          }
        }
        // Bitbucket returns a 400 if any of the PR reviewer accounts are no longer members of this workspace
      } else if (msg.endsWith(MSG_NOT_WORKSPACE_MEMBER)) {
        logger.debug(
          { err },
          'PR contains reviewer accounts which are no longer member of this workspace. Will try setting only member reviewers',
        );

        // Validate that each previous PR reviewer account is still a member of this workspace
        for (const reviewer of reviewers) {
          if (await isAccountMemberOfWorkspace(reviewer, config.repository)) {
            sanitizedReviewers.push(reviewer);
          }
        }
      } else if (msg.endsWith(MSG_AUTHOR_AND_REVIEWER)) {
        logger.debug(
          { err },
          'PR contains reviewer accounts which are also the author. Will try setting only non-author reviewers',
        );
        const author = msg.replace(MSG_AUTHOR_AND_REVIEWER, '').trim();
        for (const reviewer of reviewers) {
          if (reviewer.display_name !== author) {
            sanitizedReviewers.push(reviewer);
          }
        }
      } else {
        return undefined;
      }
    }

    return sanitizedReviewers;
  }

  return undefined;
}

async function isAccountMemberOfWorkspace(
  reviewer: Account,
  repository: string,
): Promise<boolean> {
  const workspace = repository.split('/')[0];

  try {
    await bitbucketHttp.get(
      `/2.0/workspaces/${workspace}/members/${reviewer.uuid}`,
    );

    return true;
  } catch (err) {
    // HTTP 404: User cannot be found, or the user is not a member of this workspace.
    if (err.statusCode === 404) {
      logger.debug(
        { err },
        `User ${reviewer.display_name} is not a member of the workspace ${workspace}. Will be removed from the PR`,
      );

      return false;
    }
    throw err;
  }
}

// Creates PR and returns PR number
export async function createPr({
  sourceBranch,
  targetBranch,
  prTitle: title,
  prBody: description,
  platformOptions,
}: CreatePRConfig): Promise<Pr> {
  // labels is not supported in Bitbucket: https://bitbucket.org/site/master/issues/11976/ability-to-add-labels-to-pull-requests-bb

  const base = targetBranch;

  logger.debug({ repository: config.repository, title, base }, 'Creating PR');

  let reviewers: Account[] = [];

  if (platformOptions?.bbUseDefaultReviewers) {
    const reviewersResponse = (
      await bitbucketHttp.getJson<PagedResult<EffectiveReviewer>>(
        `/2.0/repositories/${config.repository}/effective-default-reviewers`,
        {
          paginate: true,
        },
      )
    ).body;
    reviewers = reviewersResponse.values.map((reviewer: EffectiveReviewer) => ({
      uuid: reviewer.user.uuid,
      display_name: reviewer.user.display_name,
    }));
  }

  const body = {
    title,
    description: sanitize(description),
    source: {
      branch: {
        name: sourceBranch,
      },
    },
    destination: {
      branch: {
        name: base,
      },
    },
    close_source_branch: true,
    reviewers,
  };

  try {
    const prRes = (
      await bitbucketHttp.postJson<PrResponse>(
        `/2.0/repositories/${config.repository}/pullrequests`,
        {
          body,
        },
      )
    ).body;
    const pr = utils.prInfo(prRes);
    await BitbucketPrCache.addPr(
      bitbucketHttp,
      config.repository,
      renovateUserUuid,
      pr,
    );
    return pr;
  } catch (err) /* istanbul ignore next */ {
    // Try sanitizing reviewers
    const sanitizedReviewers = await sanitizeReviewers(reviewers, err);

    if (sanitizedReviewers === undefined) {
      logger.warn({ err }, 'Error creating pull request');
      throw err;
    } else {
      const prRes = (
        await bitbucketHttp.postJson<PrResponse>(
          `/2.0/repositories/${config.repository}/pullrequests`,
          {
            body: {
              ...body,
              reviewers: sanitizedReviewers,
            },
          },
        )
      ).body;
      const pr = utils.prInfo(prRes);
      await BitbucketPrCache.addPr(
        bitbucketHttp,
        config.repository,
        renovateUserUuid,
        pr,
      );
      return pr;
    }
  }
}

export async function updatePr({
  number: prNo,
  prTitle: title,
  prBody: description,
  state,
  targetBranch,
}: UpdatePrConfig): Promise<void> {
  logger.debug(`updatePr(${prNo}, ${title}, body)`);
  // Updating a PR in Bitbucket will clear the reviewers if reviewers is not present
  const pr = (
    await bitbucketHttp.getJson<PrResponse>(
      `/2.0/repositories/${config.repository}/pullrequests/${prNo}`,
    )
  ).body;

  try {
    const body: any = {
      title,
      description: sanitize(description),
      reviewers: pr.reviewers,
    };
    if (targetBranch) {
      body.destination = {
        branch: {
          name: targetBranch,
        },
      };
    }

    await bitbucketHttp.putJson(
      `/2.0/repositories/${config.repository}/pullrequests/${prNo}`,
      { body },
    );
  } catch (err) {
    // Try sanitizing reviewers
    const sanitizedReviewers = await sanitizeReviewers(pr.reviewers, err);

    if (sanitizedReviewers === undefined) {
      throw err;
    } else {
      await bitbucketHttp.putJson(
        `/2.0/repositories/${config.repository}/pullrequests/${prNo}`,
        {
          body: {
            title,
            description: sanitize(description),
            reviewers: sanitizedReviewers,
          },
        },
      );
    }
  }

  if (state === 'closed' && pr) {
    await bitbucketHttp.postJson(
      `/2.0/repositories/${config.repository}/pullrequests/${prNo}/decline`,
    );
  }
}

export async function mergePr({
  branchName,
  id: prNo,
  strategy: mergeStrategy,
}: MergePRConfig): Promise<boolean> {
  logger.debug(`mergePr(${prNo}, ${branchName}, ${mergeStrategy})`);

  // Bitbucket Cloud does not support a rebase-alike; https://jira.atlassian.com/browse/BCLOUD-16610
  if (mergeStrategy === 'rebase') {
    logger.warn('Bitbucket Cloud does not support a "rebase" strategy.');
    return false;
  }

  try {
    await bitbucketHttp.postJson(
      `/2.0/repositories/${config.repository}/pullrequests/${prNo}/merge`,
      {
        body: mergeBodyTransformer(mergeStrategy),
      },
    );
    logger.debug('Automerging succeeded');
  } catch (err) /* istanbul ignore next */ {
    logger.debug({ err }, `PR merge error`);
    logger.info({ pr: prNo }, 'PR automerge failed');
    return false;
  }
  return true;
}<|MERGE_RESOLUTION|>--- conflicted
+++ resolved
@@ -289,7 +289,22 @@
   includeOtherAuthors,
 }: FindPRConfig): Promise<Pr | null> {
   logger.debug(`findPr(${branchName}, ${prTitle}, ${state})`);
-<<<<<<< HEAD
+  if (includeOtherAuthors) {
+    // PR might have been created by anyone, so don't use the cached Renovate PR list
+    const prs = (
+      await bitbucketHttp.getJson<PagedResult<PrResponse>>(
+        `/2.0/repositories/${config.repository}/pullrequests?q=source.branch.name="${branchName}"&state=open`,
+      )
+    ).body.values;
+
+    if (prs.length === 0) {
+      logger.debug(`No PR found for branch ${branchName}`);
+      return null;
+    }
+
+    return utils.prInfo(prs[0]);
+  }
+
   const pr = await getPrList().then((prs) =>
     prs.find(
       (p) =>
@@ -297,32 +312,8 @@
         (!prTitle || p.title.toUpperCase() === prTitle.toUpperCase()) &&
         matchesState(p.state, state),
     ),
-=======
-
-  if (includeOtherAuthors) {
-    // PR might have been created by anyone, so don't use the cached Renovate PR list
-    const prs = (
-      await bitbucketHttp.getJson<PagedResult<PrResponse>>(
-        `/2.0/repositories/${config.repository}/pullrequests?q=source.branch.name="${branchName}"&state=open`,
-      )
-    ).body.values;
-
-    if (prs.length === 0) {
-      logger.debug(`No PR found for branch ${branchName}`);
-      return null;
-    }
-
-    return utils.prInfo(prs[0]);
-  }
-
-  const prList = await getPrList();
-  const pr = prList.find(
-    (p) =>
-      p.sourceBranch === branchName &&
-      (!prTitle || p.title.toUpperCase() === prTitle.toUpperCase()) &&
-      matchesState(p.state, state),
->>>>>>> 5f163552
   );
+
   if (pr) {
     logger.debug(`Found PR #${pr.number}`);
   }
