import * as memCache from '../../../util/cache/memory';
import { setBaseUrl } from '../../../util/http/bitbucket';
import type { PlatformResult, RepoParams } from '../types';
import type { PrTask } from './schema';
import * as bitbucket from '.';
import * as httpMock from '~test/http-mock';
import { git, hostRules, logger } from '~test/util';

vi.mock('../../../util/host-rules');

const baseUrl = 'https://api.bitbucket.org';

const pr = {
  id: 5,
  source: { branch: { name: 'branch' } },
  destination: { branch: { name: 'master' } },
  title: 'title',
  summary: { raw: 'summary' },
  state: 'OPEN',
  created_on: '2018-07-02T07:02:25.275030+00:00',
};

describe('modules/platform/bitbucket/index', () => {
  beforeEach(() => {
    git.branchExists.mockReturnValue(true);
    git.isBranchBehindBase.mockResolvedValue(false);
    hostRules.clear();
    hostRules.find.mockReturnValue({
      username: 'abc',
      password: '123',
    });

    bitbucket.resetPlatform();

    setBaseUrl(baseUrl);
    memCache.init();
  });

  async function initRepoMock(
    config?: Partial<RepoParams>,
    repoResp?: any,
    existingScope?: httpMock.Scope,
  ): Promise<httpMock.Scope> {
    const repository = config?.repository ?? 'some/repo';

    const scope = existingScope ?? httpMock.scope(baseUrl);

    scope.get(`/2.0/repositories/${repository}`).reply(200, {
      mainbranch: { name: 'master' },
      uuid: '123',
      full_name: 'some/repo',
      ...repoResp,
    });

    await bitbucket.initRepo({
      repository: 'some/repo',
      ...config,
    });

    return scope;
  }

  describe('initPlatform()', () => {
    it('should throw if no token or username/password', async () => {
      expect.assertions(1);
      await expect(bitbucket.initPlatform({})).rejects.toThrow();
    });

    it('should show warning message if custom endpoint', async () => {
      await bitbucket.initPlatform({
        endpoint: 'endpoint',
        username: 'abc',
        password: '123',
      });

      expect(logger.logger.warn).toHaveBeenCalledWith(
        'Init: Bitbucket Cloud endpoint should generally be https://api.bitbucket.org/ but is being configured to a different value. Did you mean to use Bitbucket Server?',
      );
    });

    it('should init with username/password', async () => {
      const expectedResult: PlatformResult = {
        endpoint: baseUrl,
      };
      httpMock.scope(baseUrl).get('/2.0/user').reply(200);
      expect(
        await bitbucket.initPlatform({
          endpoint: baseUrl,
          username: 'abc',
          password: '123',
        }),
      ).toEqual(expectedResult);
    });

    it('should init with only token', async () => {
      const expectedResult: PlatformResult = {
        endpoint: baseUrl,
      };
      httpMock.scope(baseUrl).get('/2.0/user').reply(200);
      expect(
        await bitbucket.initPlatform({
          endpoint: baseUrl,
          token: 'abc',
        }),
      ).toEqual(expectedResult);
    });

    it('should warn for missing "profile" scope', async () => {
      const scope = httpMock.scope(baseUrl);
      scope
        .get('/2.0/user')
        .reply(403, { error: { detail: { required: ['account'] } } });
      await bitbucket.initPlatform({ username: 'renovate', password: 'pass' });

      expect(logger.logger.warn).toHaveBeenCalledWith(
        `Bitbucket: missing 'account' scope for password`,
      );
    });
  });

  describe('getRepos()', () => {
    it('returns repos', async () => {
      httpMock
        .scope(baseUrl)
        .get('/2.0/repositories?role=contributor&pagelen=100')
        .reply(200, {
          values: [
            {
              mainbranch: { name: 'master' },
              uuid: '111',
              full_name: 'foo/bar',
            },
            {
              mainbranch: { name: 'master' },
              uuid: '222',
              full_name: 'some/repo',
            },
          ],
        });
      const res = await bitbucket.getRepos({});
      expect(res).toEqual(['foo/bar', 'some/repo']);
    });

    it('filters repos based on autodiscoverProjects patterns', async () => {
      httpMock
        .scope(baseUrl)
        .get('/2.0/repositories?role=contributor&pagelen=100')
        .reply(200, {
          values: [
            {
              mainbranch: { name: 'master' },
              uuid: '111',
              full_name: 'foo/bar',
              project: { name: 'ignore' },
            },
            {
              mainbranch: { name: 'master' },
              uuid: '222',
              full_name: 'some/repo',
              project: { name: 'allow' },
            },
          ],
        });
      const res = await bitbucket.getRepos({ projects: ['allow'] });
      expect(res).toEqual(['some/repo']);
    });

    it('filters repos based on autodiscoverProjects patterns with negation', async () => {
      httpMock
        .scope(baseUrl)
        .get('/2.0/repositories?role=contributor&pagelen=100')
        .reply(200, {
          values: [
            {
              mainbranch: { name: 'master' },
              uuid: '111',
              full_name: 'foo/bar',
              project: { name: 'ignore' },
            },
            {
              mainbranch: { name: 'master' },
              uuid: '222',
              full_name: 'some/repo',
              project: { name: 'allow' },
            },
          ],
        });
      const res = await bitbucket.getRepos({ projects: ['!ignore'] });
      expect(res).toEqual(['some/repo']);
    });
  });

  describe('initRepo()', () => {
    it('works with username and password', async () => {
      httpMock
        .scope(baseUrl)
        .get('/2.0/repositories/some/repo')
        .reply(200, {
          mainbranch: { name: 'master' },
          uuid: '123',
          full_name: 'some/repo',
        });
      expect(
        await bitbucket.initRepo({
          repository: 'some/repo',
        }),
      ).toMatchObject({
        defaultBranch: 'master',
        isFork: false,
        repoFingerprint: expect.any(String),
      });
    });

    it('works with only API token', async () => {
      hostRules.clear();
      hostRules.find.mockReturnValue({
        password: 'ATATIAMACONTAINERTOKEN3407361359',
      });
      httpMock
        .scope(baseUrl)
        .get('/2.0/repositories/some/repo')
        .reply(200, {
          mainbranch: { name: 'master' },
          uuid: '123',
          full_name: 'some/repo',
        });
      expect(
        await bitbucket.initRepo({
          repository: 'some/repo',
        }),
      ).toMatchObject({
        defaultBranch: 'master',
        isFork: false,
        repoFingerprint: expect.any(String),
      });
    });

    it('works with only access token', async () => {
      hostRules.clear();
      hostRules.find.mockReturnValue({
        token: 'abc',
      });
      httpMock
        .scope(baseUrl)
        .get('/2.0/repositories/some/repo')
        .reply(200, {
          mainbranch: { name: 'master' },
          uuid: '123',
          full_name: 'some/repo',
        });
      expect(
        await bitbucket.initRepo({
          repository: 'some/repo',
        }),
      ).toMatchObject({
        defaultBranch: 'master',
        isFork: false,
        repoFingerprint: expect.any(String),
      });
    });
  });

  describe('bbUseDevelopmentBranch', () => {
    it('not enabled: defaults to using main branch', async () => {
      httpMock
        .scope(baseUrl)
        .get('/2.0/repositories/some/repo')
        .reply(200, {
          mainbranch: { name: 'master' },
          uuid: '123',
          full_name: 'some/repo',
        });

      const res = await bitbucket.initRepo({
        repository: 'some/repo',
        bbUseDevelopmentBranch: false,
      });

      expect(res.defaultBranch).toBe('master');
    });

    it('enabled: uses development branch when development branch exists', async () => {
      httpMock
        .scope(baseUrl)
        .get('/2.0/repositories/some/repo')
        .reply(200, {
          mainbranch: { name: 'master' },
          uuid: '123',
          full_name: 'some/repo',
        })
        .get('/2.0/repositories/some/repo/branching-model')
        .reply(200, {
          development: { name: 'develop', branch: { name: 'develop' } },
        });

      const res = await bitbucket.initRepo({
        repository: 'some/repo',
        bbUseDevelopmentBranch: true,
      });

      expect(res.defaultBranch).toBe('develop');
    });

    it('enabled: falls back to mainbranch if development branch does not exist', async () => {
      httpMock
        .scope(baseUrl)
        .get('/2.0/repositories/some/repo')
        .reply(200, {
          mainbranch: { name: 'master' },
          uuid: '123',
          full_name: 'some/repo',
        })
        .get('/2.0/repositories/some/repo/branching-model')
        .reply(200, {
          development: { name: 'develop' },
        });

      const res = await bitbucket.initRepo({
        repository: 'some/repo',
        bbUseDevelopmentBranch: true,
      });

      expect(res.defaultBranch).toBe('master');
    });
  });

  describe('getBranchPr()', () => {
    it('bitbucket finds PR for branch', async () => {
      const scope = await initRepoMock();
      scope
        .get(`/2.0/repositories/some/repo/pullrequests`)
        .query(true)
        .reply(200, { values: [pr] })
        .get('/2.0/repositories/some/repo/pullrequests/5')
        .reply(200, pr);

      expect(await bitbucket.getBranchPr('branch')).toMatchSnapshot();
    });

    it('returns null if no PR for branch', async () => {
      const scope = await initRepoMock();
      scope
        .get(`/2.0/repositories/some/repo/pullrequests`)
        .query(true)
        .reply(200, { values: [pr] });

      const res = await bitbucket.getBranchPr('branch_without_pr');
      expect(res).toBeNull();
    });
  });

  describe('getBranchStatus()', () => {
    it('getBranchStatus 3', async () => {
      const scope = await initRepoMock();
      scope
        .get('/2.0/repositories/some/repo/refs/branches/master')
        .reply(200, {
          name: 'master',
          target: { hash: 'master_hash' },
        })
        .get(
          '/2.0/repositories/some/repo/commit/master_hash/statuses?pagelen=100',
        )
        .reply(200, {
          values: [
            {
              key: 'foo',
              state: 'FAILED',
            },
          ],
        });
      expect(await bitbucket.getBranchStatus('master', true)).toBe('red');
    });

    it('getBranchStatus 4', async () => {
      const scope = await initRepoMock();
      scope
        .get('/2.0/repositories/some/repo/refs/branches/branch')
        .reply(200, {
          name: 'branch',
          target: {
            hash: 'branch_hash',
            parents: [{ hash: 'master_hash' }],
          },
        })
        .get(
          '/2.0/repositories/some/repo/commit/branch_hash/statuses?pagelen=100',
        )
        .reply(200, {
          values: [
            {
              key: 'renovate/stability-days',
              state: 'SUCCESSFUL',
            },
          ],
        });
      expect(await bitbucket.getBranchStatus('branch', true)).toBe('green');
    });

    it('getBranchStatus 5', async () => {
      const scope = await initRepoMock();
      scope
        .get('/2.0/repositories/some/repo/refs/branches/pending/branch')
        .reply(200, {
          name: 'pending/branch',
          target: {
            hash: 'pending/branch_hash',
            parents: [{ hash: 'master_hash' }],
          },
        })
        .get(
          '/2.0/repositories/some/repo/commit/pending/branch_hash/statuses?pagelen=100',
        )
        .reply(200, {
          values: [
            {
              key: 'foo',
              state: 'INPROGRESS',
            },
          ],
        });
      expect(await bitbucket.getBranchStatus('pending/branch', true)).toBe(
        'yellow',
      );
    });

    it('getBranchStatus 6', async () => {
      const scope = await initRepoMock();
      scope
        .get(
          '/2.0/repositories/some/repo/refs/branches/branch-with-empty-status',
        )
        .reply(200, {
          name: 'branch-with-empty-status',
          target: {
            hash: 'branch-with-empty-status',
            parents: [{ hash: 'master_hash' }],
          },
        })
        .get(
          '/2.0/repositories/some/repo/commit/branch-with-empty-status/statuses?pagelen=100',
        )
        .reply(200, {
          values: [],
        });
      expect(
        await bitbucket.getBranchStatus('branch-with-empty-status', true),
      ).toBe('yellow');
    });

    it('getBranchStatus 7', async () => {
      const scope = await initRepoMock();
      scope
        .get('/2.0/repositories/some/repo/refs/branches/branch')
        .reply(200, {
          name: 'branch',
          target: {
            hash: 'branch_hash',
            parents: [{ hash: 'master_hash' }],
          },
        })
        .get(
          '/2.0/repositories/some/repo/commit/branch_hash/statuses?pagelen=100',
        )
        .reply(200, {
          values: [
            {
              key: 'renovate/stability-days',
              state: 'SUCCESSFUL',
            },
          ],
        });
      expect(await bitbucket.getBranchStatus('branch', false)).toBe('yellow');
    });
  });

  describe('getBranchStatusCheck()', () => {
    beforeEach(async () => {
      const scope = await initRepoMock();
      scope
        .get('/2.0/repositories/some/repo/refs/branches/master')
        .reply(200, {
          name: 'master',
          target: { hash: 'master_hash' },
        })
        .get(
          '/2.0/repositories/some/repo/commit/master_hash/statuses?pagelen=100',
        )
        .reply(200, {
          values: [
            {
              key: 'foo',
              state: 'FAILED',
            },
          ],
        });
    });

    it('getBranchStatusCheck 1', async () => {
      expect(await bitbucket.getBranchStatusCheck('master', '')).toBeNull();
    });

    it('getBranchStatusCheck 2', async () => {
      expect(await bitbucket.getBranchStatusCheck('master', 'foo')).toBe('red');
    });

    it('getBranchStatusCheck 3', async () => {
      expect(await bitbucket.getBranchStatusCheck('master', 'bar')).toBeNull();
    });
  });

  describe('setBranchStatus()', () => {
    it('posts status', async () => {
      const scope = await initRepoMock();
      scope
        .get('/2.0/repositories/some/repo/refs/branches/branch')
        .reply(200, {
          name: 'branch',
          target: {
            hash: 'branch_hash',
            parents: [{ hash: 'master_hash' }],
          },
        })
        .post('/2.0/repositories/some/repo/commit/branch_hash/statuses/build')
        .reply(200);
      await expect(
        bitbucket.setBranchStatus({
          branchName: 'branch',
          context: 'context',
          description: 'description',
          state: 'red',
          url: 'targetUrl',
        }),
      ).toResolve();
    });
  });

  describe('findIssue()', () => {
    it('does not throw', async () => {
      httpMock.scope(baseUrl).get('/2.0/user').reply(200, { uuid: '12345' });
      await bitbucket.initPlatform({ username: 'renovate', password: 'pass' });
      const scope = await initRepoMock({}, { has_issues: true });
      scope
        .get(
          '/2.0/repositories/some/repo/issues?q=title%3D%22title%22%20AND%20(state%20%3D%20%22new%22%20OR%20state%20%3D%20%22open%22)%20AND%20reporter.uuid%3D%2212345%22',
        )
        .reply(200, {
          values: [
            {
              id: 25,
              title: 'title',
              kind: 'task',
              content: { raw: 'content' },
            },
            {
              id: 26,
              title: 'title',
              kind: 'task',
              content: { raw: 'content' },
            },
          ],
        });
      expect(await bitbucket.findIssue('title')).toMatchSnapshot();
    });

    it('returns null if no issues', async () => {
      const scope = await initRepoMock(
        {
          repository: 'some/empty',
        },
        { has_issues: true },
      );
      scope
        .get(
          '/2.0/repositories/some/empty/issues?q=title%3D%22title%22%20AND%20(state%20%3D%20%22new%22%20OR%20state%20%3D%20%22open%22)',
        )
        .reply(200, {
          values: [],
        });
      expect(await bitbucket.findIssue('title')).toBeNull();
    });
  });

  describe('ensureIssue()', () => {
    it('updates existing issues', async () => {
      const scope = await initRepoMock({}, { has_issues: true });
      scope
        .get(
          '/2.0/repositories/some/repo/issues?q=title%3D%22title%22%20AND%20(state%20%3D%20%22new%22%20OR%20state%20%3D%20%22open%22)',
        )
        .reply(200, {
          values: [
            {
              id: 25,
              title: 'title',
              kind: 'task',
              content: { raw: 'content' },
            },
            {
              id: 26,
              title: 'title',
              kind: 'task',
              content: { raw: 'content' },
            },
          ],
        })
        .put('/2.0/repositories/some/repo/issues/25')
        .reply(200)
        .put('/2.0/repositories/some/repo/issues/26')
        .reply(200);
      expect(
        await bitbucket.ensureIssue({ title: 'title', body: 'body' }),
      ).toBe('updated');
    });

    it('creates new issue', async () => {
      const scope = await initRepoMock(
        { repository: 'some/empty' },
        { has_issues: true },
      );
      scope
        .get(
          '/2.0/repositories/some/empty/issues?q=title%3D%22title%22%20AND%20(state%20%3D%20%22new%22%20OR%20state%20%3D%20%22open%22)',
        )
        .reply(200, { values: [] })
        .get(
          '/2.0/repositories/some/empty/issues?q=title%3D%22old-title%22%20AND%20(state%20%3D%20%22new%22%20OR%20state%20%3D%20%22open%22)',
        )
        .reply(200, { values: [] })
        .post('/2.0/repositories/some/empty/issues')
        .reply(200);
      expect(
        await bitbucket.ensureIssue({
          title: 'title',
          reuseTitle: 'old-title',
          body: 'body',
        }),
      ).toBe('created');
    });

    it('noop for existing issue', async () => {
      const scope = await initRepoMock({}, { has_issues: true });
      scope
        .get(
          '/2.0/repositories/some/repo/issues?q=title%3D%22title%22%20AND%20(state%20%3D%20%22new%22%20OR%20state%20%3D%20%22open%22)',
        )
        .reply(200, {
          values: [
            {
              id: 25,
              title: 'title',
              kind: 'task',
              content: { raw: 'content' },
            },
            {
              id: 26,
              title: 'title',
              kind: 'task',
              content: { raw: 'content' },
            },
          ],
        })
        .put('/2.0/repositories/some/repo/issues/26')
        .reply(200);
      expect(
        await bitbucket.ensureIssue({
          title: 'title',
          body: '\n content \n',
        }),
      ).toBeNull();
    });
  });

  describe('ensureIssueClosing()', () => {
    it('does not throw for disabled issues', async () => {
      await initRepoMock({ repository: 'some/repo' }, { has_issues: false });
      await expect(bitbucket.ensureIssueClosing('title')).toResolve();
    });

    it('closes issue', async () => {
      const scope = await initRepoMock({}, { has_issues: true });
      scope
        .get(
          '/2.0/repositories/some/repo/issues?q=title%3D%22title%22%20AND%20(state%20%3D%20%22new%22%20OR%20state%20%3D%20%22open%22)',
        )
        .reply(200, {
          values: [
            {
              id: 25,
              title: 'title',
              kind: 'task',
              content: { raw: 'content' },
            },
            {
              id: 26,
              title: 'title',
              kind: 'task',
              content: { raw: 'content' },
            },
          ],
        })
        .put('/2.0/repositories/some/repo/issues/25')
        .reply(200)
        .put('/2.0/repositories/some/repo/issues/26')
        .reply(200);
      await expect(bitbucket.ensureIssueClosing('title')).toResolve();
    });
  });

  describe('getIssueList()', () => {
    it('returns empty array for disabled issues', async () => {
      await initRepoMock({ repository: 'some/repo' }, { has_issues: false });
      expect(await bitbucket.getIssueList()).toEqual([]);
    });

    it('get issues', async () => {
      httpMock.scope(baseUrl).get('/2.0/user').reply(200, { uuid: '12345' });
      await bitbucket.initPlatform({ username: 'renovate', password: 'pass' });
      const scope = await initRepoMock({}, { has_issues: true });
      scope
        .get('/2.0/repositories/some/repo/issues')
        .query({
          q: '(state = "new" OR state = "open") AND reporter.uuid="12345"',
        })
        .reply(200, {
          values: [
            {
              id: 25,
              title: 'title',
              kind: 'task',
              content: { raw: 'content' },
            },
            {
              id: 26,
              title: 'title',
              kind: 'task',
              content: { raw: 'content' },
            },
          ],
        });
      const issues = await bitbucket.getIssueList();

      expect(issues).toHaveLength(2);
      expect(issues).toMatchSnapshot();
    });

    it('does not throw', async () => {
      const scope = await initRepoMock({}, { has_issues: true });
      scope
        .get('/2.0/repositories/some/repo/issues')
        .query({
          q: '(state = "new" OR state = "open")',
        })
        .reply(500, {});
      const issues = await bitbucket.getIssueList();

      expect(issues).toHaveLength(0);
    });
  });

  describe('addAssignees()', () => {
    it('does not throw', async () => {
      expect(await bitbucket.addAssignees(3, ['some'])).toMatchSnapshot();
    });
  });

  describe('addReviewers', () => {
    it('should add the given reviewers to the PR', async () => {
      const scope = await initRepoMock();
      scope
        .get('/2.0/repositories/some/repo/pullrequests/5')
        .reply(200, pr)
        .put('/2.0/repositories/some/repo/pullrequests/5')
        .reply(200);
      await expect(
        bitbucket.addReviewers(5, ['someuser', 'someotheruser']),
      ).toResolve();
    });

    it('should handle reviewers as username or UUID', async () => {
      const scope = await initRepoMock();
      scope
        .get('/2.0/repositories/some/repo/pullrequests/5')
        .reply(200, pr)
        .put('/2.0/repositories/some/repo/pullrequests/5', {
          title: pr.title,
          reviewers: [
            { username: 'someuser' },
            { uuid: '{90b6646d-1724-4a64-9fd9-539515fe94e9}' },
          ],
        })
        .reply(200);
      await expect(
        bitbucket.addReviewers(5, [
          'someuser',
          '{90b6646d-1724-4a64-9fd9-539515fe94e9}',
        ]),
      ).toResolve();
    });
  });

  describe('ensureComment()', () => {
    it('does not throw', async () => {
      httpMock
        .scope(baseUrl)
        .get('/2.0/repositories/undefined/pullrequests/3/comments?pagelen=100')
        .reply(500);
      expect(
        await bitbucket.ensureComment({
          number: 3,
          topic: 'topic',
          content: 'content',
        }),
      ).toMatchSnapshot();
    });
  });

  describe('ensureCommentRemoval()', () => {
    it('does not throw', async () => {
      httpMock
        .scope(baseUrl)
        .get('/2.0/repositories/undefined/pullrequests/3/comments?pagelen=100')
        .reply(500);
      expect(
        await bitbucket.ensureCommentRemoval({
          type: 'by-topic',
          number: 3,
          topic: 'topic',
        }),
      ).toMatchSnapshot();
    });
  });

  describe('getPrList()', () => {
    it('exists', () => {
      expect(bitbucket.getPrList).toBeDefined();
    });

    it('filters PR list by author', async () => {
      const scope = httpMock.scope(baseUrl);
      scope.get('/2.0/user').reply(200, { uuid: '12345' });
      await bitbucket.initPlatform({ username: 'renovate', password: 'pass' });
      await initRepoMock(undefined, null, scope);
      scope
        .get(`/2.0/repositories/some/repo/pullrequests`)
        .query(true)
        .reply(200, {
          values: [
            {
              id: 1,
              author: { uuid: '12345' },
              source: { branch: { name: 'branch-a' } },
              destination: { branch: { name: 'branch-b' } },
              state: 'OPEN',
            },
          ],
        });
      expect(await bitbucket.getPrList()).toMatchSnapshot();
    });
  });

  describe('findPr()', () => {
    it('exists', () => {
      expect(bitbucket.findPr).toBeDefined();
    });

    it('finds pr', async () => {
      const scope = await initRepoMock();
      scope
        .get(`/2.0/repositories/some/repo/pullrequests`)
        .query(true)
        .reply(200, { values: [pr] });
      expect(
        await bitbucket.findPr({
          branchName: 'branch',
          prTitle: 'title',
        }),
      ).toMatchSnapshot();
    });

    it('finds closed pr with no reopen comments', async () => {
      const prComment = {
        content: {
          raw: 'some comment',
        },
        user: {
          display_name: 'Bob Smith',
          uuid: '{d2238482-2e9f-48b3-8630-de22ccb9e42f}',
          account_id: '123',
        },
      };

      const scope = await initRepoMock();
      scope
        .get(`/2.0/repositories/some/repo/pullrequests`)
        .query(true)
        .reply(200, {
          values: [
            {
              id: 5,
              source: { branch: { name: 'branch' } },
              destination: { branch: { name: 'master' } },
              title: 'title',
              state: 'closed',
            },
          ],
        })
        .get('/2.0/repositories/some/repo/pullrequests/5/comments?pagelen=100')
        .reply(200, { values: [prComment] });

      const pr = await bitbucket.findPr({
        branchName: 'branch',
        prTitle: 'title',
      });
      expect(pr?.number).toBe(5);
    });

    it('finds closed pr with reopen comment on private repository', async () => {
      const prComment = {
        content: {
          raw: 'reopen! comment',
        },
        user: {
          display_name: 'Jane Smith',
          uuid: '{90b6646d-1724-4a64-9fd9-539515fe94e9}',
          account_id: '456',
        },
      };

      const scope = await initRepoMock({}, { is_private: true });
      scope
        .get(`/2.0/repositories/some/repo/pullrequests`)
        .query(true)
        .reply(200, {
          values: [
            {
              id: 5,
              source: { branch: { name: 'branch' } },
              destination: { branch: { name: 'master' } },
              title: 'title',
              state: 'closed',
            },
          ],
        })
        .get('/2.0/repositories/some/repo/pullrequests/5/comments?pagelen=100')
        .reply(200, { values: [prComment] });

      const pr = await bitbucket.findPr({
        branchName: 'branch',
        prTitle: 'title',
      });
      expect(pr).toBeNull();
    });

    it('finds closed pr with reopen comment on public repository from workspace member', async () => {
      const workspaceMember = {
        display_name: 'Jane Smith',
        uuid: '{90b6646d-1724-4a64-9fd9-539515fe94e9}',
        account_id: '456',
      };

      const prComment = {
        content: {
          raw: 'reopen! comment',
        },
        user: workspaceMember,
      };

      const scope = await initRepoMock({}, { is_private: false });
      scope
        .get(`/2.0/repositories/some/repo/pullrequests`)
        .query(true)
        .reply(200, {
          values: [
            {
              id: 5,
              source: { branch: { name: 'branch' } },
              destination: { branch: { name: 'master' } },
              title: 'title',
              state: 'closed',
            },
          ],
        })
        .get('/2.0/repositories/some/repo/pullrequests/5/comments?pagelen=100')
        .reply(200, { values: [prComment] })
        .get(
          '/2.0/workspaces/some/members/%7B90b6646d-1724-4a64-9fd9-539515fe94e9%7D',
        )
        .reply(200, { values: [workspaceMember] });

      const pr = await bitbucket.findPr({
        branchName: 'branch',
        prTitle: 'title',
      });
      expect(pr).toBeNull();
    });

    it('finds closed pr with reopen comment on public repository from non-workspace member', async () => {
      const nonWorkspaceMember = {
        display_name: 'Jane Smith',
        uuid: '{90b6646d-1724-4a64-9fd9-539515fe94e9}',
        account_id: '456',
      };

      const prComment = {
        content: {
          raw: 'reopen! comment',
        },
        user: nonWorkspaceMember,
      };

      const scope = await initRepoMock({}, { is_private: false });
      scope
        .get(`/2.0/repositories/some/repo/pullrequests`)
        .query(true)
        .reply(200, {
          values: [
            {
              id: 5,
              source: { branch: { name: 'branch' } },
              destination: { branch: { name: 'master' } },
              title: 'title',
              state: 'closed',
            },
          ],
        })
        .get('/2.0/repositories/some/repo/pullrequests/5/comments?pagelen=100')
        .reply(200, { values: [prComment] })
        .get(
          '/2.0/workspaces/some/members/%7B90b6646d-1724-4a64-9fd9-539515fe94e9%7D',
        )
        .reply(404);

      const pr = await bitbucket.findPr({
        branchName: 'branch',
        prTitle: 'title',
      });
      expect(pr?.number).toBe(5);
    });

    it('finds pr from other authors', async () => {
      const scope = await initRepoMock();
      scope
        .get(
          '/2.0/repositories/some/repo/pullrequests?q=source.branch.name="branch"&state=open',
        )
        .reply(200, { values: [pr] });
      expect(
        await bitbucket.findPr({
          branchName: 'branch',
          state: 'open',
          includeOtherAuthors: true,
        }),
      ).toMatchObject({
        number: 5,
        sourceBranch: 'branch',
        targetBranch: 'master',
        title: 'title',
        state: 'open',
      });
    });

    it('returns null if no open pr exists - (includeOtherAuthors)', async () => {
      const scope = await initRepoMock();
      scope
        .get(
          '/2.0/repositories/some/repo/pullrequests?q=source.branch.name="branch"&state=open',
        )
        .reply(200, {
          values: [],
        });

      const pr = await bitbucket.findPr({
        branchName: 'branch',
        state: 'open',
        includeOtherAuthors: true,
      });
      expect(pr).toBeNull();
    });
  });

  describe('createPr()', () => {
    it('posts PR', async () => {
      const projectReviewer = {
        type: 'default_reviewer',
        reviewer_type: 'project',
        user: {
          display_name: 'Bob Smith',
          uuid: '{d2238482-2e9f-48b3-8630-de22ccb9e42f}',
          account_id: '123',
        },
      };
      const repoReviewer = {
        type: 'default_reviewer',
        reviewer_type: 'repository',
        user: {
          display_name: 'Jane Smith',
          uuid: '{90b6646d-1724-4a64-9fd9-539515fe94e9}',
          account_id: '456',
        },
      };
      const scope = await initRepoMock();
      scope
        .get(
          '/2.0/repositories/some/repo/effective-default-reviewers?pagelen=100',
        )
        .reply(200, {
          values: [projectReviewer, repoReviewer],
        })
        .post('/2.0/repositories/some/repo/pullrequests')
        .reply(200, { id: 5 })
        .get(`/2.0/repositories/some/repo/pullrequests`)
        .query(true)
        .reply(200, {
          values: [{ id: 5 }],
        });
      const pr = await bitbucket.createPr({
        sourceBranch: 'branch',
        targetBranch: 'master',
        prTitle: 'title',
        prBody: 'body',
        platformPrOptions: {
          bbUseDefaultReviewers: true,
        },
      });
      expect(pr?.number).toBe(5);
    });

    it('removes inactive reviewers when creating pr', async () => {
      const inactiveReviewer = {
        user: {
          display_name: 'Bob Smith',
          uuid: '{d2238482-2e9f-48b3-8630-de22ccb9e42f}',
          account_id: '123',
        },
      };
      const activeReviewerOutsideOfWorkspace = {
        user: {
          display_name: 'Alice Smith',
          uuid: '{a10e0228-ad84-11ed-afa1-0242ac120002}',
          account_id: '789',
        },
      };
      const activeReviewerWithinWorkspace = {
        user: {
          display_name: 'Jane Smith',
          uuid: '{90b6646d-1724-4a64-9fd9-539515fe94e9}',
          account_id: '456',
        },
      };
      const scope = await initRepoMock();
      scope
        .get(
          '/2.0/repositories/some/repo/effective-default-reviewers?pagelen=100',
        )
        .reply(200, {
          values: [
            activeReviewerWithinWorkspace,
            activeReviewerOutsideOfWorkspace,
            inactiveReviewer,
          ],
        })
        .post('/2.0/repositories/some/repo/pullrequests')
        .reply(400, {
          type: 'error',
          error: {
            fields: {
              reviewers: ['Malformed reviewers list'],
            },
            message: 'reviewers: Malformed reviewers list',
          },
        })
        .get('/2.0/users/%7B90b6646d-1724-4a64-9fd9-539515fe94e9%7D')
        .reply(200, {
          account_status: 'active',
        })
        .get(
          '/2.0/workspaces/some/members/%7B90b6646d-1724-4a64-9fd9-539515fe94e9%7D',
        )
        .reply(200)
        .get('/2.0/users/%7Ba10e0228-ad84-11ed-afa1-0242ac120002%7D')
        .reply(200, {
          account_status: 'active',
        })
        .get(
          '/2.0/workspaces/some/members/%7Ba10e0228-ad84-11ed-afa1-0242ac120002%7D',
        )
        .reply(404)
        .get('/2.0/users/%7Bd2238482-2e9f-48b3-8630-de22ccb9e42f%7D')
        .reply(200, {
          account_status: 'inactive',
        })
        .post('/2.0/repositories/some/repo/pullrequests')
        .reply(200, { id: 5 })
        .get(`/2.0/repositories/some/repo/pullrequests`)
        .query(true)
        .reply(200, {
          values: [{ id: 5 }],
        });
      const pr = await bitbucket.createPr({
        sourceBranch: 'branch',
        targetBranch: 'master',
        prTitle: 'title',
        prBody: 'body',
        platformPrOptions: {
          bbUseDefaultReviewers: true,
        },
      });
      expect(pr?.number).toBe(5);
    });

    it('removes default reviewers no longer member of the workspace when creating pr', async () => {
      const notMemberReviewer = {
        user: {
          display_name: 'Bob Smith',
          uuid: '{d2238482-2e9f-48b3-8630-de22ccb9e42f}',
          account_id: '123',
        },
      };
      const memberReviewer = {
        user: {
          display_name: 'Jane Smith',
          uuid: '{90b6646d-1724-4a64-9fd9-539515fe94e9}',
          account_id: '456',
        },
      };
      const scope = await initRepoMock();
      scope
        .get(
          '/2.0/repositories/some/repo/effective-default-reviewers?pagelen=100',
        )
        .reply(200, {
          values: [memberReviewer, notMemberReviewer],
        })
        .post('/2.0/repositories/some/repo/pullrequests')
        .reply(400, {
          type: 'error',
          error: {
            fields: {
              reviewers: [
                'Bob Smith is not a member of this workspace and cannot be added to this pull request',
              ],
            },
            message:
              'reviewers: Bob Smith is not a member of this workspace and cannot be added to this pull request',
          },
        })
        .get(
          '/2.0/workspaces/some/members/%7Bd2238482-2e9f-48b3-8630-de22ccb9e42f%7D',
        )
        .reply(404)
        .get(
          '/2.0/workspaces/some/members/%7B90b6646d-1724-4a64-9fd9-539515fe94e9%7D',
        )
        .reply(200)
        .post('/2.0/repositories/some/repo/pullrequests')
        .reply(200, { id: 5 })
        .get(`/2.0/repositories/some/repo/pullrequests`)
        .query(true)
        .reply(200, {
          values: [{ id: 5 }],
        });
      const pr = await bitbucket.createPr({
        sourceBranch: 'branch',
        targetBranch: 'master',
        prTitle: 'title',
        prBody: 'body',
        platformPrOptions: {
          bbUseDefaultReviewers: true,
        },
      });
      expect(pr?.number).toBe(5);
    });

    it('throws exception when unable to check default reviewers workspace membership', async () => {
      const reviewer = {
        user: {
          display_name: 'Bob Smith',
          uuid: '{d2238482-2e9f-48b3-8630-de22ccb9e42f}',
          account_id: '123',
        },
      };
      const scope = await initRepoMock();
      scope
        .get(
          '/2.0/repositories/some/repo/effective-default-reviewers?pagelen=100',
        )
        .reply(200, {
          values: [reviewer],
        })
        .post('/2.0/repositories/some/repo/pullrequests')
        .reply(400, {
          type: 'error',
          error: {
            fields: {
              reviewers: [
                'Bob Smith is not a member of this workspace and cannot be added to this pull request',
              ],
            },
            message:
              'reviewers: Bob Smith is not a member of this workspace and cannot be added to this pull request',
          },
        })
        .get(
          '/2.0/workspaces/some/members/%7Bd2238482-2e9f-48b3-8630-de22ccb9e42f%7D',
        )
        .reply(401);
      await expect(() =>
        bitbucket.createPr({
          sourceBranch: 'branch',
          targetBranch: 'master',
          prTitle: 'title',
          prBody: 'body',
          platformPrOptions: {
            bbUseDefaultReviewers: true,
          },
        }),
      ).rejects.toThrow('Response code 401 (Unauthorized)');
    });

    it('removes reviewer if they are also the author of the pr', async () => {
      const reviewers = [
        {
          user: {
            display_name: 'Bob Smith',
            uuid: '{d2238482-2e9f-48b3-8630-de22ccb9e42f}',
            account_id: '123',
          },
        },
        {
          user: {
            display_name: 'Jane Smith',
            uuid: '{90b6646d-1724-4a64-9fd9-539515fe94e9}',
            account_id: '456',
          },
        },
      ];
      const scope = await initRepoMock();
      scope
        .get(
          '/2.0/repositories/some/repo/effective-default-reviewers?pagelen=100',
        )
        .reply(200, {
          values: reviewers,
        })
        .post('/2.0/repositories/some/repo/pullrequests')
        .reply(400, {
          type: 'error',
          error: {
            fields: {
              reviewers: [
                'Jane Smith is the author and cannot be included as a reviewer.',
              ],
            },
          },
        })
        .post('/2.0/repositories/some/repo/pullrequests')
        .reply(200, { id: 5 })
        .get(`/2.0/repositories/some/repo/pullrequests`)
        .query(true)
        .reply(200, {
          values: [{ id: 5 }],
        });
      const pr = await bitbucket.createPr({
        sourceBranch: 'branch',
        targetBranch: 'master',
        prTitle: 'title',
        prBody: 'body',
        platformPrOptions: {
          bbUseDefaultReviewers: true,
        },
      });
      expect(pr?.number).toBe(5);
    });

    it('rethrows exception when PR create error due to unknown reviewers error', async () => {
      const reviewer = {
        user: {
          display_name: 'Jane Smith',
          uuid: '{90b6646d-1724-4a64-9fd9-539515fe94e9}',
        },
      };

      const scope = await initRepoMock();
      scope
        .get(
          '/2.0/repositories/some/repo/effective-default-reviewers?pagelen=100',
        )
        .reply(200, {
          values: [reviewer],
        })
        .post('/2.0/repositories/some/repo/pullrequests')
        .reply(400, {
          type: 'error',
          error: {
            fields: {
              reviewers: ['Some other unhandled error'],
            },
            message: 'Some other unhandled error',
          },
        });
      await expect(() =>
        bitbucket.createPr({
          sourceBranch: 'branch',
          targetBranch: 'master',
          prTitle: 'title',
          prBody: 'body',
          platformPrOptions: {
            bbUseDefaultReviewers: true,
          },
        }),
      ).rejects.toThrow('Response code 400 (Bad Request)');
    });

    it('rethrows exception when PR create error not due to reviewers field', async () => {
      const reviewer = {
        user: {
          display_name: 'Jane Smith',
          uuid: '{90b6646d-1724-4a64-9fd9-539515fe94e9}',
        },
      };

      const scope = await initRepoMock();
      scope
        .get(
          '/2.0/repositories/some/repo/effective-default-reviewers?pagelen=100',
        )
        .reply(200, {
          values: [reviewer],
        })
        .post('/2.0/repositories/some/repo/pullrequests')
        .reply(400, {
          type: 'error',
          error: {
            fields: {
              description: ['Some other unhandled error'],
            },
            message: 'Some other unhandled error',
          },
        });
      await expect(() =>
        bitbucket.createPr({
          sourceBranch: 'branch',
          targetBranch: 'master',
          prTitle: 'title',
          prBody: 'body',
          platformPrOptions: {
            bbUseDefaultReviewers: true,
          },
        }),
      ).rejects.toThrow('Response code 400 (Bad Request)');
    });

    it('lists PR tasks and resolves the unresolved tasks', async () => {
      const prTask1: PrTask = {
        id: 1,
        state: 'UNRESOLVED',
        content: {
          raw: 'task 1',
        },
      };
      const resolvedPrTask1: Partial<PrTask> = {
        state: 'RESOLVED',
        content: {
          raw: 'task 1',
        },
      };
      const prTask2: PrTask = {
        id: 2,
        state: 'UNRESOLVED',
        content: {
          raw: 'task 2',
        },
      };
      const resolvedPrTask2: Partial<PrTask> = {
        state: 'RESOLVED',
        content: {
          raw: 'task 2',
        },
      };
      const prTask3: PrTask = {
        id: 3,
        state: 'RESOLVED',
        content: {
          raw: 'task 3',
        },
      };
      const scope = await initRepoMock();
      scope
        .post('/2.0/repositories/some/repo/pullrequests')
        .reply(200, { id: 5 })
        .get(`/2.0/repositories/some/repo/pullrequests`)
        .query(true)
        .reply(200, {
          values: [{ id: 5 }],
        });
      scope
        .get('/2.0/repositories/some/repo/pullrequests/5/tasks')
        .query({
          pagelen: 100,
        })
        .reply(200, { values: [prTask1, prTask2, prTask3] });
      scope
        .put(
          '/2.0/repositories/some/repo/pullrequests/5/tasks/1',
          resolvedPrTask1,
        )
        .reply(200);
      scope
        .put(
          '/2.0/repositories/some/repo/pullrequests/5/tasks/2',
          resolvedPrTask2,
        )
        .reply(200);
      const pr = await bitbucket.createPr({
        sourceBranch: 'branch',
        targetBranch: 'master',
        prTitle: 'title',
        prBody: 'body',
        platformPrOptions: {
          bbUseDefaultReviewers: false,
          bbAutoResolvePrTasks: true,
        },
      });
      expect(pr?.number).toBe(5);
    });

    it('swallows list PR error and PR creation succeeds', async () => {
      const scope = await initRepoMock();
      scope
        .post('/2.0/repositories/some/repo/pullrequests')
        .reply(200, { id: 5 })
        .get(`/2.0/repositories/some/repo/pullrequests`)
        .query(true)
        .reply(200, {
          values: [{ id: 5 }],
        });
      scope
        .get('/2.0/repositories/some/repo/pullrequests/5/tasks')
        .query({
          pagelen: 100,
        })
        .reply(500);
      const pr = await bitbucket.createPr({
        sourceBranch: 'branch',
        targetBranch: 'master',
        prTitle: 'title',
        prBody: 'body',
        platformPrOptions: {
          bbUseDefaultReviewers: false,
          bbAutoResolvePrTasks: true,
        },
      });
      expect(pr?.number).toBe(5);
    });

    it('swallows resolve PR task error and PR creation succeeds', async () => {
      const prTask1: PrTask = {
        id: 1,
        state: 'UNRESOLVED',
        content: {
          raw: 'task 1',
        },
      };
      const resolvedPrTask1: Partial<PrTask> = {
        state: 'RESOLVED',
        content: {
          raw: 'task 1',
        },
      };
      const scope = await initRepoMock();
      scope
        .post('/2.0/repositories/some/repo/pullrequests')
        .reply(200, { id: 5 })
        .get(`/2.0/repositories/some/repo/pullrequests`)
        .query(true)
        .reply(200, {
          values: [{ id: 5 }],
        });
      scope
        .get('/2.0/repositories/some/repo/pullrequests/5/tasks')
        .query({
          pagelen: 100,
        })
        .reply(200, { values: [prTask1] });
      scope
        .put(
          '/2.0/repositories/some/repo/pullrequests/5/tasks/1',
          resolvedPrTask1,
        )
        .reply(500);
      const pr = await bitbucket.createPr({
        sourceBranch: 'branch',
        targetBranch: 'master',
        prTitle: 'title',
        prBody: 'body',
        platformPrOptions: {
          bbUseDefaultReviewers: false,
          bbAutoResolvePrTasks: true,
        },
      });
      expect(pr?.number).toBe(5);
    });
  });

  describe('getPr()', () => {
    it('exists', async () => {
      const scope = await initRepoMock();
      scope.get('/2.0/repositories/some/repo/pullrequests/5').reply(200, pr);
      expect(await bitbucket.getPr(5)).toMatchSnapshot();
    });

    it('canRebase', async () => {
      expect.assertions(3);
      const scope = await initRepoMock();
      scope
        .get('/2.0/repositories/some/repo/pullrequests/3')
        .reply(200, {
          id: 3,
          source: { branch: { name: 'branch' } },
          destination: { branch: { name: 'master' } },
          title: 'title',
          summary: { raw: 'summary' },
          state: 'OPEN',
          created_on: '2018-07-02T07:02:25.275030+00:00',
        })
        .get('/2.0/repositories/some/repo/pullrequests/5')
        .reply(200, pr);
      expect(await bitbucket.getPr(3)).toMatchSnapshot();

      expect(await bitbucket.getPr(5)).toMatchSnapshot();

      expect(await bitbucket.getPr(5)).toMatchSnapshot();
    });

    it('reviewers', async () => {
      const reviewer = {
        display_name: 'Jane Smith',
        uuid: '{90b6646d-1724-4a64-9fd9-539515fe94e9}',
        account_id: '456',
      };
      const scope = await initRepoMock();
      scope.get('/2.0/repositories/some/repo/pullrequests/5').reply(200, {
        ...pr,
        reviewers: [reviewer],
      });
      expect(await bitbucket.getPr(5)).toEqual({
        bodyStruct: {
          hash: '761b7ad8ad439b2855fcbb611331c646ef0870b0631247bba3f3025cb6df5a53',
        },
        createdAt: '2018-07-02T07:02:25.275030+00:00',
        number: 5,
        reviewers: ['{90b6646d-1724-4a64-9fd9-539515fe94e9}'],
        sourceBranch: 'branch',
        state: 'open',
        targetBranch: 'master',
        title: 'title',
      });
    });
  });

  describe('massageMarkdown()', () => {
    it('returns diff files', () => {
      const prBody =
        '<details><summary>foo</summary>\n<blockquote>\n\n<details><summary>text</summary>' +
        '\n---\n\n - [ ] <!-- rebase-check --> rebase\n<!--renovate-config-hash:-->' +
        '\n\n</details>\n\n</blockquote>\n</details>';

      expect(bitbucket.massageMarkdown(prBody)).toMatchSnapshot();
    });

    it('updates abandoned dependencies heading and place note inside', () => {
      const prBody =
        '> ℹ **Note**\n>\n' +
        'These dependencies have not received updates for an extended period and may be unmaintained:\n' +
        '<details><summary>View abandoned dependencies (6)</summary>';

      expect(bitbucket.massageMarkdown(prBody)).toEqual(
<<<<<<< HEAD
        '## Abandoned dependencies (6)\n' +
=======
        '## Abandoned Dependencies  (6)\n' +
>>>>>>> 83e0b97f
          '> ℹ **Note**\n>\n' +
          'These dependencies have not received updates for an extended period and may be unmaintained:\n',
      );
    });
  });

  describe('updatePr()', () => {
    it('puts PR', async () => {
      const reviewer = {
        display_name: 'Jane Smith',
        uuid: '{90b6646d-1724-4a64-9fd9-539515fe94e9}',
      };
      const scope = await initRepoMock();
      scope
        .get('/2.0/repositories/some/repo/pullrequests/5')
        .reply(200, { reviewers: [reviewer] })
        .put('/2.0/repositories/some/repo/pullrequests/5')
        .reply(200, { id: 5 })
        .get(`/2.0/repositories/some/repo/pullrequests`)
        .query(true)
        .reply(200, {
          values: [{ id: 5 }],
        });
      await expect(
        bitbucket.updatePr({
          number: 5,
          prTitle: 'title',
          prBody: 'body',
          targetBranch: 'new_base',
        }),
      ).toResolve();
    });

    it('removes inactive reviewers when updating pr', async () => {
      const inactiveReviewer = {
        display_name: 'Bob Smith',
        uuid: '{d2238482-2e9f-48b3-8630-de22ccb9e42f}',
        account_id: '123',
      };
      const activeReviewerOutsideOfWorkspace = {
        display_name: 'Alice Smith',
        uuid: '{a10e0228-ad84-11ed-afa1-0242ac120002}',
        account_id: '789',
      };
      const activeReviewerWithinWorkspace = {
        display_name: 'Jane Smith',
        uuid: '{90b6646d-1724-4a64-9fd9-539515fe94e9}',
        account_id: '456',
      };
      const scope = await initRepoMock();
      scope
        .get('/2.0/repositories/some/repo/pullrequests/5')
        .reply(200, {
          reviewers: [
            activeReviewerWithinWorkspace,
            activeReviewerOutsideOfWorkspace,
            inactiveReviewer,
          ],
        })
        .put('/2.0/repositories/some/repo/pullrequests/5')
        .reply(400, {
          type: 'error',
          error: {
            fields: {
              reviewers: ['Malformed reviewers list'],
            },
            message: 'reviewers: Malformed reviewers list',
          },
        })
        .get('/2.0/users/%7B90b6646d-1724-4a64-9fd9-539515fe94e9%7D')
        .reply(200, {
          account_status: 'active',
        })
        .get(
          '/2.0/workspaces/some/members/%7B90b6646d-1724-4a64-9fd9-539515fe94e9%7D',
        )
        .reply(200)
        .get('/2.0/users/%7Ba10e0228-ad84-11ed-afa1-0242ac120002%7D')
        .reply(200, {
          account_status: 'active',
        })
        .get(
          '/2.0/workspaces/some/members/%7Ba10e0228-ad84-11ed-afa1-0242ac120002%7D',
        )
        .reply(404)
        .get('/2.0/users/%7Bd2238482-2e9f-48b3-8630-de22ccb9e42f%7D')
        .reply(200, {
          account_status: 'inactive',
        })
        .put('/2.0/repositories/some/repo/pullrequests/5')
        .reply(200, { id: 5 })
        .get(`/2.0/repositories/some/repo/pullrequests`)
        .query(true)
        .reply(200, {
          values: [{ id: 5 }],
        });
      await expect(
        bitbucket.updatePr({ number: 5, prTitle: 'title', prBody: 'body' }),
      ).toResolve();
    });

    it('removes reviewers no longer member of the workspace when updating pr', async () => {
      const notMemberReviewer = {
        display_name: 'Bob Smith',
        uuid: '{d2238482-2e9f-48b3-8630-de22ccb9e42f}',
        account_id: '123',
      };
      const memberReviewer = {
        display_name: 'Jane Smith',
        uuid: '{90b6646d-1724-4a64-9fd9-539515fe94e9}',
        account_id: '456',
      };
      const scope = await initRepoMock();
      scope
        .get('/2.0/repositories/some/repo/pullrequests/5')
        .reply(200, { reviewers: [memberReviewer, notMemberReviewer] })
        .put('/2.0/repositories/some/repo/pullrequests/5')
        .reply(400, {
          type: 'error',
          error: {
            fields: {
              reviewers: [
                'Bob Smith is not a member of this workspace and cannot be added to this pull request',
              ],
            },
            message:
              'reviewers: Bob Smith is not a member of this workspace and cannot be added to this pull request',
          },
        })
        .get(
          '/2.0/workspaces/some/members/%7Bd2238482-2e9f-48b3-8630-de22ccb9e42f%7D',
        )
        .reply(404)
        .get(
          '/2.0/workspaces/some/members/%7B90b6646d-1724-4a64-9fd9-539515fe94e9%7D',
        )
        .reply(200)
        .put('/2.0/repositories/some/repo/pullrequests/5')
        .reply(200, { id: 5 })
        .get(`/2.0/repositories/some/repo/pullrequests`)
        .query(true)
        .reply(200, {
          values: [{ id: 5 }],
        });

      await expect(
        bitbucket.updatePr({ number: 5, prTitle: 'title', prBody: 'body' }),
      ).toResolve();
    });

    it('throws exception when unable to check reviewers workspace membership', async () => {
      const reviewer = {
        display_name: 'Bob Smith',
        uuid: '{d2238482-2e9f-48b3-8630-de22ccb9e42f}',
        account_id: '123',
      };
      const scope = await initRepoMock();
      scope
        .get('/2.0/repositories/some/repo/pullrequests/5')
        .reply(200, { reviewers: [reviewer] })
        .put('/2.0/repositories/some/repo/pullrequests/5')
        .reply(400, {
          type: 'error',
          error: {
            fields: {
              reviewers: [
                'Bob Smith is not a member of this workspace and cannot be added to this pull request',
              ],
            },
            message:
              'reviewers: Bob Smith is not a member of this workspace and cannot be added to this pull request',
          },
        })
        .get(
          '/2.0/workspaces/some/members/%7Bd2238482-2e9f-48b3-8630-de22ccb9e42f%7D',
        )
        .reply(401);
      await expect(() =>
        bitbucket.updatePr({ number: 5, prTitle: 'title', prBody: 'body' }),
      ).rejects.toThrow('Response code 401 (Unauthorized)');
    });

    it('rethrows exception when PR update error due to unknown reviewers error', async () => {
      const reviewer = {
        display_name: 'Jane Smith',
        uuid: '{90b6646d-1724-4a64-9fd9-539515fe94e9}',
      };

      const scope = await initRepoMock();
      scope
        .get('/2.0/repositories/some/repo/pullrequests/5')
        .reply(200, { reviewers: [reviewer] })
        .put('/2.0/repositories/some/repo/pullrequests/5')
        .reply(400, {
          type: 'error',
          error: {
            fields: {
              reviewers: ['Some other unhandled error'],
            },
            message: 'Some other unhandled error',
          },
        });
      await expect(() =>
        bitbucket.updatePr({ number: 5, prTitle: 'title', prBody: 'body' }),
      ).rejects.toThrowErrorMatchingSnapshot();
    });

    it('rethrows exception when PR create error not due to reviewers field', async () => {
      const reviewer = {
        display_name: 'Jane Smith',
        uuid: '{90b6646d-1724-4a64-9fd9-539515fe94e9}',
      };

      const scope = await initRepoMock();
      scope
        .get('/2.0/repositories/some/repo/pullrequests/5')
        .reply(200, { reviewers: [reviewer] })
        .put('/2.0/repositories/some/repo/pullrequests/5')
        .reply(400, {
          type: 'error',
          error: {
            fields: {
              description: ['Some other unhandled error'],
            },
            message: 'Some other unhandled error',
          },
        });
      await expect(() =>
        bitbucket.updatePr({ number: 5, prTitle: 'title', prBody: 'body' }),
      ).rejects.toThrow('Response code 400 (Bad Request)');
    });

    it('throws an error on failure to get current list of reviewers', async () => {
      const scope = await initRepoMock();
      scope
        .get('/2.0/repositories/some/repo/pullrequests/5')
        .reply(500, undefined);
      await expect(() =>
        bitbucket.updatePr({ number: 5, prTitle: 'title', prBody: 'body' }),
      ).rejects.toThrowErrorMatchingSnapshot();
    });

    it('closes PR', async () => {
      const scope = await initRepoMock();
      scope
        .get('/2.0/repositories/some/repo/pullrequests/5')
        .reply(200, { values: [pr] })
        .put('/2.0/repositories/some/repo/pullrequests/5')
        .reply(200, { id: 5 })
        .post('/2.0/repositories/some/repo/pullrequests/5/decline')
        .reply(200)
        .get(`/2.0/repositories/some/repo/pullrequests`)
        .query(true)
        .reply(200, {
          values: [{ id: 5 }],
        });

      expect(
        await bitbucket.updatePr({
          number: pr.id,
          prTitle: pr.title,
          state: 'closed',
        }),
      ).toBeUndefined();
    });
  });

  describe('maintains pr cache integrity at runtime', () => {
    it('pr cache gets updated after a pr is created', async () => {
      const projectReviewer = {
        type: 'default_reviewer',
        reviewer_type: 'project',
        user: {
          display_name: 'Bob Smith',
          uuid: '{d2238482-2e9f-48b3-8630-de22ccb9e42f}',
          account_id: '123',
        },
      };
      const repoReviewer = {
        type: 'default_reviewer',
        reviewer_type: 'repository',
        user: {
          display_name: 'Jane Smith',
          uuid: '{90b6646d-1724-4a64-9fd9-539515fe94e9}',
          account_id: '456',
        },
      };

      const scope = httpMock.scope(baseUrl);
      scope.get('/2.0/user').reply(200, { uuid: '12345' });
      await bitbucket.initPlatform({ username: 'renovate', password: 'pass' });
      await initRepoMock(undefined, null, scope);
      scope
        .get(`/2.0/repositories/some/repo/pullrequests`)
        .query(true)
        .reply(200, {
          values: [
            {
              id: 1,
              author: { uuid: '12345' },
              source: { branch: { name: 'branch-a' } },
              destination: { branch: { name: 'branch-b' } },
              state: 'OPEN',
            },
          ],
        })
        .get(
          '/2.0/repositories/some/repo/effective-default-reviewers?pagelen=100',
        )
        .reply(200, {
          values: [projectReviewer, repoReviewer],
        })
        .post('/2.0/repositories/some/repo/pullrequests')
        .reply(200, { id: 5 });

      await bitbucket.getPrList(); // cache is now initialized

      await bitbucket.createPr({
        sourceBranch: 'branch',
        targetBranch: 'master',
        prTitle: 'title',
        prBody: 'body',
        platformPrOptions: {
          bbUseDefaultReviewers: true,
        },
      });

      const newPrList = await bitbucket.getPrList();
      expect(newPrList).toHaveLength(2);
    });

    it('pr cache gets updated after a pr is updated', async () => {
      const reviewer = {
        display_name: 'Jane Smith',
        uuid: '{90b6646d-1724-4a64-9fd9-539515fe94e9}',
      };
      const scope = httpMock.scope(baseUrl);
      scope.get('/2.0/user').reply(200, { uuid: '12345' });
      await bitbucket.initPlatform({ username: 'renovate', password: 'pass' });
      await initRepoMock(undefined, null, scope);
      scope
        .get(`/2.0/repositories/some/repo/pullrequests`)
        .query(true)
        .reply(200, {
          values: [
            {
              id: 5,
              author: { uuid: '12345' },
              source: { branch: { name: 'branch-a' } },
              destination: { branch: { name: 'branch-b' } },
              state: 'OPEN',
              title: 'title',
            },
          ],
        })
        .get('/2.0/repositories/some/repo/pullrequests/5')
        .reply(200, { reviewers: [reviewer] })
        .put('/2.0/repositories/some/repo/pullrequests/5')
        .reply(200, { id: 5, title: 'newTitle' });

      const oldPrList = await bitbucket.getPrList(); // cache is now initialized
      expect(oldPrList.find((pr) => pr.title === 'title')).toBeDefined();
      await bitbucket.updatePr({
        number: 5,
        prTitle: 'newTitle',
        prBody: 'body',
        targetBranch: 'new_base',
      });

      const newPrList = await bitbucket.getPrList();
      expect(newPrList.find((pr) => pr.title === 'newTitle')).toBeDefined();
    });
  });

  describe('mergePr()', () => {
    it('posts Merge with optional merge strategy', async () => {
      const scope = await initRepoMock();
      scope.post('/2.0/repositories/some/repo/pullrequests/5/merge').reply(200);
      expect(
        await bitbucket.mergePr({
          branchName: 'branch',
          id: 5,
        }),
      ).toBeTrue();
    });

    it('posts Merge with auto', async () => {
      const scope = await initRepoMock();
      scope.post('/2.0/repositories/some/repo/pullrequests/5/merge').reply(200);
      expect(
        await bitbucket.mergePr({
          branchName: 'branch',
          id: 5,
          strategy: 'auto',
        }),
      ).toBeTrue();
    });

    it('posts Merge with merge-commit', async () => {
      const scope = await initRepoMock();
      scope.post('/2.0/repositories/some/repo/pullrequests/5/merge').reply(200);
      expect(
        await bitbucket.mergePr({
          branchName: 'branch',
          id: 5,
          strategy: 'merge-commit',
        }),
      ).toBeTrue();
    });

    it('posts Merge with squash', async () => {
      const scope = await initRepoMock();
      scope.post('/2.0/repositories/some/repo/pullrequests/5/merge').reply(200);
      expect(
        await bitbucket.mergePr({
          branchName: 'branch',
          id: 5,
          strategy: 'squash',
        }),
      ).toBe(true);
    });

    it('does not post Merge with rebase', async () => {
      await bitbucket.mergePr({
        branchName: 'branch',
        id: 5,
        strategy: 'rebase',
      });
      expect(httpMock.getTrace()).toBeEmptyArray();
    });

    it('posts Merge with fast-forward', async () => {
      const scope = await initRepoMock();
      scope.post('/2.0/repositories/some/repo/pullrequests/5/merge').reply(200);
      expect(
        await bitbucket.mergePr({
          branchName: 'branch',
          id: 5,
          strategy: 'fast-forward',
        }),
      ).toBeTrue();
    });
  });

  describe('getJsonFile()', () => {
    it('returns file content', async () => {
      const data = { foo: 'bar' };
      const scope = await initRepoMock();
      scope
        .get('/2.0/repositories/some/repo/src/HEAD/file.json')
        .reply(200, JSON.stringify(data));
      const res = await bitbucket.getJsonFile('file.json');
      expect(res).toEqual(data);
    });

    it('returns file content in json5 format', async () => {
      const json5Data = `
        {
          // json5 comment
          foo: 'bar'
        }
      `;
      const scope = await initRepoMock();
      scope
        .get('/2.0/repositories/some/repo/src/HEAD/file.json5')
        .reply(200, json5Data);
      const res = await bitbucket.getJsonFile('file.json5');
      expect(res).toEqual({ foo: 'bar' });
    });

    it('returns file content from given repo', async () => {
      const data = { foo: 'bar' };
      const scope = await initRepoMock();
      scope
        .get('/2.0/repositories/different/repo/src/HEAD/file.json')
        .reply(200, JSON.stringify(data));
      const res = await bitbucket.getJsonFile('file.json', 'different/repo');
      expect(res).toEqual(data);
    });

    it('returns file content from branch or tag', async () => {
      const data = { foo: 'bar' };
      const scope = await initRepoMock();
      scope
        .get('/2.0/repositories/some/repo/src/dev/file.json')
        .reply(200, JSON.stringify(data));
      const res = await bitbucket.getJsonFile('file.json', 'some/repo', 'dev');
      expect(res).toEqual(data);
    });

    it('returns file content from branch with a slash in its name', async () => {
      const data = { foo: 'bar' };
      const scope = await initRepoMock();
      scope
        .get('/2.0/repositories/some/repo/refs/branches/feat/123-test')
        .reply(200, JSON.stringify({ target: { hash: '1234567890' } }));
      scope
        .get('/2.0/repositories/some/repo/src/1234567890/file.json')
        .reply(200, JSON.stringify(data));
      const res = await bitbucket.getJsonFile(
        'file.json',
        'some/repo',
        'feat/123-test',
      );
      expect(res).toEqual(data);
    });

    it('throws on malformed JSON', async () => {
      const scope = await initRepoMock();
      scope
        .get('/2.0/repositories/some/repo/src/HEAD/file.json')
        .reply(200, '!@#');
      await expect(bitbucket.getJsonFile('file.json')).rejects.toThrow();
    });

    it('throws on errors', async () => {
      const scope = await initRepoMock();
      scope
        .get('/2.0/repositories/some/repo/src/HEAD/file.json')
        .replyWithError('some error');
      await expect(bitbucket.getJsonFile('file.json')).rejects.toThrow();
    });
  });
});<|MERGE_RESOLUTION|>--- conflicted
+++ resolved
@@ -1676,11 +1676,7 @@
         '<details><summary>View abandoned dependencies (6)</summary>';
 
       expect(bitbucket.massageMarkdown(prBody)).toEqual(
-<<<<<<< HEAD
-        '## Abandoned dependencies (6)\n' +
-=======
-        '## Abandoned Dependencies  (6)\n' +
->>>>>>> 83e0b97f
+        '## Abandoned Dependencies (6)\n' +
           '> ℹ **Note**\n>\n' +
           'These dependencies have not received updates for an extended period and may be unmaintained:\n',
       );
