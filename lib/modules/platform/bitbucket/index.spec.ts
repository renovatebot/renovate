--- conflicted
+++ resolved
@@ -1660,7 +1660,7 @@
   });
 
   describe('massageMarkdown()', () => {
-    it('returns diff files', () => {
+    it('removes html tags', () => {
       const prBody =
         '<details><summary>foo</summary>\n<blockquote>\n\n<details><summary>text</summary>' +
         '\n---\n\n - [ ] <!-- rebase-check --> rebase\n<!--renovate-config-hash:-->' +
@@ -1669,8 +1669,20 @@
       expect(bitbucket.massageMarkdown(prBody)).toMatchSnapshot();
     });
 
-<<<<<<< HEAD
-    it('updates dependencies section to block nested list', () => {
+    it('updates abandoned dependencies heading and place note inside', () => {
+      const prBody =
+        '> ℹ **Note**\n>\n' +
+        'These dependencies have not received updates for an extended period and may be unmaintained:\n' +
+        '<details><summary>View abandoned dependencies (6)</summary>';
+
+      expect(bitbucket.massageMarkdown(prBody)).toEqual(
+        '## Abandoned dependencies  (6)\n' +
+          '> ℹ **Note**\n>\n' +
+          'These dependencies have not received updates for an extended period and may be unmaintained:\n',
+      );
+    });
+
+    it('updates detected dependencies section to block quote with nested list', () => {
       const prBody =
         '## Detected dependencies\n\n' +
         '<details><summary>dockerfile</summary>\n<blockquote>\n\n' +
@@ -1684,22 +1696,10 @@
       expect(bitbucket.massageMarkdown(prBody)).toEqual(
         '## Detected dependencies\n\n' +
           '**dockerfile**\n\n' +
-          '> - `app1/Dockerfile`\n>     - `node:24`\n>     - `temurin:27`\n>\n\n' +
-          '> - `app2/Dockerfile`\n>     - `node:20`\n>     - `python:3:14`\n>\n\n' +
+          '> - `app1/Dockerfile`\n>     - `node:24`\n>     - `temurin:27`\n\n' +
+          '> - `app2/Dockerfile`\n>     - `node:20`\n>     - `python:3:14`\n\n' +
           '\n\n**npm**\n\n' +
           '> - `package.json`\n>     - `@biomejs/biome:2.0.0`\n\n',
-=======
-    it('updates abandoned dependencies heading and place note inside', () => {
-      const prBody =
-        '> ℹ **Note**\n>\n' +
-        'These dependencies have not received updates for an extended period and may be unmaintained:\n' +
-        '<details><summary>View abandoned dependencies (6)</summary>';
-
-      expect(bitbucket.massageMarkdown(prBody)).toEqual(
-        '## Abandoned dependencies  (6)\n' +
-          '> ℹ **Note**\n>\n' +
-          'These dependencies have not received updates for an extended period and may be unmaintained:\n',
->>>>>>> 6005cbff
       );
     });
   });
