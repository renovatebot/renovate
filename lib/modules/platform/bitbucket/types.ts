import type { Pr } from '../types';

export type BitbucketMergeStrategy = 'fast_forward' | 'merge_commit' | 'squash';

export interface Config {
  defaultBranch: string;
  hasBitbucketIssuesEnabled: boolean;
  mergeMethod: string;
  owner: string;
  prList: Pr[];
  repository: string;
  username: string;
  userUuid: string;
  ignorePrAuthor: boolean;
  repositoryUrl: string;
  hasJiraProjectLinked: boolean;
  jiraProjectKey: string;
  jiraCloudUrl: string;
}

export interface PagedResult<T = any> {
  pagelen: number;
  size?: number;
  next?: string;
  values: T[];
}

export interface RepoInfo {
  isFork: boolean;
  owner: string;
  mainbranch: string;
  mergeMethod: string;
  has_issues: boolean;
  uuid: string;
  repositoryUrl: string;
}

export type BitbucketBranchState = 'SUCCESSFUL' | 'FAILED' | 'INPROGRESS';
export interface BitbucketStatus {
  key: string;
  state: BitbucketBranchState;
}

export interface RepoInfoBody {
  parent?: any;
  owner: { username: string };
  mainbranch: { name: string };
  has_issues: boolean;
  uuid: string;
  links: { html: { href: string } };
}

export interface MergeRequestBody {
  close_source_branch?: boolean;
  message?: string;
  merge_strategy?: BitbucketMergeStrategy;
}

<<<<<<< HEAD
=======
export interface Config {
  defaultBranch: string;
  has_issues: boolean;
  mergeMethod: string;
  owner: string;
  prList: Pr[];
  repository: string;
  username: string;
  userUuid: string;
  ignorePrAuthor: boolean;
}

export interface PagedResult<T = any> {
  pagelen: number;
  size?: number;
  next?: string;
  values: T[];
}

export interface RepoInfo {
  isFork: boolean;
  owner: string;
  mainbranch: string;
  mergeMethod: string;
  has_issues: boolean;
  uuid: string;
}

export interface BranchResponse {
  target: {
    hash: string;
  };
}

export type BitbucketBranchState = 'SUCCESSFUL' | 'FAILED' | 'INPROGRESS';

export interface BitbucketStatus {
  key: string;
  state: BitbucketBranchState;
}

export interface RepoInfoBody {
  parent?: any;
  owner: { username: string };
  mainbranch: { name: string };
  has_issues: boolean;
  uuid: string;
}

>>>>>>> a340830e
export interface PrResponse {
  id: number;
  title: string;
  state: string;
  links: {
    commits: {
      href: string;
    };
  };
  summary?: { raw: string };
  source: {
    branch: {
      name: string;
    };
  };
  destination: {
    branch: {
      name: string;
    };
  };
  reviewers: Array<Account>;
  created_on: string;
}

<<<<<<< HEAD
export interface BranchResponse {
  target: {
    hash: string;
  };
}
=======
>>>>>>> a340830e
export interface Account {
  display_name?: string;
  uuid: string;
  nickname?: string;
  account_status?: string;
}

export interface EffectiveReviewer {
  type: string;
  reviewer_type: string;
  user: Account;
<<<<<<< HEAD
}

export interface BitbucketIssue {
  id: number;
  title: string;
  content?: {
    raw: string;
  };
}

export interface JiraProjectsResponse {
  values: JiraProject[];
}

export interface JiraProject {
  project: {
    id: number;
    cloudId: string;
    key: string;
    name: string;
    url: string;
    site: {
      cloudId: string;
      cloudName: string;
      cloudUrl: string;
    };
  };
}

export interface JiraSearchResponse {
  issues: JiraIssue[];
}

export interface JiraIssue {
  id: number;
  key: string;
  fields: {
    description: JSONDocNode;
    summary: string;
  };
}

export interface JiraTransitionsResponse {
  transitions: JiraTransition[];
}

export const StatusCategoryKey = [
  'new',
  'indeterminate',
  'in-progress',
  'done',
] as const;

export interface JiraTransition {
  id: number;
  name: string;
  to: {
    statusCategory: {
      key: string; // TODO Add types
    };
  };
}

export interface AtlassianDocumentFormat {
  type: string;
  version: number;
  content?: AtlassianDocumentContent;
}

export interface AtlassianDocumentContent {
  type?: string;
  text?: string;
  attrs?: AtlassianDocumentAttributes;
  marks?: AtlassianDocumentMarks[];
  content?: AtlassianDocumentContent[];
}

export interface AtlassianDocumentMarks {
  type: string;
  attrs?: AtlassianDocumentAttributes;
}

export interface AtlassianDocumentAttributes {
  href?: string;
  level?: number;
}

export interface MarkdownASTNode {
  type: string;
  value: string;
  children: MarkdownASTNode[];
  url?: string;
  depth?: number;
  ordered?: boolean;
=======
>>>>>>> a340830e
}<|MERGE_RESOLUTION|>--- conflicted
+++ resolved
@@ -56,58 +56,6 @@
   merge_strategy?: BitbucketMergeStrategy;
 }
 
-<<<<<<< HEAD
-=======
-export interface Config {
-  defaultBranch: string;
-  has_issues: boolean;
-  mergeMethod: string;
-  owner: string;
-  prList: Pr[];
-  repository: string;
-  username: string;
-  userUuid: string;
-  ignorePrAuthor: boolean;
-}
-
-export interface PagedResult<T = any> {
-  pagelen: number;
-  size?: number;
-  next?: string;
-  values: T[];
-}
-
-export interface RepoInfo {
-  isFork: boolean;
-  owner: string;
-  mainbranch: string;
-  mergeMethod: string;
-  has_issues: boolean;
-  uuid: string;
-}
-
-export interface BranchResponse {
-  target: {
-    hash: string;
-  };
-}
-
-export type BitbucketBranchState = 'SUCCESSFUL' | 'FAILED' | 'INPROGRESS';
-
-export interface BitbucketStatus {
-  key: string;
-  state: BitbucketBranchState;
-}
-
-export interface RepoInfoBody {
-  parent?: any;
-  owner: { username: string };
-  mainbranch: { name: string };
-  has_issues: boolean;
-  uuid: string;
-}
-
->>>>>>> a340830e
 export interface PrResponse {
   id: number;
   title: string;
@@ -132,14 +80,11 @@
   created_on: string;
 }
 
-<<<<<<< HEAD
 export interface BranchResponse {
   target: {
     hash: string;
   };
 }
-=======
->>>>>>> a340830e
 export interface Account {
   display_name?: string;
   uuid: string;
@@ -151,7 +96,6 @@
   type: string;
   reviewer_type: string;
   user: Account;
-<<<<<<< HEAD
 }
 
 export interface BitbucketIssue {
@@ -189,7 +133,7 @@
   id: number;
   key: string;
   fields: {
-    description: JSONDocNode;
+    description: AtlassianDocumentFormat;
     summary: string;
   };
 }
@@ -246,6 +190,4 @@
   url?: string;
   depth?: number;
   ordered?: boolean;
-=======
->>>>>>> a340830e
 }