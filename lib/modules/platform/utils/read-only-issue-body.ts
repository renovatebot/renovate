import { regEx } from '../../../util/regex';

export function readOnlyIssueBody(body: string): string {
  return body
    .replace(' only once you click their checkbox below', '')
    .replace(' unless you click a checkbox below', '')
    .replace(' To discard all commits and start over, click on a checkbox.', '')
    .replace(regEx(/ Click (?:on |)a checkbox.*\./g), '')
    .replace(regEx(/\[ ] <!-- \w*-branch.*-->/g), '')
<<<<<<< HEAD
    .replace('**Click on this checkbox to rebase all open PRs at once**', '')
    .replace(regEx(/\[ ] <!-- rebase-all-open-prs -->/g), '');
=======
    .replace(regEx(/- \[ ] <!-- rebase-all-open-prs -->.*/g), '');
>>>>>>> aa1596da
}

export default readOnlyIssueBody;<|MERGE_RESOLUTION|>--- conflicted
+++ resolved
@@ -7,12 +7,7 @@
     .replace(' To discard all commits and start over, click on a checkbox.', '')
     .replace(regEx(/ Click (?:on |)a checkbox.*\./g), '')
     .replace(regEx(/\[ ] <!-- \w*-branch.*-->/g), '')
-<<<<<<< HEAD
-    .replace('**Click on this checkbox to rebase all open PRs at once**', '')
-    .replace(regEx(/\[ ] <!-- rebase-all-open-prs -->/g), '');
-=======
     .replace(regEx(/- \[ ] <!-- rebase-all-open-prs -->.*/g), '');
->>>>>>> aa1596da
 }
 
 export default readOnlyIssueBody;