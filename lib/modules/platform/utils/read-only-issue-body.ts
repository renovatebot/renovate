--- conflicted
+++ resolved
@@ -4,15 +4,10 @@
   return body
     .replace(regEx(/ To.*?, click on a checkbox below\./g), '')
     .replace(regEx(/\[ ] <!-- \w*-branch.*-->/g), '')
-<<<<<<< HEAD
-    .replace(regEx(/- \[ ] <!-- rebase-all-open-prs -->.*/g), '')
-    .replace(regEx(/- \[ ] <!-- create-all-[\w-]*-prs -->.*/g), '');
-=======
     .replace(regEx(/ - \[ ] <!-- create-config-migration-pr -->.*/g), '')
     .replace(regEx(/ - \[ ] <!-- approve-all-[\w-]*-prs -->.*/g), '')
     .replace(regEx(/ - \[ ] <!-- create-all-[\w-]*-prs -->.*/g), '')
     .replace(regEx(/ - \[ ] <!-- rebase-all-[\w-]*-prs -->.*/g), '');
->>>>>>> 77a59c35
 }
 
 export default readOnlyIssueBody;