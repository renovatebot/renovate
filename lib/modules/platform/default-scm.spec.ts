--- conflicted
+++ resolved
@@ -62,13 +62,11 @@
 
   it('delegate mergeAndPush to util/git', async () => {
     git.mergeBranch.mockResolvedValueOnce();
-<<<<<<< HEAD
     await defaultGitScm.mergeAndPush('branchName', 'auto');
-    expect(git.mergeBranch).toHaveBeenCalledWith('branchName', 'auto');
-=======
-    await defaultGitScm.mergeAndPush('branchName');
-    expect(git.mergeBranch).toHaveBeenCalledExactlyOnceWith('branchName');
->>>>>>> f9542d0e
+    expect(git.mergeBranch).toHaveBeenCalledExactlyOnceWith(
+      'branchName',
+      'auto',
+    );
   });
 
   it('delegate mergeBranch to util/git', async () => {
