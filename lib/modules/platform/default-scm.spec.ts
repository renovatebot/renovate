--- conflicted
+++ resolved
@@ -62,7 +62,6 @@
 
   it('delegate mergeAndPush to util/git allowBehindBase=false', async () => {
     git.mergeBranch.mockResolvedValueOnce();
-<<<<<<< HEAD
     await defaultGitScm.mergeAndPush('branchName', false);
     expect(git.mergeBranch).toHaveBeenCalledWith('branchName', false);
   });
@@ -71,10 +70,6 @@
     git.mergeBranch.mockResolvedValueOnce();
     await defaultGitScm.mergeAndPush('branchName', true);
     expect(git.mergeBranch).toHaveBeenCalledWith('branchName', true);
-=======
-    await defaultGitScm.mergeAndPush('branchName');
-    expect(git.mergeBranch).toHaveBeenCalledExactlyOnceWith('branchName');
->>>>>>> 7f398231
   });
 
   it('delegate mergeBranch to util/git', async () => {
