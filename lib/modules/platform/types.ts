import type { MergeStrategy } from '../../config/types';
import type { BranchStatus, HostRule, VulnerabilityAlert } from '../../types';
import type { CommitFilesConfig, LongCommitSha } from '../../util/git/types';

type VulnerabilityKey = string;
type VulnerabilityRangeKey = string;
type VulnerabilityPatch = string;
export type AggregatedVulnerabilities = Record<
  VulnerabilityKey,
  Record<VulnerabilityRangeKey, VulnerabilityPatch | null>
>;

export interface PlatformParams {
  endpoint?: string;
  token?: string;
  username?: string;
  password?: string;
  gitAuthor?: string;
}

export interface PlatformResult {
  endpoint: string;
  renovateUsername?: string;
  token?: string;
  gitAuthor?: string;
  /*
   * return these only if _additional_ rules/hosts are required
   */
  hostRules?: HostRule[];
}

export interface RepoResult {
  defaultBranch: string;
  isFork: boolean;
  repoFingerprint: string;
}

export type GitUrlOption = 'default' | 'ssh' | 'endpoint';

export interface RepoParams {
  repository: string;
  gitUrl?: GitUrlOption;
  forkCreation?: boolean;
  forkOrg?: string;
  forkToken?: string;
  forkProcessing?: 'enabled' | 'disabled';
  renovateUsername?: string;
  cloneSubmodules?: boolean;
  cloneSubmodulesFilter?: string[];
<<<<<<< HEAD
  ignorePrAuthor?: boolean;
  bbMendAppDashboardStatus?: boolean;
=======
>>>>>>> 5d5664f7
  bbUseDevelopmentBranch?: boolean;
}

export interface PrDebugData {
  createdInVer: string;
  updatedInVer: string;
  targetBranch: string;
  labels?: string[];
}

export interface PrBodyStruct {
  hash: string;
  rawConfigHash?: string;
  rebaseRequested?: boolean;
  debugData?: PrDebugData;
}

/**
 *
 */
export interface Pr {
  bodyStruct?: PrBodyStruct;
  sourceBranch: string;
  cannotMergeReason?: string; // for reflecting platform policies which may prevent merging
  createdAt?: string;
  closedAt?: string;
  hasAssignees?: boolean;
  labels?: string[];
  number: number;
  reviewers?: string[];
  sha?: LongCommitSha;
  sourceRepo?: string;
  state: string;
  targetBranch?: string;
  title: string;
  isDraft?: boolean;
}

/**
 * TODO: Proper typing
 */
export interface Issue {
  body?: string;
  number?: number;
  state?: string;
  title?: string;
}
export interface PlatformPrOptions {
  autoApprove?: boolean;
  automergeStrategy?: MergeStrategy;
  azureWorkItemId?: number;
  bbAutoResolvePrTasks?: boolean;
  bbMendAppDashboardStatus?: boolean;
  bbUseDefaultReviewers?: boolean;
  gitLabIgnoreApprovals?: boolean;
  usePlatformAutomerge?: boolean;
  forkModeDisallowMaintainerEdits?: boolean;
}

export interface CreatePRConfig {
  sourceBranch: string;
  targetBranch: string;
  prTitle: string;
  prBody: string;
  labels?: string[] | null;
  platformPrOptions?: PlatformPrOptions;
  draftPR?: boolean;
  milestone?: number;
}
export interface UpdatePrConfig {
  number: number;
  platformPrOptions?: PlatformPrOptions;
  prTitle: string;
  prBody?: string;
  state?: 'open' | 'closed';
  targetBranch?: string;

  /**
   * This field allows for label management and is designed to
   * accommodate the different label update methods on various platforms.
   *
   * - For Gitea, labels are updated by replacing the entire labels array.
   * - In the case of GitHub and GitLab, specific endpoints exist
   *   for adding and removing labels.
   */
  labels?: string[] | null;

  /**
   * Specifies an array of labels to be added.
   * @see {@link labels}
   */
  addLabels?: string[] | null;

  /**
   * Specifies an array of labels to be removed.
   * @see {@link labels}
   */
  removeLabels?: string[] | null;
}
export interface ReattemptPlatformAutomergeConfig {
  number: number;
  platformPrOptions?: PlatformPrOptions;
}
export interface EnsureIssueConfig {
  title: string;
  reuseTitle?: string;
  body: string;
  labels?: string[];
  once?: boolean;
  shouldReOpen?: boolean;
  confidential?: boolean;
}
export interface BranchStatusConfig {
  branchName: string;
  context: string;
  description: string;
  state: BranchStatus;
  url?: string;
}
export interface FindPRConfig {
  branchName: string;
  prTitle?: string | null;
  state?: 'open' | 'closed' | '!open' | 'all';
  refreshCache?: boolean;
  targetBranch?: string | null;
  includeOtherAuthors?: boolean;
}
export interface MergePRConfig {
  branchName?: string;
  id: number;
  strategy?: MergeStrategy;
}
export interface EnsureCommentConfig {
  number: number;
  topic: string | null;
  content: string;
}

export interface EnsureCommentRemovalConfigByTopic {
  type: 'by-topic';
  number: number;
  topic: string;
}
export interface EnsureCommentRemovalConfigByContent {
  type: 'by-content';
  number: number;
  content: string;
}
export type EnsureCommentRemovalConfig =
  | EnsureCommentRemovalConfigByTopic
  | EnsureCommentRemovalConfigByContent;

export type EnsureIssueResult = 'updated' | 'created';

export type RepoSortMethod =
  | 'alpha'
  | 'created'
  | 'updated'
  | 'size'
  | 'id'
  | null;

export type SortMethod = 'asc' | 'desc' | null;
export interface AutodiscoverConfig {
  topics?: string[];
  sort?: RepoSortMethod;
  order?: SortMethod;
  includeMirrors?: boolean;
  namespaces?: string[];
  projects?: string[];
}

export interface FileOwnerRule {
  usernames: string[];
  pattern: string;
  score: number;
  match: (path: string) => boolean;
}

export interface Platform {
  findIssue(title: string): Promise<Issue | null>;
  getIssueList(): Promise<Issue[]>;
  getIssue?(number: number, memCache?: boolean): Promise<Issue | null>;
  getVulnerabilityAlerts?(): Promise<VulnerabilityAlert[]>;
  getRawFile(
    fileName: string,
    repoName?: string,
    branchOrTag?: string,
  ): Promise<string | null>;
  getJsonFile(
    fileName: string,
    repoName?: string,
    branchOrTag?: string,
  ): Promise<any>;
  initRepo(config: RepoParams): Promise<RepoResult>;
  getPrList(): Promise<Pr[]>;
  ensureIssueClosing(title: string): Promise<void>;
  ensureIssue(
    issueConfig: EnsureIssueConfig,
  ): Promise<EnsureIssueResult | null>;
  massageMarkdown(
    prBody: string,
    /**
     * Useful for suggesting the use of rebase label when there is no better
     * way, e.g. for Gerrit.
     */
    rebaseLabel?: string,
  ): string;
  updatePr(prConfig: UpdatePrConfig): Promise<void>;
  mergePr(config: MergePRConfig): Promise<boolean>;
  addReviewers(number: number, reviewers: string[]): Promise<void>;
  addAssignees(number: number, assignees: string[]): Promise<void>;
  createPr(prConfig: CreatePRConfig): Promise<Pr | null>;
  getRepos(config?: AutodiscoverConfig): Promise<string[]>;
  getBranchForceRebase?(branchName: string): Promise<boolean>;
  deleteLabel(number: number, label: string): Promise<void>;
  addLabel?(number: number, label: string): Promise<void>;
  setBranchStatus(branchStatusConfig: BranchStatusConfig): Promise<void>;
  getBranchStatusCheck(
    branchName: string,
    // TODO: can be undefined or null ? #22198
    context: string | null | undefined,
  ): Promise<BranchStatus | null>;
  ensureCommentRemoval(
    ensureCommentRemoval:
      | EnsureCommentRemovalConfigByTopic
      | EnsureCommentRemovalConfigByContent,
  ): Promise<void>;
  ensureComment(ensureComment: EnsureCommentConfig): Promise<boolean>;
  getPr(number: number): Promise<Pr | null>;
  findPr(findPRConfig: FindPRConfig): Promise<Pr | null>;
  refreshPr?(number: number): Promise<void>;
  reattemptPlatformAutomerge?(
    prConfig: ReattemptPlatformAutomergeConfig,
  ): Promise<void>;
  getBranchStatus(
    branchName: string,
    internalChecksAsSuccess: boolean,
  ): Promise<BranchStatus>;
  getBranchPr(branchName: string, targetBranch?: string): Promise<Pr | null>;
  tryReuseAutoclosedPr?(pr: Pr, newTitle: string): Promise<Pr | null>;
  initPlatform(config: PlatformParams): Promise<PlatformResult>;
  filterUnavailableUsers?(users: string[]): Promise<string[]>;
  commitFiles?(config: CommitFilesConfig): Promise<LongCommitSha | null>;
  expandGroupMembers?(reviewersOrAssignees: string[]): Promise<string[]>;
  extractRulesFromCodeOwnersLines?(cleanedLines: string[]): FileOwnerRule[];

  maxBodyLength(): number;
  labelCharLimit?(): number;
}

export interface PlatformScm {
  isBranchBehindBase(branchName: string, baseBranch: string): Promise<boolean>;
  isBranchModified(branchName: string, baseBranch: string): Promise<boolean>;
  isBranchConflicted(baseBranch: string, branch: string): Promise<boolean>;
  branchExists(branchName: string): Promise<boolean>;
  getBranchCommit(branchName: string): Promise<LongCommitSha | null>;
  deleteBranch(branchName: string): Promise<void>;
  commitAndPush(commitConfig: CommitFilesConfig): Promise<LongCommitSha | null>;
  getFileList(): Promise<string[]>;
  checkoutBranch(branchName: string): Promise<LongCommitSha>;
  mergeToLocal(branchName: string): Promise<void>;
  mergeAndPush(branchName: string): Promise<void>;
  syncForkWithUpstream?(baseBranch: string): Promise<void>;
}<|MERGE_RESOLUTION|>--- conflicted
+++ resolved
@@ -47,11 +47,8 @@
   renovateUsername?: string;
   cloneSubmodules?: boolean;
   cloneSubmodulesFilter?: string[];
-<<<<<<< HEAD
   ignorePrAuthor?: boolean;
   bbMendAppDashboardStatus?: boolean;
-=======
->>>>>>> 5d5664f7
   bbUseDevelopmentBranch?: boolean;
 }
 
