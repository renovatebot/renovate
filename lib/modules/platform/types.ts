import type { MergeStrategy } from '../../config/types';
<<<<<<< HEAD
import type {
  BranchStatus,
  HostRule,
  PrState,
  VulnerabilityAlert,
} from '../../types';
=======
import type { BranchStatus, VulnerabilityAlert } from '../../types';
>>>>>>> 3c56aeca
import type { CommitFilesConfig, CommitSha } from '../../util/git/types';

type VulnerabilityKey = string;
type VulnerabilityRangeKey = string;
type VulnerabilityPatch = string;
export type AggregatedVulnerabilities = Record<
  VulnerabilityKey,
  Record<VulnerabilityRangeKey, VulnerabilityPatch | null>
>;

export interface PlatformParams {
  endpoint?: string;
  token?: string;
  username?: string;
  password?: string;
  gitAuthor?: string;
}

export interface PlatformResult {
  endpoint: string;
  renovateUsername?: string;
  token?: string;
  gitAuthor?: string;
  hostRules?: HostRule[];
}

export interface RepoResult {
  defaultBranch: string;
  isFork: boolean;
  repoFingerprint: string;
}

export type GitUrlOption = 'default' | 'ssh' | 'endpoint';

export interface RepoParams {
  repository: string;
  endpoint?: string;
  gitUrl?: GitUrlOption;
  forkToken?: string;
  includeForks?: boolean;
  renovateUsername?: string;
  cloneSubmodules?: boolean;
  ignorePrAuthor?: boolean;
}

export interface PrDebugData {
  createdInVer: string;
  updatedInVer: string;
}

export interface PrBodyStruct {
  hash: string;
  rawConfigHash?: string;
  rebaseRequested?: boolean;
  debugData?: PrDebugData;
}

/**
 *
 */
export interface Pr {
  bodyStruct?: PrBodyStruct;
  sourceBranch: string;
  cannotMergeReason?: string; // for reflecting platform policies which may prevent merging
  createdAt?: string;
  closedAt?: string;
  displayNumber?: string;
  hasAssignees?: boolean;
  hasReviewers?: boolean;
  labels?: string[];
  number: number;
  reviewers?: string[];
  sha?: string;
  sourceRepo?: string;
  state: string;
  targetBranch?: string;
  title: string;
  isDraft?: boolean;
}

/**
 * TODO: Proper typing
 */
export interface Issue {
  body?: string;
  number?: number;
  state?: string;
  title?: string;
}
export type PlatformPrOptions = {
  azureAutoApprove?: boolean;
  azureWorkItemId?: number;
  bbUseDefaultReviewers?: boolean;
  gitLabIgnoreApprovals?: boolean;
  usePlatformAutomerge?: boolean;
};
export interface CreatePRConfig {
  sourceBranch: string;
  targetBranch: string;
  prTitle: string;
  prBody: string;
  labels?: string[] | null;
  platformOptions?: PlatformPrOptions;
  draftPR?: boolean;
}
export interface UpdatePrConfig {
  number: number;
  platformOptions?: PlatformPrOptions;
  prTitle: string;
  prBody?: string;
  state?: 'open' | 'closed';
}
export interface EnsureIssueConfig {
  title: string;
  reuseTitle?: string;
  body: string;
  labels?: string[];
  once?: boolean;
  shouldReOpen?: boolean;
  confidential?: boolean;
}
export interface BranchStatusConfig {
  branchName: string;
  context: string;
  description: string;
  state: BranchStatus;
  url?: string;
}
export interface FindPRConfig {
  branchName: string;
  prTitle?: string | null;
  state?: 'open' | 'closed' | '!open' | 'all';
  refreshCache?: boolean;
}
export interface MergePRConfig {
  branchName?: string;
  id: number;
  strategy?: MergeStrategy;
}
export interface EnsureCommentConfig {
  number: number;
  topic: string | null;
  content: string;
}

export interface EnsureCommentRemovalConfigByTopic {
  type: 'by-topic';
  number: number;
  topic: string;
}
export interface EnsureCommentRemovalConfigByContent {
  type: 'by-content';
  number: number;
  content: string;
}
export type EnsureCommentRemovalConfig =
  | EnsureCommentRemovalConfigByTopic
  | EnsureCommentRemovalConfigByContent;

export type EnsureIssueResult = 'updated' | 'created';

export interface Platform {
  findIssue(title: string): Promise<Issue | null>;
  getIssueList(): Promise<Issue[]>;
  getIssue?(number: number, useCache?: boolean): Promise<Issue | null>;
  getVulnerabilityAlerts(): Promise<VulnerabilityAlert[]>;
  getRawFile(
    fileName: string,
    repoName?: string,
    branchOrTag?: string
  ): Promise<string | null>;
  getJsonFile(
    fileName: string,
    repoName?: string,
    branchOrTag?: string
  ): Promise<any | null>;
  initRepo(config: RepoParams): Promise<RepoResult>;
  getPrList(): Promise<Pr[]>;
  ensureIssueClosing(title: string): Promise<void>;
  ensureIssue(
    issueConfig: EnsureIssueConfig
  ): Promise<EnsureIssueResult | null>;
  massageMarkdown(prBody: string): string;
  updatePr(prConfig: UpdatePrConfig): Promise<void>;
  mergePr(config: MergePRConfig): Promise<boolean>;
  addReviewers(number: number, reviewers: string[]): Promise<void>;
  addAssignees(number: number, assignees: string[]): Promise<void>;
  createPr(prConfig: CreatePRConfig): Promise<Pr | null>;
  getRepos(): Promise<string[]>;
  getRepoForceRebase(): Promise<boolean>;
  deleteLabel(number: number, label: string): Promise<void>;
  setBranchStatus(branchStatusConfig: BranchStatusConfig): Promise<void>;
  getBranchStatusCheck(
    branchName: string,
    // TODO: can be undefined or null ? #7154
    context: string | null | undefined
  ): Promise<BranchStatus | null>;
  ensureCommentRemoval(
    ensureCommentRemoval:
      | EnsureCommentRemovalConfigByTopic
      | EnsureCommentRemovalConfigByContent
  ): Promise<void>;
  ensureComment(ensureComment: EnsureCommentConfig): Promise<boolean>;
  getPr(number: number): Promise<Pr | null>;
  findPr(findPRConfig: FindPRConfig): Promise<Pr | null>;
  refreshPr?(number: number): Promise<void>;
  getBranchStatus(branchName: string): Promise<BranchStatus>;
  getBranchPr(branchName: string): Promise<Pr | null>;
  initPlatform(config: PlatformParams): Promise<PlatformResult>;
  filterUnavailableUsers?(users: string[]): Promise<string[]>;
  commitFiles?(config: CommitFilesConfig): Promise<CommitSha | null>;
}<|MERGE_RESOLUTION|>--- conflicted
+++ resolved
@@ -1,14 +1,5 @@
 import type { MergeStrategy } from '../../config/types';
-<<<<<<< HEAD
-import type {
-  BranchStatus,
-  HostRule,
-  PrState,
-  VulnerabilityAlert,
-} from '../../types';
-=======
-import type { BranchStatus, VulnerabilityAlert } from '../../types';
->>>>>>> 3c56aeca
+import type { BranchStatus, HostRule, VulnerabilityAlert } from '../../types';
 import type { CommitFilesConfig, CommitSha } from '../../util/git/types';
 
 type VulnerabilityKey = string;
