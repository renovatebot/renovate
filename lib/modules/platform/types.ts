import type { MergeStrategy } from '../../config/types';
import type { BranchStatus, HostRule, VulnerabilityAlert } from '../../types';
import type { CommitFilesConfig, LongCommitSha } from '../../util/git/types';

type VulnerabilityKey = string;
type VulnerabilityRangeKey = string;
type VulnerabilityPatch = string;
export type AggregatedVulnerabilities = Record<
  VulnerabilityKey,
  Record<VulnerabilityRangeKey, VulnerabilityPatch | null>
>;

export interface PlatformParams {
  endpoint?: string;
  token?: string;
  username?: string;
  password?: string;
  gitAuthor?: string;
}

export interface PlatformResult {
  endpoint: string;
  renovateUsername?: string;
  token?: string;
  gitAuthor?: string;
  /*
   * return these only if _additional_ rules/hosts are required
   */
  hostRules?: HostRule[];
}

export interface RepoResult {
  defaultBranch: string;
  isFork: boolean;
  repoFingerprint: string;
}

export type GitUrlOption = 'default' | 'ssh' | 'endpoint';

export interface RepoParams {
  repository: string;
  endpoint?: string;
  gitUrl?: GitUrlOption;
  forkCreation?: boolean;
  forkOrg?: string;
  forkToken?: string;
  forkProcessing?: 'enabled' | 'disabled';
  renovateUsername?: string;
  cloneSubmodules?: boolean;
  cloneSubmodulesFilter?: string[];
  ignorePrAuthor?: boolean;
  bbUseDevelopmentBranch?: boolean;
  includeMirrors?: boolean;
}

export interface PrDebugData {
  createdInVer: string;
  updatedInVer: string;
  targetBranch: string;
  labels?: string[];
}

export interface PrBodyStruct {
  hash: string;
  rawConfigHash?: string;
  rebaseRequested?: boolean;
  debugData?: PrDebugData;
}

/**
 *
 */
export interface Pr {
  bodyStruct?: PrBodyStruct;
  sourceBranch: string;
  cannotMergeReason?: string; // for reflecting platform policies which may prevent merging
  createdAt?: string;
  closedAt?: string;
  hasAssignees?: boolean;
  labels?: string[];
  number: number;
  reviewers?: string[];
  sha?: LongCommitSha;
  sourceRepo?: string;
  state: string;
  targetBranch?: string;
  title: string;
  isDraft?: boolean;
}

/**
 * TODO: Proper typing
 */
export interface Issue {
  body?: string;
  number?: number;
  state?: string;
  title?: string;
}
export interface PlatformPrOptions {
  autoApprove?: boolean;
  automergeStrategy?: MergeStrategy;
  azureWorkItemId?: number;
  bbUseDefaultReviewers?: boolean;
  bbAutoResolvePrTasks?: boolean;
  gitLabIgnoreApprovals?: boolean;
  usePlatformAutomerge?: boolean;
  forkModeDisallowMaintainerEdits?: boolean;
<<<<<<< HEAD
  ignoreTests?: boolean;
  azureBypassPolicyRequiredReviewers?: boolean;
  azureBypassPolicyMinimumNumberOfReviewers?: boolean;
  azureBypassPolicyWorkItemLinking?: boolean;
  azureBypassPolicyTypeUuids?: string[];
  azureBypassPolicyReason?: string;
};
=======
}
>>>>>>> 77ea6528

export interface CreatePRConfig {
  sourceBranch: string;
  targetBranch: string;
  prTitle: string;
  prBody: string;
  labels?: string[] | null;
  platformPrOptions?: PlatformPrOptions;
  draftPR?: boolean;
  milestone?: number;
}
export interface UpdatePrConfig {
  number: number;
  platformPrOptions?: PlatformPrOptions;
  prTitle: string;
  prBody?: string;
  state?: 'open' | 'closed';
  targetBranch?: string;

  /**
   * This field allows for label management and is designed to
   * accommodate the different label update methods on various platforms.
   *
   * - For Gitea, labels are updated by replacing the entire labels array.
   * - In the case of GitHub and GitLab, specific endpoints exist
   *   for adding and removing labels.
   */
  labels?: string[] | null;

  /**
   * Specifies an array of labels to be added.
   * @see {@link labels}
   */
  addLabels?: string[] | null;

  /**
   * Specifies an array of labels to be removed.
   * @see {@link labels}
   */
  removeLabels?: string[] | null;
}
export interface ReattemptPlatformAutomergeConfig {
  number: number;
  platformPrOptions?: PlatformPrOptions;
}
export interface EnsureIssueConfig {
  title: string;
  reuseTitle?: string;
  body: string;
  labels?: string[];
  once?: boolean;
  shouldReOpen?: boolean;
  confidential?: boolean;
}
export interface BranchStatusConfig {
  branchName: string;
  context: string;
  description: string;
  state: BranchStatus;
  url?: string;
}
export interface FindPRConfig {
  branchName: string;
  prTitle?: string | null;
  state?: 'open' | 'closed' | '!open' | 'all';
  refreshCache?: boolean;
  targetBranch?: string | null;
  includeOtherAuthors?: boolean;
}
export interface MergePRConfig {
  branchName?: string;
  id: number;
  strategy?: MergeStrategy;
  platformOptions?: PlatformPrOptions;
}
export interface EnsureCommentConfig {
  number: number;
  topic: string | null;
  content: string;
}

export interface EnsureCommentRemovalConfigByTopic {
  type: 'by-topic';
  number: number;
  topic: string;
}
export interface EnsureCommentRemovalConfigByContent {
  type: 'by-content';
  number: number;
  content: string;
}
export type EnsureCommentRemovalConfig =
  | EnsureCommentRemovalConfigByTopic
  | EnsureCommentRemovalConfigByContent;

export type EnsureIssueResult = 'updated' | 'created';

export type RepoSortMethod =
  | 'alpha'
  | 'created'
  | 'updated'
  | 'size'
  | 'id'
  | null;

export type SortMethod = 'asc' | 'desc' | null;
export interface AutodiscoverConfig {
  topics?: string[];
  sort?: RepoSortMethod;
  order?: SortMethod;
  includeMirrors?: boolean;
  namespaces?: string[];
  projects?: string[];
}

export interface Platform {
  findIssue(title: string): Promise<Issue | null>;
  getIssueList(): Promise<Issue[]>;
  getIssue?(number: number, memCache?: boolean): Promise<Issue | null>;
  getVulnerabilityAlerts?(): Promise<VulnerabilityAlert[]>;
  getRawFile(
    fileName: string,
    repoName?: string,
    branchOrTag?: string,
  ): Promise<string | null>;
  getJsonFile(
    fileName: string,
    repoName?: string,
    branchOrTag?: string,
  ): Promise<any>;
  initRepo(config: RepoParams): Promise<RepoResult>;
  getPrList(): Promise<Pr[]>;
  ensureIssueClosing(title: string): Promise<void>;
  ensureIssue(
    issueConfig: EnsureIssueConfig,
  ): Promise<EnsureIssueResult | null>;
  massageMarkdown(prBody: string): string;
  updatePr(prConfig: UpdatePrConfig): Promise<void>;
  mergePr(config: MergePRConfig): Promise<boolean>;
  addReviewers(number: number, reviewers: string[]): Promise<void>;
  addAssignees(number: number, assignees: string[]): Promise<void>;
  createPr(prConfig: CreatePRConfig): Promise<Pr | null>;
  getRepos(config?: AutodiscoverConfig): Promise<string[]>;
  getBranchForceRebase?(branchName: string): Promise<boolean>;
  deleteLabel(number: number, label: string): Promise<void>;
  addLabel?(number: number, label: string): Promise<void>;
  setBranchStatus(branchStatusConfig: BranchStatusConfig): Promise<void>;
  getBranchStatusCheck(
    branchName: string,
    // TODO: can be undefined or null ? #22198
    context: string | null | undefined,
  ): Promise<BranchStatus | null>;
  ensureCommentRemoval(
    ensureCommentRemoval:
      | EnsureCommentRemovalConfigByTopic
      | EnsureCommentRemovalConfigByContent,
  ): Promise<void>;
  ensureComment(ensureComment: EnsureCommentConfig): Promise<boolean>;
  getPr(number: number): Promise<Pr | null>;
  findPr(findPRConfig: FindPRConfig): Promise<Pr | null>;
  refreshPr?(number: number): Promise<void>;
  reattemptPlatformAutomerge?(
    prConfig: ReattemptPlatformAutomergeConfig,
  ): Promise<void>;
  getBranchStatus(
    branchName: string,
    internalChecksAsSuccess: boolean,
  ): Promise<BranchStatus>;
  getBranchPr(branchName: string, targetBranch?: string): Promise<Pr | null>;
  tryReuseAutoclosedPr?(pr: Pr): Promise<Pr | null>;
  initPlatform(config: PlatformParams): Promise<PlatformResult>;
  filterUnavailableUsers?(users: string[]): Promise<string[]>;
  commitFiles?(config: CommitFilesConfig): Promise<LongCommitSha | null>;
  expandGroupMembers?(reviewersOrAssignees: string[]): Promise<string[]>;

  maxBodyLength(): number;
  labelCharLimit?(): number;
}

export interface PlatformScm {
  isBranchBehindBase(branchName: string, baseBranch: string): Promise<boolean>;
  isBranchModified(branchName: string, baseBranch: string): Promise<boolean>;
  isBranchConflicted(baseBranch: string, branch: string): Promise<boolean>;
  branchExists(branchName: string): Promise<boolean>;
  getBranchCommit(branchName: string): Promise<LongCommitSha | null>;
  deleteBranch(branchName: string): Promise<void>;
  commitAndPush(commitConfig: CommitFilesConfig): Promise<LongCommitSha | null>;
  getFileList(): Promise<string[]>;
  checkoutBranch(branchName: string): Promise<LongCommitSha>;
  mergeToLocal(branchName: string): Promise<void>;
  mergeAndPush(branchName: string): Promise<void>;
}<|MERGE_RESOLUTION|>--- conflicted
+++ resolved
@@ -106,18 +106,13 @@
   gitLabIgnoreApprovals?: boolean;
   usePlatformAutomerge?: boolean;
   forkModeDisallowMaintainerEdits?: boolean;
-<<<<<<< HEAD
   ignoreTests?: boolean;
   azureBypassPolicyRequiredReviewers?: boolean;
   azureBypassPolicyMinimumNumberOfReviewers?: boolean;
   azureBypassPolicyWorkItemLinking?: boolean;
   azureBypassPolicyTypeUuids?: string[];
   azureBypassPolicyReason?: string;
-};
-=======
-}
->>>>>>> 77ea6528
-
+}
 export interface CreatePRConfig {
   sourceBranch: string;
   targetBranch: string;
