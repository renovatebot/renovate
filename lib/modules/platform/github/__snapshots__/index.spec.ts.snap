// Jest Snapshot v1, https://goo.gl/fbAQLP

exports[`modules/platform/github/index addAssignees(issueNo, assignees) should add the given assignees to the issue 1`] = `
Array [
  Object {
    "graphql": Object {
      "query": Object {
        "__vars": Object {
          "$name": "String!",
          "$owner": "String!",
        },
        "repository": Object {
          "__args": Object {
            "name": "$name",
            "owner": "$owner",
          },
          "autoMergeAllowed": null,
          "defaultBranchRef": Object {
            "name": null,
            "target": Object {
              "oid": null,
            },
          },
          "hasIssuesEnabled": null,
          "isArchived": null,
          "isFork": null,
          "mergeCommitAllowed": null,
          "nameWithOwner": null,
          "rebaseMergeAllowed": null,
          "squashMergeAllowed": null,
        },
      },
      "variables": Object {
        "name": "repo",
        "owner": "some",
      },
    },
    "headers": Object {
      "accept": "application/vnd.github.v3+json",
      "accept-encoding": "gzip, deflate, br",
      "authorization": "token 123test",
      "content-length": "395",
      "content-type": "application/json",
      "host": "api.github.com",
      "user-agent": "RenovateBot/0.0.0-semantic-release (https://github.com/renovatebot/renovate)",
    },
    "method": "POST",
    "url": "https://api.github.com/graphql",
  },
  Object {
    "body": Object {
      "assignees": Array [
        "someuser",
        "someotheruser",
      ],
    },
    "headers": Object {
      "accept": "application/vnd.github.v3+json",
      "accept-encoding": "gzip, deflate, br",
      "authorization": "token 123test",
      "content-length": "42",
      "content-type": "application/json",
      "host": "api.github.com",
      "user-agent": "RenovateBot/0.0.0-semantic-release (https://github.com/renovatebot/renovate)",
    },
    "method": "POST",
    "url": "https://api.github.com/repos/some/repo/issues/42/assignees",
  },
]
`;

exports[`modules/platform/github/index addReviewers(issueNo, reviewers) should add the given reviewers to the PR 1`] = `
Array [
  Object {
    "graphql": Object {
      "query": Object {
        "__vars": Object {
          "$name": "String!",
          "$owner": "String!",
        },
        "repository": Object {
          "__args": Object {
            "name": "$name",
            "owner": "$owner",
          },
          "autoMergeAllowed": null,
          "defaultBranchRef": Object {
            "name": null,
            "target": Object {
              "oid": null,
            },
          },
          "hasIssuesEnabled": null,
          "isArchived": null,
          "isFork": null,
          "mergeCommitAllowed": null,
          "nameWithOwner": null,
          "rebaseMergeAllowed": null,
          "squashMergeAllowed": null,
        },
      },
      "variables": Object {
        "name": "repo",
        "owner": "some",
      },
    },
    "headers": Object {
      "accept": "application/vnd.github.v3+json",
      "accept-encoding": "gzip, deflate, br",
      "authorization": "token 123test",
      "content-length": "395",
      "content-type": "application/json",
      "host": "api.github.com",
      "user-agent": "RenovateBot/0.0.0-semantic-release (https://github.com/renovatebot/renovate)",
    },
    "method": "POST",
    "url": "https://api.github.com/graphql",
  },
  Object {
    "body": Object {
      "reviewers": Array [
        "someuser",
        "someotheruser",
      ],
      "team_reviewers": Array [
        "someteam",
      ],
    },
    "headers": Object {
      "accept": "application/vnd.github.v3+json",
      "accept-encoding": "gzip, deflate, br",
      "authorization": "token 123test",
      "content-length": "72",
      "content-type": "application/json",
      "host": "api.github.com",
      "user-agent": "RenovateBot/0.0.0-semantic-release (https://github.com/renovatebot/renovate)",
    },
    "method": "POST",
    "url": "https://api.github.com/repos/some/repo/pulls/42/requested_reviewers",
  },
]
`;

exports[`modules/platform/github/index createPr() should create a draftPR if set in the settings 1`] = `
Object {
  "closedAt": undefined,
  "createdAt": undefined,
  "displayNumber": "Pull Request #123",
  "hasAssignees": false,
  "hasReviewers": false,
  "labels": undefined,
  "number": 123,
  "sha": undefined,
  "sourceBranch": "some-branch",
  "sourceRepo": "some/repo",
  "state": undefined,
  "title": undefined,
}
`;

exports[`modules/platform/github/index createPr() should create a draftPR if set in the settings 2`] = `
Array [
  Object {
    "graphql": Object {
      "query": Object {
        "__vars": Object {
          "$name": "String!",
          "$owner": "String!",
        },
        "repository": Object {
          "__args": Object {
            "name": "$name",
            "owner": "$owner",
          },
          "autoMergeAllowed": null,
          "defaultBranchRef": Object {
            "name": null,
            "target": Object {
              "oid": null,
            },
          },
          "hasIssuesEnabled": null,
          "isArchived": null,
          "isFork": null,
          "mergeCommitAllowed": null,
          "nameWithOwner": null,
          "rebaseMergeAllowed": null,
          "squashMergeAllowed": null,
        },
      },
      "variables": Object {
        "name": "repo",
        "owner": "some",
      },
    },
    "headers": Object {
      "accept": "application/vnd.github.v3+json",
      "accept-encoding": "gzip, deflate, br",
      "authorization": "token 123test",
      "content-length": "395",
      "content-type": "application/json",
      "host": "api.github.com",
      "user-agent": "RenovateBot/0.0.0-semantic-release (https://github.com/renovatebot/renovate)",
    },
    "method": "POST",
    "url": "https://api.github.com/graphql",
  },
  Object {
    "body": Object {
      "base": "master",
      "body": "This is a result of a draft",
      "draft": true,
      "head": "some:some-branch",
      "title": "PR draft",
    },
    "headers": Object {
      "accept": "application/vnd.github.v3+json",
      "accept-encoding": "gzip, deflate, br",
      "authorization": "token 123test",
      "content-length": "112",
      "content-type": "application/json",
      "host": "api.github.com",
      "user-agent": "RenovateBot/0.0.0-semantic-release (https://github.com/renovatebot/renovate)",
    },
    "method": "POST",
    "url": "https://api.github.com/repos/some/repo/pulls",
  },
]
`;

exports[`modules/platform/github/index createPr() should create and return a PR object 1`] = `
Object {
  "closedAt": undefined,
  "createdAt": undefined,
  "displayNumber": "Pull Request #123",
  "hasAssignees": false,
  "hasReviewers": false,
  "labels": undefined,
  "number": 123,
  "sha": undefined,
  "sourceBranch": "some-branch",
  "sourceRepo": "some/repo",
  "state": undefined,
  "title": undefined,
}
`;

exports[`modules/platform/github/index createPr() should create and return a PR object 2`] = `
Array [
  Object {
    "graphql": Object {
      "query": Object {
        "__vars": Object {
          "$name": "String!",
          "$owner": "String!",
        },
        "repository": Object {
          "__args": Object {
            "name": "$name",
            "owner": "$owner",
          },
          "autoMergeAllowed": null,
          "defaultBranchRef": Object {
            "name": null,
            "target": Object {
              "oid": null,
            },
          },
          "hasIssuesEnabled": null,
          "isArchived": null,
          "isFork": null,
          "mergeCommitAllowed": null,
          "nameWithOwner": null,
          "rebaseMergeAllowed": null,
          "squashMergeAllowed": null,
        },
      },
      "variables": Object {
        "name": "repo",
        "owner": "some",
      },
    },
    "headers": Object {
      "accept": "application/vnd.github.v3+json",
      "accept-encoding": "gzip, deflate, br",
      "authorization": "token 123test",
      "content-length": "395",
      "content-type": "application/json",
      "host": "api.github.com",
      "user-agent": "RenovateBot/0.0.0-semantic-release (https://github.com/renovatebot/renovate)",
    },
    "method": "POST",
    "url": "https://api.github.com/graphql",
  },
  Object {
    "body": Object {
      "base": "dev",
      "body": "Hello world",
      "draft": false,
      "head": "some:some-branch",
      "title": "The Title",
    },
    "headers": Object {
      "accept": "application/vnd.github.v3+json",
      "accept-encoding": "gzip, deflate, br",
      "authorization": "token 123test",
      "content-length": "95",
      "content-type": "application/json",
      "host": "api.github.com",
      "user-agent": "RenovateBot/0.0.0-semantic-release (https://github.com/renovatebot/renovate)",
    },
    "method": "POST",
    "url": "https://api.github.com/repos/some/repo/pulls",
  },
  Object {
    "body": Array [
      "deps",
      "renovate",
    ],
    "headers": Object {
      "accept": "application/vnd.github.v3+json",
      "accept-encoding": "gzip, deflate, br",
      "authorization": "token 123test",
      "content-length": "19",
      "content-type": "application/json",
      "host": "api.github.com",
      "user-agent": "RenovateBot/0.0.0-semantic-release (https://github.com/renovatebot/renovate)",
    },
    "method": "POST",
    "url": "https://api.github.com/repos/some/repo/issues/123/labels",
  },
]
`;

exports[`modules/platform/github/index createPr() should use defaultBranch 1`] = `
Object {
  "closedAt": undefined,
  "createdAt": undefined,
  "displayNumber": "Pull Request #123",
  "hasAssignees": false,
  "hasReviewers": false,
  "labels": undefined,
  "number": 123,
  "sha": undefined,
  "sourceBranch": "some-branch",
  "sourceRepo": "some/repo",
  "state": undefined,
  "title": undefined,
}
`;

exports[`modules/platform/github/index createPr() should use defaultBranch 2`] = `
Array [
  Object {
    "graphql": Object {
      "query": Object {
        "__vars": Object {
          "$name": "String!",
          "$owner": "String!",
        },
        "repository": Object {
          "__args": Object {
            "name": "$name",
            "owner": "$owner",
          },
          "autoMergeAllowed": null,
          "defaultBranchRef": Object {
            "name": null,
            "target": Object {
              "oid": null,
            },
          },
          "hasIssuesEnabled": null,
          "isArchived": null,
          "isFork": null,
          "mergeCommitAllowed": null,
          "nameWithOwner": null,
          "rebaseMergeAllowed": null,
          "squashMergeAllowed": null,
        },
      },
      "variables": Object {
        "name": "repo",
        "owner": "some",
      },
    },
    "headers": Object {
      "accept": "application/vnd.github.v3+json",
      "accept-encoding": "gzip, deflate, br",
      "authorization": "token 123test",
      "content-length": "395",
      "content-type": "application/json",
      "host": "api.github.com",
      "user-agent": "RenovateBot/0.0.0-semantic-release (https://github.com/renovatebot/renovate)",
    },
    "method": "POST",
    "url": "https://api.github.com/graphql",
  },
  Object {
    "body": Object {
      "base": "master",
      "body": "Hello world",
      "draft": false,
      "head": "some:some-branch",
      "title": "The Title",
    },
    "headers": Object {
      "accept": "application/vnd.github.v3+json",
      "accept-encoding": "gzip, deflate, br",
      "authorization": "token 123test",
      "content-length": "98",
      "content-type": "application/json",
      "host": "api.github.com",
      "user-agent": "RenovateBot/0.0.0-semantic-release (https://github.com/renovatebot/renovate)",
    },
    "method": "POST",
    "url": "https://api.github.com/repos/some/repo/pulls",
  },
]
`;

exports[`modules/platform/github/index deleteLabel(issueNo, label) should delete the label 1`] = `
Array [
  Object {
    "graphql": Object {
      "query": Object {
        "__vars": Object {
          "$name": "String!",
          "$owner": "String!",
        },
        "repository": Object {
          "__args": Object {
            "name": "$name",
            "owner": "$owner",
          },
          "autoMergeAllowed": null,
          "defaultBranchRef": Object {
            "name": null,
            "target": Object {
              "oid": null,
            },
          },
          "hasIssuesEnabled": null,
          "isArchived": null,
          "isFork": null,
          "mergeCommitAllowed": null,
          "nameWithOwner": null,
          "rebaseMergeAllowed": null,
          "squashMergeAllowed": null,
        },
      },
      "variables": Object {
        "name": "repo",
        "owner": "some",
      },
    },
    "headers": Object {
      "accept": "application/vnd.github.v3+json",
      "accept-encoding": "gzip, deflate, br",
      "authorization": "token 123test",
      "content-length": "395",
      "content-type": "application/json",
      "host": "api.github.com",
      "user-agent": "RenovateBot/0.0.0-semantic-release (https://github.com/renovatebot/renovate)",
    },
    "method": "POST",
    "url": "https://api.github.com/graphql",
  },
  Object {
    "headers": Object {
      "accept": "application/vnd.github.v3+json",
      "accept-encoding": "gzip, deflate, br",
      "authorization": "token 123test",
      "host": "api.github.com",
      "user-agent": "RenovateBot/0.0.0-semantic-release (https://github.com/renovatebot/renovate)",
    },
    "method": "DELETE",
    "url": "https://api.github.com/repos/some/repo/issues/42/labels/rebase",
  },
]
`;

exports[`modules/platform/github/index ensureComment add comment if not found 1`] = `
Array [
  Object {
    "graphql": Object {
      "query": Object {
        "__vars": Object {
          "$name": "String!",
          "$owner": "String!",
        },
        "repository": Object {
          "__args": Object {
            "name": "$name",
            "owner": "$owner",
          },
          "autoMergeAllowed": null,
          "defaultBranchRef": Object {
            "name": null,
            "target": Object {
              "oid": null,
            },
          },
          "hasIssuesEnabled": null,
          "isArchived": null,
          "isFork": null,
          "mergeCommitAllowed": null,
          "nameWithOwner": null,
          "rebaseMergeAllowed": null,
          "squashMergeAllowed": null,
        },
      },
      "variables": Object {
        "name": "repo",
        "owner": "some",
      },
    },
    "headers": Object {
      "accept": "application/vnd.github.v3+json",
      "accept-encoding": "gzip, deflate, br",
      "authorization": "token 123test",
      "content-length": "395",
      "content-type": "application/json",
      "host": "api.github.com",
      "user-agent": "RenovateBot/0.0.0-semantic-release (https://github.com/renovatebot/renovate)",
    },
    "method": "POST",
    "url": "https://api.github.com/graphql",
  },
  Object {
    "headers": Object {
      "accept": "application/vnd.github.v3+json",
      "accept-encoding": "gzip, deflate, br",
      "authorization": "token 123test",
      "host": "api.github.com",
      "user-agent": "RenovateBot/0.0.0-semantic-release (https://github.com/renovatebot/renovate)",
    },
    "method": "GET",
    "url": "https://api.github.com/repos/some/repo/issues/42/comments?per_page=100",
  },
  Object {
    "body": Object {
      "body": "### some-subject

some
content",
    },
    "headers": Object {
      "accept": "application/vnd.github.v3+json",
      "accept-encoding": "gzip, deflate, br",
      "authorization": "token 123test",
      "content-length": "44",
      "content-type": "application/json",
      "host": "api.github.com",
      "user-agent": "RenovateBot/0.0.0-semantic-release (https://github.com/renovatebot/renovate)",
    },
    "method": "POST",
    "url": "https://api.github.com/repos/some/repo/issues/42/comments",
  },
]
`;

exports[`modules/platform/github/index ensureComment add updates comment if necessary 1`] = `
Array [
  Object {
    "graphql": Object {
      "query": Object {
        "__vars": Object {
          "$name": "String!",
          "$owner": "String!",
        },
        "repository": Object {
          "__args": Object {
            "name": "$name",
            "owner": "$owner",
          },
          "autoMergeAllowed": null,
          "defaultBranchRef": Object {
            "name": null,
            "target": Object {
              "oid": null,
            },
          },
          "hasIssuesEnabled": null,
          "isArchived": null,
          "isFork": null,
          "mergeCommitAllowed": null,
          "nameWithOwner": null,
          "rebaseMergeAllowed": null,
          "squashMergeAllowed": null,
        },
      },
      "variables": Object {
        "name": "repo",
        "owner": "some",
      },
    },
    "headers": Object {
      "accept": "application/vnd.github.v3+json",
      "accept-encoding": "gzip, deflate, br",
      "authorization": "token 123test",
      "content-length": "395",
      "content-type": "application/json",
      "host": "api.github.com",
      "user-agent": "RenovateBot/0.0.0-semantic-release (https://github.com/renovatebot/renovate)",
    },
    "method": "POST",
    "url": "https://api.github.com/graphql",
  },
  Object {
    "headers": Object {
      "accept": "application/vnd.github.v3+json",
      "accept-encoding": "gzip, deflate, br",
      "authorization": "token 123test",
      "host": "api.github.com",
      "user-agent": "RenovateBot/0.0.0-semantic-release (https://github.com/renovatebot/renovate)",
    },
    "method": "GET",
    "url": "https://api.github.com/repos/some/repo/issues/42/comments?per_page=100",
  },
  Object {
    "body": Object {
      "body": "### some-subject

some
content",
    },
    "headers": Object {
      "accept": "application/vnd.github.v3+json",
      "accept-encoding": "gzip, deflate, br",
      "authorization": "token 123test",
      "content-length": "44",
      "content-type": "application/json",
      "host": "api.github.com",
      "user-agent": "RenovateBot/0.0.0-semantic-release (https://github.com/renovatebot/renovate)",
    },
    "method": "PATCH",
    "url": "https://api.github.com/repos/some/repo/issues/comments/1234",
  },
]
`;

exports[`modules/platform/github/index ensureComment adds comment if found in closed PR list 1`] = `
Array [
  Object {
    "graphql": Object {
      "query": Object {
        "__vars": Object {
          "$name": "String!",
          "$owner": "String!",
        },
        "repository": Object {
          "__args": Object {
            "name": "$name",
            "owner": "$owner",
          },
          "autoMergeAllowed": null,
          "defaultBranchRef": Object {
            "name": null,
            "target": Object {
              "oid": null,
            },
          },
          "hasIssuesEnabled": null,
          "isArchived": null,
          "isFork": null,
          "mergeCommitAllowed": null,
          "nameWithOwner": null,
          "rebaseMergeAllowed": null,
          "squashMergeAllowed": null,
        },
      },
      "variables": Object {
        "name": "repo",
        "owner": "some",
      },
    },
    "headers": Object {
      "accept": "application/vnd.github.v3+json",
      "accept-encoding": "gzip, deflate, br",
      "authorization": "token 123test",
      "content-length": "395",
      "content-type": "application/json",
      "host": "api.github.com",
      "user-agent": "RenovateBot/0.0.0-semantic-release (https://github.com/renovatebot/renovate)",
    },
    "method": "POST",
    "url": "https://api.github.com/graphql",
  },
  Object {
    "headers": Object {
      "accept": "application/vnd.github.v3+json",
      "accept-encoding": "gzip, deflate, br",
      "authorization": "token 123test",
      "host": "api.github.com",
      "user-agent": "RenovateBot/0.0.0-semantic-release (https://github.com/renovatebot/renovate)",
    },
    "method": "GET",
    "url": "https://api.github.com/repos/some/repo/issues/2499/comments?per_page=100",
  },
  Object {
    "body": Object {
      "body": "### some-subject

some
content",
    },
    "headers": Object {
      "accept": "application/vnd.github.v3+json",
      "accept-encoding": "gzip, deflate, br",
      "authorization": "token 123test",
      "content-length": "44",
      "content-type": "application/json",
      "host": "api.github.com",
      "user-agent": "RenovateBot/0.0.0-semantic-release (https://github.com/renovatebot/renovate)",
    },
    "method": "POST",
    "url": "https://api.github.com/repos/some/repo/issues/2499/comments",
  },
]
`;

exports[`modules/platform/github/index ensureComment handles comment with no description 1`] = `
Array [
  Object {
    "graphql": Object {
      "query": Object {
        "__vars": Object {
          "$name": "String!",
          "$owner": "String!",
        },
        "repository": Object {
          "__args": Object {
            "name": "$name",
            "owner": "$owner",
          },
          "autoMergeAllowed": null,
          "defaultBranchRef": Object {
            "name": null,
            "target": Object {
              "oid": null,
            },
          },
          "hasIssuesEnabled": null,
          "isArchived": null,
          "isFork": null,
          "mergeCommitAllowed": null,
          "nameWithOwner": null,
          "rebaseMergeAllowed": null,
          "squashMergeAllowed": null,
        },
      },
      "variables": Object {
        "name": "repo",
        "owner": "some",
      },
    },
    "headers": Object {
      "accept": "application/vnd.github.v3+json",
      "accept-encoding": "gzip, deflate, br",
      "authorization": "token 123test",
      "content-length": "395",
      "content-type": "application/json",
      "host": "api.github.com",
      "user-agent": "RenovateBot/0.0.0-semantic-release (https://github.com/renovatebot/renovate)",
    },
    "method": "POST",
    "url": "https://api.github.com/graphql",
  },
  Object {
    "headers": Object {
      "accept": "application/vnd.github.v3+json",
      "accept-encoding": "gzip, deflate, br",
      "authorization": "token 123test",
      "host": "api.github.com",
      "user-agent": "RenovateBot/0.0.0-semantic-release (https://github.com/renovatebot/renovate)",
    },
    "method": "GET",
    "url": "https://api.github.com/repos/some/repo/issues/42/comments?per_page=100",
  },
]
`;

exports[`modules/platform/github/index ensureComment skips comment 1`] = `
Array [
  Object {
    "graphql": Object {
      "query": Object {
        "__vars": Object {
          "$name": "String!",
          "$owner": "String!",
        },
        "repository": Object {
          "__args": Object {
            "name": "$name",
            "owner": "$owner",
          },
          "autoMergeAllowed": null,
          "defaultBranchRef": Object {
            "name": null,
            "target": Object {
              "oid": null,
            },
          },
          "hasIssuesEnabled": null,
          "isArchived": null,
          "isFork": null,
          "mergeCommitAllowed": null,
          "nameWithOwner": null,
          "rebaseMergeAllowed": null,
          "squashMergeAllowed": null,
        },
      },
      "variables": Object {
        "name": "repo",
        "owner": "some",
      },
    },
    "headers": Object {
      "accept": "application/vnd.github.v3+json",
      "accept-encoding": "gzip, deflate, br",
      "authorization": "token 123test",
      "content-length": "395",
      "content-type": "application/json",
      "host": "api.github.com",
      "user-agent": "RenovateBot/0.0.0-semantic-release (https://github.com/renovatebot/renovate)",
    },
    "method": "POST",
    "url": "https://api.github.com/graphql",
  },
  Object {
    "headers": Object {
      "accept": "application/vnd.github.v3+json",
      "accept-encoding": "gzip, deflate, br",
      "authorization": "token 123test",
      "host": "api.github.com",
      "user-agent": "RenovateBot/0.0.0-semantic-release (https://github.com/renovatebot/renovate)",
    },
    "method": "GET",
    "url": "https://api.github.com/repos/some/repo/issues/42/comments?per_page=100",
  },
]
`;

exports[`modules/platform/github/index ensureCommentRemoval deletes comment by content if found 1`] = `
Array [
  Object {
    "graphql": Object {
      "query": Object {
        "__vars": Object {
          "$name": "String!",
          "$owner": "String!",
        },
        "repository": Object {
          "__args": Object {
            "name": "$name",
            "owner": "$owner",
          },
          "autoMergeAllowed": null,
          "defaultBranchRef": Object {
            "name": null,
            "target": Object {
              "oid": null,
            },
          },
          "hasIssuesEnabled": null,
          "isArchived": null,
          "isFork": null,
          "mergeCommitAllowed": null,
          "nameWithOwner": null,
          "rebaseMergeAllowed": null,
          "squashMergeAllowed": null,
        },
      },
      "variables": Object {
        "name": "repo",
        "owner": "some",
      },
    },
    "headers": Object {
      "accept": "application/vnd.github.v3+json",
      "accept-encoding": "gzip, deflate, br",
      "authorization": "token 123test",
      "content-length": "395",
      "content-type": "application/json",
      "host": "api.github.com",
      "user-agent": "RenovateBot/0.0.0-semantic-release (https://github.com/renovatebot/renovate)",
    },
    "method": "POST",
    "url": "https://api.github.com/graphql",
  },
  Object {
    "headers": Object {
      "accept": "application/vnd.github.v3+json",
      "accept-encoding": "gzip, deflate, br",
      "authorization": "token 123test",
      "host": "api.github.com",
      "user-agent": "RenovateBot/0.0.0-semantic-release (https://github.com/renovatebot/renovate)",
    },
    "method": "GET",
    "url": "https://api.github.com/repos/some/repo/issues/42/comments?per_page=100",
  },
  Object {
    "headers": Object {
      "accept": "application/vnd.github.v3+json",
      "accept-encoding": "gzip, deflate, br",
      "authorization": "token 123test",
      "host": "api.github.com",
      "user-agent": "RenovateBot/0.0.0-semantic-release (https://github.com/renovatebot/renovate)",
    },
    "method": "DELETE",
    "url": "https://api.github.com/repos/some/repo/issues/comments/1234",
  },
]
`;

exports[`modules/platform/github/index ensureCommentRemoval deletes comment by topic if found 1`] = `
Array [
  Object {
    "graphql": Object {
      "query": Object {
        "__vars": Object {
          "$name": "String!",
          "$owner": "String!",
        },
        "repository": Object {
          "__args": Object {
            "name": "$name",
            "owner": "$owner",
          },
          "autoMergeAllowed": null,
          "defaultBranchRef": Object {
            "name": null,
            "target": Object {
              "oid": null,
            },
          },
          "hasIssuesEnabled": null,
          "isArchived": null,
          "isFork": null,
          "mergeCommitAllowed": null,
          "nameWithOwner": null,
          "rebaseMergeAllowed": null,
          "squashMergeAllowed": null,
        },
      },
      "variables": Object {
        "name": "repo",
        "owner": "some",
      },
    },
    "headers": Object {
      "accept": "application/vnd.github.v3+json",
      "accept-encoding": "gzip, deflate, br",
      "authorization": "token 123test",
      "content-length": "395",
      "content-type": "application/json",
      "host": "api.github.com",
      "user-agent": "RenovateBot/0.0.0-semantic-release (https://github.com/renovatebot/renovate)",
    },
    "method": "POST",
    "url": "https://api.github.com/graphql",
  },
  Object {
    "headers": Object {
      "accept": "application/vnd.github.v3+json",
      "accept-encoding": "gzip, deflate, br",
      "authorization": "token 123test",
      "host": "api.github.com",
      "user-agent": "RenovateBot/0.0.0-semantic-release (https://github.com/renovatebot/renovate)",
    },
    "method": "GET",
    "url": "https://api.github.com/repos/some/repo/issues/42/comments?per_page=100",
  },
  Object {
    "headers": Object {
      "accept": "application/vnd.github.v3+json",
      "accept-encoding": "gzip, deflate, br",
      "authorization": "token 123test",
      "host": "api.github.com",
      "user-agent": "RenovateBot/0.0.0-semantic-release (https://github.com/renovatebot/renovate)",
    },
    "method": "DELETE",
    "url": "https://api.github.com/repos/some/repo/issues/comments/1234",
  },
]
`;

exports[`modules/platform/github/index ensureIssue() closes others if ensuring only once 1`] = `
Array [
  Object {
    "graphql": Object {
      "query": Object {
        "__vars": Object {
          "$name": "String!",
          "$owner": "String!",
        },
        "repository": Object {
          "__args": Object {
            "name": "$name",
            "owner": "$owner",
          },
          "autoMergeAllowed": null,
          "defaultBranchRef": Object {
            "name": null,
            "target": Object {
              "oid": null,
            },
          },
          "hasIssuesEnabled": null,
          "isArchived": null,
          "isFork": null,
          "mergeCommitAllowed": null,
          "nameWithOwner": null,
          "rebaseMergeAllowed": null,
          "squashMergeAllowed": null,
        },
      },
      "variables": Object {
        "name": "repo",
        "owner": "some",
      },
    },
    "headers": Object {
      "accept": "application/vnd.github.v3+json",
      "accept-encoding": "gzip, deflate, br",
      "authorization": "token 123test",
      "content-length": "395",
      "content-type": "application/json",
      "host": "api.github.com",
      "user-agent": "RenovateBot/0.0.0-semantic-release (https://github.com/renovatebot/renovate)",
    },
    "method": "POST",
    "url": "https://api.github.com/graphql",
  },
  Object {
    "graphql": Object {
      "query": Object {
        "__vars": Object {
          "$count": "Int",
          "$cursor": "String",
          "$name": "String!",
          "$owner": "String!",
          "$user": "String!",
        },
        "repository": Object {
          "__args": Object {
            "name": "$name",
            "owner": "$owner",
          },
          "issues": Object {
            "__args": Object {
              "after": "$cursor",
              "filterBy": Object {
                "createdBy": "$user",
              },
              "first": "$count",
              "orderBy": Object {
                "direction": "DESC",
                "field": "UPDATED_AT",
              },
            },
            "nodes": Object {
              "body": null,
              "number": null,
              "state": null,
              "title": null,
            },
            "pageInfo": Object {
              "endCursor": null,
              "hasNextPage": null,
            },
          },
        },
      },
      "variables": Object {
        "count": 100,
        "cursor": null,
        "name": "repo",
        "owner": "some",
      },
    },
    "headers": Object {
      "accept": "application/vnd.github.v3+json",
      "accept-encoding": "gzip, deflate, br",
      "authorization": "token 123test",
      "content-length": "560",
      "content-type": "application/json",
      "host": "api.github.com",
      "user-agent": "RenovateBot/0.0.0-semantic-release (https://github.com/renovatebot/renovate)",
    },
    "method": "POST",
    "url": "https://api.github.com/graphql",
  },
  Object {
    "headers": Object {
      "accept": "application/vnd.github.v3+json",
      "accept-encoding": "gzip, deflate, br",
      "authorization": "token 123test",
      "host": "api.github.com",
      "user-agent": "RenovateBot/0.0.0-semantic-release (https://github.com/renovatebot/renovate)",
    },
    "method": "GET",
    "url": "https://api.github.com/repos/some/repo/issues/3",
  },
]
`;

exports[`modules/platform/github/index ensureIssue() creates issue 1`] = `
Array [
  Object {
    "graphql": Object {
      "query": Object {
        "__vars": Object {
          "$name": "String!",
          "$owner": "String!",
        },
        "repository": Object {
          "__args": Object {
            "name": "$name",
            "owner": "$owner",
          },
          "autoMergeAllowed": null,
          "defaultBranchRef": Object {
            "name": null,
            "target": Object {
              "oid": null,
            },
          },
          "hasIssuesEnabled": null,
          "isArchived": null,
          "isFork": null,
          "mergeCommitAllowed": null,
          "nameWithOwner": null,
          "rebaseMergeAllowed": null,
          "squashMergeAllowed": null,
        },
      },
      "variables": Object {
        "name": "repo",
        "owner": "some",
      },
    },
    "headers": Object {
      "accept": "application/vnd.github.v3+json",
      "accept-encoding": "gzip, deflate, br",
      "authorization": "token 123test",
      "content-length": "395",
      "content-type": "application/json",
      "host": "api.github.com",
      "user-agent": "RenovateBot/0.0.0-semantic-release (https://github.com/renovatebot/renovate)",
    },
    "method": "POST",
    "url": "https://api.github.com/graphql",
  },
  Object {
    "graphql": Object {
      "query": Object {
        "__vars": Object {
          "$count": "Int",
          "$cursor": "String",
          "$name": "String!",
          "$owner": "String!",
          "$user": "String!",
        },
        "repository": Object {
          "__args": Object {
            "name": "$name",
            "owner": "$owner",
          },
          "issues": Object {
            "__args": Object {
              "after": "$cursor",
              "filterBy": Object {
                "createdBy": "$user",
              },
              "first": "$count",
              "orderBy": Object {
                "direction": "DESC",
                "field": "UPDATED_AT",
              },
            },
            "nodes": Object {
              "body": null,
              "number": null,
              "state": null,
              "title": null,
            },
            "pageInfo": Object {
              "endCursor": null,
              "hasNextPage": null,
            },
          },
        },
      },
      "variables": Object {
        "count": 100,
        "cursor": null,
        "name": "repo",
        "owner": "some",
      },
    },
    "headers": Object {
      "accept": "application/vnd.github.v3+json",
      "accept-encoding": "gzip, deflate, br",
      "authorization": "token 123test",
      "content-length": "560",
      "content-type": "application/json",
      "host": "api.github.com",
      "user-agent": "RenovateBot/0.0.0-semantic-release (https://github.com/renovatebot/renovate)",
    },
    "method": "POST",
    "url": "https://api.github.com/graphql",
  },
  Object {
    "body": Object {
      "body": "new-content",
      "labels": Array [],
      "title": "new-title",
    },
    "headers": Object {
      "accept": "application/vnd.github.v3+json",
      "accept-encoding": "gzip, deflate, br",
      "authorization": "token 123test",
      "content-length": "54",
      "content-type": "application/json",
      "host": "api.github.com",
      "user-agent": "RenovateBot/0.0.0-semantic-release (https://github.com/renovatebot/renovate)",
    },
    "method": "POST",
    "url": "https://api.github.com/repos/some/repo/issues",
  },
]
`;

exports[`modules/platform/github/index ensureIssue() creates issue if not ensuring only once 1`] = `
Array [
  Object {
    "graphql": Object {
      "query": Object {
        "__vars": Object {
          "$name": "String!",
          "$owner": "String!",
        },
        "repository": Object {
          "__args": Object {
            "name": "$name",
            "owner": "$owner",
          },
          "autoMergeAllowed": null,
          "defaultBranchRef": Object {
            "name": null,
            "target": Object {
              "oid": null,
            },
          },
          "hasIssuesEnabled": null,
          "isArchived": null,
          "isFork": null,
          "mergeCommitAllowed": null,
          "nameWithOwner": null,
          "rebaseMergeAllowed": null,
          "squashMergeAllowed": null,
        },
      },
      "variables": Object {
        "name": "repo",
        "owner": "some",
      },
    },
    "headers": Object {
      "accept": "application/vnd.github.v3+json",
      "accept-encoding": "gzip, deflate, br",
      "authorization": "token 123test",
      "content-length": "395",
      "content-type": "application/json",
      "host": "api.github.com",
      "user-agent": "RenovateBot/0.0.0-semantic-release (https://github.com/renovatebot/renovate)",
    },
    "method": "POST",
    "url": "https://api.github.com/graphql",
  },
  Object {
    "graphql": Object {
      "query": Object {
        "__vars": Object {
          "$count": "Int",
          "$cursor": "String",
          "$name": "String!",
          "$owner": "String!",
          "$user": "String!",
        },
        "repository": Object {
          "__args": Object {
            "name": "$name",
            "owner": "$owner",
          },
          "issues": Object {
            "__args": Object {
              "after": "$cursor",
              "filterBy": Object {
                "createdBy": "$user",
              },
              "first": "$count",
              "orderBy": Object {
                "direction": "DESC",
                "field": "UPDATED_AT",
              },
            },
            "nodes": Object {
              "body": null,
              "number": null,
              "state": null,
              "title": null,
            },
            "pageInfo": Object {
              "endCursor": null,
              "hasNextPage": null,
            },
          },
        },
      },
      "variables": Object {
        "count": 100,
        "cursor": null,
        "name": "repo",
        "owner": "some",
      },
    },
    "headers": Object {
      "accept": "application/vnd.github.v3+json",
      "accept-encoding": "gzip, deflate, br",
      "authorization": "token 123test",
      "content-length": "560",
      "content-type": "application/json",
      "host": "api.github.com",
      "user-agent": "RenovateBot/0.0.0-semantic-release (https://github.com/renovatebot/renovate)",
    },
    "method": "POST",
    "url": "https://api.github.com/graphql",
  },
  Object {
    "headers": Object {
      "accept": "application/vnd.github.v3+json",
      "accept-encoding": "gzip, deflate, br",
      "authorization": "token 123test",
      "host": "api.github.com",
      "user-agent": "RenovateBot/0.0.0-semantic-release (https://github.com/renovatebot/renovate)",
    },
    "method": "GET",
    "url": "https://api.github.com/repos/some/repo/issues/1",
  },
]
`;

exports[`modules/platform/github/index ensureIssue() creates issue if reopen flag false and issue is not open 1`] = `
Array [
  Object {
    "graphql": Object {
      "query": Object {
        "__vars": Object {
          "$name": "String!",
          "$owner": "String!",
        },
        "repository": Object {
          "__args": Object {
            "name": "$name",
            "owner": "$owner",
          },
          "autoMergeAllowed": null,
          "defaultBranchRef": Object {
            "name": null,
            "target": Object {
              "oid": null,
            },
          },
          "hasIssuesEnabled": null,
          "isArchived": null,
          "isFork": null,
          "mergeCommitAllowed": null,
          "nameWithOwner": null,
          "rebaseMergeAllowed": null,
          "squashMergeAllowed": null,
        },
      },
      "variables": Object {
        "name": "repo",
        "owner": "some",
      },
    },
    "headers": Object {
      "accept": "application/vnd.github.v3+json",
      "accept-encoding": "gzip, deflate, br",
      "authorization": "token 123test",
      "content-length": "395",
      "content-type": "application/json",
      "host": "api.github.com",
      "user-agent": "RenovateBot/0.0.0-semantic-release (https://github.com/renovatebot/renovate)",
    },
    "method": "POST",
    "url": "https://api.github.com/graphql",
  },
  Object {
    "graphql": Object {
      "query": Object {
        "__vars": Object {
          "$count": "Int",
          "$cursor": "String",
          "$name": "String!",
          "$owner": "String!",
          "$user": "String!",
        },
        "repository": Object {
          "__args": Object {
            "name": "$name",
            "owner": "$owner",
          },
          "issues": Object {
            "__args": Object {
              "after": "$cursor",
              "filterBy": Object {
                "createdBy": "$user",
              },
              "first": "$count",
              "orderBy": Object {
                "direction": "DESC",
                "field": "UPDATED_AT",
              },
            },
            "nodes": Object {
              "body": null,
              "number": null,
              "state": null,
              "title": null,
            },
            "pageInfo": Object {
              "endCursor": null,
              "hasNextPage": null,
            },
          },
        },
      },
      "variables": Object {
        "count": 100,
        "cursor": null,
        "name": "repo",
        "owner": "some",
      },
    },
    "headers": Object {
      "accept": "application/vnd.github.v3+json",
      "accept-encoding": "gzip, deflate, br",
      "authorization": "token 123test",
      "content-length": "560",
      "content-type": "application/json",
      "host": "api.github.com",
      "user-agent": "RenovateBot/0.0.0-semantic-release (https://github.com/renovatebot/renovate)",
    },
    "method": "POST",
    "url": "https://api.github.com/graphql",
  },
  Object {
    "headers": Object {
      "accept": "application/vnd.github.v3+json",
      "accept-encoding": "gzip, deflate, br",
      "authorization": "token 123test",
      "host": "api.github.com",
      "user-agent": "RenovateBot/0.0.0-semantic-release (https://github.com/renovatebot/renovate)",
    },
    "method": "GET",
    "url": "https://api.github.com/repos/some/repo/issues/2",
  },
  Object {
    "body": Object {
      "body": "new-content",
      "labels": Array [],
      "title": "title-2",
    },
    "headers": Object {
      "accept": "application/vnd.github.v3+json",
      "accept-encoding": "gzip, deflate, br",
      "authorization": "token 123test",
      "content-length": "52",
      "content-type": "application/json",
      "host": "api.github.com",
      "user-agent": "RenovateBot/0.0.0-semantic-release (https://github.com/renovatebot/renovate)",
    },
    "method": "POST",
    "url": "https://api.github.com/repos/some/repo/issues",
  },
]
`;

exports[`modules/platform/github/index ensureIssue() creates issue with labels 1`] = `
Array [
  Object {
    "graphql": Object {
      "query": Object {
        "__vars": Object {
          "$name": "String!",
          "$owner": "String!",
        },
        "repository": Object {
          "__args": Object {
            "name": "$name",
            "owner": "$owner",
          },
          "autoMergeAllowed": null,
          "defaultBranchRef": Object {
            "name": null,
            "target": Object {
              "oid": null,
            },
          },
          "hasIssuesEnabled": null,
          "isArchived": null,
          "isFork": null,
          "mergeCommitAllowed": null,
          "nameWithOwner": null,
          "rebaseMergeAllowed": null,
          "squashMergeAllowed": null,
        },
      },
      "variables": Object {
        "name": "repo",
        "owner": "some",
      },
    },
    "headers": Object {
      "accept": "application/vnd.github.v3+json",
      "accept-encoding": "gzip, deflate, br",
      "authorization": "token 123test",
      "content-length": "395",
      "content-type": "application/json",
      "host": "api.github.com",
      "user-agent": "RenovateBot/0.0.0-semantic-release (https://github.com/renovatebot/renovate)",
    },
    "method": "POST",
    "url": "https://api.github.com/graphql",
  },
  Object {
    "graphql": Object {
      "query": Object {
        "__vars": Object {
          "$count": "Int",
          "$cursor": "String",
          "$name": "String!",
          "$owner": "String!",
          "$user": "String!",
        },
        "repository": Object {
          "__args": Object {
            "name": "$name",
            "owner": "$owner",
          },
          "issues": Object {
            "__args": Object {
              "after": "$cursor",
              "filterBy": Object {
                "createdBy": "$user",
              },
              "first": "$count",
              "orderBy": Object {
                "direction": "DESC",
                "field": "UPDATED_AT",
              },
            },
            "nodes": Object {
              "body": null,
              "number": null,
              "state": null,
              "title": null,
            },
            "pageInfo": Object {
              "endCursor": null,
              "hasNextPage": null,
            },
          },
        },
      },
      "variables": Object {
        "count": 100,
        "cursor": null,
        "name": "repo",
        "owner": "some",
      },
    },
    "headers": Object {
      "accept": "application/vnd.github.v3+json",
      "accept-encoding": "gzip, deflate, br",
      "authorization": "token 123test",
      "content-length": "560",
      "content-type": "application/json",
      "host": "api.github.com",
      "user-agent": "RenovateBot/0.0.0-semantic-release (https://github.com/renovatebot/renovate)",
    },
    "method": "POST",
    "url": "https://api.github.com/graphql",
  },
  Object {
    "body": Object {
      "body": "new-content",
      "labels": Array [
        "Renovate",
        "Maintenance",
      ],
      "title": "new-title",
    },
    "headers": Object {
      "accept": "application/vnd.github.v3+json",
      "accept-encoding": "gzip, deflate, br",
      "authorization": "token 123test",
      "content-length": "78",
      "content-type": "application/json",
      "host": "api.github.com",
      "user-agent": "RenovateBot/0.0.0-semantic-release (https://github.com/renovatebot/renovate)",
    },
    "method": "POST",
    "url": "https://api.github.com/repos/some/repo/issues",
  },
]
`;

exports[`modules/platform/github/index ensureIssue() deletes if duplicate 1`] = `
Array [
  Object {
    "graphql": Object {
      "query": Object {
        "__vars": Object {
          "$name": "String!",
          "$owner": "String!",
        },
        "repository": Object {
          "__args": Object {
            "name": "$name",
            "owner": "$owner",
          },
          "autoMergeAllowed": null,
          "defaultBranchRef": Object {
            "name": null,
            "target": Object {
              "oid": null,
            },
          },
          "hasIssuesEnabled": null,
          "isArchived": null,
          "isFork": null,
          "mergeCommitAllowed": null,
          "nameWithOwner": null,
          "rebaseMergeAllowed": null,
          "squashMergeAllowed": null,
        },
      },
      "variables": Object {
        "name": "repo",
        "owner": "some",
      },
    },
    "headers": Object {
      "accept": "application/vnd.github.v3+json",
      "accept-encoding": "gzip, deflate, br",
      "authorization": "token 123test",
      "content-length": "395",
      "content-type": "application/json",
      "host": "api.github.com",
      "user-agent": "RenovateBot/0.0.0-semantic-release (https://github.com/renovatebot/renovate)",
    },
    "method": "POST",
    "url": "https://api.github.com/graphql",
  },
  Object {
    "graphql": Object {
      "query": Object {
        "__vars": Object {
          "$count": "Int",
          "$cursor": "String",
          "$name": "String!",
          "$owner": "String!",
          "$user": "String!",
        },
        "repository": Object {
          "__args": Object {
            "name": "$name",
            "owner": "$owner",
          },
          "issues": Object {
            "__args": Object {
              "after": "$cursor",
              "filterBy": Object {
                "createdBy": "$user",
              },
              "first": "$count",
              "orderBy": Object {
                "direction": "DESC",
                "field": "UPDATED_AT",
              },
            },
            "nodes": Object {
              "body": null,
              "number": null,
              "state": null,
              "title": null,
            },
            "pageInfo": Object {
              "endCursor": null,
              "hasNextPage": null,
            },
          },
        },
      },
      "variables": Object {
        "count": 100,
        "cursor": null,
        "name": "repo",
        "owner": "some",
      },
    },
    "headers": Object {
      "accept": "application/vnd.github.v3+json",
      "accept-encoding": "gzip, deflate, br",
      "authorization": "token 123test",
      "content-length": "560",
      "content-type": "application/json",
      "host": "api.github.com",
      "user-agent": "RenovateBot/0.0.0-semantic-release (https://github.com/renovatebot/renovate)",
    },
    "method": "POST",
    "url": "https://api.github.com/graphql",
  },
  Object {
    "body": Object {
      "state": "closed",
    },
    "headers": Object {
      "accept": "application/vnd.github.v3+json",
      "accept-encoding": "gzip, deflate, br",
      "authorization": "token 123test",
      "content-length": "18",
      "content-type": "application/json",
      "host": "api.github.com",
      "user-agent": "RenovateBot/0.0.0-semantic-release (https://github.com/renovatebot/renovate)",
    },
    "method": "PATCH",
    "url": "https://api.github.com/repos/some/repo/issues/1",
  },
  Object {
    "headers": Object {
      "accept": "application/vnd.github.v3+json",
      "accept-encoding": "gzip, deflate, br",
      "authorization": "token 123test",
      "host": "api.github.com",
      "user-agent": "RenovateBot/0.0.0-semantic-release (https://github.com/renovatebot/renovate)",
    },
    "method": "GET",
    "url": "https://api.github.com/repos/some/repo/issues/2",
  },
]
`;

exports[`modules/platform/github/index ensureIssue() does not create issue if ensuring only once 1`] = `
Array [
  Object {
    "graphql": Object {
      "query": Object {
        "__vars": Object {
          "$name": "String!",
          "$owner": "String!",
        },
        "repository": Object {
          "__args": Object {
            "name": "$name",
            "owner": "$owner",
          },
          "autoMergeAllowed": null,
          "defaultBranchRef": Object {
            "name": null,
            "target": Object {
              "oid": null,
            },
          },
          "hasIssuesEnabled": null,
          "isArchived": null,
          "isFork": null,
          "mergeCommitAllowed": null,
          "nameWithOwner": null,
          "rebaseMergeAllowed": null,
          "squashMergeAllowed": null,
        },
      },
      "variables": Object {
        "name": "repo",
        "owner": "some",
      },
    },
    "headers": Object {
      "accept": "application/vnd.github.v3+json",
      "accept-encoding": "gzip, deflate, br",
      "authorization": "token 123test",
      "content-length": "395",
      "content-type": "application/json",
      "host": "api.github.com",
      "user-agent": "RenovateBot/0.0.0-semantic-release (https://github.com/renovatebot/renovate)",
    },
    "method": "POST",
    "url": "https://api.github.com/graphql",
  },
  Object {
    "graphql": Object {
      "query": Object {
        "__vars": Object {
          "$count": "Int",
          "$cursor": "String",
          "$name": "String!",
          "$owner": "String!",
          "$user": "String!",
        },
        "repository": Object {
          "__args": Object {
            "name": "$name",
            "owner": "$owner",
          },
          "issues": Object {
            "__args": Object {
              "after": "$cursor",
              "filterBy": Object {
                "createdBy": "$user",
              },
              "first": "$count",
              "orderBy": Object {
                "direction": "DESC",
                "field": "UPDATED_AT",
              },
            },
            "nodes": Object {
              "body": null,
              "number": null,
              "state": null,
              "title": null,
            },
            "pageInfo": Object {
              "endCursor": null,
              "hasNextPage": null,
            },
          },
        },
      },
      "variables": Object {
        "count": 100,
        "cursor": null,
        "name": "repo",
        "owner": "some",
      },
    },
    "headers": Object {
      "accept": "application/vnd.github.v3+json",
      "accept-encoding": "gzip, deflate, br",
      "authorization": "token 123test",
      "content-length": "560",
      "content-type": "application/json",
      "host": "api.github.com",
      "user-agent": "RenovateBot/0.0.0-semantic-release (https://github.com/renovatebot/renovate)",
    },
    "method": "POST",
    "url": "https://api.github.com/graphql",
  },
]
`;

exports[`modules/platform/github/index ensureIssue() does not create issue if reopen flag false and issue is already open 1`] = `
Array [
  Object {
    "graphql": Object {
      "query": Object {
        "__vars": Object {
          "$name": "String!",
          "$owner": "String!",
        },
        "repository": Object {
          "__args": Object {
            "name": "$name",
            "owner": "$owner",
          },
          "autoMergeAllowed": null,
          "defaultBranchRef": Object {
            "name": null,
            "target": Object {
              "oid": null,
            },
          },
          "hasIssuesEnabled": null,
          "isArchived": null,
          "isFork": null,
          "mergeCommitAllowed": null,
          "nameWithOwner": null,
          "rebaseMergeAllowed": null,
          "squashMergeAllowed": null,
        },
      },
      "variables": Object {
        "name": "repo",
        "owner": "some",
      },
    },
    "headers": Object {
      "accept": "application/vnd.github.v3+json",
      "accept-encoding": "gzip, deflate, br",
      "authorization": "token 123test",
      "content-length": "395",
      "content-type": "application/json",
      "host": "api.github.com",
      "user-agent": "RenovateBot/0.0.0-semantic-release (https://github.com/renovatebot/renovate)",
    },
    "method": "POST",
    "url": "https://api.github.com/graphql",
  },
  Object {
    "graphql": Object {
      "query": Object {
        "__vars": Object {
          "$count": "Int",
          "$cursor": "String",
          "$name": "String!",
          "$owner": "String!",
          "$user": "String!",
        },
        "repository": Object {
          "__args": Object {
            "name": "$name",
            "owner": "$owner",
          },
          "issues": Object {
            "__args": Object {
              "after": "$cursor",
              "filterBy": Object {
                "createdBy": "$user",
              },
              "first": "$count",
              "orderBy": Object {
                "direction": "DESC",
                "field": "UPDATED_AT",
              },
            },
            "nodes": Object {
              "body": null,
              "number": null,
              "state": null,
              "title": null,
            },
            "pageInfo": Object {
              "endCursor": null,
              "hasNextPage": null,
            },
          },
        },
      },
      "variables": Object {
        "count": 100,
        "cursor": null,
        "name": "repo",
        "owner": "some",
      },
    },
    "headers": Object {
      "accept": "application/vnd.github.v3+json",
      "accept-encoding": "gzip, deflate, br",
      "authorization": "token 123test",
      "content-length": "560",
      "content-type": "application/json",
      "host": "api.github.com",
      "user-agent": "RenovateBot/0.0.0-semantic-release (https://github.com/renovatebot/renovate)",
    },
    "method": "POST",
    "url": "https://api.github.com/graphql",
  },
  Object {
    "headers": Object {
      "accept": "application/vnd.github.v3+json",
      "accept-encoding": "gzip, deflate, br",
      "authorization": "token 123test",
      "host": "api.github.com",
      "user-agent": "RenovateBot/0.0.0-semantic-release (https://github.com/renovatebot/renovate)",
    },
    "method": "GET",
    "url": "https://api.github.com/repos/some/repo/issues/2",
  },
]
`;

exports[`modules/platform/github/index ensureIssue() skips update if unchanged 1`] = `
Array [
  Object {
    "graphql": Object {
      "query": Object {
        "__vars": Object {
          "$name": "String!",
          "$owner": "String!",
        },
        "repository": Object {
          "__args": Object {
            "name": "$name",
            "owner": "$owner",
          },
          "autoMergeAllowed": null,
          "defaultBranchRef": Object {
            "name": null,
            "target": Object {
              "oid": null,
            },
          },
          "hasIssuesEnabled": null,
          "isArchived": null,
          "isFork": null,
          "mergeCommitAllowed": null,
          "nameWithOwner": null,
          "rebaseMergeAllowed": null,
          "squashMergeAllowed": null,
        },
      },
      "variables": Object {
        "name": "repo",
        "owner": "some",
      },
    },
    "headers": Object {
      "accept": "application/vnd.github.v3+json",
      "accept-encoding": "gzip, deflate, br",
      "authorization": "token 123test",
      "content-length": "395",
      "content-type": "application/json",
      "host": "api.github.com",
      "user-agent": "RenovateBot/0.0.0-semantic-release (https://github.com/renovatebot/renovate)",
    },
    "method": "POST",
    "url": "https://api.github.com/graphql",
  },
  Object {
    "graphql": Object {
      "query": Object {
        "__vars": Object {
          "$count": "Int",
          "$cursor": "String",
          "$name": "String!",
          "$owner": "String!",
          "$user": "String!",
        },
        "repository": Object {
          "__args": Object {
            "name": "$name",
            "owner": "$owner",
          },
          "issues": Object {
            "__args": Object {
              "after": "$cursor",
              "filterBy": Object {
                "createdBy": "$user",
              },
              "first": "$count",
              "orderBy": Object {
                "direction": "DESC",
                "field": "UPDATED_AT",
              },
            },
            "nodes": Object {
              "body": null,
              "number": null,
              "state": null,
              "title": null,
            },
            "pageInfo": Object {
              "endCursor": null,
              "hasNextPage": null,
            },
          },
        },
      },
      "variables": Object {
        "count": 100,
        "cursor": null,
        "name": "repo",
        "owner": "some",
      },
    },
    "headers": Object {
      "accept": "application/vnd.github.v3+json",
      "accept-encoding": "gzip, deflate, br",
      "authorization": "token 123test",
      "content-length": "560",
      "content-type": "application/json",
      "host": "api.github.com",
      "user-agent": "RenovateBot/0.0.0-semantic-release (https://github.com/renovatebot/renovate)",
    },
    "method": "POST",
    "url": "https://api.github.com/graphql",
  },
  Object {
    "headers": Object {
      "accept": "application/vnd.github.v3+json",
      "accept-encoding": "gzip, deflate, br",
      "authorization": "token 123test",
      "host": "api.github.com",
      "user-agent": "RenovateBot/0.0.0-semantic-release (https://github.com/renovatebot/renovate)",
    },
    "method": "GET",
    "url": "https://api.github.com/repos/some/repo/issues/2",
  },
]
`;

exports[`modules/platform/github/index ensureIssue() updates issue 1`] = `
Array [
  Object {
    "graphql": Object {
      "query": Object {
        "__vars": Object {
          "$name": "String!",
          "$owner": "String!",
        },
        "repository": Object {
          "__args": Object {
            "name": "$name",
            "owner": "$owner",
          },
          "autoMergeAllowed": null,
          "defaultBranchRef": Object {
            "name": null,
            "target": Object {
              "oid": null,
            },
          },
          "hasIssuesEnabled": null,
          "isArchived": null,
          "isFork": null,
          "mergeCommitAllowed": null,
          "nameWithOwner": null,
          "rebaseMergeAllowed": null,
          "squashMergeAllowed": null,
        },
      },
      "variables": Object {
        "name": "repo",
        "owner": "some",
      },
    },
    "headers": Object {
      "accept": "application/vnd.github.v3+json",
      "accept-encoding": "gzip, deflate, br",
      "authorization": "token 123test",
      "content-length": "395",
      "content-type": "application/json",
      "host": "api.github.com",
      "user-agent": "RenovateBot/0.0.0-semantic-release (https://github.com/renovatebot/renovate)",
    },
    "method": "POST",
    "url": "https://api.github.com/graphql",
  },
  Object {
    "graphql": Object {
      "query": Object {
        "__vars": Object {
          "$count": "Int",
          "$cursor": "String",
          "$name": "String!",
          "$owner": "String!",
          "$user": "String!",
        },
        "repository": Object {
          "__args": Object {
            "name": "$name",
            "owner": "$owner",
          },
          "issues": Object {
            "__args": Object {
              "after": "$cursor",
              "filterBy": Object {
                "createdBy": "$user",
              },
              "first": "$count",
              "orderBy": Object {
                "direction": "DESC",
                "field": "UPDATED_AT",
              },
            },
            "nodes": Object {
              "body": null,
              "number": null,
              "state": null,
              "title": null,
            },
            "pageInfo": Object {
              "endCursor": null,
              "hasNextPage": null,
            },
          },
        },
      },
      "variables": Object {
        "count": 100,
        "cursor": null,
        "name": "repo",
        "owner": "some",
      },
    },
    "headers": Object {
      "accept": "application/vnd.github.v3+json",
      "accept-encoding": "gzip, deflate, br",
      "authorization": "token 123test",
      "content-length": "560",
      "content-type": "application/json",
      "host": "api.github.com",
      "user-agent": "RenovateBot/0.0.0-semantic-release (https://github.com/renovatebot/renovate)",
    },
    "method": "POST",
    "url": "https://api.github.com/graphql",
  },
  Object {
    "headers": Object {
      "accept": "application/vnd.github.v3+json",
      "accept-encoding": "gzip, deflate, br",
      "authorization": "token 123test",
      "host": "api.github.com",
      "user-agent": "RenovateBot/0.0.0-semantic-release (https://github.com/renovatebot/renovate)",
    },
    "method": "GET",
    "url": "https://api.github.com/repos/some/repo/issues/2",
  },
  Object {
    "body": Object {
      "body": "newer-content",
      "state": "open",
      "title": "title-3",
    },
    "headers": Object {
      "accept": "application/vnd.github.v3+json",
      "accept-encoding": "gzip, deflate, br",
      "authorization": "token 123test",
      "content-length": "57",
      "content-type": "application/json",
      "host": "api.github.com",
      "user-agent": "RenovateBot/0.0.0-semantic-release (https://github.com/renovatebot/renovate)",
    },
    "method": "PATCH",
    "url": "https://api.github.com/repos/some/repo/issues/2",
  },
]
`;

exports[`modules/platform/github/index ensureIssue() updates issue with labels 1`] = `
Array [
  Object {
    "graphql": Object {
      "query": Object {
        "__vars": Object {
          "$name": "String!",
          "$owner": "String!",
        },
        "repository": Object {
          "__args": Object {
            "name": "$name",
            "owner": "$owner",
          },
          "autoMergeAllowed": null,
          "defaultBranchRef": Object {
            "name": null,
            "target": Object {
              "oid": null,
            },
          },
          "hasIssuesEnabled": null,
          "isArchived": null,
          "isFork": null,
          "mergeCommitAllowed": null,
          "nameWithOwner": null,
          "rebaseMergeAllowed": null,
          "squashMergeAllowed": null,
        },
      },
      "variables": Object {
        "name": "repo",
        "owner": "some",
      },
    },
    "headers": Object {
      "accept": "application/vnd.github.v3+json",
      "accept-encoding": "gzip, deflate, br",
      "authorization": "token 123test",
      "content-length": "395",
      "content-type": "application/json",
      "host": "api.github.com",
      "user-agent": "RenovateBot/0.0.0-semantic-release (https://github.com/renovatebot/renovate)",
    },
    "method": "POST",
    "url": "https://api.github.com/graphql",
  },
  Object {
    "graphql": Object {
      "query": Object {
        "__vars": Object {
          "$count": "Int",
          "$cursor": "String",
          "$name": "String!",
          "$owner": "String!",
          "$user": "String!",
        },
        "repository": Object {
          "__args": Object {
            "name": "$name",
            "owner": "$owner",
          },
          "issues": Object {
            "__args": Object {
              "after": "$cursor",
              "filterBy": Object {
                "createdBy": "$user",
              },
              "first": "$count",
              "orderBy": Object {
                "direction": "DESC",
                "field": "UPDATED_AT",
              },
            },
            "nodes": Object {
              "body": null,
              "number": null,
              "state": null,
              "title": null,
            },
            "pageInfo": Object {
              "endCursor": null,
              "hasNextPage": null,
            },
          },
        },
      },
      "variables": Object {
        "count": 100,
        "cursor": null,
        "name": "repo",
        "owner": "some",
      },
    },
    "headers": Object {
      "accept": "application/vnd.github.v3+json",
      "accept-encoding": "gzip, deflate, br",
      "authorization": "token 123test",
      "content-length": "560",
      "content-type": "application/json",
      "host": "api.github.com",
      "user-agent": "RenovateBot/0.0.0-semantic-release (https://github.com/renovatebot/renovate)",
    },
    "method": "POST",
    "url": "https://api.github.com/graphql",
  },
  Object {
    "headers": Object {
      "accept": "application/vnd.github.v3+json",
      "accept-encoding": "gzip, deflate, br",
      "authorization": "token 123test",
      "host": "api.github.com",
      "user-agent": "RenovateBot/0.0.0-semantic-release (https://github.com/renovatebot/renovate)",
    },
    "method": "GET",
    "url": "https://api.github.com/repos/some/repo/issues/2",
  },
  Object {
    "body": Object {
      "body": "newer-content",
      "labels": Array [
        "Renovate",
        "Maintenance",
      ],
      "state": "open",
      "title": "title-3",
    },
    "headers": Object {
      "accept": "application/vnd.github.v3+json",
      "accept-encoding": "gzip, deflate, br",
      "authorization": "token 123test",
      "content-length": "93",
      "content-type": "application/json",
      "host": "api.github.com",
      "user-agent": "RenovateBot/0.0.0-semantic-release (https://github.com/renovatebot/renovate)",
    },
    "method": "PATCH",
    "url": "https://api.github.com/repos/some/repo/issues/2",
  },
]
`;

exports[`modules/platform/github/index ensureIssueClosing() closes issue 1`] = `
Array [
  Object {
    "graphql": Object {
      "query": Object {
        "__vars": Object {
          "$count": "Int",
          "$cursor": "String",
          "$name": "String!",
          "$owner": "String!",
          "$user": "String!",
        },
        "repository": Object {
          "__args": Object {
            "name": "$name",
            "owner": "$owner",
          },
          "issues": Object {
            "__args": Object {
              "after": "$cursor",
              "filterBy": Object {
                "createdBy": "$user",
              },
              "first": "$count",
              "orderBy": Object {
                "direction": "DESC",
                "field": "UPDATED_AT",
              },
            },
            "nodes": Object {
              "body": null,
              "number": null,
              "state": null,
              "title": null,
            },
            "pageInfo": Object {
              "endCursor": null,
              "hasNextPage": null,
            },
          },
        },
      },
      "variables": Object {
        "count": 100,
        "cursor": null,
      },
    },
    "headers": Object {
      "accept": "application/vnd.github.v3+json",
      "accept-encoding": "gzip, deflate, br",
      "authorization": "token 123test",
      "content-length": "531",
      "content-type": "application/json",
      "host": "api.github.com",
      "user-agent": "RenovateBot/0.0.0-semantic-release (https://github.com/renovatebot/renovate)",
    },
    "method": "POST",
    "url": "https://api.github.com/graphql",
  },
  Object {
    "body": Object {
      "state": "closed",
    },
    "headers": Object {
      "accept": "application/vnd.github.v3+json",
      "accept-encoding": "gzip, deflate, br",
      "authorization": "token 123test",
      "content-length": "18",
      "content-type": "application/json",
      "host": "api.github.com",
      "user-agent": "RenovateBot/0.0.0-semantic-release (https://github.com/renovatebot/renovate)",
    },
    "method": "PATCH",
    "url": "https://api.github.com/repos/undefined/issues/2",
  },
]
`;

exports[`modules/platform/github/index findIssue() finds issue 1`] = `
Array [
  Object {
    "graphql": Object {
      "query": Object {
        "__vars": Object {
          "$count": "Int",
          "$cursor": "String",
          "$name": "String!",
          "$owner": "String!",
          "$user": "String!",
        },
        "repository": Object {
          "__args": Object {
            "name": "$name",
            "owner": "$owner",
          },
          "issues": Object {
            "__args": Object {
              "after": "$cursor",
              "filterBy": Object {
                "createdBy": "$user",
              },
              "first": "$count",
              "orderBy": Object {
                "direction": "DESC",
                "field": "UPDATED_AT",
              },
            },
            "nodes": Object {
              "body": null,
              "number": null,
              "state": null,
              "title": null,
            },
            "pageInfo": Object {
              "endCursor": null,
              "hasNextPage": null,
            },
          },
        },
      },
      "variables": Object {
        "count": 100,
        "cursor": null,
      },
    },
    "headers": Object {
      "accept": "application/vnd.github.v3+json",
      "accept-encoding": "gzip, deflate, br",
      "authorization": "token 123test",
      "content-length": "531",
      "content-type": "application/json",
      "host": "api.github.com",
      "user-agent": "RenovateBot/0.0.0-semantic-release (https://github.com/renovatebot/renovate)",
    },
    "method": "POST",
    "url": "https://api.github.com/graphql",
  },
  Object {
    "headers": Object {
      "accept": "application/vnd.github.v3+json",
      "accept-encoding": "gzip, deflate, br",
      "authorization": "token 123test",
      "host": "api.github.com",
      "user-agent": "RenovateBot/0.0.0-semantic-release (https://github.com/renovatebot/renovate)",
    },
    "method": "GET",
    "url": "https://api.github.com/repos/undefined/issues/2",
  },
]
`;

exports[`modules/platform/github/index findIssue() returns null if no issue 1`] = `
Array [
  Object {
    "graphql": Object {
      "query": Object {
        "__vars": Object {
          "$count": "Int",
          "$cursor": "String",
          "$name": "String!",
          "$owner": "String!",
          "$user": "String!",
        },
        "repository": Object {
          "__args": Object {
            "name": "$name",
            "owner": "$owner",
          },
          "issues": Object {
            "__args": Object {
              "after": "$cursor",
              "filterBy": Object {
                "createdBy": "$user",
              },
              "first": "$count",
              "orderBy": Object {
                "direction": "DESC",
                "field": "UPDATED_AT",
              },
            },
            "nodes": Object {
              "body": null,
              "number": null,
              "state": null,
              "title": null,
            },
            "pageInfo": Object {
              "endCursor": null,
              "hasNextPage": null,
            },
          },
        },
      },
      "variables": Object {
        "count": 100,
        "cursor": null,
      },
    },
    "headers": Object {
      "accept": "application/vnd.github.v3+json",
      "accept-encoding": "gzip, deflate, br",
      "authorization": "token 123test",
      "content-length": "531",
      "content-type": "application/json",
      "host": "api.github.com",
      "user-agent": "RenovateBot/0.0.0-semantic-release (https://github.com/renovatebot/renovate)",
    },
    "method": "POST",
    "url": "https://api.github.com/graphql",
  },
]
`;

exports[`modules/platform/github/index findPr(branchName, prTitle, state) caches pr list 1`] = `
Array [
  Object {
    "headers": Object {
      "accept": "application/vnd.github.v3+json",
      "accept-encoding": "gzip, deflate, br",
      "authorization": "token 123test",
      "host": "api.github.com",
      "user-agent": "RenovateBot/0.0.0-semantic-release (https://github.com/renovatebot/renovate)",
    },
    "method": "GET",
    "url": "https://api.github.com/repos/undefined/pulls?per_page=100&state=all",
  },
]
`;

exports[`modules/platform/github/index findPr(branchName, prTitle, state) returns true if no title and all state 1`] = `
Array [
  Object {
    "graphql": Object {
      "query": Object {
        "__vars": Object {
          "$name": "String!",
          "$owner": "String!",
        },
        "repository": Object {
          "__args": Object {
            "name": "$name",
            "owner": "$owner",
          },
          "autoMergeAllowed": null,
          "defaultBranchRef": Object {
            "name": null,
            "target": Object {
              "oid": null,
            },
          },
          "hasIssuesEnabled": null,
          "isArchived": null,
          "isFork": null,
          "mergeCommitAllowed": null,
          "nameWithOwner": null,
          "rebaseMergeAllowed": null,
          "squashMergeAllowed": null,
        },
      },
      "variables": Object {
        "name": "repo",
        "owner": "some",
      },
    },
    "headers": Object {
      "accept": "application/vnd.github.v3+json",
      "accept-encoding": "gzip, deflate, br",
      "authorization": "token 123test",
      "content-length": "395",
      "content-type": "application/json",
      "host": "api.github.com",
      "user-agent": "RenovateBot/0.0.0-semantic-release (https://github.com/renovatebot/renovate)",
    },
    "method": "POST",
    "url": "https://api.github.com/graphql",
  },
  Object {
    "headers": Object {
      "accept": "application/vnd.github.v3+json",
      "accept-encoding": "gzip, deflate, br",
      "authorization": "token 123test",
      "host": "api.github.com",
      "user-agent": "RenovateBot/0.0.0-semantic-release (https://github.com/renovatebot/renovate)",
    },
    "method": "GET",
    "url": "https://api.github.com/repos/some/repo/pulls?per_page=100&state=all",
  },
]
`;

exports[`modules/platform/github/index findPr(branchName, prTitle, state) returns true if not open 1`] = `
Array [
  Object {
    "headers": Object {
      "accept": "application/vnd.github.v3+json",
      "accept-encoding": "gzip, deflate, br",
      "authorization": "token 123test",
      "host": "api.github.com",
      "user-agent": "RenovateBot/0.0.0-semantic-release (https://github.com/renovatebot/renovate)",
    },
    "method": "GET",
    "url": "https://api.github.com/repos/undefined/pulls?per_page=100&state=all",
  },
]
`;

exports[`modules/platform/github/index getBranchPr(branchName) aborts reopen if PR is too old 1`] = `
Array [
  Object {
    "graphql": Object {
      "query": Object {
        "__vars": Object {
          "$name": "String!",
          "$owner": "String!",
        },
        "repository": Object {
          "__args": Object {
            "name": "$name",
            "owner": "$owner",
          },
          "autoMergeAllowed": null,
          "defaultBranchRef": Object {
            "name": null,
            "target": Object {
              "oid": null,
            },
          },
          "hasIssuesEnabled": null,
          "isArchived": null,
          "isFork": null,
          "mergeCommitAllowed": null,
          "nameWithOwner": null,
          "rebaseMergeAllowed": null,
          "squashMergeAllowed": null,
        },
      },
      "variables": Object {
        "name": "repo",
        "owner": "some",
      },
    },
    "headers": Object {
      "accept": "application/vnd.github.v3+json",
      "accept-encoding": "gzip, deflate, br",
      "authorization": "token 123test",
      "content-length": "395",
      "content-type": "application/json",
      "host": "api.github.com",
      "user-agent": "RenovateBot/0.0.0-semantic-release (https://github.com/renovatebot/renovate)",
    },
    "method": "POST",
    "url": "https://api.github.com/graphql",
  },
  Object {
    "headers": Object {
      "accept": "application/vnd.github.v3+json",
      "accept-encoding": "gzip, deflate, br",
      "authorization": "token 123test",
      "host": "api.github.com",
      "user-agent": "RenovateBot/0.0.0-semantic-release (https://github.com/renovatebot/renovate)",
    },
    "method": "GET",
    "url": "https://api.github.com/repos/some/repo/pulls?per_page=100&state=all",
  },
]
`;

exports[`modules/platform/github/index getBranchPr(branchName) aborts reopening if PR reopening fails 1`] = `
Array [
  Object {
    "graphql": Object {
      "query": Object {
        "__vars": Object {
          "$name": "String!",
          "$owner": "String!",
        },
        "repository": Object {
          "__args": Object {
            "name": "$name",
            "owner": "$owner",
          },
          "autoMergeAllowed": null,
          "defaultBranchRef": Object {
            "name": null,
            "target": Object {
              "oid": null,
            },
          },
          "hasIssuesEnabled": null,
          "isArchived": null,
          "isFork": null,
          "mergeCommitAllowed": null,
          "nameWithOwner": null,
          "rebaseMergeAllowed": null,
          "squashMergeAllowed": null,
        },
      },
      "variables": Object {
        "name": "repo",
        "owner": "some",
      },
    },
    "headers": Object {
      "accept": "application/vnd.github.v3+json",
      "accept-encoding": "gzip, deflate, br",
      "authorization": "token 123test",
      "content-length": "395",
      "content-type": "application/json",
      "host": "api.github.com",
      "user-agent": "RenovateBot/0.0.0-semantic-release (https://github.com/renovatebot/renovate)",
    },
    "method": "POST",
    "url": "https://api.github.com/graphql",
  },
  Object {
    "headers": Object {
      "accept": "application/vnd.github.v3+json",
      "accept-encoding": "gzip, deflate, br",
      "authorization": "token 123test",
      "host": "api.github.com",
      "user-agent": "RenovateBot/0.0.0-semantic-release (https://github.com/renovatebot/renovate)",
    },
    "method": "GET",
    "url": "https://api.github.com/repos/some/repo/pulls?per_page=100&state=all",
  },
  Object {
    "body": Object {
      "ref": "refs/heads/somebranch",
    },
    "headers": Object {
      "accept": "application/vnd.github.v3+json",
      "accept-encoding": "gzip, deflate, br",
      "authorization": "token 123test",
      "content-length": "31",
      "content-type": "application/json",
      "host": "api.github.com",
      "user-agent": "RenovateBot/0.0.0-semantic-release (https://github.com/renovatebot/renovate)",
    },
    "method": "POST",
    "url": "https://api.github.com/repos/some/repo/git/refs",
  },
]
`;

exports[`modules/platform/github/index getBranchPr(branchName) aborts reopening if branch recreation fails 1`] = `
Array [
  Object {
    "graphql": Object {
      "query": Object {
        "__vars": Object {
          "$name": "String!",
          "$owner": "String!",
        },
        "repository": Object {
          "__args": Object {
            "name": "$name",
            "owner": "$owner",
          },
          "autoMergeAllowed": null,
          "defaultBranchRef": Object {
            "name": null,
            "target": Object {
              "oid": null,
            },
          },
          "hasIssuesEnabled": null,
          "isArchived": null,
          "isFork": null,
          "mergeCommitAllowed": null,
          "nameWithOwner": null,
          "rebaseMergeAllowed": null,
          "squashMergeAllowed": null,
        },
      },
      "variables": Object {
        "name": "repo",
        "owner": "some",
      },
    },
    "headers": Object {
      "accept": "application/vnd.github.v3+json",
      "accept-encoding": "gzip, deflate, br",
      "authorization": "token 123test",
      "content-length": "395",
      "content-type": "application/json",
      "host": "api.github.com",
      "user-agent": "RenovateBot/0.0.0-semantic-release (https://github.com/renovatebot/renovate)",
    },
    "method": "POST",
    "url": "https://api.github.com/graphql",
  },
  Object {
    "headers": Object {
      "accept": "application/vnd.github.v3+json",
      "accept-encoding": "gzip, deflate, br",
      "authorization": "token 123test",
      "host": "api.github.com",
      "user-agent": "RenovateBot/0.0.0-semantic-release (https://github.com/renovatebot/renovate)",
    },
    "method": "GET",
    "url": "https://api.github.com/repos/some/repo/pulls?per_page=100&state=all",
  },
  Object {
    "body": Object {
      "ref": "refs/heads/somebranch",
    },
    "headers": Object {
      "accept": "application/vnd.github.v3+json",
      "accept-encoding": "gzip, deflate, br",
      "authorization": "token 123test",
      "content-length": "31",
      "content-type": "application/json",
      "host": "api.github.com",
      "user-agent": "RenovateBot/0.0.0-semantic-release (https://github.com/renovatebot/renovate)",
    },
    "method": "POST",
    "url": "https://api.github.com/repos/some/repo/git/refs",
  },
  Object {
    "body": Object {
      "state": "open",
      "title": "old title",
    },
    "headers": Object {
      "accept": "application/vnd.github.v3+json",
      "accept-encoding": "gzip, deflate, br",
      "authorization": "token 123test",
      "content-length": "36",
      "content-type": "application/json",
      "host": "api.github.com",
      "user-agent": "RenovateBot/0.0.0-semantic-release (https://github.com/renovatebot/renovate)",
    },
    "method": "PATCH",
    "url": "https://api.github.com/repos/some/repo/pulls/91",
  },
]
`;

exports[`modules/platform/github/index getBranchPr(branchName) should reopen an autoclosed PR 1`] = `
Array [
  Object {
    "graphql": Object {
      "query": Object {
        "__vars": Object {
          "$name": "String!",
          "$owner": "String!",
        },
        "repository": Object {
          "__args": Object {
            "name": "$name",
            "owner": "$owner",
          },
          "autoMergeAllowed": null,
          "defaultBranchRef": Object {
            "name": null,
            "target": Object {
              "oid": null,
            },
          },
          "hasIssuesEnabled": null,
          "isArchived": null,
          "isFork": null,
          "mergeCommitAllowed": null,
          "nameWithOwner": null,
          "rebaseMergeAllowed": null,
          "squashMergeAllowed": null,
        },
      },
      "variables": Object {
        "name": "repo",
        "owner": "some",
      },
    },
    "headers": Object {
      "accept": "application/vnd.github.v3+json",
      "accept-encoding": "gzip, deflate, br",
      "authorization": "token 123test",
      "content-length": "395",
      "content-type": "application/json",
      "host": "api.github.com",
      "user-agent": "RenovateBot/0.0.0-semantic-release (https://github.com/renovatebot/renovate)",
    },
    "method": "POST",
    "url": "https://api.github.com/graphql",
  },
  Object {
    "headers": Object {
      "accept": "application/vnd.github.v3+json",
      "accept-encoding": "gzip, deflate, br",
      "authorization": "token 123test",
      "host": "api.github.com",
      "user-agent": "RenovateBot/0.0.0-semantic-release (https://github.com/renovatebot/renovate)",
    },
    "method": "GET",
    "url": "https://api.github.com/repos/some/repo/pulls?per_page=100&state=all",
  },
  Object {
    "body": Object {
      "ref": "refs/heads/somebranch",
    },
    "headers": Object {
      "accept": "application/vnd.github.v3+json",
      "accept-encoding": "gzip, deflate, br",
      "authorization": "token 123test",
      "content-length": "31",
      "content-type": "application/json",
      "host": "api.github.com",
      "user-agent": "RenovateBot/0.0.0-semantic-release (https://github.com/renovatebot/renovate)",
    },
    "method": "POST",
    "url": "https://api.github.com/repos/some/repo/git/refs",
  },
  Object {
    "body": Object {
      "state": "open",
      "title": "old title",
    },
    "headers": Object {
      "accept": "application/vnd.github.v3+json",
      "accept-encoding": "gzip, deflate, br",
      "authorization": "token 123test",
      "content-length": "36",
      "content-type": "application/json",
      "host": "api.github.com",
      "user-agent": "RenovateBot/0.0.0-semantic-release (https://github.com/renovatebot/renovate)",
    },
    "method": "PATCH",
    "url": "https://api.github.com/repos/some/repo/pulls/91",
  },
]
`;

exports[`modules/platform/github/index getBranchPr(branchName) should return null if no PR exists 1`] = `
Array [
  Object {
    "graphql": Object {
      "query": Object {
        "__vars": Object {
<<<<<<< HEAD
=======
          "$count": "Int",
          "$cursor": "String",
          "$name": "String!",
          "$owner": "String!",
        },
        "repository": Object {
          "__args": Object {
            "name": "$name",
            "owner": "$owner",
          },
          "pullRequests": Object {
            "__args": Object {
              "after": "$cursor",
              "first": "$count",
              "orderBy": Object {
                "direction": "DESC",
                "field": "UPDATED_AT",
              },
              "states": Array [
                "OPEN",
              ],
            },
            "nodes": Object {
              "assignees": Object {
                "totalCount": null,
              },
              "baseRefName": null,
              "body": null,
              "headRefName": null,
              "labels": Object {
                "__args": Object {
                  "last": "100",
                },
                "nodes": Object {
                  "name": null,
                },
              },
              "number": null,
              "reviewRequests": Object {
                "totalCount": null,
              },
              "title": null,
            },
            "pageInfo": Object {
              "endCursor": null,
              "hasNextPage": null,
            },
          },
        },
      },
      "variables": Object {
        "count": 100,
        "cursor": null,
        "name": "repo",
        "owner": "some",
      },
    },
    "headers": Object {
      "accept": "application/vnd.github.merge-info-preview+json, application/vnd.github.v3+json",
      "accept-encoding": "gzip, deflate, br",
      "authorization": "token 123test",
      "content-length": "771",
      "content-type": "application/json",
      "host": "api.github.com",
      "user-agent": "RenovateBot/0.0.0-semantic-release (https://github.com/renovatebot/renovate)",
    },
    "method": "POST",
    "url": "https://api.github.com/graphql",
  },
  Object {
    "graphql": Object {
      "query": Object {
        "__vars": Object {
          "$count": "Int",
          "$cursor": "String",
>>>>>>> 986b0239
          "$name": "String!",
          "$owner": "String!",
        },
        "repository": Object {
          "__args": Object {
            "name": "$name",
            "owner": "$owner",
          },
          "autoMergeAllowed": null,
          "defaultBranchRef": Object {
            "name": null,
            "target": Object {
              "oid": null,
            },
          },
          "hasIssuesEnabled": null,
          "isArchived": null,
          "isFork": null,
          "mergeCommitAllowed": null,
          "nameWithOwner": null,
          "rebaseMergeAllowed": null,
          "squashMergeAllowed": null,
        },
      },
      "variables": Object {
        "name": "repo",
        "owner": "some",
      },
    },
    "headers": Object {
      "accept": "application/vnd.github.v3+json",
      "accept-encoding": "gzip, deflate, br",
      "authorization": "token 123test",
      "content-length": "395",
      "content-type": "application/json",
      "host": "api.github.com",
      "user-agent": "RenovateBot/0.0.0-semantic-release (https://github.com/renovatebot/renovate)",
    },
    "method": "POST",
    "url": "https://api.github.com/graphql",
  },
  Object {
    "headers": Object {
      "accept": "application/vnd.github.v3+json",
      "accept-encoding": "gzip, deflate, br",
      "authorization": "token 123test",
      "host": "api.github.com",
      "user-agent": "RenovateBot/0.0.0-semantic-release (https://github.com/renovatebot/renovate)",
    },
    "method": "GET",
    "url": "https://api.github.com/repos/some/repo/pulls?per_page=100&state=all",
  },
]
`;

exports[`modules/platform/github/index getBranchPr(branchName) should return the PR object 1`] = `
Object {
  "closedAt": undefined,
  "createdAt": undefined,
  "displayNumber": "Pull Request #91",
  "hasAssignees": true,
  "hasReviewers": true,
  "labels": Array [
    "foo",
    "bar",
  ],
  "number": 91,
  "sha": undefined,
  "sourceBranch": "somebranch",
  "sourceRepo": "some/repo",
  "state": "open",
  "title": undefined,
}
`;

exports[`modules/platform/github/index getBranchPr(branchName) should return the PR object 2`] = `
Array [
  Object {
    "graphql": Object {
      "query": Object {
        "__vars": Object {
          "$name": "String!",
          "$owner": "String!",
        },
        "repository": Object {
          "__args": Object {
            "name": "$name",
            "owner": "$owner",
          },
          "autoMergeAllowed": null,
          "defaultBranchRef": Object {
            "name": null,
            "target": Object {
              "oid": null,
            },
          },
          "hasIssuesEnabled": null,
          "isArchived": null,
          "isFork": null,
          "mergeCommitAllowed": null,
          "nameWithOwner": null,
          "rebaseMergeAllowed": null,
          "squashMergeAllowed": null,
        },
      },
      "variables": Object {
        "name": "repo",
        "owner": "some",
      },
    },
    "headers": Object {
      "accept": "application/vnd.github.v3+json",
      "accept-encoding": "gzip, deflate, br",
      "authorization": "token 123test",
      "content-length": "395",
      "content-type": "application/json",
      "host": "api.github.com",
      "user-agent": "RenovateBot/0.0.0-semantic-release (https://github.com/renovatebot/renovate)",
    },
    "method": "POST",
    "url": "https://api.github.com/graphql",
  },
  Object {
    "headers": Object {
      "accept": "application/vnd.github.v3+json",
      "accept-encoding": "gzip, deflate, br",
      "authorization": "token 123test",
      "host": "api.github.com",
      "user-agent": "RenovateBot/0.0.0-semantic-release (https://github.com/renovatebot/renovate)",
    },
    "method": "GET",
    "url": "https://api.github.com/repos/some/repo/pulls?per_page=100&state=all",
  },
]
`;

exports[`modules/platform/github/index getBranchPr(branchName) should return the PR object in fork mode 1`] = `null`;

exports[`modules/platform/github/index getBranchPr(branchName) should return the PR object in fork mode 2`] = `
Array [
  Object {
    "graphql": Object {
      "query": Object {
        "__vars": Object {
          "$name": "String!",
          "$owner": "String!",
        },
        "repository": Object {
          "__args": Object {
            "name": "$name",
            "owner": "$owner",
          },
          "autoMergeAllowed": null,
          "defaultBranchRef": Object {
            "name": null,
            "target": Object {
              "oid": null,
            },
          },
          "hasIssuesEnabled": null,
          "isArchived": null,
          "isFork": null,
          "mergeCommitAllowed": null,
          "nameWithOwner": null,
          "rebaseMergeAllowed": null,
          "squashMergeAllowed": null,
        },
      },
      "variables": Object {
        "name": "repo",
        "owner": "some",
      },
    },
    "headers": Object {
      "accept": "application/vnd.github.v3+json",
      "accept-encoding": "gzip, deflate, br",
      "authorization": "token 123test",
      "content-length": "395",
      "content-type": "application/json",
      "host": "api.github.com",
      "user-agent": "RenovateBot/0.0.0-semantic-release (https://github.com/renovatebot/renovate)",
    },
    "method": "POST",
    "url": "https://api.github.com/graphql",
  },
  Object {
    "headers": Object {
      "accept": "application/vnd.github.v3+json",
      "accept-encoding": "gzip, deflate, br",
      "authorization": "token 123test",
      "host": "api.github.com",
      "user-agent": "RenovateBot/0.0.0-semantic-release (https://github.com/renovatebot/renovate)",
    },
    "method": "GET",
    "url": "https://api.github.com/user/repos?per_page=100",
  },
  Object {
<<<<<<< HEAD
=======
    "graphql": Object {
      "query": Object {
        "__vars": Object {
          "$count": "Int",
          "$cursor": "String",
          "$name": "String!",
          "$owner": "String!",
        },
        "repository": Object {
          "__args": Object {
            "name": "$name",
            "owner": "$owner",
          },
          "pullRequests": Object {
            "__args": Object {
              "after": "$cursor",
              "first": "$count",
              "orderBy": Object {
                "direction": "DESC",
                "field": "UPDATED_AT",
              },
              "states": Array [
                "OPEN",
              ],
            },
            "nodes": Object {
              "assignees": Object {
                "totalCount": null,
              },
              "baseRefName": null,
              "body": null,
              "headRefName": null,
              "labels": Object {
                "__args": Object {
                  "last": "100",
                },
                "nodes": Object {
                  "name": null,
                },
              },
              "number": null,
              "reviewRequests": Object {
                "totalCount": null,
              },
              "title": null,
            },
            "pageInfo": Object {
              "endCursor": null,
              "hasNextPage": null,
            },
          },
        },
      },
      "variables": Object {
        "count": 100,
        "cursor": null,
        "name": "repo",
        "owner": "some",
      },
    },
>>>>>>> 986b0239
    "headers": Object {
      "accept": "application/vnd.github.v3+json",
      "accept-encoding": "gzip, deflate, br",
      "authorization": "token 123test",
<<<<<<< HEAD
=======
      "content-length": "771",
      "content-type": "application/json",
>>>>>>> 986b0239
      "host": "api.github.com",
      "user-agent": "RenovateBot/0.0.0-semantic-release (https://github.com/renovatebot/renovate)",
    },
    "method": "POST",
    "url": "https://api.github.com/repos/some/repo/forks",
  },
  Object {
    "body": Object {
      "force": true,
      "sha": "1234",
    },
    "headers": Object {
      "accept": "application/vnd.github.v3+json",
      "accept-encoding": "gzip, deflate, br",
      "authorization": "token 123test",
      "content-length": "27",
      "content-type": "application/json",
      "host": "api.github.com",
      "user-agent": "RenovateBot/0.0.0-semantic-release (https://github.com/renovatebot/renovate)",
    },
    "method": "PATCH",
    "url": "https://api.github.com/repos/forked/repo/git/refs/heads/master",
  },
  Object {
    "headers": Object {
      "accept": "application/vnd.github.v3+json",
      "accept-encoding": "gzip, deflate, br",
      "authorization": "token 123test",
      "host": "api.github.com",
      "user-agent": "RenovateBot/0.0.0-semantic-release (https://github.com/renovatebot/renovate)",
    },
    "method": "GET",
    "url": "https://api.github.com/repos/some/repo/pulls?per_page=100&state=all",
  },
]
`;

exports[`modules/platform/github/index getBranchStatus() defaults to pending 1`] = `
Array [
  Object {
    "graphql": Object {
      "query": Object {
        "__vars": Object {
          "$name": "String!",
          "$owner": "String!",
        },
        "repository": Object {
          "__args": Object {
            "name": "$name",
            "owner": "$owner",
          },
          "autoMergeAllowed": null,
          "defaultBranchRef": Object {
            "name": null,
            "target": Object {
              "oid": null,
            },
          },
          "hasIssuesEnabled": null,
          "isArchived": null,
          "isFork": null,
          "mergeCommitAllowed": null,
          "nameWithOwner": null,
          "rebaseMergeAllowed": null,
          "squashMergeAllowed": null,
        },
      },
      "variables": Object {
        "name": "repo",
        "owner": "some",
      },
    },
    "headers": Object {
      "accept": "application/vnd.github.v3+json",
      "accept-encoding": "gzip, deflate, br",
      "authorization": "token 123test",
      "content-length": "395",
      "content-type": "application/json",
      "host": "api.github.com",
      "user-agent": "RenovateBot/0.0.0-semantic-release (https://github.com/renovatebot/renovate)",
    },
    "method": "POST",
    "url": "https://api.github.com/graphql",
  },
  Object {
    "headers": Object {
      "accept": "application/vnd.github.v3+json",
      "accept-encoding": "gzip, deflate, br",
      "authorization": "token 123test",
      "host": "api.github.com",
      "user-agent": "RenovateBot/0.0.0-semantic-release (https://github.com/renovatebot/renovate)",
    },
    "method": "GET",
<<<<<<< HEAD
=======
    "url": "https://api.github.com/user/repos?per_page=100",
  },
  Object {
    "headers": Object {
      "accept": "application/vnd.github.v3+json",
      "accept-encoding": "gzip, deflate, br",
      "authorization": "token 123test",
      "host": "api.github.com",
      "user-agent": "RenovateBot/0.0.0-semantic-release (https://github.com/renovatebot/renovate)",
    },
    "method": "POST",
    "url": "https://api.github.com/repos/some/repo/forks",
  },
  Object {
    "body": Object {
      "force": true,
      "sha": "1234",
    },
    "headers": Object {
      "accept": "application/vnd.github.v3+json",
      "accept-encoding": "gzip, deflate, br",
      "authorization": "token 123test",
      "content-length": "27",
      "content-type": "application/json",
      "host": "api.github.com",
      "user-agent": "RenovateBot/0.0.0-semantic-release (https://github.com/renovatebot/renovate)",
    },
    "method": "PATCH",
    "url": "https://api.github.com/repos/forked/repo/git/refs/heads/master",
  },
  Object {
    "headers": Object {
      "accept": "application/vnd.github.v3+json",
      "accept-encoding": "gzip, deflate, br",
      "authorization": "token 123test",
      "host": "api.github.com",
      "user-agent": "RenovateBot/0.0.0-semantic-release (https://github.com/renovatebot/renovate)",
    },
    "method": "GET",
    "url": "https://api.github.com/repos/some/repo/pulls?per_page=100&state=all",
  },
  Object {
    "graphql": Object {
      "query": Object {
        "__vars": Object {
          "$count": "Int",
          "$cursor": "String",
          "$name": "String!",
          "$owner": "String!",
        },
        "repository": Object {
          "__args": Object {
            "name": "$name",
            "owner": "$owner",
          },
          "pullRequests": Object {
            "__args": Object {
              "after": "$cursor",
              "first": "$count",
              "orderBy": Object {
                "direction": "DESC",
                "field": "UPDATED_AT",
              },
              "states": Array [
                "OPEN",
              ],
            },
            "nodes": Object {
              "assignees": Object {
                "totalCount": null,
              },
              "baseRefName": null,
              "body": null,
              "headRefName": null,
              "labels": Object {
                "__args": Object {
                  "last": "100",
                },
                "nodes": Object {
                  "name": null,
                },
              },
              "number": null,
              "reviewRequests": Object {
                "totalCount": null,
              },
              "title": null,
            },
            "pageInfo": Object {
              "endCursor": null,
              "hasNextPage": null,
            },
          },
        },
      },
      "variables": Object {
        "count": 100,
        "cursor": null,
        "name": "repo",
        "owner": "some",
      },
    },
    "headers": Object {
      "accept": "application/vnd.github.merge-info-preview+json, application/vnd.github.v3+json",
      "accept-encoding": "gzip, deflate, br",
      "authorization": "token 123test",
      "content-length": "771",
      "content-type": "application/json",
      "host": "api.github.com",
      "user-agent": "RenovateBot/0.0.0-semantic-release (https://github.com/renovatebot/renovate)",
    },
    "method": "POST",
    "url": "https://api.github.com/graphql",
  },
  Object {
    "graphql": Object {
      "query": Object {
        "__vars": Object {
          "$count": "Int",
          "$cursor": "String",
          "$name": "String!",
          "$owner": "String!",
        },
        "repository": Object {
          "__args": Object {
            "name": "$name",
            "owner": "$owner",
          },
          "pullRequests": Object {
            "__args": Object {
              "after": "$cursor",
              "first": "$count",
              "orderBy": Object {
                "direction": "DESC",
                "field": "UPDATED_AT",
              },
              "states": Array [
                "CLOSED",
                "MERGED",
              ],
            },
            "nodes": Object {
              "comments": Object {
                "__args": Object {
                  "last": "100",
                },
                "nodes": Object {
                  "body": null,
                  "databaseId": null,
                },
              },
              "headRefName": null,
              "number": null,
              "state": null,
              "title": null,
            },
            "pageInfo": Object {
              "endCursor": null,
              "hasNextPage": null,
            },
          },
        },
      },
      "variables": Object {
        "count": 100,
        "cursor": null,
        "name": "repo",
        "owner": "some",
      },
    },
    "headers": Object {
      "accept": "application/vnd.github.v3+json",
      "accept-encoding": "gzip, deflate, br",
      "authorization": "token 123test",
      "content-length": "674",
      "content-type": "application/json",
      "host": "api.github.com",
      "user-agent": "RenovateBot/0.0.0-semantic-release (https://github.com/renovatebot/renovate)",
    },
    "method": "POST",
    "url": "https://api.github.com/graphql",
  },
  Object {
    "headers": Object {
      "accept": "application/vnd.github.v3+json",
      "accept-encoding": "gzip, deflate, br",
      "authorization": "token 123test",
      "host": "api.github.com",
      "user-agent": "RenovateBot/0.0.0-semantic-release (https://github.com/renovatebot/renovate)",
    },
    "method": "GET",
    "url": "https://api.github.com/repos/some/repo/pulls/90",
  },
]
`;

exports[`modules/platform/github/index getBranchStatus() defaults to pending 1`] = `
Array [
  Object {
    "graphql": Object {
      "query": Object {
        "__vars": Object {
          "$name": "String!",
          "$owner": "String!",
        },
        "repository": Object {
          "__args": Object {
            "name": "$name",
            "owner": "$owner",
          },
          "autoMergeAllowed": null,
          "defaultBranchRef": Object {
            "name": null,
            "target": Object {
              "oid": null,
            },
          },
          "hasIssuesEnabled": null,
          "isArchived": null,
          "isFork": null,
          "mergeCommitAllowed": null,
          "nameWithOwner": null,
          "rebaseMergeAllowed": null,
          "squashMergeAllowed": null,
        },
      },
      "variables": Object {
        "name": "repo",
        "owner": "some",
      },
    },
    "headers": Object {
      "accept": "application/vnd.github.v3+json",
      "accept-encoding": "gzip, deflate, br",
      "authorization": "token 123test",
      "content-length": "395",
      "content-type": "application/json",
      "host": "api.github.com",
      "user-agent": "RenovateBot/0.0.0-semantic-release (https://github.com/renovatebot/renovate)",
    },
    "method": "POST",
    "url": "https://api.github.com/graphql",
  },
  Object {
    "headers": Object {
      "accept": "application/vnd.github.v3+json",
      "accept-encoding": "gzip, deflate, br",
      "authorization": "token 123test",
      "host": "api.github.com",
      "user-agent": "RenovateBot/0.0.0-semantic-release (https://github.com/renovatebot/renovate)",
    },
    "method": "GET",
>>>>>>> 986b0239
    "url": "https://api.github.com/repos/some/repo/commits/somebranch/status",
  },
  Object {
    "headers": Object {
      "accept": "application/vnd.github.antiope-preview+json, application/vnd.github.v3+json",
      "accept-encoding": "gzip, deflate, br",
      "authorization": "token 123test",
      "host": "api.github.com",
      "user-agent": "RenovateBot/0.0.0-semantic-release (https://github.com/renovatebot/renovate)",
    },
    "method": "GET",
    "url": "https://api.github.com/repos/some/repo/commits/somebranch/check-runs?per_page=100",
  },
]
`;

exports[`modules/platform/github/index getBranchStatus() returns success if ignoreTests true 1`] = `
Array [
  Object {
    "graphql": Object {
      "query": Object {
        "__vars": Object {
          "$name": "String!",
          "$owner": "String!",
        },
        "repository": Object {
          "__args": Object {
            "name": "$name",
            "owner": "$owner",
          },
          "autoMergeAllowed": null,
          "defaultBranchRef": Object {
            "name": null,
            "target": Object {
              "oid": null,
            },
          },
          "hasIssuesEnabled": null,
          "isArchived": null,
          "isFork": null,
          "mergeCommitAllowed": null,
          "nameWithOwner": null,
          "rebaseMergeAllowed": null,
          "squashMergeAllowed": null,
        },
      },
      "variables": Object {
        "name": "repo",
        "owner": "some",
      },
    },
    "headers": Object {
      "accept": "application/vnd.github.v3+json",
      "accept-encoding": "gzip, deflate, br",
      "authorization": "token 123test",
      "content-length": "395",
      "content-type": "application/json",
      "host": "api.github.com",
      "user-agent": "RenovateBot/0.0.0-semantic-release (https://github.com/renovatebot/renovate)",
    },
    "method": "POST",
    "url": "https://api.github.com/graphql",
  },
]
`;

exports[`modules/platform/github/index getBranchStatus() should fail if a check run has failed 1`] = `
Array [
  Object {
    "graphql": Object {
      "query": Object {
        "__vars": Object {
          "$name": "String!",
          "$owner": "String!",
        },
        "repository": Object {
          "__args": Object {
            "name": "$name",
            "owner": "$owner",
          },
          "autoMergeAllowed": null,
          "defaultBranchRef": Object {
            "name": null,
            "target": Object {
              "oid": null,
            },
          },
          "hasIssuesEnabled": null,
          "isArchived": null,
          "isFork": null,
          "mergeCommitAllowed": null,
          "nameWithOwner": null,
          "rebaseMergeAllowed": null,
          "squashMergeAllowed": null,
        },
      },
      "variables": Object {
        "name": "repo",
        "owner": "some",
      },
    },
    "headers": Object {
      "accept": "application/vnd.github.v3+json",
      "accept-encoding": "gzip, deflate, br",
      "authorization": "token 123test",
      "content-length": "395",
      "content-type": "application/json",
      "host": "api.github.com",
      "user-agent": "RenovateBot/0.0.0-semantic-release (https://github.com/renovatebot/renovate)",
    },
    "method": "POST",
    "url": "https://api.github.com/graphql",
  },
  Object {
    "headers": Object {
      "accept": "application/vnd.github.v3+json",
      "accept-encoding": "gzip, deflate, br",
      "authorization": "token 123test",
      "host": "api.github.com",
      "user-agent": "RenovateBot/0.0.0-semantic-release (https://github.com/renovatebot/renovate)",
    },
    "method": "GET",
    "url": "https://api.github.com/repos/some/repo/commits/somebranch/status",
  },
  Object {
    "headers": Object {
      "accept": "application/vnd.github.antiope-preview+json, application/vnd.github.v3+json",
      "accept-encoding": "gzip, deflate, br",
      "authorization": "token 123test",
      "host": "api.github.com",
      "user-agent": "RenovateBot/0.0.0-semantic-release (https://github.com/renovatebot/renovate)",
    },
    "method": "GET",
    "url": "https://api.github.com/repos/some/repo/commits/somebranch/check-runs?per_page=100",
  },
]
`;

exports[`modules/platform/github/index getBranchStatus() should fail if a check run is pending 1`] = `
Array [
  Object {
    "graphql": Object {
      "query": Object {
        "__vars": Object {
          "$name": "String!",
          "$owner": "String!",
        },
        "repository": Object {
          "__args": Object {
            "name": "$name",
            "owner": "$owner",
          },
          "autoMergeAllowed": null,
          "defaultBranchRef": Object {
            "name": null,
            "target": Object {
              "oid": null,
            },
          },
          "hasIssuesEnabled": null,
          "isArchived": null,
          "isFork": null,
          "mergeCommitAllowed": null,
          "nameWithOwner": null,
          "rebaseMergeAllowed": null,
          "squashMergeAllowed": null,
        },
      },
      "variables": Object {
        "name": "repo",
        "owner": "some",
      },
    },
    "headers": Object {
      "accept": "application/vnd.github.v3+json",
      "accept-encoding": "gzip, deflate, br",
      "authorization": "token 123test",
      "content-length": "395",
      "content-type": "application/json",
      "host": "api.github.com",
      "user-agent": "RenovateBot/0.0.0-semantic-release (https://github.com/renovatebot/renovate)",
    },
    "method": "POST",
    "url": "https://api.github.com/graphql",
  },
  Object {
    "headers": Object {
      "accept": "application/vnd.github.v3+json",
      "accept-encoding": "gzip, deflate, br",
      "authorization": "token 123test",
      "host": "api.github.com",
      "user-agent": "RenovateBot/0.0.0-semantic-release (https://github.com/renovatebot/renovate)",
    },
    "method": "GET",
    "url": "https://api.github.com/repos/some/repo/commits/somebranch/status",
  },
  Object {
    "headers": Object {
      "accept": "application/vnd.github.antiope-preview+json, application/vnd.github.v3+json",
      "accept-encoding": "gzip, deflate, br",
      "authorization": "token 123test",
      "host": "api.github.com",
      "user-agent": "RenovateBot/0.0.0-semantic-release (https://github.com/renovatebot/renovate)",
    },
    "method": "GET",
    "url": "https://api.github.com/repos/some/repo/commits/somebranch/check-runs?per_page=100",
  },
]
`;

exports[`modules/platform/github/index getBranchStatus() should pass through failed 1`] = `
Array [
  Object {
    "graphql": Object {
      "query": Object {
        "__vars": Object {
          "$name": "String!",
          "$owner": "String!",
        },
        "repository": Object {
          "__args": Object {
            "name": "$name",
            "owner": "$owner",
          },
          "autoMergeAllowed": null,
          "defaultBranchRef": Object {
            "name": null,
            "target": Object {
              "oid": null,
            },
          },
          "hasIssuesEnabled": null,
          "isArchived": null,
          "isFork": null,
          "mergeCommitAllowed": null,
          "nameWithOwner": null,
          "rebaseMergeAllowed": null,
          "squashMergeAllowed": null,
        },
      },
      "variables": Object {
        "name": "repo",
        "owner": "some",
      },
    },
    "headers": Object {
      "accept": "application/vnd.github.v3+json",
      "accept-encoding": "gzip, deflate, br",
      "authorization": "token 123test",
      "content-length": "395",
      "content-type": "application/json",
      "host": "api.github.com",
      "user-agent": "RenovateBot/0.0.0-semantic-release (https://github.com/renovatebot/renovate)",
    },
    "method": "POST",
    "url": "https://api.github.com/graphql",
  },
  Object {
    "headers": Object {
      "accept": "application/vnd.github.v3+json",
      "accept-encoding": "gzip, deflate, br",
      "authorization": "token 123test",
      "host": "api.github.com",
      "user-agent": "RenovateBot/0.0.0-semantic-release (https://github.com/renovatebot/renovate)",
    },
    "method": "GET",
    "url": "https://api.github.com/repos/some/repo/commits/somebranch/status",
  },
  Object {
    "headers": Object {
      "accept": "application/vnd.github.antiope-preview+json, application/vnd.github.v3+json",
      "accept-encoding": "gzip, deflate, br",
      "authorization": "token 123test",
      "host": "api.github.com",
      "user-agent": "RenovateBot/0.0.0-semantic-release (https://github.com/renovatebot/renovate)",
    },
    "method": "GET",
    "url": "https://api.github.com/repos/some/repo/commits/somebranch/check-runs?per_page=100",
  },
]
`;

exports[`modules/platform/github/index getBranchStatus() should pass through success 1`] = `
Array [
  Object {
    "graphql": Object {
      "query": Object {
        "__vars": Object {
          "$name": "String!",
          "$owner": "String!",
        },
        "repository": Object {
          "__args": Object {
            "name": "$name",
            "owner": "$owner",
          },
          "autoMergeAllowed": null,
          "defaultBranchRef": Object {
            "name": null,
            "target": Object {
              "oid": null,
            },
          },
          "hasIssuesEnabled": null,
          "isArchived": null,
          "isFork": null,
          "mergeCommitAllowed": null,
          "nameWithOwner": null,
          "rebaseMergeAllowed": null,
          "squashMergeAllowed": null,
        },
      },
      "variables": Object {
        "name": "repo",
        "owner": "some",
      },
    },
    "headers": Object {
      "accept": "application/vnd.github.v3+json",
      "accept-encoding": "gzip, deflate, br",
      "authorization": "token 123test",
      "content-length": "395",
      "content-type": "application/json",
      "host": "api.github.com",
      "user-agent": "RenovateBot/0.0.0-semantic-release (https://github.com/renovatebot/renovate)",
    },
    "method": "POST",
    "url": "https://api.github.com/graphql",
  },
  Object {
    "headers": Object {
      "accept": "application/vnd.github.v3+json",
      "accept-encoding": "gzip, deflate, br",
      "authorization": "token 123test",
      "host": "api.github.com",
      "user-agent": "RenovateBot/0.0.0-semantic-release (https://github.com/renovatebot/renovate)",
    },
    "method": "GET",
    "url": "https://api.github.com/repos/some/repo/commits/somebranch/status",
  },
  Object {
    "headers": Object {
      "accept": "application/vnd.github.antiope-preview+json, application/vnd.github.v3+json",
      "accept-encoding": "gzip, deflate, br",
      "authorization": "token 123test",
      "host": "api.github.com",
      "user-agent": "RenovateBot/0.0.0-semantic-release (https://github.com/renovatebot/renovate)",
    },
    "method": "GET",
    "url": "https://api.github.com/repos/some/repo/commits/somebranch/check-runs?per_page=100",
  },
]
`;

exports[`modules/platform/github/index getBranchStatus() should succeed if no status and all passed check runs 1`] = `
Array [
  Object {
    "graphql": Object {
      "query": Object {
        "__vars": Object {
          "$name": "String!",
          "$owner": "String!",
        },
        "repository": Object {
          "__args": Object {
            "name": "$name",
            "owner": "$owner",
          },
          "autoMergeAllowed": null,
          "defaultBranchRef": Object {
            "name": null,
            "target": Object {
              "oid": null,
            },
          },
          "hasIssuesEnabled": null,
          "isArchived": null,
          "isFork": null,
          "mergeCommitAllowed": null,
          "nameWithOwner": null,
          "rebaseMergeAllowed": null,
          "squashMergeAllowed": null,
        },
      },
      "variables": Object {
        "name": "repo",
        "owner": "some",
      },
    },
    "headers": Object {
      "accept": "application/vnd.github.v3+json",
      "accept-encoding": "gzip, deflate, br",
      "authorization": "token 123test",
      "content-length": "395",
      "content-type": "application/json",
      "host": "api.github.com",
      "user-agent": "RenovateBot/0.0.0-semantic-release (https://github.com/renovatebot/renovate)",
    },
    "method": "POST",
    "url": "https://api.github.com/graphql",
  },
  Object {
    "headers": Object {
      "accept": "application/vnd.github.v3+json",
      "accept-encoding": "gzip, deflate, br",
      "authorization": "token 123test",
      "host": "api.github.com",
      "user-agent": "RenovateBot/0.0.0-semantic-release (https://github.com/renovatebot/renovate)",
    },
    "method": "GET",
    "url": "https://api.github.com/repos/some/repo/commits/somebranch/status",
  },
  Object {
    "headers": Object {
      "accept": "application/vnd.github.antiope-preview+json, application/vnd.github.v3+json",
      "accept-encoding": "gzip, deflate, br",
      "authorization": "token 123test",
      "host": "api.github.com",
      "user-agent": "RenovateBot/0.0.0-semantic-release (https://github.com/renovatebot/renovate)",
    },
    "method": "GET",
    "url": "https://api.github.com/repos/some/repo/commits/somebranch/check-runs?per_page=100",
  },
]
`;

exports[`modules/platform/github/index getBranchStatusCheck returns null 1`] = `
Array [
  Object {
    "graphql": Object {
      "query": Object {
        "__vars": Object {
          "$name": "String!",
          "$owner": "String!",
        },
        "repository": Object {
          "__args": Object {
            "name": "$name",
            "owner": "$owner",
          },
          "autoMergeAllowed": null,
          "defaultBranchRef": Object {
            "name": null,
            "target": Object {
              "oid": null,
            },
          },
          "hasIssuesEnabled": null,
          "isArchived": null,
          "isFork": null,
          "mergeCommitAllowed": null,
          "nameWithOwner": null,
          "rebaseMergeAllowed": null,
          "squashMergeAllowed": null,
        },
      },
      "variables": Object {
        "name": "repo",
        "owner": "some",
      },
    },
    "headers": Object {
      "accept": "application/vnd.github.v3+json",
      "accept-encoding": "gzip, deflate, br",
      "authorization": "token 123test",
      "content-length": "395",
      "content-type": "application/json",
      "host": "api.github.com",
      "user-agent": "RenovateBot/0.0.0-semantic-release (https://github.com/renovatebot/renovate)",
    },
    "method": "POST",
    "url": "https://api.github.com/graphql",
  },
  Object {
    "headers": Object {
      "accept": "application/vnd.github.v3+json",
      "accept-encoding": "gzip, deflate, br",
      "authorization": "token 123test",
      "host": "api.github.com",
      "user-agent": "RenovateBot/0.0.0-semantic-release (https://github.com/renovatebot/renovate)",
    },
    "method": "GET",
    "url": "https://api.github.com/repos/some/repo/commits/0d9c7726c3d628b7e28af234595cfd20febdbf8e/statuses",
  },
]
`;

exports[`modules/platform/github/index getBranchStatusCheck returns state if found 1`] = `
Array [
  Object {
    "graphql": Object {
      "query": Object {
        "__vars": Object {
          "$name": "String!",
          "$owner": "String!",
        },
        "repository": Object {
          "__args": Object {
            "name": "$name",
            "owner": "$owner",
          },
          "autoMergeAllowed": null,
          "defaultBranchRef": Object {
            "name": null,
            "target": Object {
              "oid": null,
            },
          },
          "hasIssuesEnabled": null,
          "isArchived": null,
          "isFork": null,
          "mergeCommitAllowed": null,
          "nameWithOwner": null,
          "rebaseMergeAllowed": null,
          "squashMergeAllowed": null,
        },
      },
      "variables": Object {
        "name": "repo",
        "owner": "some",
      },
    },
    "headers": Object {
      "accept": "application/vnd.github.v3+json",
      "accept-encoding": "gzip, deflate, br",
      "authorization": "token 123test",
      "content-length": "395",
      "content-type": "application/json",
      "host": "api.github.com",
      "user-agent": "RenovateBot/0.0.0-semantic-release (https://github.com/renovatebot/renovate)",
    },
    "method": "POST",
    "url": "https://api.github.com/graphql",
  },
  Object {
    "headers": Object {
      "accept": "application/vnd.github.v3+json",
      "accept-encoding": "gzip, deflate, br",
      "authorization": "token 123test",
      "host": "api.github.com",
      "user-agent": "RenovateBot/0.0.0-semantic-release (https://github.com/renovatebot/renovate)",
    },
    "method": "GET",
    "url": "https://api.github.com/repos/some/repo/commits/0d9c7726c3d628b7e28af234595cfd20febdbf8e/statuses",
  },
]
`;

exports[`modules/platform/github/index getJsonFile() returns file content 1`] = `
Array [
  Object {
    "graphql": Object {
      "query": Object {
        "__vars": Object {
          "$name": "String!",
          "$owner": "String!",
        },
        "repository": Object {
          "__args": Object {
            "name": "$name",
            "owner": "$owner",
          },
          "autoMergeAllowed": null,
          "defaultBranchRef": Object {
            "name": null,
            "target": Object {
              "oid": null,
            },
          },
          "hasIssuesEnabled": null,
          "isArchived": null,
          "isFork": null,
          "mergeCommitAllowed": null,
          "nameWithOwner": null,
          "rebaseMergeAllowed": null,
          "squashMergeAllowed": null,
        },
      },
      "variables": Object {
        "name": "repo",
        "owner": "some",
      },
    },
    "headers": Object {
      "accept": "application/vnd.github.v3+json",
      "accept-encoding": "gzip, deflate, br",
      "authorization": "token 123test",
      "content-length": "395",
      "content-type": "application/json",
      "host": "api.github.com",
      "user-agent": "RenovateBot/0.0.0-semantic-release (https://github.com/renovatebot/renovate)",
    },
    "method": "POST",
    "url": "https://api.github.com/graphql",
  },
  Object {
    "headers": Object {
      "accept": "application/vnd.github.v3+json",
      "accept-encoding": "gzip, deflate, br",
      "authorization": "token 123test",
      "host": "api.github.com",
      "user-agent": "RenovateBot/0.0.0-semantic-release (https://github.com/renovatebot/renovate)",
    },
    "method": "GET",
    "url": "https://api.github.com/repos/some/repo/contents/file.json",
  },
]
`;

exports[`modules/platform/github/index getJsonFile() returns file content from branch or tag 1`] = `
Array [
  Object {
    "graphql": Object {
      "query": Object {
        "__vars": Object {
          "$name": "String!",
          "$owner": "String!",
        },
        "repository": Object {
          "__args": Object {
            "name": "$name",
            "owner": "$owner",
          },
          "autoMergeAllowed": null,
          "defaultBranchRef": Object {
            "name": null,
            "target": Object {
              "oid": null,
            },
          },
          "hasIssuesEnabled": null,
          "isArchived": null,
          "isFork": null,
          "mergeCommitAllowed": null,
          "nameWithOwner": null,
          "rebaseMergeAllowed": null,
          "squashMergeAllowed": null,
        },
      },
      "variables": Object {
        "name": "repo",
        "owner": "some",
      },
    },
    "headers": Object {
      "accept": "application/vnd.github.v3+json",
      "accept-encoding": "gzip, deflate, br",
      "authorization": "token 123test",
      "content-length": "395",
      "content-type": "application/json",
      "host": "api.github.com",
      "user-agent": "RenovateBot/0.0.0-semantic-release (https://github.com/renovatebot/renovate)",
    },
    "method": "POST",
    "url": "https://api.github.com/graphql",
  },
  Object {
    "headers": Object {
      "accept": "application/vnd.github.v3+json",
      "accept-encoding": "gzip, deflate, br",
      "authorization": "token 123test",
      "host": "api.github.com",
      "user-agent": "RenovateBot/0.0.0-semantic-release (https://github.com/renovatebot/renovate)",
    },
    "method": "GET",
    "url": "https://api.github.com/repos/some/repo/contents/file.json?ref=dev",
  },
]
`;

exports[`modules/platform/github/index getJsonFile() returns file content from given repo 1`] = `
Array [
  Object {
    "graphql": Object {
      "query": Object {
        "__vars": Object {
          "$name": "String!",
          "$owner": "String!",
        },
        "repository": Object {
          "__args": Object {
            "name": "$name",
            "owner": "$owner",
          },
          "autoMergeAllowed": null,
          "defaultBranchRef": Object {
            "name": null,
            "target": Object {
              "oid": null,
            },
          },
          "hasIssuesEnabled": null,
          "isArchived": null,
          "isFork": null,
          "mergeCommitAllowed": null,
          "nameWithOwner": null,
          "rebaseMergeAllowed": null,
          "squashMergeAllowed": null,
        },
      },
      "variables": Object {
        "name": "repo",
        "owner": "different",
      },
    },
    "headers": Object {
      "accept": "application/vnd.github.v3+json",
      "accept-encoding": "gzip, deflate, br",
      "authorization": "token 123test",
      "content-length": "400",
      "content-type": "application/json",
      "host": "api.github.com",
      "user-agent": "RenovateBot/0.0.0-semantic-release (https://github.com/renovatebot/renovate)",
    },
    "method": "POST",
    "url": "https://api.github.com/graphql",
  },
  Object {
    "headers": Object {
      "accept": "application/vnd.github.v3+json",
      "accept-encoding": "gzip, deflate, br",
      "authorization": "token 123test",
      "host": "api.github.com",
      "user-agent": "RenovateBot/0.0.0-semantic-release (https://github.com/renovatebot/renovate)",
    },
    "method": "GET",
    "url": "https://api.github.com/repos/different/repo/contents/file.json",
  },
]
`;

exports[`modules/platform/github/index getJsonFile() returns file content in json5 format 1`] = `
Array [
  Object {
    "graphql": Object {
      "query": Object {
        "__vars": Object {
          "$name": "String!",
          "$owner": "String!",
        },
        "repository": Object {
          "__args": Object {
            "name": "$name",
            "owner": "$owner",
          },
          "autoMergeAllowed": null,
          "defaultBranchRef": Object {
            "name": null,
            "target": Object {
              "oid": null,
            },
          },
          "hasIssuesEnabled": null,
          "isArchived": null,
          "isFork": null,
          "mergeCommitAllowed": null,
          "nameWithOwner": null,
          "rebaseMergeAllowed": null,
          "squashMergeAllowed": null,
        },
      },
      "variables": Object {
        "name": "repo",
        "owner": "some",
      },
    },
    "headers": Object {
      "accept": "application/vnd.github.v3+json",
      "accept-encoding": "gzip, deflate, br",
      "authorization": "token 123test",
      "content-length": "395",
      "content-type": "application/json",
      "host": "api.github.com",
      "user-agent": "RenovateBot/0.0.0-semantic-release (https://github.com/renovatebot/renovate)",
    },
    "method": "POST",
    "url": "https://api.github.com/graphql",
  },
  Object {
    "headers": Object {
      "accept": "application/vnd.github.v3+json",
      "accept-encoding": "gzip, deflate, br",
      "authorization": "token 123test",
      "host": "api.github.com",
      "user-agent": "RenovateBot/0.0.0-semantic-release (https://github.com/renovatebot/renovate)",
    },
    "method": "GET",
    "url": "https://api.github.com/repos/some/repo/contents/file.json5",
  },
]
`;

exports[`modules/platform/github/index getJsonFile() throws on errors 1`] = `
Array [
  Object {
    "graphql": Object {
      "query": Object {
        "__vars": Object {
          "$name": "String!",
          "$owner": "String!",
        },
        "repository": Object {
          "__args": Object {
            "name": "$name",
            "owner": "$owner",
          },
          "autoMergeAllowed": null,
          "defaultBranchRef": Object {
            "name": null,
            "target": Object {
              "oid": null,
            },
          },
          "hasIssuesEnabled": null,
          "isArchived": null,
          "isFork": null,
          "mergeCommitAllowed": null,
          "nameWithOwner": null,
          "rebaseMergeAllowed": null,
          "squashMergeAllowed": null,
        },
      },
      "variables": Object {
        "name": "repo",
        "owner": "some",
      },
    },
    "headers": Object {
      "accept": "application/vnd.github.v3+json",
      "accept-encoding": "gzip, deflate, br",
      "authorization": "token 123test",
      "content-length": "395",
      "content-type": "application/json",
      "host": "api.github.com",
      "user-agent": "RenovateBot/0.0.0-semantic-release (https://github.com/renovatebot/renovate)",
    },
    "method": "POST",
    "url": "https://api.github.com/graphql",
  },
  Object {
    "headers": Object {
      "accept": "application/vnd.github.v3+json",
      "accept-encoding": "gzip, deflate, br",
      "authorization": "token 123test",
      "host": "api.github.com",
      "user-agent": "RenovateBot/0.0.0-semantic-release (https://github.com/renovatebot/renovate)",
    },
    "method": "GET",
    "url": "https://api.github.com/repos/some/repo/contents/file.json",
  },
]
`;

exports[`modules/platform/github/index getJsonFile() throws on malformed JSON 1`] = `
Array [
  Object {
    "graphql": Object {
      "query": Object {
        "__vars": Object {
          "$name": "String!",
          "$owner": "String!",
        },
        "repository": Object {
          "__args": Object {
            "name": "$name",
            "owner": "$owner",
          },
          "autoMergeAllowed": null,
          "defaultBranchRef": Object {
            "name": null,
            "target": Object {
              "oid": null,
            },
          },
          "hasIssuesEnabled": null,
          "isArchived": null,
          "isFork": null,
          "mergeCommitAllowed": null,
          "nameWithOwner": null,
          "rebaseMergeAllowed": null,
          "squashMergeAllowed": null,
        },
      },
      "variables": Object {
        "name": "repo",
        "owner": "some",
      },
    },
    "headers": Object {
      "accept": "application/vnd.github.v3+json",
      "accept-encoding": "gzip, deflate, br",
      "authorization": "token 123test",
      "content-length": "395",
      "content-type": "application/json",
      "host": "api.github.com",
      "user-agent": "RenovateBot/0.0.0-semantic-release (https://github.com/renovatebot/renovate)",
    },
    "method": "POST",
    "url": "https://api.github.com/graphql",
  },
  Object {
    "headers": Object {
      "accept": "application/vnd.github.v3+json",
      "accept-encoding": "gzip, deflate, br",
      "authorization": "token 123test",
      "host": "api.github.com",
      "user-agent": "RenovateBot/0.0.0-semantic-release (https://github.com/renovatebot/renovate)",
    },
    "method": "GET",
    "url": "https://api.github.com/repos/some/repo/contents/file.json",
  },
]
`;

exports[`modules/platform/github/index getPr(prNo) should return PR from closed graphql result 1`] = `
Array [
  Object {
    "graphql": Object {
      "query": Object {
        "__vars": Object {
          "$name": "String!",
          "$owner": "String!",
        },
        "repository": Object {
          "__args": Object {
            "name": "$name",
            "owner": "$owner",
          },
          "autoMergeAllowed": null,
          "defaultBranchRef": Object {
            "name": null,
            "target": Object {
              "oid": null,
            },
          },
          "hasIssuesEnabled": null,
          "isArchived": null,
          "isFork": null,
          "mergeCommitAllowed": null,
          "nameWithOwner": null,
          "rebaseMergeAllowed": null,
          "squashMergeAllowed": null,
        },
      },
      "variables": Object {
        "name": "repo",
        "owner": "some",
      },
    },
    "headers": Object {
      "accept": "application/vnd.github.v3+json",
      "accept-encoding": "gzip, deflate, br",
      "authorization": "token 123test",
      "content-length": "395",
      "content-type": "application/json",
      "host": "api.github.com",
      "user-agent": "RenovateBot/0.0.0-semantic-release (https://github.com/renovatebot/renovate)",
    },
    "method": "POST",
    "url": "https://api.github.com/graphql",
  },
  Object {
<<<<<<< HEAD
=======
    "graphql": Object {
      "query": Object {
        "__vars": Object {
          "$count": "Int",
          "$cursor": "String",
          "$name": "String!",
          "$owner": "String!",
        },
        "repository": Object {
          "__args": Object {
            "name": "$name",
            "owner": "$owner",
          },
          "pullRequests": Object {
            "__args": Object {
              "after": "$cursor",
              "first": "$count",
              "orderBy": Object {
                "direction": "DESC",
                "field": "UPDATED_AT",
              },
              "states": Array [
                "OPEN",
              ],
            },
            "nodes": Object {
              "assignees": Object {
                "totalCount": null,
              },
              "baseRefName": null,
              "body": null,
              "headRefName": null,
              "labels": Object {
                "__args": Object {
                  "last": "100",
                },
                "nodes": Object {
                  "name": null,
                },
              },
              "number": null,
              "reviewRequests": Object {
                "totalCount": null,
              },
              "title": null,
            },
            "pageInfo": Object {
              "endCursor": null,
              "hasNextPage": null,
            },
          },
        },
      },
      "variables": Object {
        "count": 100,
        "cursor": null,
        "name": "repo",
        "owner": "some",
      },
    },
    "headers": Object {
      "accept": "application/vnd.github.merge-info-preview+json, application/vnd.github.v3+json",
      "accept-encoding": "gzip, deflate, br",
      "authorization": "token 123test",
      "content-length": "771",
      "content-type": "application/json",
      "host": "api.github.com",
      "user-agent": "RenovateBot/0.0.0-semantic-release (https://github.com/renovatebot/renovate)",
    },
    "method": "POST",
    "url": "https://api.github.com/graphql",
  },
  Object {
    "graphql": Object {
      "query": Object {
        "__vars": Object {
          "$count": "Int",
          "$cursor": "String",
          "$name": "String!",
          "$owner": "String!",
        },
        "repository": Object {
          "__args": Object {
            "name": "$name",
            "owner": "$owner",
          },
          "pullRequests": Object {
            "__args": Object {
              "after": "$cursor",
              "first": "$count",
              "orderBy": Object {
                "direction": "DESC",
                "field": "UPDATED_AT",
              },
              "states": Array [
                "CLOSED",
                "MERGED",
              ],
            },
            "nodes": Object {
              "comments": Object {
                "__args": Object {
                  "last": "100",
                },
                "nodes": Object {
                  "body": null,
                  "databaseId": null,
                },
              },
              "headRefName": null,
              "number": null,
              "state": null,
              "title": null,
            },
            "pageInfo": Object {
              "endCursor": null,
              "hasNextPage": null,
            },
          },
        },
      },
      "variables": Object {
        "count": 100,
        "cursor": null,
        "name": "repo",
        "owner": "some",
      },
    },
>>>>>>> 986b0239
    "headers": Object {
      "accept": "application/vnd.github.v3+json",
      "accept-encoding": "gzip, deflate, br",
      "authorization": "token 123test",
      "host": "api.github.com",
      "user-agent": "RenovateBot/0.0.0-semantic-release (https://github.com/renovatebot/renovate)",
    },
    "method": "GET",
    "url": "https://api.github.com/repos/some/repo/pulls?per_page=100&state=all",
  },
]
`;

exports[`modules/platform/github/index getPr(prNo) should return PR from graphql result 1`] = `
Object {
<<<<<<< HEAD
  "closedAt": undefined,
  "createdAt": undefined,
=======
>>>>>>> 986b0239
  "displayNumber": "Pull Request #2500",
  "hasAssignees": false,
  "hasReviewers": false,
  "labels": undefined,
  "number": 2500,
  "sha": undefined,
  "sourceBranch": "renovate/jest-monorepo",
  "sourceRepo": "some/repo",
  "state": "open",
  "title": "chore(deps): update dependency jest to v23.6.0",
}
`;

exports[`modules/platform/github/index getPr(prNo) should return PR from graphql result 2`] = `
Array [
  Object {
    "graphql": Object {
      "query": Object {
        "__vars": Object {
          "$name": "String!",
          "$owner": "String!",
        },
        "repository": Object {
          "__args": Object {
            "name": "$name",
            "owner": "$owner",
          },
          "autoMergeAllowed": null,
          "defaultBranchRef": Object {
            "name": null,
            "target": Object {
              "oid": null,
            },
          },
          "hasIssuesEnabled": null,
          "isArchived": null,
          "isFork": null,
          "mergeCommitAllowed": null,
          "nameWithOwner": null,
          "rebaseMergeAllowed": null,
          "squashMergeAllowed": null,
        },
      },
      "variables": Object {
        "name": "repo",
        "owner": "some",
      },
    },
    "headers": Object {
      "accept": "application/vnd.github.v3+json",
      "accept-encoding": "gzip, deflate, br",
      "authorization": "token 123test",
      "content-length": "395",
      "content-type": "application/json",
      "host": "api.github.com",
      "user-agent": "RenovateBot/0.0.0-semantic-release (https://github.com/renovatebot/renovate)",
    },
    "method": "POST",
    "url": "https://api.github.com/graphql",
  },
  Object {
<<<<<<< HEAD
=======
    "graphql": Object {
      "query": Object {
        "__vars": Object {
          "$count": "Int",
          "$cursor": "String",
          "$name": "String!",
          "$owner": "String!",
        },
        "repository": Object {
          "__args": Object {
            "name": "$name",
            "owner": "$owner",
          },
          "pullRequests": Object {
            "__args": Object {
              "after": "$cursor",
              "first": "$count",
              "orderBy": Object {
                "direction": "DESC",
                "field": "UPDATED_AT",
              },
              "states": Array [
                "OPEN",
              ],
            },
            "nodes": Object {
              "assignees": Object {
                "totalCount": null,
              },
              "baseRefName": null,
              "body": null,
              "headRefName": null,
              "labels": Object {
                "__args": Object {
                  "last": "100",
                },
                "nodes": Object {
                  "name": null,
                },
              },
              "number": null,
              "reviewRequests": Object {
                "totalCount": null,
              },
              "title": null,
            },
            "pageInfo": Object {
              "endCursor": null,
              "hasNextPage": null,
            },
          },
        },
      },
      "variables": Object {
        "count": 100,
        "cursor": null,
        "name": "repo",
        "owner": "some",
      },
    },
>>>>>>> 986b0239
    "headers": Object {
      "accept": "application/vnd.github.v3+json",
      "accept-encoding": "gzip, deflate, br",
      "authorization": "token 123test",
<<<<<<< HEAD
=======
      "content-length": "771",
      "content-type": "application/json",
>>>>>>> 986b0239
      "host": "api.github.com",
      "user-agent": "RenovateBot/0.0.0-semantic-release (https://github.com/renovatebot/renovate)",
    },
    "method": "GET",
    "url": "https://api.github.com/repos/some/repo/pulls?per_page=100&state=all",
  },
]
`;

exports[`modules/platform/github/index getPr(prNo) should return a PR object - 0 1`] = `
Object {
  "closedAt": undefined,
  "createdAt": undefined,
  "displayNumber": "Pull Request #1",
  "hasAssignees": false,
  "hasReviewers": false,
  "labels": undefined,
  "number": 1,
  "sha": undefined,
  "sourceBranch": undefined,
  "sourceRepo": undefined,
  "state": "merged",
  "title": undefined,
}
`;

exports[`modules/platform/github/index getPr(prNo) should return a PR object - 0 2`] = `
Array [
  Object {
    "graphql": Object {
      "query": Object {
        "__vars": Object {
          "$name": "String!",
          "$owner": "String!",
        },
        "repository": Object {
          "__args": Object {
            "name": "$name",
            "owner": "$owner",
          },
          "autoMergeAllowed": null,
          "defaultBranchRef": Object {
            "name": null,
            "target": Object {
              "oid": null,
            },
          },
          "hasIssuesEnabled": null,
          "isArchived": null,
          "isFork": null,
          "mergeCommitAllowed": null,
          "nameWithOwner": null,
          "rebaseMergeAllowed": null,
          "squashMergeAllowed": null,
        },
      },
      "variables": Object {
        "name": "repo",
        "owner": "some",
      },
    },
    "headers": Object {
      "accept": "application/vnd.github.v3+json",
      "accept-encoding": "gzip, deflate, br",
      "authorization": "token 123test",
      "content-length": "395",
      "content-type": "application/json",
      "host": "api.github.com",
      "user-agent": "RenovateBot/0.0.0-semantic-release (https://github.com/renovatebot/renovate)",
    },
    "method": "POST",
    "url": "https://api.github.com/graphql",
  },
  Object {
<<<<<<< HEAD
=======
    "graphql": Object {
      "query": Object {
        "__vars": Object {
          "$count": "Int",
          "$cursor": "String",
          "$name": "String!",
          "$owner": "String!",
        },
        "repository": Object {
          "__args": Object {
            "name": "$name",
            "owner": "$owner",
          },
          "pullRequests": Object {
            "__args": Object {
              "after": "$cursor",
              "first": "$count",
              "orderBy": Object {
                "direction": "DESC",
                "field": "UPDATED_AT",
              },
              "states": Array [
                "OPEN",
              ],
            },
            "nodes": Object {
              "assignees": Object {
                "totalCount": null,
              },
              "baseRefName": null,
              "body": null,
              "headRefName": null,
              "labels": Object {
                "__args": Object {
                  "last": "100",
                },
                "nodes": Object {
                  "name": null,
                },
              },
              "number": null,
              "reviewRequests": Object {
                "totalCount": null,
              },
              "title": null,
            },
            "pageInfo": Object {
              "endCursor": null,
              "hasNextPage": null,
            },
          },
        },
      },
      "variables": Object {
        "count": 100,
        "cursor": null,
        "name": "repo",
        "owner": "some",
      },
    },
    "headers": Object {
      "accept": "application/vnd.github.merge-info-preview+json, application/vnd.github.v3+json",
      "accept-encoding": "gzip, deflate, br",
      "authorization": "token 123test",
      "content-length": "771",
      "content-type": "application/json",
      "host": "api.github.com",
      "user-agent": "RenovateBot/0.0.0-semantic-release (https://github.com/renovatebot/renovate)",
    },
    "method": "POST",
    "url": "https://api.github.com/graphql",
  },
  Object {
    "graphql": Object {
      "query": Object {
        "__vars": Object {
          "$count": "Int",
          "$cursor": "String",
          "$name": "String!",
          "$owner": "String!",
        },
        "repository": Object {
          "__args": Object {
            "name": "$name",
            "owner": "$owner",
          },
          "pullRequests": Object {
            "__args": Object {
              "after": "$cursor",
              "first": "$count",
              "orderBy": Object {
                "direction": "DESC",
                "field": "UPDATED_AT",
              },
              "states": Array [
                "CLOSED",
                "MERGED",
              ],
            },
            "nodes": Object {
              "comments": Object {
                "__args": Object {
                  "last": "100",
                },
                "nodes": Object {
                  "body": null,
                  "databaseId": null,
                },
              },
              "headRefName": null,
              "number": null,
              "state": null,
              "title": null,
            },
            "pageInfo": Object {
              "endCursor": null,
              "hasNextPage": null,
            },
          },
        },
      },
      "variables": Object {
        "count": 100,
        "cursor": null,
        "name": "repo",
        "owner": "some",
      },
    },
>>>>>>> 986b0239
    "headers": Object {
      "accept": "application/vnd.github.v3+json",
      "accept-encoding": "gzip, deflate, br",
      "authorization": "token 123test",
      "host": "api.github.com",
      "user-agent": "RenovateBot/0.0.0-semantic-release (https://github.com/renovatebot/renovate)",
    },
    "method": "GET",
    "url": "https://api.github.com/repos/some/repo/pulls?per_page=100&state=all",
  },
  Object {
    "headers": Object {
      "accept": "application/vnd.github.v3+json",
      "accept-encoding": "gzip, deflate, br",
      "authorization": "token 123test",
      "host": "api.github.com",
      "user-agent": "RenovateBot/0.0.0-semantic-release (https://github.com/renovatebot/renovate)",
    },
    "method": "GET",
    "url": "https://api.github.com/repos/some/repo/pulls/1234",
  },
]
`;

exports[`modules/platform/github/index getPr(prNo) should return a PR object - 1 1`] = `
Object {
  "closedAt": undefined,
  "createdAt": undefined,
  "displayNumber": "Pull Request #1",
  "hasAssignees": false,
  "hasReviewers": false,
  "labels": undefined,
  "number": 1,
  "sha": undefined,
  "sourceBranch": undefined,
  "sourceRepo": undefined,
  "state": "open",
  "title": undefined,
}
`;

exports[`modules/platform/github/index getPr(prNo) should return a PR object - 1 2`] = `
Array [
  Object {
    "graphql": Object {
      "query": Object {
        "__vars": Object {
          "$name": "String!",
          "$owner": "String!",
        },
        "repository": Object {
          "__args": Object {
            "name": "$name",
            "owner": "$owner",
          },
          "autoMergeAllowed": null,
          "defaultBranchRef": Object {
            "name": null,
            "target": Object {
              "oid": null,
            },
          },
          "hasIssuesEnabled": null,
          "isArchived": null,
          "isFork": null,
          "mergeCommitAllowed": null,
          "nameWithOwner": null,
          "rebaseMergeAllowed": null,
          "squashMergeAllowed": null,
        },
      },
      "variables": Object {
        "name": "repo",
        "owner": "some",
      },
    },
    "headers": Object {
      "accept": "application/vnd.github.v3+json",
      "accept-encoding": "gzip, deflate, br",
      "authorization": "token 123test",
      "content-length": "395",
      "content-type": "application/json",
      "host": "api.github.com",
      "user-agent": "RenovateBot/0.0.0-semantic-release (https://github.com/renovatebot/renovate)",
    },
    "method": "POST",
    "url": "https://api.github.com/graphql",
  },
  Object {
<<<<<<< HEAD
=======
    "graphql": Object {
      "query": Object {
        "__vars": Object {
          "$count": "Int",
          "$cursor": "String",
          "$name": "String!",
          "$owner": "String!",
        },
        "repository": Object {
          "__args": Object {
            "name": "$name",
            "owner": "$owner",
          },
          "pullRequests": Object {
            "__args": Object {
              "after": "$cursor",
              "first": "$count",
              "orderBy": Object {
                "direction": "DESC",
                "field": "UPDATED_AT",
              },
              "states": Array [
                "OPEN",
              ],
            },
            "nodes": Object {
              "assignees": Object {
                "totalCount": null,
              },
              "baseRefName": null,
              "body": null,
              "headRefName": null,
              "labels": Object {
                "__args": Object {
                  "last": "100",
                },
                "nodes": Object {
                  "name": null,
                },
              },
              "number": null,
              "reviewRequests": Object {
                "totalCount": null,
              },
              "title": null,
            },
            "pageInfo": Object {
              "endCursor": null,
              "hasNextPage": null,
            },
          },
        },
      },
      "variables": Object {
        "count": 100,
        "cursor": null,
        "name": "repo",
        "owner": "some",
      },
    },
    "headers": Object {
      "accept": "application/vnd.github.merge-info-preview+json, application/vnd.github.v3+json",
      "accept-encoding": "gzip, deflate, br",
      "authorization": "token 123test",
      "content-length": "771",
      "content-type": "application/json",
      "host": "api.github.com",
      "user-agent": "RenovateBot/0.0.0-semantic-release (https://github.com/renovatebot/renovate)",
    },
    "method": "POST",
    "url": "https://api.github.com/graphql",
  },
  Object {
    "graphql": Object {
      "query": Object {
        "__vars": Object {
          "$count": "Int",
          "$cursor": "String",
          "$name": "String!",
          "$owner": "String!",
        },
        "repository": Object {
          "__args": Object {
            "name": "$name",
            "owner": "$owner",
          },
          "pullRequests": Object {
            "__args": Object {
              "after": "$cursor",
              "first": "$count",
              "orderBy": Object {
                "direction": "DESC",
                "field": "UPDATED_AT",
              },
              "states": Array [
                "CLOSED",
                "MERGED",
              ],
            },
            "nodes": Object {
              "comments": Object {
                "__args": Object {
                  "last": "100",
                },
                "nodes": Object {
                  "body": null,
                  "databaseId": null,
                },
              },
              "headRefName": null,
              "number": null,
              "state": null,
              "title": null,
            },
            "pageInfo": Object {
              "endCursor": null,
              "hasNextPage": null,
            },
          },
        },
      },
      "variables": Object {
        "count": 100,
        "cursor": null,
        "name": "repo",
        "owner": "some",
      },
    },
>>>>>>> 986b0239
    "headers": Object {
      "accept": "application/vnd.github.v3+json",
      "accept-encoding": "gzip, deflate, br",
      "authorization": "token 123test",
      "host": "api.github.com",
      "user-agent": "RenovateBot/0.0.0-semantic-release (https://github.com/renovatebot/renovate)",
    },
    "method": "GET",
    "url": "https://api.github.com/repos/some/repo/pulls?per_page=100&state=all",
  },
  Object {
    "headers": Object {
      "accept": "application/vnd.github.v3+json",
      "accept-encoding": "gzip, deflate, br",
      "authorization": "token 123test",
      "host": "api.github.com",
      "user-agent": "RenovateBot/0.0.0-semantic-release (https://github.com/renovatebot/renovate)",
    },
    "method": "GET",
    "url": "https://api.github.com/repos/some/repo/pulls/1234",
  },
]
`;

exports[`modules/platform/github/index getPr(prNo) should return a PR object - 2 1`] = `
Object {
  "closedAt": undefined,
  "createdAt": undefined,
  "displayNumber": "Pull Request #1",
  "hasAssignees": false,
  "hasReviewers": false,
  "labels": undefined,
  "number": 1,
  "sha": undefined,
  "sourceBranch": undefined,
  "sourceRepo": undefined,
  "state": "open",
  "title": undefined,
}
`;

exports[`modules/platform/github/index getPr(prNo) should return a PR object - 2 2`] = `
Array [
  Object {
    "graphql": Object {
      "query": Object {
        "__vars": Object {
          "$name": "String!",
          "$owner": "String!",
        },
        "repository": Object {
          "__args": Object {
            "name": "$name",
            "owner": "$owner",
          },
          "autoMergeAllowed": null,
          "defaultBranchRef": Object {
            "name": null,
            "target": Object {
              "oid": null,
            },
          },
          "hasIssuesEnabled": null,
          "isArchived": null,
          "isFork": null,
          "mergeCommitAllowed": null,
          "nameWithOwner": null,
          "rebaseMergeAllowed": null,
          "squashMergeAllowed": null,
        },
      },
      "variables": Object {
        "name": "repo",
        "owner": "some",
      },
    },
    "headers": Object {
      "accept": "application/vnd.github.v3+json",
      "accept-encoding": "gzip, deflate, br",
      "authorization": "token 123test",
      "content-length": "395",
      "content-type": "application/json",
      "host": "api.github.com",
      "user-agent": "RenovateBot/0.0.0-semantic-release (https://github.com/renovatebot/renovate)",
    },
    "method": "POST",
    "url": "https://api.github.com/graphql",
  },
  Object {
<<<<<<< HEAD
=======
    "graphql": Object {
      "query": Object {
        "__vars": Object {
          "$count": "Int",
          "$cursor": "String",
          "$name": "String!",
          "$owner": "String!",
        },
        "repository": Object {
          "__args": Object {
            "name": "$name",
            "owner": "$owner",
          },
          "pullRequests": Object {
            "__args": Object {
              "after": "$cursor",
              "first": "$count",
              "orderBy": Object {
                "direction": "DESC",
                "field": "UPDATED_AT",
              },
              "states": Array [
                "OPEN",
              ],
            },
            "nodes": Object {
              "assignees": Object {
                "totalCount": null,
              },
              "baseRefName": null,
              "body": null,
              "headRefName": null,
              "labels": Object {
                "__args": Object {
                  "last": "100",
                },
                "nodes": Object {
                  "name": null,
                },
              },
              "number": null,
              "reviewRequests": Object {
                "totalCount": null,
              },
              "title": null,
            },
            "pageInfo": Object {
              "endCursor": null,
              "hasNextPage": null,
            },
          },
        },
      },
      "variables": Object {
        "count": 100,
        "cursor": null,
        "name": "repo",
        "owner": "some",
      },
    },
    "headers": Object {
      "accept": "application/vnd.github.merge-info-preview+json, application/vnd.github.v3+json",
      "accept-encoding": "gzip, deflate, br",
      "authorization": "token 123test",
      "content-length": "771",
      "content-type": "application/json",
      "host": "api.github.com",
      "user-agent": "RenovateBot/0.0.0-semantic-release (https://github.com/renovatebot/renovate)",
    },
    "method": "POST",
    "url": "https://api.github.com/graphql",
  },
  Object {
    "graphql": Object {
      "query": Object {
        "__vars": Object {
          "$count": "Int",
          "$cursor": "String",
          "$name": "String!",
          "$owner": "String!",
        },
        "repository": Object {
          "__args": Object {
            "name": "$name",
            "owner": "$owner",
          },
          "pullRequests": Object {
            "__args": Object {
              "after": "$cursor",
              "first": "$count",
              "orderBy": Object {
                "direction": "DESC",
                "field": "UPDATED_AT",
              },
              "states": Array [
                "CLOSED",
                "MERGED",
              ],
            },
            "nodes": Object {
              "comments": Object {
                "__args": Object {
                  "last": "100",
                },
                "nodes": Object {
                  "body": null,
                  "databaseId": null,
                },
              },
              "headRefName": null,
              "number": null,
              "state": null,
              "title": null,
            },
            "pageInfo": Object {
              "endCursor": null,
              "hasNextPage": null,
            },
          },
        },
      },
      "variables": Object {
        "count": 100,
        "cursor": null,
        "name": "repo",
        "owner": "some",
      },
    },
>>>>>>> 986b0239
    "headers": Object {
      "accept": "application/vnd.github.v3+json",
      "accept-encoding": "gzip, deflate, br",
      "authorization": "token 123test",
      "host": "api.github.com",
      "user-agent": "RenovateBot/0.0.0-semantic-release (https://github.com/renovatebot/renovate)",
    },
    "method": "GET",
    "url": "https://api.github.com/repos/some/repo/pulls?per_page=100&state=all",
  },
  Object {
    "headers": Object {
      "accept": "application/vnd.github.v3+json",
      "accept-encoding": "gzip, deflate, br",
      "authorization": "token 123test",
      "host": "api.github.com",
      "user-agent": "RenovateBot/0.0.0-semantic-release (https://github.com/renovatebot/renovate)",
    },
    "method": "GET",
    "url": "https://api.github.com/repos/some/repo/pulls/1234",
  },
]
`;

exports[`modules/platform/github/index getPr(prNo) should return null if no PR is returned from GitHub 1`] = `
Array [
  Object {
    "graphql": Object {
      "query": Object {
        "__vars": Object {
          "$name": "String!",
          "$owner": "String!",
        },
        "repository": Object {
          "__args": Object {
            "name": "$name",
            "owner": "$owner",
          },
          "autoMergeAllowed": null,
          "defaultBranchRef": Object {
            "name": null,
            "target": Object {
              "oid": null,
            },
          },
          "hasIssuesEnabled": null,
          "isArchived": null,
          "isFork": null,
          "mergeCommitAllowed": null,
          "nameWithOwner": null,
          "rebaseMergeAllowed": null,
          "squashMergeAllowed": null,
        },
      },
      "variables": Object {
        "name": "repo",
        "owner": "some",
      },
    },
    "headers": Object {
      "accept": "application/vnd.github.v3+json",
      "accept-encoding": "gzip, deflate, br",
      "authorization": "token 123test",
      "content-length": "395",
      "content-type": "application/json",
      "host": "api.github.com",
      "user-agent": "RenovateBot/0.0.0-semantic-release (https://github.com/renovatebot/renovate)",
    },
    "method": "POST",
    "url": "https://api.github.com/graphql",
  },
  Object {
<<<<<<< HEAD
=======
    "graphql": Object {
      "query": Object {
        "__vars": Object {
          "$count": "Int",
          "$cursor": "String",
          "$name": "String!",
          "$owner": "String!",
        },
        "repository": Object {
          "__args": Object {
            "name": "$name",
            "owner": "$owner",
          },
          "pullRequests": Object {
            "__args": Object {
              "after": "$cursor",
              "first": "$count",
              "orderBy": Object {
                "direction": "DESC",
                "field": "UPDATED_AT",
              },
              "states": Array [
                "OPEN",
              ],
            },
            "nodes": Object {
              "assignees": Object {
                "totalCount": null,
              },
              "baseRefName": null,
              "body": null,
              "headRefName": null,
              "labels": Object {
                "__args": Object {
                  "last": "100",
                },
                "nodes": Object {
                  "name": null,
                },
              },
              "number": null,
              "reviewRequests": Object {
                "totalCount": null,
              },
              "title": null,
            },
            "pageInfo": Object {
              "endCursor": null,
              "hasNextPage": null,
            },
          },
        },
      },
      "variables": Object {
        "count": 100,
        "cursor": null,
        "name": "repo",
        "owner": "some",
      },
    },
    "headers": Object {
      "accept": "application/vnd.github.merge-info-preview+json, application/vnd.github.v3+json",
      "accept-encoding": "gzip, deflate, br",
      "authorization": "token 123test",
      "content-length": "771",
      "content-type": "application/json",
      "host": "api.github.com",
      "user-agent": "RenovateBot/0.0.0-semantic-release (https://github.com/renovatebot/renovate)",
    },
    "method": "POST",
    "url": "https://api.github.com/graphql",
  },
  Object {
    "graphql": Object {
      "query": Object {
        "__vars": Object {
          "$count": "Int",
          "$cursor": "String",
          "$name": "String!",
          "$owner": "String!",
        },
        "repository": Object {
          "__args": Object {
            "name": "$name",
            "owner": "$owner",
          },
          "pullRequests": Object {
            "__args": Object {
              "after": "$cursor",
              "first": "$count",
              "orderBy": Object {
                "direction": "DESC",
                "field": "UPDATED_AT",
              },
              "states": Array [
                "CLOSED",
                "MERGED",
              ],
            },
            "nodes": Object {
              "comments": Object {
                "__args": Object {
                  "last": "100",
                },
                "nodes": Object {
                  "body": null,
                  "databaseId": null,
                },
              },
              "headRefName": null,
              "number": null,
              "state": null,
              "title": null,
            },
            "pageInfo": Object {
              "endCursor": null,
              "hasNextPage": null,
            },
          },
        },
      },
      "variables": Object {
        "count": 100,
        "cursor": null,
        "name": "repo",
        "owner": "some",
      },
    },
>>>>>>> 986b0239
    "headers": Object {
      "accept": "application/vnd.github.v3+json",
      "accept-encoding": "gzip, deflate, br",
      "authorization": "token 123test",
      "host": "api.github.com",
      "user-agent": "RenovateBot/0.0.0-semantic-release (https://github.com/renovatebot/renovate)",
    },
    "method": "GET",
    "url": "https://api.github.com/repos/some/repo/pulls?per_page=100&state=all",
  },
  Object {
    "headers": Object {
      "accept": "application/vnd.github.v3+json",
      "accept-encoding": "gzip, deflate, br",
      "authorization": "token 123test",
      "host": "api.github.com",
      "user-agent": "RenovateBot/0.0.0-semantic-release (https://github.com/renovatebot/renovate)",
    },
    "method": "GET",
    "url": "https://api.github.com/repos/some/repo/pulls/1234",
  },
]
`;

exports[`modules/platform/github/index getRepoForceRebase should detect repoForceRebase 1`] = `
Array [
  Object {
    "headers": Object {
      "accept": "application/vnd.github.v3+json",
      "accept-encoding": "gzip, deflate, br",
      "authorization": "token 123test",
      "host": "api.github.com",
      "user-agent": "RenovateBot/0.0.0-semantic-release (https://github.com/renovatebot/renovate)",
    },
    "method": "GET",
    "url": "https://api.github.com/repos/undefined/branches/undefined/protection",
  },
]
`;

exports[`modules/platform/github/index getRepoForceRebase should handle 403 1`] = `
Array [
  Object {
    "headers": Object {
      "accept": "application/vnd.github.v3+json",
      "accept-encoding": "gzip, deflate, br",
      "authorization": "token 123test",
      "host": "api.github.com",
      "user-agent": "RenovateBot/0.0.0-semantic-release (https://github.com/renovatebot/renovate)",
    },
    "method": "GET",
    "url": "https://api.github.com/repos/undefined/branches/undefined/protection",
  },
]
`;

exports[`modules/platform/github/index getRepoForceRebase should handle 404 1`] = `
Array [
  Object {
    "headers": Object {
      "accept": "application/vnd.github.v3+json",
      "accept-encoding": "gzip, deflate, br",
      "authorization": "token 123test",
      "host": "api.github.com",
      "user-agent": "RenovateBot/0.0.0-semantic-release (https://github.com/renovatebot/renovate)",
    },
    "method": "GET",
    "url": "https://api.github.com/repos/undefined/branches/undefined/protection",
  },
]
`;

exports[`modules/platform/github/index getRepoForceRebase should throw 401 1`] = `"Response code 401 (Unauthorized)"`;

exports[`modules/platform/github/index getRepoForceRebase should throw 401 2`] = `
Array [
  Object {
    "headers": Object {
      "accept": "application/vnd.github.v3+json",
      "accept-encoding": "gzip, deflate, br",
      "authorization": "token 123test",
      "host": "api.github.com",
      "user-agent": "RenovateBot/0.0.0-semantic-release (https://github.com/renovatebot/renovate)",
    },
    "method": "GET",
    "url": "https://api.github.com/repos/undefined/branches/undefined/protection",
  },
]
`;

exports[`modules/platform/github/index getRepos should return an array of repos 1`] = `
Array [
  "a/b",
  "c/d",
]
`;

exports[`modules/platform/github/index getRepos should return an array of repos 2`] = `
Array [
  Object {
    "headers": Object {
      "accept": "application/vnd.github.v3+json",
      "accept-encoding": "gzip, deflate, br",
      "authorization": "token 123test",
      "host": "api.github.com",
      "user-agent": "RenovateBot/0.0.0-semantic-release (https://github.com/renovatebot/renovate)",
    },
    "method": "GET",
    "url": "https://api.github.com/user/repos?per_page=100",
  },
]
`;

exports[`modules/platform/github/index getVulnerabilityAlerts() handles network error 1`] = `
Array [
  Object {
    "graphql": Object {
      "query": Object {
        "__vars": Object {
          "$name": "String!",
          "$owner": "String!",
        },
        "repository": Object {
          "__args": Object {
            "name": "$name",
            "owner": "$owner",
          },
          "vulnerabilityAlerts": Object {
            "__args": Object {
              "last": "100",
              "states": Array [
                "OPEN",
              ],
            },
            "edges": Object {
              "node": Object {
                "dismissReason": null,
                "securityAdvisory": Object {
                  "description": null,
                  "identifiers": Object {
                    "type": null,
                    "value": null,
                  },
                  "references": Object {
                    "url": null,
                  },
                  "severity": null,
                },
                "securityVulnerability": Object {
                  "firstPatchedVersion": Object {
                    "identifier": null,
                  },
                  "package": Object {
                    "ecosystem": null,
                    "name": null,
                  },
                  "vulnerableVersionRange": null,
                },
                "vulnerableManifestFilename": null,
                "vulnerableManifestPath": null,
                "vulnerableRequirements": null,
              },
            },
          },
        },
      },
      "variables": Object {},
    },
    "headers": Object {
      "accept": "application/vnd.github.vixen-preview+json, application/vnd.github.v3+json",
      "accept-encoding": "gzip, deflate, br",
      "authorization": "token 123test",
      "content-length": "700",
      "content-type": "application/json",
      "host": "api.github.com",
      "user-agent": "RenovateBot/0.0.0-semantic-release (https://github.com/renovatebot/renovate)",
    },
    "method": "POST",
    "url": "https://api.github.com/graphql",
  },
]
`;

exports[`modules/platform/github/index getVulnerabilityAlerts() returns array if found 1`] = `
Array [
  Object {
    "graphql": Object {
      "query": Object {
        "__vars": Object {
          "$name": "String!",
          "$owner": "String!",
        },
        "repository": Object {
          "__args": Object {
            "name": "$name",
            "owner": "$owner",
          },
          "vulnerabilityAlerts": Object {
            "__args": Object {
              "last": "100",
              "states": Array [
                "OPEN",
              ],
            },
            "edges": Object {
              "node": Object {
                "dismissReason": null,
                "securityAdvisory": Object {
                  "description": null,
                  "identifiers": Object {
                    "type": null,
                    "value": null,
                  },
                  "references": Object {
                    "url": null,
                  },
                  "severity": null,
                },
                "securityVulnerability": Object {
                  "firstPatchedVersion": Object {
                    "identifier": null,
                  },
                  "package": Object {
                    "ecosystem": null,
                    "name": null,
                  },
                  "vulnerableVersionRange": null,
                },
                "vulnerableManifestFilename": null,
                "vulnerableManifestPath": null,
                "vulnerableRequirements": null,
              },
            },
          },
        },
      },
      "variables": Object {},
    },
    "headers": Object {
      "accept": "application/vnd.github.vixen-preview+json, application/vnd.github.v3+json",
      "accept-encoding": "gzip, deflate, br",
      "authorization": "token 123test",
      "content-length": "700",
      "content-type": "application/json",
      "host": "api.github.com",
      "user-agent": "RenovateBot/0.0.0-semantic-release (https://github.com/renovatebot/renovate)",
    },
    "method": "POST",
    "url": "https://api.github.com/graphql",
  },
]
`;

exports[`modules/platform/github/index getVulnerabilityAlerts() returns empty if disabled 1`] = `
Array [
  Object {
    "graphql": Object {
      "query": Object {
        "__vars": Object {
          "$name": "String!",
          "$owner": "String!",
        },
        "repository": Object {
          "__args": Object {
            "name": "$name",
            "owner": "$owner",
          },
          "vulnerabilityAlerts": Object {
            "__args": Object {
              "last": "100",
              "states": Array [
                "OPEN",
              ],
            },
            "edges": Object {
              "node": Object {
                "dismissReason": null,
                "securityAdvisory": Object {
                  "description": null,
                  "identifiers": Object {
                    "type": null,
                    "value": null,
                  },
                  "references": Object {
                    "url": null,
                  },
                  "severity": null,
                },
                "securityVulnerability": Object {
                  "firstPatchedVersion": Object {
                    "identifier": null,
                  },
                  "package": Object {
                    "ecosystem": null,
                    "name": null,
                  },
                  "vulnerableVersionRange": null,
                },
                "vulnerableManifestFilename": null,
                "vulnerableManifestPath": null,
                "vulnerableRequirements": null,
              },
            },
          },
        },
      },
      "variables": Object {},
    },
    "headers": Object {
      "accept": "application/vnd.github.vixen-preview+json, application/vnd.github.v3+json",
      "accept-encoding": "gzip, deflate, br",
      "authorization": "token 123test",
      "content-length": "700",
      "content-type": "application/json",
      "host": "api.github.com",
      "user-agent": "RenovateBot/0.0.0-semantic-release (https://github.com/renovatebot/renovate)",
    },
    "method": "POST",
    "url": "https://api.github.com/graphql",
  },
]
`;

exports[`modules/platform/github/index getVulnerabilityAlerts() returns empty if error 1`] = `
Array [
  Object {
    "graphql": Object {
      "query": Object {
        "__vars": Object {
          "$name": "String!",
          "$owner": "String!",
        },
        "repository": Object {
          "__args": Object {
            "name": "$name",
            "owner": "$owner",
          },
          "vulnerabilityAlerts": Object {
            "__args": Object {
              "last": "100",
              "states": Array [
                "OPEN",
              ],
            },
            "edges": Object {
              "node": Object {
                "dismissReason": null,
                "securityAdvisory": Object {
                  "description": null,
                  "identifiers": Object {
                    "type": null,
                    "value": null,
                  },
                  "references": Object {
                    "url": null,
                  },
                  "severity": null,
                },
                "securityVulnerability": Object {
                  "firstPatchedVersion": Object {
                    "identifier": null,
                  },
                  "package": Object {
                    "ecosystem": null,
                    "name": null,
                  },
                  "vulnerableVersionRange": null,
                },
                "vulnerableManifestFilename": null,
                "vulnerableManifestPath": null,
                "vulnerableRequirements": null,
              },
            },
          },
        },
      },
      "variables": Object {},
    },
    "headers": Object {
      "accept": "application/vnd.github.vixen-preview+json, application/vnd.github.v3+json",
      "accept-encoding": "gzip, deflate, br",
      "authorization": "token 123test",
      "content-length": "700",
      "content-type": "application/json",
      "host": "api.github.com",
      "user-agent": "RenovateBot/0.0.0-semantic-release (https://github.com/renovatebot/renovate)",
    },
    "method": "POST",
    "url": "https://api.github.com/graphql",
  },
]
`;

exports[`modules/platform/github/index initPlatform() should support custom endpoint 1`] = `
Object {
  "endpoint": "https://ghe.renovatebot.com/",
  "gitAuthor": "undefined <user@domain.com>",
  "renovateUsername": "renovate-bot",
}
`;

exports[`modules/platform/github/index initPlatform() should support custom endpoint 2`] = `
Array [
  Object {
    "headers": Object {
      "accept": "application/vnd.github.v3+json",
      "accept-encoding": "gzip, deflate, br",
      "authorization": "token 123test",
      "host": "ghe.renovatebot.com",
      "user-agent": "RenovateBot/0.0.0-semantic-release (https://github.com/renovatebot/renovate)",
    },
    "method": "HEAD",
    "url": "https://ghe.renovatebot.com/",
  },
  Object {
    "headers": Object {
      "accept": "application/vnd.github.v3+json",
      "accept-encoding": "gzip, deflate, br",
      "authorization": "token 123test",
      "host": "ghe.renovatebot.com",
      "user-agent": "RenovateBot/0.0.0-semantic-release (https://github.com/renovatebot/renovate)",
    },
    "method": "GET",
    "url": "https://ghe.renovatebot.com/user",
  },
  Object {
    "headers": Object {
      "accept": "application/vnd.github.v3+json",
      "accept-encoding": "gzip, deflate, br",
      "authorization": "token 123test",
      "host": "ghe.renovatebot.com",
      "user-agent": "RenovateBot/0.0.0-semantic-release (https://github.com/renovatebot/renovate)",
    },
    "method": "GET",
    "url": "https://ghe.renovatebot.com/user/emails",
  },
]
`;

exports[`modules/platform/github/index initPlatform() should support custom endpoint without version 1`] = `
Object {
  "endpoint": "https://ghe.renovatebot.com/",
  "gitAuthor": "undefined <user@domain.com>",
  "renovateUsername": "renovate-bot",
}
`;

exports[`modules/platform/github/index initPlatform() should support default endpoint no email access 1`] = `
Object {
  "endpoint": "https://api.github.com/",
  "gitAuthor": undefined,
  "renovateUsername": "renovate-bot",
}
`;

exports[`modules/platform/github/index initPlatform() should support default endpoint no email access 2`] = `
Array [
  Object {
    "headers": Object {
      "accept": "application/vnd.github.v3+json",
      "accept-encoding": "gzip, deflate, br",
      "authorization": "token 123test",
      "host": "api.github.com",
      "user-agent": "RenovateBot/0.0.0-semantic-release (https://github.com/renovatebot/renovate)",
    },
    "method": "GET",
    "url": "https://api.github.com/user",
  },
  Object {
    "headers": Object {
      "accept": "application/vnd.github.v3+json",
      "accept-encoding": "gzip, deflate, br",
      "authorization": "token 123test",
      "host": "api.github.com",
      "user-agent": "RenovateBot/0.0.0-semantic-release (https://github.com/renovatebot/renovate)",
    },
    "method": "GET",
    "url": "https://api.github.com/user/emails",
  },
]
`;

exports[`modules/platform/github/index initPlatform() should support default endpoint no email result 1`] = `
Object {
  "endpoint": "https://api.github.com/",
  "gitAuthor": undefined,
  "renovateUsername": "renovate-bot",
}
`;

exports[`modules/platform/github/index initPlatform() should support default endpoint no email result 2`] = `
Array [
  Object {
    "headers": Object {
      "accept": "application/vnd.github.v3+json",
      "accept-encoding": "gzip, deflate, br",
      "authorization": "token 123test",
      "host": "api.github.com",
      "user-agent": "RenovateBot/0.0.0-semantic-release (https://github.com/renovatebot/renovate)",
    },
    "method": "GET",
    "url": "https://api.github.com/user",
  },
  Object {
    "headers": Object {
      "accept": "application/vnd.github.v3+json",
      "accept-encoding": "gzip, deflate, br",
      "authorization": "token 123test",
      "host": "api.github.com",
      "user-agent": "RenovateBot/0.0.0-semantic-release (https://github.com/renovatebot/renovate)",
    },
    "method": "GET",
    "url": "https://api.github.com/user/emails",
  },
]
`;

exports[`modules/platform/github/index initPlatform() should support default endpoint with email 1`] = `
Object {
  "endpoint": "https://api.github.com/",
  "gitAuthor": "undefined <user@domain.com>",
  "renovateUsername": "renovate-bot",
}
`;

exports[`modules/platform/github/index initPlatform() should support default endpoint with email 2`] = `
Array [
  Object {
    "headers": Object {
      "accept": "application/vnd.github.v3+json",
      "accept-encoding": "gzip, deflate, br",
      "authorization": "token 123test",
      "host": "api.github.com",
      "user-agent": "RenovateBot/0.0.0-semantic-release (https://github.com/renovatebot/renovate)",
    },
    "method": "GET",
    "url": "https://api.github.com/user",
  },
  Object {
    "headers": Object {
      "accept": "application/vnd.github.v3+json",
      "accept-encoding": "gzip, deflate, br",
      "authorization": "token 123test",
      "host": "api.github.com",
      "user-agent": "RenovateBot/0.0.0-semantic-release (https://github.com/renovatebot/renovate)",
    },
    "method": "GET",
    "url": "https://api.github.com/user/emails",
  },
]
`;

exports[`modules/platform/github/index initPlatform() should support gitAuthor and username 1`] = `
Object {
  "endpoint": "https://api.github.com/",
  "gitAuthor": "renovate@whitesourcesoftware.com",
  "renovateUsername": "renovate-bot",
}
`;

exports[`modules/platform/github/index initPlatform() should throw if user failure 1`] = `
Array [
  Object {
    "headers": Object {
      "accept": "application/vnd.github.v3+json",
      "accept-encoding": "gzip, deflate, br",
      "authorization": "token 123test",
      "host": "api.github.com",
      "user-agent": "RenovateBot/0.0.0-semantic-release (https://github.com/renovatebot/renovate)",
    },
    "method": "GET",
    "url": "https://api.github.com/user",
  },
]
`;

exports[`modules/platform/github/index initRepo detects fork default branch mismatch 1`] = `
Object {
  "defaultBranch": "master",
  "isFork": false,
}
`;

exports[`modules/platform/github/index initRepo detects fork default branch mismatch 2`] = `
Array [
  Object {
    "graphql": Object {
      "query": Object {
        "__vars": Object {
          "$name": "String!",
          "$owner": "String!",
        },
        "repository": Object {
          "__args": Object {
            "name": "$name",
            "owner": "$owner",
          },
          "autoMergeAllowed": null,
          "defaultBranchRef": Object {
            "name": null,
            "target": Object {
              "oid": null,
            },
          },
          "hasIssuesEnabled": null,
          "isArchived": null,
          "isFork": null,
          "mergeCommitAllowed": null,
          "nameWithOwner": null,
          "rebaseMergeAllowed": null,
          "squashMergeAllowed": null,
        },
      },
      "variables": Object {
        "name": "repo",
        "owner": "some",
      },
    },
    "headers": Object {
      "accept": "application/vnd.github.v3+json",
      "accept-encoding": "gzip, deflate, br",
      "authorization": "token 123test",
      "content-length": "395",
      "content-type": "application/json",
      "host": "api.github.com",
      "user-agent": "RenovateBot/0.0.0-semantic-release (https://github.com/renovatebot/renovate)",
    },
    "method": "POST",
    "url": "https://api.github.com/graphql",
  },
  Object {
    "headers": Object {
      "accept": "application/vnd.github.v3+json",
      "accept-encoding": "gzip, deflate, br",
      "authorization": "token 123test",
      "host": "api.github.com",
      "user-agent": "RenovateBot/0.0.0-semantic-release (https://github.com/renovatebot/renovate)",
    },
    "method": "GET",
    "url": "https://api.github.com/user/repos?per_page=100",
  },
  Object {
    "headers": Object {
      "accept": "application/vnd.github.v3+json",
      "accept-encoding": "gzip, deflate, br",
      "authorization": "token 123test",
      "host": "api.github.com",
      "user-agent": "RenovateBot/0.0.0-semantic-release (https://github.com/renovatebot/renovate)",
    },
    "method": "POST",
    "url": "https://api.github.com/repos/some/repo/forks",
  },
  Object {
    "body": Object {
      "ref": "refs/heads/master",
      "sha": "1234",
    },
    "headers": Object {
      "accept": "application/vnd.github.v3+json",
      "accept-encoding": "gzip, deflate, br",
      "authorization": "token 123test",
      "content-length": "40",
      "content-type": "application/json",
      "host": "api.github.com",
      "user-agent": "RenovateBot/0.0.0-semantic-release (https://github.com/renovatebot/renovate)",
    },
    "method": "POST",
    "url": "https://api.github.com/repos/forked/repo/git/refs",
  },
  Object {
    "body": Object {
      "default_branch": "master",
      "name": "repo",
    },
    "headers": Object {
      "accept": "application/vnd.github.v3+json",
      "accept-encoding": "gzip, deflate, br",
      "authorization": "token 123test",
      "content-length": "41",
      "content-type": "application/json",
      "host": "api.github.com",
      "user-agent": "RenovateBot/0.0.0-semantic-release (https://github.com/renovatebot/renovate)",
    },
    "method": "PATCH",
    "url": "https://api.github.com/repos/forked/repo",
  },
  Object {
    "body": Object {
      "force": true,
      "sha": "1234",
    },
    "headers": Object {
      "accept": "application/vnd.github.v3+json",
      "accept-encoding": "gzip, deflate, br",
      "authorization": "token 123test",
      "content-length": "27",
      "content-type": "application/json",
      "host": "api.github.com",
      "user-agent": "RenovateBot/0.0.0-semantic-release (https://github.com/renovatebot/renovate)",
    },
    "method": "PATCH",
    "url": "https://api.github.com/repos/forked/repo/git/refs/heads/master",
  },
]
`;

exports[`modules/platform/github/index initRepo should fork when forkMode 1`] = `
Object {
  "defaultBranch": "master",
  "isFork": false,
}
`;

exports[`modules/platform/github/index initRepo should fork when forkMode 2`] = `
Array [
  Object {
    "graphql": Object {
      "query": Object {
        "__vars": Object {
          "$name": "String!",
          "$owner": "String!",
        },
        "repository": Object {
          "__args": Object {
            "name": "$name",
            "owner": "$owner",
          },
          "autoMergeAllowed": null,
          "defaultBranchRef": Object {
            "name": null,
            "target": Object {
              "oid": null,
            },
          },
          "hasIssuesEnabled": null,
          "isArchived": null,
          "isFork": null,
          "mergeCommitAllowed": null,
          "nameWithOwner": null,
          "rebaseMergeAllowed": null,
          "squashMergeAllowed": null,
        },
      },
      "variables": Object {
        "name": "repo",
        "owner": "some",
      },
    },
    "headers": Object {
      "accept": "application/vnd.github.v3+json",
      "accept-encoding": "gzip, deflate, br",
      "authorization": "token 123test",
      "content-length": "395",
      "content-type": "application/json",
      "host": "api.github.com",
      "user-agent": "RenovateBot/0.0.0-semantic-release (https://github.com/renovatebot/renovate)",
    },
    "method": "POST",
    "url": "https://api.github.com/graphql",
  },
  Object {
    "headers": Object {
      "accept": "application/vnd.github.v3+json",
      "accept-encoding": "gzip, deflate, br",
      "authorization": "token 123test",
      "host": "api.github.com",
      "user-agent": "RenovateBot/0.0.0-semantic-release (https://github.com/renovatebot/renovate)",
    },
    "method": "GET",
    "url": "https://api.github.com/user/repos?per_page=100",
  },
  Object {
    "headers": Object {
      "accept": "application/vnd.github.v3+json",
      "accept-encoding": "gzip, deflate, br",
      "authorization": "token 123test",
      "host": "api.github.com",
      "user-agent": "RenovateBot/0.0.0-semantic-release (https://github.com/renovatebot/renovate)",
    },
    "method": "POST",
    "url": "https://api.github.com/repos/some/repo/forks",
  },
]
`;

exports[`modules/platform/github/index initRepo should merge 1`] = `
Object {
  "defaultBranch": "master",
  "isFork": false,
}
`;

exports[`modules/platform/github/index initRepo should merge 2`] = `
Array [
  Object {
    "graphql": Object {
      "query": Object {
        "__vars": Object {
          "$name": "String!",
          "$owner": "String!",
        },
        "repository": Object {
          "__args": Object {
            "name": "$name",
            "owner": "$owner",
          },
          "autoMergeAllowed": null,
          "defaultBranchRef": Object {
            "name": null,
            "target": Object {
              "oid": null,
            },
          },
          "hasIssuesEnabled": null,
          "isArchived": null,
          "isFork": null,
          "mergeCommitAllowed": null,
          "nameWithOwner": null,
          "rebaseMergeAllowed": null,
          "squashMergeAllowed": null,
        },
      },
      "variables": Object {
        "name": "repo",
        "owner": "some",
      },
    },
    "headers": Object {
      "accept": "application/vnd.github.v3+json",
      "accept-encoding": "gzip, deflate, br",
      "authorization": "token 123test",
      "content-length": "395",
      "content-type": "application/json",
      "host": "api.github.com",
      "user-agent": "RenovateBot/0.0.0-semantic-release (https://github.com/renovatebot/renovate)",
    },
    "method": "POST",
    "url": "https://api.github.com/graphql",
  },
]
`;

exports[`modules/platform/github/index initRepo should not guess at merge 1`] = `
Object {
  "defaultBranch": "master",
  "isFork": false,
}
`;

exports[`modules/platform/github/index initRepo should not guess at merge 2`] = `
Array [
  Object {
    "graphql": Object {
      "query": Object {
        "__vars": Object {
          "$name": "String!",
          "$owner": "String!",
        },
        "repository": Object {
          "__args": Object {
            "name": "$name",
            "owner": "$owner",
          },
          "autoMergeAllowed": null,
          "defaultBranchRef": Object {
            "name": null,
            "target": Object {
              "oid": null,
            },
          },
          "hasIssuesEnabled": null,
          "isArchived": null,
          "isFork": null,
          "mergeCommitAllowed": null,
          "nameWithOwner": null,
          "rebaseMergeAllowed": null,
          "squashMergeAllowed": null,
        },
      },
      "variables": Object {
        "name": "repo",
        "owner": "some",
      },
    },
    "headers": Object {
      "accept": "application/vnd.github.v3+json",
      "accept-encoding": "gzip, deflate, br",
      "authorization": "token 123test",
      "content-length": "395",
      "content-type": "application/json",
      "host": "api.github.com",
      "user-agent": "RenovateBot/0.0.0-semantic-release (https://github.com/renovatebot/renovate)",
    },
    "method": "POST",
    "url": "https://api.github.com/graphql",
  },
]
`;

exports[`modules/platform/github/index initRepo should rebase 1`] = `
Object {
  "defaultBranch": "master",
  "isFork": false,
}
`;

exports[`modules/platform/github/index initRepo should rebase 2`] = `
Array [
  Object {
    "graphql": Object {
      "query": Object {
        "__vars": Object {
          "$name": "String!",
          "$owner": "String!",
        },
        "repository": Object {
          "__args": Object {
            "name": "$name",
            "owner": "$owner",
          },
          "autoMergeAllowed": null,
          "defaultBranchRef": Object {
            "name": null,
            "target": Object {
              "oid": null,
            },
          },
          "hasIssuesEnabled": null,
          "isArchived": null,
          "isFork": null,
          "mergeCommitAllowed": null,
          "nameWithOwner": null,
          "rebaseMergeAllowed": null,
          "squashMergeAllowed": null,
        },
      },
      "variables": Object {
        "name": "repo",
        "owner": "some",
      },
    },
    "headers": Object {
      "accept": "application/vnd.github.v3+json",
      "accept-encoding": "gzip, deflate, br",
      "authorization": "token 123test",
      "content-length": "395",
      "content-type": "application/json",
      "host": "api.github.com",
      "user-agent": "RenovateBot/0.0.0-semantic-release (https://github.com/renovatebot/renovate)",
    },
    "method": "POST",
    "url": "https://api.github.com/graphql",
  },
]
`;

exports[`modules/platform/github/index initRepo should squash 1`] = `
Object {
  "defaultBranch": "master",
  "isFork": false,
}
`;

exports[`modules/platform/github/index initRepo should squash 2`] = `
Array [
  Object {
    "graphql": Object {
      "query": Object {
        "__vars": Object {
          "$name": "String!",
          "$owner": "String!",
        },
        "repository": Object {
          "__args": Object {
            "name": "$name",
            "owner": "$owner",
          },
          "autoMergeAllowed": null,
          "defaultBranchRef": Object {
            "name": null,
            "target": Object {
              "oid": null,
            },
          },
          "hasIssuesEnabled": null,
          "isArchived": null,
          "isFork": null,
          "mergeCommitAllowed": null,
          "nameWithOwner": null,
          "rebaseMergeAllowed": null,
          "squashMergeAllowed": null,
        },
      },
      "variables": Object {
        "name": "repo",
        "owner": "some",
      },
    },
    "headers": Object {
      "accept": "application/vnd.github.v3+json",
      "accept-encoding": "gzip, deflate, br",
      "authorization": "token 123test",
      "content-length": "395",
      "content-type": "application/json",
      "host": "api.github.com",
      "user-agent": "RenovateBot/0.0.0-semantic-release (https://github.com/renovatebot/renovate)",
    },
    "method": "POST",
    "url": "https://api.github.com/graphql",
  },
]
`;

exports[`modules/platform/github/index initRepo should throw error if archived 1`] = `
Array [
  Object {
    "graphql": Object {
      "query": Object {
        "__vars": Object {
          "$name": "String!",
          "$owner": "String!",
        },
        "repository": Object {
          "__args": Object {
            "name": "$name",
            "owner": "$owner",
          },
          "autoMergeAllowed": null,
          "defaultBranchRef": Object {
            "name": null,
            "target": Object {
              "oid": null,
            },
          },
          "hasIssuesEnabled": null,
          "isArchived": null,
          "isFork": null,
          "mergeCommitAllowed": null,
          "nameWithOwner": null,
          "rebaseMergeAllowed": null,
          "squashMergeAllowed": null,
        },
      },
      "variables": Object {
        "name": "repo",
        "owner": "some",
      },
    },
    "headers": Object {
      "accept": "application/vnd.github.v3+json",
      "accept-encoding": "gzip, deflate, br",
      "authorization": "token 123test",
      "content-length": "395",
      "content-type": "application/json",
      "host": "api.github.com",
      "user-agent": "RenovateBot/0.0.0-semantic-release (https://github.com/renovatebot/renovate)",
    },
    "method": "POST",
    "url": "https://api.github.com/graphql",
  },
]
`;

exports[`modules/platform/github/index initRepo should throw error if renamed 1`] = `
Array [
  Object {
    "graphql": Object {
      "query": Object {
        "__vars": Object {
          "$name": "String!",
          "$owner": "String!",
        },
        "repository": Object {
          "__args": Object {
            "name": "$name",
            "owner": "$owner",
          },
          "autoMergeAllowed": null,
          "defaultBranchRef": Object {
            "name": null,
            "target": Object {
              "oid": null,
            },
          },
          "hasIssuesEnabled": null,
          "isArchived": null,
          "isFork": null,
          "mergeCommitAllowed": null,
          "nameWithOwner": null,
          "rebaseMergeAllowed": null,
          "squashMergeAllowed": null,
        },
      },
      "variables": Object {
        "name": "repo",
        "owner": "some",
      },
    },
    "headers": Object {
      "accept": "application/vnd.github.v3+json",
      "accept-encoding": "gzip, deflate, br",
      "authorization": "token 123test",
      "content-length": "395",
      "content-type": "application/json",
      "host": "api.github.com",
      "user-agent": "RenovateBot/0.0.0-semantic-release (https://github.com/renovatebot/renovate)",
    },
    "method": "POST",
    "url": "https://api.github.com/graphql",
  },
]
`;

exports[`modules/platform/github/index initRepo should update fork when forkMode 1`] = `
Object {
  "defaultBranch": "master",
  "isFork": false,
}
`;

exports[`modules/platform/github/index initRepo should update fork when forkMode 2`] = `
Array [
  Object {
    "graphql": Object {
      "query": Object {
        "__vars": Object {
          "$name": "String!",
          "$owner": "String!",
        },
        "repository": Object {
          "__args": Object {
            "name": "$name",
            "owner": "$owner",
          },
          "autoMergeAllowed": null,
          "defaultBranchRef": Object {
            "name": null,
            "target": Object {
              "oid": null,
            },
          },
          "hasIssuesEnabled": null,
          "isArchived": null,
          "isFork": null,
          "mergeCommitAllowed": null,
          "nameWithOwner": null,
          "rebaseMergeAllowed": null,
          "squashMergeAllowed": null,
        },
      },
      "variables": Object {
        "name": "repo",
        "owner": "some",
      },
    },
    "headers": Object {
      "accept": "application/vnd.github.v3+json",
      "accept-encoding": "gzip, deflate, br",
      "authorization": "token 123test",
      "content-length": "395",
      "content-type": "application/json",
      "host": "api.github.com",
      "user-agent": "RenovateBot/0.0.0-semantic-release (https://github.com/renovatebot/renovate)",
    },
    "method": "POST",
    "url": "https://api.github.com/graphql",
  },
  Object {
    "headers": Object {
      "accept": "application/vnd.github.v3+json",
      "accept-encoding": "gzip, deflate, br",
      "authorization": "token 123test",
      "host": "api.github.com",
      "user-agent": "RenovateBot/0.0.0-semantic-release (https://github.com/renovatebot/renovate)",
    },
    "method": "GET",
    "url": "https://api.github.com/user/repos?per_page=100",
  },
  Object {
    "headers": Object {
      "accept": "application/vnd.github.v3+json",
      "accept-encoding": "gzip, deflate, br",
      "authorization": "token 123test",
      "host": "api.github.com",
      "user-agent": "RenovateBot/0.0.0-semantic-release (https://github.com/renovatebot/renovate)",
    },
    "method": "POST",
    "url": "https://api.github.com/repos/some/repo/forks",
  },
  Object {
    "body": Object {
      "force": true,
      "sha": "1234",
    },
    "headers": Object {
      "accept": "application/vnd.github.v3+json",
      "accept-encoding": "gzip, deflate, br",
      "authorization": "token 123test",
      "content-length": "27",
      "content-type": "application/json",
      "host": "api.github.com",
      "user-agent": "RenovateBot/0.0.0-semantic-release (https://github.com/renovatebot/renovate)",
    },
    "method": "PATCH",
    "url": "https://api.github.com/repos/forked/repo/git/refs/heads/master",
  },
]
`;

exports[`modules/platform/github/index initRepo throws not-found 1`] = `
Array [
  Object {
    "graphql": Object {
      "query": Object {
        "__vars": Object {
          "$name": "String!",
          "$owner": "String!",
        },
        "repository": Object {
          "__args": Object {
            "name": "$name",
            "owner": "$owner",
          },
          "autoMergeAllowed": null,
          "defaultBranchRef": Object {
            "name": null,
            "target": Object {
              "oid": null,
            },
          },
          "hasIssuesEnabled": null,
          "isArchived": null,
          "isFork": null,
          "mergeCommitAllowed": null,
          "nameWithOwner": null,
          "rebaseMergeAllowed": null,
          "squashMergeAllowed": null,
        },
      },
      "variables": Object {
        "name": "repo",
        "owner": "some",
      },
    },
    "headers": Object {
      "accept": "application/vnd.github.v3+json",
      "accept-encoding": "gzip, deflate, br",
      "authorization": "token 123test",
      "content-length": "395",
      "content-type": "application/json",
      "host": "api.github.com",
      "user-agent": "RenovateBot/0.0.0-semantic-release (https://github.com/renovatebot/renovate)",
    },
    "method": "POST",
    "url": "https://api.github.com/graphql",
  },
]
`;

exports[`modules/platform/github/index massageMarkdown(input) returns not-updated pr body for GHE 1`] = `
Array [
  Object {
    "headers": Object {
      "accept": "application/vnd.github.v3+json",
      "accept-encoding": "gzip, deflate, br",
      "authorization": "token 123test",
      "host": "github.company.com",
      "user-agent": "RenovateBot/0.0.0-semantic-release (https://github.com/renovatebot/renovate)",
    },
    "method": "HEAD",
    "url": "https://github.company.com/",
  },
  Object {
    "headers": Object {
      "accept": "application/vnd.github.v3+json",
      "accept-encoding": "gzip, deflate, br",
      "authorization": "token 123test",
      "host": "github.company.com",
      "user-agent": "RenovateBot/0.0.0-semantic-release (https://github.com/renovatebot/renovate)",
    },
    "method": "GET",
    "url": "https://github.company.com/user",
  },
  Object {
    "headers": Object {
      "accept": "application/vnd.github.v3+json",
      "accept-encoding": "gzip, deflate, br",
      "authorization": "token 123test",
      "host": "github.company.com",
      "user-agent": "RenovateBot/0.0.0-semantic-release (https://github.com/renovatebot/renovate)",
    },
    "method": "GET",
    "url": "https://github.company.com/user/emails",
  },
  Object {
    "graphql": Object {
      "query": Object {
        "__vars": Object {
          "$name": "String!",
          "$owner": "String!",
        },
        "repository": Object {
          "__args": Object {
            "name": "$name",
            "owner": "$owner",
          },
          "defaultBranchRef": Object {
            "name": null,
            "target": Object {
              "oid": null,
            },
          },
          "isArchived": null,
          "isFork": null,
          "mergeCommitAllowed": null,
          "nameWithOwner": null,
          "rebaseMergeAllowed": null,
          "squashMergeAllowed": null,
        },
      },
      "variables": Object {
        "name": "repo",
        "owner": "some",
      },
    },
    "headers": Object {
      "accept": "application/vnd.github.v3+json",
      "accept-encoding": "gzip, deflate, br",
      "authorization": "token 123test",
      "content-length": "351",
      "content-type": "application/json",
      "host": "github.company.com",
      "user-agent": "RenovateBot/0.0.0-semantic-release (https://github.com/renovatebot/renovate)",
    },
    "method": "POST",
    "url": "https://github.company.com/graphql",
  },
]
`;

exports[`modules/platform/github/index massageMarkdown(input) returns updated pr body 1`] = `"[https://github.com/foo/bar/issues/5](https://togithub.com/foo/bar/issues/5) plus also [a link](https://togithub.com/foo/bar/issues/5)"`;

exports[`modules/platform/github/index mergePr(prNo) - autodetection should give up 1`] = `
Array [
  Object {
    "graphql": Object {
      "query": Object {
        "__vars": Object {
          "$name": "String!",
          "$owner": "String!",
        },
        "repository": Object {
          "__args": Object {
            "name": "$name",
            "owner": "$owner",
          },
          "autoMergeAllowed": null,
          "defaultBranchRef": Object {
            "name": null,
            "target": Object {
              "oid": null,
            },
          },
          "hasIssuesEnabled": null,
          "isArchived": null,
          "isFork": null,
          "mergeCommitAllowed": null,
          "nameWithOwner": null,
          "rebaseMergeAllowed": null,
          "squashMergeAllowed": null,
        },
      },
      "variables": Object {
        "name": "repo",
        "owner": "some",
      },
    },
    "headers": Object {
      "accept": "application/vnd.github.v3+json",
      "accept-encoding": "gzip, deflate, br",
      "authorization": "token 123test",
      "content-length": "395",
      "content-type": "application/json",
      "host": "api.github.com",
      "user-agent": "RenovateBot/0.0.0-semantic-release (https://github.com/renovatebot/renovate)",
    },
    "method": "POST",
    "url": "https://api.github.com/graphql",
  },
  Object {
    "body": Object {
      "merge_method": "rebase",
    },
    "headers": Object {
      "accept": "application/vnd.github.v3+json",
      "accept-encoding": "gzip, deflate, br",
      "authorization": "token 123test",
      "content-length": "25",
      "content-type": "application/json",
      "host": "api.github.com",
      "user-agent": "RenovateBot/0.0.0-semantic-release (https://github.com/renovatebot/renovate)",
    },
    "method": "PUT",
    "url": "https://api.github.com/repos/some/repo/pulls/1237/merge",
  },
  Object {
    "body": Object {
      "merge_method": "rebase",
    },
    "headers": Object {
      "accept": "application/vnd.github.v3+json",
      "accept-encoding": "gzip, deflate, br",
      "authorization": "token 123test",
      "content-length": "25",
      "content-type": "application/json",
      "host": "api.github.com",
      "user-agent": "RenovateBot/0.0.0-semantic-release (https://github.com/renovatebot/renovate)",
    },
    "method": "PUT",
    "url": "https://api.github.com/repos/some/repo/pulls/1237/merge",
  },
  Object {
    "body": Object {
      "merge_method": "squash",
    },
    "headers": Object {
      "accept": "application/vnd.github.v3+json",
      "accept-encoding": "gzip, deflate, br",
      "authorization": "token 123test",
      "content-length": "25",
      "content-type": "application/json",
      "host": "api.github.com",
      "user-agent": "RenovateBot/0.0.0-semantic-release (https://github.com/renovatebot/renovate)",
    },
    "method": "PUT",
    "url": "https://api.github.com/repos/some/repo/pulls/1237/merge",
  },
  Object {
    "body": Object {
      "merge_method": "merge",
    },
    "headers": Object {
      "accept": "application/vnd.github.v3+json",
      "accept-encoding": "gzip, deflate, br",
      "authorization": "token 123test",
      "content-length": "24",
      "content-type": "application/json",
      "host": "api.github.com",
      "user-agent": "RenovateBot/0.0.0-semantic-release (https://github.com/renovatebot/renovate)",
    },
    "method": "PUT",
    "url": "https://api.github.com/repos/some/repo/pulls/1237/merge",
  },
]
`;

exports[`modules/platform/github/index mergePr(prNo) - autodetection should try merge after squash 1`] = `
Array [
  Object {
    "graphql": Object {
      "query": Object {
        "__vars": Object {
          "$name": "String!",
          "$owner": "String!",
        },
        "repository": Object {
          "__args": Object {
            "name": "$name",
            "owner": "$owner",
          },
          "autoMergeAllowed": null,
          "defaultBranchRef": Object {
            "name": null,
            "target": Object {
              "oid": null,
            },
          },
          "hasIssuesEnabled": null,
          "isArchived": null,
          "isFork": null,
          "mergeCommitAllowed": null,
          "nameWithOwner": null,
          "rebaseMergeAllowed": null,
          "squashMergeAllowed": null,
        },
      },
      "variables": Object {
        "name": "repo",
        "owner": "some",
      },
    },
    "headers": Object {
      "accept": "application/vnd.github.v3+json",
      "accept-encoding": "gzip, deflate, br",
      "authorization": "token 123test",
      "content-length": "395",
      "content-type": "application/json",
      "host": "api.github.com",
      "user-agent": "RenovateBot/0.0.0-semantic-release (https://github.com/renovatebot/renovate)",
    },
    "method": "POST",
    "url": "https://api.github.com/graphql",
  },
  Object {
    "body": Object {
      "merge_method": "rebase",
    },
    "headers": Object {
      "accept": "application/vnd.github.v3+json",
      "accept-encoding": "gzip, deflate, br",
      "authorization": "token 123test",
      "content-length": "25",
      "content-type": "application/json",
      "host": "api.github.com",
      "user-agent": "RenovateBot/0.0.0-semantic-release (https://github.com/renovatebot/renovate)",
    },
    "method": "PUT",
    "url": "https://api.github.com/repos/some/repo/pulls/1237/merge",
  },
  Object {
    "body": Object {
      "merge_method": "rebase",
    },
    "headers": Object {
      "accept": "application/vnd.github.v3+json",
      "accept-encoding": "gzip, deflate, br",
      "authorization": "token 123test",
      "content-length": "25",
      "content-type": "application/json",
      "host": "api.github.com",
      "user-agent": "RenovateBot/0.0.0-semantic-release (https://github.com/renovatebot/renovate)",
    },
    "method": "PUT",
    "url": "https://api.github.com/repos/some/repo/pulls/1237/merge",
  },
  Object {
    "body": Object {
      "merge_method": "squash",
    },
    "headers": Object {
      "accept": "application/vnd.github.v3+json",
      "accept-encoding": "gzip, deflate, br",
      "authorization": "token 123test",
      "content-length": "25",
      "content-type": "application/json",
      "host": "api.github.com",
      "user-agent": "RenovateBot/0.0.0-semantic-release (https://github.com/renovatebot/renovate)",
    },
    "method": "PUT",
    "url": "https://api.github.com/repos/some/repo/pulls/1237/merge",
  },
]
`;

exports[`modules/platform/github/index mergePr(prNo) - autodetection should try rebase first 1`] = `
Array [
  Object {
    "graphql": Object {
      "query": Object {
        "__vars": Object {
          "$name": "String!",
          "$owner": "String!",
        },
        "repository": Object {
          "__args": Object {
            "name": "$name",
            "owner": "$owner",
          },
          "autoMergeAllowed": null,
          "defaultBranchRef": Object {
            "name": null,
            "target": Object {
              "oid": null,
            },
          },
          "hasIssuesEnabled": null,
          "isArchived": null,
          "isFork": null,
          "mergeCommitAllowed": null,
          "nameWithOwner": null,
          "rebaseMergeAllowed": null,
          "squashMergeAllowed": null,
        },
      },
      "variables": Object {
        "name": "repo",
        "owner": "some",
      },
    },
    "headers": Object {
      "accept": "application/vnd.github.v3+json",
      "accept-encoding": "gzip, deflate, br",
      "authorization": "token 123test",
      "content-length": "395",
      "content-type": "application/json",
      "host": "api.github.com",
      "user-agent": "RenovateBot/0.0.0-semantic-release (https://github.com/renovatebot/renovate)",
    },
    "method": "POST",
    "url": "https://api.github.com/graphql",
  },
  Object {
    "body": Object {
      "merge_method": "rebase",
    },
    "headers": Object {
      "accept": "application/vnd.github.v3+json",
      "accept-encoding": "gzip, deflate, br",
      "authorization": "token 123test",
      "content-length": "25",
      "content-type": "application/json",
      "host": "api.github.com",
      "user-agent": "RenovateBot/0.0.0-semantic-release (https://github.com/renovatebot/renovate)",
    },
    "method": "PUT",
    "url": "https://api.github.com/repos/some/repo/pulls/1235/merge",
  },
]
`;

exports[`modules/platform/github/index mergePr(prNo) - autodetection should try squash after rebase 1`] = `
Array [
  Object {
    "graphql": Object {
      "query": Object {
        "__vars": Object {
          "$name": "String!",
          "$owner": "String!",
        },
        "repository": Object {
          "__args": Object {
            "name": "$name",
            "owner": "$owner",
          },
          "autoMergeAllowed": null,
          "defaultBranchRef": Object {
            "name": null,
            "target": Object {
              "oid": null,
            },
          },
          "hasIssuesEnabled": null,
          "isArchived": null,
          "isFork": null,
          "mergeCommitAllowed": null,
          "nameWithOwner": null,
          "rebaseMergeAllowed": null,
          "squashMergeAllowed": null,
        },
      },
      "variables": Object {
        "name": "repo",
        "owner": "some",
      },
    },
    "headers": Object {
      "accept": "application/vnd.github.v3+json",
      "accept-encoding": "gzip, deflate, br",
      "authorization": "token 123test",
      "content-length": "395",
      "content-type": "application/json",
      "host": "api.github.com",
      "user-agent": "RenovateBot/0.0.0-semantic-release (https://github.com/renovatebot/renovate)",
    },
    "method": "POST",
    "url": "https://api.github.com/graphql",
  },
  Object {
    "body": Object {
      "merge_method": "rebase",
    },
    "headers": Object {
      "accept": "application/vnd.github.v3+json",
      "accept-encoding": "gzip, deflate, br",
      "authorization": "token 123test",
      "content-length": "25",
      "content-type": "application/json",
      "host": "api.github.com",
      "user-agent": "RenovateBot/0.0.0-semantic-release (https://github.com/renovatebot/renovate)",
    },
    "method": "PUT",
    "url": "https://api.github.com/repos/some/repo/pulls/1236/merge",
  },
]
`;

exports[`modules/platform/github/index mergePr(prNo) should handle merge error 1`] = `
Array [
  Object {
    "graphql": Object {
      "query": Object {
        "__vars": Object {
          "$name": "String!",
          "$owner": "String!",
        },
        "repository": Object {
          "__args": Object {
            "name": "$name",
            "owner": "$owner",
          },
          "autoMergeAllowed": null,
          "defaultBranchRef": Object {
            "name": null,
            "target": Object {
              "oid": null,
            },
          },
          "hasIssuesEnabled": null,
          "isArchived": null,
          "isFork": null,
          "mergeCommitAllowed": null,
          "nameWithOwner": null,
          "rebaseMergeAllowed": null,
          "squashMergeAllowed": null,
        },
      },
      "variables": Object {
        "name": "repo",
        "owner": "some",
      },
    },
    "headers": Object {
      "accept": "application/vnd.github.v3+json",
      "accept-encoding": "gzip, deflate, br",
      "authorization": "token 123test",
      "content-length": "395",
      "content-type": "application/json",
      "host": "api.github.com",
      "user-agent": "RenovateBot/0.0.0-semantic-release (https://github.com/renovatebot/renovate)",
    },
    "method": "POST",
    "url": "https://api.github.com/graphql",
  },
  Object {
    "body": Object {
      "merge_method": "rebase",
    },
    "headers": Object {
      "accept": "application/vnd.github.v3+json",
      "accept-encoding": "gzip, deflate, br",
      "authorization": "token 123test",
      "content-length": "25",
      "content-type": "application/json",
      "host": "api.github.com",
      "user-agent": "RenovateBot/0.0.0-semantic-release (https://github.com/renovatebot/renovate)",
    },
    "method": "PUT",
    "url": "https://api.github.com/repos/some/repo/pulls/1234/merge",
  },
]
`;

exports[`modules/platform/github/index mergePr(prNo) should merge the PR 1`] = `
Array [
  Object {
    "graphql": Object {
      "query": Object {
        "__vars": Object {
          "$name": "String!",
          "$owner": "String!",
        },
        "repository": Object {
          "__args": Object {
            "name": "$name",
            "owner": "$owner",
          },
          "autoMergeAllowed": null,
          "defaultBranchRef": Object {
            "name": null,
            "target": Object {
              "oid": null,
            },
          },
          "hasIssuesEnabled": null,
          "isArchived": null,
          "isFork": null,
          "mergeCommitAllowed": null,
          "nameWithOwner": null,
          "rebaseMergeAllowed": null,
          "squashMergeAllowed": null,
        },
      },
      "variables": Object {
        "name": "repo",
        "owner": "some",
      },
    },
    "headers": Object {
      "accept": "application/vnd.github.v3+json",
      "accept-encoding": "gzip, deflate, br",
      "authorization": "token 123test",
      "content-length": "395",
      "content-type": "application/json",
      "host": "api.github.com",
      "user-agent": "RenovateBot/0.0.0-semantic-release (https://github.com/renovatebot/renovate)",
    },
    "method": "POST",
    "url": "https://api.github.com/graphql",
  },
  Object {
    "body": Object {
      "merge_method": "rebase",
    },
    "headers": Object {
      "accept": "application/vnd.github.v3+json",
      "accept-encoding": "gzip, deflate, br",
      "authorization": "token 123test",
      "content-length": "25",
      "content-type": "application/json",
      "host": "api.github.com",
      "user-agent": "RenovateBot/0.0.0-semantic-release (https://github.com/renovatebot/renovate)",
    },
    "method": "PUT",
    "url": "https://api.github.com/repos/some/repo/pulls/1234/merge",
  },
]
`;

exports[`modules/platform/github/index setBranchStatus returns if already set 1`] = `
Array [
  Object {
    "graphql": Object {
      "query": Object {
        "__vars": Object {
          "$name": "String!",
          "$owner": "String!",
        },
        "repository": Object {
          "__args": Object {
            "name": "$name",
            "owner": "$owner",
          },
          "autoMergeAllowed": null,
          "defaultBranchRef": Object {
            "name": null,
            "target": Object {
              "oid": null,
            },
          },
          "hasIssuesEnabled": null,
          "isArchived": null,
          "isFork": null,
          "mergeCommitAllowed": null,
          "nameWithOwner": null,
          "rebaseMergeAllowed": null,
          "squashMergeAllowed": null,
        },
      },
      "variables": Object {
        "name": "repo",
        "owner": "some",
      },
    },
    "headers": Object {
      "accept": "application/vnd.github.v3+json",
      "accept-encoding": "gzip, deflate, br",
      "authorization": "token 123test",
      "content-length": "395",
      "content-type": "application/json",
      "host": "api.github.com",
      "user-agent": "RenovateBot/0.0.0-semantic-release (https://github.com/renovatebot/renovate)",
    },
    "method": "POST",
    "url": "https://api.github.com/graphql",
  },
  Object {
    "headers": Object {
      "accept": "application/vnd.github.v3+json",
      "accept-encoding": "gzip, deflate, br",
      "authorization": "token 123test",
      "host": "api.github.com",
      "user-agent": "RenovateBot/0.0.0-semantic-release (https://github.com/renovatebot/renovate)",
    },
    "method": "GET",
    "url": "https://api.github.com/repos/some/repo/commits/0d9c7726c3d628b7e28af234595cfd20febdbf8e/statuses",
  },
]
`;

exports[`modules/platform/github/index setBranchStatus sets branch status 1`] = `
Array [
  Object {
    "graphql": Object {
      "query": Object {
        "__vars": Object {
          "$name": "String!",
          "$owner": "String!",
        },
        "repository": Object {
          "__args": Object {
            "name": "$name",
            "owner": "$owner",
          },
          "autoMergeAllowed": null,
          "defaultBranchRef": Object {
            "name": null,
            "target": Object {
              "oid": null,
            },
          },
          "hasIssuesEnabled": null,
          "isArchived": null,
          "isFork": null,
          "mergeCommitAllowed": null,
          "nameWithOwner": null,
          "rebaseMergeAllowed": null,
          "squashMergeAllowed": null,
        },
      },
      "variables": Object {
        "name": "repo",
        "owner": "some",
      },
    },
    "headers": Object {
      "accept": "application/vnd.github.v3+json",
      "accept-encoding": "gzip, deflate, br",
      "authorization": "token 123test",
      "content-length": "395",
      "content-type": "application/json",
      "host": "api.github.com",
      "user-agent": "RenovateBot/0.0.0-semantic-release (https://github.com/renovatebot/renovate)",
    },
    "method": "POST",
    "url": "https://api.github.com/graphql",
  },
  Object {
    "headers": Object {
      "accept": "application/vnd.github.v3+json",
      "accept-encoding": "gzip, deflate, br",
      "authorization": "token 123test",
      "host": "api.github.com",
      "user-agent": "RenovateBot/0.0.0-semantic-release (https://github.com/renovatebot/renovate)",
    },
    "method": "GET",
    "url": "https://api.github.com/repos/some/repo/commits/0d9c7726c3d628b7e28af234595cfd20febdbf8e/statuses",
  },
  Object {
    "body": Object {
      "context": "some-context",
      "description": "some-description",
      "state": "success",
      "target_url": "some-url",
    },
    "headers": Object {
      "accept": "application/vnd.github.v3+json",
      "accept-encoding": "gzip, deflate, br",
      "authorization": "token 123test",
      "content-length": "101",
      "content-type": "application/json",
      "host": "api.github.com",
      "user-agent": "RenovateBot/0.0.0-semantic-release (https://github.com/renovatebot/renovate)",
    },
    "method": "POST",
    "url": "https://api.github.com/repos/some/repo/statuses/0d9c7726c3d628b7e28af234595cfd20febdbf8e",
  },
  Object {
    "headers": Object {
      "accept": "application/vnd.github.v3+json",
      "accept-encoding": "gzip, deflate, br",
      "authorization": "token 123test",
      "host": "api.github.com",
      "user-agent": "RenovateBot/0.0.0-semantic-release (https://github.com/renovatebot/renovate)",
    },
    "method": "GET",
    "url": "https://api.github.com/repos/some/repo/commits/some-branch/status",
  },
  Object {
    "headers": Object {
      "accept": "application/vnd.github.v3+json",
      "accept-encoding": "gzip, deflate, br",
      "authorization": "token 123test",
      "host": "api.github.com",
      "user-agent": "RenovateBot/0.0.0-semantic-release (https://github.com/renovatebot/renovate)",
    },
    "method": "GET",
    "url": "https://api.github.com/repos/some/repo/commits/0d9c7726c3d628b7e28af234595cfd20febdbf8e/statuses",
  },
]
`;

exports[`modules/platform/github/index updatePr(prNo, title, body) should update and close the PR 1`] = `
Array [
  Object {
    "graphql": Object {
      "query": Object {
        "__vars": Object {
          "$name": "String!",
          "$owner": "String!",
        },
        "repository": Object {
          "__args": Object {
            "name": "$name",
            "owner": "$owner",
          },
          "autoMergeAllowed": null,
          "defaultBranchRef": Object {
            "name": null,
            "target": Object {
              "oid": null,
            },
          },
          "hasIssuesEnabled": null,
          "isArchived": null,
          "isFork": null,
          "mergeCommitAllowed": null,
          "nameWithOwner": null,
          "rebaseMergeAllowed": null,
          "squashMergeAllowed": null,
        },
      },
      "variables": Object {
        "name": "repo",
        "owner": "some",
      },
    },
    "headers": Object {
      "accept": "application/vnd.github.v3+json",
      "accept-encoding": "gzip, deflate, br",
      "authorization": "token 123test",
      "content-length": "395",
      "content-type": "application/json",
      "host": "api.github.com",
      "user-agent": "RenovateBot/0.0.0-semantic-release (https://github.com/renovatebot/renovate)",
    },
    "method": "POST",
    "url": "https://api.github.com/graphql",
  },
  Object {
    "body": Object {
      "body": "Hello world again",
      "state": "closed",
      "title": "The New Title",
    },
    "headers": Object {
      "accept": "application/vnd.github.v3+json",
      "accept-encoding": "gzip, deflate, br",
      "authorization": "token 123test",
      "content-length": "69",
      "content-type": "application/json",
      "host": "api.github.com",
      "user-agent": "RenovateBot/0.0.0-semantic-release (https://github.com/renovatebot/renovate)",
    },
    "method": "PATCH",
    "url": "https://api.github.com/repos/some/repo/pulls/1234",
  },
]
`;

exports[`modules/platform/github/index updatePr(prNo, title, body) should update the PR 1`] = `
Array [
  Object {
    "graphql": Object {
      "query": Object {
        "__vars": Object {
          "$name": "String!",
          "$owner": "String!",
        },
        "repository": Object {
          "__args": Object {
            "name": "$name",
            "owner": "$owner",
          },
          "autoMergeAllowed": null,
          "defaultBranchRef": Object {
            "name": null,
            "target": Object {
              "oid": null,
            },
          },
          "hasIssuesEnabled": null,
          "isArchived": null,
          "isFork": null,
          "mergeCommitAllowed": null,
          "nameWithOwner": null,
          "rebaseMergeAllowed": null,
          "squashMergeAllowed": null,
        },
      },
      "variables": Object {
        "name": "repo",
        "owner": "some",
      },
    },
    "headers": Object {
      "accept": "application/vnd.github.v3+json",
      "accept-encoding": "gzip, deflate, br",
      "authorization": "token 123test",
      "content-length": "395",
      "content-type": "application/json",
      "host": "api.github.com",
      "user-agent": "RenovateBot/0.0.0-semantic-release (https://github.com/renovatebot/renovate)",
    },
    "method": "POST",
    "url": "https://api.github.com/graphql",
  },
  Object {
    "body": Object {
      "body": "Hello world again",
      "title": "The New Title",
    },
    "headers": Object {
      "accept": "application/vnd.github.v3+json",
      "accept-encoding": "gzip, deflate, br",
      "authorization": "token 123test",
      "content-length": "52",
      "content-type": "application/json",
      "host": "api.github.com",
      "user-agent": "RenovateBot/0.0.0-semantic-release (https://github.com/renovatebot/renovate)",
    },
    "method": "PATCH",
    "url": "https://api.github.com/repos/some/repo/pulls/1234",
  },
]
`;<|MERGE_RESOLUTION|>--- conflicted
+++ resolved
@@ -3024,84 +3024,6 @@
     "graphql": Object {
       "query": Object {
         "__vars": Object {
-<<<<<<< HEAD
-=======
-          "$count": "Int",
-          "$cursor": "String",
-          "$name": "String!",
-          "$owner": "String!",
-        },
-        "repository": Object {
-          "__args": Object {
-            "name": "$name",
-            "owner": "$owner",
-          },
-          "pullRequests": Object {
-            "__args": Object {
-              "after": "$cursor",
-              "first": "$count",
-              "orderBy": Object {
-                "direction": "DESC",
-                "field": "UPDATED_AT",
-              },
-              "states": Array [
-                "OPEN",
-              ],
-            },
-            "nodes": Object {
-              "assignees": Object {
-                "totalCount": null,
-              },
-              "baseRefName": null,
-              "body": null,
-              "headRefName": null,
-              "labels": Object {
-                "__args": Object {
-                  "last": "100",
-                },
-                "nodes": Object {
-                  "name": null,
-                },
-              },
-              "number": null,
-              "reviewRequests": Object {
-                "totalCount": null,
-              },
-              "title": null,
-            },
-            "pageInfo": Object {
-              "endCursor": null,
-              "hasNextPage": null,
-            },
-          },
-        },
-      },
-      "variables": Object {
-        "count": 100,
-        "cursor": null,
-        "name": "repo",
-        "owner": "some",
-      },
-    },
-    "headers": Object {
-      "accept": "application/vnd.github.merge-info-preview+json, application/vnd.github.v3+json",
-      "accept-encoding": "gzip, deflate, br",
-      "authorization": "token 123test",
-      "content-length": "771",
-      "content-type": "application/json",
-      "host": "api.github.com",
-      "user-agent": "RenovateBot/0.0.0-semantic-release (https://github.com/renovatebot/renovate)",
-    },
-    "method": "POST",
-    "url": "https://api.github.com/graphql",
-  },
-  Object {
-    "graphql": Object {
-      "query": Object {
-        "__vars": Object {
-          "$count": "Int",
-          "$cursor": "String",
->>>>>>> 986b0239
           "$name": "String!",
           "$owner": "String!",
         },
@@ -3299,78 +3221,10 @@
     "url": "https://api.github.com/user/repos?per_page=100",
   },
   Object {
-<<<<<<< HEAD
-=======
-    "graphql": Object {
-      "query": Object {
-        "__vars": Object {
-          "$count": "Int",
-          "$cursor": "String",
-          "$name": "String!",
-          "$owner": "String!",
-        },
-        "repository": Object {
-          "__args": Object {
-            "name": "$name",
-            "owner": "$owner",
-          },
-          "pullRequests": Object {
-            "__args": Object {
-              "after": "$cursor",
-              "first": "$count",
-              "orderBy": Object {
-                "direction": "DESC",
-                "field": "UPDATED_AT",
-              },
-              "states": Array [
-                "OPEN",
-              ],
-            },
-            "nodes": Object {
-              "assignees": Object {
-                "totalCount": null,
-              },
-              "baseRefName": null,
-              "body": null,
-              "headRefName": null,
-              "labels": Object {
-                "__args": Object {
-                  "last": "100",
-                },
-                "nodes": Object {
-                  "name": null,
-                },
-              },
-              "number": null,
-              "reviewRequests": Object {
-                "totalCount": null,
-              },
-              "title": null,
-            },
-            "pageInfo": Object {
-              "endCursor": null,
-              "hasNextPage": null,
-            },
-          },
-        },
-      },
-      "variables": Object {
-        "count": 100,
-        "cursor": null,
-        "name": "repo",
-        "owner": "some",
-      },
-    },
->>>>>>> 986b0239
-    "headers": Object {
-      "accept": "application/vnd.github.v3+json",
-      "accept-encoding": "gzip, deflate, br",
-      "authorization": "token 123test",
-<<<<<<< HEAD
-=======
-      "content-length": "771",
-      "content-type": "application/json",
->>>>>>> 986b0239
+    "headers": Object {
+      "accept": "application/vnd.github.v3+json",
+      "accept-encoding": "gzip, deflate, br",
+      "authorization": "token 123test",
       "host": "api.github.com",
       "user-agent": "RenovateBot/0.0.0-semantic-release (https://github.com/renovatebot/renovate)",
     },
@@ -3464,261 +3318,6 @@
       "user-agent": "RenovateBot/0.0.0-semantic-release (https://github.com/renovatebot/renovate)",
     },
     "method": "GET",
-<<<<<<< HEAD
-=======
-    "url": "https://api.github.com/user/repos?per_page=100",
-  },
-  Object {
-    "headers": Object {
-      "accept": "application/vnd.github.v3+json",
-      "accept-encoding": "gzip, deflate, br",
-      "authorization": "token 123test",
-      "host": "api.github.com",
-      "user-agent": "RenovateBot/0.0.0-semantic-release (https://github.com/renovatebot/renovate)",
-    },
-    "method": "POST",
-    "url": "https://api.github.com/repos/some/repo/forks",
-  },
-  Object {
-    "body": Object {
-      "force": true,
-      "sha": "1234",
-    },
-    "headers": Object {
-      "accept": "application/vnd.github.v3+json",
-      "accept-encoding": "gzip, deflate, br",
-      "authorization": "token 123test",
-      "content-length": "27",
-      "content-type": "application/json",
-      "host": "api.github.com",
-      "user-agent": "RenovateBot/0.0.0-semantic-release (https://github.com/renovatebot/renovate)",
-    },
-    "method": "PATCH",
-    "url": "https://api.github.com/repos/forked/repo/git/refs/heads/master",
-  },
-  Object {
-    "headers": Object {
-      "accept": "application/vnd.github.v3+json",
-      "accept-encoding": "gzip, deflate, br",
-      "authorization": "token 123test",
-      "host": "api.github.com",
-      "user-agent": "RenovateBot/0.0.0-semantic-release (https://github.com/renovatebot/renovate)",
-    },
-    "method": "GET",
-    "url": "https://api.github.com/repos/some/repo/pulls?per_page=100&state=all",
-  },
-  Object {
-    "graphql": Object {
-      "query": Object {
-        "__vars": Object {
-          "$count": "Int",
-          "$cursor": "String",
-          "$name": "String!",
-          "$owner": "String!",
-        },
-        "repository": Object {
-          "__args": Object {
-            "name": "$name",
-            "owner": "$owner",
-          },
-          "pullRequests": Object {
-            "__args": Object {
-              "after": "$cursor",
-              "first": "$count",
-              "orderBy": Object {
-                "direction": "DESC",
-                "field": "UPDATED_AT",
-              },
-              "states": Array [
-                "OPEN",
-              ],
-            },
-            "nodes": Object {
-              "assignees": Object {
-                "totalCount": null,
-              },
-              "baseRefName": null,
-              "body": null,
-              "headRefName": null,
-              "labels": Object {
-                "__args": Object {
-                  "last": "100",
-                },
-                "nodes": Object {
-                  "name": null,
-                },
-              },
-              "number": null,
-              "reviewRequests": Object {
-                "totalCount": null,
-              },
-              "title": null,
-            },
-            "pageInfo": Object {
-              "endCursor": null,
-              "hasNextPage": null,
-            },
-          },
-        },
-      },
-      "variables": Object {
-        "count": 100,
-        "cursor": null,
-        "name": "repo",
-        "owner": "some",
-      },
-    },
-    "headers": Object {
-      "accept": "application/vnd.github.merge-info-preview+json, application/vnd.github.v3+json",
-      "accept-encoding": "gzip, deflate, br",
-      "authorization": "token 123test",
-      "content-length": "771",
-      "content-type": "application/json",
-      "host": "api.github.com",
-      "user-agent": "RenovateBot/0.0.0-semantic-release (https://github.com/renovatebot/renovate)",
-    },
-    "method": "POST",
-    "url": "https://api.github.com/graphql",
-  },
-  Object {
-    "graphql": Object {
-      "query": Object {
-        "__vars": Object {
-          "$count": "Int",
-          "$cursor": "String",
-          "$name": "String!",
-          "$owner": "String!",
-        },
-        "repository": Object {
-          "__args": Object {
-            "name": "$name",
-            "owner": "$owner",
-          },
-          "pullRequests": Object {
-            "__args": Object {
-              "after": "$cursor",
-              "first": "$count",
-              "orderBy": Object {
-                "direction": "DESC",
-                "field": "UPDATED_AT",
-              },
-              "states": Array [
-                "CLOSED",
-                "MERGED",
-              ],
-            },
-            "nodes": Object {
-              "comments": Object {
-                "__args": Object {
-                  "last": "100",
-                },
-                "nodes": Object {
-                  "body": null,
-                  "databaseId": null,
-                },
-              },
-              "headRefName": null,
-              "number": null,
-              "state": null,
-              "title": null,
-            },
-            "pageInfo": Object {
-              "endCursor": null,
-              "hasNextPage": null,
-            },
-          },
-        },
-      },
-      "variables": Object {
-        "count": 100,
-        "cursor": null,
-        "name": "repo",
-        "owner": "some",
-      },
-    },
-    "headers": Object {
-      "accept": "application/vnd.github.v3+json",
-      "accept-encoding": "gzip, deflate, br",
-      "authorization": "token 123test",
-      "content-length": "674",
-      "content-type": "application/json",
-      "host": "api.github.com",
-      "user-agent": "RenovateBot/0.0.0-semantic-release (https://github.com/renovatebot/renovate)",
-    },
-    "method": "POST",
-    "url": "https://api.github.com/graphql",
-  },
-  Object {
-    "headers": Object {
-      "accept": "application/vnd.github.v3+json",
-      "accept-encoding": "gzip, deflate, br",
-      "authorization": "token 123test",
-      "host": "api.github.com",
-      "user-agent": "RenovateBot/0.0.0-semantic-release (https://github.com/renovatebot/renovate)",
-    },
-    "method": "GET",
-    "url": "https://api.github.com/repos/some/repo/pulls/90",
-  },
-]
-`;
-
-exports[`modules/platform/github/index getBranchStatus() defaults to pending 1`] = `
-Array [
-  Object {
-    "graphql": Object {
-      "query": Object {
-        "__vars": Object {
-          "$name": "String!",
-          "$owner": "String!",
-        },
-        "repository": Object {
-          "__args": Object {
-            "name": "$name",
-            "owner": "$owner",
-          },
-          "autoMergeAllowed": null,
-          "defaultBranchRef": Object {
-            "name": null,
-            "target": Object {
-              "oid": null,
-            },
-          },
-          "hasIssuesEnabled": null,
-          "isArchived": null,
-          "isFork": null,
-          "mergeCommitAllowed": null,
-          "nameWithOwner": null,
-          "rebaseMergeAllowed": null,
-          "squashMergeAllowed": null,
-        },
-      },
-      "variables": Object {
-        "name": "repo",
-        "owner": "some",
-      },
-    },
-    "headers": Object {
-      "accept": "application/vnd.github.v3+json",
-      "accept-encoding": "gzip, deflate, br",
-      "authorization": "token 123test",
-      "content-length": "395",
-      "content-type": "application/json",
-      "host": "api.github.com",
-      "user-agent": "RenovateBot/0.0.0-semantic-release (https://github.com/renovatebot/renovate)",
-    },
-    "method": "POST",
-    "url": "https://api.github.com/graphql",
-  },
-  Object {
-    "headers": Object {
-      "accept": "application/vnd.github.v3+json",
-      "accept-encoding": "gzip, deflate, br",
-      "authorization": "token 123test",
-      "host": "api.github.com",
-      "user-agent": "RenovateBot/0.0.0-semantic-release (https://github.com/renovatebot/renovate)",
-    },
-    "method": "GET",
->>>>>>> 986b0239
     "url": "https://api.github.com/repos/some/repo/commits/somebranch/status",
   },
   Object {
@@ -4681,137 +4280,6 @@
     "url": "https://api.github.com/graphql",
   },
   Object {
-<<<<<<< HEAD
-=======
-    "graphql": Object {
-      "query": Object {
-        "__vars": Object {
-          "$count": "Int",
-          "$cursor": "String",
-          "$name": "String!",
-          "$owner": "String!",
-        },
-        "repository": Object {
-          "__args": Object {
-            "name": "$name",
-            "owner": "$owner",
-          },
-          "pullRequests": Object {
-            "__args": Object {
-              "after": "$cursor",
-              "first": "$count",
-              "orderBy": Object {
-                "direction": "DESC",
-                "field": "UPDATED_AT",
-              },
-              "states": Array [
-                "OPEN",
-              ],
-            },
-            "nodes": Object {
-              "assignees": Object {
-                "totalCount": null,
-              },
-              "baseRefName": null,
-              "body": null,
-              "headRefName": null,
-              "labels": Object {
-                "__args": Object {
-                  "last": "100",
-                },
-                "nodes": Object {
-                  "name": null,
-                },
-              },
-              "number": null,
-              "reviewRequests": Object {
-                "totalCount": null,
-              },
-              "title": null,
-            },
-            "pageInfo": Object {
-              "endCursor": null,
-              "hasNextPage": null,
-            },
-          },
-        },
-      },
-      "variables": Object {
-        "count": 100,
-        "cursor": null,
-        "name": "repo",
-        "owner": "some",
-      },
-    },
-    "headers": Object {
-      "accept": "application/vnd.github.merge-info-preview+json, application/vnd.github.v3+json",
-      "accept-encoding": "gzip, deflate, br",
-      "authorization": "token 123test",
-      "content-length": "771",
-      "content-type": "application/json",
-      "host": "api.github.com",
-      "user-agent": "RenovateBot/0.0.0-semantic-release (https://github.com/renovatebot/renovate)",
-    },
-    "method": "POST",
-    "url": "https://api.github.com/graphql",
-  },
-  Object {
-    "graphql": Object {
-      "query": Object {
-        "__vars": Object {
-          "$count": "Int",
-          "$cursor": "String",
-          "$name": "String!",
-          "$owner": "String!",
-        },
-        "repository": Object {
-          "__args": Object {
-            "name": "$name",
-            "owner": "$owner",
-          },
-          "pullRequests": Object {
-            "__args": Object {
-              "after": "$cursor",
-              "first": "$count",
-              "orderBy": Object {
-                "direction": "DESC",
-                "field": "UPDATED_AT",
-              },
-              "states": Array [
-                "CLOSED",
-                "MERGED",
-              ],
-            },
-            "nodes": Object {
-              "comments": Object {
-                "__args": Object {
-                  "last": "100",
-                },
-                "nodes": Object {
-                  "body": null,
-                  "databaseId": null,
-                },
-              },
-              "headRefName": null,
-              "number": null,
-              "state": null,
-              "title": null,
-            },
-            "pageInfo": Object {
-              "endCursor": null,
-              "hasNextPage": null,
-            },
-          },
-        },
-      },
-      "variables": Object {
-        "count": 100,
-        "cursor": null,
-        "name": "repo",
-        "owner": "some",
-      },
-    },
->>>>>>> 986b0239
     "headers": Object {
       "accept": "application/vnd.github.v3+json",
       "accept-encoding": "gzip, deflate, br",
@@ -4827,11 +4295,8 @@
 
 exports[`modules/platform/github/index getPr(prNo) should return PR from graphql result 1`] = `
 Object {
-<<<<<<< HEAD
   "closedAt": undefined,
   "createdAt": undefined,
-=======
->>>>>>> 986b0239
   "displayNumber": "Pull Request #2500",
   "hasAssignees": false,
   "hasReviewers": false,
@@ -4893,78 +4358,10 @@
     "url": "https://api.github.com/graphql",
   },
   Object {
-<<<<<<< HEAD
-=======
-    "graphql": Object {
-      "query": Object {
-        "__vars": Object {
-          "$count": "Int",
-          "$cursor": "String",
-          "$name": "String!",
-          "$owner": "String!",
-        },
-        "repository": Object {
-          "__args": Object {
-            "name": "$name",
-            "owner": "$owner",
-          },
-          "pullRequests": Object {
-            "__args": Object {
-              "after": "$cursor",
-              "first": "$count",
-              "orderBy": Object {
-                "direction": "DESC",
-                "field": "UPDATED_AT",
-              },
-              "states": Array [
-                "OPEN",
-              ],
-            },
-            "nodes": Object {
-              "assignees": Object {
-                "totalCount": null,
-              },
-              "baseRefName": null,
-              "body": null,
-              "headRefName": null,
-              "labels": Object {
-                "__args": Object {
-                  "last": "100",
-                },
-                "nodes": Object {
-                  "name": null,
-                },
-              },
-              "number": null,
-              "reviewRequests": Object {
-                "totalCount": null,
-              },
-              "title": null,
-            },
-            "pageInfo": Object {
-              "endCursor": null,
-              "hasNextPage": null,
-            },
-          },
-        },
-      },
-      "variables": Object {
-        "count": 100,
-        "cursor": null,
-        "name": "repo",
-        "owner": "some",
-      },
-    },
->>>>>>> 986b0239
-    "headers": Object {
-      "accept": "application/vnd.github.v3+json",
-      "accept-encoding": "gzip, deflate, br",
-      "authorization": "token 123test",
-<<<<<<< HEAD
-=======
-      "content-length": "771",
-      "content-type": "application/json",
->>>>>>> 986b0239
+    "headers": Object {
+      "accept": "application/vnd.github.v3+json",
+      "accept-encoding": "gzip, deflate, br",
+      "authorization": "token 123test",
       "host": "api.github.com",
       "user-agent": "RenovateBot/0.0.0-semantic-release (https://github.com/renovatebot/renovate)",
     },
@@ -5039,137 +4436,6 @@
     "url": "https://api.github.com/graphql",
   },
   Object {
-<<<<<<< HEAD
-=======
-    "graphql": Object {
-      "query": Object {
-        "__vars": Object {
-          "$count": "Int",
-          "$cursor": "String",
-          "$name": "String!",
-          "$owner": "String!",
-        },
-        "repository": Object {
-          "__args": Object {
-            "name": "$name",
-            "owner": "$owner",
-          },
-          "pullRequests": Object {
-            "__args": Object {
-              "after": "$cursor",
-              "first": "$count",
-              "orderBy": Object {
-                "direction": "DESC",
-                "field": "UPDATED_AT",
-              },
-              "states": Array [
-                "OPEN",
-              ],
-            },
-            "nodes": Object {
-              "assignees": Object {
-                "totalCount": null,
-              },
-              "baseRefName": null,
-              "body": null,
-              "headRefName": null,
-              "labels": Object {
-                "__args": Object {
-                  "last": "100",
-                },
-                "nodes": Object {
-                  "name": null,
-                },
-              },
-              "number": null,
-              "reviewRequests": Object {
-                "totalCount": null,
-              },
-              "title": null,
-            },
-            "pageInfo": Object {
-              "endCursor": null,
-              "hasNextPage": null,
-            },
-          },
-        },
-      },
-      "variables": Object {
-        "count": 100,
-        "cursor": null,
-        "name": "repo",
-        "owner": "some",
-      },
-    },
-    "headers": Object {
-      "accept": "application/vnd.github.merge-info-preview+json, application/vnd.github.v3+json",
-      "accept-encoding": "gzip, deflate, br",
-      "authorization": "token 123test",
-      "content-length": "771",
-      "content-type": "application/json",
-      "host": "api.github.com",
-      "user-agent": "RenovateBot/0.0.0-semantic-release (https://github.com/renovatebot/renovate)",
-    },
-    "method": "POST",
-    "url": "https://api.github.com/graphql",
-  },
-  Object {
-    "graphql": Object {
-      "query": Object {
-        "__vars": Object {
-          "$count": "Int",
-          "$cursor": "String",
-          "$name": "String!",
-          "$owner": "String!",
-        },
-        "repository": Object {
-          "__args": Object {
-            "name": "$name",
-            "owner": "$owner",
-          },
-          "pullRequests": Object {
-            "__args": Object {
-              "after": "$cursor",
-              "first": "$count",
-              "orderBy": Object {
-                "direction": "DESC",
-                "field": "UPDATED_AT",
-              },
-              "states": Array [
-                "CLOSED",
-                "MERGED",
-              ],
-            },
-            "nodes": Object {
-              "comments": Object {
-                "__args": Object {
-                  "last": "100",
-                },
-                "nodes": Object {
-                  "body": null,
-                  "databaseId": null,
-                },
-              },
-              "headRefName": null,
-              "number": null,
-              "state": null,
-              "title": null,
-            },
-            "pageInfo": Object {
-              "endCursor": null,
-              "hasNextPage": null,
-            },
-          },
-        },
-      },
-      "variables": Object {
-        "count": 100,
-        "cursor": null,
-        "name": "repo",
-        "owner": "some",
-      },
-    },
->>>>>>> 986b0239
     "headers": Object {
       "accept": "application/vnd.github.v3+json",
       "accept-encoding": "gzip, deflate, br",
@@ -5259,137 +4525,6 @@
     "url": "https://api.github.com/graphql",
   },
   Object {
-<<<<<<< HEAD
-=======
-    "graphql": Object {
-      "query": Object {
-        "__vars": Object {
-          "$count": "Int",
-          "$cursor": "String",
-          "$name": "String!",
-          "$owner": "String!",
-        },
-        "repository": Object {
-          "__args": Object {
-            "name": "$name",
-            "owner": "$owner",
-          },
-          "pullRequests": Object {
-            "__args": Object {
-              "after": "$cursor",
-              "first": "$count",
-              "orderBy": Object {
-                "direction": "DESC",
-                "field": "UPDATED_AT",
-              },
-              "states": Array [
-                "OPEN",
-              ],
-            },
-            "nodes": Object {
-              "assignees": Object {
-                "totalCount": null,
-              },
-              "baseRefName": null,
-              "body": null,
-              "headRefName": null,
-              "labels": Object {
-                "__args": Object {
-                  "last": "100",
-                },
-                "nodes": Object {
-                  "name": null,
-                },
-              },
-              "number": null,
-              "reviewRequests": Object {
-                "totalCount": null,
-              },
-              "title": null,
-            },
-            "pageInfo": Object {
-              "endCursor": null,
-              "hasNextPage": null,
-            },
-          },
-        },
-      },
-      "variables": Object {
-        "count": 100,
-        "cursor": null,
-        "name": "repo",
-        "owner": "some",
-      },
-    },
-    "headers": Object {
-      "accept": "application/vnd.github.merge-info-preview+json, application/vnd.github.v3+json",
-      "accept-encoding": "gzip, deflate, br",
-      "authorization": "token 123test",
-      "content-length": "771",
-      "content-type": "application/json",
-      "host": "api.github.com",
-      "user-agent": "RenovateBot/0.0.0-semantic-release (https://github.com/renovatebot/renovate)",
-    },
-    "method": "POST",
-    "url": "https://api.github.com/graphql",
-  },
-  Object {
-    "graphql": Object {
-      "query": Object {
-        "__vars": Object {
-          "$count": "Int",
-          "$cursor": "String",
-          "$name": "String!",
-          "$owner": "String!",
-        },
-        "repository": Object {
-          "__args": Object {
-            "name": "$name",
-            "owner": "$owner",
-          },
-          "pullRequests": Object {
-            "__args": Object {
-              "after": "$cursor",
-              "first": "$count",
-              "orderBy": Object {
-                "direction": "DESC",
-                "field": "UPDATED_AT",
-              },
-              "states": Array [
-                "CLOSED",
-                "MERGED",
-              ],
-            },
-            "nodes": Object {
-              "comments": Object {
-                "__args": Object {
-                  "last": "100",
-                },
-                "nodes": Object {
-                  "body": null,
-                  "databaseId": null,
-                },
-              },
-              "headRefName": null,
-              "number": null,
-              "state": null,
-              "title": null,
-            },
-            "pageInfo": Object {
-              "endCursor": null,
-              "hasNextPage": null,
-            },
-          },
-        },
-      },
-      "variables": Object {
-        "count": 100,
-        "cursor": null,
-        "name": "repo",
-        "owner": "some",
-      },
-    },
->>>>>>> 986b0239
     "headers": Object {
       "accept": "application/vnd.github.v3+json",
       "accept-encoding": "gzip, deflate, br",
@@ -5479,137 +4614,6 @@
     "url": "https://api.github.com/graphql",
   },
   Object {
-<<<<<<< HEAD
-=======
-    "graphql": Object {
-      "query": Object {
-        "__vars": Object {
-          "$count": "Int",
-          "$cursor": "String",
-          "$name": "String!",
-          "$owner": "String!",
-        },
-        "repository": Object {
-          "__args": Object {
-            "name": "$name",
-            "owner": "$owner",
-          },
-          "pullRequests": Object {
-            "__args": Object {
-              "after": "$cursor",
-              "first": "$count",
-              "orderBy": Object {
-                "direction": "DESC",
-                "field": "UPDATED_AT",
-              },
-              "states": Array [
-                "OPEN",
-              ],
-            },
-            "nodes": Object {
-              "assignees": Object {
-                "totalCount": null,
-              },
-              "baseRefName": null,
-              "body": null,
-              "headRefName": null,
-              "labels": Object {
-                "__args": Object {
-                  "last": "100",
-                },
-                "nodes": Object {
-                  "name": null,
-                },
-              },
-              "number": null,
-              "reviewRequests": Object {
-                "totalCount": null,
-              },
-              "title": null,
-            },
-            "pageInfo": Object {
-              "endCursor": null,
-              "hasNextPage": null,
-            },
-          },
-        },
-      },
-      "variables": Object {
-        "count": 100,
-        "cursor": null,
-        "name": "repo",
-        "owner": "some",
-      },
-    },
-    "headers": Object {
-      "accept": "application/vnd.github.merge-info-preview+json, application/vnd.github.v3+json",
-      "accept-encoding": "gzip, deflate, br",
-      "authorization": "token 123test",
-      "content-length": "771",
-      "content-type": "application/json",
-      "host": "api.github.com",
-      "user-agent": "RenovateBot/0.0.0-semantic-release (https://github.com/renovatebot/renovate)",
-    },
-    "method": "POST",
-    "url": "https://api.github.com/graphql",
-  },
-  Object {
-    "graphql": Object {
-      "query": Object {
-        "__vars": Object {
-          "$count": "Int",
-          "$cursor": "String",
-          "$name": "String!",
-          "$owner": "String!",
-        },
-        "repository": Object {
-          "__args": Object {
-            "name": "$name",
-            "owner": "$owner",
-          },
-          "pullRequests": Object {
-            "__args": Object {
-              "after": "$cursor",
-              "first": "$count",
-              "orderBy": Object {
-                "direction": "DESC",
-                "field": "UPDATED_AT",
-              },
-              "states": Array [
-                "CLOSED",
-                "MERGED",
-              ],
-            },
-            "nodes": Object {
-              "comments": Object {
-                "__args": Object {
-                  "last": "100",
-                },
-                "nodes": Object {
-                  "body": null,
-                  "databaseId": null,
-                },
-              },
-              "headRefName": null,
-              "number": null,
-              "state": null,
-              "title": null,
-            },
-            "pageInfo": Object {
-              "endCursor": null,
-              "hasNextPage": null,
-            },
-          },
-        },
-      },
-      "variables": Object {
-        "count": 100,
-        "cursor": null,
-        "name": "repo",
-        "owner": "some",
-      },
-    },
->>>>>>> 986b0239
     "headers": Object {
       "accept": "application/vnd.github.v3+json",
       "accept-encoding": "gzip, deflate, br",
@@ -5682,137 +4686,6 @@
     "url": "https://api.github.com/graphql",
   },
   Object {
-<<<<<<< HEAD
-=======
-    "graphql": Object {
-      "query": Object {
-        "__vars": Object {
-          "$count": "Int",
-          "$cursor": "String",
-          "$name": "String!",
-          "$owner": "String!",
-        },
-        "repository": Object {
-          "__args": Object {
-            "name": "$name",
-            "owner": "$owner",
-          },
-          "pullRequests": Object {
-            "__args": Object {
-              "after": "$cursor",
-              "first": "$count",
-              "orderBy": Object {
-                "direction": "DESC",
-                "field": "UPDATED_AT",
-              },
-              "states": Array [
-                "OPEN",
-              ],
-            },
-            "nodes": Object {
-              "assignees": Object {
-                "totalCount": null,
-              },
-              "baseRefName": null,
-              "body": null,
-              "headRefName": null,
-              "labels": Object {
-                "__args": Object {
-                  "last": "100",
-                },
-                "nodes": Object {
-                  "name": null,
-                },
-              },
-              "number": null,
-              "reviewRequests": Object {
-                "totalCount": null,
-              },
-              "title": null,
-            },
-            "pageInfo": Object {
-              "endCursor": null,
-              "hasNextPage": null,
-            },
-          },
-        },
-      },
-      "variables": Object {
-        "count": 100,
-        "cursor": null,
-        "name": "repo",
-        "owner": "some",
-      },
-    },
-    "headers": Object {
-      "accept": "application/vnd.github.merge-info-preview+json, application/vnd.github.v3+json",
-      "accept-encoding": "gzip, deflate, br",
-      "authorization": "token 123test",
-      "content-length": "771",
-      "content-type": "application/json",
-      "host": "api.github.com",
-      "user-agent": "RenovateBot/0.0.0-semantic-release (https://github.com/renovatebot/renovate)",
-    },
-    "method": "POST",
-    "url": "https://api.github.com/graphql",
-  },
-  Object {
-    "graphql": Object {
-      "query": Object {
-        "__vars": Object {
-          "$count": "Int",
-          "$cursor": "String",
-          "$name": "String!",
-          "$owner": "String!",
-        },
-        "repository": Object {
-          "__args": Object {
-            "name": "$name",
-            "owner": "$owner",
-          },
-          "pullRequests": Object {
-            "__args": Object {
-              "after": "$cursor",
-              "first": "$count",
-              "orderBy": Object {
-                "direction": "DESC",
-                "field": "UPDATED_AT",
-              },
-              "states": Array [
-                "CLOSED",
-                "MERGED",
-              ],
-            },
-            "nodes": Object {
-              "comments": Object {
-                "__args": Object {
-                  "last": "100",
-                },
-                "nodes": Object {
-                  "body": null,
-                  "databaseId": null,
-                },
-              },
-              "headRefName": null,
-              "number": null,
-              "state": null,
-              "title": null,
-            },
-            "pageInfo": Object {
-              "endCursor": null,
-              "hasNextPage": null,
-            },
-          },
-        },
-      },
-      "variables": Object {
-        "count": 100,
-        "cursor": null,
-        "name": "repo",
-        "owner": "some",
-      },
-    },
->>>>>>> 986b0239
     "headers": Object {
       "accept": "application/vnd.github.v3+json",
       "accept-encoding": "gzip, deflate, br",
