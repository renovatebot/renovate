--- conflicted
+++ resolved
@@ -318,13 +318,8 @@
       forkInitRepoMock(scope, 'some/repo', false);
       const config = await github.initRepo({
         repository: 'some/repo',
-<<<<<<< HEAD
-        forkToken: 'abc123',
-      } as any);
-=======
-        forkMode: 'true',
-      });
->>>>>>> db1086a7
+        forkToken: 'true',
+      });
       expect(config).toMatchSnapshot();
     });
 
@@ -334,13 +329,8 @@
       scope.patch('/repos/forked/repo/git/refs/heads/master').reply(200);
       const config = await github.initRepo({
         repository: 'some/repo',
-<<<<<<< HEAD
-        forkToken: 'abc123',
-      } as any);
-=======
-        forkMode: 'true',
-      });
->>>>>>> db1086a7
+        forkToken: 'true',
+      });
       expect(config).toMatchSnapshot();
     });
 
@@ -352,13 +342,8 @@
       scope.patch('/repos/forked/repo/git/refs/heads/master').reply(200);
       const config = await github.initRepo({
         repository: 'some/repo',
-<<<<<<< HEAD
-        forkToken: 'abc123',
-      } as any);
-=======
-        forkMode: 'true',
-      });
->>>>>>> db1086a7
+        forkToken: 'true',
+      });
       expect(config).toMatchSnapshot();
     });
 
@@ -920,46 +905,6 @@
       const pr = await github.getBranchPr('somebranch');
       expect(pr).toBeNull();
     });
-<<<<<<< HEAD
-
-    it('should cache and return the PR object in fork mode', async () => {
-      const scope = httpMock.scope(githubApiHost);
-      forkInitRepoMock(scope, 'some/repo', true);
-      scope
-        .patch('/repos/forked/repo/git/refs/heads/master')
-        .reply(200)
-        .get(
-          '/repos/some/repo/pulls?per_page=100&state=all&sort=updated&direction=desc&page=1'
-        )
-        .reply(200, [
-          {
-            number: 90,
-            base: { sha: '1234' },
-            head: { ref: 'somebranch', repo: { full_name: 'other/repo' } },
-            state: PrState.Open,
-            title: 'Some title',
-          },
-          {
-            number: 91,
-            base: { sha: '1234' },
-            head: { ref: 'somebranch', repo: { full_name: 'some/repo' } },
-            state: PrState.Open,
-            title: 'Wrong PR',
-          },
-        ]);
-      await github.initRepo({
-        repository: 'some/repo',
-        forkToken: 'abc123',
-      } as any);
-
-      const pr = await github.getBranchPr('somebranch');
-      const pr2 = await github.getBranchPr('somebranch');
-
-      expect(pr).toMatchSnapshot({ number: 90 });
-      expect(pr2).toEqual(pr);
-    });
-=======
->>>>>>> db1086a7
   });
 
   describe('getBranchStatus()', () => {
