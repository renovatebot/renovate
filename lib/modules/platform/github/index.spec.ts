import { DateTime } from 'luxon';
import * as httpMock from '../../../../test/http-mock';
import { logger, mocked, partial } from '../../../../test/util';
import { GlobalConfig } from '../../../config/global';
import {
  REPOSITORY_NOT_FOUND,
  REPOSITORY_RENAMED,
} from '../../../constants/error-messages';
import { BranchStatus, PrState, VulnerabilityAlert } from '../../../types';
import * as repository from '../../../util/cache/repository';
import * as _git from '../../../util/git';
import * as _hostRules from '../../../util/host-rules';
import { setBaseUrl } from '../../../util/http/github';
import { toBase64 } from '../../../util/string';
import { hashBody } from '../pr-body';
import type { CreatePRConfig, RepoParams, UpdatePrConfig } from '../types';
import type { ApiPageCache, GhRestPr } from './types';
import * as github from '.';

const githubApiHost = 'https://api.github.com';

jest.mock('delay');

jest.mock('../../../util/host-rules');
const hostRules: jest.Mocked<typeof _hostRules> = mocked(_hostRules);

jest.mock('../../../util/git');
const git: jest.Mocked<typeof _git> = mocked(_git);

describe('modules/platform/github/index', () => {
  beforeEach(() => {
    jest.resetAllMocks();
    github.resetConfigs();

    setBaseUrl(githubApiHost);

    git.branchExists.mockReturnValue(true);
<<<<<<< HEAD
    git.isBranchStale.mockReturnValue(true);
=======
    git.isBranchBehindBase.mockResolvedValue(true);
>>>>>>> 0ed7072a
    git.getBranchCommit.mockReturnValue(
      '0d9c7726c3d628b7e28af234595cfd20febdbf8e'
    );
    hostRules.find.mockReturnValue({
      token: '123test',
    });

    const repoCache = repository.getCache();
    delete repoCache.platform;
  });

  describe('initPlatform()', () => {
    it('should throw if no token', async () => {
      await expect(github.initPlatform({} as any)).rejects.toThrow(
        'Init: You must configure a GitHub token'
      );
    });

    it('should throw if user failure', async () => {
      httpMock.scope(githubApiHost).get('/user').reply(404);
      await expect(
        github.initPlatform({ token: '123test' } as any)
      ).rejects.toThrow();
    });

    it('should support default endpoint no email access', async () => {
      httpMock
        .scope(githubApiHost)
        .get('/user')
        .reply(200, {
          login: 'renovate-bot',
        })
        .get('/user/emails')
        .reply(400);
      expect(
        await github.initPlatform({ token: '123test' } as any)
      ).toMatchSnapshot();
    });

    it('should support default endpoint no email result', async () => {
      httpMock
        .scope(githubApiHost)
        .get('/user')
        .reply(200, {
          login: 'renovate-bot',
        })
        .get('/user/emails')
        .reply(200, [{}]);
      expect(
        await github.initPlatform({ token: '123test' } as any)
      ).toMatchSnapshot();
    });

    it('should support gitAuthor and username', async () => {
      expect(
        await github.initPlatform({
          token: '123test',
          username: 'renovate-bot',
          gitAuthor: 'renovate@whitesourcesoftware.com',
        } as any)
      ).toMatchSnapshot();
    });

    it('should support default endpoint with email', async () => {
      httpMock
        .scope(githubApiHost)
        .get('/user')
        .reply(200, {
          login: 'renovate-bot',
        })
        .get('/user/emails')
        .reply(200, [
          {
            email: 'user@domain.com',
          },
        ]);
      expect(
        await github.initPlatform({ token: '123test' } as any)
      ).toMatchSnapshot();
    });

    it('should support custom endpoint', async () => {
      httpMock
        .scope('https://ghe.renovatebot.com')
        .head('/')
        .reply(200, '', { 'x-github-enterprise-version': '3.0.15' })

        .get('/user')
        .reply(200, {
          login: 'renovate-bot',
        })
        .get('/user/emails')
        .reply(200, [
          {
            email: 'user@domain.com',
          },
        ]);
      expect(
        await github.initPlatform({
          endpoint: 'https://ghe.renovatebot.com',
          token: '123test',
        })
      ).toMatchSnapshot();
    });

    it('should support custom endpoint without version', async () => {
      httpMock
        .scope('https://ghe.renovatebot.com')
        .head('/')
        .reply(200)

        .get('/user')
        .reply(200, {
          login: 'renovate-bot',
        })
        .get('/user/emails')
        .reply(200, [
          {
            email: 'user@domain.com',
          },
        ]);
      expect(
        await github.initPlatform({
          endpoint: 'https://ghe.renovatebot.com',
          token: '123test',
        })
      ).toMatchSnapshot();
    });
  });

  describe('getRepos', () => {
    it('should return an array of repos', async () => {
      httpMock
        .scope(githubApiHost)
        .get('/user/repos?per_page=100')
        .reply(200, [
          {
            full_name: 'a/b',
          },
          {
            full_name: 'c/d',
          },
          null,
        ]);
      const repos = await github.getRepos();
      expect(repos).toMatchSnapshot();
    });

    it('should return an array of repos when using Github App endpoint', async () => {
      //Use Github App token
      await github.initPlatform({
        endpoint: githubApiHost,
        username: 'renovate-bot',
        gitAuthor: 'Renovate Bot',
        token: 'x-access-token:123test',
      });
      httpMock
        .scope(githubApiHost)
        .get('/installation/repositories?per_page=100')
        .reply(200, {
          repositories: [
            {
              full_name: 'a/b',
            },
            {
              full_name: 'c/d',
            },
            null,
          ],
        });

      const repos = await github.getRepos();
      expect(repos).toStrictEqual(['a/b', 'c/d']);
    });

    it('should return an array of repos when using GitHub App Installation Token', async () => {
      //Use Github App token
      await github.initPlatform({
        endpoint: githubApiHost,
        username: 'self-hosted-renovate[bot]',
        gitAuthor:
          'Self-hosted Renovate Bot <123456+self-hosted-renovate[bot]@users.noreply.github.com>',
        token: 'ghs_123test',
      });
      httpMock
        .scope(githubApiHost)
        .get('/installation/repositories?per_page=100')
        .reply(200, {
          repositories: [
            {
              full_name: 'a/b',
            },
            {
              full_name: 'c/d',
            },
            null,
          ],
        });

      const repos = await github.getRepos();
      expect(repos).toStrictEqual(['a/b', 'c/d']);
    });
  });

  function initRepoMock(
    scope: httpMock.Scope,
    repository: string,
    other: any = {}
  ): void {
    scope.post(`/graphql`).reply(200, {
      data: {
        repository: {
          isFork: false,
          isArchived: false,
          nameWithOwner: repository,
          autoMergeAllowed: true,
          hasIssuesEnabled: true,
          mergeCommitAllowed: true,
          rebaseMergeAllowed: true,
          squashMergeAllowed: true,
          defaultBranchRef: {
            name: 'master',
            target: {
              oid: '1234',
            },
          },
          ...other,
        },
      },
    });
  }

  function forkInitRepoMock(
    scope: httpMock.Scope,
    repository: string,
    forkExisted: boolean,
    forkDefaulBranch = 'master'
  ): void {
    scope
      // repo info
      .post(`/graphql`)
      .reply(200, {
        data: {
          repository: {
            isFork: false,
            isArchived: false,
            nameWithOwner: repository,
            hasIssuesEnabled: true,
            mergeCommitAllowed: true,
            rebaseMergeAllowed: true,
            squashMergeAllowed: true,
            defaultBranchRef: {
              name: 'master',
              target: {
                oid: '1234',
              },
            },
          },
        },
      })
      // getRepos
      .get('/user/repos?per_page=100')
      .reply(
        200,
        forkExisted
          ? [{ full_name: 'forked/repo', default_branch: forkDefaulBranch }]
          : []
      )
      // getBranchCommit
      .post(`/repos/${repository}/forks`)
      .reply(200, {
        full_name: 'forked/repo',
        default_branch: forkDefaulBranch,
      });
  }

  describe('initRepo', () => {
    it('should rebase', async () => {
      const scope = httpMock.scope(githubApiHost);
      initRepoMock(scope, 'some/repo');
      const config = await github.initRepo({
        repository: 'some/repo',
      } as any);
      expect(config).toMatchSnapshot();
    });

    it('should fork when forkMode', async () => {
      const scope = httpMock.scope(githubApiHost);
      forkInitRepoMock(scope, 'some/repo', false);
      const config = await github.initRepo({
        repository: 'some/repo',
        forkMode: true,
      } as any);
      expect(config).toMatchSnapshot();
    });

    it('should update fork when forkMode', async () => {
      const scope = httpMock.scope(githubApiHost);
      forkInitRepoMock(scope, 'some/repo', true);
      scope.patch('/repos/forked/repo/git/refs/heads/master').reply(200);
      const config = await github.initRepo({
        repository: 'some/repo',
        forkMode: true,
      } as any);
      expect(config).toMatchSnapshot();
    });

    it('detects fork default branch mismatch', async () => {
      const scope = httpMock.scope(githubApiHost);
      forkInitRepoMock(scope, 'some/repo', true, 'not_master');
      scope.post('/repos/forked/repo/git/refs').reply(200);
      scope.patch('/repos/forked/repo').reply(200);
      scope.patch('/repos/forked/repo/git/refs/heads/master').reply(200);
      const config = await github.initRepo({
        repository: 'some/repo',
        forkMode: true,
      } as any);
      expect(config).toMatchSnapshot();
    });

    it('should squash', async () => {
      httpMock
        .scope(githubApiHost)
        .post(`/graphql`)
        .reply(200, {
          data: {
            repository: {
              isFork: false,
              isArchived: false,
              nameWithOwner: 'some/repo',
              hasIssuesEnabled: true,
              mergeCommitAllowed: true,
              rebaseMergeAllowed: false,
              squashMergeAllowed: true,
              defaultBranchRef: {
                name: 'master',
                target: {
                  oid: '1234',
                },
              },
            },
          },
        });
      const config = await github.initRepo({
        repository: 'some/repo',
      } as any);
      expect(config).toMatchSnapshot();
    });

    it('should merge', async () => {
      httpMock
        .scope(githubApiHost)
        .post(`/graphql`)
        .reply(200, {
          data: {
            repository: {
              isFork: false,
              isArchived: false,
              nameWithOwner: 'some/repo',
              hasIssuesEnabled: true,
              mergeCommitAllowed: true,
              rebaseMergeAllowed: false,
              squashMergeAllowed: false,
              defaultBranchRef: {
                name: 'master',
                target: {
                  oid: '1234',
                },
              },
            },
          },
        });
      const config = await github.initRepo({
        repository: 'some/repo',
      } as any);
      expect(config).toMatchSnapshot();
    });

    it('should not guess at merge', async () => {
      httpMock
        .scope(githubApiHost)
        .post(`/graphql`)
        .reply(200, {
          data: {
            repository: {
              defaultBranchRef: {
                name: 'master',
                target: {
                  oid: '1234',
                },
              },
            },
          },
        });
      const config = await github.initRepo({
        repository: 'some/repo',
      } as any);
      expect(config).toMatchSnapshot();
    });

    it('should throw error if archived', async () => {
      httpMock
        .scope(githubApiHost)
        .post(`/graphql`)
        .reply(200, {
          data: {
            repository: {
              isArchived: true,
              nameWithOwner: 'some/repo',
              hasIssuesEnabled: true,
              defaultBranchRef: {
                name: 'master',
                target: {
                  oid: '1234',
                },
              },
            },
          },
        });
      await expect(
        github.initRepo({
          repository: 'some/repo',
        } as any)
      ).rejects.toThrow();
    });

    it('throws not-found', async () => {
      httpMock.scope(githubApiHost).post(`/graphql`).reply(404);
      await expect(
        github.initRepo({
          repository: 'some/repo',
        } as any)
      ).rejects.toThrow(REPOSITORY_NOT_FOUND);
    });

    it('should throw error if renamed', async () => {
      httpMock
        .scope(githubApiHost)
        .post(`/graphql`)
        .reply(200, {
          data: {
            repository: {
              nameWithOwner: 'some/other',
              hasIssuesEnabled: true,
              defaultBranchRef: {
                name: 'master',
                target: {
                  oid: '1234',
                },
              },
            },
          },
        });
      await expect(
        github.initRepo({
          repository: 'some/repo',
        } as any)
      ).rejects.toThrow(REPOSITORY_RENAMED);
    });

    it('should not be case sensitive', async () => {
      httpMock
        .scope(githubApiHost)
        .post(`/graphql`)
        .reply(200, {
          data: {
            repository: {
              nameWithOwner: 'Some/repo',
              hasIssuesEnabled: true,
              defaultBranchRef: {
                name: 'master',
                target: {
                  oid: '1234',
                },
              },
            },
          },
        });
      const result = await github.initRepo({
        repository: 'some/Repo',
      } as any);
      expect(result.defaultBranch).toBe('master');
      expect(result.isFork).toBeFalse();
    });
  });

  describe('getRepoForceRebase', () => {
    it('should detect repoForceRebase', async () => {
      httpMock
        .scope(githubApiHost)
        .get('/repos/undefined/branches/undefined/protection')
        .reply(200, {
          required_pull_request_reviews: {
            dismiss_stale_reviews: false,
            require_code_owner_reviews: false,
          },
          required_status_checks: {
            strict: true,
            contexts: [],
          },
          restrictions: {
            users: [
              {
                login: 'rarkins',
                id: 6311784,
                type: 'User',
                site_admin: false,
              },
            ],
            teams: [],
          },
        });
      const res = await github.getRepoForceRebase();
      expect(res).toBeTrue();
    });

    it('should handle 404', async () => {
      httpMock
        .scope(githubApiHost)
        .get('/repos/undefined/branches/undefined/protection')
        .reply(404);
      const res = await github.getRepoForceRebase();
      expect(res).toBeFalse();
    });

    it('should handle 403', async () => {
      httpMock
        .scope(githubApiHost)
        .get('/repos/undefined/branches/undefined/protection')
        .reply(403);
      const res = await github.getRepoForceRebase();
      expect(res).toBeFalse();
    });

    it('should throw 401', async () => {
      httpMock
        .scope(githubApiHost)
        .get('/repos/undefined/branches/undefined/protection')
        .reply(401);
      await expect(
        github.getRepoForceRebase()
      ).rejects.toThrowErrorMatchingSnapshot();
    });
  });

  describe('getPrList()', () => {
    const t = DateTime.fromISO('2000-01-01T00:00:00.000+00:00');
    const t1 = t.plus({ minutes: 1 }).toISO();
    const t2 = t.plus({ minutes: 2 }).toISO();
    const t3 = t.plus({ minutes: 3 }).toISO();
    const t4 = t.plus({ minutes: 4 }).toISO();

    const pr1: GhRestPr = {
      number: 1,
      head: { ref: 'branch-1', sha: '111', repo: { full_name: 'some/repo' } },
      base: { repo: { pushed_at: '' } },
      state: PrState.Open,
      title: 'PR #1',
      created_at: t1,
      updated_at: t1,
      mergeable_state: 'clean',
      node_id: '12345',
    };

    const pr2: GhRestPr = {
      ...pr1,
      number: 2,
      head: { ref: 'branch-2', sha: '222', repo: { full_name: 'some/repo' } },
      state: PrState.Open,
      title: 'PR #2',
      updated_at: t2,
    };

    const pr3: GhRestPr = {
      ...pr1,
      number: 3,
      head: { ref: 'branch-3', sha: '333', repo: { full_name: 'some/repo' } },
      state: PrState.Open,
      title: 'PR #3',
      updated_at: t3,
    };

    const pagePath = (x: number, perPage = 100) =>
      `/repos/some/repo/pulls?per_page=${perPage}&state=all&sort=updated&direction=desc&page=${x}`;
    const pageLink = (x: number) =>
      `<${githubApiHost}${pagePath(x)}>; rel="next"`;

    it('fetches single page', async () => {
      const scope = httpMock.scope(githubApiHost);
      initRepoMock(scope, 'some/repo');
      scope.get(pagePath(1)).reply(200, [pr1]);
      await github.initRepo({ repository: 'some/repo' } as never);

      const res = await github.getPrList();

      expect(res).toMatchObject([{ number: 1, title: 'PR #1' }]);
    });

    it('fetches multiple pages', async () => {
      const scope = httpMock.scope(githubApiHost);
      initRepoMock(scope, 'some/repo');
      scope
        .get(pagePath(1))
        .reply(200, [pr3], {
          link: `${pageLink(2)}, ${pageLink(3).replace('next', 'last')}`,
        })
        .get(pagePath(2))
        .reply(200, [pr2], { link: pageLink(3) })
        .get(pagePath(3))
        .reply(200, [pr1]);
      await github.initRepo({ repository: 'some/repo' } as never);

      const res = await github.getPrList();

      expect(res).toMatchObject([{ number: 1 }, { number: 2 }, { number: 3 }]);
    });

    it('synchronizes cache', async () => {
      const scope = httpMock.scope(githubApiHost);
      initRepoMock(scope, 'some/repo');
      initRepoMock(scope, 'some/repo');

      scope
        .get(pagePath(1))
        .reply(200, [pr3], {
          link: `${pageLink(2)}, ${pageLink(3).replace('next', 'last')}`,
        })
        .get(pagePath(2))
        .reply(200, [pr2])
        .get(pagePath(3))
        .reply(200, [pr1]);

      await github.initRepo({ repository: 'some/repo' } as never);
      const res1 = await github.getPrList();

      scope
        .get(pagePath(1, 20))
        .reply(200, [{ ...pr3, updated_at: t4, title: 'PR #3 (updated)' }], {
          link: `${pageLink(2)}`,
        })
        .get(pagePath(2, 20))
        .reply(200, [{ ...pr2, updated_at: t4, title: 'PR #2 (updated)' }], {
          link: `${pageLink(3)}`,
        })
        .get(pagePath(3, 20))
        .reply(200, [{ ...pr1, updated_at: t4, title: 'PR #1 (updated)' }]);

      await github.initRepo({ repository: 'some/repo' } as never);
      const res2 = await github.getPrList();

      expect(res1).toMatchObject([
        { number: 1, title: 'PR #1' },
        { number: 2, title: 'PR #2' },
        { number: 3, title: 'PR #3' },
      ]);
      expect(res2).toMatchObject([
        { number: 1, title: 'PR #1 (updated)' },
        { number: 2, title: 'PR #2 (updated)' },
        { number: 3, title: 'PR #3 (updated)' },
      ]);
    });

    describe('Url cleanup', () => {
      type GhRestPrWithUrls = GhRestPr & {
        url: string;
        example_url: string;
        repo: {
          example_url: string;
        };
      };

      type PrCache = ApiPageCache<GhRestPrWithUrls>;

      const prWithUrls = (): GhRestPrWithUrls => ({
        ...pr1,
        url: 'https://example.com',
        example_url: 'https://example.com',
        _links: { foo: { href: 'https://example.com' } },
        repo: { example_url: 'https://example.com' },
      });

      it('removes url data from response', async () => {
        const scope = httpMock.scope(githubApiHost);
        initRepoMock(scope, 'some/repo');
        scope.get(pagePath(1)).reply(200, [prWithUrls()]);
        await github.initRepo({ repository: 'some/repo' } as never);

        await github.getPrList();

        const repoCache = repository.getCache();
        const prCache = repoCache.platform?.github?.prCache as PrCache;
        expect(prCache).toMatchObject({ items: {} });

        const item = prCache.items[1];
        expect(item).toBeDefined();
        expect(item._links).toBeUndefined();
        expect(item.url).toBeUndefined();
        expect(item.example_url).toBeUndefined();
        expect(item.repo.example_url).toBeUndefined();
      });

      it('removes url data from existing cache', async () => {
        const scope = httpMock.scope(githubApiHost);
        initRepoMock(scope, 'some/repo');
        scope.get(pagePath(1, 20)).reply(200, []);
        await github.initRepo({ repository: 'some/repo' } as never);
        const repoCache = repository.getCache();
        const prCache: PrCache = { items: { 1: prWithUrls() } };
        repoCache.platform = { github: { prCache } };

        await github.getPrList();

        const item = prCache.items[1];
        expect(item._links).toBeUndefined();
        expect(item.url).toBeUndefined();
        expect(item.example_url).toBeUndefined();
        expect(item.repo.example_url).toBeUndefined();
      });
    });

    describe('Body compaction', () => {
      type PrCache = ApiPageCache<GhRestPr>;

      const prWithBody = (body: string): GhRestPr => ({
        ...pr1,
        body,
      });

      it('compacts body from response', async () => {
        const scope = httpMock.scope(githubApiHost);
        initRepoMock(scope, 'some/repo');
        scope.get(pagePath(1)).reply(200, [prWithBody('foo')]);
        await github.initRepo({ repository: 'some/repo' } as never);

        await github.getPrList();

        const repoCache = repository.getCache();
        const prCache = repoCache.platform?.github?.prCache as PrCache;
        expect(prCache).toMatchObject({ items: {} });

        const item = prCache.items[1];
        expect(item).toBeDefined();
        expect(item.body).toBeUndefined();
        expect(item.bodyStruct).toEqual({ hash: hashBody('foo') });
      });

      it('removes url data from existing cache', async () => {
        const scope = httpMock.scope(githubApiHost);
        initRepoMock(scope, 'some/repo');
        scope.get(pagePath(1)).reply(200, [prWithBody('foo')]);
        await github.initRepo({ repository: 'some/repo' } as never);
        const repoCache = repository.getCache();
        const prCache: PrCache = {
          items: { 1: prWithBody('bar'), 2: prWithBody('baz') },
        };
        repoCache.platform = { github: { prCache } };

        await github.getPrList();

        expect(prCache.items[2]).toBeUndefined();

        const item = prCache.items[1];
        expect(item).toBeDefined();
        expect(item.body).toBeUndefined();
        expect(item.bodyStruct).toEqual({ hash: hashBody('foo') });
      });
    });
  });

  describe('getBranchPr(branchName)', () => {
    beforeEach(() => {
      GlobalConfig.reset();
    });

    it('should return null if no PR exists', async () => {
      const scope = httpMock.scope(githubApiHost);
      initRepoMock(scope, 'some/repo');
      scope
        .get(
          '/repos/some/repo/pulls?per_page=100&state=all&sort=updated&direction=desc&page=1'
        )
        .reply(200, []);

      await github.initRepo({
        repository: 'some/repo',
      } as any);
      const pr = await github.getBranchPr('somebranch');
      expect(pr).toBeNull();
    });

    it('should cache and return the PR object', async () => {
      const scope = httpMock.scope(githubApiHost);
      initRepoMock(scope, 'some/repo');
      scope
        .get(
          '/repos/some/repo/pulls?per_page=100&state=all&sort=updated&direction=desc&page=1'
        )
        .reply(200, [
          {
            number: 90,
            head: { ref: 'somebranch', repo: { full_name: 'other/repo' } },
            state: PrState.Open,
            title: 'PR from another repo',
          },
          {
            number: 91,
            base: { sha: '1234' },
            head: { ref: 'somebranch', repo: { full_name: 'some/repo' } },
            state: PrState.Open,
            title: 'Some title',
          },
        ]);
      await github.initRepo({
        repository: 'some/repo',
      } as any);

      const pr = await github.getBranchPr('somebranch');
      const pr2 = await github.getBranchPr('somebranch');

      expect(pr).toMatchSnapshot();
      expect(pr2).toEqual(pr);
    });

    it('should reopen and cache autoclosed PR', async () => {
      const scope = httpMock.scope(githubApiHost);
      initRepoMock(scope, 'some/repo');
      scope
        .get(
          '/repos/some/repo/pulls?per_page=100&state=all&sort=updated&direction=desc&page=1'
        )
        .reply(200, [
          {
            number: 90,
            head: { ref: 'somebranch', repo: { full_name: 'other/repo' } },
            state: PrState.Open,
          },
          {
            number: 91,
            head: { ref: 'somebranch', repo: { full_name: 'some/repo' } },
            title: 'old title - autoclosed',
            state: PrState.Closed,
            closed_at: DateTime.now().minus({ days: 6 }).toISO(),
          },
        ])
        .post('/repos/some/repo/git/refs')
        .reply(201)
        .patch('/repos/some/repo/pulls/91')
        .reply(200, {
          number: 91,
          base: { sha: '1234' },
          head: { ref: 'somebranch', repo: { full_name: 'some/repo' } },
          state: PrState.Open,
          title: 'old title',
        });
      await github.initRepo({
        repository: 'some/repo',
      } as any);

      const pr = await github.getBranchPr('somebranch');
      const pr2 = await github.getBranchPr('somebranch');

      expect(pr).toMatchSnapshot({ number: 91 });
      expect(pr2).toEqual(pr);
    });

    it('dryrun - skip autoclosed PR reopening', async () => {
      const scope = httpMock.scope(githubApiHost);
      initRepoMock(scope, 'some/repo');
      GlobalConfig.set({ dryRun: 'full' });
      scope
        .get(
          '/repos/some/repo/pulls?per_page=100&state=all&sort=updated&direction=desc&page=1'
        )
        .reply(200, [
          {
            number: 1,
            head: { ref: 'somebranch', repo: { full_name: 'some/repo' } },
            title: 'old title - autoclosed',
            state: PrState.Closed,
            closed_at: DateTime.now().minus({ days: 6 }).toISO(),
          },
        ]);

      await github.initRepo(partial<RepoParams>({ repository: 'some/repo' }));

      await expect(github.getBranchPr('somebranch')).resolves.toBeNull();
      expect(logger.logger.info).toHaveBeenCalledWith(
        'DRY-RUN: Would try to reopen autoclosed PR'
      );
    });

    it('aborts reopen if PR is too old', async () => {
      const scope = httpMock.scope(githubApiHost);
      initRepoMock(scope, 'some/repo');
      scope
        .get(
          '/repos/some/repo/pulls?per_page=100&state=all&sort=updated&direction=desc&page=1'
        )
        .reply(200, [
          {
            number: 90,
            head: { ref: 'somebranch', repo: { full_name: 'other/repo' } },
            state: PrState.Open,
          },
          {
            number: 91,
            head: { ref: 'somebranch', repo: { full_name: 'some/repo' } },
            title: 'old title - autoclosed',
            state: PrState.Closed,
            closed_at: DateTime.now().minus({ days: 7 }).toISO(),
          },
        ]);

      await github.initRepo({
        repository: 'some/repo',
      } as any);
      const pr = await github.getBranchPr('somebranch');
      expect(pr).toBeNull();
    });

    it('aborts reopening if branch recreation fails', async () => {
      const scope = httpMock.scope(githubApiHost);
      initRepoMock(scope, 'some/repo');
      scope
        .get(
          '/repos/some/repo/pulls?per_page=100&state=all&sort=updated&direction=desc&page=1'
        )
        .reply(200, [
          {
            number: 91,
            head: { ref: 'somebranch', repo: { full_name: 'some/repo' } },
            title: 'old title - autoclosed',
            state: PrState.Closed,
            closed_at: DateTime.now().minus({ minutes: 10 }).toISO(),
          },
        ])
        .post('/repos/some/repo/git/refs')
        .reply(201)
        .patch('/repos/some/repo/pulls/91')
        .reply(422);

      await github.initRepo({
        repository: 'some/repo',
      } as any);
      const pr = await github.getBranchPr('somebranch');
      expect(pr).toBeNull();
    });

    it('aborts reopening if PR reopening fails', async () => {
      const scope = httpMock.scope(githubApiHost);
      initRepoMock(scope, 'some/repo');
      scope
        .get(
          '/repos/some/repo/pulls?per_page=100&state=all&sort=updated&direction=desc&page=1'
        )
        .reply(200, [
          {
            number: 91,
            head: { ref: 'somebranch', repo: { full_name: 'some/repo' } },
            title: 'old title - autoclosed',
            state: PrState.Closed,
            closed_at: DateTime.now().minus({ minutes: 10 }).toISO(),
          },
        ])
        .post('/repos/some/repo/git/refs')
        .reply(422);

      await github.initRepo({
        repository: 'some/repo',
      } as any);
      const pr = await github.getBranchPr('somebranch');
      expect(pr).toBeNull();
    });

    it('should cache and return the PR object in fork mode', async () => {
      const scope = httpMock.scope(githubApiHost);
      forkInitRepoMock(scope, 'some/repo', true);
      scope
        .patch('/repos/forked/repo/git/refs/heads/master')
        .reply(200)
        .get(
          '/repos/some/repo/pulls?per_page=100&state=all&sort=updated&direction=desc&page=1'
        )
        .reply(200, [
          {
            number: 90,
            base: { sha: '1234' },
            head: { ref: 'somebranch', repo: { full_name: 'other/repo' } },
            state: PrState.Open,
            title: 'Some title',
          },
          {
            number: 91,
            base: { sha: '1234' },
            head: { ref: 'somebranch', repo: { full_name: 'some/repo' } },
            state: PrState.Open,
            title: 'Wrong PR',
          },
        ]);
      await github.initRepo({
        repository: 'some/repo',
        forkMode: true,
      } as any);

      const pr = await github.getBranchPr('somebranch');
      const pr2 = await github.getBranchPr('somebranch');

      expect(pr).toMatchSnapshot({ number: 90 });
      expect(pr2).toEqual(pr);
    });
  });

  describe('getBranchStatus()', () => {
    it('returns success if ignoreTests true', async () => {
      const scope = httpMock.scope(githubApiHost);
      initRepoMock(scope, 'some/repo');

      await expect(
        github.initRepo({
          repository: 'some/repo',
        } as any)
      ).toResolve();
    });

    it('should pass through success', async () => {
      const scope = httpMock.scope(githubApiHost);
      initRepoMock(scope, 'some/repo');
      scope
        .get('/repos/some/repo/commits/somebranch/status')
        .reply(200, {
          state: 'success',
        })
        .get('/repos/some/repo/commits/somebranch/check-runs?per_page=100')
        .reply(200, []);

      await github.initRepo({
        repository: 'some/repo',
      } as any);
      const res = await github.getBranchStatus('somebranch');
      expect(res).toEqual(BranchStatus.green);
    });

    it('should pass through failed', async () => {
      const scope = httpMock.scope(githubApiHost);
      initRepoMock(scope, 'some/repo');
      scope
        .get('/repos/some/repo/commits/somebranch/status')
        .reply(200, {
          state: 'failure',
        })
        .get('/repos/some/repo/commits/somebranch/check-runs?per_page=100')
        .reply(200, []);

      await github.initRepo({
        repository: 'some/repo',
      } as any);
      const res = await github.getBranchStatus('somebranch');
      expect(res).toEqual(BranchStatus.red);
    });

    it('defaults to pending', async () => {
      const scope = httpMock.scope(githubApiHost);
      initRepoMock(scope, 'some/repo');
      scope
        .get('/repos/some/repo/commits/somebranch/status')
        .reply(200, {
          state: 'unknown',
        })
        .get('/repos/some/repo/commits/somebranch/check-runs?per_page=100')
        .reply(200, []);
      await github.initRepo({
        repository: 'some/repo',
      } as any);
      const res = await github.getBranchStatus('somebranch');
      expect(res).toEqual(BranchStatus.yellow);
    });

    it('should fail if a check run has failed', async () => {
      const scope = httpMock.scope(githubApiHost);
      initRepoMock(scope, 'some/repo');
      scope
        .get('/repos/some/repo/commits/somebranch/status')
        .reply(200, {
          state: 'pending',
          statuses: [],
        })
        .get('/repos/some/repo/commits/somebranch/check-runs?per_page=100')
        .reply(200, {
          total_count: 2,
          check_runs: [
            {
              id: 23950198,
              status: 'completed',
              conclusion: 'success',
              name: 'Travis CI - Pull Request',
            },
            {
              id: 23950195,
              status: 'completed',
              conclusion: 'failure',
              name: 'Travis CI - Branch',
            },
          ],
        });
      await github.initRepo({
        repository: 'some/repo',
      } as any);
      const res = await github.getBranchStatus('somebranch');
      expect(res).toEqual(BranchStatus.red);
    });

    it('should succeed if no status and all passed check runs', async () => {
      const scope = httpMock.scope(githubApiHost);
      initRepoMock(scope, 'some/repo');
      scope
        .get('/repos/some/repo/commits/somebranch/status')
        .reply(200, {
          state: 'pending',
          statuses: [],
        })
        .get('/repos/some/repo/commits/somebranch/check-runs?per_page=100')
        .reply(200, {
          total_count: 3,
          check_runs: [
            {
              id: 2390199,
              status: 'completed',
              conclusion: 'skipped',
              name: 'Conditional GitHub Action',
            },
            {
              id: 23950198,
              status: 'completed',
              conclusion: 'success',
              name: 'Travis CI - Pull Request',
            },
            {
              id: 23950195,
              status: 'completed',
              conclusion: 'success',
              name: 'Travis CI - Branch',
            },
          ],
        });
      await github.initRepo({
        repository: 'some/repo',
      } as any);
      const res = await github.getBranchStatus('somebranch');
      expect(res).toEqual(BranchStatus.green);
    });

    it('should fail if a check run is pending', async () => {
      const scope = httpMock.scope(githubApiHost);
      initRepoMock(scope, 'some/repo');
      scope
        .get('/repos/some/repo/commits/somebranch/status')
        .reply(200, {
          state: 'pending',
          statuses: [],
        })
        .get('/repos/some/repo/commits/somebranch/check-runs?per_page=100')
        .reply(200, {
          total_count: 2,
          check_runs: [
            {
              id: 23950198,
              status: 'completed',
              conclusion: 'success',
              name: 'Travis CI - Pull Request',
            },
            {
              id: 23950195,
              status: 'pending',
              name: 'Travis CI - Branch',
            },
          ],
        });
      await github.initRepo({
        repository: 'some/repo',
      } as any);
      const res = await github.getBranchStatus('somebranch');
      expect(res).toEqual(BranchStatus.yellow);
    });
  });

  describe('getBranchStatusCheck', () => {
    it('returns state if found', async () => {
      const scope = httpMock.scope(githubApiHost);
      initRepoMock(scope, 'some/repo');
      scope
        .get(
          '/repos/some/repo/commits/0d9c7726c3d628b7e28af234595cfd20febdbf8e/statuses'
        )
        .reply(200, [
          {
            context: 'context-1',
            state: 'success',
          },
          {
            context: 'context-2',
            state: 'pending',
          },
          {
            context: 'context-3',
            state: 'failure',
          },
        ]);
      await github.initRepo({
        repository: 'some/repo',
        token: 'token',
      } as any);
      const res = await github.getBranchStatusCheck(
        'renovate/future_branch',
        'context-2'
      );
      expect(res).toEqual(BranchStatus.yellow);
    });

    it('returns null', async () => {
      const scope = httpMock.scope(githubApiHost);
      initRepoMock(scope, 'some/repo');
      scope
        .get(
          '/repos/some/repo/commits/0d9c7726c3d628b7e28af234595cfd20febdbf8e/statuses'
        )
        .reply(200, [
          {
            context: 'context-1',
            state: 'success',
          },
          {
            context: 'context-2',
            state: 'pending',
          },
          {
            context: 'context-3',
            state: 'error',
          },
        ]);
      await github.initRepo({
        repository: 'some/repo',
      } as any);
      const res = await github.getBranchStatusCheck('somebranch', 'context-4');
      expect(res).toBeNull();
    });
  });

  describe('setBranchStatus', () => {
    it('returns if already set', async () => {
      const scope = httpMock.scope(githubApiHost);
      initRepoMock(scope, 'some/repo');
      scope
        .get(
          '/repos/some/repo/commits/0d9c7726c3d628b7e28af234595cfd20febdbf8e/statuses'
        )
        .reply(200, [
          {
            context: 'some-context',
            state: 'pending',
          },
        ]);
      await github.initRepo({
        repository: 'some/repo',
      } as any);
      await expect(
        github.setBranchStatus({
          branchName: 'some-branch',
          context: 'some-context',
          description: 'some-description',
          state: BranchStatus.yellow,
          url: 'some-url',
        })
      ).toResolve();
    });

    it('sets branch status', async () => {
      const scope = httpMock.scope(githubApiHost);
      initRepoMock(scope, 'some/repo');
      scope
        .get(
          '/repos/some/repo/commits/0d9c7726c3d628b7e28af234595cfd20febdbf8e/statuses'
        )
        .reply(200, [
          {
            context: 'context-1',
            state: 'state-1',
          },
          {
            context: 'context-2',
            state: 'state-2',
          },
          {
            context: 'context-3',
            state: 'state-3',
          },
        ])
        .post(
          '/repos/some/repo/statuses/0d9c7726c3d628b7e28af234595cfd20febdbf8e'
        )
        .reply(200)
        .get('/repos/some/repo/commits/some-branch/status')
        .reply(200, {})
        .get(
          '/repos/some/repo/commits/0d9c7726c3d628b7e28af234595cfd20febdbf8e/statuses'
        )
        .reply(200, {});

      await github.initRepo({
        repository: 'some/repo',
      } as any);
      await expect(
        github.setBranchStatus({
          branchName: 'some-branch',
          context: 'some-context',
          description: 'some-description',
          state: BranchStatus.green,
          url: 'some-url',
        })
      ).toResolve();
    });
  });

  describe('findIssue()', () => {
    it('returns null if no issue', async () => {
      httpMock
        .scope(githubApiHost)
        .post('/graphql')
        .reply(200, {
          data: {
            repository: {
              issues: {
                pageInfo: {
                  startCursor: null,
                  hasNextPage: false,
                  endCursor: null,
                },
                nodes: [
                  {
                    number: 2,
                    state: 'open',
                    title: 'title-2',
                  },
                  {
                    number: 1,
                    state: 'open',
                    title: 'title-1',
                  },
                ],
              },
            },
          },
        });
      const res = await github.findIssue('title-3');
      expect(res).toBeNull();
    });

    it('finds issue', async () => {
      httpMock
        .scope(githubApiHost)
        .post('/graphql')
        .reply(200, {
          data: {
            repository: {
              issues: {
                pageInfo: {
                  startCursor: null,
                  hasNextPage: false,
                  endCursor: null,
                },
                nodes: [
                  {
                    number: 2,
                    state: 'open',
                    title: 'title-2',
                  },
                  {
                    number: 1,
                    state: 'open',
                    title: 'title-1',
                  },
                ],
              },
            },
          },
        })
        .get('/repos/undefined/issues/2')
        .reply(200, { body: 'new-content' });
      const res = await github.findIssue('title-2');
      expect(res).not.toBeNull();
    });
  });

  describe('ensureIssue()', () => {
    it('creates issue', async () => {
      const scope = httpMock.scope(githubApiHost);
      initRepoMock(scope, 'some/repo');
      await github.initRepo({ repository: 'some/repo' });
      scope
        .post('/graphql')
        .reply(200, {
          data: {
            repository: {
              issues: {
                pageInfo: {
                  startCursor: null,
                  hasNextPage: false,
                  endCursor: null,
                },
                nodes: [
                  {
                    number: 2,
                    state: 'open',
                    title: 'title-2',
                  },
                  {
                    number: 1,
                    state: 'open',
                    title: 'title-1',
                  },
                ],
              },
            },
          },
        })
        .post('/repos/some/repo/issues')
        .reply(200);
      const res = await github.ensureIssue({
        title: 'new-title',
        body: 'new-content',
      });
      expect(res).toBe('created');
    });

    it('creates issue if not ensuring only once', async () => {
      const scope = httpMock.scope(githubApiHost);
      initRepoMock(scope, 'some/repo');
      await github.initRepo({ repository: 'some/repo' });
      scope
        .post('/graphql')
        .reply(200, {
          data: {
            repository: {
              issues: {
                pageInfo: {
                  startCursor: null,
                  hasNextPage: false,
                  endCursor: null,
                },
                nodes: [
                  {
                    number: 2,
                    state: 'open',
                    title: 'title-2',
                  },
                  {
                    number: 1,
                    state: 'closed',
                    title: 'title-1',
                  },
                ],
              },
            },
          },
        })
        .get('/repos/some/repo/issues/1')
        .reply(404);
      const res = await github.ensureIssue({
        title: 'title-1',
        body: 'new-content',
      });
      expect(res).toBeNull();
    });

    it('does not create issue if ensuring only once', async () => {
      const scope = httpMock.scope(githubApiHost);
      initRepoMock(scope, 'some/repo');
      await github.initRepo({ repository: 'some/repo' });
      scope.post('/graphql').reply(200, {
        data: {
          repository: {
            issues: {
              pageInfo: {
                startCursor: null,
                hasNextPage: false,
                endCursor: null,
              },
              nodes: [
                {
                  number: 2,
                  state: 'open',
                  title: 'title-2',
                },
                {
                  number: 1,
                  state: 'closed',
                  title: 'title-1',
                },
              ],
            },
          },
        },
      });
      const once = true;
      const res = await github.ensureIssue({
        title: 'title-1',
        body: 'new-content',
        once,
      });
      expect(res).toBeNull();
    });

    it('creates issue with labels', async () => {
      const scope = httpMock.scope(githubApiHost);
      initRepoMock(scope, 'some/repo');
      await github.initRepo({ repository: 'some/repo' });
      scope
        .post('/graphql')
        .reply(200, {
          data: {
            repository: {
              issues: {
                pageInfo: {
                  startCursor: null,
                  hasNextPage: false,
                  endCursor: null,
                },
                nodes: [],
              },
            },
          },
        })
        .post('/repos/some/repo/issues')
        .reply(200);
      const res = await github.ensureIssue({
        title: 'new-title',
        body: 'new-content',
        labels: ['Renovate', 'Maintenance'],
      });
      expect(res).toBe('created');
    });

    it('closes others if ensuring only once', async () => {
      const scope = httpMock.scope(githubApiHost);
      initRepoMock(scope, 'some/repo');
      await github.initRepo({ repository: 'some/repo' });
      scope
        .post('/graphql')
        .reply(200, {
          data: {
            repository: {
              issues: {
                pageInfo: {
                  startCursor: null,
                  hasNextPage: false,
                  endCursor: null,
                },
                nodes: [
                  {
                    number: 3,
                    state: 'open',
                    title: 'title-1',
                  },
                  {
                    number: 2,
                    state: 'open',
                    title: 'title-2',
                  },
                  {
                    number: 1,
                    state: 'closed',
                    title: 'title-1',
                  },
                ],
              },
            },
          },
        })
        .get('/repos/some/repo/issues/3')
        .reply(404);
      const once = true;
      const res = await github.ensureIssue({
        title: 'title-1',
        body: 'new-content',
        once,
      });
      expect(res).toBeNull();
    });

    it('updates issue', async () => {
      const scope = httpMock.scope(githubApiHost);
      initRepoMock(scope, 'some/repo');
      await github.initRepo({ repository: 'some/repo' });
      scope
        .post('/graphql')
        .reply(200, {
          data: {
            repository: {
              issues: {
                pageInfo: {
                  startCursor: null,
                  hasNextPage: false,
                  endCursor: null,
                },
                nodes: [
                  {
                    number: 2,
                    state: 'open',
                    title: 'title-2',
                  },
                  {
                    number: 1,
                    state: 'open',
                    title: 'title-1',
                  },
                ],
              },
            },
          },
        })
        .get('/repos/some/repo/issues/2')
        .reply(200, { body: 'new-content' })
        .patch('/repos/some/repo/issues/2')
        .reply(200);
      const res = await github.ensureIssue({
        title: 'title-3',
        reuseTitle: 'title-2',
        body: 'newer-content',
      });
      expect(res).toBe('updated');
    });

    it('updates issue with labels', async () => {
      const scope = httpMock.scope(githubApiHost);
      initRepoMock(scope, 'some/repo');
      await github.initRepo({ repository: 'some/repo' });
      scope
        .post('/graphql')
        .reply(200, {
          data: {
            repository: {
              issues: {
                pageInfo: {
                  startCursor: null,
                  hasNextPage: false,
                  endCursor: null,
                },
                nodes: [
                  {
                    number: 2,
                    state: 'open',
                    title: 'title-2',
                  },
                  {
                    number: 1,
                    state: 'open',
                    title: 'title-1',
                  },
                ],
              },
            },
          },
        })
        .get('/repos/some/repo/issues/2')
        .reply(200, { body: 'new-content' })
        .patch('/repos/some/repo/issues/2')
        .reply(200);
      const res = await github.ensureIssue({
        title: 'title-3',
        reuseTitle: 'title-2',
        body: 'newer-content',
        labels: ['Renovate', 'Maintenance'],
      });
      expect(res).toBe('updated');
    });

    it('skips update if unchanged', async () => {
      const scope = httpMock.scope(githubApiHost);
      initRepoMock(scope, 'some/repo');
      await github.initRepo({ repository: 'some/repo' });
      scope
        .post('/graphql')
        .reply(200, {
          data: {
            repository: {
              issues: {
                pageInfo: {
                  startCursor: null,
                  hasNextPage: false,
                  endCursor: null,
                },
                nodes: [
                  {
                    number: 2,
                    state: 'open',
                    title: 'title-2',
                  },
                  {
                    number: 1,
                    state: 'open',
                    title: 'title-1',
                  },
                ],
              },
            },
          },
        })
        .get('/repos/some/repo/issues/2')
        .reply(200, { body: 'newer-content' });
      const res = await github.ensureIssue({
        title: 'title-2',
        body: 'newer-content',
      });
      expect(res).toBeNull();
    });

    it('deletes if duplicate', async () => {
      const scope = httpMock.scope(githubApiHost);
      initRepoMock(scope, 'some/repo');
      await github.initRepo({ repository: 'some/repo' });
      scope
        .post('/graphql')
        .reply(200, {
          data: {
            repository: {
              issues: {
                pageInfo: {
                  startCursor: null,
                  hasNextPage: false,
                  endCursor: null,
                },
                nodes: [
                  {
                    number: 2,
                    state: 'open',
                    title: 'title-1',
                  },
                  {
                    number: 1,
                    state: 'open',
                    title: 'title-1',
                  },
                ],
              },
            },
          },
        })
        .patch('/repos/some/repo/issues/1')
        .reply(200)
        .get('/repos/some/repo/issues/2')
        .reply(200, { body: 'newer-content' });
      const res = await github.ensureIssue({
        title: 'title-1',
        body: 'newer-content',
      });
      expect(res).toBeNull();
    });

    it('creates issue if reopen flag false and issue is not open', async () => {
      const scope = httpMock.scope(githubApiHost);
      initRepoMock(scope, 'some/repo');
      await github.initRepo({ repository: 'some/repo' });
      scope
        .post('/graphql')
        .reply(200, {
          data: {
            repository: {
              issues: {
                pageInfo: {
                  startCursor: null,
                  hasNextPage: false,
                  endCursor: null,
                },
                nodes: [
                  {
                    number: 2,
                    state: 'close',
                    title: 'title-2',
                  },
                ],
              },
            },
          },
        })
        .get('/repos/some/repo/issues/2')
        .reply(200, { body: 'new-content' })
        .post('/repos/some/repo/issues')
        .reply(200);
      const res = await github.ensureIssue({
        title: 'title-2',
        body: 'new-content',
        once: false,
        shouldReOpen: false,
      });
      expect(res).toBe('created');
    });

    it('does not create issue if reopen flag false and issue is already open', async () => {
      const scope = httpMock.scope(githubApiHost);
      initRepoMock(scope, 'some/repo');
      await github.initRepo({ repository: 'some/repo' });
      scope
        .post('/graphql')
        .reply(200, {
          data: {
            repository: {
              issues: {
                pageInfo: {
                  startCursor: null,
                  hasNextPage: false,
                  endCursor: null,
                },
                nodes: [
                  {
                    number: 2,
                    state: 'open',
                    title: 'title-2',
                  },
                ],
              },
            },
          },
        })
        .get('/repos/some/repo/issues/2')
        .reply(200, { body: 'new-content' });
      const res = await github.ensureIssue({
        title: 'title-2',
        body: 'new-content',
        once: false,
        shouldReOpen: false,
      });
      expect(res).toBeNull();
    });
  });

  describe('ensureIssueClosing()', () => {
    it('closes issue', async () => {
      httpMock
        .scope(githubApiHost)
        .post('/graphql')
        .reply(200, {
          data: {
            repository: {
              issues: {
                pageInfo: {
                  startCursor: null,
                  hasNextPage: false,
                  endCursor: null,
                },
                nodes: [
                  {
                    number: 2,
                    state: 'open',
                    title: 'title-2',
                  },
                  {
                    number: 1,
                    state: 'open',
                    title: 'title-1',
                  },
                ],
              },
            },
          },
        })
        .patch('/repos/undefined/issues/2')
        .reply(200);
      await expect(github.ensureIssueClosing('title-2')).toResolve();
    });
  });

  describe('deleteLabel(issueNo, label)', () => {
    it('should delete the label', async () => {
      const scope = httpMock.scope(githubApiHost);
      initRepoMock(scope, 'some/repo');
      scope.delete('/repos/some/repo/issues/42/labels/rebase').reply(200);
      await github.initRepo({
        repository: 'some/repo',
      } as any);
      await expect(github.deleteLabel(42, 'rebase')).toResolve();
    });
  });

  describe('addAssignees(issueNo, assignees)', () => {
    it('should add the given assignees to the issue', async () => {
      const scope = httpMock.scope(githubApiHost);
      initRepoMock(scope, 'some/repo');
      scope.post('/repos/some/repo/issues/42/assignees').reply(200);
      await github.initRepo({
        repository: 'some/repo',
      } as any);
      await expect(
        github.addAssignees(42, ['someuser', 'someotheruser'])
      ).toResolve();
    });
  });

  describe('addReviewers(issueNo, reviewers)', () => {
    it('should add the given reviewers to the PR', async () => {
      const scope = httpMock.scope(githubApiHost);
      initRepoMock(scope, 'some/repo');
      scope.post('/repos/some/repo/pulls/42/requested_reviewers').reply(200);
      await github.initRepo({
        repository: 'some/repo',
      } as any);
      await expect(
        github.addReviewers(42, ['someuser', 'someotheruser', 'team:someteam'])
      ).toResolve();
    });
  });

  describe('ensureComment', () => {
    it('add comment if not found', async () => {
      const scope = httpMock.scope(githubApiHost);
      initRepoMock(scope, 'some/repo');
      scope
        .get('/repos/some/repo/issues/42/comments?per_page=100')
        .reply(200, [])
        .post('/repos/some/repo/issues/42/comments')
        .reply(200);
      await github.initRepo({
        repository: 'some/repo',
      } as any);

      await expect(
        github.ensureComment({
          number: 42,
          topic: 'some-subject',
          content: 'some\ncontent',
        })
      ).toResolve();
    });

    it('adds comment if found in closed PR list', async () => {
      const scope = httpMock.scope(githubApiHost);
      initRepoMock(scope, 'some/repo');
      scope
        .get('/repos/some/repo/issues/2499/comments?per_page=100')
        .reply(200, [
          {
            id: 419928791,
            body: '[![CLA assistant check](https://cla-assistant.io/pull/badge/signed)](https://cla-assistant.io/renovatebot/renovate?pullRequest=2500) <br/>All committers have signed the CLA.',
          },
          {
            id: 420006957,
            body: ':tada: This PR is included in version 13.63.5 :tada:\n\nThe release is available on:\n- [npm package (@latest dist-tag)](https://www.npmjs.com/package/renovate)\n- [GitHub release](https://github.com/renovatebot/renovate/releases/tag/13.63.5)\n\nYour **[semantic-release](https://github.com/semantic-release/semantic-release)** bot :package::rocket:',
          },
        ])
        .post('/repos/some/repo/issues/2499/comments')
        .reply(200);
      await github.initRepo({
        repository: 'some/repo',
      } as any);

      await expect(
        github.ensureComment({
          number: 2499,
          topic: 'some-subject',
          content: 'some\ncontent',
        })
      ).toResolve();
    });

    it('add updates comment if necessary', async () => {
      const scope = httpMock.scope(githubApiHost);
      initRepoMock(scope, 'some/repo');
      scope
        .get('/repos/some/repo/issues/42/comments?per_page=100')
        .reply(200, [{ id: 1234, body: '### some-subject\n\nblablabla' }])
        .patch('/repos/some/repo/issues/comments/1234')
        .reply(200);
      await github.initRepo({
        repository: 'some/repo',
      } as any);

      await expect(
        github.ensureComment({
          number: 42,
          topic: 'some-subject',
          content: 'some\ncontent',
        })
      ).toResolve();
    });

    it('skips comment', async () => {
      const scope = httpMock.scope(githubApiHost);
      initRepoMock(scope, 'some/repo');
      scope
        .get('/repos/some/repo/issues/42/comments?per_page=100')
        .reply(200, [{ id: 1234, body: '### some-subject\n\nsome\ncontent' }]);
      await github.initRepo({
        repository: 'some/repo',
      } as any);

      await expect(
        github.ensureComment({
          number: 42,
          topic: 'some-subject',
          content: 'some\ncontent',
        })
      ).toResolve();
    });

    it('handles comment with no description', async () => {
      const scope = httpMock.scope(githubApiHost);
      initRepoMock(scope, 'some/repo');
      scope
        .get('/repos/some/repo/issues/42/comments?per_page=100')
        .reply(200, [{ id: 1234, body: '!merge' }]);
      await github.initRepo({
        repository: 'some/repo',
      } as any);

      await expect(
        github.ensureComment({
          number: 42,
          topic: null,
          content: '!merge',
        })
      ).toResolve();
    });
  });

  describe('ensureCommentRemoval', () => {
    it('deletes comment by topic if found', async () => {
      const scope = httpMock.scope(githubApiHost);
      initRepoMock(scope, 'some/repo');
      scope
        .get('/repos/some/repo/issues/42/comments?per_page=100')
        .reply(200, [{ id: 1234, body: '### some-subject\n\nblablabla' }])
        .delete('/repos/some/repo/issues/comments/1234')
        .reply(200);
      await github.initRepo({ repository: 'some/repo', token: 'token' } as any);

      await expect(
        github.ensureCommentRemoval({
          type: 'by-topic',
          number: 42,
          topic: 'some-subject',
        })
      ).toResolve();
    });

    it('deletes comment by content if found', async () => {
      const scope = httpMock.scope(githubApiHost);
      initRepoMock(scope, 'some/repo');
      scope
        .get('/repos/some/repo/issues/42/comments?per_page=100')
        .reply(200, [{ id: 1234, body: 'some-content' }])
        .delete('/repos/some/repo/issues/comments/1234')
        .reply(200);
      await github.initRepo({ repository: 'some/repo', token: 'token' } as any);

      await expect(
        github.ensureCommentRemoval({
          type: 'by-content',
          number: 42,
          content: 'some-content',
        })
      ).toResolve();
    });
  });

  describe('findPr(branchName, prTitle, state)', () => {
    it('returns true if no title and all state', async () => {
      const scope = httpMock
        .scope(githubApiHost)
        .get(
          '/repos/some/repo/pulls?per_page=100&state=all&sort=updated&direction=desc&page=1'
        )
        .reply(200, [
          {
            number: 2,
            head: {
              ref: 'branch-a',
              repo: { full_name: 'some/repo' },
            },
            title: 'branch a pr',
            state: PrState.Open,
            user: { login: 'not-me' },
          },
          {
            number: 1,
            head: {
              ref: 'branch-a',
              repo: { full_name: 'some/repo' },
            },
            title: 'branch a pr',
            state: PrState.Open,
            user: { login: 'me' },
          },
        ]);
      initRepoMock(scope, 'some/repo');
      await github.initRepo({
        repository: 'some/repo',
        token: 'token',
        renovateUsername: 'me',
      } as any);

      const res = await github.findPr({
        branchName: 'branch-a',
      });
      expect(res).toBeDefined();
    });

    it('returns true if not open', async () => {
      const scope = httpMock.scope(githubApiHost);
      initRepoMock(scope, 'some/repo');
      scope
        .get(
          '/repos/some/repo/pulls?per_page=100&state=all&sort=updated&direction=desc&page=1'
        )
        .reply(200, [
          {
            number: 1,
            head: { ref: 'branch-a', repo: { full_name: 'some/repo' } },
            title: 'branch a pr',
            state: PrState.Closed,
          },
        ]);
      await github.initRepo({ repository: 'some/repo' } as never);

      const res = await github.findPr({
        branchName: 'branch-a',
        state: PrState.NotOpen,
      });
      expect(res).toBeDefined();
    });

    it('caches pr list', async () => {
      const scope = httpMock.scope(githubApiHost);
      initRepoMock(scope, 'some/repo');
      scope
        .get(
          '/repos/some/repo/pulls?per_page=100&state=all&sort=updated&direction=desc&page=1'
        )
        .reply(200, [
          {
            number: 1,
            head: { ref: 'branch-a', repo: { full_name: 'some/repo' } },
            title: 'branch a pr',
            state: PrState.Open,
          },
        ]);
      await github.initRepo({ repository: 'some/repo' } as never);

      let res = await github.findPr({ branchName: 'branch-a' });

      expect(res).toBeDefined();
      res = await github.findPr({
        branchName: 'branch-a',
        prTitle: 'branch a pr',
      });
      expect(res).toBeDefined();
      res = await github.findPr({
        branchName: 'branch-a',
        prTitle: 'branch a pr',
        state: PrState.Open,
      });
      expect(res).toBeDefined();
      res = await github.findPr({ branchName: 'branch-b' });
      expect(res).toBeNull();
    });
  });

  describe('createPr()', () => {
    it('should create and return a PR object', async () => {
      const scope = httpMock.scope(githubApiHost);
      initRepoMock(scope, 'some/repo');
      scope
        .post('/repos/some/repo/pulls')
        .reply(200, {
          number: 123,
          head: { repo: { full_name: 'some/repo' } },
        })
        .post('/repos/some/repo/issues/123/labels')
        .reply(200, []);
      await github.initRepo({ repository: 'some/repo', token: 'token' } as any);
      const pr = await github.createPr({
        sourceBranch: 'some-branch',
        targetBranch: 'dev',
        prTitle: 'The Title',
        prBody: 'Hello world',
        labels: ['deps', 'renovate'],
      });
      expect(pr).toMatchObject({ number: 123 });
    });

    it('should use defaultBranch', async () => {
      const scope = httpMock.scope(githubApiHost);
      initRepoMock(scope, 'some/repo');
      scope.post('/repos/some/repo/pulls').reply(200, {
        number: 123,
        head: { repo: { full_name: 'some/repo' } },
      });
      await github.initRepo({ repository: 'some/repo', token: 'token' } as any);
      const pr = await github.createPr({
        sourceBranch: 'some-branch',
        targetBranch: 'master',
        prTitle: 'The Title',
        prBody: 'Hello world',
        labels: null,
      });
      expect(pr).toMatchObject({ number: 123 });
    });

    it('should create a draftPR if set in the settings', async () => {
      const scope = httpMock.scope(githubApiHost);
      initRepoMock(scope, 'some/repo');
      scope.post('/repos/some/repo/pulls').reply(200, {
        number: 123,
        head: { repo: { full_name: 'some/repo' }, ref: 'some-branch' },
      });
      await github.initRepo({ repository: 'some/repo', token: 'token' } as any);
      const pr = await github.createPr({
        sourceBranch: 'some-branch',
        targetBranch: 'master',
        prTitle: 'PR draft',
        prBody: 'This is a result of a draft',
        labels: null,
        draftPR: true,
      });
      expect(pr).toMatchObject({ number: 123 });
    });

    describe('automerge', () => {
      const createdPrResp = {
        number: 123,
        node_id: 'abcd',
        head: { repo: { full_name: 'some/repo' } },
      };

      const graphqlAutomergeResp = {
        data: {
          enablePullRequestAutoMerge: {
            pullRequest: {
              number: 123,
            },
          },
        },
      };

      const graphqlAutomergeErrorResp = {
        ...graphqlAutomergeResp,
        errors: [
          {
            type: 'UNPROCESSABLE',
            message:
              'Pull request is not in the correct state to enable auto-merge',
          },
        ],
      };

      const prConfig: CreatePRConfig = {
        sourceBranch: 'some-branch',
        targetBranch: 'dev',
        prTitle: 'The Title',
        prBody: 'Hello world',
        labels: ['deps', 'renovate'],
        platformOptions: { usePlatformAutomerge: true },
      };

      const mockScope = async (repoOpts: any = {}): Promise<httpMock.Scope> => {
        const scope = httpMock.scope(githubApiHost);
        initRepoMock(scope, 'some/repo', repoOpts);
        scope
          .post('/repos/some/repo/pulls')
          .reply(200, createdPrResp)
          .post('/repos/some/repo/issues/123/labels')
          .reply(200, []);
        await github.initRepo({
          repository: 'some/repo',
          token: 'token',
        } as any);
        return scope;
      };

      const graphqlGetRepo = {
        method: 'POST',
        url: 'https://api.github.com/graphql',
        graphql: { query: { repository: {} } },
      };

      const restCreatePr = {
        method: 'POST',
        url: 'https://api.github.com/repos/some/repo/pulls',
      };

      const restAddLabels = {
        method: 'POST',
        url: 'https://api.github.com/repos/some/repo/issues/123/labels',
      };

      const graphqlAutomerge = {
        method: 'POST',
        url: 'https://api.github.com/graphql',
        graphql: {
          mutation: {
            __vars: {
              $pullRequestId: 'ID!',
              $mergeMethod: 'PullRequestMergeMethod!',
            },
            enablePullRequestAutoMerge: {
              __args: {
                input: {
                  pullRequestId: '$pullRequestId',
                  mergeMethod: '$mergeMethod',
                },
              },
            },
          },
          variables: {
            pullRequestId: 'abcd',
            mergeMethod: 'REBASE',
          },
        },
      };

      it('should skip automerge if disabled in repo settings', async () => {
        await mockScope({ autoMergeAllowed: false });

        const pr = await github.createPr(prConfig);

        expect(pr).toMatchObject({ number: 123 });
        expect(httpMock.getTrace()).toMatchObject([
          graphqlGetRepo,
          restCreatePr,
          restAddLabels,
        ]);
      });

      it('should skip automerge if GHE <3.3.0', async () => {
        const scope = httpMock
          .scope('https://github.company.com')
          .head('/')
          .reply(200, '', { 'x-github-enterprise-version': '3.1.7' })
          .get('/user')
          .reply(200, {
            login: 'renovate-bot',
          })
          .get('/user/emails')
          .reply(200, {})
          .post('/repos/some/repo/pulls')
          .reply(200, {
            number: 123,
          })
          .post('/repos/some/repo/issues/123/labels')
          .reply(200, []);

        initRepoMock(scope, 'some/repo');
        await github.initPlatform({
          endpoint: 'https://github.company.com',
          token: '123test',
        });
        hostRules.find.mockReturnValue({
          token: '123test',
        });
        await github.initRepo({
          repository: 'some/repo',
        } as any);
        await github.createPr(prConfig);

        expect(logger.logger.debug).toHaveBeenNthCalledWith(
          10,
          { prNumber: 123 },
          'GitHub-native automerge: not supported on this GHE version. Requires >=3.3.0'
        );
      });

      it('should perform automerge if GHE >=3.3.0', async () => {
        const scope = httpMock
          .scope('https://github.company.com')
          .head('/')
          .reply(200, '', { 'x-github-enterprise-version': '3.3.5' })
          .get('/user')
          .reply(200, {
            login: 'renovate-bot',
          })
          .get('/user/emails')
          .reply(200, {})
          .post('/repos/some/repo/pulls')
          .reply(200, {
            number: 123,
          })
          .post('/repos/some/repo/issues/123/labels')
          .reply(200, [])
          .post('/graphql')
          .reply(200, {
            data: {
              repository: {
                defaultBranchRef: {
                  name: 'main',
                },
                nameWithOwner: 'some/repo',
                autoMergeAllowed: true,
              },
            },
          });

        initRepoMock(scope, 'some/repo');
        await github.initPlatform({
          endpoint: 'https://github.company.com',
          token: '123test',
        });
        hostRules.find.mockReturnValue({
          token: '123test',
        });
        await github.initRepo({
          repository: 'some/repo',
        } as any);
        await github.createPr(prConfig);

        expect(logger.logger.debug).toHaveBeenNthCalledWith(
          11,
          { prNumber: 123 },
          'GitHub-native automerge: success'
        );
      });

      it('should set automatic merge', async () => {
        const scope = await mockScope();
        scope.post('/graphql').reply(200, graphqlAutomergeResp);

        const pr = await github.createPr(prConfig);

        expect(pr).toMatchObject({ number: 123 });
        expect(httpMock.getTrace()).toMatchObject([
          graphqlGetRepo,
          restCreatePr,
          restAddLabels,
          graphqlAutomerge,
        ]);
      });

      it('should handle GraphQL errors', async () => {
        const scope = await mockScope();
        scope.post('/graphql').reply(200, graphqlAutomergeErrorResp);
        const pr = await github.createPr(prConfig);
        expect(pr).toMatchObject({ number: 123 });
        expect(httpMock.getTrace()).toMatchObject([
          graphqlGetRepo,
          restCreatePr,
          restAddLabels,
          graphqlAutomerge,
        ]);
      });

      it('should handle REST API errors', async () => {
        const scope = await mockScope();
        scope.post('/graphql').reply(500);
        const pr = await github.createPr(prConfig);
        expect(pr).toMatchObject({ number: 123 });
        expect(httpMock.getTrace()).toMatchObject([
          graphqlGetRepo,
          restCreatePr,
          restAddLabels,
          graphqlAutomerge,
        ]);
      });
    });
  });

  describe('getPr(prNo)', () => {
    it('should return null if no prNo is passed', async () => {
      const pr = await github.getPr(0);
      expect(pr).toBeNull();
    });

    it('should return PR', async () => {
      const scope = httpMock.scope(githubApiHost);
      initRepoMock(scope, 'some/repo');
      scope
        .get(
          '/repos/some/repo/pulls?per_page=100&state=all&sort=updated&direction=desc&page=1'
        )
        .reply(200, [
          {
            number: 2499,
            head: {
              ref: 'renovate/delay-4.x',
              repo: { full_name: 'some/repo' },
            },
            title: 'build(deps): update dependency delay to v4.0.1',
            state: PrState.Closed,
          },
          {
            number: 2500,
            head: {
              ref: 'renovate/jest-monorepo',
              repo: { full_name: 'some/repo' },
            },
            state: PrState.Open,
            title: 'chore(deps): update dependency jest to v23.6.0',
          },
        ]);
      await github.initRepo({
        repository: 'some/repo',
      } as any);
      const pr = await github.getPr(2500);
      expect(pr).toBeDefined();
      expect(pr).toMatchSnapshot();
    });

    it('should return closed PR', async () => {
      const scope = httpMock.scope(githubApiHost);
      initRepoMock(scope, 'some/repo');
      scope
        .get(
          '/repos/some/repo/pulls?per_page=100&state=all&sort=updated&direction=desc&page=1'
        )
        .reply(200, [
          {
            number: 2500,
            head: {
              ref: 'renovate/jest-monorepo',
              repo: { full_name: 'some/repo' },
            },
            title: 'chore(deps): update dependency jest to v23.6.0',
            state: PrState.Closed,
          },
        ]);
      await github.initRepo({ repository: 'some/repo' } as any);

      const pr = await github.getPr(2500);

      expect(pr).toMatchObject({ number: 2500, state: PrState.Closed });
    });

    it('should return merged PR', async () => {
      const scope = httpMock.scope(githubApiHost);
      initRepoMock(scope, 'some/repo');
      scope
        .get(
          '/repos/some/repo/pulls?per_page=100&state=all&sort=updated&direction=desc&page=1'
        )
        .reply(200, [
          {
            number: 2500,
            head: {
              ref: 'renovate/jest-monorepo',
              repo: { full_name: 'some/repo' },
            },
            title: 'chore(deps): update dependency jest to v23.6.0',
            state: PrState.Closed,
            merged_at: DateTime.now().toISO(),
          },
        ]);
      await github.initRepo({ repository: 'some/repo' } as any);

      const pr = await github.getPr(2500);

      expect(pr).toMatchObject({ number: 2500, state: PrState.Merged });
    });

    it('should return null if no PR is returned from GitHub', async () => {
      const scope = httpMock.scope(githubApiHost);
      initRepoMock(scope, 'some/repo');
      scope
        .get(
          '/repos/some/repo/pulls?per_page=100&state=all&sort=updated&direction=desc&page=1'
        )
        .reply(200, [])
        .get('/repos/some/repo/pulls/1234')
        .reply(200);
      await github.initRepo({ repository: 'some/repo', token: 'token' } as any);
      const pr = await github.getPr(1234);
      expect(pr).toBeNull();
    });

    it(`should return a PR object - 0`, async () => {
      const scope = httpMock.scope(githubApiHost);
      initRepoMock(scope, 'some/repo');
      scope
        .get(
          '/repos/some/repo/pulls?per_page=100&state=all&sort=updated&direction=desc&page=1'
        )
        .reply(200, [])
        .get('/repos/some/repo/pulls/1234')
        .reply(200, {
          number: 1234,
          state: PrState.Closed,
          base: { sha: 'abc' },
          head: { sha: 'def', ref: 'some/branch' },
          merged_at: 'sometime',
          title: 'Some title',
          labels: [{ name: 'foo' }, { name: 'bar' }],
          assignee: { login: 'foobar' },
          created_at: '01-01-2022',
        });
      await github.initRepo({
        repository: 'some/repo',
        token: 'token',
      } as any);
      const pr = await github.getPr(1234);
      expect(pr).toMatchSnapshot({ state: 'merged' });
    });

    it(`should return a PR object - 1`, async () => {
      const scope = httpMock.scope(githubApiHost);
      initRepoMock(scope, 'some/repo');
      scope
        .get(
          '/repos/some/repo/pulls?per_page=100&state=all&sort=updated&direction=desc&page=1'
        )
        .reply(200, [])
        .get('/repos/some/repo/pulls/1234')
        .reply(200, {
          number: 1234,
          state: PrState.Open,
          mergeable_state: 'dirty',
          base: { sha: '1234' },
          head: { ref: 'some/branch' },
          commits: 1,
          title: 'Some title',
          assignees: [{ login: 'foo' }],
          requested_reviewers: [{ login: 'bar' }],
        });
      await github.initRepo({
        repository: 'some/repo',
        token: 'token',
      } as any);
      const pr = await github.getPr(1234);
      expect(pr).toMatchSnapshot();
    });

    it(`should return a PR object - 2`, async () => {
      const scope = httpMock.scope(githubApiHost);
      initRepoMock(scope, 'some/repo');
      scope
        .get(
          '/repos/some/repo/pulls?per_page=100&state=all&sort=updated&direction=desc&page=1'
        )
        .reply(200, [])
        .get('/repos/some/repo/pulls/1234')
        .reply(200, {
          number: 1234,
          state: PrState.Open,
          base: { sha: '5678' },
          head: { ref: 'some/branch' },
          commits: 1,
          title: 'Some title',
        });
      await github.initRepo({
        repository: 'some/repo',
        token: 'token',
      } as any);
      const pr = await github.getPr(1234);
      expect(pr).toMatchSnapshot();
    });
  });

  describe('updatePr(prNo, title, body)', () => {
    it('should update the PR', async () => {
      const pr: UpdatePrConfig = {
        number: 1234,
        prTitle: 'The New Title',
        prBody: 'Hello world again',
      };
      const scope = httpMock.scope(githubApiHost);
      initRepoMock(scope, 'some/repo');
      await github.initRepo({ repository: 'some/repo', token: 'token' } as any);
      scope.patch('/repos/some/repo/pulls/1234').reply(200, pr);

      await expect(github.updatePr(pr)).toResolve();
    });

    it('should update and close the PR', async () => {
      const pr: UpdatePrConfig = {
        number: 1234,
        prTitle: 'The New Title',
        prBody: 'Hello world again',
        state: PrState.Closed,
      };
      const scope = httpMock.scope(githubApiHost);
      initRepoMock(scope, 'some/repo');
      await github.initRepo({ repository: 'some/repo', token: 'token' } as any);
      scope.patch('/repos/some/repo/pulls/1234').reply(200, pr);

      await expect(github.updatePr(pr)).toResolve();
    });
  });

  describe('mergePr(prNo)', () => {
    it('should merge the PR', async () => {
      const scope = httpMock.scope(githubApiHost);
      initRepoMock(scope, 'some/repo');
      scope
        .get(
          '/repos/some/repo/pulls?per_page=100&state=all&sort=updated&direction=desc&page=1'
        )
        .reply(200, [
          {
            number: 1234,
            base: { sha: '1234' },
            head: { ref: 'somebranch', repo: { full_name: 'some/repo' } },
            state: PrState.Open,
            title: 'Some PR',
          },
        ])
        .put('/repos/some/repo/pulls/1234/merge')
        .reply(200);
      await github.initRepo({ repository: 'some/repo', token: 'token' } as any);

      const prBefore = await github.getPr(1234); // fetched remotely
      const mergeResult = await github.mergePr({
        id: 1234,
        branchName: 'somebranch',
      });
      const prAfter = await github.getPr(1234); // obtained from cache

      expect(mergeResult).toBeTrue();
      expect(prBefore?.state).toBe(PrState.Open);
      expect(prAfter?.state).toBe(PrState.Merged);
    });

    it('should handle merge error', async () => {
      const scope = httpMock.scope(githubApiHost);
      initRepoMock(scope, 'some/repo');
      scope
        .put('/repos/some/repo/pulls/1234/merge')
        .replyWithError('merge error');
      await github.initRepo({ repository: 'some/repo', token: 'token' } as any);
      const pr = {
        number: 1234,
        head: {
          ref: 'someref',
        },
      };
      expect(
        await github.mergePr({
          branchName: '',
          id: pr.number,
        })
      ).toBeFalse();
    });
  });

  describe('massageMarkdown(input)', () => {
    it('returns updated pr body', () => {
      const input =
        'https://github.com/foo/bar/issues/5 plus also [a link](https://github.com/foo/bar/issues/5)';
      expect(github.massageMarkdown(input)).toMatchSnapshot();
    });

    it('returns not-updated pr body for GHE', async () => {
      const scope = httpMock
        .scope('https://github.company.com')
        .head('/')
        .reply(200, '', { 'x-github-enterprise-version': '3.1.7' })
        .get('/user')
        .reply(200, {
          login: 'renovate-bot',
        })
        .get('/user/emails')
        .reply(200, {});
      initRepoMock(scope, 'some/repo');
      await github.initPlatform({
        endpoint: 'https://github.company.com',
        token: '123test',
      });
      hostRules.find.mockReturnValue({
        token: '123test',
      });
      await github.initRepo({
        repository: 'some/repo',
      } as any);
      const input =
        'https://github.com/foo/bar/issues/5 plus also [a link](https://github.com/foo/bar/issues/5)';
      expect(github.massageMarkdown(input)).toEqual(input);
    });
  });

  describe('mergePr(prNo) - autodetection', () => {
    it('should try rebase first', async () => {
      const scope = httpMock.scope(githubApiHost);
      initRepoMock(scope, 'some/repo');
      scope.put('/repos/some/repo/pulls/1235/merge').reply(200);
      await github.initRepo({ repository: 'some/repo', token: 'token' } as any);
      const pr = {
        number: 1235,
        head: {
          ref: 'someref',
        },
      };
      expect(
        await github.mergePr({
          branchName: '',
          id: pr.number,
        })
      ).toBeTrue();
    });

    it('should try squash after rebase', async () => {
      const scope = httpMock.scope(githubApiHost);
      initRepoMock(scope, 'some/repo');
      scope
        .put('/repos/some/repo/pulls/1236/merge')
        .reply(400, 'no rebasing allowed');
      await github.initRepo({ repository: 'some/repo', token: 'token' } as any);
      const pr = {
        number: 1236,
        head: {
          ref: 'someref',
        },
      };
      expect(
        await github.mergePr({
          branchName: '',
          id: pr.number,
        })
      ).toBeFalse();
    });

    it('should try merge after squash', async () => {
      const scope = httpMock.scope(githubApiHost);
      initRepoMock(scope, 'some/repo');
      scope
        .put('/repos/some/repo/pulls/1237/merge')
        .reply(405, 'no rebasing allowed')
        .put('/repos/some/repo/pulls/1237/merge')
        .reply(405, 'no squashing allowed')
        .put('/repos/some/repo/pulls/1237/merge')
        .reply(200);
      await github.initRepo({ repository: 'some/repo', token: 'token' } as any);
      const pr = {
        number: 1237,
        head: {
          ref: 'someref',
        },
      };
      expect(
        await github.mergePr({
          branchName: '',
          id: pr.number,
        })
      ).toBeTrue();
    });

    it('should give up', async () => {
      const scope = httpMock.scope(githubApiHost);
      initRepoMock(scope, 'some/repo');
      scope
        .put('/repos/some/repo/pulls/1237/merge')
        .reply(405, 'no rebasing allowed')
        .put('/repos/some/repo/pulls/1237/merge')
        .replyWithError('no squashing allowed')
        .put('/repos/some/repo/pulls/1237/merge')
        .replyWithError('no merging allowed')
        .put('/repos/some/repo/pulls/1237/merge')
        .replyWithError('never gonna give you up');
      await github.initRepo({ repository: 'some/repo', token: 'token' } as any);
      const pr = {
        number: 1237,
        head: {
          ref: 'someref',
        },
      };
      expect(
        await github.mergePr({
          branchName: '',
          id: pr.number,
        })
      ).toBeFalse();
    });
  });

  describe('getVulnerabilityAlerts()', () => {
    it('returns empty if error', async () => {
      httpMock.scope(githubApiHost).post('/graphql').reply(200, {});
      const res = await github.getVulnerabilityAlerts();
      expect(res).toHaveLength(0);
    });

    it('returns array if found', async () => {
      httpMock
        .scope(githubApiHost)
        .post('/graphql')
        .reply(200, {
          data: {
            repository: {
              vulnerabilityAlerts: {
                edges: [
                  {
                    node: {
                      securityAdvisory: { severity: 'HIGH', references: [] },
                      securityVulnerability: {
                        package: {
                          ecosystem: 'NPM',
                          name: 'left-pad',
                          range: '0.0.2',
                        },
                        vulnerableVersionRange: '0.0.2',
                        firstPatchedVersion: { identifier: '0.0.3' },
                      },
                      vulnerableManifestFilename: 'foo',
                      vulnerableManifestPath: 'bar',
                    } as VulnerabilityAlert,
                  },
                ],
              },
            },
          },
        });
      const res = await github.getVulnerabilityAlerts();
      expect(res).toHaveLength(1);
    });

    it('returns array if found on GHE', async () => {
      const gheApiHost = 'https://ghe.renovatebot.com';

      httpMock
        .scope(gheApiHost)
        .head('/')
        .reply(200, '', { 'x-github-enterprise-version': '3.0.15' })
        .get('/user')
        .reply(200, { login: 'renovate-bot' })
        .get('/user/emails')
        .reply(200, {});

      httpMock
        .scope(gheApiHost)
        .post('/graphql')
        .reply(200, {
          data: {
            repository: {
              vulnerabilityAlerts: {
                edges: [
                  {
                    node: {
                      securityAdvisory: { severity: 'HIGH', references: [] },
                      securityVulnerability: {
                        package: {
                          ecosystem: 'NPM',
                          name: 'left-pad',
                          range: '0.0.2',
                        },
                        vulnerableVersionRange: '0.0.2',
                        firstPatchedVersion: { identifier: '0.0.3' },
                      },
                      vulnerableManifestFilename: 'foo',
                      vulnerableManifestPath: 'bar',
                    } as VulnerabilityAlert,
                  },
                ],
              },
            },
          },
        });

      await github.initPlatform({
        endpoint: gheApiHost,
        token: '123test',
      });

      const res = await github.getVulnerabilityAlerts();
      expect(res).toHaveLength(1);
    });

    it('returns empty if disabled', async () => {
      // prettier-ignore
      httpMock.scope(githubApiHost).post('/graphql').reply(200, {data: {repository: {}}});
      const res = await github.getVulnerabilityAlerts();
      expect(res).toHaveLength(0);
    });

    it('handles network error', async () => {
      // prettier-ignore
      httpMock.scope(githubApiHost).post('/graphql').replyWithError('unknown error');
      const res = await github.getVulnerabilityAlerts();
      expect(res).toHaveLength(0);
    });

    it('calls logger.debug with only items that include securityVulnerability', async () => {
      httpMock
        .scope(githubApiHost)
        .post('/graphql')
        .reply(200, {
          data: {
            repository: {
              vulnerabilityAlerts: {
                edges: [
                  {
                    node: {
                      securityAdvisory: { severity: 'HIGH', references: [] },
                      securityVulnerability: {
                        package: {
                          ecosystem: 'NPM',
                          name: 'left-pad',
                        },
                        vulnerableVersionRange: '0.0.2',
                        firstPatchedVersion: { identifier: '0.0.3' },
                      },
                      vulnerableManifestFilename: 'foo',
                      vulnerableManifestPath: 'bar',
                    },
                  },
                  {
                    node: {
                      securityAdvisory: { severity: 'HIGH', references: [] },
                      securityVulnerability: null,
                      vulnerableManifestFilename: 'foo',
                      vulnerableManifestPath: 'bar',
                    },
                  },
                ],
              },
            },
          },
        });
      await github.getVulnerabilityAlerts();
      expect(logger.logger.debug).toHaveBeenCalledWith(
        { alerts: { 'npm/left-pad': { '0.0.2': '0.0.3' } } },
        'GitHub vulnerability details'
      );
      expect(logger.logger.error).not.toHaveBeenCalled();
    });
  });

  describe('getJsonFile()', () => {
    it('returns file content', async () => {
      const data = { foo: 'bar' };
      const scope = httpMock.scope(githubApiHost);
      initRepoMock(scope, 'some/repo');
      await github.initRepo({ repository: 'some/repo', token: 'token' } as any);
      scope.get('/repos/some/repo/contents/file.json').reply(200, {
        content: toBase64(JSON.stringify(data)),
      });
      const res = await github.getJsonFile('file.json');
      expect(res).toEqual(data);
    });

    it('returns file content in json5 format', async () => {
      const json5Data = `
        {
          // json5 comment
          foo: 'bar'
        }
      `;
      const scope = httpMock.scope(githubApiHost);
      initRepoMock(scope, 'some/repo');
      await github.initRepo({ repository: 'some/repo', token: 'token' } as any);
      scope.get('/repos/some/repo/contents/file.json5').reply(200, {
        content: toBase64(json5Data),
      });
      const res = await github.getJsonFile('file.json5');
      expect(res).toEqual({ foo: 'bar' });
    });

    it('returns file content from given repo', async () => {
      const data = { foo: 'bar' };
      const scope = httpMock.scope(githubApiHost);
      initRepoMock(scope, 'different/repo');
      await github.initRepo({
        repository: 'different/repo',
        token: 'token',
      } as any);
      scope.get('/repos/different/repo/contents/file.json').reply(200, {
        content: toBase64(JSON.stringify(data)),
      });
      const res = await github.getJsonFile('file.json', 'different/repo');
      expect(res).toEqual(data);
    });

    it('returns file content from branch or tag', async () => {
      const data = { foo: 'bar' };
      const scope = httpMock.scope(githubApiHost);
      initRepoMock(scope, 'some/repo');
      await github.initRepo({ repository: 'some/repo', token: 'token' } as any);
      scope.get('/repos/some/repo/contents/file.json?ref=dev').reply(200, {
        content: toBase64(JSON.stringify(data)),
      });
      const res = await github.getJsonFile('file.json', 'some/repo', 'dev');
      expect(res).toEqual(data);
    });

    it('throws on malformed JSON', async () => {
      const scope = httpMock.scope(githubApiHost);
      initRepoMock(scope, 'some/repo');
      await github.initRepo({ repository: 'some/repo', token: 'token' } as any);
      scope.get('/repos/some/repo/contents/file.json').reply(200, {
        content: toBase64('!@#'),
      });
      await expect(github.getJsonFile('file.json')).rejects.toThrow();
    });

    it('throws on errors', async () => {
      const scope = httpMock.scope(githubApiHost);
      initRepoMock(scope, 'some/repo');
      await github.initRepo({ repository: 'some/repo', token: 'token' } as any);
      scope
        .get('/repos/some/repo/contents/file.json')
        .replyWithError('some error');

      await expect(github.getJsonFile('file.json')).rejects.toThrow();
    });
  });

  describe('pushFiles', () => {
    beforeEach(() => {
      git.prepareCommit.mockImplementation(({ files }) =>
        Promise.resolve({
          parentCommitSha: '1234567',
          commitSha: '7654321',
          files,
        })
      );
      git.fetchCommit.mockImplementation(() => Promise.resolve('0abcdef'));
    });

    it('returns null if pre-commit phase has failed', async () => {
      const scope = httpMock.scope(githubApiHost);
      initRepoMock(scope, 'some/repo');
      git.prepareCommit.mockResolvedValueOnce(null);

      await github.initRepo({ repository: 'some/repo', token: 'token' } as any);

      const res = await github.commitFiles({
        branchName: 'foo/bar',
        files: [
          { type: 'addition', path: 'foo.bar', contents: 'foobar' },
          { type: 'deletion', path: 'baz' },
          { type: 'deletion', path: 'qux' },
        ],
        message: 'Foobar',
      });

      expect(res).toBeNull();
    });

    it('returns null on REST error', async () => {
      const scope = httpMock.scope(githubApiHost);
      initRepoMock(scope, 'some/repo');
      await github.initRepo({ repository: 'some/repo', token: 'token' } as any);
      scope.post('/repos/some/repo/git/trees').replyWithError('unknown');

      const res = await github.commitFiles({
        branchName: 'foo/bar',
        files: [{ type: 'addition', path: 'foo.bar', contents: 'foobar' }],
        message: 'Foobar',
      });

      expect(res).toBeNull();
    });

    it('commits and returns SHA string', async () => {
      git.pushCommitToRenovateRef.mockResolvedValueOnce();
      git.listCommitTree.mockResolvedValueOnce([]);
      git.branchExists.mockReturnValueOnce(false);

      const scope = httpMock.scope(githubApiHost);

      initRepoMock(scope, 'some/repo');
      await github.initRepo({ repository: 'some/repo', token: 'token' } as any);

      scope
        .post('/repos/some/repo/git/trees')
        .reply(200, { sha: '111' })
        .post('/repos/some/repo/git/commits')
        .reply(200, { sha: '222' })
        .post('/repos/some/repo/git/refs')
        .reply(200);

      const res = await github.commitFiles({
        branchName: 'foo/bar',
        files: [{ type: 'addition', path: 'foo.bar', contents: 'foobar' }],
        message: 'Foobar',
      });

      expect(res).toBe('0abcdef');
    });

    it('performs rebase', async () => {
      git.pushCommitToRenovateRef.mockResolvedValueOnce();
      git.listCommitTree.mockResolvedValueOnce([]);
      git.branchExists.mockReturnValueOnce(true);

      const scope = httpMock.scope(githubApiHost);

      initRepoMock(scope, 'some/repo');
      await github.initRepo({ repository: 'some/repo', token: 'token' } as any);

      scope
        .post('/repos/some/repo/git/trees')
        .reply(200, { sha: '111' })
        .post('/repos/some/repo/git/commits')
        .reply(200, { sha: '222' })
        .patch('/repos/some/repo/git/refs/heads/foo/bar')
        .reply(200);

      const res = await github.commitFiles({
        branchName: 'foo/bar',
        files: [{ type: 'addition', path: 'foo.bar', contents: 'foobar' }],
        message: 'Foobar',
      });

      expect(res).toBe('0abcdef');
    });
  });
});<|MERGE_RESOLUTION|>--- conflicted
+++ resolved
@@ -35,11 +35,7 @@
     setBaseUrl(githubApiHost);
 
     git.branchExists.mockReturnValue(true);
-<<<<<<< HEAD
-    git.isBranchStale.mockReturnValue(true);
-=======
-    git.isBranchBehindBase.mockResolvedValue(true);
->>>>>>> 0ed7072a
+    git.isBranchBehindBase.mockReturnValue(true);
     git.getBranchCommit.mockReturnValue(
       '0d9c7726c3d628b7e28af234595cfd20febdbf8e'
     );
