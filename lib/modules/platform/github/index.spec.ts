import { DateTime } from 'luxon';
import * as httpMock from '../../../../test/http-mock';
import { logger, mocked } from '../../../../test/util';
import {
  REPOSITORY_NOT_FOUND,
  REPOSITORY_RENAMED,
} from '../../../constants/error-messages';
import { BranchStatus, PrState, VulnerabilityAlert } from '../../../types';
import * as repository from '../../../util/cache/repository';
import * as _git from '../../../util/git';
import * as _hostRules from '../../../util/host-rules';
import { setBaseUrl } from '../../../util/http/github';
import { toBase64 } from '../../../util/string';
import type { CreatePRConfig, UpdatePrConfig } from '../types';
import * as github from '.';

const githubApiHost = 'https://api.github.com';

jest.mock('delay');

jest.mock('../../../util/host-rules');
const hostRules: jest.Mocked<typeof _hostRules> = mocked(_hostRules);

jest.mock('../../../util/git');
const git: jest.Mocked<typeof _git> = mocked(_git);

describe('modules/platform/github/index', () => {
  beforeEach(() => {
    jest.resetAllMocks();
    github.resetConfigs();

    setBaseUrl(githubApiHost);

    git.branchExists.mockReturnValue(true);
    git.isBranchStale.mockResolvedValue(true);
    git.getBranchCommit.mockReturnValue(
      '0d9c7726c3d628b7e28af234595cfd20febdbf8e'
    );
    hostRules.find.mockReturnValue({
      token: '123test',
    });

    const repoCache = repository.getCache();
    delete repoCache.platform;
  });

  describe('initPlatform()', () => {
    it('should throw if no token', async () => {
      await expect(github.initPlatform({} as any)).rejects.toThrow(
        'Init: You must configure a GitHub personal access token'
      );
    });

    it('should throw if user failure', async () => {
      httpMock.scope(githubApiHost).get('/user').reply(404);
      await expect(
        github.initPlatform({ token: '123test' } as any)
      ).rejects.toThrow();
    });

    it('should support default endpoint no email access', async () => {
      httpMock
        .scope(githubApiHost)
        .get('/user')
        .reply(200, {
          login: 'renovate-bot',
        })
        .get('/user/emails')
        .reply(400);
      expect(
        await github.initPlatform({ token: '123test' } as any)
      ).toMatchSnapshot();
    });

    it('should support default endpoint no email result', async () => {
      httpMock
        .scope(githubApiHost)
        .get('/user')
        .reply(200, {
          login: 'renovate-bot',
        })
        .get('/user/emails')
        .reply(200, [{}]);
      expect(
        await github.initPlatform({ token: '123test' } as any)
      ).toMatchSnapshot();
    });

    it('should support gitAuthor and username', async () => {
      expect(
        await github.initPlatform({
          token: '123test',
          username: 'renovate-bot',
          gitAuthor: 'renovate@whitesourcesoftware.com',
        } as any)
      ).toMatchSnapshot();
    });

    it('should support default endpoint with email', async () => {
      httpMock
        .scope(githubApiHost)
        .get('/user')
        .reply(200, {
          login: 'renovate-bot',
        })
        .get('/user/emails')
        .reply(200, [
          {
            email: 'user@domain.com',
          },
        ]);
      expect(
        await github.initPlatform({ token: '123test' } as any)
      ).toMatchSnapshot();
    });

    it('should support custom endpoint', async () => {
      httpMock
        .scope('https://ghe.renovatebot.com')
        .head('/')
        .reply(200, '', { 'x-github-enterprise-version': '3.0.15' })

        .get('/user')
        .reply(200, {
          login: 'renovate-bot',
        })
        .get('/user/emails')
        .reply(200, [
          {
            email: 'user@domain.com',
          },
        ]);
      expect(
        await github.initPlatform({
          endpoint: 'https://ghe.renovatebot.com',
          token: '123test',
        })
      ).toMatchSnapshot();
    });

    it('should support custom endpoint without version', async () => {
      httpMock
        .scope('https://ghe.renovatebot.com')
        .head('/')
        .reply(200)

        .get('/user')
        .reply(200, {
          login: 'renovate-bot',
        })
        .get('/user/emails')
        .reply(200, [
          {
            email: 'user@domain.com',
          },
        ]);
      expect(
        await github.initPlatform({
          endpoint: 'https://ghe.renovatebot.com',
          token: '123test',
        })
      ).toMatchSnapshot();
    });
  });

  describe('getRepos', () => {
    it('should return an array of repos', async () => {
      httpMock
        .scope(githubApiHost)
        .get('/user/repos?per_page=100')
        .reply(200, [
          {
            full_name: 'a/b',
          },
          {
            full_name: 'c/d',
          },
          null,
        ]);
      const repos = await github.getRepos();
      expect(repos).toMatchSnapshot();
    });

    it('should return an array of repos when using Github App endpoint', async () => {
      //Use Github App token
      await github.initPlatform({
        endpoint: githubApiHost,
        username: 'renovate-bot',
        gitAuthor: 'Renovate Bot',
        token: 'x-access-token:123test',
      });
      httpMock
        .scope(githubApiHost)
        .get('/installation/repositories?per_page=100')
        .reply(200, {
          repositories: [
            {
              full_name: 'a/b',
            },
            {
              full_name: 'c/d',
            },
            null,
          ],
        });

      const repos = await github.getRepos();
      expect(repos).toStrictEqual(['a/b', 'c/d']);
    });
  });

  function initRepoMock(
    scope: httpMock.Scope,
    repository: string,
    other: any = {}
  ): void {
    scope.post(`/graphql`).reply(200, {
      data: {
        repository: {
          isFork: false,
          isArchived: false,
          nameWithOwner: repository,
          autoMergeAllowed: true,
          hasIssuesEnabled: true,
          mergeCommitAllowed: true,
          rebaseMergeAllowed: true,
          squashMergeAllowed: true,
          defaultBranchRef: {
            name: 'master',
            target: {
              oid: '1234',
            },
          },
          ...other,
        },
      },
    });
  }

  function forkInitRepoMock(
    scope: httpMock.Scope,
    repository: string,
    forkExisted: boolean,
    forkDefaulBranch = 'master'
  ): void {
    scope
      // repo info
      .post(`/graphql`)
      .reply(200, {
        data: {
          repository: {
            isFork: false,
            isArchived: false,
            nameWithOwner: repository,
            hasIssuesEnabled: true,
            mergeCommitAllowed: true,
            rebaseMergeAllowed: true,
            squashMergeAllowed: true,
            defaultBranchRef: {
              name: 'master',
              target: {
                oid: '1234',
              },
            },
          },
        },
      })
      // getRepos
      .get('/user/repos?per_page=100')
      .reply(
        200,
        forkExisted
          ? [{ full_name: 'forked/repo', default_branch: forkDefaulBranch }]
          : []
      )
      // getBranchCommit
      .post(`/repos/${repository}/forks`)
      .reply(200, {
        full_name: 'forked/repo',
        default_branch: forkDefaulBranch,
      });
  }

  describe('initRepo', () => {
    it('should rebase', async () => {
      const scope = httpMock.scope(githubApiHost);
      initRepoMock(scope, 'some/repo');
      const config = await github.initRepo({
        repository: 'some/repo',
      } as any);
      expect(config).toMatchSnapshot();
    });

    it('should fork when forkMode', async () => {
      const scope = httpMock.scope(githubApiHost);
      forkInitRepoMock(scope, 'some/repo', false);
      const config = await github.initRepo({
        repository: 'some/repo',
        forkMode: true,
      } as any);
      expect(config).toMatchSnapshot();
    });

    it('should update fork when forkMode', async () => {
      const scope = httpMock.scope(githubApiHost);
      forkInitRepoMock(scope, 'some/repo', true);
      scope.patch('/repos/forked/repo/git/refs/heads/master').reply(200);
      const config = await github.initRepo({
        repository: 'some/repo',
        forkMode: true,
      } as any);
      expect(config).toMatchSnapshot();
    });

    it('detects fork default branch mismatch', async () => {
      const scope = httpMock.scope(githubApiHost);
      forkInitRepoMock(scope, 'some/repo', true, 'not_master');
      scope.post('/repos/forked/repo/git/refs').reply(200);
      scope.patch('/repos/forked/repo').reply(200);
      scope.patch('/repos/forked/repo/git/refs/heads/master').reply(200);
      const config = await github.initRepo({
        repository: 'some/repo',
        forkMode: true,
      } as any);
      expect(config).toMatchSnapshot();
    });

    it('should squash', async () => {
      httpMock
        .scope(githubApiHost)
        .post(`/graphql`)
        .reply(200, {
          data: {
            repository: {
              isFork: false,
              isArchived: false,
              nameWithOwner: 'some/repo',
              hasIssuesEnabled: true,
              mergeCommitAllowed: true,
              rebaseMergeAllowed: false,
              squashMergeAllowed: true,
              defaultBranchRef: {
                name: 'master',
                target: {
                  oid: '1234',
                },
              },
            },
          },
        });
      const config = await github.initRepo({
        repository: 'some/repo',
      } as any);
      expect(config).toMatchSnapshot();
    });

    it('should merge', async () => {
      httpMock
        .scope(githubApiHost)
        .post(`/graphql`)
        .reply(200, {
          data: {
            repository: {
              isFork: false,
              isArchived: false,
              nameWithOwner: 'some/repo',
              hasIssuesEnabled: true,
              mergeCommitAllowed: true,
              rebaseMergeAllowed: false,
              squashMergeAllowed: false,
              defaultBranchRef: {
                name: 'master',
                target: {
                  oid: '1234',
                },
              },
            },
          },
        });
      const config = await github.initRepo({
        repository: 'some/repo',
      } as any);
      expect(config).toMatchSnapshot();
    });

    it('should not guess at merge', async () => {
      httpMock
        .scope(githubApiHost)
        .post(`/graphql`)
        .reply(200, {
          data: {
            repository: {
              defaultBranchRef: {
                name: 'master',
                target: {
                  oid: '1234',
                },
              },
            },
          },
        });
      const config = await github.initRepo({
        repository: 'some/repo',
      } as any);
      expect(config).toMatchSnapshot();
    });

    it('should throw error if archived', async () => {
      httpMock
        .scope(githubApiHost)
        .post(`/graphql`)
        .reply(200, {
          data: {
            repository: {
              isArchived: true,
              nameWithOwner: 'some/repo',
              hasIssuesEnabled: true,
              defaultBranchRef: {
                name: 'master',
                target: {
                  oid: '1234',
                },
              },
            },
          },
        });
      await expect(
        github.initRepo({
          repository: 'some/repo',
        } as any)
      ).rejects.toThrow();
    });

    it('throws not-found', async () => {
      httpMock.scope(githubApiHost).post(`/graphql`).reply(404);
      await expect(
        github.initRepo({
          repository: 'some/repo',
        } as any)
      ).rejects.toThrow(REPOSITORY_NOT_FOUND);
    });

    it('should throw error if renamed', async () => {
      httpMock
        .scope(githubApiHost)
        .post(`/graphql`)
        .reply(200, {
          data: {
            repository: {
              nameWithOwner: 'some/other',
              hasIssuesEnabled: true,
              defaultBranchRef: {
                name: 'master',
                target: {
                  oid: '1234',
                },
              },
            },
          },
        });
      await expect(
        github.initRepo({
          repository: 'some/repo',
        } as any)
      ).rejects.toThrow(REPOSITORY_RENAMED);
    });

    it('should not be case sensitive', async () => {
      httpMock
        .scope(githubApiHost)
        .post(`/graphql`)
        .reply(200, {
          data: {
            repository: {
              nameWithOwner: 'Some/repo',
              hasIssuesEnabled: true,
              defaultBranchRef: {
                name: 'master',
                target: {
                  oid: '1234',
                },
              },
            },
          },
        });
      const result = await github.initRepo({
        repository: 'some/Repo',
      } as any);
      expect(result.defaultBranch).toBe('master');
      expect(result.isFork).toBeFalse();
    });
  });

  describe('getRepoForceRebase', () => {
    it('should detect repoForceRebase', async () => {
      httpMock
        .scope(githubApiHost)
        .get('/repos/undefined/branches/undefined/protection')
        .reply(200, {
          required_pull_request_reviews: {
            dismiss_stale_reviews: false,
            require_code_owner_reviews: false,
          },
          required_status_checks: {
            strict: true,
            contexts: [],
          },
          restrictions: {
            users: [
              {
                login: 'rarkins',
                id: 6311784,
                type: 'User',
                site_admin: false,
              },
            ],
            teams: [],
          },
        });
      const res = await github.getRepoForceRebase();
      expect(res).toBeTrue();
    });

    it('should handle 404', async () => {
      httpMock
        .scope(githubApiHost)
        .get('/repos/undefined/branches/undefined/protection')
        .reply(404);
      const res = await github.getRepoForceRebase();
      expect(res).toBeFalse();
    });

    it('should handle 403', async () => {
      httpMock
        .scope(githubApiHost)
        .get('/repos/undefined/branches/undefined/protection')
        .reply(403);
      const res = await github.getRepoForceRebase();
      expect(res).toBeFalse();
    });

    it('should throw 401', async () => {
      httpMock
        .scope(githubApiHost)
        .get('/repos/undefined/branches/undefined/protection')
        .reply(401);
      await expect(
        github.getRepoForceRebase()
      ).rejects.toThrowErrorMatchingSnapshot();
    });
  });
<<<<<<< HEAD
  describe('getPrList()', () => {
    const t = DateTime.fromISO('2000-01-01T00:00:00.000+00:00');
    const t1 = t.plus({ minutes: 1 }).toISO();
    const t2 = t.plus({ minutes: 2 }).toISO();
    const t3 = t.plus({ minutes: 3 }).toISO();
    const t4 = t.plus({ minutes: 4 }).toISO();

    const pr1 = {
      number: 1,
      head: { ref: 'branch-1', repo: { full_name: 'some/repo' } },
      state: PrState.Open,
      title: 'PR #1',
      updated_at: t1,
    };

    const pr2 = {
      number: 2,
      head: { ref: 'branch-2', repo: { full_name: 'some/repo' } },
      state: PrState.Open,
      title: 'PR #2',
      updated_at: t2,
    };

    const pr3 = {
      number: 3,
      head: { ref: 'branch-3', repo: { full_name: 'some/repo' } },
      state: PrState.Open,
      title: 'PR #3',
      updated_at: t3,
    };

    const pagePath = (x: number) =>
      `/repos/some/repo/pulls?per_page=100&state=all&sort=updated&direction=desc&page=${x}`;
    const pageLink = (x: number) =>
      `<${githubApiHost}${pagePath(x)}>; rel="next"`;

    it('fetches single page', async () => {
      const scope = httpMock.scope(githubApiHost);
      initRepoMock(scope, 'some/repo');
      scope.get(pagePath(1)).reply(200, [pr1]);
      await github.initRepo({ repository: 'some/repo' } as never);

      const res = await github.getPrList();

      expect(res).toMatchObject([{ number: 1, title: 'PR #1' }]);
    });

    it('fetches multiple pages', async () => {
      const scope = httpMock.scope(githubApiHost);
      initRepoMock(scope, 'some/repo');
      scope
        .get(pagePath(1))
        .reply(200, [pr3], {
          link: `${pageLink(2)}, ${pageLink(3).replace('next', 'last')}`,
        })
        .get(pagePath(2))
        .reply(200, [pr2], { link: pageLink(3) })
        .get(pagePath(3))
        .reply(200, [pr1]);
      await github.initRepo({ repository: 'some/repo' } as never);

      const res = await github.getPrList();

      expect(res).toMatchObject([{ number: 1 }, { number: 2 }, { number: 3 }]);
    });

    it('uses ETag', async () => {
      const scope = httpMock.scope(githubApiHost);
      initRepoMock(scope, 'some/repo');
      initRepoMock(scope, 'some/repo');
      scope
        .get(pagePath(1))
        .reply(200, [pr3, pr2, pr1], { etag: 'foobar' })
        .get(pagePath(1))
        .reply(304);

      await github.initRepo({ repository: 'some/repo' } as never);
      const res1 = await github.getPrList();

      await github.initRepo({ repository: 'some/repo' } as never);
      const res2 = await github.getPrList();

      expect(res1).toMatchObject([{ number: 1 }, { number: 2 }, { number: 3 }]);
      expect(res1).toEqual(res2);
    });

    it('synchronizes cache', async () => {
      const scope = httpMock.scope(githubApiHost);
      initRepoMock(scope, 'some/repo');
      initRepoMock(scope, 'some/repo');

      scope
        .get(pagePath(1))
        .reply(200, [pr3], {
          link: `${pageLink(2)}, ${pageLink(3).replace('next', 'last')}`,
          etag: 'foo',
        })
        .get(pagePath(2))
        .reply(200, [pr2])
        .get(pagePath(3))
        .reply(200, [pr1]);

      await github.initRepo({ repository: 'some/repo' } as never);
      const res1 = await github.getPrList();

      scope
        .get(pagePath(1))
        .reply(200, [{ ...pr3, updated_at: t4, title: 'PR #3 (updated)' }], {
          link: `${pageLink(2)}`,
          etag: 'bar',
        })
        .get(pagePath(2))
        .reply(200, [{ ...pr2, updated_at: t4, title: 'PR #2 (updated)' }], {
          link: `${pageLink(3)}`,
        })
        .get(pagePath(3))
        .reply(200, [{ ...pr1, updated_at: t4, title: 'PR #1 (updated)' }]);

      await github.initRepo({ repository: 'some/repo' } as never);
      const res2 = await github.getPrList();

      expect(res1).toMatchObject([
        { number: 1, title: 'PR #1' },
        { number: 2, title: 'PR #2' },
        { number: 3, title: 'PR #3' },
      ]);
      expect(res2).toMatchObject([
        { number: 1, title: 'PR #1 (updated)' },
        { number: 2, title: 'PR #2 (updated)' },
        { number: 3, title: 'PR #3 (updated)' },
      ]);
    });
  });
=======

>>>>>>> ac126926
  describe('getBranchPr(branchName)', () => {
    it('should return null if no PR exists', async () => {
      const scope = httpMock.scope(githubApiHost);
      initRepoMock(scope, 'some/repo');
      scope
        .get(
          '/repos/some/repo/pulls?per_page=100&state=all&sort=updated&direction=desc&page=1'
        )
        .reply(200, []);

      await github.initRepo({
        repository: 'some/repo',
      } as any);
      const pr = await github.getBranchPr('somebranch');
      expect(pr).toBeNull();
    });
<<<<<<< HEAD
    it('should cache and return the PR object', async () => {
=======

    it('should return the PR object', async () => {
>>>>>>> ac126926
      const scope = httpMock.scope(githubApiHost);
      initRepoMock(scope, 'some/repo');
      scope
        .get(
          '/repos/some/repo/pulls?per_page=100&state=all&sort=updated&direction=desc&page=1'
        )
        .reply(200, [
          {
            number: 90,
            head: { ref: 'somebranch', repo: { full_name: 'other/repo' } },
            state: PrState.Open,
            title: 'PR from another repo',
          },
          {
            number: 91,
            base: { sha: '1234' },
            head: { ref: 'somebranch', repo: { full_name: 'some/repo' } },
            state: PrState.Open,
            title: 'Some title',
          },
        ]);
      await github.initRepo({
        repository: 'some/repo',
      } as any);

      const pr = await github.getBranchPr('somebranch');
      const pr2 = await github.getBranchPr('somebranch');

      expect(pr).toMatchSnapshot();
<<<<<<< HEAD
      expect(pr2).toEqual(pr);
      expect(httpMock.getTrace()).toMatchSnapshot();
    });
    it('should reopen and cache autoclosed PR', async () => {
=======
    });

    it('should reopen an autoclosed PR', async () => {
>>>>>>> ac126926
      const scope = httpMock.scope(githubApiHost);
      initRepoMock(scope, 'some/repo');
      scope
        .get(
          '/repos/some/repo/pulls?per_page=100&state=all&sort=updated&direction=desc&page=1'
        )
        .reply(200, [
          {
            number: 90,
            head: { ref: 'somebranch', repo: { full_name: 'other/repo' } },
            state: PrState.Open,
          },
          {
            number: 91,
            head: { ref: 'somebranch', repo: { full_name: 'some/repo' } },
            title: 'old title - autoclosed',
            state: PrState.Closed,
            closed_at: DateTime.now().minus({ days: 6 }).toISO(),
          },
        ])
        .post('/repos/some/repo/git/refs')
        .reply(201)
        .patch('/repos/some/repo/pulls/91')
        .reply(200, {
          number: 91,
          base: { sha: '1234' },
          head: { ref: 'somebranch', repo: { full_name: 'some/repo' } },
          state: PrState.Open,
          title: 'old title',
        });
      await github.initRepo({
        repository: 'some/repo',
      } as any);

      const pr = await github.getBranchPr('somebranch');
<<<<<<< HEAD
      const pr2 = await github.getBranchPr('somebranch');

      expect(pr).toMatchSnapshot({ number: 91 });
      expect(pr2).toEqual(pr);
      expect(httpMock.getTrace()).toMatchSnapshot();
=======
      expect(pr).toMatchSnapshot();
>>>>>>> ac126926
    });

    it('aborts reopen if PR is too old', async () => {
      const scope = httpMock.scope(githubApiHost);
      initRepoMock(scope, 'some/repo');
      scope
        .get(
          '/repos/some/repo/pulls?per_page=100&state=all&sort=updated&direction=desc&page=1'
        )
        .reply(200, [
          {
            number: 90,
            head: { ref: 'somebranch', repo: { full_name: 'other/repo' } },
            state: PrState.Open,
          },
          {
            number: 91,
            head: { ref: 'somebranch', repo: { full_name: 'some/repo' } },
            title: 'old title - autoclosed',
            state: PrState.Closed,
            closed_at: DateTime.now().minus({ days: 7 }).toISO(),
          },
        ]);

      await github.initRepo({
        repository: 'some/repo',
      } as any);
      const pr = await github.getBranchPr('somebranch');
      expect(pr).toBeNull();
    });

    it('aborts reopening if branch recreation fails', async () => {
      const scope = httpMock.scope(githubApiHost);
      initRepoMock(scope, 'some/repo');
      scope
        .get(
          '/repos/some/repo/pulls?per_page=100&state=all&sort=updated&direction=desc&page=1'
        )
        .reply(200, [
          {
            number: 91,
            head: { ref: 'somebranch', repo: { full_name: 'some/repo' } },
            title: 'old title - autoclosed',
            state: PrState.Closed,
            closed_at: DateTime.now().minus({ minutes: 10 }).toISO(),
          },
        ])
        .post('/repos/some/repo/git/refs')
        .reply(201)
        .patch('/repos/some/repo/pulls/91')
        .reply(422);

      await github.initRepo({
        repository: 'some/repo',
      } as any);
      const pr = await github.getBranchPr('somebranch');
      expect(pr).toBeNull();
    });

    it('aborts reopening if PR reopening fails', async () => {
      const scope = httpMock.scope(githubApiHost);
      initRepoMock(scope, 'some/repo');
      scope
        .get(
          '/repos/some/repo/pulls?per_page=100&state=all&sort=updated&direction=desc&page=1'
        )
        .reply(200, [
          {
            number: 91,
            head: { ref: 'somebranch', repo: { full_name: 'some/repo' } },
            title: 'old title - autoclosed',
            state: PrState.Closed,
            closed_at: DateTime.now().minus({ minutes: 10 }).toISO(),
          },
        ])
        .post('/repos/some/repo/git/refs')
        .reply(422);

      await github.initRepo({
        repository: 'some/repo',
      } as any);
      const pr = await github.getBranchPr('somebranch');
      expect(pr).toBeNull();
    });
<<<<<<< HEAD
    it('should cache and return the PR object in fork mode', async () => {
=======

    it('should return the PR object in fork mode', async () => {
>>>>>>> ac126926
      const scope = httpMock.scope(githubApiHost);
      forkInitRepoMock(scope, 'some/repo', true);
      scope
        .patch('/repos/forked/repo/git/refs/heads/master')
        .reply(200)
        .get(
          '/repos/some/repo/pulls?per_page=100&state=all&sort=updated&direction=desc&page=1'
        )
        .reply(200, [
          {
            number: 90,
            base: { sha: '1234' },
            head: { ref: 'somebranch', repo: { full_name: 'other/repo' } },
            state: PrState.Open,
            title: 'Some title',
          },
          {
            number: 91,
            base: { sha: '1234' },
            head: { ref: 'somebranch', repo: { full_name: 'some/repo' } },
            state: PrState.Open,
            title: 'Wrong PR',
          },
        ]);
      await github.initRepo({
        repository: 'some/repo',
        forkMode: true,
      } as any);

      const pr = await github.getBranchPr('somebranch');
<<<<<<< HEAD
      const pr2 = await github.getBranchPr('somebranch');

      expect(pr).toMatchSnapshot({ number: 90 });
      expect(pr2).toEqual(pr);
      expect(httpMock.getTrace()).toMatchSnapshot();
=======
      expect(pr).toMatchSnapshot();
>>>>>>> ac126926
    });
  });

  describe('getBranchStatus()', () => {
    it('returns success if ignoreTests true', async () => {
      const scope = httpMock.scope(githubApiHost);
      initRepoMock(scope, 'some/repo');

      await expect(
        github.initRepo({
          repository: 'some/repo',
        } as any)
      ).toResolve();
    });

    it('should pass through success', async () => {
      const scope = httpMock.scope(githubApiHost);
      initRepoMock(scope, 'some/repo');
      scope
        .get('/repos/some/repo/commits/somebranch/status')
        .reply(200, {
          state: 'success',
        })
        .get('/repos/some/repo/commits/somebranch/check-runs?per_page=100')
        .reply(200, []);

      await github.initRepo({
        repository: 'some/repo',
      } as any);
      const res = await github.getBranchStatus('somebranch');
      expect(res).toEqual(BranchStatus.green);
    });

    it('should pass through failed', async () => {
      const scope = httpMock.scope(githubApiHost);
      initRepoMock(scope, 'some/repo');
      scope
        .get('/repos/some/repo/commits/somebranch/status')
        .reply(200, {
          state: 'failure',
        })
        .get('/repos/some/repo/commits/somebranch/check-runs?per_page=100')
        .reply(200, []);

      await github.initRepo({
        repository: 'some/repo',
      } as any);
      const res = await github.getBranchStatus('somebranch');
      expect(res).toEqual(BranchStatus.red);
    });

    it('defaults to pending', async () => {
      const scope = httpMock.scope(githubApiHost);
      initRepoMock(scope, 'some/repo');
      scope
        .get('/repos/some/repo/commits/somebranch/status')
        .reply(200, {
          state: 'unknown',
        })
        .get('/repos/some/repo/commits/somebranch/check-runs?per_page=100')
        .reply(200, []);
      await github.initRepo({
        repository: 'some/repo',
      } as any);
      const res = await github.getBranchStatus('somebranch');
      expect(res).toEqual(BranchStatus.yellow);
    });

    it('should fail if a check run has failed', async () => {
      const scope = httpMock.scope(githubApiHost);
      initRepoMock(scope, 'some/repo');
      scope
        .get('/repos/some/repo/commits/somebranch/status')
        .reply(200, {
          state: 'pending',
          statuses: [],
        })
        .get('/repos/some/repo/commits/somebranch/check-runs?per_page=100')
        .reply(200, {
          total_count: 2,
          check_runs: [
            {
              id: 23950198,
              status: 'completed',
              conclusion: 'success',
              name: 'Travis CI - Pull Request',
            },
            {
              id: 23950195,
              status: 'completed',
              conclusion: 'failure',
              name: 'Travis CI - Branch',
            },
          ],
        });
      await github.initRepo({
        repository: 'some/repo',
      } as any);
      const res = await github.getBranchStatus('somebranch');
      expect(res).toEqual(BranchStatus.red);
    });

    it('should succeed if no status and all passed check runs', async () => {
      const scope = httpMock.scope(githubApiHost);
      initRepoMock(scope, 'some/repo');
      scope
        .get('/repos/some/repo/commits/somebranch/status')
        .reply(200, {
          state: 'pending',
          statuses: [],
        })
        .get('/repos/some/repo/commits/somebranch/check-runs?per_page=100')
        .reply(200, {
          total_count: 3,
          check_runs: [
            {
              id: 2390199,
              status: 'completed',
              conclusion: 'skipped',
              name: 'Conditional GitHub Action',
            },
            {
              id: 23950198,
              status: 'completed',
              conclusion: 'success',
              name: 'Travis CI - Pull Request',
            },
            {
              id: 23950195,
              status: 'completed',
              conclusion: 'success',
              name: 'Travis CI - Branch',
            },
          ],
        });
      await github.initRepo({
        repository: 'some/repo',
      } as any);
      const res = await github.getBranchStatus('somebranch');
      expect(res).toEqual(BranchStatus.green);
    });

    it('should fail if a check run is pending', async () => {
      const scope = httpMock.scope(githubApiHost);
      initRepoMock(scope, 'some/repo');
      scope
        .get('/repos/some/repo/commits/somebranch/status')
        .reply(200, {
          state: 'pending',
          statuses: [],
        })
        .get('/repos/some/repo/commits/somebranch/check-runs?per_page=100')
        .reply(200, {
          total_count: 2,
          check_runs: [
            {
              id: 23950198,
              status: 'completed',
              conclusion: 'success',
              name: 'Travis CI - Pull Request',
            },
            {
              id: 23950195,
              status: 'pending',
              name: 'Travis CI - Branch',
            },
          ],
        });
      await github.initRepo({
        repository: 'some/repo',
      } as any);
      const res = await github.getBranchStatus('somebranch');
      expect(res).toEqual(BranchStatus.yellow);
    });
  });

  describe('getBranchStatusCheck', () => {
    it('returns state if found', async () => {
      const scope = httpMock.scope(githubApiHost);
      initRepoMock(scope, 'some/repo');
      scope
        .get(
          '/repos/some/repo/commits/0d9c7726c3d628b7e28af234595cfd20febdbf8e/statuses'
        )
        .reply(200, [
          {
            context: 'context-1',
            state: 'success',
          },
          {
            context: 'context-2',
            state: 'pending',
          },
          {
            context: 'context-3',
            state: 'failure',
          },
        ]);
      await github.initRepo({
        repository: 'some/repo',
        token: 'token',
      } as any);
      const res = await github.getBranchStatusCheck(
        'renovate/future_branch',
        'context-2'
      );
      expect(res).toEqual(BranchStatus.yellow);
    });

    it('returns null', async () => {
      const scope = httpMock.scope(githubApiHost);
      initRepoMock(scope, 'some/repo');
      scope
        .get(
          '/repos/some/repo/commits/0d9c7726c3d628b7e28af234595cfd20febdbf8e/statuses'
        )
        .reply(200, [
          {
            context: 'context-1',
            state: 'success',
          },
          {
            context: 'context-2',
            state: 'pending',
          },
          {
            context: 'context-3',
            state: 'error',
          },
        ]);
      await github.initRepo({
        repository: 'some/repo',
      } as any);
      const res = await github.getBranchStatusCheck('somebranch', 'context-4');
      expect(res).toBeNull();
    });
  });

  describe('setBranchStatus', () => {
    it('returns if already set', async () => {
      const scope = httpMock.scope(githubApiHost);
      initRepoMock(scope, 'some/repo');
      scope
        .get(
          '/repos/some/repo/commits/0d9c7726c3d628b7e28af234595cfd20febdbf8e/statuses'
        )
        .reply(200, [
          {
            context: 'some-context',
            state: 'pending',
          },
        ]);
      await github.initRepo({
        repository: 'some/repo',
      } as any);
      await expect(
        github.setBranchStatus({
          branchName: 'some-branch',
          context: 'some-context',
          description: 'some-description',
          state: BranchStatus.yellow,
          url: 'some-url',
        })
      ).toResolve();
    });

    it('sets branch status', async () => {
      const scope = httpMock.scope(githubApiHost);
      initRepoMock(scope, 'some/repo');
      scope
        .get(
          '/repos/some/repo/commits/0d9c7726c3d628b7e28af234595cfd20febdbf8e/statuses'
        )
        .reply(200, [
          {
            context: 'context-1',
            state: 'state-1',
          },
          {
            context: 'context-2',
            state: 'state-2',
          },
          {
            context: 'context-3',
            state: 'state-3',
          },
        ])
        .post(
          '/repos/some/repo/statuses/0d9c7726c3d628b7e28af234595cfd20febdbf8e'
        )
        .reply(200)
        .get('/repos/some/repo/commits/some-branch/status')
        .reply(200, {})
        .get(
          '/repos/some/repo/commits/0d9c7726c3d628b7e28af234595cfd20febdbf8e/statuses'
        )
        .reply(200, {});

      await github.initRepo({
        repository: 'some/repo',
      } as any);
      await expect(
        github.setBranchStatus({
          branchName: 'some-branch',
          context: 'some-context',
          description: 'some-description',
          state: BranchStatus.green,
          url: 'some-url',
        })
      ).toResolve();
    });
  });

  describe('findIssue()', () => {
    it('returns null if no issue', async () => {
      httpMock
        .scope(githubApiHost)
        .post('/graphql')
        .reply(200, {
          data: {
            repository: {
              issues: {
                pageInfo: {
                  startCursor: null,
                  hasNextPage: false,
                  endCursor: null,
                },
                nodes: [
                  {
                    number: 2,
                    state: 'open',
                    title: 'title-2',
                  },
                  {
                    number: 1,
                    state: 'open',
                    title: 'title-1',
                  },
                ],
              },
            },
          },
        });
      const res = await github.findIssue('title-3');
      expect(res).toBeNull();
    });

    it('finds issue', async () => {
      httpMock
        .scope(githubApiHost)
        .post('/graphql')
        .reply(200, {
          data: {
            repository: {
              issues: {
                pageInfo: {
                  startCursor: null,
                  hasNextPage: false,
                  endCursor: null,
                },
                nodes: [
                  {
                    number: 2,
                    state: 'open',
                    title: 'title-2',
                  },
                  {
                    number: 1,
                    state: 'open',
                    title: 'title-1',
                  },
                ],
              },
            },
          },
        })
        .get('/repos/undefined/issues/2')
        .reply(200, { body: 'new-content' });
      const res = await github.findIssue('title-2');
      expect(res).not.toBeNull();
    });
  });

  describe('ensureIssue()', () => {
    it('creates issue', async () => {
      const scope = httpMock.scope(githubApiHost);
      initRepoMock(scope, 'some/repo');
      await github.initRepo({ repository: 'some/repo' });
      scope
        .post('/graphql')
        .reply(200, {
          data: {
            repository: {
              issues: {
                pageInfo: {
                  startCursor: null,
                  hasNextPage: false,
                  endCursor: null,
                },
                nodes: [
                  {
                    number: 2,
                    state: 'open',
                    title: 'title-2',
                  },
                  {
                    number: 1,
                    state: 'open',
                    title: 'title-1',
                  },
                ],
              },
            },
          },
        })
        .post('/repos/some/repo/issues')
        .reply(200);
      const res = await github.ensureIssue({
        title: 'new-title',
        body: 'new-content',
      });
      expect(res).toBe('created');
    });

    it('creates issue if not ensuring only once', async () => {
      const scope = httpMock.scope(githubApiHost);
      initRepoMock(scope, 'some/repo');
      await github.initRepo({ repository: 'some/repo' });
      scope
        .post('/graphql')
        .reply(200, {
          data: {
            repository: {
              issues: {
                pageInfo: {
                  startCursor: null,
                  hasNextPage: false,
                  endCursor: null,
                },
                nodes: [
                  {
                    number: 2,
                    state: 'open',
                    title: 'title-2',
                  },
                  {
                    number: 1,
                    state: 'closed',
                    title: 'title-1',
                  },
                ],
              },
            },
          },
        })
        .get('/repos/some/repo/issues/1')
        .reply(404);
      const res = await github.ensureIssue({
        title: 'title-1',
        body: 'new-content',
      });
      expect(res).toBeNull();
    });

    it('does not create issue if ensuring only once', async () => {
      const scope = httpMock.scope(githubApiHost);
      initRepoMock(scope, 'some/repo');
      await github.initRepo({ repository: 'some/repo' });
      scope.post('/graphql').reply(200, {
        data: {
          repository: {
            issues: {
              pageInfo: {
                startCursor: null,
                hasNextPage: false,
                endCursor: null,
              },
              nodes: [
                {
                  number: 2,
                  state: 'open',
                  title: 'title-2',
                },
                {
                  number: 1,
                  state: 'closed',
                  title: 'title-1',
                },
              ],
            },
          },
        },
      });
      const once = true;
      const res = await github.ensureIssue({
        title: 'title-1',
        body: 'new-content',
        once,
      });
      expect(res).toBeNull();
    });

    it('creates issue with labels', async () => {
      const scope = httpMock.scope(githubApiHost);
      initRepoMock(scope, 'some/repo');
      await github.initRepo({ repository: 'some/repo' });
      scope
        .post('/graphql')
        .reply(200, {
          data: {
            repository: {
              issues: {
                pageInfo: {
                  startCursor: null,
                  hasNextPage: false,
                  endCursor: null,
                },
                nodes: [],
              },
            },
          },
        })
        .post('/repos/some/repo/issues')
        .reply(200);
      const res = await github.ensureIssue({
        title: 'new-title',
        body: 'new-content',
        labels: ['Renovate', 'Maintenance'],
      });
      expect(res).toBe('created');
    });

    it('closes others if ensuring only once', async () => {
      const scope = httpMock.scope(githubApiHost);
      initRepoMock(scope, 'some/repo');
      await github.initRepo({ repository: 'some/repo' });
      scope
        .post('/graphql')
        .reply(200, {
          data: {
            repository: {
              issues: {
                pageInfo: {
                  startCursor: null,
                  hasNextPage: false,
                  endCursor: null,
                },
                nodes: [
                  {
                    number: 3,
                    state: 'open',
                    title: 'title-1',
                  },
                  {
                    number: 2,
                    state: 'open',
                    title: 'title-2',
                  },
                  {
                    number: 1,
                    state: 'closed',
                    title: 'title-1',
                  },
                ],
              },
            },
          },
        })
        .get('/repos/some/repo/issues/3')
        .reply(404);
      const once = true;
      const res = await github.ensureIssue({
        title: 'title-1',
        body: 'new-content',
        once,
      });
      expect(res).toBeNull();
    });

    it('updates issue', async () => {
      const scope = httpMock.scope(githubApiHost);
      initRepoMock(scope, 'some/repo');
      await github.initRepo({ repository: 'some/repo' });
      scope
        .post('/graphql')
        .reply(200, {
          data: {
            repository: {
              issues: {
                pageInfo: {
                  startCursor: null,
                  hasNextPage: false,
                  endCursor: null,
                },
                nodes: [
                  {
                    number: 2,
                    state: 'open',
                    title: 'title-2',
                  },
                  {
                    number: 1,
                    state: 'open',
                    title: 'title-1',
                  },
                ],
              },
            },
          },
        })
        .get('/repos/some/repo/issues/2')
        .reply(200, { body: 'new-content' })
        .patch('/repos/some/repo/issues/2')
        .reply(200);
      const res = await github.ensureIssue({
        title: 'title-3',
        reuseTitle: 'title-2',
        body: 'newer-content',
      });
      expect(res).toBe('updated');
    });

    it('updates issue with labels', async () => {
      const scope = httpMock.scope(githubApiHost);
      initRepoMock(scope, 'some/repo');
      await github.initRepo({ repository: 'some/repo' });
      scope
        .post('/graphql')
        .reply(200, {
          data: {
            repository: {
              issues: {
                pageInfo: {
                  startCursor: null,
                  hasNextPage: false,
                  endCursor: null,
                },
                nodes: [
                  {
                    number: 2,
                    state: 'open',
                    title: 'title-2',
                  },
                  {
                    number: 1,
                    state: 'open',
                    title: 'title-1',
                  },
                ],
              },
            },
          },
        })
        .get('/repos/some/repo/issues/2')
        .reply(200, { body: 'new-content' })
        .patch('/repos/some/repo/issues/2')
        .reply(200);
      const res = await github.ensureIssue({
        title: 'title-3',
        reuseTitle: 'title-2',
        body: 'newer-content',
        labels: ['Renovate', 'Maintenance'],
      });
      expect(res).toBe('updated');
    });

    it('skips update if unchanged', async () => {
      const scope = httpMock.scope(githubApiHost);
      initRepoMock(scope, 'some/repo');
      await github.initRepo({ repository: 'some/repo' });
      scope
        .post('/graphql')
        .reply(200, {
          data: {
            repository: {
              issues: {
                pageInfo: {
                  startCursor: null,
                  hasNextPage: false,
                  endCursor: null,
                },
                nodes: [
                  {
                    number: 2,
                    state: 'open',
                    title: 'title-2',
                  },
                  {
                    number: 1,
                    state: 'open',
                    title: 'title-1',
                  },
                ],
              },
            },
          },
        })
        .get('/repos/some/repo/issues/2')
        .reply(200, { body: 'newer-content' });
      const res = await github.ensureIssue({
        title: 'title-2',
        body: 'newer-content',
      });
      expect(res).toBeNull();
    });

    it('deletes if duplicate', async () => {
      const scope = httpMock.scope(githubApiHost);
      initRepoMock(scope, 'some/repo');
      await github.initRepo({ repository: 'some/repo' });
      scope
        .post('/graphql')
        .reply(200, {
          data: {
            repository: {
              issues: {
                pageInfo: {
                  startCursor: null,
                  hasNextPage: false,
                  endCursor: null,
                },
                nodes: [
                  {
                    number: 2,
                    state: 'open',
                    title: 'title-1',
                  },
                  {
                    number: 1,
                    state: 'open',
                    title: 'title-1',
                  },
                ],
              },
            },
          },
        })
        .patch('/repos/some/repo/issues/1')
        .reply(200)
        .get('/repos/some/repo/issues/2')
        .reply(200, { body: 'newer-content' });
      const res = await github.ensureIssue({
        title: 'title-1',
        body: 'newer-content',
      });
      expect(res).toBeNull();
    });

    it('creates issue if reopen flag false and issue is not open', async () => {
      const scope = httpMock.scope(githubApiHost);
      initRepoMock(scope, 'some/repo');
      await github.initRepo({ repository: 'some/repo' });
      scope
        .post('/graphql')
        .reply(200, {
          data: {
            repository: {
              issues: {
                pageInfo: {
                  startCursor: null,
                  hasNextPage: false,
                  endCursor: null,
                },
                nodes: [
                  {
                    number: 2,
                    state: 'close',
                    title: 'title-2',
                  },
                ],
              },
            },
          },
        })
        .get('/repos/some/repo/issues/2')
        .reply(200, { body: 'new-content' })
        .post('/repos/some/repo/issues')
        .reply(200);
      const res = await github.ensureIssue({
        title: 'title-2',
        body: 'new-content',
        once: false,
        shouldReOpen: false,
      });
      expect(res).toBe('created');
    });

    it('does not create issue if reopen flag false and issue is already open', async () => {
      const scope = httpMock.scope(githubApiHost);
      initRepoMock(scope, 'some/repo');
      await github.initRepo({ repository: 'some/repo' });
      scope
        .post('/graphql')
        .reply(200, {
          data: {
            repository: {
              issues: {
                pageInfo: {
                  startCursor: null,
                  hasNextPage: false,
                  endCursor: null,
                },
                nodes: [
                  {
                    number: 2,
                    state: 'open',
                    title: 'title-2',
                  },
                ],
              },
            },
          },
        })
        .get('/repos/some/repo/issues/2')
        .reply(200, { body: 'new-content' });
      const res = await github.ensureIssue({
        title: 'title-2',
        body: 'new-content',
        once: false,
        shouldReOpen: false,
      });
      expect(res).toBeNull();
    });
  });

  describe('ensureIssueClosing()', () => {
    it('closes issue', async () => {
      httpMock
        .scope(githubApiHost)
        .post('/graphql')
        .reply(200, {
          data: {
            repository: {
              issues: {
                pageInfo: {
                  startCursor: null,
                  hasNextPage: false,
                  endCursor: null,
                },
                nodes: [
                  {
                    number: 2,
                    state: 'open',
                    title: 'title-2',
                  },
                  {
                    number: 1,
                    state: 'open',
                    title: 'title-1',
                  },
                ],
              },
            },
          },
        })
        .patch('/repos/undefined/issues/2')
        .reply(200);
      await expect(github.ensureIssueClosing('title-2')).toResolve();
    });
  });

  describe('deleteLabel(issueNo, label)', () => {
    it('should delete the label', async () => {
      const scope = httpMock.scope(githubApiHost);
      initRepoMock(scope, 'some/repo');
      scope.delete('/repos/some/repo/issues/42/labels/rebase').reply(200);
      await github.initRepo({
        repository: 'some/repo',
      } as any);
      await expect(github.deleteLabel(42, 'rebase')).toResolve();
    });
  });

  describe('addAssignees(issueNo, assignees)', () => {
    it('should add the given assignees to the issue', async () => {
      const scope = httpMock.scope(githubApiHost);
      initRepoMock(scope, 'some/repo');
      scope.post('/repos/some/repo/issues/42/assignees').reply(200);
      await github.initRepo({
        repository: 'some/repo',
      } as any);
      await expect(
        github.addAssignees(42, ['someuser', 'someotheruser'])
      ).toResolve();
    });
  });

  describe('addReviewers(issueNo, reviewers)', () => {
    it('should add the given reviewers to the PR', async () => {
      const scope = httpMock.scope(githubApiHost);
      initRepoMock(scope, 'some/repo');
      scope.post('/repos/some/repo/pulls/42/requested_reviewers').reply(200);
      await github.initRepo({
        repository: 'some/repo',
      } as any);
      await expect(
        github.addReviewers(42, ['someuser', 'someotheruser', 'team:someteam'])
      ).toResolve();
    });
  });

  describe('ensureComment', () => {
    it('add comment if not found', async () => {
      const scope = httpMock.scope(githubApiHost);
      initRepoMock(scope, 'some/repo');
      scope
        .get('/repos/some/repo/issues/42/comments?per_page=100')
        .reply(200, [])
        .post('/repos/some/repo/issues/42/comments')
        .reply(200);
      await github.initRepo({
        repository: 'some/repo',
      } as any);

      await expect(
        github.ensureComment({
          number: 42,
          topic: 'some-subject',
          content: 'some\ncontent',
        })
      ).toResolve();
    });

    it('adds comment if found in closed PR list', async () => {
      const scope = httpMock.scope(githubApiHost);
      initRepoMock(scope, 'some/repo');
      scope
        .get('/repos/some/repo/issues/2499/comments?per_page=100')
        .reply(200, [
          {
            id: 419928791,
            body: '[![CLA assistant check](https://cla-assistant.io/pull/badge/signed)](https://cla-assistant.io/renovatebot/renovate?pullRequest=2500) <br/>All committers have signed the CLA.',
          },
          {
            id: 420006957,
            body: ':tada: This PR is included in version 13.63.5 :tada:\n\nThe release is available on:\n- [npm package (@latest dist-tag)](https://www.npmjs.com/package/renovate)\n- [GitHub release](https://github.com/renovatebot/renovate/releases/tag/13.63.5)\n\nYour **[semantic-release](https://github.com/semantic-release/semantic-release)** bot :package::rocket:',
          },
        ])
        .post('/repos/some/repo/issues/2499/comments')
        .reply(200);
      await github.initRepo({
        repository: 'some/repo',
      } as any);

      await expect(
        github.ensureComment({
          number: 2499,
          topic: 'some-subject',
          content: 'some\ncontent',
        })
      ).toResolve();
    });

    it('add updates comment if necessary', async () => {
      const scope = httpMock.scope(githubApiHost);
      initRepoMock(scope, 'some/repo');
      scope
        .get('/repos/some/repo/issues/42/comments?per_page=100')
        .reply(200, [{ id: 1234, body: '### some-subject\n\nblablabla' }])
        .patch('/repos/some/repo/issues/comments/1234')
        .reply(200);
      await github.initRepo({
        repository: 'some/repo',
      } as any);

      await expect(
        github.ensureComment({
          number: 42,
          topic: 'some-subject',
          content: 'some\ncontent',
        })
      ).toResolve();
    });

    it('skips comment', async () => {
      const scope = httpMock.scope(githubApiHost);
      initRepoMock(scope, 'some/repo');
      scope
        .get('/repos/some/repo/issues/42/comments?per_page=100')
        .reply(200, [{ id: 1234, body: '### some-subject\n\nsome\ncontent' }]);
      await github.initRepo({
        repository: 'some/repo',
      } as any);

      await expect(
        github.ensureComment({
          number: 42,
          topic: 'some-subject',
          content: 'some\ncontent',
        })
      ).toResolve();
    });

    it('handles comment with no description', async () => {
      const scope = httpMock.scope(githubApiHost);
      initRepoMock(scope, 'some/repo');
      scope
        .get('/repos/some/repo/issues/42/comments?per_page=100')
        .reply(200, [{ id: 1234, body: '!merge' }]);
      await github.initRepo({
        repository: 'some/repo',
      } as any);

      await expect(
        github.ensureComment({
          number: 42,
          topic: null,
          content: '!merge',
        })
      ).toResolve();
    });
  });

  describe('ensureCommentRemoval', () => {
    it('deletes comment by topic if found', async () => {
      const scope = httpMock.scope(githubApiHost);
      initRepoMock(scope, 'some/repo');
      scope
        .get('/repos/some/repo/issues/42/comments?per_page=100')
        .reply(200, [{ id: 1234, body: '### some-subject\n\nblablabla' }])
        .delete('/repos/some/repo/issues/comments/1234')
        .reply(200);
      await github.initRepo({ repository: 'some/repo', token: 'token' } as any);

      await expect(
        github.ensureCommentRemoval({
          type: 'by-topic',
          number: 42,
          topic: 'some-subject',
        })
      ).toResolve();
    });

    it('deletes comment by content if found', async () => {
      const scope = httpMock.scope(githubApiHost);
      initRepoMock(scope, 'some/repo');
      scope
        .get('/repos/some/repo/issues/42/comments?per_page=100')
        .reply(200, [{ id: 1234, body: 'some-content' }])
        .delete('/repos/some/repo/issues/comments/1234')
        .reply(200);
      await github.initRepo({ repository: 'some/repo', token: 'token' } as any);

      await expect(
        github.ensureCommentRemoval({
          type: 'by-content',
          number: 42,
          content: 'some-content',
        })
      ).toResolve();
    });
  });

  describe('findPr(branchName, prTitle, state)', () => {
    it('returns true if no title and all state', async () => {
      const scope = httpMock
        .scope(githubApiHost)
        .get(
          '/repos/some/repo/pulls?per_page=100&state=all&sort=updated&direction=desc&page=1'
        )
        .reply(200, [
          {
            number: 2,
            head: {
              ref: 'branch-a',
              repo: { full_name: 'some/repo' },
            },
            title: 'branch a pr',
            state: PrState.Open,
            user: { login: 'not-me' },
          },
          {
            number: 1,
            head: {
              ref: 'branch-a',
              repo: { full_name: 'some/repo' },
            },
            title: 'branch a pr',
            state: PrState.Open,
            user: { login: 'me' },
          },
        ]);
      initRepoMock(scope, 'some/repo');
      await github.initRepo({
        repository: 'some/repo',
        token: 'token',
        renovateUsername: 'me',
      } as any);

      const res = await github.findPr({
        branchName: 'branch-a',
      });
      expect(res).toBeDefined();
    });

    it('returns true if not open', async () => {
      const scope = httpMock.scope(githubApiHost);
      initRepoMock(scope, 'some/repo');
      scope
        .get(
          '/repos/some/repo/pulls?per_page=100&state=all&sort=updated&direction=desc&page=1'
        )
        .reply(200, [
          {
            number: 1,
            head: { ref: 'branch-a', repo: { full_name: 'some/repo' } },
            title: 'branch a pr',
            state: PrState.Closed,
          },
        ]);
      await github.initRepo({ repository: 'some/repo' } as never);

      const res = await github.findPr({
        branchName: 'branch-a',
        state: PrState.NotOpen,
      });
      expect(res).toBeDefined();
    });

    it('caches pr list', async () => {
      const scope = httpMock.scope(githubApiHost);
      initRepoMock(scope, 'some/repo');
      scope
        .get(
          '/repos/some/repo/pulls?per_page=100&state=all&sort=updated&direction=desc&page=1'
        )
        .reply(200, [
          {
            number: 1,
            head: { ref: 'branch-a', repo: { full_name: 'some/repo' } },
            title: 'branch a pr',
            state: PrState.Open,
          },
        ]);
      await github.initRepo({ repository: 'some/repo' } as never);

      let res = await github.findPr({ branchName: 'branch-a' });

      expect(res).toBeDefined();
      res = await github.findPr({
        branchName: 'branch-a',
        prTitle: 'branch a pr',
      });
      expect(res).toBeDefined();
      res = await github.findPr({
        branchName: 'branch-a',
        prTitle: 'branch a pr',
        state: PrState.Open,
      });
      expect(res).toBeDefined();
      res = await github.findPr({ branchName: 'branch-b' });
      expect(res).toBeUndefined();
    });
  });

  describe('createPr()', () => {
    it('should create and return a PR object', async () => {
      const scope = httpMock.scope(githubApiHost);
      initRepoMock(scope, 'some/repo');
      scope
        .post('/repos/some/repo/pulls')
        .reply(200, {
          number: 123,
          head: { repo: { full_name: 'some/repo' } },
        })
        .post('/repos/some/repo/issues/123/labels')
        .reply(200, []);
      await github.initRepo({ repository: 'some/repo', token: 'token' } as any);
      const pr = await github.createPr({
        sourceBranch: 'some-branch',
        targetBranch: 'dev',
        prTitle: 'The Title',
        prBody: 'Hello world',
        labels: ['deps', 'renovate'],
      });
      expect(pr).toMatchObject({ number: 123 });
    });

    it('should use defaultBranch', async () => {
      const scope = httpMock.scope(githubApiHost);
      initRepoMock(scope, 'some/repo');
      scope.post('/repos/some/repo/pulls').reply(200, {
        number: 123,
        head: { repo: { full_name: 'some/repo' } },
      });
      await github.initRepo({ repository: 'some/repo', token: 'token' } as any);
      const pr = await github.createPr({
        sourceBranch: 'some-branch',
        targetBranch: 'master',
        prTitle: 'The Title',
        prBody: 'Hello world',
        labels: null,
      });
      expect(pr).toMatchObject({ number: 123 });
    });

    it('should create a draftPR if set in the settings', async () => {
      const scope = httpMock.scope(githubApiHost);
      initRepoMock(scope, 'some/repo');
      scope.post('/repos/some/repo/pulls').reply(200, {
        number: 123,
        head: { repo: { full_name: 'some/repo' }, ref: 'some-branch' },
      });
      await github.initRepo({ repository: 'some/repo', token: 'token' } as any);
      const pr = await github.createPr({
        sourceBranch: 'some-branch',
        targetBranch: 'master',
        prTitle: 'PR draft',
        prBody: 'This is a result of a draft',
        labels: null,
        draftPR: true,
      });
      expect(pr).toMatchObject({ number: 123 });
    });

    describe('automerge', () => {
      const createdPrResp = {
        number: 123,
        node_id: 'abcd',
        head: { repo: { full_name: 'some/repo' } },
      };

      const graphqlAutomergeResp = {
        data: {
          enablePullRequestAutoMerge: {
            pullRequest: {
              number: 123,
            },
          },
        },
      };

      const graphqlAutomergeErrorResp = {
        ...graphqlAutomergeResp,
        errors: [
          {
            type: 'UNPROCESSABLE',
            message:
              'Pull request is not in the correct state to enable auto-merge',
          },
        ],
      };

      const prConfig: CreatePRConfig = {
        sourceBranch: 'some-branch',
        targetBranch: 'dev',
        prTitle: 'The Title',
        prBody: 'Hello world',
        labels: ['deps', 'renovate'],
        platformOptions: { usePlatformAutomerge: true },
      };

      const mockScope = async (repoOpts: any = {}): Promise<httpMock.Scope> => {
        const scope = httpMock.scope(githubApiHost);
        initRepoMock(scope, 'some/repo', repoOpts);
        scope
          .post('/repos/some/repo/pulls')
          .reply(200, createdPrResp)
          .post('/repos/some/repo/issues/123/labels')
          .reply(200, []);
        await github.initRepo({
          repository: 'some/repo',
          token: 'token',
        } as any);
        return scope;
      };

      const graphqlGetRepo = {
        method: 'POST',
        url: 'https://api.github.com/graphql',
        graphql: { query: { repository: {} } },
      };

      const restCreatePr = {
        method: 'POST',
        url: 'https://api.github.com/repos/some/repo/pulls',
      };

      const restAddLabels = {
        method: 'POST',
        url: 'https://api.github.com/repos/some/repo/issues/123/labels',
      };

      const graphqlAutomerge = {
        method: 'POST',
        url: 'https://api.github.com/graphql',
        graphql: {
          mutation: {
            __vars: {
              $pullRequestId: 'ID!',
              $mergeMethod: 'PullRequestMergeMethod!',
            },
            enablePullRequestAutoMerge: {
              __args: {
                input: {
                  pullRequestId: '$pullRequestId',
                  mergeMethod: '$mergeMethod',
                },
              },
            },
          },
          variables: {
            pullRequestId: 'abcd',
            mergeMethod: 'REBASE',
          },
        },
      };

      it('should skip automerge if disabled in repo settings', async () => {
        await mockScope({ autoMergeAllowed: false });

        const pr = await github.createPr(prConfig);

        expect(pr).toMatchObject({ number: 123 });
        expect(httpMock.getTrace()).toMatchObject([
          graphqlGetRepo,
          restCreatePr,
          restAddLabels,
        ]);
      });

      it('should set automatic merge', async () => {
        const scope = await mockScope();
        scope.post('/graphql').reply(200, graphqlAutomergeResp);

        const pr = await github.createPr(prConfig);

        expect(pr).toMatchObject({ number: 123 });
        expect(httpMock.getTrace()).toMatchObject([
          graphqlGetRepo,
          restCreatePr,
          restAddLabels,
          graphqlAutomerge,
        ]);
      });

      it('should handle GraphQL errors', async () => {
        const scope = await mockScope();
        scope.post('/graphql').reply(200, graphqlAutomergeErrorResp);
        const pr = await github.createPr(prConfig);
        expect(pr).toMatchObject({ number: 123 });
        expect(httpMock.getTrace()).toMatchObject([
          graphqlGetRepo,
          restCreatePr,
          restAddLabels,
          graphqlAutomerge,
        ]);
      });

      it('should handle REST API errors', async () => {
        const scope = await mockScope();
        scope.post('/graphql').reply(500);
        const pr = await github.createPr(prConfig);
        expect(pr).toMatchObject({ number: 123 });
        expect(httpMock.getTrace()).toMatchObject([
          graphqlGetRepo,
          restCreatePr,
          restAddLabels,
          graphqlAutomerge,
        ]);
      });
    });
  });

  describe('getPr(prNo)', () => {
    it('should return null if no prNo is passed', async () => {
      const pr = await github.getPr(0);
      expect(pr).toBeNull();
    });
<<<<<<< HEAD
    it('should return PR', async () => {
=======

    it('should return PR from graphql result', async () => {
>>>>>>> ac126926
      const scope = httpMock.scope(githubApiHost);
      initRepoMock(scope, 'some/repo');
      scope
        .get(
          '/repos/some/repo/pulls?per_page=100&state=all&sort=updated&direction=desc&page=1'
        )
        .reply(200, [
          {
            number: 2499,
            head: {
              ref: 'renovate/delay-4.x',
              repo: { full_name: 'some/repo' },
            },
            title: 'build(deps): update dependency delay to v4.0.1',
            state: PrState.Closed,
          },
          {
            number: 2500,
            head: {
              ref: 'renovate/jest-monorepo',
              repo: { full_name: 'some/repo' },
            },
            state: PrState.Open,
            title: 'chore(deps): update dependency jest to v23.6.0',
          },
        ]);
      await github.initRepo({
        repository: 'some/repo',
      } as any);
      const pr = await github.getPr(2500);
      expect(pr).toBeDefined();
      expect(pr).toMatchSnapshot();
    });
<<<<<<< HEAD
    it('should return closed PR', async () => {
      const scope = httpMock.scope(githubApiHost);
      initRepoMock(scope, 'some/repo');
      scope
        .get(
          '/repos/some/repo/pulls?per_page=100&state=all&sort=updated&direction=desc&page=1'
        )
        .reply(200, [
          {
            number: 2500,
            head: {
              ref: 'renovate/jest-monorepo',
              repo: { full_name: 'some/repo' },
            },
            title: 'chore(deps): update dependency jest to v23.6.0',
            state: PrState.Closed,
          },
        ]);
      await github.initRepo({ repository: 'some/repo' } as any);

      const pr = await github.getPr(2500);

      expect(pr).toMatchObject({ number: 2500, state: PrState.Closed });
    });
    it('should return merged PR', async () => {
      const scope = httpMock.scope(githubApiHost);
      initRepoMock(scope, 'some/repo');
      scope
        .get(
          '/repos/some/repo/pulls?per_page=100&state=all&sort=updated&direction=desc&page=1'
        )
        .reply(200, [
          {
            number: 2500,
            head: {
              ref: 'renovate/jest-monorepo',
              repo: { full_name: 'some/repo' },
            },
            title: 'chore(deps): update dependency jest to v23.6.0',
            state: PrState.Closed,
            merged_at: DateTime.now().toISO(),
          },
        ]);
      await github.initRepo({ repository: 'some/repo' } as any);

      const pr = await github.getPr(2500);

      expect(pr).toMatchObject({ number: 2500, state: PrState.Merged });
=======

    it('should return PR from closed graphql result', async () => {
      const scope = httpMock.scope(githubApiHost);
      initRepoMock(scope, 'some/repo');
      scope
        .post('/graphql')
        .reply(200, graphqlOpenPullRequests)
        .post('/graphql')
        .reply(200, graphqlClosedPullRequests);
      await github.initRepo({
        repository: 'some/repo',
      } as any);
      const pr = await github.getPr(2499);
      expect(pr).toBeDefined();
      expect(pr).toMatchSnapshot();
>>>>>>> ac126926
    });

    it('should return null if no PR is returned from GitHub', async () => {
      const scope = httpMock.scope(githubApiHost);
      initRepoMock(scope, 'some/repo');
      scope
        .get(
          '/repos/some/repo/pulls?per_page=100&state=all&sort=updated&direction=desc&page=1'
        )
        .reply(200, [])
        .get('/repos/some/repo/pulls/1234')
        .reply(200);
      await github.initRepo({ repository: 'some/repo', token: 'token' } as any);
      const pr = await github.getPr(1234);
      expect(pr).toBeNull();
    });

    it(`should return a PR object - 0`, async () => {
      const scope = httpMock.scope(githubApiHost);
      initRepoMock(scope, 'some/repo');
      scope
        .get(
          '/repos/some/repo/pulls?per_page=100&state=all&sort=updated&direction=desc&page=1'
        )
        .reply(200, [])
        .get('/repos/some/repo/pulls/1234')
        .reply(200, {
          number: 1234,
          state: PrState.Closed,
          base: { sha: 'abc' },
          head: { sha: 'def', ref: 'some/branch' },
          merged_at: 'sometime',
          title: 'Some title',
          labels: [{ name: 'foo' }, { name: 'bar' }],
          assignee: { login: 'foobar' },
          created_at: '01-01-2022',
        });
      await github.initRepo({
        repository: 'some/repo',
        token: 'token',
      } as any);
      const pr = await github.getPr(1234);
      expect(pr).toMatchSnapshot({ state: 'merged' });
    });

    it(`should return a PR object - 1`, async () => {
      const scope = httpMock.scope(githubApiHost);
      initRepoMock(scope, 'some/repo');
      scope
        .get(
          '/repos/some/repo/pulls?per_page=100&state=all&sort=updated&direction=desc&page=1'
        )
        .reply(200, [])
        .get('/repos/some/repo/pulls/1234')
        .reply(200, {
          number: 1234,
          state: PrState.Open,
          mergeable_state: 'dirty',
          base: { sha: '1234' },
          head: { ref: 'some/branch' },
          commits: 1,
          title: 'Some title',
          assignees: [{ login: 'foo' }],
          requested_reviewers: [{ login: 'bar' }],
        });
      await github.initRepo({
        repository: 'some/repo',
        token: 'token',
      } as any);
      const pr = await github.getPr(1234);
      expect(pr).toMatchSnapshot();
    });

    it(`should return a PR object - 2`, async () => {
      const scope = httpMock.scope(githubApiHost);
      initRepoMock(scope, 'some/repo');
      scope
        .get(
          '/repos/some/repo/pulls?per_page=100&state=all&sort=updated&direction=desc&page=1'
        )
        .reply(200, [])
        .get('/repos/some/repo/pulls/1234')
        .reply(200, {
          number: 1234,
          state: PrState.Open,
          base: { sha: '5678' },
          head: { ref: 'some/branch' },
          commits: 1,
          title: 'Some title',
        });
      await github.initRepo({
        repository: 'some/repo',
        token: 'token',
      } as any);
      const pr = await github.getPr(1234);
      expect(pr).toMatchSnapshot();
    });
  });

  describe('updatePr(prNo, title, body)', () => {
    it('should update the PR', async () => {
<<<<<<< HEAD
      const pr: UpdatePrConfig = {
        number: 1234,
        prTitle: 'The New Title',
        prBody: 'Hello world again',
      };
=======
      const scope = httpMock.scope(githubApiHost);
      initRepoMock(scope, 'some/repo');
      scope.patch('/repos/some/repo/pulls/1234').reply(200);
      await github.initRepo({ repository: 'some/repo', token: 'token' } as any);
      await expect(
        github.updatePr({
          number: 1234,
          prTitle: 'The New Title',
          prBody: 'Hello world again',
        })
      ).toResolve();
    });

    it('should update and close the PR', async () => {
>>>>>>> ac126926
      const scope = httpMock.scope(githubApiHost);
      initRepoMock(scope, 'some/repo');
      await github.initRepo({ repository: 'some/repo', token: 'token' } as any);
<<<<<<< HEAD
      scope.patch('/repos/some/repo/pulls/1234').reply(200, pr);

      await github.updatePr(pr);

      expect(httpMock.getTrace()).toMatchSnapshot();
    });
    it('should update and close the PR', async () => {
      const pr: UpdatePrConfig = {
        number: 1234,
        prTitle: 'The New Title',
        prBody: 'Hello world again',
        state: PrState.Closed,
      };
      const scope = httpMock.scope(githubApiHost);
      initRepoMock(scope, 'some/repo');
      await github.initRepo({ repository: 'some/repo', token: 'token' } as any);
      scope.patch('/repos/some/repo/pulls/1234').reply(200, pr);

      await github.updatePr(pr);

      expect(httpMock.getTrace()).toMatchSnapshot();
=======
      await expect(
        github.updatePr({
          number: 1234,
          prTitle: 'The New Title',
          prBody: 'Hello world again',
          state: PrState.Closed,
        })
      ).toResolve();
>>>>>>> ac126926
    });
  });

  describe('mergePr(prNo)', () => {
    it('should merge the PR', async () => {
      const scope = httpMock.scope(githubApiHost);
      initRepoMock(scope, 'some/repo');
      scope
        .get(
          '/repos/some/repo/pulls?per_page=100&state=all&sort=updated&direction=desc&page=1'
        )
        .reply(200, [
          {
            number: 1234,
            base: { sha: '1234' },
            head: { ref: 'somebranch', repo: { full_name: 'some/repo' } },
            state: PrState.Open,
            title: 'Some PR',
          },
        ])
        .put('/repos/some/repo/pulls/1234/merge')
        .reply(200);
      await github.initRepo({ repository: 'some/repo', token: 'token' } as any);
<<<<<<< HEAD

      const prBefore = await github.getPr(1234); // fetched remotely
      const mergeResult = await github.mergePr({
        id: 1234,
        branchName: 'somebranch',
      });
      const prAfter = await github.getPr(1234); // obtained from cache

      expect(mergeResult).toBeTrue();
      expect(prBefore.state).toBe(PrState.Open);
      expect(prAfter.state).toBe(PrState.Merged);
      expect(httpMock.getTrace()).toMatchSnapshot();
=======
      const pr = {
        number: 1234,
        head: {
          ref: 'someref',
        },
      };
      expect(
        await github.mergePr({
          branchName: '',
          id: pr.number,
        })
      ).toBeTrue();
>>>>>>> ac126926
    });

    it('should handle merge error', async () => {
      const scope = httpMock.scope(githubApiHost);
      initRepoMock(scope, 'some/repo');
      scope
        .put('/repos/some/repo/pulls/1234/merge')
        .replyWithError('merge error');
      await github.initRepo({ repository: 'some/repo', token: 'token' } as any);
      const pr = {
        number: 1234,
        head: {
          ref: 'someref',
        },
      };
      expect(
        await github.mergePr({
          branchName: '',
          id: pr.number,
        })
      ).toBeFalse();
    });
  });

  describe('massageMarkdown(input)', () => {
    it('returns updated pr body', () => {
      const input =
        'https://github.com/foo/bar/issues/5 plus also [a link](https://github.com/foo/bar/issues/5)';
      expect(github.massageMarkdown(input)).toMatchSnapshot();
    });

    it('returns not-updated pr body for GHE', async () => {
      const scope = httpMock
        .scope('https://github.company.com')
        .head('/')
        .reply(200, '', { 'x-github-enterprise-version': '3.1.7' })
        .get('/user')
        .reply(200, {
          login: 'renovate-bot',
        })
        .get('/user/emails')
        .reply(200, {});
      initRepoMock(scope, 'some/repo');
      await github.initPlatform({
        endpoint: 'https://github.company.com',
        token: '123test',
      });
      hostRules.find.mockReturnValue({
        token: '123test',
      });
      await github.initRepo({
        repository: 'some/repo',
      } as any);
      const input =
        'https://github.com/foo/bar/issues/5 plus also [a link](https://github.com/foo/bar/issues/5)';
      expect(github.massageMarkdown(input)).toEqual(input);
    });
  });

  describe('mergePr(prNo) - autodetection', () => {
    it('should try rebase first', async () => {
      const scope = httpMock.scope(githubApiHost);
      initRepoMock(scope, 'some/repo');
      scope.put('/repos/some/repo/pulls/1235/merge').reply(200);
      await github.initRepo({ repository: 'some/repo', token: 'token' } as any);
      const pr = {
        number: 1235,
        head: {
          ref: 'someref',
        },
      };
      expect(
        await github.mergePr({
          branchName: '',
          id: pr.number,
        })
      ).toBeTrue();
    });

    it('should try squash after rebase', async () => {
      const scope = httpMock.scope(githubApiHost);
      initRepoMock(scope, 'some/repo');
      scope
        .put('/repos/some/repo/pulls/1236/merge')
        .reply(400, 'no rebasing allowed');
      await github.initRepo({ repository: 'some/repo', token: 'token' } as any);
      const pr = {
        number: 1236,
        head: {
          ref: 'someref',
        },
      };
      expect(
        await github.mergePr({
          branchName: '',
          id: pr.number,
        })
      ).toBeFalse();
    });

    it('should try merge after squash', async () => {
      const scope = httpMock.scope(githubApiHost);
      initRepoMock(scope, 'some/repo');
      scope
        .put('/repos/some/repo/pulls/1237/merge')
        .reply(405, 'no rebasing allowed')
        .put('/repos/some/repo/pulls/1237/merge')
        .reply(405, 'no squashing allowed')
        .put('/repos/some/repo/pulls/1237/merge')
        .reply(200);
      await github.initRepo({ repository: 'some/repo', token: 'token' } as any);
      const pr = {
        number: 1237,
        head: {
          ref: 'someref',
        },
      };
      expect(
        await github.mergePr({
          branchName: '',
          id: pr.number,
        })
      ).toBeTrue();
    });

    it('should give up', async () => {
      const scope = httpMock.scope(githubApiHost);
      initRepoMock(scope, 'some/repo');
      scope
        .put('/repos/some/repo/pulls/1237/merge')
        .reply(405, 'no rebasing allowed')
        .put('/repos/some/repo/pulls/1237/merge')
        .replyWithError('no squashing allowed')
        .put('/repos/some/repo/pulls/1237/merge')
        .replyWithError('no merging allowed')
        .put('/repos/some/repo/pulls/1237/merge')
        .replyWithError('never gonna give you up');
      await github.initRepo({ repository: 'some/repo', token: 'token' } as any);
      const pr = {
        number: 1237,
        head: {
          ref: 'someref',
        },
      };
      expect(
        await github.mergePr({
          branchName: '',
          id: pr.number,
        })
      ).toBeFalse();
    });
  });

  describe('getVulnerabilityAlerts()', () => {
    it('returns empty if error', async () => {
      httpMock.scope(githubApiHost).post('/graphql').reply(200, {});
      const res = await github.getVulnerabilityAlerts();
      expect(res).toHaveLength(0);
    });

    it('returns array if found', async () => {
      httpMock
        .scope(githubApiHost)
        .post('/graphql')
        .reply(200, {
          data: {
            repository: {
              vulnerabilityAlerts: {
                edges: [
                  {
                    node: {
                      securityAdvisory: { severity: 'HIGH', references: [] },
                      securityVulnerability: {
                        package: {
                          ecosystem: 'NPM',
                          name: 'left-pad',
                          range: '0.0.2',
                        },
                        vulnerableVersionRange: '0.0.2',
                        firstPatchedVersion: { identifier: '0.0.3' },
                      },
                      vulnerableManifestFilename: 'foo',
                      vulnerableManifestPath: 'bar',
                    } as VulnerabilityAlert,
                  },
                ],
              },
            },
          },
        });
      const res = await github.getVulnerabilityAlerts();
      expect(res).toHaveLength(1);
    });

    it('returns array if found on GHE', async () => {
      const gheApiHost = 'https://ghe.renovatebot.com';

      httpMock
        .scope(gheApiHost)
        .head('/')
        .reply(200, '', { 'x-github-enterprise-version': '3.0.15' })
        .get('/user')
        .reply(200, { login: 'renovate-bot' })
        .get('/user/emails')
        .reply(200, {});

      httpMock
        .scope(gheApiHost)
        .post('/graphql')
        .reply(200, {
          data: {
            repository: {
              vulnerabilityAlerts: {
                edges: [
                  {
                    node: {
                      securityAdvisory: { severity: 'HIGH', references: [] },
                      securityVulnerability: {
                        package: {
                          ecosystem: 'NPM',
                          name: 'left-pad',
                          range: '0.0.2',
                        },
                        vulnerableVersionRange: '0.0.2',
                        firstPatchedVersion: { identifier: '0.0.3' },
                      },
                      vulnerableManifestFilename: 'foo',
                      vulnerableManifestPath: 'bar',
                    } as VulnerabilityAlert,
                  },
                ],
              },
            },
          },
        });

      await github.initPlatform({
        endpoint: gheApiHost,
        token: '123test',
      });

      const res = await github.getVulnerabilityAlerts();
      expect(res).toHaveLength(1);
    });

    it('returns empty if disabled', async () => {
      // prettier-ignore
      httpMock.scope(githubApiHost).post('/graphql').reply(200, {data: {repository: {}}});
      const res = await github.getVulnerabilityAlerts();
      expect(res).toHaveLength(0);
    });

    it('handles network error', async () => {
      // prettier-ignore
      httpMock.scope(githubApiHost).post('/graphql').replyWithError('unknown error');
      const res = await github.getVulnerabilityAlerts();
      expect(res).toHaveLength(0);
    });

    it('calls logger.debug with only items that include securityVulnerability', async () => {
      httpMock
        .scope(githubApiHost)
        .post('/graphql')
        .reply(200, {
          data: {
            repository: {
              vulnerabilityAlerts: {
                edges: [
                  {
                    node: {
                      securityAdvisory: { severity: 'HIGH', references: [] },
                      securityVulnerability: {
                        package: {
                          ecosystem: 'NPM',
                          name: 'left-pad',
                        },
                        vulnerableVersionRange: '0.0.2',
                        firstPatchedVersion: { identifier: '0.0.3' },
                      },
                      vulnerableManifestFilename: 'foo',
                      vulnerableManifestPath: 'bar',
                    },
                  },
                  {
                    node: {
                      securityAdvisory: { severity: 'HIGH', references: [] },
                      securityVulnerability: null,
                      vulnerableManifestFilename: 'foo',
                      vulnerableManifestPath: 'bar',
                    },
                  },
                ],
              },
            },
          },
        });
      await github.getVulnerabilityAlerts();
      expect(logger.logger.debug).toHaveBeenCalledWith(
        { alerts: { 'npm/left-pad': { '0.0.2': '0.0.3' } } },
        'GitHub vulnerability details'
      );
      expect(logger.logger.error).not.toHaveBeenCalled();
    });
  });

  describe('getJsonFile()', () => {
    it('returns file content', async () => {
      const data = { foo: 'bar' };
      const scope = httpMock.scope(githubApiHost);
      initRepoMock(scope, 'some/repo');
      await github.initRepo({ repository: 'some/repo', token: 'token' } as any);
      scope.get('/repos/some/repo/contents/file.json').reply(200, {
        content: toBase64(JSON.stringify(data)),
      });
      const res = await github.getJsonFile('file.json');
      expect(res).toEqual(data);
    });

    it('returns file content in json5 format', async () => {
      const json5Data = `
        {
          // json5 comment
          foo: 'bar'
        }
      `;
      const scope = httpMock.scope(githubApiHost);
      initRepoMock(scope, 'some/repo');
      await github.initRepo({ repository: 'some/repo', token: 'token' } as any);
      scope.get('/repos/some/repo/contents/file.json5').reply(200, {
        content: toBase64(json5Data),
      });
      const res = await github.getJsonFile('file.json5');
      expect(res).toEqual({ foo: 'bar' });
    });

    it('returns file content from given repo', async () => {
      const data = { foo: 'bar' };
      const scope = httpMock.scope(githubApiHost);
      initRepoMock(scope, 'different/repo');
      await github.initRepo({
        repository: 'different/repo',
        token: 'token',
      } as any);
      scope.get('/repos/different/repo/contents/file.json').reply(200, {
        content: toBase64(JSON.stringify(data)),
      });
      const res = await github.getJsonFile('file.json', 'different/repo');
      expect(res).toEqual(data);
    });

    it('returns file content from branch or tag', async () => {
      const data = { foo: 'bar' };
      const scope = httpMock.scope(githubApiHost);
      initRepoMock(scope, 'some/repo');
      await github.initRepo({ repository: 'some/repo', token: 'token' } as any);
      scope.get('/repos/some/repo/contents/file.json?ref=dev').reply(200, {
        content: toBase64(JSON.stringify(data)),
      });
      const res = await github.getJsonFile('file.json', 'some/repo', 'dev');
      expect(res).toEqual(data);
    });

    it('throws on malformed JSON', async () => {
      const scope = httpMock.scope(githubApiHost);
      initRepoMock(scope, 'some/repo');
      await github.initRepo({ repository: 'some/repo', token: 'token' } as any);
      scope.get('/repos/some/repo/contents/file.json').reply(200, {
        content: toBase64('!@#'),
      });
      await expect(github.getJsonFile('file.json')).rejects.toThrow();
    });

    it('throws on errors', async () => {
      const scope = httpMock.scope(githubApiHost);
      initRepoMock(scope, 'some/repo');
      await github.initRepo({ repository: 'some/repo', token: 'token' } as any);
      scope
        .get('/repos/some/repo/contents/file.json')
        .replyWithError('some error');

      await expect(github.getJsonFile('file.json')).rejects.toThrow();
    });
  });

  describe('pushFiles', () => {
    beforeEach(() => {
      git.prepareCommit.mockImplementation(({ files }) =>
        Promise.resolve({
          parentCommitSha: '1234567',
          commitSha: '7654321',
          files,
        })
      );
      git.fetchCommit.mockImplementation(() => Promise.resolve('0abcdef'));
    });

    it('returns null if pre-commit phase has failed', async () => {
      const scope = httpMock.scope(githubApiHost);
      initRepoMock(scope, 'some/repo');
      git.prepareCommit.mockResolvedValueOnce(null);

      await github.initRepo({ repository: 'some/repo', token: 'token' } as any);

      const res = await github.commitFiles({
        branchName: 'foo/bar',
        files: [
          { type: 'addition', path: 'foo.bar', contents: 'foobar' },
          { type: 'deletion', path: 'baz' },
          { type: 'deletion', path: 'qux' },
        ],
        message: 'Foobar',
      });

      expect(res).toBeNull();
    });

    it('returns null on REST error', async () => {
      const scope = httpMock.scope(githubApiHost);
      initRepoMock(scope, 'some/repo');
      await github.initRepo({ repository: 'some/repo', token: 'token' } as any);
      scope.post('/repos/some/repo/git/trees').replyWithError('unknown');

      const res = await github.commitFiles({
        branchName: 'foo/bar',
        files: [{ type: 'addition', path: 'foo.bar', contents: 'foobar' }],
        message: 'Foobar',
      });

      expect(res).toBeNull();
    });

    it('commits and returns SHA string', async () => {
      git.pushCommitToRenovateRef.mockResolvedValueOnce();
      git.listCommitTree.mockResolvedValueOnce([]);
      git.branchExists.mockReturnValueOnce(false);

      const scope = httpMock.scope(githubApiHost);

      initRepoMock(scope, 'some/repo');
      await github.initRepo({ repository: 'some/repo', token: 'token' } as any);

      scope
        .post('/repos/some/repo/git/trees')
        .reply(200, { sha: '111' })
        .post('/repos/some/repo/git/commits')
        .reply(200, { sha: '222' })
        .post('/repos/some/repo/git/refs')
        .reply(200);

      const res = await github.commitFiles({
        branchName: 'foo/bar',
        files: [{ type: 'addition', path: 'foo.bar', contents: 'foobar' }],
        message: 'Foobar',
      });

      expect(res).toBe('0abcdef');
    });

    it('performs rebase', async () => {
      git.pushCommitToRenovateRef.mockResolvedValueOnce();
      git.listCommitTree.mockResolvedValueOnce([]);
      git.branchExists.mockReturnValueOnce(true);

      const scope = httpMock.scope(githubApiHost);

      initRepoMock(scope, 'some/repo');
      await github.initRepo({ repository: 'some/repo', token: 'token' } as any);

      scope
        .post('/repos/some/repo/git/trees')
        .reply(200, { sha: '111' })
        .post('/repos/some/repo/git/commits')
        .reply(200, { sha: '222' })
        .patch('/repos/some/repo/git/refs/heads/foo/bar')
        .reply(200);

      const res = await github.commitFiles({
        branchName: 'foo/bar',
        files: [{ type: 'addition', path: 'foo.bar', contents: 'foobar' }],
        message: 'Foobar',
      });

      expect(res).toBe('0abcdef');
    });
  });
});<|MERGE_RESOLUTION|>--- conflicted
+++ resolved
@@ -549,7 +549,7 @@
       ).rejects.toThrowErrorMatchingSnapshot();
     });
   });
-<<<<<<< HEAD
+
   describe('getPrList()', () => {
     const t = DateTime.fromISO('2000-01-01T00:00:00.000+00:00');
     const t1 = t.plus({ minutes: 1 }).toISO();
@@ -683,9 +683,7 @@
       ]);
     });
   });
-=======
-
->>>>>>> ac126926
+
   describe('getBranchPr(branchName)', () => {
     it('should return null if no PR exists', async () => {
       const scope = httpMock.scope(githubApiHost);
@@ -702,12 +700,7 @@
       const pr = await github.getBranchPr('somebranch');
       expect(pr).toBeNull();
     });
-<<<<<<< HEAD
     it('should cache and return the PR object', async () => {
-=======
-
-    it('should return the PR object', async () => {
->>>>>>> ac126926
       const scope = httpMock.scope(githubApiHost);
       initRepoMock(scope, 'some/repo');
       scope
@@ -737,16 +730,10 @@
       const pr2 = await github.getBranchPr('somebranch');
 
       expect(pr).toMatchSnapshot();
-<<<<<<< HEAD
       expect(pr2).toEqual(pr);
-      expect(httpMock.getTrace()).toMatchSnapshot();
-    });
+    });
+
     it('should reopen and cache autoclosed PR', async () => {
-=======
-    });
-
-    it('should reopen an autoclosed PR', async () => {
->>>>>>> ac126926
       const scope = httpMock.scope(githubApiHost);
       initRepoMock(scope, 'some/repo');
       scope
@@ -782,15 +769,10 @@
       } as any);
 
       const pr = await github.getBranchPr('somebranch');
-<<<<<<< HEAD
       const pr2 = await github.getBranchPr('somebranch');
 
       expect(pr).toMatchSnapshot({ number: 91 });
       expect(pr2).toEqual(pr);
-      expect(httpMock.getTrace()).toMatchSnapshot();
-=======
-      expect(pr).toMatchSnapshot();
->>>>>>> ac126926
     });
 
     it('aborts reopen if PR is too old', async () => {
@@ -875,12 +857,8 @@
       const pr = await github.getBranchPr('somebranch');
       expect(pr).toBeNull();
     });
-<<<<<<< HEAD
+
     it('should cache and return the PR object in fork mode', async () => {
-=======
-
-    it('should return the PR object in fork mode', async () => {
->>>>>>> ac126926
       const scope = httpMock.scope(githubApiHost);
       forkInitRepoMock(scope, 'some/repo', true);
       scope
@@ -911,15 +889,10 @@
       } as any);
 
       const pr = await github.getBranchPr('somebranch');
-<<<<<<< HEAD
       const pr2 = await github.getBranchPr('somebranch');
 
       expect(pr).toMatchSnapshot({ number: 90 });
       expect(pr2).toEqual(pr);
-      expect(httpMock.getTrace()).toMatchSnapshot();
-=======
-      expect(pr).toMatchSnapshot();
->>>>>>> ac126926
     });
   });
 
@@ -2289,12 +2262,8 @@
       const pr = await github.getPr(0);
       expect(pr).toBeNull();
     });
-<<<<<<< HEAD
+
     it('should return PR', async () => {
-=======
-
-    it('should return PR from graphql result', async () => {
->>>>>>> ac126926
       const scope = httpMock.scope(githubApiHost);
       initRepoMock(scope, 'some/repo');
       scope
@@ -2328,7 +2297,7 @@
       expect(pr).toBeDefined();
       expect(pr).toMatchSnapshot();
     });
-<<<<<<< HEAD
+
     it('should return closed PR', async () => {
       const scope = httpMock.scope(githubApiHost);
       initRepoMock(scope, 'some/repo');
@@ -2353,6 +2322,7 @@
 
       expect(pr).toMatchObject({ number: 2500, state: PrState.Closed });
     });
+
     it('should return merged PR', async () => {
       const scope = httpMock.scope(githubApiHost);
       initRepoMock(scope, 'some/repo');
@@ -2377,23 +2347,6 @@
       const pr = await github.getPr(2500);
 
       expect(pr).toMatchObject({ number: 2500, state: PrState.Merged });
-=======
-
-    it('should return PR from closed graphql result', async () => {
-      const scope = httpMock.scope(githubApiHost);
-      initRepoMock(scope, 'some/repo');
-      scope
-        .post('/graphql')
-        .reply(200, graphqlOpenPullRequests)
-        .post('/graphql')
-        .reply(200, graphqlClosedPullRequests);
-      await github.initRepo({
-        repository: 'some/repo',
-      } as any);
-      const pr = await github.getPr(2499);
-      expect(pr).toBeDefined();
-      expect(pr).toMatchSnapshot();
->>>>>>> ac126926
     });
 
     it('should return null if no PR is returned from GitHub', async () => {
@@ -2495,38 +2448,19 @@
 
   describe('updatePr(prNo, title, body)', () => {
     it('should update the PR', async () => {
-<<<<<<< HEAD
       const pr: UpdatePrConfig = {
         number: 1234,
         prTitle: 'The New Title',
         prBody: 'Hello world again',
       };
-=======
-      const scope = httpMock.scope(githubApiHost);
-      initRepoMock(scope, 'some/repo');
-      scope.patch('/repos/some/repo/pulls/1234').reply(200);
+      const scope = httpMock.scope(githubApiHost);
+      initRepoMock(scope, 'some/repo');
       await github.initRepo({ repository: 'some/repo', token: 'token' } as any);
-      await expect(
-        github.updatePr({
-          number: 1234,
-          prTitle: 'The New Title',
-          prBody: 'Hello world again',
-        })
-      ).toResolve();
-    });
-
-    it('should update and close the PR', async () => {
->>>>>>> ac126926
-      const scope = httpMock.scope(githubApiHost);
-      initRepoMock(scope, 'some/repo');
-      await github.initRepo({ repository: 'some/repo', token: 'token' } as any);
-<<<<<<< HEAD
       scope.patch('/repos/some/repo/pulls/1234').reply(200, pr);
 
-      await github.updatePr(pr);
-
-      expect(httpMock.getTrace()).toMatchSnapshot();
-    });
+      await expect(github.updatePr(pr)).toResolve();
+    });
+
     it('should update and close the PR', async () => {
       const pr: UpdatePrConfig = {
         number: 1234,
@@ -2539,19 +2473,7 @@
       await github.initRepo({ repository: 'some/repo', token: 'token' } as any);
       scope.patch('/repos/some/repo/pulls/1234').reply(200, pr);
 
-      await github.updatePr(pr);
-
-      expect(httpMock.getTrace()).toMatchSnapshot();
-=======
-      await expect(
-        github.updatePr({
-          number: 1234,
-          prTitle: 'The New Title',
-          prBody: 'Hello world again',
-          state: PrState.Closed,
-        })
-      ).toResolve();
->>>>>>> ac126926
+      await expect(github.updatePr(pr)).toResolve();
     });
   });
 
@@ -2575,7 +2497,6 @@
         .put('/repos/some/repo/pulls/1234/merge')
         .reply(200);
       await github.initRepo({ repository: 'some/repo', token: 'token' } as any);
-<<<<<<< HEAD
 
       const prBefore = await github.getPr(1234); // fetched remotely
       const mergeResult = await github.mergePr({
@@ -2587,21 +2508,6 @@
       expect(mergeResult).toBeTrue();
       expect(prBefore.state).toBe(PrState.Open);
       expect(prAfter.state).toBe(PrState.Merged);
-      expect(httpMock.getTrace()).toMatchSnapshot();
-=======
-      const pr = {
-        number: 1234,
-        head: {
-          ref: 'someref',
-        },
-      };
-      expect(
-        await github.mergePr({
-          branchName: '',
-          id: pr.number,
-        })
-      ).toBeTrue();
->>>>>>> ac126926
     });
 
     it('should handle merge error', async () => {
