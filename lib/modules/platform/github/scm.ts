import * as git from '../../../util/git';
import type { CommitFilesConfig, LongCommitSha } from '../../../util/git/types';
import { DefaultGitScm } from '../default-scm';
import { commitFiles } from './';

export class GithubScm extends DefaultGitScm {
  override commitAndPush(
<<<<<<< HEAD
    commitConfig: CommitFilesConfig
=======
    commitConfig: CommitFilesConfig,
>>>>>>> 242e2781
  ): Promise<LongCommitSha | null> {
    return commitConfig.platformCommit
      ? commitFiles(commitConfig)
      : git.commitFiles(commitConfig);
  }
}<|MERGE_RESOLUTION|>--- conflicted
+++ resolved
@@ -5,11 +5,7 @@
 
 export class GithubScm extends DefaultGitScm {
   override commitAndPush(
-<<<<<<< HEAD
-    commitConfig: CommitFilesConfig
-=======
     commitConfig: CommitFilesConfig,
->>>>>>> 242e2781
   ): Promise<LongCommitSha | null> {
     return commitConfig.platformCommit
       ? commitFiles(commitConfig)
