// TODO: types (#7154)
/* eslint-disable @typescript-eslint/restrict-template-expressions */
import URL from 'url';
import is from '@sindresorhus/is';
import delay from 'delay';
import JSON5 from 'json5';
import { DateTime } from 'luxon';
import semver from 'semver';
import { GlobalConfig } from '../../../config/global';
import { PlatformId } from '../../../constants';
import {
  PLATFORM_INTEGRATION_UNAUTHORIZED,
  REPOSITORY_ACCESS_FORBIDDEN,
  REPOSITORY_ARCHIVED,
  REPOSITORY_BLOCKED,
  REPOSITORY_CANNOT_FORK,
  REPOSITORY_CHANGED,
  REPOSITORY_DISABLED,
  REPOSITORY_EMPTY,
  REPOSITORY_FORKED,
  REPOSITORY_NOT_FOUND,
  REPOSITORY_RENAMED,
} from '../../../constants/error-messages';
import { logger } from '../../../logger';
import { BranchStatus, PrState, VulnerabilityAlert } from '../../../types';
import { ExternalHostError } from '../../../types/errors/external-host-error';
import * as git from '../../../util/git';
import { listCommitTree, pushCommitToRenovateRef } from '../../../util/git';
import type {
  CommitFilesConfig,
  CommitResult,
  CommitSha,
} from '../../../util/git/types';
import * as hostRules from '../../../util/host-rules';
import * as githubHttp from '../../../util/http/github';
import { regEx } from '../../../util/regex';
import { sanitize } from '../../../util/sanitize';
import { fromBase64 } from '../../../util/string';
import { ensureTrailingSlash } from '../../../util/url';
import type {
  AggregatedVulnerabilities,
  BranchStatusConfig,
  CreatePRConfig,
  EnsureCommentConfig,
  EnsureCommentRemovalConfig,
  EnsureIssueConfig,
  EnsureIssueResult,
  FindPRConfig,
  Issue,
  MergePRConfig,
  PlatformParams,
  PlatformPrOptions,
  PlatformResult,
  RepoParams,
  RepoResult,
  UpdatePrConfig,
} from '../types';
import { repoFingerprint } from '../util';
import { smartTruncate } from '../utils/pr-body';
import { coerceRestPr } from './common';
import {
  enableAutoMergeMutation,
  getIssuesQuery,
  repoInfoQuery,
  vulnerabilityAlertsQuery,
} from './graphql';
import { massageMarkdownLinks } from './massage-markdown-links';
import { getPrCache, updatePrCache } from './pr';
import type {
  BranchProtection,
  CombinedBranchStatus,
  Comment,
  GhAutomergeResponse,
  GhBranchStatus,
  GhPr,
  GhRepo,
  GhRestPr,
  LocalRepoConfig,
  PlatformConfig,
} from './types';
import { getUserDetails, getUserEmail } from './user';

const githubApi = new githubHttp.GithubHttp();

let config: LocalRepoConfig;
let platformConfig: PlatformConfig;

export const GitHubMaxPrBodyLen = 60000;

export function resetConfigs(): void {
  config = {} as never;
  platformConfig = {
    hostType: PlatformId.Github,
    endpoint: 'https://api.github.com/',
  };
}

resetConfigs();

function escapeHash(input: string): string {
  return input ? input.replace(regEx(/#/g), '%23') : input;
}

export async function detectGhe(token: string): Promise<void> {
  platformConfig.isGhe =
    URL.parse(platformConfig.endpoint).host !== 'api.github.com';
  if (platformConfig.isGhe) {
    const gheHeaderKey = 'x-github-enterprise-version';
    const gheQueryRes = await githubApi.headJson('/', { token });
    const gheHeaders = gheQueryRes?.headers || {};
    const [, gheVersion] =
      Object.entries(gheHeaders).find(
        ([k]) => k.toLowerCase() === gheHeaderKey
      ) ?? [];
    platformConfig.gheVersion = semver.valid(gheVersion as string) ?? null;
    logger.debug(
      `Detected GitHub Enterprise Server, version: ${platformConfig.gheVersion}`
    );
  }
}

export async function initPlatform({
  endpoint,
  token: originalToken,
  username,
  gitAuthor,
}: PlatformParams): Promise<PlatformResult> {
  let token = originalToken;
  if (!token) {
    throw new Error('Init: You must configure a GitHub token');
  }
  token = token.replace(/^ghs_/, 'x-access-token:ghs_');
  platformConfig.isGHApp = token.startsWith('x-access-token:');

  if (endpoint) {
    platformConfig.endpoint = ensureTrailingSlash(endpoint);
    githubHttp.setBaseUrl(platformConfig.endpoint);
  } else {
    logger.debug('Using default github endpoint: ' + platformConfig.endpoint);
  }

  await detectGhe(token);

  let renovateUsername: string;
  if (username) {
    renovateUsername = username;
  } else {
    platformConfig.userDetails ??= await getUserDetails(
      platformConfig.endpoint,
      token
    );
    renovateUsername = platformConfig.userDetails.username;
  }
  let discoveredGitAuthor: string | undefined;
  if (!gitAuthor) {
    platformConfig.userDetails ??= await getUserDetails(
      platformConfig.endpoint,
      token
    );
    platformConfig.userEmail ??= await getUserEmail(
      platformConfig.endpoint,
      token
    );
    if (platformConfig.userEmail) {
      discoveredGitAuthor = `${platformConfig.userDetails.name} <${platformConfig.userEmail}>`;
    }
  }
  logger.debug({ platformConfig, renovateUsername }, 'Platform config');
  const platformResult: PlatformResult = {
    endpoint: platformConfig.endpoint,
    gitAuthor: gitAuthor ?? discoveredGitAuthor,
    renovateUsername,
    token,
  };

  return platformResult;
}

// Get all repositories that the user has access to
export async function getRepos(): Promise<string[]> {
  logger.debug('Autodiscovering GitHub repositories');
  try {
    if (platformConfig.isGHApp) {
      const res = await githubApi.getJson<{
        repositories: { full_name: string }[];
      }>(`installation/repositories?per_page=100`, {
        paginationField: 'repositories',
        paginate: 'all',
      });
      return res.body.repositories
        .filter(is.nonEmptyObject)
        .map((repo) => repo.full_name);
    } else {
      const res = await githubApi.getJson<{ full_name: string }[]>(
        `user/repos?per_page=100`,
        { paginate: 'all' }
      );
      return res.body.filter(is.nonEmptyObject).map((repo) => repo.full_name);
    }
  } catch (err) /* istanbul ignore next */ {
    logger.error({ err }, `GitHub getRepos error`);
    throw err;
  }
}

async function getBranchProtection(
  branchName: string
): Promise<BranchProtection> {
  // istanbul ignore if
  if (config.parentRepo) {
    return {};
  }
  const res = await githubApi.getJson<BranchProtection>(
    `repos/${config.repository}/branches/${escapeHash(branchName)}/protection`
  );
  return res.body;
}

export async function getRawFile(
  fileName: string,
  repoName?: string,
  branchOrTag?: string
): Promise<string | null> {
  const repo = repoName ?? config.repository;
  let url = `repos/${repo}/contents/${fileName}`;
  if (branchOrTag) {
    url += `?ref=` + branchOrTag;
  }
  const res = await githubApi.getJson<{ content: string }>(url);
  const buf = res.body.content;
  const str = fromBase64(buf);
  return str;
}

export async function getJsonFile(
  fileName: string,
  repoName?: string,
  branchOrTag?: string
): Promise<any | null> {
  // TODO #7154
  const raw = (await getRawFile(fileName, repoName, branchOrTag)) as string;
  return JSON5.parse(raw);
}

// Initialize GitHub by getting base branch and SHA
export async function initRepo({
  endpoint,
  repository,
  forkToken,
  renovateUsername,
  cloneSubmodules,
  ignorePrAuthor,
}: RepoParams): Promise<RepoResult> {
  logger.debug(`initRepo("${repository}")`);
  // config is used by the platform api itself, not necessary for the app layer to know
  config = {
    repository,
    cloneSubmodules,
    ignorePrAuthor,
  } as any;
  // istanbul ignore if
  if (endpoint) {
    // Necessary for Renovate Pro - do not remove
    logger.debug({ endpoint }, 'Overriding default GitHub endpoint');
    platformConfig.endpoint = endpoint;
    githubHttp.setBaseUrl(endpoint);
  }
  const opts = hostRules.find({
    hostType: PlatformId.Github,
    url: platformConfig.endpoint,
  });
  config.renovateUsername = renovateUsername;
  [config.repositoryOwner, config.repositoryName] = repository.split('/');
  let repo: GhRepo | undefined;
  try {
    let infoQuery = repoInfoQuery;

    // GitHub Enterprise Server <3.3.0 doesn't support autoMergeAllowed and hasIssuesEnabled objects
    // TODO #7154
    if (
      platformConfig.isGhe &&
      // semver not null safe, accepts null and undefined
      semver.satisfies(platformConfig.gheVersion!, '<3.3.0')
    ) {
      infoQuery = infoQuery.replace(/\n\s*autoMergeAllowed\s*\n/, '\n');
      infoQuery = infoQuery.replace(/\n\s*hasIssuesEnabled\s*\n/, '\n');
    }

    const res = await githubApi.requestGraphql<{
      repository: GhRepo;
    }>(infoQuery, {
      variables: {
        owner: config.repositoryOwner,
        name: config.repositoryName,
      },
    });
    repo = res?.data?.repository;
    // istanbul ignore if
    if (!repo) {
      throw new Error(REPOSITORY_NOT_FOUND);
    }
    // istanbul ignore if
    if (!repo.defaultBranchRef?.name) {
      throw new Error(REPOSITORY_EMPTY);
    }
    if (
      repo.nameWithOwner &&
      repo.nameWithOwner.toUpperCase() !== repository.toUpperCase()
    ) {
      logger.debug(
        { repository, this_repository: repo.nameWithOwner },
        'Repository has been renamed'
      );
      throw new Error(REPOSITORY_RENAMED);
    }
    if (repo.isArchived) {
      logger.debug(
        'Repository is archived - throwing error to abort renovation'
      );
      throw new Error(REPOSITORY_ARCHIVED);
    }
    // Use default branch as PR target unless later overridden.
    config.defaultBranch = repo.defaultBranchRef.name;
    // Base branch may be configured but defaultBranch is always fixed
    logger.debug(`${repository} default branch = ${config.defaultBranch}`);
    // GitHub allows administrators to block certain types of merge, so we need to check it
    if (repo.rebaseMergeAllowed) {
      config.mergeMethod = 'rebase';
    } else if (repo.squashMergeAllowed) {
      config.mergeMethod = 'squash';
    } else if (repo.mergeCommitAllowed) {
      config.mergeMethod = 'merge';
    } else {
      // This happens if we don't have Administrator read access, it is not a critical error
      logger.debug('Could not find allowed merge methods for repo');
    }
    config.autoMergeAllowed = repo.autoMergeAllowed;
    config.hasIssuesEnabled = repo.hasIssuesEnabled;
  } catch (err) /* istanbul ignore next */ {
    logger.debug({ err }, 'Caught initRepo error');
    if (
      err.message === REPOSITORY_ARCHIVED ||
      err.message === REPOSITORY_RENAMED ||
      err.message === REPOSITORY_NOT_FOUND
    ) {
      throw err;
    }
    if (err.statusCode === 403) {
      throw new Error(REPOSITORY_ACCESS_FORBIDDEN);
    }
    if (err.statusCode === 404) {
      throw new Error(REPOSITORY_NOT_FOUND);
    }
    if (err.message.startsWith('Repository access blocked')) {
      throw new Error(REPOSITORY_BLOCKED);
    }
    if (err.message === REPOSITORY_FORKED) {
      throw err;
    }
    if (err.message === REPOSITORY_DISABLED) {
      throw err;
    }
    if (err.message === 'Response code 451 (Unavailable for Legal Reasons)') {
      throw new Error(REPOSITORY_ACCESS_FORBIDDEN);
    }
    logger.debug({ err }, 'Unknown GitHub initRepo error');
    throw err;
  }
  // This shouldn't be necessary, but occasional strange errors happened until it was added
  config.issueList = null;
  config.prList = null;

  if (forkToken) {
    logger.debug('Bot is in fork mode');
    config.forkToken = forkToken;
    // save parent name then delete
    config.parentRepo = config.repository;
    config.repository = null;
    // Get list of existing repos
    platformConfig.existingRepos ??= (
      await githubApi.getJson<{ full_name: string }[]>(
        'user/repos?per_page=100',
        {
          token: forkToken ?? opts.token,
          paginate: true,
          pageLimit: 100,
        }
      )
    ).body.map((r) => r.full_name);
    try {
      const forkedRepo = await githubApi.postJson<{
        full_name: string;
        default_branch: string;
      }>(`repos/${repository}/forks`, {
        token: forkToken ?? opts.token,
      });
      config.repository = forkedRepo.body.full_name;
      const forkDefaultBranch = forkedRepo.body.default_branch;
      if (forkDefaultBranch !== config.defaultBranch) {
        const body = {
          ref: `refs/heads/${config.defaultBranch}`,
          sha: repo.defaultBranchRef.target.oid,
        };
        logger.debug(
          {
            defaultBranch: config.defaultBranch,
            forkDefaultBranch,
            body,
          },
          'Fork has different default branch to parent, attempting to create branch'
        );
        try {
          await githubApi.postJson(`repos/${config.repository}/git/refs`, {
            body,
            token: forkToken,
          });
          logger.debug('Created new default branch in fork');
        } catch (err) /* istanbul ignore next */ {
          if (err.response?.body?.message === 'Reference already exists') {
            logger.debug(
              `Branch ${config.defaultBranch} already exists in the fork`
            );
          } else {
            logger.warn(
              { err, body: err.response?.body },
              'Could not create parent defaultBranch in fork'
            );
          }
        }
        logger.debug(
          `Setting ${config.defaultBranch} as default branch for ${config.repository}`
        );
        try {
          await githubApi.patchJson(`repos/${config.repository}`, {
            body: {
              name: config.repository.split('/')[1],
              default_branch: config.defaultBranch,
            },
            token: forkToken,
          });
          logger.debug('Successfully changed default branch for fork');
        } catch (err) /* istanbul ignore next */ {
          logger.warn({ err }, 'Could not set default branch');
        }
      }
    } catch (err) /* istanbul ignore next */ {
      logger.debug({ err }, 'Error forking repository');
      throw new Error(REPOSITORY_CANNOT_FORK);
    }
    if (platformConfig.existingRepos.includes(config.repository)) {
      logger.debug(
        { repository_fork: config.repository },
        'Found existing fork'
      );
      // This is a lovely "hack" by GitHub that lets us force update our fork's default branch
      // with the base commit from the parent repository
      const url = `repos/${config.repository}/git/refs/heads/${config.defaultBranch}`;
      const sha = repo.defaultBranchRef.target.oid;
      try {
        logger.debug(
          `Updating forked repository default sha ${sha} to match upstream`
        );
        await githubApi.patchJson(url, {
          body: {
            sha,
            force: true,
          },
          token: forkToken ?? opts.token,
        });
      } catch (err) /* istanbul ignore next */ {
        logger.warn(
          { url, sha, err: err.err || err },
          'Error updating fork from upstream - cannot continue'
        );
        if (err instanceof ExternalHostError) {
          throw err;
        }
        throw new ExternalHostError(err);
      }
    } else {
      logger.debug({ repository_fork: config.repository }, 'Created fork');
      platformConfig.existingRepos.push(config.repository);
      // Wait an arbitrary 30s to hopefully give GitHub enough time for forking to complete
      await delay(30000);
    }
  }

  const parsedEndpoint = URL.parse(platformConfig.endpoint);
  // istanbul ignore else
  if (forkToken) {
    logger.debug('Using forkToken for git init');
    parsedEndpoint.auth = config.forkToken ?? null;
  } else {
    const tokenType = opts.token?.startsWith('x-access-token:')
      ? 'app'
      : 'personal access';
    logger.debug(`Using ${tokenType} token for git init`);
    parsedEndpoint.auth = opts.token ?? null;
  }
  // TODO: null checks (#7154)
  parsedEndpoint.host = parsedEndpoint.host!.replace(
    'api.github.com',
    'github.com'
  );
  parsedEndpoint.pathname = `${config.repository}.git`;
  const url = URL.format(parsedEndpoint);
  await git.initRepo({
    ...config,
    url,
  });
  const repoConfig: RepoResult = {
    defaultBranch: config.defaultBranch,
    isFork: repo.isFork === true,
    repoFingerprint: repoFingerprint(repo.id, platformConfig.endpoint),
  };
  return repoConfig;
}

export async function getRepoForceRebase(): Promise<boolean> {
  if (config.repoForceRebase === undefined) {
    try {
      config.repoForceRebase = false;
      const branchProtection = await getBranchProtection(config.defaultBranch);
      logger.debug('Found branch protection');
      if (branchProtection.required_pull_request_reviews) {
        logger.debug(
          'Branch protection: PR Reviews are required before merging'
        );
        config.prReviewsRequired = true;
      }
      if (branchProtection.required_status_checks) {
        if (branchProtection.required_status_checks.strict) {
          logger.debug(
            'Branch protection: PRs must be up-to-date before merging'
          );
          config.repoForceRebase = true;
        }
      }
      if (branchProtection.restrictions) {
        logger.debug(
          {
            users: branchProtection.restrictions.users,
            teams: branchProtection.restrictions.teams,
          },
          'Branch protection: Pushing to branch is restricted'
        );
        config.pushProtection = true;
      }
    } catch (err) {
      if (err.statusCode === 404) {
        logger.debug(`No branch protection found`);
      } else if (
        err.message === PLATFORM_INTEGRATION_UNAUTHORIZED ||
        err.statusCode === 403
      ) {
        logger.debug(
          'Branch protection: Do not have permissions to detect branch protection'
        );
      } else {
        throw err;
      }
    }
  }
  return !!config.repoForceRebase;
}

function cachePr(pr?: GhPr | null): void {
  config.prList ??= [];
  if (pr) {
    updatePrCache(pr);
    for (let idx = 0; idx < config.prList.length; idx += 1) {
      const cachedPr = config.prList[idx];
      if (cachedPr.number === pr.number) {
        config.prList[idx] = pr;
        return;
      }
    }
    config.prList.push(pr);
  }
}

// Fetch fresh Pull Request and cache it when possible
async function fetchPr(prNo: number): Promise<GhPr | null> {
  try {
    const { body: ghRestPr } = await githubApi.getJson<GhRestPr>(
      `repos/${config.parentRepo ?? config.repository}/pulls/${prNo}`
    );
    const result = coerceRestPr(ghRestPr);
    cachePr(result);
    return result;
  } catch (err) {
    logger.warn({ err, prNo }, `GitHub fetchPr error`);
    return null;
  }
}

// Gets details for a PR
export async function getPr(prNo: number): Promise<GhPr | null> {
  if (!prNo) {
    return null;
  }
  const prList = await getPrList();
  let pr = prList.find(({ number }) => number === prNo) ?? null;
  if (pr) {
    logger.debug('Returning PR from cache');
  }
  pr ??= await fetchPr(prNo);
  return pr;
}

function matchesState(state: string, desiredState: string): boolean {
  if (desiredState === PrState.All) {
    return true;
  }
  if (desiredState.startsWith('!')) {
    return state !== desiredState.substring(1);
  }
  return state === desiredState;
}

export async function getPrList(): Promise<GhPr[]> {
  if (!config.prList) {
    const repo = config.parentRepo ?? config.repository;
    const username =
      !config.forkToken && !config.ignorePrAuthor && config.renovateUsername
        ? config.renovateUsername
        : null;
    // TODO: check null `repo` (#7154)
    const prCache = await getPrCache(githubApi, repo!, username);
    config.prList = Object.values(prCache).sort(
      ({ number: a }, { number: b }) => (a > b ? -1 : 1)
    );
  }

  return config.prList;
}

export async function findPr({
  branchName,
  prTitle,
  state = PrState.All,
}: FindPRConfig): Promise<GhPr | null> {
  logger.debug(`findPr(${branchName}, ${prTitle}, ${state})`);
  const prList = await getPrList();
<<<<<<< HEAD
  const pr = prList.find(
    (p) =>
      p.sourceBranch === branchName &&
      (!prTitle || p.title === prTitle) &&
      matchesState(p.state, state) &&
      (config.forkToken || config.repository === p.sourceRepo) // #5188
  );
=======
  const pr = prList.find((p) => {
    if (p.sourceBranch !== branchName) {
      return false;
    }

    if (prTitle && prTitle !== p.title) {
      return false;
    }

    if (!matchesState(p.state, state)) {
      return false;
    }

    if (!config.forkMode && config.repository !== p.sourceRepo) {
      return false;
    }

    return true;
  });
>>>>>>> db1086a7
  if (pr) {
    logger.debug(`Found PR #${pr.number}`);
  }
  return pr ?? null;
}

const REOPEN_THRESHOLD_MILLIS = 1000 * 60 * 60 * 24 * 7;

// Returns the Pull Request for a branch. Null if not exists.
export async function getBranchPr(branchName: string): Promise<GhPr | null> {
  logger.debug(`getBranchPr(${branchName})`);

  const openPr = await findPr({
    branchName,
    state: PrState.Open,
  });
  if (openPr) {
    return openPr;
  }

  const autoclosedPr = await findPr({
    branchName,
    state: PrState.Closed,
  });
  if (
    autoclosedPr?.title?.endsWith(' - autoclosed') &&
    autoclosedPr?.closedAt
  ) {
    const closedMillisAgo = DateTime.fromISO(autoclosedPr.closedAt)
      .diffNow()
      .negate()
      .toMillis();
    if (closedMillisAgo > REOPEN_THRESHOLD_MILLIS) {
      return null;
    }
    logger.debug({ autoclosedPr }, 'Found autoclosed PR for branch');
    if (GlobalConfig.get('dryRun')) {
      logger.info('DRY-RUN: Would try to reopen autoclosed PR');
      return null;
    }
    const { sha, number } = autoclosedPr;
    try {
      await githubApi.postJson(`repos/${config.repository}/git/refs`, {
        body: { ref: `refs/heads/${branchName}`, sha },
      });
      logger.debug({ branchName, sha }, 'Recreated autoclosed branch');
    } catch (err) {
      logger.debug('Could not recreate autoclosed branch - skipping reopen');
      return null;
    }
    try {
      const title = autoclosedPr.title.replace(regEx(/ - autoclosed$/), '');
      const { body: ghPr } = await githubApi.patchJson<GhRestPr>(
        `repos/${config.repository}/pulls/${number}`,
        {
          body: {
            state: 'open',
            title,
          },
        }
      );
      logger.info(
        { branchName, title, number },
        'Successfully reopened autoclosed PR'
      );
      const result = coerceRestPr(ghPr);
      cachePr(result);
      return result;
    } catch (err) {
      logger.debug('Could not reopen autoclosed PR');
      return null;
    }
  }
  return null;
}

async function getStatus(
  branchName: string,
  useCache = true
): Promise<CombinedBranchStatus> {
  const commitStatusUrl = `repos/${config.repository}/commits/${escapeHash(
    branchName
  )}/status`;

  return (
    await githubApi.getJson<CombinedBranchStatus>(commitStatusUrl, { useCache })
  ).body;
}

// Returns the combined status for a branch.
export async function getBranchStatus(
  branchName: string
): Promise<BranchStatus> {
  logger.debug(`getBranchStatus(${branchName})`);
  let commitStatus: CombinedBranchStatus;
  try {
    commitStatus = await getStatus(branchName);
  } catch (err) /* istanbul ignore next */ {
    if (err.statusCode === 404) {
      logger.debug(
        'Received 404 when checking branch status, assuming that branch has been deleted'
      );
      throw new Error(REPOSITORY_CHANGED);
    }
    logger.debug('Unknown error when checking branch status');
    throw err;
  }
  logger.debug(
    { state: commitStatus.state, statuses: commitStatus.statuses },
    'branch status check result'
  );
  let checkRuns: { name: string; status: string; conclusion: string }[] = [];
  // API is supported in oldest available GHE version 2.19
  try {
    const checkRunsUrl = `repos/${config.repository}/commits/${escapeHash(
      branchName
    )}/check-runs?per_page=100`;
    const opts = {
      headers: {
        accept: 'application/vnd.github.antiope-preview+json',
      },
      paginate: true,
      paginationField: 'check_runs',
    };
    const checkRunsRaw = (
      await githubApi.getJson<{
        check_runs: { name: string; status: string; conclusion: string }[];
      }>(checkRunsUrl, opts)
    ).body;
    if (checkRunsRaw.check_runs?.length) {
      checkRuns = checkRunsRaw.check_runs.map((run) => ({
        name: run.name,
        status: run.status,
        conclusion: run.conclusion,
      }));
      logger.debug({ checkRuns }, 'check runs result');
    } else {
      // istanbul ignore next
      logger.debug({ result: checkRunsRaw }, 'No check runs found');
    }
  } catch (err) /* istanbul ignore next */ {
    if (err instanceof ExternalHostError) {
      throw err;
    }
    if (
      err.statusCode === 403 ||
      err.message === PLATFORM_INTEGRATION_UNAUTHORIZED
    ) {
      logger.debug('No permission to view check runs');
    } else {
      logger.warn({ err }, 'Error retrieving check runs');
    }
  }
  if (checkRuns.length === 0) {
    if (commitStatus.state === 'success') {
      return BranchStatus.green;
    }
    if (commitStatus.state === 'failure') {
      return BranchStatus.red;
    }
    return BranchStatus.yellow;
  }
  if (
    commitStatus.state === 'failure' ||
    checkRuns.some((run) => run.conclusion === 'failure')
  ) {
    return BranchStatus.red;
  }
  if (
    (commitStatus.state === 'success' || commitStatus.statuses.length === 0) &&
    checkRuns.every((run) =>
      ['skipped', 'neutral', 'success'].includes(run.conclusion)
    )
  ) {
    return BranchStatus.green;
  }
  return BranchStatus.yellow;
}

async function getStatusCheck(
  branchName: string,
  useCache = true
): Promise<GhBranchStatus[]> {
  const branchCommit = git.getBranchCommit(branchName);

  const url = `repos/${config.repository}/commits/${branchCommit}/statuses`;

  return (await githubApi.getJson<GhBranchStatus[]>(url, { useCache })).body;
}

const githubToRenovateStatusMapping = {
  success: BranchStatus.green,
  error: BranchStatus.red,
  failure: BranchStatus.red,
  pending: BranchStatus.yellow,
};

export async function getBranchStatusCheck(
  branchName: string,
  context: string
): Promise<BranchStatus | null> {
  try {
    const res = await getStatusCheck(branchName);
    for (const check of res) {
      if (check.context === context) {
        return (
          githubToRenovateStatusMapping[check.state] || BranchStatus.yellow
        );
      }
    }
    return null;
  } catch (err) /* istanbul ignore next */ {
    if (err.statusCode === 404) {
      logger.debug('Commit not found when checking statuses');
      throw new Error(REPOSITORY_CHANGED);
    }
    throw err;
  }
}

export async function setBranchStatus({
  branchName,
  context,
  description,
  state,
  url: targetUrl,
}: BranchStatusConfig): Promise<void> {
  // istanbul ignore if
  if (config.parentRepo) {
    logger.debug('Cannot set branch status when in forking mode');
    return;
  }
  const existingStatus = await getBranchStatusCheck(branchName, context);
  if (existingStatus === state) {
    return;
  }
  logger.debug({ branch: branchName, context, state }, 'Setting branch status');
  let url: string | undefined;
  try {
    const branchCommit = git.getBranchCommit(branchName);
    url = `repos/${config.repository}/statuses/${branchCommit}`;
    const renovateToGitHubStateMapping = {
      green: 'success',
      yellow: 'pending',
      red: 'failure',
    };
    const options: any = {
      state: renovateToGitHubStateMapping[state],
      description,
      context,
    };
    if (targetUrl) {
      options.target_url = targetUrl;
    }
    await githubApi.postJson(url, { body: options });

    // update status cache
    await getStatus(branchName, false);
    await getStatusCheck(branchName, false);
  } catch (err) /* istanbul ignore next */ {
    logger.debug({ err, url }, 'Caught error setting branch status - aborting');
    throw new Error(REPOSITORY_CHANGED);
  }
}

// Issue

/* istanbul ignore next */
async function getIssues(): Promise<Issue[]> {
  const result = await githubApi.queryRepoField<Issue>(
    getIssuesQuery,
    'issues',
    {
      variables: {
        owner: config.repositoryOwner,
        name: config.repositoryName,
        user: config.renovateUsername,
      },
    }
  );

  logger.debug(`Retrieved ${result.length} issues`);
  return result.map((issue) => ({
    ...issue,
    state: issue.state?.toLowerCase(),
  }));
}

export async function getIssueList(): Promise<Issue[]> {
  // istanbul ignore if
  if (config.hasIssuesEnabled === false) {
    return [];
  }
  if (!config.issueList) {
    logger.debug('Retrieving issueList');
    config.issueList = await getIssues();
  }
  return config.issueList;
}

export async function getIssue(
  number: number,
  useCache = true
): Promise<Issue | null> {
  // istanbul ignore if
  if (config.hasIssuesEnabled === false) {
    return null;
  }
  try {
    const issueBody = (
      await githubApi.getJson<{ body: string }>(
        `repos/${config.parentRepo ?? config.repository}/issues/${number}`,
        { useCache }
      )
    ).body.body;
    return {
      number,
      body: issueBody,
    };
  } catch (err) /* istanbul ignore next */ {
    logger.debug({ err, number }, 'Error getting issue');
    return null;
  }
}

export async function findIssue(title: string): Promise<Issue | null> {
  logger.debug(`findIssue(${title})`);
  const [issue] = (await getIssueList()).filter(
    (i) => i.state === 'open' && i.title === title
  );
  if (!issue) {
    return null;
  }
  logger.debug(`Found issue ${issue.number}`);
  // TODO: can number be required? (#7154)
  return getIssue(issue.number!);
}

async function closeIssue(issueNumber: number): Promise<void> {
  logger.debug(`closeIssue(${issueNumber})`);
  await githubApi.patchJson(
    `repos/${config.parentRepo ?? config.repository}/issues/${issueNumber}`,
    {
      body: { state: 'closed' },
    }
  );
}

export async function ensureIssue({
  title,
  reuseTitle,
  body: rawBody,
  labels,
  once = false,
  shouldReOpen = true,
}: EnsureIssueConfig): Promise<EnsureIssueResult | null> {
  logger.debug(`ensureIssue(${title})`);
  // istanbul ignore if
  if (config.hasIssuesEnabled === false) {
    logger.info(
      'Cannot ensure issue because issues are disabled in this repository'
    );
    return null;
  }
  const body = sanitize(rawBody);
  try {
    const issueList = await getIssueList();
    let issues = issueList.filter((i) => i.title === title);
    if (!issues.length) {
      issues = issueList.filter((i) => i.title === reuseTitle);
      if (issues.length) {
        logger.debug({ reuseTitle, title }, 'Reusing issue title');
      }
    }
    if (issues.length) {
      let issue = issues.find((i) => i.state === 'open');
      if (!issue) {
        if (once) {
          logger.debug('Issue already closed - skipping recreation');
          return null;
        }
        if (shouldReOpen) {
          logger.debug('Reopening previously closed issue');
        }
        issue = issues[issues.length - 1];
      }
      for (const i of issues) {
        if (i.state === 'open' && i.number !== issue.number) {
          logger.warn(`Closing duplicate issue ${i.number}`);
          // TODO #7154
          await closeIssue(i.number!);
        }
      }
      const issueBody = (
        await githubApi.getJson<{ body: string }>(
          `repos/${config.parentRepo ?? config.repository}/issues/${
            issue.number
          }`
        )
      ).body.body;
      if (
        issue.title === title &&
        issueBody === body &&
        issue.state === 'open'
      ) {
        logger.debug('Issue is open and up to date - nothing to do');
        return null;
      }
      if (shouldReOpen) {
        logger.debug('Patching issue');
        const data: Record<string, unknown> = { body, state: 'open', title };
        if (labels) {
          data.labels = labels;
        }
        await githubApi.patchJson(
          `repos/${config.parentRepo ?? config.repository}/issues/${
            issue.number
          }`,
          {
            body: data,
          }
        );
        logger.debug('Issue updated');
        return 'updated';
      }
    }
    await githubApi.postJson(
      `repos/${config.parentRepo ?? config.repository}/issues`,
      {
        body: {
          title,
          body,
          labels: labels ?? [],
        },
      }
    );
    logger.info('Issue created');
    // reset issueList so that it will be fetched again as-needed
    config.issueList = null;
    return 'created';
  } catch (err) /* istanbul ignore next */ {
    if (err.body?.message?.startsWith('Issues are disabled for this repo')) {
      logger.debug(`Issues are disabled, so could not create issue: ${title}`);
    } else {
      logger.warn({ err }, 'Could not ensure issue');
    }
  }
  return null;
}

export async function ensureIssueClosing(title: string): Promise<void> {
  logger.trace(`ensureIssueClosing(${title})`);
  // istanbul ignore if
  if (config.hasIssuesEnabled === false) {
    logger.info(
      'Cannot ensure issue because issues are disabled in this repository'
    );
    return;
  }
  const issueList = await getIssueList();
  for (const issue of issueList) {
    if (issue.state === 'open' && issue.title === title) {
      // TODO #7154
      await closeIssue(issue.number!);
      logger.debug({ number: issue.number }, 'Issue closed');
    }
  }
}

export async function addAssignees(
  issueNo: number,
  assignees: string[]
): Promise<void> {
  logger.debug(`Adding assignees '${assignees.join(', ')}' to #${issueNo}`);
  const repository = config.parentRepo ?? config.repository;
  await githubApi.postJson(`repos/${repository}/issues/${issueNo}/assignees`, {
    body: {
      assignees,
    },
  });
}

export async function addReviewers(
  prNo: number,
  reviewers: string[]
): Promise<void> {
  logger.debug(`Adding reviewers '${reviewers.join(', ')}' to #${prNo}`);

  const userReviewers = reviewers.filter((e) => !e.startsWith('team:'));
  const teamReviewers = reviewers
    .filter((e) => e.startsWith('team:'))
    .map((e) => e.replace(regEx(/^team:/), ''));
  try {
    await githubApi.postJson(
      `repos/${
        config.parentRepo ?? config.repository
      }/pulls/${prNo}/requested_reviewers`,
      {
        body: {
          reviewers: userReviewers,
          team_reviewers: teamReviewers,
        },
      }
    );
  } catch (err) /* istanbul ignore next */ {
    logger.warn({ err }, 'Failed to assign reviewer');
  }
}

async function addLabels(
  issueNo: number,
  labels: string[] | null | undefined
): Promise<void> {
  logger.debug(`Adding labels '${labels?.join(', ')}' to #${issueNo}`);
  const repository = config.parentRepo ?? config.repository;
  if (is.array(labels) && labels.length) {
    await githubApi.postJson(`repos/${repository}/issues/${issueNo}/labels`, {
      body: labels,
    });
  }
}

export async function deleteLabel(
  issueNo: number,
  label: string
): Promise<void> {
  logger.debug(`Deleting label ${label} from #${issueNo}`);
  const repository = config.parentRepo ?? config.repository;
  try {
    await githubApi.deleteJson(
      `repos/${repository}/issues/${issueNo}/labels/${label}`
    );
  } catch (err) /* istanbul ignore next */ {
    logger.warn({ err, issueNo, label }, 'Failed to delete label');
  }
}

async function addComment(issueNo: number, body: string): Promise<void> {
  // POST /repos/:owner/:repo/issues/:number/comments
  await githubApi.postJson(
    `repos/${
      config.parentRepo ?? config.repository
    }/issues/${issueNo}/comments`,
    {
      body: { body },
    }
  );
}

async function editComment(commentId: number, body: string): Promise<void> {
  // PATCH /repos/:owner/:repo/issues/comments/:id
  await githubApi.patchJson(
    `repos/${
      config.parentRepo ?? config.repository
    }/issues/comments/${commentId}`,
    {
      body: { body },
    }
  );
}

async function deleteComment(commentId: number): Promise<void> {
  // DELETE /repos/:owner/:repo/issues/comments/:id
  await githubApi.deleteJson(
    `repos/${
      config.parentRepo ?? config.repository
    }/issues/comments/${commentId}`
  );
}

async function getComments(issueNo: number): Promise<Comment[]> {
  // GET /repos/:owner/:repo/issues/:number/comments
  logger.debug(`Getting comments for #${issueNo}`);
  const url = `repos/${
    config.parentRepo ?? config.repository
  }/issues/${issueNo}/comments?per_page=100`;
  try {
    const comments = (
      await githubApi.getJson<Comment[]>(url, {
        paginate: true,
      })
    ).body;
    logger.debug(`Found ${comments.length} comments`);
    return comments;
  } catch (err) /* istanbul ignore next */ {
    if (err.statusCode === 404) {
      logger.debug('404 response when retrieving comments');
      throw new ExternalHostError(err, PlatformId.Github);
    }
    throw err;
  }
}

export async function ensureComment({
  number,
  topic,
  content,
}: EnsureCommentConfig): Promise<boolean> {
  const sanitizedContent = sanitize(content);
  try {
    const comments = await getComments(number);
    let body: string;
    let commentId: number | null = null;
    let commentNeedsUpdating = false;
    if (topic) {
      logger.debug(`Ensuring comment "${topic}" in #${number}`);
      body = `### ${topic}\n\n${sanitizedContent}`;
      comments.forEach((comment) => {
        if (comment.body.startsWith(`### ${topic}\n\n`)) {
          commentId = comment.id;
          commentNeedsUpdating = comment.body !== body;
        }
      });
    } else {
      logger.debug(`Ensuring content-only comment in #${number}`);
      body = `${sanitizedContent}`;
      comments.forEach((comment) => {
        if (comment.body === body) {
          commentId = comment.id;
          commentNeedsUpdating = false;
        }
      });
    }
    if (!commentId) {
      await addComment(number, body);
      logger.info(
        { repository: config.repository, issueNo: number, topic },
        'Comment added'
      );
    } else if (commentNeedsUpdating) {
      await editComment(commentId, body);
      logger.debug(
        { repository: config.repository, issueNo: number },
        'Comment updated'
      );
    } else {
      logger.debug('Comment is already update-to-date');
    }
    return true;
  } catch (err) /* istanbul ignore next */ {
    if (err instanceof ExternalHostError) {
      throw err;
    }
    if (err.body?.message?.includes('is locked')) {
      logger.debug('Issue is locked - cannot add comment');
    } else {
      logger.warn({ err }, 'Error ensuring comment');
    }
    return false;
  }
}

export async function ensureCommentRemoval(
  deleteConfig: EnsureCommentRemovalConfig
): Promise<void> {
  const { number: issueNo } = deleteConfig;
  const key =
    deleteConfig.type === 'by-topic'
      ? deleteConfig.topic
      : deleteConfig.content;
  logger.trace(`Ensuring comment "${key}" in #${issueNo} is removed`);
  const comments = await getComments(issueNo);
  let commentId: number | null | undefined = null;

  if (deleteConfig.type === 'by-topic') {
    const byTopic = (comment: Comment): boolean =>
      comment.body.startsWith(`### ${deleteConfig.topic}\n\n`);
    commentId = comments.find(byTopic)?.id;
  } else if (deleteConfig.type === 'by-content') {
    const byContent = (comment: Comment): boolean =>
      comment.body.trim() === deleteConfig.content;
    commentId = comments.find(byContent)?.id;
  }

  try {
    if (commentId) {
      logger.debug({ issueNo }, 'Removing comment');
      await deleteComment(commentId);
    }
  } catch (err) /* istanbul ignore next */ {
    logger.warn({ err }, 'Error deleting comment');
  }
}

// Pull Request

async function tryPrAutomerge(
  prNumber: number,
  prNodeId: string,
  platformOptions: PlatformPrOptions | undefined
): Promise<void> {
  if (!platformOptions?.usePlatformAutomerge) {
    return;
  }

  // If GitHub Enterprise Server <3.3.0 it doesn't support automerge
  // TODO #7154
  if (platformConfig.isGhe) {
    // semver not null safe, accepts null and undefined
    if (semver.satisfies(platformConfig.gheVersion!, '<3.3.0')) {
      logger.debug(
        { prNumber },
        'GitHub-native automerge: not supported on this version of GHE. Use 3.3.0 or newer.'
      );
      return;
    }
  }

  if (!config.autoMergeAllowed) {
    logger.debug(
      { prNumber },
      'GitHub-native automerge: not enabled in repo settings'
    );
    return;
  }

  try {
    const mergeMethod = config.mergeMethod?.toUpperCase() || 'MERGE';
    const variables = { pullRequestId: prNodeId, mergeMethod };
    const queryOptions = { variables };

    const res = await githubApi.requestGraphql<GhAutomergeResponse>(
      enableAutoMergeMutation,
      queryOptions
    );

    if (res?.errors) {
      logger.debug(
        { prNumber, errors: res.errors },
        'GitHub-native automerge: fail'
      );
      return;
    }

    logger.debug({ prNumber }, 'GitHub-native automerge: success');
  } catch (err) /* istanbul ignore next: missing test #7154 */ {
    logger.warn({ prNumber, err }, 'GitHub-native automerge: REST API error');
  }
}

// Creates PR and returns PR number
export async function createPr({
  sourceBranch,
  targetBranch,
  prTitle: title,
  prBody: rawBody,
  labels,
  draftPR = false,
  platformOptions,
}: CreatePRConfig): Promise<GhPr | null> {
  const body = sanitize(rawBody);
  const base = targetBranch;
  // Include the repository owner to handle forkToken and regular mode
  // TODO: can `repository` be null? (#7154)

  const head = `${config.repository!.split('/')[0]}:${sourceBranch}`;
  const options: any = {
    body: {
      title,
      head,
      base,
      body,
      draft: draftPR,
    },
  };
  // istanbul ignore if
  if (config.forkToken) {
    options.token = config.forkToken;
    options.body.maintainer_can_modify = true;
  }
  logger.debug({ title, head, base, draft: draftPR }, 'Creating PR');
  const ghPr = (
    await githubApi.postJson<GhRestPr>(
      `repos/${config.parentRepo ?? config.repository}/pulls`,
      options
    )
  ).body;
  logger.debug(
    { branch: sourceBranch, pr: ghPr.number, draft: draftPR },
    'PR created'
  );

  const result = coerceRestPr(ghPr);
  const { number, node_id } = result;

  await addLabels(number, labels);
  await tryPrAutomerge(number, node_id, platformOptions);

  cachePr(result);
  return result;
}

export async function updatePr({
  number: prNo,
  prTitle: title,
  prBody: rawBody,
  state,
}: UpdatePrConfig): Promise<void> {
  logger.debug(`updatePr(${prNo}, ${title}, body)`);
  const body = sanitize(rawBody);
  const patchBody: any = { title };
  if (body) {
    patchBody.body = body;
  }
  if (state) {
    patchBody.state = state;
  }
  const options: any = {
    body: patchBody,
  };
  // istanbul ignore if
  if (config.forkToken) {
    options.token = config.forkToken;
  }
  try {
    const { body: ghPr } = await githubApi.patchJson<GhRestPr>(
      `repos/${config.parentRepo ?? config.repository}/pulls/${prNo}`,
      options
    );
    const result = coerceRestPr(ghPr);
    cachePr(result);
    logger.debug({ pr: prNo }, 'PR updated');
  } catch (err) /* istanbul ignore next */ {
    if (err instanceof ExternalHostError) {
      throw err;
    }
    logger.warn({ err }, 'Error updating PR');
  }
}

export async function mergePr({
  branchName,
  id: prNo,
}: MergePRConfig): Promise<boolean> {
  logger.debug(`mergePr(${prNo}, ${branchName})`);
  // istanbul ignore if
  if (config.prReviewsRequired) {
    logger.debug(
      { branch: branchName, prNo },
      'Branch protection: Attempting to merge PR when PR reviews are enabled'
    );
    const repository = config.parentRepo ?? config.repository;
    const reviews = await githubApi.getJson<{ state: string }[]>(
      `repos/${repository}/pulls/${prNo}/reviews`
    );
    const isApproved = reviews.body.some(
      (review) => review.state === 'APPROVED'
    );
    if (!isApproved) {
      logger.debug(
        { branch: branchName, prNo },
        'Branch protection: Cannot automerge PR until there is an approving review'
      );
      return false;
    }
    logger.debug('Found approving reviews');
  }
  const url = `repos/${
    config.parentRepo ?? config.repository
  }/pulls/${prNo}/merge`;
  const options: any = {
    body: {} as { merge_method?: string },
  };
  // istanbul ignore if
  if (config.forkToken) {
    options.token = config.forkToken;
  }
  let automerged = false;
  let automergeResult: any;
  if (config.mergeMethod) {
    // This path is taken if we have auto-detected the allowed merge types from the repo
    options.body.merge_method = config.mergeMethod;
    try {
      logger.debug({ options, url }, `mergePr`);
      automergeResult = await githubApi.putJson(url, options);
      automerged = true;
    } catch (err) {
      if (err.statusCode === 404 || err.statusCode === 405) {
        // istanbul ignore next
        logger.debug(
          { response: err.response ? err.response.body : undefined },
          'GitHub blocking PR merge -- will keep trying'
        );
      } else {
        logger.warn({ err }, `Failed to ${config.mergeMethod} merge PR`);
        return false;
      }
    }
  }
  if (!automerged) {
    // We need to guess the merge method and try squash -> rebase -> merge
    options.body.merge_method = 'rebase';
    try {
      logger.debug({ options, url }, `mergePr`);
      automergeResult = await githubApi.putJson(url, options);
    } catch (err1) {
      logger.debug({ err: err1 }, `Failed to rebase merge PR`);
      try {
        options.body.merge_method = 'squash';
        logger.debug({ options, url }, `mergePr`);
        automergeResult = await githubApi.putJson(url, options);
      } catch (err2) {
        logger.debug({ err: err2 }, `Failed to merge squash PR`);
        try {
          options.body.merge_method = 'merge';
          logger.debug({ options, url }, `mergePr`);
          automergeResult = await githubApi.putJson(url, options);
        } catch (err3) {
          logger.debug({ err: err3 }, `Failed to merge commit PR`);
          logger.info({ pr: prNo }, 'All merge attempts failed');
          return false;
        }
      }
    }
  }
  logger.debug(
    { automergeResult: automergeResult.body, pr: prNo },
    'PR merged'
  );
  const cachedPr = config.prList?.find(({ number }) => number === prNo);
  if (cachedPr) {
    cachePr({ ...cachedPr, state: PrState.Merged });
  }
  return true;
}

export function massageMarkdown(input: string): string {
  if (platformConfig.isGhe) {
    return smartTruncate(input, GitHubMaxPrBodyLen);
  }
  const massagedInput = massageMarkdownLinks(input)
    // to be safe, replace all github.com links with renovatebot redirector
    .replace(
      regEx(/href="https?:\/\/github.com\//g),
      'href="https://togithub.com/'
    )
    .replace(regEx(/]\(https:\/\/github\.com\//g), '](https://togithub.com/')
    .replace(regEx(/]: https:\/\/github\.com\//g), ']: https://togithub.com/');
  return smartTruncate(massagedInput, GitHubMaxPrBodyLen);
}

export async function getVulnerabilityAlerts(): Promise<VulnerabilityAlert[]> {
  let vulnerabilityAlerts: { node: VulnerabilityAlert }[] | undefined;

  // TODO #7154
  const gheSupportsStateFilter = semver.satisfies(
    // semver not null safe, accepts null and undefined

    platformConfig.gheVersion!,
    '>=3.5'
  );
  const filterByState = !platformConfig.isGhe || gheSupportsStateFilter;
  const query = vulnerabilityAlertsQuery(filterByState);

  try {
    vulnerabilityAlerts = await githubApi.queryRepoField<{
      node: VulnerabilityAlert;
    }>(query, 'vulnerabilityAlerts', {
      variables: { owner: config.repositoryOwner, name: config.repositoryName },
      paginate: false,
      acceptHeader: 'application/vnd.github.vixen-preview+json',
    });
  } catch (err) {
    logger.debug({ err }, 'Error retrieving vulnerability alerts');
    logger.warn(
      {
        url: 'https://docs.renovatebot.com/configuration-options/#vulnerabilityalerts',
      },
      'Cannot access vulnerability alerts. Please ensure permissions have been granted.'
    );
  }
  let alerts: VulnerabilityAlert[] = [];
  try {
    if (vulnerabilityAlerts?.length) {
      alerts = vulnerabilityAlerts.map((edge) => edge.node);
      const shortAlerts: AggregatedVulnerabilities = {};
      if (alerts.length) {
        logger.trace({ alerts }, 'GitHub vulnerability details');
        for (const alert of alerts) {
          if (alert.securityVulnerability === null) {
            // As described in the documentation, there are cases in which
            // GitHub API responds with `"securityVulnerability": null`.
            // But it's may be faulty, so skip processing it here.
            continue;
          }
          const {
            package: { name, ecosystem },
            vulnerableVersionRange,
            firstPatchedVersion,
          } = alert.securityVulnerability;
          const patch = firstPatchedVersion?.identifier;

          const key = `${ecosystem.toLowerCase()}/${name}`;
          const range = vulnerableVersionRange;
          const elem = shortAlerts[key] || {};
          elem[range] = patch ?? null;
          shortAlerts[key] = elem;
        }
        logger.debug({ alerts: shortAlerts }, 'GitHub vulnerability details');
      }
    } else {
      logger.debug('No vulnerability alerts found');
    }
  } catch (err) /* istanbul ignore next */ {
    logger.error({ err }, 'Error processing vulnerabity alerts');
  }
  return alerts;
}

async function pushFiles(
  { branchName, message }: CommitFilesConfig,
  { parentCommitSha, commitSha }: CommitResult
): Promise<CommitSha | null> {
  try {
    // Push the commit to GitHub using a custom ref
    // The associated blobs will be pushed automatically
    await pushCommitToRenovateRef(commitSha, branchName);
    // Get all the blobs which the commit/tree points to
    // The blob SHAs will be the same locally as on GitHub
    const treeItems = await listCommitTree(commitSha);

    // For reasons unknown, we need to recreate our tree+commit on GitHub
    // Attempting to reuse the tree or commit SHA we pushed does not work
    const treeRes = await githubApi.postJson<{ sha: string }>(
      `/repos/${config.repository}/git/trees`,
      { body: { tree: treeItems } }
    );
    const treeSha = treeRes.body.sha;

    // Now we recreate the commit using the tree we recreated the step before
    const commitRes = await githubApi.postJson<{ sha: string }>(
      `/repos/${config.repository}/git/commits`,
      { body: { message, tree: treeSha, parents: [parentCommitSha] } }
    );
    const remoteCommitSha = commitRes.body.sha;

    // Create branch if it didn't already exist, update it otherwise
    if (git.branchExists(branchName)) {
      // This is the equivalent of a git force push
      // We are using this REST API because the GraphQL API doesn't support force push
      await githubApi.patchJson(
        `/repos/${config.repository}/git/refs/heads/${branchName}`,
        { body: { sha: remoteCommitSha, force: true } }
      );
    } else {
      await githubApi.postJson(`/repos/${config.repository}/git/refs`, {
        body: { ref: `refs/heads/${branchName}`, sha: remoteCommitSha },
      });
    }

    return remoteCommitSha;
  } catch (err) {
    logger.debug({ branchName, err }, 'Platform-native commit: unknown error');
    return null;
  }
}

export async function commitFiles(
  config: CommitFilesConfig
): Promise<CommitSha | null> {
  const commitResult = await git.prepareCommit(config); // Commit locally and don't push
  const { branchName, files } = config;
  if (!commitResult) {
    logger.debug(
      { branchName, files: files.map(({ path }) => path) },
      `Platform-native commit: unable to prepare for commit`
    );
    return null;
  }
  // Perform the commits using REST API
  const pushResult = await pushFiles(config, commitResult);
  if (!pushResult) {
    return null;
  }
  // Replace locally created branch with the remotely created one
  // and return the remote commit SHA
  await git.resetToCommit(commitResult.parentCommitSha);
  const commitSha = await git.fetchCommit(config);
  return commitSha;
}<|MERGE_RESOLUTION|>--- conflicted
+++ resolved
@@ -642,15 +642,6 @@
 }: FindPRConfig): Promise<GhPr | null> {
   logger.debug(`findPr(${branchName}, ${prTitle}, ${state})`);
   const prList = await getPrList();
-<<<<<<< HEAD
-  const pr = prList.find(
-    (p) =>
-      p.sourceBranch === branchName &&
-      (!prTitle || p.title === prTitle) &&
-      matchesState(p.state, state) &&
-      (config.forkToken || config.repository === p.sourceRepo) // #5188
-  );
-=======
   const pr = prList.find((p) => {
     if (p.sourceBranch !== branchName) {
       return false;
@@ -664,13 +655,12 @@
       return false;
     }
 
-    if (!config.forkMode && config.repository !== p.sourceRepo) {
+    if (!config.forkToken && config.repository !== p.sourceRepo) {
       return false;
     }
 
     return true;
   });
->>>>>>> db1086a7
   if (pr) {
     logger.debug(`Found PR #${pr.number}`);
   }
