--- conflicted
+++ resolved
@@ -1961,7 +1961,6 @@
   let vulnerabilityAlerts: VulnerabilityAlert[] | undefined;
 
   try {
-<<<<<<< HEAD
     vulnerabilityAlerts = (
       await githubApi.getJson<VulnerabilityAlert[]>(
         `/repos/${config.repositoryOwner}/${config.repositoryName}/dependabot/alerts?state=open`,
@@ -1972,16 +1971,6 @@
         },
       )
     ).body;
-=======
-    vulnerabilityAlerts = await githubApi.queryRepoField<{
-      node: VulnerabilityAlert;
-    }>(query, 'vulnerabilityAlerts', {
-      variables: { owner: config.repositoryOwner, name: config.repositoryName },
-      paginate: false,
-      acceptHeader: 'application/vnd.github.vixen-preview+json',
-      readOnly: true,
-    });
->>>>>>> e5dfc836
   } catch (err) {
     logger.debug({ err }, 'Error retrieving vulnerability alerts');
     logger.warn(
