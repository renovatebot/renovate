--- conflicted
+++ resolved
@@ -43,12 +43,8 @@
 import { regEx } from '../../../util/regex';
 import { sanitize } from '../../../util/sanitize';
 import { coerceString, fromBase64, looseEquals } from '../../../util/string';
-<<<<<<< HEAD
 import { ensureTrailingSlash, joinUrlParts } from '../../../util/url';
-=======
-import { ensureTrailingSlash } from '../../../util/url';
 import { incLimitedValue } from '../../../workers/global/limits';
->>>>>>> f0c20677
 import type {
   AggregatedVulnerabilities,
   AutodiscoverConfig,
