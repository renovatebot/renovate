import URL from 'node:url';
import { setTimeout } from 'timers/promises';
import is from '@sindresorhus/is';
import semver from 'semver';
import {
  PLATFORM_INTEGRATION_UNAUTHORIZED,
  PLATFORM_RATE_LIMIT_EXCEEDED,
  PLATFORM_UNKNOWN_ERROR,
  REPOSITORY_ACCESS_FORBIDDEN,
  REPOSITORY_ARCHIVED,
  REPOSITORY_BLOCKED,
  REPOSITORY_CANNOT_FORK,
  REPOSITORY_CHANGED,
  REPOSITORY_DISABLED,
  REPOSITORY_EMPTY,
  REPOSITORY_FORKED,
  REPOSITORY_FORK_MISSING,
  REPOSITORY_FORK_MODE_FORKED,
  REPOSITORY_NOT_FOUND,
  REPOSITORY_RENAMED,
} from '../../../constants/error-messages';
import { logger } from '../../../logger';
import type { BranchStatus, VulnerabilityAlert } from '../../../types';
import { ExternalHostError } from '../../../types/errors/external-host-error';
import { isGithubFineGrainedPersonalAccessToken } from '../../../util/check-token';
import { coerceToNull } from '../../../util/coerce';
import { parseJson } from '../../../util/common';
import { getEnv } from '../../../util/env';
import * as git from '../../../util/git';
import { listCommitTree, pushCommitToRenovateRef } from '../../../util/git';
import type {
  CommitFilesConfig,
  CommitResult,
  LongCommitSha,
} from '../../../util/git/types';
import * as hostRules from '../../../util/host-rules';
import { memCacheProvider } from '../../../util/http/cache/memory-http-cache-provider';
import { repoCacheProvider } from '../../../util/http/cache/repository-http-cache-provider';
import * as githubHttp from '../../../util/http/github';
import type { GithubHttpOptions } from '../../../util/http/github';
import type { HttpResponse } from '../../../util/http/types';
import { coerceObject } from '../../../util/object';
import { regEx } from '../../../util/regex';
import { sanitize } from '../../../util/sanitize';
import { fromBase64, looseEquals } from '../../../util/string';
import { ensureTrailingSlash } from '../../../util/url';
import { incLimitedValue } from '../../../workers/global/limits';
import type {
  AggregatedVulnerabilities,
  AutodiscoverConfig,
  BranchStatusConfig,
  CreatePRConfig,
  EnsureCommentConfig,
  EnsureCommentRemovalConfig,
  EnsureIssueConfig,
  EnsureIssueResult,
  FindPRConfig,
  MergePRConfig,
  PlatformParams,
  PlatformPrOptions,
  PlatformResult,
  Pr,
  ReattemptPlatformAutomergeConfig,
  RepoParams,
  RepoResult,
  UpdatePrConfig,
} from '../types';
import { repoFingerprint } from '../util';
import { normalizeNamePerEcosystem } from '../utils/github-alerts';
import { smartTruncate } from '../utils/pr-body';
import { remoteBranchExists } from './branch';
import { coerceRestPr, githubApi, mapMergeStartegy } from './common';
import {
  enableAutoMergeMutation,
  getIssuesQuery,
  repoInfoQuery,
} from './graphql';
import { GithubIssueCache, GithubIssue as Issue } from './issue';
import { massageMarkdownLinks } from './massage-markdown-links';
import { getPrCache, updatePrCache } from './pr';
import { VulnerabilityAlertSchema } from './schema';
import type {
  BranchProtection,
  CombinedBranchStatus,
  Comment,
  GhAutomergeResponse,
  GhBranchStatus,
  GhPr,
  GhRepo,
  GhRestPr,
  GhRestRepo,
  LocalRepoConfig,
  PlatformConfig,
} from './types';
import { getAppDetails, getUserDetails, getUserEmail } from './user';

export const id = 'github';

let config: LocalRepoConfig;
let platformConfig: PlatformConfig;

const GitHubMaxPrBodyLen = 60000;

export function resetConfigs(): void {
  config = {} as never;
  platformConfig = {
    hostType: 'github',
    endpoint: 'https://api.github.com/',
  };
}

resetConfigs();

function escapeHash(input: string): string {
  return input?.replace(regEx(/#/g), '%23');
}

export function isGHApp(): boolean {
  return !!platformConfig.isGHApp;
}

export async function detectGhe(token: string): Promise<void> {
  platformConfig.isGhe =
    URL.parse(platformConfig.endpoint).host !== 'api.github.com';
  if (platformConfig.isGhe) {
    const gheHeaderKey = 'x-github-enterprise-version';
    const gheQueryRes = await githubApi.headJson('/', { token });
    const gheHeaders = coerceObject(gheQueryRes?.headers);
    const [, gheVersion] =
      Object.entries(gheHeaders).find(
        ([k]) => k.toLowerCase() === gheHeaderKey,
      ) ?? [];
    platformConfig.gheVersion = semver.valid(gheVersion as string) ?? null;
    logger.debug(
      `Detected GitHub Enterprise Server, version: ${platformConfig.gheVersion}`,
    );
  }
}

export async function initPlatform({
  endpoint,
  token: originalToken,
  username,
  gitAuthor,
}: PlatformParams): Promise<PlatformResult> {
  let token = originalToken;
  if (!token) {
    throw new Error('Init: You must configure a GitHub token');
  }
  token = token.replace(/^ghs_/, 'x-access-token:ghs_');
  platformConfig.isGHApp = token.startsWith('x-access-token:');

  if (endpoint) {
    platformConfig.endpoint = ensureTrailingSlash(endpoint);
    githubHttp.setBaseUrl(platformConfig.endpoint);
  } else {
    logger.debug('Using default github endpoint: ' + platformConfig.endpoint);
  }

  await detectGhe(token);
  /**
   * GHE requires version >=3.10 to support fine-grained access tokens
   * https://docs.github.com/en/enterprise-server@3.10/admin/release-notes#authentication
   */
  if (
    isGithubFineGrainedPersonalAccessToken(token) &&
    platformConfig.isGhe &&
    (!platformConfig.gheVersion ||
      semver.lt(platformConfig.gheVersion, '3.10.0'))
  ) {
    throw new Error(
      'Init: Fine-grained Personal Access Tokens do not support GitHub Enterprise Server API version <3.10 and cannot be used with Renovate.',
    );
  }

  let renovateUsername: string;
  if (username) {
    renovateUsername = username;
  } else if (platformConfig.isGHApp) {
    platformConfig.userDetails ??= await getAppDetails(token);
    renovateUsername = platformConfig.userDetails.username;
  } else {
    platformConfig.userDetails ??= await getUserDetails(
      platformConfig.endpoint,
      token,
    );
    renovateUsername = platformConfig.userDetails.username;
  }
  let discoveredGitAuthor: string | undefined;
  if (!gitAuthor) {
    if (platformConfig.isGHApp) {
      platformConfig.userDetails ??= await getAppDetails(token);
      const ghHostname = platformConfig.isGhe
        ? URL.parse(platformConfig.endpoint).hostname
        : 'github.com';
      discoveredGitAuthor = `${platformConfig.userDetails.name} <${platformConfig.userDetails.id}+${platformConfig.userDetails.username}@users.noreply.${ghHostname}>`;
    } else {
      platformConfig.userDetails ??= await getUserDetails(
        platformConfig.endpoint,
        token,
      );
      platformConfig.userEmail ??= await getUserEmail(
        platformConfig.endpoint,
        token,
      );
      if (platformConfig.userEmail) {
        discoveredGitAuthor = `${platformConfig.userDetails.name} <${platformConfig.userEmail}>`;
      }
    }
  }
  logger.debug({ platformConfig, renovateUsername }, 'Platform config');
  const platformResult: PlatformResult = {
    endpoint: platformConfig.endpoint,
    gitAuthor: gitAuthor ?? discoveredGitAuthor,
    renovateUsername,
    token,
  };
  if (
    getEnv().RENOVATE_X_GITHUB_HOST_RULES &&
    platformResult.endpoint === 'https://api.github.com/'
  ) {
    logger.debug('Adding GitHub token as GHCR password');
    platformResult.hostRules = [
      {
        matchHost: 'ghcr.io',
        hostType: 'docker',
        username: 'USERNAME',
        password: token.replace(/^x-access-token:/, ''),
      },
    ];
    logger.debug('Adding GitHub token as npm.pkg.github.com Basic token');
    platformResult.hostRules.push({
      matchHost: 'npm.pkg.github.com',
      hostType: 'npm',
      token: token.replace(/^x-access-token:/, ''),
    });
    const usernamePasswordHostTypes = ['rubygems', 'maven', 'nuget'];
    for (const hostType of usernamePasswordHostTypes) {
      logger.debug(
        `Adding GitHub token as ${hostType}.pkg.github.com password`,
      );
      platformResult.hostRules.push({
        hostType,
        matchHost: `${hostType}.pkg.github.com`,
        username: renovateUsername,
        password: token.replace(/^x-access-token:/, ''),
      });
    }
  }
  return platformResult;
}

async function fetchRepositories(): Promise<GhRestRepo[]> {
  try {
    if (isGHApp()) {
      const res = await githubApi.getJsonUnchecked<{
        repositories: GhRestRepo[];
      }>(`installation/repositories?per_page=100`, {
        paginationField: 'repositories',
        paginate: 'all',
      });
      return res.body.repositories;
    } else {
      const res = await githubApi.getJsonUnchecked<GhRestRepo[]>(
        `user/repos?per_page=100`,
        { paginate: 'all' },
      );
      return res.body;
    }
  } catch (err) /* v8 ignore start */ {
    logger.error({ err }, `GitHub getRepos error`);
    throw err;
  } /* v8 ignore stop */
}

// Get all repositories that the user has access to
export async function getRepos(config?: AutodiscoverConfig): Promise<string[]> {
  logger.debug('Autodiscovering GitHub repositories');
  const nonEmptyRepositories = (await fetchRepositories()).filter(
    is.nonEmptyObject,
  );
  const nonArchivedRepositories = nonEmptyRepositories.filter(
    (repo) => !repo.archived,
  );
  if (nonArchivedRepositories.length < nonEmptyRepositories.length) {
    logger.debug(
      `Filtered out ${
        nonEmptyRepositories.length - nonArchivedRepositories.length
      } archived repositories`,
    );
  }
  if (!config?.topics) {
    return nonArchivedRepositories.map((repo) => repo.full_name);
  }

  logger.debug({ topics: config.topics }, 'Filtering by topics');
  const topicRepositories = nonArchivedRepositories.filter((repo) =>
    repo.topics?.some((topic) => config?.topics?.includes(topic)),
  );

  if (topicRepositories.length < nonArchivedRepositories.length) {
    logger.debug(
      `Filtered out ${
        nonArchivedRepositories.length - topicRepositories.length
      } repositories not matching topic filters`,
    );
  }
  return topicRepositories.map((repo) => repo.full_name);
}

async function getBranchProtection(
  branchName: string,
): Promise<BranchProtection> {
  /* v8 ignore start */
  if (config.parentRepo) {
    return {};
  } /* v8 ignore stop */
  const res = await githubApi.getJsonUnchecked<BranchProtection>(
    `repos/${config.repository}/branches/${escapeHash(branchName)}/protection`,
    { cacheProvider: repoCacheProvider },
  );
  return res.body;
}

export async function getRawFile(
  fileName: string,
  repoName?: string,
  branchOrTag?: string,
): Promise<string | null> {
  const repo = repoName ?? config.repository;

  // only use cache for the same org
  const httpOptions: GithubHttpOptions = {};
  const isSameOrg = repo?.split('/')?.[0] === config.repositoryOwner;
  if (isSameOrg) {
    httpOptions.cacheProvider = repoCacheProvider;
  }

  let url = `repos/${repo}/contents/${fileName}`;
  if (branchOrTag) {
    url += `?ref=` + branchOrTag;
  }
  const res = await githubApi.getJsonUnchecked<{ content: string }>(
    url,
    httpOptions,
  );
  const buf = res.body.content;
  const str = fromBase64(buf);
  return str;
}

export async function getJsonFile(
  fileName: string,
  repoName?: string,
  branchOrTag?: string,
): Promise<any> {
  const raw = await getRawFile(fileName, repoName, branchOrTag);
  return parseJson(raw, fileName);
}

export async function listForks(
  token: string,
  repository: string,
): Promise<GhRestRepo[]> {
  try {
    // Get list of existing repos
    const url = `repos/${repository}/forks?per_page=100`;
    const repos = (
      await githubApi.getJsonUnchecked<GhRestRepo[]>(url, {
        token,
        paginate: true,
        pageLimit: 100,
      })
    ).body;
    logger.debug(`Found ${repos.length} forked repo(s)`);
    return repos;
  } catch (err) {
    if (err.statusCode === 404) {
      logger.debug('Cannot list repo forks - it is likely private');
    } else {
      logger.debug({ err }, 'Unknown error listing repository forks');
    }
    throw new Error(REPOSITORY_CANNOT_FORK);
  }
}

export async function findFork(
  token: string,
  repository: string,
  forkOrg?: string,
): Promise<GhRestRepo | null> {
  const forks = await listForks(token, repository);
  if (forkOrg) {
    logger.debug(`Searching for forked repo in forkOrg (${forkOrg})`);
    const forkedRepo = forks.find((repo) => repo.owner.login === forkOrg);
    if (forkedRepo) {
      logger.debug(`Found repo in forkOrg: ${forkedRepo.full_name}`);
      return forkedRepo;
    }
    logger.debug(`No repo found in forkOrg`);
  }
  logger.debug(`Searching for forked repo in user account`);
  try {
    const { username } = await getUserDetails(platformConfig.endpoint, token);
    const forkedRepo = forks.find((repo) => repo.owner.login === username);
    if (forkedRepo) {
      logger.debug(`Found repo in user account: ${forkedRepo.full_name}`);
      return forkedRepo;
    }
  } catch {
    throw new Error(REPOSITORY_CANNOT_FORK);
  }
  logger.debug(`No repo found in user account`);
  return null;
}

export async function createFork(
  token: string,
  repository: string,
  forkOrg?: string,
): Promise<GhRestRepo> {
  let forkedRepo: GhRestRepo | undefined;
  try {
    forkedRepo = (
      await githubApi.postJson<GhRestRepo>(`repos/${repository}/forks`, {
        token,
        body: {
          organization: forkOrg ?? undefined,
          name: config.parentRepo!.replace('/', '-_-'),
          default_branch_only: true, // no baseBranches support yet
        },
      })
    ).body;
  } catch (err) {
    logger.debug({ err }, 'Error creating fork');
  }
  if (!forkedRepo) {
    throw new Error(REPOSITORY_CANNOT_FORK);
  }
  logger.info({ forkedRepo: forkedRepo.full_name }, 'Created forked repo');
  logger.debug(`Sleeping 30s after creating fork`);
  await setTimeout(30000);
  return forkedRepo;
}

// Initialize GitHub by getting base branch and SHA
export async function initRepo({
  endpoint,
  repository,
  forkCreation,
  forkOrg,
  forkToken,
  renovateUsername,
  cloneSubmodules,
  cloneSubmodulesFilter,
  ignorePrAuthor,
}: RepoParams): Promise<RepoResult> {
  logger.debug(`initRepo("${repository}")`);
  // config is used by the platform api itself, not necessary for the app layer to know
  config = {
    repository,
    cloneSubmodules,
    cloneSubmodulesFilter,
    ignorePrAuthor,
  } as any;
  /* v8 ignore start */
  if (endpoint) {
    // Necessary for Renovate Pro - do not remove
    logger.debug(`Overriding default GitHub endpoint with ${endpoint}`);
    platformConfig.endpoint = endpoint;
    githubHttp.setBaseUrl(endpoint);
  } /* v8 ignore stop */
  const opts = hostRules.find({
    hostType: 'github',
    url: platformConfig.endpoint,
    readOnly: true,
  });
  config.renovateUsername = renovateUsername;
  [config.repositoryOwner, config.repositoryName] = repository.split('/');
  let repo: GhRepo | undefined;
  try {
    let infoQuery = repoInfoQuery;

    // GitHub Enterprise Server <3.3.0 doesn't support autoMergeAllowed and hasIssuesEnabled objects
    // TODO #22198
    if (
      platformConfig.isGhe &&
      // semver not null safe, accepts null and undefined
      semver.satisfies(platformConfig.gheVersion!, '<3.3.0')
    ) {
      infoQuery = infoQuery.replace(/\n\s*autoMergeAllowed\s*\n/, '\n');
      infoQuery = infoQuery.replace(/\n\s*hasIssuesEnabled\s*\n/, '\n');
    }

    // GitHub Enterprise Server <3.9.0 doesn't support hasVulnerabilityAlertsEnabled objects
    if (
      platformConfig.isGhe &&
      // semver not null safe, accepts null and undefined
      semver.satisfies(platformConfig.gheVersion!, '<3.9.0')
    ) {
      infoQuery = infoQuery.replace(
        /\n\s*hasVulnerabilityAlertsEnabled\s*\n/,
        '\n',
      );
    }

    const res = await githubApi.requestGraphql<{
      repository: GhRepo;
    }>(infoQuery, {
      variables: {
        owner: config.repositoryOwner,
        name: config.repositoryName,
        user: renovateUsername,
      },
      readOnly: true,
    });

    if (res?.errors) {
      if (res.errors.find((err) => err.type === 'RATE_LIMITED')) {
        logger.debug({ res }, 'Graph QL rate limit exceeded.');
        throw new Error(PLATFORM_RATE_LIMIT_EXCEEDED);
      }
      logger.debug({ res }, 'Unexpected Graph QL errors');
      throw new Error(PLATFORM_UNKNOWN_ERROR);
    }

    repo = res?.data?.repository;
    /* v8 ignore start */
    if (!repo) {
      logger.debug({ res }, 'No repository returned');
      throw new Error(REPOSITORY_NOT_FOUND);
    } /* v8 ignore stop */
    /* v8 ignore start */
    if (!repo.defaultBranchRef?.name) {
      logger.debug(
        { res },
        'No default branch returned - treating repo as empty',
      );
      throw new Error(REPOSITORY_EMPTY);
    } /* v8 ignore stop */
    if (
      repo.nameWithOwner &&
      repo.nameWithOwner.toUpperCase() !== repository.toUpperCase()
    ) {
      logger.debug(
        { desiredRepo: repository, foundRepo: repo.nameWithOwner },
        'Repository has been renamed',
      );
      throw new Error(REPOSITORY_RENAMED);
    }
    if (repo.isArchived) {
      logger.debug(
        'Repository is archived - throwing error to abort renovation',
      );
      throw new Error(REPOSITORY_ARCHIVED);
    }
    // Use default branch as PR target unless later overridden.
    config.defaultBranch = repo.defaultBranchRef.name;
    // Base branch may be configured but defaultBranch is always fixed
    logger.debug(`${repository} default branch = ${config.defaultBranch}`);
    // GitHub allows administrators to block certain types of merge, so we need to check it
    if (repo.squashMergeAllowed) {
      config.mergeMethod = 'squash';
    } else if (repo.mergeCommitAllowed) {
      config.mergeMethod = 'merge';
    } else if (repo.rebaseMergeAllowed) {
      config.mergeMethod = 'rebase';
    } else {
      // This happens if we don't have Administrator read access, it is not a critical error
      logger.debug('Could not find allowed merge methods for repo');
    }
    config.autoMergeAllowed = repo.autoMergeAllowed;
    config.hasIssuesEnabled = repo.hasIssuesEnabled;
    config.hasVulnerabilityAlertsEnabled = repo.hasVulnerabilityAlertsEnabled;

    const recentIssues = Issue.array()
      .catch([])
      .parse(res?.data?.repository?.issues?.nodes);
    GithubIssueCache.addIssuesToReconcile(recentIssues);
  } catch (err) /* v8 ignore start */ {
    logger.debug({ err }, 'Caught initRepo error');
    if (
      err.message === REPOSITORY_ARCHIVED ||
      err.message === REPOSITORY_RENAMED ||
      err.message === REPOSITORY_NOT_FOUND
    ) {
      throw err;
    }
    if (err.statusCode === 403) {
      throw new Error(REPOSITORY_ACCESS_FORBIDDEN);
    }
    if (err.statusCode === 404) {
      throw new Error(REPOSITORY_NOT_FOUND);
    }
    if (err.message.startsWith('Repository access blocked')) {
      throw new Error(REPOSITORY_BLOCKED);
    }
    if (err.message === REPOSITORY_FORK_MODE_FORKED) {
      throw err;
    }
    if (err.message === REPOSITORY_FORKED) {
      throw err;
    }
    if (err.message === REPOSITORY_DISABLED) {
      throw err;
    }
    if (err.message === 'Response code 451 (Unavailable for Legal Reasons)') {
      throw new Error(REPOSITORY_ACCESS_FORBIDDEN);
    }
    logger.debug({ err }, 'Unknown GitHub initRepo error');
    throw err;
  } /* v8 ignore stop */
  // This shouldn't be necessary, but occasional strange errors happened until it was added
  config.prList = null;

  if (forkToken) {
    logger.debug('Bot is in fork mode');
    if (repo.isFork) {
      logger.debug(
        `Forked repos cannot be processed when running with a forkToken, so this repo will be skipped`,
      );
      logger.debug(
        `Parent repo for this forked repo is ${repo.parent?.nameWithOwner}`,
      );
      throw new Error(REPOSITORY_FORKED);
    }
    config.forkOrg = forkOrg;
    config.forkToken = forkToken;
    // save parent name then delete
    config.parentRepo = config.repository;
    config.repository = null;
    let forkedRepo = await findFork(forkToken, repository, forkOrg);
    if (forkedRepo) {
      config.repository = forkedRepo.full_name;
      const forkDefaultBranch = forkedRepo.default_branch;
      if (forkDefaultBranch !== config.defaultBranch) {
        const body = {
          ref: `refs/heads/${config.defaultBranch}`,
          sha: repo.defaultBranchRef.target.oid,
        };
        logger.debug(
          {
            defaultBranch: config.defaultBranch,
            forkDefaultBranch,
            body,
          },
          'Fork has different default branch to parent, attempting to create branch',
        );
        try {
          await githubApi.postJson(`repos/${config.repository}/git/refs`, {
            body,
            token: forkToken,
          });
          logger.debug('Created new default branch in fork');
        } catch (err) /* v8 ignore start */ {
          if (err.response?.body?.message === 'Reference already exists') {
            logger.debug(
              `Branch ${config.defaultBranch} already exists in the fork`,
            );
          } else {
            logger.warn(
              { err, body: err.response?.body },
              'Could not create parent defaultBranch in fork',
            );
          }
        } /* v8 ignore stop */
        logger.debug(
          `Setting ${config.defaultBranch} as default branch for ${config.repository}`,
        );
        try {
          await githubApi.patchJson(`repos/${config.repository}`, {
            body: {
              name: config.repository.split('/')[1],
              default_branch: config.defaultBranch,
            },
            token: forkToken,
          });
          logger.debug('Successfully changed default branch for fork');
        } catch (err) /* v8 ignore start */ {
          logger.warn({ err }, 'Could not set default branch');
        } /* v8 ignore stop */
      }
<<<<<<< HEAD
=======
      // This is a lovely "hack" by GitHub that lets us force update our fork's default branch
      // with the base commit from the parent repository
      const url = `repos/${config.repository}/git/refs/heads/${config.defaultBranch}`;
      const sha = repo.defaultBranchRef.target.oid;
      try {
        logger.debug(
          `Updating forked repository default sha ${sha} to match upstream`,
        );
        await githubApi.patchJson(url, {
          body: {
            sha,
            force: true,
          },
          token: coerceString(forkToken, opts.token),
        });
      } catch (err) /* v8 ignore start */ {
        logger.warn(
          { url, sha, err: err.err ?? err },
          'Error updating fork from upstream - cannot continue',
        );
        if (err instanceof ExternalHostError) {
          throw err;
        }
        throw new ExternalHostError(err);
      } /* v8 ignore stop */
>>>>>>> 866cdb39
    } else if (forkCreation) {
      logger.debug('Forked repo is not found - attempting to create it');
      forkedRepo = await createFork(forkToken, repository, forkOrg);
      config.repository = forkedRepo.full_name;
    } else {
      logger.debug('Forked repo is not found and forkCreation is disabled');
      throw new Error(REPOSITORY_FORK_MISSING);
    }
  }

  const parsedEndpoint = URL.parse(platformConfig.endpoint);
  if (forkToken) {
    logger.debug('Using forkToken for git init');
    parsedEndpoint.auth = coerceToNull(config.forkToken);
  } /* v8 ignore start */ else {
    const tokenType = opts.token?.startsWith('x-access-token:')
      ? 'app'
      : 'personal access';
    logger.debug(`Using ${tokenType} token for git init`);
    parsedEndpoint.auth = opts.token ?? null;
  } /* v8 ignore stop */
  // TODO: null checks (#22198)
  parsedEndpoint.host = parsedEndpoint.host!.replace(
    'api.github.com',
    'github.com',
  );
  parsedEndpoint.pathname = `${config.repository}.git`;
  const url = URL.format(parsedEndpoint);
  let upstreamUrl = undefined;
  if (forkCreation) {
    parsedEndpoint.pathname = config.parentRepo + '.git';
    upstreamUrl = URL.format(parsedEndpoint);
  }
  await git.initRepo({
    ...config,
    url,
    upstreamUrl,
  });
  const repoConfig: RepoResult = {
    defaultBranch: config.defaultBranch,
    isFork: repo.isFork === true,
    repoFingerprint: repoFingerprint(repo.id, platformConfig.endpoint),
  };
  return repoConfig;
}

export async function getBranchForceRebase(
  branchName: string,
): Promise<boolean> {
  config.branchForceRebase ??= {};
  if (config.branchForceRebase[branchName] === undefined) {
    try {
      config.branchForceRebase[branchName] = false;
      const branchProtection = await getBranchProtection(branchName);
      logger.debug(`Found branch protection for branch ${branchName}`);
      if (branchProtection?.required_status_checks?.strict) {
        logger.debug(
          `Branch protection: PRs must be up-to-date before merging for ${branchName}`,
        );
        config.branchForceRebase[branchName] = true;
      }
    } catch (err) {
      if (err.statusCode === 404) {
        logger.debug(`No branch protection found for ${branchName}`);
      } else if (
        err.message === PLATFORM_INTEGRATION_UNAUTHORIZED ||
        err.statusCode === 403
      ) {
        logger.once.debug(
          'Branch protection: Do not have permissions to detect branch protection',
        );
      } else {
        throw err;
      }
    }
  }
  return !!config.branchForceRebase[branchName];
}

function cachePr(pr?: GhPr | null): void {
  config.prList ??= [];
  if (pr) {
    updatePrCache(pr);
    for (let idx = 0; idx < config.prList.length; idx += 1) {
      const cachedPr = config.prList[idx];
      if (cachedPr.number === pr.number) {
        config.prList[idx] = pr;
        return;
      }
    }
    config.prList.push(pr);
  }
}

// Fetch fresh Pull Request and cache it when possible
async function fetchPr(prNo: number): Promise<GhPr | null> {
  try {
    const { body: ghRestPr } = await githubApi.getJsonUnchecked<GhRestPr>(
      `repos/${config.parentRepo ?? config.repository}/pulls/${prNo}`,
    );
    const result = coerceRestPr(ghRestPr);
    cachePr(result);
    return result;
  } catch (err) {
    logger.warn({ err, prNo }, `GitHub fetchPr error`);
    return null;
  }
}

// Gets details for a PR
export async function getPr(prNo: number): Promise<GhPr | null> {
  if (!prNo) {
    return null;
  }
  const prList = await getPrList();
  let pr = prList.find(({ number }) => number === prNo) ?? null;
  if (pr) {
    logger.debug('Returning PR from cache');
  }
  pr ??= await fetchPr(prNo);
  return pr;
}

function matchesState(state: string, desiredState: string): boolean {
  if (desiredState === 'all') {
    return true;
  }
  if (desiredState.startsWith('!')) {
    return state !== desiredState.substring(1);
  }
  return state === desiredState;
}

export async function getPrList(): Promise<GhPr[]> {
  if (!config.prList) {
    const repo = config.parentRepo ?? config.repository;
    const username =
      !config.forkToken && !config.ignorePrAuthor && config.renovateUsername
        ? config.renovateUsername
        : null;
    // TODO: check null `repo` (#22198)
    const prCache = await getPrCache(githubApi, repo!, username);
    config.prList = Object.values(prCache).sort(
      ({ number: a }, { number: b }) => b - a,
    );
  }

  return config.prList;
}

export async function findPr({
  branchName,
  prTitle,
  state = 'all',
  includeOtherAuthors,
}: FindPRConfig): Promise<GhPr | null> {
  logger.debug(`findPr(${branchName}, ${prTitle}, ${state})`);

  if (includeOtherAuthors) {
    const repo = config.parentRepo ?? config.repository;
    const org = repo?.split('/')[0];
    // PR might have been created by anyone, so don't use the cached Renovate PR list
    const { body: prList } = await githubApi.getJsonUnchecked<GhRestPr[]>(
      `repos/${repo}/pulls?head=${org}:${branchName}&state=open`,
      { cacheProvider: repoCacheProvider },
    );

    if (!prList.length) {
      logger.debug(`No PR found for branch ${branchName}`);
      return null;
    }

    return coerceRestPr(prList[0]);
  }

  const prList = await getPrList();
  const pr = prList.find((p) => {
    if (p.sourceBranch !== branchName) {
      return false;
    }

    if (prTitle && prTitle.toUpperCase() !== p.title.toUpperCase()) {
      return false;
    }

    if (!matchesState(p.state, state)) {
      return false;
    }

    if (!config.forkToken && !looseEquals(config.repository, p.sourceRepo)) {
      return false;
    }

    return true;
  });
  if (pr) {
    logger.debug(`Found PR #${pr.number}`);
  }
  return pr ?? null;
}

async function ensureBranchSha(
  branchName: string,
  sha: LongCommitSha,
): Promise<void> {
  const repository = config.repository!;
  try {
    const commitUrl = `/repos/${repository}/git/commits/${sha}`;
    await githubApi.head(commitUrl, { memCache: false });
  } catch (err) {
    logger.error({ err, sha, branchName }, 'Commit not found');
    throw err;
  }

  const refUrl = `/repos/${config.repository}/git/refs/heads/${branchName}`;
  const branchExists = await remoteBranchExists(repository, branchName);

  if (branchExists) {
    try {
      await githubApi.patchJson(refUrl, { body: { sha, force: true } });
      return;
    } catch (err) {
      if (err.err?.response?.statusCode === 422) {
        logger.debug(
          { err },
          'Branch update failed due to reference not existing - will try to create',
        );
      } else {
        logger.warn({ refUrl, err }, 'Error updating branch');
        throw err;
      }
    }
  }

  await githubApi.postJson(`/repos/${repository}/git/refs`, {
    body: { sha, ref: `refs/heads/${branchName}` },
  });
}

// Returns the Pull Request for a branch. Null if not exists.
export async function getBranchPr(branchName: string): Promise<GhPr | null> {
  logger.debug(`getBranchPr(${branchName})`);

  const openPr = await findPr({
    branchName,
    state: 'open',
  });

  if (openPr) {
    return openPr;
  }

  return null;
}

export async function tryReuseAutoclosedPr(
  autoclosedPr: Pr,
): Promise<Pr | null> {
  const { sha, number, sourceBranch: branchName } = autoclosedPr;
  try {
    await ensureBranchSha(branchName, sha!);
    logger.debug(`Recreated autoclosed branch ${branchName} with sha ${sha}`);
  } catch (err) {
    logger.debug(
      { err, branchName, sha, autoclosedPr },
      'Could not recreate autoclosed branch - skipping reopen',
    );
    return null;
  }

  try {
    const title = autoclosedPr.title.replace(regEx(/ - autoclosed$/), '');
    const { body: ghPr } = await githubApi.patchJson<GhRestPr>(
      `repos/${config.repository}/pulls/${number}`,
      {
        body: {
          state: 'open',
          title,
        },
      },
    );
    logger.info(
      { branchName, title, number },
      'Successfully reopened autoclosed PR',
    );
    const result = coerceRestPr(ghPr);
    cachePr(result);
    return result;
  } catch {
    logger.debug('Could not reopen autoclosed PR');
    return null;
  }
}

async function getStatus(
  branchName: string,
  useCache = true,
): Promise<CombinedBranchStatus> {
  const branch = escapeHash(branchName);
  const url = `repos/${config.repository}/commits/${branch}/status`;

  const { body: status } =
    await githubApi.getJsonUnchecked<CombinedBranchStatus>(url, {
      memCache: useCache,
      cacheProvider: repoCacheProvider,
    });

  return status;
}

// Returns the combined status for a branch.
export async function getBranchStatus(
  branchName: string,
  internalChecksAsSuccess: boolean,
): Promise<BranchStatus> {
  logger.debug(`getBranchStatus(${branchName})`);
  let commitStatus: CombinedBranchStatus;
  try {
    commitStatus = await getStatus(branchName);
  } catch (err) /* v8 ignore start */ {
    if (err.statusCode === 404) {
      logger.debug(
        'Received 404 when checking branch status, assuming that branch has been deleted',
      );
      throw new Error(REPOSITORY_CHANGED);
    }
    logger.debug('Unknown error when checking branch status');
    throw err;
  } /* v8 ignore stop */
  logger.debug(
    { state: commitStatus.state, statuses: commitStatus.statuses },
    'branch status check result',
  );
  if (commitStatus.statuses && !internalChecksAsSuccess) {
    commitStatus.statuses = commitStatus.statuses.filter(
      (status) =>
        status.state !== 'success' || !status.context?.startsWith('renovate/'),
    );
    if (!commitStatus.statuses.length) {
      logger.debug(
        'Successful checks are all internal renovate/ checks, so returning "pending" branch status',
      );
      commitStatus.state = 'pending';
    }
  }
  let checkRuns: { name: string; status: string; conclusion: string }[] = [];
  // API is supported in oldest available GHE version 2.19
  try {
    const checkRunsUrl = `repos/${config.repository}/commits/${escapeHash(
      branchName,
    )}/check-runs?per_page=100`;
    const opts = {
      headers: {
        accept: 'application/vnd.github.antiope-preview+json',
      },
      paginate: true,
      paginationField: 'check_runs',
      cacheProvider: memCacheProvider,
    };
    const checkRunsRaw = (
      await githubApi.getJsonUnchecked<{
        check_runs: { name: string; status: string; conclusion: string }[];
      }>(checkRunsUrl, opts)
    ).body;
    if (checkRunsRaw.check_runs?.length) {
      checkRuns = checkRunsRaw.check_runs.map((run) => ({
        name: run.name,
        status: run.status,
        conclusion: run.conclusion,
      }));
      logger.debug({ checkRuns }, 'check runs result');
    } /* v8 ignore start */ else {
      logger.debug({ result: checkRunsRaw }, 'No check runs found');
    } /* v8 ignore stop */
  } catch (err) /* v8 ignore start */ {
    if (err instanceof ExternalHostError) {
      throw err;
    }
    if (
      err.statusCode === 403 ||
      err.message === PLATFORM_INTEGRATION_UNAUTHORIZED
    ) {
      logger.debug('No permission to view check runs');
    } else {
      logger.warn({ err }, 'Error retrieving check runs');
    }
  } /* v8 ignore stop */
  if (checkRuns.length === 0) {
    if (commitStatus.state === 'success') {
      return 'green';
    }
    if (commitStatus.state === 'failure') {
      return 'red';
    }
    return 'yellow';
  }
  if (
    commitStatus.state === 'failure' ||
    checkRuns.some((run) => run.conclusion === 'failure')
  ) {
    return 'red';
  }
  if (
    (commitStatus.state === 'success' || commitStatus.statuses.length === 0) &&
    checkRuns.every((run) =>
      ['skipped', 'neutral', 'success'].includes(run.conclusion),
    )
  ) {
    return 'green';
  }
  return 'yellow';
}

async function getStatusCheck(
  branchName: string,
  useCache = true,
): Promise<GhBranchStatus[]> {
  const branchCommit = git.getBranchCommit(branchName);

  const url = `repos/${config.repository}/commits/${branchCommit}/statuses`;

  const opts: GithubHttpOptions = useCache
    ? { cacheProvider: memCacheProvider }
    : { memCache: false };

  return (await githubApi.getJsonUnchecked<GhBranchStatus[]>(url, opts)).body;
}

type GithubToRenovateStatusMapping = Record<string, BranchStatus>;
const githubToRenovateStatusMapping: GithubToRenovateStatusMapping = {
  success: 'green',
  error: 'red',
  failure: 'red',
  pending: 'yellow',
};

export async function getBranchStatusCheck(
  branchName: string,
  context: string,
): Promise<BranchStatus | null> {
  try {
    const res = await getStatusCheck(branchName);
    for (const check of res) {
      if (check.context === context) {
        return githubToRenovateStatusMapping[check.state] || 'yellow';
      }
    }
    return null;
  } catch (err) /* v8 ignore start */ {
    if (err.statusCode === 404) {
      logger.debug('Commit not found when checking statuses');
      throw new Error(REPOSITORY_CHANGED);
    }
    throw err;
  } /* v8 ignore stop */
}

export async function setBranchStatus({
  branchName,
  context,
  description,
  state,
  url: targetUrl,
}: BranchStatusConfig): Promise<void> {
  /* v8 ignore start */
  if (config.parentRepo) {
    logger.debug('Cannot set branch status when in forking mode');
    return;
  } /* v8 ignore stop */
  const existingStatus = await getBranchStatusCheck(branchName, context);
  if (existingStatus === state) {
    return;
  }
  logger.debug({ branch: branchName, context, state }, 'Setting branch status');
  let url: string | undefined;
  try {
    const branchCommit = git.getBranchCommit(branchName);
    url = `repos/${config.repository}/statuses/${branchCommit}`;
    const renovateToGitHubStateMapping = {
      green: 'success',
      yellow: 'pending',
      red: 'failure',
    };
    const options: any = {
      state: renovateToGitHubStateMapping[state],
      description,
      context,
    };
    if (targetUrl) {
      options.target_url = targetUrl;
    }
    await githubApi.postJson(url, { body: options });

    // update status cache
    await getStatus(branchName, false);
    await getStatusCheck(branchName, false);
  } catch (err) /* v8 ignore start */ {
    logger.debug({ err, url }, 'Caught error setting branch status - aborting');
    throw new Error(REPOSITORY_CHANGED);
  } /* v8 ignore stop */
}

// Issue

async function getIssues(): Promise<Issue[]> {
  const result = await githubApi.queryRepoField<unknown>(
    getIssuesQuery,
    'issues',
    {
      variables: {
        owner: config.repositoryOwner,
        name: config.repositoryName,
        ...(!config.ignorePrAuthor && { user: config.renovateUsername }),
      },
      readOnly: true,
    },
  );

  logger.debug(`Retrieved ${result.length} issues`);
  return Issue.array().parse(result);
}

export async function getIssueList(): Promise<Issue[]> {
  /* v8 ignore start */
  if (config.hasIssuesEnabled === false) {
    return [];
  } /* v8 ignore stop */
  let issueList = GithubIssueCache.getIssues();
  if (!issueList) {
    logger.debug('Retrieving issueList');
    issueList = await getIssues();
    GithubIssueCache.setIssues(issueList);
  }
  return issueList;
}

export async function getIssue(number: number): Promise<Issue | null> {
  if (config.hasIssuesEnabled === false) {
    return null;
  }
  try {
    const repo = config.parentRepo ?? config.repository;
    const { body: issue } = await githubApi.getJson(
      `repos/${repo}/issues/${number}`,
      {
        cacheProvider: repoCacheProvider,
      },
      Issue,
    );
    GithubIssueCache.updateIssue(issue);
    return issue;
  } catch (err) {
    logger.debug({ err, number }, 'Error getting issue');
    if (err.response?.statusCode === 410) {
      logger.debug(`Issue #${number} has been deleted`);
      GithubIssueCache.deleteIssue(number);
    }
    return null;
  }
}

export async function findIssue(title: string): Promise<Issue | null> {
  logger.debug(`findIssue(${title})`);
  const [issue] = (await getIssueList()).filter(
    (i) => i.state === 'open' && i.title === title,
  );
  if (!issue) {
    return null;
  }
  logger.debug(`Found issue ${issue.number}`);
  return getIssue(issue.number);
}

async function closeIssue(issueNumber: number): Promise<void> {
  logger.debug(`closeIssue(${issueNumber})`);
  const repo = config.parentRepo ?? config.repository;
  const { body: closedIssue } = await githubApi.patchJson(
    `repos/${repo}/issues/${issueNumber}`,
    { body: { state: 'closed' } },
    Issue,
  );
  GithubIssueCache.updateIssue(closedIssue);
}

export async function ensureIssue({
  title,
  reuseTitle,
  body: rawBody,
  labels,
  once = false,
  shouldReOpen = true,
}: EnsureIssueConfig): Promise<EnsureIssueResult | null> {
  logger.debug(`ensureIssue(${title})`);
  /* v8 ignore start */
  if (config.hasIssuesEnabled === false) {
    logger.info(
      'Cannot ensure issue because issues are disabled in this repository',
    );
    return null;
  } /* v8 ignore stop */
  const body = sanitize(rawBody);
  try {
    const issueList = await getIssueList();
    let issues = issueList.filter((i) => i.title === title);
    if (!issues.length) {
      issues = issueList.filter((i) => i.title === reuseTitle);
      if (issues.length) {
        logger.debug(`Reusing issue title: "${reuseTitle}"`);
      }
    }
    if (issues.length) {
      let issue = issues.find((i) => i.state === 'open');
      if (!issue) {
        if (once) {
          logger.debug('Issue already closed - skipping recreation');
          return null;
        }
        if (shouldReOpen) {
          logger.debug('Reopening previously closed issue');
        }
        issue = issues[issues.length - 1];
      }
      for (const i of issues) {
        if (i.state === 'open' && i.number !== issue.number) {
          logger.warn({ issueNo: i.number }, 'Closing duplicate issue');
          await closeIssue(i.number);
        }
      }

      const repo = config.parentRepo ?? config.repository;
      const { body: serverIssue } = await githubApi.getJson(
        `repos/${repo}/issues/${issue.number}`,
        { cacheProvider: repoCacheProvider },
        Issue,
      );
      GithubIssueCache.updateIssue(serverIssue);

      if (
        issue.title === title &&
        serverIssue.body === body &&
        issue.state === 'open'
      ) {
        logger.debug('Issue is open and up to date - nothing to do');
        return null;
      }
      if (shouldReOpen) {
        logger.debug('Patching issue');
        const data: Record<string, unknown> = { body, state: 'open', title };
        if (labels) {
          data.labels = labels;
        }
        const repo = config.parentRepo ?? config.repository;
        const { body: updatedIssue } = await githubApi.patchJson(
          `repos/${repo}/issues/${issue.number}`,
          { body: data },
          Issue,
        );
        GithubIssueCache.updateIssue(updatedIssue);
        logger.debug('Issue updated');
        return 'updated';
      }
    }
    const { body: createdIssue } = await githubApi.postJson(
      `repos/${config.parentRepo ?? config.repository}/issues`,
      {
        body: {
          title,
          body,
          labels: labels ?? [],
        },
      },
      Issue,
    );
    logger.info('Issue created');
    // reset issueList so that it will be fetched again as-needed
    GithubIssueCache.updateIssue(createdIssue);
    return 'created';
  } catch (err) /* v8 ignore start */ {
    if (err.body?.message?.startsWith('Issues are disabled for this repo')) {
      logger.debug(`Issues are disabled, so could not create issue: ${title}`);
    } else {
      logger.warn({ err }, 'Could not ensure issue');
    }
  } /* v8 ignore stop */
  return null;
}

export async function ensureIssueClosing(title: string): Promise<void> {
  logger.trace(`ensureIssueClosing(${title})`);
  /* v8 ignore start */
  if (config.hasIssuesEnabled === false) {
    return;
  } /* v8 ignore stop */
  const issueList = await getIssueList();
  for (const issue of issueList) {
    if (issue.state === 'open' && issue.title === title) {
      await closeIssue(issue.number);
      logger.debug(`Issue closed, issueNo: ${issue.number}`);
    }
  }
}

async function tryAddMilestone(
  issueNo: number,
  milestoneNo: number | undefined,
): Promise<void> {
  if (!milestoneNo) {
    return;
  }

  logger.debug(
    {
      milestone: milestoneNo,
      pr: issueNo,
    },
    'Adding milestone to PR',
  );
  try {
    const repo = config.parentRepo ?? config.repository;
    const { body: updatedIssue } = await githubApi.patchJson(
      `repos/${repo}/issues/${issueNo}`,
      { body: { milestone: milestoneNo } },
      Issue,
    );
    GithubIssueCache.updateIssue(updatedIssue);
  } catch (err) {
    /* v8 ignore next */
    const actualError = err.response?.body ?? err;
    logger.warn(
      {
        milestone: milestoneNo,
        pr: issueNo,
        err: actualError,
      },
      'Unable to add milestone to PR',
    );
  }
}

export async function addAssignees(
  issueNo: number,
  assignees: string[],
): Promise<void> {
  logger.debug(`Adding assignees '${assignees.join(', ')}' to #${issueNo}`);
  const repository = config.parentRepo ?? config.repository;
  const { body: updatedIssue } = await githubApi.postJson(
    `repos/${repository}/issues/${issueNo}/assignees`,
    { body: { assignees } },
    Issue,
  );
  GithubIssueCache.updateIssue(updatedIssue);
}

export async function addReviewers(
  prNo: number,
  reviewers: string[],
): Promise<void> {
  logger.debug(`Adding reviewers '${reviewers.join(', ')}' to #${prNo}`);

  const userReviewers = reviewers.filter((e) => !e.startsWith('team:'));
  const teamReviewers = reviewers
    .filter((e) => e.startsWith('team:'))
    .map((e) => e.replace(regEx(/^team:/), ''));
  try {
    await githubApi.postJson(
      `repos/${
        config.parentRepo ?? config.repository
      }/pulls/${prNo}/requested_reviewers`,
      {
        body: {
          reviewers: userReviewers,
          team_reviewers: teamReviewers,
        },
      },
    );
  } catch (err) /* v8 ignore start */ {
    logger.warn({ err }, 'Failed to assign reviewer');
  } /* v8 ignore stop */
}

export async function addLabels(
  issueNo: number,
  labels: string[] | null | undefined,
): Promise<void> {
  logger.debug(`Adding labels '${labels?.join(', ')}' to #${issueNo}`);
  try {
    const repository = config.parentRepo ?? config.repository;
    if (is.array(labels) && labels.length) {
      await githubApi.postJson(`repos/${repository}/issues/${issueNo}/labels`, {
        body: labels,
      });
    }
  } catch (err) /* v8 ignore start */ {
    logger.warn(
      { err, issueNo, labels },
      'Error while adding labels. Skipping',
    );
  } /* v8 ignore stop */
}

export async function deleteLabel(
  issueNo: number,
  label: string,
): Promise<void> {
  logger.debug(`Deleting label ${label} from #${issueNo}`);
  const repository = config.parentRepo ?? config.repository;
  try {
    await githubApi.deleteJson(
      `repos/${repository}/issues/${issueNo}/labels/${label}`,
    );
  } catch (err) /* v8 ignore start */ {
    logger.warn({ err, issueNo, label }, 'Failed to delete label');
  } /* v8 ignore stop */
}

async function addComment(issueNo: number, body: string): Promise<void> {
  // POST /repos/:owner/:repo/issues/:number/comments
  await githubApi.postJson(
    `repos/${
      config.parentRepo ?? config.repository
    }/issues/${issueNo}/comments`,
    {
      body: { body },
    },
  );
}

async function editComment(commentId: number, body: string): Promise<void> {
  // PATCH /repos/:owner/:repo/issues/comments/:id
  await githubApi.patchJson(
    `repos/${
      config.parentRepo ?? config.repository
    }/issues/comments/${commentId}`,
    {
      body: { body },
    },
  );
}

async function deleteComment(commentId: number): Promise<void> {
  // DELETE /repos/:owner/:repo/issues/comments/:id
  await githubApi.deleteJson(
    `repos/${
      config.parentRepo ?? config.repository
    }/issues/comments/${commentId}`,
  );
}

async function getComments(issueNo: number): Promise<Comment[]> {
  // GET /repos/:owner/:repo/issues/:number/comments
  logger.debug(`Getting comments for #${issueNo}`);
  const repo = config.parentRepo ?? config.repository;
  const url = `repos/${repo}/issues/${issueNo}/comments?per_page=100`;
  try {
    const { body: comments } = await githubApi.getJsonUnchecked<Comment[]>(
      url,
      {
        paginate: true,
        cacheProvider: repoCacheProvider,
      },
    );
    logger.debug(`Found ${comments.length} comments`);
    return comments;
  } catch (err) /* v8 ignore start */ {
    if (err.statusCode === 404) {
      logger.debug('404 response when retrieving comments');
      throw new ExternalHostError(err, 'github');
    }
    throw err;
  } /* v8 ignore stop */
}

export async function ensureComment({
  number,
  topic,
  content,
}: EnsureCommentConfig): Promise<boolean> {
  const sanitizedContent = sanitize(content);
  try {
    const comments = await getComments(number);
    let body: string;
    let commentId: number | null = null;
    let commentNeedsUpdating = false;
    if (topic) {
      logger.debug(`Ensuring comment "${topic}" in #${number}`);
      body = `### ${topic}\n\n${sanitizedContent}`;
      comments.forEach((comment) => {
        if (comment.body.startsWith(`### ${topic}\n\n`)) {
          commentId = comment.id;
          commentNeedsUpdating = comment.body !== body;
        }
      });
    } else {
      logger.debug(`Ensuring content-only comment in #${number}`);
      body = `${sanitizedContent}`;
      comments.forEach((comment) => {
        if (comment.body === body) {
          commentId = comment.id;
          commentNeedsUpdating = false;
        }
      });
    }
    if (!commentId) {
      await addComment(number, body);
      logger.info(
        { repository: config.repository, issueNo: number, topic },
        'Comment added',
      );
    } else if (commentNeedsUpdating) {
      await editComment(commentId, body);
      logger.debug(
        { repository: config.repository, issueNo: number },
        'Comment updated',
      );
    } else {
      logger.debug('Comment is already update-to-date');
    }
    return true;
  } catch (err) /* v8 ignore start */ {
    if (err instanceof ExternalHostError) {
      throw err;
    }
    if (err.body?.message?.includes('is locked')) {
      logger.debug('Issue is locked - cannot add comment');
    } else {
      logger.warn({ err }, 'Error ensuring comment');
    }
    return false;
  } /* v8 ignore stop */
}

export async function ensureCommentRemoval(
  deleteConfig: EnsureCommentRemovalConfig,
): Promise<void> {
  const { number: issueNo } = deleteConfig;
  const key =
    deleteConfig.type === 'by-topic'
      ? deleteConfig.topic
      : deleteConfig.content;
  logger.trace(`Ensuring comment "${key}" in #${issueNo} is removed`);
  const comments = await getComments(issueNo);
  let commentId: number | null | undefined = null;

  if (deleteConfig.type === 'by-topic') {
    const byTopic = (comment: Comment): boolean =>
      comment.body.startsWith(`### ${deleteConfig.topic}\n\n`);
    commentId = comments.find(byTopic)?.id;
  } else if (deleteConfig.type === 'by-content') {
    const byContent = (comment: Comment): boolean =>
      comment.body.trim() === deleteConfig.content;
    commentId = comments.find(byContent)?.id;
  }

  try {
    if (commentId) {
      logger.debug(`Removing comment from issueNo: ${issueNo}`);
      await deleteComment(commentId);
    }
  } catch (err) /* v8 ignore start */ {
    logger.warn({ err }, 'Error deleting comment');
  } /* v8 ignore stop */
}

// Pull Request

async function tryPrAutomerge(
  prNumber: number,
  prNodeId: string,
  platformPrOptions: PlatformPrOptions | undefined,
): Promise<void> {
  if (!platformPrOptions?.usePlatformAutomerge) {
    return;
  }

  // If GitHub Enterprise Server <3.3.0 it doesn't support automerge
  // TODO #22198
  if (platformConfig.isGhe) {
    // semver not null safe, accepts null and undefined
    if (semver.satisfies(platformConfig.gheVersion!, '<3.3.0')) {
      logger.debug(
        { prNumber },
        'GitHub-native automerge: not supported on this version of GHE. Use 3.3.0 or newer.',
      );
      return;
    }
  }

  if (!config.autoMergeAllowed) {
    logger.debug(
      { prNumber },
      'GitHub-native automerge: not enabled in repo settings',
    );
    return;
  }

  try {
    const mergeMethod = config.mergeMethod?.toUpperCase() || 'MERGE';
    const variables = { pullRequestId: prNodeId, mergeMethod };
    const queryOptions = { variables };

    const res = await githubApi.requestGraphql<GhAutomergeResponse>(
      enableAutoMergeMutation,
      queryOptions,
    );

    if (res?.errors) {
      logger.debug(
        { prNumber, errors: res.errors },
        'GitHub-native automerge: fail',
      );
      return;
    }

    logger.debug(`GitHub-native automerge: success...PrNo: ${prNumber}`);
  } catch (err) /* v8 ignore start: missing test #22198 */ {
    logger.warn({ prNumber, err }, 'GitHub-native automerge: REST API error');
  } /* v8 ignore stop */
}

// Creates PR and returns PR number
export async function createPr({
  sourceBranch,
  targetBranch,
  prTitle: title,
  prBody: rawBody,
  labels,
  draftPR = false,
  platformPrOptions,
  milestone,
}: CreatePRConfig): Promise<GhPr | null> {
  const body = sanitize(rawBody);
  const base = targetBranch;
  // Include the repository owner to handle forkToken and regular mode
  // TODO: can `repository` be null? (#22198)

  const head = `${config.repository!.split('/')[0]}:${sourceBranch}`;
  const options: any = {
    body: {
      title,
      head,
      base,
      body,
      draft: draftPR,
    },
  };
  /* v8 ignore start */
  if (config.forkToken) {
    options.token = config.forkToken;
    options.body.maintainer_can_modify =
      !config.forkOrg &&
      platformPrOptions?.forkModeDisallowMaintainerEdits !== true;
  } /* v8 ignore stop */
  logger.debug({ title, head, base, draft: draftPR }, 'Creating PR');
  const ghPr = (
    await githubApi.postJson<GhRestPr>(
      `repos/${config.parentRepo ?? config.repository}/pulls`,
      options,
    )
  ).body;
  logger.debug(
    { branch: sourceBranch, pr: ghPr.number, draft: draftPR },
    'PR created',
  );

  const result = coerceRestPr(ghPr);
  const { number, node_id } = result;

  await addLabels(number, labels);
  await tryAddMilestone(number, milestone);
  await tryPrAutomerge(number, node_id, platformPrOptions);

  cachePr(result);
  return result;
}

export async function updatePr({
  number: prNo,
  prTitle: title,
  prBody: rawBody,
  addLabels: labelsToAdd,
  removeLabels,
  state,
  targetBranch,
}: UpdatePrConfig): Promise<void> {
  logger.debug(`updatePr(${prNo}, ${title}, body)`);
  const body = sanitize(rawBody);
  const patchBody: any = { title };
  if (body) {
    patchBody.body = body;
  }
  if (targetBranch) {
    patchBody.base = targetBranch;
  }
  if (state) {
    patchBody.state = state;
  }
  const options: any = {
    body: patchBody,
  };
  /* v8 ignore start */
  if (config.forkToken) {
    options.token = config.forkToken;
  } /* v8 ignore stop */

  // Update PR labels
  try {
    if (labelsToAdd) {
      await addLabels(prNo, labelsToAdd);
    }

    if (removeLabels) {
      for (const label of removeLabels) {
        await deleteLabel(prNo, label);
      }
    }

    const { body: ghPr } = await githubApi.patchJson<GhRestPr>(
      `repos/${config.parentRepo ?? config.repository}/pulls/${prNo}`,
      options,
    );
    const result = coerceRestPr(ghPr);
    cachePr(result);
    logger.debug(`PR updated...prNo: ${prNo}`);
  } catch (err) /* v8 ignore start */ {
    if (err instanceof ExternalHostError) {
      throw err;
    }
    logger.warn({ err }, 'Error updating PR');
  } /* v8 ignore stop */
}

export async function reattemptPlatformAutomerge({
  number,
  platformPrOptions,
}: ReattemptPlatformAutomergeConfig): Promise<void> {
  try {
    const result = (await getPr(number))!;
    const { node_id } = result;

    await tryPrAutomerge(number, node_id, platformPrOptions);

    logger.debug(`PR platform automerge re-attempted...prNo: ${number}`);
  } catch (err) /* v8 ignore start */ {
    logger.warn({ err }, 'Error re-attempting PR platform automerge');
  } /* v8 ignore stop */
}

export async function mergePr({
  branchName,
  id: prNo,
  strategy,
}: MergePRConfig): Promise<boolean> {
  logger.debug(`mergePr(${prNo}, ${branchName})`);
  const url = `repos/${
    config.parentRepo ?? config.repository
  }/pulls/${prNo}/merge`;
  const options: GithubHttpOptions = {
    body: {},
  };
  /* v8 ignore start */
  if (config.forkToken) {
    options.token = config.forkToken;
  } /* v8 ignore stop */
  let automerged = false;
  let automergeResult: HttpResponse<unknown>;
  const mergeStrategy = mapMergeStartegy(strategy) ?? config.mergeMethod;

  if (mergeStrategy) {
    // This path is taken if we have auto-detected the allowed merge types from the repo or
    // automergeStrategy is configured by user
    options.body.merge_method = mergeStrategy;
    try {
      logger.debug({ options, url }, `mergePr`);
      automergeResult = await githubApi.putJson(url, options);
      automerged = true;
    } catch (err) /* v8 ignore start */ {
      if (err.statusCode === 404 || err.statusCode === 405) {
        const body = err.response?.body;
        if (
          is.nonEmptyString(body?.message) &&
          regEx(/^Required status check ".+" is expected\.$/).test(body.message)
        ) {
          logger.debug(
            { response: body },
            `GitHub blocking PR merge -- Missing required status check(s)`,
          );
          return false;
        }
        if (
          is.nonEmptyString(body?.message) &&
          (body.message.includes('approving review') ||
            body.message.includes('code owner review'))
        ) {
          logger.debug(
            { response: body },
            `GitHub blocking PR merge -- Needs approving review(s)`,
          );
          return false;
        }
        logger.debug(
          { response: body },
          'GitHub blocking PR merge -- will keep trying',
        );
      } else {
        logger.warn(
          { mergeMethod: config.mergeMethod, err },
          'Failed to merge PR',
        );
        return false;
      }
    } /* v8 ignore stop */
  }
  if (!automerged) {
    // We need to guess the merge method and try squash -> merge -> rebase
    options.body.merge_method = 'squash';
    try {
      logger.debug({ options, url }, `mergePr`);
      automergeResult = await githubApi.putJson(url, options);
    } catch (err1) {
      logger.debug({ err: err1 }, `Failed to squash merge PR`);
      try {
        options.body.merge_method = 'merge';
        logger.debug({ options, url }, `mergePr`);
        automergeResult = await githubApi.putJson(url, options);
      } catch (err2) {
        logger.debug({ err: err2 }, `Failed to merge commit PR`);
        try {
          options.body.merge_method = 'rebase';
          logger.debug({ options, url }, `mergePr`);
          automergeResult = await githubApi.putJson(url, options);
        } catch (err3) {
          logger.debug({ err: err3 }, `Failed to rebase merge PR`);
          logger.info({ pr: prNo }, 'All merge attempts failed');
          return false;
        }
      }
    }
  }
  logger.debug(
    { automergeResult: automergeResult!.body, pr: prNo },
    'PR merged',
  );
  const cachedPr = config.prList?.find(({ number }) => number === prNo);
  if (cachedPr) {
    cachePr({ ...cachedPr, state: 'merged' });
  }
  return true;
}

export function massageMarkdown(input: string): string {
  if (platformConfig.isGhe) {
    return smartTruncate(input, maxBodyLength());
  }
  const massagedInput = massageMarkdownLinks(input)
    // to be safe, replace all github.com links with redirect.github.com
    .replace(
      regEx(/href="https?:\/\/github.com\//g),
      'href="https://redirect.github.com/',
    )
    .replace(
      regEx(/]\(https:\/\/github\.com\//g),
      '](https://redirect.github.com/',
    )
    .replace(
      regEx(/]: https:\/\/github\.com\//g),
      ']: https://redirect.github.com/',
    )
    .replace('> ℹ **Note**\n> \n', '> [!NOTE]\n')
    .replace('> ⚠ **Warning**\n> \n', '> [!WARNING]\n')
    .replace('> ⚠️ **Warning**\n> \n', '> [!WARNING]\n')
    .replace('> ❗ **Important**\n> \n', '> [!IMPORTANT]\n');
  return smartTruncate(massagedInput, maxBodyLength());
}

export function maxBodyLength(): number {
  return GitHubMaxPrBodyLen;
}

export async function getVulnerabilityAlerts(): Promise<VulnerabilityAlert[]> {
  /* v8 ignore start */
  if (config.hasVulnerabilityAlertsEnabled === false) {
    logger.debug('No vulnerability alerts enabled for repo');
    return [];
  } /* v8 ignore stop */
  let vulnerabilityAlerts: VulnerabilityAlert[] | undefined;
  try {
    vulnerabilityAlerts = (
      await githubApi.getJson(
        `/repos/${config.repositoryOwner}/${config.repositoryName}/dependabot/alerts?state=open&direction=asc&per_page=100`,
        {
          paginate: false,
          headers: { accept: 'application/vnd.github+json' },
          cacheProvider: repoCacheProvider,
        },
        VulnerabilityAlertSchema,
      )
    ).body;
  } catch (err) /* v8 ignore start */ {
    logger.debug({ err }, 'Error retrieving vulnerability alerts');
    logger.warn(
      {
        url: 'https://docs.renovatebot.com/configuration-options/#vulnerabilityalerts',
      },
      'Cannot access vulnerability alerts. Please ensure permissions have been granted.',
    );
  } /* v8 ignore stop */
  try {
    if (vulnerabilityAlerts?.length) {
      const shortAlerts: AggregatedVulnerabilities = {};
      logger.trace(
        { alerts: vulnerabilityAlerts },
        'GitHub vulnerability details',
      );
      for (const alert of vulnerabilityAlerts) {
        if (alert.security_vulnerability === null) {
          // As described in the documentation, there are cases in which
          // GitHub API responds with `"securityVulnerability": null`.
          // But it's may be faulty, so skip processing it here.
          continue;
        }
        const {
          package: { name, ecosystem },
          vulnerable_version_range: vulnerableVersionRange,
          first_patched_version: firstPatchedVersion,
        } = alert.security_vulnerability;
        const patch = firstPatchedVersion?.identifier;

        const normalizedName = normalizeNamePerEcosystem({ name, ecosystem });
        alert.security_vulnerability.package.name = normalizedName;
        const key = `${ecosystem.toLowerCase()}/${normalizedName}`;
        const range = vulnerableVersionRange;
        const elem = shortAlerts[key] || {};
        elem[range] = coerceToNull(patch);
        shortAlerts[key] = elem;
      }
      logger.debug({ alerts: shortAlerts }, 'GitHub vulnerability details');
    } else {
      logger.debug('No vulnerability alerts found');
    }
  } catch (err) /* v8 ignore start */ {
    logger.error({ err }, 'Error processing vulnerabity alerts');
  } /* v8 ignore stop */
  return vulnerabilityAlerts ?? [];
}

async function pushFiles(
  { branchName, message }: CommitFilesConfig,
  { parentCommitSha, commitSha }: CommitResult,
): Promise<LongCommitSha | null> {
  try {
    // Push the commit to GitHub using a custom ref
    // The associated blobs will be pushed automatically
    await pushCommitToRenovateRef(commitSha, branchName);
    // Get all the blobs which the commit/tree points to
    // The blob SHAs will be the same locally as on GitHub
    const treeItems = await listCommitTree(commitSha);

    // For reasons unknown, we need to recreate our tree+commit on GitHub
    // Attempting to reuse the tree or commit SHA we pushed does not work
    const treeRes = await githubApi.postJson<{ sha: string }>(
      `/repos/${config.repository}/git/trees`,
      { body: { tree: treeItems } },
    );
    const treeSha = treeRes.body.sha;

    // Now we recreate the commit using the tree we recreated the step before
    const commitRes = await githubApi.postJson<{ sha: string }>(
      `/repos/${config.repository}/git/commits`,
      { body: { message, tree: treeSha, parents: [parentCommitSha] } },
    );
    incLimitedValue('Commits');
    const remoteCommitSha = commitRes.body.sha as LongCommitSha;
    await ensureBranchSha(branchName, remoteCommitSha);
    return remoteCommitSha;
  } catch (err) {
    logger.debug({ branchName, err }, 'Platform-native commit: unknown error');
    return null;
  }
}

export async function commitFiles(
  config: CommitFilesConfig,
): Promise<LongCommitSha | null> {
  const commitResult = await git.prepareCommit(config); // Commit locally and don't push
  const { branchName, files } = config;
  if (!commitResult) {
    logger.debug(
      { branchName, files: files.map(({ path }) => path) },
      `Platform-native commit: unable to prepare for commit`,
    );
    return null;
  }
  // Perform the commits using REST API
  const pushResult = await pushFiles(config, commitResult);
  if (!pushResult) {
    return null;
  }
  // Replace locally created branch with the remotely created one
  // and return the remote commit SHA
  await git.resetToCommit(commitResult.parentCommitSha);
  const commitSha = await git.fetchBranch(branchName);
  return commitSha;
}<|MERGE_RESOLUTION|>--- conflicted
+++ resolved
@@ -680,34 +680,6 @@
           logger.warn({ err }, 'Could not set default branch');
         } /* v8 ignore stop */
       }
-<<<<<<< HEAD
-=======
-      // This is a lovely "hack" by GitHub that lets us force update our fork's default branch
-      // with the base commit from the parent repository
-      const url = `repos/${config.repository}/git/refs/heads/${config.defaultBranch}`;
-      const sha = repo.defaultBranchRef.target.oid;
-      try {
-        logger.debug(
-          `Updating forked repository default sha ${sha} to match upstream`,
-        );
-        await githubApi.patchJson(url, {
-          body: {
-            sha,
-            force: true,
-          },
-          token: coerceString(forkToken, opts.token),
-        });
-      } catch (err) /* v8 ignore start */ {
-        logger.warn(
-          { url, sha, err: err.err ?? err },
-          'Error updating fork from upstream - cannot continue',
-        );
-        if (err instanceof ExternalHostError) {
-          throw err;
-        }
-        throw new ExternalHostError(err);
-      } /* v8 ignore stop */
->>>>>>> 866cdb39
     } else if (forkCreation) {
       logger.debug('Forked repo is not found - attempting to create it');
       forkedRepo = await createFork(forkToken, repository, forkOrg);
