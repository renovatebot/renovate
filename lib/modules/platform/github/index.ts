--- conflicted
+++ resolved
@@ -830,7 +830,7 @@
 
 async function ensureBranchSha(
   branchName: string,
-  sha: LongCommitSha
+  sha: LongCommitSha,
 ): Promise<void> {
   const repository = config.repository!;
   try {
@@ -1898,11 +1898,7 @@
 
 async function pushFiles(
   { branchName, message }: CommitFilesConfig,
-<<<<<<< HEAD
-  { parentCommitSha, commitSha }: CommitResult
-=======
   { parentCommitSha, commitSha }: CommitResult,
->>>>>>> 242e2781
 ): Promise<LongCommitSha | null> {
   try {
     // Push the commit to GitHub using a custom ref
@@ -1935,11 +1931,7 @@
 }
 
 export async function commitFiles(
-<<<<<<< HEAD
-  config: CommitFilesConfig
-=======
   config: CommitFilesConfig,
->>>>>>> 242e2781
 ): Promise<LongCommitSha | null> {
   const commitResult = await git.prepareCommit(config); // Commit locally and don't push
   const { branchName, files } = config;
