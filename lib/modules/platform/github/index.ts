import URL from 'node:url';
import { setTimeout } from 'timers/promises';
import is from '@sindresorhus/is';
import JSON5 from 'json5';
import { DateTime } from 'luxon';
import semver from 'semver';
import { GlobalConfig } from '../../../config/global';
import {
  PLATFORM_INTEGRATION_UNAUTHORIZED,
  PLATFORM_RATE_LIMIT_EXCEEDED,
  PLATFORM_UNKNOWN_ERROR,
  REPOSITORY_ACCESS_FORBIDDEN,
  REPOSITORY_ARCHIVED,
  REPOSITORY_BLOCKED,
  REPOSITORY_CANNOT_FORK,
  REPOSITORY_CHANGED,
  REPOSITORY_DISABLED,
  REPOSITORY_EMPTY,
  REPOSITORY_FORKED,
  REPOSITORY_NOT_FOUND,
  REPOSITORY_RENAMED,
} from '../../../constants/error-messages';
import { logger } from '../../../logger';
import type { BranchStatus, VulnerabilityAlert } from '../../../types';
import { ExternalHostError } from '../../../types/errors/external-host-error';
import * as git from '../../../util/git';
import { listCommitTree, pushCommitToRenovateRef } from '../../../util/git';
import type {
  CommitFilesConfig,
  CommitResult,
  CommitSha,
} from '../../../util/git/types';
import * as hostRules from '../../../util/host-rules';
import * as githubHttp from '../../../util/http/github';
import type { GithubHttpOptions } from '../../../util/http/github';
import type { HttpResponse } from '../../../util/http/types';
import { regEx } from '../../../util/regex';
import { sanitize } from '../../../util/sanitize';
import { fromBase64, looseEquals } from '../../../util/string';
import { ensureTrailingSlash } from '../../../util/url';
import type {
  AggregatedVulnerabilities,
  AutodiscoverConfig,
  BranchStatusConfig,
  CreatePRConfig,
  EnsureCommentConfig,
  EnsureCommentRemovalConfig,
  EnsureIssueConfig,
  EnsureIssueResult,
  FindPRConfig,
  Issue,
  MergePRConfig,
  PlatformParams,
  PlatformPrOptions,
  PlatformResult,
  RepoParams,
  RepoResult,
  UpdatePrConfig,
} from '../types';
import { repoFingerprint } from '../util';
import { smartTruncate } from '../utils/pr-body';
import { remoteBranchExists } from './branch';
import { coerceRestPr, githubApi } from './common';
import {
  enableAutoMergeMutation,
  getIssuesQuery,
  repoInfoQuery,
  vulnerabilityAlertsQuery,
} from './graphql';
import { massageMarkdownLinks } from './massage-markdown-links';
import { getPrCache, updatePrCache } from './pr';
import type {
  BranchProtection,
  CombinedBranchStatus,
  Comment,
  GhAutomergeResponse,
  GhBranchStatus,
  GhPr,
  GhRepo,
  GhRestPr,
  GhRestRepo,
  LocalRepoConfig,
  PlatformConfig,
} from './types';
import { getUserDetails, getUserEmail } from './user';

export const id = 'github';
<<<<<<< HEAD

const githubApi = new githubHttp.GithubHttp();
=======
>>>>>>> 465dd091

let config: LocalRepoConfig;
let platformConfig: PlatformConfig;

export const GitHubMaxPrBodyLen = 60000;

export function resetConfigs(): void {
  config = {} as never;
  platformConfig = {
    hostType: 'github',
    endpoint: 'https://api.github.com/',
  };
}

resetConfigs();

function escapeHash(input: string): string {
  return input ? input.replace(regEx(/#/g), '%23') : input;
}

export async function detectGhe(token: string): Promise<void> {
  platformConfig.isGhe =
    URL.parse(platformConfig.endpoint).host !== 'api.github.com';
  if (platformConfig.isGhe) {
    const gheHeaderKey = 'x-github-enterprise-version';
    const gheQueryRes = await githubApi.headJson('/', { token });
    const gheHeaders = gheQueryRes?.headers || {};
    const [, gheVersion] =
      Object.entries(gheHeaders).find(
        ([k]) => k.toLowerCase() === gheHeaderKey
      ) ?? [];
    platformConfig.gheVersion = semver.valid(gheVersion as string) ?? null;
    logger.debug(
      `Detected GitHub Enterprise Server, version: ${platformConfig.gheVersion}`
    );
  }
}

export async function initPlatform({
  endpoint,
  token: originalToken,
  username,
  gitAuthor,
}: PlatformParams): Promise<PlatformResult> {
  let token = originalToken;
  if (!token) {
    throw new Error('Init: You must configure a GitHub token');
  }
  if (token.startsWith('github_pat_')) {
    throw new Error(
      'Init: Fine-grained Personal Access Tokens do not support the GitHub GraphQL API and cannot be used with Renovate.'
    );
  }
  token = token.replace(/^ghs_/, 'x-access-token:ghs_');
  platformConfig.isGHApp = token.startsWith('x-access-token:');

  if (endpoint) {
    platformConfig.endpoint = ensureTrailingSlash(endpoint);
    githubHttp.setBaseUrl(platformConfig.endpoint);
  } else {
    logger.debug('Using default github endpoint: ' + platformConfig.endpoint);
  }

  await detectGhe(token);

  let renovateUsername: string;
  if (username) {
    renovateUsername = username;
  } else {
    platformConfig.userDetails ??= await getUserDetails(
      platformConfig.endpoint,
      token
    );
    renovateUsername = platformConfig.userDetails.username;
  }
  let discoveredGitAuthor: string | undefined;
  if (!gitAuthor) {
    platformConfig.userDetails ??= await getUserDetails(
      platformConfig.endpoint,
      token
    );
    platformConfig.userEmail ??= await getUserEmail(
      platformConfig.endpoint,
      token
    );
    if (platformConfig.userEmail) {
      discoveredGitAuthor = `${platformConfig.userDetails.name} <${platformConfig.userEmail}>`;
    }
  }
  logger.debug({ platformConfig, renovateUsername }, 'Platform config');
  const platformResult: PlatformResult = {
    endpoint: platformConfig.endpoint,
    gitAuthor: gitAuthor ?? discoveredGitAuthor,
    renovateUsername,
    token,
  };

  return platformResult;
}

async function fetchRepositories(): Promise<GhRestRepo[]> {
  try {
    if (platformConfig.isGHApp) {
      const res = await githubApi.getJson<{
        repositories: GhRestRepo[];
      }>(`installation/repositories?per_page=100`, {
        paginationField: 'repositories',
        paginate: 'all',
      });
      return res.body.repositories;
    } else {
      const res = await githubApi.getJson<GhRestRepo[]>(
        `user/repos?per_page=100`,
        { paginate: 'all' }
      );
      return res.body;
    }
  } catch (err) /* istanbul ignore next */ {
    logger.error({ err }, `GitHub getRepos error`);
    throw err;
  }
}

// Get all repositories that the user has access to
export async function getRepos(config?: AutodiscoverConfig): Promise<string[]> {
  logger.debug('Autodiscovering GitHub repositories');
  return (await fetchRepositories())
    .filter(is.nonEmptyObject)
    .filter((repo) => !repo.archived)
    .filter((repo) => {
      if (config?.topics) {
        const autodiscoverTopics = config.topics;
        return repo.topics.some((topic) => autodiscoverTopics.includes(topic));
      }
      return true;
    })
    .map((repo) => repo.full_name);
}

async function getBranchProtection(
  branchName: string
): Promise<BranchProtection> {
  // istanbul ignore if
  if (config.parentRepo) {
    return {};
  }
  const res = await githubApi.getJson<BranchProtection>(
    `repos/${config.repository}/branches/${escapeHash(branchName)}/protection`
  );
  return res.body;
}

export async function getRawFile(
  fileName: string,
  repoName?: string,
  branchOrTag?: string
): Promise<string | null> {
  const repo = repoName ?? config.repository;
  let url = `repos/${repo}/contents/${fileName}`;
  if (branchOrTag) {
    url += `?ref=` + branchOrTag;
  }
  const res = await githubApi.getJson<{ content: string }>(url);
  const buf = res.body.content;
  const str = fromBase64(buf);
  return str;
}

export async function getJsonFile(
  fileName: string,
  repoName?: string,
  branchOrTag?: string
): Promise<any> {
  // TODO #7154
  const raw = (await getRawFile(fileName, repoName, branchOrTag)) as string;
  return JSON5.parse(raw);
}

export async function listForks(
  token: string,
  repository: string
): Promise<GhRestRepo[]> {
  try {
    // Get list of existing repos
    const url = `repos/${repository}/forks?per_page=100`;
    const repos = (
      await githubApi.getJson<GhRestRepo[]>(url, {
        token,
        paginate: true,
        pageLimit: 100,
      })
    ).body;
    logger.debug(`Found ${repos.length} forked repo(s)`);
    return repos;
  } catch (err) {
    if (err.statusCode === 404) {
      logger.debug('Cannot list repo forks - it is likely private');
    } else {
      logger.debug({ err }, 'Unknown error listing repository forks');
    }
    throw new Error(REPOSITORY_CANNOT_FORK);
  }
}

export async function findFork(
  token: string,
  repository: string,
  forkOrg?: string
): Promise<GhRestRepo | null> {
  const forks = await listForks(token, repository);
  if (forkOrg) {
    logger.debug(`Searching for forked repo in forkOrg (${forkOrg})`);
    const forkedRepo = forks.find((repo) => repo.owner.login === forkOrg);
    if (forkedRepo) {
      logger.debug(`Found repo in forkOrg: ${forkedRepo.full_name}`);
      return forkedRepo;
    }
    logger.debug(`No repo found in forkOrg`);
  }
  logger.debug(`Searching for forked repo in user account`);
  try {
    const { username } = await getUserDetails(platformConfig.endpoint, token);
    const forkedRepo = forks.find((repo) => repo.owner.login === username);
    if (forkedRepo) {
      logger.debug(`Found repo in user account: ${forkedRepo.full_name}`);
      return forkedRepo;
    }
  } catch (err) {
    throw new Error(REPOSITORY_CANNOT_FORK);
  }
  logger.debug(`No repo found in user account`);
  return null;
}

export async function createFork(
  token: string,
  repository: string,
  forkOrg?: string
): Promise<GhRestRepo> {
  let forkedRepo: GhRestRepo | undefined;
  try {
    forkedRepo = (
      await githubApi.postJson<GhRestRepo>(`repos/${repository}/forks`, {
        token,
        body: {
          organization: forkOrg ? forkOrg : undefined,
          name: config.parentRepo!.replace('/', '-_-'),
          default_branch_only: true, // no baseBranches support yet
        },
      })
    ).body;
  } catch (err) {
    logger.debug({ err }, 'Error creating fork');
  }
  if (!forkedRepo) {
    throw new Error(REPOSITORY_CANNOT_FORK);
  }
  logger.info({ forkedRepo: forkedRepo.full_name }, 'Created forked repo');
  logger.debug(`Sleeping 30s after creating fork`);
  await setTimeout(30000);
  return forkedRepo;
}

// Initialize GitHub by getting base branch and SHA
export async function initRepo({
  endpoint,
  repository,
  forkOrg,
  forkToken,
  renovateUsername,
  cloneSubmodules,
  ignorePrAuthor,
}: RepoParams): Promise<RepoResult> {
  logger.debug(`initRepo("${repository}")`);
  // config is used by the platform api itself, not necessary for the app layer to know
  config = {
    repository,
    cloneSubmodules,
    ignorePrAuthor,
  } as any;
  // istanbul ignore if
  if (endpoint) {
    // Necessary for Renovate Pro - do not remove
    logger.debug(`Overriding default GitHub endpoint with ${endpoint}`);
    platformConfig.endpoint = endpoint;
    githubHttp.setBaseUrl(endpoint);
  }
  const opts = hostRules.find({
    hostType: 'github',
    url: platformConfig.endpoint,
  });
  config.renovateUsername = renovateUsername;
  [config.repositoryOwner, config.repositoryName] = repository.split('/');
  let repo: GhRepo | undefined;
  try {
    let infoQuery = repoInfoQuery;

    // GitHub Enterprise Server <3.3.0 doesn't support autoMergeAllowed and hasIssuesEnabled objects
    // TODO #7154
    if (
      platformConfig.isGhe &&
      // semver not null safe, accepts null and undefined
      semver.satisfies(platformConfig.gheVersion!, '<3.3.0')
    ) {
      infoQuery = infoQuery.replace(/\n\s*autoMergeAllowed\s*\n/, '\n');
      infoQuery = infoQuery.replace(/\n\s*hasIssuesEnabled\s*\n/, '\n');
    }

    const res = await githubApi.requestGraphql<{
      repository: GhRepo;
    }>(infoQuery, {
      variables: {
        owner: config.repositoryOwner,
        name: config.repositoryName,
      },
    });

    if (res?.errors) {
      if (res.errors.find((err) => err.type === 'RATE_LIMITED')) {
        logger.debug({ res }, 'Graph QL rate limit exceeded.');
        throw new Error(PLATFORM_RATE_LIMIT_EXCEEDED);
      }
      logger.debug({ res }, 'Unexpected Graph QL errors');
      throw new Error(PLATFORM_UNKNOWN_ERROR);
    }

    repo = res?.data?.repository;
    // istanbul ignore if
    if (!repo) {
      logger.debug({ res }, 'No repository returned');
      throw new Error(REPOSITORY_NOT_FOUND);
    }
    // istanbul ignore if
    if (!repo.defaultBranchRef?.name) {
      throw new Error(REPOSITORY_EMPTY);
    }
    if (
      repo.nameWithOwner &&
      repo.nameWithOwner.toUpperCase() !== repository.toUpperCase()
    ) {
      logger.debug(
        { desiredRepo: repository, foundRepo: repo.nameWithOwner },
        'Repository has been renamed'
      );
      throw new Error(REPOSITORY_RENAMED);
    }
    if (repo.isArchived) {
      logger.debug(
        'Repository is archived - throwing error to abort renovation'
      );
      throw new Error(REPOSITORY_ARCHIVED);
    }
    // Use default branch as PR target unless later overridden.
    config.defaultBranch = repo.defaultBranchRef.name;
    // Base branch may be configured but defaultBranch is always fixed
    logger.debug(`${repository} default branch = ${config.defaultBranch}`);
    // GitHub allows administrators to block certain types of merge, so we need to check it
    if (repo.rebaseMergeAllowed) {
      config.mergeMethod = 'rebase';
    } else if (repo.squashMergeAllowed) {
      config.mergeMethod = 'squash';
    } else if (repo.mergeCommitAllowed) {
      config.mergeMethod = 'merge';
    } else {
      // This happens if we don't have Administrator read access, it is not a critical error
      logger.debug('Could not find allowed merge methods for repo');
    }
    config.autoMergeAllowed = repo.autoMergeAllowed;
    config.hasIssuesEnabled = repo.hasIssuesEnabled;
  } catch (err) /* istanbul ignore next */ {
    logger.debug({ err }, 'Caught initRepo error');
    if (
      err.message === REPOSITORY_ARCHIVED ||
      err.message === REPOSITORY_RENAMED ||
      err.message === REPOSITORY_NOT_FOUND
    ) {
      throw err;
    }
    if (err.statusCode === 403) {
      throw new Error(REPOSITORY_ACCESS_FORBIDDEN);
    }
    if (err.statusCode === 404) {
      throw new Error(REPOSITORY_NOT_FOUND);
    }
    if (err.message.startsWith('Repository access blocked')) {
      throw new Error(REPOSITORY_BLOCKED);
    }
    if (err.message === REPOSITORY_FORKED) {
      throw err;
    }
    if (err.message === REPOSITORY_DISABLED) {
      throw err;
    }
    if (err.message === 'Response code 451 (Unavailable for Legal Reasons)') {
      throw new Error(REPOSITORY_ACCESS_FORBIDDEN);
    }
    logger.debug({ err }, 'Unknown GitHub initRepo error');
    throw err;
  }
  // This shouldn't be necessary, but occasional strange errors happened until it was added
  config.issueList = null;
  config.prList = null;

  if (forkToken) {
    logger.debug('Bot is in fork mode');
    config.forkOrg = forkOrg;
    config.forkToken = forkToken;
    // save parent name then delete
    config.parentRepo = config.repository;
    config.repository = null;
    let forkedRepo = await findFork(forkToken, repository, forkOrg);
    if (forkedRepo) {
      config.repository = forkedRepo.full_name;
      const forkDefaultBranch = forkedRepo.default_branch;
      if (forkDefaultBranch !== config.defaultBranch) {
        const body = {
          ref: `refs/heads/${config.defaultBranch}`,
          sha: repo.defaultBranchRef.target.oid,
        };
        logger.debug(
          {
            defaultBranch: config.defaultBranch,
            forkDefaultBranch,
            body,
          },
          'Fork has different default branch to parent, attempting to create branch'
        );
        try {
          await githubApi.postJson(`repos/${config.repository}/git/refs`, {
            body,
            token: forkToken,
          });
          logger.debug('Created new default branch in fork');
        } catch (err) /* istanbul ignore next */ {
          if (err.response?.body?.message === 'Reference already exists') {
            logger.debug(
              `Branch ${config.defaultBranch} already exists in the fork`
            );
          } else {
            logger.warn(
              { err, body: err.response?.body },
              'Could not create parent defaultBranch in fork'
            );
          }
        }
        logger.debug(
          `Setting ${config.defaultBranch} as default branch for ${config.repository}`
        );
        try {
          await githubApi.patchJson(`repos/${config.repository}`, {
            body: {
              name: config.repository.split('/')[1],
              default_branch: config.defaultBranch,
            },
            token: forkToken,
          });
          logger.debug('Successfully changed default branch for fork');
        } catch (err) /* istanbul ignore next */ {
          logger.warn({ err }, 'Could not set default branch');
        }
      }
      // This is a lovely "hack" by GitHub that lets us force update our fork's default branch
      // with the base commit from the parent repository
      const url = `repos/${config.repository}/git/refs/heads/${config.defaultBranch}`;
      const sha = repo.defaultBranchRef.target.oid;
      try {
        logger.debug(
          `Updating forked repository default sha ${sha} to match upstream`
        );
        await githubApi.patchJson(url, {
          body: {
            sha,
            force: true,
          },
          token: forkToken ?? opts.token,
        });
      } catch (err) /* istanbul ignore next */ {
        logger.warn(
          { url, sha, err: err.err || err },
          'Error updating fork from upstream - cannot continue'
        );
        if (err instanceof ExternalHostError) {
          throw err;
        }
        throw new ExternalHostError(err);
      }
    } else {
      logger.debug('Forked repo is not found - attempting to create it');
      forkedRepo = await createFork(forkToken, repository, forkOrg);
      config.repository = forkedRepo.full_name;
    }
  }

  const parsedEndpoint = URL.parse(platformConfig.endpoint);
  // istanbul ignore else
  if (forkToken) {
    logger.debug('Using forkToken for git init');
    parsedEndpoint.auth = config.forkToken ?? null;
  } else {
    const tokenType = opts.token?.startsWith('x-access-token:')
      ? 'app'
      : 'personal access';
    logger.debug(`Using ${tokenType} token for git init`);
    parsedEndpoint.auth = opts.token ?? null;
  }
  // TODO: null checks (#7154)
  parsedEndpoint.host = parsedEndpoint.host!.replace(
    'api.github.com',
    'github.com'
  );
  parsedEndpoint.pathname = `${config.repository}.git`;
  const url = URL.format(parsedEndpoint);
  await git.initRepo({
    ...config,
    url,
  });
  const repoConfig: RepoResult = {
    defaultBranch: config.defaultBranch,
    isFork: repo.isFork === true,
    repoFingerprint: repoFingerprint(repo.id, platformConfig.endpoint),
  };
  return repoConfig;
}

export async function getRepoForceRebase(): Promise<boolean> {
  if (config.repoForceRebase === undefined) {
    try {
      config.repoForceRebase = false;
      const branchProtection = await getBranchProtection(config.defaultBranch);
      logger.debug('Found branch protection');
      if (branchProtection.required_status_checks) {
        if (branchProtection.required_status_checks.strict) {
          logger.debug(
            'Branch protection: PRs must be up-to-date before merging'
          );
          config.repoForceRebase = true;
        }
      }
      if (branchProtection.restrictions) {
        logger.debug(
          {
            users: branchProtection.restrictions.users,
            teams: branchProtection.restrictions.teams,
          },
          'Branch protection: Pushing to branch is restricted'
        );
        config.pushProtection = true;
      }
    } catch (err) {
      if (err.statusCode === 404) {
        logger.debug(`No branch protection found`);
      } else if (
        err.message === PLATFORM_INTEGRATION_UNAUTHORIZED ||
        err.statusCode === 403
      ) {
        logger.debug(
          'Branch protection: Do not have permissions to detect branch protection'
        );
      } else {
        throw err;
      }
    }
  }
  return !!config.repoForceRebase;
}

function cachePr(pr?: GhPr | null): void {
  config.prList ??= [];
  if (pr) {
    updatePrCache(pr);
    for (let idx = 0; idx < config.prList.length; idx += 1) {
      const cachedPr = config.prList[idx];
      if (cachedPr.number === pr.number) {
        config.prList[idx] = pr;
        return;
      }
    }
    config.prList.push(pr);
  }
}

// Fetch fresh Pull Request and cache it when possible
async function fetchPr(prNo: number): Promise<GhPr | null> {
  try {
    const { body: ghRestPr } = await githubApi.getJson<GhRestPr>(
      `repos/${config.parentRepo ?? config.repository}/pulls/${prNo}`
    );
    const result = coerceRestPr(ghRestPr);
    cachePr(result);
    return result;
  } catch (err) {
    logger.warn({ err, prNo }, `GitHub fetchPr error`);
    return null;
  }
}

// Gets details for a PR
export async function getPr(prNo: number): Promise<GhPr | null> {
  if (!prNo) {
    return null;
  }
  const prList = await getPrList();
  let pr = prList.find(({ number }) => number === prNo) ?? null;
  if (pr) {
    logger.debug('Returning PR from cache');
  }
  pr ??= await fetchPr(prNo);
  return pr;
}

function matchesState(state: string, desiredState: string): boolean {
  if (desiredState === 'all') {
    return true;
  }
  if (desiredState.startsWith('!')) {
    return state !== desiredState.substring(1);
  }
  return state === desiredState;
}

export async function getPrList(): Promise<GhPr[]> {
  if (!config.prList) {
    const repo = config.parentRepo ?? config.repository;
    const username =
      !config.forkToken && !config.ignorePrAuthor && config.renovateUsername
        ? config.renovateUsername
        : null;
    // TODO: check null `repo` (#7154)
    const prCache = await getPrCache(githubApi, repo!, username);
    config.prList = Object.values(prCache).sort(
      ({ number: a }, { number: b }) => (a > b ? -1 : 1)
    );
  }

  return config.prList;
}

export async function findPr({
  branchName,
  prTitle,
  state = 'all',
}: FindPRConfig): Promise<GhPr | null> {
  logger.debug(`findPr(${branchName}, ${prTitle}, ${state})`);
  const prList = await getPrList();
  const pr = prList.find((p) => {
    if (p.sourceBranch !== branchName) {
      return false;
    }

    if (prTitle && prTitle.toUpperCase() !== p.title.toUpperCase()) {
      return false;
    }

    if (!matchesState(p.state, state)) {
      return false;
    }

    if (!config.forkToken && !looseEquals(config.repository, p.sourceRepo)) {
      return false;
    }

    return true;
  });
  if (pr) {
    logger.debug(`Found PR #${pr.number}`);
  }
  return pr ?? null;
}

const REOPEN_THRESHOLD_MILLIS = 1000 * 60 * 60 * 24 * 7;

async function ensureBranchSha(branchName: string, sha: string): Promise<void> {
  const repository = config.repository!;
  try {
    const commitUrl = `/repos/${repository}/git/commits/${sha}`;
    await githubApi.head(commitUrl, { memCache: false });
  } catch (err) {
    logger.error({ err, sha, branchName }, 'Commit not found');
    throw err;
  }

  const refUrl = `/repos/${config.repository}/git/refs/heads/${branchName}`;
  const branchExists = await remoteBranchExists(repository, branchName);

  if (branchExists) {
    try {
      await githubApi.patchJson(refUrl, { body: { sha, force: true } });
      return;
    } catch (err) {
      if (err.err?.response?.statusCode === 422) {
        logger.debug(
          { err },
          'Branch update failed due to reference not existing - will try to create'
        );
      } else {
        logger.warn({ refUrl, err }, 'Error updating branch');
        throw err;
      }
    }
  }

  await githubApi.postJson(`/repos/${repository}/git/refs`, {
    body: { sha, ref: `refs/heads/${branchName}` },
  });
}

// Returns the Pull Request for a branch. Null if not exists.
export async function getBranchPr(branchName: string): Promise<GhPr | null> {
  logger.debug(`getBranchPr(${branchName})`);

  const openPr = await findPr({
    branchName,
    state: 'open',
  });
  if (openPr) {
    return openPr;
  }

  const autoclosedPr = await findPr({
    branchName,
    state: 'closed',
  });
  if (
    autoclosedPr?.title?.endsWith(' - autoclosed') &&
    autoclosedPr?.closedAt
  ) {
    const closedMillisAgo = DateTime.fromISO(autoclosedPr.closedAt)
      .diffNow()
      .negate()
      .toMillis();
    if (closedMillisAgo > REOPEN_THRESHOLD_MILLIS) {
      return null;
    }
    logger.debug({ autoclosedPr }, 'Found autoclosed PR for branch');
    if (GlobalConfig.get('dryRun')) {
      logger.info('DRY-RUN: Would try to reopen autoclosed PR');
      return null;
    }
    const { sha, number } = autoclosedPr;
    try {
      await ensureBranchSha(branchName, sha!);
      logger.debug(`Recreated autoclosed branch ${branchName} with sha ${sha}`);
    } catch (err) {
      logger.debug(
        { err, branchName, sha, autoclosedPr },
        'Could not recreate autoclosed branch - skipping reopen'
      );
      return null;
    }
    try {
      const title = autoclosedPr.title.replace(regEx(/ - autoclosed$/), '');
      const { body: ghPr } = await githubApi.patchJson<GhRestPr>(
        `repos/${config.repository}/pulls/${number}`,
        {
          body: {
            state: 'open',
            title,
          },
        }
      );
      logger.info(
        { branchName, title, number },
        'Successfully reopened autoclosed PR'
      );
      const result = coerceRestPr(ghPr);
      cachePr(result);
      return result;
    } catch (err) {
      logger.debug('Could not reopen autoclosed PR');
      return null;
    }
  }
  return null;
}

async function getStatus(
  branchName: string,
  useCache = true
): Promise<CombinedBranchStatus> {
  const commitStatusUrl = `repos/${config.repository}/commits/${escapeHash(
    branchName
  )}/status`;

  return (
    await githubApi.getJson<CombinedBranchStatus>(commitStatusUrl, {
      memCache: useCache,
    })
  ).body;
}

// Returns the combined status for a branch.
export async function getBranchStatus(
  branchName: string,
  internalChecksAsSuccess: boolean
): Promise<BranchStatus> {
  logger.debug(`getBranchStatus(${branchName})`);
  let commitStatus: CombinedBranchStatus;
  try {
    commitStatus = await getStatus(branchName);
  } catch (err) /* istanbul ignore next */ {
    if (err.statusCode === 404) {
      logger.debug(
        'Received 404 when checking branch status, assuming that branch has been deleted'
      );
      throw new Error(REPOSITORY_CHANGED);
    }
    logger.debug('Unknown error when checking branch status');
    throw err;
  }
  logger.debug(
    { state: commitStatus.state, statuses: commitStatus.statuses },
    'branch status check result'
  );
  if (commitStatus.statuses && !internalChecksAsSuccess) {
    commitStatus.statuses = commitStatus.statuses.filter(
      (status) =>
        status.state !== 'success' || !status.context?.startsWith('renovate/')
    );
    if (!commitStatus.statuses.length) {
      logger.debug(
        'Successful checks are all internal renovate/ checks, so returning "pending" branch status'
      );
      commitStatus.state = 'pending';
    }
  }
  let checkRuns: { name: string; status: string; conclusion: string }[] = [];
  // API is supported in oldest available GHE version 2.19
  try {
    const checkRunsUrl = `repos/${config.repository}/commits/${escapeHash(
      branchName
    )}/check-runs?per_page=100`;
    const opts = {
      headers: {
        accept: 'application/vnd.github.antiope-preview+json',
      },
      paginate: true,
      paginationField: 'check_runs',
    };
    const checkRunsRaw = (
      await githubApi.getJson<{
        check_runs: { name: string; status: string; conclusion: string }[];
      }>(checkRunsUrl, opts)
    ).body;
    if (checkRunsRaw.check_runs?.length) {
      checkRuns = checkRunsRaw.check_runs.map((run) => ({
        name: run.name,
        status: run.status,
        conclusion: run.conclusion,
      }));
      logger.debug({ checkRuns }, 'check runs result');
    } else {
      // istanbul ignore next
      logger.debug({ result: checkRunsRaw }, 'No check runs found');
    }
  } catch (err) /* istanbul ignore next */ {
    if (err instanceof ExternalHostError) {
      throw err;
    }
    if (
      err.statusCode === 403 ||
      err.message === PLATFORM_INTEGRATION_UNAUTHORIZED
    ) {
      logger.debug('No permission to view check runs');
    } else {
      logger.warn({ err }, 'Error retrieving check runs');
    }
  }
  if (checkRuns.length === 0) {
    if (commitStatus.state === 'success') {
      return 'green';
    }
    if (commitStatus.state === 'failure') {
      return 'red';
    }
    return 'yellow';
  }
  if (
    commitStatus.state === 'failure' ||
    checkRuns.some((run) => run.conclusion === 'failure')
  ) {
    return 'red';
  }
  if (
    (commitStatus.state === 'success' || commitStatus.statuses.length === 0) &&
    checkRuns.every((run) =>
      ['skipped', 'neutral', 'success'].includes(run.conclusion)
    )
  ) {
    return 'green';
  }
  return 'yellow';
}

async function getStatusCheck(
  branchName: string,
  useCache = true
): Promise<GhBranchStatus[]> {
  const branchCommit = git.getBranchCommit(branchName);

  const url = `repos/${config.repository}/commits/${branchCommit}/statuses`;

  return (
    await githubApi.getJson<GhBranchStatus[]>(url, { memCache: useCache })
  ).body;
}

interface GithubToRenovateStatusMapping {
  [index: string]: BranchStatus;
}
const githubToRenovateStatusMapping: GithubToRenovateStatusMapping = {
  success: 'green',
  error: 'red',
  failure: 'red',
  pending: 'yellow',
};

export async function getBranchStatusCheck(
  branchName: string,
  context: string
): Promise<BranchStatus | null> {
  try {
    const res = await getStatusCheck(branchName);
    for (const check of res) {
      if (check.context === context) {
        return githubToRenovateStatusMapping[check.state] || 'yellow';
      }
    }
    return null;
  } catch (err) /* istanbul ignore next */ {
    if (err.statusCode === 404) {
      logger.debug('Commit not found when checking statuses');
      throw new Error(REPOSITORY_CHANGED);
    }
    throw err;
  }
}

export async function setBranchStatus({
  branchName,
  context,
  description,
  state,
  url: targetUrl,
}: BranchStatusConfig): Promise<void> {
  // istanbul ignore if
  if (config.parentRepo) {
    logger.debug('Cannot set branch status when in forking mode');
    return;
  }
  const existingStatus = await getBranchStatusCheck(branchName, context);
  if (existingStatus === state) {
    return;
  }
  logger.debug({ branch: branchName, context, state }, 'Setting branch status');
  let url: string | undefined;
  try {
    const branchCommit = git.getBranchCommit(branchName);
    url = `repos/${config.repository}/statuses/${branchCommit}`;
    const renovateToGitHubStateMapping = {
      green: 'success',
      yellow: 'pending',
      red: 'failure',
    };
    const options: any = {
      state: renovateToGitHubStateMapping[state],
      description,
      context,
    };
    if (targetUrl) {
      options.target_url = targetUrl;
    }
    await githubApi.postJson(url, { body: options });

    // update status cache
    await getStatus(branchName, false);
    await getStatusCheck(branchName, false);
  } catch (err) /* istanbul ignore next */ {
    logger.debug({ err, url }, 'Caught error setting branch status - aborting');
    throw new Error(REPOSITORY_CHANGED);
  }
}

// Issue

/* istanbul ignore next */
async function getIssues(): Promise<Issue[]> {
  const result = await githubApi.queryRepoField<Issue>(
    getIssuesQuery,
    'issues',
    {
      variables: {
        owner: config.repositoryOwner,
        name: config.repositoryName,
        user: config.renovateUsername,
      },
    }
  );

  logger.debug(`Retrieved ${result.length} issues`);
  return result.map((issue) => ({
    ...issue,
    state: issue.state?.toLowerCase(),
  }));
}

export async function getIssueList(): Promise<Issue[]> {
  // istanbul ignore if
  if (config.hasIssuesEnabled === false) {
    return [];
  }
  if (!config.issueList) {
    logger.debug('Retrieving issueList');
    config.issueList = await getIssues();
  }
  return config.issueList;
}

export async function getIssue(
  number: number,
  useCache = true
): Promise<Issue | null> {
  // istanbul ignore if
  if (config.hasIssuesEnabled === false) {
    return null;
  }
  try {
    const issueBody = (
      await githubApi.getJson<{ body: string }>(
        `repos/${config.parentRepo ?? config.repository}/issues/${number}`,
        { memCache: useCache }
      )
    ).body.body;
    return {
      number,
      body: issueBody,
    };
  } catch (err) /* istanbul ignore next */ {
    logger.debug({ err, number }, 'Error getting issue');
    return null;
  }
}

export async function findIssue(title: string): Promise<Issue | null> {
  logger.debug(`findIssue(${title})`);
  const [issue] = (await getIssueList()).filter(
    (i) => i.state === 'open' && i.title === title
  );
  if (!issue) {
    return null;
  }
  logger.debug(`Found issue ${issue.number}`);
  // TODO: can number be required? (#7154)
  return getIssue(issue.number!);
}

async function closeIssue(issueNumber: number): Promise<void> {
  logger.debug(`closeIssue(${issueNumber})`);
  await githubApi.patchJson(
    `repos/${config.parentRepo ?? config.repository}/issues/${issueNumber}`,
    {
      body: { state: 'closed' },
    }
  );
}

export async function ensureIssue({
  title,
  reuseTitle,
  body: rawBody,
  labels,
  once = false,
  shouldReOpen = true,
}: EnsureIssueConfig): Promise<EnsureIssueResult | null> {
  logger.debug(`ensureIssue(${title})`);
  // istanbul ignore if
  if (config.hasIssuesEnabled === false) {
    logger.info(
      'Cannot ensure issue because issues are disabled in this repository'
    );
    return null;
  }
  const body = sanitize(rawBody);
  try {
    const issueList = await getIssueList();
    let issues = issueList.filter((i) => i.title === title);
    if (!issues.length) {
      issues = issueList.filter((i) => i.title === reuseTitle);
      if (issues.length) {
        logger.debug(`Reusing issue title: "${reuseTitle}"`);
      }
    }
    if (issues.length) {
      let issue = issues.find((i) => i.state === 'open');
      if (!issue) {
        if (once) {
          logger.debug('Issue already closed - skipping recreation');
          return null;
        }
        if (shouldReOpen) {
          logger.debug('Reopening previously closed issue');
        }
        issue = issues[issues.length - 1];
      }
      for (const i of issues) {
        if (i.state === 'open' && i.number !== issue.number) {
          logger.warn({ issueNo: i.number }, 'Closing duplicate issue');
          // TODO #7154
          await closeIssue(i.number!);
        }
      }
      const issueBody = (
        await githubApi.getJson<{ body: string }>(
          `repos/${config.parentRepo ?? config.repository}/issues/${
            issue.number
          }`
        )
      ).body.body;
      if (
        issue.title === title &&
        issueBody === body &&
        issue.state === 'open'
      ) {
        logger.debug('Issue is open and up to date - nothing to do');
        return null;
      }
      if (shouldReOpen) {
        logger.debug('Patching issue');
        const data: Record<string, unknown> = { body, state: 'open', title };
        if (labels) {
          data.labels = labels;
        }
        await githubApi.patchJson(
          `repos/${config.parentRepo ?? config.repository}/issues/${
            issue.number
          }`,
          {
            body: data,
          }
        );
        logger.debug('Issue updated');
        return 'updated';
      }
    }
    await githubApi.postJson(
      `repos/${config.parentRepo ?? config.repository}/issues`,
      {
        body: {
          title,
          body,
          labels: labels ?? [],
        },
      }
    );
    logger.info('Issue created');
    // reset issueList so that it will be fetched again as-needed
    config.issueList = null;
    return 'created';
  } catch (err) /* istanbul ignore next */ {
    if (err.body?.message?.startsWith('Issues are disabled for this repo')) {
      logger.debug(`Issues are disabled, so could not create issue: ${title}`);
    } else {
      logger.warn({ err }, 'Could not ensure issue');
    }
  }
  return null;
}

export async function ensureIssueClosing(title: string): Promise<void> {
  logger.trace(`ensureIssueClosing(${title})`);
  // istanbul ignore if
  if (config.hasIssuesEnabled === false) {
    logger.info(
      'Cannot ensure issue because issues are disabled in this repository'
    );
    return;
  }
  const issueList = await getIssueList();
  for (const issue of issueList) {
    if (issue.state === 'open' && issue.title === title) {
      // TODO #7154
      await closeIssue(issue.number!);
      logger.debug(`Issue closed, issueNo: ${issue.number}`);
    }
  }
}

export async function addAssignees(
  issueNo: number,
  assignees: string[]
): Promise<void> {
  logger.debug(`Adding assignees '${assignees.join(', ')}' to #${issueNo}`);
  const repository = config.parentRepo ?? config.repository;
  await githubApi.postJson(`repos/${repository}/issues/${issueNo}/assignees`, {
    body: {
      assignees,
    },
  });
}

export async function addReviewers(
  prNo: number,
  reviewers: string[]
): Promise<void> {
  logger.debug(`Adding reviewers '${reviewers.join(', ')}' to #${prNo}`);

  const userReviewers = reviewers.filter((e) => !e.startsWith('team:'));
  const teamReviewers = reviewers
    .filter((e) => e.startsWith('team:'))
    .map((e) => e.replace(regEx(/^team:/), ''));
  try {
    await githubApi.postJson(
      `repos/${
        config.parentRepo ?? config.repository
      }/pulls/${prNo}/requested_reviewers`,
      {
        body: {
          reviewers: userReviewers,
          team_reviewers: teamReviewers,
        },
      }
    );
  } catch (err) /* istanbul ignore next */ {
    logger.warn({ err }, 'Failed to assign reviewer');
  }
}

async function addLabels(
  issueNo: number,
  labels: string[] | null | undefined
): Promise<void> {
  logger.debug(`Adding labels '${labels?.join(', ')}' to #${issueNo}`);
  const repository = config.parentRepo ?? config.repository;
  if (is.array(labels) && labels.length) {
    await githubApi.postJson(`repos/${repository}/issues/${issueNo}/labels`, {
      body: labels,
    });
  }
}

export async function deleteLabel(
  issueNo: number,
  label: string
): Promise<void> {
  logger.debug(`Deleting label ${label} from #${issueNo}`);
  const repository = config.parentRepo ?? config.repository;
  try {
    await githubApi.deleteJson(
      `repos/${repository}/issues/${issueNo}/labels/${label}`
    );
  } catch (err) /* istanbul ignore next */ {
    logger.warn({ err, issueNo, label }, 'Failed to delete label');
  }
}

async function addComment(issueNo: number, body: string): Promise<void> {
  // POST /repos/:owner/:repo/issues/:number/comments
  await githubApi.postJson(
    `repos/${
      config.parentRepo ?? config.repository
    }/issues/${issueNo}/comments`,
    {
      body: { body },
    }
  );
}

async function editComment(commentId: number, body: string): Promise<void> {
  // PATCH /repos/:owner/:repo/issues/comments/:id
  await githubApi.patchJson(
    `repos/${
      config.parentRepo ?? config.repository
    }/issues/comments/${commentId}`,
    {
      body: { body },
    }
  );
}

async function deleteComment(commentId: number): Promise<void> {
  // DELETE /repos/:owner/:repo/issues/comments/:id
  await githubApi.deleteJson(
    `repos/${
      config.parentRepo ?? config.repository
    }/issues/comments/${commentId}`
  );
}

async function getComments(issueNo: number): Promise<Comment[]> {
  // GET /repos/:owner/:repo/issues/:number/comments
  logger.debug(`Getting comments for #${issueNo}`);
  const url = `repos/${
    config.parentRepo ?? config.repository
  }/issues/${issueNo}/comments?per_page=100`;
  try {
    const comments = (
      await githubApi.getJson<Comment[]>(url, {
        paginate: true,
      })
    ).body;
    logger.debug(`Found ${comments.length} comments`);
    return comments;
  } catch (err) /* istanbul ignore next */ {
    if (err.statusCode === 404) {
      logger.debug('404 response when retrieving comments');
      throw new ExternalHostError(err, 'github');
    }
    throw err;
  }
}

export async function ensureComment({
  number,
  topic,
  content,
}: EnsureCommentConfig): Promise<boolean> {
  const sanitizedContent = sanitize(content);
  try {
    const comments = await getComments(number);
    let body: string;
    let commentId: number | null = null;
    let commentNeedsUpdating = false;
    if (topic) {
      logger.debug(`Ensuring comment "${topic}" in #${number}`);
      body = `### ${topic}\n\n${sanitizedContent}`;
      comments.forEach((comment) => {
        if (comment.body.startsWith(`### ${topic}\n\n`)) {
          commentId = comment.id;
          commentNeedsUpdating = comment.body !== body;
        }
      });
    } else {
      logger.debug(`Ensuring content-only comment in #${number}`);
      body = `${sanitizedContent}`;
      comments.forEach((comment) => {
        if (comment.body === body) {
          commentId = comment.id;
          commentNeedsUpdating = false;
        }
      });
    }
    if (!commentId) {
      await addComment(number, body);
      logger.info(
        { repository: config.repository, issueNo: number, topic },
        'Comment added'
      );
    } else if (commentNeedsUpdating) {
      await editComment(commentId, body);
      logger.debug(
        { repository: config.repository, issueNo: number },
        'Comment updated'
      );
    } else {
      logger.debug('Comment is already update-to-date');
    }
    return true;
  } catch (err) /* istanbul ignore next */ {
    if (err instanceof ExternalHostError) {
      throw err;
    }
    if (err.body?.message?.includes('is locked')) {
      logger.debug('Issue is locked - cannot add comment');
    } else {
      logger.warn({ err }, 'Error ensuring comment');
    }
    return false;
  }
}

export async function ensureCommentRemoval(
  deleteConfig: EnsureCommentRemovalConfig
): Promise<void> {
  const { number: issueNo } = deleteConfig;
  const key =
    deleteConfig.type === 'by-topic'
      ? deleteConfig.topic
      : deleteConfig.content;
  logger.trace(`Ensuring comment "${key}" in #${issueNo} is removed`);
  const comments = await getComments(issueNo);
  let commentId: number | null | undefined = null;

  if (deleteConfig.type === 'by-topic') {
    const byTopic = (comment: Comment): boolean =>
      comment.body.startsWith(`### ${deleteConfig.topic}\n\n`);
    commentId = comments.find(byTopic)?.id;
  } else if (deleteConfig.type === 'by-content') {
    const byContent = (comment: Comment): boolean =>
      comment.body.trim() === deleteConfig.content;
    commentId = comments.find(byContent)?.id;
  }

  try {
    if (commentId) {
      logger.debug(`Removing comment from issueNo: ${issueNo}`);
      await deleteComment(commentId);
    }
  } catch (err) /* istanbul ignore next */ {
    logger.warn({ err }, 'Error deleting comment');
  }
}

// Pull Request

async function tryPrAutomerge(
  prNumber: number,
  prNodeId: string,
  platformOptions: PlatformPrOptions | undefined
): Promise<void> {
  if (!platformOptions?.usePlatformAutomerge) {
    return;
  }

  // If GitHub Enterprise Server <3.3.0 it doesn't support automerge
  // TODO #7154
  if (platformConfig.isGhe) {
    // semver not null safe, accepts null and undefined
    if (semver.satisfies(platformConfig.gheVersion!, '<3.3.0')) {
      logger.debug(
        { prNumber },
        'GitHub-native automerge: not supported on this version of GHE. Use 3.3.0 or newer.'
      );
      return;
    }
  }

  if (!config.autoMergeAllowed) {
    logger.debug(
      { prNumber },
      'GitHub-native automerge: not enabled in repo settings'
    );
    return;
  }

  try {
    const mergeMethod = config.mergeMethod?.toUpperCase() || 'MERGE';
    const variables = { pullRequestId: prNodeId, mergeMethod };
    const queryOptions = { variables };

    const res = await githubApi.requestGraphql<GhAutomergeResponse>(
      enableAutoMergeMutation,
      queryOptions
    );

    if (res?.errors) {
      logger.debug(
        { prNumber, errors: res.errors },
        'GitHub-native automerge: fail'
      );
      return;
    }

    logger.debug(`GitHub-native automerge: success...PrNo: ${prNumber}`);
  } catch (err) /* istanbul ignore next: missing test #7154 */ {
    logger.warn({ prNumber, err }, 'GitHub-native automerge: REST API error');
  }
}

// Creates PR and returns PR number
export async function createPr({
  sourceBranch,
  targetBranch,
  prTitle: title,
  prBody: rawBody,
  labels,
  draftPR = false,
  platformOptions,
}: CreatePRConfig): Promise<GhPr | null> {
  const body = sanitize(rawBody);
  const base = targetBranch;
  // Include the repository owner to handle forkToken and regular mode
  // TODO: can `repository` be null? (#7154)

  const head = `${config.repository!.split('/')[0]}:${sourceBranch}`;
  const options: any = {
    body: {
      title,
      head,
      base,
      body,
      draft: draftPR,
    },
  };
  // istanbul ignore if
  if (config.forkToken) {
    options.token = config.forkToken;
    options.body.maintainer_can_modify =
      !config.forkOrg &&
      platformOptions?.forkModeDisallowMaintainerEdits !== true;
  }
  logger.debug({ title, head, base, draft: draftPR }, 'Creating PR');
  const ghPr = (
    await githubApi.postJson<GhRestPr>(
      `repos/${config.parentRepo ?? config.repository}/pulls`,
      options
    )
  ).body;
  logger.debug(
    { branch: sourceBranch, pr: ghPr.number, draft: draftPR },
    'PR created'
  );

  const result = coerceRestPr(ghPr);
  const { number, node_id } = result;

  await addLabels(number, labels);
  await tryPrAutomerge(number, node_id, platformOptions);

  cachePr(result);
  return result;
}

export async function updatePr({
  number: prNo,
  prTitle: title,
  prBody: rawBody,
  state,
  targetBranch,
}: UpdatePrConfig): Promise<void> {
  logger.debug(`updatePr(${prNo}, ${title}, body)`);
  const body = sanitize(rawBody);
  const patchBody: any = { title };
  if (body) {
    patchBody.body = body;
  }
  if (targetBranch) {
    patchBody.base = targetBranch;
  }
  if (state) {
    patchBody.state = state;
  }
  const options: any = {
    body: patchBody,
  };
  // istanbul ignore if
  if (config.forkToken) {
    options.token = config.forkToken;
  }
  try {
    const { body: ghPr } = await githubApi.patchJson<GhRestPr>(
      `repos/${config.parentRepo ?? config.repository}/pulls/${prNo}`,
      options
    );
    const result = coerceRestPr(ghPr);
    cachePr(result);
    logger.debug(`PR updated...prNo: ${prNo}`);
  } catch (err) /* istanbul ignore next */ {
    if (err instanceof ExternalHostError) {
      throw err;
    }
    logger.warn({ err }, 'Error updating PR');
  }
}

export async function mergePr({
  branchName,
  id: prNo,
}: MergePRConfig): Promise<boolean> {
  logger.debug(`mergePr(${prNo}, ${branchName})`);
  const url = `repos/${
    config.parentRepo ?? config.repository
  }/pulls/${prNo}/merge`;
  const options: GithubHttpOptions = {
    body: {},
  };
  // istanbul ignore if
  if (config.forkToken) {
    options.token = config.forkToken;
  }
  let automerged = false;
  let automergeResult: HttpResponse<unknown>;
  if (config.mergeMethod) {
    // This path is taken if we have auto-detected the allowed merge types from the repo
    options.body.merge_method = config.mergeMethod;
    try {
      logger.debug({ options, url }, `mergePr`);
      automergeResult = await githubApi.putJson(url, options);
      automerged = true;
    } catch (err) {
      if (err.statusCode === 404 || err.statusCode === 405) {
        const body = err.response?.body;
        if (
          is.nonEmptyString(body?.message) &&
          regEx(/^Required status check ".+" is expected\.$/).test(body.message)
        ) {
          logger.debug(
            { response: body },
            `GitHub blocking PR merge -- Missing required status check(s)`
          );
          return false;
        }
        if (
          is.nonEmptyString(body?.message) &&
          (body.message.includes('approving review') ||
            body.message.includes('code owner review'))
        ) {
          logger.debug(
            { response: body },
            `GitHub blocking PR merge -- Needs approving review(s)`
          );
          return false;
        }
        logger.debug(
          { response: body },
          'GitHub blocking PR merge -- will keep trying'
        );
      } else {
        logger.warn(
          { mergeMethod: config.mergeMethod, err },
          'Failed to merge PR'
        );
        return false;
      }
    }
  }
  if (!automerged) {
    // We need to guess the merge method and try squash -> rebase -> merge
    options.body.merge_method = 'rebase';
    try {
      logger.debug({ options, url }, `mergePr`);
      automergeResult = await githubApi.putJson(url, options);
    } catch (err1) {
      logger.debug({ err: err1 }, `Failed to rebase merge PR`);
      try {
        options.body.merge_method = 'squash';
        logger.debug({ options, url }, `mergePr`);
        automergeResult = await githubApi.putJson(url, options);
      } catch (err2) {
        logger.debug({ err: err2 }, `Failed to merge squash PR`);
        try {
          options.body.merge_method = 'merge';
          logger.debug({ options, url }, `mergePr`);
          automergeResult = await githubApi.putJson(url, options);
        } catch (err3) {
          logger.debug({ err: err3 }, `Failed to merge commit PR`);
          logger.info({ pr: prNo }, 'All merge attempts failed');
          return false;
        }
      }
    }
  }
  logger.debug(
    { automergeResult: automergeResult!.body, pr: prNo },
    'PR merged'
  );
  const cachedPr = config.prList?.find(({ number }) => number === prNo);
  if (cachedPr) {
    cachePr({ ...cachedPr, state: 'merged' });
  }
  return true;
}

export function massageMarkdown(input: string): string {
  if (platformConfig.isGhe) {
    return smartTruncate(input, GitHubMaxPrBodyLen);
  }
  const massagedInput = massageMarkdownLinks(input)
    // to be safe, replace all github.com links with renovatebot redirector
    .replace(
      regEx(/href="https?:\/\/github.com\//g),
      'href="https://togithub.com/'
    )
    .replace(regEx(/]\(https:\/\/github\.com\//g), '](https://togithub.com/')
    .replace(regEx(/]: https:\/\/github\.com\//g), ']: https://togithub.com/');
  return smartTruncate(massagedInput, GitHubMaxPrBodyLen);
}

export async function getVulnerabilityAlerts(): Promise<VulnerabilityAlert[]> {
  let vulnerabilityAlerts: { node: VulnerabilityAlert }[] | undefined;

  // TODO #7154
  const gheSupportsStateFilter = semver.satisfies(
    // semver not null safe, accepts null and undefined

    platformConfig.gheVersion!,
    '>=3.5'
  );
  const filterByState = !platformConfig.isGhe || gheSupportsStateFilter;
  const query = vulnerabilityAlertsQuery(filterByState);

  try {
    vulnerabilityAlerts = await githubApi.queryRepoField<{
      node: VulnerabilityAlert;
    }>(query, 'vulnerabilityAlerts', {
      variables: { owner: config.repositoryOwner, name: config.repositoryName },
      paginate: false,
      acceptHeader: 'application/vnd.github.vixen-preview+json',
    });
  } catch (err) {
    logger.debug({ err }, 'Error retrieving vulnerability alerts');
    logger.warn(
      {
        url: 'https://docs.renovatebot.com/configuration-options/#vulnerabilityalerts',
      },
      'Cannot access vulnerability alerts. Please ensure permissions have been granted.'
    );
  }
  let alerts: VulnerabilityAlert[] = [];
  try {
    if (vulnerabilityAlerts?.length) {
      alerts = vulnerabilityAlerts.map((edge) => edge.node);
      const shortAlerts: AggregatedVulnerabilities = {};
      if (alerts.length) {
        logger.trace({ alerts }, 'GitHub vulnerability details');
        for (const alert of alerts) {
          if (alert.securityVulnerability === null) {
            // As described in the documentation, there are cases in which
            // GitHub API responds with `"securityVulnerability": null`.
            // But it's may be faulty, so skip processing it here.
            continue;
          }
          const {
            package: { name, ecosystem },
            vulnerableVersionRange,
            firstPatchedVersion,
          } = alert.securityVulnerability;
          const patch = firstPatchedVersion?.identifier;

          const key = `${ecosystem.toLowerCase()}/${name}`;
          const range = vulnerableVersionRange;
          const elem = shortAlerts[key] || {};
          elem[range] = patch ?? null;
          shortAlerts[key] = elem;
        }
        logger.debug({ alerts: shortAlerts }, 'GitHub vulnerability details');
      }
    } else {
      logger.debug('No vulnerability alerts found');
    }
  } catch (err) /* istanbul ignore next */ {
    logger.error({ err }, 'Error processing vulnerabity alerts');
  }
  return alerts;
}

async function pushFiles(
  { branchName, message }: CommitFilesConfig,
  { parentCommitSha, commitSha }: CommitResult
): Promise<CommitSha | null> {
  try {
    // Push the commit to GitHub using a custom ref
    // The associated blobs will be pushed automatically
    await pushCommitToRenovateRef(commitSha, branchName);
    // Get all the blobs which the commit/tree points to
    // The blob SHAs will be the same locally as on GitHub
    const treeItems = await listCommitTree(commitSha);

    // For reasons unknown, we need to recreate our tree+commit on GitHub
    // Attempting to reuse the tree or commit SHA we pushed does not work
    const treeRes = await githubApi.postJson<{ sha: string }>(
      `/repos/${config.repository}/git/trees`,
      { body: { tree: treeItems } }
    );
    const treeSha = treeRes.body.sha;

    // Now we recreate the commit using the tree we recreated the step before
    const commitRes = await githubApi.postJson<{ sha: string }>(
      `/repos/${config.repository}/git/commits`,
      { body: { message, tree: treeSha, parents: [parentCommitSha] } }
    );
    const remoteCommitSha = commitRes.body.sha;
    await ensureBranchSha(branchName, remoteCommitSha);
    return remoteCommitSha;
  } catch (err) {
    logger.debug({ branchName, err }, 'Platform-native commit: unknown error');
    return null;
  }
}

export async function commitFiles(
  config: CommitFilesConfig
): Promise<CommitSha | null> {
  const commitResult = await git.prepareCommit(config); // Commit locally and don't push
  const { branchName, files } = config;
  if (!commitResult) {
    logger.debug(
      { branchName, files: files.map(({ path }) => path) },
      `Platform-native commit: unable to prepare for commit`
    );
    return null;
  }
  // Perform the commits using REST API
  const pushResult = await pushFiles(config, commitResult);
  if (!pushResult) {
    return null;
  }
  // Replace locally created branch with the remotely created one
  // and return the remote commit SHA
  await git.resetToCommit(commitResult.parentCommitSha);
  const commitSha = await git.fetchBranch(branchName);
  return commitSha;
}<|MERGE_RESOLUTION|>--- conflicted
+++ resolved
@@ -85,11 +85,6 @@
 import { getUserDetails, getUserEmail } from './user';
 
 export const id = 'github';
-<<<<<<< HEAD
-
-const githubApi = new githubHttp.GithubHttp();
-=======
->>>>>>> 465dd091
 
 let config: LocalRepoConfig;
 let platformConfig: PlatformConfig;
