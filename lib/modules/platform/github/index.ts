// TODO: types (#7154)
/* eslint-disable @typescript-eslint/restrict-template-expressions */
import URL from 'url';
import is from '@sindresorhus/is';
import delay from 'delay';
import JSON5 from 'json5';
import { DateTime } from 'luxon';
import semver from 'semver';
import { GlobalConfig } from '../../../config/global';
import {
  PLATFORM_INTEGRATION_UNAUTHORIZED,
  REPOSITORY_ACCESS_FORBIDDEN,
  REPOSITORY_ARCHIVED,
  REPOSITORY_BLOCKED,
  REPOSITORY_CANNOT_FORK,
  REPOSITORY_CHANGED,
  REPOSITORY_DISABLED,
  REPOSITORY_EMPTY,
  REPOSITORY_FORKED,
  REPOSITORY_NOT_FOUND,
  REPOSITORY_RENAMED,
} from '../../../constants/error-messages';
import { logger } from '../../../logger';
<<<<<<< HEAD
import {
  BranchStatus,
  HostRule,
  PrState,
  VulnerabilityAlert,
} from '../../../types';
=======
import { BranchStatus, VulnerabilityAlert } from '../../../types';
>>>>>>> 3c56aeca
import { ExternalHostError } from '../../../types/errors/external-host-error';
import * as git from '../../../util/git';
import { listCommitTree, pushCommitToRenovateRef } from '../../../util/git';
import type {
  CommitFilesConfig,
  CommitResult,
  CommitSha,
} from '../../../util/git/types';
import * as hostRules from '../../../util/host-rules';
import * as githubHttp from '../../../util/http/github';
import { regEx } from '../../../util/regex';
import { sanitize } from '../../../util/sanitize';
import { fromBase64 } from '../../../util/string';
import { ensureTrailingSlash } from '../../../util/url';
import type {
  AggregatedVulnerabilities,
  BranchStatusConfig,
  CreatePRConfig,
  EnsureCommentConfig,
  EnsureCommentRemovalConfig,
  EnsureIssueConfig,
  EnsureIssueResult,
  FindPRConfig,
  Issue,
  MergePRConfig,
  PlatformParams,
  PlatformPrOptions,
  PlatformResult,
  RepoParams,
  RepoResult,
  UpdatePrConfig,
} from '../types';
import { repoFingerprint } from '../util';
import { smartTruncate } from '../utils/pr-body';
import { coerceRestPr } from './common';
import {
  enableAutoMergeMutation,
  getIssuesQuery,
  repoInfoQuery,
  vulnerabilityAlertsQuery,
} from './graphql';
import { massageMarkdownLinks } from './massage-markdown-links';
import { getPrCache, updatePrCache } from './pr';
import type {
  BranchProtection,
  CombinedBranchStatus,
  Comment,
  GhAutomergeResponse,
  GhBranchStatus,
  GhPr,
  GhRepo,
  GhRestPr,
  GhRestRepo,
  LocalRepoConfig,
  PlatformConfig,
} from './types';
import { getUserDetails, getUserEmail } from './user';

const githubApi = new githubHttp.GithubHttp();

let config: LocalRepoConfig;
let platformConfig: PlatformConfig;

export const GitHubMaxPrBodyLen = 60000;

export function resetConfigs(): void {
  config = {} as never;
  platformConfig = {
    hostType: 'github',
    endpoint: 'https://api.github.com/',
  };
}

resetConfigs();

function escapeHash(input: string): string {
  return input ? input.replace(regEx(/#/g), '%23') : input;
}

export async function detectGhe(token: string): Promise<void> {
  platformConfig.isGhe =
    URL.parse(platformConfig.endpoint).host !== 'api.github.com';
  if (platformConfig.isGhe) {
    const gheHeaderKey = 'x-github-enterprise-version';
    const gheQueryRes = await githubApi.headJson('/', { token });
    const gheHeaders = gheQueryRes?.headers || {};
    const [, gheVersion] =
      Object.entries(gheHeaders).find(
        ([k]) => k.toLowerCase() === gheHeaderKey
      ) ?? [];
    platformConfig.gheVersion = semver.valid(gheVersion as string) ?? null;
    logger.debug(
      `Detected GitHub Enterprise Server, version: ${platformConfig.gheVersion}`
    );
  }
}

export async function initPlatform({
  endpoint,
  token: originalToken,
  username,
  gitAuthor,
}: PlatformParams): Promise<PlatformResult> {
  let token = originalToken;
  if (!token) {
    throw new Error('Init: You must configure a GitHub token');
  }
  token = token.replace(/^ghs_/, 'x-access-token:ghs_');
  platformConfig.isGHApp = token.startsWith('x-access-token:');

  if (endpoint) {
    platformConfig.endpoint = ensureTrailingSlash(endpoint);
    githubHttp.setBaseUrl(platformConfig.endpoint);
  } else {
    logger.debug('Using default github endpoint: ' + platformConfig.endpoint);
  }

  await detectGhe(token);

  let renovateUsername: string;
  if (username) {
    renovateUsername = username;
  } else {
    platformConfig.userDetails ??= await getUserDetails(
      platformConfig.endpoint,
      token
    );
    renovateUsername = platformConfig.userDetails.username;
  }
  let discoveredGitAuthor: string | undefined;
  if (!gitAuthor) {
    platformConfig.userDetails ??= await getUserDetails(
      platformConfig.endpoint,
      token
    );
    platformConfig.userEmail ??= await getUserEmail(
      platformConfig.endpoint,
      token
    );
    if (platformConfig.userEmail) {
      discoveredGitAuthor = `${platformConfig.userDetails.name} <${platformConfig.userEmail}>`;
    }
  }
  logger.debug({ platformConfig, renovateUsername }, 'Platform config');
  const githubDS: HostRule[] = [];
  const gitHubRule: HostRule[] = [
    {
      matchHost: '.pkg.github.com',
    },
    {
      matchHost: 'ghcr.io',
    },
  ];
  for (const rule of gitHubRule) {
    (['token'] as 'token'[]).forEach((field) => {
      if (token) {
        rule[field] = token;
      }
    });
    githubDS.push(rule);
    hostRules.add(rule);
  }
  return {
    endpoint: platformConfig.endpoint,
    gitAuthor: gitAuthor ?? discoveredGitAuthor,
    renovateUsername,
    token,
    hostRules: githubDS,
  };
}

// Get all repositories that the user has access to
export async function getRepos(): Promise<string[]> {
  logger.debug('Autodiscovering GitHub repositories');
  try {
    if (platformConfig.isGHApp) {
      const res = await githubApi.getJson<{
        repositories: { full_name: string }[];
      }>(`installation/repositories?per_page=100`, {
        paginationField: 'repositories',
        paginate: 'all',
      });
      return res.body.repositories
        .filter(is.nonEmptyObject)
        .map((repo) => repo.full_name);
    } else {
      const res = await githubApi.getJson<{ full_name: string }[]>(
        `user/repos?per_page=100`,
        { paginate: 'all' }
      );
      return res.body.filter(is.nonEmptyObject).map((repo) => repo.full_name);
    }
  } catch (err) /* istanbul ignore next */ {
    logger.error({ err }, `GitHub getRepos error`);
    throw err;
  }
}

async function getBranchProtection(
  branchName: string
): Promise<BranchProtection> {
  // istanbul ignore if
  if (config.parentRepo) {
    return {};
  }
  const res = await githubApi.getJson<BranchProtection>(
    `repos/${config.repository}/branches/${escapeHash(branchName)}/protection`
  );
  return res.body;
}

export async function getRawFile(
  fileName: string,
  repoName?: string,
  branchOrTag?: string
): Promise<string | null> {
  const repo = repoName ?? config.repository;
  let url = `repos/${repo}/contents/${fileName}`;
  if (branchOrTag) {
    url += `?ref=` + branchOrTag;
  }
  const res = await githubApi.getJson<{ content: string }>(url);
  const buf = res.body.content;
  const str = fromBase64(buf);
  return str;
}

export async function getJsonFile(
  fileName: string,
  repoName?: string,
  branchOrTag?: string
): Promise<any | null> {
  // TODO #7154
  const raw = (await getRawFile(fileName, repoName, branchOrTag)) as string;
  return JSON5.parse(raw);
}

export async function getForkOrgs(token: string): Promise<string[]> {
  // This function will be adapted later to support configured forkOrgs
  if (!config.renovateForkUser) {
    try {
      logger.debug('Determining fork user from API');
      const userDetails = await getUserDetails(platformConfig.endpoint, token);
      config.renovateForkUser = userDetails.username;
    } catch (err) {
      logger.debug({ err }, 'Error getting username for forkToken');
    }
  }
  return config.renovateForkUser ? [config.renovateForkUser] : [];
}

export async function listForks(
  token: string,
  repository: string
): Promise<GhRestRepo[]> {
  // Get list of existing repos
  const url = `repos/${repository}/forks?per_page=100`;
  const repos = (
    await githubApi.getJson<GhRestRepo[]>(url, {
      token,
      paginate: true,
      pageLimit: 100,
    })
  ).body;
  logger.debug(`Found ${repos.length} forked repo(s)`);
  return repos;
}

export async function findFork(
  token: string,
  repository: string
): Promise<GhRestRepo | null> {
  const forks = await listForks(token, repository);
  const orgs = await getForkOrgs(token);
  if (!orgs.length) {
    throw new Error(REPOSITORY_CANNOT_FORK);
  }
  let forkedRepo: GhRestRepo | undefined;
  for (const forkOrg of orgs) {
    logger.debug(`Searching for forked repo in ${forkOrg}`);
    forkedRepo = forks.find((repo) => repo.owner.login === forkOrg);
    if (forkedRepo) {
      logger.debug(`Found existing forked repo: ${forkedRepo.full_name}`);
      break;
    }
  }
  return forkedRepo ?? null;
}

export async function createFork(
  token: string,
  repository: string
): Promise<GhRestRepo> {
  let forkedRepo: GhRestRepo | undefined;
  try {
    forkedRepo = (
      await githubApi.postJson<GhRestRepo>(`repos/${repository}/forks`, {
        token,
        body: {
          name: config.parentRepo!.replace('/', '-_-'),
          default_branch_only: true, // no baseBranches support yet
        },
      })
    ).body;
  } catch (err) {
    logger.debug({ err }, 'Error creating fork');
  }
  if (!forkedRepo) {
    throw new Error(REPOSITORY_CANNOT_FORK);
  }
  logger.debug(`Created forked repo ${forkedRepo.full_name}, now sleeping 30s`);
  await delay(30000);
  return forkedRepo;
}

// Initialize GitHub by getting base branch and SHA
export async function initRepo({
  endpoint,
  repository,
  forkToken,
  renovateUsername,
  cloneSubmodules,
  ignorePrAuthor,
}: RepoParams): Promise<RepoResult> {
  logger.debug(`initRepo("${repository}")`);
  // config is used by the platform api itself, not necessary for the app layer to know
  config = {
    repository,
    cloneSubmodules,
    ignorePrAuthor,
  } as any;
  // istanbul ignore if
  if (endpoint) {
    // Necessary for Renovate Pro - do not remove
    logger.debug(`Overriding default GitHub endpoint with ${endpoint}`);
    platformConfig.endpoint = endpoint;
    githubHttp.setBaseUrl(endpoint);
  }
  const opts = hostRules.find({
    hostType: 'github',
    url: platformConfig.endpoint,
  });
  config.renovateUsername = renovateUsername;
  [config.repositoryOwner, config.repositoryName] = repository.split('/');
  let repo: GhRepo | undefined;
  try {
    let infoQuery = repoInfoQuery;

    // GitHub Enterprise Server <3.3.0 doesn't support autoMergeAllowed and hasIssuesEnabled objects
    // TODO #7154
    if (
      platformConfig.isGhe &&
      // semver not null safe, accepts null and undefined
      semver.satisfies(platformConfig.gheVersion!, '<3.3.0')
    ) {
      infoQuery = infoQuery.replace(/\n\s*autoMergeAllowed\s*\n/, '\n');
      infoQuery = infoQuery.replace(/\n\s*hasIssuesEnabled\s*\n/, '\n');
    }

    const res = await githubApi.requestGraphql<{
      repository: GhRepo;
    }>(infoQuery, {
      variables: {
        owner: config.repositoryOwner,
        name: config.repositoryName,
      },
    });
    repo = res?.data?.repository;
    // istanbul ignore if
    if (!repo) {
      throw new Error(REPOSITORY_NOT_FOUND);
    }
    // istanbul ignore if
    if (!repo.defaultBranchRef?.name) {
      throw new Error(REPOSITORY_EMPTY);
    }
    if (
      repo.nameWithOwner &&
      repo.nameWithOwner.toUpperCase() !== repository.toUpperCase()
    ) {
      logger.debug(
        { repository, this_repository: repo.nameWithOwner },
        'Repository has been renamed'
      );
      throw new Error(REPOSITORY_RENAMED);
    }
    if (repo.isArchived) {
      logger.debug(
        'Repository is archived - throwing error to abort renovation'
      );
      throw new Error(REPOSITORY_ARCHIVED);
    }
    // Use default branch as PR target unless later overridden.
    config.defaultBranch = repo.defaultBranchRef.name;
    // Base branch may be configured but defaultBranch is always fixed
    logger.debug(`${repository} default branch = ${config.defaultBranch}`);
    // GitHub allows administrators to block certain types of merge, so we need to check it
    if (repo.rebaseMergeAllowed) {
      config.mergeMethod = 'rebase';
    } else if (repo.squashMergeAllowed) {
      config.mergeMethod = 'squash';
    } else if (repo.mergeCommitAllowed) {
      config.mergeMethod = 'merge';
    } else {
      // This happens if we don't have Administrator read access, it is not a critical error
      logger.debug('Could not find allowed merge methods for repo');
    }
    config.autoMergeAllowed = repo.autoMergeAllowed;
    config.hasIssuesEnabled = repo.hasIssuesEnabled;
  } catch (err) /* istanbul ignore next */ {
    logger.debug({ err }, 'Caught initRepo error');
    if (
      err.message === REPOSITORY_ARCHIVED ||
      err.message === REPOSITORY_RENAMED ||
      err.message === REPOSITORY_NOT_FOUND
    ) {
      throw err;
    }
    if (err.statusCode === 403) {
      throw new Error(REPOSITORY_ACCESS_FORBIDDEN);
    }
    if (err.statusCode === 404) {
      throw new Error(REPOSITORY_NOT_FOUND);
    }
    if (err.message.startsWith('Repository access blocked')) {
      throw new Error(REPOSITORY_BLOCKED);
    }
    if (err.message === REPOSITORY_FORKED) {
      throw err;
    }
    if (err.message === REPOSITORY_DISABLED) {
      throw err;
    }
    if (err.message === 'Response code 451 (Unavailable for Legal Reasons)') {
      throw new Error(REPOSITORY_ACCESS_FORBIDDEN);
    }
    logger.debug({ err }, 'Unknown GitHub initRepo error');
    throw err;
  }
  // This shouldn't be necessary, but occasional strange errors happened until it was added
  config.issueList = null;
  config.prList = null;

  if (forkToken) {
    logger.debug('Bot is in fork mode');
    config.forkToken = forkToken;
    // save parent name then delete
    config.parentRepo = config.repository;
    config.repository = null;
    let forkedRepo = await findFork(forkToken, repository);
    if (forkedRepo) {
      config.repository = forkedRepo.full_name;
      const forkDefaultBranch = forkedRepo.default_branch;
      if (forkDefaultBranch !== config.defaultBranch) {
        const body = {
          ref: `refs/heads/${config.defaultBranch}`,
          sha: repo.defaultBranchRef.target.oid,
        };
        logger.debug(
          {
            defaultBranch: config.defaultBranch,
            forkDefaultBranch,
            body,
          },
          'Fork has different default branch to parent, attempting to create branch'
        );
        try {
          await githubApi.postJson(`repos/${config.repository}/git/refs`, {
            body,
            token: forkToken,
          });
          logger.debug('Created new default branch in fork');
        } catch (err) /* istanbul ignore next */ {
          if (err.response?.body?.message === 'Reference already exists') {
            logger.debug(
              `Branch ${config.defaultBranch} already exists in the fork`
            );
          } else {
            logger.warn(
              { err, body: err.response?.body },
              'Could not create parent defaultBranch in fork'
            );
          }
        }
        logger.debug(
          `Setting ${config.defaultBranch} as default branch for ${config.repository}`
        );
        try {
          await githubApi.patchJson(`repos/${config.repository}`, {
            body: {
              name: config.repository.split('/')[1],
              default_branch: config.defaultBranch,
            },
            token: forkToken,
          });
          logger.debug('Successfully changed default branch for fork');
        } catch (err) /* istanbul ignore next */ {
          logger.warn({ err }, 'Could not set default branch');
        }
      }
      // This is a lovely "hack" by GitHub that lets us force update our fork's default branch
      // with the base commit from the parent repository
      const url = `repos/${config.repository}/git/refs/heads/${config.defaultBranch}`;
      const sha = repo.defaultBranchRef.target.oid;
      try {
        logger.debug(
          `Updating forked repository default sha ${sha} to match upstream`
        );
        await githubApi.patchJson(url, {
          body: {
            sha,
            force: true,
          },
          token: forkToken ?? opts.token,
        });
      } catch (err) /* istanbul ignore next */ {
        logger.warn(
          { url, sha, err: err.err || err },
          'Error updating fork from upstream - cannot continue'
        );
        if (err instanceof ExternalHostError) {
          throw err;
        }
        throw new ExternalHostError(err);
      }
    } else {
      logger.debug('Forked repo is not found - attempting to create it');
      forkedRepo = await createFork(forkToken, repository);
      config.repository = forkedRepo.full_name;
    }
  }

  const parsedEndpoint = URL.parse(platformConfig.endpoint);
  // istanbul ignore else
  if (forkToken) {
    logger.debug('Using forkToken for git init');
    parsedEndpoint.auth = config.forkToken ?? null;
  } else {
    const tokenType = opts.token?.startsWith('x-access-token:')
      ? 'app'
      : 'personal access';
    logger.debug(`Using ${tokenType} token for git init`);
    parsedEndpoint.auth = opts.token ?? null;
  }
  // TODO: null checks (#7154)
  parsedEndpoint.host = parsedEndpoint.host!.replace(
    'api.github.com',
    'github.com'
  );
  parsedEndpoint.pathname = `${config.repository}.git`;
  const url = URL.format(parsedEndpoint);
  await git.initRepo({
    ...config,
    url,
  });
  const repoConfig: RepoResult = {
    defaultBranch: config.defaultBranch,
    isFork: repo.isFork === true,
    repoFingerprint: repoFingerprint(repo.id, platformConfig.endpoint),
  };
  return repoConfig;
}

export async function getRepoForceRebase(): Promise<boolean> {
  if (config.repoForceRebase === undefined) {
    try {
      config.repoForceRebase = false;
      const branchProtection = await getBranchProtection(config.defaultBranch);
      logger.debug('Found branch protection');
      if (
        branchProtection.required_pull_request_reviews
          ?.required_approving_review_count > 0
      ) {
        logger.debug(
          'Branch protection: PR Reviews are required before merging'
        );
        config.prReviewsRequired = true;
      }
      if (branchProtection.required_status_checks) {
        if (branchProtection.required_status_checks.strict) {
          logger.debug(
            'Branch protection: PRs must be up-to-date before merging'
          );
          config.repoForceRebase = true;
        }
      }
      if (branchProtection.restrictions) {
        logger.debug(
          {
            users: branchProtection.restrictions.users,
            teams: branchProtection.restrictions.teams,
          },
          'Branch protection: Pushing to branch is restricted'
        );
        config.pushProtection = true;
      }
    } catch (err) {
      if (err.statusCode === 404) {
        logger.debug(`No branch protection found`);
      } else if (
        err.message === PLATFORM_INTEGRATION_UNAUTHORIZED ||
        err.statusCode === 403
      ) {
        logger.debug(
          'Branch protection: Do not have permissions to detect branch protection'
        );
      } else {
        throw err;
      }
    }
  }
  return !!config.repoForceRebase;
}

function cachePr(pr?: GhPr | null): void {
  config.prList ??= [];
  if (pr) {
    updatePrCache(pr);
    for (let idx = 0; idx < config.prList.length; idx += 1) {
      const cachedPr = config.prList[idx];
      if (cachedPr.number === pr.number) {
        config.prList[idx] = pr;
        return;
      }
    }
    config.prList.push(pr);
  }
}

// Fetch fresh Pull Request and cache it when possible
async function fetchPr(prNo: number): Promise<GhPr | null> {
  try {
    const { body: ghRestPr } = await githubApi.getJson<GhRestPr>(
      `repos/${config.parentRepo ?? config.repository}/pulls/${prNo}`
    );
    const result = coerceRestPr(ghRestPr);
    cachePr(result);
    return result;
  } catch (err) {
    logger.warn({ err, prNo }, `GitHub fetchPr error`);
    return null;
  }
}

// Gets details for a PR
export async function getPr(prNo: number): Promise<GhPr | null> {
  if (!prNo) {
    return null;
  }
  const prList = await getPrList();
  let pr = prList.find(({ number }) => number === prNo) ?? null;
  if (pr) {
    logger.debug('Returning PR from cache');
  }
  pr ??= await fetchPr(prNo);
  return pr;
}

function matchesState(state: string, desiredState: string): boolean {
  if (desiredState === 'all') {
    return true;
  }
  if (desiredState.startsWith('!')) {
    return state !== desiredState.substring(1);
  }
  return state === desiredState;
}

export async function getPrList(): Promise<GhPr[]> {
  if (!config.prList) {
    const repo = config.parentRepo ?? config.repository;
    const username =
      !config.forkToken && !config.ignorePrAuthor && config.renovateUsername
        ? config.renovateUsername
        : null;
    // TODO: check null `repo` (#7154)
    const prCache = await getPrCache(githubApi, repo!, username);
    config.prList = Object.values(prCache).sort(
      ({ number: a }, { number: b }) => (a > b ? -1 : 1)
    );
  }

  return config.prList;
}

export async function findPr({
  branchName,
  prTitle,
  state = 'all',
}: FindPRConfig): Promise<GhPr | null> {
  logger.debug(`findPr(${branchName}, ${prTitle}, ${state})`);
  const prList = await getPrList();
  const pr = prList.find((p) => {
    if (p.sourceBranch !== branchName) {
      return false;
    }

    if (prTitle && prTitle !== p.title) {
      return false;
    }

    if (!matchesState(p.state, state)) {
      return false;
    }

    if (!config.forkToken && config.repository !== p.sourceRepo) {
      return false;
    }

    return true;
  });
  if (pr) {
    logger.debug(`Found PR #${pr.number}`);
  }
  return pr ?? null;
}

const REOPEN_THRESHOLD_MILLIS = 1000 * 60 * 60 * 24 * 7;

// Returns the Pull Request for a branch. Null if not exists.
export async function getBranchPr(branchName: string): Promise<GhPr | null> {
  logger.debug(`getBranchPr(${branchName})`);

  const openPr = await findPr({
    branchName,
    state: 'open',
  });
  if (openPr) {
    return openPr;
  }

  const autoclosedPr = await findPr({
    branchName,
    state: 'closed',
  });
  if (
    autoclosedPr?.title?.endsWith(' - autoclosed') &&
    autoclosedPr?.closedAt
  ) {
    const closedMillisAgo = DateTime.fromISO(autoclosedPr.closedAt)
      .diffNow()
      .negate()
      .toMillis();
    if (closedMillisAgo > REOPEN_THRESHOLD_MILLIS) {
      return null;
    }
    logger.debug({ autoclosedPr }, 'Found autoclosed PR for branch');
    if (GlobalConfig.get('dryRun')) {
      logger.info('DRY-RUN: Would try to reopen autoclosed PR');
      return null;
    }
    const { sha, number } = autoclosedPr;
    try {
      await githubApi.postJson(`repos/${config.repository}/git/refs`, {
        body: { ref: `refs/heads/${branchName}`, sha },
      });
      logger.debug(`Recreated autoclosed branch ${branchName} with sha ${sha}`);
    } catch (err) {
      logger.debug('Could not recreate autoclosed branch - skipping reopen');
      return null;
    }
    try {
      const title = autoclosedPr.title.replace(regEx(/ - autoclosed$/), '');
      const { body: ghPr } = await githubApi.patchJson<GhRestPr>(
        `repos/${config.repository}/pulls/${number}`,
        {
          body: {
            state: 'open',
            title,
          },
        }
      );
      logger.info(
        { branchName, title, number },
        'Successfully reopened autoclosed PR'
      );
      const result = coerceRestPr(ghPr);
      cachePr(result);
      return result;
    } catch (err) {
      logger.debug('Could not reopen autoclosed PR');
      return null;
    }
  }
  return null;
}

async function getStatus(
  branchName: string,
  useCache = true
): Promise<CombinedBranchStatus> {
  const commitStatusUrl = `repos/${config.repository}/commits/${escapeHash(
    branchName
  )}/status`;

  return (
    await githubApi.getJson<CombinedBranchStatus>(commitStatusUrl, { useCache })
  ).body;
}

// Returns the combined status for a branch.
export async function getBranchStatus(
  branchName: string
): Promise<BranchStatus> {
  logger.debug(`getBranchStatus(${branchName})`);
  let commitStatus: CombinedBranchStatus;
  try {
    commitStatus = await getStatus(branchName);
  } catch (err) /* istanbul ignore next */ {
    if (err.statusCode === 404) {
      logger.debug(
        'Received 404 when checking branch status, assuming that branch has been deleted'
      );
      throw new Error(REPOSITORY_CHANGED);
    }
    logger.debug('Unknown error when checking branch status');
    throw err;
  }
  logger.debug(
    { state: commitStatus.state, statuses: commitStatus.statuses },
    'branch status check result'
  );
  let checkRuns: { name: string; status: string; conclusion: string }[] = [];
  // API is supported in oldest available GHE version 2.19
  try {
    const checkRunsUrl = `repos/${config.repository}/commits/${escapeHash(
      branchName
    )}/check-runs?per_page=100`;
    const opts = {
      headers: {
        accept: 'application/vnd.github.antiope-preview+json',
      },
      paginate: true,
      paginationField: 'check_runs',
    };
    const checkRunsRaw = (
      await githubApi.getJson<{
        check_runs: { name: string; status: string; conclusion: string }[];
      }>(checkRunsUrl, opts)
    ).body;
    if (checkRunsRaw.check_runs?.length) {
      checkRuns = checkRunsRaw.check_runs.map((run) => ({
        name: run.name,
        status: run.status,
        conclusion: run.conclusion,
      }));
      logger.debug({ checkRuns }, 'check runs result');
    } else {
      // istanbul ignore next
      logger.debug({ result: checkRunsRaw }, 'No check runs found');
    }
  } catch (err) /* istanbul ignore next */ {
    if (err instanceof ExternalHostError) {
      throw err;
    }
    if (
      err.statusCode === 403 ||
      err.message === PLATFORM_INTEGRATION_UNAUTHORIZED
    ) {
      logger.debug('No permission to view check runs');
    } else {
      logger.warn({ err }, 'Error retrieving check runs');
    }
  }
  if (checkRuns.length === 0) {
    if (commitStatus.state === 'success') {
      return BranchStatus.green;
    }
    if (commitStatus.state === 'failure') {
      return BranchStatus.red;
    }
    return BranchStatus.yellow;
  }
  if (
    commitStatus.state === 'failure' ||
    checkRuns.some((run) => run.conclusion === 'failure')
  ) {
    return BranchStatus.red;
  }
  if (
    (commitStatus.state === 'success' || commitStatus.statuses.length === 0) &&
    checkRuns.every((run) =>
      ['skipped', 'neutral', 'success'].includes(run.conclusion)
    )
  ) {
    return BranchStatus.green;
  }
  return BranchStatus.yellow;
}

async function getStatusCheck(
  branchName: string,
  useCache = true
): Promise<GhBranchStatus[]> {
  const branchCommit = git.getBranchCommit(branchName);

  const url = `repos/${config.repository}/commits/${branchCommit}/statuses`;

  return (await githubApi.getJson<GhBranchStatus[]>(url, { useCache })).body;
}

const githubToRenovateStatusMapping = {
  success: BranchStatus.green,
  error: BranchStatus.red,
  failure: BranchStatus.red,
  pending: BranchStatus.yellow,
};

export async function getBranchStatusCheck(
  branchName: string,
  context: string
): Promise<BranchStatus | null> {
  try {
    const res = await getStatusCheck(branchName);
    for (const check of res) {
      if (check.context === context) {
        return (
          githubToRenovateStatusMapping[check.state] || BranchStatus.yellow
        );
      }
    }
    return null;
  } catch (err) /* istanbul ignore next */ {
    if (err.statusCode === 404) {
      logger.debug('Commit not found when checking statuses');
      throw new Error(REPOSITORY_CHANGED);
    }
    throw err;
  }
}

export async function setBranchStatus({
  branchName,
  context,
  description,
  state,
  url: targetUrl,
}: BranchStatusConfig): Promise<void> {
  // istanbul ignore if
  if (config.parentRepo) {
    logger.debug('Cannot set branch status when in forking mode');
    return;
  }
  const existingStatus = await getBranchStatusCheck(branchName, context);
  if (existingStatus === state) {
    return;
  }
  logger.debug({ branch: branchName, context, state }, 'Setting branch status');
  let url: string | undefined;
  try {
    const branchCommit = git.getBranchCommit(branchName);
    url = `repos/${config.repository}/statuses/${branchCommit}`;
    const renovateToGitHubStateMapping = {
      green: 'success',
      yellow: 'pending',
      red: 'failure',
    };
    const options: any = {
      state: renovateToGitHubStateMapping[state],
      description,
      context,
    };
    if (targetUrl) {
      options.target_url = targetUrl;
    }
    await githubApi.postJson(url, { body: options });

    // update status cache
    await getStatus(branchName, false);
    await getStatusCheck(branchName, false);
  } catch (err) /* istanbul ignore next */ {
    logger.debug({ err, url }, 'Caught error setting branch status - aborting');
    throw new Error(REPOSITORY_CHANGED);
  }
}

// Issue

/* istanbul ignore next */
async function getIssues(): Promise<Issue[]> {
  const result = await githubApi.queryRepoField<Issue>(
    getIssuesQuery,
    'issues',
    {
      variables: {
        owner: config.repositoryOwner,
        name: config.repositoryName,
        user: config.renovateUsername,
      },
    }
  );

  logger.debug(`Retrieved ${result.length} issues`);
  return result.map((issue) => ({
    ...issue,
    state: issue.state?.toLowerCase(),
  }));
}

export async function getIssueList(): Promise<Issue[]> {
  // istanbul ignore if
  if (config.hasIssuesEnabled === false) {
    return [];
  }
  if (!config.issueList) {
    logger.debug('Retrieving issueList');
    config.issueList = await getIssues();
  }
  return config.issueList;
}

export async function getIssue(
  number: number,
  useCache = true
): Promise<Issue | null> {
  // istanbul ignore if
  if (config.hasIssuesEnabled === false) {
    return null;
  }
  try {
    const issueBody = (
      await githubApi.getJson<{ body: string }>(
        `repos/${config.parentRepo ?? config.repository}/issues/${number}`,
        { useCache }
      )
    ).body.body;
    return {
      number,
      body: issueBody,
    };
  } catch (err) /* istanbul ignore next */ {
    logger.debug({ err, number }, 'Error getting issue');
    return null;
  }
}

export async function findIssue(title: string): Promise<Issue | null> {
  logger.debug(`findIssue(${title})`);
  const [issue] = (await getIssueList()).filter(
    (i) => i.state === 'open' && i.title === title
  );
  if (!issue) {
    return null;
  }
  logger.debug(`Found issue ${issue.number}`);
  // TODO: can number be required? (#7154)
  return getIssue(issue.number!);
}

async function closeIssue(issueNumber: number): Promise<void> {
  logger.debug(`closeIssue(${issueNumber})`);
  await githubApi.patchJson(
    `repos/${config.parentRepo ?? config.repository}/issues/${issueNumber}`,
    {
      body: { state: 'closed' },
    }
  );
}

export async function ensureIssue({
  title,
  reuseTitle,
  body: rawBody,
  labels,
  once = false,
  shouldReOpen = true,
}: EnsureIssueConfig): Promise<EnsureIssueResult | null> {
  logger.debug(`ensureIssue(${title})`);
  // istanbul ignore if
  if (config.hasIssuesEnabled === false) {
    logger.info(
      'Cannot ensure issue because issues are disabled in this repository'
    );
    return null;
  }
  const body = sanitize(rawBody);
  try {
    const issueList = await getIssueList();
    let issues = issueList.filter((i) => i.title === title);
    if (!issues.length) {
      issues = issueList.filter((i) => i.title === reuseTitle);
      if (issues.length) {
        logger.debug(`Reusing issue title: "${reuseTitle}"`);
      }
    }
    if (issues.length) {
      let issue = issues.find((i) => i.state === 'open');
      if (!issue) {
        if (once) {
          logger.debug('Issue already closed - skipping recreation');
          return null;
        }
        if (shouldReOpen) {
          logger.debug('Reopening previously closed issue');
        }
        issue = issues[issues.length - 1];
      }
      for (const i of issues) {
        if (i.state === 'open' && i.number !== issue.number) {
          logger.warn(`Closing duplicate issue ${i.number}`);
          // TODO #7154
          await closeIssue(i.number!);
        }
      }
      const issueBody = (
        await githubApi.getJson<{ body: string }>(
          `repos/${config.parentRepo ?? config.repository}/issues/${
            issue.number
          }`
        )
      ).body.body;
      if (
        issue.title === title &&
        issueBody === body &&
        issue.state === 'open'
      ) {
        logger.debug('Issue is open and up to date - nothing to do');
        return null;
      }
      if (shouldReOpen) {
        logger.debug('Patching issue');
        const data: Record<string, unknown> = { body, state: 'open', title };
        if (labels) {
          data.labels = labels;
        }
        await githubApi.patchJson(
          `repos/${config.parentRepo ?? config.repository}/issues/${
            issue.number
          }`,
          {
            body: data,
          }
        );
        logger.debug('Issue updated');
        return 'updated';
      }
    }
    await githubApi.postJson(
      `repos/${config.parentRepo ?? config.repository}/issues`,
      {
        body: {
          title,
          body,
          labels: labels ?? [],
        },
      }
    );
    logger.info('Issue created');
    // reset issueList so that it will be fetched again as-needed
    config.issueList = null;
    return 'created';
  } catch (err) /* istanbul ignore next */ {
    if (err.body?.message?.startsWith('Issues are disabled for this repo')) {
      logger.debug(`Issues are disabled, so could not create issue: ${title}`);
    } else {
      logger.warn({ err }, 'Could not ensure issue');
    }
  }
  return null;
}

export async function ensureIssueClosing(title: string): Promise<void> {
  logger.trace(`ensureIssueClosing(${title})`);
  // istanbul ignore if
  if (config.hasIssuesEnabled === false) {
    logger.info(
      'Cannot ensure issue because issues are disabled in this repository'
    );
    return;
  }
  const issueList = await getIssueList();
  for (const issue of issueList) {
    if (issue.state === 'open' && issue.title === title) {
      // TODO #7154
      await closeIssue(issue.number!);
      logger.debug(`Issue closed, issueNo: ${issue.number}`);
    }
  }
}

export async function addAssignees(
  issueNo: number,
  assignees: string[]
): Promise<void> {
  logger.debug(`Adding assignees '${assignees.join(', ')}' to #${issueNo}`);
  const repository = config.parentRepo ?? config.repository;
  await githubApi.postJson(`repos/${repository}/issues/${issueNo}/assignees`, {
    body: {
      assignees,
    },
  });
}

export async function addReviewers(
  prNo: number,
  reviewers: string[]
): Promise<void> {
  logger.debug(`Adding reviewers '${reviewers.join(', ')}' to #${prNo}`);

  const userReviewers = reviewers.filter((e) => !e.startsWith('team:'));
  const teamReviewers = reviewers
    .filter((e) => e.startsWith('team:'))
    .map((e) => e.replace(regEx(/^team:/), ''));
  try {
    await githubApi.postJson(
      `repos/${
        config.parentRepo ?? config.repository
      }/pulls/${prNo}/requested_reviewers`,
      {
        body: {
          reviewers: userReviewers,
          team_reviewers: teamReviewers,
        },
      }
    );
  } catch (err) /* istanbul ignore next */ {
    logger.warn({ err }, 'Failed to assign reviewer');
  }
}

async function addLabels(
  issueNo: number,
  labels: string[] | null | undefined
): Promise<void> {
  logger.debug(`Adding labels '${labels?.join(', ')}' to #${issueNo}`);
  const repository = config.parentRepo ?? config.repository;
  if (is.array(labels) && labels.length) {
    await githubApi.postJson(`repos/${repository}/issues/${issueNo}/labels`, {
      body: labels,
    });
  }
}

export async function deleteLabel(
  issueNo: number,
  label: string
): Promise<void> {
  logger.debug(`Deleting label ${label} from #${issueNo}`);
  const repository = config.parentRepo ?? config.repository;
  try {
    await githubApi.deleteJson(
      `repos/${repository}/issues/${issueNo}/labels/${label}`
    );
  } catch (err) /* istanbul ignore next */ {
    logger.warn({ err, issueNo, label }, 'Failed to delete label');
  }
}

async function addComment(issueNo: number, body: string): Promise<void> {
  // POST /repos/:owner/:repo/issues/:number/comments
  await githubApi.postJson(
    `repos/${
      config.parentRepo ?? config.repository
    }/issues/${issueNo}/comments`,
    {
      body: { body },
    }
  );
}

async function editComment(commentId: number, body: string): Promise<void> {
  // PATCH /repos/:owner/:repo/issues/comments/:id
  await githubApi.patchJson(
    `repos/${
      config.parentRepo ?? config.repository
    }/issues/comments/${commentId}`,
    {
      body: { body },
    }
  );
}

async function deleteComment(commentId: number): Promise<void> {
  // DELETE /repos/:owner/:repo/issues/comments/:id
  await githubApi.deleteJson(
    `repos/${
      config.parentRepo ?? config.repository
    }/issues/comments/${commentId}`
  );
}

async function getComments(issueNo: number): Promise<Comment[]> {
  // GET /repos/:owner/:repo/issues/:number/comments
  logger.debug(`Getting comments for #${issueNo}`);
  const url = `repos/${
    config.parentRepo ?? config.repository
  }/issues/${issueNo}/comments?per_page=100`;
  try {
    const comments = (
      await githubApi.getJson<Comment[]>(url, {
        paginate: true,
      })
    ).body;
    logger.debug(`Found ${comments.length} comments`);
    return comments;
  } catch (err) /* istanbul ignore next */ {
    if (err.statusCode === 404) {
      logger.debug('404 response when retrieving comments');
      throw new ExternalHostError(err, 'github');
    }
    throw err;
  }
}

export async function ensureComment({
  number,
  topic,
  content,
}: EnsureCommentConfig): Promise<boolean> {
  const sanitizedContent = sanitize(content);
  try {
    const comments = await getComments(number);
    let body: string;
    let commentId: number | null = null;
    let commentNeedsUpdating = false;
    if (topic) {
      logger.debug(`Ensuring comment "${topic}" in #${number}`);
      body = `### ${topic}\n\n${sanitizedContent}`;
      comments.forEach((comment) => {
        if (comment.body.startsWith(`### ${topic}\n\n`)) {
          commentId = comment.id;
          commentNeedsUpdating = comment.body !== body;
        }
      });
    } else {
      logger.debug(`Ensuring content-only comment in #${number}`);
      body = `${sanitizedContent}`;
      comments.forEach((comment) => {
        if (comment.body === body) {
          commentId = comment.id;
          commentNeedsUpdating = false;
        }
      });
    }
    if (!commentId) {
      await addComment(number, body);
      logger.info(
        { repository: config.repository, issueNo: number, topic },
        'Comment added'
      );
    } else if (commentNeedsUpdating) {
      await editComment(commentId, body);
      logger.debug(
        { repository: config.repository, issueNo: number },
        'Comment updated'
      );
    } else {
      logger.debug('Comment is already update-to-date');
    }
    return true;
  } catch (err) /* istanbul ignore next */ {
    if (err instanceof ExternalHostError) {
      throw err;
    }
    if (err.body?.message?.includes('is locked')) {
      logger.debug('Issue is locked - cannot add comment');
    } else {
      logger.warn({ err }, 'Error ensuring comment');
    }
    return false;
  }
}

export async function ensureCommentRemoval(
  deleteConfig: EnsureCommentRemovalConfig
): Promise<void> {
  const { number: issueNo } = deleteConfig;
  const key =
    deleteConfig.type === 'by-topic'
      ? deleteConfig.topic
      : deleteConfig.content;
  logger.trace(`Ensuring comment "${key}" in #${issueNo} is removed`);
  const comments = await getComments(issueNo);
  let commentId: number | null | undefined = null;

  if (deleteConfig.type === 'by-topic') {
    const byTopic = (comment: Comment): boolean =>
      comment.body.startsWith(`### ${deleteConfig.topic}\n\n`);
    commentId = comments.find(byTopic)?.id;
  } else if (deleteConfig.type === 'by-content') {
    const byContent = (comment: Comment): boolean =>
      comment.body.trim() === deleteConfig.content;
    commentId = comments.find(byContent)?.id;
  }

  try {
    if (commentId) {
      logger.debug(`Removing comment from issueNo: ${issueNo}`);
      await deleteComment(commentId);
    }
  } catch (err) /* istanbul ignore next */ {
    logger.warn({ err }, 'Error deleting comment');
  }
}

// Pull Request

async function tryPrAutomerge(
  prNumber: number,
  prNodeId: string,
  platformOptions: PlatformPrOptions | undefined
): Promise<void> {
  if (!platformOptions?.usePlatformAutomerge) {
    return;
  }

  // If GitHub Enterprise Server <3.3.0 it doesn't support automerge
  // TODO #7154
  if (platformConfig.isGhe) {
    // semver not null safe, accepts null and undefined
    if (semver.satisfies(platformConfig.gheVersion!, '<3.3.0')) {
      logger.debug(
        { prNumber },
        'GitHub-native automerge: not supported on this version of GHE. Use 3.3.0 or newer.'
      );
      return;
    }
  }

  if (!config.autoMergeAllowed) {
    logger.debug(
      { prNumber },
      'GitHub-native automerge: not enabled in repo settings'
    );
    return;
  }

  try {
    const mergeMethod = config.mergeMethod?.toUpperCase() || 'MERGE';
    const variables = { pullRequestId: prNodeId, mergeMethod };
    const queryOptions = { variables };

    const res = await githubApi.requestGraphql<GhAutomergeResponse>(
      enableAutoMergeMutation,
      queryOptions
    );

    if (res?.errors) {
      logger.debug(
        { prNumber, errors: res.errors },
        'GitHub-native automerge: fail'
      );
      return;
    }

    logger.debug(`GitHub-native automerge: success...PrNo: ${prNumber}`);
  } catch (err) /* istanbul ignore next: missing test #7154 */ {
    logger.warn({ prNumber, err }, 'GitHub-native automerge: REST API error');
  }
}

// Creates PR and returns PR number
export async function createPr({
  sourceBranch,
  targetBranch,
  prTitle: title,
  prBody: rawBody,
  labels,
  draftPR = false,
  platformOptions,
}: CreatePRConfig): Promise<GhPr | null> {
  const body = sanitize(rawBody);
  const base = targetBranch;
  // Include the repository owner to handle forkToken and regular mode
  // TODO: can `repository` be null? (#7154)

  const head = `${config.repository!.split('/')[0]}:${sourceBranch}`;
  const options: any = {
    body: {
      title,
      head,
      base,
      body,
      draft: draftPR,
    },
  };
  // istanbul ignore if
  if (config.forkToken) {
    options.token = config.forkToken;
    options.body.maintainer_can_modify = true;
  }
  logger.debug({ title, head, base, draft: draftPR }, 'Creating PR');
  const ghPr = (
    await githubApi.postJson<GhRestPr>(
      `repos/${config.parentRepo ?? config.repository}/pulls`,
      options
    )
  ).body;
  logger.debug(
    { branch: sourceBranch, pr: ghPr.number, draft: draftPR },
    'PR created'
  );

  const result = coerceRestPr(ghPr);
  const { number, node_id } = result;

  await addLabels(number, labels);
  await tryPrAutomerge(number, node_id, platformOptions);

  cachePr(result);
  return result;
}

export async function updatePr({
  number: prNo,
  prTitle: title,
  prBody: rawBody,
  state,
}: UpdatePrConfig): Promise<void> {
  logger.debug(`updatePr(${prNo}, ${title}, body)`);
  const body = sanitize(rawBody);
  const patchBody: any = { title };
  if (body) {
    patchBody.body = body;
  }
  if (state) {
    patchBody.state = state;
  }
  const options: any = {
    body: patchBody,
  };
  // istanbul ignore if
  if (config.forkToken) {
    options.token = config.forkToken;
  }
  try {
    const { body: ghPr } = await githubApi.patchJson<GhRestPr>(
      `repos/${config.parentRepo ?? config.repository}/pulls/${prNo}`,
      options
    );
    const result = coerceRestPr(ghPr);
    cachePr(result);
    logger.debug(`PR updated...prNo: ${prNo}`);
  } catch (err) /* istanbul ignore next */ {
    if (err instanceof ExternalHostError) {
      throw err;
    }
    logger.warn({ err }, 'Error updating PR');
  }
}

export async function mergePr({
  branchName,
  id: prNo,
}: MergePRConfig): Promise<boolean> {
  logger.debug(`mergePr(${prNo}, ${branchName})`);
  // istanbul ignore if
  if (config.prReviewsRequired) {
    logger.debug(
      { branch: branchName, prNo },
      'Branch protection: Attempting to merge PR when PR reviews are enabled'
    );
    const repository = config.parentRepo ?? config.repository;
    const reviews = await githubApi.getJson<{ state: string }[]>(
      `repos/${repository}/pulls/${prNo}/reviews`
    );
    const isApproved = reviews.body.some(
      (review) => review.state === 'APPROVED'
    );
    if (!isApproved) {
      logger.debug(
        { branch: branchName, prNo },
        'Branch protection: Cannot automerge PR until there is an approving review'
      );
      return false;
    }
    logger.debug('Found approving reviews');
  }
  const url = `repos/${
    config.parentRepo ?? config.repository
  }/pulls/${prNo}/merge`;
  const options: any = {
    body: {} as { merge_method?: string },
  };
  // istanbul ignore if
  if (config.forkToken) {
    options.token = config.forkToken;
  }
  let automerged = false;
  let automergeResult: any;
  if (config.mergeMethod) {
    // This path is taken if we have auto-detected the allowed merge types from the repo
    options.body.merge_method = config.mergeMethod;
    try {
      logger.debug({ options, url }, `mergePr`);
      automergeResult = await githubApi.putJson(url, options);
      automerged = true;
    } catch (err) {
      if (err.statusCode === 404 || err.statusCode === 405) {
        // istanbul ignore next
        logger.debug(
          { response: err.response ? err.response.body : undefined },
          'GitHub blocking PR merge -- will keep trying'
        );
      } else {
        logger.warn({ err }, `Failed to ${config.mergeMethod} merge PR`);
        return false;
      }
    }
  }
  if (!automerged) {
    // We need to guess the merge method and try squash -> rebase -> merge
    options.body.merge_method = 'rebase';
    try {
      logger.debug({ options, url }, `mergePr`);
      automergeResult = await githubApi.putJson(url, options);
    } catch (err1) {
      logger.debug({ err: err1 }, `Failed to rebase merge PR`);
      try {
        options.body.merge_method = 'squash';
        logger.debug({ options, url }, `mergePr`);
        automergeResult = await githubApi.putJson(url, options);
      } catch (err2) {
        logger.debug({ err: err2 }, `Failed to merge squash PR`);
        try {
          options.body.merge_method = 'merge';
          logger.debug({ options, url }, `mergePr`);
          automergeResult = await githubApi.putJson(url, options);
        } catch (err3) {
          logger.debug({ err: err3 }, `Failed to merge commit PR`);
          logger.info({ pr: prNo }, 'All merge attempts failed');
          return false;
        }
      }
    }
  }
  logger.debug(
    { automergeResult: automergeResult.body, pr: prNo },
    'PR merged'
  );
  const cachedPr = config.prList?.find(({ number }) => number === prNo);
  if (cachedPr) {
    cachePr({ ...cachedPr, state: 'merged' });
  }
  return true;
}

export function massageMarkdown(input: string): string {
  if (platformConfig.isGhe) {
    return smartTruncate(input, GitHubMaxPrBodyLen);
  }
  const massagedInput = massageMarkdownLinks(input)
    // to be safe, replace all github.com links with renovatebot redirector
    .replace(
      regEx(/href="https?:\/\/github.com\//g),
      'href="https://togithub.com/'
    )
    .replace(regEx(/]\(https:\/\/github\.com\//g), '](https://togithub.com/')
    .replace(regEx(/]: https:\/\/github\.com\//g), ']: https://togithub.com/');
  return smartTruncate(massagedInput, GitHubMaxPrBodyLen);
}

export async function getVulnerabilityAlerts(): Promise<VulnerabilityAlert[]> {
  let vulnerabilityAlerts: { node: VulnerabilityAlert }[] | undefined;

  // TODO #7154
  const gheSupportsStateFilter = semver.satisfies(
    // semver not null safe, accepts null and undefined

    platformConfig.gheVersion!,
    '>=3.5'
  );
  const filterByState = !platformConfig.isGhe || gheSupportsStateFilter;
  const query = vulnerabilityAlertsQuery(filterByState);

  try {
    vulnerabilityAlerts = await githubApi.queryRepoField<{
      node: VulnerabilityAlert;
    }>(query, 'vulnerabilityAlerts', {
      variables: { owner: config.repositoryOwner, name: config.repositoryName },
      paginate: false,
      acceptHeader: 'application/vnd.github.vixen-preview+json',
    });
  } catch (err) {
    logger.debug({ err }, 'Error retrieving vulnerability alerts');
    logger.warn(
      {
        url: 'https://docs.renovatebot.com/configuration-options/#vulnerabilityalerts',
      },
      'Cannot access vulnerability alerts. Please ensure permissions have been granted.'
    );
  }
  let alerts: VulnerabilityAlert[] = [];
  try {
    if (vulnerabilityAlerts?.length) {
      alerts = vulnerabilityAlerts.map((edge) => edge.node);
      const shortAlerts: AggregatedVulnerabilities = {};
      if (alerts.length) {
        logger.trace({ alerts }, 'GitHub vulnerability details');
        for (const alert of alerts) {
          if (alert.securityVulnerability === null) {
            // As described in the documentation, there are cases in which
            // GitHub API responds with `"securityVulnerability": null`.
            // But it's may be faulty, so skip processing it here.
            continue;
          }
          const {
            package: { name, ecosystem },
            vulnerableVersionRange,
            firstPatchedVersion,
          } = alert.securityVulnerability;
          const patch = firstPatchedVersion?.identifier;

          const key = `${ecosystem.toLowerCase()}/${name}`;
          const range = vulnerableVersionRange;
          const elem = shortAlerts[key] || {};
          elem[range] = patch ?? null;
          shortAlerts[key] = elem;
        }
        logger.debug({ alerts: shortAlerts }, 'GitHub vulnerability details');
      }
    } else {
      logger.debug('No vulnerability alerts found');
    }
  } catch (err) /* istanbul ignore next */ {
    logger.error({ err }, 'Error processing vulnerabity alerts');
  }
  return alerts;
}

async function pushFiles(
  { branchName, message }: CommitFilesConfig,
  { parentCommitSha, commitSha }: CommitResult
): Promise<CommitSha | null> {
  try {
    // Push the commit to GitHub using a custom ref
    // The associated blobs will be pushed automatically
    await pushCommitToRenovateRef(commitSha, branchName);
    // Get all the blobs which the commit/tree points to
    // The blob SHAs will be the same locally as on GitHub
    const treeItems = await listCommitTree(commitSha);

    // For reasons unknown, we need to recreate our tree+commit on GitHub
    // Attempting to reuse the tree or commit SHA we pushed does not work
    const treeRes = await githubApi.postJson<{ sha: string }>(
      `/repos/${config.repository}/git/trees`,
      { body: { tree: treeItems } }
    );
    const treeSha = treeRes.body.sha;

    // Now we recreate the commit using the tree we recreated the step before
    const commitRes = await githubApi.postJson<{ sha: string }>(
      `/repos/${config.repository}/git/commits`,
      { body: { message, tree: treeSha, parents: [parentCommitSha] } }
    );
    const remoteCommitSha = commitRes.body.sha;

    // Create branch if it didn't already exist, update it otherwise
    if (git.branchExists(branchName)) {
      // This is the equivalent of a git force push
      // We are using this REST API because the GraphQL API doesn't support force push
      await githubApi.patchJson(
        `/repos/${config.repository}/git/refs/heads/${branchName}`,
        { body: { sha: remoteCommitSha, force: true } }
      );
    } else {
      await githubApi.postJson(`/repos/${config.repository}/git/refs`, {
        body: { ref: `refs/heads/${branchName}`, sha: remoteCommitSha },
      });
    }

    return remoteCommitSha;
  } catch (err) {
    logger.debug({ branchName, err }, 'Platform-native commit: unknown error');
    return null;
  }
}

export async function commitFiles(
  config: CommitFilesConfig
): Promise<CommitSha | null> {
  const commitResult = await git.prepareCommit(config); // Commit locally and don't push
  const { branchName, files } = config;
  if (!commitResult) {
    logger.debug(
      { branchName, files: files.map(({ path }) => path) },
      `Platform-native commit: unable to prepare for commit`
    );
    return null;
  }
  // Perform the commits using REST API
  const pushResult = await pushFiles(config, commitResult);
  if (!pushResult) {
    return null;
  }
  // Replace locally created branch with the remotely created one
  // and return the remote commit SHA
  await git.resetToCommit(commitResult.parentCommitSha);
  const commitSha = await git.fetchCommit(config);
  return commitSha;
}<|MERGE_RESOLUTION|>--- conflicted
+++ resolved
@@ -21,16 +21,7 @@
   REPOSITORY_RENAMED,
 } from '../../../constants/error-messages';
 import { logger } from '../../../logger';
-<<<<<<< HEAD
-import {
-  BranchStatus,
-  HostRule,
-  PrState,
-  VulnerabilityAlert,
-} from '../../../types';
-=======
-import { BranchStatus, VulnerabilityAlert } from '../../../types';
->>>>>>> 3c56aeca
+import { BranchStatus, HostRule, VulnerabilityAlert } from '../../../types';
 import { ExternalHostError } from '../../../types/errors/external-host-error';
 import * as git from '../../../util/git';
 import { listCommitTree, pushCommitToRenovateRef } from '../../../util/git';
