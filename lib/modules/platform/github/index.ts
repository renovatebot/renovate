// TODO: types (#7154)
/* eslint-disable @typescript-eslint/restrict-template-expressions */
import URL from 'node:url';
import is from '@sindresorhus/is';
import delay from 'delay';
import JSON5 from 'json5';
import { DateTime } from 'luxon';
import semver from 'semver';
import { GlobalConfig } from '../../../config/global';
import {
  PLATFORM_INTEGRATION_UNAUTHORIZED,
  REPOSITORY_ACCESS_FORBIDDEN,
  REPOSITORY_ARCHIVED,
  REPOSITORY_BLOCKED,
  REPOSITORY_CANNOT_FORK,
  REPOSITORY_CHANGED,
  REPOSITORY_DISABLED,
  REPOSITORY_EMPTY,
  REPOSITORY_FORKED,
  REPOSITORY_NOT_FOUND,
  REPOSITORY_RENAMED,
} from '../../../constants/error-messages';
import { logger } from '../../../logger';
import type { BranchStatus, VulnerabilityAlert } from '../../../types';
import { ExternalHostError } from '../../../types/errors/external-host-error';
import * as git from '../../../util/git';
import { listCommitTree, pushCommitToRenovateRef } from '../../../util/git';
import type {
  CommitFilesConfig,
  CommitResult,
  CommitSha,
} from '../../../util/git/types';
import * as hostRules from '../../../util/host-rules';
import * as githubHttp from '../../../util/http/github';
import type { GithubHttpOptions } from '../../../util/http/github';
import type { HttpResponse } from '../../../util/http/types';
import { regEx } from '../../../util/regex';
import { sanitize } from '../../../util/sanitize';
import { fromBase64, looseEquals } from '../../../util/string';
import { ensureTrailingSlash } from '../../../util/url';
import type {
  AggregatedVulnerabilities,
  BranchStatusConfig,
  CreatePRConfig,
  EnsureCommentConfig,
  EnsureCommentRemovalConfig,
  EnsureIssueConfig,
  EnsureIssueResult,
  FindPRConfig,
  Issue,
  MergePRConfig,
  PlatformParams,
  PlatformPrOptions,
  PlatformResult,
  RepoParams,
  RepoResult,
  UpdatePrConfig,
} from '../types';
import { repoFingerprint } from '../util';
import { smartTruncate } from '../utils/pr-body';
import { coerceRestPr } from './common';
import {
  enableAutoMergeMutation,
  getIssuesQuery,
  repoInfoQuery,
  vulnerabilityAlertsQuery,
} from './graphql';
import { massageMarkdownLinks } from './massage-markdown-links';
import { getPrCache, updatePrCache } from './pr';
import type {
  BranchProtection,
  CombinedBranchStatus,
  Comment,
  GhAutomergeResponse,
  GhBranchStatus,
  GhPr,
  GhRepo,
  GhRestPr,
  GhRestRepo,
  LocalRepoConfig,
  PlatformConfig,
} from './types';
import { getUserDetails, getUserEmail } from './user';

export const id = 'github';

const githubApi = new githubHttp.GithubHttp();

let config: LocalRepoConfig;
let platformConfig: PlatformConfig;

export const GitHubMaxPrBodyLen = 60000;

export function resetConfigs(): void {
  config = {} as never;
  platformConfig = {
    hostType: 'github',
    endpoint: 'https://api.github.com/',
  };
}

resetConfigs();

function escapeHash(input: string): string {
  return input ? input.replace(regEx(/#/g), '%23') : input;
}

export async function detectGhe(token: string): Promise<void> {
  platformConfig.isGhe =
    URL.parse(platformConfig.endpoint).host !== 'api.github.com';
  if (platformConfig.isGhe) {
    const gheHeaderKey = 'x-github-enterprise-version';
    const gheQueryRes = await githubApi.headJson('/', { token });
    const gheHeaders = gheQueryRes?.headers || {};
    const [, gheVersion] =
      Object.entries(gheHeaders).find(
        ([k]) => k.toLowerCase() === gheHeaderKey
      ) ?? [];
    platformConfig.gheVersion = semver.valid(gheVersion as string) ?? null;
    logger.debug(
      `Detected GitHub Enterprise Server, version: ${platformConfig.gheVersion}`
    );
  }
}

export async function initPlatform({
  endpoint,
  token: originalToken,
  username,
  gitAuthor,
}: PlatformParams): Promise<PlatformResult> {
  let token = originalToken;
  if (!token) {
    throw new Error('Init: You must configure a GitHub token');
  }
  if (token.startsWith('github_pat_')) {
    throw new Error(
      'Init: Fine-grained Personal Access Tokens do not support the GitHub GraphQL API and cannot be used with Renovate.'
    );
  }
  token = token.replace(/^ghs_/, 'x-access-token:ghs_');
  platformConfig.isGHApp = token.startsWith('x-access-token:');

  if (endpoint) {
    platformConfig.endpoint = ensureTrailingSlash(endpoint);
    githubHttp.setBaseUrl(platformConfig.endpoint);
  } else {
    logger.debug('Using default github endpoint: ' + platformConfig.endpoint);
  }

  await detectGhe(token);

  let renovateUsername: string;
  if (username) {
    renovateUsername = username;
  } else {
    platformConfig.userDetails ??= await getUserDetails(
      platformConfig.endpoint,
      token
    );
    renovateUsername = platformConfig.userDetails.username;
  }
  let discoveredGitAuthor: string | undefined;
  if (!gitAuthor) {
    platformConfig.userDetails ??= await getUserDetails(
      platformConfig.endpoint,
      token
    );
    platformConfig.userEmail ??= await getUserEmail(
      platformConfig.endpoint,
      token
    );
    if (platformConfig.userEmail) {
      discoveredGitAuthor = `${platformConfig.userDetails.name} <${platformConfig.userEmail}>`;
    }
  }
  logger.debug({ platformConfig, renovateUsername }, 'Platform config');
  const platformResult: PlatformResult = {
    endpoint: platformConfig.endpoint,
    gitAuthor: gitAuthor ?? discoveredGitAuthor,
    renovateUsername,
    token,
  };

  return platformResult;
}

// Get all repositories that the user has access to
export async function getRepos(): Promise<string[]> {
  logger.debug('Autodiscovering GitHub repositories');
  try {
    if (platformConfig.isGHApp) {
      const res = await githubApi.getJson<{
        repositories: GhRestRepo[];
      }>(`installation/repositories?per_page=100`, {
        paginationField: 'repositories',
        paginate: 'all',
      });
      return res.body.repositories
        .filter(is.nonEmptyObject)
        .filter((repo) => !repo.archived)
        .map((repo) => repo.full_name);
    } else {
      const res = await githubApi.getJson<GhRestRepo[]>(
        `user/repos?per_page=100`,
        { paginate: 'all' }
      );
      return res.body
        .filter(is.nonEmptyObject)
        .filter((repo) => !repo.archived)
        .map((repo) => repo.full_name);
    }
  } catch (err) /* istanbul ignore next */ {
    logger.error({ err }, `GitHub getRepos error`);
    throw err;
  }
}

async function getBranchProtection(
  branchName: string
): Promise<BranchProtection> {
  // istanbul ignore if
  if (config.parentRepo) {
    return {};
  }
  const res = await githubApi.getJson<BranchProtection>(
    `repos/${config.repository}/branches/${escapeHash(branchName)}/protection`
  );
  return res.body;
}

export async function getRawFile(
  fileName: string,
  repoName?: string,
  branchOrTag?: string
): Promise<string | null> {
  const repo = repoName ?? config.repository;
  let url = `repos/${repo}/contents/${fileName}`;
  if (branchOrTag) {
    url += `?ref=` + branchOrTag;
  }
  const res = await githubApi.getJson<{ content: string }>(url);
  const buf = res.body.content;
  const str = fromBase64(buf);
  return str;
}

export async function getJsonFile(
  fileName: string,
  repoName?: string,
  branchOrTag?: string
): Promise<any | null> {
  // TODO #7154
  const raw = (await getRawFile(fileName, repoName, branchOrTag)) as string;
  return JSON5.parse(raw);
}

export async function getForkOrgs(token: string): Promise<string[]> {
  // This function will be adapted later to support configured forkOrgs
  if (!config.renovateForkUser) {
    try {
      logger.debug('Determining fork user from API');
      const userDetails = await getUserDetails(platformConfig.endpoint, token);
      config.renovateForkUser = userDetails.username;
    } catch (err) {
      logger.debug({ err }, 'Error getting username for forkToken');
    }
  }
  return config.renovateForkUser ? [config.renovateForkUser] : [];
}

export async function listForks(
  token: string,
  repository: string
): Promise<GhRestRepo[]> {
  try {
    // Get list of existing repos
    const url = `repos/${repository}/forks?per_page=100`;
    const repos = (
      await githubApi.getJson<GhRestRepo[]>(url, {
        token,
        paginate: true,
        pageLimit: 100,
      })
    ).body;
    logger.debug(`Found ${repos.length} forked repo(s)`);
    return repos;
  } catch (err) {
    if (err.statusCode === 404) {
      logger.debug('Cannot list repo forks - it is likely private');
    } else {
      logger.debug({ err }, 'Unknown error listing repository forks');
    }
    throw new Error(REPOSITORY_CANNOT_FORK);
  }
}

export async function findFork(
  token: string,
  repository: string
): Promise<GhRestRepo | null> {
  const forks = await listForks(token, repository);
  const orgs = await getForkOrgs(token);
  if (!orgs.length) {
    throw new Error(REPOSITORY_CANNOT_FORK);
  }
  let forkedRepo: GhRestRepo | undefined;
  for (const forkOrg of orgs) {
    logger.debug(`Searching for forked repo in ${forkOrg}`);
    forkedRepo = forks.find((repo) => repo.owner.login === forkOrg);
    if (forkedRepo) {
      logger.debug(`Found existing forked repo: ${forkedRepo.full_name}`);
      break;
    }
  }
  return forkedRepo ?? null;
}

export async function createFork(
  token: string,
  repository: string
): Promise<GhRestRepo> {
  let forkedRepo: GhRestRepo | undefined;
  try {
    forkedRepo = (
      await githubApi.postJson<GhRestRepo>(`repos/${repository}/forks`, {
        token,
        body: {
          name: config.parentRepo!.replace('/', '-_-'),
          default_branch_only: true, // no baseBranches support yet
        },
      })
    ).body;
  } catch (err) {
    logger.debug({ err }, 'Error creating fork');
  }
  if (!forkedRepo) {
    throw new Error(REPOSITORY_CANNOT_FORK);
  }
  logger.debug(`Created forked repo ${forkedRepo.full_name}, now sleeping 30s`);
  await delay(30000);
  return forkedRepo;
}

// Initialize GitHub by getting base branch and SHA
export async function initRepo({
  endpoint,
  repository,
  forkToken,
  renovateUsername,
  cloneSubmodules,
  ignorePrAuthor,
}: RepoParams): Promise<RepoResult> {
  logger.debug(`initRepo("${repository}")`);
  // config is used by the platform api itself, not necessary for the app layer to know
  config = {
    repository,
    cloneSubmodules,
    ignorePrAuthor,
  } as any;
  // istanbul ignore if
  if (endpoint) {
    // Necessary for Renovate Pro - do not remove
    logger.debug(`Overriding default GitHub endpoint with ${endpoint}`);
    platformConfig.endpoint = endpoint;
    githubHttp.setBaseUrl(endpoint);
  }
  const opts = hostRules.find({
    hostType: 'github',
    url: platformConfig.endpoint,
  });
  config.renovateUsername = renovateUsername;
  [config.repositoryOwner, config.repositoryName] = repository.split('/');
  let repo: GhRepo | undefined;
  try {
    let infoQuery = repoInfoQuery;

    // GitHub Enterprise Server <3.3.0 doesn't support autoMergeAllowed and hasIssuesEnabled objects
    // TODO #7154
    if (
      platformConfig.isGhe &&
      // semver not null safe, accepts null and undefined
      semver.satisfies(platformConfig.gheVersion!, '<3.3.0')
    ) {
      infoQuery = infoQuery.replace(/\n\s*autoMergeAllowed\s*\n/, '\n');
      infoQuery = infoQuery.replace(/\n\s*hasIssuesEnabled\s*\n/, '\n');
    }

    const res = await githubApi.requestGraphql<{
      repository: GhRepo;
    }>(infoQuery, {
      variables: {
        owner: config.repositoryOwner,
        name: config.repositoryName,
      },
    });
    repo = res?.data?.repository;
    // istanbul ignore if
    if (!repo) {
      logger.debug({ res }, 'No repository returned');
      throw new Error(REPOSITORY_NOT_FOUND);
    }
    // istanbul ignore if
    if (!repo.defaultBranchRef?.name) {
      throw new Error(REPOSITORY_EMPTY);
    }
    if (
      repo.nameWithOwner &&
      repo.nameWithOwner.toUpperCase() !== repository.toUpperCase()
    ) {
      logger.debug(
        { repository, this_repository: repo.nameWithOwner },
        'Repository has been renamed'
      );
      throw new Error(REPOSITORY_RENAMED);
    }
    if (repo.isArchived) {
      logger.debug(
        'Repository is archived - throwing error to abort renovation'
      );
      throw new Error(REPOSITORY_ARCHIVED);
    }
    // Use default branch as PR target unless later overridden.
    config.defaultBranch = repo.defaultBranchRef.name;
    // Base branch may be configured but defaultBranch is always fixed
    logger.debug(`${repository} default branch = ${config.defaultBranch}`);
    // GitHub allows administrators to block certain types of merge, so we need to check it
    if (repo.rebaseMergeAllowed) {
      config.mergeMethod = 'rebase';
    } else if (repo.squashMergeAllowed) {
      config.mergeMethod = 'squash';
    } else if (repo.mergeCommitAllowed) {
      config.mergeMethod = 'merge';
    } else {
      // This happens if we don't have Administrator read access, it is not a critical error
      logger.debug('Could not find allowed merge methods for repo');
    }
    config.autoMergeAllowed = repo.autoMergeAllowed;
    config.hasIssuesEnabled = repo.hasIssuesEnabled;
  } catch (err) /* istanbul ignore next */ {
    logger.debug({ err }, 'Caught initRepo error');
    if (
      err.message === REPOSITORY_ARCHIVED ||
      err.message === REPOSITORY_RENAMED ||
      err.message === REPOSITORY_NOT_FOUND
    ) {
      throw err;
    }
    if (err.statusCode === 403) {
      throw new Error(REPOSITORY_ACCESS_FORBIDDEN);
    }
    if (err.statusCode === 404) {
      throw new Error(REPOSITORY_NOT_FOUND);
    }
    if (err.message.startsWith('Repository access blocked')) {
      throw new Error(REPOSITORY_BLOCKED);
    }
    if (err.message === REPOSITORY_FORKED) {
      throw err;
    }
    if (err.message === REPOSITORY_DISABLED) {
      throw err;
    }
    if (err.message === 'Response code 451 (Unavailable for Legal Reasons)') {
      throw new Error(REPOSITORY_ACCESS_FORBIDDEN);
    }
    logger.debug({ err }, 'Unknown GitHub initRepo error');
    throw err;
  }
  // This shouldn't be necessary, but occasional strange errors happened until it was added
  config.issueList = null;
  config.prList = null;

  if (forkToken) {
    logger.debug('Bot is in fork mode');
    config.forkToken = forkToken;
    // save parent name then delete
    config.parentRepo = config.repository;
    config.repository = null;
    let forkedRepo = await findFork(forkToken, repository);
    if (forkedRepo) {
      config.repository = forkedRepo.full_name;
      const forkDefaultBranch = forkedRepo.default_branch;
      if (forkDefaultBranch !== config.defaultBranch) {
        const body = {
          ref: `refs/heads/${config.defaultBranch}`,
          sha: repo.defaultBranchRef.target.oid,
        };
        logger.debug(
          {
            defaultBranch: config.defaultBranch,
            forkDefaultBranch,
            body,
          },
          'Fork has different default branch to parent, attempting to create branch'
        );
        try {
          await githubApi.postJson(`repos/${config.repository}/git/refs`, {
            body,
            token: forkToken,
          });
          logger.debug('Created new default branch in fork');
        } catch (err) /* istanbul ignore next */ {
          if (err.response?.body?.message === 'Reference already exists') {
            logger.debug(
              `Branch ${config.defaultBranch} already exists in the fork`
            );
          } else {
            logger.warn(
              { err, body: err.response?.body },
              'Could not create parent defaultBranch in fork'
            );
          }
        }
        logger.debug(
          `Setting ${config.defaultBranch} as default branch for ${config.repository}`
        );
        try {
          await githubApi.patchJson(`repos/${config.repository}`, {
            body: {
              name: config.repository.split('/')[1],
              default_branch: config.defaultBranch,
            },
            token: forkToken,
          });
          logger.debug('Successfully changed default branch for fork');
        } catch (err) /* istanbul ignore next */ {
          logger.warn({ err }, 'Could not set default branch');
        }
      }
      // This is a lovely "hack" by GitHub that lets us force update our fork's default branch
      // with the base commit from the parent repository
      const url = `repos/${config.repository}/git/refs/heads/${config.defaultBranch}`;
      const sha = repo.defaultBranchRef.target.oid;
      try {
        logger.debug(
          `Updating forked repository default sha ${sha} to match upstream`
        );
        await githubApi.patchJson(url, {
          body: {
            sha,
            force: true,
          },
          token: forkToken ?? opts.token,
        });
      } catch (err) /* istanbul ignore next */ {
        logger.warn(
          { url, sha, err: err.err || err },
          'Error updating fork from upstream - cannot continue'
        );
        if (err instanceof ExternalHostError) {
          throw err;
        }
        throw new ExternalHostError(err);
      }
    } else {
      logger.debug('Forked repo is not found - attempting to create it');
      forkedRepo = await createFork(forkToken, repository);
      config.repository = forkedRepo.full_name;
    }
  }

  const parsedEndpoint = URL.parse(platformConfig.endpoint);
  // istanbul ignore else
  if (forkToken) {
    logger.debug('Using forkToken for git init');
    parsedEndpoint.auth = config.forkToken ?? null;
  } else {
    const tokenType = opts.token?.startsWith('x-access-token:')
      ? 'app'
      : 'personal access';
    logger.debug(`Using ${tokenType} token for git init`);
    parsedEndpoint.auth = opts.token ?? null;
  }
  // TODO: null checks (#7154)
  parsedEndpoint.host = parsedEndpoint.host!.replace(
    'api.github.com',
    'github.com'
  );
  parsedEndpoint.pathname = `${config.repository}.git`;
  const url = URL.format(parsedEndpoint);
  await git.initRepo({
    ...config,
    url,
  });
  const repoConfig: RepoResult = {
    defaultBranch: config.defaultBranch,
    isFork: repo.isFork === true,
    repoFingerprint: repoFingerprint(repo.id, platformConfig.endpoint),
  };
  return repoConfig;
}

export async function getRepoForceRebase(): Promise<boolean> {
  if (config.repoForceRebase === undefined) {
    try {
      config.repoForceRebase = false;
      const branchProtection = await getBranchProtection(config.defaultBranch);
      logger.debug('Found branch protection');
      if (branchProtection.required_status_checks) {
        if (branchProtection.required_status_checks.strict) {
          logger.debug(
            'Branch protection: PRs must be up-to-date before merging'
          );
          config.repoForceRebase = true;
        }
      }
      if (branchProtection.restrictions) {
        logger.debug(
          {
            users: branchProtection.restrictions.users,
            teams: branchProtection.restrictions.teams,
          },
          'Branch protection: Pushing to branch is restricted'
        );
        config.pushProtection = true;
      }
    } catch (err) {
      if (err.statusCode === 404) {
        logger.debug(`No branch protection found`);
      } else if (
        err.message === PLATFORM_INTEGRATION_UNAUTHORIZED ||
        err.statusCode === 403
      ) {
        logger.debug(
          'Branch protection: Do not have permissions to detect branch protection'
        );
      } else {
        throw err;
      }
    }
  }
  return !!config.repoForceRebase;
}

function cachePr(pr?: GhPr | null): void {
  config.prList ??= [];
  if (pr) {
    updatePrCache(pr);
    for (let idx = 0; idx < config.prList.length; idx += 1) {
      const cachedPr = config.prList[idx];
      if (cachedPr.number === pr.number) {
        config.prList[idx] = pr;
        return;
      }
    }
    config.prList.push(pr);
  }
}

// Fetch fresh Pull Request and cache it when possible
async function fetchPr(prNo: number): Promise<GhPr | null> {
  try {
    const { body: ghRestPr } = await githubApi.getJson<GhRestPr>(
      `repos/${config.parentRepo ?? config.repository}/pulls/${prNo}`
    );
    const result = coerceRestPr(ghRestPr);
    cachePr(result);
    return result;
  } catch (err) {
    logger.warn({ err, prNo }, `GitHub fetchPr error`);
    return null;
  }
}

// Gets details for a PR
export async function getPr(prNo: number): Promise<GhPr | null> {
  if (!prNo) {
    return null;
  }
  const prList = await getPrList();
  let pr = prList.find(({ number }) => number === prNo) ?? null;
  if (pr) {
    logger.debug('Returning PR from cache');
  }
  pr ??= await fetchPr(prNo);
  return pr;
}

function matchesState(state: string, desiredState: string): boolean {
  if (desiredState === 'all') {
    return true;
  }
  if (desiredState.startsWith('!')) {
    return state !== desiredState.substring(1);
  }
  return state === desiredState;
}

export async function getPrList(): Promise<GhPr[]> {
  if (!config.prList) {
    const repo = config.parentRepo ?? config.repository;
    const username =
      !config.forkToken && !config.ignorePrAuthor && config.renovateUsername
        ? config.renovateUsername
        : null;
    // TODO: check null `repo` (#7154)
    const prCache = await getPrCache(githubApi, repo!, username);
    config.prList = Object.values(prCache).sort(
      ({ number: a }, { number: b }) => (a > b ? -1 : 1)
    );
  }

  return config.prList;
}

export async function findPr({
  branchName,
  prTitle,
  state = 'all',
}: FindPRConfig): Promise<GhPr | null> {
  logger.debug(`findPr(${branchName}, ${prTitle}, ${state})`);
  const prList = await getPrList();
  const pr = prList.find((p) => {
    if (p.sourceBranch !== branchName) {
      return false;
    }

    if (prTitle && prTitle.toUpperCase() !== p.title.toUpperCase()) {
      return false;
    }

    if (!matchesState(p.state, state)) {
      return false;
    }

    if (!config.forkToken && !looseEquals(config.repository, p.sourceRepo)) {
      return false;
    }

    return true;
  });
  if (pr) {
    logger.debug(`Found PR #${pr.number}`);
  }
  return pr ?? null;
}

const REOPEN_THRESHOLD_MILLIS = 1000 * 60 * 60 * 24 * 7;

async function ensureBranchSha(branchName: string, sha: string): Promise<void> {
  const commitUrl = `/repos/${config.repository}/git/commits/${sha}`;
  await githubApi.head(commitUrl, { memCache: false });

  const refUrl = `/repos/${config.repository}/git/refs/heads/${branchName}`;
  let branchExists = false;
  let branchResult: undefined | HttpResponse<string>;
  try {
    branchResult = await githubApi.head(refUrl, { memCache: false });
    branchExists = true;
  } catch (err) {
    if (err.statusCode !== 404) {
      throw err;
    }
  }

  if (branchExists) {
<<<<<<< HEAD
    // Curl command for PATCH request:
    await githubApi.patchJson(refUrl, { body: { sha, force: true } });
    return;
=======
    try {
      await githubApi.patchJson(refUrl, { body: { sha, force: true } });
      return;
    } catch (err) {
      if (err.err?.response?.statusCode === 422) {
        logger.debug(
          { branchResult, err },
          'Branch update failed due to reference not existing - will try to create'
        );
      } else {
        logger.warn({ refUrl, err, branchResult }, 'Error updating branch');
        throw err;
      }
    }
>>>>>>> 3cc637f6
  }

  await githubApi.postJson(`/repos/${config.repository}/git/refs`, {
    body: { sha, ref: `refs/heads/${branchName}` },
  });
}

// Returns the Pull Request for a branch. Null if not exists.
export async function getBranchPr(branchName: string): Promise<GhPr | null> {
  logger.debug(`getBranchPr(${branchName})`);

  const openPr = await findPr({
    branchName,
    state: 'open',
  });
  if (openPr) {
    return openPr;
  }

  const autoclosedPr = await findPr({
    branchName,
    state: 'closed',
  });
  if (
    autoclosedPr?.title?.endsWith(' - autoclosed') &&
    autoclosedPr?.closedAt
  ) {
    const closedMillisAgo = DateTime.fromISO(autoclosedPr.closedAt)
      .diffNow()
      .negate()
      .toMillis();
    if (closedMillisAgo > REOPEN_THRESHOLD_MILLIS) {
      return null;
    }
    logger.debug({ autoclosedPr }, 'Found autoclosed PR for branch');
    if (GlobalConfig.get('dryRun')) {
      logger.info('DRY-RUN: Would try to reopen autoclosed PR');
      return null;
    }
    const { sha, number } = autoclosedPr;
    try {
      await ensureBranchSha(branchName, sha!);
      logger.debug(`Recreated autoclosed branch ${branchName} with sha ${sha}`);
    } catch (err) {
      logger.debug('Could not recreate autoclosed branch - skipping reopen');
      return null;
    }
    try {
      const title = autoclosedPr.title.replace(regEx(/ - autoclosed$/), '');
      const { body: ghPr } = await githubApi.patchJson<GhRestPr>(
        `repos/${config.repository}/pulls/${number}`,
        {
          body: {
            state: 'open',
            title,
          },
        }
      );
      logger.info(
        { branchName, title, number },
        'Successfully reopened autoclosed PR'
      );
      const result = coerceRestPr(ghPr);
      cachePr(result);
      return result;
    } catch (err) {
      logger.debug('Could not reopen autoclosed PR');
      return null;
    }
  }
  return null;
}

async function getStatus(
  branchName: string,
  useCache = true
): Promise<CombinedBranchStatus> {
  const commitStatusUrl = `repos/${config.repository}/commits/${escapeHash(
    branchName
  )}/status`;

  return (
    await githubApi.getJson<CombinedBranchStatus>(commitStatusUrl, {
      memCache: useCache,
    })
  ).body;
}

// Returns the combined status for a branch.
export async function getBranchStatus(
  branchName: string,
  internalChecksAsSuccess: boolean
): Promise<BranchStatus> {
  logger.debug(`getBranchStatus(${branchName})`);
  let commitStatus: CombinedBranchStatus;
  try {
    commitStatus = await getStatus(branchName);
  } catch (err) /* istanbul ignore next */ {
    if (err.statusCode === 404) {
      logger.debug(
        'Received 404 when checking branch status, assuming that branch has been deleted'
      );
      throw new Error(REPOSITORY_CHANGED);
    }
    logger.debug('Unknown error when checking branch status');
    throw err;
  }
  logger.debug(
    { state: commitStatus.state, statuses: commitStatus.statuses },
    'branch status check result'
  );
  if (commitStatus.statuses && !internalChecksAsSuccess) {
    commitStatus.statuses = commitStatus.statuses.filter(
      (status) =>
        status.state !== 'success' || !status.context?.startsWith('renovate/')
    );
    if (!commitStatus.statuses.length) {
      logger.debug(
        'Successful checks are all internal renovate/ checks, so returning "pending" branch status'
      );
      commitStatus.state = 'pending';
    }
  }
  let checkRuns: { name: string; status: string; conclusion: string }[] = [];
  // API is supported in oldest available GHE version 2.19
  try {
    const checkRunsUrl = `repos/${config.repository}/commits/${escapeHash(
      branchName
    )}/check-runs?per_page=100`;
    const opts = {
      headers: {
        accept: 'application/vnd.github.antiope-preview+json',
      },
      paginate: true,
      paginationField: 'check_runs',
    };
    const checkRunsRaw = (
      await githubApi.getJson<{
        check_runs: { name: string; status: string; conclusion: string }[];
      }>(checkRunsUrl, opts)
    ).body;
    if (checkRunsRaw.check_runs?.length) {
      checkRuns = checkRunsRaw.check_runs.map((run) => ({
        name: run.name,
        status: run.status,
        conclusion: run.conclusion,
      }));
      logger.debug({ checkRuns }, 'check runs result');
    } else {
      // istanbul ignore next
      logger.debug({ result: checkRunsRaw }, 'No check runs found');
    }
  } catch (err) /* istanbul ignore next */ {
    if (err instanceof ExternalHostError) {
      throw err;
    }
    if (
      err.statusCode === 403 ||
      err.message === PLATFORM_INTEGRATION_UNAUTHORIZED
    ) {
      logger.debug('No permission to view check runs');
    } else {
      logger.warn({ err }, 'Error retrieving check runs');
    }
  }
  if (checkRuns.length === 0) {
    if (commitStatus.state === 'success') {
      return 'green';
    }
    if (commitStatus.state === 'failure') {
      return 'red';
    }
    return 'yellow';
  }
  if (
    commitStatus.state === 'failure' ||
    checkRuns.some((run) => run.conclusion === 'failure')
  ) {
    return 'red';
  }
  if (
    (commitStatus.state === 'success' || commitStatus.statuses.length === 0) &&
    checkRuns.every((run) =>
      ['skipped', 'neutral', 'success'].includes(run.conclusion)
    )
  ) {
    return 'green';
  }
  return 'yellow';
}

async function getStatusCheck(
  branchName: string,
  useCache = true
): Promise<GhBranchStatus[]> {
  const branchCommit = git.getBranchCommit(branchName);

  const url = `repos/${config.repository}/commits/${branchCommit}/statuses`;

  return (
    await githubApi.getJson<GhBranchStatus[]>(url, { memCache: useCache })
  ).body;
}

interface GithubToRenovateStatusMapping {
  [index: string]: BranchStatus;
}
const githubToRenovateStatusMapping: GithubToRenovateStatusMapping = {
  success: 'green',
  error: 'red',
  failure: 'red',
  pending: 'yellow',
};

export async function getBranchStatusCheck(
  branchName: string,
  context: string
): Promise<BranchStatus | null> {
  try {
    const res = await getStatusCheck(branchName);
    for (const check of res) {
      if (check.context === context) {
        return githubToRenovateStatusMapping[check.state] || 'yellow';
      }
    }
    return null;
  } catch (err) /* istanbul ignore next */ {
    if (err.statusCode === 404) {
      logger.debug('Commit not found when checking statuses');
      throw new Error(REPOSITORY_CHANGED);
    }
    throw err;
  }
}

export async function setBranchStatus({
  branchName,
  context,
  description,
  state,
  url: targetUrl,
}: BranchStatusConfig): Promise<void> {
  // istanbul ignore if
  if (config.parentRepo) {
    logger.debug('Cannot set branch status when in forking mode');
    return;
  }
  const existingStatus = await getBranchStatusCheck(branchName, context);
  if (existingStatus === state) {
    return;
  }
  logger.debug({ branch: branchName, context, state }, 'Setting branch status');
  let url: string | undefined;
  try {
    const branchCommit = git.getBranchCommit(branchName);
    url = `repos/${config.repository}/statuses/${branchCommit}`;
    const renovateToGitHubStateMapping = {
      green: 'success',
      yellow: 'pending',
      red: 'failure',
    };
    const options: any = {
      state: renovateToGitHubStateMapping[state],
      description,
      context,
    };
    if (targetUrl) {
      options.target_url = targetUrl;
    }
    await githubApi.postJson(url, { body: options });

    // update status cache
    await getStatus(branchName, false);
    await getStatusCheck(branchName, false);
  } catch (err) /* istanbul ignore next */ {
    logger.debug({ err, url }, 'Caught error setting branch status - aborting');
    throw new Error(REPOSITORY_CHANGED);
  }
}

// Issue

/* istanbul ignore next */
async function getIssues(): Promise<Issue[]> {
  const result = await githubApi.queryRepoField<Issue>(
    getIssuesQuery,
    'issues',
    {
      variables: {
        owner: config.repositoryOwner,
        name: config.repositoryName,
        user: config.renovateUsername,
      },
    }
  );

  logger.debug(`Retrieved ${result.length} issues`);
  return result.map((issue) => ({
    ...issue,
    state: issue.state?.toLowerCase(),
  }));
}

export async function getIssueList(): Promise<Issue[]> {
  // istanbul ignore if
  if (config.hasIssuesEnabled === false) {
    return [];
  }
  if (!config.issueList) {
    logger.debug('Retrieving issueList');
    config.issueList = await getIssues();
  }
  return config.issueList;
}

export async function getIssue(
  number: number,
  useCache = true
): Promise<Issue | null> {
  // istanbul ignore if
  if (config.hasIssuesEnabled === false) {
    return null;
  }
  try {
    const issueBody = (
      await githubApi.getJson<{ body: string }>(
        `repos/${config.parentRepo ?? config.repository}/issues/${number}`,
        { memCache: useCache }
      )
    ).body.body;
    return {
      number,
      body: issueBody,
    };
  } catch (err) /* istanbul ignore next */ {
    logger.debug({ err, number }, 'Error getting issue');
    return null;
  }
}

export async function findIssue(title: string): Promise<Issue | null> {
  logger.debug(`findIssue(${title})`);
  const [issue] = (await getIssueList()).filter(
    (i) => i.state === 'open' && i.title === title
  );
  if (!issue) {
    return null;
  }
  logger.debug(`Found issue ${issue.number}`);
  // TODO: can number be required? (#7154)
  return getIssue(issue.number!);
}

async function closeIssue(issueNumber: number): Promise<void> {
  logger.debug(`closeIssue(${issueNumber})`);
  await githubApi.patchJson(
    `repos/${config.parentRepo ?? config.repository}/issues/${issueNumber}`,
    {
      body: { state: 'closed' },
    }
  );
}

export async function ensureIssue({
  title,
  reuseTitle,
  body: rawBody,
  labels,
  once = false,
  shouldReOpen = true,
}: EnsureIssueConfig): Promise<EnsureIssueResult | null> {
  logger.debug(`ensureIssue(${title})`);
  // istanbul ignore if
  if (config.hasIssuesEnabled === false) {
    logger.info(
      'Cannot ensure issue because issues are disabled in this repository'
    );
    return null;
  }
  const body = sanitize(rawBody);
  try {
    const issueList = await getIssueList();
    let issues = issueList.filter((i) => i.title === title);
    if (!issues.length) {
      issues = issueList.filter((i) => i.title === reuseTitle);
      if (issues.length) {
        logger.debug(`Reusing issue title: "${reuseTitle}"`);
      }
    }
    if (issues.length) {
      let issue = issues.find((i) => i.state === 'open');
      if (!issue) {
        if (once) {
          logger.debug('Issue already closed - skipping recreation');
          return null;
        }
        if (shouldReOpen) {
          logger.debug('Reopening previously closed issue');
        }
        issue = issues[issues.length - 1];
      }
      for (const i of issues) {
        if (i.state === 'open' && i.number !== issue.number) {
          logger.warn(`Closing duplicate issue ${i.number}`);
          // TODO #7154
          await closeIssue(i.number!);
        }
      }
      const issueBody = (
        await githubApi.getJson<{ body: string }>(
          `repos/${config.parentRepo ?? config.repository}/issues/${
            issue.number
          }`
        )
      ).body.body;
      if (
        issue.title === title &&
        issueBody === body &&
        issue.state === 'open'
      ) {
        logger.debug('Issue is open and up to date - nothing to do');
        return null;
      }
      if (shouldReOpen) {
        logger.debug('Patching issue');
        const data: Record<string, unknown> = { body, state: 'open', title };
        if (labels) {
          data.labels = labels;
        }
        await githubApi.patchJson(
          `repos/${config.parentRepo ?? config.repository}/issues/${
            issue.number
          }`,
          {
            body: data,
          }
        );
        logger.debug('Issue updated');
        return 'updated';
      }
    }
    await githubApi.postJson(
      `repos/${config.parentRepo ?? config.repository}/issues`,
      {
        body: {
          title,
          body,
          labels: labels ?? [],
        },
      }
    );
    logger.info('Issue created');
    // reset issueList so that it will be fetched again as-needed
    config.issueList = null;
    return 'created';
  } catch (err) /* istanbul ignore next */ {
    if (err.body?.message?.startsWith('Issues are disabled for this repo')) {
      logger.debug(`Issues are disabled, so could not create issue: ${title}`);
    } else {
      logger.warn({ err }, 'Could not ensure issue');
    }
  }
  return null;
}

export async function ensureIssueClosing(title: string): Promise<void> {
  logger.trace(`ensureIssueClosing(${title})`);
  // istanbul ignore if
  if (config.hasIssuesEnabled === false) {
    logger.info(
      'Cannot ensure issue because issues are disabled in this repository'
    );
    return;
  }
  const issueList = await getIssueList();
  for (const issue of issueList) {
    if (issue.state === 'open' && issue.title === title) {
      // TODO #7154
      await closeIssue(issue.number!);
      logger.debug(`Issue closed, issueNo: ${issue.number}`);
    }
  }
}

export async function addAssignees(
  issueNo: number,
  assignees: string[]
): Promise<void> {
  logger.debug(`Adding assignees '${assignees.join(', ')}' to #${issueNo}`);
  const repository = config.parentRepo ?? config.repository;
  await githubApi.postJson(`repos/${repository}/issues/${issueNo}/assignees`, {
    body: {
      assignees,
    },
  });
}

export async function addReviewers(
  prNo: number,
  reviewers: string[]
): Promise<void> {
  logger.debug(`Adding reviewers '${reviewers.join(', ')}' to #${prNo}`);

  const userReviewers = reviewers.filter((e) => !e.startsWith('team:'));
  const teamReviewers = reviewers
    .filter((e) => e.startsWith('team:'))
    .map((e) => e.replace(regEx(/^team:/), ''));
  try {
    await githubApi.postJson(
      `repos/${
        config.parentRepo ?? config.repository
      }/pulls/${prNo}/requested_reviewers`,
      {
        body: {
          reviewers: userReviewers,
          team_reviewers: teamReviewers,
        },
      }
    );
  } catch (err) /* istanbul ignore next */ {
    logger.warn({ err }, 'Failed to assign reviewer');
  }
}

async function addLabels(
  issueNo: number,
  labels: string[] | null | undefined
): Promise<void> {
  logger.debug(`Adding labels '${labels?.join(', ')}' to #${issueNo}`);
  const repository = config.parentRepo ?? config.repository;
  if (is.array(labels) && labels.length) {
    await githubApi.postJson(`repos/${repository}/issues/${issueNo}/labels`, {
      body: labels,
    });
  }
}

export async function deleteLabel(
  issueNo: number,
  label: string
): Promise<void> {
  logger.debug(`Deleting label ${label} from #${issueNo}`);
  const repository = config.parentRepo ?? config.repository;
  try {
    await githubApi.deleteJson(
      `repos/${repository}/issues/${issueNo}/labels/${label}`
    );
  } catch (err) /* istanbul ignore next */ {
    logger.warn({ err, issueNo, label }, 'Failed to delete label');
  }
}

async function addComment(issueNo: number, body: string): Promise<void> {
  // POST /repos/:owner/:repo/issues/:number/comments
  await githubApi.postJson(
    `repos/${
      config.parentRepo ?? config.repository
    }/issues/${issueNo}/comments`,
    {
      body: { body },
    }
  );
}

async function editComment(commentId: number, body: string): Promise<void> {
  // PATCH /repos/:owner/:repo/issues/comments/:id
  await githubApi.patchJson(
    `repos/${
      config.parentRepo ?? config.repository
    }/issues/comments/${commentId}`,
    {
      body: { body },
    }
  );
}

async function deleteComment(commentId: number): Promise<void> {
  // DELETE /repos/:owner/:repo/issues/comments/:id
  await githubApi.deleteJson(
    `repos/${
      config.parentRepo ?? config.repository
    }/issues/comments/${commentId}`
  );
}

async function getComments(issueNo: number): Promise<Comment[]> {
  // GET /repos/:owner/:repo/issues/:number/comments
  logger.debug(`Getting comments for #${issueNo}`);
  const url = `repos/${
    config.parentRepo ?? config.repository
  }/issues/${issueNo}/comments?per_page=100`;
  try {
    const comments = (
      await githubApi.getJson<Comment[]>(url, {
        paginate: true,
      })
    ).body;
    logger.debug(`Found ${comments.length} comments`);
    return comments;
  } catch (err) /* istanbul ignore next */ {
    if (err.statusCode === 404) {
      logger.debug('404 response when retrieving comments');
      throw new ExternalHostError(err, 'github');
    }
    throw err;
  }
}

export async function ensureComment({
  number,
  topic,
  content,
}: EnsureCommentConfig): Promise<boolean> {
  const sanitizedContent = sanitize(content);
  try {
    const comments = await getComments(number);
    let body: string;
    let commentId: number | null = null;
    let commentNeedsUpdating = false;
    if (topic) {
      logger.debug(`Ensuring comment "${topic}" in #${number}`);
      body = `### ${topic}\n\n${sanitizedContent}`;
      comments.forEach((comment) => {
        if (comment.body.startsWith(`### ${topic}\n\n`)) {
          commentId = comment.id;
          commentNeedsUpdating = comment.body !== body;
        }
      });
    } else {
      logger.debug(`Ensuring content-only comment in #${number}`);
      body = `${sanitizedContent}`;
      comments.forEach((comment) => {
        if (comment.body === body) {
          commentId = comment.id;
          commentNeedsUpdating = false;
        }
      });
    }
    if (!commentId) {
      await addComment(number, body);
      logger.info(
        { repository: config.repository, issueNo: number, topic },
        'Comment added'
      );
    } else if (commentNeedsUpdating) {
      await editComment(commentId, body);
      logger.debug(
        { repository: config.repository, issueNo: number },
        'Comment updated'
      );
    } else {
      logger.debug('Comment is already update-to-date');
    }
    return true;
  } catch (err) /* istanbul ignore next */ {
    if (err instanceof ExternalHostError) {
      throw err;
    }
    if (err.body?.message?.includes('is locked')) {
      logger.debug('Issue is locked - cannot add comment');
    } else {
      logger.warn({ err }, 'Error ensuring comment');
    }
    return false;
  }
}

export async function ensureCommentRemoval(
  deleteConfig: EnsureCommentRemovalConfig
): Promise<void> {
  const { number: issueNo } = deleteConfig;
  const key =
    deleteConfig.type === 'by-topic'
      ? deleteConfig.topic
      : deleteConfig.content;
  logger.trace(`Ensuring comment "${key}" in #${issueNo} is removed`);
  const comments = await getComments(issueNo);
  let commentId: number | null | undefined = null;

  if (deleteConfig.type === 'by-topic') {
    const byTopic = (comment: Comment): boolean =>
      comment.body.startsWith(`### ${deleteConfig.topic}\n\n`);
    commentId = comments.find(byTopic)?.id;
  } else if (deleteConfig.type === 'by-content') {
    const byContent = (comment: Comment): boolean =>
      comment.body.trim() === deleteConfig.content;
    commentId = comments.find(byContent)?.id;
  }

  try {
    if (commentId) {
      logger.debug(`Removing comment from issueNo: ${issueNo}`);
      await deleteComment(commentId);
    }
  } catch (err) /* istanbul ignore next */ {
    logger.warn({ err }, 'Error deleting comment');
  }
}

// Pull Request

async function tryPrAutomerge(
  prNumber: number,
  prNodeId: string,
  platformOptions: PlatformPrOptions | undefined
): Promise<void> {
  if (!platformOptions?.usePlatformAutomerge) {
    return;
  }

  // If GitHub Enterprise Server <3.3.0 it doesn't support automerge
  // TODO #7154
  if (platformConfig.isGhe) {
    // semver not null safe, accepts null and undefined
    if (semver.satisfies(platformConfig.gheVersion!, '<3.3.0')) {
      logger.debug(
        { prNumber },
        'GitHub-native automerge: not supported on this version of GHE. Use 3.3.0 or newer.'
      );
      return;
    }
  }

  if (!config.autoMergeAllowed) {
    logger.debug(
      { prNumber },
      'GitHub-native automerge: not enabled in repo settings'
    );
    return;
  }

  try {
    const mergeMethod = config.mergeMethod?.toUpperCase() || 'MERGE';
    const variables = { pullRequestId: prNodeId, mergeMethod };
    const queryOptions = { variables };

    const res = await githubApi.requestGraphql<GhAutomergeResponse>(
      enableAutoMergeMutation,
      queryOptions
    );

    if (res?.errors) {
      logger.debug(
        { prNumber, errors: res.errors },
        'GitHub-native automerge: fail'
      );
      return;
    }

    logger.debug(`GitHub-native automerge: success...PrNo: ${prNumber}`);
  } catch (err) /* istanbul ignore next: missing test #7154 */ {
    logger.warn({ prNumber, err }, 'GitHub-native automerge: REST API error');
  }
}

// Creates PR and returns PR number
export async function createPr({
  sourceBranch,
  targetBranch,
  prTitle: title,
  prBody: rawBody,
  labels,
  draftPR = false,
  platformOptions,
}: CreatePRConfig): Promise<GhPr | null> {
  const body = sanitize(rawBody);
  const base = targetBranch;
  // Include the repository owner to handle forkToken and regular mode
  // TODO: can `repository` be null? (#7154)

  const head = `${config.repository!.split('/')[0]}:${sourceBranch}`;
  const options: any = {
    body: {
      title,
      head,
      base,
      body,
      draft: draftPR,
    },
  };
  // istanbul ignore if
  if (config.forkToken) {
    options.token = config.forkToken;
    options.body.maintainer_can_modify =
      platformOptions?.forkModeDisallowMaintainerEdits !== true;
  }
  logger.debug({ title, head, base, draft: draftPR }, 'Creating PR');
  const ghPr = (
    await githubApi.postJson<GhRestPr>(
      `repos/${config.parentRepo ?? config.repository}/pulls`,
      options
    )
  ).body;
  logger.debug(
    { branch: sourceBranch, pr: ghPr.number, draft: draftPR },
    'PR created'
  );

  const result = coerceRestPr(ghPr);
  const { number, node_id } = result;

  await addLabels(number, labels);
  await tryPrAutomerge(number, node_id, platformOptions);

  cachePr(result);
  return result;
}

export async function updatePr({
  number: prNo,
  prTitle: title,
  prBody: rawBody,
  state,
}: UpdatePrConfig): Promise<void> {
  logger.debug(`updatePr(${prNo}, ${title}, body)`);
  const body = sanitize(rawBody);
  const patchBody: any = { title };
  if (body) {
    patchBody.body = body;
  }
  if (state) {
    patchBody.state = state;
  }
  const options: any = {
    body: patchBody,
  };
  // istanbul ignore if
  if (config.forkToken) {
    options.token = config.forkToken;
  }
  try {
    const { body: ghPr } = await githubApi.patchJson<GhRestPr>(
      `repos/${config.parentRepo ?? config.repository}/pulls/${prNo}`,
      options
    );
    const result = coerceRestPr(ghPr);
    cachePr(result);
    logger.debug(`PR updated...prNo: ${prNo}`);
  } catch (err) /* istanbul ignore next */ {
    if (err instanceof ExternalHostError) {
      throw err;
    }
    logger.warn({ err }, 'Error updating PR');
  }
}

export async function mergePr({
  branchName,
  id: prNo,
}: MergePRConfig): Promise<boolean> {
  logger.debug(`mergePr(${prNo}, ${branchName})`);
  const url = `repos/${
    config.parentRepo ?? config.repository
  }/pulls/${prNo}/merge`;
  const options: GithubHttpOptions = {
    body: {},
  };
  // istanbul ignore if
  if (config.forkToken) {
    options.token = config.forkToken;
  }
  let automerged = false;
  let automergeResult: HttpResponse<unknown>;
  if (config.mergeMethod) {
    // This path is taken if we have auto-detected the allowed merge types from the repo
    options.body.merge_method = config.mergeMethod;
    try {
      logger.debug({ options, url }, `mergePr`);
      automergeResult = await githubApi.putJson(url, options);
      automerged = true;
    } catch (err) {
      if (err.statusCode === 404 || err.statusCode === 405) {
        const body = err.response?.body;
        if (
          is.nonEmptyString(body?.message) &&
          regEx(/^Required status check ".+" is expected\.$/).test(body.message)
        ) {
          logger.debug(
            { response: body },
            `GitHub blocking PR merge -- Missing required status check(s)`
          );
          return false;
        }
        if (
          is.nonEmptyString(body?.message) &&
          body.message.includes('approving review')
        ) {
          logger.debug(
            { response: body },
            `GitHub blocking PR merge -- Needs approving review(s)`
          );
          return false;
        }
        logger.debug(
          { response: body },
          'GitHub blocking PR merge -- will keep trying'
        );
      } else {
        logger.warn({ err }, `Failed to ${config.mergeMethod} merge PR`);
        return false;
      }
    }
  }
  if (!automerged) {
    // We need to guess the merge method and try squash -> rebase -> merge
    options.body.merge_method = 'rebase';
    try {
      logger.debug({ options, url }, `mergePr`);
      automergeResult = await githubApi.putJson(url, options);
    } catch (err1) {
      logger.debug({ err: err1 }, `Failed to rebase merge PR`);
      try {
        options.body.merge_method = 'squash';
        logger.debug({ options, url }, `mergePr`);
        automergeResult = await githubApi.putJson(url, options);
      } catch (err2) {
        logger.debug({ err: err2 }, `Failed to merge squash PR`);
        try {
          options.body.merge_method = 'merge';
          logger.debug({ options, url }, `mergePr`);
          automergeResult = await githubApi.putJson(url, options);
        } catch (err3) {
          logger.debug({ err: err3 }, `Failed to merge commit PR`);
          logger.info({ pr: prNo }, 'All merge attempts failed');
          return false;
        }
      }
    }
  }
  logger.debug(
    { automergeResult: automergeResult!.body, pr: prNo },
    'PR merged'
  );
  const cachedPr = config.prList?.find(({ number }) => number === prNo);
  if (cachedPr) {
    cachePr({ ...cachedPr, state: 'merged' });
  }
  return true;
}

export function massageMarkdown(input: string): string {
  if (platformConfig.isGhe) {
    return smartTruncate(input, GitHubMaxPrBodyLen);
  }
  const massagedInput = massageMarkdownLinks(input)
    // to be safe, replace all github.com links with renovatebot redirector
    .replace(
      regEx(/href="https?:\/\/github.com\//g),
      'href="https://togithub.com/'
    )
    .replace(regEx(/]\(https:\/\/github\.com\//g), '](https://togithub.com/')
    .replace(regEx(/]: https:\/\/github\.com\//g), ']: https://togithub.com/');
  return smartTruncate(massagedInput, GitHubMaxPrBodyLen);
}

export async function getVulnerabilityAlerts(): Promise<VulnerabilityAlert[]> {
  let vulnerabilityAlerts: { node: VulnerabilityAlert }[] | undefined;

  // TODO #7154
  const gheSupportsStateFilter = semver.satisfies(
    // semver not null safe, accepts null and undefined

    platformConfig.gheVersion!,
    '>=3.5'
  );
  const filterByState = !platformConfig.isGhe || gheSupportsStateFilter;
  const query = vulnerabilityAlertsQuery(filterByState);

  try {
    vulnerabilityAlerts = await githubApi.queryRepoField<{
      node: VulnerabilityAlert;
    }>(query, 'vulnerabilityAlerts', {
      variables: { owner: config.repositoryOwner, name: config.repositoryName },
      paginate: false,
      acceptHeader: 'application/vnd.github.vixen-preview+json',
    });
  } catch (err) {
    logger.debug({ err }, 'Error retrieving vulnerability alerts');
    logger.warn(
      {
        url: 'https://docs.renovatebot.com/configuration-options/#vulnerabilityalerts',
      },
      'Cannot access vulnerability alerts. Please ensure permissions have been granted.'
    );
  }
  let alerts: VulnerabilityAlert[] = [];
  try {
    if (vulnerabilityAlerts?.length) {
      alerts = vulnerabilityAlerts.map((edge) => edge.node);
      const shortAlerts: AggregatedVulnerabilities = {};
      if (alerts.length) {
        logger.trace({ alerts }, 'GitHub vulnerability details');
        for (const alert of alerts) {
          if (alert.securityVulnerability === null) {
            // As described in the documentation, there are cases in which
            // GitHub API responds with `"securityVulnerability": null`.
            // But it's may be faulty, so skip processing it here.
            continue;
          }
          const {
            package: { name, ecosystem },
            vulnerableVersionRange,
            firstPatchedVersion,
          } = alert.securityVulnerability;
          const patch = firstPatchedVersion?.identifier;

          const key = `${ecosystem.toLowerCase()}/${name}`;
          const range = vulnerableVersionRange;
          const elem = shortAlerts[key] || {};
          elem[range] = patch ?? null;
          shortAlerts[key] = elem;
        }
        logger.debug({ alerts: shortAlerts }, 'GitHub vulnerability details');
      }
    } else {
      logger.debug('No vulnerability alerts found');
    }
  } catch (err) /* istanbul ignore next */ {
    logger.error({ err }, 'Error processing vulnerabity alerts');
  }
  return alerts;
}

async function pushFiles(
  { branchName, message }: CommitFilesConfig,
  { parentCommitSha, commitSha }: CommitResult
): Promise<CommitSha | null> {
  try {
    // Push the commit to GitHub using a custom ref
    // The associated blobs will be pushed automatically
    await pushCommitToRenovateRef(commitSha, branchName);
    // Get all the blobs which the commit/tree points to
    // The blob SHAs will be the same locally as on GitHub
    const treeItems = await listCommitTree(commitSha);

    // For reasons unknown, we need to recreate our tree+commit on GitHub
    // Attempting to reuse the tree or commit SHA we pushed does not work
    const treeRes = await githubApi.postJson<{ sha: string }>(
      `/repos/${config.repository}/git/trees`,
      { body: { tree: treeItems } }
    );
    const treeSha = treeRes.body.sha;

    // Now we recreate the commit using the tree we recreated the step before
    const commitRes = await githubApi.postJson<{ sha: string }>(
      `/repos/${config.repository}/git/commits`,
      { body: { message, tree: treeSha, parents: [parentCommitSha] } }
    );
    const remoteCommitSha = commitRes.body.sha;
    await ensureBranchSha(branchName, remoteCommitSha);
    return remoteCommitSha;
  } catch (err) {
    logger.debug({ branchName, err }, 'Platform-native commit: unknown error');
    return null;
  }
}

export async function commitFiles(
  config: CommitFilesConfig
): Promise<CommitSha | null> {
  const commitResult = await git.prepareCommit(config); // Commit locally and don't push
  const { branchName, files } = config;
  if (!commitResult) {
    logger.debug(
      { branchName, files: files.map(({ path }) => path) },
      `Platform-native commit: unable to prepare for commit`
    );
    return null;
  }
  // Perform the commits using REST API
  const pushResult = await pushFiles(config, commitResult);
  if (!pushResult) {
    return null;
  }
  // Replace locally created branch with the remotely created one
  // and return the remote commit SHA
  await git.resetToCommit(commitResult.parentCommitSha);
  const commitSha = await git.fetchBranch(branchName);
  return commitSha;
}<|MERGE_RESOLUTION|>--- conflicted
+++ resolved
@@ -755,11 +755,6 @@
   }
 
   if (branchExists) {
-<<<<<<< HEAD
-    // Curl command for PATCH request:
-    await githubApi.patchJson(refUrl, { body: { sha, force: true } });
-    return;
-=======
     try {
       await githubApi.patchJson(refUrl, { body: { sha, force: true } });
       return;
@@ -774,7 +769,6 @@
         throw err;
       }
     }
->>>>>>> 3cc637f6
   }
 
   await githubApi.postJson(`/repos/${config.repository}/git/refs`, {
