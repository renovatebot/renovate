// TODO: types (#7154)
/* eslint-disable @typescript-eslint/restrict-template-expressions */
import URL from 'node:url';
import is from '@sindresorhus/is';
import delay from 'delay';
import JSON5 from 'json5';
import { DateTime } from 'luxon';
import semver from 'semver';
import { GlobalConfig } from '../../../config/global';
import {
  PLATFORM_INTEGRATION_UNAUTHORIZED,
  PLATFORM_RATE_LIMIT_EXCEEDED,
  PLATFORM_UNKNOWN_ERROR,
  REPOSITORY_ACCESS_FORBIDDEN,
  REPOSITORY_ARCHIVED,
  REPOSITORY_BLOCKED,
  REPOSITORY_CANNOT_FORK,
  REPOSITORY_CHANGED,
  REPOSITORY_DISABLED,
  REPOSITORY_EMPTY,
  REPOSITORY_FORKED,
  REPOSITORY_NOT_FOUND,
  REPOSITORY_NO_FORK,
  REPOSITORY_RENAMED,
} from '../../../constants/error-messages';
import { logger } from '../../../logger';
import type { BranchStatus, VulnerabilityAlert } from '../../../types';
import { ExternalHostError } from '../../../types/errors/external-host-error';
import * as git from '../../../util/git';
import { listCommitTree, pushCommitToRenovateRef } from '../../../util/git';
import type {
  CommitFilesConfig,
  CommitResult,
  CommitSha,
} from '../../../util/git/types';
import * as hostRules from '../../../util/host-rules';
import * as githubHttp from '../../../util/http/github';
import type { GithubHttpOptions } from '../../../util/http/github';
import type { HttpResponse } from '../../../util/http/types';
import { regEx } from '../../../util/regex';
import { sanitize } from '../../../util/sanitize';
import { fromBase64, looseEquals } from '../../../util/string';
import { ensureTrailingSlash } from '../../../util/url';
import type {
  AggregatedVulnerabilities,
  BranchStatusConfig,
  CreatePRConfig,
  EnsureCommentConfig,
  EnsureCommentRemovalConfig,
  EnsureIssueConfig,
  EnsureIssueResult,
  FindPRConfig,
  Issue,
  MergePRConfig,
  PlatformParams,
  PlatformPrOptions,
  PlatformResult,
  RepoParams,
  RepoResult,
  UpdatePrConfig,
} from '../types';
import { repoFingerprint } from '../util';
import { smartTruncate } from '../utils/pr-body';
import { coerceRestPr } from './common';
import {
  enableAutoMergeMutation,
  getIssuesQuery,
  repoInfoQuery,
  vulnerabilityAlertsQuery,
} from './graphql';
import { massageMarkdownLinks } from './massage-markdown-links';
import { getPrCache, updatePrCache } from './pr';
import type {
  BranchProtection,
  CombinedBranchStatus,
  Comment,
  GhAutomergeResponse,
  GhBranchStatus,
  GhPr,
  GhRepo,
  GhRestPr,
  GhRestRepo,
  LocalRepoConfig,
  PlatformConfig,
} from './types';
import { getUserDetails, getUserEmail } from './user';

export const id = 'github';

const githubApi = new githubHttp.GithubHttp();

let config: LocalRepoConfig;
let platformConfig: PlatformConfig;

export const GitHubMaxPrBodyLen = 60000;

export function resetConfigs(): void {
  config = {} as never;
  platformConfig = {
    hostType: 'github',
    endpoint: 'https://api.github.com/',
  };
}

resetConfigs();

function escapeHash(input: string): string {
  return input ? input.replace(regEx(/#/g), '%23') : input;
}

export async function detectGhe(token: string): Promise<void> {
  platformConfig.isGhe =
    URL.parse(platformConfig.endpoint).host !== 'api.github.com';
  if (platformConfig.isGhe) {
    const gheHeaderKey = 'x-github-enterprise-version';
    const gheQueryRes = await githubApi.headJson('/', { token });
    const gheHeaders = gheQueryRes?.headers || {};
    const [, gheVersion] =
      Object.entries(gheHeaders).find(
        ([k]) => k.toLowerCase() === gheHeaderKey
      ) ?? [];
    platformConfig.gheVersion = semver.valid(gheVersion as string) ?? null;
    logger.debug(
      `Detected GitHub Enterprise Server, version: ${platformConfig.gheVersion}`
    );
  }
}

export async function initPlatform({
  endpoint,
  token: originalToken,
  username,
  gitAuthor,
}: PlatformParams): Promise<PlatformResult> {
  let token = originalToken;
  if (!token) {
    throw new Error('Init: You must configure a GitHub token');
  }
  if (token.startsWith('github_pat_')) {
    throw new Error(
      'Init: Fine-grained Personal Access Tokens do not support the GitHub GraphQL API and cannot be used with Renovate.'
    );
  }
  token = token.replace(/^ghs_/, 'x-access-token:ghs_');
  platformConfig.isGHApp = token.startsWith('x-access-token:');

  if (endpoint) {
    platformConfig.endpoint = ensureTrailingSlash(endpoint);
    githubHttp.setBaseUrl(platformConfig.endpoint);
  } else {
    logger.debug('Using default github endpoint: ' + platformConfig.endpoint);
  }

  await detectGhe(token);

  let renovateUsername: string;
  if (username) {
    renovateUsername = username;
  } else {
    platformConfig.userDetails ??= await getUserDetails(
      platformConfig.endpoint,
      token
    );
    renovateUsername = platformConfig.userDetails.username;
  }
  let discoveredGitAuthor: string | undefined;
  if (!gitAuthor) {
    platformConfig.userDetails ??= await getUserDetails(
      platformConfig.endpoint,
      token
    );
    platformConfig.userEmail ??= await getUserEmail(
      platformConfig.endpoint,
      token
    );
    if (platformConfig.userEmail) {
      discoveredGitAuthor = `${platformConfig.userDetails.name} <${platformConfig.userEmail}>`;
    }
  }
  logger.debug({ platformConfig, renovateUsername }, 'Platform config');
  const platformResult: PlatformResult = {
    endpoint: platformConfig.endpoint,
    gitAuthor: gitAuthor ?? discoveredGitAuthor,
    renovateUsername,
    token,
  };

  return platformResult;
}

// Get all repositories that the user has access to
export async function getRepos(): Promise<string[]> {
  logger.debug('Autodiscovering GitHub repositories');
  try {
    if (platformConfig.isGHApp) {
      const res = await githubApi.getJson<{
        repositories: GhRestRepo[];
      }>(`installation/repositories?per_page=100`, {
        paginationField: 'repositories',
        paginate: 'all',
      });
      return res.body.repositories
        .filter(is.nonEmptyObject)
        .filter((repo) => !repo.archived)
        .map((repo) => repo.full_name);
    } else {
      const res = await githubApi.getJson<GhRestRepo[]>(
        `user/repos?per_page=100`,
        { paginate: 'all' }
      );
      return res.body
        .filter(is.nonEmptyObject)
        .filter((repo) => !repo.archived)
        .map((repo) => repo.full_name);
    }
  } catch (err) /* istanbul ignore next */ {
    logger.error({ err }, `GitHub getRepos error`);
    throw err;
  }
}

async function getBranchProtection(
  branchName: string
): Promise<BranchProtection> {
  // istanbul ignore if
  if (config.parentRepo) {
    return {};
  }
  const res = await githubApi.getJson<BranchProtection>(
    `repos/${config.repository}/branches/${escapeHash(branchName)}/protection`
  );
  return res.body;
}

export async function getRawFile(
  fileName: string,
  repoName?: string,
  branchOrTag?: string
): Promise<string | null> {
  const repo = repoName ?? config.repository;
  let url = `repos/${repo}/contents/${fileName}`;
  if (branchOrTag) {
    url += `?ref=` + branchOrTag;
  }
  const res = await githubApi.getJson<{ content: string }>(url);
  const buf = res.body.content;
  const str = fromBase64(buf);
  return str;
}

export async function getJsonFile(
  fileName: string,
  repoName?: string,
  branchOrTag?: string
): Promise<any | null> {
  // TODO #7154
  const raw = (await getRawFile(fileName, repoName, branchOrTag)) as string;
  return JSON5.parse(raw);
}

export async function getForkOrgs(
  token: string,
  forkOrgs?: string[]
): Promise<string[]> {
  const destinationOrgs = forkOrgs ?? [];
  if (!destinationOrgs.length) {
    if (!config.renovateForkUser) {
      try {
        logger.debug('Determining fork user from API');
        const userDetails = await getUserDetails(
          platformConfig.endpoint,
          token
        );
        config.renovateForkUser = userDetails.username;
      } catch (err) {
        logger.debug({ err }, 'Error getting username for forkToken');
      }
    }
    if (config.renovateForkUser) {
      destinationOrgs.push(config.renovateForkUser);
    }
  }
  return destinationOrgs;
}

export async function listForks(
  token: string,
  repository: string
): Promise<GhRestRepo[]> {
  try {
    // Get list of existing repos
    const url = `repos/${repository}/forks?per_page=100`;
    const repos = (
      await githubApi.getJson<GhRestRepo[]>(url, {
        token,
        paginate: true,
        pageLimit: 100,
      })
    ).body;
    logger.debug(`Found ${repos.length} forked repo(s)`);
    return repos;
  } catch (err) {
    if (err.statusCode === 404) {
      logger.debug('Cannot list repo forks - it is likely private');
    } else {
      logger.debug({ err }, 'Unknown error listing repository forks');
    }
    throw new Error(REPOSITORY_CANNOT_FORK);
  }
}

export async function findFork(
  token: string,
  repository: string,
  forkOrgs?: string[]
): Promise<GhRestRepo | null> {
  const forks = await listForks(token, repository);
  const orgs = await getForkOrgs(token, forkOrgs);
  if (!orgs.length) {
    throw new Error(REPOSITORY_CANNOT_FORK);
  }
  let forkedRepo: GhRestRepo | undefined;
  for (const forkOrg of orgs) {
    logger.debug(`Searching for forked repo in ${forkOrg}`);
    forkedRepo = forks.find((repo) => repo.owner.login === forkOrg);
    if (forkedRepo) {
      logger.debug(`Found existing forked repo: ${forkedRepo.full_name}`);
      break;
    }
  }
  return forkedRepo ?? null;
}

export async function createFork(
  token: string,
  repository: string,
  forkOrgs?: string[]
): Promise<GhRestRepo> {
  let forkedRepo: GhRestRepo | undefined;
  try {
<<<<<<< HEAD
    const organization = (await getForkOrgs(token, forkOrgs))[0];
=======
>>>>>>> 99477fbd
    forkedRepo = (
      await githubApi.postJson<GhRestRepo>(`repos/${repository}/forks`, {
        token,
        body: {
          name: config.parentRepo!.replace('/', '-_-'),
          default_branch_only: true, // no baseBranches support yet
        },
      })
    ).body;
  } catch (err) {
    logger.debug({ err }, 'Error creating fork');
  }
  if (!forkedRepo) {
    throw new Error(REPOSITORY_CANNOT_FORK);
  }
  logger.debug(`Created forked repo ${forkedRepo.full_name}, now sleeping 30s`);
  await delay(30000);
  return forkedRepo;
}

// Initialize GitHub by getting base branch and SHA
export async function initRepo({
  endpoint,
  repository,
  forkCreate,
  forkOrgs,
  forkToken,
  renovateUsername,
  cloneSubmodules,
  ignorePrAuthor,
}: RepoParams): Promise<RepoResult> {
  logger.debug(`initRepo("${repository}")`);
  // config is used by the platform api itself, not necessary for the app layer to know
  config = {
    repository,
    cloneSubmodules,
    ignorePrAuthor,
  } as any;
  // istanbul ignore if
  if (endpoint) {
    // Necessary for Renovate Pro - do not remove
    logger.debug(`Overriding default GitHub endpoint with ${endpoint}`);
    platformConfig.endpoint = endpoint;
    githubHttp.setBaseUrl(endpoint);
  }
  const opts = hostRules.find({
    hostType: 'github',
    url: platformConfig.endpoint,
  });
  config.renovateUsername = renovateUsername;
  [config.repositoryOwner, config.repositoryName] = repository.split('/');
  let repo: GhRepo | undefined;
  try {
    let infoQuery = repoInfoQuery;

    // GitHub Enterprise Server <3.3.0 doesn't support autoMergeAllowed and hasIssuesEnabled objects
    // TODO #7154
    if (
      platformConfig.isGhe &&
      // semver not null safe, accepts null and undefined
      semver.satisfies(platformConfig.gheVersion!, '<3.3.0')
    ) {
      infoQuery = infoQuery.replace(/\n\s*autoMergeAllowed\s*\n/, '\n');
      infoQuery = infoQuery.replace(/\n\s*hasIssuesEnabled\s*\n/, '\n');
    }

    const res = await githubApi.requestGraphql<{
      repository: GhRepo;
    }>(infoQuery, {
      variables: {
        owner: config.repositoryOwner,
        name: config.repositoryName,
      },
    });

    if (res?.errors) {
      if (res.errors.find((err) => err.type === 'RATE_LIMITED')) {
        logger.debug({ res }, 'Graph QL rate limit exceeded.');
        throw new Error(PLATFORM_RATE_LIMIT_EXCEEDED);
      }
      logger.debug({ res }, 'Unexpected Graph QL errors');
      throw new Error(PLATFORM_UNKNOWN_ERROR);
    }

    repo = res?.data?.repository;
    // istanbul ignore if
    if (!repo) {
      logger.debug({ res }, 'No repository returned');
      throw new Error(REPOSITORY_NOT_FOUND);
    }
    // istanbul ignore if
    if (!repo.defaultBranchRef?.name) {
      throw new Error(REPOSITORY_EMPTY);
    }
    if (
      repo.nameWithOwner &&
      repo.nameWithOwner.toUpperCase() !== repository.toUpperCase()
    ) {
      logger.debug(
        { desiredRepo: repository, foundRepo: repo.nameWithOwner },
        'Repository has been renamed'
      );
      throw new Error(REPOSITORY_RENAMED);
    }
    if (repo.isArchived) {
      logger.debug(
        'Repository is archived - throwing error to abort renovation'
      );
      throw new Error(REPOSITORY_ARCHIVED);
    }
    // Use default branch as PR target unless later overridden.
    config.defaultBranch = repo.defaultBranchRef.name;
    // Base branch may be configured but defaultBranch is always fixed
    logger.debug(`${repository} default branch = ${config.defaultBranch}`);
    // GitHub allows administrators to block certain types of merge, so we need to check it
    if (repo.rebaseMergeAllowed) {
      config.mergeMethod = 'rebase';
    } else if (repo.squashMergeAllowed) {
      config.mergeMethod = 'squash';
    } else if (repo.mergeCommitAllowed) {
      config.mergeMethod = 'merge';
    } else {
      // This happens if we don't have Administrator read access, it is not a critical error
      logger.debug('Could not find allowed merge methods for repo');
    }
    config.autoMergeAllowed = repo.autoMergeAllowed;
    config.hasIssuesEnabled = repo.hasIssuesEnabled;
  } catch (err) /* istanbul ignore next */ {
    logger.debug({ err }, 'Caught initRepo error');
    if (
      err.message === REPOSITORY_ARCHIVED ||
      err.message === REPOSITORY_RENAMED ||
      err.message === REPOSITORY_NOT_FOUND
    ) {
      throw err;
    }
    if (err.statusCode === 403) {
      throw new Error(REPOSITORY_ACCESS_FORBIDDEN);
    }
    if (err.statusCode === 404) {
      throw new Error(REPOSITORY_NOT_FOUND);
    }
    if (err.message.startsWith('Repository access blocked')) {
      throw new Error(REPOSITORY_BLOCKED);
    }
    if (err.message === REPOSITORY_FORKED) {
      throw err;
    }
    if (err.message === REPOSITORY_DISABLED) {
      throw err;
    }
    if (err.message === 'Response code 451 (Unavailable for Legal Reasons)') {
      throw new Error(REPOSITORY_ACCESS_FORBIDDEN);
    }
    logger.debug({ err }, 'Unknown GitHub initRepo error');
    throw err;
  }
  // This shouldn't be necessary, but occasional strange errors happened until it was added
  config.issueList = null;
  config.prList = null;

  if (forkToken) {
    logger.debug('Bot is in fork mode');
    config.forkToken = forkToken;
    // save parent name then delete
    config.parentRepo = config.repository;
    config.repository = null;
    let forkedRepo = await findFork(forkToken, repository, forkOrgs);
    if (forkedRepo) {
      config.repository = forkedRepo.full_name;
      const forkDefaultBranch = forkedRepo.default_branch;
      if (forkDefaultBranch !== config.defaultBranch) {
        const body = {
          ref: `refs/heads/${config.defaultBranch}`,
          sha: repo.defaultBranchRef.target.oid,
        };
        logger.debug(
          {
            defaultBranch: config.defaultBranch,
            forkDefaultBranch,
            body,
          },
          'Fork has different default branch to parent, attempting to create branch'
        );
        try {
          await githubApi.postJson(`repos/${config.repository}/git/refs`, {
            body,
            token: forkToken,
          });
          logger.debug('Created new default branch in fork');
        } catch (err) /* istanbul ignore next */ {
          if (err.response?.body?.message === 'Reference already exists') {
            logger.debug(
              `Branch ${config.defaultBranch} already exists in the fork`
            );
          } else {
            logger.warn(
              { err, body: err.response?.body },
              'Could not create parent defaultBranch in fork'
            );
          }
        }
        logger.debug(
          `Setting ${config.defaultBranch} as default branch for ${config.repository}`
        );
        try {
          await githubApi.patchJson(`repos/${config.repository}`, {
            body: {
              name: config.repository.split('/')[1],
              default_branch: config.defaultBranch,
            },
            token: forkToken,
          });
          logger.debug('Successfully changed default branch for fork');
        } catch (err) /* istanbul ignore next */ {
          logger.warn({ err }, 'Could not set default branch');
        }
      }
      // This is a lovely "hack" by GitHub that lets us force update our fork's default branch
      // with the base commit from the parent repository
      const url = `repos/${config.repository}/git/refs/heads/${config.defaultBranch}`;
      const sha = repo.defaultBranchRef.target.oid;
      try {
        logger.debug(
          `Updating forked repository default sha ${sha} to match upstream`
        );
        await githubApi.patchJson(url, {
          body: {
            sha,
            force: true,
          },
          token: forkToken ?? opts.token,
        });
      } catch (err) /* istanbul ignore next */ {
        logger.warn(
          { url, sha, err: err.err || err },
          'Error updating fork from upstream - cannot continue'
        );
        if (err instanceof ExternalHostError) {
          throw err;
        }
        throw new ExternalHostError(err);
      }
    } else if (forkCreate) {
      logger.debug('Forked repo is not found - attempting to create it');
      forkedRepo = await createFork(forkToken, repository);
      config.repository = forkedRepo.full_name;
    } else {
      logger.debug(
        'Forked repo is not found and forkCreate=false so need to abort'
      );
      throw new Error(REPOSITORY_NO_FORK);
    }
  }

  const parsedEndpoint = URL.parse(platformConfig.endpoint);
  // istanbul ignore else
  if (forkToken) {
    logger.debug('Using forkToken for git init');
    parsedEndpoint.auth = config.forkToken ?? null;
  } else {
    const tokenType = opts.token?.startsWith('x-access-token:')
      ? 'app'
      : 'personal access';
    logger.debug(`Using ${tokenType} token for git init`);
    parsedEndpoint.auth = opts.token ?? null;
  }
  // TODO: null checks (#7154)
  parsedEndpoint.host = parsedEndpoint.host!.replace(
    'api.github.com',
    'github.com'
  );
  parsedEndpoint.pathname = `${config.repository}.git`;
  const url = URL.format(parsedEndpoint);
  await git.initRepo({
    ...config,
    url,
  });
  const repoConfig: RepoResult = {
    defaultBranch: config.defaultBranch,
    isFork: repo.isFork === true,
    repoFingerprint: repoFingerprint(repo.id, platformConfig.endpoint),
  };
  return repoConfig;
}

export async function getRepoForceRebase(): Promise<boolean> {
  if (config.repoForceRebase === undefined) {
    try {
      config.repoForceRebase = false;
      const branchProtection = await getBranchProtection(config.defaultBranch);
      logger.debug('Found branch protection');
      if (branchProtection.required_status_checks) {
        if (branchProtection.required_status_checks.strict) {
          logger.debug(
            'Branch protection: PRs must be up-to-date before merging'
          );
          config.repoForceRebase = true;
        }
      }
      if (branchProtection.restrictions) {
        logger.debug(
          {
            users: branchProtection.restrictions.users,
            teams: branchProtection.restrictions.teams,
          },
          'Branch protection: Pushing to branch is restricted'
        );
        config.pushProtection = true;
      }
    } catch (err) {
      if (err.statusCode === 404) {
        logger.debug(`No branch protection found`);
      } else if (
        err.message === PLATFORM_INTEGRATION_UNAUTHORIZED ||
        err.statusCode === 403
      ) {
        logger.debug(
          'Branch protection: Do not have permissions to detect branch protection'
        );
      } else {
        throw err;
      }
    }
  }
  return !!config.repoForceRebase;
}

function cachePr(pr?: GhPr | null): void {
  config.prList ??= [];
  if (pr) {
    updatePrCache(pr);
    for (let idx = 0; idx < config.prList.length; idx += 1) {
      const cachedPr = config.prList[idx];
      if (cachedPr.number === pr.number) {
        config.prList[idx] = pr;
        return;
      }
    }
    config.prList.push(pr);
  }
}

// Fetch fresh Pull Request and cache it when possible
async function fetchPr(prNo: number): Promise<GhPr | null> {
  try {
    const { body: ghRestPr } = await githubApi.getJson<GhRestPr>(
      `repos/${config.parentRepo ?? config.repository}/pulls/${prNo}`
    );
    const result = coerceRestPr(ghRestPr);
    cachePr(result);
    return result;
  } catch (err) {
    logger.warn({ err, prNo }, `GitHub fetchPr error`);
    return null;
  }
}

// Gets details for a PR
export async function getPr(prNo: number): Promise<GhPr | null> {
  if (!prNo) {
    return null;
  }
  const prList = await getPrList();
  let pr = prList.find(({ number }) => number === prNo) ?? null;
  if (pr) {
    logger.debug('Returning PR from cache');
  }
  pr ??= await fetchPr(prNo);
  return pr;
}

function matchesState(state: string, desiredState: string): boolean {
  if (desiredState === 'all') {
    return true;
  }
  if (desiredState.startsWith('!')) {
    return state !== desiredState.substring(1);
  }
  return state === desiredState;
}

export async function getPrList(): Promise<GhPr[]> {
  if (!config.prList) {
    const repo = config.parentRepo ?? config.repository;
    const username =
      !config.forkToken && !config.ignorePrAuthor && config.renovateUsername
        ? config.renovateUsername
        : null;
    // TODO: check null `repo` (#7154)
    const prCache = await getPrCache(githubApi, repo!, username);
    config.prList = Object.values(prCache).sort(
      ({ number: a }, { number: b }) => (a > b ? -1 : 1)
    );
  }

  return config.prList;
}

export async function findPr({
  branchName,
  prTitle,
  state = 'all',
}: FindPRConfig): Promise<GhPr | null> {
  logger.debug(`findPr(${branchName}, ${prTitle}, ${state})`);
  const prList = await getPrList();
  const pr = prList.find((p) => {
    if (p.sourceBranch !== branchName) {
      return false;
    }

    if (prTitle && prTitle.toUpperCase() !== p.title.toUpperCase()) {
      return false;
    }

    if (!matchesState(p.state, state)) {
      return false;
    }

    if (!config.forkToken && !looseEquals(config.repository, p.sourceRepo)) {
      return false;
    }

    return true;
  });
  if (pr) {
    logger.debug(`Found PR #${pr.number}`);
  }
  return pr ?? null;
}

const REOPEN_THRESHOLD_MILLIS = 1000 * 60 * 60 * 24 * 7;

async function ensureBranchSha(branchName: string, sha: string): Promise<void> {
  try {
    const commitUrl = `/repos/${config.repository}/git/commits/${sha}`;
    await githubApi.head(commitUrl, { memCache: false });
  } catch (err) {
    logger.error({ err, sha, branchName }, 'Commit not found');
    throw err;
  }

  const refUrl = `/repos/${config.repository}/git/refs/heads/${branchName}`;
  let branchExists = false;
  let branchResult: undefined | HttpResponse<string>;
  try {
    branchResult = await githubApi.head(refUrl, { memCache: false });
    branchExists = true;
  } catch (err) {
    if (err.statusCode !== 404) {
      throw err;
    }
  }

  if (branchExists) {
    try {
      await githubApi.patchJson(refUrl, { body: { sha, force: true } });
      return;
    } catch (err) {
      if (err.err?.response?.statusCode === 422) {
        logger.debug(
          { branchResult, err },
          'Branch update failed due to reference not existing - will try to create'
        );
      } else {
        logger.warn({ refUrl, err, branchResult }, 'Error updating branch');
        throw err;
      }
    }
  }

  await githubApi.postJson(`/repos/${config.repository}/git/refs`, {
    body: { sha, ref: `refs/heads/${branchName}` },
  });
}

// Returns the Pull Request for a branch. Null if not exists.
export async function getBranchPr(branchName: string): Promise<GhPr | null> {
  logger.debug(`getBranchPr(${branchName})`);

  const openPr = await findPr({
    branchName,
    state: 'open',
  });
  if (openPr) {
    return openPr;
  }

  const autoclosedPr = await findPr({
    branchName,
    state: 'closed',
  });
  if (
    autoclosedPr?.title?.endsWith(' - autoclosed') &&
    autoclosedPr?.closedAt
  ) {
    const closedMillisAgo = DateTime.fromISO(autoclosedPr.closedAt)
      .diffNow()
      .negate()
      .toMillis();
    if (closedMillisAgo > REOPEN_THRESHOLD_MILLIS) {
      return null;
    }
    logger.debug({ autoclosedPr }, 'Found autoclosed PR for branch');
    if (GlobalConfig.get('dryRun')) {
      logger.info('DRY-RUN: Would try to reopen autoclosed PR');
      return null;
    }
    const { sha, number } = autoclosedPr;
    try {
      await ensureBranchSha(branchName, sha!);
      logger.debug(`Recreated autoclosed branch ${branchName} with sha ${sha}`);
    } catch (err) {
      logger.debug(
        { err, branchName, sha, autoclosedPr },
        'Could not recreate autoclosed branch - skipping reopen'
      );
      return null;
    }
    try {
      const title = autoclosedPr.title.replace(regEx(/ - autoclosed$/), '');
      const { body: ghPr } = await githubApi.patchJson<GhRestPr>(
        `repos/${config.repository}/pulls/${number}`,
        {
          body: {
            state: 'open',
            title,
          },
        }
      );
      logger.info(
        { branchName, title, number },
        'Successfully reopened autoclosed PR'
      );
      const result = coerceRestPr(ghPr);
      cachePr(result);
      return result;
    } catch (err) {
      logger.debug('Could not reopen autoclosed PR');
      return null;
    }
  }
  return null;
}

async function getStatus(
  branchName: string,
  useCache = true
): Promise<CombinedBranchStatus> {
  const commitStatusUrl = `repos/${config.repository}/commits/${escapeHash(
    branchName
  )}/status`;

  return (
    await githubApi.getJson<CombinedBranchStatus>(commitStatusUrl, {
      memCache: useCache,
    })
  ).body;
}

// Returns the combined status for a branch.
export async function getBranchStatus(
  branchName: string,
  internalChecksAsSuccess: boolean
): Promise<BranchStatus> {
  logger.debug(`getBranchStatus(${branchName})`);
  let commitStatus: CombinedBranchStatus;
  try {
    commitStatus = await getStatus(branchName);
  } catch (err) /* istanbul ignore next */ {
    if (err.statusCode === 404) {
      logger.debug(
        'Received 404 when checking branch status, assuming that branch has been deleted'
      );
      throw new Error(REPOSITORY_CHANGED);
    }
    logger.debug('Unknown error when checking branch status');
    throw err;
  }
  logger.debug(
    { state: commitStatus.state, statuses: commitStatus.statuses },
    'branch status check result'
  );
  if (commitStatus.statuses && !internalChecksAsSuccess) {
    commitStatus.statuses = commitStatus.statuses.filter(
      (status) =>
        status.state !== 'success' || !status.context?.startsWith('renovate/')
    );
    if (!commitStatus.statuses.length) {
      logger.debug(
        'Successful checks are all internal renovate/ checks, so returning "pending" branch status'
      );
      commitStatus.state = 'pending';
    }
  }
  let checkRuns: { name: string; status: string; conclusion: string }[] = [];
  // API is supported in oldest available GHE version 2.19
  try {
    const checkRunsUrl = `repos/${config.repository}/commits/${escapeHash(
      branchName
    )}/check-runs?per_page=100`;
    const opts = {
      headers: {
        accept: 'application/vnd.github.antiope-preview+json',
      },
      paginate: true,
      paginationField: 'check_runs',
    };
    const checkRunsRaw = (
      await githubApi.getJson<{
        check_runs: { name: string; status: string; conclusion: string }[];
      }>(checkRunsUrl, opts)
    ).body;
    if (checkRunsRaw.check_runs?.length) {
      checkRuns = checkRunsRaw.check_runs.map((run) => ({
        name: run.name,
        status: run.status,
        conclusion: run.conclusion,
      }));
      logger.debug({ checkRuns }, 'check runs result');
    } else {
      // istanbul ignore next
      logger.debug({ result: checkRunsRaw }, 'No check runs found');
    }
  } catch (err) /* istanbul ignore next */ {
    if (err instanceof ExternalHostError) {
      throw err;
    }
    if (
      err.statusCode === 403 ||
      err.message === PLATFORM_INTEGRATION_UNAUTHORIZED
    ) {
      logger.debug('No permission to view check runs');
    } else {
      logger.warn({ err }, 'Error retrieving check runs');
    }
  }
  if (checkRuns.length === 0) {
    if (commitStatus.state === 'success') {
      return 'green';
    }
    if (commitStatus.state === 'failure') {
      return 'red';
    }
    return 'yellow';
  }
  if (
    commitStatus.state === 'failure' ||
    checkRuns.some((run) => run.conclusion === 'failure')
  ) {
    return 'red';
  }
  if (
    (commitStatus.state === 'success' || commitStatus.statuses.length === 0) &&
    checkRuns.every((run) =>
      ['skipped', 'neutral', 'success'].includes(run.conclusion)
    )
  ) {
    return 'green';
  }
  return 'yellow';
}

async function getStatusCheck(
  branchName: string,
  useCache = true
): Promise<GhBranchStatus[]> {
  const branchCommit = git.getBranchCommit(branchName);

  const url = `repos/${config.repository}/commits/${branchCommit}/statuses`;

  return (
    await githubApi.getJson<GhBranchStatus[]>(url, { memCache: useCache })
  ).body;
}

interface GithubToRenovateStatusMapping {
  [index: string]: BranchStatus;
}
const githubToRenovateStatusMapping: GithubToRenovateStatusMapping = {
  success: 'green',
  error: 'red',
  failure: 'red',
  pending: 'yellow',
};

export async function getBranchStatusCheck(
  branchName: string,
  context: string
): Promise<BranchStatus | null> {
  try {
    const res = await getStatusCheck(branchName);
    for (const check of res) {
      if (check.context === context) {
        return githubToRenovateStatusMapping[check.state] || 'yellow';
      }
    }
    return null;
  } catch (err) /* istanbul ignore next */ {
    if (err.statusCode === 404) {
      logger.debug('Commit not found when checking statuses');
      throw new Error(REPOSITORY_CHANGED);
    }
    throw err;
  }
}

export async function setBranchStatus({
  branchName,
  context,
  description,
  state,
  url: targetUrl,
}: BranchStatusConfig): Promise<void> {
  // istanbul ignore if
  if (config.parentRepo) {
    logger.debug('Cannot set branch status when in forking mode');
    return;
  }
  const existingStatus = await getBranchStatusCheck(branchName, context);
  if (existingStatus === state) {
    return;
  }
  logger.debug({ branch: branchName, context, state }, 'Setting branch status');
  let url: string | undefined;
  try {
    const branchCommit = git.getBranchCommit(branchName);
    url = `repos/${config.repository}/statuses/${branchCommit}`;
    const renovateToGitHubStateMapping = {
      green: 'success',
      yellow: 'pending',
      red: 'failure',
    };
    const options: any = {
      state: renovateToGitHubStateMapping[state],
      description,
      context,
    };
    if (targetUrl) {
      options.target_url = targetUrl;
    }
    await githubApi.postJson(url, { body: options });

    // update status cache
    await getStatus(branchName, false);
    await getStatusCheck(branchName, false);
  } catch (err) /* istanbul ignore next */ {
    logger.debug({ err, url }, 'Caught error setting branch status - aborting');
    throw new Error(REPOSITORY_CHANGED);
  }
}

// Issue

/* istanbul ignore next */
async function getIssues(): Promise<Issue[]> {
  const result = await githubApi.queryRepoField<Issue>(
    getIssuesQuery,
    'issues',
    {
      variables: {
        owner: config.repositoryOwner,
        name: config.repositoryName,
        user: config.renovateUsername,
      },
    }
  );

  logger.debug(`Retrieved ${result.length} issues`);
  return result.map((issue) => ({
    ...issue,
    state: issue.state?.toLowerCase(),
  }));
}

export async function getIssueList(): Promise<Issue[]> {
  // istanbul ignore if
  if (config.hasIssuesEnabled === false) {
    return [];
  }
  if (!config.issueList) {
    logger.debug('Retrieving issueList');
    config.issueList = await getIssues();
  }
  return config.issueList;
}

export async function getIssue(
  number: number,
  useCache = true
): Promise<Issue | null> {
  // istanbul ignore if
  if (config.hasIssuesEnabled === false) {
    return null;
  }
  try {
    const issueBody = (
      await githubApi.getJson<{ body: string }>(
        `repos/${config.parentRepo ?? config.repository}/issues/${number}`,
        { memCache: useCache }
      )
    ).body.body;
    return {
      number,
      body: issueBody,
    };
  } catch (err) /* istanbul ignore next */ {
    logger.debug({ err, number }, 'Error getting issue');
    return null;
  }
}

export async function findIssue(title: string): Promise<Issue | null> {
  logger.debug(`findIssue(${title})`);
  const [issue] = (await getIssueList()).filter(
    (i) => i.state === 'open' && i.title === title
  );
  if (!issue) {
    return null;
  }
  logger.debug(`Found issue ${issue.number}`);
  // TODO: can number be required? (#7154)
  return getIssue(issue.number!);
}

async function closeIssue(issueNumber: number): Promise<void> {
  logger.debug(`closeIssue(${issueNumber})`);
  await githubApi.patchJson(
    `repos/${config.parentRepo ?? config.repository}/issues/${issueNumber}`,
    {
      body: { state: 'closed' },
    }
  );
}

export async function ensureIssue({
  title,
  reuseTitle,
  body: rawBody,
  labels,
  once = false,
  shouldReOpen = true,
}: EnsureIssueConfig): Promise<EnsureIssueResult | null> {
  logger.debug(`ensureIssue(${title})`);
  // istanbul ignore if
  if (config.hasIssuesEnabled === false) {
    logger.info(
      'Cannot ensure issue because issues are disabled in this repository'
    );
    return null;
  }
  const body = sanitize(rawBody);
  try {
    const issueList = await getIssueList();
    let issues = issueList.filter((i) => i.title === title);
    if (!issues.length) {
      issues = issueList.filter((i) => i.title === reuseTitle);
      if (issues.length) {
        logger.debug(`Reusing issue title: "${reuseTitle}"`);
      }
    }
    if (issues.length) {
      let issue = issues.find((i) => i.state === 'open');
      if (!issue) {
        if (once) {
          logger.debug('Issue already closed - skipping recreation');
          return null;
        }
        if (shouldReOpen) {
          logger.debug('Reopening previously closed issue');
        }
        issue = issues[issues.length - 1];
      }
      for (const i of issues) {
        if (i.state === 'open' && i.number !== issue.number) {
          logger.warn(`Closing duplicate issue ${i.number}`);
          // TODO #7154
          await closeIssue(i.number!);
        }
      }
      const issueBody = (
        await githubApi.getJson<{ body: string }>(
          `repos/${config.parentRepo ?? config.repository}/issues/${
            issue.number
          }`
        )
      ).body.body;
      if (
        issue.title === title &&
        issueBody === body &&
        issue.state === 'open'
      ) {
        logger.debug('Issue is open and up to date - nothing to do');
        return null;
      }
      if (shouldReOpen) {
        logger.debug('Patching issue');
        const data: Record<string, unknown> = { body, state: 'open', title };
        if (labels) {
          data.labels = labels;
        }
        await githubApi.patchJson(
          `repos/${config.parentRepo ?? config.repository}/issues/${
            issue.number
          }`,
          {
            body: data,
          }
        );
        logger.debug('Issue updated');
        return 'updated';
      }
    }
    await githubApi.postJson(
      `repos/${config.parentRepo ?? config.repository}/issues`,
      {
        body: {
          title,
          body,
          labels: labels ?? [],
        },
      }
    );
    logger.info('Issue created');
    // reset issueList so that it will be fetched again as-needed
    config.issueList = null;
    return 'created';
  } catch (err) /* istanbul ignore next */ {
    if (err.body?.message?.startsWith('Issues are disabled for this repo')) {
      logger.debug(`Issues are disabled, so could not create issue: ${title}`);
    } else {
      logger.warn({ err }, 'Could not ensure issue');
    }
  }
  return null;
}

export async function ensureIssueClosing(title: string): Promise<void> {
  logger.trace(`ensureIssueClosing(${title})`);
  // istanbul ignore if
  if (config.hasIssuesEnabled === false) {
    logger.info(
      'Cannot ensure issue because issues are disabled in this repository'
    );
    return;
  }
  const issueList = await getIssueList();
  for (const issue of issueList) {
    if (issue.state === 'open' && issue.title === title) {
      // TODO #7154
      await closeIssue(issue.number!);
      logger.debug(`Issue closed, issueNo: ${issue.number}`);
    }
  }
}

export async function addAssignees(
  issueNo: number,
  assignees: string[]
): Promise<void> {
  logger.debug(`Adding assignees '${assignees.join(', ')}' to #${issueNo}`);
  const repository = config.parentRepo ?? config.repository;
  await githubApi.postJson(`repos/${repository}/issues/${issueNo}/assignees`, {
    body: {
      assignees,
    },
  });
}

export async function addReviewers(
  prNo: number,
  reviewers: string[]
): Promise<void> {
  logger.debug(`Adding reviewers '${reviewers.join(', ')}' to #${prNo}`);

  const userReviewers = reviewers.filter((e) => !e.startsWith('team:'));
  const teamReviewers = reviewers
    .filter((e) => e.startsWith('team:'))
    .map((e) => e.replace(regEx(/^team:/), ''));
  try {
    await githubApi.postJson(
      `repos/${
        config.parentRepo ?? config.repository
      }/pulls/${prNo}/requested_reviewers`,
      {
        body: {
          reviewers: userReviewers,
          team_reviewers: teamReviewers,
        },
      }
    );
  } catch (err) /* istanbul ignore next */ {
    logger.warn({ err }, 'Failed to assign reviewer');
  }
}

async function addLabels(
  issueNo: number,
  labels: string[] | null | undefined
): Promise<void> {
  logger.debug(`Adding labels '${labels?.join(', ')}' to #${issueNo}`);
  const repository = config.parentRepo ?? config.repository;
  if (is.array(labels) && labels.length) {
    await githubApi.postJson(`repos/${repository}/issues/${issueNo}/labels`, {
      body: labels,
    });
  }
}

export async function deleteLabel(
  issueNo: number,
  label: string
): Promise<void> {
  logger.debug(`Deleting label ${label} from #${issueNo}`);
  const repository = config.parentRepo ?? config.repository;
  try {
    await githubApi.deleteJson(
      `repos/${repository}/issues/${issueNo}/labels/${label}`
    );
  } catch (err) /* istanbul ignore next */ {
    logger.warn({ err, issueNo, label }, 'Failed to delete label');
  }
}

async function addComment(issueNo: number, body: string): Promise<void> {
  // POST /repos/:owner/:repo/issues/:number/comments
  await githubApi.postJson(
    `repos/${
      config.parentRepo ?? config.repository
    }/issues/${issueNo}/comments`,
    {
      body: { body },
    }
  );
}

async function editComment(commentId: number, body: string): Promise<void> {
  // PATCH /repos/:owner/:repo/issues/comments/:id
  await githubApi.patchJson(
    `repos/${
      config.parentRepo ?? config.repository
    }/issues/comments/${commentId}`,
    {
      body: { body },
    }
  );
}

async function deleteComment(commentId: number): Promise<void> {
  // DELETE /repos/:owner/:repo/issues/comments/:id
  await githubApi.deleteJson(
    `repos/${
      config.parentRepo ?? config.repository
    }/issues/comments/${commentId}`
  );
}

async function getComments(issueNo: number): Promise<Comment[]> {
  // GET /repos/:owner/:repo/issues/:number/comments
  logger.debug(`Getting comments for #${issueNo}`);
  const url = `repos/${
    config.parentRepo ?? config.repository
  }/issues/${issueNo}/comments?per_page=100`;
  try {
    const comments = (
      await githubApi.getJson<Comment[]>(url, {
        paginate: true,
      })
    ).body;
    logger.debug(`Found ${comments.length} comments`);
    return comments;
  } catch (err) /* istanbul ignore next */ {
    if (err.statusCode === 404) {
      logger.debug('404 response when retrieving comments');
      throw new ExternalHostError(err, 'github');
    }
    throw err;
  }
}

export async function ensureComment({
  number,
  topic,
  content,
}: EnsureCommentConfig): Promise<boolean> {
  const sanitizedContent = sanitize(content);
  try {
    const comments = await getComments(number);
    let body: string;
    let commentId: number | null = null;
    let commentNeedsUpdating = false;
    if (topic) {
      logger.debug(`Ensuring comment "${topic}" in #${number}`);
      body = `### ${topic}\n\n${sanitizedContent}`;
      comments.forEach((comment) => {
        if (comment.body.startsWith(`### ${topic}\n\n`)) {
          commentId = comment.id;
          commentNeedsUpdating = comment.body !== body;
        }
      });
    } else {
      logger.debug(`Ensuring content-only comment in #${number}`);
      body = `${sanitizedContent}`;
      comments.forEach((comment) => {
        if (comment.body === body) {
          commentId = comment.id;
          commentNeedsUpdating = false;
        }
      });
    }
    if (!commentId) {
      await addComment(number, body);
      logger.info(
        { repository: config.repository, issueNo: number, topic },
        'Comment added'
      );
    } else if (commentNeedsUpdating) {
      await editComment(commentId, body);
      logger.debug(
        { repository: config.repository, issueNo: number },
        'Comment updated'
      );
    } else {
      logger.debug('Comment is already update-to-date');
    }
    return true;
  } catch (err) /* istanbul ignore next */ {
    if (err instanceof ExternalHostError) {
      throw err;
    }
    if (err.body?.message?.includes('is locked')) {
      logger.debug('Issue is locked - cannot add comment');
    } else {
      logger.warn({ err }, 'Error ensuring comment');
    }
    return false;
  }
}

export async function ensureCommentRemoval(
  deleteConfig: EnsureCommentRemovalConfig
): Promise<void> {
  const { number: issueNo } = deleteConfig;
  const key =
    deleteConfig.type === 'by-topic'
      ? deleteConfig.topic
      : deleteConfig.content;
  logger.trace(`Ensuring comment "${key}" in #${issueNo} is removed`);
  const comments = await getComments(issueNo);
  let commentId: number | null | undefined = null;

  if (deleteConfig.type === 'by-topic') {
    const byTopic = (comment: Comment): boolean =>
      comment.body.startsWith(`### ${deleteConfig.topic}\n\n`);
    commentId = comments.find(byTopic)?.id;
  } else if (deleteConfig.type === 'by-content') {
    const byContent = (comment: Comment): boolean =>
      comment.body.trim() === deleteConfig.content;
    commentId = comments.find(byContent)?.id;
  }

  try {
    if (commentId) {
      logger.debug(`Removing comment from issueNo: ${issueNo}`);
      await deleteComment(commentId);
    }
  } catch (err) /* istanbul ignore next */ {
    logger.warn({ err }, 'Error deleting comment');
  }
}

// Pull Request

async function tryPrAutomerge(
  prNumber: number,
  prNodeId: string,
  platformOptions: PlatformPrOptions | undefined
): Promise<void> {
  if (!platformOptions?.usePlatformAutomerge) {
    return;
  }

  // If GitHub Enterprise Server <3.3.0 it doesn't support automerge
  // TODO #7154
  if (platformConfig.isGhe) {
    // semver not null safe, accepts null and undefined
    if (semver.satisfies(platformConfig.gheVersion!, '<3.3.0')) {
      logger.debug(
        { prNumber },
        'GitHub-native automerge: not supported on this version of GHE. Use 3.3.0 or newer.'
      );
      return;
    }
  }

  if (!config.autoMergeAllowed) {
    logger.debug(
      { prNumber },
      'GitHub-native automerge: not enabled in repo settings'
    );
    return;
  }

  try {
    const mergeMethod = config.mergeMethod?.toUpperCase() || 'MERGE';
    const variables = { pullRequestId: prNodeId, mergeMethod };
    const queryOptions = { variables };

    const res = await githubApi.requestGraphql<GhAutomergeResponse>(
      enableAutoMergeMutation,
      queryOptions
    );

    if (res?.errors) {
      logger.debug(
        { prNumber, errors: res.errors },
        'GitHub-native automerge: fail'
      );
      return;
    }

    logger.debug(`GitHub-native automerge: success...PrNo: ${prNumber}`);
  } catch (err) /* istanbul ignore next: missing test #7154 */ {
    logger.warn({ prNumber, err }, 'GitHub-native automerge: REST API error');
  }
}

// Creates PR and returns PR number
export async function createPr({
  sourceBranch,
  targetBranch,
  prTitle: title,
  prBody: rawBody,
  labels,
  draftPR = false,
  platformOptions,
}: CreatePRConfig): Promise<GhPr | null> {
  const body = sanitize(rawBody);
  const base = targetBranch;
  // Include the repository owner to handle forkToken and regular mode
  // TODO: can `repository` be null? (#7154)

  const head = `${config.repository!.split('/')[0]}:${sourceBranch}`;
  const options: any = {
    body: {
      title,
      head,
      base,
      body,
      draft: draftPR,
    },
  };
  // istanbul ignore if
  if (config.forkToken) {
    options.token = config.forkToken;
    options.body.maintainer_can_modify =
      platformOptions?.forkModeDisallowMaintainerEdits !== true;
  }
  logger.debug({ title, head, base, draft: draftPR }, 'Creating PR');
  const ghPr = (
    await githubApi.postJson<GhRestPr>(
      `repos/${config.parentRepo ?? config.repository}/pulls`,
      options
    )
  ).body;
  logger.debug(
    { branch: sourceBranch, pr: ghPr.number, draft: draftPR },
    'PR created'
  );

  const result = coerceRestPr(ghPr);
  const { number, node_id } = result;

  await addLabels(number, labels);
  await tryPrAutomerge(number, node_id, platformOptions);

  cachePr(result);
  return result;
}

export async function updatePr({
  number: prNo,
  prTitle: title,
  prBody: rawBody,
  state,
  targetBranch,
}: UpdatePrConfig): Promise<void> {
  logger.debug(`updatePr(${prNo}, ${title}, body)`);
  const body = sanitize(rawBody);
  const patchBody: any = { title };
  if (body) {
    patchBody.body = body;
  }
  if (targetBranch) {
    patchBody.base = targetBranch;
  }
  if (state) {
    patchBody.state = state;
  }
  const options: any = {
    body: patchBody,
  };
  // istanbul ignore if
  if (config.forkToken) {
    options.token = config.forkToken;
  }
  try {
    const { body: ghPr } = await githubApi.patchJson<GhRestPr>(
      `repos/${config.parentRepo ?? config.repository}/pulls/${prNo}`,
      options
    );
    const result = coerceRestPr(ghPr);
    cachePr(result);
    logger.debug(`PR updated...prNo: ${prNo}`);
  } catch (err) /* istanbul ignore next */ {
    if (err instanceof ExternalHostError) {
      throw err;
    }
    logger.warn({ err }, 'Error updating PR');
  }
}

export async function mergePr({
  branchName,
  id: prNo,
}: MergePRConfig): Promise<boolean> {
  logger.debug(`mergePr(${prNo}, ${branchName})`);
  const url = `repos/${
    config.parentRepo ?? config.repository
  }/pulls/${prNo}/merge`;
  const options: GithubHttpOptions = {
    body: {},
  };
  // istanbul ignore if
  if (config.forkToken) {
    options.token = config.forkToken;
  }
  let automerged = false;
  let automergeResult: HttpResponse<unknown>;
  if (config.mergeMethod) {
    // This path is taken if we have auto-detected the allowed merge types from the repo
    options.body.merge_method = config.mergeMethod;
    try {
      logger.debug({ options, url }, `mergePr`);
      automergeResult = await githubApi.putJson(url, options);
      automerged = true;
    } catch (err) {
      if (err.statusCode === 404 || err.statusCode === 405) {
        const body = err.response?.body;
        if (
          is.nonEmptyString(body?.message) &&
          regEx(/^Required status check ".+" is expected\.$/).test(body.message)
        ) {
          logger.debug(
            { response: body },
            `GitHub blocking PR merge -- Missing required status check(s)`
          );
          return false;
        }
        if (
          is.nonEmptyString(body?.message) &&
          (body.message.includes('approving review') ||
            body.message.includes('code owner review'))
        ) {
          logger.debug(
            { response: body },
            `GitHub blocking PR merge -- Needs approving review(s)`
          );
          return false;
        }
        logger.debug(
          { response: body },
          'GitHub blocking PR merge -- will keep trying'
        );
      } else {
        logger.warn({ err }, `Failed to ${config.mergeMethod} merge PR`);
        return false;
      }
    }
  }
  if (!automerged) {
    // We need to guess the merge method and try squash -> rebase -> merge
    options.body.merge_method = 'rebase';
    try {
      logger.debug({ options, url }, `mergePr`);
      automergeResult = await githubApi.putJson(url, options);
    } catch (err1) {
      logger.debug({ err: err1 }, `Failed to rebase merge PR`);
      try {
        options.body.merge_method = 'squash';
        logger.debug({ options, url }, `mergePr`);
        automergeResult = await githubApi.putJson(url, options);
      } catch (err2) {
        logger.debug({ err: err2 }, `Failed to merge squash PR`);
        try {
          options.body.merge_method = 'merge';
          logger.debug({ options, url }, `mergePr`);
          automergeResult = await githubApi.putJson(url, options);
        } catch (err3) {
          logger.debug({ err: err3 }, `Failed to merge commit PR`);
          logger.info({ pr: prNo }, 'All merge attempts failed');
          return false;
        }
      }
    }
  }
  logger.debug(
    { automergeResult: automergeResult!.body, pr: prNo },
    'PR merged'
  );
  const cachedPr = config.prList?.find(({ number }) => number === prNo);
  if (cachedPr) {
    cachePr({ ...cachedPr, state: 'merged' });
  }
  return true;
}

export function massageMarkdown(input: string): string {
  if (platformConfig.isGhe) {
    return smartTruncate(input, GitHubMaxPrBodyLen);
  }
  const massagedInput = massageMarkdownLinks(input)
    // to be safe, replace all github.com links with renovatebot redirector
    .replace(
      regEx(/href="https?:\/\/github.com\//g),
      'href="https://togithub.com/'
    )
    .replace(regEx(/]\(https:\/\/github\.com\//g), '](https://togithub.com/')
    .replace(regEx(/]: https:\/\/github\.com\//g), ']: https://togithub.com/');
  return smartTruncate(massagedInput, GitHubMaxPrBodyLen);
}

export async function getVulnerabilityAlerts(): Promise<VulnerabilityAlert[]> {
  let vulnerabilityAlerts: { node: VulnerabilityAlert }[] | undefined;

  // TODO #7154
  const gheSupportsStateFilter = semver.satisfies(
    // semver not null safe, accepts null and undefined

    platformConfig.gheVersion!,
    '>=3.5'
  );
  const filterByState = !platformConfig.isGhe || gheSupportsStateFilter;
  const query = vulnerabilityAlertsQuery(filterByState);

  try {
    vulnerabilityAlerts = await githubApi.queryRepoField<{
      node: VulnerabilityAlert;
    }>(query, 'vulnerabilityAlerts', {
      variables: { owner: config.repositoryOwner, name: config.repositoryName },
      paginate: false,
      acceptHeader: 'application/vnd.github.vixen-preview+json',
    });
  } catch (err) {
    logger.debug({ err }, 'Error retrieving vulnerability alerts');
    logger.warn(
      {
        url: 'https://docs.renovatebot.com/configuration-options/#vulnerabilityalerts',
      },
      'Cannot access vulnerability alerts. Please ensure permissions have been granted.'
    );
  }
  let alerts: VulnerabilityAlert[] = [];
  try {
    if (vulnerabilityAlerts?.length) {
      alerts = vulnerabilityAlerts.map((edge) => edge.node);
      const shortAlerts: AggregatedVulnerabilities = {};
      if (alerts.length) {
        logger.trace({ alerts }, 'GitHub vulnerability details');
        for (const alert of alerts) {
          if (alert.securityVulnerability === null) {
            // As described in the documentation, there are cases in which
            // GitHub API responds with `"securityVulnerability": null`.
            // But it's may be faulty, so skip processing it here.
            continue;
          }
          const {
            package: { name, ecosystem },
            vulnerableVersionRange,
            firstPatchedVersion,
          } = alert.securityVulnerability;
          const patch = firstPatchedVersion?.identifier;

          const key = `${ecosystem.toLowerCase()}/${name}`;
          const range = vulnerableVersionRange;
          const elem = shortAlerts[key] || {};
          elem[range] = patch ?? null;
          shortAlerts[key] = elem;
        }
        logger.debug({ alerts: shortAlerts }, 'GitHub vulnerability details');
      }
    } else {
      logger.debug('No vulnerability alerts found');
    }
  } catch (err) /* istanbul ignore next */ {
    logger.error({ err }, 'Error processing vulnerabity alerts');
  }
  return alerts;
}

async function pushFiles(
  { branchName, message }: CommitFilesConfig,
  { parentCommitSha, commitSha }: CommitResult
): Promise<CommitSha | null> {
  try {
    // Push the commit to GitHub using a custom ref
    // The associated blobs will be pushed automatically
    await pushCommitToRenovateRef(commitSha, branchName);
    // Get all the blobs which the commit/tree points to
    // The blob SHAs will be the same locally as on GitHub
    const treeItems = await listCommitTree(commitSha);

    // For reasons unknown, we need to recreate our tree+commit on GitHub
    // Attempting to reuse the tree or commit SHA we pushed does not work
    const treeRes = await githubApi.postJson<{ sha: string }>(
      `/repos/${config.repository}/git/trees`,
      { body: { tree: treeItems } }
    );
    const treeSha = treeRes.body.sha;

    // Now we recreate the commit using the tree we recreated the step before
    const commitRes = await githubApi.postJson<{ sha: string }>(
      `/repos/${config.repository}/git/commits`,
      { body: { message, tree: treeSha, parents: [parentCommitSha] } }
    );
    const remoteCommitSha = commitRes.body.sha;
    await ensureBranchSha(branchName, remoteCommitSha);
    return remoteCommitSha;
  } catch (err) {
    logger.debug({ branchName, err }, 'Platform-native commit: unknown error');
    return null;
  }
}

export async function commitFiles(
  config: CommitFilesConfig
): Promise<CommitSha | null> {
  const commitResult = await git.prepareCommit(config); // Commit locally and don't push
  const { branchName, files } = config;
  if (!commitResult) {
    logger.debug(
      { branchName, files: files.map(({ path }) => path) },
      `Platform-native commit: unable to prepare for commit`
    );
    return null;
  }
  // Perform the commits using REST API
  const pushResult = await pushFiles(config, commitResult);
  if (!pushResult) {
    return null;
  }
  // Replace locally created branch with the remotely created one
  // and return the remote commit SHA
  await git.resetToCommit(commitResult.parentCommitSha);
  const commitSha = await git.fetchBranch(branchName);
  return commitSha;
}<|MERGE_RESOLUTION|>--- conflicted
+++ resolved
@@ -338,14 +338,12 @@
 ): Promise<GhRestRepo> {
   let forkedRepo: GhRestRepo | undefined;
   try {
-<<<<<<< HEAD
     const organization = (await getForkOrgs(token, forkOrgs))[0];
-=======
->>>>>>> 99477fbd
     forkedRepo = (
       await githubApi.postJson<GhRestRepo>(`repos/${repository}/forks`, {
         token,
         body: {
+          organization,
           name: config.parentRepo!.replace('/', '-_-'),
           default_branch_only: true, // no baseBranches support yet
         },
