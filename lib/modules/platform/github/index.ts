--- conflicted
+++ resolved
@@ -610,14 +610,10 @@
       !config.forkMode && !config.ignorePrAuthor && config.renovateUsername
         ? config.renovateUsername
         : null;
-<<<<<<< HEAD
     const handleEtag = config.repositoryCache !== 'remote';
-    const prCache = await getPrCache(githubApi, repo, username, handleEtag);
-=======
     // TODO: check null `repo` #7154
     // eslint-disable-next-line @typescript-eslint/no-unnecessary-type-assertion
-    const prCache = await getPrCache(githubApi, repo!, username);
->>>>>>> 53bd90b3
+    const prCache = await getPrCache(githubApi, repo!, username, handleEtag);
     config.prList = Object.values(prCache);
   }
 
