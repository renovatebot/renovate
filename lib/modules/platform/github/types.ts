--- conflicted
+++ resolved
@@ -100,12 +100,8 @@
   defaultBranch: string;
   repositoryOwner: string;
   repository: string | null;
-<<<<<<< HEAD
   repositoryCache: RepositoryCacheConfig;
-  renovateUsername: string;
-=======
   renovateUsername: string | undefined;
->>>>>>> 53bd90b3
   productLinks: any;
   ignorePrAuthor: boolean;
   autoMergeAllowed: boolean;
