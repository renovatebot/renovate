--- conflicted
+++ resolved
@@ -19,81 +19,6 @@
 }
 `;
 
-<<<<<<< HEAD
-=======
-export const closedPrsQuery = `
-query($owner: String!, $name: String!, $count: Int, $cursor: String) {
-  repository(owner: $owner, name: $name) {
-    pullRequests(
-      states: [CLOSED, MERGED],
-      orderBy: {
-        field: UPDATED_AT,
-        direction: DESC
-      },
-      first: $count,
-      after: $cursor
-    ) {
-      pageInfo {
-        endCursor
-        hasNextPage
-      }
-      nodes {
-        number
-        state
-        headRefName
-        title
-        comments(last: 100) {
-          nodes {
-            databaseId
-            body
-          }
-        }
-      }
-    }
-  }
-}
-`;
-
-export const openPrsQuery = `
-query($owner: String!, $name: String!, $count: Int, $cursor: String) {
-  repository(owner: $owner, name: $name) {
-    pullRequests(
-      states: [OPEN],
-      orderBy: {
-        field: UPDATED_AT,
-        direction: DESC
-      },
-      first: $count,
-      after: $cursor
-    ) {
-      pageInfo {
-        endCursor
-        hasNextPage
-      }
-      nodes {
-        number
-        headRefName
-        baseRefName
-        title
-        labels(last: 100) {
-          nodes {
-            name
-          }
-        }
-        assignees {
-          totalCount
-        }
-        reviewRequests {
-          totalCount
-        }
-        body
-      }
-    }
-  }
-}
-`;
-
->>>>>>> 986b0239
 export const getIssuesQuery = `
 query(
   $owner: String!,
