--- conflicted
+++ resolved
@@ -14,11 +14,11 @@
   GerritProjectInfo,
   GerritRequestDetail,
 } from './types';
-<<<<<<< HEAD
-import { MIN_GERRIT_VERSION, mapPrStateToGerritFilter } from './utils';
-=======
-import { MAX_GERRIT_COMMENT_SIZE, mapPrStateToGerritFilter } from './utils';
->>>>>>> d32eedbb
+import {
+  MAX_GERRIT_COMMENT_SIZE,
+  MIN_GERRIT_VERSION,
+  mapPrStateToGerritFilter,
+} from './utils';
 
 class GerritClient {
   // memCache is disabled because GerritPrCache will provide a smarter caching
