--- conflicted
+++ resolved
@@ -74,21 +74,14 @@
     return changes.body;
   }
 
-<<<<<<< HEAD
   async getChange(
     changeNumber: number,
     extraOptions?: string[],
   ): Promise<GerritChange> {
     const options = [...this.requestDetails, ...(extraOptions ?? [])];
     const queryString = getQueryString({ o: options });
-    const changes = await this.gerritHttp.getJson<GerritChange>(
+    const changes = await this.gerritHttp.getJsonUnchecked<GerritChange>(
       `a/changes/${changeNumber}?${queryString}`,
-=======
-  async getChange(changeNumber: number): Promise<GerritChange> {
-    const changes = await this.gerritHttp.getJsonUnchecked<GerritChange>(
-      `a/changes/${changeNumber}?` +
-        this.requestDetails.map((det) => `o=${det}`).join('&'),
->>>>>>> 6964458d
     );
     return changes.body;
   }
