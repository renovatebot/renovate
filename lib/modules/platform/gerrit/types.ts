import type { FindPRConfig } from '../types';

export interface GerritFindPRConfig extends FindPRConfig {
  label?: string;
  limit?: number;
  requestDetails?: GerritRequestDetail[];
}

/**
 * The Interfaces for the Gerrit API Responses ({@link https://gerrit-review.googlesource.com/Documentation/rest-api.html | REST-API})
 * minimized to only needed properties.
 *
 * @packageDocumentation
 */

export interface GerritProjectInfo {
  id: string;
  name: string;
  state?: 'ACTIVE' | 'READ_ONLY' | 'HIDDEN';
  labels?: Record<string, GerritLabelTypeInfo>;
}

export interface GerritLabelTypeInfo {
  values: Record<number, string>;
  default_value: number;
}

export interface GerritBranchInfo {
  ref: string;
  revision: string;
}

export type GerritChangeStatus = 'NEW' | 'MERGED' | 'ABANDONED';

export type GerritRequestDetail =
  | 'SUBMITTABLE'
  | 'CHECK'
  | 'MESSAGES'
  | 'DETAILED_ACCOUNTS'
  | 'LABELS'
  | 'CURRENT_ACTIONS'
  | 'CURRENT_REVISION'
  | 'COMMIT_FOOTERS';

export interface GerritChange {
  branch: string;
  change_id: string;
  subject: string;
  status: GerritChangeStatus;
  created: string;
  /** Requires o=SUBMITTABLE. */
  submittable?: boolean;
  _number: number;
<<<<<<< HEAD
  hashtags: string[];
=======
  /** Requires o=LABELS. */
>>>>>>> 72bc1fba
  labels?: Record<string, GerritLabelInfo>;
  /** Requires o=LABELS. */
  reviewers?: {
    REVIEWER?: GerritAccountInfo[];
  };
  /** Requires o=MESSAGES. */
  messages?: GerritChangeMessageInfo[];
  /** Requires o=CURRENT_REVISION. */
  current_revision?: string;
  /**
   * All patch sets of this change as a map that maps the commit ID of the patch set to a RevisionInfo entity.
   * Requires o=CURRENT_REVISION.
   */
  revisions?: Record<string, GerritRevisionInfo>;
  /**
   * Potential consistency issues with the change (not related to labels).
   * Requires o=CHECKS. */
  problems?: unknown[];
}

export interface GerritRevisionInfo {
  uploader: GerritAccountInfo;
  /** The Git reference for the patch set. */
  ref: string;
  /** Requires o=CURRENT_ACTIONS. */
  actions?: Record<string, GerritActionInfo>;
  /** Requires o=COMMIT_FOOTERS. */
  commit_with_footers?: string;
}

export interface GerritChangeMessageInfo {
  id: string;
  message: string;
  tag?: string;
}

export interface GerritLabelInfo {
  approved?: GerritAccountInfo;
  rejected?: GerritAccountInfo;
  /** If true, the label blocks submit operation. If not set, the default is false. */
  blocking?: boolean;
}

export interface GerritActionInfo {
  method?: string;
  enabled?: boolean;
}

export interface GerritAccountInfo {
  _account_id: number;
  /** Requires o=DETAILED_ACCOUNTS. */
  username?: string;
}

export interface GerritMergeableInfo {
  submit_type:
    | 'MERGE_IF_NECESSARY'
    | 'FAST_FORWARD_ONLY'
    | 'REBASE_IF_NECESSARY'
    | 'REBASE_ALWAYS'
    | 'MERGE_ALWAYS'
    | 'CHERRY_PICK';
  mergeable: boolean;
}<|MERGE_RESOLUTION|>--- conflicted
+++ resolved
@@ -48,14 +48,11 @@
   subject: string;
   status: GerritChangeStatus;
   created: string;
+  hashtags: string[];
   /** Requires o=SUBMITTABLE. */
   submittable?: boolean;
   _number: number;
-<<<<<<< HEAD
-  hashtags: string[];
-=======
   /** Requires o=LABELS. */
->>>>>>> 72bc1fba
   labels?: Record<string, GerritLabelInfo>;
   /** Requires o=LABELS. */
   reviewers?: {
