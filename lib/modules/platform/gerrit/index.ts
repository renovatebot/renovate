import { DateTime } from 'luxon';
import { logger } from '../../../logger';
import type { BranchStatus } from '../../../types';
import { clone } from '../../../util/clone';
import { parseJson } from '../../../util/common';
import * as git from '../../../util/git';
import type { VirtualBranch } from '../../../util/git/types';
import { setBaseUrl } from '../../../util/http/gerrit';
import { regEx } from '../../../util/regex';
import { ensureTrailingSlash } from '../../../util/url';
import { hashBody } from '../pr-body';
import type {
  BranchStatusConfig,
  CreatePRConfig,
  EnsureCommentConfig,
  EnsureCommentRemovalConfigByContent,
  EnsureCommentRemovalConfigByTopic,
  EnsureIssueConfig,
  EnsureIssueResult,
  FindPRConfig,
  Issue,
  MergePRConfig,
  PlatformParams,
  PlatformResult,
  Pr,
  RepoParams,
  RepoResult,
  UpdatePrConfig,
} from '../types';
import { repoFingerprint } from '../util';

import { smartTruncate } from '../utils/pr-body';
import { readOnlyIssueBody } from '../utils/read-only-issue-body';
import { client } from './client';
import { GerritPrCache } from './pr-cache';
import { configureScm } from './scm';
import type {
  GerritChange,
  GerritLabelTypeInfo,
  GerritProjectInfo,
} from './types';
import {
  REQUEST_DETAILS_FOR_PRS,
  TAG_PULL_REQUEST_BODY,
  extractSourceBranch,
  getGerritRepoUrl,
  mapBranchStatusToLabel,
  mapGerritChangeToPr,
} from './utils';

export const id = 'gerrit';

const defaults: {
  endpoint?: string;
} = {};

let config: {
  repository?: string;
  head?: string;
  config?: GerritProjectInfo;
  labels: Record<string, GerritLabelTypeInfo>;
  gerritUsername?: string;
} = {
  labels: {},
};

export function writeToConfig(newConfig: typeof config): void {
  config = { ...config, ...newConfig };
}

export function initPlatform({
  endpoint,
  username,
  password,
}: PlatformParams): Promise<PlatformResult> {
  logger.debug(`initPlatform(${endpoint!}, ${username!})`);
  if (!endpoint) {
    throw new Error('Init: You must configure a Gerrit Server endpoint');
  }
  if (!(username && password)) {
    throw new Error(
      'Init: You must configure a Gerrit Server username/password',
    );
  }
  config.gerritUsername = username;
  defaults.endpoint = ensureTrailingSlash(endpoint);
  setBaseUrl(defaults.endpoint);
  const platformConfig: PlatformResult = {
    endpoint: defaults.endpoint,
  };
  return Promise.resolve(platformConfig);
}

/**
 * Get all state="ACTIVE" and type="CODE" repositories from gerrit
 */
export async function getRepos(): Promise<string[]> {
  logger.debug(`getRepos()`);
  return await client.getRepos();
}

/**
 * Clone repository to local directory
 * @param config
 */
export async function initRepo({
  repository,
  gitUrl,
}: RepoParams): Promise<RepoResult> {
  logger.debug(`initRepo(${repository}, ${gitUrl})`);
  const projectInfo = await client.getProjectInfo(repository);
  const branchInfo = await client.getBranchInfo(repository);

  config = {
    ...config,
    repository,
    head: branchInfo.revision,
    config: projectInfo,
    labels: projectInfo.labels ?? {},
  };

<<<<<<< HEAD
  const baseUrl = defaults.endpoint!;
  const url = getGerritRepoUrl(repository, baseUrl);
  configureScm(repository);
  await git.initRepo({ url });

  // Abandon all changes voted with Code-Review -2
  // The GerritPrCache cannot be used here otherwise initializeCaches(), which is not called yet, would erase it later
=======
  //abandon "open" and "rejected" changes at startup
>>>>>>> 23bb825e
  const rejectedChanges = await client.findChanges(repository, {
    branchName: '',
    state: 'open',
    label: '-2',
  });
  for (const change of rejectedChanges) {
    await client.abandonChange(
      change._number,
      'This change has been abandoned as it was voted with Code-Review -2.',
    );
    logger.info(
      `Abandoned change ${change._number} with Code-Review -2 in repository ${repository}`,
    );
  }

  // Collect open Gerrit changes to initialize as virtual branches
  // This allows the DefaultGitScm to work with Gerrit changes as if they were regular Git branches.
  // The GerritPrCache cannot be used here otherwise initializeCaches(), which is not called yet, would erase it later
  const openChanges = await client.findChanges(repository, {
    branchName: '',
    state: 'open',
    requestDetails: ['CURRENT_REVISION', 'COMMIT_FOOTERS'],
  });
  const virtualBranches: VirtualBranch[] = [];
  for (const change of openChanges) {
    const branchName = extractSourceBranch(change);
    if (!branchName) {
      continue;
    }
    const sha = change.current_revision!;
    const ref = change.revisions![sha].ref;
    virtualBranches.push({
      name: branchName,
      ref,
      sha,
    });
  }

  if (virtualBranches.length > 0) {
    logger.debug(
      `Will fetch ${virtualBranches.length} Gerrit changes as virtual branches`,
    );
  }

  const baseUrl = defaults.endpoint!;
  const url = getGerritRepoUrl(repository, baseUrl);
  configureScm(repository);
  await git.initRepo({
    url,
    virtualBranches,
  });

  const repoConfig: RepoResult = {
    defaultBranch: config.head!,
    isFork: false,
    repoFingerprint: repoFingerprint(repository, baseUrl),
  };
  return repoConfig;
}

export async function findPr(findPRConfig: FindPRConfig): Promise<Pr | null> {
  if (!findPRConfig.refreshCache) {
    const prs = await GerritPrCache.getPrs(config.repository!);
    // Find matching PR from cache
    const cached = prs.find((pr) => {
      if (
        findPRConfig.branchName &&
        pr.sourceBranch !== findPRConfig.branchName
      ) {
        return false;
      }
      if (
        findPRConfig.targetBranch &&
        pr.targetBranch !== findPRConfig.targetBranch
      ) {
        return false;
      }
      if (findPRConfig.prTitle && pr.title !== findPRConfig.prTitle) {
        return false;
      }
      if (
        findPRConfig.state !== undefined &&
        findPRConfig.state !== 'all' &&
        pr.state !== findPRConfig.state &&
        !(findPRConfig.state === '!open' && pr.state !== 'open')
      ) {
        return false;
      }
      return true;
    });
    logger.trace(
      `findPr: using cached gerrit change ${cached?.number} for ${findPRConfig.branchName}`,
    );
    return cached ?? null;
  }

  const change = (
    await client.findChanges(config.repository!, {
      ...findPRConfig,
      singleChange: true,
      requestDetails: REQUEST_DETAILS_FOR_PRS,
    })
  ).pop();
  if (!change) {
    return null;
  }
  const pr = mapGerritChangeToPr(change, {
    sourceBranch: findPRConfig.branchName,
  })!;

  logger.debug(`findPr: saving gerrit change ${pr.number} to cache`);
  await GerritPrCache.setPr(config.repository!, pr);

  return pr;
}

export async function refreshPr(number: number): Promise<void> {
  // refresh cache
  await getPr(number, true);
}

export async function getPr(
  number: number,
  refreshCache?: boolean,
): Promise<Pr | null> {
  if (!refreshCache) {
    const prs = await GerritPrCache.getPrs(config.repository!);
    const cached = prs.find((pr) => pr.number === number) ?? null;
    logger.trace(
      `getPr: using cached gerrit change ${cached?.sourceBranch} for ${number}`,
    );
    return cached;
  }

  let change: GerritChange;
  try {
    change = await client.getChange(number, REQUEST_DETAILS_FOR_PRS);
  } catch (err) {
    if (err.statusCode === 404) {
      return null;
    }
    throw err;
  }
  const pr = mapGerritChangeToPr(change);
  if (!pr) {
    return null;
  }

  logger.debug(`getPr: saving gerrit change ${number} to cache`);
  await GerritPrCache.setPr(config.repository!, pr);

  return pr;
}

export async function updatePr(prConfig: UpdatePrConfig): Promise<void> {
  logger.debug(`updatePr(${prConfig.number}, ${prConfig.prTitle})`);
  const prs = await GerritPrCache.getPrs(config.repository!);
  const cached = prs.find((pr) => pr.number === prConfig.number);
  if (!cached) {
    logger.warn(`updatePr: PR ${prConfig.number} not found in cache`);
    return;
  }

  const pr = clone(cached);
  let hasChanges = false;

  // TODO: compare against cached.bodyStruct.hash to save API calls
  if (prConfig.prBody) {
    const messageAdded = await client.addMessageIfNotAlreadyExists(
      prConfig.number,
      prConfig.prBody,
      TAG_PULL_REQUEST_BODY,
    );
    if (messageAdded) {
      // TODO: should the body be normalized before hashing?
      pr.bodyStruct = {
        hash: hashBody(prConfig.prBody),
      };
      pr.updatedAt = new Date().toISOString();
      hasChanges = true;
    }
  }

  if (prConfig.state && prConfig.state === 'closed') {
    const change = await client.abandonChange(prConfig.number);
    pr.state = 'closed';
    pr.updatedAt = change.updated.replace(' ', 'T');
    hasChanges = true;
  }

  if (hasChanges) {
    logger.debug(
      `updatePr: updating gerrit change ${prConfig.number} in cache`,
    );
    await GerritPrCache.setPr(config.repository!, pr);
  }
}

export async function createPr(prConfig: CreatePRConfig): Promise<Pr | null> {
  logger.debug(
    `createPr(${prConfig.sourceBranch}, ${prConfig.prTitle}, ${
      prConfig.labels?.toString() ?? ''
    })`,
  );
  const change = (
    await client.findChanges(config.repository!, {
      branchName: prConfig.sourceBranch,
      targetBranch: prConfig.targetBranch,
      state: 'open',
      singleChange: true,
      requestDetails: REQUEST_DETAILS_FOR_PRS,
    })
  ).pop();
  if (change === undefined) {
    throw new Error(
      `the change should be created automatically from previous push to refs/for/${prConfig.sourceBranch}`,
    );
  }
  const created = DateTime.fromISO(change.created.replace(' ', 'T'), {});
  const fiveMinutesAgo = DateTime.utc().minus({ minutes: 5 });
  if (created < fiveMinutesAgo) {
    throw new Error(
      `the change should have been created automatically from previous push to refs/for/${prConfig.sourceBranch}, but it was not created in the last 5 minutes (${change.created})`,
    );
  }
  await client.addMessageIfNotAlreadyExists(
    change._number,
    prConfig.prBody,
    TAG_PULL_REQUEST_BODY,
    change.messages,
  );
  const pr = mapGerritChangeToPr(change, {
    sourceBranch: prConfig.sourceBranch,
    prBody: prConfig.prBody,
  })!;

  logger.debug(`createPr: saving gerrit change ${pr.number} to cache`);
  await GerritPrCache.setPr(config.repository!, pr);

  return pr;
}

export async function getBranchPr(
  branchName: string,
  targetBranch?: string,
): Promise<Pr | null> {
  const prs = await GerritPrCache.getPrs(config.repository!);
  const cached = prs.find((pr) => {
    if (pr.sourceBranch !== branchName) {
      return false;
    }
    if (pr.state !== 'open') {
      return false;
    }
    if (targetBranch && pr.targetBranch !== targetBranch) {
      return false;
    }
    return true;
  });
  logger.trace(
    `getBranchPr: using cached gerrit change ${cached?.number} for ${branchName}`,
  );
  return cached ?? null;
}

export async function getPrList(): Promise<Pr[]> {
  const cached = await GerritPrCache.getPrs(config.repository!);
  logger.debug(`getPrList: using ${cached.length} cached changes`);
  return cached;
}

export async function mergePr(mergeConfig: MergePRConfig): Promise<boolean> {
  logger.debug(
    `mergePr(${mergeConfig.id}, ${mergeConfig.branchName!}, ${mergeConfig.strategy!})`,
  );
  const prs = await GerritPrCache.getPrs(config.repository!);
  const cached = prs.find((pr) => pr.number === mergeConfig.id);
  if (!cached) {
    logger.warn(`mergePr: PR ${mergeConfig.id} not found in cache`);
    return false;
  }

  let change: GerritChange;
  try {
    change = await client.submitChange(mergeConfig.id);
    if (change.status !== 'MERGED') {
      return false;
    }
  } catch (err) {
    if (err.statusCode === 409) {
      logger.warn(
        { err },
        "Can't submit the change, because the submit rule doesn't allow it.",
      );
      return false;
    }
    throw err;
  }

  const pr = clone(cached);
  pr.state = 'merged';
  pr.updatedAt = change.updated.replace(' ', 'T');
  logger.debug(`mergePr: updating gerrit change ${mergeConfig.id} in cache`);
  await GerritPrCache.setPr(config.repository!, pr);
  return true;
}

/**
 * BranchStatus for Gerrit assumes that the branchName refers to a change.
 * @param branchName
 */
export async function getBranchStatus(
  branchName: string,
): Promise<BranchStatus> {
  logger.debug(`getBranchStatus(${branchName})`);
  const change = (
    await client.findChanges(config.repository!, {
      state: 'open',
      branchName,
      singleChange: true,
      requestDetails: ['LABELS', 'SUBMITTABLE', 'CHECK'],
    })
  ).pop();
  if (change) {
    const hasProblems = change.problems && change.problems.length > 0;
    if (hasProblems) {
      return 'red';
    }
    const hasBlockingLabels = Object.values(change.labels ?? {}).some(
      (label) => label.blocking,
    );
    if (hasBlockingLabels) {
      return 'red';
    }
    if (change.submittable) {
      return 'green';
    }
  }
  return 'yellow';
}

/**
 * check the gerrit-change for the presence of the corresponding "$context" Gerrit label if configured,
 *  return 'yellow' if not configured or not set
 * @param branchName
 * @param context renovate/stability-days || ...
 */
export async function getBranchStatusCheck(
  branchName: string,
  context: string,
): Promise<BranchStatus | null> {
  const labelConfig = config.labels[context];
  if (labelConfig) {
    const change = (
      await client.findChanges(config.repository!, {
        branchName,
        state: 'open',
        singleChange: true,
        requestDetails: ['LABELS'],
      })
    ).pop();
    if (change) {
      const label = change.labels![context];
      if (label) {
        // Check for rejected or blocking first, as a label could have both rejected and approved
        if (label.rejected || label.blocking) {
          return 'red';
        }
        if (label.approved) {
          return 'green';
        }
      }
    }
  }
  return 'yellow';
}

/**
 * Apply the branch state $context to the corresponding gerrit label (if available)
 * context === "renovate/stability-days" / "renovate/merge-confidence" and state === "green"/...
 * @param branchStatusConfig
 */
export async function setBranchStatus(
  branchStatusConfig: BranchStatusConfig,
): Promise<void> {
  const label = config.labels[branchStatusConfig.context];
  const labelValue =
    label && mapBranchStatusToLabel(branchStatusConfig.state, label);
  if (branchStatusConfig.context && labelValue) {
    const change = (
      await client.findChanges(config.repository!, {
        branchName: branchStatusConfig.branchName,
        state: 'open',
        singleChange: true,
        requestDetails: ['LABELS'],
      })
    ).pop();

    const labelKey = branchStatusConfig.context;
    if (!change?.labels || !Object.hasOwn(change.labels, labelKey)) {
      return;
    }

    await client.setLabel(change._number, labelKey, labelValue);
  }
}

export async function getRawFile(
  fileName: string,
  repoName?: string,
  branchOrTag?: string,
): Promise<string | null> {
  const repo = repoName ?? config.repository;
  if (!repo) {
    logger.debug('No repo so cannot getRawFile');
    return null;
  }
  const branch =
    branchOrTag ??
    (repo === config.repository ? (config.head ?? 'HEAD') : 'HEAD');
  const result = await client.getFile(repo, branch, fileName);
  return result;
}

export async function getJsonFile(
  fileName: string,
  repoName?: string,
  branchOrTag?: string,
): Promise<any> {
  const raw = await getRawFile(fileName, repoName, branchOrTag);
  return parseJson(raw, fileName);
}

export async function addReviewers(
  number: number,
  reviewers: string[],
): Promise<void> {
  await client.addReviewers(number, reviewers);
}

/**
 * add "CC" (only one possible)
 */
export async function addAssignees(
  number: number,
  assignees: string[],
): Promise<void> {
  if (assignees.length) {
    if (assignees.length > 1) {
      logger.debug(
        `addAssignees(${number}, ${assignees.toString()}) called with more then one assignee! Gerrit only supports one assignee! Using the first from list.`,
      );
    }
    await client.addAssignee(number, assignees[0]);
  }
}

export async function ensureComment(
  ensureComment: EnsureCommentConfig,
): Promise<boolean> {
  logger.debug(
    `ensureComment(${ensureComment.number}, ${ensureComment.topic!}, ${
      ensureComment.content
    })`,
  );
  await client.addMessageIfNotAlreadyExists(
    ensureComment.number,
    ensureComment.content,
    ensureComment.topic ?? undefined,
  );
  return true;
}

export function massageMarkdown(prBody: string, rebaseLabel: string): string {
  return (
    smartTruncate(readOnlyIssueBody(prBody), maxBodyLength())
      .replace('Branch creation', 'Change creation')
      .replace(
        'close this Pull Request unmerged',
        'abandon or vote this change with Code-Review -2',
      )
      .replace(
        'Close this PR',
        'Abandon or vote this change with Code-Review -2',
      )
      .replace(
        'you tick the rebase/retry checkbox',
        `you add the _${rebaseLabel}_ hashtag to this change`,
      )
      .replace(
        'checking the rebase/retry box above',
        `adding the _${rebaseLabel}_ hashtag to this change`,
      )
      .replace(regEx(/\b(?:Pull Request|PR)/g), 'change')
      // Remove HTML tags not supported in Gerrit markdown
      .replace(regEx(/<\/?summary>/g), '**')
      .replace(regEx(/<\/?(details|blockquote)>/g), '')
      .replace(regEx(`\n---\n\n.*?<!-- rebase-check -->.*?\n`), '')
      .replace(regEx(/<!--renovate-(?:debug|config-hash):.*?-->/g), '')
      // Remove zero-width-space not supported in Gerrit markdown
      .replace(regEx(/&#8203;/g), '')
  );
}

export function maxBodyLength(): number {
  return 16384; //TODO: check the real gerrit limit (max. chars)
}

export async function deleteLabel(
  number: number,
  label: string,
): Promise<void> {
  await client.deleteHashtag(number, label);
}

export function ensureCommentRemoval(
  ensureCommentRemoval:
    | EnsureCommentRemovalConfigByTopic
    | EnsureCommentRemovalConfigByContent,
): Promise<void> {
  return Promise.resolve();
}

export function ensureIssueClosing(title: string): Promise<void> {
  return Promise.resolve();
}

export function ensureIssue(
  issueConfig: EnsureIssueConfig,
): Promise<EnsureIssueResult | null> {
  return Promise.resolve(null);
}

export function findIssue(title: string): Promise<Issue | null> {
  return Promise.resolve(null);
}

export function getIssueList(): Promise<Issue[]> {
  return Promise.resolve([]);
}<|MERGE_RESOLUTION|>--- conflicted
+++ resolved
@@ -119,17 +119,8 @@
     labels: projectInfo.labels ?? {},
   };
 
-<<<<<<< HEAD
-  const baseUrl = defaults.endpoint!;
-  const url = getGerritRepoUrl(repository, baseUrl);
-  configureScm(repository);
-  await git.initRepo({ url });
-
   // Abandon all changes voted with Code-Review -2
   // The GerritPrCache cannot be used here otherwise initializeCaches(), which is not called yet, would erase it later
-=======
-  //abandon "open" and "rejected" changes at startup
->>>>>>> 23bb825e
   const rejectedChanges = await client.findChanges(repository, {
     branchName: '',
     state: 'open',
