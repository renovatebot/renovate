--- conflicted
+++ resolved
@@ -277,7 +277,6 @@
 
 export async function updatePr(prConfig: UpdatePrConfig): Promise<void> {
   logger.debug(`updatePr(${prConfig.number}, ${prConfig.prTitle})`);
-<<<<<<< HEAD
   const prs = await GerritPrCache.getPrs(config.repository!);
   const cached = prs.find((pr) => pr.number === prConfig.number);
   if (!cached) {
@@ -286,38 +285,29 @@
   }
 
   const pr = clone(cached);
-  let hasChanges = false;
-
-  // TODO: compare against cached.bodyStruct.hash to save API calls
-  if (prConfig.prBody) {
-    const messageAdded = await client.addMessageIfNotAlreadyExists(
-=======
-  // prConfig.prBody will only be set if the body has changed
+  let updated = false;
+
   if (prConfig.prBody) {
     await client.addMessage(
->>>>>>> 490bfc1c
       prConfig.number,
       prConfig.prBody,
       TAG_PULL_REQUEST_BODY,
     );
-    if (messageAdded) {
-      // TODO: should the body be normalized before hashing?
-      pr.bodyStruct = {
-        hash: hashBody(prConfig.prBody),
-      };
-      pr.updatedAt = new Date().toISOString();
-      hasChanges = true;
-    }
+    pr.bodyStruct = {
+      hash: hashBody(prConfig.prBody),
+    };
+    pr.updatedAt = new Date().toISOString();
+    updated = true;
   }
 
   if (prConfig.state && prConfig.state === 'closed') {
     const change = await client.abandonChange(prConfig.number);
     pr.state = 'closed';
     pr.updatedAt = change.updated.replace(' ', 'T');
-    hasChanges = true;
-  }
-
-  if (hasChanges) {
+    updated = true;
+  }
+
+  if (updated) {
     logger.debug(
       `updatePr: updating gerrit change ${prConfig.number} in cache`,
     );
