import type { LongCommitSha } from '../../../util/git/types';
import { client as _client } from './client';
import { GerritScm, configureScm } from './scm';
import type {
  GerritAccountInfo,
  GerritChange,
  GerritRevisionInfo,
} from './types';
import { git, partial } from '~test/util';

vi.mock('./client');
const clientMock = vi.mocked(_client);

describe('modules/platform/gerrit/scm', () => {
  const gerritScm = new GerritScm();

  beforeEach(() => {
    configureScm('test/repo', 'user');
  });

  describe('isBranchBehindBase()', () => {
    it('no open change for with branchname found -> isBehind == true', async () => {
      clientMock.findChanges.mockResolvedValueOnce([]);
      await expect(
        gerritScm.isBranchBehindBase('myBranchName', 'baseBranch'),
      ).resolves.toBeTrue();
      expect(clientMock.findChanges).toHaveBeenCalledExactlyOnceWith(
        'test/repo',
        {
          branchName: 'myBranchName',
          state: 'open',
          targetBranch: 'baseBranch',
          singleChange: true,
          requestDetails: ['CURRENT_REVISION', 'CURRENT_ACTIONS'],
        },
      );
    });

    it('open change found for branchname, rebase action is available -> isBehind == true', async () => {
      const change = partial<GerritChange>({
        current_revision: 'currentRevSha',
        revisions: {
          currentRevSha: partial<GerritRevisionInfo>({
            actions: {
              rebase: {
                enabled: true,
              },
            },
          }),
        },
      });
      clientMock.findChanges.mockResolvedValueOnce([change]);
      await expect(
        gerritScm.isBranchBehindBase('myBranchName', 'baseBranch'),
      ).resolves.toBeTrue();
    });

    it('open change found for branch name, but rebase action is not available -> isBehind == false', async () => {
      const change = partial<GerritChange>({
        current_revision: 'currentRevSha',
        revisions: {
          currentRevSha: partial<GerritRevisionInfo>({
            actions: {
              rebase: {},
            },
          }),
        },
      });
      clientMock.findChanges.mockResolvedValueOnce([change]);
      await expect(
        gerritScm.isBranchBehindBase('myBranchName', 'baseBranch'),
      ).resolves.toBeFalse();
    });
  });

  describe('isBranchModified()', () => {
    it('no open change for with branchname found -> not modified', async () => {
      clientMock.findChanges.mockResolvedValueOnce([]);
      await expect(
        gerritScm.isBranchModified('myBranchName', 'master'),
      ).resolves.toBeFalse();
      expect(clientMock.findChanges).toHaveBeenCalledExactlyOnceWith(
        'test/repo',
        {
          branchName: 'myBranchName',
          state: 'open',
          targetBranch: 'master',
          singleChange: true,
          requestDetails: ['CURRENT_REVISION', 'DETAILED_ACCOUNTS'],
        },
      );
    });

    it('open change found for branchname, but not modified', async () => {
      const change = partial<GerritChange>({
        current_revision: 'currentRevSha',
        revisions: {
          currentRevSha: partial<GerritRevisionInfo>({
            uploader: partial<GerritAccountInfo>({ username: 'user' }),
          }),
        },
      });
      clientMock.findChanges.mockResolvedValueOnce([change]);
      await expect(
        gerritScm.isBranchModified('myBranchName', 'master'),
      ).resolves.toBeFalse();
    });

    it('open change found for branchname, but modified from other user', async () => {
      const change = partial<GerritChange>({
        current_revision: 'currentRevSha',
        revisions: {
          currentRevSha: partial<GerritRevisionInfo>({
            uploader: partial<GerritAccountInfo>({ username: 'other_user' }), //!== gerritLogin
          }),
        },
      });
      clientMock.findChanges.mockResolvedValueOnce([change]);
      await expect(
        gerritScm.isBranchModified('myBranchName', 'master'),
      ).resolves.toBeTrue();
    });
  });

  describe('isBranchConflicted()', () => {
    it('no open change with branch name found -> return true', async () => {
      clientMock.findChanges.mockResolvedValueOnce([]);
      await expect(
        gerritScm.isBranchConflicted('target', 'myBranchName'),
      ).resolves.toBe(true);
      expect(clientMock.findChanges).toHaveBeenCalledExactlyOnceWith(
        'test/repo',
        {
          branchName: 'myBranchName',
          state: 'open',
          targetBranch: 'target',
          singleChange: true,
        },
      );
    });

    it('open change found for branch name/baseBranch and its mergeable', async () => {
      const change = partial<GerritChange>({});
      clientMock.findChanges.mockResolvedValueOnce([change]);
      clientMock.getMergeableInfo.mockResolvedValueOnce({
        submit_type: 'MERGE_IF_NECESSARY',
        mergeable: true,
      });
      await expect(
        gerritScm.isBranchConflicted('target', 'myBranchName'),
      ).resolves.toBeFalse();
      expect(clientMock.getMergeableInfo).toHaveBeenCalledExactlyOnceWith(
        change,
      );
    });

    it('open change found for branch name/baseBranch and its NOT mergeable', async () => {
      const change = partial<GerritChange>({});
      clientMock.findChanges.mockResolvedValueOnce([change]);
      clientMock.getMergeableInfo.mockResolvedValueOnce({
        submit_type: 'MERGE_IF_NECESSARY',
        mergeable: false,
      });
      await expect(
        gerritScm.isBranchConflicted('target', 'myBranchName'),
      ).resolves.toBeTrue();
      expect(clientMock.getMergeableInfo).toHaveBeenCalledExactlyOnceWith(
        change,
      );
    });
  });

  describe('branchExists()', () => {
    it('no change found for branch name -> return result from git.branchExists', async () => {
      clientMock.findChanges.mockResolvedValueOnce([]);
      git.branchExists.mockReturnValueOnce(true);
      await expect(gerritScm.branchExists('myBranchName')).resolves.toBeTrue();
      expect(clientMock.findChanges).toHaveBeenCalledExactlyOnceWith(
        'test/repo',
        {
          branchName: 'myBranchName',
          state: 'open',
          singleChange: true,
        },
      );
      expect(git.branchExists).toHaveBeenCalledExactlyOnceWith('myBranchName');
    });

    it('open change found for branch name -> return true', async () => {
      const change = partial<GerritChange>({});
      clientMock.findChanges.mockResolvedValueOnce([change]);
      await expect(gerritScm.branchExists('myBranchName')).resolves.toBeTrue();
      expect(git.branchExists).not.toHaveBeenCalledExactlyOnceWith(
        'myBranchName',
      );
    });
  });

  describe('getBranchCommit()', () => {
    it('no change found for branch name -> return result from git.getBranchCommit', async () => {
      git.getBranchCommit.mockReturnValueOnce('shaHashValue' as LongCommitSha);
      clientMock.findChanges.mockResolvedValueOnce([]);
      await expect(gerritScm.getBranchCommit('myBranchName')).resolves.toBe(
        'shaHashValue',
      );
      expect(clientMock.findChanges).toHaveBeenCalledExactlyOnceWith(
        'test/repo',
        {
          branchName: 'myBranchName',
          state: 'open',
          singleChange: true,
          requestDetails: ['CURRENT_REVISION'],
        },
      );
    });

    it('open change found for branchname -> return true', async () => {
      const change = partial<GerritChange>({ current_revision: 'curSha' });
      clientMock.findChanges.mockResolvedValueOnce([change]);
      await expect(gerritScm.getBranchCommit('myBranchName')).resolves.toBe(
        'curSha',
      );
    });
  });

  it('deleteBranch()', async () => {
    await expect(gerritScm.deleteBranch('branchName')).toResolve();
  });

  describe('mergeToLocal', () => {
    it('no change exists', async () => {
      clientMock.findChanges.mockResolvedValueOnce([]);
      git.mergeToLocal.mockResolvedValueOnce();

      await expect(gerritScm.mergeToLocal('nonExistingChange')).toResolve();

      expect(clientMock.findChanges).toHaveBeenCalledExactlyOnceWith(
        'test/repo',
        {
          branchName: 'nonExistingChange',
          state: 'open',
          singleChange: true,
          requestDetails: ['CURRENT_REVISION'],
        },
      );
      expect(git.mergeToLocal).toHaveBeenCalledExactlyOnceWith(
        'nonExistingChange',
      );
    });

    it('change exists', async () => {
      const change = partial<GerritChange>({
        current_revision: 'curSha',
        revisions: {
          curSha: partial<GerritRevisionInfo>({
            ref: 'refs/changes/34/1234/1',
          }),
        },
      });
      clientMock.findChanges.mockResolvedValueOnce([change]);
      git.mergeToLocal.mockResolvedValueOnce();

      await expect(gerritScm.mergeToLocal('existingChange')).toResolve();

      expect(clientMock.findChanges).toHaveBeenCalledExactlyOnceWith(
        'test/repo',
        {
          branchName: 'existingChange',
          state: 'open',
          singleChange: true,
          requestDetails: ['CURRENT_REVISION'],
        },
      );
      expect(git.mergeToLocal).toHaveBeenCalledExactlyOnceWith(
        'refs/changes/34/1234/1',
      );
    });
  });

<<<<<<< HEAD
  describe('commitAndPush()', () => {
    it('commitAndPush() - empty commit', async () => {
      clientMock.findChanges.mockResolvedValueOnce([]);
=======
  describe('commitFiles()', () => {
    it('commitFiles() - empty commit', async () => {
      clientMock.getBranchChange.mockResolvedValueOnce(null);
>>>>>>> 9f0440d4
      git.prepareCommit.mockResolvedValueOnce(null); //empty commit

      await expect(
        gerritScm.commitAndPush({
          branchName: 'renovate/dependency-1.x',
          baseBranch: 'main',
          message: 'commit msg',
          files: [],
          prTitle: 'pr title',
        }),
      ).resolves.toBeNull();
      expect(clientMock.getBranchChange).toHaveBeenCalledExactlyOnceWith(
        'test/repo',
        {
          branchName: 'renovate/dependency-1.x',
          state: 'open',
          targetBranch: 'main',
          requestDetails: ['CURRENT_REVISION'],
        },
      );
    });

    it('commitAndPush() - create first commit', async () => {
      clientMock.findChanges.mockResolvedValueOnce([]);
      git.prepareCommit.mockResolvedValueOnce({
        commitSha: 'commitSha' as LongCommitSha,
        parentCommitSha: 'parentSha' as LongCommitSha,
        files: [],
      });

      expect(
        await gerritScm.commitAndPush({
          branchName: 'renovate/dependency-1.x',
          baseBranch: 'main',
          message: 'commit msg',
          files: [],
          prTitle: 'pr title',
        }),
      ).toBe('commitSha');
      expect(git.prepareCommit).toHaveBeenCalledExactlyOnceWith({
        baseBranch: 'main',
        branchName: 'renovate/dependency-1.x',
        files: [],
        message: [
          'pr title',
          expect.stringMatching(
            /^Renovate-Branch: renovate\/dependency-1\.x\nChange-Id: I[a-z0-9]{40}$/,
          ),
        ],
        prTitle: 'pr title',
        force: true,
      });
      // For new changes, push should NOT be called - it will be done by createPr()
      expect(git.pushCommit).not.toHaveBeenCalled();
    });

<<<<<<< HEAD
    it('commitAndPush() - existing change without new changes', async () => {
=======
    it('commitFiles() - existing change should keep target branch', async () => {
      const existingChange = partial<GerritChange>({
        change_id: 'Ifcd936eef0ced620040a07a337c586d0a882725b',
        branch: 'main',
        current_revision: 'commitSha',
        revisions: {
          commitSha: partial<GerritRevisionInfo>({ ref: 'refs/changes/1/2' }),
        },
      });
      clientMock.getBranchChange.mockResolvedValueOnce(existingChange);
      git.prepareCommit.mockResolvedValueOnce({
        commitSha: 'commitSha' as LongCommitSha,
        parentCommitSha: 'parentSha' as LongCommitSha,
        files: [],
      });
      git.pushCommit.mockResolvedValueOnce(true);
      git.hasDiff.mockResolvedValueOnce(true);

      expect(
        await gerritScm.commitAndPush({
          branchName: 'renovate/dependency-1.x',
          baseBranch: 'new-main',
          message: ['commit msg'],
          files: [],
          prTitle: 'pr title',
        }),
      ).toBe('commitSha');
      expect(git.prepareCommit).toHaveBeenCalledExactlyOnceWith({
        baseBranch: 'new-main',
        branchName: 'renovate/dependency-1.x',
        files: [],
        message: [
          'pr title',
          'Renovate-Branch: renovate/dependency-1.x\nChange-Id: Ifcd936eef0ced620040a07a337c586d0a882725b',
        ],
        prTitle: 'pr title',
        force: true,
      });
      expect(git.fetchRevSpec).toHaveBeenCalledExactlyOnceWith(
        'refs/changes/1/2',
      );
      expect(git.pushCommit).toHaveBeenCalledExactlyOnceWith({
        files: [],
        sourceRef: 'renovate/dependency-1.x',
        targetRef: 'refs/for/main', // not new-main
        pushOptions: ['notify=NONE'],
      });
    });

    it('commitFiles() - existing change-set without new changes', async () => {
>>>>>>> 9f0440d4
      const existingChange = partial<GerritChange>({
        change_id: 'I1bf983f8f6530c44826925b1308a45fe672408a6',
        branch: 'main',
        current_revision: 'commitSha',
        revisions: {
          commitSha: partial<GerritRevisionInfo>({ ref: 'refs/changes/1/2' }),
        },
      });
      clientMock.getBranchChange.mockResolvedValueOnce(existingChange);
      git.prepareCommit.mockResolvedValueOnce({
        commitSha: 'commitSha' as LongCommitSha,
        parentCommitSha: 'parentSha' as LongCommitSha,
        files: [],
      });
      git.pushCommit.mockResolvedValueOnce(true);
      git.hasDiff.mockResolvedValueOnce(false); //no changes

      expect(
        await gerritScm.commitAndPush({
          branchName: 'renovate/dependency-1.x',
          baseBranch: 'main',
          message: ['commit msg'],
          files: [],
          prTitle: 'pr title',
        }),
      ).toBeNull();
      expect(git.prepareCommit).toHaveBeenCalledExactlyOnceWith({
        baseBranch: 'main',
        branchName: 'renovate/dependency-1.x',
        files: [],
        message: [
          'pr title',
          'Renovate-Branch: renovate/dependency-1.x\nChange-Id: I1bf983f8f6530c44826925b1308a45fe672408a6',
        ],
        prTitle: 'pr title',
        force: true,
      });
      expect(git.fetchRevSpec).toHaveBeenCalledExactlyOnceWith(
        'refs/changes/1/2',
      );
      expect(git.pushCommit).toHaveBeenCalledTimes(0);
    });

    it('commitAndPush() - existing change with new changes - auto-approve', async () => {
      const existingChange = partial<GerritChange>({
        _number: 123456,
        change_id: 'I1bf983f8f6530c44826925b1308a45fe672408a6',
        branch: 'main',
        current_revision: 'commitSha',
        revisions: {
          commitSha: partial<GerritRevisionInfo>({ ref: 'refs/changes/1/2' }),
        },
      });
      clientMock.getBranchChange.mockResolvedValueOnce(existingChange);
      git.prepareCommit.mockResolvedValueOnce({
        commitSha: 'commitSha' as LongCommitSha,
        parentCommitSha: 'parentSha' as LongCommitSha,
        files: [],
      });
      git.pushCommit.mockResolvedValueOnce(true);
      git.hasDiff.mockResolvedValueOnce(true);

      expect(
        await gerritScm.commitAndPush({
          branchName: 'renovate/dependency-1.x',
          baseBranch: 'main',
          message: 'commit msg',
          files: [],
          prTitle: 'pr title',
          autoApprove: true,
        }),
      ).toBe('commitSha');
      expect(git.prepareCommit).toHaveBeenCalledExactlyOnceWith({
        baseBranch: 'main',
        branchName: 'renovate/dependency-1.x',
        files: [],
        message: [
          'pr title',
          'Renovate-Branch: renovate/dependency-1.x\nChange-Id: I1bf983f8f6530c44826925b1308a45fe672408a6',
        ],
        prTitle: 'pr title',
        autoApprove: true,
        force: true,
      });
      expect(git.fetchRevSpec).toHaveBeenCalledExactlyOnceWith(
        'refs/changes/1/2',
      );
      expect(git.pushCommit).toHaveBeenCalledExactlyOnceWith({
        files: [],
        sourceRef: 'renovate/dependency-1.x',
        targetRef: 'refs/for/main',
        pushOptions: ['notify=NONE', 'label=Code-Review+2'],
      });
    });
<<<<<<< HEAD
=======

    it('commitFiles() - create first patch - with labels', async () => {
      clientMock.findChanges.mockResolvedValueOnce([]);
      git.prepareCommit.mockResolvedValueOnce({
        commitSha: 'commitSha' as LongCommitSha,
        parentCommitSha: 'parentSha' as LongCommitSha,
        files: [],
      });
      git.pushCommit.mockResolvedValueOnce(true);

      expect(
        await gerritScm.commitAndPush({
          branchName: 'renovate/dependency-1.x',
          baseBranch: 'main',
          message: 'commit msg',
          files: [],
          prTitle: 'pr title',
          autoApprove: true,
          labels: ['hashtag1', 'hashtag2'],
        }),
      ).toBe('commitSha');
      expect(git.prepareCommit).toHaveBeenCalledExactlyOnceWith({
        baseBranch: 'main',
        branchName: 'renovate/dependency-1.x',
        files: [],
        message: [
          'pr title',
          expect.stringMatching(
            /^Renovate-Branch: renovate\/dependency-1\.x\nChange-Id: I[a-z0-9]{40}$/,
          ),
        ],
        prTitle: 'pr title',
        autoApprove: true,
        force: true,
        labels: ['hashtag1', 'hashtag2'],
      });
      expect(git.pushCommit).toHaveBeenCalledExactlyOnceWith({
        files: [],
        sourceRef: 'renovate/dependency-1.x',
        targetRef: 'refs/for/main',
        pushOptions: [
          'notify=NONE',
          'label=Code-Review+2',
          'hashtag=hashtag1',
          'hashtag=hashtag2',
        ],
      });
    });

    it('commitFiles() - existing change-set with new changes - ensure labels', async () => {
      const existingChange = partial<GerritChange>({
        _number: 123456,
        change_id: 'If5689d5a0e5b7e5207ee943e4ba8857bff6f05c9',
        branch: 'main',
        current_revision: 'commitSha',
        revisions: {
          commitSha: partial<GerritRevisionInfo>({ ref: 'refs/changes/1/2' }),
        },
      });
      clientMock.getBranchChange.mockResolvedValueOnce(existingChange);
      git.prepareCommit.mockResolvedValueOnce({
        commitSha: 'commitSha' as LongCommitSha,
        parentCommitSha: 'parentSha' as LongCommitSha,
        files: [],
      });
      git.pushCommit.mockResolvedValueOnce(true);
      git.hasDiff.mockResolvedValueOnce(true);

      expect(
        await gerritScm.commitAndPush({
          branchName: 'renovate/dependency-1.x',
          baseBranch: 'main',
          message: 'commit msg',
          files: [],
          prTitle: 'pr title',
          autoApprove: true,
          labels: ['hashtag1', 'hashtag2'],
        }),
      ).toBe('commitSha');
      expect(git.prepareCommit).toHaveBeenCalledExactlyOnceWith({
        baseBranch: 'main',
        branchName: 'renovate/dependency-1.x',
        files: [],
        message: [
          'pr title',
          'Renovate-Branch: renovate/dependency-1.x\nChange-Id: If5689d5a0e5b7e5207ee943e4ba8857bff6f05c9',
        ],
        prTitle: 'pr title',
        autoApprove: true,
        force: true,
        labels: ['hashtag1', 'hashtag2'],
      });
      expect(git.fetchRevSpec).toHaveBeenCalledExactlyOnceWith(
        'refs/changes/1/2',
      );
      expect(git.pushCommit).toHaveBeenCalledExactlyOnceWith({
        files: [],
        sourceRef: 'renovate/dependency-1.x',
        targetRef: 'refs/for/main',
        pushOptions: [
          'notify=NONE',
          'label=Code-Review+2',
          'hashtag=hashtag1',
          'hashtag=hashtag2',
        ],
      });
    });
>>>>>>> 9f0440d4
  });
});<|MERGE_RESOLUTION|>--- conflicted
+++ resolved
@@ -277,15 +277,9 @@
     });
   });
 
-<<<<<<< HEAD
   describe('commitAndPush()', () => {
     it('commitAndPush() - empty commit', async () => {
-      clientMock.findChanges.mockResolvedValueOnce([]);
-=======
-  describe('commitFiles()', () => {
-    it('commitFiles() - empty commit', async () => {
       clientMock.getBranchChange.mockResolvedValueOnce(null);
->>>>>>> 9f0440d4
       git.prepareCommit.mockResolvedValueOnce(null); //empty commit
 
       await expect(
@@ -342,10 +336,7 @@
       expect(git.pushCommit).not.toHaveBeenCalled();
     });
 
-<<<<<<< HEAD
     it('commitAndPush() - existing change without new changes', async () => {
-=======
-    it('commitFiles() - existing change should keep target branch', async () => {
       const existingChange = partial<GerritChange>({
         change_id: 'Ifcd936eef0ced620040a07a337c586d0a882725b',
         branch: 'main',
@@ -395,7 +386,6 @@
     });
 
     it('commitFiles() - existing change-set without new changes', async () => {
->>>>>>> 9f0440d4
       const existingChange = partial<GerritChange>({
         change_id: 'I1bf983f8f6530c44826925b1308a45fe672408a6',
         branch: 'main',
@@ -490,115 +480,5 @@
         pushOptions: ['notify=NONE', 'label=Code-Review+2'],
       });
     });
-<<<<<<< HEAD
-=======
-
-    it('commitFiles() - create first patch - with labels', async () => {
-      clientMock.findChanges.mockResolvedValueOnce([]);
-      git.prepareCommit.mockResolvedValueOnce({
-        commitSha: 'commitSha' as LongCommitSha,
-        parentCommitSha: 'parentSha' as LongCommitSha,
-        files: [],
-      });
-      git.pushCommit.mockResolvedValueOnce(true);
-
-      expect(
-        await gerritScm.commitAndPush({
-          branchName: 'renovate/dependency-1.x',
-          baseBranch: 'main',
-          message: 'commit msg',
-          files: [],
-          prTitle: 'pr title',
-          autoApprove: true,
-          labels: ['hashtag1', 'hashtag2'],
-        }),
-      ).toBe('commitSha');
-      expect(git.prepareCommit).toHaveBeenCalledExactlyOnceWith({
-        baseBranch: 'main',
-        branchName: 'renovate/dependency-1.x',
-        files: [],
-        message: [
-          'pr title',
-          expect.stringMatching(
-            /^Renovate-Branch: renovate\/dependency-1\.x\nChange-Id: I[a-z0-9]{40}$/,
-          ),
-        ],
-        prTitle: 'pr title',
-        autoApprove: true,
-        force: true,
-        labels: ['hashtag1', 'hashtag2'],
-      });
-      expect(git.pushCommit).toHaveBeenCalledExactlyOnceWith({
-        files: [],
-        sourceRef: 'renovate/dependency-1.x',
-        targetRef: 'refs/for/main',
-        pushOptions: [
-          'notify=NONE',
-          'label=Code-Review+2',
-          'hashtag=hashtag1',
-          'hashtag=hashtag2',
-        ],
-      });
-    });
-
-    it('commitFiles() - existing change-set with new changes - ensure labels', async () => {
-      const existingChange = partial<GerritChange>({
-        _number: 123456,
-        change_id: 'If5689d5a0e5b7e5207ee943e4ba8857bff6f05c9',
-        branch: 'main',
-        current_revision: 'commitSha',
-        revisions: {
-          commitSha: partial<GerritRevisionInfo>({ ref: 'refs/changes/1/2' }),
-        },
-      });
-      clientMock.getBranchChange.mockResolvedValueOnce(existingChange);
-      git.prepareCommit.mockResolvedValueOnce({
-        commitSha: 'commitSha' as LongCommitSha,
-        parentCommitSha: 'parentSha' as LongCommitSha,
-        files: [],
-      });
-      git.pushCommit.mockResolvedValueOnce(true);
-      git.hasDiff.mockResolvedValueOnce(true);
-
-      expect(
-        await gerritScm.commitAndPush({
-          branchName: 'renovate/dependency-1.x',
-          baseBranch: 'main',
-          message: 'commit msg',
-          files: [],
-          prTitle: 'pr title',
-          autoApprove: true,
-          labels: ['hashtag1', 'hashtag2'],
-        }),
-      ).toBe('commitSha');
-      expect(git.prepareCommit).toHaveBeenCalledExactlyOnceWith({
-        baseBranch: 'main',
-        branchName: 'renovate/dependency-1.x',
-        files: [],
-        message: [
-          'pr title',
-          'Renovate-Branch: renovate/dependency-1.x\nChange-Id: If5689d5a0e5b7e5207ee943e4ba8857bff6f05c9',
-        ],
-        prTitle: 'pr title',
-        autoApprove: true,
-        force: true,
-        labels: ['hashtag1', 'hashtag2'],
-      });
-      expect(git.fetchRevSpec).toHaveBeenCalledExactlyOnceWith(
-        'refs/changes/1/2',
-      );
-      expect(git.pushCommit).toHaveBeenCalledExactlyOnceWith({
-        files: [],
-        sourceRef: 'renovate/dependency-1.x',
-        targetRef: 'refs/for/main',
-        pushOptions: [
-          'notify=NONE',
-          'label=Code-Review+2',
-          'hashtag=hashtag1',
-          'hashtag=hashtag2',
-        ],
-      });
-    });
->>>>>>> 9f0440d4
   });
 });