import URL from 'node:url';
import { setTimeout } from 'timers/promises';
import is from '@sindresorhus/is';
import pMap from 'p-map';
import semver from 'semver';
import {
  CONFIG_GIT_URL_UNAVAILABLE,
  PLATFORM_AUTHENTICATION_ERROR,
  REPOSITORY_ACCESS_FORBIDDEN,
  REPOSITORY_ARCHIVED,
  REPOSITORY_CHANGED,
  REPOSITORY_DISABLED,
  REPOSITORY_EMPTY,
  REPOSITORY_MIRRORED,
  REPOSITORY_NOT_FOUND,
  TEMPORARY_ERROR,
} from '../../../constants/error-messages';
import { logger } from '../../../logger';
import type { BranchStatus } from '../../../types';
import { coerceArray } from '../../../util/array';
import { noLeadingAtSymbol, parseJson } from '../../../util/common';
import * as git from '../../../util/git';
import * as hostRules from '../../../util/host-rules';
import { setBaseUrl } from '../../../util/http/gitlab';
import type { HttpResponse } from '../../../util/http/types';
import { parseInteger } from '../../../util/number';
import * as p from '../../../util/promises';
import { regEx } from '../../../util/regex';
import { sanitize } from '../../../util/sanitize';
import {
  ensureTrailingSlash,
  getQueryString,
  parseUrl,
} from '../../../util/url';
import type {
  AutodiscoverConfig,
  BranchStatusConfig,
  CreatePRConfig,
  EnsureCommentConfig,
  EnsureCommentRemovalConfig,
  EnsureIssueConfig,
  FindPRConfig,
  GitUrlOption,
  Issue,
  MergePRConfig,
  PlatformParams,
  PlatformPrOptions,
  PlatformResult,
  Pr,
  ReattemptPlatformAutomergeConfig,
  RepoParams,
  RepoResult,
  UpdatePrConfig,
} from '../types';
import { repoFingerprint } from '../util';
import { smartTruncate } from '../utils/pr-body';
import {
  getMemberUserIDs,
  getMemberUsernames,
  getUserID,
  gitlabApi,
  isUserBusy,
} from './http';
import { getMR, updateMR } from './merge-request';
import { LastPipelineId } from './schema';
import type {
  GitLabMergeRequest,
  GitlabComment,
  GitlabIssue,
  GitlabPr,
  MergeMethod,
  RepoResponse,
} from './types';
<<<<<<< HEAD
import { prInfo } from './utils';
=======
import { DRAFT_PREFIX, DRAFT_PREFIX_DEPRECATED, prInfo } from './utils';
>>>>>>> b7951c3c

let config: {
  repository: string;
  email: string;
  prList: GitlabPr[] | undefined;
  issueList: GitlabIssue[] | undefined;
  mergeMethod: MergeMethod;
  defaultBranch: string;
  cloneSubmodules: boolean | undefined;
  ignorePrAuthor: boolean | undefined;
  squash: boolean;
} = {} as any;

const defaults = {
  hostType: 'gitlab',
  endpoint: 'https://gitlab.com/api/v4/',
  version: '0.0.0',
};

export const id = 'gitlab';

let draftPrefix = DRAFT_PREFIX;

export async function initPlatform({
  endpoint,
  token,
  gitAuthor,
}: PlatformParams): Promise<PlatformResult> {
  if (!token) {
    throw new Error('Init: You must configure a GitLab personal access token');
  }
  if (endpoint) {
    defaults.endpoint = ensureTrailingSlash(endpoint);
    setBaseUrl(defaults.endpoint);
  } else {
    logger.debug('Using default GitLab endpoint: ' + defaults.endpoint);
  }
  const platformConfig: PlatformResult = {
    endpoint: defaults.endpoint,
  };
  let gitlabVersion: string;
  try {
    if (!gitAuthor) {
      const user = (
        await gitlabApi.getJson<{
          email: string;
          name: string;
          id: number;
          commit_email?: string;
        }>(`user`, { token })
      ).body;
      platformConfig.gitAuthor = `${user.name} <${
        user.commit_email ?? user.email
      }>`;
    }
    // istanbul ignore if: experimental feature
    if (process.env.RENOVATE_X_PLATFORM_VERSION) {
      gitlabVersion = process.env.RENOVATE_X_PLATFORM_VERSION;
    } else {
      const version = (
        await gitlabApi.getJson<{ version: string }>('version', { token })
      ).body;
      gitlabVersion = version.version;
    }
    logger.debug('GitLab version is: ' + gitlabVersion);
    // version is 'x.y.z-edition', so not strictly semver; need to strip edition
    [gitlabVersion] = gitlabVersion.split('-');
    defaults.version = gitlabVersion;
  } catch (err) {
    logger.debug(
      { err },
      'Error authenticating with GitLab. Check that your token includes "api" permissions',
    );
    throw new Error('Init: Authentication failure');
  }
  draftPrefix = semver.lt(defaults.version, '13.2.0')
    ? DRAFT_PREFIX_DEPRECATED
    : DRAFT_PREFIX;

  return platformConfig;
}

// Get all repositories that the user has access to
export async function getRepos(config?: AutodiscoverConfig): Promise<string[]> {
  logger.debug('Autodiscovering GitLab repositories');

  const queryParams: Record<string, any> = {
    membership: true,
    per_page: 100,
    with_merge_requests_enabled: true,
    min_access_level: 30,
    archived: false,
  };
  if (config?.topics?.length) {
    queryParams['topic'] = config.topics.join(',');
  }

  const urls = [];
  if (config?.namespaces?.length) {
    queryParams['with_shared'] = false;
    queryParams['include_subgroups'] = true;
    urls.push(
      ...config.namespaces.map(
        (namespace) =>
          `groups/${urlEscape(namespace)}/projects?${getQueryString(
            queryParams,
          )}`,
      ),
    );
  } else {
    urls.push('projects?' + getQueryString(queryParams));
  }

  try {
    const repos = (
      await pMap(
        urls,
        (url) =>
          gitlabApi.getJson<RepoResponse[]>(url, {
            paginate: true,
          }),
        {
          concurrency: 2,
        },
      )
    ).flatMap((response) => response.body);

    logger.debug(`Discovered ${repos.length} project(s)`);
    return repos
      .filter((repo) => !repo.mirror || config?.includeMirrors)
      .map((repo) => repo.path_with_namespace);
  } catch (err) {
    logger.error({ err }, `GitLab getRepos error`);
    throw err;
  }
}

function urlEscape(str: string): string;
function urlEscape(str: string | undefined): string | undefined;
function urlEscape(str: string | undefined): string | undefined {
  return str?.replace(regEx(/\//g), '%2F');
}

export async function getRawFile(
  fileName: string,
  repoName?: string,
  branchOrTag?: string,
): Promise<string | null> {
  const escapedFileName = urlEscape(fileName);
  const repo = urlEscape(repoName) ?? config.repository;
  const url =
    `projects/${repo}/repository/files/${escapedFileName}?ref=` +
    (branchOrTag ?? `HEAD`);
  const res = await gitlabApi.getJson<{ content: string }>(url);
  const buf = res.body.content;
  const str = Buffer.from(buf, 'base64').toString();
  return str;
}

export async function getJsonFile(
  fileName: string,
  repoName?: string,
  branchOrTag?: string,
): Promise<any> {
  const raw = await getRawFile(fileName, repoName, branchOrTag);
  return parseJson(raw, fileName);
}

function getRepoUrl(
  repository: string,
  gitUrl: GitUrlOption | undefined,
  res: HttpResponse<RepoResponse>,
): string {
  if (gitUrl === 'ssh') {
    if (!res.body.ssh_url_to_repo) {
      throw new Error(CONFIG_GIT_URL_UNAVAILABLE);
    }
    logger.debug(`Using ssh URL: ${res.body.ssh_url_to_repo}`);
    return res.body.ssh_url_to_repo;
  }

  const opts = hostRules.find({
    hostType: defaults.hostType,
    url: defaults.endpoint,
  });

  if (
    gitUrl === 'endpoint' ||
    is.nonEmptyString(process.env.GITLAB_IGNORE_REPO_URL) ||
    res.body.http_url_to_repo === null
  ) {
    if (res.body.http_url_to_repo === null) {
      logger.debug('no http_url_to_repo found. Falling back to old behavior.');
    }
    if (process.env.GITLAB_IGNORE_REPO_URL) {
      logger.warn(
        'GITLAB_IGNORE_REPO_URL environment variable is deprecated. Please use "gitUrl" option.',
      );
    }

    // TODO: null check (#22198)
    const { protocol, host, pathname } = parseUrl(defaults.endpoint)!;
    const newPathname = pathname.slice(0, pathname.indexOf('/api'));
    const url = URL.format({
      protocol:
        protocol.slice(0, -1) ||
        /* istanbul ignore next: should never happen */ 'https',
      // TODO: types (#22198)
      auth: `oauth2:${opts.token!}`,
      host,
      pathname: `${newPathname}/${repository}.git`,
    });
    logger.debug(`Using URL based on configured endpoint, url:${url}`);
    return url;
  }

  logger.debug(`Using http URL: ${res.body.http_url_to_repo}`);
  const repoUrl = URL.parse(`${res.body.http_url_to_repo}`);
  // TODO: types (#22198)
  repoUrl.auth = `oauth2:${opts.token!}`;
  return URL.format(repoUrl);
}

// Initialize GitLab by getting base branch
export async function initRepo({
  repository,
  cloneSubmodules,
  ignorePrAuthor,
  gitUrl,
  endpoint,
  includeMirrors,
}: RepoParams): Promise<RepoResult> {
  config = {} as any;
  config.repository = urlEscape(repository);
  config.cloneSubmodules = cloneSubmodules;
  config.ignorePrAuthor = ignorePrAuthor;

  let res: HttpResponse<RepoResponse>;
  try {
    res = await gitlabApi.getJson<RepoResponse>(
      `projects/${config.repository}`,
    );
    if (res.body.archived) {
      logger.debug(
        'Repository is archived - throwing error to abort renovation',
      );
      throw new Error(REPOSITORY_ARCHIVED);
    }

    if (res.body.mirror && includeMirrors !== true) {
      logger.debug(
        'Repository is a mirror - throwing error to abort renovation',
      );
      throw new Error(REPOSITORY_MIRRORED);
    }
    if (res.body.repository_access_level === 'disabled') {
      logger.debug(
        'Repository portion of project is disabled - throwing error to abort renovation',
      );
      throw new Error(REPOSITORY_DISABLED);
    }
    if (res.body.merge_requests_access_level === 'disabled') {
      logger.debug(
        'MRs are disabled for the project - throwing error to abort renovation',
      );
      throw new Error(REPOSITORY_DISABLED);
    }
    if (res.body.default_branch === null || res.body.empty_repo) {
      throw new Error(REPOSITORY_EMPTY);
    }
    config.defaultBranch = res.body.default_branch;
    // istanbul ignore if
    if (!config.defaultBranch) {
      logger.warn({ resBody: res.body }, 'Error fetching GitLab project');
      throw new Error(TEMPORARY_ERROR);
    }
    config.mergeMethod = res.body.merge_method || 'merge';
    if (res.body.squash_option) {
      config.squash =
        res.body.squash_option === 'always' ||
        res.body.squash_option === 'default_on';
    }
    logger.debug(`${repository} default branch = ${config.defaultBranch}`);
    delete config.prList;
    logger.debug('Enabling Git FS');
    const url = getRepoUrl(repository, gitUrl, res);
    await git.initRepo({
      ...config,
      url,
    });
  } catch (err) /* istanbul ignore next */ {
    logger.debug({ err }, 'Caught initRepo error');
    if (err.message.includes('HEAD is not a symbolic ref')) {
      throw new Error(REPOSITORY_EMPTY);
    }
    if ([REPOSITORY_ARCHIVED, REPOSITORY_EMPTY].includes(err.message)) {
      throw err;
    }
    if (err.statusCode === 403) {
      throw new Error(REPOSITORY_ACCESS_FORBIDDEN);
    }
    if (err.statusCode === 404) {
      throw new Error(REPOSITORY_NOT_FOUND);
    }
    if (err.message === REPOSITORY_DISABLED) {
      throw err;
    }
    logger.debug({ err }, 'Unknown GitLab initRepo error');
    throw err;
  }
  const repoConfig: RepoResult = {
    defaultBranch: config.defaultBranch,
    isFork: !!res.body.forked_from_project,
    repoFingerprint: repoFingerprint(res.body.id, defaults.endpoint),
  };
  return repoConfig;
}

export function getBranchForceRebase(): Promise<boolean> {
  const forceRebase = config?.mergeMethod !== 'merge';
  if (forceRebase) {
    logger.once.debug(
      `mergeMethod is ${config.mergeMethod} so PRs will be kept up-to-date with base branch`,
    );
  }
  return Promise.resolve(forceRebase);
}

type BranchState =
  | 'pending'
  | 'created'
  | 'running'
  | 'waiting_for_resource'
  | 'manual'
  | 'success'
  | 'failed'
  | 'canceled'
  | 'skipped'
  | 'scheduled';

interface GitlabBranchStatus {
  status: BranchState;
  name: string;
  allow_failure?: boolean;
}

async function getStatus(
  branchName: string,
  useCache = true,
): Promise<GitlabBranchStatus[]> {
  const branchSha = git.getBranchCommit(branchName);
  try {
    // TODO: types (#22198)
    const url = `projects/${
      config.repository
    }/repository/commits/${branchSha!}/statuses`;

    return (
      await gitlabApi.getJson<GitlabBranchStatus[]>(url, {
        paginate: true,
        memCache: useCache,
      })
    ).body;
  } catch (err) /* istanbul ignore next */ {
    logger.debug({ err }, 'Error getting commit status');
    if (err.response?.statusCode === 404) {
      throw new Error(REPOSITORY_CHANGED);
    }
    throw err;
  }
}

const gitlabToRenovateStatusMapping: Record<BranchState, BranchStatus> = {
  pending: 'yellow',
  created: 'yellow',
  manual: 'yellow',
  running: 'yellow',
  waiting_for_resource: 'yellow',
  success: 'green',
  failed: 'red',
  canceled: 'red',
  skipped: 'red',
  scheduled: 'yellow',
};

// Returns the combined status for a branch.
export async function getBranchStatus(
  branchName: string,
  internalChecksAsSuccess: boolean,
): Promise<BranchStatus> {
  logger.debug(`getBranchStatus(${branchName})`);

  if (!git.branchExists(branchName)) {
    throw new Error(REPOSITORY_CHANGED);
  }

  const branchStatuses = await getStatus(branchName);
  // istanbul ignore if
  if (!is.array(branchStatuses)) {
    logger.warn(
      { branchName, branchStatuses },
      'Empty or unexpected branch statuses',
    );
    return 'yellow';
  }
  logger.debug(`Got res with ${branchStatuses.length} results`);

  const mr = await getBranchPr(branchName);
  if (mr && mr.sha !== mr.headPipelineSha && mr.headPipelineStatus) {
    logger.debug(
      'Merge request head pipeline has different sha to commit, assuming merged results pipeline',
    );
    branchStatuses.push({
      status: mr.headPipelineStatus as BranchState,
      name: 'head_pipeline',
    });
  }
  // ignore all skipped jobs
  const res = branchStatuses.filter((check) => check.status !== 'skipped');
  if (res.length === 0) {
    // Return 'pending' if we have no status checks
    return 'yellow';
  }
  if (
    !internalChecksAsSuccess &&
    branchStatuses.every(
      (check) =>
        check.name?.startsWith('renovate/') &&
        gitlabToRenovateStatusMapping[check.status] === 'green',
    )
  ) {
    logger.debug(
      'Successful checks are all internal renovate/ checks, so returning "pending" branch status',
    );
    return 'yellow';
  }
  let status: BranchStatus = 'green'; // default to green
  res
    .filter((check) => !check.allow_failure)
    .forEach((check) => {
      if (status !== 'red') {
        // if red, stay red
        let mappedStatus: BranchStatus =
          gitlabToRenovateStatusMapping[check.status];
        if (!mappedStatus) {
          logger.warn(
            { check },
            'Could not map GitLab check.status to Renovate status',
          );
          mappedStatus = 'yellow';
        }
        if (mappedStatus !== 'green') {
          logger.trace({ check }, 'Found non-green check');
          status = mappedStatus;
        }
      }
    });
  return status;
}

// Pull Request

async function fetchPrList(): Promise<Pr[]> {
  const searchParams = {
    per_page: '100',
  } as any;
  // istanbul ignore if
  if (!config.ignorePrAuthor) {
    searchParams.scope = 'created_by_me';
  }
  const query = getQueryString(searchParams);
  const urlString = `projects/${config.repository}/merge_requests?${query}`;
  try {
    const res = await gitlabApi.getJson<GitLabMergeRequest[]>(urlString, {
      paginate: true,
    });
    return res.body.map((pr) => prInfo(pr));
  } catch (err) /* istanbul ignore next */ {
    logger.debug({ err }, 'Error fetching PR list');
    if (err.statusCode === 403) {
      throw new Error(PLATFORM_AUTHENTICATION_ERROR);
    }
    throw err;
  }
}

export async function getPrList(): Promise<Pr[]> {
  if (!config.prList) {
    config.prList = await fetchPrList();
  }
  return config.prList;
}

async function ignoreApprovals(pr: number): Promise<void> {
  try {
    const url = `projects/${config.repository}/merge_requests/${pr}/approval_rules`;
    const { body: rules } = await gitlabApi.getJson<
      {
        name: string;
        rule_type: string;
        id: number;
      }[]
    >(url);

    const ruleName = 'renovateIgnoreApprovals';

    const existingAnyApproverRule = rules?.find(
      ({ rule_type }) => rule_type === 'any_approver',
    );
    const existingRegularApproverRules = rules?.filter(
      ({ rule_type, name }) =>
        rule_type !== 'any_approver' &&
        name !== ruleName &&
        rule_type !== 'report_approver' &&
        rule_type !== 'code_owner',
    );

    if (existingRegularApproverRules?.length) {
      await p.all(
        existingRegularApproverRules.map((rule) => async (): Promise<void> => {
          await gitlabApi.deleteJson(`${url}/${rule.id}`);
        }),
      );
    }

    if (existingAnyApproverRule) {
      await gitlabApi.putJson(`${url}/${existingAnyApproverRule.id}`, {
        body: { ...existingAnyApproverRule, approvals_required: 0 },
      });
      return;
    }

    const zeroApproversRule = rules?.find(({ name }) => name === ruleName);
    if (!zeroApproversRule) {
      await gitlabApi.postJson(url, {
        body: {
          name: ruleName,
          approvals_required: 0,
        },
      });
    }
  } catch (err) {
    logger.warn({ err }, 'GitLab: Error adding approval rule');
  }
}

async function tryPrAutomerge(
  pr: number,
  platformPrOptions: PlatformPrOptions | undefined,
): Promise<void> {
  try {
    if (platformPrOptions?.gitLabIgnoreApprovals) {
      await ignoreApprovals(pr);
    }

    if (platformPrOptions?.usePlatformAutomerge) {
      // https://docs.gitlab.com/ee/api/merge_requests.html#merge-status
      const desiredDetailedMergeStatus = [
        'mergeable',
        'ci_still_running',
        'not_approved',
      ];
      const desiredPipelineStatus = [
        'failed', // don't lose time if pipeline failed
        'running', // pipeline is running, no need to wait for it
      ];
      const desiredStatus = 'can_be_merged';
      // The default value of 5 attempts results in max. 13.75 seconds timeout if no pipeline created.
      const retryTimes = parseInteger(
        process.env.RENOVATE_X_GITLAB_AUTO_MERGEABLE_CHECK_ATTEMPS,
        5,
      );

      const mergeDelay = parseInteger(
        process.env.RENOVATE_X_GITLAB_MERGE_REQUEST_DELAY,
        250,
      );

      // Check for correct merge request status before setting `merge_when_pipeline_succeeds` to  `true`.
      for (let attempt = 1; attempt <= retryTimes; attempt += 1) {
        const { body } = await gitlabApi.getJson<{
          merge_status: string;
          detailed_merge_status?: string;
          pipeline: {
            status: string;
          };
        }>(`projects/${config.repository}/merge_requests/${pr}`, {
          memCache: false,
        });
        // detailed_merge_status is available with Gitlab >=15.6.0
        const use_detailed_merge_status = !!body.detailed_merge_status;
        const detailed_merge_status_check =
          use_detailed_merge_status &&
          desiredDetailedMergeStatus.includes(body.detailed_merge_status!);
        // merge_status is deprecated with Gitlab >= 15.6
        const deprecated_merge_status_check =
          !use_detailed_merge_status && body.merge_status === desiredStatus;

        // Only continue if the merge request can be merged and has a pipeline.
        if (
          (detailed_merge_status_check || deprecated_merge_status_check) &&
          body.pipeline !== null &&
          desiredPipelineStatus.includes(body.pipeline.status)
        ) {
          break;
        }
        logger.debug(`PR not yet in mergeable state. Retrying ${attempt}`);
        await setTimeout(mergeDelay * attempt ** 2); // exponential backoff
      }

      // Even if Gitlab returns a "merge-able" merge request status, enabling auto-merge sometimes
      // returns a 405 Method Not Allowed. It seems to be a timing issue within Gitlab.
      for (let attempt = 1; attempt <= retryTimes; attempt += 1) {
        try {
          await gitlabApi.putJson(
            `projects/${config.repository}/merge_requests/${pr}/merge`,
            {
              body: {
                should_remove_source_branch: true,
                merge_when_pipeline_succeeds: true,
              },
            },
          );
          break;
        } catch (err) {
          logger.debug(
            { err },
            `Automerge on PR creation failed. Retrying ${attempt}`,
          );
        }
        await setTimeout(mergeDelay * attempt ** 2); // exponential backoff
      }
    }
  } catch (err) /* istanbul ignore next */ {
    logger.debug({ err }, 'Automerge on PR creation failed');
  }
}

async function approvePr(pr: number): Promise<void> {
  try {
    await gitlabApi.postJson(
      `projects/${config.repository}/merge_requests/${pr}/approve`,
    );
  } catch (err) {
    logger.warn({ err }, 'GitLab: Error approving merge request');
  }
}

export async function createPr({
  sourceBranch,
  targetBranch,
  prTitle,
  prBody: rawDescription,
  draftPR,
  labels,
  platformPrOptions,
}: CreatePRConfig): Promise<Pr> {
  let title = prTitle;
  if (draftPR) {
    title = draftPrefix + title;
  }
  const description = sanitize(rawDescription);
  logger.debug(`Creating Merge Request: ${title}`);
  const res = await gitlabApi.postJson<GitLabMergeRequest>(
    `projects/${config.repository}/merge_requests`,
    {
      body: {
        source_branch: sourceBranch,
        target_branch: targetBranch,
        remove_source_branch: true,
        title,
        description,
        labels: (labels ?? []).join(','),
        squash: config.squash,
      },
    },
  );

  const pr = prInfo(res.body);

  // istanbul ignore if
  if (config.prList) {
    config.prList.push(pr);
  }

  if (platformPrOptions?.autoApprove) {
    await approvePr(pr.number);
  }

  await tryPrAutomerge(pr.number, platformPrOptions);

  return pr;
}

export async function getPr(iid: number): Promise<GitlabPr> {
  logger.debug(`getPr(${iid})`);
  const mr = await getMR(config.repository, iid);

  // Harmonize fields with GitHub
  return prInfo(mr);
}

export async function updatePr({
  number: iid,
  prTitle,
  prBody: description,
  addLabels,
  removeLabels,
  state,
  platformPrOptions,
  targetBranch,
}: UpdatePrConfig): Promise<void> {
  let title = prTitle;
  if ((await getPrList()).find((pr) => pr.number === iid)?.isDraft) {
    title = draftPrefix + title;
  }
  const newState = {
    ['closed']: 'close',
    ['open']: 'reopen',
    // TODO: null check (#22198)
  }[state!];

  const body: any = {
    title,
    description: sanitize(description),
    ...(newState && { state_event: newState }),
  };
  if (targetBranch) {
    body.target_branch = targetBranch;
  }

  if (addLabels) {
    body.add_labels = addLabels;
  }

  if (removeLabels) {
    body.remove_labels = removeLabels;
  }

  const updatedPrInfo = (
    await gitlabApi.putJson<GitLabMergeRequest>(
      `projects/${config.repository}/merge_requests/${iid}`,
      { body },
    )
  ).body;

  const updatedPr: Pr = massagePr(prInfo(updatedPrInfo));

  if (config.prList) {
    const existingIndex = config.prList.findIndex(
      (pr) => pr.number === updatedPr.number,
    );
    // istanbul ignore if: should not happen
    if (existingIndex === -1) {
      logger.warn(
        { pr: updatedPr },
        'Possible error: Updated PR was not found in the PRs that were returned from getPrList().',
      );
      config.prList.push(updatedPr);
    } else {
      config.prList[existingIndex] = updatedPr;
    }
  }

  if (platformPrOptions?.autoApprove) {
    await approvePr(iid);
  }
}

export async function reattemptPlatformAutomerge({
  number: iid,
  platformPrOptions,
}: ReattemptPlatformAutomergeConfig): Promise<void> {
  await tryPrAutomerge(iid, platformPrOptions);

  logger.debug(`PR platform automerge re-attempted...prNo: ${iid}`);
}

export async function mergePr({ id }: MergePRConfig): Promise<boolean> {
  try {
    await gitlabApi.putJson(
      `projects/${config.repository}/merge_requests/${id}/merge`,
      {
        body: {
          should_remove_source_branch: true,
        },
      },
    );
    return true;
  } catch (err) /* istanbul ignore next */ {
    if (err.statusCode === 401) {
      logger.debug('No permissions to merge PR');
      return false;
    }
    if (err.statusCode === 406) {
      logger.debug({ err }, 'PR not acceptable for merging');
      return false;
    }
    logger.debug({ err }, 'merge PR error');
    logger.debug('PR merge failed');
    return false;
  }
}

export function massageMarkdown(input: string): string {
  const desc = input
    .replace(regEx(/Pull Request/g), 'Merge Request')
    .replace(regEx(/\bPR\b/g), 'MR')
    .replace(regEx(/\bPRs\b/g), 'MRs')
    .replace(regEx(/\]\(\.\.\/pull\//g), '](!')
    // Strip unicode null characters as GitLab markdown does not permit them
    .replace(regEx(/\u0000/g), ''); // eslint-disable-line no-control-regex
  return smartTruncate(desc, maxBodyLength());
}

export function maxBodyLength(): number {
  if (semver.lt(defaults.version, '13.4.0')) {
    logger.debug(
      { version: defaults.version },
      'GitLab versions earlier than 13.4 have issues with long descriptions, truncating to 25K characters',
    );
    return 25000;
  } else {
    return 1000000;
  }
}

// istanbul ignore next: no need to test
export function labelCharLimit(): number {
  return 255;
}

// Branch

function matchesState(state: string, desiredState: string): boolean {
  if (desiredState === 'all') {
    return true;
  }
  if (desiredState.startsWith('!')) {
    return state !== desiredState.substring(1);
  }
  return state === desiredState;
}

export async function findPr({
  branchName,
  prTitle,
  state = 'all',
  includeOtherAuthors,
}: FindPRConfig): Promise<Pr | null> {
  logger.debug(`findPr(${branchName}, ${prTitle!}, ${state})`);

  if (includeOtherAuthors) {
    // PR might have been created by anyone, so don't use the cached Renovate MR list
    const response = await gitlabApi.getJson<GitLabMergeRequest[]>(
      `projects/${config.repository}/merge_requests?source_branch=${branchName}&state=opened`,
    );

    const { body: mrList } = response;
    if (!mrList.length) {
      logger.debug(`No MR found for branch ${branchName}`);
      return null;
    }

    return prInfo(mrList[0]);
  }

  const prList = await getPrList();
  return (
    prList.find(
      (p: { sourceBranch: string; title: string; state: string }) =>
        p.sourceBranch === branchName &&
        (!prTitle || p.title.toUpperCase() === prTitle.toUpperCase()) &&
        matchesState(p.state, state),
    ) ?? null
  );
}

// Returns the Pull Request for a branch. Null if not exists.
export async function getBranchPr(
  branchName: string,
): Promise<GitlabPr | null> {
  logger.debug(`getBranchPr(${branchName})`);
  const existingPr = await findPr({
    branchName,
    state: 'open',
  });
  return existingPr ? getPr(existingPr.number) : null;
}

export async function getBranchStatusCheck(
  branchName: string,
  context: string,
): Promise<BranchStatus | null> {
  // cache-bust in case we have rebased
  const res = await getStatus(branchName, false);
  logger.debug(`Got res with ${res.length} results`);
  for (const check of res) {
    if (check.name === context) {
      return gitlabToRenovateStatusMapping[check.status] || 'yellow';
    }
  }
  return null;
}

export async function setBranchStatus({
  branchName,
  context,
  description,
  state: renovateState,
  url: targetUrl,
}: BranchStatusConfig): Promise<void> {
  // First, get the branch commit SHA
  const branchSha = git.getBranchCommit(branchName);
  // Now, check the statuses for that commit
  // TODO: types (#22198)
  const url = `projects/${config.repository}/statuses/${branchSha!}`;
  let state = 'success';
  if (renovateState === 'yellow') {
    state = 'pending';
  } else if (renovateState === 'red') {
    state = 'failed';
  }
  const options: any = {
    state,
    description,
    context,
  };

  if (targetUrl) {
    options.target_url = targetUrl;
  }

  if (branchSha) {
    const commitUrl = `projects/${config.repository}/repository/commits/${branchSha}`;
    await gitlabApi
      .getJsonSafe(commitUrl, LastPipelineId)
      .onValue((pipelineId) => {
        options.pipeline_id = pipelineId;
      });
  }

  try {
    // give gitlab some time to create pipelines for the sha
    await setTimeout(
      parseInteger(process.env.RENOVATE_X_GITLAB_BRANCH_STATUS_DELAY, 1000),
    );

    await gitlabApi.postJson(url, { body: options });

    // update status cache
    await getStatus(branchName, false);
  } catch (err) /* istanbul ignore next */ {
    if (
      err.body?.message?.startsWith(
        'Cannot transition status via :enqueue from :pending',
      )
    ) {
      // https://gitlab.com/gitlab-org/gitlab-foss/issues/25807
      logger.debug('Ignoring status transition error');
    } else {
      logger.debug({ err });
      logger.warn('Failed to set branch status');
    }
  }
}

// Issue

export async function getIssueList(): Promise<GitlabIssue[]> {
  if (!config.issueList) {
    const searchParams: Record<string, string> = {
      per_page: '100',
      state: 'opened',
    };
    if (!config.ignorePrAuthor) {
      searchParams.scope = 'created_by_me';
    }
    const query = getQueryString(searchParams);
    const res = await gitlabApi.getJson<
      { iid: number; title: string; labels: string[] }[]
    >(`projects/${config.repository}/issues?${query}`, {
      memCache: false,
      paginate: true,
    });
    // istanbul ignore if
    if (!is.array(res.body)) {
      logger.warn({ responseBody: res.body }, 'Could not retrieve issue list');
      return [];
    }
    config.issueList = res.body.map((i) => ({
      iid: i.iid,
      title: i.title,
      labels: i.labels,
    }));
  }
  return config.issueList;
}

export async function getIssue(
  number: number,
  useCache = true,
): Promise<Issue | null> {
  try {
    const issueBody = (
      await gitlabApi.getJson<{ description: string }>(
        `projects/${config.repository}/issues/${number}`,
        { memCache: useCache },
      )
    ).body.description;
    return {
      number,
      body: issueBody,
    };
  } catch (err) /* istanbul ignore next */ {
    logger.debug({ err, number }, 'Error getting issue');
    return null;
  }
}

export async function findIssue(title: string): Promise<Issue | null> {
  logger.debug(`findIssue(${title})`);
  try {
    const issueList = await getIssueList();
    const issue = issueList.find((i) => i.title === title);
    if (!issue) {
      return null;
    }
    return await getIssue(issue.iid);
  } catch /* istanbul ignore next */ {
    logger.warn('Error finding issue');
    return null;
  }
}

export async function ensureIssue({
  title,
  reuseTitle,
  body,
  labels,
  confidential,
}: EnsureIssueConfig): Promise<'updated' | 'created' | null> {
  logger.debug(`ensureIssue()`);
  const description = massageMarkdown(sanitize(body));
  try {
    const issueList = await getIssueList();
    let issue = issueList.find((i) => i.title === title);
    if (!issue) {
      issue = issueList.find((i) => i.title === reuseTitle);
    }
    if (issue) {
      const existingDescription = (
        await gitlabApi.getJson<{ description: string }>(
          `projects/${config.repository}/issues/${issue.iid}`,
        )
      ).body.description;
      if (issue.title !== title || existingDescription !== description) {
        logger.debug('Updating issue');
        await gitlabApi.putJson(
          `projects/${config.repository}/issues/${issue.iid}`,
          {
            body: {
              title,
              description,
              labels: (labels ?? issue.labels ?? []).join(','),
              confidential: confidential ?? false,
            },
          },
        );
        return 'updated';
      }
    } else {
      await gitlabApi.postJson(`projects/${config.repository}/issues`, {
        body: {
          title,
          description,
          labels: (labels ?? []).join(','),
          confidential: confidential ?? false,
        },
      });
      logger.info('Issue created');
      // delete issueList so that it will be refetched as necessary
      delete config.issueList;
      return 'created';
    }
  } catch (err) /* istanbul ignore next */ {
    if (err.message.startsWith('Issues are disabled for this repo')) {
      logger.debug(`Could not create issue: ${(err as Error).message}`);
    } else {
      logger.warn({ err }, 'Could not ensure issue');
    }
  }
  return null;
}

export async function ensureIssueClosing(title: string): Promise<void> {
  logger.debug(`ensureIssueClosing()`);
  const issueList = await getIssueList();
  for (const issue of issueList) {
    if (issue.title === title) {
      logger.debug({ issue }, 'Closing issue');
      await gitlabApi.putJson(
        `projects/${config.repository}/issues/${issue.iid}`,
        {
          body: { state_event: 'close' },
        },
      );
    }
  }
}

export async function addAssignees(
  iid: number,
  assignees: string[],
): Promise<void> {
  try {
    logger.debug(`Adding assignees '${assignees.join(', ')}' to #${iid}`);
    const assigneeIds: number[] = [];
    for (const assignee of assignees) {
      try {
        const userId = await getUserID(assignee);
        assigneeIds.push(userId);
      } catch (err) {
        logger.debug({ assignee, err }, 'getUserID() error');
        logger.warn({ assignee }, 'Failed to add assignee - could not get ID');
      }
    }
    const url = `projects/${
      config.repository
    }/merge_requests/${iid}?${getQueryString({
      'assignee_ids[]': assigneeIds,
    })}`;
    await gitlabApi.putJson(url);
  } catch (err) {
    logger.debug({ err }, 'addAssignees error');
    logger.warn({ iid, assignees }, 'Failed to add assignees');
  }
}

export async function addReviewers(
  iid: number,
  reviewers: string[],
): Promise<void> {
  logger.debug(`Adding reviewers '${reviewers.join(', ')}' to #${iid}`);

  if (semver.lt(defaults.version, '13.9.0')) {
    logger.warn(
      { version: defaults.version },
      'Adding reviewers is only available in GitLab 13.9 and onwards',
    );
    return;
  }

  let mr: GitLabMergeRequest;
  try {
    mr = await getMR(config.repository, iid);
  } catch (err) {
    logger.warn({ err }, 'Failed to get existing reviewers');
    return;
  }

  mr.reviewers = coerceArray(mr.reviewers);
  const existingReviewers = mr.reviewers.map((r) => r.username);
  const existingReviewerIDs = mr.reviewers.map((r) => r.id);

  // Figure out which reviewers (of the ones we want to add) are not already on the MR as a reviewer
  const newReviewers = reviewers.filter((r) => !existingReviewers.includes(r));

  // Gather the IDs for all the reviewers we want to add
  let newReviewerIDs: number[];
  try {
    newReviewerIDs = (
      await p.all(
        newReviewers.map((r) => async () => {
          try {
            return [await getUserID(r)];
          } catch {
            // Unable to fetch userId, try resolve as a group
            return getMemberUserIDs(r);
          }
        }),
      )
    ).flat();
  } catch (err) {
    logger.warn({ err }, 'Failed to get IDs of the new reviewers');
    return;
  }

  // Multiple groups may have the same members, so
  // filter out non-distinct values
  newReviewerIDs = [...new Set(newReviewerIDs)];

  try {
    await updateMR(config.repository, iid, {
      reviewer_ids: [...existingReviewerIDs, ...newReviewerIDs],
    });
  } catch (err) {
    logger.warn({ err }, 'Failed to add reviewers');
  }
}

export async function deleteLabel(
  issueNo: number,
  label: string,
): Promise<void> {
  logger.debug(`Deleting label ${label} from #${issueNo}`);
  try {
    const pr = await getPr(issueNo);
    const labels = coerceArray(pr.labels)
      .filter((l: string) => l !== label)
      .join(',');
    await gitlabApi.putJson(
      `projects/${config.repository}/merge_requests/${issueNo}`,
      {
        body: { labels },
      },
    );
  } catch (err) /* istanbul ignore next */ {
    logger.warn({ err, issueNo, label }, 'Failed to delete label');
  }
}

async function getComments(issueNo: number): Promise<GitlabComment[]> {
  // GET projects/:owner/:repo/merge_requests/:number/notes
  logger.debug(`Getting comments for #${issueNo}`);
  const url = `projects/${config.repository}/merge_requests/${issueNo}/notes`;
  const comments = (
    await gitlabApi.getJson<GitlabComment[]>(url, { paginate: true })
  ).body;
  logger.debug(`Found ${comments.length} comments`);
  return comments;
}

async function addComment(issueNo: number, body: string): Promise<void> {
  // POST projects/:owner/:repo/merge_requests/:number/notes
  await gitlabApi.postJson(
    `projects/${config.repository}/merge_requests/${issueNo}/notes`,
    {
      body: { body },
    },
  );
}

async function editComment(
  issueNo: number,
  commentId: number,
  body: string,
): Promise<void> {
  // PUT projects/:owner/:repo/merge_requests/:number/notes/:id
  await gitlabApi.putJson(
    `projects/${config.repository}/merge_requests/${issueNo}/notes/${commentId}`,
    {
      body: { body },
    },
  );
}

async function deleteComment(
  issueNo: number,
  commentId: number,
): Promise<void> {
  // DELETE projects/:owner/:repo/merge_requests/:number/notes/:id
  await gitlabApi.deleteJson(
    `projects/${config.repository}/merge_requests/${issueNo}/notes/${commentId}`,
  );
}

export async function ensureComment({
  number,
  topic,
  content,
}: EnsureCommentConfig): Promise<boolean> {
  const sanitizedContent = sanitize(content);
  const massagedTopic = topic
    ? topic
        .replace(regEx(/Pull Request/g), 'Merge Request')
        .replace(regEx(/PR/g), 'MR')
    : topic;
  const comments = await getComments(number);
  let body: string;
  let commentId: number | undefined;
  let commentNeedsUpdating: boolean | undefined;
  // TODO: types (#22198)
  if (topic) {
    logger.debug(`Ensuring comment "${massagedTopic!}" in #${number}`);
    body = `### ${topic}\n\n${sanitizedContent}`;
    body = body
      .replace(regEx(/Pull Request/g), 'Merge Request')
      .replace(regEx(/PR/g), 'MR');
    comments.forEach((comment: { body: string; id: number }) => {
      if (comment.body.startsWith(`### ${massagedTopic!}\n\n`)) {
        commentId = comment.id;
        commentNeedsUpdating = comment.body !== body;
      }
    });
  } else {
    logger.debug(`Ensuring content-only comment in #${number}`);
    body = `${sanitizedContent}`;
    comments.forEach((comment: { body: string; id: number }) => {
      if (comment.body === body) {
        commentId = comment.id;
        commentNeedsUpdating = false;
      }
    });
  }
  if (!commentId) {
    await addComment(number, body);
    logger.debug(
      { repository: config.repository, issueNo: number },
      'Added comment',
    );
  } else if (commentNeedsUpdating) {
    await editComment(number, commentId, body);
    logger.debug(
      { repository: config.repository, issueNo: number },
      'Updated comment',
    );
  } else {
    logger.debug('Comment is already update-to-date');
  }
  return true;
}

export async function ensureCommentRemoval(
  deleteConfig: EnsureCommentRemovalConfig,
): Promise<void> {
  const { number: issueNo } = deleteConfig;
  const key =
    deleteConfig.type === 'by-topic'
      ? deleteConfig.topic
      : deleteConfig.content;
  logger.debug(`Ensuring comment "${key}" in #${issueNo} is removed`);

  const comments = await getComments(issueNo);
  let commentId: number | null | undefined = null;

  if (deleteConfig.type === 'by-topic') {
    const byTopic = (comment: GitlabComment): boolean =>
      comment.body.startsWith(`### ${deleteConfig.topic}\n\n`);
    commentId = comments.find(byTopic)?.id;
  } else if (deleteConfig.type === 'by-content') {
    const byContent = (comment: GitlabComment): boolean =>
      comment.body.trim() === deleteConfig.content;
    commentId = comments.find(byContent)?.id;
  }

  if (commentId) {
    await deleteComment(issueNo, commentId);
  }
}

export async function filterUnavailableUsers(
  users: string[],
): Promise<string[]> {
  const filteredUsers: string[] = [];
  for (const user of users) {
    if (!(await isUserBusy(user))) {
      filteredUsers.push(user);
    }
  }
  return filteredUsers;
}

export async function expandGroupMembers(
  reviewersOrAssignees: string[],
): Promise<string[]> {
  const expandedReviewersOrAssignees: string[] = [];
  const normalizedReviewersOrAssigneesWithoutEmails: string[] = [];

  // Skip passing user emails to Gitlab API, but include them in the final result
  for (const reviewerOrAssignee of reviewersOrAssignees) {
    if (reviewerOrAssignee.indexOf('@') > 0) {
      expandedReviewersOrAssignees.push(reviewerOrAssignee);
      continue;
    }

    // Normalize the potential group names before passing to Gitlab API
    normalizedReviewersOrAssigneesWithoutEmails.push(
      noLeadingAtSymbol(reviewerOrAssignee),
    );
  }

  for (const reviewerOrAssignee of normalizedReviewersOrAssigneesWithoutEmails) {
    try {
      const members = await getMemberUsernames(reviewerOrAssignee);
      expandedReviewersOrAssignees.push(...members);
    } catch (err) {
      if (err.statusCode !== 404) {
        logger.debug({ err, reviewerOrAssignee }, 'Unable to fetch group');
      }
      expandedReviewersOrAssignees.push(reviewerOrAssignee);
    }
  }
  return expandedReviewersOrAssignees;
}<|MERGE_RESOLUTION|>--- conflicted
+++ resolved
@@ -71,11 +71,7 @@
   MergeMethod,
   RepoResponse,
 } from './types';
-<<<<<<< HEAD
-import { prInfo } from './utils';
-=======
 import { DRAFT_PREFIX, DRAFT_PREFIX_DEPRECATED, prInfo } from './utils';
->>>>>>> b7951c3c
 
 let config: {
   repository: string;
