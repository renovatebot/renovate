--- conflicted
+++ resolved
@@ -180,18 +180,9 @@
   repoName?: string,
   branchOrTag?: string
 ): Promise<any | null> {
-<<<<<<< HEAD
-  const raw = await getRawFile(fileName, repoName, branchOrTag);
-  return JSON5.parse(raw);
-=======
-  // TODO null check #7154
   // eslint-disable-next-line @typescript-eslint/no-unnecessary-type-assertion
   const raw = (await getRawFile(fileName, repoName, branchOrTag)) as string;
-  if (fileName.endsWith('.json5')) {
-    return JSON5.parse(raw);
-  }
-  return JSON.parse(raw);
->>>>>>> b1ddeb61
+  return JSON5.parse(raw);
 }
 
 function getRepoUrl(
