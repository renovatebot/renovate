import URL from 'node:url';
import { setTimeout } from 'timers/promises';
import is from '@sindresorhus/is';
import pMap from 'p-map';
import semver from 'semver';
import {
  CONFIG_GIT_URL_UNAVAILABLE,
  REPOSITORY_ACCESS_FORBIDDEN,
  REPOSITORY_ARCHIVED,
  REPOSITORY_CHANGED,
  REPOSITORY_DISABLED,
  REPOSITORY_EMPTY,
  REPOSITORY_MIRRORED,
  REPOSITORY_NOT_FOUND,
  TEMPORARY_ERROR,
} from '../../../constants/error-messages';
import { logger } from '../../../logger';
import type { BranchStatus } from '../../../types';
import { coerceArray } from '../../../util/array';
import { noLeadingAtSymbol, parseJson } from '../../../util/common';
import { getEnv } from '../../../util/env';
import * as git from '../../../util/git';
import * as hostRules from '../../../util/host-rules';
import { memCacheProvider } from '../../../util/http/cache/memory-http-cache-provider';
import type { GitlabHttpOptions } from '../../../util/http/gitlab';
import { setBaseUrl } from '../../../util/http/gitlab';
import type { HttpResponse } from '../../../util/http/types';
import { parseInteger } from '../../../util/number';
import * as p from '../../../util/promises';
import { regEx } from '../../../util/regex';
import { sanitize } from '../../../util/sanitize';
import {
  ensureTrailingSlash,
  getQueryString,
  parseUrl,
} from '../../../util/url';
import type {
  AutodiscoverConfig,
  BranchStatusConfig,
  CreatePRConfig,
  EnsureCommentConfig,
  EnsureCommentRemovalConfig,
  EnsureIssueConfig,
  FindPRConfig,
  GitUrlOption,
  Issue,
  MergePRConfig,
  PlatformParams,
  PlatformPrOptions,
  PlatformResult,
  Pr,
  ReattemptPlatformAutomergeConfig,
  RepoParams,
  RepoResult,
  UpdatePrConfig,
} from '../types';
import { repoFingerprint } from '../util';
import { smartTruncate } from '../utils/pr-body';
import {
  getMemberUserIDs,
  getMemberUsernames,
  getUserID,
  gitlabApi,
  isUserBusy,
} from './http';
import { getMR, updateMR } from './merge-request';
<<<<<<< HEAD
import { GitLabApprovalRules, LastPipelineId } from './schema';
=======
import { GitlabPrCache } from './pr-cache';
import { LastPipelineId } from './schema';
>>>>>>> 613c1e5d
import type {
  GitLabMergeRequest,
  GitlabComment,
  GitlabIssue,
  GitlabPr,
  MergeMethod,
  RepoResponse,
} from './types';
import { DRAFT_PREFIX, DRAFT_PREFIX_DEPRECATED, prInfo } from './utils';
export { extractRulesFromCodeOwnersLines } from './code-owners';

let config: {
  repository: string;
  email: string;
  issueList: GitlabIssue[] | undefined;
  mergeMethod: MergeMethod;
  defaultBranch: string;
  cloneSubmodules: boolean | undefined;
  cloneSubmodulesFilter: string[] | undefined;
  ignorePrAuthor: boolean | undefined;
  squash: boolean;
} = {} as any;

export function resetPlatform(): void {
  config = {} as any;
  draftPrefix = DRAFT_PREFIX;
  defaults.hostType = 'gitlab';
  defaults.endpoint = 'https://gitlab.com/api/v4/';
  defaults.version = '0.0.0';
  setBaseUrl(defaults.endpoint);
}

const defaults = {
  hostType: 'gitlab',
  endpoint: 'https://gitlab.com/api/v4/',
  version: '0.0.0',
};

export const id = 'gitlab';

let draftPrefix = DRAFT_PREFIX;
let botUserName: string;

export async function initPlatform({
  endpoint,
  username,
  token,
  gitAuthor,
}: PlatformParams): Promise<PlatformResult> {
  if (!token) {
    throw new Error('Init: You must configure a GitLab personal access token');
  }
  if (endpoint) {
    defaults.endpoint = ensureTrailingSlash(endpoint);
    setBaseUrl(defaults.endpoint);
  } else {
    logger.debug('Using default GitLab endpoint: ' + defaults.endpoint);
  }
  const platformConfig: PlatformResult = {
    endpoint: defaults.endpoint,
  };
  let gitlabVersion: string;
  try {
    if (!gitAuthor) {
      const user = (
        await gitlabApi.getJsonUnchecked<{
          email: string;
          name: string;
          id: number;
          commit_email?: string;
        }>(`user`, { token })
      ).body;
      platformConfig.gitAuthor = `${user.name} <${
        user.commit_email ?? user.email
      }>`;
      botUserName = user.name;
    }
    const env = getEnv();
    /* v8 ignore start: experimental feature */
    if (env.RENOVATE_X_PLATFORM_VERSION) {
      gitlabVersion = env.RENOVATE_X_PLATFORM_VERSION;
    } /* v8 ignore stop */ else {
      const version = (
        await gitlabApi.getJsonUnchecked<{ version: string }>('version', {
          token,
        })
      ).body;
      gitlabVersion = version.version;
    }
    logger.debug('GitLab version is: ' + gitlabVersion);
    // version is 'x.y.z-edition', so not strictly semver; need to strip edition
    [gitlabVersion] = gitlabVersion.split('-');
    defaults.version = gitlabVersion;
  } catch (err) {
    logger.debug(
      { err },
      'Error authenticating with GitLab. Check that your token includes "api" permissions',
    );
    throw new Error('Init: Authentication failure');
  }
  draftPrefix = semver.lt(defaults.version, '13.2.0')
    ? DRAFT_PREFIX_DEPRECATED
    : DRAFT_PREFIX;

  botUserName ??= username!;

  return platformConfig;
}

// Get all repositories that the user has access to
export async function getRepos(config?: AutodiscoverConfig): Promise<string[]> {
  logger.debug('Autodiscovering GitLab repositories');

  const queryParams: Record<string, any> = {
    membership: true,
    per_page: 100,
    with_merge_requests_enabled: true,
    min_access_level: 30,
    archived: false,
  };
  if (config?.topics?.length) {
    queryParams.topic = config.topics.join(',');
  }

  const urls = [];
  if (config?.namespaces?.length) {
    queryParams.with_shared = false;
    queryParams.include_subgroups = true;
    urls.push(
      ...config.namespaces.map(
        (namespace) =>
          `groups/${urlEscape(namespace)}/projects?${getQueryString(
            queryParams,
          )}`,
      ),
    );
  } else {
    urls.push('projects?' + getQueryString(queryParams));
  }

  try {
    const repos = (
      await pMap(
        urls,
        (url) =>
          gitlabApi.getJsonUnchecked<RepoResponse[]>(url, {
            paginate: true,
          }),
        {
          concurrency: 2,
        },
      )
    ).flatMap((response) => response.body);

    logger.debug(`Discovered ${repos.length} project(s)`);
    return repos
      .filter((repo) => !repo.mirror || config?.includeMirrors)
      .map((repo) => repo.path_with_namespace);
  } catch (err) {
    logger.error({ err }, `GitLab getRepos error`);
    throw err;
  }
}

function urlEscape(str: string): string;
function urlEscape(str: string | undefined): string | undefined;
function urlEscape(str: string | undefined): string | undefined {
  return str?.replace(regEx(/\//g), '%2F');
}

export async function getRawFile(
  fileName: string,
  repoName?: string,
  branchOrTag?: string,
): Promise<string | null> {
  const escapedFileName = urlEscape(fileName);
  const repo = urlEscape(repoName) ?? config.repository;
  const url =
    `projects/${repo}/repository/files/${escapedFileName}?ref=` +
    (branchOrTag ?? `HEAD`);
  const res = await gitlabApi.getJsonUnchecked<{ content: string }>(url, {
    cacheProvider: memCacheProvider,
  });
  const buf = res.body.content;
  const str = Buffer.from(buf, 'base64').toString();
  return str;
}

export async function getJsonFile(
  fileName: string,
  repoName?: string,
  branchOrTag?: string,
): Promise<any> {
  const raw = await getRawFile(fileName, repoName, branchOrTag);
  return parseJson(raw, fileName);
}

function getRepoUrl(
  repository: string,
  gitUrl: GitUrlOption | undefined,
  res: HttpResponse<RepoResponse>,
): string {
  if (gitUrl === 'ssh') {
    if (!res.body.ssh_url_to_repo) {
      throw new Error(CONFIG_GIT_URL_UNAVAILABLE);
    }
    logger.debug(`Using ssh URL: ${res.body.ssh_url_to_repo}`);
    return res.body.ssh_url_to_repo;
  }

  const opts = hostRules.find({
    hostType: defaults.hostType,
    url: defaults.endpoint,
  });
  const env = getEnv();

  if (
    gitUrl === 'endpoint' ||
    is.nonEmptyString(env.GITLAB_IGNORE_REPO_URL) ||
    res.body.http_url_to_repo === null
  ) {
    if (res.body.http_url_to_repo === null) {
      logger.debug('no http_url_to_repo found. Falling back to old behavior.');
    }
    if (env.GITLAB_IGNORE_REPO_URL) {
      logger.warn(
        'GITLAB_IGNORE_REPO_URL environment variable is deprecated. Please use "gitUrl" option.',
      );
    }

    // TODO: null check (#22198)
    const { protocol, host, pathname } = parseUrl(defaults.endpoint)!;
    const newPathname = pathname.slice(0, pathname.indexOf('/api'));
    const url = URL.format({
      protocol:
        /* v8 ignore next: should never happen */
        protocol.slice(0, -1) || 'https',
      // TODO: types (#22198)
      auth: `oauth2:${opts.token!}`,
      host,
      pathname: `${newPathname}/${repository}.git`,
    });
    logger.debug(`Using URL based on configured endpoint, url:${url}`);
    return url;
  }

  logger.debug(`Using http URL: ${res.body.http_url_to_repo}`);
  const repoUrl = URL.parse(`${res.body.http_url_to_repo}`);
  // TODO: types (#22198)
  repoUrl.auth = `oauth2:${opts.token!}`;
  return URL.format(repoUrl);
}

// Initialize GitLab by getting base branch
export async function initRepo({
  repository,
  cloneSubmodules,
  cloneSubmodulesFilter,
  ignorePrAuthor,
  gitUrl,
  endpoint,
  includeMirrors,
}: RepoParams): Promise<RepoResult> {
  config = {} as any;
  config.repository = urlEscape(repository);
  config.cloneSubmodules = cloneSubmodules;
  config.cloneSubmodulesFilter = cloneSubmodulesFilter;
  config.ignorePrAuthor = ignorePrAuthor;

  let res: HttpResponse<RepoResponse>;
  try {
    res = await gitlabApi.getJsonUnchecked<RepoResponse>(
      `projects/${config.repository}`,
    );
    if (res.body.archived) {
      logger.debug(
        'Repository is archived - throwing error to abort renovation',
      );
      throw new Error(REPOSITORY_ARCHIVED);
    }

    if (res.body.mirror && includeMirrors !== true) {
      logger.debug(
        'Repository is a mirror - throwing error to abort renovation',
      );
      throw new Error(REPOSITORY_MIRRORED);
    }
    if (res.body.repository_access_level === 'disabled') {
      logger.debug(
        'Repository portion of project is disabled - throwing error to abort renovation',
      );
      throw new Error(REPOSITORY_DISABLED);
    }
    if (res.body.merge_requests_access_level === 'disabled') {
      logger.debug(
        'MRs are disabled for the project - throwing error to abort renovation',
      );
      throw new Error(REPOSITORY_DISABLED);
    }
    if (res.body.default_branch === null || res.body.empty_repo) {
      throw new Error(REPOSITORY_EMPTY);
    }
    config.defaultBranch = res.body.default_branch;
    /* v8 ignore start */
    if (!config.defaultBranch) {
      logger.warn({ resBody: res.body }, 'Error fetching GitLab project');
      throw new Error(TEMPORARY_ERROR);
    } /* v8 ignore stop */
    config.mergeMethod = res.body.merge_method || 'merge';
    if (res.body.squash_option) {
      config.squash =
        res.body.squash_option === 'always' ||
        res.body.squash_option === 'default_on';
    }
    logger.debug(`${repository} default branch = ${config.defaultBranch}`);
    logger.debug('Enabling Git FS');
    const url = getRepoUrl(repository, gitUrl, res);
    await git.initRepo({
      ...config,
      url,
    });
  } catch (err) /* v8 ignore start */ {
    logger.debug({ err }, 'Caught initRepo error');
    if (err.message.includes('HEAD is not a symbolic ref')) {
      throw new Error(REPOSITORY_EMPTY);
    }
    if ([REPOSITORY_ARCHIVED, REPOSITORY_EMPTY].includes(err.message)) {
      throw err;
    }
    if (err.statusCode === 403) {
      throw new Error(REPOSITORY_ACCESS_FORBIDDEN);
    }
    if (err.statusCode === 404) {
      throw new Error(REPOSITORY_NOT_FOUND);
    }
    if (err.message === REPOSITORY_DISABLED) {
      throw err;
    }
    logger.debug({ err }, 'Unknown GitLab initRepo error');
    throw err;
  } /* v8 ignore stop */
  const repoConfig: RepoResult = {
    defaultBranch: config.defaultBranch,
    isFork: !!res.body.forked_from_project,
    repoFingerprint: repoFingerprint(res.body.id, defaults.endpoint),
  };
  return repoConfig;
}

export function getBranchForceRebase(): Promise<boolean> {
  const forceRebase = config?.mergeMethod !== 'merge';
  if (forceRebase) {
    logger.once.debug(
      `mergeMethod is ${config.mergeMethod} so PRs will be kept up-to-date with base branch`,
    );
  }
  return Promise.resolve(forceRebase);
}

type BranchState =
  | 'pending'
  | 'created'
  | 'running'
  | 'waiting_for_resource'
  | 'manual'
  | 'success'
  | 'failed'
  | 'canceled'
  | 'skipped'
  | 'scheduled';

interface GitlabBranchStatus {
  status: BranchState;
  name: string;
  allow_failure?: boolean;
}

async function getStatus(
  branchName: string,
  useCache = true,
): Promise<GitlabBranchStatus[]> {
  const branchSha = git.getBranchCommit(branchName);
  try {
    // TODO: types (#22198)
    const url = `projects/${
      config.repository
    }/repository/commits/${branchSha!}/statuses`;

    const opts: GitlabHttpOptions = { paginate: true };
    if (useCache) {
      opts.cacheProvider = memCacheProvider;
    } else {
      opts.memCache = false;
    }

    return (await gitlabApi.getJsonUnchecked<GitlabBranchStatus[]>(url, opts))
      .body;
  } catch (err) /* v8 ignore start */ {
    logger.debug({ err }, 'Error getting commit status');
    if (err.response?.statusCode === 404) {
      throw new Error(REPOSITORY_CHANGED);
    }
    throw err;
  } /* v8 ignore stop */
}

const gitlabToRenovateStatusMapping: Record<BranchState, BranchStatus> = {
  pending: 'yellow',
  created: 'yellow',
  manual: 'yellow',
  running: 'yellow',
  waiting_for_resource: 'yellow',
  success: 'green',
  failed: 'red',
  canceled: 'red',
  skipped: 'red',
  scheduled: 'yellow',
};

// Returns the combined status for a branch.
export async function getBranchStatus(
  branchName: string,
  internalChecksAsSuccess: boolean,
): Promise<BranchStatus> {
  logger.debug(`getBranchStatus(${branchName})`);

  if (!git.branchExists(branchName)) {
    throw new Error(REPOSITORY_CHANGED);
  }

  const branchStatuses = await getStatus(branchName);
  /* v8 ignore start */
  if (!is.array(branchStatuses)) {
    logger.warn(
      { branchName, branchStatuses },
      'Empty or unexpected branch statuses',
    );
    return 'yellow';
  } /* v8 ignore stop */
  logger.debug(`Got res with ${branchStatuses.length} results`);

  const mr = await getBranchPr(branchName);
  if (mr && mr.sha !== mr.headPipelineSha && mr.headPipelineStatus) {
    logger.debug(
      'Merge request head pipeline has different sha to commit, assuming merged results pipeline',
    );
    branchStatuses.push({
      status: mr.headPipelineStatus as BranchState,
      name: 'head_pipeline',
    });
  }
  // ignore all skipped jobs
  const res = branchStatuses.filter((check) => check.status !== 'skipped');
  if (res.length === 0) {
    // Return 'pending' if we have no status checks
    return 'yellow';
  }
  if (
    !internalChecksAsSuccess &&
    branchStatuses.every(
      (check) =>
        check.name?.startsWith('renovate/') &&
        gitlabToRenovateStatusMapping[check.status] === 'green',
    )
  ) {
    logger.debug(
      'Successful checks are all internal renovate/ checks, so returning "pending" branch status',
    );
    return 'yellow';
  }
  let status: BranchStatus = 'green'; // default to green
  res
    .filter((check) => !check.allow_failure)
    .forEach((check) => {
      if (status !== 'red') {
        // if red, stay red
        let mappedStatus: BranchStatus =
          gitlabToRenovateStatusMapping[check.status];
        if (!mappedStatus) {
          logger.warn(
            { check },
            'Could not map GitLab check.status to Renovate status',
          );
          mappedStatus = 'yellow';
        }
        if (mappedStatus !== 'green') {
          logger.trace({ check }, 'Found non-green check');
          status = mappedStatus;
        }
      }
    });
  return status;
}

// Pull Request
export async function getPrList(): Promise<Pr[]> {
  return await GitlabPrCache.getPrs(
    gitlabApi,
    config.repository,
    botUserName,
    !!config.ignorePrAuthor,
  );
}

async function ignoreApprovals(pr: number): Promise<void> {
  try {
    const url = `projects/${config.repository}/merge_requests/${pr}/approval_rules`;
    const { body: rules } = await gitlabApi.getJsonUnchecked<
      {
        name: string;
        rule_type: string;
        id: number;
      }[]
    >(url);

    const ruleName = 'renovateIgnoreApprovals';

    const existingAnyApproverRule = rules?.find(
      ({ rule_type }) => rule_type === 'any_approver',
    );
    const existingRegularApproverRules = rules?.filter(
      ({ rule_type, name }) =>
        rule_type !== 'any_approver' &&
        name !== ruleName &&
        rule_type !== 'report_approver' &&
        rule_type !== 'code_owner',
    );

    if (existingRegularApproverRules?.length) {
      await p.all(
        existingRegularApproverRules.map((rule) => async (): Promise<void> => {
          await gitlabApi.deleteJson(`${url}/${rule.id}`);
        }),
      );
    }

    if (existingAnyApproverRule) {
      await gitlabApi.putJson(`${url}/${existingAnyApproverRule.id}`, {
        body: { ...existingAnyApproverRule, approvals_required: 0 },
      });
      return;
    }

    const zeroApproversRule = rules?.find(({ name }) => name === ruleName);
    if (!zeroApproversRule) {
      await gitlabApi.postJson(url, {
        body: {
          name: ruleName,
          approvals_required: 0,
        },
      });
    }
  } catch (err) {
    logger.warn({ err }, 'GitLab: Error adding approval rule');
  }
}

async function tryPrAutomerge(
  pr: number,
  platformPrOptions: PlatformPrOptions | undefined,
): Promise<void> {
  try {
    if (platformPrOptions?.gitLabIgnoreApprovals) {
      await ignoreApprovals(pr);
    }

    if (platformPrOptions?.usePlatformAutomerge) {
      // https://docs.gitlab.com/ee/api/merge_requests.html#merge-status
      const desiredDetailedMergeStatus = [
        'mergeable',
        'ci_still_running',
        'not_approved',
      ];
      const desiredPipelineStatus = [
        'failed', // don't lose time if pipeline failed
        'running', // pipeline is running, no need to wait for it
      ];
      const desiredStatus = 'can_be_merged';
      const env = getEnv();
      // The default value of 5 attempts results in max. 13.75 seconds timeout if no pipeline created.
      const retryTimes = parseInteger(
        env.RENOVATE_X_GITLAB_AUTO_MERGEABLE_CHECK_ATTEMPS,
        5,
      );

      const mergeDelay = parseInteger(
        env.RENOVATE_X_GITLAB_MERGE_REQUEST_DELAY,
        250,
      );

      // Check for correct merge request status before setting `merge_when_pipeline_succeeds` to  `true`.
      for (let attempt = 1; attempt <= retryTimes; attempt += 1) {
        const { body } = await gitlabApi.getJsonUnchecked<{
          merge_status: string;
          detailed_merge_status?: string;
          pipeline: {
            status: string;
          };
        }>(`projects/${config.repository}/merge_requests/${pr}`, {
          memCache: false,
        });
        // detailed_merge_status is available with Gitlab >=15.6.0
        const use_detailed_merge_status = !!body.detailed_merge_status;
        const detailed_merge_status_check =
          use_detailed_merge_status &&
          desiredDetailedMergeStatus.includes(body.detailed_merge_status!);
        // merge_status is deprecated with Gitlab >= 15.6
        const deprecated_merge_status_check =
          !use_detailed_merge_status && body.merge_status === desiredStatus;

        // Only continue if the merge request can be merged and has a pipeline.
        if (
          (detailed_merge_status_check || deprecated_merge_status_check) &&
          body.pipeline !== null &&
          desiredPipelineStatus.includes(body.pipeline.status)
        ) {
          break;
        }
        logger.debug(`PR not yet in mergeable state. Retrying ${attempt}`);
        await setTimeout(mergeDelay * attempt ** 2); // exponential backoff
      }

      // Even if Gitlab returns a "merge-able" merge request status, enabling auto-merge sometimes
      // returns a 405 Method Not Allowed. It seems to be a timing issue within Gitlab.
      for (let attempt = 1; attempt <= retryTimes; attempt += 1) {
        try {
          await gitlabApi.putJson(
            `projects/${config.repository}/merge_requests/${pr}/merge`,
            {
              body: {
                should_remove_source_branch: true,
                merge_when_pipeline_succeeds: true,
              },
            },
          );
          break;
        } catch (err) {
          logger.debug(
            { err },
            `Automerge on PR creation failed. Retrying ${attempt}`,
          );
        }
        await setTimeout(mergeDelay * attempt ** 2); // exponential backoff
      }
    }
  } catch (err) /* v8 ignore start */ {
    logger.debug({ err }, 'Automerge on PR creation failed');
  } /* v8 ignore stop */
}

async function approveMr(mrNumber: number): Promise<void> {
  logger.debug(`approveMr(${mrNumber})`);
  try {
    await gitlabApi.postJson(
      `projects/${config.repository}/merge_requests/${mrNumber}/approve`,
    );
  } catch (err) {
    logger.warn({ err }, 'GitLab: Error approving merge request');
  }
}

export async function createPr({
  sourceBranch,
  targetBranch,
  prTitle,
  prBody: rawDescription,
  draftPR,
  labels,
  platformPrOptions,
}: CreatePRConfig): Promise<Pr> {
  let title = prTitle;
  if (draftPR) {
    title = draftPrefix + title;
  }
  const description = sanitize(rawDescription);
  logger.debug(`Creating Merge Request: ${title}`);

  let reviewerIds: number[] = [];
  if (platformPrOptions?.gitLabReviewersFromApprovalRule) {
    logger.debug(
      `Fetching reviewers from GitLab approval rule: ${platformPrOptions.gitLabReviewersFromApprovalRule}`,
    );
    try {
      const opts: GitlabHttpOptions = {};
      opts.cacheProvider = memCacheProvider;

      const approvalRules = await gitlabApi.getJson(
        `projects/${config.repository}/approval_rules`,
        opts,
        GitLabApprovalRules,
      );

      const approvalRuleReviewerIds = new Set<number>();
      const matchingApprovalRule = approvalRules.body.find(
        (rule) =>
          rule.name === platformPrOptions.gitLabReviewersFromApprovalRule,
      );

      if (matchingApprovalRule) {
        if (matchingApprovalRule.eligible_approvers?.length) {
          logger.debug('Found matching approval rule');
          for (const approver of matchingApprovalRule.eligible_approvers) {
            approvalRuleReviewerIds.add(approver.id);
          }
          reviewerIds = Array.from(approvalRuleReviewerIds);

          logger.debug(
            { reviewerIds },
            'Extracted reviewer IDs from approval rules',
          );
        } else {
          logger.debug(
            'Matching approval rule found but has no eligible approvers',
          );
        }
      } else {
        logger.debug('No matching approval rule found');
      }
    } catch (err) {
      logger.warn({ err }, 'Failed to fetch GitLab approval rules');
    }
  }

  const res = await gitlabApi.postJson<GitLabMergeRequest>(
    `projects/${config.repository}/merge_requests`,
    {
      body: {
        source_branch: sourceBranch,
        target_branch: targetBranch,
        remove_source_branch: true,
        title,
        description,
        labels: (labels ?? []).join(','),
        squash: config.squash,
        reviewer_ids: reviewerIds,
      },
    },
  );

  const pr = prInfo(res.body);
  await GitlabPrCache.setPr(
    gitlabApi,
    config.repository,
    botUserName,
    pr,
    !!config.ignorePrAuthor,
  );

  if (platformPrOptions?.autoApprove) {
    await approveMr(pr.number);
  }

  await tryPrAutomerge(pr.number, platformPrOptions);

  return pr;
}

export async function getPr(iid: number): Promise<GitlabPr> {
  logger.debug(`getPr(${iid})`);
  const mr = await getMR(config.repository, iid);

  // Harmonize fields with GitHub
  return prInfo(mr);
}

export async function updatePr({
  number: iid,
  prTitle,
  prBody: description,
  addLabels,
  removeLabels,
  state,
  platformPrOptions,
  targetBranch,
}: UpdatePrConfig): Promise<void> {
  let title = prTitle;
  if ((await getPrList()).find((pr) => pr.number === iid)?.isDraft) {
    title = draftPrefix + title;
  }
  const newState = {
    ['closed']: 'close',
    ['open']: 'reopen',
    // TODO: null check (#22198)
  }[state!];

  const body: any = {
    title,
    description: sanitize(description),
    ...(newState && { state_event: newState }),
  };
  if (targetBranch) {
    body.target_branch = targetBranch;
  }

  if (addLabels) {
    body.add_labels = addLabels;
  }

  if (removeLabels) {
    body.remove_labels = removeLabels;
  }

  const updatedPrInfo = (
    await gitlabApi.putJson<GitLabMergeRequest>(
      `projects/${config.repository}/merge_requests/${iid}`,
      { body },
    )
  ).body;

  const updatedPr = prInfo(updatedPrInfo);
  await GitlabPrCache.setPr(
    gitlabApi,
    config.repository,
    botUserName,
    updatedPr,
    !!config.ignorePrAuthor,
  );

  if (platformPrOptions?.autoApprove) {
    await approveMr(iid);
  }
}

export async function reattemptPlatformAutomerge({
  number: iid,
  platformPrOptions,
}: ReattemptPlatformAutomergeConfig): Promise<void> {
  await tryPrAutomerge(iid, platformPrOptions);

  logger.debug(`PR platform automerge re-attempted...prNo: ${iid}`);
}

export async function mergePr({ id }: MergePRConfig): Promise<boolean> {
  try {
    await gitlabApi.putJson(
      `projects/${config.repository}/merge_requests/${id}/merge`,
      {
        body: {
          should_remove_source_branch: true,
        },
      },
    );
    return true;
  } catch (err) /* v8 ignore start */ {
    if (err.statusCode === 401) {
      logger.debug('No permissions to merge PR');
      return false;
    }
    if (err.statusCode === 406) {
      logger.debug({ err }, 'PR not acceptable for merging');
      return false;
    }
    logger.debug({ err }, 'merge PR error');
    logger.debug('PR merge failed');
    return false;
  } /* v8 ignore stop */
}

export function massageMarkdown(input: string): string {
  const desc = input
    .replace(regEx(/Pull Request/g), 'Merge Request')
    .replace(regEx(/\bPR\b/g), 'MR')
    .replace(regEx(/\bPRs\b/g), 'MRs')
    .replace(regEx(/\]\(\.\.\/pull\//g), '](!')
    // Strip unicode null characters as GitLab markdown does not permit them
    .replace(regEx(/\u0000/g), ''); // eslint-disable-line no-control-regex
  return smartTruncate(desc, maxBodyLength());
}

export function maxBodyLength(): number {
  if (semver.lt(defaults.version, '13.4.0')) {
    logger.debug(
      { version: defaults.version },
      'GitLab versions earlier than 13.4 have issues with long descriptions, truncating to 25K characters',
    );
    return 25000;
  } else {
    return 1000000;
  }
}

/* v8 ignore start: no need to test */
export function labelCharLimit(): number {
  return 255;
}
/* v8 ignore stop */

// Branch

function matchesState(state: string, desiredState: string): boolean {
  if (desiredState === 'all') {
    return true;
  }
  if (desiredState.startsWith('!')) {
    return state !== desiredState.substring(1);
  }
  return state === desiredState;
}

export async function findPr({
  branchName,
  prTitle,
  state = 'all',
  includeOtherAuthors,
}: FindPRConfig): Promise<Pr | null> {
  logger.debug(`findPr(${branchName}, ${prTitle!}, ${state})`);

  if (includeOtherAuthors) {
    // PR might have been created by anyone, so don't use the cached Renovate MR list
    const response = await gitlabApi.getJsonUnchecked<GitLabMergeRequest[]>(
      `projects/${config.repository}/merge_requests?source_branch=${branchName}&state=opened`,
    );

    const { body: mrList } = response;
    if (!mrList.length) {
      logger.debug(`No MR found for branch ${branchName}`);
      return null;
    }

    return prInfo(mrList[0]);
  }

  const prList = await getPrList();
  return (
    prList.find(
      (p: { sourceBranch: string; title: string; state: string }) =>
        p.sourceBranch === branchName &&
        (!prTitle || p.title.toUpperCase() === prTitle.toUpperCase()) &&
        matchesState(p.state, state),
    ) ?? null
  );
}

// Returns the Pull Request for a branch. Null if not exists.
export async function getBranchPr(
  branchName: string,
): Promise<GitlabPr | null> {
  logger.debug(`getBranchPr(${branchName})`);
  const existingPr = await findPr({
    branchName,
    state: 'open',
  });
  return existingPr ? getPr(existingPr.number) : null;
}

export async function getBranchStatusCheck(
  branchName: string,
  context: string,
): Promise<BranchStatus | null> {
  // cache-bust in case we have rebased
  const res = await getStatus(branchName, false);
  logger.debug(`Got res with ${res.length} results`);
  for (const check of res) {
    if (check.name === context) {
      return gitlabToRenovateStatusMapping[check.status] || 'yellow';
    }
  }
  return null;
}

export async function setBranchStatus({
  branchName,
  context,
  description,
  state: renovateState,
  url: targetUrl,
}: BranchStatusConfig): Promise<void> {
  // First, get the branch commit SHA
  const branchSha = git.getBranchCommit(branchName);
  if (!branchSha) {
    logger.warn('Failed to get the branch commit SHA');
    return;
  }
  // Now, check the statuses for that commit
  const url = `projects/${config.repository}/statuses/${branchSha}`;
  let state = 'success';
  if (renovateState === 'yellow') {
    state = 'pending';
  } else if (renovateState === 'red') {
    state = 'failed';
  }
  const options: any = {
    state,
    description,
    context,
  };

  if (targetUrl) {
    options.target_url = targetUrl;
  }

  const env = getEnv();
  const retryTimes = parseInteger(
    env.RENOVATE_X_GITLAB_BRANCH_STATUS_CHECK_ATTEMPTS,
    2,
  );

  try {
    for (let attempt = 1; attempt <= retryTimes + 1; attempt += 1) {
      const commitUrl = `projects/${config.repository}/repository/commits/${branchSha}`;
      await gitlabApi
        .getJsonSafe(commitUrl, { memCache: false }, LastPipelineId)
        .onValue((pipelineId) => {
          options.pipeline_id = pipelineId;
        });
      if (options.pipeline_id !== undefined) {
        break;
      }
      if (attempt >= retryTimes + 1) {
        logger.debug(`Pipeline not yet created after ${attempt} attempts`);
      } else {
        logger.debug(`Pipeline not yet created. Retrying ${attempt}`);
      }
      // give gitlab some time to create pipelines for the sha
      await setTimeout(
        parseInteger(env.RENOVATE_X_GITLAB_BRANCH_STATUS_DELAY, 1000),
      );
    }
  } catch (err) {
    logger.debug({ err });
    logger.warn('Failed to retrieve commit pipeline');
  }

  try {
    await gitlabApi.postJson(url, { body: options });

    // update status cache
    await getStatus(branchName, false);
  } catch (err) /* v8 ignore start */ {
    if (
      err.body?.message?.startsWith(
        'Cannot transition status via :enqueue from :pending',
      )
    ) {
      // https://gitlab.com/gitlab-org/gitlab-foss/issues/25807
      logger.debug('Ignoring status transition error');
    } else {
      logger.debug({ err });
      logger.warn('Failed to set branch status');
    }
  } /* v8 ignore stop */
}

// Issue

export async function getIssueList(): Promise<GitlabIssue[]> {
  if (!config.issueList) {
    const searchParams: Record<string, string> = {
      per_page: '100',
      state: 'opened',
    };
    if (!config.ignorePrAuthor) {
      searchParams.scope = 'created_by_me';
    }
    const query = getQueryString(searchParams);
    const res = await gitlabApi.getJsonUnchecked<
      { iid: number; title: string; labels: string[] }[]
    >(`projects/${config.repository}/issues?${query}`, {
      memCache: false,
      paginate: true,
    });
    /* v8 ignore start */
    if (!is.array(res.body)) {
      logger.warn({ responseBody: res.body }, 'Could not retrieve issue list');
      return [];
    } /* v8 ignore stop */
    config.issueList = res.body.map((i) => ({
      iid: i.iid,
      title: i.title,
      labels: i.labels,
    }));
  }
  return config.issueList;
}

export async function getIssue(
  number: number,
  useCache = true,
): Promise<Issue | null> {
  try {
    const opts: GitlabHttpOptions = {};
    /* v8 ignore start: temporary code */
    if (useCache) {
      opts.cacheProvider = memCacheProvider;
    } else {
      opts.memCache = false;
    } /* v8 ignore stop */
    const issueBody = (
      await gitlabApi.getJsonUnchecked<{ description: string }>(
        `projects/${config.repository}/issues/${number}`,
        opts,
      )
    ).body.description;
    return {
      number,
      body: issueBody,
    };
  } catch (err) /* v8 ignore start */ {
    logger.debug({ err, number }, 'Error getting issue');
    return null;
  } /* v8 ignore stop */
}

export async function findIssue(title: string): Promise<Issue | null> {
  logger.debug(`findIssue(${title})`);
  try {
    const issueList = await getIssueList();
    const issue = issueList.find((i) => i.title === title);
    if (!issue) {
      return null;
    }
    return await getIssue(issue.iid);
  } catch /* v8 ignore start */ {
    logger.warn('Error finding issue');
    return null;
  } /* v8 ignore stop */
}

export async function ensureIssue({
  title,
  reuseTitle,
  body,
  labels,
  confidential,
}: EnsureIssueConfig): Promise<'updated' | 'created' | null> {
  logger.debug(`ensureIssue()`);
  const description = massageMarkdown(sanitize(body));
  try {
    const issueList = await getIssueList();
    let issue = issueList.find((i) => i.title === title);
    issue ??= issueList.find((i) => i.title === reuseTitle);
    if (issue) {
      const existingDescription = (
        await gitlabApi.getJsonUnchecked<{ description: string }>(
          `projects/${config.repository}/issues/${issue.iid}`,
        )
      ).body.description;
      if (issue.title !== title || existingDescription !== description) {
        logger.debug('Updating issue');
        await gitlabApi.putJson(
          `projects/${config.repository}/issues/${issue.iid}`,
          {
            body: {
              title,
              description,
              labels: (labels ?? issue.labels ?? []).join(','),
              confidential: confidential ?? false,
            },
          },
        );
        return 'updated';
      }
    } else {
      await gitlabApi.postJson(`projects/${config.repository}/issues`, {
        body: {
          title,
          description,
          labels: (labels ?? []).join(','),
          confidential: confidential ?? false,
        },
      });
      logger.info('Issue created');
      // delete issueList so that it will be refetched as necessary
      delete config.issueList;
      return 'created';
    }
  } catch (err) /* v8 ignore start */ {
    if (err.message.startsWith('Issues are disabled for this repo')) {
      logger.debug(`Could not create issue: ${(err as Error).message}`);
    } else {
      logger.warn({ err }, 'Could not ensure issue');
    }
  } /* v8 ignore stop */
  return null;
}

export async function ensureIssueClosing(title: string): Promise<void> {
  logger.debug(`ensureIssueClosing()`);
  const issueList = await getIssueList();
  for (const issue of issueList) {
    if (issue.title === title) {
      logger.debug({ issue }, 'Closing issue');
      await gitlabApi.putJson(
        `projects/${config.repository}/issues/${issue.iid}`,
        {
          body: { state_event: 'close' },
        },
      );
    }
  }
}

export async function addAssignees(
  iid: number,
  assignees: string[],
): Promise<void> {
  try {
    logger.debug(`Adding assignees '${assignees.join(', ')}' to #${iid}`);
    const assigneeIds: number[] = [];
    for (const assignee of assignees) {
      try {
        const userId = await getUserID(assignee);
        assigneeIds.push(userId);
      } catch (err) {
        logger.debug({ assignee, err }, 'getUserID() error');
        logger.warn({ assignee }, 'Failed to add assignee - could not get ID');
      }
    }
    const url = `projects/${
      config.repository
    }/merge_requests/${iid}?${getQueryString({
      'assignee_ids[]': assigneeIds,
    })}`;
    await gitlabApi.putJson(url);
  } catch (err) {
    logger.debug({ err }, 'addAssignees error');
    logger.warn({ iid, assignees }, 'Failed to add assignees');
  }
}

export async function addReviewers(
  iid: number,
  reviewers: string[],
): Promise<void> {
  logger.debug(`Adding reviewers '${reviewers.join(', ')}' to #${iid}`);

  if (semver.lt(defaults.version, '13.9.0')) {
    logger.warn(
      { version: defaults.version },
      'Adding reviewers is only available in GitLab 13.9 and onwards',
    );
    return;
  }

  let mr: GitLabMergeRequest;
  try {
    mr = await getMR(config.repository, iid);
  } catch (err) {
    logger.warn({ err }, 'Failed to get existing reviewers');
    return;
  }

  mr.reviewers = coerceArray(mr.reviewers);
  const existingReviewers = mr.reviewers.map((r) => r.username);
  const existingReviewerIDs = mr.reviewers.map((r) => r.id);

  // Figure out which reviewers (of the ones we want to add) are not already on the MR as a reviewer
  const newReviewers = reviewers.filter((r) => !existingReviewers.includes(r));

  // Gather the IDs for all the reviewers we want to add
  let newReviewerIDs: number[];
  try {
    newReviewerIDs = (
      await p.all(
        newReviewers.map((r) => async () => {
          try {
            return [await getUserID(r)];
          } catch {
            // Unable to fetch userId, try resolve as a group
            return getMemberUserIDs(r);
          }
        }),
      )
    ).flat();
  } catch (err) {
    logger.warn({ err }, 'Failed to get IDs of the new reviewers');
    return;
  }

  // Multiple groups may have the same members, so
  // filter out non-distinct values
  newReviewerIDs = [...new Set(newReviewerIDs)];

  try {
    await updateMR(config.repository, iid, {
      reviewer_ids: [...existingReviewerIDs, ...newReviewerIDs],
    });
  } catch (err) {
    logger.warn({ err }, 'Failed to add reviewers');
  }
}

export async function deleteLabel(
  issueNo: number,
  label: string,
): Promise<void> {
  logger.debug(`Deleting label ${label} from #${issueNo}`);
  try {
    const pr = await getPr(issueNo);
    const labels = coerceArray(pr.labels)
      .filter((l: string) => l !== label)
      .join(',');
    await gitlabApi.putJson(
      `projects/${config.repository}/merge_requests/${issueNo}`,
      {
        body: { labels },
      },
    );
  } catch (err) /* v8 ignore start */ {
    logger.warn({ err, issueNo, label }, 'Failed to delete label');
  } /* v8 ignore stop */
}

async function getComments(issueNo: number): Promise<GitlabComment[]> {
  // GET projects/:owner/:repo/merge_requests/:number/notes
  logger.debug(`Getting comments for #${issueNo}`);
  const url = `projects/${config.repository}/merge_requests/${issueNo}/notes`;
  const comments = (
    await gitlabApi.getJsonUnchecked<GitlabComment[]>(url, { paginate: true })
  ).body;
  logger.debug(`Found ${comments.length} comments`);
  return comments;
}

async function addComment(issueNo: number, body: string): Promise<void> {
  // POST projects/:owner/:repo/merge_requests/:number/notes
  await gitlabApi.postJson(
    `projects/${config.repository}/merge_requests/${issueNo}/notes`,
    {
      body: { body },
    },
  );
}

async function editComment(
  issueNo: number,
  commentId: number,
  body: string,
): Promise<void> {
  // PUT projects/:owner/:repo/merge_requests/:number/notes/:id
  await gitlabApi.putJson(
    `projects/${config.repository}/merge_requests/${issueNo}/notes/${commentId}`,
    {
      body: { body },
    },
  );
}

async function deleteComment(
  issueNo: number,
  commentId: number,
): Promise<void> {
  // DELETE projects/:owner/:repo/merge_requests/:number/notes/:id
  await gitlabApi.deleteJson(
    `projects/${config.repository}/merge_requests/${issueNo}/notes/${commentId}`,
  );
}

export async function ensureComment({
  number,
  topic,
  content,
}: EnsureCommentConfig): Promise<boolean> {
  const sanitizedContent = sanitize(content);
  const massagedTopic = topic
    ? topic
        .replace(regEx(/Pull Request/g), 'Merge Request')
        .replace(regEx(/PR/g), 'MR')
    : topic;
  const comments = await getComments(number);
  let body: string;
  let commentId: number | undefined;
  let commentNeedsUpdating: boolean | undefined;
  // TODO: types (#22198)
  if (topic) {
    logger.debug(`Ensuring comment "${massagedTopic!}" in #${number}`);
    body = `### ${topic}\n\n${sanitizedContent}`;
    body = smartTruncate(
      body
        .replace(regEx(/Pull Request/g), 'Merge Request')
        .replace(regEx(/PR/g), 'MR'),
      maxBodyLength(),
    );
    comments.forEach((comment: { body: string; id: number }) => {
      if (comment.body.startsWith(`### ${massagedTopic!}\n\n`)) {
        commentId = comment.id;
        commentNeedsUpdating = comment.body !== body;
      }
    });
  } else {
    logger.debug(`Ensuring content-only comment in #${number}`);
    body = smartTruncate(`${sanitizedContent}`, maxBodyLength());
    comments.forEach((comment: { body: string; id: number }) => {
      if (comment.body === body) {
        commentId = comment.id;
        commentNeedsUpdating = false;
      }
    });
  }
  if (!commentId) {
    await addComment(number, body);
    logger.debug(
      { repository: config.repository, issueNo: number },
      'Added comment',
    );
  } else if (commentNeedsUpdating) {
    await editComment(number, commentId, body);
    logger.debug(
      { repository: config.repository, issueNo: number },
      'Updated comment',
    );
  } else {
    logger.debug('Comment is already update-to-date');
  }
  return true;
}

export async function ensureCommentRemoval(
  deleteConfig: EnsureCommentRemovalConfig,
): Promise<void> {
  const { number: issueNo } = deleteConfig;
  const key =
    deleteConfig.type === 'by-topic'
      ? deleteConfig.topic
      : deleteConfig.content;
  logger.debug(`Ensuring comment "${key}" in #${issueNo} is removed`);

  const comments = await getComments(issueNo);
  let commentId: number | null | undefined = null;

  if (deleteConfig.type === 'by-topic') {
    const byTopic = (comment: GitlabComment): boolean =>
      comment.body.startsWith(`### ${deleteConfig.topic}\n\n`);
    commentId = comments.find(byTopic)?.id;
  } else if (deleteConfig.type === 'by-content') {
    const byContent = (comment: GitlabComment): boolean =>
      comment.body.trim() === deleteConfig.content;
    commentId = comments.find(byContent)?.id;
  }

  if (commentId) {
    await deleteComment(issueNo, commentId);
  }
}

export async function filterUnavailableUsers(
  users: string[],
): Promise<string[]> {
  const filteredUsers: string[] = [];
  for (const user of users) {
    if (!(await isUserBusy(user))) {
      filteredUsers.push(user);
    }
  }
  return filteredUsers;
}

export async function expandGroupMembers(
  reviewersOrAssignees: string[],
): Promise<string[]> {
  const expandedReviewersOrAssignees: string[] = [];
  const normalizedReviewersOrAssigneesWithoutEmails: string[] = [];

  // Skip passing user emails to Gitlab API, but include them in the final result
  for (const reviewerOrAssignee of reviewersOrAssignees) {
    if (reviewerOrAssignee.indexOf('@') > 0) {
      expandedReviewersOrAssignees.push(reviewerOrAssignee);
      continue;
    }

    // Normalize the potential group names before passing to Gitlab API
    normalizedReviewersOrAssigneesWithoutEmails.push(
      noLeadingAtSymbol(reviewerOrAssignee),
    );
  }

  for (const reviewerOrAssignee of normalizedReviewersOrAssigneesWithoutEmails) {
    try {
      const members = await getMemberUsernames(reviewerOrAssignee);
      expandedReviewersOrAssignees.push(...members);
    } catch (err) {
      if (err.statusCode !== 404) {
        logger.debug({ err, reviewerOrAssignee }, 'Unable to fetch group');
      }
      expandedReviewersOrAssignees.push(reviewerOrAssignee);
    }
  }
  return expandedReviewersOrAssignees;
}<|MERGE_RESOLUTION|>--- conflicted
+++ resolved
@@ -64,12 +64,8 @@
   isUserBusy,
 } from './http';
 import { getMR, updateMR } from './merge-request';
-<<<<<<< HEAD
+import { GitlabPrCache } from './pr-cache';
 import { GitLabApprovalRules, LastPipelineId } from './schema';
-=======
-import { GitlabPrCache } from './pr-cache';
-import { LastPipelineId } from './schema';
->>>>>>> 613c1e5d
 import type {
   GitLabMergeRequest,
   GitlabComment,
