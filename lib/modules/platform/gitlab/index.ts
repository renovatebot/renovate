import URL from 'node:url';
import { setTimeout } from 'timers/promises';
import is from '@sindresorhus/is';
import pMap from 'p-map';
import semver from 'semver';
import {
  CONFIG_GIT_URL_UNAVAILABLE,
  PLATFORM_AUTHENTICATION_ERROR,
  REPOSITORY_ACCESS_FORBIDDEN,
  REPOSITORY_ARCHIVED,
  REPOSITORY_CHANGED,
  REPOSITORY_DISABLED,
  REPOSITORY_EMPTY,
  REPOSITORY_MIRRORED,
  REPOSITORY_NOT_FOUND,
  TEMPORARY_ERROR,
} from '../../../constants/error-messages';
import { logger } from '../../../logger';
import type { BranchStatus } from '../../../types';
import { coerceArray } from '../../../util/array';
import { noLeadingAtSymbol, parseJson } from '../../../util/common';
import * as git from '../../../util/git';
import * as hostRules from '../../../util/host-rules';
import { setBaseUrl } from '../../../util/http/gitlab';
import type { HttpResponse } from '../../../util/http/types';
import { parseInteger } from '../../../util/number';
import * as p from '../../../util/promises';
import { regEx } from '../../../util/regex';
import { sanitize } from '../../../util/sanitize';
import {
  ensureTrailingSlash,
  getQueryString,
  parseUrl,
} from '../../../util/url';
import type {
  AutodiscoverConfig,
  BranchStatusConfig,
  CreatePRConfig,
  EnsureCommentConfig,
  EnsureCommentRemovalConfig,
  EnsureIssueConfig,
  FindPRConfig,
  GitUrlOption,
  Issue,
  MergePRConfig,
  PlatformParams,
  PlatformPrOptions,
  PlatformResult,
  Pr,
  ReattemptPlatformAutomergeConfig,
  RepoParams,
  RepoResult,
  UpdatePrConfig,
} from '../types';
import { repoFingerprint } from '../util';
import { smartTruncate } from '../utils/pr-body';
import {
  getMemberUserIDs,
  getMemberUsernames,
  getUserID,
  gitlabApi,
  isUserBusy,
} from './http';
import { getMR, updateMR } from './merge-request';
import { LastPipelineId } from './schema';
import type {
  GitLabMergeRequest,
  GitlabComment,
  GitlabIssue,
  GitlabPr,
  MergeMethod,
  RepoResponse,
} from './types';
<<<<<<< HEAD
import { prInfo } from './utils';
=======
import { DRAFT_PREFIX, DRAFT_PREFIX_DEPRECATED, prInfo } from './utils';
>>>>>>> 6e36262a

let config: {
  repository: string;
  email: string;
  prList: any[] | undefined;
  issueList: GitlabIssue[] | undefined;
  mergeMethod: MergeMethod;
  defaultBranch: string;
  cloneSubmodules: boolean | undefined;
  ignorePrAuthor: boolean | undefined;
  squash: boolean;
} = {} as any;

const defaults = {
  hostType: 'gitlab',
  endpoint: 'https://gitlab.com/api/v4/',
  version: '0.0.0',
};

export const id = 'gitlab';

let draftPrefix = DRAFT_PREFIX;

export async function initPlatform({
  endpoint,
  token,
  gitAuthor,
}: PlatformParams): Promise<PlatformResult> {
  if (!token) {
    throw new Error('Init: You must configure a GitLab personal access token');
  }
  if (endpoint) {
    defaults.endpoint = ensureTrailingSlash(endpoint);
    setBaseUrl(defaults.endpoint);
  } else {
    logger.debug('Using default GitLab endpoint: ' + defaults.endpoint);
  }
  const platformConfig: PlatformResult = {
    endpoint: defaults.endpoint,
  };
  let gitlabVersion: string;
  try {
    if (!gitAuthor) {
      const user = (
        await gitlabApi.getJson<{
          email: string;
          name: string;
          id: number;
          commit_email?: string;
        }>(`user`, { token })
      ).body;
      platformConfig.gitAuthor = `${user.name} <${
        user.commit_email ?? user.email
      }>`;
    }
    // istanbul ignore if: experimental feature
    if (process.env.RENOVATE_X_PLATFORM_VERSION) {
      gitlabVersion = process.env.RENOVATE_X_PLATFORM_VERSION;
    } else {
      const version = (
        await gitlabApi.getJson<{ version: string }>('version', { token })
      ).body;
      gitlabVersion = version.version;
    }
    logger.debug('GitLab version is: ' + gitlabVersion);
    // version is 'x.y.z-edition', so not strictly semver; need to strip edition
    [gitlabVersion] = gitlabVersion.split('-');
    defaults.version = gitlabVersion;
  } catch (err) {
    logger.debug(
      { err },
      'Error authenticating with GitLab. Check that your token includes "api" permissions',
    );
    throw new Error('Init: Authentication failure');
  }
  draftPrefix = semver.lt(defaults.version, '13.2.0')
    ? DRAFT_PREFIX_DEPRECATED
    : DRAFT_PREFIX;

  return platformConfig;
}

// Get all repositories that the user has access to
export async function getRepos(config?: AutodiscoverConfig): Promise<string[]> {
  logger.debug('Autodiscovering GitLab repositories');

  const queryParams: Record<string, any> = {
    membership: true,
    per_page: 100,
    with_merge_requests_enabled: true,
    min_access_level: 30,
    archived: false,
  };
  if (config?.topics?.length) {
    queryParams['topic'] = config.topics.join(',');
  }

  const urls = [];
  if (config?.namespaces?.length) {
    queryParams['with_shared'] = false;
    queryParams['include_subgroups'] = true;
    urls.push(
      ...config.namespaces.map(
        (namespace) =>
          `groups/${urlEscape(namespace)}/projects?${getQueryString(
            queryParams,
          )}`,
      ),
    );
  } else {
    urls.push('projects?' + getQueryString(queryParams));
  }

  try {
    const repos = (
      await pMap(
        urls,
        (url) =>
          gitlabApi.getJson<RepoResponse[]>(url, {
            paginate: true,
          }),
        {
          concurrency: 2,
        },
      )
    ).flatMap((response) => response.body);

    logger.debug(`Discovered ${repos.length} project(s)`);
    return repos
      .filter((repo) => !repo.mirror || config?.includeMirrors)
      .map((repo) => repo.path_with_namespace);
  } catch (err) {
    logger.error({ err }, `GitLab getRepos error`);
    throw err;
  }
}

function urlEscape(str: string): string;
function urlEscape(str: string | undefined): string | undefined;
function urlEscape(str: string | undefined): string | undefined {
  return str?.replace(regEx(/\//g), '%2F');
}

export async function getRawFile(
  fileName: string,
  repoName?: string,
  branchOrTag?: string,
): Promise<string | null> {
  const escapedFileName = urlEscape(fileName);
  const repo = urlEscape(repoName) ?? config.repository;
  const url =
    `projects/${repo}/repository/files/${escapedFileName}?ref=` +
    (branchOrTag ?? `HEAD`);
  const res = await gitlabApi.getJson<{ content: string }>(url);
  const buf = res.body.content;
  const str = Buffer.from(buf, 'base64').toString();
  return str;
}

export async function getJsonFile(
  fileName: string,
  repoName?: string,
  branchOrTag?: string,
): Promise<any> {
  const raw = await getRawFile(fileName, repoName, branchOrTag);
  return parseJson(raw, fileName);
}

function getRepoUrl(
  repository: string,
  gitUrl: GitUrlOption | undefined,
  res: HttpResponse<RepoResponse>,
): string {
  if (gitUrl === 'ssh') {
    if (!res.body.ssh_url_to_repo) {
      throw new Error(CONFIG_GIT_URL_UNAVAILABLE);
    }
    logger.debug(`Using ssh URL: ${res.body.ssh_url_to_repo}`);
    return res.body.ssh_url_to_repo;
  }

  const opts = hostRules.find({
    hostType: defaults.hostType,
    url: defaults.endpoint,
  });

  if (
    gitUrl === 'endpoint' ||
    is.nonEmptyString(process.env.GITLAB_IGNORE_REPO_URL) ||
    res.body.http_url_to_repo === null
  ) {
    if (res.body.http_url_to_repo === null) {
      logger.debug('no http_url_to_repo found. Falling back to old behavior.');
    }
    if (process.env.GITLAB_IGNORE_REPO_URL) {
      logger.warn(
        'GITLAB_IGNORE_REPO_URL environment variable is deprecated. Please use "gitUrl" option.',
      );
    }

    // TODO: null check (#22198)
    const { protocol, host, pathname } = parseUrl(defaults.endpoint)!;
    const newPathname = pathname.slice(0, pathname.indexOf('/api'));
    const url = URL.format({
      protocol:
        protocol.slice(0, -1) ||
        /* istanbul ignore next: should never happen */ 'https',
      // TODO: types (#22198)
      auth: `oauth2:${opts.token!}`,
      host,
      pathname: `${newPathname}/${repository}.git`,
    });
    logger.debug(`Using URL based on configured endpoint, url:${url}`);
    return url;
  }

  logger.debug(`Using http URL: ${res.body.http_url_to_repo}`);
  const repoUrl = URL.parse(`${res.body.http_url_to_repo}`);
  // TODO: types (#22198)
  repoUrl.auth = `oauth2:${opts.token!}`;
  return URL.format(repoUrl);
}

// Initialize GitLab by getting base branch
export async function initRepo({
  repository,
  cloneSubmodules,
  ignorePrAuthor,
  gitUrl,
  endpoint,
  includeMirrors,
}: RepoParams): Promise<RepoResult> {
  config = {} as any;
  config.repository = urlEscape(repository);
  config.cloneSubmodules = cloneSubmodules;
  config.ignorePrAuthor = ignorePrAuthor;

  let res: HttpResponse<RepoResponse>;
  try {
    res = await gitlabApi.getJson<RepoResponse>(
      `projects/${config.repository}`,
    );
    if (res.body.archived) {
      logger.debug(
        'Repository is archived - throwing error to abort renovation',
      );
      throw new Error(REPOSITORY_ARCHIVED);
    }

    if (res.body.mirror && includeMirrors !== true) {
      logger.debug(
        'Repository is a mirror - throwing error to abort renovation',
      );
      throw new Error(REPOSITORY_MIRRORED);
    }
    if (res.body.repository_access_level === 'disabled') {
      logger.debug(
        'Repository portion of project is disabled - throwing error to abort renovation',
      );
      throw new Error(REPOSITORY_DISABLED);
    }
    if (res.body.merge_requests_access_level === 'disabled') {
      logger.debug(
        'MRs are disabled for the project - throwing error to abort renovation',
      );
      throw new Error(REPOSITORY_DISABLED);
    }
    if (res.body.default_branch === null || res.body.empty_repo) {
      throw new Error(REPOSITORY_EMPTY);
    }
    config.defaultBranch = res.body.default_branch;
    // istanbul ignore if
    if (!config.defaultBranch) {
      logger.warn({ resBody: res.body }, 'Error fetching GitLab project');
      throw new Error(TEMPORARY_ERROR);
    }
    config.mergeMethod = res.body.merge_method || 'merge';
    if (res.body.squash_option) {
      config.squash =
        res.body.squash_option === 'always' ||
        res.body.squash_option === 'default_on';
    }
    logger.debug(`${repository} default branch = ${config.defaultBranch}`);
    delete config.prList;
    logger.debug('Enabling Git FS');
    const url = getRepoUrl(repository, gitUrl, res);
    await git.initRepo({
      ...config,
      url,
    });
  } catch (err) /* istanbul ignore next */ {
    logger.debug({ err }, 'Caught initRepo error');
    if (err.message.includes('HEAD is not a symbolic ref')) {
      throw new Error(REPOSITORY_EMPTY);
    }
    if ([REPOSITORY_ARCHIVED, REPOSITORY_EMPTY].includes(err.message)) {
      throw err;
    }
    if (err.statusCode === 403) {
      throw new Error(REPOSITORY_ACCESS_FORBIDDEN);
    }
    if (err.statusCode === 404) {
      throw new Error(REPOSITORY_NOT_FOUND);
    }
    if (err.message === REPOSITORY_DISABLED) {
      throw err;
    }
    logger.debug({ err }, 'Unknown GitLab initRepo error');
    throw err;
  }
  const repoConfig: RepoResult = {
    defaultBranch: config.defaultBranch,
    isFork: !!res.body.forked_from_project,
    repoFingerprint: repoFingerprint(res.body.id, defaults.endpoint),
  };
  return repoConfig;
}

export function getBranchForceRebase(): Promise<boolean> {
  const forceRebase = config?.mergeMethod !== 'merge';
  if (forceRebase) {
    logger.once.debug(
      `mergeMethod is ${config.mergeMethod} so PRs will be kept up-to-date with base branch`,
    );
  }
  return Promise.resolve(forceRebase);
}

type BranchState =
  | 'pending'
  | 'created'
  | 'running'
  | 'waiting_for_resource'
  | 'manual'
  | 'success'
  | 'failed'
  | 'canceled'
  | 'skipped'
  | 'scheduled';

interface GitlabBranchStatus {
  status: BranchState;
  name: string;
  allow_failure?: boolean;
}

async function getStatus(
  branchName: string,
  useCache = true,
): Promise<GitlabBranchStatus[]> {
  const branchSha = git.getBranchCommit(branchName);
  try {
    // TODO: types (#22198)
    const url = `projects/${
      config.repository
    }/repository/commits/${branchSha!}/statuses`;

    return (
      await gitlabApi.getJson<GitlabBranchStatus[]>(url, {
        paginate: true,
        memCache: useCache,
      })
    ).body;
  } catch (err) /* istanbul ignore next */ {
    logger.debug({ err }, 'Error getting commit status');
    if (err.response?.statusCode === 404) {
      throw new Error(REPOSITORY_CHANGED);
    }
    throw err;
  }
}

const gitlabToRenovateStatusMapping: Record<BranchState, BranchStatus> = {
  pending: 'yellow',
  created: 'yellow',
  manual: 'yellow',
  running: 'yellow',
  waiting_for_resource: 'yellow',
  success: 'green',
  failed: 'red',
  canceled: 'red',
  skipped: 'red',
  scheduled: 'yellow',
};

// Returns the combined status for a branch.
export async function getBranchStatus(
  branchName: string,
  internalChecksAsSuccess: boolean,
): Promise<BranchStatus> {
  logger.debug(`getBranchStatus(${branchName})`);

  if (!git.branchExists(branchName)) {
    throw new Error(REPOSITORY_CHANGED);
  }

  const branchStatuses = await getStatus(branchName);
  // istanbul ignore if
  if (!is.array(branchStatuses)) {
    logger.warn(
      { branchName, branchStatuses },
      'Empty or unexpected branch statuses',
    );
    return 'yellow';
  }
  logger.debug(`Got res with ${branchStatuses.length} results`);

  const mr = await getBranchPr(branchName);
  if (mr && mr.sha !== mr.headPipelineSha && mr.headPipelineStatus) {
    logger.debug(
      'Merge request head pipeline has different sha to commit, assuming merged results pipeline',
    );
    branchStatuses.push({
      status: mr.headPipelineStatus as BranchState,
      name: 'head_pipeline',
    });
  }
  // ignore all skipped jobs
  const res = branchStatuses.filter((check) => check.status !== 'skipped');
  if (res.length === 0) {
    // Return 'pending' if we have no status checks
    return 'yellow';
  }
  if (
    !internalChecksAsSuccess &&
    branchStatuses.every(
      (check) =>
        check.name?.startsWith('renovate/') &&
        gitlabToRenovateStatusMapping[check.status] === 'green',
    )
  ) {
    logger.debug(
      'Successful checks are all internal renovate/ checks, so returning "pending" branch status',
    );
    return 'yellow';
  }
  let status: BranchStatus = 'green'; // default to green
  res
    .filter((check) => !check.allow_failure)
    .forEach((check) => {
      if (status !== 'red') {
        // if red, stay red
        let mappedStatus: BranchStatus =
          gitlabToRenovateStatusMapping[check.status];
        if (!mappedStatus) {
          logger.warn(
            { check },
            'Could not map GitLab check.status to Renovate status',
          );
          mappedStatus = 'yellow';
        }
        if (mappedStatus !== 'green') {
          logger.trace({ check }, 'Found non-green check');
          status = mappedStatus;
        }
      }
    });
  return status;
}

// Pull Request

function massagePr(prToModify: Pr): Pr {
  const pr = prToModify;
  if (pr.title.startsWith(DRAFT_PREFIX)) {
    pr.title = pr.title.substring(DRAFT_PREFIX.length);
    pr.isDraft = true;
  } else if (pr.title.startsWith(DRAFT_PREFIX_DEPRECATED)) {
    pr.title = pr.title.substring(DRAFT_PREFIX_DEPRECATED.length);
    pr.isDraft = true;
  }
  return pr;
}

async function fetchPrList(): Promise<Pr[]> {
  const searchParams = {
    per_page: '100',
  } as any;
  // istanbul ignore if
  if (!config.ignorePrAuthor) {
    searchParams.scope = 'created_by_me';
  }
  const query = getQueryString(searchParams);
  const urlString = `projects/${config.repository}/merge_requests?${query}`;
  try {
    const res = await gitlabApi.getJson<GitLabMergeRequest[]>(urlString, {
      paginate: true,
    });
<<<<<<< HEAD
    return res.body.map((pr) => massagePr(prInfo(pr)));
=======
    return res.body.map((pr) => prInfo(pr));
>>>>>>> 6e36262a
  } catch (err) /* istanbul ignore next */ {
    logger.debug({ err }, 'Error fetching PR list');
    if (err.statusCode === 403) {
      throw new Error(PLATFORM_AUTHENTICATION_ERROR);
    }
    throw err;
  }
}

export async function getPrList(): Promise<Pr[]> {
  if (!config.prList) {
    config.prList = await fetchPrList();
  }
  return config.prList;
}

async function ignoreApprovals(pr: number): Promise<void> {
  try {
    const url = `projects/${config.repository}/merge_requests/${pr}/approval_rules`;
    const { body: rules } = await gitlabApi.getJson<
      {
        name: string;
        rule_type: string;
        id: number;
      }[]
    >(url);

    const ruleName = 'renovateIgnoreApprovals';

    const existingAnyApproverRule = rules?.find(
      ({ rule_type }) => rule_type === 'any_approver',
    );
    const existingRegularApproverRules = rules?.filter(
      ({ rule_type, name }) =>
        rule_type !== 'any_approver' &&
        name !== ruleName &&
        rule_type !== 'report_approver' &&
        rule_type !== 'code_owner',
    );

    if (existingRegularApproverRules?.length) {
      await p.all(
        existingRegularApproverRules.map((rule) => async (): Promise<void> => {
          await gitlabApi.deleteJson(`${url}/${rule.id}`);
        }),
      );
    }

    if (existingAnyApproverRule) {
      await gitlabApi.putJson(`${url}/${existingAnyApproverRule.id}`, {
        body: { ...existingAnyApproverRule, approvals_required: 0 },
      });
      return;
    }

    const zeroApproversRule = rules?.find(({ name }) => name === ruleName);
    if (!zeroApproversRule) {
      await gitlabApi.postJson(url, {
        body: {
          name: ruleName,
          approvals_required: 0,
        },
      });
    }
  } catch (err) {
    logger.warn({ err }, 'GitLab: Error adding approval rule');
  }
}

async function tryPrAutomerge(
  pr: number,
  platformPrOptions: PlatformPrOptions | undefined,
): Promise<void> {
  try {
    if (platformPrOptions?.gitLabIgnoreApprovals) {
      await ignoreApprovals(pr);
    }

    if (platformPrOptions?.usePlatformAutomerge) {
      // https://docs.gitlab.com/ee/api/merge_requests.html#merge-status
      const desiredDetailedMergeStatus = [
        'mergeable',
        'ci_still_running',
        'not_approved',
      ];
      const desiredPipelineStatus = [
        'failed', // don't lose time if pipeline failed
        'running', // pipeline is running, no need to wait for it
      ];
      const desiredStatus = 'can_be_merged';
      // The default value of 5 attempts results in max. 13.75 seconds timeout if no pipeline created.
      const retryTimes = parseInteger(
        process.env.RENOVATE_X_GITLAB_AUTO_MERGEABLE_CHECK_ATTEMPS,
        5,
      );

      const mergeDelay = parseInteger(
        process.env.RENOVATE_X_GITLAB_MERGE_REQUEST_DELAY,
        250,
      );

      // Check for correct merge request status before setting `merge_when_pipeline_succeeds` to  `true`.
      for (let attempt = 1; attempt <= retryTimes; attempt += 1) {
        const { body } = await gitlabApi.getJson<{
          merge_status: string;
          detailed_merge_status?: string;
          pipeline: {
            status: string;
          };
        }>(`projects/${config.repository}/merge_requests/${pr}`, {
          memCache: false,
        });
        // detailed_merge_status is available with Gitlab >=15.6.0
        const use_detailed_merge_status = !!body.detailed_merge_status;
        const detailed_merge_status_check =
          use_detailed_merge_status &&
          desiredDetailedMergeStatus.includes(body.detailed_merge_status!);
        // merge_status is deprecated with Gitlab >= 15.6
        const deprecated_merge_status_check =
          !use_detailed_merge_status && body.merge_status === desiredStatus;

        // Only continue if the merge request can be merged and has a pipeline.
        if (
          (detailed_merge_status_check || deprecated_merge_status_check) &&
          body.pipeline !== null &&
          desiredPipelineStatus.includes(body.pipeline.status)
        ) {
          break;
        }
        logger.debug(`PR not yet in mergeable state. Retrying ${attempt}`);
        await setTimeout(mergeDelay * attempt ** 2); // exponential backoff
      }

      // Even if Gitlab returns a "merge-able" merge request status, enabling auto-merge sometimes
      // returns a 405 Method Not Allowed. It seems to be a timing issue within Gitlab.
      for (let attempt = 1; attempt <= retryTimes; attempt += 1) {
        try {
          await gitlabApi.putJson(
            `projects/${config.repository}/merge_requests/${pr}/merge`,
            {
              body: {
                should_remove_source_branch: true,
                merge_when_pipeline_succeeds: true,
              },
            },
          );
          break;
        } catch (err) {
          logger.debug(
            { err },
            `Automerge on PR creation failed. Retrying ${attempt}`,
          );
        }
        await setTimeout(mergeDelay * attempt ** 2); // exponential backoff
      }
    }
  } catch (err) /* istanbul ignore next */ {
    logger.debug({ err }, 'Automerge on PR creation failed');
  }
}

async function approvePr(pr: number): Promise<void> {
  try {
    await gitlabApi.postJson(
      `projects/${config.repository}/merge_requests/${pr}/approve`,
    );
  } catch (err) {
    logger.warn({ err }, 'GitLab: Error approving merge request');
  }
}

export async function createPr({
  sourceBranch,
  targetBranch,
  prTitle,
  prBody: rawDescription,
  draftPR,
  labels,
  platformPrOptions,
}: CreatePRConfig): Promise<Pr> {
  let title = prTitle;
  if (draftPR) {
    title = draftPrefix + title;
  }
  const description = sanitize(rawDescription);
  logger.debug(`Creating Merge Request: ${title}`);
  const res = await gitlabApi.postJson<GitLabMergeRequest>(
    `projects/${config.repository}/merge_requests`,
    {
      body: {
        source_branch: sourceBranch,
        target_branch: targetBranch,
        remove_source_branch: true,
        title,
        description,
        labels: (labels ?? []).join(','),
        squash: config.squash,
      },
    },
  );

  const pr = prInfo(res.body);

  // istanbul ignore if
  if (config.prList) {
    config.prList.push(pr);
  }

  if (platformPrOptions?.autoApprove) {
    await approvePr(pr.number);
  }

  await tryPrAutomerge(pr.number, platformPrOptions);

  return massagePr(pr);
}

export async function getPr(iid: number): Promise<GitlabPr> {
  logger.debug(`getPr(${iid})`);
  const mr = await getMR(config.repository, iid);

  // Harmonize fields with GitHub
<<<<<<< HEAD
  const pr: GitlabPr = prInfo(mr);
  return massagePr(pr);
=======
  return prInfo(mr);
>>>>>>> 6e36262a
}

export async function updatePr({
  number: iid,
  prTitle,
  prBody: description,
  addLabels,
  removeLabels,
  state,
  platformPrOptions,
  targetBranch,
}: UpdatePrConfig): Promise<void> {
  let title = prTitle;
  if ((await getPrList()).find((pr) => pr.number === iid)?.isDraft) {
    title = draftPrefix + title;
  }
  const newState = {
    ['closed']: 'close',
    ['open']: 'reopen',
    // TODO: null check (#22198)
  }[state!];

  const body: any = {
    title,
    description: sanitize(description),
    ...(newState && { state_event: newState }),
  };
  if (targetBranch) {
    body.target_branch = targetBranch;
  }

  if (addLabels) {
    body.add_labels = addLabels;
  }

  if (removeLabels) {
    body.remove_labels = removeLabels;
  }

  await gitlabApi.putJson(
    `projects/${config.repository}/merge_requests/${iid}`,
    { body },
  );

  if (platformPrOptions?.autoApprove) {
    await approvePr(iid);
  }
}

export async function reattemptPlatformAutomerge({
  number: iid,
  platformPrOptions,
}: ReattemptPlatformAutomergeConfig): Promise<void> {
  await tryPrAutomerge(iid, platformPrOptions);

  logger.debug(`PR platform automerge re-attempted...prNo: ${iid}`);
}

export async function mergePr({ id }: MergePRConfig): Promise<boolean> {
  try {
    await gitlabApi.putJson(
      `projects/${config.repository}/merge_requests/${id}/merge`,
      {
        body: {
          should_remove_source_branch: true,
        },
      },
    );
    return true;
  } catch (err) /* istanbul ignore next */ {
    if (err.statusCode === 401) {
      logger.debug('No permissions to merge PR');
      return false;
    }
    if (err.statusCode === 406) {
      logger.debug({ err }, 'PR not acceptable for merging');
      return false;
    }
    logger.debug({ err }, 'merge PR error');
    logger.debug('PR merge failed');
    return false;
  }
}

export function massageMarkdown(input: string): string {
  const desc = input
    .replace(regEx(/Pull Request/g), 'Merge Request')
    .replace(regEx(/\bPR\b/g), 'MR')
    .replace(regEx(/\bPRs\b/g), 'MRs')
    .replace(regEx(/\]\(\.\.\/pull\//g), '](!')
    // Strip unicode null characters as GitLab markdown does not permit them
    .replace(regEx(/\u0000/g), ''); // eslint-disable-line no-control-regex
  return smartTruncate(desc, maxBodyLength());
}

export function maxBodyLength(): number {
  if (semver.lt(defaults.version, '13.4.0')) {
    logger.debug(
      { version: defaults.version },
      'GitLab versions earlier than 13.4 have issues with long descriptions, truncating to 25K characters',
    );
    return 25000;
  } else {
    return 1000000;
  }
}

// istanbul ignore next: no need to test
export function labelCharLimit(): number {
  return 255;
}

// Branch

function matchesState(state: string, desiredState: string): boolean {
  if (desiredState === 'all') {
    return true;
  }
  if (desiredState.startsWith('!')) {
    return state !== desiredState.substring(1);
  }
  return state === desiredState;
}

export async function findPr({
  branchName,
  prTitle,
  state = 'all',
  includeOtherAuthors,
}: FindPRConfig): Promise<Pr | null> {
  logger.debug(`findPr(${branchName}, ${prTitle!}, ${state})`);

  if (includeOtherAuthors) {
    // PR might have been created by anyone, so don't use the cached Renovate MR list
    const response = await gitlabApi.getJson<GitLabMergeRequest[]>(
      `projects/${config.repository}/merge_requests?source_branch=${branchName}&state=opened`,
    );

    const { body: mrList } = response;
    if (!mrList.length) {
      logger.debug(`No MR found for branch ${branchName}`);
      return null;
    }

    return prInfo(mrList[0]);
  }

  const prList = await getPrList();
  return (
    prList.find(
      (p: { sourceBranch: string; title: string; state: string }) =>
        p.sourceBranch === branchName &&
        (!prTitle || p.title.toUpperCase() === prTitle.toUpperCase()) &&
        matchesState(p.state, state),
    ) ?? null
  );
}

// Returns the Pull Request for a branch. Null if not exists.
export async function getBranchPr(
  branchName: string,
): Promise<GitlabPr | null> {
  logger.debug(`getBranchPr(${branchName})`);
  const existingPr = await findPr({
    branchName,
    state: 'open',
  });
  return existingPr ? getPr(existingPr.number) : null;
}

export async function getBranchStatusCheck(
  branchName: string,
  context: string,
): Promise<BranchStatus | null> {
  // cache-bust in case we have rebased
  const res = await getStatus(branchName, false);
  logger.debug(`Got res with ${res.length} results`);
  for (const check of res) {
    if (check.name === context) {
      return gitlabToRenovateStatusMapping[check.status] || 'yellow';
    }
  }
  return null;
}

export async function setBranchStatus({
  branchName,
  context,
  description,
  state: renovateState,
  url: targetUrl,
}: BranchStatusConfig): Promise<void> {
  // First, get the branch commit SHA
  const branchSha = git.getBranchCommit(branchName);
  // Now, check the statuses for that commit
  // TODO: types (#22198)
  const url = `projects/${config.repository}/statuses/${branchSha!}`;
  let state = 'success';
  if (renovateState === 'yellow') {
    state = 'pending';
  } else if (renovateState === 'red') {
    state = 'failed';
  }
  const options: any = {
    state,
    description,
    context,
  };

  if (targetUrl) {
    options.target_url = targetUrl;
  }

  if (branchSha) {
    const commitUrl = `projects/${config.repository}/repository/commits/${branchSha}`;
    await gitlabApi
      .getJsonSafe(commitUrl, LastPipelineId)
      .onValue((pipelineId) => {
        options.pipeline_id = pipelineId;
      });
  }

  try {
    // give gitlab some time to create pipelines for the sha
    await setTimeout(
      parseInteger(process.env.RENOVATE_X_GITLAB_BRANCH_STATUS_DELAY, 1000),
    );

    await gitlabApi.postJson(url, { body: options });

    // update status cache
    await getStatus(branchName, false);
  } catch (err) /* istanbul ignore next */ {
    if (
      err.body?.message?.startsWith(
        'Cannot transition status via :enqueue from :pending',
      )
    ) {
      // https://gitlab.com/gitlab-org/gitlab-foss/issues/25807
      logger.debug('Ignoring status transition error');
    } else {
      logger.debug({ err });
      logger.warn('Failed to set branch status');
    }
  }
}

// Issue

export async function getIssueList(): Promise<GitlabIssue[]> {
  if (!config.issueList) {
    const searchParams: Record<string, string> = {
      per_page: '100',
      state: 'opened',
    };
    if (!config.ignorePrAuthor) {
      searchParams.scope = 'created_by_me';
    }
    const query = getQueryString(searchParams);
    const res = await gitlabApi.getJson<
      { iid: number; title: string; labels: string[] }[]
    >(`projects/${config.repository}/issues?${query}`, {
      memCache: false,
      paginate: true,
    });
    // istanbul ignore if
    if (!is.array(res.body)) {
      logger.warn({ responseBody: res.body }, 'Could not retrieve issue list');
      return [];
    }
    config.issueList = res.body.map((i) => ({
      iid: i.iid,
      title: i.title,
      labels: i.labels,
    }));
  }
  return config.issueList;
}

export async function getIssue(
  number: number,
  useCache = true,
): Promise<Issue | null> {
  try {
    const issueBody = (
      await gitlabApi.getJson<{ description: string }>(
        `projects/${config.repository}/issues/${number}`,
        { memCache: useCache },
      )
    ).body.description;
    return {
      number,
      body: issueBody,
    };
  } catch (err) /* istanbul ignore next */ {
    logger.debug({ err, number }, 'Error getting issue');
    return null;
  }
}

export async function findIssue(title: string): Promise<Issue | null> {
  logger.debug(`findIssue(${title})`);
  try {
    const issueList = await getIssueList();
    const issue = issueList.find((i) => i.title === title);
    if (!issue) {
      return null;
    }
    return await getIssue(issue.iid);
  } catch /* istanbul ignore next */ {
    logger.warn('Error finding issue');
    return null;
  }
}

export async function ensureIssue({
  title,
  reuseTitle,
  body,
  labels,
  confidential,
}: EnsureIssueConfig): Promise<'updated' | 'created' | null> {
  logger.debug(`ensureIssue()`);
  const description = massageMarkdown(sanitize(body));
  try {
    const issueList = await getIssueList();
    let issue = issueList.find((i) => i.title === title);
    if (!issue) {
      issue = issueList.find((i) => i.title === reuseTitle);
    }
    if (issue) {
      const existingDescription = (
        await gitlabApi.getJson<{ description: string }>(
          `projects/${config.repository}/issues/${issue.iid}`,
        )
      ).body.description;
      if (issue.title !== title || existingDescription !== description) {
        logger.debug('Updating issue');
        await gitlabApi.putJson(
          `projects/${config.repository}/issues/${issue.iid}`,
          {
            body: {
              title,
              description,
              labels: (labels ?? issue.labels ?? []).join(','),
              confidential: confidential ?? false,
            },
          },
        );
        return 'updated';
      }
    } else {
      await gitlabApi.postJson(`projects/${config.repository}/issues`, {
        body: {
          title,
          description,
          labels: (labels ?? []).join(','),
          confidential: confidential ?? false,
        },
      });
      logger.info('Issue created');
      // delete issueList so that it will be refetched as necessary
      delete config.issueList;
      return 'created';
    }
  } catch (err) /* istanbul ignore next */ {
    if (err.message.startsWith('Issues are disabled for this repo')) {
      logger.debug(`Could not create issue: ${(err as Error).message}`);
    } else {
      logger.warn({ err }, 'Could not ensure issue');
    }
  }
  return null;
}

export async function ensureIssueClosing(title: string): Promise<void> {
  logger.debug(`ensureIssueClosing()`);
  const issueList = await getIssueList();
  for (const issue of issueList) {
    if (issue.title === title) {
      logger.debug({ issue }, 'Closing issue');
      await gitlabApi.putJson(
        `projects/${config.repository}/issues/${issue.iid}`,
        {
          body: { state_event: 'close' },
        },
      );
    }
  }
}

export async function addAssignees(
  iid: number,
  assignees: string[],
): Promise<void> {
  try {
    logger.debug(`Adding assignees '${assignees.join(', ')}' to #${iid}`);
    const assigneeIds: number[] = [];
    for (const assignee of assignees) {
      try {
        const userId = await getUserID(assignee);
        assigneeIds.push(userId);
      } catch (err) {
        logger.debug({ assignee, err }, 'getUserID() error');
        logger.warn({ assignee }, 'Failed to add assignee - could not get ID');
      }
    }
    const url = `projects/${
      config.repository
    }/merge_requests/${iid}?${getQueryString({
      'assignee_ids[]': assigneeIds,
    })}`;
    await gitlabApi.putJson(url);
  } catch (err) {
    logger.debug({ err }, 'addAssignees error');
    logger.warn({ iid, assignees }, 'Failed to add assignees');
  }
}

export async function addReviewers(
  iid: number,
  reviewers: string[],
): Promise<void> {
  logger.debug(`Adding reviewers '${reviewers.join(', ')}' to #${iid}`);

  if (semver.lt(defaults.version, '13.9.0')) {
    logger.warn(
      { version: defaults.version },
      'Adding reviewers is only available in GitLab 13.9 and onwards',
    );
    return;
  }

  let mr: GitLabMergeRequest;
  try {
    mr = await getMR(config.repository, iid);
  } catch (err) {
    logger.warn({ err }, 'Failed to get existing reviewers');
    return;
  }

  mr.reviewers = coerceArray(mr.reviewers);
  const existingReviewers = mr.reviewers.map((r) => r.username);
  const existingReviewerIDs = mr.reviewers.map((r) => r.id);

  // Figure out which reviewers (of the ones we want to add) are not already on the MR as a reviewer
  const newReviewers = reviewers.filter((r) => !existingReviewers.includes(r));

  // Gather the IDs for all the reviewers we want to add
  let newReviewerIDs: number[];
  try {
    newReviewerIDs = (
      await p.all(
        newReviewers.map((r) => async () => {
          try {
            return [await getUserID(r)];
          } catch {
            // Unable to fetch userId, try resolve as a group
            return getMemberUserIDs(r);
          }
        }),
      )
    ).flat();
  } catch (err) {
    logger.warn({ err }, 'Failed to get IDs of the new reviewers');
    return;
  }

  // Multiple groups may have the same members, so
  // filter out non-distinct values
  newReviewerIDs = [...new Set(newReviewerIDs)];

  try {
    await updateMR(config.repository, iid, {
      reviewer_ids: [...existingReviewerIDs, ...newReviewerIDs],
    });
  } catch (err) {
    logger.warn({ err }, 'Failed to add reviewers');
  }
}

export async function deleteLabel(
  issueNo: number,
  label: string,
): Promise<void> {
  logger.debug(`Deleting label ${label} from #${issueNo}`);
  try {
    const pr = await getPr(issueNo);
    const labels = coerceArray(pr.labels)
      .filter((l: string) => l !== label)
      .join(',');
    await gitlabApi.putJson(
      `projects/${config.repository}/merge_requests/${issueNo}`,
      {
        body: { labels },
      },
    );
  } catch (err) /* istanbul ignore next */ {
    logger.warn({ err, issueNo, label }, 'Failed to delete label');
  }
}

async function getComments(issueNo: number): Promise<GitlabComment[]> {
  // GET projects/:owner/:repo/merge_requests/:number/notes
  logger.debug(`Getting comments for #${issueNo}`);
  const url = `projects/${config.repository}/merge_requests/${issueNo}/notes`;
  const comments = (
    await gitlabApi.getJson<GitlabComment[]>(url, { paginate: true })
  ).body;
  logger.debug(`Found ${comments.length} comments`);
  return comments;
}

async function addComment(issueNo: number, body: string): Promise<void> {
  // POST projects/:owner/:repo/merge_requests/:number/notes
  await gitlabApi.postJson(
    `projects/${config.repository}/merge_requests/${issueNo}/notes`,
    {
      body: { body },
    },
  );
}

async function editComment(
  issueNo: number,
  commentId: number,
  body: string,
): Promise<void> {
  // PUT projects/:owner/:repo/merge_requests/:number/notes/:id
  await gitlabApi.putJson(
    `projects/${config.repository}/merge_requests/${issueNo}/notes/${commentId}`,
    {
      body: { body },
    },
  );
}

async function deleteComment(
  issueNo: number,
  commentId: number,
): Promise<void> {
  // DELETE projects/:owner/:repo/merge_requests/:number/notes/:id
  await gitlabApi.deleteJson(
    `projects/${config.repository}/merge_requests/${issueNo}/notes/${commentId}`,
  );
}

export async function ensureComment({
  number,
  topic,
  content,
}: EnsureCommentConfig): Promise<boolean> {
  const sanitizedContent = sanitize(content);
  const massagedTopic = topic
    ? topic
        .replace(regEx(/Pull Request/g), 'Merge Request')
        .replace(regEx(/PR/g), 'MR')
    : topic;
  const comments = await getComments(number);
  let body: string;
  let commentId: number | undefined;
  let commentNeedsUpdating: boolean | undefined;
  // TODO: types (#22198)
  if (topic) {
    logger.debug(`Ensuring comment "${massagedTopic!}" in #${number}`);
    body = `### ${topic}\n\n${sanitizedContent}`;
    body = body
      .replace(regEx(/Pull Request/g), 'Merge Request')
      .replace(regEx(/PR/g), 'MR');
    comments.forEach((comment: { body: string; id: number }) => {
      if (comment.body.startsWith(`### ${massagedTopic!}\n\n`)) {
        commentId = comment.id;
        commentNeedsUpdating = comment.body !== body;
      }
    });
  } else {
    logger.debug(`Ensuring content-only comment in #${number}`);
    body = `${sanitizedContent}`;
    comments.forEach((comment: { body: string; id: number }) => {
      if (comment.body === body) {
        commentId = comment.id;
        commentNeedsUpdating = false;
      }
    });
  }
  if (!commentId) {
    await addComment(number, body);
    logger.debug(
      { repository: config.repository, issueNo: number },
      'Added comment',
    );
  } else if (commentNeedsUpdating) {
    await editComment(number, commentId, body);
    logger.debug(
      { repository: config.repository, issueNo: number },
      'Updated comment',
    );
  } else {
    logger.debug('Comment is already update-to-date');
  }
  return true;
}

export async function ensureCommentRemoval(
  deleteConfig: EnsureCommentRemovalConfig,
): Promise<void> {
  const { number: issueNo } = deleteConfig;
  const key =
    deleteConfig.type === 'by-topic'
      ? deleteConfig.topic
      : deleteConfig.content;
  logger.debug(`Ensuring comment "${key}" in #${issueNo} is removed`);

  const comments = await getComments(issueNo);
  let commentId: number | null | undefined = null;

  if (deleteConfig.type === 'by-topic') {
    const byTopic = (comment: GitlabComment): boolean =>
      comment.body.startsWith(`### ${deleteConfig.topic}\n\n`);
    commentId = comments.find(byTopic)?.id;
  } else if (deleteConfig.type === 'by-content') {
    const byContent = (comment: GitlabComment): boolean =>
      comment.body.trim() === deleteConfig.content;
    commentId = comments.find(byContent)?.id;
  }

  if (commentId) {
    await deleteComment(issueNo, commentId);
  }
}

export async function filterUnavailableUsers(
  users: string[],
): Promise<string[]> {
  const filteredUsers: string[] = [];
  for (const user of users) {
    if (!(await isUserBusy(user))) {
      filteredUsers.push(user);
    }
  }
  return filteredUsers;
}

export async function expandGroupMembers(
  reviewersOrAssignees: string[],
): Promise<string[]> {
  const expandedReviewersOrAssignees: string[] = [];
  const normalizedReviewersOrAssigneesWithoutEmails: string[] = [];

  // Skip passing user emails to Gitlab API, but include them in the final result
  for (const reviewerOrAssignee of reviewersOrAssignees) {
    if (reviewerOrAssignee.indexOf('@') > 0) {
      expandedReviewersOrAssignees.push(reviewerOrAssignee);
      continue;
    }

    // Normalize the potential group names before passing to Gitlab API
    normalizedReviewersOrAssigneesWithoutEmails.push(
      noLeadingAtSymbol(reviewerOrAssignee),
    );
  }

  for (const reviewerOrAssignee of normalizedReviewersOrAssigneesWithoutEmails) {
    try {
      const members = await getMemberUsernames(reviewerOrAssignee);
      expandedReviewersOrAssignees.push(...members);
    } catch (err) {
      if (err.statusCode !== 404) {
        logger.debug({ err, reviewerOrAssignee }, 'Unable to fetch group');
      }
      expandedReviewersOrAssignees.push(reviewerOrAssignee);
    }
  }
  return expandedReviewersOrAssignees;
}<|MERGE_RESOLUTION|>--- conflicted
+++ resolved
@@ -71,11 +71,8 @@
   MergeMethod,
   RepoResponse,
 } from './types';
-<<<<<<< HEAD
 import { prInfo } from './utils';
-=======
 import { DRAFT_PREFIX, DRAFT_PREFIX_DEPRECATED, prInfo } from './utils';
->>>>>>> 6e36262a
 
 let config: {
   repository: string;
@@ -564,11 +561,7 @@
     const res = await gitlabApi.getJson<GitLabMergeRequest[]>(urlString, {
       paginate: true,
     });
-<<<<<<< HEAD
-    return res.body.map((pr) => massagePr(prInfo(pr)));
-=======
     return res.body.map((pr) => prInfo(pr));
->>>>>>> 6e36262a
   } catch (err) /* istanbul ignore next */ {
     logger.debug({ err }, 'Error fetching PR list');
     if (err.statusCode === 403) {
@@ -791,12 +784,7 @@
   const mr = await getMR(config.repository, iid);
 
   // Harmonize fields with GitHub
-<<<<<<< HEAD
-  const pr: GitlabPr = prInfo(mr);
-  return massagePr(pr);
-=======
   return prInfo(mr);
->>>>>>> 6e36262a
 }
 
 export async function updatePr({
