# GitLab

## Authentication

First, [create a Personal Access Token](https://docs.gitlab.com/ee/user/profile/personal_access_tokens.html) for the bot account.

For real runs, give the PAT these scopes:

- `read_user`
- `api`
- `write_repository`
- `read_registry` (only if Renovate needs to access the [GitLab Container registry](https://docs.gitlab.com/ee/user/packages/container_registry/))

For dry runs, give the PAT these scopes:

- `read_user`
- `read_api`
- `read_repository`
<<<<<<< HEAD
- `read_registry` (only if Renovate needs to access the [GitLab Container registry](https://docs.gitlab.com/ee/user/packages/container_registry/))
=======
- `write_repository` (when using autodiscover)
>>>>>>> 501eaadb

Let Renovate use your PAT by doing _one_ of the following:

- Set your PAT as a `token` in your `config.js` file
- Set your PAT as an environment variable `RENOVATE_TOKEN`
- Set your PAT when you run Renovate in the CLI with `--token=`

Remember to set `platform=gitlab` somewhere in your Renovate config file.

If you're using a private [GitLab container registry](https://docs.gitlab.com/ee/user/packages/container_registry/), you must:

- Set the `RENOVATE_HOST_RULES` CI variable to `[{"matchHost": "${CI_REGISTRY}","username": "${GITLAB_USER_NAME}","password": "${RENOVATE_TOKEN}"}]`.
- Make sure the user that owns the `RENOVATE_TOKEN` PAT is a member of the corresponding GitLab projects/groups with the right permissions.
- Make sure the `RENOVATE_TOKEN` PAT has the `read_registry` scope.

## Features awaiting implementation

- The `automergeStrategy` configuration option has not been implemented for this platform, and all values behave as if the value `auto` was used. Renovate will accept the Merge Request without further configuration, and respect the strategy defined in the Merge Request, and this cannot be overridden yet

## Server version dependent features

We use the GitLab [version API](https://docs.gitlab.com/ee/api/version.html) to fetch the server version.
You can use the experimental feature flag [`RENOVATE_X_PLATFORM_VERSION`](https://docs.renovatebot.com/self-hosted-experimental/#renovate_x_platform_version) to set a specific server version.
By setting the server version yourself, you save a API call that fetches the server version.

- Use `Draft:` MR prefix instead of `WIP:` prefix since `v13.2.0`
- Do not truncate Markdown body to 25K chars since `v13.4.0`
- Allow configure reviewers since `v13.9.0`

## Multiple merge request assignees

Due to licensing restrictions [multiple assignees](https://docs.gitlab.com/ee/user/project/issues/multiple_assignees_for_issues.html) are only available in GitLab Premium self-managed, GitLab Premium SaaS, and higher tiers.
Because of a safeguard in [GitLab's API](https://github.com/renovatebot/renovate/pull/14212#issuecomment-1040189712) if multiple assignees are set, but not available to the project, only the first assignee will be applied.<|MERGE_RESOLUTION|>--- conflicted
+++ resolved
@@ -16,11 +16,8 @@
 - `read_user`
 - `read_api`
 - `read_repository`
-<<<<<<< HEAD
+- `write_repository` (when using autodiscover)
 - `read_registry` (only if Renovate needs to access the [GitLab Container registry](https://docs.gitlab.com/ee/user/packages/container_registry/))
-=======
-- `write_repository` (when using autodiscover)
->>>>>>> 501eaadb
 
 Let Renovate use your PAT by doing _one_ of the following:
 
