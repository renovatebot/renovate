--- conflicted
+++ resolved
@@ -12,11 +12,6 @@
   REPOSITORY_NOT_FOUND,
 } from '../../../constants/error-messages';
 import type { logger as _logger } from '../../../logger';
-<<<<<<< HEAD
-import { PrState } from '../../../types';
-=======
-import { BranchStatus } from '../../../types';
->>>>>>> a9600ada
 import type * as _git from '../../../util/git';
 import type * as _hostRules from '../../../util/host-rules';
 import type { Platform, RepoParams } from '../types';
