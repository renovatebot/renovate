import { Readable } from 'stream';
import is from '@sindresorhus/is';
import {
  GitPullRequestMergeStrategy,
  GitStatusState,
  PullRequestStatus,
} from 'azure-devops-node-api/interfaces/GitInterfaces.js';
import {
  REPOSITORY_ARCHIVED,
  REPOSITORY_NOT_FOUND,
} from '../../../constants/error-messages';
import type { logger as _logger } from '../../../logger';
import { BranchStatus, PrState } from '../../../types';
import type * as _git from '../../../util/git';
import type * as _hostRules from '../../../util/host-rules';
import type { Platform, RepoParams } from '../types';
import { AzurePrVote } from './types';

describe('modules/platform/azure/index', () => {
  let hostRules: jest.Mocked<typeof _hostRules>;
  let azure: Platform;
  let azureApi: jest.Mocked<typeof import('./azure-got-wrapper')>;
  let azureHelper: jest.Mocked<typeof import('./azure-helper')>;
  let git: jest.Mocked<typeof _git>;
  let logger: jest.Mocked<typeof _logger>;

  beforeEach(async () => {
    // reset module
    jest.resetModules();
    jest.mock('./azure-got-wrapper');
    jest.mock('./azure-helper');
    jest.mock('../../../util/git');
    jest.mock('../../../util/host-rules');
    jest.mock('../../../logger');
    jest.mock('delay');
    hostRules = require('../../../util/host-rules');
    require('../../../util/sanitize').sanitize = jest.fn((input) => input);
    azure = await import('.');
    azureApi = require('./azure-got-wrapper');
    azureHelper = require('./azure-helper');
    logger = (await import('../../../logger')).logger as never;
    git = require('../../../util/git');
    git.branchExists.mockReturnValue(true);
<<<<<<< HEAD
    git.isBranchStale.mockReturnValue(false);
=======
    git.isBranchBehindBase.mockResolvedValue(false);
>>>>>>> 0ed7072a
    hostRules.find.mockReturnValue({
      token: 'token',
    });
    await azure.initPlatform({
      endpoint: 'https://dev.azure.com/renovate12345',
      token: 'token',
    });
  });

  // do we need the args?

  function getRepos(_token: string, _endpoint: string) {
    azureApi.gitApi.mockImplementationOnce(
      () =>
        ({
          getRepositories: jest.fn(() => [
            {
              name: 'repo1',
              project: {
                name: 'prj1',
              },
            },
            {
              name: 'repo2',
              project: {
                name: 'prj1',
              },
            },
          ]),
        } as any)
    );
    return azure.getRepos();
  }

  describe('initPlatform()', () => {
    it('should throw if no endpoint', () => {
      expect.assertions(1);
      expect(() => azure.initPlatform({})).toThrow();
    });

    it('should throw if no token nor a username and password', () => {
      expect.assertions(1);
      expect(() =>
        azure.initPlatform({
          endpoint: 'https://dev.azure.com/renovate12345',
        })
      ).toThrow();
    });

    it('should throw if a username but no password', () => {
      expect.assertions(1);
      expect(() =>
        azure.initPlatform({
          endpoint: 'https://dev.azure.com/renovate12345',
          username: 'user',
        })
      ).toThrow();
    });

    it('should throw if a password but no username', () => {
      expect.assertions(1);
      expect(() =>
        azure.initPlatform({
          endpoint: 'https://dev.azure.com/renovate12345',
          password: 'pass',
        })
      ).toThrow();
    });

    it('should init', async () => {
      expect(
        await azure.initPlatform({
          endpoint: 'https://dev.azure.com/renovate12345',
          token: 'token',
        })
      ).toMatchSnapshot();
    });
  });

  describe('getRepos()', () => {
    it('should return an array of repos', async () => {
      const repos = await getRepos(
        'sometoken',
        'https://dev.azure.com/renovate12345'
      );
      expect(azureApi.gitApi.mock.calls).toMatchSnapshot();
      expect(repos).toMatchSnapshot();
    });
  });

  function initRepo(args?: Partial<RepoParams> | string) {
    azureApi.gitApi.mockImplementationOnce(
      () =>
        ({
          getRepositories: jest.fn(() => [
            {
              name: 'repo',
              id: '1',
              privateRepo: true,
              isFork: false,
              defaultBranch: 'defBr',
              project: {
                name: 'some',
              },
            },
            {
              name: 'repo2',
              project: {
                name: 'prj2',
              },
            },
            {
              name: 'repo3',
              project: {
                name: 'some',
              },
              isDisabled: true,
            },
          ]),
        } as any)
    );

    if (is.string(args)) {
      return azure.initRepo({
        repository: args,
      } as any);
    }

    return azure.initRepo({
      repository: 'some/repo',
      ...args,
    } as any);
  }

  describe('initRepo', () => {
    it(`should initialise the config for a repo`, async () => {
      const config = await initRepo({
        repository: 'some/repo',
      });
      expect(azureApi.gitApi.mock.calls).toMatchSnapshot();
      expect(config).toMatchSnapshot();
    });

    it(`throws if repo is disabled`, async () => {
      await expect(
        initRepo({
          repository: 'some/repo3',
        })
      ).rejects.toThrow(REPOSITORY_ARCHIVED);
    });

    it(`throws if repo is not in repos list`, async () => {
      await expect(
        initRepo({
          repository: 'some/missing',
        })
      ).rejects.toThrow(REPOSITORY_NOT_FOUND);
    });
  });

  describe('getRepoForceRebase', () => {
    it('should return false', async () => {
      expect(await azure.getRepoForceRebase()).toBeFalse();
    });
  });

  describe('findPr(branchName, prTitle, state)', () => {
    it('returns pr if found it open', async () => {
      azureApi.gitApi.mockImplementationOnce(
        () =>
          ({
            getPullRequests: jest
              .fn()
              .mockReturnValue([])
              .mockReturnValueOnce([
                {
                  pullRequestId: 1,
                  sourceRefName: 'refs/heads/branch-a',
                  targetRefName: 'refs/heads/branch-b',
                  title: 'branch a pr',
                  status: PullRequestStatus.Active,
                },
              ]),
            getPullRequestCommits: jest.fn().mockReturnValue([]),
          } as any)
      );
      const res = await azure.findPr({
        branchName: 'branch-a',
        prTitle: 'branch a pr',
        state: PrState.Open,
      });
      expect(res).toMatchSnapshot();
    });

    it('returns pr if found not open', async () => {
      azureApi.gitApi.mockImplementationOnce(
        () =>
          ({
            getPullRequests: jest
              .fn()
              .mockReturnValue([])
              .mockReturnValueOnce([
                {
                  pullRequestId: 1,
                  sourceRefName: 'refs/heads/branch-a',
                  targetRefName: 'refs/heads/branch-b',
                  title: 'branch a pr',
                  status: PullRequestStatus.Completed,
                },
              ]),
            getPullRequestCommits: jest.fn().mockReturnValue([]),
          } as any)
      );
      const res = await azure.findPr({
        branchName: 'branch-a',
        prTitle: 'branch a pr',
        state: PrState.NotOpen,
      });
      expect(res).toMatchSnapshot();
    });

    it('returns pr if found it close', async () => {
      azureApi.gitApi.mockImplementationOnce(
        () =>
          ({
            getPullRequests: jest
              .fn()
              .mockReturnValue([])
              .mockReturnValueOnce([
                {
                  pullRequestId: 1,
                  sourceRefName: 'refs/heads/branch-a',
                  targetRefName: 'refs/heads/branch-b',
                  title: 'branch a pr',
                  status: PullRequestStatus.Abandoned,
                },
              ]),
            getPullRequestCommits: jest.fn().mockReturnValue([]),
          } as any)
      );
      const res = await azure.findPr({
        branchName: 'branch-a',
        prTitle: 'branch a pr',
        state: PrState.Closed,
      });
      expect(res).toMatchSnapshot();
    });

    it('returns pr if found it all state', async () => {
      azureApi.gitApi.mockImplementationOnce(
        () =>
          ({
            getPullRequests: jest
              .fn()
              .mockReturnValue([])
              .mockReturnValueOnce([
                {
                  pullRequestId: 1,
                  sourceRefName: 'refs/heads/branch-a',
                  targetRefName: 'refs/heads/branch-b',
                  title: 'branch a pr',
                  status: PullRequestStatus.Abandoned,
                },
              ]),
            getPullRequestCommits: jest.fn().mockReturnValue([]),
          } as any)
      );
      const res = await azure.findPr({
        branchName: 'branch-a',
        prTitle: 'branch a pr',
      });
      expect(res).toMatchSnapshot();
    });
  });

  describe('getPrList()', () => {
    it('returns empty array', async () => {
      azureApi.gitApi.mockImplementationOnce(
        () =>
          ({
            getPullRequests: jest.fn(() => []),
          } as any)
      );
      expect(await azure.getPrList()).toEqual([]);
    });
  });

  describe('getBranchPr(branchName)', () => {
    it('should return null if no PR exists', async () => {
      await initRepo({ repository: 'some/repo' });
      azureApi.gitApi.mockImplementationOnce(
        () =>
          ({
            findPr: jest.fn(() => false),
            getPr: jest.fn(() => {
              'myPRName';
            }),
          } as any)
      );
      const pr = await azure.getBranchPr('somebranch');
      expect(pr).toBeNull();
    });

    it('should return the pr', async () => {
      await initRepo({ repository: 'some/repo' });
      azureApi.gitApi.mockImplementation(
        () =>
          ({
            getPullRequests: jest
              .fn()
              .mockReturnValue([])
              .mockReturnValueOnce([
                {
                  pullRequestId: 1,
                  sourceRefName: 'refs/heads/branch-a',
                  title: 'branch a pr',
                  status: 2,
                },
              ]),
            getPullRequestCommits: jest.fn().mockReturnValue([]),
          } as any)
      );
      const pr = await azure.getBranchPr('somebranch');
      // TODO: should this return a PR instead?
      expect(pr).toBeNull();
    });
  });

  describe('getBranchStatusCheck(branchName, context)', () => {
    it('should return green if status is succeeded', async () => {
      await initRepo({ repository: 'some/repo' });
      azureApi.gitApi.mockImplementationOnce(
        () =>
          ({
            getBranch: jest.fn(() => ({ commit: { commitId: 'abcd1234' } })),
            getStatuses: jest.fn(() => [
              {
                state: GitStatusState.Succeeded,
                context: { genre: 'a-genre', name: 'a-name' },
              },
            ]),
          } as any)
      );
      const res = await azure.getBranchStatusCheck(
        'somebranch',
        'a-genre/a-name'
      );
      expect(res).toBe(BranchStatus.green);
    });

    it('should return green if status is not applicable', async () => {
      await initRepo({ repository: 'some/repo' });
      azureApi.gitApi.mockImplementationOnce(
        () =>
          ({
            getBranch: jest.fn(() => ({ commit: { commitId: 'abcd1234' } })),
            getStatuses: jest.fn(() => [
              {
                state: GitStatusState.NotApplicable,
                context: { genre: 'a-genre', name: 'a-name' },
              },
            ]),
          } as any)
      );
      const res = await azure.getBranchStatusCheck(
        'somebranch',
        'a-genre/a-name'
      );
      expect(res).toBe(BranchStatus.green);
    });

    it('should return red if status is failed', async () => {
      await initRepo({ repository: 'some/repo' });
      azureApi.gitApi.mockImplementationOnce(
        () =>
          ({
            getBranch: jest.fn(() => ({ commit: { commitId: 'abcd1234' } })),
            getStatuses: jest.fn(() => [
              {
                state: GitStatusState.Failed,
                context: { genre: 'a-genre', name: 'a-name' },
              },
            ]),
          } as any)
      );
      const res = await azure.getBranchStatusCheck(
        'somebranch',
        'a-genre/a-name'
      );
      expect(res).toBe(BranchStatus.red);
    });

    it('should return red if context status is error', async () => {
      await initRepo({ repository: 'some/repo' });
      azureApi.gitApi.mockImplementationOnce(
        () =>
          ({
            getBranch: jest.fn(() => ({ commit: { commitId: 'abcd1234' } })),
            getStatuses: jest.fn(() => [
              {
                state: GitStatusState.Error,
                context: { genre: 'a-genre', name: 'a-name' },
              },
            ]),
          } as any)
      );
      const res = await azure.getBranchStatusCheck(
        'somebranch',
        'a-genre/a-name'
      );
      expect(res).toEqual(BranchStatus.red);
    });

    it('should return yellow if status is pending', async () => {
      await initRepo({ repository: 'some/repo' });
      azureApi.gitApi.mockImplementationOnce(
        () =>
          ({
            getBranch: jest.fn(() => ({ commit: { commitId: 'abcd1234' } })),
            getStatuses: jest.fn(() => [
              {
                state: GitStatusState.Pending,
                context: { genre: 'a-genre', name: 'a-name' },
              },
            ]),
          } as any)
      );
      const res = await azure.getBranchStatusCheck(
        'somebranch',
        'a-genre/a-name'
      );
      expect(res).toBe(BranchStatus.yellow);
    });

    it('should return yellow if status is not set', async () => {
      await initRepo({ repository: 'some/repo' });
      azureApi.gitApi.mockImplementationOnce(
        () =>
          ({
            getBranch: jest.fn(() => ({ commit: { commitId: 'abcd1234' } })),
            getStatuses: jest.fn(() => [
              {
                state: GitStatusState.NotSet,
                context: { genre: 'a-genre', name: 'a-name' },
              },
            ]),
          } as any)
      );
      const res = await azure.getBranchStatusCheck(
        'somebranch',
        'a-genre/a-name'
      );
      expect(res).toBe(BranchStatus.yellow);
    });

    it('should return null if status not found', async () => {
      await initRepo({ repository: 'some/repo' });
      azureApi.gitApi.mockImplementationOnce(
        () =>
          ({
            getBranch: jest.fn(() => ({ commit: { commitId: 'abcd1234' } })),
            getStatuses: jest.fn(() => [
              {
                state: GitStatusState.Pending,
                context: { genre: 'another-genre', name: 'a-name' },
              },
            ]),
          } as any)
      );
      const res = await azure.getBranchStatusCheck(
        'somebranch',
        'a-genre/a-name'
      );
      expect(res).toBeNull();
    });
  });

  describe('getBranchStatus(branchName, ignoreTests)', () => {
    it('should pass through success', async () => {
      await initRepo({ repository: 'some/repo' });
      azureApi.gitApi.mockImplementationOnce(
        () =>
          ({
            getBranch: jest.fn(() => ({ commit: { commitId: 'abcd1234' } })),
            getStatuses: jest.fn(() => [{ state: GitStatusState.Succeeded }]),
          } as any)
      );
      const res = await azure.getBranchStatus('somebranch');
      expect(res).toEqual(BranchStatus.green);
    });

    it('should pass through failed', async () => {
      await initRepo({ repository: 'some/repo' });
      azureApi.gitApi.mockImplementationOnce(
        () =>
          ({
            getBranch: jest.fn(() => ({ commit: { commitId: 'abcd1234' } })),
            getStatuses: jest.fn(() => [{ state: GitStatusState.Error }]),
          } as any)
      );
      const res = await azure.getBranchStatus('somebranch');
      expect(res).toEqual(BranchStatus.red);
    });

    it('should pass through pending', async () => {
      await initRepo({ repository: 'some/repo' });
      azureApi.gitApi.mockImplementationOnce(
        () =>
          ({
            getBranch: jest.fn(() => ({ commit: { commitId: 'abcd1234' } })),
            getStatuses: jest.fn(() => [{ state: GitStatusState.Pending }]),
          } as any)
      );
      const res = await azure.getBranchStatus('somebranch');
      expect(res).toEqual(BranchStatus.yellow);
    });

    it('should fall back to yellow if no statuses returned', async () => {
      await initRepo({ repository: 'some/repo' });
      azureApi.gitApi.mockImplementationOnce(
        () =>
          ({
            getBranch: jest.fn(() => ({ commit: { commitId: 'abcd1234' } })),
            getStatuses: jest.fn(() => []),
          } as any)
      );
      const res = await azure.getBranchStatus('somebranch');
      expect(res).toEqual(BranchStatus.yellow);
    });
  });

  describe('getPr(prNo)', () => {
    it('should return null if no prNo is passed', async () => {
      const pr = await azure.getPr(0);
      expect(pr).toBeNull();
    });

    it('should return null if no PR is returned from azure', async () => {
      await initRepo({ repository: 'some/repo' });
      azureApi.gitApi.mockImplementationOnce(
        () =>
          ({
            getPullRequests: jest.fn(() => []),
          } as any)
      );
      const pr = await azure.getPr(1234);
      expect(pr).toBeNull();
    });

    it('should return a pr in the right format', async () => {
      await initRepo({ repository: 'some/repo' });
      azureApi.gitApi.mockImplementation(
        () =>
          ({
            getPullRequests: jest
              .fn()
              .mockReturnValue([])
              .mockReturnValueOnce([
                {
                  pullRequestId: 1234,
                },
              ]),
            getPullRequestLabels: jest
              .fn()
              .mockReturnValue([{ active: true, name: 'renovate' }]),
            getPullRequestCommits: jest.fn().mockReturnValue([
              {
                author: {
                  name: 'renovate',
                },
              },
            ]),
          } as any)
      );
      const pr = await azure.getPr(1234);
      expect(pr).toMatchSnapshot();
    });
  });

  describe('createPr()', () => {
    it('should create and return a PR object', async () => {
      await initRepo({ repository: 'some/repo' });
      azureApi.gitApi.mockImplementationOnce(
        () =>
          ({
            createPullRequest: jest.fn(() => ({
              pullRequestId: 456,
              displayNumber: `Pull Request #456`,
            })),
            createPullRequestLabel: jest.fn(() => ({})),
          } as any)
      );
      const pr = await azure.createPr({
        sourceBranch: 'some-branch',
        targetBranch: 'master',
        prTitle: 'The Title',
        prBody: 'Hello world',
        labels: ['deps', 'renovate'],
      });
      expect(pr).toMatchSnapshot();
    });

    it('should create and return a PR object from base branch', async () => {
      await initRepo({ repository: 'some/repo' });
      azureApi.gitApi.mockImplementationOnce(
        () =>
          ({
            createPullRequest: jest.fn(() => ({
              pullRequestId: 456,
              displayNumber: `Pull Request #456`,
            })),
            createPullRequestLabel: jest.fn(() => ({})),
          } as any)
      );
      const pr = await azure.createPr({
        sourceBranch: 'some-branch',
        targetBranch: 'master',
        prTitle: 'The Title',
        prBody: 'Hello world',
        labels: ['deps', 'renovate'],
      });
      expect(pr).toMatchSnapshot();
    });

    it('should create and return a PR object with auto-complete set', async () => {
      await initRepo({ repository: 'some/repo' });
      const prResult = {
        pullRequestId: 456,
        title: 'The Title',
        displayNumber: `Pull Request #456`,
        createdBy: {
          id: 123,
        },
      };
      const prUpdateResult = {
        ...prResult,
        autoCompleteSetBy: {
          id: prResult.createdBy.id,
        },
        completionOptions: {
          squashMerge: true,
          deleteSourceBranch: true,
          mergeCommitMessage: 'The Title',
        },
      };
      const updateFn = jest
        .fn(() => prUpdateResult)
        .mockName('updatePullRequest');
      azureApi.gitApi.mockImplementationOnce(
        () =>
          ({
            createPullRequest: jest.fn(() => prResult),
            createPullRequestLabel: jest.fn(() => ({})),
            updatePullRequest: updateFn,
          } as any)
      );
      const pr = await azure.createPr({
        sourceBranch: 'some-branch',
        targetBranch: 'dev',
        prTitle: 'The Title',
        prBody: 'Hello world',
        labels: ['deps', 'renovate'],
        platformOptions: { usePlatformAutomerge: true },
      });
      expect(updateFn).toHaveBeenCalled();
      expect(pr).toMatchSnapshot();
    });

    it('should create and return an approved PR object', async () => {
      await initRepo({ repository: 'some/repo' });
      const prResult = {
        pullRequestId: 456,
        displayNumber: 'Pull Request #456',
        createdBy: {
          id: 123,
          url: 'user-url',
        },
      };
      const prUpdateResult = {
        reviewerUrl: prResult.createdBy.url,
        vote: AzurePrVote.Approved,
        isFlagged: false,
        isRequired: false,
      };
      const updateFn = jest
        .fn(() => prUpdateResult)
        .mockName('createPullRequestReviewer');
      azureApi.gitApi.mockImplementationOnce(
        () =>
          ({
            createPullRequest: jest.fn(() => prResult),
            createPullRequestLabel: jest.fn(() => ({})),
            createPullRequestReviewer: updateFn,
          } as any)
      );
      const pr = await azure.createPr({
        sourceBranch: 'some-branch',
        targetBranch: 'dev',
        prTitle: 'The Title',
        prBody: 'Hello world',
        labels: ['deps', 'renovate'],
        platformOptions: { azureAutoApprove: true },
      });
      expect(updateFn).toHaveBeenCalled();
      expect(pr).toMatchSnapshot();
    });
  });

  describe('updatePr(prNo, title, body)', () => {
    it('should update the PR', async () => {
      await initRepo({ repository: 'some/repo' });
      const updatePullRequest = jest.fn();
      azureApi.gitApi.mockImplementationOnce(
        () =>
          ({
            updatePullRequest,
          } as any)
      );
      await azure.updatePr({
        number: 1234,
        prTitle: 'The New Title',
        prBody: 'Hello world again',
      });
      expect(updatePullRequest.mock.calls).toMatchSnapshot();
    });

    it('should update the PR without description', async () => {
      await initRepo({ repository: 'some/repo' });
      const updatePullRequest = jest.fn();
      azureApi.gitApi.mockImplementationOnce(
        () =>
          ({
            updatePullRequest,
          } as any)
      );
      await azure.updatePr({
        number: 1234,
        prTitle: 'The New Title - autoclose',
      });
      expect(updatePullRequest.mock.calls).toMatchSnapshot();
    });

    it('should close the PR', async () => {
      await initRepo({ repository: 'some/repo' });
      const updatePullRequest = jest.fn();
      azureApi.gitApi.mockImplementationOnce(
        () =>
          ({
            updatePullRequest,
          } as any)
      );
      await azure.updatePr({
        number: 1234,
        prTitle: 'The New Title',
        prBody: 'Hello world again',
        state: PrState.Closed,
      });
      expect(updatePullRequest.mock.calls).toMatchSnapshot();
    });

    it('should reopen the PR', async () => {
      await initRepo({ repository: 'some/repo' });
      const updatePullRequest = jest.fn();
      azureApi.gitApi.mockImplementationOnce(
        () =>
          ({
            updatePullRequest,
          } as any)
      );
      await azure.updatePr({
        number: 1234,
        prTitle: 'The New Title',
        prBody: 'Hello world again',
        state: PrState.Open,
      });
      expect(updatePullRequest.mock.calls).toMatchSnapshot();
    });
  });

  describe('ensureComment', () => {
    it('adds comment if missing', async () => {
      await initRepo({ repository: 'some/repo' });
      const gitApiMock = {
        createThread: jest.fn(() => [{ id: 123 }]),
        getThreads: jest.fn().mockReturnValue([
          {
            comments: [{ content: 'end-user comment', id: 1 }],
            id: 2,
          },
        ]),
        updateComment: jest.fn(() => ({ id: 123 })),
      };
      azureApi.gitApi.mockImplementation(() => gitApiMock as any);
      await azure.ensureComment({
        number: 42,
        topic: 'some-subject',
        content: 'some\ncontent',
      });
      expect(gitApiMock.createThread.mock.calls).toMatchSnapshot();
      expect(gitApiMock.updateComment.mock.calls).toMatchSnapshot();
    });

    it('updates comment if missing', async () => {
      await initRepo({ repository: 'some/repo' });
      const gitApiMock = {
        createThread: jest.fn(() => [{ id: 123 }]),
        getThreads: jest.fn().mockReturnValue([
          {
            comments: [{ content: 'end-user comment', id: 1 }],
            id: 3,
          },
          {
            comments: [{ content: '### some-subject\n\nsome\ncontent', id: 2 }],
            id: 4,
          },
        ]),
        updateComment: jest.fn(() => ({ id: 123 })),
      };
      azureApi.gitApi.mockImplementation(() => gitApiMock as any);
      await azure.ensureComment({
        number: 42,
        topic: 'some-subject',
        content: 'some\nnew\ncontent',
      });
      expect(gitApiMock.createThread.mock.calls).toMatchSnapshot();
      expect(gitApiMock.updateComment.mock.calls).toMatchSnapshot();
    });

    it('does nothing if comment exists and is the same', async () => {
      await initRepo({ repository: 'some/repo' });
      const gitApiMock = {
        createThread: jest.fn(() => [{ id: 123 }]),
        getThreads: jest.fn().mockReturnValue([
          {
            comments: [{ content: 'end-user comment', id: 1 }],
            id: 3,
          },
          {
            comments: [{ content: '### some-subject\n\nsome\ncontent', id: 2 }],
            id: 4,
          },
        ]),
        updateComment: jest.fn(() => ({ id: 123 })),
      };
      azureApi.gitApi.mockImplementation(() => gitApiMock as any);
      await azure.ensureComment({
        number: 42,
        topic: 'some-subject',
        content: 'some\ncontent',
      });
      expect(gitApiMock.createThread.mock.calls).toMatchSnapshot();
      expect(gitApiMock.updateComment.mock.calls).toMatchSnapshot();
    });

    it('does nothing if comment exists and is the same when there is no topic', async () => {
      await initRepo({ repository: 'some/repo' });
      const gitApiMock = {
        createThread: jest.fn(() => [{ id: 123 }]),
        getThreads: jest.fn().mockReturnValue([
          {
            comments: [{ content: 'some\ncontent', id: 2 }],
            id: 4,
          },
        ]),
        updateComment: jest.fn(() => ({ id: 123 })),
      };
      azureApi.gitApi.mockImplementation(() => gitApiMock as any);
      await azure.ensureComment({
        number: 42,
        topic: null,
        content: 'some\ncontent',
      });
      expect(gitApiMock.createThread.mock.calls).toMatchSnapshot();
      expect(gitApiMock.updateComment.mock.calls).toMatchSnapshot();
    });
  });

  describe('ensureCommentRemoval', () => {
    // TODO: fix types #7154
    let gitApiMock: any;

    beforeEach(() => {
      gitApiMock = {
        getThreads: jest.fn(() => [
          {
            comments: [{ content: '### some-subject\n\nblabla' }],
            id: 123,
          },
          {
            comments: [{ content: 'some-content\n' }],
            id: 124,
          },
        ]),
        updateThread: jest.fn(),
      };
      azureApi.gitApi.mockImplementation(() => gitApiMock);
    });

    it('deletes comment by topic if found', async () => {
      await initRepo({ repository: 'some/repo' });
      await azure.ensureCommentRemoval({
        type: 'by-topic',
        number: 42,
        topic: 'some-subject',
      });
      expect(gitApiMock.getThreads).toHaveBeenCalledWith('1', 42);
      expect(gitApiMock.updateThread).toHaveBeenCalledWith(
        { status: 4 },
        '1',
        42,
        123
      );
    });

    it('deletes comment by content if found', async () => {
      await initRepo({ repository: 'some/repo' });
      await azure.ensureCommentRemoval({
        type: 'by-content',
        number: 42,
        content: 'some-content',
      });
      expect(gitApiMock.getThreads).toHaveBeenCalledWith('1', 42);
      expect(gitApiMock.updateThread).toHaveBeenCalledWith(
        { status: 4 },
        '1',
        42,
        124
      );
    });

    it('comment not found', async () => {
      await initRepo({ repository: 'some/repo' });
      await azure.ensureCommentRemoval({
        type: 'by-topic',
        number: 42,
        topic: 'does-not-exist',
      });
      expect(gitApiMock.getThreads).toHaveBeenCalledWith('1', 42);
      expect(gitApiMock.updateThread).not.toHaveBeenCalled();
    });
  });

  describe('Assignees', () => {
    it('addAssignees', async () => {
      await initRepo({ repository: 'some/repo' });
      azureApi.gitApi.mockImplementation(
        () =>
          ({
            getRepositories: jest.fn(() => [{ id: '1', project: { id: 2 } }]),
            createThread: jest.fn(() => [{ id: 123 }]),
            getThreads: jest.fn(() => []),
          } as any)
      );
      azureApi.coreApi.mockImplementation(
        () =>
          ({
            getTeams: jest.fn(() => [
              { id: 3, name: 'abc' },
              { id: 4, name: 'def' },
            ]),
            getTeamMembersWithExtendedProperties: jest.fn(() => [
              { identity: { displayName: 'jyc', uniqueName: 'jyc', id: 123 } },
            ]),
          } as any)
      );
      await azure.addAssignees(123, ['test@bonjour.fr', 'jyc', 'def']);
      expect(azureApi.gitApi).toHaveBeenCalledTimes(3);
    });
  });

  describe('Reviewers', () => {
    it('addReviewers', async () => {
      await initRepo({ repository: 'some/repo' });
      azureApi.gitApi.mockImplementation(
        () =>
          ({
            getRepositories: jest.fn(() => [{ id: '1', project: { id: 2 } }]),
            createPullRequestReviewer: jest.fn(),
          } as any)
      );
      azureApi.coreApi.mockImplementation(
        () =>
          ({
            getTeams: jest.fn(() => [
              { id: 3, name: 'abc' },
              { id: 4, name: 'def' },
            ]),
            getTeamMembersWithExtendedProperties: jest.fn(() => [
              { identity: { displayName: 'jyc', uniqueName: 'jyc', id: 123 } },
            ]),
          } as any)
      );
      await azure.addReviewers(123, ['test@bonjour.fr', 'jyc', 'def']);
      expect(azureApi.gitApi).toHaveBeenCalledTimes(3);
    });
  });

  describe('massageMarkdown(input)', () => {
    it('returns updated pr body', () => {
      const input =
        '\n---\n\n - [ ] <!-- rebase-check --> rebase\nplus also [a link](https://github.com/foo/bar/issues/5)';
      expect(azure.massageMarkdown(input)).toMatchInlineSnapshot(
        `"plus also [a link](https://github.com/foo/bar/issues/5)"`
      );
    });
  });

  describe('setBranchStatus', () => {
    it('should build and call the create status api properly', async () => {
      await initRepo({ repository: 'some/repo' });
      const createCommitStatusMock = jest.fn();
      azureApi.gitApi.mockImplementationOnce(
        () =>
          ({
            getBranch: jest.fn(() => ({ commit: { commitId: 'abcd1234' } })),
            createCommitStatus: createCommitStatusMock,
          } as any)
      );
      await azure.setBranchStatus({
        branchName: 'test',
        context: 'test',
        description: 'test',
        state: BranchStatus.yellow,
        url: 'test.com',
      });
      expect(createCommitStatusMock).toHaveBeenCalledWith(
        {
          context: {
            genre: undefined,
            name: 'test',
          },
          description: 'test',
          state: GitStatusState.Pending,
          targetUrl: 'test.com',
        },
        'abcd1234',
        '1'
      );
    });

    it('should build and call the create status api properly with a complex context', async () => {
      await initRepo({ repository: 'some/repo' });
      const createCommitStatusMock = jest.fn();
      azureApi.gitApi.mockImplementationOnce(
        () =>
          ({
            getBranch: jest.fn(() => ({ commit: { commitId: 'abcd1234' } })),
            createCommitStatus: createCommitStatusMock,
          } as any)
      );
      await azure.setBranchStatus({
        branchName: 'test',
        context: 'renovate/artifact/test',
        description: 'test',
        state: BranchStatus.green,
        url: 'test.com',
      });
      expect(createCommitStatusMock).toHaveBeenCalledWith(
        {
          context: {
            genre: 'renovate/artifact',
            name: 'test',
          },
          description: 'test',
          state: GitStatusState.Succeeded,
          targetUrl: 'test.com',
        },
        'abcd1234',
        '1'
      );
    });
  });

  describe('mergePr', () => {
    it('should complete the PR', async () => {
      await initRepo({ repository: 'some/repo' });
      const pullRequestIdMock = 12345;
      const branchNameMock = 'test';
      const lastMergeSourceCommitMock = { commitId: 'abcd1234' };
      const updatePullRequestMock = jest.fn(() => ({
        status: 3,
      }));
      azureApi.gitApi.mockImplementationOnce(
        () =>
          ({
            getPullRequestById: jest.fn(() => ({
              lastMergeSourceCommit: lastMergeSourceCommitMock,
              targetRefName: 'refs/heads/ding',
              title: 'title',
            })),
            updatePullRequest: updatePullRequestMock,
          } as any)
      );

      azureHelper.getMergeMethod = jest
        .fn()
        .mockReturnValue(GitPullRequestMergeStrategy.Squash);

      const res = await azure.mergePr({
        branchName: branchNameMock,
        id: pullRequestIdMock,
      });

      expect(updatePullRequestMock).toHaveBeenCalledWith(
        {
          status: PullRequestStatus.Completed,
          lastMergeSourceCommit: lastMergeSourceCommitMock,
          completionOptions: {
            mergeStrategy: GitPullRequestMergeStrategy.Squash,
            deleteSourceBranch: true,
            mergeCommitMessage: 'title',
          },
        },
        '1',
        pullRequestIdMock
      );
      expect(res).toBeTrue();
    });

    it('should return false if the PR does not update successfully', async () => {
      await initRepo({ repository: 'some/repo' });
      const pullRequestIdMock = 12345;
      const branchNameMock = 'test';
      const lastMergeSourceCommitMock = { commitId: 'abcd1234' };
      azureApi.gitApi.mockImplementationOnce(
        () =>
          ({
            getPullRequestById: jest.fn(() => ({
              lastMergeSourceCommit: lastMergeSourceCommitMock,
            })),
            updatePullRequest: jest
              .fn()
              .mockRejectedValue(new Error(`oh no pr couldn't be updated`)),
          } as any)
      );

      azureHelper.getMergeMethod = jest
        .fn()
        .mockReturnValue(GitPullRequestMergeStrategy.Squash);

      const res = await azure.mergePr({
        branchName: branchNameMock,
        id: pullRequestIdMock,
      });
      expect(res).toBeFalse();
    });

    it('should cache the mergeMethod for subsequent merges', async () => {
      await initRepo({ repository: 'some/repo' });
      azureApi.gitApi.mockImplementation(
        () =>
          ({
            getPullRequestById: jest.fn(() => ({
              lastMergeSourceCommit: { commitId: 'abcd1234' },
              targetRefName: 'refs/heads/ding',
            })),
            updatePullRequest: jest.fn(),
          } as any)
      );
      azureHelper.getMergeMethod = jest
        .fn()
        .mockReturnValue(GitPullRequestMergeStrategy.Squash);

      await azure.mergePr({
        branchName: 'test-branch-1',
        id: 1234,
      });
      await azure.mergePr({
        branchName: 'test-branch-2',
        id: 5678,
      });

      expect(azureHelper.getMergeMethod).toHaveBeenCalledTimes(1);
    });

    it('should refetch the PR if the update response has not yet been set to completed', async () => {
      await initRepo({ repository: 'some/repo' });
      const pullRequestIdMock = 12345;
      const branchNameMock = 'test';
      const lastMergeSourceCommitMock = { commitId: 'abcd1234' };
      const getPullRequestByIdMock = jest.fn(() => ({
        lastMergeSourceCommit: lastMergeSourceCommitMock,
        targetRefName: 'refs/heads/ding',
        status: 3,
      }));
      azureApi.gitApi.mockImplementationOnce(
        () =>
          ({
            getPullRequestById: getPullRequestByIdMock,
            updatePullRequest: jest.fn(() => ({
              status: 1,
            })),
          } as any)
      );
      azureHelper.getMergeMethod = jest
        .fn()
        .mockReturnValue(GitPullRequestMergeStrategy.Squash);

      const res = await azure.mergePr({
        branchName: branchNameMock,
        id: pullRequestIdMock,
      });

      expect(getPullRequestByIdMock).toHaveBeenCalledTimes(2);
      expect(res).toBeTrue();
    });

    it('should log a warning after retrying if the PR has still not yet been set to completed', async () => {
      await initRepo({ repository: 'some/repo' });
      const pullRequestIdMock = 12345;
      const branchNameMock = 'test';
      const lastMergeSourceCommitMock = { commitId: 'abcd1234' };
      const expectedNumRetries = 5;
      const getPullRequestByIdMock = jest.fn(() => ({
        lastMergeSourceCommit: lastMergeSourceCommitMock,
        targetRefName: 'refs/heads/ding',
        status: 1,
      }));
      azureApi.gitApi.mockImplementationOnce(
        () =>
          ({
            getPullRequestById: getPullRequestByIdMock,
            updatePullRequest: jest.fn(() => ({
              status: 1,
            })),
          } as any)
      );
      azureHelper.getMergeMethod = jest
        .fn()
        .mockReturnValue(GitPullRequestMergeStrategy.Squash);

      const res = await azure.mergePr({
        branchName: branchNameMock,
        id: pullRequestIdMock,
      });

      expect(getPullRequestByIdMock).toHaveBeenCalledTimes(
        expectedNumRetries + 1
      );
      expect(logger.warn).toHaveBeenCalled();
      expect(res).toBeTrue();
    });
  });

  describe('getVulnerabilityAlerts()', () => {
    it('returns empty', async () => {
      const res = await azure.getVulnerabilityAlerts();
      expect(res).toHaveLength(0);
    });
  });

  describe('deleteLabel()', () => {
    it('Should delete a label', async () => {
      await initRepo({ repository: 'some/repo' });
      azureApi.gitApi.mockImplementationOnce(
        () =>
          ({
            deletePullRequestLabels: jest.fn(),
          } as any)
      );
      await azure.deleteLabel(1234, 'rebase');
      expect(azureApi.gitApi.mock.calls).toMatchSnapshot();
    });
  });

  describe('getJsonFile()', () => {
    it('returns file content', async () => {
      const data = { foo: 'bar' };
      azureApi.gitApi.mockImplementationOnce(
        () =>
          ({
            getItemContent: jest.fn(() =>
              Promise.resolve(Readable.from(JSON.stringify(data)))
            ),
          } as any)
      );
      const res = await azure.getJsonFile('file.json');
      expect(res).toEqual(data);
    });

    it('returns file content in json5 format', async () => {
      const json5Data = `
        {
          // json5 comment
          foo: 'bar'
        }
      `;
      azureApi.gitApi.mockImplementationOnce(
        () =>
          ({
            getItemContent: jest.fn(() =>
              Promise.resolve(Readable.from(json5Data))
            ),
          } as any)
      );
      const res = await azure.getJsonFile('file.json5');
      expect(res).toEqual({ foo: 'bar' });
    });

    it('returns file content from branch or tag', async () => {
      const data = { foo: 'bar' };
      azureApi.gitApi.mockImplementationOnce(
        () =>
          ({
            getItemContent: jest.fn(() =>
              Promise.resolve(Readable.from(JSON.stringify(data)))
            ),
          } as any)
      );
      const res = await azure.getJsonFile('file.json', undefined, 'dev');
      expect(res).toEqual(data);
    });

    it('throws on malformed JSON', async () => {
      azureApi.gitApi.mockImplementationOnce(
        () =>
          ({
            getItemContent: jest.fn(() =>
              Promise.resolve(Readable.from('!@#'))
            ),
          } as any)
      );
      await expect(azure.getJsonFile('file.json')).rejects.toThrow();
    });

    it('throws on errors', async () => {
      azureApi.gitApi.mockImplementationOnce(
        () =>
          ({
            getItemContent: jest.fn(() => {
              throw new Error('some error');
            }),
          } as any)
      );
      await expect(azure.getJsonFile('file.json')).rejects.toThrow();
    });

    it('supports fetch from another repo', async () => {
      const data = { foo: 'bar' };
      const gitApiMock = {
        getItemContent: jest.fn(() =>
          Promise.resolve(Readable.from(JSON.stringify(data)))
        ),
        getRepositories: jest.fn(() =>
          Promise.resolve([
            { id: '123456', name: 'bar', project: { name: 'foo' } },
          ])
        ),
      };
      azureApi.gitApi.mockImplementationOnce(() => gitApiMock as any);
      const res = await azure.getJsonFile('file.json', 'foo/bar');
      expect(res).toEqual(data);
      expect(gitApiMock.getItemContent.mock.calls).toMatchSnapshot();
    });
  });
});<|MERGE_RESOLUTION|>--- conflicted
+++ resolved
@@ -41,11 +41,7 @@
     logger = (await import('../../../logger')).logger as never;
     git = require('../../../util/git');
     git.branchExists.mockReturnValue(true);
-<<<<<<< HEAD
-    git.isBranchStale.mockReturnValue(false);
-=======
-    git.isBranchBehindBase.mockResolvedValue(false);
->>>>>>> 0ed7072a
+    git.isBranchBehindBase.mockReturnValue(false);
     hostRules.find.mockReturnValue({
       token: 'token',
     });
