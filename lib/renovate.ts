#!/usr/bin/env node

<<<<<<< HEAD
import { bootstrap } from './proxy';
import { start } from './workers/global';

bootstrap();

// eslint-disable-next-line @typescript-eslint/no-floating-promises
(async (): Promise<void> => {
  process.exitCode = await start();
=======
import { logger } from './logger';
import * as proxy from './proxy';
import * as globalWorker from './workers/global';

// istanbul ignore next
process.on('unhandledRejection', (err) => {
  logger.error({ err }, 'unhandledRejection');
});

proxy.bootstrap();

// eslint-disable-next-line @typescript-eslint/no-floating-promises
(async (): Promise<void> => {
  process.exitCode = await globalWorker.start();
  // istanbul ignore if
  if (process.env.RENOVATE_X_HARD_EXIT) {
    process.exit(process.exitCode);
  }
>>>>>>> c83eb54d
})();<|MERGE_RESOLUTION|>--- conflicted
+++ resolved
@@ -1,21 +1,11 @@
 #!/usr/bin/env node
 
-<<<<<<< HEAD
-import { bootstrap } from './proxy';
-import { start } from './workers/global';
-
-bootstrap();
-
-// eslint-disable-next-line @typescript-eslint/no-floating-promises
-(async (): Promise<void> => {
-  process.exitCode = await start();
-=======
 import { logger } from './logger';
 import * as proxy from './proxy';
 import * as globalWorker from './workers/global';
 
-// istanbul ignore next
 process.on('unhandledRejection', (err) => {
+  /* c8 ignore next */
   logger.error({ err }, 'unhandledRejection');
 });
 
@@ -24,9 +14,8 @@
 // eslint-disable-next-line @typescript-eslint/no-floating-promises
 (async (): Promise<void> => {
   process.exitCode = await globalWorker.start();
-  // istanbul ignore if
   if (process.env.RENOVATE_X_HARD_EXIT) {
+    // istanbul ignore next
     process.exit(process.exitCode);
   }
->>>>>>> c83eb54d
 })();