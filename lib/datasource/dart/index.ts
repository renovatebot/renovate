--- conflicted
+++ resolved
@@ -23,12 +23,8 @@
   } = null;
   try {
     raw = await got(pkgUrl, {
-<<<<<<< HEAD
       responseType: 'json',
-=======
-      hostType: id,
-      json: true,
->>>>>>> 6f46153e
+      context: { hostType: id },
     });
   } catch (err) {
     if (err.statusCode === 404 || err.code === 'ENOTFOUND') {
