--- conflicted
+++ resolved
@@ -1,6 +1,8 @@
 import _got from '../../util/got';
 import railsInfo from './__fixtures__/rails/info.json';
 import railsVersions from './__fixtures__/rails/versions.json';
+import * as rubyVersioning from '../../versioning/ruby';
+import * as rubygems from '.';
 import { getPkgReleases } from '..';
 
 const got: any = _got;
@@ -31,9 +33,9 @@
     const SKIP_CACHE = process.env.RENOVATE_SKIP_CACHE;
 
     const params = {
-      versioning: 'ruby',
-      datasource: 'rubygems',
-      lookupName: 'rails',
+      versioning: rubyVersioning.id,
+      datasource: rubygems.id,
+      depName: 'rails',
       registryUrls: ['https://thirdparty.com', 'https://firstparty.com'],
     };
 
@@ -42,26 +44,16 @@
       jest.resetAllMocks();
     });
 
-<<<<<<< HEAD
     afterEach(() => {
       global.repoCache = {};
       process.env.RENOVATE_SKIP_CACHE = SKIP_CACHE;
-=======
-    it('returns null for missing pkg', async () => {
-      got.mockReturnValueOnce({});
-      expect(await rubygems.getReleases(params)).toBeNull();
->>>>>>> d90d94fc
     });
 
     it('returns null for rubygems.org package miss', async () => {
       const newparams = { ...params };
       newparams.registryUrls = [];
       got.mockReturnValueOnce({ body: rubygemsOrgVersions });
-<<<<<<< HEAD
       expect(await getPkgReleases(newparams)).toBeNull();
-=======
-      expect(await rubygems.getReleases(newparams)).toBeNull();
->>>>>>> d90d94fc
     });
 
     it('returns a dep for rubygems.org package hit', async () => {
@@ -71,11 +63,7 @@
         registryUrls: [],
       };
       got.mockReturnValueOnce({ body: rubygemsOrgVersions });
-<<<<<<< HEAD
       const res = await getPkgReleases(newparams);
-=======
-      const res = await rubygems.getReleases(newparams);
->>>>>>> d90d94fc
       expect(res).not.toBeNull();
       expect(res.releases).toHaveLength(2);
       expect(res).toMatchSnapshot();
@@ -91,22 +79,14 @@
       got.mockReturnValue({ body: rubygemsOrgVersions });
 
       expect(
-<<<<<<< HEAD
         await getPkgReleases({
-=======
-        await rubygems.getReleases({
->>>>>>> d90d94fc
           ...params,
           registryUrls: [],
         })
       ).toBeNull();
 
-<<<<<<< HEAD
       const res = await getPkgReleases({
         ...params,
-=======
-      const res = await rubygems.getReleases({
->>>>>>> d90d94fc
         lookupName: '1pass',
         registryUrls: [],
       });
@@ -120,13 +100,9 @@
         .mockReturnValueOnce({ body: railsInfo })
         .mockReturnValueOnce({ body: railsVersions });
 
-<<<<<<< HEAD
       const res = await getPkgReleases(params);
       expect(res.releases).toHaveLength(339);
       expect(res).toMatchSnapshot();
-=======
-      expect(await rubygems.getReleases(params)).toMatchSnapshot();
->>>>>>> d90d94fc
     });
 
     it('uses multiple source urls', async () => {
@@ -139,27 +115,14 @@
         .mockImplementationOnce(() => ({ body: railsInfo }))
         .mockImplementationOnce(() => ({ body: railsVersions }));
 
-<<<<<<< HEAD
       const res = await getPkgReleases(params);
       expect(res.releases).toHaveLength(339);
       expect(res).toMatchSnapshot();
-=======
-      expect(await rubygems.getReleases(params)).toMatchSnapshot();
->>>>>>> d90d94fc
     });
 
     it('returns null if mismatched name', async () => {
       got.mockReturnValueOnce({ body: { ...railsInfo, name: 'oooops' } });
-<<<<<<< HEAD
       expect(await getPkgReleases(params)).toBeNull();
-=======
-      expect(await rubygems.getReleases(params)).toBeNull();
-    });
-
-    afterEach(() => {
-      global.repoCache = {};
-      process.env.RENOVATE_SKIP_CACHE = SKIP_CACHE;
->>>>>>> d90d94fc
     });
   });
 });