--- conflicted
+++ resolved
@@ -57,12 +57,8 @@
 export const getDependency = async ({
   dependency,
   registry,
-<<<<<<< HEAD
-}): Promise<ReleaseResult> => {
+}): Promise<ReleaseResult | null> => {
   logger.debug({ dependency }, 'RubyGems lookup for dependency');
-=======
-}): Promise<ReleaseResult | null> => {
->>>>>>> 9409e86a
   try {
     const info = await fetch({ dependency, registry, path: INFO_PATH });
     if (!info) {
