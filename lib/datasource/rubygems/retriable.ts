--- conflicted
+++ resolved
@@ -14,26 +14,12 @@
   10
 );
 
-<<<<<<< HEAD
-const getBannedDelay = (retryAfter: string) =>
+const getBannedDelay = (retryAfter: string): number =>
   (parseInt(retryAfter, 10) || DEFAULT_BANNED_RETRY_AFTER) + 1;
-const getDefaultDelay = (count: number) =>
+const getDefaultDelay = (count: number): number =>
   +(NUMBER_OF_RETRIES / count).toFixed(3);
 
-const getErrorMessage = status => {
-=======
-const getDelayStep = (): number =>
-  parseInt(process.env.RENOVATE_RUBYGEMS_RETRY_DELAY_STEP || '1000', 10);
-
-const toMs = (value: number): number => value * getDelayStep();
-const getBannedDelay = (retryAfter: string): number =>
-  (parseInt(retryAfter, 10) || RETRY_AFTER) + 1;
-const getDefaultDelay = (count: number): number =>
-  (NUMBER_OF_RETRIES * getDelayStep()) / count;
-
-const getDelayMessage = (delay: any): string => `Retry in ${delay} seconds.`;
-const getErrorMessage = (status: number) => {
->>>>>>> 9409e86a
+const getErrorMessage = (status: number): string => {
   // istanbul ignore next
   switch (status) {
     case UNAUTHORIZED:
