--- conflicted
+++ resolved
@@ -1,8 +1,3 @@
-<<<<<<< HEAD
-export { getPkgReleases } from './releases';
-export { id } from './common';
-export const defaultRegistryUrls = ['https://rubygems.org'];
-=======
 export { getReleases } from './releases';
 export { id } from './common';
->>>>>>> d90d94fc
+export const defaultRegistryUrls = ['https://rubygems.org'];