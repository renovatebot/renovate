--- conflicted
+++ resolved
@@ -1,13 +1,7 @@
 const URL = require('url');
 const got = require('got');
 const parse = require('github-url-from-git');
-<<<<<<< HEAD
-const versioning = require('../versioning');
-
-const { isVersion, sortVersions } = versioning('semver');
-=======
 const { isVersion, sortVersions } = require('../versioning')('semver');
->>>>>>> bb78d47e
 
 module.exports = {
   getDependency,
@@ -36,9 +30,8 @@
     if (res.repository) {
       dep.repositoryUrl = parse(res.repository);
     }
-<<<<<<< HEAD
     const versions = Object.keys(res.versions)
-      .filter(version => isVersion(version))
+      .filter(isVersion)
       .sort(sortVersions);
 
     dep.releases = versions.map(version => {
@@ -46,25 +39,10 @@
       dep.homepage = dep.homepage || release.homepage;
       return {
         version,
-        gitHead: version,
+        gitRef: version,
         time: release.time,
       };
     });
-=======
-
-    Object.keys(res.versions)
-      .filter(isVersion)
-      .sort(sortVersions)
-      .forEach(version => {
-        const v = res.versions[version];
-        dep.homepage = dep.homepage || v.homepage;
-        const sanitize = isVersion;
-        dep.versions[sanitize(version)] = {
-          gitHead: version,
-          time: v.time,
-        };
-      });
->>>>>>> bb78d47e
     dep.homepage = dep.homepage || res.repository;
     logger.trace({ dep }, 'dep');
     return dep;
