# Datasources

Datasources are used in Renovate primarily to fetch released versions of packages.

## getReleases

The minimum exported interface for a datasource is a function called `getReleases` that takes a lookup config as input.

The config contains:

- `lookupName`: the package's full name including scope if present (e.g. `@foo/bar`)
- `registryUrls`: an array of registry Urls to try

`getReleases` should return an object containing:

- `releases`: an array of strings of matched versions. This is the only mandatory field.
- `deprecationMessage`: a string description of the package's deprecation notice, if applicable
- `sourceUrl`: a HTTP URL pointing to the source code (e.g. on GitHub)
- `homepage`: a HTTP URL for the package's homepage. Ideally should be empty if the homepage and sourceUrl are the same
- `changelogUrl`: a URL pointing to the package's Changelog (could be a markdown file, for example). If not present then Renovate will search the `sourceUrl` for a changelog file.
- `tags`: an object mapping tag -> version, e.g. `tags: { latest: '3.0.0' }`. This is only used by the `followTags` function.

## getDigest

<<<<<<< HEAD
Datasources that support the concept of digests (e.g. Docker digests and git commit hashes) also can export a `getDigest` function.
=======
Datasources that support the concept of digests (e.g. docker digests and Git commit hashes) also can export a `getDigest` function.
>>>>>>> 669b9a68

The `getDigest` function has two inputs:

- `config`: the Renovate config for the package being updated, contains same fields as `getReleases`
- `newValue`: the version or value to retrieve the digest for

The `getDigest` function returns a string output representing the digest value. If none is found then a return value of `null` should be returned.<|MERGE_RESOLUTION|>--- conflicted
+++ resolved
@@ -22,11 +22,7 @@
 
 ## getDigest
 
-<<<<<<< HEAD
-Datasources that support the concept of digests (e.g. Docker digests and git commit hashes) also can export a `getDigest` function.
-=======
-Datasources that support the concept of digests (e.g. docker digests and Git commit hashes) also can export a `getDigest` function.
->>>>>>> 669b9a68
+Datasources that support the concept of digests (e.g. Docker digests and Git commit hashes) also can export a `getDigest` function.
 
 The `getDigest` function has two inputs:
 
