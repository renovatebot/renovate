import { logger } from '../../logger';
import got from '../../util/got';
import { GetReleasesConfig, ReleaseResult } from '../common';

export const id = 'orb';

interface OrbRelease {
  homeUrl?: string;
  versions: {
    version: string;
  }[];
}

/**
 * orb.getPkgReleases
 *
 * This function will fetch an orb from CircleCI and return all semver versions.
 */
export async function getPkgReleases({
  lookupName,
}: GetReleasesConfig): Promise<ReleaseResult | null> {
  logger.debug({ lookupName }, 'orb.getPkgReleases()');
  const cacheNamespace = 'orb';
  const cacheKey = lookupName;
  const cachedResult = await renovateCache.get<ReleaseResult>(
    cacheNamespace,
    cacheKey
  );
  // istanbul ignore if
  if (cachedResult) {
    return cachedResult;
  }
  const url = 'https://circleci.com/graphql-unstable';
  const body = {
    query: `{orb(name:"${lookupName}"){name, homeUrl, versions {version, createdAt}}}`,
    variables: {},
  };
  try {
<<<<<<< HEAD
    const res = (
      await got.post<{ data: { orb: OrbRelease } }>(url, {
        json: body,
        responseType: 'json',
=======
    const res: OrbRelease = (
      await got.post(url, {
        body,
        hostType: id,
        json: true,
>>>>>>> 6f46153e
        retry: 5,
      })
    ).body.data.orb;
    if (!res) {
      logger.debug({ lookupName }, 'Failed to look up orb');
      return null;
    }
    // Simplify response before caching and returning
    const dep: ReleaseResult = {
      name: lookupName,
      versions: {},
      releases: null,
    };
    if (res.homeUrl && res.homeUrl.length) {
      dep.homepage = res.homeUrl;
    }
    dep.homepage =
      dep.homepage || `https://circleci.com/orbs/registry/orb/${lookupName}`;
    const releases = res.versions.map(v => v.version);
    dep.releases = releases.map(version => ({
      version,
    }));
    logger.trace({ dep }, 'dep');
    const cacheMinutes = 15;
    await renovateCache.set(cacheNamespace, cacheKey, dep, cacheMinutes);
    return dep;
  } catch (err) /* istanbul ignore next */ {
    logger.debug({ err }, 'CircleCI Orb lookup error');
    if (err.statusCode === 404 || err.code === 'ENOTFOUND') {
      logger.debug({ lookupName }, `CircleCI Orb lookup failure: not found`);
      return null;
    }
    logger.warn({ lookupName }, 'CircleCI Orb lookup failure: Unknown error');
    return null;
  }
}<|MERGE_RESOLUTION|>--- conflicted
+++ resolved
@@ -36,18 +36,11 @@
     variables: {},
   };
   try {
-<<<<<<< HEAD
     const res = (
       await got.post<{ data: { orb: OrbRelease } }>(url, {
         json: body,
         responseType: 'json',
-=======
-    const res: OrbRelease = (
-      await got.post(url, {
-        body,
-        hostType: id,
-        json: true,
->>>>>>> 6f46153e
+        context: { hostType: id },
         retry: 5,
       })
     ).body.data.orb;
