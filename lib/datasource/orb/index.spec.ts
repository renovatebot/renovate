--- conflicted
+++ resolved
@@ -1,8 +1,3 @@
-<<<<<<< HEAD
-import * as runCache from '../../util/cache/run';
-=======
-import * as globalCache from '../../util/cache/global';
->>>>>>> 73694efd
 import _got from '../../util/got';
 import * as datasource from '.';
 
@@ -35,11 +30,6 @@
   describe('getReleases', () => {
     beforeEach(() => {
       jest.clearAllMocks();
-<<<<<<< HEAD
-      runCache.clear();
-=======
-      return globalCache.rmAll();
->>>>>>> 73694efd
     });
     it('returns null for empty result', async () => {
       got.mockReturnValueOnce({ body: {} });
