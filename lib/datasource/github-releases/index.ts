--- conflicted
+++ resolved
@@ -1,10 +1,5 @@
-<<<<<<< HEAD
+import { logger } from '../../logger';
 import { GithubHttp } from '../../util/http/github';
-import { ReleaseResult, GetReleasesConfig } from '../common';
-=======
->>>>>>> 53ca9130
-import { logger } from '../../logger';
-import { api } from '../../platform/github/gh-got-wrapper';
 import { GetReleasesConfig, ReleaseResult } from '../common';
 
 export const id = 'github-releases';
