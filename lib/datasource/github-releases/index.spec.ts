<<<<<<< HEAD
import * as httpMock from '../../../test/httpMock';
import { clear } from '../../util/cache/run';
import * as _hostRules from '../../util/host-rules';
=======
import { api } from '../../platform/github/gh-got-wrapper';
import * as globalCache from '../../util/cache/global';

>>>>>>> f71c08cc
import * as github from '.';

jest.mock('../../util/host-rules');
const hostRules: any = _hostRules;

const githubApiHost = 'https://api.github.com';

describe('datasource/github-releases', () => {
<<<<<<< HEAD
  beforeEach(async () => {
    await global.renovateCache.rmAll();
    hostRules.hosts = jest.fn(() => []);
    hostRules.find.mockReturnValue({
      token: 'some-token',
    });
    httpMock.setup();
  });

  afterEach(() => {
    httpMock.reset();
    clear();
  });

  describe('getReleases', () => {
=======
  beforeEach(() => globalCache.rmAll());
  describe('getReleases', () => {
    beforeAll(() => globalCache.rmAll());
>>>>>>> f71c08cc
    it('returns releases', async () => {
      httpMock
        .scope(githubApiHost)
        .get('/repos/some/dep/releases?per_page=100')
        .reply(200, [
          { tag_name: 'a', published_at: '2020-03-09T13:00:00Z' },
          { tag_name: 'v', published_at: '2020-03-09T12:00:00Z' },
          { tag_name: '1.0.0', published_at: '2020-03-09T11:00:00Z' },
          { tag_name: 'v1.1.0', published_at: '2020-03-09T10:00:00Z' },
        ]);

      const res = await github.getReleases({
        lookupName: 'some/dep',
      });
      expect(res).toMatchSnapshot();
      expect(res.releases).toHaveLength(4);
      expect(
        res.releases.find((release) => release.version === 'v1.1.0')
      ).toBeDefined();
      expect(httpMock.getTrace()).toMatchSnapshot();
    });
  });
});<|MERGE_RESOLUTION|>--- conflicted
+++ resolved
@@ -1,12 +1,7 @@
-<<<<<<< HEAD
 import * as httpMock from '../../../test/httpMock';
-import { clear } from '../../util/cache/run';
+import * as globalCache from '../../util/cache/global';
+import * as runCache from '../../util/cache/run';
 import * as _hostRules from '../../util/host-rules';
-=======
-import { api } from '../../platform/github/gh-got-wrapper';
-import * as globalCache from '../../util/cache/global';
-
->>>>>>> f71c08cc
 import * as github from '.';
 
 jest.mock('../../util/host-rules');
@@ -15,9 +10,8 @@
 const githubApiHost = 'https://api.github.com';
 
 describe('datasource/github-releases', () => {
-<<<<<<< HEAD
   beforeEach(async () => {
-    await global.renovateCache.rmAll();
+    await globalCache.rmAll();
     hostRules.hosts = jest.fn(() => []);
     hostRules.find.mockReturnValue({
       token: 'some-token',
@@ -27,15 +21,10 @@
 
   afterEach(() => {
     httpMock.reset();
-    clear();
+    runCache.clear();
   });
 
   describe('getReleases', () => {
-=======
-  beforeEach(() => globalCache.rmAll());
-  describe('getReleases', () => {
-    beforeAll(() => globalCache.rmAll());
->>>>>>> f71c08cc
     it('returns releases', async () => {
       httpMock
         .scope(githubApiHost)
