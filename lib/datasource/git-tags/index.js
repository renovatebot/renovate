--- conflicted
+++ resolved
@@ -5,17 +5,12 @@
 
 async function getPkgReleases({ lookupName, registryUrls = [] }) {
   try {
-<<<<<<< HEAD
     for (let idx = 0; idx < registryUrls.length; idx += 1) {
       const registryUrl = registryUrls[idx];
+
       const cachedResult = await renovateCache.get(cacheNamespace, registryUrl);
       /* istanbul ignore next line */
       if (cachedResult) return cachedResult;
-=======
-    const cachedResult = await renovateCache.get(cacheNamespace, lookupName);
-    // istanbul ignore if
-    if (cachedResult) return cachedResult;
->>>>>>> ec46ec6a
 
       const url = /\.git$/.test(registryUrl)
         ? registryUrl
