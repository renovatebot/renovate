--- conflicted
+++ resolved
@@ -1,11 +1,5 @@
 const got = require('got');
-<<<<<<< HEAD
-const versioning = require('../versioning');
-
-const { isVersion, sortVersions } = versioning('pep440');
-=======
 const { isVersion, sortVersions } = require('../versioning')('semver');
->>>>>>> bb78d47e
 
 module.exports = {
   getDependency,
@@ -32,24 +26,13 @@
     }
     dependency.releases = [];
     if (dep.releases) {
-<<<<<<< HEAD
       const versions = Object.keys(dep.releases)
-        .filter(version => isVersion(version))
+        .filter(isVersion)
         .sort(sortVersions);
       dependency.releases = versions.map(version => ({
-        version: isVersion(version),
+        version,
         date: (dep.releases[version][0] || {}).upload_time,
       }));
-=======
-      Object.keys(dep.releases)
-        .filter(isVersion)
-        .sort(sortVersions)
-        .forEach(release => {
-          dependency.versions[release] = {
-            date: (dep.releases[release][0] || {}).upload_time,
-          };
-        });
->>>>>>> bb78d47e
     }
     return dependency;
   } catch (err) {
