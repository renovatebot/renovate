--- conflicted
+++ resolved
@@ -91,21 +91,9 @@
 
       return release;
     }
-<<<<<<< HEAD
-    if (
-      err.statusCode === 429 ||
-      (err.statusCode >= 500 && err.statusCode < 600)
-    ) {
-      throw new DatasourceError(err);
-    }
-    logger.warn({ err, lookupName }, 'galaxy lookup failure: Unknown error');
-    return null;
-  }
-=======
   );
 
   const cacheMinutes = 10;
   await renovateCache.set(cacheNamespace, cacheKey, result, cacheMinutes);
   return result;
->>>>>>> bce6036a
 }