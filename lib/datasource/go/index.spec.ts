--- conflicted
+++ resolved
@@ -13,25 +13,14 @@
 const getDigestBitbucketMock = jest.fn();
 jest.mock('./releases-direct', () => {
   return {
-<<<<<<< HEAD
     GoDirectDatasource: jest.fn().mockImplementation(() => {
       return {
         github: { getDigest: () => getDigestGithubMock() },
         gitlab: { getDigest: () => getDigestGitlabMock() },
+        bitbucket: { getDigest: () => getDigestBitbucketMock() },
         getReleases: () => getReleasesDirectMock(),
       };
     }),
-=======
-    GoDirectDatasource: jest.fn().mockImplementation(() => ({
-      gitlab: {
-        getDigest: () => getDigestGitlabMock(),
-      },
-      bitbucket: {
-        getDigest: () => getDigestBitbucketMock(),
-      },
-      getReleases: () => getReleasesDirectMock(),
-    })),
->>>>>>> a7d4f52b
   };
 });
 
