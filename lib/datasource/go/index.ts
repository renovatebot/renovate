import URL from 'url';
import { PLATFORM_TYPE_GITLAB } from '../../constants/platforms';
import { logger } from '../../logger';
import * as hostRules from '../../util/host-rules';
import { regEx } from '../../util/regex';
import { trimTrailingSlash } from '../../util/url';
import * as bitbucket from '../bitbucket-tags';
import * as github from '../github-tags';
import * as gitlab from '../gitlab-tags';
import type { DigestConfig, GetReleasesConfig, ReleaseResult } from '../types';
<<<<<<< HEAD
import { http } from './common';
import * as goproxy from './goproxy';

export { id } from './common';
=======
import type { DataSource } from './types';
>>>>>>> 5ef3b3ee

export const customRegistrySupport = false;

const gitlabRegExp = /^(https:\/\/[^/]*gitlab\.[^/]*)\/(.*)$/;

async function getDatasource(goModule: string): Promise<DataSource | null> {
  if (goModule.startsWith('gopkg.in/')) {
    const [pkg] = goModule.replace('gopkg.in/', '').split('.');
    if (pkg.includes('/')) {
      return { datasource: github.id, lookupName: pkg };
    }
    return {
      datasource: github.id,
      lookupName: `go-${pkg}/${pkg}`,
    };
  }
  if (goModule.startsWith('github.com/')) {
    const split = goModule.split('/');
    const lookupName = split[1] + '/' + split[2];
    return {
      datasource: github.id,
      lookupName,
    };
  }

  if (goModule.startsWith('bitbucket.org/')) {
    const split = goModule.split('/');
    const lookupName = split[1] + '/' + split[2];
    return {
      datasource: bitbucket.id,
      lookupName,
    };
  }

  const pkgUrl = `https://${goModule}?go-get=1`;
  const res = (await http.get(pkgUrl)).body;
  const sourceMatch = regEx(
    `<meta\\s+name="go-source"\\s+content="([^\\s]+)\\s+([^\\s]+)`
  ).exec(res);
  if (sourceMatch) {
    const [, prefix, goSourceUrl] = sourceMatch;
    if (!goModule.startsWith(prefix)) {
      logger.trace({ goModule }, 'go-source header prefix not match');
      return null;
    }
    logger.debug({ goModule, goSourceUrl }, 'Go lookup source url');
    if (goSourceUrl?.startsWith('https://github.com/')) {
      return {
        datasource: github.id,
        lookupName: goSourceUrl
          .replace('https://github.com/', '')
          .replace(/\/$/, ''),
      };
    }
    const gitlabRes = gitlabRegExp.exec(goSourceUrl);
    if (gitlabRes) {
      return {
        datasource: gitlab.id,
        registryUrl: gitlabRes[1],
        lookupName: gitlabRes[2].replace(/\/$/, ''),
      };
    }

    const opts = hostRules.find({
      hostType: PLATFORM_TYPE_GITLAB,
      url: goSourceUrl,
    });
    if (opts.token) {
      // get server base url from import url
      const parsedUrl = URL.parse(goSourceUrl);

      // split the go module from the URL: host/go/module -> go/module
      const split = goModule.split('/');
      const lookupName = split[1] + '/' + split[2];

      const registryUrl = `${parsedUrl.protocol}//${parsedUrl.host}`;

      return {
        datasource: gitlab.id,
        registryUrl,
        lookupName,
      };
    }
  } else {
    // GitHub Enterprise only returns a go-import meta
    const importMatch = regEx(
      `<meta\\s+name="go-import"\\s+content="([^\\s]+)\\s+([^\\s]+)\\s+([^\\s]+)">`
    ).exec(res);
    if (importMatch) {
      const [, prefix, , goImportURL] = importMatch;
      if (!goModule.startsWith(prefix)) {
        logger.trace({ goModule }, 'go-import header prefix not match');
        return null;
      }
      logger.debug({ goModule, goImportURL }, 'Go lookup import url');

      // get server base url from import url
      const parsedUrl = URL.parse(goImportURL);

      // split the go module from the URL: host/go/module -> go/module
      const lookupName = trimTrailingSlash(parsedUrl.pathname)
        .replace(/\.git$/, '')
        .split('/')
        .slice(-2)
        .join('/');

      return {
        datasource: github.id,
        registryUrl: `${parsedUrl.protocol}//${parsedUrl.host}`,
        lookupName,
      };
    }

    logger.trace({ goModule }, 'No go-source or go-import header found');
  }
  return null;
}

/**
 * go.getReleases
 *
 * This datasource resolves a go module URL into its source repository
 *  and then fetch it if it is on GitHub.
 *
 * This function will:
 *  - Determine the source URL for the module
 *  - Call the respective getReleases in github/gitlab to retrieve the tags
 *  - Filter module tags according to the module path
 */
export async function getReleases(
  config: GetReleasesConfig
): Promise<ReleaseResult | null> {
  const { lookupName } = config;

  let res: ReleaseResult = null;

  logger.trace(`goproxy.getReleases(${lookupName})`);
  res = await goproxy.getReleases(config);
  if (res) {
    return res;
  }

  logger.trace(`go.getReleases(${lookupName})`);
  const source = await getDatasource(lookupName);

  if (!source) {
    logger.info(
      { lookupName },
      'Unsupported go host - cannot look up versions'
    );
    return null;
  }

  switch (source.datasource) {
    case github.id: {
      res = await github.getReleases(source);
      break;
    }
    case gitlab.id: {
      res = await gitlab.getReleases(source);
      break;
    }
    case bitbucket.id: {
      res = await bitbucket.getReleases(source);
      break;
    }
    /* istanbul ignore next: can never happen, makes lint happy */
    default: {
      return null;
    }
  }

  // istanbul ignore if
  if (!res) {
    return null;
  }

  /**
   * github.com/org/mod/submodule should be tagged as submodule/va.b.c
   * and that tag should be used instead of just va.b.c, although for compatibility
   * the old behaviour stays the same.
   */
  const nameParts = lookupName.replace(/\/v\d+$/, '').split('/');
  logger.trace({ nameParts, releases: res.releases }, 'go.getReleases');

  // If it has more than 3 parts it's a submodule
  if (nameParts.length > 3) {
    const prefix = nameParts.slice(3, nameParts.length).join('/');
    logger.trace(`go.getReleases.prefix:${prefix}`);

    // Filter the releases so that we only get the ones that are for this submodule
    // Also trim the submodule prefix from the version number
    const submodReleases = res.releases
      .filter((release) => release.version?.startsWith(prefix))
      .map((release) => {
        const r2 = release;
        r2.version = r2.version.replace(`${prefix}/`, '');
        return r2;
      });
    logger.trace({ submodReleases }, 'go.getReleases');

    return {
      sourceUrl: res.sourceUrl,
      releases: submodReleases,
    };
  }

  if (res.releases) {
    res.releases = res.releases.filter((release) =>
      release.version?.startsWith('v')
    );
  }

  return res;
}

/**
 * go.getDigest
 *
 * This datasource resolves a go module URL into its source repository
 *  and then fetches the digest it if it is on GitHub.
 *
 * This function will:
 *  - Determine the source URL for the module
 *  - Call the respective getDigest in github to retrieve the commit hash
 */
export async function getDigest(
  { lookupName }: Partial<DigestConfig>,
  value?: string
): Promise<string | null> {
  const source = await getDatasource(lookupName);
  if (!source) {
    return null;
  }

  // ignore v0.0.0- pseudo versions that are used Go Modules - look up default branch instead
  const tag = value && !value.startsWith('v0.0.0-2') ? value : undefined;

  switch (source.datasource) {
    case github.id: {
      return github.getDigest(source, tag);
    }
    case bitbucket.id: {
      return bitbucket.getDigest(source, tag);
    }
    /* istanbul ignore next: can never happen, makes lint happy */
    default: {
      return null;
    }
  }
}<|MERGE_RESOLUTION|>--- conflicted
+++ resolved
@@ -8,14 +8,11 @@
 import * as github from '../github-tags';
 import * as gitlab from '../gitlab-tags';
 import type { DigestConfig, GetReleasesConfig, ReleaseResult } from '../types';
-<<<<<<< HEAD
 import { http } from './common';
 import * as goproxy from './goproxy';
+import type { DataSource } from './types';
 
 export { id } from './common';
-=======
-import type { DataSource } from './types';
->>>>>>> 5ef3b3ee
 
 export const customRegistrySupport = false;
 
