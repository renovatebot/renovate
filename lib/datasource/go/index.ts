--- conflicted
+++ resolved
@@ -31,11 +31,7 @@
       hostType: 'go',
     })).body;
     const sourceMatch = res.match(
-<<<<<<< HEAD
-      regEx(`<meta name="go-source" content="${name}\\s+([^\\s]+)`)
-=======
-      new RegExp(`<meta\\s+name="go-source"\\s+content="${name}\\s+([^\\s]+)`)
->>>>>>> f1073965
+      regEx(`<meta\\s+name="go-source"\\s+content="${name}\\s+([^\\s]+)`)
     );
     if (sourceMatch) {
       const [, goSourceUrl] = sourceMatch;
