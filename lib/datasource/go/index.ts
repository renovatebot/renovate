--- conflicted
+++ resolved
@@ -1,17 +1,9 @@
-<<<<<<< HEAD
-=======
-import URL from 'url';
 import { PLATFORM_TYPE_GITLAB } from '../../constants/platforms';
->>>>>>> ccdb09fe
 import { logger } from '../../logger';
 import * as hostRules from '../../util/host-rules';
 import { Http } from '../../util/http';
 import { regEx } from '../../util/regex';
-<<<<<<< HEAD
-import { parseUrl } from '../../util/url';
-=======
-import { trimTrailingSlash } from '../../util/url';
->>>>>>> ccdb09fe
+import { parseUrl, trimTrailingSlash } from '../../util/url';
 import * as bitbucket from '../bitbucket-tags';
 import * as github from '../github-tags';
 import * as gitlab from '../gitlab-tags';
@@ -92,7 +84,7 @@
     });
     if (opts.token) {
       // get server base url from import url
-      const parsedUrl = URL.parse(goSourceUrl);
+      const parsedUrl = parseUrl(goSourceUrl);
 
       // split the go module from the URL: host/go/module -> go/module
       const split = goModule.split('/');
