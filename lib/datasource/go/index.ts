import URL from 'url';
import { PLATFORM_TYPE_GITLAB } from '../../constants/platforms';
import { logger } from '../../logger';
import * as hostRules from '../../util/host-rules';
import { regEx } from '../../util/regex';
import { trimTrailingSlash } from '../../util/url';
import { BitBucketTagsDatasource } from '../bitbucket-tags';
import * as github from '../github-tags';
import * as gitlab from '../gitlab-tags';
import type { DigestConfig, GetReleasesConfig, ReleaseResult } from '../types';
import { http } from './common';
import * as goproxy from './goproxy';
import type { DataSource } from './types';

export { id } from './common';

export const customRegistrySupport = false;

<<<<<<< HEAD
const gitlabRegExp = /^(https:\/\/[^/]*gitlab\.[^/]*)\/(.*)$/;
=======
const http = new Http(id);
const gitlabRegExp = /^(https:\/\/[^/]*gitlab.[^/]*)\/(.*)$/;
const bitbucket = new BitBucketTagsDatasource();
>>>>>>> 3749df28

async function getDatasource(goModule: string): Promise<DataSource | null> {
  if (goModule.startsWith('gopkg.in/')) {
    const [pkg] = goModule.replace('gopkg.in/', '').split('.');
    if (pkg.includes('/')) {
      return { datasource: github.id, lookupName: pkg };
    }
    return {
      datasource: github.id,
      lookupName: `go-${pkg}/${pkg}`,
    };
  }
  if (goModule.startsWith('github.com/')) {
    const split = goModule.split('/');
    const lookupName = split[1] + '/' + split[2];
    return {
      datasource: github.id,
      lookupName,
    };
  }

  if (goModule.startsWith('bitbucket.org/')) {
    const split = goModule.split('/');
    const lookupName = split[1] + '/' + split[2];
    return {
      datasource: bitbucket.id,
      lookupName,
    };
  }

  const pkgUrl = `https://${goModule}?go-get=1`;
  const res = (await http.get(pkgUrl)).body;
  const sourceMatch = regEx(
    `<meta\\s+name="go-source"\\s+content="([^\\s]+)\\s+([^\\s]+)`
  ).exec(res);
  if (sourceMatch) {
    const [, prefix, goSourceUrl] = sourceMatch;
    if (!goModule.startsWith(prefix)) {
      logger.trace({ goModule }, 'go-source header prefix not match');
      return null;
    }
    logger.debug({ goModule, goSourceUrl }, 'Go lookup source url');
    if (goSourceUrl?.startsWith('https://github.com/')) {
      return {
        datasource: github.id,
        lookupName: goSourceUrl
          .replace('https://github.com/', '')
          .replace(/\/$/, ''),
      };
    }
    const gitlabRes = gitlabRegExp.exec(goSourceUrl);
    if (gitlabRes) {
      return {
        datasource: gitlab.id,
        registryUrl: gitlabRes[1],
        lookupName: gitlabRes[2].replace(/\/$/, ''),
      };
    }

    const opts = hostRules.find({
      hostType: PLATFORM_TYPE_GITLAB,
      url: goSourceUrl,
    });
    if (opts.token) {
      // get server base url from import url
      const parsedUrl = URL.parse(goSourceUrl);

      // split the go module from the URL: host/go/module -> go/module
      const split = goModule.split('/');
      const lookupName = split[1] + '/' + split[2];

      const registryUrl = `${parsedUrl.protocol}//${parsedUrl.host}`;

      return {
        datasource: gitlab.id,
        registryUrl,
        lookupName,
      };
    }
  } else {
    // GitHub Enterprise only returns a go-import meta
    const importMatch = regEx(
      `<meta\\s+name="go-import"\\s+content="([^\\s]+)\\s+([^\\s]+)\\s+([^\\s]+)">`
    ).exec(res);
    if (importMatch) {
      const [, prefix, , goImportURL] = importMatch;
      if (!goModule.startsWith(prefix)) {
        logger.trace({ goModule }, 'go-import header prefix not match');
        return null;
      }
      logger.debug({ goModule, goImportURL }, 'Go lookup import url');

      // get server base url from import url
      const parsedUrl = URL.parse(goImportURL);

      // split the go module from the URL: host/go/module -> go/module
      const lookupName = trimTrailingSlash(parsedUrl.pathname)
        .replace(/\.git$/, '')
        .split('/')
        .slice(-2)
        .join('/');

      return {
        datasource: github.id,
        registryUrl: `${parsedUrl.protocol}//${parsedUrl.host}`,
        lookupName,
      };
    }

    logger.trace({ goModule }, 'No go-source or go-import header found');
  }
  return null;
}

/**
 * go.getReleases
 *
 * This datasource resolves a go module URL into its source repository
 *  and then fetch it if it is on GitHub.
 *
 * This function will:
 *  - Determine the source URL for the module
 *  - Call the respective getReleases in github/gitlab to retrieve the tags
 *  - Filter module tags according to the module path
 */
export async function getReleases(
  config: GetReleasesConfig
): Promise<ReleaseResult | null> {
  const { lookupName } = config;

  let res: ReleaseResult = null;

  logger.trace(`goproxy.getReleases(${lookupName})`);
  res = await goproxy.getReleases(config);
  if (res) {
    return res;
  }

  logger.trace(`go.getReleases(${lookupName})`);
  const source = await getDatasource(lookupName);

  if (!source) {
    logger.info(
      { lookupName },
      'Unsupported go host - cannot look up versions'
    );
    return null;
  }

  switch (source.datasource) {
    case github.id: {
      res = await github.getReleases(source);
      break;
    }
    case gitlab.id: {
      res = await gitlab.getReleases(source);
      break;
    }
    case bitbucket.id: {
      res = await bitbucket.getReleases(source);
      break;
    }
    /* istanbul ignore next: can never happen, makes lint happy */
    default: {
      return null;
    }
  }

  // istanbul ignore if
  if (!res) {
    return null;
  }

  /**
   * github.com/org/mod/submodule should be tagged as submodule/va.b.c
   * and that tag should be used instead of just va.b.c, although for compatibility
   * the old behaviour stays the same.
   */
  const nameParts = lookupName.replace(/\/v\d+$/, '').split('/');
  logger.trace({ nameParts, releases: res.releases }, 'go.getReleases');

  // If it has more than 3 parts it's a submodule
  if (nameParts.length > 3) {
    const prefix = nameParts.slice(3, nameParts.length).join('/');
    logger.trace(`go.getReleases.prefix:${prefix}`);

    // Filter the releases so that we only get the ones that are for this submodule
    // Also trim the submodule prefix from the version number
    const submodReleases = res.releases
      .filter((release) => release.version?.startsWith(prefix))
      .map((release) => {
        const r2 = release;
        r2.version = r2.version.replace(`${prefix}/`, '');
        return r2;
      });
    logger.trace({ submodReleases }, 'go.getReleases');

    return {
      sourceUrl: res.sourceUrl,
      releases: submodReleases,
    };
  }

  if (res.releases) {
    res.releases = res.releases.filter((release) =>
      release.version?.startsWith('v')
    );
  }

  return res;
}

/**
 * go.getDigest
 *
 * This datasource resolves a go module URL into its source repository
 *  and then fetches the digest it if it is on GitHub.
 *
 * This function will:
 *  - Determine the source URL for the module
 *  - Call the respective getDigest in github to retrieve the commit hash
 */
export async function getDigest(
  { lookupName }: Partial<DigestConfig>,
  value?: string
): Promise<string | null> {
  const source = await getDatasource(lookupName);
  if (!source) {
    return null;
  }

  // ignore v0.0.0- pseudo versions that are used Go Modules - look up default branch instead
  const tag = value && !value.startsWith('v0.0.0-2') ? value : undefined;

  switch (source.datasource) {
    case github.id: {
      return github.getDigest(source, tag);
    }
    case bitbucket.id: {
      return bitbucket.getDigest(source, tag);
    }
    /* istanbul ignore next: can never happen, makes lint happy */
    default: {
      return null;
    }
  }
}<|MERGE_RESOLUTION|>--- conflicted
+++ resolved
@@ -16,13 +16,9 @@
 
 export const customRegistrySupport = false;
 
-<<<<<<< HEAD
+const http = new Http(id);
 const gitlabRegExp = /^(https:\/\/[^/]*gitlab\.[^/]*)\/(.*)$/;
-=======
-const http = new Http(id);
-const gitlabRegExp = /^(https:\/\/[^/]*gitlab.[^/]*)\/(.*)$/;
 const bitbucket = new BitBucketTagsDatasource();
->>>>>>> 3749df28
 
 async function getDatasource(goModule: string): Promise<DataSource | null> {
   if (goModule.startsWith('gopkg.in/')) {
