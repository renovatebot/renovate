import { cache } from '../../util/cache/package/decorator';
import { Datasource } from '../datasource';
<<<<<<< HEAD
import { GithubTagsDatasource } from '../github-tags';
import * as gitlab from '../gitlab-tags';
=======
import * as github from '../github-tags';
import { GitlabTagsDatasource } from '../gitlab-tags';
>>>>>>> fb1d2e8f
import type { DigestConfig, GetReleasesConfig, ReleaseResult } from '../types';
import { BaseGoDatasource } from './base';
import { bitbucket } from './common';
import { GoDirectDatasource } from './releases-direct';
import { GoProxyDatasource } from './releases-goproxy';

export class GoDatasource extends Datasource {
  static readonly id = 'go';

  constructor() {
    super(GoDatasource.id);
  }

  override readonly customRegistrySupport = false;

  readonly goproxy = new GoProxyDatasource();
  readonly direct = new GoDirectDatasource();

  @cache({
    namespace: `datasource-${GoDatasource.id}`,
    key: ({ lookupName }: Partial<DigestConfig>) => `${lookupName}-digest`,
  })
  getReleases(config: GetReleasesConfig): Promise<ReleaseResult | null> {
    return process.env.GOPROXY
      ? this.goproxy.getReleases(config)
      : this.direct.getReleases(config);
  }

  /**
   * go.getDigest
   *
   * This datasource resolves a go module URL into its source repository
   *  and then fetches the digest it if it is on GitHub.
   *
   * This function will:
   *  - Determine the source URL for the module
   *  - Call the respective getDigest in github to retrieve the commit hash
   */
  @cache({
    namespace: GoDatasource.id,
    key: ({ lookupName }: Partial<DigestConfig>) => `${lookupName}-digest`,
  })
  override async getDigest(
    { lookupName }: Partial<DigestConfig>,
    value?: string
  ): Promise<string | null> {
    const source = await BaseGoDatasource.getDatasource(lookupName);
    if (!source) {
      return null;
    }

    // ignore v0.0.0- pseudo versions that are used Go Modules - look up default branch instead
    const tag = value && !value.startsWith('v0.0.0-2') ? value : undefined;

    switch (source.datasource) {
      case GithubTagsDatasource.id: {
        return this.direct.github.getDigest(source, tag);
      }
      case bitbucket.id: {
        return bitbucket.getDigest(source, tag);
      }
      case GitlabTagsDatasource.id: {
        return this.direct.gitlab.getDigest(source, tag);
      }
      /* istanbul ignore next: can never happen, makes lint happy */
      default: {
        return null;
      }
    }
  }
}<|MERGE_RESOLUTION|>--- conflicted
+++ resolved
@@ -1,12 +1,7 @@
 import { cache } from '../../util/cache/package/decorator';
 import { Datasource } from '../datasource';
-<<<<<<< HEAD
 import { GithubTagsDatasource } from '../github-tags';
-import * as gitlab from '../gitlab-tags';
-=======
-import * as github from '../github-tags';
 import { GitlabTagsDatasource } from '../gitlab-tags';
->>>>>>> fb1d2e8f
 import type { DigestConfig, GetReleasesConfig, ReleaseResult } from '../types';
 import { BaseGoDatasource } from './base';
 import { bitbucket } from './common';
