import { logger } from '../../logger';
import got from '../../util/got';
import * as github from '../github-tags';
import { DigestConfig, GetReleasesConfig, ReleaseResult } from '../common';
import { regEx } from '../../util/regex';
import {
  DATASOURCE_GITHUB_TAGS,
  DATASOURCE_GO,
} from '../../constants/data-binary-source';

interface DataSource {
  datasource: string;
  lookupName: string;
}

async function getDatasource(goModule: string): Promise<DataSource | null> {
  if (goModule.startsWith('gopkg.in/')) {
    const [pkg] = goModule.replace('gopkg.in/', '').split('.');
    if (pkg.includes('/')) {
      return { datasource: DATASOURCE_GITHUB_TAGS, lookupName: pkg };
    }
    return {
      datasource: DATASOURCE_GITHUB_TAGS,
      lookupName: `go-${pkg}/${pkg}`,
    };
  }
  if (goModule.startsWith('github.com/')) {
    const split = goModule.split('/');
    const lookupName = split[1] + '/' + split[2];
    return {
      datasource: DATASOURCE_GITHUB_TAGS,
      lookupName,
    };
  }
  const pkgUrl = `https://${goModule}?go-get=1`;
  try {
    const res = (
      await got(pkgUrl, {
        context: { hostType: DATASOURCE_GO },
      })
    ).body;
<<<<<<< HEAD
    const sourceMatch = regEx(
      `<meta\\s+name="go-source"\\s+content="${name}\\s+([^\\s]+)`
    ).exec(res);
=======
    const sourceMatch = res.match(
      regEx(`<meta\\s+name="go-source"\\s+content="${goModule}\\s+([^\\s]+)`)
    );
>>>>>>> 8571108d
    if (sourceMatch) {
      const [, goSourceUrl] = sourceMatch;
      logger.debug({ goModule, goSourceUrl }, 'Go lookup source url');
      if (goSourceUrl && goSourceUrl.startsWith('https://github.com/')) {
        return {
          datasource: DATASOURCE_GITHUB_TAGS,
          lookupName: goSourceUrl
            .replace('https://github.com/', '')
            .replace(/\/$/, ''),
        };
      }
    } else {
      logger.trace({ goModule }, 'No go-source header found');
    }
    return null;
  } catch (err) {
    if (err.statusCode === 404 || err.code === 'ENOTFOUND') {
      logger.debug(
        { dependency: goModule },
        `Dependency lookup failure: not found`
      );
      logger.debug({
        err,
      });
      return null;
    }
    logger.debug({ err, goModule }, 'go lookup failure: Unknown error');
    return null;
  }
}

/**
 * go.getPkgReleases
 *
 * This datasource resolves a go module URL into its source repository
 *  and then fetch it if it is on GitHub.
 *
 * This function will:
 *  - Determine the source URL for the module
 *  - Call the respective getPkgReleases in github to retrieve the tags
 */
export async function getPkgReleases({
  lookupName,
}: Partial<GetReleasesConfig>): Promise<ReleaseResult | null> {
  logger.trace(`go.getPkgReleases(${lookupName})`);
  const source = await getDatasource(lookupName);
  if (source && source.datasource === DATASOURCE_GITHUB_TAGS) {
    const res = await github.getPkgReleases(source);
    if (res && res.releases) {
      res.releases = res.releases.filter(
        release => release.version && release.version.startsWith('v')
      );
    }
    return res;
  }
  return null;
}

/**
 * go.getDigest
 *
 * This datasource resolves a go module URL into its source repository
 *  and then fetches the digest it if it is on GitHub.
 *
 * This function will:
 *  - Determine the source URL for the module
 *  - Call the respective getDigest in github to retrieve the commit hash
 */
export async function getDigest(
  { lookupName }: Partial<DigestConfig>,
  value?: string
): Promise<string | null> {
  const source = await getDatasource(lookupName);
  if (source && source.datasource === DATASOURCE_GITHUB_TAGS) {
    // ignore v0.0.0- pseudo versions that are used Go Modules - look up default branch instead
    const tag = value && !value.startsWith('v0.0.0-2') ? value : undefined;
    const digest = await github.getDigest(source, tag);
    return digest;
  }
  return null;
}<|MERGE_RESOLUTION|>--- conflicted
+++ resolved
@@ -39,15 +39,9 @@
         context: { hostType: DATASOURCE_GO },
       })
     ).body;
-<<<<<<< HEAD
     const sourceMatch = regEx(
-      `<meta\\s+name="go-source"\\s+content="${name}\\s+([^\\s]+)`
+      `<meta\\s+name="go-source"\\s+content="${goModule}\\s+([^\\s]+)`
     ).exec(res);
-=======
-    const sourceMatch = res.match(
-      regEx(`<meta\\s+name="go-source"\\s+content="${goModule}\\s+([^\\s]+)`)
-    );
->>>>>>> 8571108d
     if (sourceMatch) {
       const [, goSourceUrl] = sourceMatch;
       logger.debug({ goModule, goSourceUrl }, 'Go lookup source url');
