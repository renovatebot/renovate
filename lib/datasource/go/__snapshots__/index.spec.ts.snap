--- conflicted
+++ resolved
@@ -93,7 +93,6 @@
 ]
 `;
 
-<<<<<<< HEAD
 exports[`datasource/go getReleases GOPROXY fetches release data from goproxy 1`] = `
 Array [
   Object {
@@ -309,22 +308,12 @@
 ]
 `;
 
-exports[`datasource/go getReleases falls back to old behaviour 1`] = `
-Array [
-  Object {
-    "headers": Object {
-      "accept": "application/vnd.github.v3+json",
-      "accept-encoding": "gzip, deflate",
-      "host": "api.github.com",
-      "user-agent": "https://github.com/renovatebot/renovate",
-=======
 exports[`datasource/go getReleases handles fyne.io 1`] = `
 Object {
   "releases": Array [
     Object {
       "gitRef": "v1.0.0",
       "version": "v1.0.0",
->>>>>>> 6662db97
     },
     Object {
       "gitRef": "v2.0.0",
