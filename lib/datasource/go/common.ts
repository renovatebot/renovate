--- conflicted
+++ resolved
@@ -1,13 +1,7 @@
 import { BitBucketTagsDatasource } from '../bitbucket-tags';
-<<<<<<< HEAD
 import { getSourceUrl as githubSourceUrl } from '../github-releases/common';
 import { GithubTagsDatasource } from '../github-tags';
-import { id as gitlabDatasource } from '../gitlab-tags';
-=======
-import { getSourceUrl as githubSourceUrl } from '../github-releases';
-import { id as githubDatasource } from '../github-tags';
 import { GitlabTagsDatasource } from '../gitlab-tags';
->>>>>>> fb1d2e8f
 import { getSourceUrl as gitlabSourceUrl } from '../gitlab-tags/util';
 
 import type { DataSource } from './types';
