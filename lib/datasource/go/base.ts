--- conflicted
+++ resolved
@@ -5,13 +5,8 @@
 import { Http } from '../../util/http';
 import { regEx } from '../../util/regex';
 import { trimTrailingSlash } from '../../util/url';
-<<<<<<< HEAD
 import { GithubTagsDatasource } from '../github-tags';
-import * as gitlab from '../gitlab-tags';
-=======
-import * as github from '../github-tags';
 import { GitlabTagsDatasource } from '../gitlab-tags';
->>>>>>> fb1d2e8f
 import { bitbucket } from './common';
 import type { DataSource } from './types';
 
