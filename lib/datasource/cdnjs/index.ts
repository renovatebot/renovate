import { logger } from '../../logger';
import { Http } from '../../util/http';
import { DatasourceError, ReleaseResult, GetReleasesConfig } from '../common';
import { cacheAble } from '../cache';

export const id = 'cdnjs';

const http = new Http(id);

function getParts(lookupName: string): { library: string; assetName: string } {
  const library = lookupName.split('/')[0];
  const assetName = lookupName.replace(`${library}/`, '');
  return { library, assetName };
}

export interface CdnjsAsset {
  version: string;
  files: string[];
  sri?: Record<string, string>;
}

export interface CdnjsResponse {
  homepage?: string;
  repository?: {
    type: 'git' | unknown;
    url?: string;
  };
  assets?: CdnjsAsset[];
}

async function downloadLibrary(library: string): Promise<CdnjsResponse> {
  const url = `https://api.cdnjs.com/libraries/${library}?fields=homepage,repository,assets`;
  return (await http.getJson<CdnjsResponse>(url)).body;
}

async function getLibrary(library: string): Promise<CdnjsResponse> {
  return cacheAble<CdnjsResponse>(id, library, downloadLibrary, 60);
}

export async function getDigest(
  { lookupName }: GetReleasesConfig,
  newValue?: string
): Promise<string | null> {
  try {
    const { library, assetName } = getParts(lookupName);
    const { assets } = await getLibrary(library);
    const asset = assets.find(({ version }) => version === newValue);
    return asset.sri[assetName] || null;
  } catch (err) /* istanbul ignore next */ {
    return null;
  }
}

export async function getReleases({
  lookupName,
<<<<<<< HEAD
}: Partial<GetReleasesConfig>): Promise<ReleaseResult | null> {
  const { library, assetName } = getParts(lookupName);
=======
}: GetReleasesConfig): Promise<ReleaseResult | null> {
  const [library, ...assetParts] = lookupName.split('/');
  const assetName = assetParts.join('/');

  const cacheKey = library;
  const cachedResult = await renovateCache.get<ReleaseResult>(
    cacheNamespace,
    cacheKey
  );
  // istanbul ignore if
  if (cachedResult) {
    return cachedResult;
  }

  const url = depUrl(library);

>>>>>>> f9c8cb46
  try {
    const { assets, homepage, repository } = await getLibrary(library);

    const releases = assets
      .filter(({ files }) => files.includes(assetName))
      .map(({ version }) => ({ version }));

    const result: ReleaseResult = { releases };

    if (homepage) {
      result.homepage = homepage;
    }
    if (repository && repository.url) {
      result.sourceUrl = repository.url;
    }
    return result;
  } catch (err) {
    if (err.statusCode === 404) {
      logger.debug({ library, err }, 'Package lookup error');
      return null;
    }
    // Throw a DatasourceError for all other types of errors
    throw new DatasourceError(err);
  }
}<|MERGE_RESOLUTION|>--- conflicted
+++ resolved
@@ -53,27 +53,8 @@
 
 export async function getReleases({
   lookupName,
-<<<<<<< HEAD
-}: Partial<GetReleasesConfig>): Promise<ReleaseResult | null> {
+}: GetReleasesConfig): Promise<ReleaseResult | null> {
   const { library, assetName } = getParts(lookupName);
-=======
-}: GetReleasesConfig): Promise<ReleaseResult | null> {
-  const [library, ...assetParts] = lookupName.split('/');
-  const assetName = assetParts.join('/');
-
-  const cacheKey = library;
-  const cachedResult = await renovateCache.get<ReleaseResult>(
-    cacheNamespace,
-    cacheKey
-  );
-  // istanbul ignore if
-  if (cachedResult) {
-    return cachedResult;
-  }
-
-  const url = depUrl(library);
-
->>>>>>> f9c8cb46
   try {
     const { assets, homepage, repository } = await getLibrary(library);
 
