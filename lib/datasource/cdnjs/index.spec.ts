import fs from 'fs';
import _got from '../../util/got';
import { getDigest, getReleases } from '.';
import { DATASOURCE_FAILURE } from '../../constants/error-messages';

const got: jest.Mock<any> = _got as any;
jest.mock('../../util/got');

let res1 = fs.readFileSync(
  'lib/datasource/cdnjs/__fixtures__/d3-force.json',
  'utf8'
);
res1 = JSON.parse(res1);

let res2 = fs.readFileSync(
  'lib/datasource/cdnjs/__fixtures__/bulma.json',
  'utf8'
);
res2 = JSON.parse(res2);

let res3 = fs.readFileSync(
  'lib/datasource/cdnjs/__fixtures__/KaTeX.json',
  'utf8'
);
res3 = JSON.parse(res3);

describe('datasource/cdnjs', () => {
  describe('getDigest', () => {
    beforeEach(() => {
      jest.resetAllMocks();
      global.repoCache = {};
      return global.renovateCache.rmAll();
    });
    it('returns digest', async () => {
      got.mockResolvedValueOnce({ body: res3 });
      const res = await getDigest(
        { lookupName: 'KaTeX/katex.min.js' },
        '0.11.1'
      );
      expect(res).toBe('sha256-F/Xda58SPdcUCr+xhSGz9MA2zQBPb0ASEYKohl8UCHc=');
    });
  });
  describe('getReleases', () => {
    beforeEach(() => {
      jest.clearAllMocks();
      return global.renovateCache.rmAll();
    });
    it('throws for empty result', async () => {
      got.mockResolvedValueOnce(null);
      await expect(getReleases({ lookupName: 'foo/bar' })).rejects.toThrowError(
        DATASOURCE_FAILURE
      );
    });
    it('throws for missing fields', async () => {
      got.mockResolvedValueOnce({});
<<<<<<< HEAD
      await expect(
        getPkgReleases({ lookupName: 'foo/bar' })
      ).rejects.toThrowError(DATASOURCE_FAILURE);
=======
      expect(await getReleases({ lookupName: 'foo/bar' })).toBeNull();
>>>>>>> f9c8cb46
    });
    it('returns null for 404', async () => {
      got.mockRejectedValueOnce({ statusCode: 404 });
      expect(await getReleases({ lookupName: 'foo/bar' })).toBeNull();
    });
    it('throws for 401', async () => {
      got.mockRejectedValueOnce({ statusCode: 401 });
<<<<<<< HEAD
      await expect(
        getPkgReleases({ lookupName: 'foo/bar' })
      ).rejects.toThrowError(DATASOURCE_FAILURE);
=======
      expect(await getReleases({ lookupName: 'foo/bar' })).toBeNull();
>>>>>>> f9c8cb46
    });
    it('throws for 429', async () => {
      got.mockRejectedValueOnce({ statusCode: 429 });
      await expect(getReleases({ lookupName: 'foo/bar' })).rejects.toThrowError(
        DATASOURCE_FAILURE
      );
    });
    it('throws for 5xx', async () => {
      got.mockRejectedValueOnce({ statusCode: 502 });
      await expect(getReleases({ lookupName: 'foo/bar' })).rejects.toThrowError(
        DATASOURCE_FAILURE
      );
    });
    it('returns null for unknown error', async () => {
      got.mockImplementationOnce(() => {
        throw new Error();
      });
      await expect(getReleases({ lookupName: 'foo/bar' })).rejects.toThrowError(
        DATASOURCE_FAILURE
      );
    });
<<<<<<< HEAD
=======
    it('returns null with wrong auth token', async () => {
      got.mockRejectedValueOnce({ statusCode: 401 });
      const res = await getReleases({ lookupName: 'foo/bar' });
      expect(res).toBeNull();
    });
>>>>>>> f9c8cb46
    it('processes real data', async () => {
      got.mockResolvedValueOnce({ body: res1 });
      const res = await getReleases({ lookupName: 'd3-force/d3-force.js' });
      expect(res).toMatchSnapshot();
    });
    it('filters releases by asset presence', async () => {
      got.mockResolvedValueOnce({ body: res2 });
      const res = await getReleases({
        lookupName: 'bulma/only/0.7.5/style.css',
      });
      expect(res).toMatchSnapshot();
    });
  });
});<|MERGE_RESOLUTION|>--- conflicted
+++ resolved
@@ -53,13 +53,9 @@
     });
     it('throws for missing fields', async () => {
       got.mockResolvedValueOnce({});
-<<<<<<< HEAD
-      await expect(
-        getPkgReleases({ lookupName: 'foo/bar' })
-      ).rejects.toThrowError(DATASOURCE_FAILURE);
-=======
-      expect(await getReleases({ lookupName: 'foo/bar' })).toBeNull();
->>>>>>> f9c8cb46
+      await expect(getReleases({ lookupName: 'foo/bar' })).rejects.toThrowError(
+        DATASOURCE_FAILURE
+      );
     });
     it('returns null for 404', async () => {
       got.mockRejectedValueOnce({ statusCode: 404 });
@@ -67,13 +63,9 @@
     });
     it('throws for 401', async () => {
       got.mockRejectedValueOnce({ statusCode: 401 });
-<<<<<<< HEAD
-      await expect(
-        getPkgReleases({ lookupName: 'foo/bar' })
-      ).rejects.toThrowError(DATASOURCE_FAILURE);
-=======
-      expect(await getReleases({ lookupName: 'foo/bar' })).toBeNull();
->>>>>>> f9c8cb46
+      await expect(getReleases({ lookupName: 'foo/bar' })).rejects.toThrowError(
+        DATASOURCE_FAILURE
+      );
     });
     it('throws for 429', async () => {
       got.mockRejectedValueOnce({ statusCode: 429 });
@@ -95,14 +87,6 @@
         DATASOURCE_FAILURE
       );
     });
-<<<<<<< HEAD
-=======
-    it('returns null with wrong auth token', async () => {
-      got.mockRejectedValueOnce({ statusCode: 401 });
-      const res = await getReleases({ lookupName: 'foo/bar' });
-      expect(res).toBeNull();
-    });
->>>>>>> f9c8cb46
     it('processes real data', async () => {
       got.mockResolvedValueOnce({ body: res1 });
       const res = await getReleases({ lookupName: 'd3-force/d3-force.js' });
