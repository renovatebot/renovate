import { XmlDocument, XmlElement } from 'xmldoc';
import { logger } from '../../logger';
import got from '../../util/got';
import { ReleaseResult } from '../common';

import { id } from './common';

function getPkgProp(pkgInfo: XmlElement, propName: string): string {
  return pkgInfo.childNamed('m:properties').childNamed(`d:${propName}`).val;
}

export async function getPkgReleases(
  feedUrl: string,
  pkgName: string
): Promise<ReleaseResult | null> {
  const dep: ReleaseResult = {
    pkgName,
    releases: [],
  };
  try {
    let pkgUrlList = `${feedUrl}/FindPackagesById()?id=%27${pkgName}%27&$select=Version,IsLatestVersion,ProjectUrl`;
    do {
      const pkgVersionsListRaw = await got(pkgUrlList, {
<<<<<<< HEAD
        context: { hostType: DATASOURCE_NUGET },
=======
        hostType: id,
>>>>>>> 6f46153e
      });
      if (pkgVersionsListRaw.statusCode !== 200) {
        logger.debug(
          { dependency: pkgName, pkgVersionsListRaw },
          `nuget registry failure: status code != 200`
        );
        return null;
      }

      const pkgVersionsListDoc = new XmlDocument(pkgVersionsListRaw.body);

      const pkgInfoList = pkgVersionsListDoc.childrenNamed('entry');

      for (const pkgInfo of pkgInfoList) {
        const pkgVersion = getPkgProp(pkgInfo, 'Version');
        dep.releases.push({
          version: pkgVersion,
        });
        try {
          const pkgIsLatestVersion = getPkgProp(pkgInfo, 'IsLatestVersion');
          if (pkgIsLatestVersion === 'true') {
            const projectUrl = getPkgProp(pkgInfo, 'ProjectUrl');
            if (projectUrl) {
              dep.sourceUrl = projectUrl;
            }
          }
        } catch (err) /* istanbul ignore next */ {
          logger.debug(
            { err, pkgName, feedUrl },
            `nuget registry failure: can't parse pkg info for project url`
          );
        }
      }

      const nextPkgUrlListLink = pkgVersionsListDoc
        .childrenNamed('link')
        .find(node => node.attr.rel === 'next');

      pkgUrlList = nextPkgUrlListLink ? nextPkgUrlListLink.attr.href : null;
    } while (pkgUrlList !== null);

    // dep not found if no release, so we can try next registry
    if (dep.releases.length === 0) return null;

    return dep;
  } catch (err) {
    logger.debug(
      { err, pkgName, feedUrl },
      'nuget registry failure: Unknown error'
    );
    return null;
  }
}<|MERGE_RESOLUTION|>--- conflicted
+++ resolved
@@ -21,11 +21,7 @@
     let pkgUrlList = `${feedUrl}/FindPackagesById()?id=%27${pkgName}%27&$select=Version,IsLatestVersion,ProjectUrl`;
     do {
       const pkgVersionsListRaw = await got(pkgUrlList, {
-<<<<<<< HEAD
-        context: { hostType: DATASOURCE_NUGET },
-=======
-        hostType: id,
->>>>>>> 6f46153e
+        context: { hostType: id },
       });
       if (pkgVersionsListRaw.statusCode !== 200) {
         logger.debug(
