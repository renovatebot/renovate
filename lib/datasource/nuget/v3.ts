--- conflicted
+++ resolved
@@ -130,16 +130,12 @@
           dep.sourceUrl = sourceUrl;
         }
       } else if (match.projectUrl) {
-<<<<<<< HEAD
-        dep.sourceUrl = match.projectUrl;
-=======
         dep.sourceUrl = parse(match.projectUrl);
         if (!dep.sourceUrl) {
           // The project URL does not represent a known
           // source URL, pass it on as homepage instead.
           dep.homepage = match.projectUrl;
         }
->>>>>>> 44228f9b
       }
     } catch (err) /* istanbul ignore next */ {
       logger.debug(
