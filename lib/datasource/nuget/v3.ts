--- conflicted
+++ resolved
@@ -29,16 +29,10 @@
   }
 
   try {
-<<<<<<< HEAD
     // TODO: fix types
     const servicesIndexRaw = await got<{ resources: any[] }>(url, {
       responseType: 'json',
-      context: { hostType: DATASOURCE_NUGET },
-=======
-    const servicesIndexRaw = await got(url, {
-      json: true,
-      hostType: id,
->>>>>>> 6f46153e
+      context: { hostType: id },
     });
     if (servicesIndexRaw.statusCode !== 200) {
       logger.debug(
@@ -85,16 +79,10 @@
     releases: [],
   };
   try {
-<<<<<<< HEAD
     // TODO: fix types
     const pkgUrlListRaw = await got<{ data: any[] }>(queryUrl, {
       responseType: 'json',
-      context: { hostType: DATASOURCE_NUGET },
-=======
-    const pkgUrlListRaw = await got(queryUrl, {
-      json: true,
-      hostType: id,
->>>>>>> 6f46153e
+      context: { hostType: id },
     });
     if (pkgUrlListRaw.statusCode !== 200) {
       logger.debug(
@@ -135,13 +123,9 @@
         const nugetOrgApi = `https://api.nuget.org/v3-flatcontainer/${pkgName.toLowerCase()}/${lastVersion}/${pkgName.toLowerCase()}.nuspec`;
         let metaresult: GotResponse<string>;
         try {
-<<<<<<< HEAD
           metaresult = await got(nugetOrgApi, {
-            context: { hostType: DATASOURCE_NUGET },
+            context: { hostType: id },
           });
-=======
-          metaresult = await got(nugetOrgApi, { hostType: id });
->>>>>>> 6f46153e
         } catch (err) /* istanbul ignore next */ {
           logger.debug(
             `Cannot fetch metadata for ${pkgName} using popped version ${lastVersion}`
