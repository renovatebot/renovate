--- conflicted
+++ resolved
@@ -10,11 +10,7 @@
 import { regEx } from '../../util/regex';
 import { ensureTrailingSlash } from '../../util/url';
 import type { Release, ReleaseResult } from '../types';
-<<<<<<< HEAD
-import { id, massageUrl, removeBuildMeta } from './common';
-=======
-import { removeBuildMeta } from './common';
->>>>>>> 0e0123bd
+import { massageUrl, removeBuildMeta } from './common';
 import type {
   CatalogEntry,
   CatalogPage,
