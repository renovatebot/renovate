--- conflicted
+++ resolved
@@ -4,13 +4,13 @@
 import type { ParsedRegistryUrl } from './types';
 
 const buildMetaRe = regEx(/\+.+$/g);
-const urlWhitespaceRe = regEx(/\s/g);
 
 export function removeBuildMeta(version: string): string {
   return version?.replace(buildMetaRe, '');
 }
 
-<<<<<<< HEAD
+const urlWhitespaceRe = regEx(/\s/g);
+
 export function massageUrl(url: string): string {
   let resultUrl = url;
 
@@ -19,7 +19,8 @@
   resultUrl = resultUrl?.replace(urlWhitespaceRe, '%20');
 
   return resultUrl;
-=======
+}
+
 const protocolVersionRegExp = regEx(/#protocolVersion=(?<protocol>2|3)/);
 
 export function parseRegistryUrl(registryUrl: string): ParsedRegistryUrl {
@@ -45,5 +46,4 @@
 
   const feedUrl = parsedUrl.href;
   return { feedUrl, protocolVersion };
->>>>>>> 0e0123bd
 }