import fs from 'fs';
<<<<<<< HEAD
import * as runCache from '../../util/cache/run';
=======
import * as globalCache from '../../util/cache/global';
>>>>>>> 73694efd
import _got from '../../util/got';
import * as _hostRules from '../../util/host-rules';
import * as composerVersioning from '../../versioning/composer';
import * as packagist from '.';

jest.mock('../../util/got');
jest.mock('../../util/host-rules');

const got: any = _got;
const hostRules = _hostRules;

const includesJson: any = fs.readFileSync(
  'lib/datasource/packagist/__fixtures__/includes.json'
);
const beytJson: any = fs.readFileSync(
  'lib/datasource/packagist/__fixtures__/1beyt.json'
);
const mailchimpJson: any = fs.readFileSync(
  'lib/datasource/packagist/__fixtures__/mailchimp-api.json'
);

describe('datasource/packagist', () => {
  describe('getReleases', () => {
    let config: any;
    beforeEach(() => {
      jest.resetAllMocks();
      hostRules.find = jest.fn((input) => input);
      hostRules.hosts = jest.fn(() => []);
      config = {
        versioning: composerVersioning.id,
        registryUrls: [
          'https://composer.renovatebot.com',
          'https://packagist.org',
        ],
      };
    });
    it('supports custom registries', async () => {
      config = {
        registryUrls: ['https://composer.renovatebot.com'],
      };
      const res = await packagist.getReleases({
        ...config,
        lookupName: 'something/one',
      });
      expect(res).toBeNull();
    });
    it('supports plain packages', async () => {
      const packagesOnly = {
        packages: {
          'vendor/package-name': {
            'dev-master': {},
            '1.0.x-dev': {},
            '0.0.1': {},
            '1.0.0': {},
          },
        },
      };
      got.mockReturnValueOnce({
        body: packagesOnly,
      });
      const res = await packagist.getReleases({
        ...config,
        lookupName: 'vendor/package-name',
      });
      expect(res).toMatchSnapshot();
    });
    it('handles timeouts', async () => {
      got.mockImplementationOnce(() =>
        Promise.reject({
          code: 'ETIMEDOUT',
        })
      );
      const res = await packagist.getReleases({
        ...config,
        lookupName: 'vendor/package-name2',
      });
      expect(res).toBeNull();
    });
    it('handles auth rejections', async () => {
      got.mockImplementationOnce(() =>
        Promise.reject({
          statusCode: 403,
        })
      );
      const res = await packagist.getReleases({
        ...config,
        lookupName: 'vendor/package-name',
      });
      expect(res).toBeNull();
    });
    it('handles not found registries', async () => {
      got.mockImplementationOnce(() =>
        Promise.reject({
          statusCode: 404,
          url: 'https://some.registry/packages.json',
        })
      );
      const res = await packagist.getReleases({
        ...config,
        lookupName: 'drewm/mailchip-api',
      });
      expect(res).toBeNull();
    });
    it('supports includes packages', async () => {
      hostRules.find = jest.fn(() => ({
        username: 'some-username',
        password: 'some-password',
      }));
      const packagesJson = {
        packages: [],
        includes: {
          'include/all$afbf74d51f31c7cbb5ff10304f9290bfb4f4e68b.json': {
            sha1: 'afbf74d51f31c7cbb5ff10304f9290bfb4f4e68b',
          },
        },
      };
      got.mockReturnValueOnce({
        body: packagesJson,
      });
      got.mockReturnValueOnce({
        body: JSON.parse(includesJson),
      });
      const res = await packagist.getReleases({
        ...config,
        lookupName: 'guzzlehttp/guzzle',
      });
      expect(res).toMatchSnapshot();
      expect(res).not.toBeNull();
    });
    it('supports provider-includes', async () => {
      const packagesJson = {
        packages: [],
        'providers-url': '/p/%package%$%hash%.json',
        'provider-includes': {
          'p/providers-2018-09$%hash%.json': {
            sha256:
              '14346045d7a7261cb3a12a6b7a1a7c4151982530347b115e5e277d879cad1942',
          },
        },
      };
      got.mockReturnValueOnce({
        body: packagesJson,
      });
      const fileJson = {
        providers: {
          'wpackagist-plugin/1337-rss-feed-made-for-sharing': {
            sha256:
              'e9b6c98c63f99e59440863a044cc80dd9cddbf5c426b05003dba98983b5757de',
          },
          'wpackagist-plugin/1beyt': {
            sha256:
              'b574a802b5bf20a58c0f027e73aea2a75d23a6f654afc298a8dc467331be316a',
          },
        },
      };
      got.mockReturnValueOnce({
        body: fileJson,
      });
      got.mockReturnValueOnce({
        body: JSON.parse(beytJson),
      });
      const res = await packagist.getReleases({
        ...config,
        lookupName: 'wpackagist-plugin/1beyt',
      });
      expect(res).toMatchSnapshot();
      expect(res).not.toBeNull();
    });
    it('handles provider-includes miss', async () => {
      const packagesJson = {
        packages: [],
        'providers-url': '/p/%package%$%hash%.json',
        'provider-includes': {
          'p/providers-2018-09$%hash%.json': {
            sha256:
              '14346045d7a7261cb3a12a6b7a1a7c4151982530347b115e5e277d879cad1942',
          },
        },
      };
      got.mockReturnValueOnce({
        body: packagesJson,
      });
      const fileJson = {
        providers: {
          'wpackagist-plugin/1337-rss-feed-made-for-sharing': {
            sha256:
              'e9b6c98c63f99e59440863a044cc80dd9cddbf5c426b05003dba98983b5757de',
          },
          'wpackagist-plugin/1beyt': {
            sha256:
              'b574a802b5bf20a58c0f027e73aea2a75d23a6f654afc298a8dc467331be316a',
          },
        },
      };
      got.mockReturnValueOnce({
        body: fileJson,
      });
      got.mockReturnValueOnce({
        body: JSON.parse(beytJson),
      });
      const res = await packagist.getReleases({
        ...config,
        lookupName: 'some/other',
      });
      expect(res).toBeNull();
    });
    it('supports providers', async () => {
      const packagesJson = {
        packages: [],
        'providers-url': '/p/%package%$%hash%.json',
        providers: {
          'wpackagist-plugin/1337-rss-feed-made-for-sharing': {
            sha256:
              'e9b6c98c63f99e59440863a044cc80dd9cddbf5c426b05003dba98983b5757de',
          },
          'wpackagist-plugin/1beyt': {
            sha256:
              'b574a802b5bf20a58c0f027e73aea2a75d23a6f654afc298a8dc467331be316a',
          },
        },
      };
      got.mockReturnValueOnce({
        body: packagesJson,
      });
      got.mockReturnValueOnce({
        body: JSON.parse(beytJson),
      });
      const res = await packagist.getReleases({
        ...config,
        lookupName: 'wpackagist-plugin/1beyt',
      });
      expect(res).toMatchSnapshot();
      expect(res).not.toBeNull();
    });
    it('handles providers miss', async () => {
      const packagesJson = {
        packages: [],
        'providers-url': '/p/%package%$%hash%.json',
        providers: {
          'wpackagist-plugin/1337-rss-feed-made-for-sharing': {
            sha256:
              'e9b6c98c63f99e59440863a044cc80dd9cddbf5c426b05003dba98983b5757de',
          },
          'wpackagist-plugin/1beyt': {
            sha256:
              'b574a802b5bf20a58c0f027e73aea2a75d23a6f654afc298a8dc467331be316a',
          },
        },
      };
      got.mockReturnValueOnce({
        body: packagesJson,
      });
      got.mockReturnValueOnce({
        body: JSON.parse(beytJson),
      });
      const res = await packagist.getReleases({
        ...config,
        lookupName: 'some/other',
      });
      expect(res).toBeNull();
    });
    it('processes real versioned data', async () => {
      got.mockReturnValueOnce({
        body: JSON.parse(mailchimpJson),
      });
      config.registryUrls = ['https://packagist.org'];
      expect(
        await packagist.getReleases({
          ...config,
          lookupName: 'drewm/mailchimp-api',
        })
      ).toMatchSnapshot();
    });
    it('adds packagist source implicitly', async () => {
      got.mockReturnValueOnce({
        body: JSON.parse(mailchimpJson),
      });
      config.registryUrls = [];
      expect(
        await packagist.getReleases({
          ...config,
          lookupName: 'drewm/mailchimp-api',
        })
      ).toMatchSnapshot();
    });
  });
});<|MERGE_RESOLUTION|>--- conflicted
+++ resolved
@@ -1,9 +1,4 @@
 import fs from 'fs';
-<<<<<<< HEAD
-import * as runCache from '../../util/cache/run';
-=======
-import * as globalCache from '../../util/cache/global';
->>>>>>> 73694efd
 import _got from '../../util/got';
 import * as _hostRules from '../../util/host-rules';
 import * as composerVersioning from '../../versioning/composer';
