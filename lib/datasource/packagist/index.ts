--- conflicted
+++ resolved
@@ -128,26 +128,6 @@
     return res;
   }
 
-<<<<<<< HEAD
-async function packagistOrgLookup(name: string): Promise<ReleaseResult> {
-  const cacheNamespace = 'datasource-packagist-org';
-  const cachedResult = await packageCache.get<ReleaseResult>(
-    cacheNamespace,
-    name
-  );
-  // istanbul ignore if
-  if (cachedResult) {
-    return cachedResult;
-  }
-
-  let dep: ReleaseResult = null;
-  const regUrl = 'https://packagist.org';
-  const pkgUrl = joinUrlParts(regUrl, `/p2/${name}.json`);
-  const res = (await http.getJson<any>(pkgUrl)).body.packages[name];
-  if (res) {
-    dep = extractDepReleases(res);
-    logger.trace({ dep }, 'dep');
-=======
   private static extractDepReleases(versions: RegistryFile): ReleaseResult {
     const dep: ReleaseResult = { releases: null };
     // istanbul ignore if
@@ -168,7 +148,6 @@
       };
     });
     return dep;
->>>>>>> e7a55d2d
   }
 
   @cache({
@@ -209,20 +188,6 @@
         }
       }
     }
-<<<<<<< HEAD
-    let pkgUrl: string;
-    if (name in providerPackages) {
-      pkgUrl = URL.resolve(
-        regUrl,
-        providersUrl
-          .replace('%package%', name)
-          .replace('%hash%', providerPackages[name])
-      );
-    } else if (providersLazyUrl) {
-      pkgUrl = URL.resolve(regUrl, providersLazyUrl.replace('%package%', name));
-    } else {
-      return null;
-=======
     const allPackages: AllPackages = {
       packages,
       providersUrl,
@@ -242,11 +207,11 @@
     // istanbul ignore if
     if (cachedResult) {
       return cachedResult;
->>>>>>> e7a55d2d
-    }
+    }
+    
     let dep: ReleaseResult = null;
     const regUrl = 'https://packagist.org';
-    const pkgUrl = URL.resolve(regUrl, `/p/${name}.json`);
+    const pkgUrl = joinUrlParts(regUrl, `/p2/${name}.json`);
     // TODO: fix types (#9610)
     const res = (await this.http.getJson<any>(pkgUrl)).body.packages[name];
     if (res) {
@@ -282,7 +247,7 @@
       if (includesPackages?.[name]) {
         return includesPackages[name];
       }
-      let pkgUrl;
+      let pkgUrl:string;
       if (name in providerPackages) {
         pkgUrl = URL.resolve(
           regUrl,
