--- conflicted
+++ resolved
@@ -10,13 +10,8 @@
     const res = (await got(crateUrl, {
       json: true,
     })).body;
-<<<<<<< HEAD
     if (!(res && res.crate && res.crate.name && res.versions)) {
-      logger.warn({ dependency: name }, `Received invalid crate data`);
-=======
-    if (!(res && res.crate && res.crate.name)) {
-      logger.warn({ lookupName }, `Received invalid crate data`);
->>>>>>> c52e7491
+      logger.warn({ dependency: lookupName }, `Received invalid crate data`);
       return null;
     }
     const result = {
