--- conflicted
+++ resolved
@@ -1,11 +1,6 @@
-<<<<<<< HEAD
 import * as httpMock from '../../../test/httpMock';
-import { clear } from '../../util/cache/run';
-=======
-import { api } from '../../platform/github/gh-got-wrapper';
 import * as globalCache from '../../util/cache/global';
 import * as runCache from '../../util/cache/run';
->>>>>>> f71c08cc
 import * as _hostRules from '../../util/host-rules';
 import * as github from '.';
 
@@ -15,20 +10,16 @@
 const githubApiHost = 'https://api.github.com';
 
 describe('datasource/github-tags', () => {
-<<<<<<< HEAD
   beforeEach(async () => {
     httpMock.setup();
-    await global.renovateCache.rmAll();
+    await globalCache.rmAll();
   });
 
   afterEach(() => {
-    clear();
+    runCache.clear();
     httpMock.reset();
   });
 
-=======
-  beforeEach(() => globalCache.rmAll());
->>>>>>> f71c08cc
   describe('getDigest', () => {
     const lookupName = 'some/dep';
     const tag = 'v1.2.0';
@@ -36,15 +27,10 @@
     beforeEach(() => {
       jest.resetAllMocks();
       hostRules.hosts = jest.fn(() => []);
-<<<<<<< HEAD
       hostRules.find.mockReturnValue({
         token: 'some-token',
       });
-      return global.renovateCache.rmAll();
-=======
-      runCache.clear();
       return globalCache.rmAll();
->>>>>>> f71c08cc
     });
 
     it('returns null if no token', async () => {
@@ -107,13 +93,9 @@
     });
   });
   describe('getReleases', () => {
-<<<<<<< HEAD
     const lookupName = 'some/dep2';
 
-    beforeAll(() => global.renovateCache.rmAll());
-=======
     beforeAll(() => globalCache.rmAll());
->>>>>>> f71c08cc
     it('returns tags', async () => {
       const body = [{ name: 'v1.0.0' }, { name: 'v1.1.0' }];
       httpMock
