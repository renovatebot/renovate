import crypto from 'crypto';
<<<<<<< HEAD
import { GithubHttp } from '../../util/http/github';
import { GetReleasesConfig, ReleaseResult } from '../common';
import { logger } from '../../logger';
import { PLATFORM_FAILURE } from '../../constants/error-messages';
=======
import { logger } from '../../logger';
import { api } from '../../platform/github/gh-got-wrapper';
import { GetReleasesConfig, ReleaseResult } from '../common';
>>>>>>> 53ca9130

export const id = 'pod';

export const defaultRegistryUrls = ['https://cdn.cocoapods.org'];

const http = new GithubHttp();

const cacheNamespace = `datasource-${id}`;
const cacheMinutes = 30;

function shardParts(lookupName: string): string[] {
  return crypto
    .createHash('md5')
    .update(lookupName)
    .digest('hex')
    .slice(0, 3)
    .split('');
}

function releasesGithubUrl(
  lookupName: string,
  opts: { account: string; repo: string; useShard: boolean }
): string {
  const { useShard, account, repo } = opts;
  const prefix = 'https://api.github.com/repos';
  const shard = shardParts(lookupName).join('/');
  const suffix = useShard ? `${shard}/${lookupName}` : lookupName;
  return `${prefix}/${account}/${repo}/contents/Specs/${suffix}`;
}

async function makeRequest<T = unknown>(
  url: string,
  lookupName: string,
  json = true
): Promise<T | null> {
  try {
    const res = json ? await http.getJson<T>(url) : await http.get(url);
    return res.body as T;
  } catch (err) {
    const errorData = { lookupName, err };

    if (
      err.statusCode === 429 ||
      (err.statusCode >= 500 && err.statusCode < 600) ||
      err.message === PLATFORM_FAILURE
    ) {
      logger.warn({ lookupName, err }, `CocoaPods registry failure`);
      throw new Error('registry-failure');
    }

    if (err.statusCode === 401) {
      logger.debug(errorData, 'Authorization error');
    } else if (err.statusCode === 404) {
      logger.debug(errorData, 'Package lookup error');
    } else {
      logger.warn(errorData, 'CocoaPods lookup failure: Unknown error');
    }
  }

  return null;
}

const githubRegex = /^https:\/\/github\.com\/(?<account>[^/]+)\/(?<repo>[^/]+?)(\.git|\/.*)?$/;

async function getReleasesFromGithub(
  lookupName: string,
  registryUrl: string,
  useShard = false
): Promise<ReleaseResult | null> {
  const match = githubRegex.exec(registryUrl);
  const { account, repo } = (match && match.groups) || {};
  const opts = { account, repo, useShard };
  const url = releasesGithubUrl(lookupName, opts);
  const resp = await makeRequest<{ name: string }[]>(url, lookupName);
  if (resp) {
    const releases = resp.map(({ name }) => ({ version: name }));
    return { releases };
  }

  if (!useShard) {
    return getReleasesFromGithub(lookupName, registryUrl, true);
  }

  return null;
}

function releasesCDNUrl(lookupName: string, registryUrl: string): string {
  const shard = shardParts(lookupName).join('_');
  return `${registryUrl}/all_pods_versions_${shard}.txt`;
}

async function getReleasesFromCDN(
  lookupName: string,
  registryUrl: string
): Promise<ReleaseResult | null> {
  const url = releasesCDNUrl(lookupName, registryUrl);
  const resp = await makeRequest<string>(url, lookupName, false);
  if (resp) {
    const lines = resp.split('\n');
    for (let idx = 0; idx < lines.length; idx += 1) {
      const line = lines[idx];
      const [name, ...versions] = line.split('/');
      if (name === lookupName.replace(/\/.*$/, '')) {
        const releases = versions.map((version) => ({ version }));
        return { releases };
      }
    }
  }
  return null;
}

function isDefaultRepo(url: string): boolean {
  const match = githubRegex.exec(url);
  if (match) {
    const { account, repo } = match.groups || {};
    return (
      account.toLowerCase() === 'cocoapods' && repo.toLowerCase() === 'specs'
    ); // https://github.com/CocoaPods/Specs.git
  }
  return false;
}

export async function getReleases({
  lookupName,
  registryUrls,
}: GetReleasesConfig): Promise<ReleaseResult | null> {
  const podName = lookupName.replace(/\/.*$/, '');

  const cachedResult = await renovateCache.get<ReleaseResult>(
    cacheNamespace,
    podName
  );
  /* istanbul ignore next line */
  if (cachedResult) {
    logger.debug(`CocoaPods: Return cached result for ${podName}`);
    return cachedResult;
  }

  let result: ReleaseResult | null = null;
  for (let idx = 0; !result && idx < registryUrls.length; idx += 1) {
    let registryUrl = registryUrls[idx].replace(/\/+$/, '');

    // In order to not abuse github API limits, query CDN instead
    if (isDefaultRepo(registryUrl)) {
      [registryUrl] = defaultRegistryUrls;
    }

    if (githubRegex.exec(registryUrl)) {
      result = await getReleasesFromGithub(podName, registryUrl);
    } else {
      result = await getReleasesFromCDN(podName, registryUrl);
    }
  }

  if (result) {
    await renovateCache.set(cacheNamespace, podName, result, cacheMinutes);
  }

  return result;
}<|MERGE_RESOLUTION|>--- conflicted
+++ resolved
@@ -1,14 +1,8 @@
 import crypto from 'crypto';
-<<<<<<< HEAD
+import { PLATFORM_FAILURE } from '../../constants/error-messages';
+import { logger } from '../../logger';
 import { GithubHttp } from '../../util/http/github';
 import { GetReleasesConfig, ReleaseResult } from '../common';
-import { logger } from '../../logger';
-import { PLATFORM_FAILURE } from '../../constants/error-messages';
-=======
-import { logger } from '../../logger';
-import { api } from '../../platform/github/gh-got-wrapper';
-import { GetReleasesConfig, ReleaseResult } from '../common';
->>>>>>> 53ca9130
 
 export const id = 'pod';
 
