--- conflicted
+++ resolved
@@ -1,11 +1,7 @@
 import crypto from 'crypto';
 import { logger } from '../../logger';
-<<<<<<< HEAD
+import * as globalCache from '../../util/cache/global';
 import { GithubHttp } from '../../util/http/github';
-=======
-import { api } from '../../platform/github/gh-got-wrapper';
-import * as globalCache from '../../util/cache/global';
->>>>>>> f71c08cc
 import { GetReleasesConfig, ReleaseResult } from '../common';
 
 export const id = 'pod';
