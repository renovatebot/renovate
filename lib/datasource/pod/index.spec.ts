import { api as _api } from '../../platform/github/gh-got-wrapper';
<<<<<<< HEAD
import * as pod from '.';
import { getPkgReleases } from '..';
=======
import { getReleases } from '.';
>>>>>>> d90d94fc
import { mocked } from '../../../test/util';
import { GotResponse } from '../../platform';

const api = mocked(_api);

jest.mock('../../platform/github/gh-got-wrapper');

const config = {
  versioning: 'ruby',
  datasource: 'pod',
  lookupName: 'foo',
  registryUrls: [],
};

describe('datasource/cocoapods', () => {
<<<<<<< HEAD
  describe('getPkgReleases', () => {
    beforeEach(() => {
      jest.resetAllMocks();
      global.repoCache = {};
      return global.renovateCache.rmAll();
    });

=======
  describe('getReleases', () => {
    beforeEach(() => global.renovateCache.rmAll());
>>>>>>> d90d94fc
    it('returns null for invalid inputs', async () => {
      api.get.mockResolvedValueOnce(null);
      expect(
        await getReleases({
          lookupName: 'foobar',
          registryUrls: [],
        })
      ).toBeNull();
    });
    it('returns null for empty result', async () => {
      api.get.mockResolvedValueOnce(null);
      expect(await getReleases(config)).toBeNull();
    });
    it('returns null for missing fields', async () => {
      api.get.mockResolvedValueOnce({} as GotResponse);
      expect(await getReleases(config)).toBeNull();

      api.get.mockResolvedValueOnce({ body: '' } as GotResponse);
      expect(await getReleases(config)).toBeNull();
    });
    it('returns null for 404', async () => {
      api.get.mockImplementation(() =>
        Promise.reject({
          statusCode: 404,
        })
      );
      expect(
        await getReleases({
          ...config,
          registryUrls: [
            ...config.registryUrls,
            'invalid',
            'https://github.com/foo/bar',
          ],
        })
      ).toBeNull();
    });
    it('returns null for 401', async () => {
      api.get.mockImplementationOnce(() =>
        Promise.reject({
          statusCode: 401,
        })
      );
      expect(await getReleases(config)).toBeNull();
    });
    it('throws for 429', async () => {
      api.get.mockImplementationOnce(() =>
        Promise.reject({
          statusCode: 429,
        })
      );
<<<<<<< HEAD
      await expect(
        pod.getPkgReleases({
          ...config,
          registryUrls: ['https://cdn.cocoapods.org'],
        })
      ).rejects.toThrowError('registry-failure');
=======
      await expect(getReleases(config)).rejects.toThrowError(
        'registry-failure'
      );
>>>>>>> d90d94fc
    });
    it('throws for 5xx', async () => {
      api.get.mockImplementationOnce(() =>
        Promise.reject({
          statusCode: 502,
        })
      );
<<<<<<< HEAD
      await expect(
        pod.getPkgReleases({
          ...config,
          registryUrls: ['https://cdn.cocoapods.org'],
        })
      ).rejects.toThrowError('registry-failure');
=======
      await expect(getReleases(config)).rejects.toThrowError(
        'registry-failure'
      );
>>>>>>> d90d94fc
    });
    it('returns null for unknown error', async () => {
      api.get.mockImplementationOnce(() => {
        throw new Error();
      });
      expect(await getReleases(config)).toBeNull();
    });
    it('processes real data from CDN', async () => {
      api.get.mockResolvedValueOnce({
        body: 'foo/1.2.3',
      } as GotResponse);
      expect(
        await getReleases({
          ...config,
          registryUrls: ['https://github.com/CocoaPods/Specs'],
        })
      ).toEqual({
        releases: [
          {
            version: '1.2.3',
          },
        ],
      });
    });
    it('processes real data from Github', async () => {
      api.get.mockResolvedValueOnce({
        body: [{ name: '1.2.3' }],
      } as GotResponse);
      expect(
        await getReleases({
          ...config,
          registryUrls: ['https://github.com/Artsy/Specs'],
        })
      ).toEqual({
        releases: [
          {
            version: '1.2.3',
          },
        ],
      });
    });
  });
});<|MERGE_RESOLUTION|>--- conflicted
+++ resolved
@@ -1,10 +1,7 @@
 import { api as _api } from '../../platform/github/gh-got-wrapper';
-<<<<<<< HEAD
 import * as pod from '.';
+import * as rubyVersioning from '../../versioning/ruby';
 import { getPkgReleases } from '..';
-=======
-import { getReleases } from '.';
->>>>>>> d90d94fc
 import { mocked } from '../../../test/util';
 import { GotResponse } from '../../platform';
 
@@ -13,44 +10,40 @@
 jest.mock('../../platform/github/gh-got-wrapper');
 
 const config = {
-  versioning: 'ruby',
-  datasource: 'pod',
-  lookupName: 'foo',
+  versioning: rubyVersioning.id,
+  datasource: pod.id,
+  depName: 'foo',
   registryUrls: [],
 };
 
 describe('datasource/cocoapods', () => {
-<<<<<<< HEAD
-  describe('getPkgReleases', () => {
+  describe('getReleases', () => {
     beforeEach(() => {
       jest.resetAllMocks();
       global.repoCache = {};
       return global.renovateCache.rmAll();
     });
 
-=======
-  describe('getReleases', () => {
-    beforeEach(() => global.renovateCache.rmAll());
->>>>>>> d90d94fc
     it('returns null for invalid inputs', async () => {
       api.get.mockResolvedValueOnce(null);
       expect(
-        await getReleases({
-          lookupName: 'foobar',
+        await getPkgReleases({
+          datasource: pod.id,
+          depName: 'foobar',
           registryUrls: [],
         })
       ).toBeNull();
     });
     it('returns null for empty result', async () => {
       api.get.mockResolvedValueOnce(null);
-      expect(await getReleases(config)).toBeNull();
+      expect(await getPkgReleases(config)).toBeNull();
     });
     it('returns null for missing fields', async () => {
       api.get.mockResolvedValueOnce({} as GotResponse);
-      expect(await getReleases(config)).toBeNull();
+      expect(await getPkgReleases(config)).toBeNull();
 
       api.get.mockResolvedValueOnce({ body: '' } as GotResponse);
-      expect(await getReleases(config)).toBeNull();
+      expect(await getPkgReleases(config)).toBeNull();
     });
     it('returns null for 404', async () => {
       api.get.mockImplementation(() =>
@@ -59,7 +52,7 @@
         })
       );
       expect(
-        await getReleases({
+        await getPkgReleases({
           ...config,
           registryUrls: [
             ...config.registryUrls,
@@ -75,7 +68,7 @@
           statusCode: 401,
         })
       );
-      expect(await getReleases(config)).toBeNull();
+      expect(await getPkgReleases(config)).toBeNull();
     });
     it('throws for 429', async () => {
       api.get.mockImplementationOnce(() =>
@@ -83,18 +76,12 @@
           statusCode: 429,
         })
       );
-<<<<<<< HEAD
       await expect(
-        pod.getPkgReleases({
+        getPkgReleases({
           ...config,
           registryUrls: ['https://cdn.cocoapods.org'],
         })
       ).rejects.toThrowError('registry-failure');
-=======
-      await expect(getReleases(config)).rejects.toThrowError(
-        'registry-failure'
-      );
->>>>>>> d90d94fc
     });
     it('throws for 5xx', async () => {
       api.get.mockImplementationOnce(() =>
@@ -102,31 +89,25 @@
           statusCode: 502,
         })
       );
-<<<<<<< HEAD
       await expect(
-        pod.getPkgReleases({
+        getPkgReleases({
           ...config,
           registryUrls: ['https://cdn.cocoapods.org'],
         })
       ).rejects.toThrowError('registry-failure');
-=======
-      await expect(getReleases(config)).rejects.toThrowError(
-        'registry-failure'
-      );
->>>>>>> d90d94fc
     });
     it('returns null for unknown error', async () => {
       api.get.mockImplementationOnce(() => {
         throw new Error();
       });
-      expect(await getReleases(config)).toBeNull();
+      expect(await getPkgReleases(config)).toBeNull();
     });
     it('processes real data from CDN', async () => {
       api.get.mockResolvedValueOnce({
         body: 'foo/1.2.3',
       } as GotResponse);
       expect(
-        await getReleases({
+        await getPkgReleases({
           ...config,
           registryUrls: ['https://github.com/CocoaPods/Specs'],
         })
@@ -143,7 +124,7 @@
         body: [{ name: '1.2.3' }],
       } as GotResponse);
       expect(
-        await getReleases({
+        await getPkgReleases({
           ...config,
           registryUrls: ['https://github.com/Artsy/Specs'],
         })
