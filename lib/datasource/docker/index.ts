import URL from 'url';
import parseLinkHeader from 'parse-link-header';
import { logger } from '../../logger';
import { ExternalHostError } from '../../types/errors/external-host-error';
import * as packageCache from '../../util/cache/package';
import * as dockerVersioning from '../../versioning/docker';
import type { GetReleasesConfig, ReleaseResult } from '../types';
import {
  defaultRegistryUrls,
  ecrRegex,
  extractDigestFromResponse,
  getAuthHeaders,
  getLabels,
  getManifestResponse,
  getRegistryRepository,
  http,
  id,
} from './common';

// TODO: add got typings when available (#9646)
// TODO: replace www-authenticate with https://www.npmjs.com/package/auth-header (#9645)

export { id };
export const customRegistrySupport = true;
export { defaultRegistryUrls };
export const defaultVersioning = dockerVersioning.id;
export const registryStrategy = 'first';

export const defaultConfig = {
  commitMessageTopic: '{{{depName}}} Docker tag',
  commitMessageExtra:
    'to v{{#if isMajor}}{{{newMajor}}}{{else}}{{{newVersion}}}{{/if}}',
  digest: {
    branchTopic: '{{{depNameSanitized}}}-{{{currentValue}}}',
    commitMessageExtra: 'to {{newDigestShort}}',
    commitMessageTopic:
      '{{{depName}}}{{#if currentValue}}:{{{currentValue}}}{{/if}} Docker digest',
    group: {
      commitMessageTopic: '{{{groupName}}}',
      commitMessageExtra: '',
    },
  },
  pin: {
    commitMessageExtra: '',
    groupName: 'Docker digests',
    group: {
      commitMessageTopic: '{{{groupName}}}',
      branchTopic: 'digests-pin',
    },
  },
  group: {
    commitMessageTopic: '{{{groupName}}} Docker tags',
  },
};

<<<<<<< HEAD
const http = new Http(id);

const ecrRegex = /\d+\.dkr\.ecr\.([-a-z0-9]+)\.amazonaws\.com/;

export interface RegistryRepository {
  registry: string;
  repository: string;
}

export function getRegistryRepository(
  lookupName: string,
  registryUrl: string
): RegistryRepository {
  if (registryUrl !== defaultRegistryUrls[0]) {
    const registryEndingWithSlash = ensureTrailingSlash(
      registryUrl.replace(/^https?:\/\//, '')
    );
    if (lookupName.startsWith(registryEndingWithSlash)) {
      let registry = trimTrailingSlash(registryUrl);
      if (!/^https?:\/\//.test(registry)) {
        registry = `https://${registry}`;
      }
      return {
        registry,
        repository: lookupName.replace(registryEndingWithSlash, ''),
      };
    }
  }
  let registry: string;
  const split = lookupName.split('/');
  if (split.length > 1 && (split[0].includes('.') || split[0].includes(':'))) {
    [registry] = split;
    split.shift();
  }
  let repository = split.join('/');
  if (!registry) {
    registry = registryUrl;
  }
  if (registry === 'docker.io') {
    registry = 'index.docker.io';
  }
  if (!/^https?:\/\//.exec(registry)) {
    registry = `https://${registry}`;
  }
  const opts = hostRules.find({ hostType: id, url: registry });
  if (opts?.insecureRegistry) {
    registry = registry.replace('https', 'http');
  }
  if (registry.endsWith('.docker.io') && !repository.includes('/')) {
    repository = 'library/' + repository;
  }
  return {
    registry,
    repository,
  };
}

async function getECRAuthToken(
  region: string,
  opts: HostRule
): Promise<string | null> {
  const config: ECRClientConfig = { region };
  if (opts.username && opts.password) {
    config.credentials = {
      accessKeyId: opts.username,
      secretAccessKey: opts.password,
    };
  }
  const ecr = new ECR(config);
  try {
    const data = await ecr.getAuthorizationToken({});
    const authorizationToken = data?.authorizationData?.[0]?.authorizationToken;
    if (authorizationToken) {
      return authorizationToken;
    }
    logger.warn(
      'Could not extract authorizationToken from ECR getAuthorizationToken response'
    );
  } catch (err) {
    logger.trace({ err }, 'err');
    logger.debug('ECR getAuthorizationToken error');
  }
  return null;
}

async function getAuthHeaders(
  registry: string,
  dockerRepository: string
): Promise<OutgoingHttpHeaders | null> {
  try {
    const apiCheckUrl = `${registry}/v2/`;
    const apiCheckResponse = await http.get(apiCheckUrl, {
      throwHttpErrors: false,
    });
    if (apiCheckResponse.headers['www-authenticate'] === undefined) {
      return {};
    }
    const authenticateHeader = new wwwAuthenticate.parsers.WWW_Authenticate(
      apiCheckResponse.headers['www-authenticate']
    );

    const opts: HostRule & {
      headers?: Record<string, string>;
    } = hostRules.find({ hostType: id, url: apiCheckUrl });
    if (ecrRegex.test(registry)) {
      const [, region] = ecrRegex.exec(registry);
      const auth = await getECRAuthToken(region, opts);
      if (auth) {
        opts.headers = { authorization: `Basic ${auth}` };
      }
    } else if (opts.username && opts.password) {
      const auth = Buffer.from(`${opts.username}:${opts.password}`).toString(
        'base64'
      );
      opts.headers = { authorization: `Basic ${auth}` };
    }
    delete opts.username;
    delete opts.password;

    if (authenticateHeader.scheme.toUpperCase() === 'BASIC') {
      logger.debug(`Using Basic auth for docker registry ${dockerRepository}`);
      await http.get(apiCheckUrl, opts);
      return opts.headers;
    }

    // prettier-ignore
    const authUrl = `${String(authenticateHeader.parms.realm)}?service=${String(authenticateHeader.parms.service)}&scope=repository:${dockerRepository}:pull`;
    logger.trace(
      `Obtaining docker registry token for ${dockerRepository} using url ${authUrl}`
    );
    const authResponse = (
      await http.getJson<{ token?: string; access_token?: string }>(
        authUrl,
        opts
      )
    ).body;

    const token = authResponse.token || authResponse.access_token;
    // istanbul ignore if
    if (!token) {
      logger.warn('Failed to obtain docker registry token');
      return null;
    }
    return {
      authorization: `Bearer ${token}`,
    };
  } catch (err) /* istanbul ignore next */ {
    if (err.host === 'quay.io') {
      // TODO: debug why quay throws errors (#9604)
      return null;
    }
    if (err.statusCode === 401) {
      logger.debug(
        { registry, dockerRepository },
        'Unauthorized docker lookup'
      );
      logger.debug({ err });
      return null;
    }
    if (err.statusCode === 403) {
      logger.debug(
        { registry, dockerRepository },
        'Not allowed to access docker registry'
      );
      logger.debug({ err });
      return null;
    }
    // prettier-ignore
    if (err.name === 'RequestError' && registry.endsWith('docker.io')) { // lgtm [js/incomplete-url-substring-sanitization]
      throw new ExternalHostError(err);
    }
    // prettier-ignore
    if (err.statusCode === 429 && registry.endsWith('docker.io')) { // lgtm [js/incomplete-url-substring-sanitization]
      throw new ExternalHostError(err);
    }
    if (err.statusCode >= 500 && err.statusCode < 600) {
      throw new ExternalHostError(err);
    }
    if (err.message === HOST_DISABLED) {
      logger.trace({ registry, dockerRepository, err }, 'Host disabled');
      return null;
    }
    logger.warn(
      { registry, dockerRepository, err },
      'Error obtaining docker token'
    );
    return null;
  }
}

function digestFromManifestStr(str: hasha.HashaInput): string {
  return 'sha256:' + hasha(str, { algorithm: 'sha256' });
}

function extractDigestFromResponse(manifestResponse: HttpResponse): string {
  if (manifestResponse.headers['docker-content-digest'] === undefined) {
    return digestFromManifestStr(manifestResponse.body);
  }
  return manifestResponse.headers['docker-content-digest'] as string;
}

// TODO: debug why quay throws errors (#9612)
async function getManifestResponse(
  registry: string,
  dockerRepository: string,
  tag: string
): Promise<HttpResponse> {
  logger.debug(`getManifestResponse(${registry}, ${dockerRepository}, ${tag})`);
  try {
    const headers = await getAuthHeaders(registry, dockerRepository);
    if (!headers) {
      logger.debug('No docker auth found - returning');
      return null;
    }
    headers.accept =
      'application/vnd.docker.distribution.manifest.list.v2+json, application/vnd.docker.distribution.manifest.v2+json';
    const url = `${registry}/v2/${dockerRepository}/manifests/${tag}`;
    const manifestResponse = await http.get(url, {
      headers,
    });
    return manifestResponse;
  } catch (err) /* istanbul ignore next */ {
    if (err instanceof ExternalHostError) {
      throw err;
    }
    if (err.statusCode === 401) {
      logger.debug(
        { registry, dockerRepository },
        'Unauthorized docker lookup'
      );
      logger.debug({ err });
      return null;
    }
    if (err.statusCode === 404) {
      logger.debug(
        {
          err,
          registry,
          dockerRepository,
          tag,
        },
        'Docker Manifest is unknown'
      );
      return null;
    }
    // prettier-ignore
    if (err.statusCode === 429 && registry.endsWith('docker.io')) { // lgtm [js/incomplete-url-substring-sanitization]
      throw new ExternalHostError(err);
    }
    if (err.statusCode >= 500 && err.statusCode < 600) {
      throw new ExternalHostError(err);
    }
    if (err.code === 'ETIMEDOUT') {
      logger.debug(
        { registry },
        'Timeout when attempting to connect to docker registry'
      );
      logger.debug({ err });
      return null;
    }
    logger.debug(
      {
        err,
        registry,
        dockerRepository,
        tag,
      },
      'Unknown Error looking up docker manifest'
    );
    return null;
  }
}

async function getConfigDigest(
  registry: string,
  dockerRepository: string,
  tag: string
): Promise<string> {
  const manifestResponse = await getManifestResponse(
    registry,
    dockerRepository,
    tag
  );
  // If getting the manifest fails here, then abort
  // This means that the latest tag doesn't have a manifest, which shouldn't
  // be possible
  // istanbul ignore if
  if (!manifestResponse) {
    return null;
  }
  const manifest = JSON.parse(manifestResponse.body) as ImageList | Image;
  if (manifest.schemaVersion !== 2) {
    logger.debug(
      { registry, dockerRepository, tag },
      'Manifest schema version is not 2'
    );
    return null;
  }

  if (
    manifest.mediaType === MediaType.manifestListV2 &&
    manifest.manifests.length
  ) {
    logger.trace(
      { registry, dockerRepository, tag },
      'Found manifest list, using first image'
    );
    return getConfigDigest(
      registry,
      dockerRepository,
      manifest.manifests[0].digest
    );
  }

  if (manifest.mediaType === MediaType.manifestV2) {
    return manifest.config?.digest || null;
  }

  logger.debug({ manifest }, 'Invalid manifest - returning');
  return null;
}

/**
 * docker.getDigest
 *
 * The `newValue` supplied here should be a valid tag for the docker image.
 *
 * This function will:
 *  - Look up a sha256 digest for a tag on its registry
 *  - Return the digest as a string
 */
export async function getDigest(
  { registryUrl, lookupName }: GetReleasesConfig,
  newValue?: string
): Promise<string | null> {
  const { registry, repository } = getRegistryRepository(
    lookupName,
    registryUrl
  );
  logger.debug(`getDigest(${registry}, ${repository}, ${newValue})`);
  const newTag = newValue || 'latest';
  const cacheNamespace = 'datasource-docker-digest';
  const cacheKey = `${registry}:${repository}:${newTag}`;
  let digest: string = null;
  try {
    const cachedResult = await packageCache.get<string>(
      cacheNamespace,
      cacheKey
    );
    // istanbul ignore if
    if (cachedResult !== undefined) {
      return cachedResult;
    }
    const manifestResponse = await getManifestResponse(
      registry,
      repository,
      newTag
    );
    if (manifestResponse) {
      digest = extractDigestFromResponse(manifestResponse) || null;
      logger.debug({ digest }, 'Got docker digest');
    }
  } catch (err) /* istanbul ignore next */ {
    if (err instanceof ExternalHostError) {
      throw err;
    }
    logger.debug(
      {
        err,
        lookupName,
        newTag,
      },
      'Unknown Error looking up docker image digest'
    );
  }
  const cacheMinutes = 30;
  await packageCache.set(cacheNamespace, cacheKey, digest, cacheMinutes);
  return digest;
}

async function getTagsQuayRegistry(
  repository: string
): Promise<string[] | null> {
  const registry = 'https://quay.io';
  let tags: string[] = [];
  try {
    const cacheNamespace = 'datasource-docker-tags';
    const cacheKey = `${registry}:${repository}`;
    const cachedResult = await packageCache.get<string[]>(
      cacheNamespace,
      cacheKey
    );
    // istanbul ignore if
    if (cachedResult !== undefined) {
      return cachedResult;
    }
    const limit = 10000;

    let page = 1;
    let url = `${registry}/api/v1/repository/${repository}/tag/?limit=${limit}&page=${page}`;
    const headers = await getAuthHeaders(registry, repository);
    if (!headers) {
      logger.debug('Failed to get authHeaders for getTags lookup');
      return null;
    }
    do {
      const res = await http.getJson<{
        tags: { name: string }[];
        has_additional: boolean;
      }>(url, {
        headers,
      });
      const pageTags = res.body.tags.map((tag) => tag.name);
      url = res.body.has_additional
        ? `${registry}/api/v1/repository/${repository}/tag/?limit=${limit}&page=${page}&onlyActiveTags=true`
        : null;
      tags = tags.concat(pageTags);
      page += 1;
    } while (url && page < 20);
    const cacheMinutes = 30;
    await packageCache.set(cacheNamespace, cacheKey, tags, cacheMinutes);
    return tags;
  } catch (err) /* istanbul ignore next */ {
    if (err instanceof ExternalHostError) {
      throw err;
    }
    if (err.statusCode === 404 && !repository.includes('/')) {
      logger.debug(
        `Retrying Tags for ${registry}/${repository} using library/ prefix`
      );
      return getTagsQuayRegistry('library/' + repository);
    }
    if (err.statusCode >= 500 && err.statusCode < 600) {
      logger.warn(
        { registry, dockerRepository: repository, err },
        'docker registry failure: internal error'
      );
      throw new ExternalHostError(err);
    }
    throw err;
  }
}

=======
>>>>>>> 621b77b2
async function getTags(
  registry: string,
  repository: string
): Promise<string[] | null> {
  let tags: string[] = [];
  try {
    const cacheNamespace = 'datasource-docker-tags';
    const cacheKey = `${registry}:${repository}`;
    const cachedResult = await packageCache.get<string[]>(
      cacheNamespace,
      cacheKey
    );
    // istanbul ignore if
    if (cachedResult !== undefined) {
      return cachedResult;
    }
    // AWS ECR limits the maximum number of results to 1000
    // See https://docs.aws.amazon.com/AmazonECR/latest/APIReference/API_DescribeRepositories.html#ECR-DescribeRepositories-request-maxResults
    const limit = ecrRegex.test(registry) ? 1000 : 10000;
    let url = `${registry}/v2/${repository}/tags/list?n=${limit}`;
    const headers = await getAuthHeaders(registry, repository);
    if (!headers) {
      logger.debug('Failed to get authHeaders for getTags lookup');
      return null;
    }
    let page = 1;
    do {
      const res = await http.getJson<{ tags: string[] }>(url, { headers });
      tags = tags.concat(res.body.tags);
      const linkHeader = parseLinkHeader(res.headers.link as string);
      url = linkHeader?.next ? URL.resolve(url, linkHeader.next.url) : null;
      page += 1;
    } while (url && page < 20);
    const cacheMinutes = 30;
    await packageCache.set(cacheNamespace, cacheKey, tags, cacheMinutes);
    return tags;
  } catch (err) /* istanbul ignore next */ {
    if (err instanceof ExternalHostError) {
      throw err;
    }
    if (err.statusCode === 404 && !repository.includes('/')) {
      logger.debug(
        `Retrying Tags for ${registry}/${repository} using library/ prefix`
      );
      return getTags(registry, 'library/' + repository);
    }
    // prettier-ignore
    if (err.statusCode === 429 && registry.endsWith('docker.io')) { // lgtm [js/incomplete-url-substring-sanitization]
      logger.warn(
        { registry, dockerRepository: repository, err },
        'docker registry failure: too many requests'
      );
      throw new ExternalHostError(err);
    }
    // prettier-ignore
    if (err.statusCode === 401 && registry.endsWith('docker.io')) { // lgtm [js/incomplete-url-substring-sanitization]
      logger.warn(
        { registry, dockerRepository: repository, err },
        'docker registry failure: unauthorized'
      );
      throw new ExternalHostError(err);
    }
    if (err.statusCode >= 500 && err.statusCode < 600) {
      logger.warn(
        { registry, dockerRepository: repository, err },
        'docker registry failure: internal error'
      );
      throw new ExternalHostError(err);
    }
    throw err;
  }
}

/**
 * docker.getDigest
 *
 * The `newValue` supplied here should be a valid tag for the docker image.
 *
 * This function will:
 *  - Look up a sha256 digest for a tag on its registry
 *  - Return the digest as a string
 */
export async function getDigest(
  { registryUrl, lookupName }: GetReleasesConfig,
  newValue?: string
): Promise<string | null> {
  const { registry, repository } = getRegistryRepository(
    lookupName,
    registryUrl
  );
  logger.debug(`getDigest(${registry}, ${repository}, ${newValue})`);
  const newTag = newValue || 'latest';
  const cacheNamespace = 'datasource-docker-digest';
  const cacheKey = `${registry}:${repository}:${newTag}`;
  let digest: string = null;
  try {
    const cachedResult = await packageCache.get<string>(
      cacheNamespace,
      cacheKey
    );
    // istanbul ignore if
    if (cachedResult !== undefined) {
      return cachedResult;
    }
    const manifestResponse = await getManifestResponse(
      registry,
      repository,
      newTag
    );
    if (manifestResponse) {
      digest = extractDigestFromResponse(manifestResponse) || null;
      logger.debug({ digest }, 'Got docker digest');
    }
  } catch (err) /* istanbul ignore next */ {
    if (err instanceof ExternalHostError) {
      throw err;
    }
    logger.debug(
      {
        err,
        lookupName,
        newTag,
      },
      'Unknown Error looking up docker image digest'
    );
  }
  const cacheMinutes = 30;
  await packageCache.set(cacheNamespace, cacheKey, digest, cacheMinutes);
  return digest;
}

/**
 * docker.getReleases
 *
 * A docker image usually looks something like this: somehost.io/owner/repo:8.1.0-alpine
 * In the above:
 *  - 'somehost.io' is the registry
 *  - 'owner/repo' is the package name
 *  - '8.1.0-alpine' is the tag
 *
 * This function will filter only tags that contain a semver version
 */
export async function getReleases({
  lookupName,
  registryUrl,
}: GetReleasesConfig): Promise<ReleaseResult | null> {
  const { registry, repository } = getRegistryRepository(
    lookupName,
    registryUrl
  );
  const isQuay = registry == 'https://quay.io';
  let tags: string[] | null;
  if (isQuay) {
    tags = await getTagsQuayRegistry(repository);
  } else {
    tags = await getTags(registry, repository);
  }
  if (!tags) {
    return null;
  }
  const releases = tags.map((version) => ({ version }));
  const ret: ReleaseResult = {
    releases,
  };

  const latestTag = tags.includes('latest') ? 'latest' : tags[tags.length - 1];
  const labels = await getLabels(registry, repository, latestTag);
  if (labels && 'org.opencontainers.image.source' in labels) {
    ret.sourceUrl = labels['org.opencontainers.image.source'];
  }
  return ret;
}<|MERGE_RESOLUTION|>--- conflicted
+++ resolved
@@ -16,6 +16,7 @@
   http,
   id,
 } from './common';
+import { getTagsQuayRegistry } from './quay';
 
 // TODO: add got typings when available (#9646)
 // TODO: replace www-authenticate with https://www.npmjs.com/package/auth-header (#9645)
@@ -53,327 +54,77 @@
   },
 };
 
-<<<<<<< HEAD
-const http = new Http(id);
-
-const ecrRegex = /\d+\.dkr\.ecr\.([-a-z0-9]+)\.amazonaws\.com/;
-
-export interface RegistryRepository {
-  registry: string;
-  repository: string;
-}
-
-export function getRegistryRepository(
-  lookupName: string,
-  registryUrl: string
-): RegistryRepository {
-  if (registryUrl !== defaultRegistryUrls[0]) {
-    const registryEndingWithSlash = ensureTrailingSlash(
-      registryUrl.replace(/^https?:\/\//, '')
-    );
-    if (lookupName.startsWith(registryEndingWithSlash)) {
-      let registry = trimTrailingSlash(registryUrl);
-      if (!/^https?:\/\//.test(registry)) {
-        registry = `https://${registry}`;
-      }
-      return {
-        registry,
-        repository: lookupName.replace(registryEndingWithSlash, ''),
-      };
-    }
-  }
-  let registry: string;
-  const split = lookupName.split('/');
-  if (split.length > 1 && (split[0].includes('.') || split[0].includes(':'))) {
-    [registry] = split;
-    split.shift();
-  }
-  let repository = split.join('/');
-  if (!registry) {
-    registry = registryUrl;
-  }
-  if (registry === 'docker.io') {
-    registry = 'index.docker.io';
-  }
-  if (!/^https?:\/\//.exec(registry)) {
-    registry = `https://${registry}`;
-  }
-  const opts = hostRules.find({ hostType: id, url: registry });
-  if (opts?.insecureRegistry) {
-    registry = registry.replace('https', 'http');
-  }
-  if (registry.endsWith('.docker.io') && !repository.includes('/')) {
-    repository = 'library/' + repository;
-  }
-  return {
-    registry,
-    repository,
-  };
-}
-
-async function getECRAuthToken(
-  region: string,
-  opts: HostRule
-): Promise<string | null> {
-  const config: ECRClientConfig = { region };
-  if (opts.username && opts.password) {
-    config.credentials = {
-      accessKeyId: opts.username,
-      secretAccessKey: opts.password,
-    };
-  }
-  const ecr = new ECR(config);
+async function getTags(
+  registry: string,
+  repository: string
+): Promise<string[] | null> {
+  let tags: string[] = [];
   try {
-    const data = await ecr.getAuthorizationToken({});
-    const authorizationToken = data?.authorizationData?.[0]?.authorizationToken;
-    if (authorizationToken) {
-      return authorizationToken;
-    }
-    logger.warn(
-      'Could not extract authorizationToken from ECR getAuthorizationToken response'
-    );
-  } catch (err) {
-    logger.trace({ err }, 'err');
-    logger.debug('ECR getAuthorizationToken error');
-  }
-  return null;
-}
-
-async function getAuthHeaders(
-  registry: string,
-  dockerRepository: string
-): Promise<OutgoingHttpHeaders | null> {
-  try {
-    const apiCheckUrl = `${registry}/v2/`;
-    const apiCheckResponse = await http.get(apiCheckUrl, {
-      throwHttpErrors: false,
-    });
-    if (apiCheckResponse.headers['www-authenticate'] === undefined) {
-      return {};
-    }
-    const authenticateHeader = new wwwAuthenticate.parsers.WWW_Authenticate(
-      apiCheckResponse.headers['www-authenticate']
-    );
-
-    const opts: HostRule & {
-      headers?: Record<string, string>;
-    } = hostRules.find({ hostType: id, url: apiCheckUrl });
-    if (ecrRegex.test(registry)) {
-      const [, region] = ecrRegex.exec(registry);
-      const auth = await getECRAuthToken(region, opts);
-      if (auth) {
-        opts.headers = { authorization: `Basic ${auth}` };
-      }
-    } else if (opts.username && opts.password) {
-      const auth = Buffer.from(`${opts.username}:${opts.password}`).toString(
-        'base64'
-      );
-      opts.headers = { authorization: `Basic ${auth}` };
-    }
-    delete opts.username;
-    delete opts.password;
-
-    if (authenticateHeader.scheme.toUpperCase() === 'BASIC') {
-      logger.debug(`Using Basic auth for docker registry ${dockerRepository}`);
-      await http.get(apiCheckUrl, opts);
-      return opts.headers;
-    }
-
-    // prettier-ignore
-    const authUrl = `${String(authenticateHeader.parms.realm)}?service=${String(authenticateHeader.parms.service)}&scope=repository:${dockerRepository}:pull`;
-    logger.trace(
-      `Obtaining docker registry token for ${dockerRepository} using url ${authUrl}`
-    );
-    const authResponse = (
-      await http.getJson<{ token?: string; access_token?: string }>(
-        authUrl,
-        opts
-      )
-    ).body;
-
-    const token = authResponse.token || authResponse.access_token;
+    const cacheNamespace = 'datasource-docker-tags';
+    const cacheKey = `${registry}:${repository}`;
+    const cachedResult = await packageCache.get<string[]>(
+      cacheNamespace,
+      cacheKey
+    );
     // istanbul ignore if
-    if (!token) {
-      logger.warn('Failed to obtain docker registry token');
+    if (cachedResult !== undefined) {
+      return cachedResult;
+    }
+    // AWS ECR limits the maximum number of results to 1000
+    // See https://docs.aws.amazon.com/AmazonECR/latest/APIReference/API_DescribeRepositories.html#ECR-DescribeRepositories-request-maxResults
+    const limit = ecrRegex.test(registry) ? 1000 : 10000;
+    let url = `${registry}/v2/${repository}/tags/list?n=${limit}`;
+    const headers = await getAuthHeaders(registry, repository);
+    if (!headers) {
+      logger.debug('Failed to get authHeaders for getTags lookup');
       return null;
     }
-    return {
-      authorization: `Bearer ${token}`,
-    };
-  } catch (err) /* istanbul ignore next */ {
-    if (err.host === 'quay.io') {
-      // TODO: debug why quay throws errors (#9604)
-      return null;
-    }
-    if (err.statusCode === 401) {
-      logger.debug(
-        { registry, dockerRepository },
-        'Unauthorized docker lookup'
-      );
-      logger.debug({ err });
-      return null;
-    }
-    if (err.statusCode === 403) {
-      logger.debug(
-        { registry, dockerRepository },
-        'Not allowed to access docker registry'
-      );
-      logger.debug({ err });
-      return null;
-    }
-    // prettier-ignore
-    if (err.name === 'RequestError' && registry.endsWith('docker.io')) { // lgtm [js/incomplete-url-substring-sanitization]
-      throw new ExternalHostError(err);
-    }
-    // prettier-ignore
-    if (err.statusCode === 429 && registry.endsWith('docker.io')) { // lgtm [js/incomplete-url-substring-sanitization]
-      throw new ExternalHostError(err);
-    }
-    if (err.statusCode >= 500 && err.statusCode < 600) {
-      throw new ExternalHostError(err);
-    }
-    if (err.message === HOST_DISABLED) {
-      logger.trace({ registry, dockerRepository, err }, 'Host disabled');
-      return null;
-    }
-    logger.warn(
-      { registry, dockerRepository, err },
-      'Error obtaining docker token'
-    );
-    return null;
-  }
-}
-
-function digestFromManifestStr(str: hasha.HashaInput): string {
-  return 'sha256:' + hasha(str, { algorithm: 'sha256' });
-}
-
-function extractDigestFromResponse(manifestResponse: HttpResponse): string {
-  if (manifestResponse.headers['docker-content-digest'] === undefined) {
-    return digestFromManifestStr(manifestResponse.body);
-  }
-  return manifestResponse.headers['docker-content-digest'] as string;
-}
-
-// TODO: debug why quay throws errors (#9612)
-async function getManifestResponse(
-  registry: string,
-  dockerRepository: string,
-  tag: string
-): Promise<HttpResponse> {
-  logger.debug(`getManifestResponse(${registry}, ${dockerRepository}, ${tag})`);
-  try {
-    const headers = await getAuthHeaders(registry, dockerRepository);
-    if (!headers) {
-      logger.debug('No docker auth found - returning');
-      return null;
-    }
-    headers.accept =
-      'application/vnd.docker.distribution.manifest.list.v2+json, application/vnd.docker.distribution.manifest.v2+json';
-    const url = `${registry}/v2/${dockerRepository}/manifests/${tag}`;
-    const manifestResponse = await http.get(url, {
-      headers,
-    });
-    return manifestResponse;
+    let page = 1;
+    do {
+      const res = await http.getJson<{ tags: string[] }>(url, { headers });
+      tags = tags.concat(res.body.tags);
+      const linkHeader = parseLinkHeader(res.headers.link as string);
+      url = linkHeader?.next ? URL.resolve(url, linkHeader.next.url) : null;
+      page += 1;
+    } while (url && page < 20);
+    const cacheMinutes = 30;
+    await packageCache.set(cacheNamespace, cacheKey, tags, cacheMinutes);
+    return tags;
   } catch (err) /* istanbul ignore next */ {
     if (err instanceof ExternalHostError) {
       throw err;
     }
-    if (err.statusCode === 401) {
+    if (err.statusCode === 404 && !repository.includes('/')) {
       logger.debug(
-        { registry, dockerRepository },
-        'Unauthorized docker lookup'
-      );
-      logger.debug({ err });
-      return null;
-    }
-    if (err.statusCode === 404) {
-      logger.debug(
-        {
-          err,
-          registry,
-          dockerRepository,
-          tag,
-        },
-        'Docker Manifest is unknown'
-      );
-      return null;
+        `Retrying Tags for ${registry}/${repository} using library/ prefix`
+      );
+      return getTags(registry, 'library/' + repository);
     }
     // prettier-ignore
     if (err.statusCode === 429 && registry.endsWith('docker.io')) { // lgtm [js/incomplete-url-substring-sanitization]
+      logger.warn(
+        { registry, dockerRepository: repository, err },
+        'docker registry failure: too many requests'
+      );
       throw new ExternalHostError(err);
     }
+    // prettier-ignore
+    if (err.statusCode === 401 && registry.endsWith('docker.io')) { // lgtm [js/incomplete-url-substring-sanitization]
+      logger.warn(
+        { registry, dockerRepository: repository, err },
+        'docker registry failure: unauthorized'
+      );
+      throw new ExternalHostError(err);
+    }
     if (err.statusCode >= 500 && err.statusCode < 600) {
+      logger.warn(
+        { registry, dockerRepository: repository, err },
+        'docker registry failure: internal error'
+      );
       throw new ExternalHostError(err);
     }
-    if (err.code === 'ETIMEDOUT') {
-      logger.debug(
-        { registry },
-        'Timeout when attempting to connect to docker registry'
-      );
-      logger.debug({ err });
-      return null;
-    }
-    logger.debug(
-      {
-        err,
-        registry,
-        dockerRepository,
-        tag,
-      },
-      'Unknown Error looking up docker manifest'
-    );
-    return null;
-  }
-}
-
-async function getConfigDigest(
-  registry: string,
-  dockerRepository: string,
-  tag: string
-): Promise<string> {
-  const manifestResponse = await getManifestResponse(
-    registry,
-    dockerRepository,
-    tag
-  );
-  // If getting the manifest fails here, then abort
-  // This means that the latest tag doesn't have a manifest, which shouldn't
-  // be possible
-  // istanbul ignore if
-  if (!manifestResponse) {
-    return null;
-  }
-  const manifest = JSON.parse(manifestResponse.body) as ImageList | Image;
-  if (manifest.schemaVersion !== 2) {
-    logger.debug(
-      { registry, dockerRepository, tag },
-      'Manifest schema version is not 2'
-    );
-    return null;
-  }
-
-  if (
-    manifest.mediaType === MediaType.manifestListV2 &&
-    manifest.manifests.length
-  ) {
-    logger.trace(
-      { registry, dockerRepository, tag },
-      'Found manifest list, using first image'
-    );
-    return getConfigDigest(
-      registry,
-      dockerRepository,
-      manifest.manifests[0].digest
-    );
-  }
-
-  if (manifest.mediaType === MediaType.manifestV2) {
-    return manifest.config?.digest || null;
-  }
-
-  logger.debug({ manifest }, 'Invalid manifest - returning');
-  return null;
+    throw err;
+  }
 }
 
 /**
@@ -434,202 +185,6 @@
   return digest;
 }
 
-async function getTagsQuayRegistry(
-  repository: string
-): Promise<string[] | null> {
-  const registry = 'https://quay.io';
-  let tags: string[] = [];
-  try {
-    const cacheNamespace = 'datasource-docker-tags';
-    const cacheKey = `${registry}:${repository}`;
-    const cachedResult = await packageCache.get<string[]>(
-      cacheNamespace,
-      cacheKey
-    );
-    // istanbul ignore if
-    if (cachedResult !== undefined) {
-      return cachedResult;
-    }
-    const limit = 10000;
-
-    let page = 1;
-    let url = `${registry}/api/v1/repository/${repository}/tag/?limit=${limit}&page=${page}`;
-    const headers = await getAuthHeaders(registry, repository);
-    if (!headers) {
-      logger.debug('Failed to get authHeaders for getTags lookup');
-      return null;
-    }
-    do {
-      const res = await http.getJson<{
-        tags: { name: string }[];
-        has_additional: boolean;
-      }>(url, {
-        headers,
-      });
-      const pageTags = res.body.tags.map((tag) => tag.name);
-      url = res.body.has_additional
-        ? `${registry}/api/v1/repository/${repository}/tag/?limit=${limit}&page=${page}&onlyActiveTags=true`
-        : null;
-      tags = tags.concat(pageTags);
-      page += 1;
-    } while (url && page < 20);
-    const cacheMinutes = 30;
-    await packageCache.set(cacheNamespace, cacheKey, tags, cacheMinutes);
-    return tags;
-  } catch (err) /* istanbul ignore next */ {
-    if (err instanceof ExternalHostError) {
-      throw err;
-    }
-    if (err.statusCode === 404 && !repository.includes('/')) {
-      logger.debug(
-        `Retrying Tags for ${registry}/${repository} using library/ prefix`
-      );
-      return getTagsQuayRegistry('library/' + repository);
-    }
-    if (err.statusCode >= 500 && err.statusCode < 600) {
-      logger.warn(
-        { registry, dockerRepository: repository, err },
-        'docker registry failure: internal error'
-      );
-      throw new ExternalHostError(err);
-    }
-    throw err;
-  }
-}
-
-=======
->>>>>>> 621b77b2
-async function getTags(
-  registry: string,
-  repository: string
-): Promise<string[] | null> {
-  let tags: string[] = [];
-  try {
-    const cacheNamespace = 'datasource-docker-tags';
-    const cacheKey = `${registry}:${repository}`;
-    const cachedResult = await packageCache.get<string[]>(
-      cacheNamespace,
-      cacheKey
-    );
-    // istanbul ignore if
-    if (cachedResult !== undefined) {
-      return cachedResult;
-    }
-    // AWS ECR limits the maximum number of results to 1000
-    // See https://docs.aws.amazon.com/AmazonECR/latest/APIReference/API_DescribeRepositories.html#ECR-DescribeRepositories-request-maxResults
-    const limit = ecrRegex.test(registry) ? 1000 : 10000;
-    let url = `${registry}/v2/${repository}/tags/list?n=${limit}`;
-    const headers = await getAuthHeaders(registry, repository);
-    if (!headers) {
-      logger.debug('Failed to get authHeaders for getTags lookup');
-      return null;
-    }
-    let page = 1;
-    do {
-      const res = await http.getJson<{ tags: string[] }>(url, { headers });
-      tags = tags.concat(res.body.tags);
-      const linkHeader = parseLinkHeader(res.headers.link as string);
-      url = linkHeader?.next ? URL.resolve(url, linkHeader.next.url) : null;
-      page += 1;
-    } while (url && page < 20);
-    const cacheMinutes = 30;
-    await packageCache.set(cacheNamespace, cacheKey, tags, cacheMinutes);
-    return tags;
-  } catch (err) /* istanbul ignore next */ {
-    if (err instanceof ExternalHostError) {
-      throw err;
-    }
-    if (err.statusCode === 404 && !repository.includes('/')) {
-      logger.debug(
-        `Retrying Tags for ${registry}/${repository} using library/ prefix`
-      );
-      return getTags(registry, 'library/' + repository);
-    }
-    // prettier-ignore
-    if (err.statusCode === 429 && registry.endsWith('docker.io')) { // lgtm [js/incomplete-url-substring-sanitization]
-      logger.warn(
-        { registry, dockerRepository: repository, err },
-        'docker registry failure: too many requests'
-      );
-      throw new ExternalHostError(err);
-    }
-    // prettier-ignore
-    if (err.statusCode === 401 && registry.endsWith('docker.io')) { // lgtm [js/incomplete-url-substring-sanitization]
-      logger.warn(
-        { registry, dockerRepository: repository, err },
-        'docker registry failure: unauthorized'
-      );
-      throw new ExternalHostError(err);
-    }
-    if (err.statusCode >= 500 && err.statusCode < 600) {
-      logger.warn(
-        { registry, dockerRepository: repository, err },
-        'docker registry failure: internal error'
-      );
-      throw new ExternalHostError(err);
-    }
-    throw err;
-  }
-}
-
-/**
- * docker.getDigest
- *
- * The `newValue` supplied here should be a valid tag for the docker image.
- *
- * This function will:
- *  - Look up a sha256 digest for a tag on its registry
- *  - Return the digest as a string
- */
-export async function getDigest(
-  { registryUrl, lookupName }: GetReleasesConfig,
-  newValue?: string
-): Promise<string | null> {
-  const { registry, repository } = getRegistryRepository(
-    lookupName,
-    registryUrl
-  );
-  logger.debug(`getDigest(${registry}, ${repository}, ${newValue})`);
-  const newTag = newValue || 'latest';
-  const cacheNamespace = 'datasource-docker-digest';
-  const cacheKey = `${registry}:${repository}:${newTag}`;
-  let digest: string = null;
-  try {
-    const cachedResult = await packageCache.get<string>(
-      cacheNamespace,
-      cacheKey
-    );
-    // istanbul ignore if
-    if (cachedResult !== undefined) {
-      return cachedResult;
-    }
-    const manifestResponse = await getManifestResponse(
-      registry,
-      repository,
-      newTag
-    );
-    if (manifestResponse) {
-      digest = extractDigestFromResponse(manifestResponse) || null;
-      logger.debug({ digest }, 'Got docker digest');
-    }
-  } catch (err) /* istanbul ignore next */ {
-    if (err instanceof ExternalHostError) {
-      throw err;
-    }
-    logger.debug(
-      {
-        err,
-        lookupName,
-        newTag,
-      },
-      'Unknown Error looking up docker image digest'
-    );
-  }
-  const cacheMinutes = 30;
-  await packageCache.set(cacheNamespace, cacheKey, digest, cacheMinutes);
-  return digest;
-}
-
 /**
  * docker.getReleases
  *
@@ -649,7 +204,7 @@
     lookupName,
     registryUrl
   );
-  const isQuay = registry == 'https://quay.io';
+  const isQuay = registry === 'https://quay.io';
   let tags: string[] | null;
   if (isQuay) {
     tags = await getTagsQuayRegistry(repository);
