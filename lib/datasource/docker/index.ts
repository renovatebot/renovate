--- conflicted
+++ resolved
@@ -105,19 +105,12 @@
       apiCheckResponse.headers['www-authenticate']
     );
 
-<<<<<<< HEAD
     // TODO: fix types
     const opts: any = hostRules.find({
-      hostType: DATASOURCE_DOCKER,
+      hostType: id,
       url: apiCheckUrl,
     });
     opts.responseType = 'json';
-=======
-    const opts: hostRules.HostRule & {
-      headers?: Record<string, string>;
-    } = hostRules.find({ hostType: id, url: apiCheckUrl });
-    opts.json = true;
->>>>>>> 6f46153e
     if (ecrRegex.test(registry)) {
       const [, region] = ecrRegex.exec(registry);
       const auth = await getECRAuthToken(region, opts);
@@ -425,37 +418,6 @@
   }
 }
 
-<<<<<<< HEAD
-export function getConfigResponseBeforeRedirectHook(
-  options: RenovateGotNormalizedOptions
-): void {
-  if (options.url.search?.includes('X-Amz-Algorithm')) {
-    // if there is no port in the redirect URL string, then delete it from the redirect options.
-    // This can be evaluated for removal after upgrading to Got v10
-    const portInUrl = options.url.href.split('/')[2].split(':')[1];
-    if (!portInUrl) {
-      // eslint-disable-next-line no-param-reassign
-      delete options.port; // Redirect will instead use 80 or 443 for HTTP or HTTPS respectively
-    }
-
-    // docker registry is hosted on amazon, redirect url includes authentication.
-    // eslint-disable-next-line no-param-reassign
-    delete options.headers.authorization;
-  }
-
-  if (options.headers?.authorization) {
-    const { host } = options.url;
-    // prettier-ignore
-    if (host.endsWith('blob.core.windows.net')) { // lgtm [js/incomplete-url-substring-sanitization]
-      // docker registry is hosted on Azure blob, redirect url includes authentication.
-      // eslint-disable-next-line no-param-reassign
-      delete options.headers.authorization;
-    }
-  }
-}
-
-=======
->>>>>>> 6f46153e
 export function getConfigResponse(
   url: string,
   headers: GotHeaders
@@ -464,14 +426,14 @@
     headers,
     hooks: {
       beforeRedirect: [
-        (options: any): void => {
+        (options: RenovateGotNormalizedOptions): void => {
           if (
-            options.search &&
-            options.search.indexOf('X-Amz-Algorithm') !== -1
+            options.url.search &&
+            options.url.search.indexOf('X-Amz-Algorithm') !== -1
           ) {
             // if there is no port in the redirect URL string, then delete it from the redirect options.
             // This can be evaluated for removal after upgrading to Got v10
-            const portInUrl = options.href.split('/')[2].split(':')[1];
+            const portInUrl = options.url.href.split('/')[2].split(':')[1];
             if (!portInUrl) {
               // eslint-disable-next-line no-param-reassign
               delete options.port; // Redirect will instead use 80 or 443 for HTTP or HTTPS respectively
