--- conflicted
+++ resolved
@@ -17,10 +17,6 @@
 export const id = 'docker';
 
 export const defaultConfig = {
-<<<<<<< HEAD
-  autoReplaceNewString:
-    '{{depName}}{{#if newValue}}:{{newValue}}{{/if}}{{#if newDigest}}@{{newDigest}}{{/if}}',
-=======
   managerBranchPrefix: 'docker-',
   commitMessageTopic: '{{{depName}}} Docker tag',
   major: { enabled: false },
@@ -47,7 +43,8 @@
   group: {
     commitMessageTopic: '{{{groupName}}} Docker tags',
   },
->>>>>>> a942b421
+  autoReplaceNewString:
+    '{{depName}}{{#if newValue}}:{{newValue}}{{/if}}{{#if newDigest}}@{{newDigest}}{{/if}}',
 };
 
 const http = new Http(id);
