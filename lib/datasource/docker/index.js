const dockerRegistryClient = require('@renovatebot/docker-registry-client');
const URL = require('url');
const is = require('@sindresorhus/is');
const parseLinkHeader = require('parse-link-header');
const wwwAuthenticate = require('www-authenticate');

const got = require('../../util/got');
const hostRules = require('../../util/host-rules');

module.exports = {
  getDigest,
  getPkgReleases,
};

function getRegistryRepository(lookupName, registryUrls) {
  let registry;
  const split = lookupName.split('/');
  if (split.length > 1 && split[0].includes('.')) {
    [registry] = split;
    split.shift();
  }
  let repository = split.join('/');
  if (!registry && is.nonEmptyArray(registryUrls)) {
    [registry] = registryUrls;
  }
  if (!registry || registry === 'docker.io') {
    registry = 'index.docker.io';
  }
  if (!registry.match('^https?://')) {
    registry = `https://${registry}`;
  }
  if (registry.endsWith('.docker.io') && !repository.includes('/')) {
    repository = 'library/' + repository;
  }
  return {
    registry,
    repository,
  };
}

async function getAuthHeaders(registry, repository) {
  // istanbul ignore if
  try {
    const apiCheckUrl = `${registry}/v2/`;
    const apiCheckResponse = await got(apiCheckUrl, { throwHttpErrors: false });
    if (apiCheckResponse.headers['www-authenticate'] === undefined) {
      return {};
    }
    const authenticateHeader = new wwwAuthenticate.parsers.WWW_Authenticate(
      apiCheckResponse.headers['www-authenticate']
    );

    const { host } = URL.parse(registry);
    const opts = hostRules.find({ platform: 'docker', host }, { json: true });
    if (opts.username && opts.password) {
      const auth = Buffer.from(`${opts.username}:${opts.password}`).toString(
        'base64'
      );
      opts.headers = { Authorization: `Basic ${auth}` };
    }

    if (authenticateHeader.scheme.toUpperCase() === 'BASIC') {
      logger.debug(`Using Basic auth for docker registry ${repository}`);
      await got(apiCheckUrl, opts);
      return opts.headers;
    }

    // prettier-ignore
    const authUrl = `${authenticateHeader.parms.realm}?service=${authenticateHeader.parms.service}&scope=repository:${repository}:pull`;
    logger.debug(
      `Obtaining docker registry token for ${repository} using url ${authUrl}`
    );
    const { token } = (await got(authUrl, opts)).body;
    // istanbul ignore if
    if (!token) {
      logger.warn('Failed to obtain docker registry token');
      return null;
    }
    return {
      Authorization: `Bearer ${token}`,
    };
  } catch (err) /* istanbul ignore next */ {
    if (err.statusCode === 401) {
      logger.info(
        { registry, dockerRepository: repository },
        'Unauthorized docker lookup'
      );
      logger.debug({ err });
      return null;
    }
    if (err.statusCode === 403) {
      logger.info(
        { registry, dockerRepository: repository },
        'Not allowed to access docker registry'
      );
      logger.debug({ err });
      return null;
    }
    if (err.statusCode === 429 && registry.endsWith('docker.io')) {
      logger.warn({ err }, 'docker registry failure: too many requests');
      throw new Error('registry-failure');
    }
    if (err.statusCode >= 500 && err.statusCode < 600) {
      logger.warn({ err }, 'docker registry failure: internal error');
      throw new Error('registry-failure');
    }
    logger.warn(
      { registry, dockerRepository: repository, err },
      'Error obtaining docker token'
    );
    return null;
  }
}

function extractDigestFromResponse(manifestResponse) {
  if (manifestResponse.headers['docker-content-digest'] === undefined) {
    return dockerRegistryClient.digestFromManifestStr(manifestResponse.body);
  }
  return manifestResponse.headers['docker-content-digest'];
}

async function getManifestResponse(registry, repository, tag) {
  logger.debug(`getManifestResponse(${registry}, ${repository}, ${tag})`);
  try {
    const headers = await getAuthHeaders(registry, repository);
    if (!headers) {
      logger.info('No docker auth found - returning');
      return null;
    }
    headers.accept = 'application/vnd.docker.distribution.manifest.v2+json';
    const url = `${registry}/v2/${repository}/manifests/${tag}`;
    const manifestResponse = await got(url, {
      headers,
      timeout: 10000,
    });
    return manifestResponse;
  } catch (err) /* istanbul ignore next */ {
    if (err.message === 'registry-failure') {
      throw err;
    }
    if (err.statusCode === 401) {
      logger.info(
        { registry, dockerRepository: repository },
        'Unauthorized docker lookup'
      );
      logger.debug({ err });
      return null;
    }
    if (err.statusCode === 404) {
      logger.info(
        {
          err,
          registry,
          repository,
          tag,
        },
        'Docker Manifest is unknown'
      );
      return null;
    }
    if (err.statusCode === 429 && registry.endsWith('docker.io')) {
      logger.warn({ err }, 'docker registry failure: too many requests');
      throw new Error('registry-failure');
    }
    if (err.statusCode >= 500 && err.statusCode < 600) {
      logger.warn(
        {
          err,
          registry,
          repository,
          tag,
        },
        'docker registry failure: internal error'
      );
      throw new Error('registry-failure');
    }
    if (err.code === 'ETIMEDOUT') {
      logger.info(
        { registry },
        'Timeout when attempting to connect to docker registry'
      );
      logger.debug({ err });
      return null;
    }
    logger.info(
      {
        err,
        registry,
        repository,
        tag,
      },
      'Unknown Error looking up docker manifest'
    );
    return null;
  }
}

/*
 * docker.getDigest
 *
 * The `newValue` supplied here should be a valid tag for the docker image.
 *
 * This function will:
 *  - Look up a sha256 digest for a tag on its registry
 *  - Return the digest as a string
 */

async function getDigest({ registryUrls, lookupName }, newValue) {
  const { registry, repository } = getRegistryRepository(
    lookupName,
    registryUrls
  );
  logger.debug(`getDigest(${registry}, ${repository}, ${newValue})`);
  const newTag = newValue || 'latest';
  try {
    const cacheNamespace = 'datasource-docker-digest';
    const cacheKey = `${registry}:${repository}:${newTag}`;
    const cachedResult = await renovateCache.get(cacheNamespace, cacheKey);
    // istanbul ignore if
    if (cachedResult) {
      return cachedResult;
    }
    const manifestResponse = await getManifestResponse(
      registry,
      repository,
      newTag
    );
    if (!manifestResponse) {
      return null;
    }
    const digest = extractDigestFromResponse(manifestResponse);
    logger.debug({ digest }, 'Got docker digest');
    const cacheMinutes = 30;
    await renovateCache.set(cacheNamespace, cacheKey, digest, cacheMinutes);
    return digest;
  } catch (err) /* istanbul ignore next */ {
    if (err.message === 'registry-failure') {
      throw err;
    }
    logger.info(
      {
        err,
        lookupName,
        newTag,
      },
      'Unknown Error looking up docker image digest'
    );
    return null;
  }
}

async function getTags(registry, repository) {
  let tags = [];
  try {
    const cacheNamespace = 'datasource-docker-tags';
    const cacheKey = `${registry}:${repository}`;
    const cachedResult = await renovateCache.get(cacheNamespace, cacheKey);
    // istanbul ignore if
    if (cachedResult) {
      return cachedResult;
    }
    let url = `${registry}/v2/${repository}/tags/list?n=10000`;
    const headers = await getAuthHeaders(registry, repository);
    if (!headers) {
      return null;
    }
    let page = 1;
    do {
      const res = await got(url, { json: true, headers, timeout: 10000 });
      tags = tags.concat(res.body.tags);
      const linkHeader = parseLinkHeader(res.headers.link);
      url =
        linkHeader && linkHeader.next
          ? URL.resolve(url, linkHeader.next.url)
          : null;
      page += 1;
    } while (url && page < 20);
    const cacheMinutes = 15;
    await renovateCache.set(cacheNamespace, cacheKey, tags, cacheMinutes);
    return tags;
  } catch (err) /* istanbul ignore next */ {
    logger.debug(
      {
        err,
      },
      'docker.getTags() error'
    );
    if (err.statusCode === 404 && !repository.includes('/')) {
      logger.info(
        `Retrying Tags for ${registry}/${repository} using library/ prefix`
      );
      return getTags(registry, 'library/' + repository);
    }
    if (err.statusCode === 401) {
      logger.info(
        { registry, dockerRepository: repository, err },
        'Not authorised to look up docker tags'
      );
      return null;
    }
    if (err.statusCode === 429 && registry.endsWith('docker.io')) {
      logger.warn(
        { registry, dockerRepository: repository, err },
        'docker registry failure: too many requests'
      );
      throw new Error('registry-failure');
    }
    if (err.statusCode >= 500 && err.statusCode < 600) {
      logger.warn(
        { registry, dockerRepository: repository, err },
        'docker registry failure: internal error'
      );
      throw new Error('registry-failure');
    }
    if (err.code === 'ETIMEDOUT') {
      logger.info(
        { registry },
        'Timeout when attempting to connect to docker registry'
      );
      return null;
    }
    logger.warn(
      { registry, dockerRepository: repository, err },
      'Error getting docker image tags'
    );
    return null;
  }
}

/*
 * docker.getLabels
 *
 * This function will:
 *  - Return the labels for the requested image
 */

async function getLabels(registry, repository, tag) {
  logger.debug(`getLabels(${registry}, ${repository}, ${tag})`);
  const manifestResponse = await getManifestResponse(registry, repository, tag);
  // If getting the manifest fails here, then abort
  // This means that the latest tag doesn't have a manifest, which shouldn't
  // be possible
  if (!manifestResponse) {
    logger.warn(
      {
        registry,
        repository,
        tag,
      },
      'docker registry failure: failed to get manifest for tag'
    );
    throw new Error('registry-failure');
  }
  try {
    const manifest = JSON.parse(manifestResponse.body);
    let labels = {};
    if (manifest.schemaVersion === 1) {
      labels = JSON.parse(manifest.history[0].v1Compatibility).container_config
        .Labels;
      if (!labels) {
        labels = {};
      }
    }
    if (manifest.schemaVersion === 2) {
      const configDigest = manifest.config.digest;
      const headers = await getAuthHeaders(registry, repository);
      if (!headers) {
        logger.info('No docker auth found - returning');
        return {};
      }
      const url = `${registry}/v2/${repository}/blobs/${configDigest}`;
      const configResponse = await got(url, {
        headers,
        timeout: 10000,
      });
      labels = JSON.parse(configResponse.body).container_configLabels;
    }

    if (labels) {
      logger.debug(
        {
          labels,
        },
        'found labels in manifest'
      );
    }
    return labels;
  } catch (err) {
    if (err.message === 'registry-failure') {
      throw err;
    }
    if (err.statusCode === 401) {
      logger.info(
        { registry, dockerRepository: repository },
        'Unauthorized docker lookup'
      );
      logger.debug({ err });
      return {};
    }
    if (err.statusCode === 404) {
      logger.warn(
        {
          err,
          registry,
          repository,
          tag,
        },
        'Config Manifest is unknown'
      );
      throw new Error('registry-failure');
    }
    if (err.statusCode === 429 && registry.endsWith('docker.io')) {
      logger.warn({ err }, 'docker registry failure: too many requests');
      throw new Error('registry-failure');
    }
    if (err.statusCode >= 500 && err.statusCode < 600) {
      logger.warn(
        {
          err,
          registry,
          repository,
          tag,
        },
        'docker registry failure: internal error'
      );
      throw new Error('registry-failure');
    }
    if (err.code === 'ETIMEDOUT') {
      logger.info(
        { registry },
        'Timeout when attempting to connect to docker registry'
      );
      logger.debug({ err });
      return {};
    }
    logger.info(
      {
        err,
        registry,
        repository,
        tag,
      },
      'Unknown Error getting labels'
    );
    return {};
  }
}

/*
 * docker.getPkgReleases
 *
 * A docker image usually looks something like this: somehost.io/owner/repo:8.1.0-alpine
 * In the above:
 *  - 'somehost.io' is the registry
 *  - 'owner/repo' is the package name
 *  - '8.1.0-alpine' is the tag
 *
 * This function will filter only tags that contain a semver version
 */

async function getPkgReleases({ lookupName, registryUrls }) {
  const { registry, repository } = getRegistryRepository(
    lookupName,
    registryUrls
  );
  const tags = await getTags(registry, repository);
  if (!tags) {
    return null;
  }
  const releases = tags.map(version => ({ version }));
<<<<<<< HEAD
  const ret = { releases };

  const latestTag = tags[tags.length - 1];

  const labels = await getLabels(massagedRegistry, repository, latestTag);
  if ('org.opencontainers.image.source' in labels) {
    ret.sourceUrl = labels['org.opencontainers.image.source'];
  }

=======
  const ret = {
    dockerRegistry: registry,
    dockerRepository: repository,
    releases,
  };
>>>>>>> ee06ad2e
  return ret;
}<|MERGE_RESOLUTION|>--- conflicted
+++ resolved
@@ -468,22 +468,15 @@
     return null;
   }
   const releases = tags.map(version => ({ version }));
-<<<<<<< HEAD
-  const ret = { releases };
-
-  const latestTag = tags[tags.length - 1];
-
-  const labels = await getLabels(massagedRegistry, repository, latestTag);
-  if ('org.opencontainers.image.source' in labels) {
-    ret.sourceUrl = labels['org.opencontainers.image.source'];
-  }
-
-=======
   const ret = {
     dockerRegistry: registry,
     dockerRepository: repository,
     releases,
   };
->>>>>>> ee06ad2e
+  const latestTag = tags[tags.length - 1];
+  const labels = await getLabels(massagedRegistry, repository, latestTag);
+  if ('org.opencontainers.image.source' in labels) {
+    ret.sourceUrl = labels['org.opencontainers.image.source'];
+  }
   return ret;
 }