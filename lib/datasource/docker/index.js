--- conflicted
+++ resolved
@@ -49,16 +49,8 @@
       apiCheckResponse.headers['www-authenticate']
     );
 
-<<<<<<< HEAD
     const opts = hostRules.find({ hostType: 'docker', url: apiCheckUrl });
     opts.json = true;
-=======
-    const { host } = URL.parse(registry);
-    const opts = {
-      ...hostRules.find({ hostType: 'docker', host }),
-      json: true,
-    };
->>>>>>> c31a941b
     if (opts.username && opts.password) {
       const auth = Buffer.from(`${opts.username}:${opts.password}`).toString(
         'base64'
