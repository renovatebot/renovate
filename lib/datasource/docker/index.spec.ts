--- conflicted
+++ resolved
@@ -1,16 +1,10 @@
 import AWSMock from 'aws-sdk-mock';
 import AWS from 'aws-sdk';
-import { URL } from 'url';
-import _got, { RenovateGotNormalizedOptions } from '../../util/got';
+import _got from '../../util/got';
 import * as docker from '.';
 import { getPkgReleases } from '..';
 import * as _hostRules from '../../util/host-rules';
 import { DATASOURCE_FAILURE } from '../../constants/error-messages';
-<<<<<<< HEAD
-import { DATASOURCE_DOCKER } from '../../constants/data-binary-source';
-import { partial } from '../../../test/util';
-=======
->>>>>>> 6f46153e
 
 const got: any = _got;
 const hostRules: any = _hostRules;
@@ -416,81 +410,4 @@
       expect(res).toBeNull();
     });
   });
-<<<<<<< HEAD
-  describe('getConfigResponseBeforeRedirectHook', () => {
-    it('leaves a non-Amazon or Microsoft request unmodified', () => {
-      let url = new URL('https://myurl.com');
-      const emptyOpts = partial<RenovateGotNormalizedOptions>({ url });
-      docker.getConfigResponseBeforeRedirectHook(emptyOpts);
-      expect(emptyOpts).toEqual({ url });
-
-      url = new URL('https://myurl.com?my-search-string');
-      const nonAmzOpts = partial<RenovateGotNormalizedOptions>({
-        url,
-      });
-      docker.getConfigResponseBeforeRedirectHook(nonAmzOpts);
-      expect(nonAmzOpts).toEqual({
-        url,
-      });
-    });
-
-    it('removes the authorization header for Azure requests', () => {
-      const url = new URL('https://myaccount.blob.core.windows.net/xyz');
-      const opts = partial<RenovateGotNormalizedOptions>({
-        url,
-      });
-      docker.getConfigResponseBeforeRedirectHook(opts);
-      expect(opts).toEqual({ url });
-
-      const optsWithHeadersNoAuth = {
-        url,
-        headers: {},
-      };
-      docker.getConfigResponseBeforeRedirectHook(opts);
-      expect(optsWithHeadersNoAuth).toEqual({
-        url,
-        headers: {},
-      });
-
-      const optsWithAuth = partial<RenovateGotNormalizedOptions>({
-        url,
-        headers: {
-          authorization: 'Bearer xyz',
-        },
-      });
-      docker.getConfigResponseBeforeRedirectHook(optsWithAuth);
-      expect(optsWithAuth.headers).toBeDefined();
-      expect(optsWithAuth.headers.authorization).not.toBeDefined();
-    });
-
-    it('removes the authorization header for Amazon requests', () => {
-      const url = new URL('https://amazon.com?X-Amz-Algorithm');
-      const authorization = 'Bearer xyz';
-      const opts = partial<RenovateGotNormalizedOptions>({
-        url,
-        headers: {
-          authorization,
-        },
-      });
-      docker.getConfigResponseBeforeRedirectHook(opts);
-      expect(opts).toEqual({ url, headers: {} });
-    });
-
-    it('removes the port when not specified in URL', () => {
-      const url = new URL('https://amazon.com?X-Amz-Algorithm');
-      const authorization = 'Bearer xyz';
-      const port = 8080;
-      const opts = partial<RenovateGotNormalizedOptions>({
-        url,
-        port,
-        headers: {
-          authorization,
-        },
-      });
-      docker.getConfigResponseBeforeRedirectHook(opts);
-      expect(opts).toEqual({ url, headers: {} });
-    });
-  });
-=======
->>>>>>> 6f46153e
 });