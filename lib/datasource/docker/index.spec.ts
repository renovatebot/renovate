--- conflicted
+++ resolved
@@ -278,11 +278,6 @@
   describe('getReleases', () => {
     beforeEach(() => {
       jest.clearAllMocks();
-<<<<<<< HEAD
-      runCache.clear();
-=======
-      return globalCache.rmAll();
->>>>>>> 73694efd
     });
     it('returns null if no token', async () => {
       got.mockReturnValueOnce({ body: {} });
