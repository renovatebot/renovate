const ghGot = require('../platform/github/gh-got-wrapper');
const versioning = require('../versioning');

module.exports = {
  getDependency,
};

async function getDependency(purl, config) {
  const { versionScheme } = config || {};
  const { fullname: repo, qualifiers: options } = purl;
  let versions;
  let endpoint;
  let token;
  // istanbul ignore if
  if (process.env.GITHUB_ENDPOINT) {
    logger.debug('Removing GHE token before retrieving node releases');
    endpoint = process.env.GITHUB_ENDPOINT;
    delete process.env.GITHUB_ENDPOINT;
    token = process.env.GITHUB_TOKEN;
    process.env.GITHUB_TOKEN = process.env.GITHUB_COM_TOKEN;
  }
  try {
    if (options.ref === 'release') {
      const url = `repos/${repo}/releases?per_page=100`;
      versions = (await ghGot(url, { paginate: true })).body.map(
        o => o.tag_name
      );
    } else {
      // tag
      const url = `repos/${repo}/tags?per_page=100`;
      versions = (await ghGot(url, { paginate: true })).body.map(o => o.name);
    }
  } catch (err) {
    logger.info(
      { repo, err, message: err.message },
      'Error retrieving from github'
    );
  } finally {
    // istanbul ignore if
    if (endpoint) {
      logger.debug('Restoring GHE token and endpoint');
      process.env.GITHUB_TOKEN = token;
      process.env.GITHUB_ENDPOINT = endpoint;
    }
  }
  if (!versions) {
    return null;
  }
  // Filter by semver if no versionScheme provided
  const { isVersion, sortVersions } = versioning(versionScheme);
  // Return a sorted list of valid Versions
  versions = versions.filter(isVersion).sort(sortVersions);
  const dependency = {
    repositoryUrl: 'https://github.com/' + repo,
  };
  dependency.releases = versions.map(version => ({
<<<<<<< HEAD
    version,
=======
    version: options.sanitize === 'true' ? isVersion(version) : version,
>>>>>>> 688ec14b
    gitRef: version,
  }));
  return dependency;
}<|MERGE_RESOLUTION|>--- conflicted
+++ resolved
@@ -54,11 +54,7 @@
     repositoryUrl: 'https://github.com/' + repo,
   };
   dependency.releases = versions.map(version => ({
-<<<<<<< HEAD
-    version,
-=======
     version: options.sanitize === 'true' ? isVersion(version) : version,
->>>>>>> 688ec14b
     gitRef: version,
   }));
   return dependency;
