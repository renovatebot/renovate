const ghGot = require('../platform/github/gh-got-wrapper');
const versioning = require('../versioning');

module.exports = {
  getDependency,
};

async function getDependency(purl, config) {
  const { versionScheme } = config || {};
  const { fullname: repo, qualifiers: options } = purl;
  let versions;
  let endpoint;
  let token;
  // istanbul ignore if
  if (process.env.GITHUB_ENDPOINT) {
    logger.debug('Removing GHE token before retrieving node releases');
    endpoint = process.env.GITHUB_ENDPOINT;
    delete process.env.GITHUB_ENDPOINT;
    token = process.env.GITHUB_TOKEN;
    process.env.GITHUB_TOKEN = process.env.GITHUB_COM_TOKEN;
  }
  try {
    if (options.ref === 'release') {
      const url = `repos/${repo}/releases?per_page=100`;
      versions = (await ghGot(url, { paginate: true })).body.map(
        o => o.tag_name
      );
    } else {
      // tag
      const url = `repos/${repo}/tags?per_page=100`;
      versions = (await ghGot(url, { paginate: true })).body.map(o => o.name);
    }
  } catch (err) {
    logger.info(
      { repo, err, message: err.message },
      'Error retrieving from github'
    );
  } finally {
    // istanbul ignore if
    if (endpoint) {
      logger.debug('Restoring GHE token and endpoint');
      process.env.GITHUB_TOKEN = token;
      process.env.GITHUB_ENDPOINT = endpoint;
    }
  }
  if (!versions) {
    return null;
  }
<<<<<<< HEAD
=======
  // Filter by semver if no versionScheme provided
  const { isVersion, sortVersions } = versioning(versionScheme);
  // Return a sorted list of valid Versions
  versions = versions.filter(isVersion).sort(sortVersions);
  // Return sanitized versions (e.g. without leading 'v') if configured
  if (options.sanitize === 'true') {
    versions = versions.map(isVersion);
  }
>>>>>>> bb78d47e
  const dependency = {
    repositoryUrl: 'https://github.com/' + repo,
  };
  // TODO: should Github receive the versionScheme as input?
  // versions should be already sorted by GIT
  dependency.releases = versions.map(version => ({
    version: version.replace(/^v(\d)/, '$1'),
    gitHead: version,
  }));
  return dependency;
}<|MERGE_RESOLUTION|>--- conflicted
+++ resolved
@@ -46,8 +46,6 @@
   if (!versions) {
     return null;
   }
-<<<<<<< HEAD
-=======
   // Filter by semver if no versionScheme provided
   const { isVersion, sortVersions } = versioning(versionScheme);
   // Return a sorted list of valid Versions
@@ -56,15 +54,12 @@
   if (options.sanitize === 'true') {
     versions = versions.map(isVersion);
   }
->>>>>>> bb78d47e
   const dependency = {
     repositoryUrl: 'https://github.com/' + repo,
   };
-  // TODO: should Github receive the versionScheme as input?
-  // versions should be already sorted by GIT
   dependency.releases = versions.map(version => ({
-    version: version.replace(/^v(\d)/, '$1'),
-    gitHead: version,
+    version,
+    gitRef: version,
   }));
   return dependency;
 }