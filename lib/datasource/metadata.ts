import URL from 'url';
import is from '@sindresorhus/is';
import parse from 'github-url-from-git';
import { DateTime } from 'luxon';
import * as hostRules from '../util/host-rules';
import { validateUrl } from '../util/url';
import type { ReleaseResult } from './types';

// Use this object to define changelog URLs for packages
// Only necessary when the changelog data cannot be found in the package's source repository
const manualChangelogUrls = {
  npm: {
    'babel-preset-react-app':
      'https://github.com/facebook/create-react-app/releases',
    firebase: 'https://firebase.google.com/support/release-notes/js',
    'flow-bin': 'https://github.com/facebook/flow/blob/master/Changelog.md',
    gatsby:
      'https://github.com/gatsbyjs/gatsby/blob/master/packages/gatsby/CHANGELOG.md',
    'react-native':
      'https://github.com/react-native-community/react-native-releases/blob/master/CHANGELOG.md',
    sharp: 'https://github.com/lovell/sharp/blob/master/docs/changelog.md',
    'zone.js':
      'https://github.com/angular/angular/blob/master/packages/zone.js/CHANGELOG.md',
  },
  pypi: {
    alembic: 'https://alembic.sqlalchemy.org/en/latest/changelog.html',
    beautifulsoup4:
      'https://bazaar.launchpad.net/~leonardr/beautifulsoup/bs4/view/head:/CHANGELOG',
    django: 'https://github.com/django/django/tree/master/docs/releases',
    djangorestframework:
      'https://www.django-rest-framework.org/community/release-notes/',
    flake8: 'http://flake8.pycqa.org/en/latest/release-notes/index.html',
    'django-storages':
      'https://github.com/jschneier/django-storages/blob/master/CHANGELOG.rst',
    hypothesis:
      'https://github.com/HypothesisWorks/hypothesis/blob/master/hypothesis-python/docs/changes.rst',
    lxml: 'https://git.launchpad.net/lxml/plain/CHANGES.txt',
    mypy: 'https://mypy-lang.blogspot.com/',
    phonenumbers:
      'https://github.com/daviddrysdale/python-phonenumbers/blob/dev/python/HISTORY.md',
    psycopg2: 'http://initd.org/psycopg/articles/tag/release/',
    'psycopg2-binary': 'http://initd.org/psycopg/articles/tag/release/',
    pycountry:
      'https://github.com/flyingcircusio/pycountry/blob/master/HISTORY.txt',
    'django-debug-toolbar':
      'https://django-debug-toolbar.readthedocs.io/en/latest/changes.html',
    'firebase-admin':
      'https://firebase.google.com/support/release-notes/admin/python',
    requests: 'https://github.com/psf/requests/blob/master/HISTORY.md',
    sqlalchemy: 'https://docs.sqlalchemy.org/en/latest/changelog/',
    uwsgi: 'https://uwsgi-docs.readthedocs.io/en/latest/#release-notes',
    wagtail: 'https://github.com/wagtail/wagtail/tree/master/docs/releases',
  },
  docker: {
    'gitlab/gitlab-ce':
      'https://gitlab.com/gitlab-org/gitlab-foss/-/blob/master/CHANGELOG.md',
    'gitlab/gitlab-runner':
      'https://gitlab.com/gitlab-org/gitlab-runner/-/blob/master/CHANGELOG.md',
    neo4j: 'https://neo4j.com/release-notes/',
  },
};

// Use this object to define manual source URLs for packages
// Only necessary if the datasource is unable to locate the source URL itself
const manualSourceUrls = {
  orb: {
    'cypress-io/cypress': 'https://github.com/cypress-io/circleci-orb',
    'hutson/library-release-workflows':
      'https://github.com/hyper-expanse/library-release-workflows',
  },
  docker: {
    'amd64/traefik': 'https://github.com/containous/traefik',
    'coredns/coredns': 'https://github.com/coredns/coredns',
    'docker/compose': 'https://github.com/docker/compose',
    'drone/drone': 'https://github.com/drone/drone',
    'drone/drone-runner-docker':
      'https://github.com/drone-runners/drone-runner-docker',
    'drone/drone-runner-kube':
      'https://github.com/drone-runners/drone-runner-kube',
    'drone/drone-runner-ssh':
      'https://github.com/drone-runners/drone-runner-ssh',
    'gcr.io/kaniko-project/executor':
      'https://github.com/GoogleContainerTools/kaniko',
    'gitlab/gitlab-ce': 'https://gitlab.com/gitlab-org/gitlab-foss',
    'gitlab/gitlab-runner': 'https://gitlab.com/gitlab-org/gitlab-runner',
    'gitea/gitea': 'https://github.com/go-gitea/gitea',
    'hashicorp/terraform': 'https://github.com/hashicorp/terraform',
    node: 'https://github.com/nodejs/node',
    traefik: 'https://github.com/containous/traefik',
  },
  kubernetes: {
    node: 'https://github.com/nodejs/node',
  },
  npm: {
    node: 'https://github.com/nodejs/node',
  },
  nvm: {
    node: 'https://github.com/nodejs/node',
  },
  pypi: {
    mkdocs: 'https://github.com/mkdocs/mkdocs',
    mypy: 'https://github.com/python/mypy',
  },
};

function massageGithubUrl(url: string): string {
  return url
    .replace('http:', 'https:')
    .replace(/^git:\/?\/?/, 'https://')
    .replace('www.github.com', 'github.com')
    .split('/')
    .slice(0, 5)
    .join('/');
}

function massageGitlabUrl(url: string): string {
  return url
    .replace('http:', 'https:')
    .replace(/^git:\/?\/?/, 'https://')
    .replace(/\/tree\/.*$/i, '')
    .replace(/\/$/i, '')
    .replace('.git', '');
}

function normalizeDate(input: any): string | null {
  if (
    typeof input === 'number' &&
    !Number.isNaN(input) &&
    input > 0 &&
    input <= Date.now() + 24 * 60 * 60 * 1000
  ) {
    return new Date(input).toISOString();
  }

  if (typeof input === 'string') {
    // `Date.parse()` is more permissive, but it assumes local time zone
    // for inputs like `2021-01-01`.
    //
    // Here we try to parse with default UTC with fallback to `Date.parse()`.
    //
    // It allows us not to care about machine timezones so much, though
    // some misinterpretation is still possible, but only if both:
    //
    //   1. Renovate machine is configured for non-UTC zone
    //   2. Format of `input` is very exotic
    //      (from `DateTime.fromISO()` perspective)
    //
    const luxonDate = DateTime.fromISO(input, { zone: 'UTC' });
    if (luxonDate.isValid) {
      return luxonDate.toISO();
    }

    return normalizeDate(Date.parse(input));
  }

  if (input instanceof Date) {
    return input.toISOString();
  }

  return null;
}

function massageTimestamps(dep: ReleaseResult): void {
  for (const release of dep.releases || []) {
    let { releaseTimestamp } = release;
    delete release.releaseTimestamp;
    releaseTimestamp = normalizeDate(releaseTimestamp);
    if (releaseTimestamp) {
      release.releaseTimestamp = releaseTimestamp;
    }
  }
}

/* eslint-disable no-param-reassign */
export function addMetaData(
  dep?: ReleaseResult,
  datasource?: string,
  lookupName?: string
): void {
  if (!dep) {
    return;
  }

  massageTimestamps(dep);

  const lookupNameLowercase = lookupName ? lookupName.toLowerCase() : null;
  if (manualChangelogUrls[datasource]?.[lookupNameLowercase]) {
    dep.changelogUrl = manualChangelogUrls[datasource][lookupNameLowercase];
  }
  if (manualSourceUrls[datasource]?.[lookupNameLowercase]) {
    dep.sourceUrl = manualSourceUrls[datasource][lookupNameLowercase];
  }

  if (
    dep.changelogUrl?.includes('github.com') && // lgtm [js/incomplete-url-substring-sanitization]
    !dep.sourceUrl
  ) {
    dep.sourceUrl = dep.changelogUrl;
  }
  // prettier-ignore
  if (dep.homepage?.includes('github.com')) { // lgtm [js/incomplete-url-substring-sanitization]
    if (!dep.sourceUrl) {
      dep.sourceUrl = dep.homepage;
    }
    delete dep.homepage;
  }
  const extraBaseUrls = [];
  hostRules.hosts({ hostType: 'github' }).forEach((host) => {
    /* c8 ignore next */
    extraBaseUrls.push(host, `gist.${host}`);
  });
  extraBaseUrls.push('gitlab.com');
  if (dep.sourceUrl) {
    const parsedUrl = URL.parse(dep.sourceUrl);
    if (parsedUrl?.hostname) {
      let massagedUrl;
      if (parsedUrl.hostname.includes('gitlab')) {
        massagedUrl = massageGitlabUrl(dep.sourceUrl);
      } else {
        massagedUrl = massageGithubUrl(dep.sourceUrl);
      }
      // try massaging it
      dep.sourceUrl =
        parse(massagedUrl, {
          extraBaseUrls,
        }) || dep.sourceUrl;
    } else {
      delete dep.sourceUrl;
    }
  }

  // Clean up any empty urls
  const urls = ['homepage', 'sourceUrl', 'changelogUrl', 'dependencyUrl'];
  for (const url of urls) {
    if (is.string(dep[url]) && validateUrl(dep[url].trim())) {
      dep[url] = dep[url].trim();
<<<<<<< HEAD
      /* c8 ignore next 3 */
      if (!dep[url].match(/^https?:\/\//)) {
        delete dep[url];
      }
=======
>>>>>>> c83eb54d
    } else {
      delete dep[url];
    }
  }
}<|MERGE_RESOLUTION|>--- conflicted
+++ resolved
@@ -234,13 +234,6 @@
   for (const url of urls) {
     if (is.string(dep[url]) && validateUrl(dep[url].trim())) {
       dep[url] = dep[url].trim();
-<<<<<<< HEAD
-      /* c8 ignore next 3 */
-      if (!dep[url].match(/^https?:\/\//)) {
-        delete dep[url];
-      }
-=======
->>>>>>> c83eb54d
     } else {
       delete dep[url];
     }
