--- conflicted
+++ resolved
@@ -222,17 +222,7 @@
 Marking the latest version of an npm package as deprecated results in the entire package being considered deprecated, so contact the package author you think this is a mistake."
 `;
 
-<<<<<<< HEAD
-exports[`datasource/npm should return preset 1`] = `
-Object {
-  "rangeStrategy": "auto",
-}
-`;
-
 exports[`datasource/npm should send an authorization header if provided 1`] = `
-=======
-exports[`api/npm should send an authorization header if provided 1`] = `
->>>>>>> 2a8de4bd
 Object {
   "homepage": "https://github.com/renovateapp/dummy",
   "latestVersion": "0.0.1",
