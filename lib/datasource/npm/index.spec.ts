--- conflicted
+++ resolved
@@ -3,11 +3,6 @@
 import _registryAuthToken from 'registry-auth-token';
 import { getName } from '../../../test/util';
 import { DATASOURCE_FAILURE } from '../../constants/error-messages';
-<<<<<<< HEAD
-import * as runCache from '../../util/cache/run';
-=======
-import * as globalCache from '../../util/cache/global';
->>>>>>> 73694efd
 import * as hostRules from '../../util/host-rules';
 import * as npm from '.';
 
