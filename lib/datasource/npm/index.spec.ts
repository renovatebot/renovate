import mockDate from 'mockdate';
import _registryAuthToken from 'registry-auth-token';
import { getPkgReleases } from '..';
import * as httpMock from '../../../test/http-mock';
<<<<<<< HEAD
import { setAdminConfig } from '../../config/admin';
=======
import { getName } from '../../../test/util';
import { setGlobalConfig } from '../../config/global';
>>>>>>> 3c1094b9
import { EXTERNAL_HOST_ERROR } from '../../constants/error-messages';
import * as hostRules from '../../util/host-rules';
import { id as datasource, getNpmrc, resetCache, setNpmrc } from '.';

jest.mock('registry-auth-token');
jest.mock('delay');

const registryAuthToken: jest.Mock<_registryAuthToken.NpmCredentials> =
  _registryAuthToken as never;
let npmResponse: any;

describe('datasource/npm/index', () => {
  beforeEach(() => {
    jest.resetAllMocks();
    setGlobalConfig();
    hostRules.clear();
    resetCache();
    setNpmrc();
    npmResponse = {
      name: 'foobar',
      versions: {
        '0.0.1': {
          foo: 1,
        },
        '0.0.2': {
          foo: 2,
        },
      },
      repository: {
        type: 'git',
        url: 'git://github.com/renovateapp/dummy.git',
        directory: 'src/a',
      },
      homepage: 'https://github.com/renovateapp/dummy',
      'dist-tags': {
        latest: '0.0.1',
      },
      time: {
        '0.0.1': '2018-05-06T07:21:53+02:00',
        '0.0.2': '2018-05-07T07:21:53+02:00',
      },
    };
  });

  afterEach(() => {
    delete process.env.RENOVATE_CACHE_NPM_MINUTES;
    mockDate.reset();
  });

  it('should return null for no versions', async () => {
    const missingVersions = { ...npmResponse };
    missingVersions.versions = {};
    httpMock
      .scope('https://registry.npmjs.org')
      .get('/foobar')
      .reply(200, missingVersions);
    const res = await getPkgReleases({ datasource, depName: 'foobar' });
    expect(res).toBeNull();
    expect(httpMock.getTrace()).toMatchSnapshot();
  });

  it('should fetch package info from npm', async () => {
    httpMock
      .scope('https://registry.npmjs.org')
      .get('/foobar')
      .reply(200, npmResponse);
    const res = await getPkgReleases({ datasource, depName: 'foobar' });
    expect(res).toMatchSnapshot();
    expect(httpMock.getTrace()).toMatchSnapshot();
  });

  it('should parse repo url', async () => {
    const pkg = {
      name: 'foobar',
      versions: {
        '0.0.1': {
          foo: 1,
        },
      },
      repository: {
        type: 'git',
        url: 'git:github.com/renovateapp/dummy',
      },
      'dist-tags': {
        latest: '0.0.1',
      },
      time: {
        '0.0.1': '2018-05-06T07:21:53+02:00',
      },
    };
    httpMock.scope('https://registry.npmjs.org').get('/foobar').reply(200, pkg);
    const res = await getPkgReleases({ datasource, depName: 'foobar' });
    expect(res).toMatchSnapshot();
    expect(res.sourceUrl).toBeDefined();
    expect(httpMock.getTrace()).toMatchSnapshot();
  });

  it('should parse repo url (string)', async () => {
    const pkg = {
      name: 'foobar',
      versions: {
        '0.0.1': {
          repository: 'git:github.com/renovateapp/dummy',
        },
      },
      'dist-tags': {
        latest: '0.0.1',
      },
      time: {
        '0.0.1': '2018-05-06T07:21:53+02:00',
      },
    };
    httpMock.scope('https://registry.npmjs.org').get('/foobar').reply(200, pkg);
    const res = await getPkgReleases({ datasource, depName: 'foobar' });
    expect(res).toMatchSnapshot();
    expect(res.sourceUrl).toBeDefined();
    expect(httpMock.getTrace()).toMatchSnapshot();
  });

  it('should return deprecated', async () => {
    const deprecatedPackage = {
      name: 'foobar',
      versions: {
        '0.0.1': {
          foo: 1,
        },
        '0.0.2': {
          foo: 2,
          deprecated: 'This is deprecated',
        },
      },
      repository: {
        type: 'git',
        url: 'git://github.com/renovateapp/dummy.git',
      },
      'dist-tags': {
        latest: '0.0.2',
      },
      time: {
        '0.0.1': '2018-05-06T07:21:53+02:00',
        '0.0.2': '2018-05-07T07:21:53+02:00',
      },
    };
    httpMock
      .scope('https://registry.npmjs.org')
      .get('/foobar')
      .reply(200, deprecatedPackage);
    const res = await getPkgReleases({ datasource, depName: 'foobar' });
    expect(res).toMatchSnapshot();
    expect(res.deprecationMessage).toMatchSnapshot();
    expect(httpMock.getTrace()).toMatchSnapshot();
  });

  it('should handle foobar', async () => {
    httpMock
      .scope('https://registry.npmjs.org')
      .get('/foobar')
      .reply(200, npmResponse);
    const res = await getPkgReleases({ datasource, depName: 'foobar' });
    expect(res).toMatchSnapshot();
    expect(httpMock.getTrace()).toMatchSnapshot();
  });

  it('should handle no time', async () => {
    delete npmResponse.time['0.0.2'];
    httpMock
      .scope('https://registry.npmjs.org')
      .get('/foobar')
      .reply(200, npmResponse);
    const res = await getPkgReleases({ datasource, depName: 'foobar' });
    expect(res).toMatchSnapshot();
    expect(httpMock.getTrace()).toMatchSnapshot();
  });

  it('should return null if lookup fails 401', async () => {
    httpMock.scope('https://registry.npmjs.org').get('/foobar').reply(401);
    const res = await getPkgReleases({ datasource, depName: 'foobar' });
    expect(res).toBeNull();
    expect(httpMock.getTrace()).toMatchSnapshot();
  });

  it('should return null if lookup fails', async () => {
    httpMock.scope('https://registry.npmjs.org').get('/foobar').reply(404);
    const res = await getPkgReleases({ datasource, depName: 'foobar' });
    expect(res).toBeNull();
    expect(httpMock.getTrace()).toMatchSnapshot();
  });

  it('should throw error for unparseable', async () => {
    httpMock
      .scope('https://registry.npmjs.org')
      .get('/foobar')
      .reply(200, 'oops');
    await expect(
      getPkgReleases({ datasource, depName: 'foobar' })
    ).rejects.toThrow();
    expect(httpMock.getTrace()).toMatchSnapshot();
  });

  it('should throw error for 429', async () => {
    httpMock.scope('https://registry.npmjs.org').get('/foobar').reply(429);
    await expect(
      getPkgReleases({ datasource, depName: 'foobar' })
    ).rejects.toThrow();
    expect(httpMock.getTrace()).toMatchSnapshot();
  });

  it('should throw error for 5xx', async () => {
    httpMock.scope('https://registry.npmjs.org').get('/foobar').reply(503);
    await expect(
      getPkgReleases({ datasource, depName: 'foobar' })
    ).rejects.toThrow(EXTERNAL_HOST_ERROR);
    expect(httpMock.getTrace()).toMatchSnapshot();
  });

  it('should throw error for 408', async () => {
    httpMock.scope('https://registry.npmjs.org').get('/foobar').reply(408);
    await expect(
      getPkgReleases({ datasource, depName: 'foobar' })
    ).rejects.toThrow(EXTERNAL_HOST_ERROR);
    expect(httpMock.getTrace()).toMatchSnapshot();
  });

  it('should throw error for others', async () => {
    httpMock.scope('https://registry.npmjs.org').get('/foobar').reply(451);
    await expect(
      getPkgReleases({ datasource, depName: 'foobar' })
    ).rejects.toThrow();
    expect(httpMock.getTrace()).toMatchSnapshot();
  });

  it('should not send an authorization header if public package', async () => {
    registryAuthToken.mockReturnValueOnce({
      type: 'Basic',
      token: '1234',
    });
    httpMock
      .scope('https://registry.npmjs.org', {
        badheaders: ['authorization'],
      })
      .get('/foobar')
      .reply(200, npmResponse);
    const res = await getPkgReleases({ datasource, depName: 'foobar' });
    expect(res).toMatchSnapshot();
    expect(httpMock.getTrace()).toMatchSnapshot();
  });

  it('should send an authorization header if provided', async () => {
    registryAuthToken.mockReturnValueOnce({
      type: 'Basic',
      token: '1234',
    });
    httpMock
      .scope('https://registry.npmjs.org', {
        reqheaders: { authorization: 'Basic 1234' },
      })
      .get('/@foobar%2Fcore')
      .reply(200, { ...npmResponse, name: '@foobar/core' });
    const res = await getPkgReleases({ datasource, depName: '@foobar/core' });
    expect(res).toMatchSnapshot();
    expect(httpMock.getTrace()).toMatchSnapshot();
  });

  it('should use host rules by hostName if provided', async () => {
    hostRules.add({
      hostType: 'npm',
      matchHost: 'npm.mycustomregistry.com',
      token: 'abcde',
    });
    httpMock
      .scope('https://npm.mycustomregistry.com', {
        reqheaders: { authorization: 'Bearer abcde' },
      })
      .get('/foobar')
      .reply(200, npmResponse);
    const npmrc = 'registry=https://npm.mycustomregistry.com/';
    const res = await getPkgReleases({ datasource, depName: 'foobar', npmrc });
    expect(res).toMatchSnapshot();
    expect(httpMock.getTrace()).toMatchSnapshot();
  });

  it('should use host rules by baseUrl if provided', async () => {
    hostRules.add({
      hostType: 'npm',
      matchHost:
        'https://npm.mycustomregistry.com/_packaging/mycustomregistry/npm/registry/',
      token: 'abcde',
    });
    httpMock
      .scope(
        'https://npm.mycustomregistry.com/_packaging/mycustomregistry/npm/registry',
        {
          reqheaders: { authorization: 'Bearer abcde' },
        }
      )
      .get('/foobar')
      .reply(200, npmResponse);
    const npmrc =
      'registry=https://npm.mycustomregistry.com/_packaging/mycustomregistry/npm/registry/';
    const res = await getPkgReleases({ datasource, depName: 'foobar', npmrc });
    expect(res).toMatchSnapshot();
    expect(httpMock.getTrace()).toMatchSnapshot();
  });

  it('resets npmrc', () => {
    const npmrcContent = 'something=something';
    setNpmrc(npmrcContent);
    setNpmrc(npmrcContent);
    setNpmrc();
    expect(getNpmrc()).toEqual({});
  });

  it('should use default registry if missing from npmrc', async () => {
    httpMock
      .scope('https://registry.npmjs.org')
      .get('/foobar')
      .reply(200, npmResponse);
    const npmrc = 'foo=bar';
    const res = await getPkgReleases({ datasource, depName: 'foobar', npmrc });
    expect(res).toMatchSnapshot();
    expect(httpMock.getTrace()).toMatchSnapshot();
  });

  it('should cache package info from npm', async () => {
    httpMock
      .scope('https://registry.npmjs.org')
      .get('/foobar')
      .reply(200, npmResponse);
    const npmrc = '//registry.npmjs.org/:_authToken=abcdefghijklmnopqrstuvwxyz';
    const res1 = await getPkgReleases({ datasource, depName: 'foobar', npmrc });
    const res2 = await getPkgReleases({ datasource, depName: 'foobar', npmrc });
    expect(res1).not.toBeNull();
    expect(res1).toEqual(res2);
    expect(httpMock.getTrace()).toMatchSnapshot();
  });

  it('should fetch package info from custom registry', async () => {
    httpMock
      .scope('https://npm.mycustomregistry.com', {})
      .get('/foobar')
      .reply(200, npmResponse);
    const npmrc = `registry=https://npm.mycustomregistry.com/`;
    const res = await getPkgReleases({ datasource, depName: 'foobar', npmrc });
    expect(res).toMatchSnapshot();
    expect(httpMock.getTrace()).toMatchSnapshot();
  });

  it('should replace any environment variable in npmrc', async () => {
    httpMock
      .scope('https://registry.from-env.com')
      .get('/foobar')
      .reply(200, npmResponse);
    process.env.REGISTRY = 'https://registry.from-env.com';
    process.env.RENOVATE_CACHE_NPM_MINUTES = '15';
    setGlobalConfig({ exposeAllEnv: true });
    // eslint-disable-next-line no-template-curly-in-string
    const npmrc = 'registry=${REGISTRY}';
    const res = await getPkgReleases({ datasource, depName: 'foobar', npmrc });
    expect(res).toMatchSnapshot();
    expect(httpMock.getTrace()).toMatchSnapshot();
  });

  it('should throw error if necessary env var is not present', () => {
    setGlobalConfig({ exposeAllEnv: true });
    // eslint-disable-next-line no-template-curly-in-string
    expect(() => setNpmrc('registry=${REGISTRY_MISSING}')).toThrow(
      Error('env-replace')
    );
  });
});<|MERGE_RESOLUTION|>--- conflicted
+++ resolved
@@ -2,12 +2,7 @@
 import _registryAuthToken from 'registry-auth-token';
 import { getPkgReleases } from '..';
 import * as httpMock from '../../../test/http-mock';
-<<<<<<< HEAD
-import { setAdminConfig } from '../../config/admin';
-=======
-import { getName } from '../../../test/util';
 import { setGlobalConfig } from '../../config/global';
->>>>>>> 3c1094b9
 import { EXTERNAL_HOST_ERROR } from '../../constants/error-messages';
 import * as hostRules from '../../util/host-rules';
 import { id as datasource, getNpmrc, resetCache, setNpmrc } from '.';
