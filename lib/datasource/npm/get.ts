import delay from 'delay';
import moment from 'moment';
import url from 'url';
import getRegistryUrl from 'registry-auth-token/registry-url';
import registryAuthToken from 'registry-auth-token';
import isBase64 from 'validator/lib/isBase64';
import is from '@sindresorhus/is';
import { logger } from '../../logger';
import got, { GotJSONOptions, GotHeaders } from '../../util/got';
import { maskToken } from '../../util/mask';
import { getNpmrc } from './npmrc';
import { DatasourceError, Release, ReleaseResult } from '../common';
import { DATASOURCE_NPM } from '../../constants/data-binary-source';

let memcache = {};

export function resetMemCache(): void {
  logger.debug('resetMemCache()');
  memcache = {};
}

export function resetCache(): void {
  resetMemCache();
}

export interface NpmRelease extends Release {
  canBeUnpublished?: boolean;
  gitRef?: string;
}
export interface NpmDependency extends ReleaseResult {
  releases: NpmRelease[];
  deprecationSource?: string;
  name: string;
  homepage: string;
  latestVersion: string;
  sourceUrl: string;
  versions: Record<string, any>;
  'dist-tags': string[];
  'renovate-config': any;
  sourceDirectory?: string;
}

export async function getDependency(
  name: string,
  retries = 3
): Promise<NpmDependency | null> {
  logger.trace(`npm.getDependency(${name})`);

  // This is our datastore cache and is cleared at the end of each repo, i.e. we never requery/revalidate during a "run"
  if (memcache[name]) {
    logger.trace('Returning cached result');
    return JSON.parse(memcache[name]);
  }

  const scope = name.split('/')[0];
  let regUrl: string;
  const npmrc = getNpmrc();
  try {
    regUrl = getRegistryUrl(scope, npmrc);
  } catch (err) {
    regUrl = 'https://registry.npmjs.org';
  }
  const pkgUrl = url.resolve(
    regUrl,
    encodeURIComponent(name).replace(/^%40/, '@')
  );
  // Now check the persistent cache
  const cacheNamespace = 'datasource-npm';
  const cachedResult = await renovateCache.get<NpmDependency>(
    cacheNamespace,
    pkgUrl
  );
  // istanbul ignore if
  if (cachedResult) {
    return cachedResult;
  }
  const authInfo = registryAuthToken(regUrl, { npmrc });
  const headers: GotHeaders = {};

  if (authInfo && authInfo.type && authInfo.token) {
    // istanbul ignore if
    if (npmrc && npmrc.massagedAuth && isBase64(authInfo.token)) {
      logger.debug('Massaging authorization type to Basic');
      authInfo.type = 'Basic';
    }
    headers.authorization = `${authInfo.type} ${authInfo.token}`;
    logger.trace(
      { token: maskToken(authInfo.token), npmName: name },
      'Using auth for npm lookup'
    );
  } else if (process.env.NPM_TOKEN && process.env.NPM_TOKEN !== 'undefined') {
    headers.authorization = `Bearer ${process.env.NPM_TOKEN}`;
  }

  if (
    pkgUrl.startsWith('https://registry.npmjs.org') &&
    !pkgUrl.startsWith('https://registry.npmjs.org/@')
  ) {
    // Delete the authorization header for non-scoped public packages to improve http caching
    // Otherwise, authenticated requests are not cacheable until the registry adds "public" to Cache-Control
    // Ref: https://greenbytes.de/tech/webdav/rfc7234.html#caching.authenticated.responses
    delete headers.authorization;
  }

  // This tells our http layer not to serve responses directly from the cache and instead to revalidate them every time
  headers['Cache-Control'] = 'no-cache';

  try {
    const useCache = retries === 3; // Disable cache if we're retrying
    const opts: GotJSONOptions = {
      responseType: 'json',
      retry: 5,
      headers,
<<<<<<< HEAD
      context: { useCache },
=======
      useCache,
      readableHighWaterMark: 1024 * 1024 * 10, // https://github.com/sindresorhus/got/issues/1062#issuecomment-586580036
>>>>>>> 1d5c20eb
    };
    // TODO: fix type
    const raw = await got<any>(pkgUrl, opts);
    // istanbul ignore if
    if (retries < 3) {
      logger.info({ pkgUrl, retries }, 'Recovered from npm error');
    }
    const res = raw.body;
    // eslint-disable-next-line no-underscore-dangle
    const returnedName = res.name ? res.name : res._id || '';
    if (returnedName.toLowerCase() !== name.toLowerCase()) {
      logger.warn(
        { lookupName: name, returnedName: res.name, regUrl },
        'Returned name does not match with requested name'
      );
      return null;
    }
    if (!res.versions || !Object.keys(res.versions).length) {
      // Registry returned a 200 OK but with no versions
      logger.info({ dependency: name }, 'No versions returned');
      return null;
    }

    const latestVersion = res.versions[res['dist-tags'].latest];
    res.repository = res.repository || latestVersion.repository;
    res.homepage = res.homepage || latestVersion.homepage;

    // Determine repository URL
    let sourceUrl: string;

    if (res.repository) {
      if (is.string(res.repository)) {
        sourceUrl = res.repository;
      } else if (res.repository.url) {
        sourceUrl = res.repository.url;
      }
    }
    // Simplify response before caching and returning
    const dep: NpmDependency = {
      name: res.name,
      homepage: res.homepage,
      latestVersion: res['dist-tags'].latest,
      sourceUrl,
      versions: {},
      releases: null,
      'dist-tags': res['dist-tags'],
      'renovate-config': latestVersion['renovate-config'],
    };
    if (res.repository && res.repository.directory) {
      dep.sourceDirectory = res.repository.directory;
    }
    if (latestVersion.deprecated) {
      dep.deprecationMessage = `On registry \`${regUrl}\`, the "latest" version (v${dep.latestVersion}) of dependency \`${name}\` has the following deprecation notice:\n\n\`${latestVersion.deprecated}\`\n\nMarking the latest version of an npm package as deprecated results in the entire package being considered deprecated, so contact the package author you think this is a mistake.`;
      dep.deprecationSource = DATASOURCE_NPM;
    }
    dep.releases = Object.keys(res.versions).map(version => {
      const release: NpmRelease = {
        version,
        gitRef: res.versions[version].gitHead,
      };
      if (res.time && res.time[version]) {
        release.releaseTimestamp = res.time[version];
        release.canBeUnpublished =
          moment().diff(moment(release.releaseTimestamp), 'days') === 0;
      }
      if (res.versions[version].deprecated) {
        release.isDeprecated = true;
      }
      return release;
    });
    logger.trace({ dep }, 'dep');
    // serialize first before saving
    memcache[name] = JSON.stringify(dep);
    const cacheMinutes = process.env.RENOVATE_CACHE_NPM_MINUTES
      ? parseInt(process.env.RENOVATE_CACHE_NPM_MINUTES, 10)
      : 5;
    if (!name.startsWith('@')) {
      await renovateCache.set(cacheNamespace, pkgUrl, dep, cacheMinutes);
    }
    return dep;
  } catch (err) {
    if (err.statusCode === 401 || err.statusCode === 403) {
      logger.info(
        {
          pkgUrl,
          authInfoType: authInfo ? authInfo.type : undefined,
          authInfoToken: authInfo ? maskToken(authInfo.token) : undefined,
          err,
          statusCode: err.statusCode,
          depName: name,
        },
        `Dependency lookup failure: unauthorized`
      );
      return null;
    }
    // istanbul ignore if
    if (err.statusCode === 402) {
      logger.info(
        {
          pkgUrl,
          authInfoType: authInfo ? authInfo.type : undefined,
          authInfoToken: authInfo ? maskToken(authInfo.token) : undefined,
          err,
          statusCode: err.statusCode,
          depName: name,
        },
        `Dependency lookup failure: payent required`
      );
      return null;
    }
    if (err.statusCode === 404 || err.code === 'ENOTFOUND') {
      logger.info({ depName: name }, `Dependency lookup failure: not found`);
      logger.debug({
        err,
        token: authInfo ? maskToken(authInfo.token) : 'none',
      });
      return null;
    }
    if (regUrl.startsWith('https://registry.npmjs.org')) {
      // istanbul ignore if
      if (
        (err.name === 'ParseError' || err.code === 'ECONNRESET') &&
        retries > 0
      ) {
        logger.info({ pkgUrl, errName: err.name }, 'Retrying npm error');
        await delay(5000);
        return getDependency(name, retries - 1);
      }
      // istanbul ignore if
      if (err.name === 'ParseError' && err.body) {
        err.body = 'err.body deleted by Renovate';
      }
      throw new DatasourceError(err);
    }
    // istanbul ignore next
    return null;
  }
}<|MERGE_RESOLUTION|>--- conflicted
+++ resolved
@@ -111,12 +111,8 @@
       responseType: 'json',
       retry: 5,
       headers,
-<<<<<<< HEAD
       context: { useCache },
-=======
-      useCache,
       readableHighWaterMark: 1024 * 1024 * 10, // https://github.com/sindresorhus/got/issues/1062#issuecomment-586580036
->>>>>>> 1d5c20eb
     };
     // TODO: fix type
     const raw = await got<any>(pkgUrl, opts);
