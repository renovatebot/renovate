import delay from 'delay';
import moment from 'moment';
import url from 'url';
import getRegistryUrl from 'registry-auth-token/registry-url';
import registryAuthToken from 'registry-auth-token';
import isBase64 from 'validator/lib/isBase64';
import is from '@sindresorhus/is';
import { logger } from '../../logger';
import got, { GotJSONOptions, GotHeaders } from '../../util/got';
import { maskToken } from '../../util/mask';
import { getNpmrc } from './npmrc';
import { DatasourceError, Release, ReleaseResult } from '../common';
import { id } from './common';

let memcache = {};

export function resetMemCache(): void {
  logger.debug('resetMemCache()');
  memcache = {};
}

export function resetCache(): void {
  resetMemCache();
}

export interface NpmRelease extends Release {
  canBeUnpublished?: boolean;
  gitRef?: string;
}
export interface NpmDependency extends ReleaseResult {
  releases: NpmRelease[];
  deprecationSource?: string;
  name: string;
  homepage: string;
  latestVersion: string;
  sourceUrl: string;
  versions: Record<string, any>;
  'dist-tags': string[];
  'renovate-config': any;
  sourceDirectory?: string;
}

export async function getDependency(
  packageName: string,
  retries = 3
): Promise<NpmDependency | null> {
  logger.trace(`npm.getDependency(${packageName})`);

  // This is our datastore cache and is cleared at the end of each repo, i.e. we never requery/revalidate during a "run"
  if (memcache[packageName]) {
    logger.trace('Returning cached result');
    return JSON.parse(memcache[packageName]);
  }

  const scope = packageName.split('/')[0];
  let regUrl: string;
  const npmrc = getNpmrc();
  try {
    regUrl = getRegistryUrl(scope, npmrc);
  } catch (err) {
    regUrl = 'https://registry.npmjs.org';
  }
  const pkgUrl = url.resolve(
    regUrl,
    encodeURIComponent(packageName).replace(/^%40/, '@')
  );
  // Now check the persistent cache
  const cacheNamespace = 'datasource-npm';
  const cachedResult = await renovateCache.get<NpmDependency>(
    cacheNamespace,
    pkgUrl
  );
  // istanbul ignore if
  if (cachedResult) {
    return cachedResult;
  }
  const authInfo = registryAuthToken(regUrl, { npmrc });
  const headers: GotHeaders = {};

  if (authInfo && authInfo.type && authInfo.token) {
    // istanbul ignore if
    if (npmrc && npmrc.massagedAuth && isBase64(authInfo.token)) {
      logger.debug('Massaging authorization type to Basic');
      authInfo.type = 'Basic';
    }
    headers.authorization = `${authInfo.type} ${authInfo.token}`;
    logger.trace(
      { token: maskToken(authInfo.token), npmName: packageName },
      'Using auth for npm lookup'
    );
  } else if (process.env.NPM_TOKEN && process.env.NPM_TOKEN !== 'undefined') {
    headers.authorization = `Bearer ${process.env.NPM_TOKEN}`;
  }

  const uri = url.parse(pkgUrl);

  if (uri.host === 'registry.npmjs.org' && !uri.pathname.startsWith('/@')) {
    // Delete the authorization header for non-scoped public packages to improve http caching
    // Otherwise, authenticated requests are not cacheable until the registry adds "public" to Cache-Control
    // Ref: https://greenbytes.de/tech/webdav/rfc7234.html#caching.authenticated.responses
    delete headers.authorization;
  }

  // This tells our http layer not to serve responses directly from the cache and instead to revalidate them every time
  headers['Cache-Control'] = 'no-cache';

  try {
    const useCache = retries === 3; // Disable cache if we're retrying
    const opts: GotJSONOptions = {
<<<<<<< HEAD
      responseType: 'json',
=======
      hostType: id,
      json: true,
>>>>>>> 6f46153e
      retry: 5,
      headers,
      context: { useCache },
      readableHighWaterMark: 1024 * 1024 * 10, // https://github.com/sindresorhus/got/issues/1062#issuecomment-586580036
    };
    // TODO: fix type
    const raw = await got<any>(pkgUrl, opts);
    // istanbul ignore if
    if (retries < 3) {
      logger.debug({ pkgUrl, retries }, 'Recovered from npm error');
    }
    const res = raw.body;
    // eslint-disable-next-line no-underscore-dangle
    const returnedName = res.name ? res.name : res._id || '';
    if (returnedName.toLowerCase() !== packageName.toLowerCase()) {
      logger.warn(
        { lookupName: packageName, returnedName: res.name, regUrl },
        'Returned name does not match with requested name'
      );
      return null;
    }
    if (!res.versions || !Object.keys(res.versions).length) {
      // Registry returned a 200 OK but with no versions
      logger.debug({ dependency: packageName }, 'No versions returned');
      return null;
    }

    const latestVersion = res.versions[res['dist-tags'].latest];
    res.repository = res.repository || latestVersion.repository;
    res.homepage = res.homepage || latestVersion.homepage;

    // Determine repository URL
    let sourceUrl: string;

    if (res.repository) {
      if (is.string(res.repository)) {
        sourceUrl = res.repository;
      } else if (res.repository.url) {
        sourceUrl = res.repository.url;
      }
    }
    // Simplify response before caching and returning
    const dep: NpmDependency = {
      name: res.name,
      homepage: res.homepage,
      latestVersion: res['dist-tags'].latest,
      sourceUrl,
      versions: {},
      releases: null,
      'dist-tags': res['dist-tags'],
      'renovate-config': latestVersion['renovate-config'],
    };
    if (res.repository && res.repository.directory) {
      dep.sourceDirectory = res.repository.directory;
    }
    if (latestVersion.deprecated) {
      dep.deprecationMessage = `On registry \`${regUrl}\`, the "latest" version (v${dep.latestVersion}) of dependency \`${packageName}\` has the following deprecation notice:\n\n\`${latestVersion.deprecated}\`\n\nMarking the latest version of an npm package as deprecated results in the entire package being considered deprecated, so contact the package author you think this is a mistake.`;
      dep.deprecationSource = id;
    }
    dep.releases = Object.keys(res.versions).map(version => {
      const release: NpmRelease = {
        version,
        gitRef: res.versions[version].gitHead,
      };
      if (res.time && res.time[version]) {
        release.releaseTimestamp = res.time[version];
        release.canBeUnpublished =
          moment().diff(moment(release.releaseTimestamp), 'days') === 0;
      }
      if (res.versions[version].deprecated) {
        release.isDeprecated = true;
      }
      return release;
    });
    logger.trace({ dep }, 'dep');
    // serialize first before saving
    memcache[packageName] = JSON.stringify(dep);
    const cacheMinutes = process.env.RENOVATE_CACHE_NPM_MINUTES
      ? parseInt(process.env.RENOVATE_CACHE_NPM_MINUTES, 10)
      : 5;
    if (!packageName.startsWith('@')) {
      await renovateCache.set(cacheNamespace, pkgUrl, dep, cacheMinutes);
    }
    return dep;
  } catch (err) {
    if (err.statusCode === 401 || err.statusCode === 403) {
      logger.debug(
        {
          pkgUrl,
          authInfoType: authInfo ? authInfo.type : undefined,
          authInfoToken: authInfo ? maskToken(authInfo.token) : undefined,
          err,
          statusCode: err.statusCode,
          packageName,
        },
        `Dependency lookup failure: unauthorized`
      );
      return null;
    }
    // istanbul ignore if
    if (err.statusCode === 402) {
      logger.debug(
        {
          pkgUrl,
          authInfoType: authInfo ? authInfo.type : undefined,
          authInfoToken: authInfo ? maskToken(authInfo.token) : undefined,
          err,
          statusCode: err.statusCode,
          packageName,
        },
        `Dependency lookup failure: payent required`
      );
      return null;
    }
    if (err.statusCode === 404 || err.code === 'ENOTFOUND') {
      logger.debug({ packageName }, `Dependency lookup failure: not found`);
      logger.debug({
        err,
        token: authInfo ? maskToken(authInfo.token) : 'none',
      });
      return null;
    }
    if (uri.host === 'registry.npmjs.org') {
      // istanbul ignore if
      if (
        (err.name === 'ParseError' || err.code === 'ECONNRESET') &&
        retries > 0
      ) {
        logger.warn({ pkgUrl, errName: err.name }, 'Retrying npm error');
        await delay(5000);
        return getDependency(packageName, retries - 1);
      }
      // istanbul ignore if
      if (err.name === 'ParseError' && err.body) {
        err.body = 'err.body deleted by Renovate';
      }
      throw new DatasourceError(err);
    }
    // istanbul ignore next
    return null;
  }
}<|MERGE_RESOLUTION|>--- conflicted
+++ resolved
@@ -107,15 +107,10 @@
   try {
     const useCache = retries === 3; // Disable cache if we're retrying
     const opts: GotJSONOptions = {
-<<<<<<< HEAD
       responseType: 'json',
-=======
-      hostType: id,
-      json: true,
->>>>>>> 6f46153e
       retry: 5,
       headers,
-      context: { useCache },
+      context: { useCache, hostType: id },
       readableHighWaterMark: 1024 * 1024 * 10, // https://github.com/sindresorhus/got/issues/1062#issuecomment-586580036
     };
     // TODO: fix type
