--- conflicted
+++ resolved
@@ -7,12 +7,8 @@
 import { OutgoingHttpHeaders } from 'http';
 import is from '@sindresorhus/is';
 import { logger } from '../../logger';
-<<<<<<< HEAD
-import got from '../../util/got';
 import { find } from '../../util/host-rules';
-=======
 import got, { GotJSONOptions } from '../../util/got';
->>>>>>> 0691b138
 import { maskToken } from '../../util/mask';
 import { getNpmrc } from './npmrc';
 import { DatasourceError, Release, ReleaseResult } from '../common';
@@ -92,13 +88,8 @@
     }
     headers.authorization = `${authInfo.type} ${authInfo.token}`;
     logger.trace(
-<<<<<<< HEAD
-      { token: maskToken(authInfo.token), npmName: name },
+      { token: maskToken(authInfo.token), npmName: packageName },
       'Using auth (via npmrc) for npm lookup'
-=======
-      { token: maskToken(authInfo.token), npmName: packageName },
-      'Using auth for npm lookup'
->>>>>>> 0691b138
     );
   } else if (process.env.NPM_TOKEN && process.env.NPM_TOKEN !== 'undefined') {
     logger.trace(
