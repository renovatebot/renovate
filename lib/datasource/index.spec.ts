--- conflicted
+++ resolved
@@ -1,9 +1,5 @@
-<<<<<<< HEAD
+import * as httpMock from '../../test/http-mock';
 import { logger, mocked } from '../../test/util';
-=======
-import * as httpMock from '../../test/http-mock';
-import { getName, logger, mocked } from '../../test/util';
->>>>>>> 3c1094b9
 import {
   EXTERNAL_HOST_ERROR,
   HOST_DISABLED,
