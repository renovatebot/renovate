--- conflicted
+++ resolved
@@ -21,11 +21,7 @@
       module: datasource.Datasource,
       name: string
     ): boolean {
-<<<<<<< HEAD
-      if (!module.getPkgReleases) {
-=======
       if (!module.getReleases) {
->>>>>>> 5c334f44
         return false;
       }
       if (module.id !== name) {
