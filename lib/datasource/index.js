const { addMetaData } = require('./metadata');
const { parse } = require('../util/purl');
const versioning = require('../versioning');

const cargo = require('./cargo');
<<<<<<< HEAD
const cargo = require('./cargo');
=======
>>>>>>> 39463654
const docker = require('./docker');
const github = require('./github');
const gitlab = require('./gitlab');
const go = require('./go');
<<<<<<< HEAD
const gradle = require('./gradle');
=======
>>>>>>> 39463654
const maven = require('./maven');
const npm = require('./npm');
const nuget = require('./nuget');
const orb = require('./orb');
const packagist = require('./packagist');
const pypi = require('./pypi');
const terraform = require('./terraform');

const datasources = {
  cargo,
  docker,
  github,
  gitlab,
  go,
  gradle,
  maven,
  npm,
  nuget,
  orb,
  packagist,
  pypi,
  terraform,
};

const cacheNamespace = 'datasource-releases';

async function getPkgReleases(purlStr, config) {
  const res = await getRawReleases(purlStr, config);
  if (!res) {
    return res;
  }
  const versionScheme =
    config && config.versionScheme ? config.versionScheme : 'semver';
  // Filter by version scheme
  const { isVersion, sortVersions } = versioning.get(versionScheme);
  // Return a sorted list of valid Versions
  function sortReleases(release1, release2) {
    return sortVersions(release1.version, release2.version);
  }
  if (res.releases) {
    res.releases = res.releases
      .filter(release => isVersion(release.version))
      .sort(sortReleases);
    if (parse(purlStr).qualifiers.normalize === 'true') {
      for (const release of res.releases) {
        release.version = isVersion(release.version);
      }
    }
  }
  return res;
}

function getRawReleases(purlStr, config) {
  const cacheKey = cacheNamespace + purlStr;
  // The repoCache is initialized for each repo
  // By returning a Promise and reusing it, we should only fetch each package at most once
  if (!global.repoCache[cacheKey]) {
    global.repoCache[cacheKey] = fetchReleases(purlStr, config);
  }
  return global.repoCache[cacheKey];
}

async function fetchReleases(purlStr, config) {
  const purl = parse(purlStr);
  if (!purl) {
    logger.info({ purlStr }, 'Cannot parse purl');
    return null;
  }
  if (!datasources[purl.type]) {
    logger.warn({ purlStr }, 'Unknown purl type: ' + purl.type);
    return null;
  }
  const dep = await datasources[purl.type].getPkgReleases(purl, config);
  addMetaData(purl, dep);
  return dep;
}

function supportsDigests(purlStr) {
  const purl = parse(purlStr);
  return !!datasources[purl.type].getDigest;
}

function getDigest(config, value) {
  const purl = parse(config.purl);
  return datasources[purl.type].getDigest(config, value);
}

module.exports = {
  getPkgReleases,
  supportsDigests,
  getDigest,
};<|MERGE_RESOLUTION|>--- conflicted
+++ resolved
@@ -3,18 +3,11 @@
 const versioning = require('../versioning');
 
 const cargo = require('./cargo');
-<<<<<<< HEAD
-const cargo = require('./cargo');
-=======
->>>>>>> 39463654
 const docker = require('./docker');
 const github = require('./github');
 const gitlab = require('./gitlab');
 const go = require('./go');
-<<<<<<< HEAD
 const gradle = require('./gradle');
-=======
->>>>>>> 39463654
 const maven = require('./maven');
 const npm = require('./npm');
 const nuget = require('./nuget');
