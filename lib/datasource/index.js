--- conflicted
+++ resolved
@@ -9,14 +9,10 @@
 const packagist = require('./packagist');
 const pypi = require('./pypi');
 const terraform = require('./terraform');
-<<<<<<< HEAD
-const cargo = require('./cargo');
-=======
 const gitlab = require('./gitlab');
 const cargo = require('./cargo');
 
 const { addMetaData } = require('./metadata');
->>>>>>> 0f4f2ae8
 
 const datasources = {
   cargo,
@@ -30,7 +26,6 @@
   packagist,
   pypi,
   terraform,
-  cargo,
 };
 
 const cacheNamespace = 'datasource-releases';
