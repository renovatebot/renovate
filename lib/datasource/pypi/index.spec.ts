import { getPkgReleases } from '..';
import * as httpMock from '../../../test/http-mock';
import { loadFixture } from '../../../test/util';
import * as hostRules from '../../util/host-rules';
import { PypiDatasource } from '.';

const res1: any = loadFixture('azure-cli-monitor.json');
const res2: any = loadFixture('azure-cli-monitor-updated.json');
const htmlResponse = loadFixture('versions-html.html');
const badResponse = loadFixture('versions-html-badfile.html');
const dataRequiresPythonResponse = loadFixture(
  'versions-html-data-requires-python.html'
);
const mixedHyphensResponse = loadFixture('versions-html-mixed-hyphens.html');

const baseUrl = 'https://pypi.org/pypi';
const datasource = PypiDatasource.id;

describe('datasource/pypi/index', () => {
  describe('getReleases', () => {
    const OLD_ENV = process.env;

    beforeEach(() => {
      process.env = { ...OLD_ENV };
      delete process.env.PIP_INDEX_URL;
      jest.resetAllMocks();
    });

    afterEach(() => {
      process.env = OLD_ENV;
    });

    it('returns null for empty result', async () => {
      httpMock.scope(baseUrl).get('/something/json').reply(200);
      expect(
        await getPkgReleases({
          datasource,
          depName: 'something',
        })
      ).toBeNull();
      expect(httpMock.getTrace()).toMatchSnapshot();
    });
    it('returns null for 404', async () => {
      httpMock.scope(baseUrl).get('/something/json').reply(404);
      httpMock.scope(baseUrl).get('/something/').reply(404);
      expect(
        await getPkgReleases({
          datasource,
          depName: 'something',
        })
      ).toBeNull();
      expect(httpMock.getTrace()).toMatchSnapshot();
    });
    it('processes real data', async () => {
      httpMock
        .scope(baseUrl)
        .get('/azure-cli-monitor/json')
        .reply(200, JSON.parse(res1));
      expect(
        await getPkgReleases({
          datasource,
          depName: 'azure-cli-monitor',
        })
      ).toMatchSnapshot();
      expect(httpMock.getTrace()).toMatchSnapshot();
    });
    it('supports custom datasource url', async () => {
      httpMock
        .scope('https://custom.pypi.net/foo')
        .get('/azure-cli-monitor/json')
        .reply(200, JSON.parse(res1));
      const config = {
        registryUrls: ['https://custom.pypi.net/foo'],
      };
      await getPkgReleases({
        ...config,
        datasource,
        depName: 'azure-cli-monitor',
      });
      expect(httpMock.getTrace()).toMatchSnapshot();
    });

    it('sets private if authorization privided', async () => {
      hostRules.add({ matchHost: 'customprivate.pypi.net', token: '123test' });
      httpMock
        .scope('https://customprivate.pypi.net/foo')
        .get('/azure-cli-monitor/json')
        .reply(200, JSON.parse(res1));
      const config = {
        registryUrls: ['https://customprivate.pypi.net/foo'],
      };
      const res = await getPkgReleases({
        ...config,
        datasource,
        depName: 'azure-cli-monitor',
      });
      expect(res.isPrivate).toBeTrue();
    });
    it('supports multiple custom datasource urls', async () => {
      httpMock
        .scope('https://custom.pypi.net/foo')
        .get('/azure-cli-monitor/json')
        .replyWithError('error');
      httpMock
        .scope('https://second-index/foo')
        .get('/azure-cli-monitor/json')
        .reply(200, JSON.parse(res1));
      httpMock
        .scope('https://third-index/foo')
        .get('/azure-cli-monitor/json')
        .reply(200, JSON.parse(res2));
      const config = {
        registryUrls: [
          'https://custom.pypi.net/foo',
          'https://second-index/foo',
          'https://third-index/foo',
        ],
      };
      const res = await getPkgReleases({
        ...config,
        datasource,
        depName: 'azure-cli-monitor',
      });
      expect(res.releases.pop()).toMatchObject({
        version: '0.2.15',
        releaseTimestamp: '2019-06-18T13:58:55.000Z',
      });
      expect(httpMock.getTrace()).toMatchSnapshot();
    });
    it('returns non-github home_page', async () => {
      httpMock
        .scope(baseUrl)
        .get('/something/json')
        .reply(200, {
          ...JSON.parse(res1),
          info: {
            name: 'something',
            home_page: 'https://microsoft.com',
          },
        });
      expect(
        (
          await getPkgReleases({
            datasource,
            depName: 'something',
          })
        ).homepage
      ).toMatchSnapshot();
      expect(httpMock.getTrace()).toMatchSnapshot();
    });
    it('find url from project_urls', async () => {
      const info = {
        name: 'flexget',
        home_page: 'https://flexget.com',
        project_urls: {
          Forum: 'https://discuss.flexget.com',
          Homepage: 'https://flexget.com',
          changelog: 'https://github.com/Flexget/wiki/blob/master/ChangeLog.md',
          'Issue Tracker': 'https://github.com/Flexget/Flexget/issues',
          Repository: 'https://github.com/Flexget/Flexget',
        },
      };
      httpMock
        .scope(baseUrl)
        .get('/flexget/json')
        .reply(200, { ...JSON.parse(res1), info });
      const result = await getPkgReleases({
        datasource,
        depName: 'flexget',
      });
      expect(result.sourceUrl).toBe(info.project_urls.Repository);
      expect(result.changelogUrl).toBe(info.project_urls.changelog);
      expect(httpMock.getTrace()).toMatchSnapshot();
    });
<<<<<<< HEAD
    it('normalizes the package name according to PEP 503', async () => {
      const expectedHttpCall = httpMock
        .scope(baseUrl)
        .get('/not-normalized-package/json')
        .reply(200, htmlResponse);

      await getPkgReleases({
        datasource,
        registryUrls: [baseUrl],
        depName: 'not_normalized.Package',
      });

      expect(expectedHttpCall.isDone()).toBeTrue();
    });
    it('normalizes the package name according to PEP 503 when falling back to simple endpoint', async () => {
      httpMock
        .scope(baseUrl)
        .get('/not-normalized-package/json')
        .reply(404, '');
      const expectedFallbackHttpCall = httpMock
        .scope(baseUrl)
        .get('/not-normalized-package/')
        .reply(200, htmlResponse);

      await getPkgReleases({
        datasource,
        registryUrls: [baseUrl],
        depName: 'not_normalized.Package',
      });

      expect(expectedFallbackHttpCall.isDone()).toBeTrue();
    });
    it('normalizes the package name according to PEP 503 querying a simple endpoint', async () => {
      const simpleRegistryUrl = 'https://pypi.org/simple/';
      const expectedHttpCall = httpMock
        .scope(simpleRegistryUrl)
        .get('/not-normalized-package/')
        .reply(200, htmlResponse);

      await getPkgReleases({
        datasource,
        registryUrls: [simpleRegistryUrl],
        depName: 'not_normalized.Package',
      });

      expect(expectedHttpCall.isDone()).toBeTrue();
    });
    it('returns null if mismatched name', async () => {
      httpMock
        .scope(baseUrl)
        .get('/something/json')
        .reply(200, {
          info: {
            name: 'something-else',
            home_page: 'https://microsoft.com',
          },
        });
      expect(
        await getPkgReleases({
          datasource,
          depName: 'something',
        })
      ).toBeNull();
      expect(httpMock.getTrace()).toMatchSnapshot();
    });
=======
>>>>>>> 84ae2cd9

    it('respects constraints', async () => {
      httpMock
        .scope(baseUrl)
        .get('/doit/json')
        .reply(200, {
          info: {
            name: 'doit',
          },
          releases: {
            '0.30.3': [{ requires_python: null }],
            '0.31.0': [
              { requires_python: '>=3.4' },
              { requires_python: '>=2.7' },
            ],
            '0.31.1': [{ requires_python: '>=3.4' }],
            '0.4.0': [{ requires_python: '>=3.4' }, { requires_python: null }],
            '0.4.1': [],
          },
        });
      expect(
        await getPkgReleases({
          datasource,
          constraints: { python: '2.7' },
          depName: 'doit',
        })
      ).toMatchSnapshot();
      expect(httpMock.getTrace()).toMatchSnapshot();
    });
    it('process data from simple endpoint', async () => {
      httpMock
        .scope('https://pypi.org/simple/')
        .get('/dj-database-url/')
        .reply(200, htmlResponse);
      const config = {
        registryUrls: ['https://pypi.org/simple/'],
      };
      expect(
        await getPkgReleases({
          datasource,
          ...config,
          constraints: { python: '2.7' },
          depName: 'dj-database-url',
        })
      ).toMatchSnapshot();
      expect(httpMock.getTrace()).toMatchSnapshot();
    });
    it('process data from +simple endpoint', async () => {
      httpMock
        .scope('https://some.registry.org/+simple/')
        .get('/dj-database-url/')
        .reply(200, htmlResponse);
      const config = {
        registryUrls: ['https://some.registry.org/+simple/'],
      };
      expect(
        await getPkgReleases({
          datasource,
          ...config,
          constraints: { python: '2.7' },
          depName: 'dj-database-url',
        })
      ).toMatchSnapshot();
      expect(httpMock.getTrace()).toMatchSnapshot();
    });
    it('sets private simple if authorization provided', async () => {
      hostRules.add({
        matchHost: 'some.private.registry.org',
        token: '123test',
      });
      httpMock
        .scope('https://some.private.registry.org/+simple/')
        .get('/dj-database-url/')
        .reply(200, htmlResponse);
      const config = {
        registryUrls: ['https://some.private.registry.org/+simple/'],
      };
      const res = await getPkgReleases({
        datasource,
        ...config,
        constraints: { python: '2.7' },
        depName: 'dj-database-url',
      });
      expect(res.isPrivate).toBeTrue();
    });
    it('process data from simple endpoint with hyphens replaced with underscores', async () => {
      httpMock
        .scope('https://pypi.org/simple/')
        .get('/image-collector/')
        .reply(200, mixedHyphensResponse);
      const config = {
        registryUrls: ['https://pypi.org/simple/'],
      };
      expect(
        await getPkgReleases({
          datasource,
          ...config,
          constraints: { python: '2.7' },
          depName: 'image-collector',
        })
      ).toMatchSnapshot();
      expect(httpMock.getTrace()).toMatchSnapshot();
    });
    it('returns null for empty response', async () => {
      httpMock
        .scope('https://pypi.org/simple/')
        .get('/dj-database-url/')
        .reply(200);
      const config = {
        registryUrls: ['https://pypi.org/simple/'],
      };
      expect(
        await getPkgReleases({
          datasource,
          ...config,
          constraints: { python: '2.7' },
          depName: 'dj-database-url',
        })
      ).toBeNull();
      expect(httpMock.getTrace()).toMatchSnapshot();
    });
    it('returns null for 404 response from simple endpoint', async () => {
      httpMock
        .scope('https://pypi.org/simple/')
        .get('/dj-database-url/')
        .replyWithError('error');
      const config = {
        registryUrls: ['https://pypi.org/simple/'],
      };
      expect(
        await getPkgReleases({
          datasource,
          ...config,
          constraints: { python: '2.7' },
          depName: 'dj-database-url',
        })
      ).toBeNull();
      expect(httpMock.getTrace()).toMatchSnapshot();
    });
    it('returns null for response with no versions', async () => {
      httpMock
        .scope('https://pypi.org/simple/')
        .get('/dj-database-url/')
        .reply(200, badResponse);
      const config = {
        registryUrls: ['https://pypi.org/simple/'],
      };
      expect(
        await getPkgReleases({
          datasource,
          ...config,
          constraints: { python: '2.7' },
          depName: 'dj-database-url',
        })
      ).toBeNull();
    });
    it('fall back from json and process data from simple endpoint', async () => {
      httpMock
        .scope('https://custom.pypi.net/foo')
        .get('/dj-database-url/json')
        .reply(404);
      httpMock
        .scope('https://custom.pypi.net/foo')
        .get('/dj-database-url/')
        .reply(200, htmlResponse);
      const config = {
        registryUrls: ['https://custom.pypi.net/foo'],
      };
      const result = await getPkgReleases({
        datasource,
        ...config,
        depName: 'dj-database-url',
      });
      expect(result).toMatchSnapshot();
      expect(httpMock.getTrace()).toMatchSnapshot();
    });
    it('parses data-requires-python and respects constraints from simple endpoint', async () => {
      httpMock
        .scope('https://pypi.org/simple/')
        .get('/dj-database-url/')
        .reply(200, dataRequiresPythonResponse);
      const config = {
        registryUrls: ['https://pypi.org/simple/'],
      };
      expect(
        await getPkgReleases({
          datasource,
          constraints: { python: '2.7' },
          ...config,
          depName: 'dj-database-url',
        })
      ).toMatchSnapshot();
      expect(httpMock.getTrace()).toMatchSnapshot();
    });
  });
});<|MERGE_RESOLUTION|>--- conflicted
+++ resolved
@@ -172,7 +172,6 @@
       expect(result.changelogUrl).toBe(info.project_urls.changelog);
       expect(httpMock.getTrace()).toMatchSnapshot();
     });
-<<<<<<< HEAD
     it('normalizes the package name according to PEP 503', async () => {
       const expectedHttpCall = httpMock
         .scope(baseUrl)
@@ -220,26 +219,6 @@
 
       expect(expectedHttpCall.isDone()).toBeTrue();
     });
-    it('returns null if mismatched name', async () => {
-      httpMock
-        .scope(baseUrl)
-        .get('/something/json')
-        .reply(200, {
-          info: {
-            name: 'something-else',
-            home_page: 'https://microsoft.com',
-          },
-        });
-      expect(
-        await getPkgReleases({
-          datasource,
-          depName: 'something',
-        })
-      ).toBeNull();
-      expect(httpMock.getTrace()).toMatchSnapshot();
-    });
-=======
->>>>>>> 84ae2cd9
 
     it('respects constraints', async () => {
       httpMock
