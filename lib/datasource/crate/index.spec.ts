import delay from 'delay';
import fs from 'fs-extra';
import _simpleGit from 'simple-git';
import { DirectoryResult, dir } from 'tmp-promise';
import { dirname, join } from 'upath';
import { getPkgReleases } from '..';
import { Fixtures } from '../../../test/fixtures';
import * as httpMock from '../../../test/http-mock';
<<<<<<< HEAD
import { setGlobalConfig } from '../../config/global';
=======
import { loadFixture } from '../../../test/util';
import { GlobalConfig } from '../../config/global';
>>>>>>> fc3461d5
import type { RepoGlobalConfig } from '../../config/types';
import * as memCache from '../../util/cache/memory';
import { RegistryFlavor, RegistryInfo } from './types';
import { CrateDatasource } from '.';

jest.mock('simple-git');
const simpleGit: any = _simpleGit;

const baseUrl =
  'https://raw.githubusercontent.com/rust-lang/crates.io-index/master/';

const datasource = CrateDatasource.id;

function setupGitMocks(delayMs?: number): { mockClone: jest.Mock<any, any> } {
  const mockClone = jest
    .fn()
    .mockName('clone')
    .mockImplementation(
      async (_registryUrl: string, clonePath: string, _opts) => {
        if (delayMs > 0) {
          await delay(delayMs);
        }

        const path = `${clonePath}/my/pk/mypkg`;
        fs.mkdirSync(dirname(path), { recursive: true });
        fs.writeFileSync(path, Fixtures.get('mypkg'), { encoding: 'utf8' });
      }
    );

  simpleGit.mockReturnValue({
    clone: mockClone,
  });

  return { mockClone };
}

function setupErrorGitMock(): { mockClone: jest.Mock<any, any> } {
  const mockClone = jest
    .fn()
    .mockName('clone')
    .mockImplementation((_registryUrl: string, _clonePath: string, _opts) =>
      Promise.reject(new Error('mocked error'))
    );

  simpleGit.mockReturnValue({
    clone: mockClone,
  });

  return { mockClone };
}

describe('datasource/crate/index', () => {
  describe('getIndexSuffix', () => {
    it('returns correct suffixes', () => {
      expect(CrateDatasource.getIndexSuffix('a')).toStrictEqual(['1', 'a']);
      expect(CrateDatasource.getIndexSuffix('1')).toStrictEqual(['1', '1']);
      expect(CrateDatasource.getIndexSuffix('1234567')).toStrictEqual([
        '12',
        '34',
        '1234567',
      ]);
      expect(CrateDatasource.getIndexSuffix('ab')).toStrictEqual(['2', 'ab']);
      expect(CrateDatasource.getIndexSuffix('abc')).toStrictEqual([
        '3',
        'a',
        'abc',
      ]);
      expect(CrateDatasource.getIndexSuffix('abcd')).toStrictEqual([
        'ab',
        'cd',
        'abcd',
      ]);
      expect(CrateDatasource.getIndexSuffix('abcde')).toStrictEqual([
        'ab',
        'cd',
        'abcde',
      ]);
    });
  });

  describe('getReleases', () => {
    let tmpDir: DirectoryResult | null;
    let adminConfig: RepoGlobalConfig;

    beforeEach(async () => {
      tmpDir = await dir({ unsafeCleanup: true });

      adminConfig = {
        localDir: join(tmpDir.path, 'local'),
        cacheDir: join(tmpDir.path, 'cache'),
      };
      GlobalConfig.set(adminConfig);

      simpleGit.mockReset();
      memCache.init();
    });

    afterEach(async () => {
      await tmpDir.cleanup();
      tmpDir = null;
      GlobalConfig.reset();
    });

    it('returns null for missing registry url', async () => {
      // FIXME: should not call default registry?
      httpMock.scope(baseUrl).get('/no/n_/non_existent_crate').reply(404, {});
      expect(
        await getPkgReleases({
          datasource,
          depName: 'non_existent_crate',
          registryUrls: [],
        })
      ).toBeNull();
    });
    it('returns null for invalid registry url', async () => {
      expect(
        await getPkgReleases({
          datasource,
          depName: 'non_existent_crate',
          registryUrls: ['3'],
        })
      ).toBeNull();
    });
    it('returns null for empty result', async () => {
      httpMock.scope(baseUrl).get('/no/n_/non_existent_crate').reply(200, {});
      expect(
        await getPkgReleases({
          datasource,
          depName: 'non_existent_crate',
          registryUrls: ['https://crates.io'],
        })
      ).toBeNull();
      expect(httpMock.getTrace()).toMatchSnapshot();
    });
    it('returns null for missing fields', async () => {
      httpMock
        .scope(baseUrl)
        .get('/no/n_/non_existent_crate')
        .reply(200, undefined);
      expect(
        await getPkgReleases({
          datasource,
          depName: 'non_existent_crate',
          registryUrls: ['https://crates.io'],
        })
      ).toBeNull();
      expect(httpMock.getTrace()).toMatchSnapshot();
    });
    it('returns null for empty list', async () => {
      httpMock.scope(baseUrl).get('/no/n_/non_existent_crate').reply(200, '\n');
      expect(
        await getPkgReleases({
          datasource,
          depName: 'non_existent_crate',
          registryUrls: ['https://crates.io'],
        })
      ).toBeNull();
      expect(httpMock.getTrace()).toMatchSnapshot();
    });
    it('returns null for 404', async () => {
      httpMock.scope(baseUrl).get('/so/me/some_crate').reply(404);
      expect(
        await getPkgReleases({
          datasource,
          depName: 'some_crate',
          registryUrls: ['https://crates.io'],
        })
      ).toBeNull();
      expect(httpMock.getTrace()).toMatchSnapshot();
    });
    it('throws for 5xx', async () => {
      httpMock.scope(baseUrl).get('/so/me/some_crate').reply(502);
      let e;
      try {
        await getPkgReleases({
          datasource,
          depName: 'some_crate',
          registryUrls: ['https://crates.io'],
        });
      } catch (err) {
        e = err;
      }
      expect(e).toBeDefined();
      expect(e).toMatchSnapshot();
      expect(httpMock.getTrace()).toMatchSnapshot();
    });
    it('returns null for unknown error', async () => {
      httpMock.scope(baseUrl).get('/so/me/some_crate').replyWithError('');
      expect(
        await getPkgReleases({
          datasource,
          depName: 'some_crate',
          registryUrls: ['https://crates.io'],
        })
      ).toBeNull();
      expect(httpMock.getTrace()).toMatchSnapshot();
    });
    it('processes real data: libc', async () => {
      httpMock
        .scope(baseUrl)
        .get('/li/bc/libc')
        .reply(200, Fixtures.get('libc'));
      const res = await getPkgReleases({
        datasource,
        depName: 'libc',
        registryUrls: ['https://crates.io'],
      });
      expect(res).toMatchSnapshot();
      expect(res).not.toBeNull();
      expect(res).toBeDefined();
      expect(httpMock.getTrace()).toMatchSnapshot();
    });
    it('processes real data: amethyst', async () => {
      httpMock
        .scope(baseUrl)
        .get('/am/et/amethyst')
        .reply(200, Fixtures.get('amethyst'));
      const res = await getPkgReleases({
        datasource,
        depName: 'amethyst',
        registryUrls: ['https://crates.io'],
      });
      expect(res).toMatchSnapshot();
      expect(res).not.toBeNull();
      expect(res).toBeDefined();
      expect(httpMock.getTrace()).toMatchSnapshot();
    });
    it('refuses to clone if allowCustomCrateRegistries is not true', async () => {
      const { mockClone } = setupGitMocks();

      const url = 'https://dl.cloudsmith.io/basic/myorg/myrepo/cargo/index.git';
      const res = await getPkgReleases({
        datasource,
        depName: 'mypkg',
        registryUrls: [url],
      });
      expect(mockClone).toHaveBeenCalledTimes(0);
      expect(res).toMatchSnapshot();
      expect(res).toBeNull();
    });
    it('clones cloudsmith private registry', async () => {
      const { mockClone } = setupGitMocks();
      GlobalConfig.set({ ...adminConfig, allowCustomCrateRegistries: true });
      const url = 'https://dl.cloudsmith.io/basic/myorg/myrepo/cargo/index.git';
      const res = await getPkgReleases({
        datasource,
        depName: 'mypkg',
        registryUrls: [url],
      });
      expect(mockClone).toHaveBeenCalled();
      expect(res).toMatchSnapshot();
      expect(res).not.toBeNull();
      expect(res).toBeDefined();
    });
    it('clones other private registry', async () => {
      const { mockClone } = setupGitMocks();
      GlobalConfig.set({ ...adminConfig, allowCustomCrateRegistries: true });
      const url = 'https://github.com/mcorbin/testregistry';
      const res = await getPkgReleases({
        datasource,
        depName: 'mypkg',
        registryUrls: [url],
      });
      expect(mockClone).toHaveBeenCalled();
      expect(res).toMatchSnapshot();
      expect(res).not.toBeNull();
      expect(res).toBeDefined();
    });
    it('clones once then reuses the cache', async () => {
      const { mockClone } = setupGitMocks();
      GlobalConfig.set({ ...adminConfig, allowCustomCrateRegistries: true });
      const url = 'https://github.com/mcorbin/othertestregistry';
      await getPkgReleases({
        datasource,
        depName: 'mypkg',
        registryUrls: [url],
      });
      await getPkgReleases({
        datasource,
        depName: 'mypkg',
        registryUrls: [url],
      });
      expect(mockClone).toHaveBeenCalledTimes(1);
    });
    it('guards against race conditions while cloning', async () => {
      const { mockClone } = setupGitMocks(250);
      GlobalConfig.set({ ...adminConfig, allowCustomCrateRegistries: true });
      const url = 'https://github.com/mcorbin/othertestregistry';

      await Promise.all([
        getPkgReleases({
          datasource,
          depName: 'mypkg',
          registryUrls: [url],
        }),
        getPkgReleases({
          datasource,
          depName: 'mypkg-2',
          registryUrls: [url],
        }),
      ]);

      await getPkgReleases({
        datasource,
        depName: 'mypkg-3',
        registryUrls: [url],
      });

      expect(mockClone).toHaveBeenCalledTimes(1);
    });
    it('returns null when git clone fails', async () => {
      setupErrorGitMock();
      GlobalConfig.set({ ...adminConfig, allowCustomCrateRegistries: true });
      const url = 'https://github.com/mcorbin/othertestregistry';

      const result = await getPkgReleases({
        datasource,
        depName: 'mypkg',
        registryUrls: [url],
      });
      const result2 = await getPkgReleases({
        datasource,
        depName: 'mypkg-2',
        registryUrls: [url],
      });

      expect(result).toBeNull();
      expect(result2).toBeNull();
    });
  });

  describe('fetchCrateRecordsPayload', () => {
    it('rejects if it has neither clonePath nor crates.io flavor', async () => {
      const info: RegistryInfo = {
        flavor: RegistryFlavor.Cloudsmith,
      };
      const crateDatasource = new CrateDatasource();
      await expect(
        crateDatasource.fetchCrateRecordsPayload(info, 'benedict')
      ).toReject();
    });
  });
});<|MERGE_RESOLUTION|>--- conflicted
+++ resolved
@@ -6,12 +6,7 @@
 import { getPkgReleases } from '..';
 import { Fixtures } from '../../../test/fixtures';
 import * as httpMock from '../../../test/http-mock';
-<<<<<<< HEAD
-import { setGlobalConfig } from '../../config/global';
-=======
-import { loadFixture } from '../../../test/util';
 import { GlobalConfig } from '../../config/global';
->>>>>>> fc3461d5
 import type { RepoGlobalConfig } from '../../config/types';
 import * as memCache from '../../util/cache/memory';
 import { RegistryFlavor, RegistryInfo } from './types';
