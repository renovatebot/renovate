import hasha from 'hasha';
import Git from 'simple-git';
import { join } from 'upath';
import { getGlobalConfig } from '../../config/global';
import { logger } from '../../logger';
import * as memCache from '../../util/cache/memory';
import { cache } from '../../util/cache/package/decorator';
import { privateCacheDir, readFile } from '../../util/fs';
<<<<<<< HEAD
import { Http } from '../../util/http';
import { regEx } from '../../util/regex';
=======
import { simpleGitConfig } from '../../util/git/config';
>>>>>>> 44617968
import * as cargoVersioning from '../../versioning/cargo';
import { Datasource } from '../datasource';
import type { GetReleasesConfig, Release, ReleaseResult } from '../types';
import { CrateRecord, RegistryFlavor, RegistryInfo } from './types';

export class CrateDatasource extends Datasource {
  static readonly id = 'crate';

  constructor() {
    super(CrateDatasource.id);
  }

  override defaultRegistryUrls = ['https://crates.io'];

  override defaultVersioning = cargoVersioning.id;

  static readonly CRATES_IO_BASE_URL =
    'https://raw.githubusercontent.com/rust-lang/crates.io-index/master/';

  @cache({
    namespace: `datasource-${CrateDatasource.id}`,
    key: ({ registryUrl, lookupName }: GetReleasesConfig) =>
      `${registryUrl}/${lookupName}`,
    cacheable: ({ registryUrl }: GetReleasesConfig) =>
      CrateDatasource.areReleasesCacheable(registryUrl),
  })
  async getReleases({
    lookupName,
    registryUrl,
  }: GetReleasesConfig): Promise<ReleaseResult | null> {
    // istanbul ignore if
    if (!registryUrl) {
      logger.warn(
        'crate datasource: No registryUrl specified, cannot perform getReleases'
      );
      return null;
    }

    const registryInfo = await CrateDatasource.fetchRegistryInfo({
      lookupName,
      registryUrl,
    });
    if (!registryInfo) {
      logger.debug({ registryUrl }, 'Could not fetch registry info');
      return null;
    }

    const dependencyUrl = CrateDatasource.getDependencyUrl(
      registryInfo,
      lookupName
    );

    const payload = await this.fetchCrateRecordsPayload(
      registryInfo,
      lookupName
    );
    const lines = payload
      .split('\n') // break into lines
      .map((line) => line.trim()) // remove whitespace
      .filter((line) => line.length !== 0) // remove empty lines
      .map((line) => JSON.parse(line) as CrateRecord); // parse
    const result: ReleaseResult = {
      dependencyUrl,
      releases: [],
    };
    result.releases = lines
      .map((version) => {
        const release: Release = {
          version: version.vers,
        };
        if (version.yanked) {
          release.isDeprecated = true;
        }
        return release;
      })
      .filter((release) => release.version);
    if (!result.releases.length) {
      return null;
    }

    return result;
  }

  public async fetchCrateRecordsPayload(
    info: RegistryInfo,
    lookupName: string
  ): Promise<string> {
    if (info.clonePath) {
      const path = join(
        info.clonePath,
        ...CrateDatasource.getIndexSuffix(lookupName)
      );
      return readFile(path, 'utf8');
    }
<<<<<<< HEAD
    default:
      return `${info.rawUrl}/${lookupName}`;
  }
}

/**
 * Given a Git URL, computes a semi-human-readable name for a folder in which to
 * clone the repository.
 */
function cacheDirFromUrl(url: URL): string {
  const proto = url.protocol.replace(regEx(/:$/), '');
  const host = url.hostname;
  const hash = hasha(url.pathname, {
    algorithm: 'sha256',
  }).substr(0, 7);

  return `crate-registry-${proto}-${host}-${hash}`;
}

/**
 * Fetches information about a registry, by url.
 * If no url is given, assumes crates.io.
 * If an url is given, assumes it's a valid Git repository
 * url and clones it to cache.
 */
async function fetchRegistryInfo(
  config: GetReleasesConfig,
  registryUrl: string
): Promise<RegistryInfo | null> {
  let url: URL;
  try {
    url = new URL(registryUrl);
  } catch (err) {
    logger.debug({ registryUrl }, 'could not parse registry URL');
    return null;
=======

    if (info.flavor === RegistryFlavor.CratesIo) {
      const crateUrl =
        CrateDatasource.CRATES_IO_BASE_URL +
        CrateDatasource.getIndexSuffix(lookupName).join('/');
      try {
        return (await this.http.get(crateUrl)).body;
      } catch (err) {
        this.handleGenericErrors(err);
      }
    }

    throw new Error(`unsupported crate registry flavor: ${info.flavor}`);
>>>>>>> 44617968
  }

  /**
   * Computes the dependency URL for a crate, given
   * registry information
   */
  private static getDependencyUrl(
    info: RegistryInfo,
    lookupName: string
  ): string {
    switch (info.flavor) {
      case RegistryFlavor.CratesIo:
        return `https://crates.io/crates/${lookupName}`;
      case RegistryFlavor.Cloudsmith: {
        // input: https://dl.cloudsmith.io/basic/$org/$repo/cargo/index.git
        const tokens = info.url.pathname.split('/');
        const org = tokens[2];
        const repo = tokens[3];
        return `https://cloudsmith.io/~${org}/repos/${repo}/packages/detail/cargo/${lookupName}`;
      }
      default:
        return `${info.rawUrl}/${lookupName}`;
    }
  }

  /**
   * Given a Git URL, computes a semi-human-readable name for a folder in which to
   * clone the repository.
   */
  private static cacheDirFromUrl(url: URL): string {
    const proto = url.protocol.replace(/:$/, '');
    const host = url.hostname;
    const hash = hasha(url.pathname, {
      algorithm: 'sha256',
    }).substr(0, 7);

    return `crate-registry-${proto}-${host}-${hash}`;
  }

  /**
   * Fetches information about a registry, by url.
   * If no url is given, assumes crates.io.
   * If an url is given, assumes it's a valid Git repository
   * url and clones it to cache.
   */
  private static async fetchRegistryInfo({
    lookupName,
    registryUrl,
  }: GetReleasesConfig): Promise<RegistryInfo | null> {
    let url: URL;
    try {
      url = new URL(registryUrl);
    } catch (err) {
      logger.debug({ registryUrl }, 'could not parse registry URL');
      return null;
    }

    let flavor: RegistryFlavor;
    if (url.hostname === 'crates.io') {
      flavor = RegistryFlavor.CratesIo;
    } else if (url.hostname === 'dl.cloudsmith.io') {
      flavor = RegistryFlavor.Cloudsmith;
    } else {
      flavor = RegistryFlavor.Other;
    }

    const registry: RegistryInfo = {
      flavor,
      rawUrl: registryUrl,
      url,
    };

    if (flavor !== RegistryFlavor.CratesIo) {
      if (!getGlobalConfig().allowCustomCrateRegistries) {
        logger.warn(
          'crate datasource: allowCustomCrateRegistries=true is required for registries other than crates.io, bailing out'
        );
        return null;
      }

      const cacheKey = `crate-datasource/registry-clone-path/${registryUrl}`;
      const cacheKeyForError = `crate-datasource/registry-clone-path/${registryUrl}/error`;

      // We need to ensure we don't run `git clone` in parallel. Therefore we store
      // a promise of the running operation in the mem cache, which in the end resolves
      // to the file path of the cloned repository.

      const clonePathPromise: Promise<string> | null = memCache.get(cacheKey);
      let clonePath: string;

      // eslint-disable-next-line @typescript-eslint/no-misused-promises
      if (clonePathPromise) {
        clonePath = await clonePathPromise;
      } else {
        clonePath = join(
          privateCacheDir(),
          CrateDatasource.cacheDirFromUrl(url)
        );
        logger.info(
          { clonePath, registryUrl },
          `Cloning private cargo registry`
        );

        const git = Git(simpleGitConfig());
        const clonePromise = git.clone(registryUrl, clonePath, {
          '--depth': 1,
        });

        memCache.set(
          cacheKey,
          clonePromise.then(() => clonePath).catch(() => null)
        );

        try {
          await clonePromise;
        } catch (err) {
          logger.warn(
            { err, lookupName, registryUrl },
            'failed cloning git registry'
          );
          memCache.set(cacheKeyForError, err);

          return null;
        }
      }

      if (!clonePath) {
        const err = memCache.get(cacheKeyForError);
        logger.warn(
          { err, lookupName, registryUrl },
          'Previous git clone failed, bailing out.'
        );

        return null;
      }

      registry.clonePath = clonePath;
    }

    return registry;
  }

  private static areReleasesCacheable(registryUrl: string): boolean {
    // We only cache public releases, we don't want to cache private
    // cloned data between runs.
    return registryUrl === 'https://crates.io';
  }

  public static getIndexSuffix(lookupName: string): string[] {
    const len = lookupName.length;

    if (len === 1) {
      return ['1', lookupName];
    }
    if (len === 2) {
      return ['2', lookupName];
    }
    if (len === 3) {
      return ['3', lookupName[0], lookupName];
    }

    return [lookupName.slice(0, 2), lookupName.slice(2, 4), lookupName];
  }
}<|MERGE_RESOLUTION|>--- conflicted
+++ resolved
@@ -6,12 +6,9 @@
 import * as memCache from '../../util/cache/memory';
 import { cache } from '../../util/cache/package/decorator';
 import { privateCacheDir, readFile } from '../../util/fs';
-<<<<<<< HEAD
 import { Http } from '../../util/http';
 import { regEx } from '../../util/regex';
-=======
 import { simpleGitConfig } from '../../util/git/config';
->>>>>>> 44617968
 import * as cargoVersioning from '../../versioning/cargo';
 import { Datasource } from '../datasource';
 import type { GetReleasesConfig, Release, ReleaseResult } from '../types';
@@ -106,11 +103,6 @@
       );
       return readFile(path, 'utf8');
     }
-<<<<<<< HEAD
-    default:
-      return `${info.rawUrl}/${lookupName}`;
-  }
-}
 
 /**
  * Given a Git URL, computes a semi-human-readable name for a folder in which to
@@ -125,25 +117,6 @@
 
   return `crate-registry-${proto}-${host}-${hash}`;
 }
-
-/**
- * Fetches information about a registry, by url.
- * If no url is given, assumes crates.io.
- * If an url is given, assumes it's a valid Git repository
- * url and clones it to cache.
- */
-async function fetchRegistryInfo(
-  config: GetReleasesConfig,
-  registryUrl: string
-): Promise<RegistryInfo | null> {
-  let url: URL;
-  try {
-    url = new URL(registryUrl);
-  } catch (err) {
-    logger.debug({ registryUrl }, 'could not parse registry URL');
-    return null;
-=======
-
     if (info.flavor === RegistryFlavor.CratesIo) {
       const crateUrl =
         CrateDatasource.CRATES_IO_BASE_URL +
@@ -154,9 +127,7 @@
         this.handleGenericErrors(err);
       }
     }
-
     throw new Error(`unsupported crate registry flavor: ${info.flavor}`);
->>>>>>> 44617968
   }
 
   /**
