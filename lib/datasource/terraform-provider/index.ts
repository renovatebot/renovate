--- conflicted
+++ resolved
@@ -35,17 +35,10 @@
     return cachedResult;
   }
   try {
-<<<<<<< HEAD
     const res = (
       await got<TerraformProvider>(pkgUrl, {
         responseType: 'json',
-        context: { hostType: DATASOURCE_TERRAFORM },
-=======
-    const res: TerraformProvider = (
-      await got(pkgUrl, {
-        json: true,
-        hostType: id,
->>>>>>> 6f46153e
+        context: { hostType: id },
       })
     ).body;
     // Simplify response before caching and returning
