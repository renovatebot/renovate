import { getPkgReleases } from '..';
import * as httpMock from '../../../test/http-mock';
import { loadFixture } from '../../../test/util';
import { EXTERNAL_HOST_ERROR } from '../../constants/error-messages';
import { datasource, defaultRegistryUrl, pageSize } from './common';

const res1 = loadFixture('page.json');
const jre = loadFixture('jre.json');

function getPath(page: number, imageType = 'jdk'): string {
  return `/v3/info/release_versions?page_size=${pageSize}&image_type=${imageType}&project=jdk&release_type=ga&sort_method=DATE&sort_order=DESC&vendor=adoptium&page=${page}`;
}

function* range(
  start: number,
  end: number
<<<<<<< HEAD
): Generator<number, number, number> | void {
=======
): Generator<number, void, voud> {
>>>>>>> df3006d4
  yield start;
  if (start === end) {
    return;
  }
  yield* range(start + 1, end);
}

const depName = 'java';

describe('datasource/adoptium-java/index', () => {
  describe('getReleases', () => {
    it('throws for error', async () => {
      httpMock
        .scope(defaultRegistryUrl)
        .get(getPath(0))
        .replyWithError('error');
      await expect(
        getPkgReleases({
          datasource,
          depName,
        })
      ).rejects.toThrow(EXTERNAL_HOST_ERROR);
    });

    it('returns null for 404', async () => {
      httpMock.scope(defaultRegistryUrl).get(getPath(0)).reply(404);
      expect(
        await getPkgReleases({
          datasource,
          depName,
        })
      ).toBeNull();
    });

    it('returns null for empty result', async () => {
      httpMock.scope(defaultRegistryUrl).get(getPath(0)).reply(200, {});
      expect(
        await getPkgReleases({
          datasource,
          depName,
        })
      ).toBeNull();
    });

    it('returns null for empty 200 OK', async () => {
      httpMock
        .scope(defaultRegistryUrl)
        .get(getPath(0))
        .reply(200, { versions: [] });
      expect(
        await getPkgReleases({
          datasource,
          depName,
        })
      ).toBeNull();
    });

    it('throws for 5xx', async () => {
      httpMock.scope(defaultRegistryUrl).get(getPath(0)).reply(502);
      await expect(
        getPkgReleases({
          datasource,
          depName,
        })
      ).rejects.toThrow(EXTERNAL_HOST_ERROR);
    });

    it('processes real data', async () => {
      httpMock.scope(defaultRegistryUrl).get(getPath(0)).reply(200, res1);
      const res = await getPkgReleases({
        datasource,
        depName,
      });
      expect(res).toMatchSnapshot();
      expect(res?.releases).toHaveLength(3);
    });

    it('processes real data (jre)', async () => {
      httpMock.scope(defaultRegistryUrl).get(getPath(0, 'jre')).reply(200, jre);
      const res = await getPkgReleases({
        datasource,
        depName: 'java-jre',
      });
      expect(res).toMatchSnapshot();
      expect(res?.releases).toHaveLength(2);
    });

    it('pages', async () => {
      const versions = [...range(1, 50)].map((v: number) => ({
        semver: `1.${v}.0`,
      }));
      httpMock
        .scope(defaultRegistryUrl)
        .get(getPath(0))
        .reply(200, { versions })
        .get(getPath(1))
        .reply(404);
      const res = await getPkgReleases({
        datasource,
        depName,
      });
      expect(res).toMatchSnapshot();
      expect(res?.releases).toHaveLength(50);
    });
  });
});<|MERGE_RESOLUTION|>--- conflicted
+++ resolved
@@ -11,14 +11,7 @@
   return `/v3/info/release_versions?page_size=${pageSize}&image_type=${imageType}&project=jdk&release_type=ga&sort_method=DATE&sort_order=DESC&vendor=adoptium&page=${page}`;
 }
 
-function* range(
-  start: number,
-  end: number
-<<<<<<< HEAD
-): Generator<number, number, number> | void {
-=======
-): Generator<number, void, voud> {
->>>>>>> df3006d4
+function* range(start: number, end: number): Generator<number, void, void> {
   yield start;
   if (start === end) {
     return;
