import { getPkgReleases } from '..';
import * as httpMock from '../../../test/http-mock';
import { loadFixture } from '../../../test/util';
import { EXTERNAL_HOST_ERROR } from '../../constants/error-messages';
import { range } from '../../util/range';
import { datasource, defaultRegistryUrl, pageSize } from './common';

const res1 = loadFixture('page.json');
const jre = loadFixture('jre.json');

function getPath(page: number, imageType = 'jdk'): string {
  return `/v3/info/release_versions?page_size=${pageSize}&image_type=${imageType}&project=jdk&release_type=ga&sort_method=DATE&sort_order=DESC&vendor=adoptium&page=${page}`;
}
<<<<<<< HEAD

function* range(start: number, end: number): Generator<number, void, void> {
  yield start;
  if (start === end) {
    return;
  }
  yield* range(start + 1, end);
}
=======
>>>>>>> 68dfc27f

const depName = 'java';

describe('datasource/adoptium-java/index', () => {
  describe('getReleases', () => {
    it('throws for error', async () => {
      httpMock
        .scope(defaultRegistryUrl)
        .get(getPath(0))
        .replyWithError('error');
      await expect(
        getPkgReleases({
          datasource,
          depName,
        })
      ).rejects.toThrow(EXTERNAL_HOST_ERROR);
    });

    it('returns null for 404', async () => {
      httpMock.scope(defaultRegistryUrl).get(getPath(0)).reply(404);
      expect(
        await getPkgReleases({
          datasource,
          depName,
        })
      ).toBeNull();
    });

    it('returns null for empty result', async () => {
      httpMock.scope(defaultRegistryUrl).get(getPath(0)).reply(200, {});
      expect(
        await getPkgReleases({
          datasource,
          depName,
        })
      ).toBeNull();
    });

    it('returns null for empty 200 OK', async () => {
      httpMock
        .scope(defaultRegistryUrl)
        .get(getPath(0))
        .reply(200, { versions: [] });
      expect(
        await getPkgReleases({
          datasource,
          depName,
        })
      ).toBeNull();
    });

    it('throws for 5xx', async () => {
      httpMock.scope(defaultRegistryUrl).get(getPath(0)).reply(502);
      await expect(
        getPkgReleases({
          datasource,
          depName,
        })
      ).rejects.toThrow(EXTERNAL_HOST_ERROR);
    });

    it('processes real data', async () => {
      httpMock.scope(defaultRegistryUrl).get(getPath(0)).reply(200, res1);
      const res = await getPkgReleases({
        datasource,
        depName,
      });
      expect(res).toMatchSnapshot();
      expect(res?.releases).toHaveLength(3);
    });

    it('processes real data (jre)', async () => {
      httpMock.scope(defaultRegistryUrl).get(getPath(0, 'jre')).reply(200, jre);
      const res = await getPkgReleases({
        datasource,
        depName: 'java-jre',
      });
      expect(res).toMatchSnapshot();
      expect(res?.releases).toHaveLength(2);
    });

    it('pages', async () => {
      const versions = [...range(1, 50)].map((v: number) => ({
        semver: `1.${v}.0`,
      }));
      httpMock
        .scope(defaultRegistryUrl)
        .get(getPath(0))
        .reply(200, { versions })
        .get(getPath(1))
        .reply(404);
      const res = await getPkgReleases({
        datasource,
        depName,
      });
      expect(res).toMatchSnapshot();
      expect(res?.releases).toHaveLength(50);
    });
  });
});<|MERGE_RESOLUTION|>--- conflicted
+++ resolved
@@ -11,17 +11,6 @@
 function getPath(page: number, imageType = 'jdk'): string {
   return `/v3/info/release_versions?page_size=${pageSize}&image_type=${imageType}&project=jdk&release_type=ga&sort_method=DATE&sort_order=DESC&vendor=adoptium&page=${page}`;
 }
-<<<<<<< HEAD
-
-function* range(start: number, end: number): Generator<number, void, void> {
-  yield start;
-  if (start === end) {
-    return;
-  }
-  yield* range(start + 1, end);
-}
-=======
->>>>>>> 68dfc27f
 
 const depName = 'java';
 
