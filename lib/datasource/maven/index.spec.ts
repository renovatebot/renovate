--- conflicted
+++ resolved
@@ -100,13 +100,9 @@
 
   describe('getReleases', () => {
     it('should return empty if library is not found', async () => {
-<<<<<<< HEAD
-      const releases = await getPkgReleases({
-=======
-      const releases = await maven.getReleases({
->>>>>>> d90d94fc
-        ...config,
-        lookupName: 'unknown:unknown',
+      const releases = await getPkgReleases({
+        ...config,
+        depName: 'unknown:unknown',
         registryUrls: [
           's3://somewhere.s3.aws.amazon.com',
           'file://lib/datasource/maven/__fixtures__/repo1.maven.org/maven2/',
@@ -116,13 +112,9 @@
     });
 
     it('should simply return all versions of a specific library', async () => {
-<<<<<<< HEAD
-      const releases = await getPkgReleases({
-=======
-      const releases = await maven.getReleases({
->>>>>>> d90d94fc
-        ...config,
-        lookupName: 'org.hamcrest:hamcrest-core',
+      const releases = await getPkgReleases({
+        ...config,
+        depName: 'org.hamcrest:hamcrest-core',
         registryUrls: [
           'file://lib/datasource/maven/__fixtures__/repo1.maven.org/maven2/',
           'file://lib/datasource/maven/__fixtures__/custom_maven_repo/maven2/',
@@ -143,13 +135,9 @@
     });
 
     it('should return versions in all repositories for a specific library', async () => {
-<<<<<<< HEAD
-      const releases = await getPkgReleases({
-=======
-      const releases = await maven.getReleases({
->>>>>>> d90d94fc
-        ...config,
-        lookupName: 'mysql:mysql-connector-java',
+      const releases = await getPkgReleases({
+        ...config,
+        depName: 'mysql:mysql-connector-java',
         registryUrls: [
           'file://lib/datasource/maven/__fixtures__/repo1.maven.org/maven2/',
           'file://lib/datasource/maven/__fixtures__/custom_maven_repo/maven2/',
@@ -161,26 +149,18 @@
     });
 
     it('should return all versions of a specific library for http repositories', async () => {
-<<<<<<< HEAD
-      const releases = await getPkgReleases({
-=======
-      const releases = await maven.getReleases({
->>>>>>> d90d94fc
-        ...config,
-        lookupName: 'mysql:mysql-connector-java',
+      const releases = await getPkgReleases({
+        ...config,
+        depName: 'mysql:mysql-connector-java',
         registryUrls: ['https://repo.maven.apache.org/maven2/'],
       });
       expect(releases.releases).toEqual(generateReleases(MYSQL_VERSIONS));
     });
 
     it('should return all versions of a specific library if a repository fails', async () => {
-<<<<<<< HEAD
-      const releases = await getPkgReleases({
-=======
-      const releases = await maven.getReleases({
->>>>>>> d90d94fc
-        ...config,
-        lookupName: 'mysql:mysql-connector-java',
+      const releases = await getPkgReleases({
+        ...config,
+        depName: 'mysql:mysql-connector-java',
         registryUrls: [
           'https://repo.maven.apache.org/maven2/',
           'http://failed_repo/',
@@ -192,24 +172,6 @@
       expect(releases.releases).toEqual(generateReleases(MYSQL_VERSIONS));
     });
 
-<<<<<<< HEAD
-=======
-    it('should throw registry-failure if maven-central fails', async () => {
-      nock('http://central.maven.org')
-        .get('/maven2/org/artifact/maven-metadata.xml')
-        .times(4)
-        .reply(503);
-
-      expect.assertions(1);
-      await expect(
-        maven.getReleases({
-          ...config,
-          lookupName: 'org:artifact',
-          registryUrls: ['http://central.maven.org/maven2/'],
-        })
-      ).rejects.toThrow(Error(DATASOURCE_FAILURE));
-    });
->>>>>>> d90d94fc
     it('should throw registry-failure if default maven repo fails', async () => {
       nock('https://repo.maven.apache.org')
         .get('/maven2/org/artifact/maven-metadata.xml')
@@ -227,13 +189,9 @@
     });
 
     it('should return all versions of a specific library if a repository fails because invalid protocol', async () => {
-<<<<<<< HEAD
-      const releases = await getPkgReleases({
-=======
-      const releases = await maven.getReleases({
->>>>>>> d90d94fc
-        ...config,
-        lookupName: 'mysql:mysql-connector-java',
+      const releases = await getPkgReleases({
+        ...config,
+        depName: 'mysql:mysql-connector-java',
         registryUrls: [
           'https://repo.maven.apache.org/maven2/',
           'http://failed_repo/',
@@ -257,13 +215,9 @@
       nock('http://invalid_metadata_repo')
         .get('/maven2/mysql/mysql-connector-java/maven-metadata.xml')
         .reply(200, invalidMavenMetadata);
-<<<<<<< HEAD
-      const releases = await getPkgReleases({
-=======
-      const releases = await maven.getReleases({
->>>>>>> d90d94fc
-        ...config,
-        lookupName: 'mysql:mysql-connector-java',
+      const releases = await getPkgReleases({
+        ...config,
+        depName: 'mysql:mysql-connector-java',
         registryUrls: [
           'https://repo.maven.apache.org/maven2/',
           'http://invalid_metadata_repo/maven2/',
@@ -279,13 +233,9 @@
       nock('http://invalid_metadata_repo')
         .get('/maven2/mysql/mysql-connector-java/maven-metadata.xml')
         .reply(200, invalidMavenMetadata);
-<<<<<<< HEAD
-      const releases = await getPkgReleases({
-=======
-      const releases = await maven.getReleases({
->>>>>>> d90d94fc
-        ...config,
-        lookupName: 'mysql:mysql-connector-java',
+      const releases = await getPkgReleases({
+        ...config,
+        depName: 'mysql:mysql-connector-java',
         registryUrls: [
           'https://repo.maven.apache.org/maven2/',
           'http://invalid_metadata_repo/maven2/',
@@ -295,63 +245,43 @@
     });
 
     it('should return all versions of a specific library if a repository does not end with /', async () => {
-<<<<<<< HEAD
-      const releases = await getPkgReleases({
-=======
-      const releases = await maven.getReleases({
->>>>>>> d90d94fc
-        ...config,
-        lookupName: 'mysql:mysql-connector-java',
+      const releases = await getPkgReleases({
+        ...config,
+        depName: 'mysql:mysql-connector-java',
         registryUrls: ['https://repo.maven.apache.org/maven2'],
       });
       expect(releases).not.toBeNull();
     });
 
     it('should return null if no repositories defined', async () => {
-<<<<<<< HEAD
-      const releases = await getPkgReleases({
-=======
-      const releases = await maven.getReleases({
->>>>>>> d90d94fc
-        ...config,
-        lookupName: 'mysql:mysql-connector-java',
+      const releases = await getPkgReleases({
+        ...config,
+        depName: 'mysql:mysql-connector-java',
       });
       expect(releases).not.toBeNull();
     });
     it('should return null for invalid registryUrls', async () => {
-<<<<<<< HEAD
-      const releases = await getPkgReleases({
-=======
-      const releases = await maven.getReleases({
->>>>>>> d90d94fc
-        ...config,
-        lookupName: 'mysql:mysql-connector-java',
+      const releases = await getPkgReleases({
+        ...config,
+        depName: 'mysql:mysql-connector-java',
         // eslint-disable-next-line no-template-curly-in-string
         registryUrls: ['${project.baseUri}../../repository/'],
       });
       expect(releases).toBeNull();
     });
     it('should support scm.url values prefixed with "scm:"', async () => {
-<<<<<<< HEAD
-      const releases = await getPkgReleases({
-=======
-      const releases = await maven.getReleases({
->>>>>>> d90d94fc
-        ...config,
-        lookupName: 'io.realm:realm-gradle-plugin',
+      const releases = await getPkgReleases({
+        ...config,
+        depName: 'io.realm:realm-gradle-plugin',
         registryUrls: ['file://lib/datasource/maven/__fixtures__/jcenter/'],
       });
       expect(releases.sourceUrl).toEqual('https://github.com/realm/realm-java');
     });
 
     it('should remove authentication header when redirected with authentication in query string', async () => {
-<<<<<<< HEAD
-      const releases = await getPkgReleases({
-=======
-      const releases = await maven.getReleases({
->>>>>>> d90d94fc
-        ...config,
-        lookupName: 'mysql:mysql-connector-java',
+      const releases = await getPkgReleases({
+        ...config,
+        depName: 'mysql:mysql-connector-java',
         registryUrls: ['http://frontend_for_private_s3_repository/maven2'],
       });
       expect(releases.releases).toEqual(generateReleases(MYSQL_VERSIONS));
