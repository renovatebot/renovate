const got = require('got');
const url = require('url');
const fs = require('fs-extra');
const { XmlDocument } = require('xmldoc');
const is = require('@sindresorhus/is');
const { compare } = require('../../versioning/maven/compare');
<<<<<<< HEAD
const { containsPlaceholder } = require('../../manager/maven/extract');
=======
>>>>>>> 201d6e02

module.exports = {
  getPkgReleases,
};

// eslint-disable-next-line no-unused-vars
async function getPkgReleases(purl) {
  const versions = [];
  const dependency = getDependencyParts(purl);
  if (!is.nonEmptyArray(purl.registryUrls)) {
    logger.error(`No repositories defined for ${dependency.display}`);
    return null;
  }
  const repositories = purl.registryUrls.map(repository =>
    repository.replace(/\/?$/, '/')
  );
  logger.debug(
    `Found ${repositories.length} repositories for ${dependency.display}`
  );
  const repoForVersions = {};
  for (let i = 0; i < repositories.length; i += 1) {
    const repoUrl = repositories[i];
    logger.debug(
      `Looking up ${dependency.display} in repository #${i} - ${repoUrl}`
    );
    const mavenMetadata = await downloadMavenXml(
      dependency,
      repoUrl,
      'maven-metadata.xml'
    );
    if (mavenMetadata) {
      const newVersions = extractVersions(mavenMetadata).filter(
        version => !versions.includes(version)
      );
      const latestVersion = getLatestVersion(newVersions);
      if (latestVersion) {
        repoForVersions[latestVersion] = repoUrl;
      }
      versions.push(...newVersions);
      logger.debug(`Found ${newVersions.length} new versions for ${dependency.display} in repository ${repoUrl}`); // prettier-ignore
    }
  }

  if (versions.length === 0) {
    logger.warn(`No versions found for ${dependency.display} in ${repositories.length} repositories`); // prettier-ignore
    return null;
  }
  logger.debug(`Found ${versions.length} versions for ${dependency.display}`);
  const latestVersion = getLatestVersion(versions);
  const repoUrl = repoForVersions[latestVersion];
  const dependencyInfo = await getDependencyInfo(
    dependency,
    repoUrl,
    latestVersion
  );

  return {
    ...dependency,
    ...dependencyInfo,
    releases: versions.map(v => ({ version: v })),
  };
}

function getDependencyParts(purl) {
  const [group, name] = purl.lookupName.split('/');
  return {
    display: purl.lookupName.replace('/', ':'),
    group,
    name,
    dependencyUrl: generateMavenUrl(purl),
  };
}

async function downloadMavenXml(dependency, repoUrl, dependencyFilePath) {
  const pkgUrl = new url.URL(
    `${dependency.dependencyUrl}/${dependencyFilePath}`,
    repoUrl
  );

  let rawContent;
  switch (pkgUrl.protocol) {
    case 'file:':
      rawContent = await downloadFileProtocol(pkgUrl);
      break;
    case 'http:':
    case 'https:':
      rawContent = await downloadHttpProtocol(pkgUrl);
      break;
    default:
      logger.error(
        `Invalid protocol ${pkgUrl.protocol} in repository ${repoUrl}`
      );
      return null;
  }

  if (!rawContent) {
    logger.debug(`${dependency.display} not found in repository ${repoUrl}`);
    return null;
  }

  try {
    return new XmlDocument(rawContent);
  } catch (e) {
    logger.debug(`Can not parse ${pkgUrl.href} for ${dependency.display}`);
    return null;
  }
}

function extractVersions(metadata) {
  const versions = metadata.descendantWithPath('versioning.versions');
  const elements = versions && versions.childrenNamed('version');
  if (!elements) return [];
  return elements.map(el => el.val);
}

async function downloadFileProtocol(pkgUrl) {
  const pkgPath = pkgUrl.toString().replace('file://', '');
  if (!(await fs.exists(pkgPath))) {
    return null;
  }
  return fs.readFile(pkgPath, 'utf8');
}

async function downloadHttpProtocol(pkgUrl) {
  let raw;
  try {
    raw = await got(pkgUrl);
  } catch (err) {
    if (isNotFoundError(err)) {
      logger.debug(`Url not found ${pkgUrl}`);
    } else if (isTemporalError(err)) {
      logger.warn(`Error requesting ${pkgUrl} Error Code: ${err.statusCode}`);
      if (isMavenCentral(pkgUrl)) {
        throw new Error('registry-failure');
      }
    } else {
      logger.warn(
        `Unknown error requesting ${pkgUrl} Error Code: ${err.statusCode}`
      );
    }
    return null;
  }
  return raw.body;
}

function generateMavenUrl(purl) {
  const [group, name] = purl.lookupName.split('/');
  return group.replace(/\./g, '/') + `/${name}`;
}

function isMavenCentral(pkgUrl) {
  return pkgUrl.host === 'central.maven.org';
}

function isTemporalError(err) {
  return (
    err.statusCode === 429 || (err.statusCode > 500 && err.statusCode < 600)
  );
}

function isNotFoundError(err) {
  return err.statusCode === 404;
}

function getLatestVersion(versions) {
  if (versions.length === 0) return null;
  return versions.reduce((latestVersion, version) =>
    compare(version, latestVersion) === 1 ? version : latestVersion
  );
}

async function getDependencyInfo(dependency, repoUrl, version) {
  const result = {};
  const path = `${version}/${dependency.name}-${version}.pom`;

  const pomContent = await downloadMavenXml(dependency, repoUrl, path);
  if (!pomContent) return result;

<<<<<<< HEAD
=======
  function containsPlaceholder(str) {
    return /\${.*?}/g.test(str);
  }

>>>>>>> 201d6e02
  const homepage = pomContent.valueWithPath('url');
  if (homepage && !containsPlaceholder(homepage)) {
    result.homepage = homepage;
  }

  const sourceUrl = pomContent.valueWithPath('scm.url');
  if (sourceUrl && !containsPlaceholder(sourceUrl)) {
    result.sourceUrl = sourceUrl;
  }

  return result;
}<|MERGE_RESOLUTION|>--- conflicted
+++ resolved
@@ -4,10 +4,6 @@
 const { XmlDocument } = require('xmldoc');
 const is = require('@sindresorhus/is');
 const { compare } = require('../../versioning/maven/compare');
-<<<<<<< HEAD
-const { containsPlaceholder } = require('../../manager/maven/extract');
-=======
->>>>>>> 201d6e02
 
 module.exports = {
   getPkgReleases,
@@ -186,13 +182,10 @@
   const pomContent = await downloadMavenXml(dependency, repoUrl, path);
   if (!pomContent) return result;
 
-<<<<<<< HEAD
-=======
   function containsPlaceholder(str) {
     return /\${.*?}/g.test(str);
   }
 
->>>>>>> 201d6e02
   const homepage = pomContent.valueWithPath('url');
   if (homepage && !containsPlaceholder(homepage)) {
     result.homepage = homepage;
