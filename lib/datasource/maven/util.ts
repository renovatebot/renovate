import url from 'url';
import { DateTime } from 'luxon';
import { XmlDocument } from 'xmldoc';
import { HOST_DISABLED } from '../../constants/error-messages';
import { logger } from '../../logger';
import { ExternalHostError } from '../../types/errors/external-host-error';
import { Http, HttpResponse } from '../../util/http';
import { regEx } from '../../util/regex';
import { normalizeDate } from '../metadata';

import type { ReleaseResult } from '../types';
import { MAVEN_REPO, id } from './common';
import type {
  HttpResourceCheckResult,
  MavenDependency,
  MavenXml,
} from './types';

const http: Record<string, Http> = {};

function httpByHostType(hostType: string): Http {
  if (!http[hostType]) {
    http[hostType] = new Http(hostType);
  }
  return http[hostType];
}

const getHost = (x: string): string => new url.URL(x).host;

function isMavenCentral(pkgUrl: url.URL | string): boolean {
  const host = typeof pkgUrl === 'string' ? pkgUrl : pkgUrl.host;
  return getHost(MAVEN_REPO) === host;
}

function isTemporalError(err: { code: string; statusCode: number }): boolean {
  return (
    err.code === 'ECONNRESET' ||
    err.statusCode === 429 ||
    (err.statusCode >= 500 && err.statusCode < 600)
  );
}

function isHostError(err: { code: string }): boolean {
  return err.code === 'ETIMEDOUT';
}

function isNotFoundError(err: { code: string; statusCode: number }): boolean {
  return err.code === 'ENOTFOUND' || err.statusCode === 404;
}

function isPermissionsIssue(err: { statusCode: number }): boolean {
  return err.statusCode === 401 || err.statusCode === 403;
}

function isConnectionError(err: { code: string }): boolean {
  return (
    err.code === 'EAI_AGAIN' ||
    err.code === 'ERR_TLS_CERT_ALTNAME_INVALID' ||
    err.code === 'ECONNREFUSED'
  );
}

function isUnsupportedHostError(err: { name: string }): boolean {
  return err.name === 'UnsupportedProtocolError';
}

export async function downloadHttpProtocol(
  pkgUrl: url.URL | string,
  hostType = id
): Promise<Partial<HttpResponse>> {
  let raw: HttpResponse;
  try {
    const httpClient = httpByHostType(hostType);
    raw = await httpClient.get(pkgUrl.toString());
    return raw;
  } catch (err) {
    const failedUrl = pkgUrl.toString();
    if (err.message === HOST_DISABLED) {
      // istanbul ignore next
      logger.trace({ failedUrl }, 'Host disabled');
    } else if (isNotFoundError(err)) {
      logger.trace({ failedUrl }, `Url not found`);
    } else if (isHostError(err)) {
      // istanbul ignore next
      logger.debug({ failedUrl }, `Cannot connect to ${hostType} host`);
    } else if (isPermissionsIssue(err)) {
      logger.debug(
        { failedUrl },
        'Dependency lookup unauthorized. Please add authentication with a hostRule'
      );
    } else if (isTemporalError(err)) {
      logger.debug({ failedUrl, err }, 'Temporary error');
      if (isMavenCentral(pkgUrl)) {
        throw new ExternalHostError(err);
      }
    } else if (isConnectionError(err)) {
      // istanbul ignore next
      logger.debug({ failedUrl }, 'Connection refused to maven registry');
    } else if (isUnsupportedHostError(err)) {
      // istanbul ignore next
      logger.debug({ failedUrl }, 'Unsupported host');
    } else {
      logger.info({ failedUrl, err }, 'Unknown error');
    }
    return {};
  }
}

<<<<<<< HEAD
// true - exists
// string - release timestamp
// false - not found
// null - error
export async function isHttpResourceExists(
=======
export async function checkHttpResource(
>>>>>>> 065c4068
  pkgUrl: url.URL | string,
  hostType = id
): Promise<HttpResourceCheckResult> {
  try {
    const httpClient = httpByHostType(hostType);
    const res = await httpClient.head(pkgUrl.toString());
    const timestamp = res?.headers?.['last-modified'] as string;
    if (timestamp) {
      const isoTimestamp = normalizeDate(timestamp);
      if (isoTimestamp) {
        const releaseDate = DateTime.fromISO(isoTimestamp, {
          zone: 'UTC',
        }).toJSDate();
        return releaseDate;
      }
    }
    return 'found';
  } catch (err) {
    if (isNotFoundError(err)) {
      return 'not-found';
    }

    const failedUrl = pkgUrl.toString();
    logger.debug(
      { failedUrl, statusCode: err.statusCode },
      `Can't check HTTP resource existence`
    );
    return 'error';
  }
}

function containsPlaceholder(str: string): boolean {
  return regEx(/\${.*?}/g).test(str);
}

export function getMavenUrl(
  dependency: MavenDependency,
  repoUrl: string,
  path: string
): url.URL | null {
  return new url.URL(`${dependency.dependencyUrl}/${path}`, repoUrl);
}

export async function downloadMavenXml(
  pkgUrl: url.URL | null
): Promise<MavenXml | null> {
  /* istanbul ignore if */
  if (!pkgUrl) {
    return {};
  }
  let rawContent: string;
  let authorization: boolean;
  let statusCode: number;
  switch (pkgUrl.protocol) {
    case 'http:':
    case 'https:':
      ({
        authorization,
        body: rawContent,
        statusCode,
      } = await downloadHttpProtocol(pkgUrl));
      break;
    case 's3:':
      logger.debug('Skipping s3 dependency');
      return {};
    default:
      logger.debug({ url: pkgUrl.toString() }, `Unsupported Maven protocol`);
      return {};
  }

  if (!rawContent) {
    logger.debug(
      { url: pkgUrl.toString(), statusCode },
      `Content is not found for Maven url`
    );
    return {};
  }

  return { authorization, xml: new XmlDocument(rawContent) };
}

export function getDependencyParts(lookupName: string): MavenDependency {
  const [group, name] = lookupName.split(':');
  const dependencyUrl = `${group.replace(regEx(/\./g), '/')}/${name}`;
  return {
    display: lookupName,
    group,
    name,
    dependencyUrl,
  };
}

export async function getDependencyInfo(
  dependency: MavenDependency,
  repoUrl: string,
  version: string,
  recursionLimit = 5
): Promise<Partial<ReleaseResult>> {
  const result: Partial<ReleaseResult> = {};
  const path = `${version}/${dependency.name}-${version}.pom`;

  const pomUrl = getMavenUrl(dependency, repoUrl, path);
  const { xml: pomContent } = await downloadMavenXml(pomUrl);
  // istanbul ignore if
  if (!pomContent) {
    return result;
  }

  const homepage = pomContent.valueWithPath('url');
  if (homepage && !containsPlaceholder(homepage)) {
    result.homepage = homepage;
  }

  const sourceUrl = pomContent.valueWithPath('scm.url');
  if (sourceUrl && !containsPlaceholder(sourceUrl)) {
    result.sourceUrl = sourceUrl
      .replace(regEx(/^scm:/), '')
      .replace(regEx(/^git:/), '')
      .replace(regEx(/^git@github.com:/), 'https://github.com/')
      .replace(regEx(/^git@github.com\//), 'https://github.com/')
      .replace(regEx(/\.git$/), '');

    if (result.sourceUrl.startsWith('//')) {
      // most likely the result of us stripping scm:, git: etc
      // going with prepending https: here which should result in potential information retrival
      result.sourceUrl = `https:${result.sourceUrl}`;
    }
  }

  const parent = pomContent.childNamed('parent');
  if (recursionLimit > 0 && parent && (!result.sourceUrl || !result.homepage)) {
    // if we found a parent and are missing some information
    // trying to get the scm/homepage information from it
    const [parentGroupId, parentArtifactId, parentVersion] = [
      'groupId',
      'artifactId',
      'version',
    ].map((k) => parent.valueWithPath(k)?.replace(/\s+/g, ''));
    if (parentGroupId && parentArtifactId && parentVersion) {
      const parentDisplayId = `${parentGroupId}:${parentArtifactId}`;
      const parentDependency = getDependencyParts(parentDisplayId);
      const parentInformation = await getDependencyInfo(
        parentDependency,
        repoUrl,
        parentVersion,
        recursionLimit - 1
      );
      if (!result.sourceUrl && parentInformation.sourceUrl) {
        result.sourceUrl = parentInformation.sourceUrl;
      }
      if (!result.homepage && parentInformation.homepage) {
        result.homepage = parentInformation.homepage;
      }
    }
  }

  return result;
}<|MERGE_RESOLUTION|>--- conflicted
+++ resolved
@@ -106,15 +106,7 @@
   }
 }
 
-<<<<<<< HEAD
-// true - exists
-// string - release timestamp
-// false - not found
-// null - error
-export async function isHttpResourceExists(
-=======
 export async function checkHttpResource(
->>>>>>> 065c4068
   pkgUrl: url.URL | string,
   hostType = id
 ): Promise<HttpResourceCheckResult> {
