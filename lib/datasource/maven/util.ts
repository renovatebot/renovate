--- conflicted
+++ resolved
@@ -5,7 +5,6 @@
 import { logger } from '../../logger';
 import { ExternalHostError } from '../../types/errors/external-host-error';
 import { Http, HttpResponse } from '../../util/http';
-import type { ReleaseResult } from '../types';
 
 import type { ReleaseResult } from '../types';
 import { MAVEN_REPO, id } from './common';
@@ -137,25 +136,12 @@
   return /\${.*?}/g.test(str);
 }
 
-<<<<<<< HEAD
-export interface MavenDependency {
-  display: string;
-  group?: string;
-  name?: string;
-  dependencyUrl: string;
-}
-
-interface MavenXml {
-  authorization?: boolean;
-  xml?: XmlDocument;
-=======
 export function getMavenUrl(
   dependency: MavenDependency,
   repoUrl: string,
   path: string
 ): url.URL | null {
   return new url.URL(`${dependency.dependencyUrl}/${path}`, repoUrl);
->>>>>>> ca9ed19b
 }
 
 export async function downloadMavenXml(
@@ -193,15 +179,6 @@
   return { authorization, xml: new XmlDocument(rawContent) };
 }
 
-<<<<<<< HEAD
-export function getMavenUrl(
-  dependency: MavenDependency,
-  repoUrl: string,
-  path: string
-): url.URL | null {
-  return new url.URL(`${dependency.dependencyUrl}/${path}`, repoUrl);
-}
-
 export function getDependencyParts(lookupName: string): MavenDependency {
   const [group, name] = lookupName.split(':');
   const dependencyUrl = `${group.replace(/\./g, '/')}/${name}`;
@@ -213,8 +190,6 @@
   };
 }
 
-=======
->>>>>>> ca9ed19b
 export async function getDependencyInfo(
   dependency: MavenDependency,
   repoUrl: string,
@@ -236,7 +211,6 @@
 
   const sourceUrl = pomContent.valueWithPath('scm.url');
   if (sourceUrl && !containsPlaceholder(sourceUrl)) {
-<<<<<<< HEAD
     result.sourceUrl = sourceUrl
       .replace(/^scm:/, '')
       .replace(/^git:/, '')
@@ -275,21 +249,4 @@
   }
 
   return result;
-=======
-    result.sourceUrl = sourceUrl.replace(/^scm:/, '');
-  }
-
-  return result;
-}
-
-export function getDependencyParts(lookupName: string): MavenDependency {
-  const [group, name] = lookupName.split(':');
-  const dependencyUrl = `${group.replace(/\./g, '/')}/${name}`;
-  return {
-    display: lookupName,
-    group,
-    name,
-    dependencyUrl,
-  };
->>>>>>> ca9ed19b
 }