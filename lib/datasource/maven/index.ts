import is from '@sindresorhus/is';
import { DateTime } from 'luxon';
import pAll from 'p-all';
import { XmlDocument } from 'xmldoc';
import { logger } from '../../logger';
import * as packageCache from '../../util/cache/package';
<<<<<<< HEAD
import { ensureTrailingSlash } from '../../util/url';
=======
import { regEx } from '../../util/regex';
>>>>>>> 4d1e7b15
import mavenVersion from '../../versioning/maven';
import * as mavenVersioning from '../../versioning/maven';
import { compare } from '../../versioning/maven/compare';
import type { GetReleasesConfig, Release, ReleaseResult } from '../types';
import { MAVEN_REPO } from './common';
import type { MavenDependency, ReleaseMap } from './types';
import {
  checkHttpResource,
  downloadHttpProtocol,
  downloadMavenXml,
  getDependencyInfo,
  getDependencyParts,
  getMavenUrl,
} from './util';

export { id } from './common';

export const customRegistrySupport = true;
export const defaultRegistryUrls = [MAVEN_REPO];
export const defaultVersioning = mavenVersioning.id;
export const registryStrategy = 'merge';

function isStableVersion(x: string): boolean {
  return mavenVersion.isStable(x);
}

function getLatestSuitableVersion(releases: Release[]): string | null {
  // istanbul ignore if
  if (!releases?.length) {
    return null;
  }
  const allVersions = releases.map(({ version }) => version);
  const stableVersions = allVersions.filter(isStableVersion);
  const versions = stableVersions.length ? stableVersions : allVersions;
  return versions.reduce((latestVersion, version) =>
    compare(version, latestVersion) === 1 ? version : latestVersion
  );
}

function extractVersions(metadata: XmlDocument): string[] {
  const versions = metadata.descendantWithPath('versioning.versions');
  const elements = versions?.childrenNamed('version');
  if (!elements) {
    return [];
  }
  return elements.map((el) => el.val);
}

async function fetchReleasesFromMetadata(
  dependency: MavenDependency,
  repoUrl: string
): Promise<ReleaseMap> {
  const metadataUrl = getMavenUrl(dependency, repoUrl, 'maven-metadata.xml');

  const cacheNamespace = 'datasource-maven:metadata-xml';
  const cacheKey = metadataUrl.toString();
  const cachedVersions = await packageCache.get<ReleaseMap>(
    cacheNamespace,
    cacheKey
  );
  /* istanbul ignore if */
  if (cachedVersions) {
    return cachedVersions;
  }

  const { authorization, xml: mavenMetadata } = await downloadMavenXml(
    metadataUrl
  );
  if (!mavenMetadata) {
    return {};
  }

  const versions = extractVersions(mavenMetadata);
  const releaseMap = versions.reduce(
    (acc, version) => ({ ...acc, [version]: null }),
    {}
  );
  if (!authorization) {
    await packageCache.set(cacheNamespace, cacheKey, releaseMap, 30);
  }
  return releaseMap;
}

const mavenCentralHtmlVersionRegex = regEx(
  '^<a href="(?<version>[^"]+)\\/" title="(?:[^"]+)\\/">(?:[^"]+)\\/<\\/a>\\s+(?<releaseTimestamp>\\d\\d\\d\\d-\\d\\d-\\d\\d \\d\\d:\\d\\d)\\s+-$',
  'i'
);

async function addReleasesFromIndexPage(
  inputReleaseMap: ReleaseMap,
  dependency: MavenDependency,
  repoUrl: string
): Promise<ReleaseMap> {
  const cacheNs = 'datasource-maven:index-html-releases';
  const cacheKey = `${repoUrl}${dependency.dependencyUrl}`;
  let workingReleaseMap = await packageCache.get<ReleaseMap>(cacheNs, cacheKey);
  if (!workingReleaseMap) {
    workingReleaseMap = {};
    let retryEarlier = false;
    try {
      if (repoUrl.startsWith(MAVEN_REPO)) {
        const indexUrl = getMavenUrl(dependency, repoUrl, 'index.html');
        const res = await downloadHttpProtocol(indexUrl);
        const { body = '' } = res;
        for (const line of body.split('\n')) {
          const match = line.trim().match(mavenCentralHtmlVersionRegex);
          if (match) {
            const { version, releaseTimestamp: timestamp } =
              match?.groups || {};
            if (version && timestamp) {
              const date = DateTime.fromFormat(timestamp, 'yyyy-MM-dd HH:mm', {
                zone: 'UTC',
              });
              if (date.isValid) {
                const releaseTimestamp = date.toISO();
                workingReleaseMap[version] = { version, releaseTimestamp };
              }
            }
          }
        }
      }
    } catch (err) /* istanbul ignore next */ {
      retryEarlier = true;
      logger.debug(
        { dependency, err },
        'Failed to get releases from index.html'
      );
    }
    const cacheTTL = retryEarlier ? 60 : 24 * 60;
    await packageCache.set(cacheNs, cacheKey, workingReleaseMap, cacheTTL);
  }

  const releaseMap = { ...inputReleaseMap };
  for (const version of Object.keys(releaseMap)) {
    releaseMap[version] ||= workingReleaseMap[version] ?? null;
  }

  return releaseMap;
}

function isSnapshotVersion(version: string): boolean {
  if (version.endsWith('-SNAPSHOT')) {
    return true;
  }
  return false;
}

function extractSnapshotVersion(metadata: XmlDocument): string | null {
  // Parse the maven-metadata.xml for the snapshot version and determine
  // the fixed version of the latest deployed snapshot.
  // The metadata descriptor can be found at
  // https://maven.apache.org/ref/3.3.3/maven-repository-metadata/repository-metadata.html
  //
  // Basically, we need to replace -SNAPSHOT with the artifact timestanp & build number,
  // so for example 1.0.0-SNAPSHOT will become 1.0.0-<timestamp>-<buildNumber>
  const version = metadata
    .descendantWithPath('version')
    ?.val?.replace('-SNAPSHOT', '');

  const snapshot = metadata.descendantWithPath('versioning.snapshot');
  const timestamp = snapshot?.childNamed('timestamp')?.val;
  const build = snapshot?.childNamed('buildNumber')?.val;

  // If we weren't able to parse out the required 3 version elements,
  // return null because we can't determine the fixed version of the latest snapshot.
  if (!version || !timestamp || !build) {
    return null;
  }
  return `${version}-${timestamp}-${build}`;
}

async function getSnapshotFullVersion(
  version: string,
  dependency: MavenDependency,
  repoUrl: string
): Promise<string | null> {
  // To determine what actual files are available for the snapshot, first we have to fetch and parse
  // the metadata located at http://<repo>/<group>/<artifact>/<version-SNAPSHOT>/maven-metadata.xml
  const metadataUrl = getMavenUrl(
    dependency,
    repoUrl,
    `${version}/maven-metadata.xml`
  );

  const { xml: mavenMetadata } = await downloadMavenXml(metadataUrl);
  if (!mavenMetadata) {
    return null;
  }

  return extractSnapshotVersion(mavenMetadata);
}

async function createUrlForDependencyPom(
  version: string,
  dependency: MavenDependency,
  repoUrl: string
): Promise<string> {
  if (isSnapshotVersion(version)) {
    // By default, Maven snapshots are deployed to the repository with fixed file names.
    // Resolve the full, actual pom file name for the version.
    const fullVersion = await getSnapshotFullVersion(
      version,
      dependency,
      repoUrl
    );

    // If we were able to resolve the version, use that, otherwise fall back to using -SNAPSHOT
    if (fullVersion !== null) {
      return `${version}/${dependency.name}-${fullVersion}.pom`;
    }
  }

  return `${version}/${dependency.name}-${version}.pom`;
}

async function addReleasesUsingHeadRequests(
  inputReleaseMap: ReleaseMap,
  dependency: MavenDependency,
  repoUrl: string
): Promise<ReleaseMap> {
  const releaseMap = { ...inputReleaseMap };

  if (process.env.RENOVATE_EXPERIMENTAL_NO_MAVEN_POM_CHECK) {
    return releaseMap;
  }

  const cacheNs = 'datasource-maven:head-requests';
  const cacheKey = `${repoUrl}${dependency.dependencyUrl}`;
  let workingReleaseMap: ReleaseMap = await packageCache.get<ReleaseMap>(
    cacheNs,
    cacheKey
  );

  if (!workingReleaseMap) {
    workingReleaseMap = {};

    const unknownVersions = Object.entries(releaseMap)
      .filter(([version, release]) => {
        const isDiscoveredOutside = !!release;
        const isDiscoveredInsideAndCached = !is.undefined(
          workingReleaseMap[version]
        );
        const isDiscovered = isDiscoveredOutside || isDiscoveredInsideAndCached;
        return !isDiscovered;
      })
      .map(([k]) => k);

    if (unknownVersions.length) {
      let retryEarlier = false;
      const queue = unknownVersions.map(
        (version) => async (): Promise<void> => {
          const pomUrl = await createUrlForDependencyPom(
            version,
            dependency,
            repoUrl
          );
          const artifactUrl = getMavenUrl(dependency, repoUrl, pomUrl);
          const release: Release = { version };

          const res = await checkHttpResource(artifactUrl);

          if (res === 'error') {
            retryEarlier = true;
          }

          if (is.date(res)) {
            release.releaseTimestamp = res.toISOString();
          }

          if (res !== 'not-found' && res !== 'error') {
            workingReleaseMap[version] = release;
          }
        }
      );

      await pAll(queue, { concurrency: 5 });
      const cacheTTL = retryEarlier ? 60 : 24 * 60;
      await packageCache.set(cacheNs, cacheKey, workingReleaseMap, cacheTTL);
    }
  }

  for (const version of Object.keys(releaseMap)) {
    releaseMap[version] ||= workingReleaseMap[version] ?? null;
  }

  return releaseMap;
}

function getReleasesFromMap(releaseMap: ReleaseMap): Release[] {
  const releases = Object.values(releaseMap).filter(Boolean);
  if (releases.length) {
    return releases;
  }
  return Object.keys(releaseMap).map((version) => ({ version }));
}

export async function getReleases({
  lookupName,
  registryUrl,
}: GetReleasesConfig): Promise<ReleaseResult | null> {
  const dependency = getDependencyParts(lookupName);
  const repoUrl = ensureTrailingSlash(registryUrl);

  logger.debug(`Looking up ${dependency.display} in repository ${repoUrl}`);

  let releaseMap = await fetchReleasesFromMetadata(dependency, repoUrl);
  releaseMap = await addReleasesFromIndexPage(releaseMap, dependency, repoUrl);
  releaseMap = await addReleasesUsingHeadRequests(
    releaseMap,
    dependency,
    repoUrl
  );
  const releases = getReleasesFromMap(releaseMap);
  if (!releases?.length) {
    return null;
  }

  logger.debug(
    `Found ${releases.length} new releases for ${dependency.display} in repository ${repoUrl}`
  );

  const latestSuitableVersion = getLatestSuitableVersion(releases);
  const dependencyInfo =
    latestSuitableVersion &&
    (await getDependencyInfo(dependency, repoUrl, latestSuitableVersion));

  return { ...dependency, ...dependencyInfo, releases };
}<|MERGE_RESOLUTION|>--- conflicted
+++ resolved
@@ -4,11 +4,8 @@
 import { XmlDocument } from 'xmldoc';
 import { logger } from '../../logger';
 import * as packageCache from '../../util/cache/package';
-<<<<<<< HEAD
 import { ensureTrailingSlash } from '../../util/url';
-=======
 import { regEx } from '../../util/regex';
->>>>>>> 4d1e7b15
 import mavenVersion from '../../versioning/maven';
 import * as mavenVersioning from '../../versioning/maven';
 import { compare } from '../../versioning/maven/compare';
