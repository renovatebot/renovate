--- conflicted
+++ resolved
@@ -11,11 +11,8 @@
 import { MAVEN_REPO } from './common';
 import type { MavenDependency, ReleaseMap } from './types';
 import {
-<<<<<<< HEAD
+  checkHttpResource,
   downloadHttpProtocol,
-=======
-  checkHttpResource,
->>>>>>> 065c4068
   downloadMavenXml,
   getDependencyInfo,
   getDependencyParts,
