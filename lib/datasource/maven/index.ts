--- conflicted
+++ resolved
@@ -1,8 +1,5 @@
 import is from '@sindresorhus/is';
-<<<<<<< HEAD
 import { DateTime } from 'luxon';
-=======
->>>>>>> 216b11f0
 import pAll from 'p-all';
 import { XmlDocument } from 'xmldoc';
 import { logger } from '../../logger';
@@ -12,11 +9,7 @@
 import { compare } from '../../versioning/maven/compare';
 import type { GetReleasesConfig, Release, ReleaseResult } from '../types';
 import { MAVEN_REPO } from './common';
-<<<<<<< HEAD
-import type { MavenDependency } from './types';
-=======
 import type { MavenDependency, ReleaseMap } from './types';
->>>>>>> 216b11f0
 import {
   downloadHttpProtocol,
   downloadMavenXml,
@@ -33,8 +26,6 @@
 export const defaultVersioning = mavenVersioning.id;
 export const registryStrategy = 'merge';
 
-type ReleaseMap = Record<string, Release | null>;
-
 function isStableVersion(x: string): boolean {
   return mavenVersion.isStable(x);
 }
@@ -63,11 +54,7 @@
 ): Promise<ReleaseMap> {
   const metadataUrl = getMavenUrl(dependency, repoUrl, 'maven-metadata.xml');
 
-<<<<<<< HEAD
-  const cacheNamespace = 'datasource-maven-metadata@v2';
-=======
   const cacheNamespace = 'datasource-maven:metadata-xml';
->>>>>>> 216b11f0
   const cacheKey = metadataUrl.toString();
   const cachedVersions = await packageCache.get<ReleaseMap>(
     cacheNamespace,
@@ -92,7 +79,6 @@
   );
   if (!authorization) {
     await packageCache.set(cacheNamespace, cacheKey, releaseMap, 30);
-<<<<<<< HEAD
   }
   return releaseMap;
 }
@@ -129,9 +115,6 @@
     logger.debug({ dependency, err }, 'Failed to get releases');
   }
 
-=======
-  }
->>>>>>> 216b11f0
   return releaseMap;
 }
 
@@ -221,11 +204,7 @@
     return releaseMap;
   }
 
-<<<<<<< HEAD
-  const cacheNs = 'datasource-maven-metadata@v2';
-=======
   const cacheNs = 'datasource-maven:head-requests';
->>>>>>> 216b11f0
   const cacheKey = `${repoUrl}${dependency.dependencyUrl}`;
   let workingReleaseMap: ReleaseMap = await packageCache.get<ReleaseMap>(
     cacheNs,
@@ -303,10 +282,7 @@
   logger.debug(`Looking up ${dependency.display} in repository ${repoUrl}`);
 
   let releaseMap = await fetchReleasesFromMetadata(dependency, repoUrl);
-<<<<<<< HEAD
   releaseMap = await addReleasesFromIndexPage(releaseMap, dependency, repoUrl);
-=======
->>>>>>> 216b11f0
   releaseMap = await addReleasesUsingHeadRequests(
     releaseMap,
     dependency,
@@ -322,13 +298,9 @@
   );
 
   const latestStableVersion = getLatestStableVersion(releases);
-  const depInfo =
+  const dependencyInfo =
     latestStableVersion &&
     (await getDependencyInfo(dependency, repoUrl, latestStableVersion));
 
-<<<<<<< HEAD
-  return { ...dependency, ...depInfo, releases };
-=======
   return { ...dependency, ...dependencyInfo, releases };
->>>>>>> 216b11f0
 }