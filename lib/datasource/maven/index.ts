import is from '@sindresorhus/is';
import pAll from 'p-all';
import { XmlDocument } from 'xmldoc';
import { logger } from '../../logger';
import * as packageCache from '../../util/cache/package';
import mavenVersion from '../../versioning/maven';
import * as mavenVersioning from '../../versioning/maven';
import { compare } from '../../versioning/maven/compare';
import type { GetReleasesConfig, Release, ReleaseResult } from '../types';
import { MAVEN_REPO } from './common';
import type { MavenDependency, ReleaseMap } from './types';
import {
  checkHttpResource,
  downloadMavenXml,
  getDependencyInfo,
  getDependencyParts,
  getMavenUrl,
} from './util';

export { id } from './common';

export const customRegistrySupport = true;
export const defaultRegistryUrls = [MAVEN_REPO];
export const defaultVersioning = mavenVersioning.id;
export const registryStrategy = 'merge';

function isStableVersion(x: string): boolean {
  return mavenVersion.isStable(x);
}

function getLatestSuitableVersion(releases: Release[]): string | null {
  // istanbul ignore if
  if (!releases?.length) {
    return null;
  }
  const allVersions = releases.map(({ version }) => version);
  const stableVersions = allVersions.filter(isStableVersion);
  const versions = stableVersions.length ? stableVersions : allVersions;
  return versions.reduce((latestVersion, version) =>
    compare(version, latestVersion) === 1 ? version : latestVersion
  );
}

function extractVersions(metadata: XmlDocument): string[] {
  const versions = metadata.descendantWithPath('versioning.versions');
  const elements = versions?.childrenNamed('version');
  if (!elements) {
    return [];
  }
  return elements.map((el) => el.val);
}

async function fetchReleasesFromMetadata(
  dependency: MavenDependency,
  repoUrl: string
): Promise<ReleaseMap> {
  const metadataUrl = getMavenUrl(dependency, repoUrl, 'maven-metadata.xml');

  const cacheNamespace = 'datasource-maven:metadata-xml';
  const cacheKey = metadataUrl.toString();
  const cachedVersions = await packageCache.get<ReleaseMap>(
    cacheNamespace,
    cacheKey
  );
  /* istanbul ignore if */
  if (cachedVersions) {
    return cachedVersions;
  }

  const { authorization, xml: mavenMetadata } = await downloadMavenXml(
    metadataUrl
  );
  if (!mavenMetadata) {
    return {};
  }

  const versions = extractVersions(mavenMetadata);
  const releaseMap = versions.reduce(
    (acc, version) => ({ ...acc, [version]: null }),
    {}
  );
  if (!authorization) {
    await packageCache.set(cacheNamespace, cacheKey, releaseMap, 30);
  }
  return releaseMap;
}

function isSnapshotVersion(version: string): boolean {
  if (version.endsWith('-SNAPSHOT')) {
    return true;
  }
  return false;
}

function extractSnapshotVersion(metadata: XmlDocument): string | null {
  // Parse the maven-metadata.xml for the snapshot version and determine
  // the fixed version of the latest deployed snapshot.
  // The metadata descriptor can be found at
  // https://maven.apache.org/ref/3.3.3/maven-repository-metadata/repository-metadata.html
  //
  // Basically, we need to replace -SNAPSHOT with the artifact timestanp & build number,
  // so for example 1.0.0-SNAPSHOT will become 1.0.0-<timestamp>-<buildNumber>
  const version = metadata
    .descendantWithPath('version')
    ?.val?.replace('-SNAPSHOT', '');

  const snapshot = metadata.descendantWithPath('versioning.snapshot');
  const timestamp = snapshot?.childNamed('timestamp')?.val;
  const build = snapshot?.childNamed('buildNumber')?.val;

  // If we weren't able to parse out the required 3 version elements,
  // return null because we can't determine the fixed version of the latest snapshot.
  if (!version || !timestamp || !build) {
    return null;
  }
  return `${version}-${timestamp}-${build}`;
}

async function getSnapshotFullVersion(
  version: string,
  dependency: MavenDependency,
  repoUrl: string
): Promise<string | null> {
  // To determine what actual files are available for the snapshot, first we have to fetch and parse
  // the metadata located at http://<repo>/<group>/<artifact>/<version-SNAPSHOT>/maven-metadata.xml
  const metadataUrl = getMavenUrl(
    dependency,
    repoUrl,
    `${version}/maven-metadata.xml`
  );

  const { xml: mavenMetadata } = await downloadMavenXml(metadataUrl);
  if (!mavenMetadata) {
    return null;
  }

  return extractSnapshotVersion(mavenMetadata);
}

async function createUrlForDependencyPom(
  version: string,
  dependency: MavenDependency,
  repoUrl: string
): Promise<string> {
  if (isSnapshotVersion(version)) {
    // By default, Maven snapshots are deployed to the repository with fixed file names.
    // Resolve the full, actual pom file name for the version.
    const fullVersion = await getSnapshotFullVersion(
      version,
      dependency,
      repoUrl
    );

    // If we were able to resolve the version, use that, otherwise fall back to using -SNAPSHOT
    if (fullVersion !== null) {
      return `${version}/${dependency.name}-${fullVersion}.pom`;
    }
  }

  return `${version}/${dependency.name}-${version}.pom`;
}

async function addReleasesUsingHeadRequests(
  inputReleaseMap: ReleaseMap,
  dependency: MavenDependency,
  repoUrl: string
): Promise<ReleaseMap> {
  const releaseMap = { ...inputReleaseMap };

  if (process.env.RENOVATE_EXPERIMENTAL_NO_MAVEN_POM_CHECK) {
    return releaseMap;
  }

  const cacheNs = 'datasource-maven:head-requests';
  const cacheKey = `${repoUrl}${dependency.dependencyUrl}`;
  let workingReleaseMap: ReleaseMap = await packageCache.get<ReleaseMap>(
    cacheNs,
    cacheKey
  );

  if (!workingReleaseMap) {
    workingReleaseMap = {};

    const unknownVersions = Object.entries(releaseMap)
      .filter(([version, release]) => {
        const isDiscoveredOutside = !!release;
        const isDiscoveredInsideAndCached = !is.undefined(
          workingReleaseMap[version]
        );
        const isDiscovered = isDiscoveredOutside || isDiscoveredInsideAndCached;
        return !isDiscovered;
      })
      .map(([k]) => k);

    if (unknownVersions.length) {
      let retryEarlier = false;
      const queue = unknownVersions.map(
        (version) => async (): Promise<void> => {
          const pomUrl = await createUrlForDependencyPom(
            version,
            dependency,
            repoUrl
          );
          const artifactUrl = getMavenUrl(dependency, repoUrl, pomUrl);
          const release: Release = { version };

          const res = await checkHttpResource(artifactUrl);

          if (res === 'error') {
            retryEarlier = true;
          }

          if (is.date(res)) {
            release.releaseTimestamp = res.toISOString();
          }

          if (res !== 'not-found' && res !== 'error') {
            workingReleaseMap[version] = release;
          }
        }
      );

      await pAll(queue, { concurrency: 5 });
      const cacheTTL = retryEarlier ? 60 : 24 * 60;
      await packageCache.set(cacheNs, cacheKey, workingReleaseMap, cacheTTL);
    }
  }

  for (const version of Object.keys(releaseMap)) {
    releaseMap[version] ||= workingReleaseMap[version] ?? null;
  }

  return releaseMap;
}

function getReleasesFromMap(releaseMap: ReleaseMap): Release[] {
  const releases = Object.values(releaseMap).filter(Boolean);
  if (releases.length) {
    return releases;
  }
  return Object.keys(releaseMap).map((version) => ({ version }));
}

export async function getReleases({
  lookupName,
  registryUrl,
}: GetReleasesConfig): Promise<ReleaseResult | null> {
  const dependency = getDependencyParts(lookupName);
<<<<<<< HEAD
  let releases: Release[] = null;
  const repoForVersions = {};
  const repoUrl = registryUrl.replace(/\/?$/, '/'); // TODO #12070 asked to leave it for now
  logger.debug(`Looking up ${dependency.display} in repository ${repoUrl}`);
  const metadataVersions = await getVersionsFromMetadata(dependency, repoUrl);
  if (metadataVersions) {
    if (!process.env.RENOVATE_EXPERIMENTAL_NO_MAVEN_POM_CHECK) {
      releases = await filterMissingArtifacts(
        dependency,
        repoUrl,
        metadataVersions
      );
    }

    /* istanbul ignore next */
    releases = releases || metadataVersions.map((version) => ({ version }));

    const latestVersion = getLatestStableVersion(releases);
    if (latestVersion) {
      repoForVersions[latestVersion] = repoUrl;
    }
=======
  const repoUrl = registryUrl.replace(/\/?$/, '/'); // TODO #12070
>>>>>>> 7f2f0c26

  logger.debug(`Looking up ${dependency.display} in repository ${repoUrl}`);

  let releaseMap = await fetchReleasesFromMetadata(dependency, repoUrl);
  releaseMap = await addReleasesUsingHeadRequests(
    releaseMap,
    dependency,
    repoUrl
  );
  const releases = getReleasesFromMap(releaseMap);
  if (!releases?.length) {
    return null;
  }

  logger.debug(
    `Found ${releases.length} new releases for ${dependency.display} in repository ${repoUrl}`
  );

  const latestSuitableVersion = getLatestSuitableVersion(releases);
  const dependencyInfo =
    latestSuitableVersion &&
    (await getDependencyInfo(dependency, repoUrl, latestSuitableVersion));

  return { ...dependency, ...dependencyInfo, releases };
}<|MERGE_RESOLUTION|>--- conflicted
+++ resolved
@@ -246,7 +246,7 @@
   registryUrl,
 }: GetReleasesConfig): Promise<ReleaseResult | null> {
   const dependency = getDependencyParts(lookupName);
-<<<<<<< HEAD
+
   let releases: Release[] = null;
   const repoForVersions = {};
   const repoUrl = registryUrl.replace(/\/?$/, '/'); // TODO #12070 asked to leave it for now
@@ -268,9 +268,9 @@
     if (latestVersion) {
       repoForVersions[latestVersion] = repoUrl;
     }
-=======
+
   const repoUrl = registryUrl.replace(/\/?$/, '/'); // TODO #12070
->>>>>>> 7f2f0c26
+
 
   logger.debug(`Looking up ${dependency.display} in repository ${repoUrl}`);
 
