--- conflicted
+++ resolved
@@ -266,7 +266,6 @@
     logger.debug(
       `Looking up ${dependency.display} in repository #${i} - ${repoUrl}`
     );
-<<<<<<< HEAD
     const metadataVersions = await getVersionsFromMetadata(dependency, repoUrl);
     if (metadataVersions) {
       const availableVersions = await filterMissingArtifacts(
@@ -275,14 +274,7 @@
         metadataVersions
       );
       const filteredVersions = availableVersions.filter(
-        version => !versions.includes(version)
-=======
-    const metadataUrl = getMavenUrl(dependency, repoUrl, 'maven-metadata.xml');
-    const mavenMetadata = await downloadMavenXml(metadataUrl);
-    if (mavenMetadata) {
-      const newVersions = extractVersions(mavenMetadata).filter(
         (version) => !versions.includes(version)
->>>>>>> 0a2dc73b
       );
       versions.push(...filteredVersions);
 
