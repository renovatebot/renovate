import { logger } from '../logger';
import { addMetaData } from './metadata';
import * as allVersioning from '../versioning';

<<<<<<< HEAD
import * as cargo from './cargo';
import * as cocoapods from './cocoapods';
import * as dart from './dart';
import * as docker from './docker';
import * as hex from './hex';
import * as github from './github';
import * as gitlab from './gitlab';
import * as gitTags from './git-tags';
import * as gitSubmodules from './git-submodules';
import * as go from './go';
import * as gradleVersion from './gradle-version';
import * as helm from './helm';
import * as maven from './maven';
import * as npm from './npm';
import * as nuget from './nuget';
import * as orb from './orb';
import * as packagist from './packagist';
import * as pypi from './pypi';
import * as rubygems from './rubygems';
import * as rubyVersion from './ruby-version';
import * as sbt from './sbt';
import * as terraform from './terraform';
import * as terraformProvider from './terraform-provider';
=======
>>>>>>> 5ce3e0df
import {
  Datasource,
  DatasourceError,
  PkgReleaseConfig,
  Release,
  ReleaseResult,
  DigestConfig,
} from './common';
import * as semverVersioning from '../versioning/semver';
import { loadModules } from '../util/modules';

export * from './common';

<<<<<<< HEAD
const datasources: Record<string, Datasource> = {
  cargo,
  cocoapods,
  dart,
  docker,
  helm,
  hex,
  github,
  gitlab,
  gitTags,
  gitSubmodules,
  go,
  gradleVersion,
  maven,
  npm,
  nuget,
  orb,
  packagist,
  pypi,
  rubygems,
  rubyVersion,
  sbt,
  terraform,
  terraformProvider,
};
=======
const datasources = loadModules<Datasource>(__dirname);
export const getDatasources = (): Record<string, Datasource> => datasources;
const datasourceList = Object.keys(datasources);
export const getDatasourceList = (): string[] => datasourceList;
>>>>>>> 5ce3e0df

const cacheNamespace = 'datasource-releases';

async function fetchReleases(
  config: PkgReleaseConfig
): Promise<ReleaseResult | null> {
  const { datasource } = config;
  if (!datasource) {
    logger.warn('No datasource found');
    return null;
  }
  if (!datasources[datasource]) {
    logger.warn('Unknown datasource: ' + datasource);
    return null;
  }
  const dep = await datasources[datasource].getPkgReleases(config);
  addMetaData(dep, datasource, config.lookupName);
  return dep;
}

function getRawReleases(
  config: PkgReleaseConfig
): Promise<ReleaseResult | null> {
  const cacheKey =
    cacheNamespace +
    config.datasource +
    config.lookupName +
    config.registryUrls;
  // The repoCache is initialized for each repo
  // By returning a Promise and reusing it, we should only fetch each package at most once
  if (!global.repoCache[cacheKey]) {
    global.repoCache[cacheKey] = fetchReleases(config);
  }
  return global.repoCache[cacheKey];
}

export async function getPkgReleases(
  config: PkgReleaseConfig
): Promise<ReleaseResult | null> {
  const { datasource } = config;
  const lookupName = config.lookupName || config.depName;
  let res;
  try {
    res = await getRawReleases({
      ...config,
      lookupName,
    });
  } catch (e) /* istanbul ignore next */ {
    if (e instanceof DatasourceError) {
      e.datasource = datasource;
      e.lookupName = lookupName;
    }
    throw e;
  }
  if (!res) {
    return res;
  }
  const versioning =
    config && config.versioning ? config.versioning : semverVersioning.id;
  // Filter by versioning
  const version = allVersioning.get(versioning);
  // Return a sorted list of valid Versions
  function sortReleases(release1: Release, release2: Release): number {
    return version.sortVersions(release1.version, release2.version);
  }
  if (res.releases) {
    res.releases = res.releases
      .filter(release => version.isVersion(release.version))
      .sort(sortReleases);
  }
  return res;
}

export function supportsDigests(config: DigestConfig): boolean {
  return 'getDigest' in datasources[config.datasource];
}

export function getDigest(
  config: DigestConfig,
  value?: string
): Promise<string | null> {
  const lookupName = config.lookupName || config.depName;
  const { registryUrls } = config;
  return datasources[config.datasource].getDigest(
    { lookupName, registryUrls },
    value
  );
}<|MERGE_RESOLUTION|>--- conflicted
+++ resolved
@@ -2,32 +2,6 @@
 import { addMetaData } from './metadata';
 import * as allVersioning from '../versioning';
 
-<<<<<<< HEAD
-import * as cargo from './cargo';
-import * as cocoapods from './cocoapods';
-import * as dart from './dart';
-import * as docker from './docker';
-import * as hex from './hex';
-import * as github from './github';
-import * as gitlab from './gitlab';
-import * as gitTags from './git-tags';
-import * as gitSubmodules from './git-submodules';
-import * as go from './go';
-import * as gradleVersion from './gradle-version';
-import * as helm from './helm';
-import * as maven from './maven';
-import * as npm from './npm';
-import * as nuget from './nuget';
-import * as orb from './orb';
-import * as packagist from './packagist';
-import * as pypi from './pypi';
-import * as rubygems from './rubygems';
-import * as rubyVersion from './ruby-version';
-import * as sbt from './sbt';
-import * as terraform from './terraform';
-import * as terraformProvider from './terraform-provider';
-=======
->>>>>>> 5ce3e0df
 import {
   Datasource,
   DatasourceError,
@@ -41,38 +15,10 @@
 
 export * from './common';
 
-<<<<<<< HEAD
-const datasources: Record<string, Datasource> = {
-  cargo,
-  cocoapods,
-  dart,
-  docker,
-  helm,
-  hex,
-  github,
-  gitlab,
-  gitTags,
-  gitSubmodules,
-  go,
-  gradleVersion,
-  maven,
-  npm,
-  nuget,
-  orb,
-  packagist,
-  pypi,
-  rubygems,
-  rubyVersion,
-  sbt,
-  terraform,
-  terraformProvider,
-};
-=======
 const datasources = loadModules<Datasource>(__dirname);
 export const getDatasources = (): Record<string, Datasource> => datasources;
 const datasourceList = Object.keys(datasources);
 export const getDatasourceList = (): string[] => datasourceList;
->>>>>>> 5ce3e0df
 
 const cacheNamespace = 'datasource-releases';
 
