import is from '@sindresorhus/is';
import { logger } from '../logger';
import { addMetaData } from './metadata';
import * as allVersioning from '../versioning';

import {
  Datasource,
  DatasourceError,
  Release,
  ReleaseResult,
  DigestConfig,
  GetReleasesConfig,
  GetPkgReleasesConfig,
  DefaultConfig,
} from './common';
import datasources from './api.generated';

export * from './common';

export const getDatasources = (): Map<string, Promise<Datasource>> =>
  datasources;
export const getDatasourceList = (): string[] => Array.from(datasources.keys());

const cacheNamespace = 'datasource-releases';

function load(datasource: string): Promise<Datasource> {
  return datasources.get(datasource);
}

type GetReleasesInternalConfig = GetReleasesConfig & GetPkgReleasesConfig;

function resolveRegistryUrls(
  datasource: Datasource,
  extractedUrls: string[]
): string[] {
  const { defaultRegistryUrls = [], appendRegistryUrls = [] } = datasource;
  return is.nonEmptyArray(extractedUrls)
    ? [...extractedUrls, ...appendRegistryUrls]
    : [...defaultRegistryUrls, ...appendRegistryUrls];
}

async function fetchReleases(
  config: GetReleasesInternalConfig
): Promise<ReleaseResult | null> {
  const { datasource: datasourceName } = config;
  if (!datasourceName || !datasources.has(datasourceName)) {
    logger.warn('Unknown datasource: ' + datasourceName);
    return null;
  }
  const datasource = await load(datasourceName);
  const registryUrls = resolveRegistryUrls(datasource, config.registryUrls);
  const dep = await datasource.getReleases({
    ...config,
    registryUrls,
  });
  addMetaData(dep, datasourceName, config.lookupName);
  return dep;
}

function getRawReleases(
  config: GetReleasesInternalConfig
): Promise<ReleaseResult | null> {
  const cacheKey =
    cacheNamespace +
    config.datasource +
    config.lookupName +
    config.registryUrls;
  // The repoCache is initialized for each repo
  // By returning a Promise and reusing it, we should only fetch each package at most once
  if (!global.repoCache[cacheKey]) {
    global.repoCache[cacheKey] = fetchReleases(config);
  }
  return global.repoCache[cacheKey];
}

export async function getPkgReleases(
  config: GetPkgReleasesConfig
): Promise<ReleaseResult | null> {
  if (!config.datasource) {
    logger.warn('No datasource found');
    return null;
  }
  const lookupName = config.lookupName || config.depName;
  if (!lookupName) {
    logger.error({ config }, 'Datasource getReleases without lookupName');
    return null;
  }
  let res: ReleaseResult;
  try {
    res = await getRawReleases({
      ...config,
      lookupName,
    });
  } catch (e) /* istanbul ignore next */ {
    if (e instanceof DatasourceError) {
      e.datasource = config.datasource;
      e.lookupName = lookupName;
    }
    throw e;
  }
  if (!res) {
    return res;
  }
  // Filter by versioning
  const version = allVersioning.get(config.versioning);
  // Return a sorted list of valid Versions
  function sortReleases(release1: Release, release2: Release): number {
    return version.sortVersions(release1.version, release2.version);
  }
  if (res.releases) {
    res.releases = res.releases
      .filter(release => version.isVersion(release.version))
      .sort(sortReleases);
  }
  return res;
}

export async function supportsDigests(config: DigestConfig): Promise<boolean> {
  return 'getDigest' in (await load(config.datasource));
}

export async function getDigest(
  config: DigestConfig,
  value?: string
): Promise<string | null> {
  const lookupName = config.lookupName || config.depName;
  const { registryUrls } = config;
  return (await load(config.datasource)).getDigest(
    { lookupName, registryUrls },
    value
  );
}

<<<<<<< HEAD
export async function getDefaultConfig(
  datasource: string
): Promise<DefaultConfig> {
=======
export async function getDefaultConfig(datasource: string): Promise<object> {
>>>>>>> a942b421
  const loadedDatasource = await load(datasource);
  return loadedDatasource?.defaultConfig || {};
}<|MERGE_RESOLUTION|>--- conflicted
+++ resolved
@@ -131,13 +131,7 @@
   );
 }
 
-<<<<<<< HEAD
-export async function getDefaultConfig(
-  datasource: string
-): Promise<DefaultConfig> {
-=======
 export async function getDefaultConfig(datasource: string): Promise<object> {
->>>>>>> a942b421
   const loadedDatasource = await load(datasource);
   return loadedDatasource?.defaultConfig || {};
 }