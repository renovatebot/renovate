import { logger } from '../logger';
import { addMetaData } from './metadata';
import * as allVersioning from '../versioning';

import {
  Datasource,
  DatasourceError,
  Release,
  ReleaseResult,
  DigestConfig,
  GetReleasesConfig,
  GetPkgReleasesConfig,
} from './common';
<<<<<<< HEAD
import * as semverVersioning from '../versioning/semver';
=======
>>>>>>> 5c334f44
import datasources from './api.generated';

export * from './common';

export const getDatasources = (): Map<string, Promise<Datasource>> =>
  datasources;
export const getDatasourceList = (): string[] => Array.from(datasources.keys());

const cacheNamespace = 'datasource-releases';

function load(datasource: string): Promise<Datasource> {
  return datasources.get(datasource);
}

<<<<<<< HEAD
=======
type GetReleasesInternalConfig = GetReleasesConfig & GetPkgReleasesConfig;

>>>>>>> 5c334f44
async function fetchReleases(
  config: GetReleasesInternalConfig
): Promise<ReleaseResult | null> {
  const { datasource } = config;
<<<<<<< HEAD
  if (!datasource) {
    logger.warn('No datasource found');
    return null;
  }
=======
>>>>>>> 5c334f44
  if (!datasources.has(datasource)) {
    logger.warn('Unknown datasource: ' + datasource);
    return null;
  }
<<<<<<< HEAD
  const dep = await (await load(datasource)).getPkgReleases(config);
=======
  const dep = await (await load(datasource)).getReleases(config);
>>>>>>> 5c334f44
  addMetaData(dep, datasource, config.lookupName);
  return dep;
}

function getRawReleases(
  config: GetReleasesInternalConfig
): Promise<ReleaseResult | null> {
  const cacheKey =
    cacheNamespace +
    config.datasource +
    config.lookupName +
    config.registryUrls;
  // The repoCache is initialized for each repo
  // By returning a Promise and reusing it, we should only fetch each package at most once
  if (!global.repoCache[cacheKey]) {
    global.repoCache[cacheKey] = fetchReleases(config);
  }
  return global.repoCache[cacheKey];
}

export async function getPkgReleases(
  config: GetPkgReleasesConfig
): Promise<ReleaseResult | null> {
  if (!config.datasource) {
    logger.warn('No datasource found');
    return null;
  }
  const lookupName = config.lookupName || config.depName;
  if (!lookupName) {
    logger.error({ config }, 'Datasource getReleases without lookupName');
    return null;
  }
  let res: ReleaseResult;
  try {
    res = await getRawReleases({
      ...config,
      lookupName,
    });
  } catch (e) /* istanbul ignore next */ {
    if (e instanceof DatasourceError) {
      e.datasource = config.datasource;
      e.lookupName = lookupName;
    }
    throw e;
  }
  if (!res) {
    return res;
  }
  // Filter by versioning
  const version = allVersioning.get(config.versioning);
  // Return a sorted list of valid Versions
  function sortReleases(release1: Release, release2: Release): number {
    return version.sortVersions(release1.version, release2.version);
  }
  if (res.releases) {
    res.releases = res.releases
      .filter(release => version.isVersion(release.version))
      .sort(sortReleases);
  }
  return res;
}

export async function supportsDigests(config: DigestConfig): Promise<boolean> {
  return 'getDigest' in (await load(config.datasource));
}

export async function getDigest(
  config: DigestConfig,
  value?: string
): Promise<string | null> {
  const lookupName = config.lookupName || config.depName;
  const { registryUrls } = config;
  return (await load(config.datasource)).getDigest(
    { lookupName, registryUrls },
    value
  );
}<|MERGE_RESOLUTION|>--- conflicted
+++ resolved
@@ -11,10 +11,6 @@
   GetReleasesConfig,
   GetPkgReleasesConfig,
 } from './common';
-<<<<<<< HEAD
-import * as semverVersioning from '../versioning/semver';
-=======
->>>>>>> 5c334f44
 import datasources from './api.generated';
 
 export * from './common';
@@ -29,31 +25,17 @@
   return datasources.get(datasource);
 }
 
-<<<<<<< HEAD
-=======
 type GetReleasesInternalConfig = GetReleasesConfig & GetPkgReleasesConfig;
 
->>>>>>> 5c334f44
 async function fetchReleases(
   config: GetReleasesInternalConfig
 ): Promise<ReleaseResult | null> {
   const { datasource } = config;
-<<<<<<< HEAD
-  if (!datasource) {
-    logger.warn('No datasource found');
-    return null;
-  }
-=======
->>>>>>> 5c334f44
   if (!datasources.has(datasource)) {
     logger.warn('Unknown datasource: ' + datasource);
     return null;
   }
-<<<<<<< HEAD
-  const dep = await (await load(datasource)).getPkgReleases(config);
-=======
   const dep = await (await load(datasource)).getReleases(config);
->>>>>>> 5c334f44
   addMetaData(dep, datasource, config.lookupName);
   return dep;
 }
