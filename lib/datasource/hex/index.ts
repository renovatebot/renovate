import { logger } from '../../logger';
import got from '../../util/got';
import { DatasourceError, ReleaseResult, GetReleasesConfig } from '../common';

export const id = 'hex';

interface HexRelease {
  html_url: string;
  meta?: { links?: Record<string, string> };
  releases?: { version: string }[];
}

export async function getPkgReleases({
  lookupName,
}: Partial<GetReleasesConfig>): Promise<ReleaseResult | null> {
  // istanbul ignore if
  if (!lookupName) {
    logger.warn('hex lookup failure: No lookupName');
    return null;
  }

  // Get dependency name from lookupName.
  // If the dependency is private lookupName contains organization name as following:
  // hexPackageName:organizationName
  // hexPackageName is used to pass it in hex dep url
  // organizationName is used for accessing to private deps
  const hexPackageName = lookupName.split(':')[0];
  const hexUrl = `https://hex.pm/api/packages/${hexPackageName}`;
  try {
<<<<<<< HEAD
    const response = await got<HexRelease>(hexUrl, {
      responseType: 'json',
      context: { hostType: DATASOURCE_HEX },
=======
    const response = await got(hexUrl, {
      json: true,
      hostType: id,
>>>>>>> 6f46153e
    });

    const hexRelease = response.body;

    if (!hexRelease) {
      logger.warn({ datasource: 'hex', lookupName }, `Invalid response body`);
      return null;
    }

    const { releases = [], html_url: homepage, meta } = hexRelease;

    if (releases.length === 0) {
      logger.debug(`No versions found for ${hexPackageName} (${hexUrl})`); // prettier-ignore
      return null;
    }

    const result: ReleaseResult = {
      releases: releases.map(({ version }) => ({ version })),
    };

    if (homepage) {
      result.homepage = homepage;
    }

    if (meta && meta.links && meta.links.Github) {
      result.sourceUrl = hexRelease.meta.links.Github;
    }

    return result;
  } catch (err) {
    const errorData = { lookupName, err };

    if (
      err.statusCode === 429 ||
      (err.statusCode >= 500 && err.statusCode < 600)
    ) {
      throw new DatasourceError(err);
    }

    if (err.statusCode === 401) {
      logger.debug(errorData, 'Authorization error');
    } else if (err.statusCode === 404) {
      logger.debug(errorData, 'Package lookup error');
    } else {
      logger.warn(errorData, 'hex lookup failure: Unknown error');
    }
  }

  return null;
}<|MERGE_RESOLUTION|>--- conflicted
+++ resolved
@@ -27,15 +27,9 @@
   const hexPackageName = lookupName.split(':')[0];
   const hexUrl = `https://hex.pm/api/packages/${hexPackageName}`;
   try {
-<<<<<<< HEAD
     const response = await got<HexRelease>(hexUrl, {
       responseType: 'json',
-      context: { hostType: DATASOURCE_HEX },
-=======
-    const response = await got(hexUrl, {
-      json: true,
-      hostType: id,
->>>>>>> 6f46153e
+      context: { hostType: id },
     });
 
     const hexRelease = response.body;
