--- conflicted
+++ resolved
@@ -8,13 +8,7 @@
 const registryAuthToken = require('registry-auth-token');
 const parse = require('github-url-from-git');
 const { isBase64 } = require('validator');
-<<<<<<< HEAD
-const versioning = require('../versioning');
-
-const { isVersion, sortVersions } = versioning('semver');
-=======
 const { isVersion, sortVersions } = require('../versioning')('semver');
->>>>>>> bb78d47e
 
 module.exports = {
   maskToken,
@@ -192,16 +186,16 @@
       homepage: res.homepage,
       latestVersion: res['dist-tags'].latest,
       repositoryUrl,
-<<<<<<< HEAD
+      versions: {},
       'renovate-config': latestVersion['renovate-config'],
     };
     const versions = Object.keys(res.versions)
-      .filter(version => isVersion(version))
+      .filter(isVersion)
       .sort(sortVersions);
     dep.releases = versions.map(version => {
       const release = {
-        version: isVersion(version),
-        gitHead: res.versions[version].gitHead,
+        version,
+        gitRef: res.versions[version].gitHead,
       };
       if (res.time && res.time[version]) {
         release.time = res.time[version];
@@ -210,23 +204,6 @@
       }
       return release;
     });
-=======
-      versions: {},
-      'dist-tags': res['dist-tags'],
-      'renovate-config': latestVersion['renovate-config'],
-    };
-    Object.keys(res.versions)
-      .filter(isVersion)
-      .sort(sortVersions)
-      .forEach(version => {
-        const v = {};
-        if (res.time && res.time[version]) {
-          v.time = res.time[version];
-          v.canBeUnpublished = moment().diff(moment(v.time), 'days') === 0;
-        }
-        dep.versions[version] = v;
-      });
->>>>>>> bb78d47e
     logger.trace({ dep }, 'dep');
     memcache[name] = dep;
     return dep;
