--- conflicted
+++ resolved
@@ -17,11 +17,10 @@
   }
   let res: any;
   try {
-<<<<<<< HEAD
-    res = await got('index.yaml', { prefixUrl: repository });
-=======
-    res = await got('index.yaml', { hostType: id, baseUrl: repository });
->>>>>>> 6f46153e
+    res = await got('index.yaml', {
+      prefixUrl: repository,
+      context: { hostType: id },
+    });
     if (!res || !res.body) {
       logger.warn(`Received invalid response from ${repository}`);
       return null;
