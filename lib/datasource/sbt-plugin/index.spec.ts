--- conflicted
+++ resolved
@@ -1,16 +1,10 @@
 import path from 'path';
 import fs from 'fs';
 import nock from 'nock';
-<<<<<<< HEAD
 import { getPkgReleases } from '..';
 import { parseIndexDir } from './util';
 import * as sbtPlugin from '.';
 import * as mavenVersioning from '../../versioning/maven';
-=======
-import { getReleases } from '.';
-import { MAVEN_REPO } from '../maven/common';
-import { parseIndexDir, SBT_PLUGINS_REPO } from './util';
->>>>>>> d90d94fc
 
 const mavenIndexHtml = fs.readFileSync(
   path.resolve(__dirname, `./__fixtures__/maven-index.html`),
@@ -30,7 +24,7 @@
     expect(parseIndexDir(sbtPluginIndex)).toMatchSnapshot();
   });
 
-  describe('getReleases', () => {
+  describe('getPkgReleases', () => {
     beforeEach(() => {
       nock.disableNetConnect();
       nock('https://failed_repo')
@@ -105,40 +99,28 @@
 
     it('returns null in case of errors', async () => {
       expect(
-<<<<<<< HEAD
         await getPkgReleases({
           versioning: mavenVersioning.id,
           datasource: sbtPlugin.id,
-=======
-        await getReleases({
->>>>>>> d90d94fc
-          lookupName: 'org.scalatest:scalatest',
+          depName: 'org.scalatest:scalatest',
           registryUrls: ['https://failed_repo/maven'],
         })
       ).toEqual(null);
       expect(
-<<<<<<< HEAD
         await getPkgReleases({
           versioning: mavenVersioning.id,
           datasource: sbtPlugin.id,
-=======
-        await getReleases({
->>>>>>> d90d94fc
-          lookupName: 'org.scalatest:scalaz',
+          depName: 'org.scalatest:scalaz',
           registryUrls: [],
         })
       ).toEqual(null);
     });
     it('fetches sbt plugins', async () => {
       expect(
-<<<<<<< HEAD
         await getPkgReleases({
           versioning: mavenVersioning.id,
           datasource: sbtPlugin.id,
-=======
-        await getReleases({
->>>>>>> d90d94fc
-          lookupName: 'org.foundweekends:sbt-bintray',
+          depName: 'org.foundweekends:sbt-bintray',
           registryUrls: [],
         })
       ).toEqual({
@@ -150,14 +132,10 @@
         releases: [{ version: '0.5.5' }],
       });
       expect(
-<<<<<<< HEAD
         await getPkgReleases({
           versioning: mavenVersioning.id,
           datasource: sbtPlugin.id,
-=======
-        await getReleases({
->>>>>>> d90d94fc
-          lookupName: 'org.foundweekends:sbt-bintray_2.12',
+          depName: 'org.foundweekends:sbt-bintray_2.12',
           registryUrls: [],
         })
       ).toEqual({
