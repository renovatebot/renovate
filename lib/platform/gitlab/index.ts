import URL, { URLSearchParams } from 'url';
import is from '@sindresorhus/is';

import { api } from './gl-got-wrapper';
import * as hostRules from '../../util/host-rules';
import GitStorage, { StatusResult, CommitFilesConfig } from '../git/storage';
import {
  PlatformConfig,
  RepoParams,
  RepoConfig,
  GotResponse,
  Pr,
  Issue,
  VulnerabilityAlert,
  CreatePRConfig,
  EnsureIssueConfig,
  BranchStatusConfig,
  FindPRConfig,
  EnsureCommentConfig,
} from '../common';
import { configFileNames } from '../../config/app-strings';
import { logger } from '../../logger';
import { sanitize } from '../../util/sanitize';
import { smartTruncate } from '../utils/pr-body';
import { RenovateConfig } from '../../config';
import {
  PLATFORM_AUTHENTICATION_ERROR,
  REPOSITORY_ACCESS_FORBIDDEN,
  REPOSITORY_ARCHIVED,
  REPOSITORY_CHANGED,
  REPOSITORY_DISABLED,
  REPOSITORY_EMPTY,
  REPOSITORY_MIRRORED,
  REPOSITORY_NOT_FOUND,
} from '../../constants/error-messages';
import {
<<<<<<< HEAD
  PULL_REQUEST_STATUS_ALL,
  PULL_REQUEST_STATUS_OPEN,
} from '../../constants/pull-requests';
=======
  BRANCH_STATUS_FAILED,
  BRANCH_STATUS_FAILURE,
  BRANCH_STATUS_PENDING,
  BRANCH_STATUS_SUCCESS,
} from '../../constants/branch-constants';
>>>>>>> 8fd0b605

const defaultConfigFile = configFileNames[0];
let config: {
  storage: GitStorage;
  gitPrivateKey?: string;
  repository: string;
  localDir: string;
  defaultBranch: string;
  baseBranch: string;
  email: string;
  prList: any[];
  issueList: any[];
  optimizeForDisabled: boolean;
} = {} as any;

const defaults = {
  hostType: 'gitlab',
  endpoint: 'https://gitlab.com/api/v4/',
};

let authorId: number;

export async function initPlatform({
  endpoint,
  token,
}: {
  token: string;
  endpoint: string;
}): Promise<PlatformConfig> {
  if (!token) {
    throw new Error('Init: You must configure a GitLab personal access token');
  }
  if (endpoint) {
    defaults.endpoint = endpoint.replace(/\/?$/, '/'); // always add a trailing slash
    api.setBaseUrl(defaults.endpoint);
  } else {
    logger.info('Using default GitLab endpoint: ' + defaults.endpoint);
  }
  let gitAuthor: string;
  try {
    const user = (await api.get(`user`, { token })).body;
    gitAuthor = `${user.name} <${user.email}>`;
    authorId = user.id;
  } catch (err) {
    logger.info(
      { err },
      'Error authenticating with GitLab. Check that your token includes "user" permissions'
    );
    throw new Error('Init: Authentication failure');
  }
  const platformConfig: PlatformConfig = {
    endpoint: defaults.endpoint,
    gitAuthor,
  };
  return platformConfig;
}

// Get all repositories that the user has access to
export async function getRepos(): Promise<string[]> {
  logger.info('Autodiscovering GitLab repositories');
  try {
    const url = `projects?membership=true&per_page=100&with_merge_requests_enabled=true`;
    const res = await api.get(url, { paginate: true });
    logger.info(`Discovered ${res.body.length} project(s)`);
    return res.body.map(
      (repo: { path_with_namespace: string }) => repo.path_with_namespace
    );
  } catch (err) {
    logger.error({ err }, `GitLab getRepos error`);
    throw err;
  }
}

function urlEscape(str: string): string {
  return str ? str.replace(/\//g, '%2F') : str;
}

export function cleanRepo(): void {
  // istanbul ignore if
  if (config.storage) {
    config.storage.cleanRepo();
  }
  // In theory most of this isn't necessary. In practice..
  config = {} as any;
}

// Initialize GitLab by getting base branch
export async function initRepo({
  repository,
  gitPrivateKey,
  localDir,
  optimizeForDisabled,
}: RepoParams): Promise<RepoConfig> {
  config = {} as any;
  config.repository = urlEscape(repository);
  config.gitPrivateKey = gitPrivateKey;
  config.localDir = localDir;
  let res: GotResponse<{
    archived: boolean;
    mirror: boolean;
    default_branch: string;
    empty_repo: boolean;
    http_url_to_repo: string;
    forked_from_project: boolean;
    repository_access_level: 'disabled' | 'private' | 'enabled';
    merge_requests_access_level: 'disabled' | 'private' | 'enabled';
  }>;
  try {
    res = await api.get(`projects/${config.repository}`);
    if (res.body.archived) {
      logger.info(
        'Repository is archived - throwing error to abort renovation'
      );
      throw new Error(REPOSITORY_ARCHIVED);
    }
    if (res.body.mirror) {
      logger.info(
        'Repository is a mirror - throwing error to abort renovation'
      );
      throw new Error(REPOSITORY_MIRRORED);
    }
    if (res.body.repository_access_level === 'disabled') {
      logger.info(
        'Repository portion of project is disabled - throwing error to abort renovation'
      );
      throw new Error(REPOSITORY_DISABLED);
    }
    if (res.body.merge_requests_access_level === 'disabled') {
      logger.info(
        'MRs are disabled for the project - throwing error to abort renovation'
      );
      throw new Error(REPOSITORY_DISABLED);
    }
    if (res.body.default_branch === null || res.body.empty_repo) {
      throw new Error(REPOSITORY_EMPTY);
    }
    if (optimizeForDisabled) {
      let renovateConfig: RenovateConfig;
      try {
        renovateConfig = JSON.parse(
          Buffer.from(
            (
              await api.get(
                `projects/${config.repository}/repository/files/${defaultConfigFile}?ref=${res.body.default_branch}`
              )
            ).body.content,
            'base64'
          ).toString()
        );
      } catch (err) {
        // Do nothing
      }
      if (renovateConfig && renovateConfig.enabled === false) {
        throw new Error(REPOSITORY_DISABLED);
      }
    }
    config.defaultBranch = res.body.default_branch;
    config.baseBranch = config.defaultBranch;
    logger.debug(`${repository} default branch = ${config.baseBranch}`);
    // Discover our user email
    config.email = (await api.get(`user`)).body.email;
    logger.debug('Bot email=' + config.email);
    delete config.prList;
    logger.debug('Enabling Git FS');
    const opts = hostRules.find({
      hostType: defaults.hostType,
      url: defaults.endpoint,
    });
    let url: string;
    if (res.body.http_url_to_repo === null) {
      logger.debug('no http_url_to_repo found. Falling back to old behaviour.');
      const { host, protocol } = URL.parse(defaults.endpoint);
      url = GitStorage.getUrl({
        protocol: protocol!.slice(0, -1) as any,
        auth: 'oauth2:' + opts.token,
        host,
        repository,
      });
    } else {
      logger.debug(`${repository} http URL = ${res.body.http_url_to_repo}`);
      const repoUrl = URL.parse(`${res.body.http_url_to_repo}`);
      repoUrl.auth = 'oauth2:' + opts.token;
      url = URL.format(repoUrl);
    }
    config.storage = new GitStorage();
    await config.storage.initRepo({
      ...config,
      url,
    });
  } catch (err) /* istanbul ignore next */ {
    logger.debug({ err }, 'Caught initRepo error');
    if (err.message.includes('HEAD is not a symbolic ref')) {
      throw new Error(REPOSITORY_EMPTY);
    }
    if ([REPOSITORY_ARCHIVED, REPOSITORY_EMPTY].includes(err.message)) {
      throw err;
    }
    if (err.statusCode === 403) {
      throw new Error(REPOSITORY_ACCESS_FORBIDDEN);
    }
    if (err.statusCode === 404) {
      throw new Error(REPOSITORY_NOT_FOUND);
    }
    if (err.message === REPOSITORY_DISABLED) {
      throw err;
    }
    logger.info({ err }, 'Unknown GitLab initRepo error');
    throw err;
  }
  const repoConfig: RepoConfig = {
    baseBranch: config.baseBranch,
    isFork: !!res.body.forked_from_project,
  };
  return repoConfig;
}

export function getRepoForceRebase(): boolean {
  return false;
}

export async function setBaseBranch(
  branchName = config.baseBranch
): Promise<void> {
  logger.debug(`Setting baseBranch to ${branchName}`);
  config.baseBranch = branchName;
  await config.storage.setBaseBranch(branchName);
}

export /* istanbul ignore next */ function setBranchPrefix(
  branchPrefix: string
): Promise<void> {
  return config.storage.setBranchPrefix(branchPrefix);
}

// Search

// Get full file list
export function getFileList(branchName = config.baseBranch): Promise<string[]> {
  return config.storage.getFileList(branchName);
}

// Returns true if branch exists, otherwise false
export function branchExists(branchName: string): Promise<boolean> {
  return config.storage.branchExists(branchName);
}

type BranchState = 'pending' | 'running' | 'success' | 'failed' | 'canceled';

interface BranchStatus {
  status: BranchState;
  name: string;
  allow_failure?: boolean;
}

async function getStatus(
  branchName: string,
  useCache = true
): Promise<BranchStatus[]> {
  const branchSha = await config.storage.getBranchCommit(branchName);
  const url = `projects/${config.repository}/repository/commits/${branchSha}/statuses`;

  return (await api.get(url, { paginate: true, useCache })).body;
}

// Returns the combined status for a branch.
export async function getBranchStatus(
  branchName: string,
  requiredStatusChecks?: string[] | null
): Promise<string> {
  logger.debug(`getBranchStatus(${branchName})`);
  if (!requiredStatusChecks) {
    // null means disable status checks, so it always succeeds
    return BRANCH_STATUS_SUCCESS;
  }
  if (Array.isArray(requiredStatusChecks) && requiredStatusChecks.length) {
    // This is Unsupported
    logger.warn({ requiredStatusChecks }, `Unsupported requiredStatusChecks`);
    return BRANCH_STATUS_FAILED;
  }

  if (!(await branchExists(branchName))) {
    throw new Error(REPOSITORY_CHANGED);
  }

  const res = await getStatus(branchName);
  logger.debug(`Got res with ${res.length} results`);
  if (res.length === 0) {
    // Return 'pending' if we have no status checks
    return BRANCH_STATUS_PENDING;
  }
  let status = BRANCH_STATUS_SUCCESS;
  // Return 'success' if all are success
  res.forEach(check => {
    // If one is failed then don't overwrite that
    if (status !== 'failure') {
      if (!check.allow_failure) {
        if (check.status === 'failed') {
          status = BRANCH_STATUS_FAILURE;
        } else if (check.status !== 'success') {
          ({ status } = check);
        }
      }
    }
  });
  return status;
}

// Pull Request

export async function createPr({
  branchName,
  prTitle: title,
  prBody: rawDescription,
  labels,
  useDefaultBranch,
  platformOptions,
}: CreatePRConfig): Promise<Pr> {
  const description = sanitize(rawDescription);
  const targetBranch = useDefaultBranch
    ? config.defaultBranch
    : config.baseBranch;
  logger.debug(`Creating Merge Request: ${title}`);
  const res = await api.post(`projects/${config.repository}/merge_requests`, {
    body: {
      source_branch: branchName,
      target_branch: targetBranch,
      remove_source_branch: true,
      title,
      description,
      labels: is.array(labels) ? labels.join(',') : null,
    },
  });
  const pr = res.body;
  pr.number = pr.iid;
  pr.branchName = branchName;
  pr.displayNumber = `Merge Request #${pr.iid}`;
  pr.isModified = false;
  // istanbul ignore if
  if (config.prList) {
    config.prList.push(pr);
  }
  if (platformOptions && platformOptions.gitLabAutomerge) {
    try {
      await api.put(
        `projects/${config.repository}/merge_requests/${pr.iid}/merge`,
        {
          body: {
            should_remove_source_branch: true,
            merge_when_pipeline_succeeds: true,
          },
        }
      );
    } catch (err) /* istanbul ignore next */ {
      logger.debug({ err }, 'Automerge on PR creation failed');
    }
  }

  return pr;
}

export async function getPr(iid: number): Promise<Pr> {
  logger.debug(`getPr(${iid})`);
  const url = `projects/${config.repository}/merge_requests/${iid}?include_diverged_commits_count=1`;
  const pr = (await api.get(url)).body;
  // Harmonize fields with GitHub
  pr.branchName = pr.source_branch;
  pr.targetBranch = pr.target_branch;
  pr.number = pr.iid;
  pr.displayNumber = `Merge Request #${pr.iid}`;
  pr.body = pr.description;
  pr.isStale = pr.diverged_commits_count > 0;
  pr.state = pr.state === 'opened' ? PULL_REQUEST_STATUS_OPEN : pr.state;
  pr.isModified = true;
  if (pr.merge_status === 'cannot_be_merged') {
    logger.debug('pr cannot be merged');
    pr.canMerge = false;
    pr.isConflicted = true;
  } else if (pr.state === PULL_REQUEST_STATUS_OPEN) {
    const branchStatus = await getBranchStatus(pr.branchName, []);
    if (branchStatus === BRANCH_STATUS_SUCCESS) {
      pr.canMerge = true;
    }
  }
  // Check if the most recent branch commit is by us
  // If not then we don't allow it to be rebased, in case someone's changes would be lost
  const branchUrl = `projects/${
    config.repository
  }/repository/branches/${urlEscape(pr.source_branch)}`;
  try {
    const branch = (await api.get(branchUrl)).body;
    const branchCommitEmail =
      branch && branch.commit ? branch.commit.author_email : null;
    // istanbul ignore if
    if (branchCommitEmail === config.email) {
      pr.isModified = false;
    } else {
      logger.debug(
        { branchCommitEmail, configEmail: config.email, iid: pr.iid },
        'Last committer to branch does not match bot email, so PR cannot be rebased.'
      );
      pr.isModified = true;
    }
  } catch (err) {
    logger.debug({ err }, 'Error getting PR branch');
    if (pr.state === PULL_REQUEST_STATUS_OPEN || err.statusCode !== 404) {
      logger.warn({ err }, 'Error getting PR branch');
      pr.isConflicted = true;
    }
  }
  return pr;
}

// Return a list of all modified files in a PR
export async function getPrFiles(mrNo: number): Promise<string[]> {
  logger.debug({ mrNo }, 'getPrFiles');
  if (!mrNo) {
    return [];
  }
  const files = (
    await api.get(
      `projects/${config.repository}/merge_requests/${mrNo}/changes`
    )
  ).body.changes;
  return files.map((f: { new_path: string }) => f.new_path);
}

// istanbul ignore next
async function closePr(iid: number): Promise<void> {
  await api.put(`projects/${config.repository}/merge_requests/${iid}`, {
    body: {
      state_event: 'close',
    },
  });
}

export async function updatePr(
  iid: number,
  title: string,
  description: string
): Promise<void> {
  await api.put(`projects/${config.repository}/merge_requests/${iid}`, {
    body: {
      title,
      description: sanitize(description),
    },
  });
}

export async function mergePr(iid: number): Promise<boolean> {
  try {
    await api.put(`projects/${config.repository}/merge_requests/${iid}/merge`, {
      body: {
        should_remove_source_branch: true,
      },
    });
    return true;
  } catch (err) /* istanbul ignore next */ {
    if (err.statusCode === 401) {
      logger.info('No permissions to merge PR');
      return false;
    }
    if (err.statusCode === 406) {
      logger.info('PR not acceptable for merging');
      return false;
    }
    logger.debug({ err }, 'merge PR error');
    logger.info('PR merge failed');
    return false;
  }
}

export function getPrBody(input: string): string {
  return smartTruncate(
    input
      .replace(/Pull Request/g, 'Merge Request')
      .replace(/PR/g, 'MR')
      .replace(/\]\(\.\.\/pull\//g, '](../merge_requests/'),
    1000000
  );
}

// Branch

// Returns the Pull Request for a branch. Null if not exists.
export async function getBranchPr(branchName: string): Promise<Pr> {
  logger.debug(`getBranchPr(${branchName})`);
  // istanbul ignore if
  if (!(await branchExists(branchName))) {
    return null;
  }
  const query = new URLSearchParams({
    per_page: '100',
    state: 'opened',
    source_branch: branchName,
  }).toString();
  const urlString = `projects/${config.repository}/merge_requests?${query}`;
  const res = await api.get(urlString, { paginate: true });
  logger.debug(`Got res with ${res.body.length} results`);
  let pr: any = null;
  res.body.forEach((result: { source_branch: string }) => {
    if (result.source_branch === branchName) {
      pr = result;
    }
  });
  if (!pr) {
    return null;
  }
  return getPr(pr.iid);
}

export function getAllRenovateBranches(
  branchPrefix: string
): Promise<string[]> {
  return config.storage.getAllRenovateBranches(branchPrefix);
}

export function isBranchStale(branchName: string): Promise<boolean> {
  return config.storage.isBranchStale(branchName);
}

export function commitFilesToBranch({
  branchName,
  files,
  message,
  parentBranch = config.baseBranch,
}: CommitFilesConfig): Promise<void> {
  return config.storage.commitFilesToBranch({
    branchName,
    files,
    message,
    parentBranch,
  });
}

export function getFile(
  filePath: string,
  branchName?: string
): Promise<string> {
  return config.storage.getFile(filePath, branchName);
}

export async function deleteBranch(
  branchName: string,
  shouldClosePr = false
): Promise<void> {
  if (shouldClosePr) {
    logger.debug('Closing PR');
    const pr = await getBranchPr(branchName);
    // istanbul ignore if
    if (pr) {
      await closePr(pr.number);
    }
  }
  return config.storage.deleteBranch(branchName);
}

export function mergeBranch(branchName: string): Promise<void> {
  return config.storage.mergeBranch(branchName);
}

export function getBranchLastCommitTime(branchName: string): Promise<Date> {
  return config.storage.getBranchLastCommitTime(branchName);
}

// istanbul ignore next
export function getRepoStatus(): Promise<StatusResult> {
  return config.storage.getRepoStatus();
}

export async function getBranchStatusCheck(
  branchName: string,
  context: string
): Promise<string | null> {
  // cache-bust in case we have rebased
  const res = await getStatus(branchName, false);
  logger.debug(`Got res with ${res.length} results`);
  for (const check of res) {
    if (check.name === context) {
      return check.status;
    }
  }
  return null;
}

export async function setBranchStatus({
  branchName,
  context,
  description,
  state,
  url: targetUrl,
}: BranchStatusConfig): Promise<void> {
  // First, get the branch commit SHA
  const branchSha = await config.storage.getBranchCommit(branchName);
  // Now, check the statuses for that commit
  const url = `projects/${config.repository}/statuses/${branchSha}`;
  const options: any = {
    state: state.replace('failure', 'failed'), // GitLab uses 'failed', not 'failure'
    description,
    context,
  };
  if (targetUrl) {
    options.target_url = targetUrl;
  }
  try {
    await api.post(url, { body: options });

    // update status cache
    await getStatus(branchName, false);
  } catch (err) /* istanbul ignore next */ {
    if (
      err.body &&
      err.body.message &&
      err.body.message.startsWith(
        'Cannot transition status via :enqueue from :pending'
      )
    ) {
      // https://gitlab.com/gitlab-org/gitlab-foss/issues/25807
      logger.info('Ignoring status transition error');
    } else {
      logger.debug({ err });
      logger.warn('Failed to set branch status');
    }
  }
}

// Issue

export async function getIssueList(): Promise<any[]> {
  if (!config.issueList) {
    const res = await api.get(
      `projects/${config.repository}/issues?state=opened`,
      {
        useCache: false,
      }
    );
    // istanbul ignore if
    if (!is.array(res.body)) {
      logger.warn({ responseBody: res.body }, 'Could not retrieve issue list');
      return [];
    }
    config.issueList = res.body.map((i: { iid: number; title: string }) => ({
      iid: i.iid,
      title: i.title,
    }));
  }
  return config.issueList;
}

export async function findIssue(title: string): Promise<Issue | null> {
  logger.debug(`findIssue(${title})`);
  try {
    const issueList = await getIssueList();
    const issue = issueList.find((i: { title: string }) => i.title === title);
    if (!issue) {
      return null;
    }
    const issueBody = (
      await api.get(`projects/${config.repository}/issues/${issue.iid}`)
    ).body.description;
    return {
      number: issue.iid,
      body: issueBody,
    };
  } catch (err) /* istanbul ignore next */ {
    logger.warn('Error finding issue');
    return null;
  }
}

export async function ensureIssue({
  title,
  body,
}: EnsureIssueConfig): Promise<'updated' | 'created' | null> {
  logger.debug(`ensureIssue()`);
  const description = getPrBody(sanitize(body));
  try {
    const issueList = await getIssueList();
    const issue = issueList.find((i: { title: string }) => i.title === title);
    if (issue) {
      const existingDescription = (
        await api.get(`projects/${config.repository}/issues/${issue.iid}`)
      ).body.description;
      if (existingDescription !== description) {
        logger.debug('Updating issue body');
        await api.put(`projects/${config.repository}/issues/${issue.iid}`, {
          body: { description },
        });
        return 'updated';
      }
    } else {
      await api.post(`projects/${config.repository}/issues`, {
        body: {
          title,
          description,
        },
      });
      // delete issueList so that it will be refetched as necessary
      delete config.issueList;
      return 'created';
    }
  } catch (err) /* istanbul ignore next */ {
    if (err.message.startsWith('Issues are disabled for this repo')) {
      logger.info(`Could not create issue: ${err.message}`);
    } else {
      logger.warn({ err }, 'Could not ensure issue');
    }
  }
  return null;
}

export async function ensureIssueClosing(title: string): Promise<void> {
  logger.debug(`ensureIssueClosing()`);
  const issueList = await getIssueList();
  for (const issue of issueList) {
    if (issue.title === title) {
      logger.info({ issue }, 'Closing issue');
      await api.put(`projects/${config.repository}/issues/${issue.iid}`, {
        body: { state_event: 'close' },
      });
    }
  }
}

export async function addAssignees(
  iid: number,
  assignees: string[]
): Promise<void> {
  logger.debug(`Adding assignees ${assignees} to #${iid}`);
  try {
    let assigneeId = (await api.get(`users?username=${assignees[0]}`)).body[0]
      .id;
    let url = `projects/${config.repository}/merge_requests/${iid}?assignee_id=${assigneeId}`;
    await api.put(url);
    try {
      if (assignees.length > 1) {
        url = `projects/${config.repository}/merge_requests/${iid}?assignee_ids[]=${assigneeId}`;
        for (let i = 1; i < assignees.length; i += 1) {
          assigneeId = (await api.get(`users?username=${assignees[i]}`)).body[0]
            .id;
          url += `&assignee_ids[]=${assigneeId}`;
        }
        await api.put(url);
      }
    } catch (error) {
      logger.error({ iid, assignees }, 'Failed to add multiple assignees');
    }
  } catch (err) {
    logger.error({ iid, assignees }, 'Failed to add assignees');
  }
}

export function addReviewers(iid: number, reviewers: string[]): void {
  logger.debug(`addReviewers('${iid}, '${reviewers})`);
  logger.warn('Unimplemented in GitLab: approvals');
}

export async function deleteLabel(
  issueNo: number,
  label: string
): Promise<void> {
  logger.debug(`Deleting label ${label} from #${issueNo}`);
  try {
    const pr = await getPr(issueNo);
    const labels = (pr.labels || []).filter((l: string) => l !== label).join();
    await api.put(`projects/${config.repository}/merge_requests/${issueNo}`, {
      body: { labels },
    });
  } catch (err) /* istanbul ignore next */ {
    logger.warn({ err, issueNo, label }, 'Failed to delete label');
  }
}

async function getComments(issueNo: number): Promise<any[]> {
  // GET projects/:owner/:repo/merge_requests/:number/notes
  logger.debug(`Getting comments for #${issueNo}`);
  const url = `projects/${config.repository}/merge_requests/${issueNo}/notes`;
  const comments = (await api.get(url, { paginate: true })).body;
  logger.debug(`Found ${comments.length} comments`);
  return comments;
}

async function addComment(issueNo: number, body: string): Promise<void> {
  // POST projects/:owner/:repo/merge_requests/:number/notes
  await api.post(
    `projects/${config.repository}/merge_requests/${issueNo}/notes`,
    {
      body: { body },
    }
  );
}

async function editComment(
  issueNo: number,
  commentId: number,
  body: string
): Promise<void> {
  // PUT projects/:owner/:repo/merge_requests/:number/notes/:id
  await api.put(
    `projects/${config.repository}/merge_requests/${issueNo}/notes/${commentId}`,
    {
      body: { body },
    }
  );
}

async function deleteComment(
  issueNo: number,
  commentId: number
): Promise<void> {
  // DELETE projects/:owner/:repo/merge_requests/:number/notes/:id
  await api.delete(
    `projects/${config.repository}/merge_requests/${issueNo}/notes/${commentId}`
  );
}

export async function ensureComment({
  number,
  topic,
  content,
}: EnsureCommentConfig): Promise<void> {
  const sanitizedContent = sanitize(content);
  const massagedTopic = topic
    ? topic.replace(/Pull Request/g, 'Merge Request').replace(/PR/g, 'MR')
    : topic;
  const comments = await getComments(number);
  let body: string;
  let commentId;
  let commentNeedsUpdating;
  if (topic) {
    logger.debug(`Ensuring comment "${massagedTopic}" in #${number}`);
    body = `### ${topic}\n\n${sanitizedContent}`;
    body = body.replace(/Pull Request/g, 'Merge Request').replace(/PR/g, 'MR');
    comments.forEach((comment: { body: string; id: number }) => {
      if (comment.body.startsWith(`### ${massagedTopic}\n\n`)) {
        commentId = comment.id;
        commentNeedsUpdating = comment.body !== body;
      }
    });
  } else {
    logger.debug(`Ensuring content-only comment in #${number}`);
    body = `${sanitizedContent}`;
    comments.forEach((comment: { body: string; id: number }) => {
      if (comment.body === body) {
        commentId = comment.id;
        commentNeedsUpdating = false;
      }
    });
  }
  if (!commentId) {
    await addComment(number, body);
    logger.info(
      { repository: config.repository, issueNo: number },
      'Added comment'
    );
  } else if (commentNeedsUpdating) {
    await editComment(number, commentId, body);
    logger.info(
      { repository: config.repository, issueNo: number },
      'Updated comment'
    );
  } else {
    logger.debug('Comment is already update-to-date');
  }
}

export async function ensureCommentRemoval(
  issueNo: number,
  topic: string
): Promise<void> {
  logger.debug(`Ensuring comment "${topic}" in #${issueNo} is removed`);
  const comments = await getComments(issueNo);
  let commentId;
  comments.forEach((comment: { body: string; id: number }) => {
    if (comment.body.startsWith(`### ${topic}\n\n`)) {
      commentId = comment.id;
    }
  });
  if (commentId) {
    await deleteComment(issueNo, commentId);
  }
}

const mapPullRequests = (pr: {
  iid: number;
  source_branch: string;
  title: string;
  state: string;
  created_at: string;
}): Pr => ({
  number: pr.iid,
  branchName: pr.source_branch,
  title: pr.title,
  state: pr.state === 'opened' ? PULL_REQUEST_STATUS_OPEN : pr.state,
  createdAt: pr.created_at,
});

async function fetchPrList(): Promise<Pr[]> {
  const query = new URLSearchParams({
    per_page: '100',
    author_id: `${authorId}`,
  }).toString();
  const urlString = `projects/${config.repository}/merge_requests?${query}`;
  try {
    const res = await api.get(urlString, { paginate: true });
    return res.body.map(mapPullRequests);
  } catch (err) /* istanbul ignore next */ {
    logger.debug({ err }, 'Error fetching PR list');
    if (err.statusCode === 403) {
      throw new Error(PLATFORM_AUTHENTICATION_ERROR);
    }
    throw err;
  }
}

export async function getPrList(): Promise<Pr[]> {
  if (!config.prList) {
    config.prList = await fetchPrList();
  }
  return config.prList;
}

function matchesState(state: string, desiredState: string): boolean {
  if (desiredState === PULL_REQUEST_STATUS_ALL) {
    return true;
  }
  if (desiredState[0] === '!') {
    return state !== desiredState.substring(1);
  }
  return state === desiredState;
}

export async function findPr({
  branchName,
  prTitle,
  state = PULL_REQUEST_STATUS_ALL,
}: FindPRConfig): Promise<Pr> {
  logger.debug(`findPr(${branchName}, ${prTitle}, ${state})`);
  const prList = await getPrList();
  return prList.find(
    (p: { branchName: string; title: string; state: string }) =>
      p.branchName === branchName &&
      (!prTitle || p.title === prTitle) &&
      matchesState(p.state, state)
  );
}

export function getCommitMessages(): Promise<string[]> {
  return config.storage.getCommitMessages();
}

export function getVulnerabilityAlerts(): VulnerabilityAlert[] {
  return [];
}<|MERGE_RESOLUTION|>--- conflicted
+++ resolved
@@ -34,17 +34,15 @@
   REPOSITORY_NOT_FOUND,
 } from '../../constants/error-messages';
 import {
-<<<<<<< HEAD
   PULL_REQUEST_STATUS_ALL,
   PULL_REQUEST_STATUS_OPEN,
 } from '../../constants/pull-requests';
-=======
+import {
   BRANCH_STATUS_FAILED,
   BRANCH_STATUS_FAILURE,
   BRANCH_STATUS_PENDING,
   BRANCH_STATUS_SUCCESS,
 } from '../../constants/branch-constants';
->>>>>>> 8fd0b605
 
 const defaultConfigFile = configFileNames[0];
 let config: {
