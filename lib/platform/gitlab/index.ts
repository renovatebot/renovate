--- conflicted
+++ resolved
@@ -12,12 +12,9 @@
   Pr,
   Issue,
   VulnerabilityAlert,
-<<<<<<< HEAD
   CreatePRConfig,
-=======
   EnsureIssueConfig,
   BranchStatusConfig,
->>>>>>> be567966
 } from '../common';
 import { configFileNames } from '../../config/app-strings';
 import { logger } from '../../logger';
