--- conflicted
+++ resolved
@@ -15,11 +15,8 @@
   CreatePRConfig,
   EnsureIssueConfig,
   BranchStatusConfig,
-<<<<<<< HEAD
   FindPRConfig,
-=======
   EnsureCommentConfig,
->>>>>>> ba1806fd
 } from '../common';
 import { configFileNames } from '../../config/app-strings';
 import { logger } from '../../logger';
