--- conflicted
+++ resolved
@@ -432,17 +432,15 @@
   }
   if (platformOptions && platformOptions.gitLabAutomerge) {
     try {
-<<<<<<< HEAD
-      await gitlabApi.putJson(
-=======
       const desiredStatus = 'can_be_merged';
       const retryTimes = 5;
 
       // Check for correct merge request status before setting `merge_when_pipeline_succeeds` to  `true`.
       for (let attempt = 1; attempt <= retryTimes; attempt += 1) {
-        const { body } = await api.get(
-          `projects/${config.repository}/merge_requests/${pr.iid}`
-        );
+        const { body } = await gitlabApi.getJson<{
+          merge_status: string;
+          pipeline: string;
+        }>(`projects/${config.repository}/merge_requests/${pr.iid}`);
         // Only continue if the merge request can be merged and has a pipeline.
         if (body.merge_status === desiredStatus && body.pipeline !== null) {
           break;
@@ -450,8 +448,7 @@
         await delay(500 * attempt);
       }
 
-      await api.put(
->>>>>>> a1e02568
+      await gitlabApi.putJson(
         `projects/${config.repository}/merge_requests/${pr.iid}/merge`,
         {
           body: {
