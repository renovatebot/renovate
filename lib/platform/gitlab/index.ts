--- conflicted
+++ resolved
@@ -454,14 +454,10 @@
   pr.body = pr.description;
   pr.isStale = pr.diverged_commits_count > 0;
   pr.state = pr.state === 'opened' ? PR_STATE_OPEN : pr.state;
-<<<<<<< HEAD
-=======
-  pr.isModified = true;
   pr.hasAssignees = !!(pr.assignee?.id || pr.assignees?.[0]?.id);
   delete pr.assignee;
   delete pr.assignees;
   pr.hasReviewers = false;
->>>>>>> 456245aa
   if (pr.merge_status === 'cannot_be_merged') {
     logger.debug('pr cannot be merged');
     pr.canMerge = false;
@@ -472,35 +468,6 @@
       pr.canMerge = true;
     }
   }
-<<<<<<< HEAD
-=======
-  // Check if the most recent branch commit is by us
-  // If not then we don't allow it to be rebased, in case someone's changes would be lost
-  const branchUrl = `projects/${
-    config.repository
-  }/repository/branches/${urlEscape(pr.source_branch)}`;
-  try {
-    const branch = (
-      await gitlabApi.getJson<{ commit: { author_email: string } }>(branchUrl)
-    ).body;
-    const branchCommitEmail = branch?.commit?.author_email ?? null;
-    if (branchCommitEmail === global.gitAuthor.email) {
-      pr.isModified = false;
-    } else {
-      logger.debug(
-        { branchCommitEmail, configEmail: global.gitAuthor.email, iid: pr.iid },
-        'Last committer to branch does not match bot email, so PR cannot be rebased.'
-      );
-      pr.isModified = true;
-    }
-  } catch (err) {
-    logger.debug({ err }, 'Error getting PR branch');
-    if (pr.state === PR_STATE_OPEN || err.statusCode !== 404) {
-      logger.warn({ err }, 'Error getting PR branch');
-      pr.isConflicted = true;
-    }
-  }
->>>>>>> 456245aa
   return pr;
 }
 
