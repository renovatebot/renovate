import URL from 'url';
import is from '@sindresorhus/is';
import delay from 'delay';
import pAll from 'p-all';
import { lt } from 'semver';
<<<<<<< HEAD
import { getGlobalConfig } from '../../config/global';
=======
import { PlatformId } from '../../constants';
>>>>>>> 7e069f4a
import {
  CONFIG_GIT_URL_UNAVAILABLE,
  PLATFORM_AUTHENTICATION_ERROR,
  REPOSITORY_ACCESS_FORBIDDEN,
  REPOSITORY_ARCHIVED,
  REPOSITORY_CHANGED,
  REPOSITORY_DISABLED,
  REPOSITORY_EMPTY,
  REPOSITORY_MIRRORED,
  REPOSITORY_NOT_FOUND,
  TEMPORARY_ERROR,
} from '../../constants/error-messages';
import { logger } from '../../logger';
import { BranchStatus, PrState, VulnerabilityAlert } from '../../types';
import * as git from '../../util/git';
import * as hostRules from '../../util/host-rules';
import { HttpResponse } from '../../util/http';
import { setBaseUrl } from '../../util/http/gitlab';
import { sanitize } from '../../util/sanitize';
import { ensureTrailingSlash, getQueryString, parseUrl } from '../../util/url';
import type {
  BranchStatusConfig,
  CreatePRConfig,
  EnsureCommentConfig,
  EnsureCommentRemovalConfig,
  EnsureIssueConfig,
  FindPRConfig,
  GitUrlOption,
  Issue,
  MergePRConfig,
  PlatformParams,
  PlatformPrOptions,
  PlatformResult,
  Pr,
  RepoParams,
  RepoResult,
  UpdatePrConfig,
} from '../types';
import { smartTruncate } from '../utils/pr-body';
import { getUserID, gitlabApi, isUserBusy } from './http';
import { getMR, updateMR } from './merge-request';
import type {
  GitLabMergeRequest,
  GitlabComment,
  GitlabIssue,
  MergeMethod,
  RepoResponse,
} from './types';

let config: {
  repository: string;
  email: string;
  prList: any[];
  issueList: GitlabIssue[];
  mergeMethod: MergeMethod;
  defaultBranch: string;
  cloneSubmodules: boolean;
  ignorePrAuthor: boolean;
  squash: boolean;
} = {} as any;

const defaults = {
  hostType: PlatformId.Gitlab,
  endpoint: 'https://gitlab.com/api/v4/',
  version: '0.0.0',
};

const enum AcessLevel {
  None = 0,
  Minimal = 5,
  Guest = 10,
  Reporter = 20,
  Developer = 30,
  Maintainer = 40,
  Owner = 50,
}

const DRAFT_PREFIX = 'Draft: ';
const DRAFT_PREFIX_DEPRECATED = 'WIP: ';

let draftPrefix = DRAFT_PREFIX;

export async function initPlatform({
  endpoint,
  token,
  gitAuthor,
}: PlatformParams): Promise<PlatformResult> {
  if (!token) {
    throw new Error('Init: You must configure a GitLab personal access token');
  }
  if (endpoint) {
    defaults.endpoint = ensureTrailingSlash(endpoint);
    setBaseUrl(defaults.endpoint);
  } else {
    logger.debug('Using default GitLab endpoint: ' + defaults.endpoint);
  }
  const platformConfig: PlatformResult = {
    endpoint: defaults.endpoint,
  };
  let gitlabVersion: string;
  try {
    if (!gitAuthor) {
      const user = (
        await gitlabApi.getJson<{ email: string; name: string; id: number }>(
          `user`,
          { token }
        )
      ).body;
      platformConfig.gitAuthor = `${user.name} <${user.email}>`;
    }
    // istanbul ignore if: experimental feature
    if (process.env.RENOVATE_X_PLATFORM_VERSION) {
      gitlabVersion = process.env.RENOVATE_X_PLATFORM_VERSION;
    } else {
      const version = (
        await gitlabApi.getJson<{ version: string }>('version', { token })
      ).body;
      gitlabVersion = version.version;
    }
    logger.debug('GitLab version is: ' + gitlabVersion);
    // version is 'x.y.z-edition', so not strictly semver; need to strip edition
    [gitlabVersion] = gitlabVersion.split('-');
    defaults.version = gitlabVersion;
  } catch (err) {
    logger.debug(
      { err },
      'Error authenticating with GitLab. Check that your token includes "api" permissions'
    );
    throw new Error('Init: Authentication failure');
  }
  draftPrefix = lt(defaults.version, '13.2.0')
    ? DRAFT_PREFIX_DEPRECATED
    : DRAFT_PREFIX;

  return platformConfig;
}

// Get all repositories that the user has access to
export async function getRepos(): Promise<string[]> {
  logger.debug('Autodiscovering GitLab repositories');
  const minAccessLevel = getGlobalConfig().dryRun
    ? AcessLevel.Reporter
    : AcessLevel.Developer;
  try {
    const url = `projects?membership=true&per_page=100&with_merge_requests_enabled=true&min_access_level=${minAccessLevel}`;
    const res = await gitlabApi.getJson<RepoResponse[]>(url, {
      paginate: true,
    });
    logger.debug(`Discovered ${res.body.length} project(s)`);
    return res.body
      .filter((repo) => !repo.mirror && !repo.archived)
      .map((repo) => repo.path_with_namespace);
  } catch (err) {
    logger.error({ err }, `GitLab getRepos error`);
    throw err;
  }
}

function urlEscape(str: string): string {
  return str ? str.replace(/\//g, '%2F') : str;
}

export async function getRawFile(
  fileName: string,
  repo: string = config.repository
): Promise<string | null> {
  const escapedFileName = urlEscape(fileName);
  const url = `projects/${repo}/repository/files/${escapedFileName}?ref=HEAD`;
  const res = await gitlabApi.getJson<{ content: string }>(url);
  const buf = res.body.content;
  const str = Buffer.from(buf, 'base64').toString();
  return str;
}

export async function getJsonFile(
  fileName: string,
  repo: string = config.repository
): Promise<any | null> {
  const raw = await getRawFile(fileName, repo);
  return JSON.parse(raw);
}

function getRepoUrl(
  repository: string,
  gitUrl: GitUrlOption | undefined,
  res: HttpResponse<RepoResponse>
): string {
  if (gitUrl === 'ssh') {
    if (!res.body.ssh_url_to_repo) {
      throw new Error(CONFIG_GIT_URL_UNAVAILABLE);
    }
    logger.debug({ url: res.body.ssh_url_to_repo }, `using ssh URL`);
    return res.body.ssh_url_to_repo;
  }

  const opts = hostRules.find({
    hostType: defaults.hostType,
    url: defaults.endpoint,
  });

  if (
    gitUrl === 'endpoint' ||
    process.env.GITLAB_IGNORE_REPO_URL ||
    res.body.http_url_to_repo === null
  ) {
    if (res.body.http_url_to_repo === null) {
      logger.debug('no http_url_to_repo found. Falling back to old behaviour.');
    }
    if (process.env.GITLAB_IGNORE_REPO_URL) {
      logger.warn(
        'GITLAB_IGNORE_REPO_URL environment variable is deprecated. Please use "gitUrl" option.'
      );
    }

    const { protocol, host, pathname } = parseUrl(defaults.endpoint);
    const newPathname = pathname.slice(0, pathname.indexOf('/api'));
    const url = URL.format({
      protocol: protocol.slice(0, -1) || 'https',
      auth: 'oauth2:' + opts.token,
      host,
      pathname: newPathname + '/' + repository + '.git',
    });
    logger.debug({ url }, 'using URL based on configured endpoint');
    return url;
  }

  logger.debug({ url: res.body.http_url_to_repo }, `using http URL`);
  const repoUrl = URL.parse(`${res.body.http_url_to_repo}`);
  repoUrl.auth = 'oauth2:' + opts.token;
  return URL.format(repoUrl);
}

// Initialize GitLab by getting base branch
export async function initRepo({
  repository,
  cloneSubmodules,
  ignorePrAuthor,
  gitUrl,
}: RepoParams): Promise<RepoResult> {
  config = {} as any;
  config.repository = urlEscape(repository);
  config.cloneSubmodules = cloneSubmodules;
  config.ignorePrAuthor = ignorePrAuthor;

  let res: HttpResponse<RepoResponse>;
  try {
    res = await gitlabApi.getJson<RepoResponse>(
      `projects/${config.repository}`
    );
    if (res.body.archived) {
      logger.debug(
        'Repository is archived - throwing error to abort renovation'
      );
      throw new Error(REPOSITORY_ARCHIVED);
    }
    if (res.body.mirror) {
      logger.debug(
        'Repository is a mirror - throwing error to abort renovation'
      );
      throw new Error(REPOSITORY_MIRRORED);
    }
    if (res.body.repository_access_level === 'disabled') {
      logger.debug(
        'Repository portion of project is disabled - throwing error to abort renovation'
      );
      throw new Error(REPOSITORY_DISABLED);
    }
    if (res.body.merge_requests_access_level === 'disabled') {
      logger.debug(
        'MRs are disabled for the project - throwing error to abort renovation'
      );
      throw new Error(REPOSITORY_DISABLED);
    }
    if (res.body.default_branch === null || res.body.empty_repo) {
      throw new Error(REPOSITORY_EMPTY);
    }
    config.defaultBranch = res.body.default_branch;
    // istanbul ignore if
    if (!config.defaultBranch) {
      logger.warn({ resBody: res.body }, 'Error fetching GitLab project');
      throw new Error(TEMPORARY_ERROR);
    }
    config.mergeMethod = res.body.merge_method || 'merge';
    if (res.body.squash_option) {
      config.squash =
        res.body.squash_option === 'always' ||
        res.body.squash_option === 'default_on';
    }
    logger.debug(`${repository} default branch = ${config.defaultBranch}`);
    delete config.prList;
    logger.debug('Enabling Git FS');
    const url = getRepoUrl(repository, gitUrl, res);
    await git.initRepo({
      ...config,
      url,
    });
  } catch (err) /* istanbul ignore next */ {
    logger.debug({ err }, 'Caught initRepo error');
    if (err.message.includes('HEAD is not a symbolic ref')) {
      throw new Error(REPOSITORY_EMPTY);
    }
    if ([REPOSITORY_ARCHIVED, REPOSITORY_EMPTY].includes(err.message)) {
      throw err;
    }
    if (err.statusCode === 403) {
      throw new Error(REPOSITORY_ACCESS_FORBIDDEN);
    }
    if (err.statusCode === 404) {
      throw new Error(REPOSITORY_NOT_FOUND);
    }
    if (err.message === REPOSITORY_DISABLED) {
      throw err;
    }
    logger.debug({ err }, 'Unknown GitLab initRepo error');
    throw err;
  }
  const repoConfig: RepoResult = {
    defaultBranch: config.defaultBranch,
    isFork: !!res.body.forked_from_project,
  };
  return repoConfig;
}

export function getRepoForceRebase(): Promise<boolean> {
  return Promise.resolve(config?.mergeMethod !== 'merge');
}

type BranchState =
  | 'pending'
  | 'created'
  | 'running'
  | 'manual'
  | 'success'
  | 'failed'
  | 'canceled'
  | 'skipped';

interface GitlabBranchStatus {
  status: BranchState;
  name: string;
  allow_failure?: boolean;
}

async function getStatus(
  branchName: string,
  useCache = true
): Promise<GitlabBranchStatus[]> {
  const branchSha = git.getBranchCommit(branchName);
  try {
    const url = `projects/${config.repository}/repository/commits/${branchSha}/statuses`;

    return (
      await gitlabApi.getJson<GitlabBranchStatus[]>(url, {
        paginate: true,
        useCache,
      })
    ).body;
  } catch (err) /* istanbul ignore next */ {
    logger.debug({ err }, 'Error getting commit status');
    if (err.response?.statusCode === 404) {
      throw new Error(REPOSITORY_CHANGED);
    }
    throw err;
  }
}

const gitlabToRenovateStatusMapping: Record<BranchState, BranchStatus> = {
  pending: BranchStatus.yellow,
  created: BranchStatus.yellow,
  manual: BranchStatus.yellow,
  running: BranchStatus.yellow,
  success: BranchStatus.green,
  failed: BranchStatus.red,
  canceled: BranchStatus.red,
  skipped: BranchStatus.red,
};

// Returns the combined status for a branch.
export async function getBranchStatus(
  branchName: string
): Promise<BranchStatus> {
  logger.debug(`getBranchStatus(${branchName})`);

  if (!git.branchExists(branchName)) {
    throw new Error(REPOSITORY_CHANGED);
  }

  const branchStatuses = await getStatus(branchName);
  // istanbul ignore if
  if (!is.array(branchStatuses)) {
    logger.warn(
      { branchName, branchStatuses },
      'Empty or unexpected branch statuses'
    );
    return BranchStatus.yellow;
  }
  logger.debug(`Got res with ${branchStatuses.length} results`);
  // ignore all skipped jobs
  const res = branchStatuses.filter((check) => check.status !== 'skipped');
  if (res.length === 0) {
    // Return 'pending' if we have no status checks
    return BranchStatus.yellow;
  }
  let status: BranchStatus = BranchStatus.green; // default to green
  res
    .filter((check) => !check.allow_failure)
    .forEach((check) => {
      if (status !== BranchStatus.red) {
        // if red, stay red
        let mappedStatus: BranchStatus =
          gitlabToRenovateStatusMapping[check.status];
        if (!mappedStatus) {
          logger.warn(
            { check },
            'Could not map GitLab check.status to Renovate status'
          );
          mappedStatus = BranchStatus.yellow;
        }
        if (mappedStatus !== BranchStatus.green) {
          logger.trace({ check }, 'Found non-green check');
          status = mappedStatus;
        }
      }
    });
  return status;
}

// Pull Request

function massagePr(prToModify: Pr): Pr {
  const pr = prToModify;
  if (pr.title.startsWith(DRAFT_PREFIX)) {
    pr.title = pr.title.substring(DRAFT_PREFIX.length);
    pr.isDraft = true;
  } else if (pr.title.startsWith(DRAFT_PREFIX_DEPRECATED)) {
    pr.title = pr.title.substring(DRAFT_PREFIX_DEPRECATED.length);
    pr.isDraft = true;
  }
  return pr;
}

async function fetchPrList(): Promise<Pr[]> {
  const searchParams = {
    per_page: '100',
  } as any;
  // istanbul ignore if
  if (!config.ignorePrAuthor) {
    searchParams.scope = 'created_by_me';
  }
  const query = getQueryString(searchParams);
  const urlString = `projects/${config.repository}/merge_requests?${query}`;
  try {
    const res = await gitlabApi.getJson<
      {
        iid: number;
        source_branch: string;
        title: string;
        state: string;
        created_at: string;
      }[]
    >(urlString, { paginate: true });
    return res.body.map((pr) =>
      massagePr({
        number: pr.iid,
        sourceBranch: pr.source_branch,
        title: pr.title,
        state: pr.state === 'opened' ? PrState.Open : pr.state,
        createdAt: pr.created_at,
      })
    );
  } catch (err) /* istanbul ignore next */ {
    logger.debug({ err }, 'Error fetching PR list');
    if (err.statusCode === 403) {
      throw new Error(PLATFORM_AUTHENTICATION_ERROR);
    }
    throw err;
  }
}

export async function getPrList(): Promise<Pr[]> {
  if (!config.prList) {
    config.prList = await fetchPrList();
  }
  return config.prList;
}

async function ignoreApprovals(pr: number): Promise<void> {
  try {
    const url = `projects/${config.repository}/merge_requests/${pr}/approval_rules`;
    const { body: rules } = await gitlabApi.getJson<{ name: string }[]>(url);
    const ruleName = 'renovateIgnoreApprovals';
    const zeroApproversRule = rules?.find(({ name }) => name === ruleName);
    if (!zeroApproversRule) {
      await gitlabApi.postJson(url, {
        body: {
          name: ruleName,
          approvals_required: 0,
        },
      });
    }
  } catch (err) {
    logger.warn({ err }, 'GitLab: Error adding approval rule');
  }
}

async function tryPrAutomerge(
  pr: number,
  platformOptions: PlatformPrOptions
): Promise<void> {
  if (platformOptions?.usePlatformAutomerge) {
    try {
      if (platformOptions?.gitLabIgnoreApprovals) {
        await ignoreApprovals(pr);
      }

      const desiredStatus = 'can_be_merged';
      const retryTimes = 5;

      // Check for correct merge request status before setting `merge_when_pipeline_succeeds` to  `true`.
      for (let attempt = 1; attempt <= retryTimes; attempt += 1) {
        const { body } = await gitlabApi.getJson<{
          merge_status: string;
          pipeline: string;
        }>(`projects/${config.repository}/merge_requests/${pr}`);
        // Only continue if the merge request can be merged and has a pipeline.
        if (body.merge_status === desiredStatus && body.pipeline !== null) {
          break;
        }
        await delay(500 * attempt);
      }

      await gitlabApi.putJson(
        `projects/${config.repository}/merge_requests/${pr}/merge`,
        {
          body: {
            should_remove_source_branch: true,
            merge_when_pipeline_succeeds: true,
          },
        }
      );
    } catch (err) /* istanbul ignore next */ {
      logger.debug({ err }, 'Automerge on PR creation failed');
    }
  }
}

export async function createPr({
  sourceBranch,
  targetBranch,
  prTitle,
  prBody: rawDescription,
  draftPR,
  labels,
  platformOptions,
}: CreatePRConfig): Promise<Pr> {
  let title = prTitle;
  if (draftPR) {
    title = draftPrefix + title;
  }
  const description = sanitize(rawDescription);
  logger.debug(`Creating Merge Request: ${title}`);
  const res = await gitlabApi.postJson<Pr & { iid: number }>(
    `projects/${config.repository}/merge_requests`,
    {
      body: {
        source_branch: sourceBranch,
        target_branch: targetBranch,
        remove_source_branch: true,
        title,
        description,
        labels: is.array(labels) ? labels.join(',') : null,
        squash: config.squash,
      },
    }
  );
  const pr = res.body;
  pr.number = pr.iid;
  pr.sourceBranch = sourceBranch;
  pr.displayNumber = `Merge Request #${pr.iid}`;
  // istanbul ignore if
  if (config.prList) {
    config.prList.push(pr);
  }

  await tryPrAutomerge(pr.iid, platformOptions);

  return massagePr(pr);
}

export async function getPr(iid: number): Promise<Pr> {
  logger.debug(`getPr(${iid})`);
  const mr = await getMR(config.repository, iid);

  // Harmonize fields with GitHub
  const pr: Pr = {
    sourceBranch: mr.source_branch,
    targetBranch: mr.target_branch,
    number: mr.iid,
    displayNumber: `Merge Request #${mr.iid}`,
    body: mr.description,
    state: mr.state === 'opened' ? PrState.Open : mr.state,
    hasAssignees: !!(mr.assignee?.id || mr.assignees?.[0]?.id),
    hasReviewers: !!mr.reviewers?.length,
    title: mr.title,
    labels: mr.labels,
    sha: mr.sha,
  };

  if (mr.merge_status === 'cannot_be_merged') {
    logger.debug('pr cannot be merged');
    pr.canMerge = false;
    pr.isConflicted = true;
  } else if (pr.state === PrState.Open) {
    const branchStatus = await getBranchStatus(pr.sourceBranch);
    if (branchStatus === BranchStatus.green) {
      pr.canMerge = true;
    }
  }
  return massagePr(pr);
}

export async function updatePr({
  number: iid,
  prTitle,
  prBody: description,
  state,
  platformOptions,
}: UpdatePrConfig): Promise<void> {
  let title = prTitle;
  if ((await getPrList()).find((pr) => pr.number === iid)?.isDraft) {
    title = draftPrefix + title;
  }
  const newState = {
    [PrState.Closed]: 'close',
    [PrState.Open]: 'reopen',
  }[state];
  await gitlabApi.putJson(
    `projects/${config.repository}/merge_requests/${iid}`,
    {
      body: {
        title,
        description: sanitize(description),
        ...(newState && { state_event: newState }),
      },
    }
  );

  await tryPrAutomerge(iid, platformOptions);
}

export async function mergePr({ id }: MergePRConfig): Promise<boolean> {
  try {
    await gitlabApi.putJson(
      `projects/${config.repository}/merge_requests/${id}/merge`,
      {
        body: {
          should_remove_source_branch: true,
        },
      }
    );
    return true;
  } catch (err) /* istanbul ignore next */ {
    if (err.statusCode === 401) {
      logger.debug('No permissions to merge PR');
      return false;
    }
    if (err.statusCode === 406) {
      logger.debug({ err }, 'PR not acceptable for merging');
      return false;
    }
    logger.debug({ err }, 'merge PR error');
    logger.debug('PR merge failed');
    return false;
  }
}

export function massageMarkdown(input: string): string {
  let desc = input
    .replace(/Pull Request/g, 'Merge Request')
    .replace(/PR/g, 'MR')
    .replace(/\]\(\.\.\/pull\//g, '](!');

  if (lt(defaults.version, '13.4.0')) {
    logger.debug(
      { version: defaults.version },
      'GitLab versions earlier than 13.4 have issues with long descriptions, truncating to 25K characters'
    );

    desc = smartTruncate(desc, 25000);
  }

  return desc;
}

// Branch

function matchesState(state: string, desiredState: string): boolean {
  if (desiredState === PrState.All) {
    return true;
  }
  if (desiredState.startsWith('!')) {
    return state !== desiredState.substring(1);
  }
  return state === desiredState;
}

export async function findPr({
  branchName,
  prTitle,
  state = PrState.All,
}: FindPRConfig): Promise<Pr> {
  logger.debug(`findPr(${branchName}, ${prTitle}, ${state})`);
  const prList = await getPrList();
  return prList.find(
    (p: { sourceBranch: string; title: string; state: string }) =>
      p.sourceBranch === branchName &&
      (!prTitle || p.title === prTitle) &&
      matchesState(p.state, state)
  );
}

// Returns the Pull Request for a branch. Null if not exists.
export async function getBranchPr(branchName: string): Promise<Pr> {
  logger.debug(`getBranchPr(${branchName})`);
  const existingPr = await findPr({
    branchName,
    state: PrState.Open,
  });
  return existingPr ? getPr(existingPr.number) : null;
}

export async function getBranchStatusCheck(
  branchName: string,
  context: string
): Promise<BranchStatus | null> {
  // cache-bust in case we have rebased
  const res = await getStatus(branchName, false);
  logger.debug(`Got res with ${res.length} results`);
  for (const check of res) {
    if (check.name === context) {
      return gitlabToRenovateStatusMapping[check.status] || BranchStatus.yellow;
    }
  }
  return null;
}

export async function setBranchStatus({
  branchName,
  context,
  description,
  state: renovateState,
  url: targetUrl,
}: BranchStatusConfig): Promise<void> {
  // First, get the branch commit SHA
  const branchSha = git.getBranchCommit(branchName);
  // Now, check the statuses for that commit
  const url = `projects/${config.repository}/statuses/${branchSha}`;
  let state = 'success';
  if (renovateState === BranchStatus.yellow) {
    state = 'pending';
  } else if (renovateState === BranchStatus.red) {
    state = 'failed';
  }
  const options: any = {
    state,
    description,
    context,
  };
  if (targetUrl) {
    options.target_url = targetUrl;
  }
  try {
    // give gitlab some time to create pipelines for the sha
    await delay(1000);

    await gitlabApi.postJson(url, { body: options });

    // update status cache
    await getStatus(branchName, false);
  } catch (err) /* istanbul ignore next */ {
    if (
      err.body?.message?.startsWith(
        'Cannot transition status via :enqueue from :pending'
      )
    ) {
      // https://gitlab.com/gitlab-org/gitlab-foss/issues/25807
      logger.debug('Ignoring status transition error');
    } else {
      logger.debug({ err });
      logger.warn('Failed to set branch status');
    }
  }
}

// Issue

export async function getIssueList(): Promise<GitlabIssue[]> {
  if (!config.issueList) {
    const query = getQueryString({
      per_page: '100',
      scope: 'created_by_me',
      state: 'opened',
    });
    const res = await gitlabApi.getJson<
      { iid: number; title: string; labels: string[] }[]
    >(`projects/${config.repository}/issues?${query}`, {
      useCache: false,
      paginate: true,
    });
    // istanbul ignore if
    if (!is.array(res.body)) {
      logger.warn({ responseBody: res.body }, 'Could not retrieve issue list');
      return [];
    }
    config.issueList = res.body.map((i) => ({
      iid: i.iid,
      title: i.title,
      labels: i.labels,
    }));
  }
  return config.issueList;
}

export async function getIssue(
  number: number,
  useCache = true
): Promise<Issue | null> {
  try {
    const issueBody = (
      await gitlabApi.getJson<{ description: string }>(
        `projects/${config.repository}/issues/${number}`,
        { useCache }
      )
    ).body.description;
    return {
      number,
      body: issueBody,
    };
  } catch (err) /* istanbul ignore next */ {
    logger.debug({ err, number }, 'Error getting issue');
    return null;
  }
}

export async function findIssue(title: string): Promise<Issue | null> {
  logger.debug(`findIssue(${title})`);
  try {
    const issueList = await getIssueList();
    const issue = issueList.find((i) => i.title === title);
    if (!issue) {
      return null;
    }
    return await getIssue(issue.iid);
  } catch (err) /* istanbul ignore next */ {
    logger.warn('Error finding issue');
    return null;
  }
}

export async function ensureIssue({
  title,
  reuseTitle,
  body,
  labels,
}: EnsureIssueConfig): Promise<'updated' | 'created' | null> {
  logger.debug(`ensureIssue()`);
  const description = massageMarkdown(sanitize(body));
  try {
    const issueList = await getIssueList();
    let issue = issueList.find((i) => i.title === title);
    if (!issue) {
      issue = issueList.find((i) => i.title === reuseTitle);
    }
    if (issue) {
      const existingDescription = (
        await gitlabApi.getJson<{ description: string }>(
          `projects/${config.repository}/issues/${issue.iid}`
        )
      ).body.description;
      if (issue.title !== title || existingDescription !== description) {
        logger.debug('Updating issue');
        await gitlabApi.putJson(
          `projects/${config.repository}/issues/${issue.iid}`,
          {
            body: { title, description, labels: labels ?? issue.labels },
          }
        );
        return 'updated';
      }
    } else {
      await gitlabApi.postJson(`projects/${config.repository}/issues`, {
        body: {
          title,
          description,
          labels: labels || [],
        },
      });
      logger.info('Issue created');
      // delete issueList so that it will be refetched as necessary
      delete config.issueList;
      return 'created';
    }
  } catch (err) /* istanbul ignore next */ {
    if (err.message.startsWith('Issues are disabled for this repo')) {
      logger.debug(`Could not create issue: ${(err as Error).message}`);
    } else {
      logger.warn({ err }, 'Could not ensure issue');
    }
  }
  return null;
}

export async function ensureIssueClosing(title: string): Promise<void> {
  logger.debug(`ensureIssueClosing()`);
  const issueList = await getIssueList();
  for (const issue of issueList) {
    if (issue.title === title) {
      logger.debug({ issue }, 'Closing issue');
      await gitlabApi.putJson(
        `projects/${config.repository}/issues/${issue.iid}`,
        {
          body: { state_event: 'close' },
        }
      );
    }
  }
}

export async function addAssignees(
  iid: number,
  assignees: string[]
): Promise<void> {
  logger.debug(`Adding assignees '${assignees.join(', ')}' to #${iid}`);
  try {
    let assigneeId = await getUserID(assignees[0]);
    let url = `projects/${config.repository}/merge_requests/${iid}?assignee_id=${assigneeId}`;
    await gitlabApi.putJson(url);
    try {
      if (assignees.length > 1) {
        url = `projects/${config.repository}/merge_requests/${iid}?assignee_ids[]=${assigneeId}`;
        for (let i = 1; i < assignees.length; i += 1) {
          assigneeId = await getUserID(assignees[i]);
          url += `&assignee_ids[]=${assigneeId}`;
        }
        await gitlabApi.putJson(url);
      }
    } catch (error) {
      logger.error({ iid, assignees }, 'Failed to add multiple assignees');
    }
  } catch (err) {
    logger.debug({ err }, 'addAssignees error');
    logger.warn({ iid, assignees }, 'Failed to add assignees');
  }
}

export async function addReviewers(
  iid: number,
  reviewers: string[]
): Promise<void> {
  logger.debug(`Adding reviewers '${reviewers.join(', ')}' to #${iid}`);

  if (lt(defaults.version, '13.9.0')) {
    logger.warn(
      { version: defaults.version },
      'Adding reviewers is only available in GitLab 13.9 and onwards'
    );
    return;
  }

  let mr: GitLabMergeRequest;
  try {
    mr = await getMR(config.repository, iid);
  } catch (err) {
    logger.warn({ err }, 'Failed to get existing reviewers');
    return;
  }

  mr.reviewers = mr.reviewers ?? [];
  const existingReviewers = mr.reviewers.map((r) => r.username);
  const existingReviewerIDs = mr.reviewers.map((r) => r.id);

  // Figure out which reviewers (of the ones we want to add) are not already on the MR as a reviewer
  const newReviewers = reviewers.filter((r) => !existingReviewers.includes(r));

  // Gather the IDs for all the reviewers we want to add
  let newReviewerIDs: number[];
  try {
    newReviewerIDs = await pAll(
      newReviewers.map((r) => () => getUserID(r)),
      { concurrency: 5 }
    );
  } catch (err) {
    logger.warn({ err }, 'Failed to get IDs of the new reviewers');
    return;
  }

  try {
    await updateMR(config.repository, iid, {
      reviewer_ids: [...existingReviewerIDs, ...newReviewerIDs],
    });
  } catch (err) {
    logger.warn({ err }, 'Failed to add reviewers');
  }
}

export async function deleteLabel(
  issueNo: number,
  label: string
): Promise<void> {
  logger.debug(`Deleting label ${label} from #${issueNo}`);
  try {
    const pr = await getPr(issueNo);
    const labels = (pr.labels || []).filter((l: string) => l !== label).join();
    await gitlabApi.putJson(
      `projects/${config.repository}/merge_requests/${issueNo}`,
      {
        body: { labels },
      }
    );
  } catch (err) /* istanbul ignore next */ {
    logger.warn({ err, issueNo, label }, 'Failed to delete label');
  }
}

async function getComments(issueNo: number): Promise<GitlabComment[]> {
  // GET projects/:owner/:repo/merge_requests/:number/notes
  logger.debug(`Getting comments for #${issueNo}`);
  const url = `projects/${config.repository}/merge_requests/${issueNo}/notes`;
  const comments = (
    await gitlabApi.getJson<GitlabComment[]>(url, { paginate: true })
  ).body;
  logger.debug(`Found ${comments.length} comments`);
  return comments;
}

async function addComment(issueNo: number, body: string): Promise<void> {
  // POST projects/:owner/:repo/merge_requests/:number/notes
  await gitlabApi.postJson(
    `projects/${config.repository}/merge_requests/${issueNo}/notes`,
    {
      body: { body },
    }
  );
}

async function editComment(
  issueNo: number,
  commentId: number,
  body: string
): Promise<void> {
  // PUT projects/:owner/:repo/merge_requests/:number/notes/:id
  await gitlabApi.putJson(
    `projects/${config.repository}/merge_requests/${issueNo}/notes/${commentId}`,
    {
      body: { body },
    }
  );
}

async function deleteComment(
  issueNo: number,
  commentId: number
): Promise<void> {
  // DELETE projects/:owner/:repo/merge_requests/:number/notes/:id
  await gitlabApi.deleteJson(
    `projects/${config.repository}/merge_requests/${issueNo}/notes/${commentId}`
  );
}

export async function ensureComment({
  number,
  topic,
  content,
}: EnsureCommentConfig): Promise<boolean> {
  const sanitizedContent = sanitize(content);
  const massagedTopic = topic
    ? topic.replace(/Pull Request/g, 'Merge Request').replace(/PR/g, 'MR')
    : topic;
  const comments = await getComments(number);
  let body: string;
  let commentId: number;
  let commentNeedsUpdating: boolean;
  if (topic) {
    logger.debug(`Ensuring comment "${massagedTopic}" in #${number}`);
    body = `### ${topic}\n\n${sanitizedContent}`;
    body = body.replace(/Pull Request/g, 'Merge Request').replace(/PR/g, 'MR');
    comments.forEach((comment: { body: string; id: number }) => {
      if (comment.body.startsWith(`### ${massagedTopic}\n\n`)) {
        commentId = comment.id;
        commentNeedsUpdating = comment.body !== body;
      }
    });
  } else {
    logger.debug(`Ensuring content-only comment in #${number}`);
    body = `${sanitizedContent}`;
    comments.forEach((comment: { body: string; id: number }) => {
      if (comment.body === body) {
        commentId = comment.id;
        commentNeedsUpdating = false;
      }
    });
  }
  if (!commentId) {
    await addComment(number, body);
    logger.debug(
      { repository: config.repository, issueNo: number },
      'Added comment'
    );
  } else if (commentNeedsUpdating) {
    await editComment(number, commentId, body);
    logger.debug(
      { repository: config.repository, issueNo: number },
      'Updated comment'
    );
  } else {
    logger.debug('Comment is already update-to-date');
  }
  return true;
}

export async function ensureCommentRemoval({
  number: issueNo,
  topic,
  content,
}: EnsureCommentRemovalConfig): Promise<void> {
  logger.debug(
    `Ensuring comment "${topic || content}" in #${issueNo} is removed`
  );

  const comments = await getComments(issueNo);
  let commentId: number | null = null;

  const byTopic = (comment: GitlabComment): boolean =>
    comment.body.startsWith(`### ${topic}\n\n`);
  const byContent = (comment: GitlabComment): boolean =>
    comment.body.trim() === content;

  if (topic) {
    commentId = comments.find(byTopic)?.id;
  } else if (content) {
    commentId = comments.find(byContent)?.id;
  }

  if (commentId) {
    await deleteComment(issueNo, commentId);
  }
}

export function getVulnerabilityAlerts(): Promise<VulnerabilityAlert[]> {
  return Promise.resolve([]);
}

export async function filterUnavailableUsers(
  users: string[]
): Promise<string[]> {
  const filteredUsers = [];
  for (const user of users) {
    if (!(await isUserBusy(user))) {
      filteredUsers.push(user);
    }
  }
  return filteredUsers;
}<|MERGE_RESOLUTION|>--- conflicted
+++ resolved
@@ -3,11 +3,8 @@
 import delay from 'delay';
 import pAll from 'p-all';
 import { lt } from 'semver';
-<<<<<<< HEAD
 import { getGlobalConfig } from '../../config/global';
-=======
 import { PlatformId } from '../../constants';
->>>>>>> 7e069f4a
 import {
   CONFIG_GIT_URL_UNAVAILABLE,
   PLATFORM_AUTHENTICATION_ERROR,
