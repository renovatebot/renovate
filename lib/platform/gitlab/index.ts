import URL, { URLSearchParams } from 'url';
import is from '@sindresorhus/is';

import { bool } from 'aws-sdk/clients/signer';
import simplegit from 'simple-git/promise';
import { api } from './gl-got-wrapper';
import * as hostRules from '../../util/host-rules';
import GitStorage from '../git/storage';
import {
  PlatformConfig,
  RepoParams,
  RepoConfig,
  PlatformPrOptions,
} from '../common';
import { configFileNames } from '../../config/app-strings';
import { logger } from '../../logger';
import { sanitize } from '../../util/sanitize';
import { smartTruncate } from '../utils/pr-body';

const defaultConfigFile = configFileNames[0];
let config: {
  storage: GitStorage;
  repository: string;
  localDir: string;
  defaultBranch: string;
  baseBranch: string;
  email: string;
  prList: any[];
  issueList: any[];
  optimizeForDisabled: boolean;
} = {} as any;

const defaults = {
  hostType: 'gitlab',
  endpoint: 'https://gitlab.com/api/v4/',
};

let authorId: number;

export async function initPlatform({
  endpoint,
  token,
}: {
  token: string;
  endpoint: string;
}): Promise<any> {
  if (!token) {
    throw new Error('Init: You must configure a GitLab personal access token');
  }
  if (endpoint) {
    defaults.endpoint = endpoint.replace(/\/?$/, '/'); // always add a trailing slash
    api.setBaseUrl(defaults.endpoint);
  } else {
    logger.info('Using default GitLab endpoint: ' + defaults.endpoint);
  }
  let gitAuthor: string;
  try {
    const user = (await api.get(`user`, { token })).body;
    gitAuthor = user.email;
    authorId = user.id;
  } catch (err) {
    logger.info(
      { err },
      'Error authenticating with GitLab. Check that your token includes "user" permissions'
    );
    throw new Error('Init: Authentication failure');
  }
  const platformConfig: PlatformConfig = {
    endpoint: defaults.endpoint,
    gitAuthor,
  };
  return platformConfig;
}

// Get all repositories that the user has access to
export async function getRepos(): Promise<any> {
  logger.info('Autodiscovering GitLab repositories');
  try {
    const url = `projects?membership=true&per_page=100`;
    const res = await api.get(url, { paginate: true });
    logger.info(`Discovered ${res.body.length} project(s)`);
    return res.body.map(
      (repo: { path_with_namespace: string }) => repo.path_with_namespace
    );
  } catch (err) {
    logger.error({ err }, `GitLab getRepos error`);
    throw err;
  }
}

function urlEscape(str: string): string {
  return str ? str.replace(/\//g, '%2F') : str;
}

export function cleanRepo(): any {
  // istanbul ignore if
  if (config.storage) {
    config.storage.cleanRepo();
  }
  // In theory most of this isn't necessary. In practice..
  config = {} as any;
}

// Initialize GitLab by getting base branch
export async function initRepo({
  repository,
  localDir,
  optimizeForDisabled,
}: RepoParams): Promise<any> {
  config = {} as any;
  config.repository = urlEscape(repository);
  config.localDir = localDir;
  let res;
  try {
    res = await api.get(`projects/${config.repository}`);
    if (res.body.archived) {
      logger.info(
        'Repository is archived - throwing error to abort renovation'
      );
      throw new Error('archived');
    }
    if (res.body.mirror) {
      logger.info(
        'Repository is a mirror - throwing error to abort renovation'
      );
      throw new Error('mirror');
    }
    if (res.body.default_branch === null) {
      throw new Error('empty');
    }
    if (optimizeForDisabled) {
      let renovateConfig;
      try {
        renovateConfig = JSON.parse(
          Buffer.from(
            (await api.get(
              `projects/${config.repository}/repository/files/${defaultConfigFile}?ref=${res.body.default_branch}`
            )).body.content,
            'base64'
          ).toString()
        );
      } catch (err) {
        // Do nothing
      }
      if (renovateConfig && renovateConfig.enabled === false) {
        throw new Error('disabled');
      }
    }
    config.defaultBranch = res.body.default_branch;
    config.baseBranch = config.defaultBranch;
    logger.debug(`${repository} default branch = ${config.baseBranch}`);
    // Discover our user email
    config.email = (await api.get(`user`)).body.email;
    logger.debug('Bot email=' + config.email);
    delete config.prList;
    logger.debug('Enabling Git FS');
    const opts = hostRules.find({
      hostType: defaults.hostType,
      url: defaults.endpoint,
    });
    let url;
    if (res.body.http_url_to_repo === null) {
      logger.debug('no http_url_to_repo found. Falling back to old behaviour.');
      const { host, protocol } = URL.parse(defaults.endpoint);
      url = GitStorage.getUrl({
        protocol: protocol!.slice(0, -1) as any,
        auth: 'oauth2:' + opts.token,
        host,
        repository,
      });
    } else {
      logger.debug(`${repository} http URL = ${res.body.http_url_to_repo}`);
      const repoUrl = URL.parse(`${res.body.http_url_to_repo}`);
      repoUrl.auth = 'oauth2:' + opts.token;
      url = URL.format(repoUrl);
    }
    config.storage = new GitStorage();
    await config.storage.initRepo({
      ...config,
      url,
    });
  } catch (err) /* istanbul ignore next */ {
    logger.debug({ err }, 'Caught initRepo error');
    if (err.message.includes('HEAD is not a symbolic ref')) {
      throw new Error('empty');
    }
    if (['archived', 'empty'].includes(err.message)) {
      throw err;
    }
    if (err.statusCode === 403) {
      throw new Error('forbidden');
    }
    if (err.statusCode === 404) {
      throw new Error('not-found');
    }
    if (err.message === 'disabled') {
      throw err;
    }
    logger.info({ err }, 'Unknown GitLab initRepo error');
    throw err;
  }
  const repoConfig: RepoConfig = {
    baseBranch: config.baseBranch,
    isFork: !!res.body.forked_from_project,
  };
  return repoConfig;
}

export function getRepoForceRebase(): bool {
  return false;
}

export async function setBaseBranch(
  branchName = config.baseBranch
): Promise<any> {
  logger.debug(`Setting baseBranch to ${branchName}`);
  config.baseBranch = branchName;
  await config.storage.setBaseBranch(branchName);
}

export /* istanbul ignore next */ function setBranchPrefix(
  branchPrefix: string
): Promise<void> {
  return config.storage.setBranchPrefix(branchPrefix);
}

// Search

// Get full file list
export function getFileList(branchName = config.baseBranch): Promise<string[]> {
  return config.storage.getFileList(branchName);
}

// Returns true if branch exists, otherwise false
export function branchExists(branchName: string): Promise<boolean> {
  return config.storage.branchExists(branchName);
}

// Returns the combined status for a branch.
export async function getBranchStatus(
  branchName: string,
  requiredStatusChecks?: string[] | null
) {
  logger.debug(`getBranchStatus(${branchName})`);
  if (!requiredStatusChecks) {
    // null means disable status checks, so it always succeeds
    return 'success';
  }
  if (Array.isArray(requiredStatusChecks) && requiredStatusChecks.length) {
    // This is Unsupported
    logger.warn({ requiredStatusChecks }, `Unsupported requiredStatusChecks`);
    return 'failed';
  }

  if (!(await branchExists(branchName))) {
    throw new Error('repository-changed');
  }

  // First, get the branch commit SHA
  const branchSha = await config.storage.getBranchCommit(branchName);
  // Now, check the statuses for that commit
  const url = `projects/${config.repository}/repository/commits/${branchSha}/statuses`;
  const res = await api.get(url, { paginate: true });
  logger.debug(`Got res with ${res.body.length} results`);
  if (res.body.length === 0) {
    // Return 'pending' if we have no status checks
    return 'pending';
  }
  let status = 'success';
  // Return 'success' if all are success
  res.body.forEach((check: { status: string; allow_failure?: boolean }) => {
    // If one is failed then don't overwrite that
    if (status !== 'failure') {
      if (!check.allow_failure) {
        if (check.status === 'failed') {
          status = 'failure';
        } else if (check.status !== 'success') {
          ({ status } = check);
        }
      }
    }
  });
  return status;
}

// Pull Request

export async function createPr(
  branchName: string,
  title: string,
  rawDescription: string,
  labels?: string[] | null,
  useDefaultBranch?: boolean,
  platformOptions?: PlatformPrOptions
) {
  const description = sanitize(rawDescription);
  const targetBranch = useDefaultBranch
    ? config.defaultBranch
    : config.baseBranch;
  logger.debug(`Creating Merge Request: ${title}`);
  const res = await api.post(`projects/${config.repository}/merge_requests`, {
    body: {
      source_branch: branchName,
      target_branch: targetBranch,
      remove_source_branch: true,
      title,
      description,
      labels: is.array(labels) ? labels.join(',') : null,
    },
  });
  const pr = res.body;
  pr.number = pr.iid;
  pr.branchName = branchName;
  pr.displayNumber = `Merge Request #${pr.iid}`;
  pr.isModified = false;
  // istanbul ignore if
  if (config.prList) {
    config.prList.push(pr);
  }
  if (platformOptions && platformOptions.gitLabAutomerge) {
    try {
      await api.put(
        `projects/${config.repository}/merge_requests/${pr.iid}/merge`,
        {
          body: {
            should_remove_source_branch: true,
            merge_when_pipeline_succeeds: true,
          },
        }
      );
    } catch (err) /* istanbul ignore next */ {
      logger.debug({ err }, 'Automerge on PR creation failed');
    }
  }

  return pr;
}

export async function getPr(iid: number) {
  logger.debug(`getPr(${iid})`);
  const url = `projects/${config.repository}/merge_requests/${iid}?include_diverged_commits_count=1`;
  const pr = (await api.get(url)).body;
  // Harmonize fields with GitHub
  pr.branchName = pr.source_branch;
  pr.targetBranch = pr.target_branch;
  pr.number = pr.iid;
  pr.displayNumber = `Merge Request #${pr.iid}`;
  pr.body = pr.description;
  pr.isStale = pr.diverged_commits_count > 0;
  pr.state = pr.state === 'opened' ? 'open' : pr.state;
  pr.isModified = true;
  if (pr.merge_status === 'cannot_be_merged') {
    logger.debug('pr cannot be merged');
    pr.canMerge = false;
    pr.isConflicted = true;
  } else if (pr.state === 'open') {
    const branchStatus = await getBranchStatus(pr.branchName, []);
    if (branchStatus === 'success') {
      pr.canMerge = true;
    }
  }
  // Check if the most recent branch commit is by us
  // If not then we don't allow it to be rebased, in case someone's changes would be lost
  const branchUrl = `projects/${
    config.repository
  }/repository/branches/${urlEscape(pr.source_branch)}`;
  try {
    const branch = (await api.get(branchUrl)).body;
    const branchCommitEmail =
      branch && branch.commit ? branch.commit.author_email : null;
    // istanbul ignore if
    if (branchCommitEmail === config.email) {
      pr.isModified = false;
    } else {
      logger.debug(
        { branchCommitEmail, configEmail: config.email, iid: pr.iid },
        'Last committer to branch does not match bot email, so PR cannot be rebased.'
      );
      pr.isModified = true;
    }
  } catch (err) {
    logger.debug({ err }, 'Error getting PR branch');
    if (pr.state === 'open' || err.statusCode !== 404) {
      logger.warn({ err }, 'Error getting PR branch');
      pr.isConflicted = true;
    }
  }
  return pr;
}

// Return a list of all modified files in a PR
export async function getPrFiles(mrNo: number) {
  logger.debug({ mrNo }, 'getPrFiles');
  if (!mrNo) {
    return [];
  }
  const files = (await api.get(
    `projects/${config.repository}/merge_requests/${mrNo}/changes`
  )).body.changes;
  return files.map((f: { new_path: string }) => f.new_path);
}

// istanbul ignore next
async function closePr(iid: number) {
  await api.put(`projects/${config.repository}/merge_requests/${iid}`, {
    body: {
      state_event: 'close',
    },
  });
}

export async function updatePr(
  iid: number,
  title: string,
  description: string
) {
  await api.put(`projects/${config.repository}/merge_requests/${iid}`, {
    body: {
      title,
      description: sanitize(description),
    },
  });
}

export async function mergePr(iid: number) {
  try {
    await api.put(`projects/${config.repository}/merge_requests/${iid}/merge`, {
      body: {
        should_remove_source_branch: true,
      },
    });
    return true;
  } catch (err) /* istanbul ignore next */ {
    if (err.statusCode === 401) {
      logger.info('No permissions to merge PR');
      return false;
    }
    if (err.statusCode === 406) {
      logger.info('PR not acceptable for merging');
      return false;
    }
    logger.debug({ err }, 'merge PR error');
    logger.info('PR merge failed');
    return false;
  }
}

export function getPrBody(input: string) {
  return smartTruncate(
    input
      .replace(/Pull Request/g, 'Merge Request')
      .replace(/PR/g, 'MR')
      .replace(/\]\(\.\.\/pull\//g, '](../merge_requests/'),
    1000000
  );
}

// Branch

// Returns the Pull Request for a branch. Null if not exists.
export async function getBranchPr(branchName: string): Promise<any> {
  logger.debug(`getBranchPr(${branchName})`);
  // istanbul ignore if
  if (!(await branchExists(branchName))) {
    return null;
  }
  const query = new URLSearchParams({
    per_page: '100',
    state: 'opened',
    source_branch: branchName,
  }).toString();
  const urlString = `projects/${config.repository}/merge_requests?${query}`;
  const res = await api.get(urlString, { paginate: true });
  logger.debug(`Got res with ${res.body.length} results`);
  let pr: any = null;
  res.body.forEach((result: { source_branch: string }) => {
    if (result.source_branch === branchName) {
      pr = result;
    }
  });
  if (!pr) {
    return null;
  }
  return getPr(pr.iid);
}

export function getAllRenovateBranches(
  branchPrefix: string
): Promise<string[]> {
  return config.storage.getAllRenovateBranches(branchPrefix);
}

export function isBranchStale(branchName: string): Promise<boolean> {
  return config.storage.isBranchStale(branchName);
}

export function commitFilesToBranch(
  branchName: string,
  files: any[],
  message: string,
  parentBranch = config.baseBranch
): Promise<void> {
  return config.storage.commitFilesToBranch(
    branchName,
    files,
    message,
    parentBranch
  );
}

export function getFile(
  filePath: string,
  branchName?: string
): Promise<string> {
  return config.storage.getFile(filePath, branchName);
}

export async function deleteBranch(
  branchName: string,
  shouldClosePr = false
): Promise<any> {
  if (shouldClosePr) {
    logger.debug('Closing PR');
    const pr = await getBranchPr(branchName);
    // istanbul ignore if
    if (pr) {
      await closePr(pr.number);
    }
  }
  return config.storage.deleteBranch(branchName);
}

export function mergeBranch(branchName: string): Promise<void> {
  return config.storage.mergeBranch(branchName);
}

export function getBranchLastCommitTime(branchName: string): Promise<Date> {
  return config.storage.getBranchLastCommitTime(branchName);
}

// istanbul ignore next
export function getRepoStatus(): Promise<simplegit.StatusResult> {
  return config.storage.getRepoStatus();
}

<<<<<<< HEAD
// Returns the combined status for a branch.
export async function getBranchStatus(
  branchName: string,
  requiredStatusChecks?: string[] | null
): Promise<string> {
  logger.debug(`getBranchStatus(${branchName})`);
  if (!requiredStatusChecks) {
    // null means disable status checks, so it always succeeds
    return 'success';
  }
  if (Array.isArray(requiredStatusChecks) && requiredStatusChecks.length) {
    // This is Unsupported
    logger.warn({ requiredStatusChecks }, `Unsupported requiredStatusChecks`);
    return 'failed';
  }

  if (!(await branchExists(branchName))) {
    throw new Error('repository-changed');
  }

  // First, get the branch commit SHA
  const branchSha = await config.storage.getBranchCommit(branchName);
  // Now, check the statuses for that commit
  const url = `projects/${config.repository}/repository/commits/${branchSha}/statuses`;
  const res = await api.get(url, { paginate: true });
  logger.debug(`Got res with ${res.body.length} results`);
  if (res.body.length === 0) {
    // Return 'pending' if we have no status checks
    return 'pending';
  }
  let status = 'success';
  // Return 'success' if all are success
  res.body.forEach((check: { status: string; allow_failure?: boolean }) => {
    // If one is failed then don't overwrite that
    if (status !== 'failure') {
      if (!check.allow_failure) {
        if (check.status === 'failed') {
          status = 'failure';
        } else if (check.status !== 'success') {
          ({ status } = check);
        }
      }
    }
  });
  return status;
}

=======
>>>>>>> c7854cd0
export async function getBranchStatusCheck(
  branchName: string,
  context: string
): Promise<any> {
  // First, get the branch commit SHA
  const branchSha = await config.storage.getBranchCommit(branchName);
  // Now, check the statuses for that commit
  const url = `projects/${config.repository}/repository/commits/${branchSha}/statuses`;
  // cache-bust in case we have rebased
  const res = await api.get(url, { useCache: false });
  logger.debug(`Got res with ${res.body.length} results`);
  for (const check of res.body) {
    if (check.name === context) {
      return check.state;
    }
  }
  return null;
}

export async function setBranchStatus(
  branchName: string,
  context: string,
  description: string,
  state: string,
  targetUrl?: string
): Promise<void> {
  // First, get the branch commit SHA
  const branchSha = await config.storage.getBranchCommit(branchName);
  // Now, check the statuses for that commit
  const url = `projects/${config.repository}/statuses/${branchSha}`;
  const options: any = {
    state: state.replace('failure', 'failed'), // GitLab uses 'failed', not 'failure'
    description,
    context,
  };
  if (targetUrl) {
    options.target_url = targetUrl;
  }
  try {
    await api.post(url, { body: options });
  } catch (err) /* istanbul ignore next */ {
    if (
      err.body &&
      err.body.message &&
      err.body.message.startsWith(
        'Cannot transition status via :enqueue from :pending'
      )
    ) {
      // https://gitlab.com/gitlab-org/gitlab-foss/issues/25807
      logger.info('Ignoring status transition error');
    } else {
      logger.debug({ err });
      logger.warn('Failed to set branch status');
    }
  }
}

// Issue

export async function getIssueList(): Promise<any[]> {
  if (!config.issueList) {
    const res = await api.get(
      `projects/${config.repository}/issues?state=opened`,
      {
        useCache: false,
      }
    );
    // istanbul ignore if
    if (!is.array(res.body)) {
      logger.warn({ responseBody: res.body }, 'Could not retrieve issue list');
      return [];
    }
    config.issueList = res.body.map((i: { iid: number; title: string }) => ({
      iid: i.iid,
      title: i.title,
    }));
  }
  return config.issueList;
}

export async function findIssue(
  title: string
): Promise<{
  number: any;
  body: any;
}> {
  logger.debug(`findIssue(${title})`);
  try {
    const issueList = await getIssueList();
    const issue = issueList.find((i: { title: string }) => i.title === title);
    if (!issue) {
      return null;
    }
    const issueBody = (await api.get(
      `projects/${config.repository}/issues/${issue.iid}`
    )).body.description;
    return {
      number: issue.iid,
      body: issueBody,
    };
  } catch (err) /* istanbul ignore next */ {
    logger.warn('Error finding issue');
    return null;
  }
}

export async function ensureIssue(
  title: string,
  body: string
): Promise<'updated' | 'created'> {
  logger.debug(`ensureIssue()`);
  const description = getPrBody(sanitize(body));
  try {
    const issueList = await getIssueList();
    const issue = issueList.find((i: { title: string }) => i.title === title);
    if (issue) {
      const existingDescription = (await api.get(
        `projects/${config.repository}/issues/${issue.iid}`
      )).body.description;
      if (existingDescription !== description) {
        logger.debug('Updating issue body');
        await api.put(`projects/${config.repository}/issues/${issue.iid}`, {
          body: { description },
        });
        return 'updated';
      }
    } else {
      await api.post(`projects/${config.repository}/issues`, {
        body: {
          title,
          description,
        },
      });
      // delete issueList so that it will be refetched as necessary
      delete config.issueList;
      return 'created';
    }
  } catch (err) /* istanbul ignore next */ {
    if (err.message.startsWith('Issues are disabled for this repo')) {
      logger.info(`Could not create issue: ${err.message}`);
    } else {
      logger.warn({ err }, 'Could not ensure issue');
    }
  }
  return null;
}

export async function ensureIssueClosing(title: string): Promise<void> {
  logger.debug(`ensureIssueClosing()`);
  const issueList = await getIssueList();
  for (const issue of issueList) {
    if (issue.title === title) {
      logger.info({ issue }, 'Closing issue');
      await api.put(`projects/${config.repository}/issues/${issue.iid}`, {
        body: { state_event: 'close' },
      });
    }
  }
}

export async function addAssignees(
  iid: number,
  assignees: string[]
): Promise<any> {
  logger.debug(`Adding assignees ${assignees} to #${iid}`);
  try {
    let assigneeId = (await api.get(`users?username=${assignees[0]}`)).body[0]
      .id;
    let url = `projects/${config.repository}/merge_requests/${iid}?assignee_id=${assigneeId}`;
    await api.put(url);
    try {
      if (assignees.length > 1) {
        url = `projects/${config.repository}/merge_requests/${iid}?assignee_ids[]=${assigneeId}`;
        for (let i = 1; i < assignees.length; i += 1) {
          assigneeId = (await api.get(`users?username=${assignees[i]}`)).body[0]
            .id;
          url += `&assignee_ids[]=${assigneeId}`;
        }
        await api.put(url);
      }
    } catch (error) {
      logger.error({ iid, assignees }, 'Failed to add multiple assignees');
    }
  } catch (err) {
    logger.error({ iid, assignees }, 'Failed to add assignees');
  }
}

export function addReviewers(iid: number, reviewers: string[]): any {
  logger.debug(`addReviewers('${iid}, '${reviewers})`);
  logger.warn('Unimplemented in GitLab: approvals');
}

export async function deleteLabel(
  issueNo: number,
  label: string
): Promise<any> {
  logger.debug(`Deleting label ${label} from #${issueNo}`);
  try {
    const pr = await getPr(issueNo);
    const labels = (pr.labels || []).filter((l: string) => l !== label).join();
    await api.put(`projects/${config.repository}/merge_requests/${issueNo}`, {
      body: { labels },
    });
  } catch (err) /* istanbul ignore next */ {
    logger.warn({ err, issueNo, label }, 'Failed to delete label');
  }
}

async function getComments(issueNo: number): Promise<any> {
  // GET projects/:owner/:repo/merge_requests/:number/notes
  logger.debug(`Getting comments for #${issueNo}`);
  const url = `projects/${config.repository}/merge_requests/${issueNo}/notes`;
  const comments = (await api.get(url, { paginate: true })).body;
  logger.debug(`Found ${comments.length} comments`);
  return comments;
}

async function addComment(issueNo: number, body: string): Promise<any> {
  // POST projects/:owner/:repo/merge_requests/:number/notes
  await api.post(
    `projects/${config.repository}/merge_requests/${issueNo}/notes`,
    {
      body: { body },
    }
  );
}

async function editComment(
  issueNo: number,
  commentId: number,
  body: string
): Promise<any> {
  // PUT projects/:owner/:repo/merge_requests/:number/notes/:id
  await api.put(
    `projects/${config.repository}/merge_requests/${issueNo}/notes/${commentId}`,
    {
      body: { body },
    }
  );
}

async function deleteComment(issueNo: number, commentId: number): Promise<any> {
  // DELETE projects/:owner/:repo/merge_requests/:number/notes/:id
  await api.delete(
    `projects/${config.repository}/merge_requests/${issueNo}/notes/${commentId}`
  );
}

export async function ensureComment(
  issueNo: number,
  topic: string | null | undefined,
  rawContent: string
): Promise<any> {
  const content = sanitize(rawContent);
  const massagedTopic = topic
    ? topic.replace(/Pull Request/g, 'Merge Request').replace(/PR/g, 'MR')
    : topic;
  const comments = await getComments(issueNo);
  let body: string;
  let commentId;
  let commentNeedsUpdating;
  if (topic) {
    logger.debug(`Ensuring comment "${massagedTopic}" in #${issueNo}`);
    body = `### ${topic}\n\n${content}`;
    body = body.replace(/Pull Request/g, 'Merge Request').replace(/PR/g, 'MR');
    comments.forEach((comment: { body: string; id: number }) => {
      if (comment.body.startsWith(`### ${massagedTopic}\n\n`)) {
        commentId = comment.id;
        commentNeedsUpdating = comment.body !== body;
      }
    });
  } else {
    logger.debug(`Ensuring content-only comment in #${issueNo}`);
    body = `${content}`;
    comments.forEach((comment: { body: string; id: number }) => {
      if (comment.body === body) {
        commentId = comment.id;
        commentNeedsUpdating = false;
      }
    });
  }
  if (!commentId) {
    await addComment(issueNo, body);
    logger.info({ repository: config.repository, issueNo }, 'Added comment');
  } else if (commentNeedsUpdating) {
    await editComment(issueNo, commentId, body);
    logger.info({ repository: config.repository, issueNo }, 'Updated comment');
  } else {
    logger.debug('Comment is already update-to-date');
  }
}

export async function ensureCommentRemoval(
  issueNo: number,
  topic: string
): Promise<any> {
  logger.debug(`Ensuring comment "${topic}" in #${issueNo} is removed`);
  const comments = await getComments(issueNo);
  let commentId;
  comments.forEach((comment: { body: string; id: number }) => {
    if (comment.body.startsWith(`### ${topic}\n\n`)) {
      commentId = comment.id;
    }
  });
  if (commentId) {
    await deleteComment(issueNo, commentId);
  }
}

const mapPullRequests = (pr: {
  iid: number;
  source_branch: string;
  title: string;
  state: string;
  created_at: string;
}) => ({
  number: pr.iid,
  branchName: pr.source_branch,
  title: pr.title,
  state: pr.state === 'opened' ? 'open' : pr.state,
  createdAt: pr.created_at,
});

async function fetchPrList(): Promise<any> {
  const query = new URLSearchParams({
    per_page: '100',
    author_id: `${authorId}`,
  }).toString();
  const urlString = `projects/${config.repository}/merge_requests?${query}`;
  const res = await api.get(urlString, { paginate: true });
  return res.body.map(mapPullRequests);
}

export async function getPrList(): Promise<any> {
  if (!config.prList) {
    config.prList = await fetchPrList();
  }
  return config.prList;
}

function matchesState(state: string, desiredState: string): bool {
  if (desiredState === 'all') {
    return true;
  }
  if (desiredState[0] === '!') {
    return state !== desiredState.substring(1);
  }
  return state === desiredState;
}

export async function findPr(
  branchName: string,
  prTitle?: string | null,
  state = 'all'
): Promise<any> {
  logger.debug(`findPr(${branchName}, ${prTitle}, ${state})`);
  const prList = await getPrList();
  return prList.find(
    (p: { branchName: string; title: string; state: string }) =>
      p.branchName === branchName &&
      (!prTitle || p.title === prTitle) &&
      matchesState(p.state, state)
  );
}

<<<<<<< HEAD
// Pull Request

export async function createPr(
  branchName: string,
  title: string,
  rawDescription: string,
  labels?: string[] | null,
  useDefaultBranch?: boolean,
  platformOptions?: PlatformPrOptions
): Promise<any> {
  const description = sanitize(rawDescription);
  const targetBranch = useDefaultBranch
    ? config.defaultBranch
    : config.baseBranch;
  logger.debug(`Creating Merge Request: ${title}`);
  const res = await api.post(`projects/${config.repository}/merge_requests`, {
    body: {
      source_branch: branchName,
      target_branch: targetBranch,
      remove_source_branch: true,
      title,
      description,
      labels: is.array(labels) ? labels.join(',') : null,
    },
  });
  const pr = res.body;
  pr.number = pr.iid;
  pr.branchName = branchName;
  pr.displayNumber = `Merge Request #${pr.iid}`;
  pr.isModified = false;
  // istanbul ignore if
  if (config.prList) {
    config.prList.push(pr);
  }
  if (platformOptions && platformOptions.gitLabAutomerge) {
    try {
      await api.put(
        `projects/${config.repository}/merge_requests/${pr.iid}/merge`,
        {
          body: {
            should_remove_source_branch: true,
            merge_when_pipeline_succeeds: true,
          },
        }
      );
    } catch (err) /* istanbul ignore next */ {
      logger.debug({ err }, 'Automerge on PR creation failed');
    }
  }

  return pr;
}

export async function getPr(iid: number): Promise<any> {
  logger.debug(`getPr(${iid})`);
  const url = `projects/${config.repository}/merge_requests/${iid}?include_diverged_commits_count=1`;
  const pr = (await api.get(url)).body;
  // Harmonize fields with GitHub
  pr.branchName = pr.source_branch;
  pr.targetBranch = pr.target_branch;
  pr.number = pr.iid;
  pr.displayNumber = `Merge Request #${pr.iid}`;
  pr.body = pr.description;
  pr.isStale = pr.diverged_commits_count > 0;
  pr.state = pr.state === 'opened' ? 'open' : pr.state;
  pr.isModified = true;
  if (pr.merge_status === 'cannot_be_merged') {
    logger.debug('pr cannot be merged');
    pr.canMerge = false;
    pr.isConflicted = true;
  } else if (pr.state === 'open') {
    const branchStatus = await getBranchStatus(pr.branchName, []);
    if (branchStatus === 'success') {
      pr.canMerge = true;
    }
  }
  // Check if the most recent branch commit is by us
  // If not then we don't allow it to be rebased, in case someone's changes would be lost
  const branchUrl = `projects/${
    config.repository
  }/repository/branches/${urlEscape(pr.source_branch)}`;
  try {
    const branch = (await api.get(branchUrl)).body;
    const branchCommitEmail =
      branch && branch.commit ? branch.commit.author_email : null;
    // istanbul ignore if
    if (branchCommitEmail === config.email) {
      pr.isModified = false;
    } else {
      logger.debug(
        { branchCommitEmail, configEmail: config.email, iid: pr.iid },
        'Last committer to branch does not match bot email, so PR cannot be rebased.'
      );
      pr.isModified = true;
    }
  } catch (err) {
    logger.debug({ err }, 'Error getting PR branch');
    if (pr.state === 'open' || err.statusCode !== 404) {
      logger.warn({ err }, 'Error getting PR branch');
      pr.isConflicted = true;
    }
  }
  return pr;
}

// Return a list of all modified files in a PR
export async function getPrFiles(mrNo: number): Promise<any> {
  logger.debug({ mrNo }, 'getPrFiles');
  if (!mrNo) {
    return [];
  }
  const files = (await api.get(
    `projects/${config.repository}/merge_requests/${mrNo}/changes`
  )).body.changes;
  return files.map((f: { new_path: string }) => f.new_path);
}

// istanbul ignore next
async function closePr(iid: number): Promise<any> {
  await api.put(`projects/${config.repository}/merge_requests/${iid}`, {
    body: {
      state_event: 'close',
    },
  });
}

export async function updatePr(
  iid: number,
  title: string,
  description: string
): Promise<any> {
  await api.put(`projects/${config.repository}/merge_requests/${iid}`, {
    body: {
      title,
      description: sanitize(description),
    },
  });
}

export async function mergePr(iid: number): Promise<any> {
  try {
    await api.put(`projects/${config.repository}/merge_requests/${iid}/merge`, {
      body: {
        should_remove_source_branch: true,
      },
    });
    return true;
  } catch (err) /* istanbul ignore next */ {
    if (err.statusCode === 401) {
      logger.info('No permissions to merge PR');
      return false;
    }
    if (err.statusCode === 406) {
      logger.info('PR not acceptable for merging');
      return false;
    }
    logger.debug({ err }, 'merge PR error');
    logger.info('PR merge failed');
    return false;
  }
}

export function getPrBody(input: string): string {
  return smartTruncate(
    input
      .replace(/Pull Request/g, 'Merge Request')
      .replace(/PR/g, 'MR')
      .replace(/\]\(\.\.\/pull\//g, '](../merge_requests/'),
    1000000
  );
}

export function getCommitMessages(): Promise<string[]> {
=======
export function getCommitMessages() {
>>>>>>> c7854cd0
  return config.storage.getCommitMessages();
}

export function getVulnerabilityAlerts(): any[] {
  return [];
}<|MERGE_RESOLUTION|>--- conflicted
+++ resolved
@@ -543,56 +543,6 @@
   return config.storage.getRepoStatus();
 }
 
-<<<<<<< HEAD
-// Returns the combined status for a branch.
-export async function getBranchStatus(
-  branchName: string,
-  requiredStatusChecks?: string[] | null
-): Promise<string> {
-  logger.debug(`getBranchStatus(${branchName})`);
-  if (!requiredStatusChecks) {
-    // null means disable status checks, so it always succeeds
-    return 'success';
-  }
-  if (Array.isArray(requiredStatusChecks) && requiredStatusChecks.length) {
-    // This is Unsupported
-    logger.warn({ requiredStatusChecks }, `Unsupported requiredStatusChecks`);
-    return 'failed';
-  }
-
-  if (!(await branchExists(branchName))) {
-    throw new Error('repository-changed');
-  }
-
-  // First, get the branch commit SHA
-  const branchSha = await config.storage.getBranchCommit(branchName);
-  // Now, check the statuses for that commit
-  const url = `projects/${config.repository}/repository/commits/${branchSha}/statuses`;
-  const res = await api.get(url, { paginate: true });
-  logger.debug(`Got res with ${res.body.length} results`);
-  if (res.body.length === 0) {
-    // Return 'pending' if we have no status checks
-    return 'pending';
-  }
-  let status = 'success';
-  // Return 'success' if all are success
-  res.body.forEach((check: { status: string; allow_failure?: boolean }) => {
-    // If one is failed then don't overwrite that
-    if (status !== 'failure') {
-      if (!check.allow_failure) {
-        if (check.status === 'failed') {
-          status = 'failure';
-        } else if (check.status !== 'success') {
-          ({ status } = check);
-        }
-      }
-    }
-  });
-  return status;
-}
-
-=======
->>>>>>> c7854cd0
 export async function getBranchStatusCheck(
   branchName: string,
   context: string
@@ -959,183 +909,7 @@
   );
 }
 
-<<<<<<< HEAD
-// Pull Request
-
-export async function createPr(
-  branchName: string,
-  title: string,
-  rawDescription: string,
-  labels?: string[] | null,
-  useDefaultBranch?: boolean,
-  platformOptions?: PlatformPrOptions
-): Promise<any> {
-  const description = sanitize(rawDescription);
-  const targetBranch = useDefaultBranch
-    ? config.defaultBranch
-    : config.baseBranch;
-  logger.debug(`Creating Merge Request: ${title}`);
-  const res = await api.post(`projects/${config.repository}/merge_requests`, {
-    body: {
-      source_branch: branchName,
-      target_branch: targetBranch,
-      remove_source_branch: true,
-      title,
-      description,
-      labels: is.array(labels) ? labels.join(',') : null,
-    },
-  });
-  const pr = res.body;
-  pr.number = pr.iid;
-  pr.branchName = branchName;
-  pr.displayNumber = `Merge Request #${pr.iid}`;
-  pr.isModified = false;
-  // istanbul ignore if
-  if (config.prList) {
-    config.prList.push(pr);
-  }
-  if (platformOptions && platformOptions.gitLabAutomerge) {
-    try {
-      await api.put(
-        `projects/${config.repository}/merge_requests/${pr.iid}/merge`,
-        {
-          body: {
-            should_remove_source_branch: true,
-            merge_when_pipeline_succeeds: true,
-          },
-        }
-      );
-    } catch (err) /* istanbul ignore next */ {
-      logger.debug({ err }, 'Automerge on PR creation failed');
-    }
-  }
-
-  return pr;
-}
-
-export async function getPr(iid: number): Promise<any> {
-  logger.debug(`getPr(${iid})`);
-  const url = `projects/${config.repository}/merge_requests/${iid}?include_diverged_commits_count=1`;
-  const pr = (await api.get(url)).body;
-  // Harmonize fields with GitHub
-  pr.branchName = pr.source_branch;
-  pr.targetBranch = pr.target_branch;
-  pr.number = pr.iid;
-  pr.displayNumber = `Merge Request #${pr.iid}`;
-  pr.body = pr.description;
-  pr.isStale = pr.diverged_commits_count > 0;
-  pr.state = pr.state === 'opened' ? 'open' : pr.state;
-  pr.isModified = true;
-  if (pr.merge_status === 'cannot_be_merged') {
-    logger.debug('pr cannot be merged');
-    pr.canMerge = false;
-    pr.isConflicted = true;
-  } else if (pr.state === 'open') {
-    const branchStatus = await getBranchStatus(pr.branchName, []);
-    if (branchStatus === 'success') {
-      pr.canMerge = true;
-    }
-  }
-  // Check if the most recent branch commit is by us
-  // If not then we don't allow it to be rebased, in case someone's changes would be lost
-  const branchUrl = `projects/${
-    config.repository
-  }/repository/branches/${urlEscape(pr.source_branch)}`;
-  try {
-    const branch = (await api.get(branchUrl)).body;
-    const branchCommitEmail =
-      branch && branch.commit ? branch.commit.author_email : null;
-    // istanbul ignore if
-    if (branchCommitEmail === config.email) {
-      pr.isModified = false;
-    } else {
-      logger.debug(
-        { branchCommitEmail, configEmail: config.email, iid: pr.iid },
-        'Last committer to branch does not match bot email, so PR cannot be rebased.'
-      );
-      pr.isModified = true;
-    }
-  } catch (err) {
-    logger.debug({ err }, 'Error getting PR branch');
-    if (pr.state === 'open' || err.statusCode !== 404) {
-      logger.warn({ err }, 'Error getting PR branch');
-      pr.isConflicted = true;
-    }
-  }
-  return pr;
-}
-
-// Return a list of all modified files in a PR
-export async function getPrFiles(mrNo: number): Promise<any> {
-  logger.debug({ mrNo }, 'getPrFiles');
-  if (!mrNo) {
-    return [];
-  }
-  const files = (await api.get(
-    `projects/${config.repository}/merge_requests/${mrNo}/changes`
-  )).body.changes;
-  return files.map((f: { new_path: string }) => f.new_path);
-}
-
-// istanbul ignore next
-async function closePr(iid: number): Promise<any> {
-  await api.put(`projects/${config.repository}/merge_requests/${iid}`, {
-    body: {
-      state_event: 'close',
-    },
-  });
-}
-
-export async function updatePr(
-  iid: number,
-  title: string,
-  description: string
-): Promise<any> {
-  await api.put(`projects/${config.repository}/merge_requests/${iid}`, {
-    body: {
-      title,
-      description: sanitize(description),
-    },
-  });
-}
-
-export async function mergePr(iid: number): Promise<any> {
-  try {
-    await api.put(`projects/${config.repository}/merge_requests/${iid}/merge`, {
-      body: {
-        should_remove_source_branch: true,
-      },
-    });
-    return true;
-  } catch (err) /* istanbul ignore next */ {
-    if (err.statusCode === 401) {
-      logger.info('No permissions to merge PR');
-      return false;
-    }
-    if (err.statusCode === 406) {
-      logger.info('PR not acceptable for merging');
-      return false;
-    }
-    logger.debug({ err }, 'merge PR error');
-    logger.info('PR merge failed');
-    return false;
-  }
-}
-
-export function getPrBody(input: string): string {
-  return smartTruncate(
-    input
-      .replace(/Pull Request/g, 'Merge Request')
-      .replace(/PR/g, 'MR')
-      .replace(/\]\(\.\.\/pull\//g, '](../merge_requests/'),
-    1000000
-  );
-}
-
 export function getCommitMessages(): Promise<string[]> {
-=======
-export function getCommitMessages() {
->>>>>>> c7854cd0
   return config.storage.getCommitMessages();
 }
 
