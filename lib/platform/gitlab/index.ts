--- conflicted
+++ resolved
@@ -964,19 +964,11 @@
   return state === desiredState;
 }
 
-<<<<<<< HEAD
-export async function findPr(
-  branchName: string,
-  prTitle?: string | null,
-  state = PULL_REQUEST_STATUS_ALL
-): Promise<Pr> {
-=======
 export async function findPr({
   branchName,
   prTitle,
-  state = 'all',
+  state = PULL_REQUEST_STATUS_ALL,
 }: FindPRConfig): Promise<Pr> {
->>>>>>> 64597757
   logger.debug(`findPr(${branchName}, ${prTitle}, ${state})`);
   const prList = await getPrList();
   return prList.find(
