import URL, { URLSearchParams } from 'url';
import is from '@sindresorhus/is';

import { api } from './gl-got-wrapper';
import * as hostRules from '../../util/host-rules';
import GitStorage, { StatusResult, CommitFilesConfig } from '../git/storage';
import {
  PlatformConfig,
  RepoParams,
  RepoConfig,
  PlatformPrOptions,
  GotResponse,
  Pr,
  Issue,
  VulnerabilityAlert,
<<<<<<< HEAD
  EnsureIssueConfig,
=======
  BranchStatusConfig,
>>>>>>> e327fa9a
} from '../common';
import { configFileNames } from '../../config/app-strings';
import { logger } from '../../logger';
import { sanitize } from '../../util/sanitize';
import { smartTruncate } from '../utils/pr-body';
import { RenovateConfig } from '../../config';

const defaultConfigFile = configFileNames[0];
let config: {
  storage: GitStorage;
  gitPrivateKey?: string;
  repository: string;
  localDir: string;
  defaultBranch: string;
  baseBranch: string;
  email: string;
  prList: any[];
  issueList: any[];
  optimizeForDisabled: boolean;
} = {} as any;

const defaults = {
  hostType: 'gitlab',
  endpoint: 'https://gitlab.com/api/v4/',
};

let authorId: number;

export async function initPlatform({
  endpoint,
  token,
}: {
  token: string;
  endpoint: string;
}): Promise<PlatformConfig> {
  if (!token) {
    throw new Error('Init: You must configure a GitLab personal access token');
  }
  if (endpoint) {
    defaults.endpoint = endpoint.replace(/\/?$/, '/'); // always add a trailing slash
    api.setBaseUrl(defaults.endpoint);
  } else {
    logger.info('Using default GitLab endpoint: ' + defaults.endpoint);
  }
  let gitAuthor: string;
  try {
    const user = (await api.get(`user`, { token })).body;
    gitAuthor = `${user.name} <${user.email}>`;
    authorId = user.id;
  } catch (err) {
    logger.info(
      { err },
      'Error authenticating with GitLab. Check that your token includes "user" permissions'
    );
    throw new Error('Init: Authentication failure');
  }
  const platformConfig: PlatformConfig = {
    endpoint: defaults.endpoint,
    gitAuthor,
  };
  return platformConfig;
}

// Get all repositories that the user has access to
export async function getRepos(): Promise<string[]> {
  logger.info('Autodiscovering GitLab repositories');
  try {
    const url = `projects?membership=true&per_page=100&with_merge_requests_enabled=true`;
    const res = await api.get(url, { paginate: true });
    logger.info(`Discovered ${res.body.length} project(s)`);
    return res.body.map(
      (repo: { path_with_namespace: string }) => repo.path_with_namespace
    );
  } catch (err) {
    logger.error({ err }, `GitLab getRepos error`);
    throw err;
  }
}

function urlEscape(str: string): string {
  return str ? str.replace(/\//g, '%2F') : str;
}

export function cleanRepo(): void {
  // istanbul ignore if
  if (config.storage) {
    config.storage.cleanRepo();
  }
  // In theory most of this isn't necessary. In practice..
  config = {} as any;
}

// Initialize GitLab by getting base branch
export async function initRepo({
  repository,
  gitPrivateKey,
  localDir,
  optimizeForDisabled,
}: RepoParams): Promise<RepoConfig> {
  config = {} as any;
  config.repository = urlEscape(repository);
  config.gitPrivateKey = gitPrivateKey;
  config.localDir = localDir;
  let res: GotResponse<{
    archived: boolean;
    mirror: boolean;
    default_branch: string;
    empty_repo: boolean;
    http_url_to_repo: string;
    forked_from_project: boolean;
    repository_access_level: 'disabled' | 'private' | 'enabled';
    merge_requests_access_level: 'disabled' | 'private' | 'enabled';
  }>;
  try {
    res = await api.get(`projects/${config.repository}`);
    if (res.body.archived) {
      logger.info(
        'Repository is archived - throwing error to abort renovation'
      );
      throw new Error('archived');
    }
    if (res.body.mirror) {
      logger.info(
        'Repository is a mirror - throwing error to abort renovation'
      );
      throw new Error('mirror');
    }
    if (res.body.repository_access_level === 'disabled') {
      logger.info(
        'Repository portion of project is disabled - throwing error to abort renovation'
      );
      throw new Error('disabled');
    }
    if (res.body.merge_requests_access_level === 'disabled') {
      logger.info(
        'MRs are disabled for the project - throwing error to abort renovation'
      );
      throw new Error('disabled');
    }
    if (res.body.default_branch === null || res.body.empty_repo) {
      throw new Error('empty');
    }
    if (optimizeForDisabled) {
      let renovateConfig: RenovateConfig;
      try {
        renovateConfig = JSON.parse(
          Buffer.from(
            (await api.get(
              `projects/${config.repository}/repository/files/${defaultConfigFile}?ref=${res.body.default_branch}`
            )).body.content,
            'base64'
          ).toString()
        );
      } catch (err) {
        // Do nothing
      }
      if (renovateConfig && renovateConfig.enabled === false) {
        throw new Error('disabled');
      }
    }
    config.defaultBranch = res.body.default_branch;
    config.baseBranch = config.defaultBranch;
    logger.debug(`${repository} default branch = ${config.baseBranch}`);
    // Discover our user email
    config.email = (await api.get(`user`)).body.email;
    logger.debug('Bot email=' + config.email);
    delete config.prList;
    logger.debug('Enabling Git FS');
    const opts = hostRules.find({
      hostType: defaults.hostType,
      url: defaults.endpoint,
    });
    let url: string;
    if (res.body.http_url_to_repo === null) {
      logger.debug('no http_url_to_repo found. Falling back to old behaviour.');
      const { host, protocol } = URL.parse(defaults.endpoint);
      url = GitStorage.getUrl({
        protocol: protocol!.slice(0, -1) as any,
        auth: 'oauth2:' + opts.token,
        host,
        repository,
      });
    } else {
      logger.debug(`${repository} http URL = ${res.body.http_url_to_repo}`);
      const repoUrl = URL.parse(`${res.body.http_url_to_repo}`);
      repoUrl.auth = 'oauth2:' + opts.token;
      url = URL.format(repoUrl);
    }
    config.storage = new GitStorage();
    await config.storage.initRepo({
      ...config,
      url,
    });
  } catch (err) /* istanbul ignore next */ {
    logger.debug({ err }, 'Caught initRepo error');
    if (err.message.includes('HEAD is not a symbolic ref')) {
      throw new Error('empty');
    }
    if (['archived', 'empty'].includes(err.message)) {
      throw err;
    }
    if (err.statusCode === 403) {
      throw new Error('forbidden');
    }
    if (err.statusCode === 404) {
      throw new Error('not-found');
    }
    if (err.message === 'disabled') {
      throw err;
    }
    logger.info({ err }, 'Unknown GitLab initRepo error');
    throw err;
  }
  const repoConfig: RepoConfig = {
    baseBranch: config.baseBranch,
    isFork: !!res.body.forked_from_project,
  };
  return repoConfig;
}

export function getRepoForceRebase(): boolean {
  return false;
}

export async function setBaseBranch(
  branchName = config.baseBranch
): Promise<void> {
  logger.debug(`Setting baseBranch to ${branchName}`);
  config.baseBranch = branchName;
  await config.storage.setBaseBranch(branchName);
}

export /* istanbul ignore next */ function setBranchPrefix(
  branchPrefix: string
): Promise<void> {
  return config.storage.setBranchPrefix(branchPrefix);
}

// Search

// Get full file list
export function getFileList(branchName = config.baseBranch): Promise<string[]> {
  return config.storage.getFileList(branchName);
}

// Returns true if branch exists, otherwise false
export function branchExists(branchName: string): Promise<boolean> {
  return config.storage.branchExists(branchName);
}

type BranchState = 'pending' | 'running' | 'success' | 'failed' | 'canceled';

interface BranchStatus {
  status: BranchState;
  name: string;
  allow_failure?: boolean;
}

async function getStatus(
  branchName: string,
  useCache = true
): Promise<BranchStatus[]> {
  const branchSha = await config.storage.getBranchCommit(branchName);
  const url = `projects/${config.repository}/repository/commits/${branchSha}/statuses`;

  return (await api.get(url, { paginate: true, useCache })).body;
}

// Returns the combined status for a branch.
export async function getBranchStatus(
  branchName: string,
  requiredStatusChecks?: string[] | null
): Promise<string> {
  logger.debug(`getBranchStatus(${branchName})`);
  if (!requiredStatusChecks) {
    // null means disable status checks, so it always succeeds
    return 'success';
  }
  if (Array.isArray(requiredStatusChecks) && requiredStatusChecks.length) {
    // This is Unsupported
    logger.warn({ requiredStatusChecks }, `Unsupported requiredStatusChecks`);
    return 'failed';
  }

  if (!(await branchExists(branchName))) {
    throw new Error('repository-changed');
  }

  const res = await getStatus(branchName);
  logger.debug(`Got res with ${res.length} results`);
  if (res.length === 0) {
    // Return 'pending' if we have no status checks
    return 'pending';
  }
  let status = 'success';
  // Return 'success' if all are success
  res.forEach(check => {
    // If one is failed then don't overwrite that
    if (status !== 'failure') {
      if (!check.allow_failure) {
        if (check.status === 'failed') {
          status = 'failure';
        } else if (check.status !== 'success') {
          ({ status } = check);
        }
      }
    }
  });
  return status;
}

// Pull Request

export async function createPr(
  branchName: string,
  title: string,
  rawDescription: string,
  labels?: string[] | null,
  useDefaultBranch?: boolean,
  platformOptions?: PlatformPrOptions
): Promise<Pr> {
  const description = sanitize(rawDescription);
  const targetBranch = useDefaultBranch
    ? config.defaultBranch
    : config.baseBranch;
  logger.debug(`Creating Merge Request: ${title}`);
  const res = await api.post(`projects/${config.repository}/merge_requests`, {
    body: {
      source_branch: branchName,
      target_branch: targetBranch,
      remove_source_branch: true,
      title,
      description,
      labels: is.array(labels) ? labels.join(',') : null,
    },
  });
  const pr = res.body;
  pr.number = pr.iid;
  pr.branchName = branchName;
  pr.displayNumber = `Merge Request #${pr.iid}`;
  pr.isModified = false;
  // istanbul ignore if
  if (config.prList) {
    config.prList.push(pr);
  }
  if (platformOptions && platformOptions.gitLabAutomerge) {
    try {
      await api.put(
        `projects/${config.repository}/merge_requests/${pr.iid}/merge`,
        {
          body: {
            should_remove_source_branch: true,
            merge_when_pipeline_succeeds: true,
          },
        }
      );
    } catch (err) /* istanbul ignore next */ {
      logger.debug({ err }, 'Automerge on PR creation failed');
    }
  }

  return pr;
}

export async function getPr(iid: number): Promise<Pr> {
  logger.debug(`getPr(${iid})`);
  const url = `projects/${config.repository}/merge_requests/${iid}?include_diverged_commits_count=1`;
  const pr = (await api.get(url)).body;
  // Harmonize fields with GitHub
  pr.branchName = pr.source_branch;
  pr.targetBranch = pr.target_branch;
  pr.number = pr.iid;
  pr.displayNumber = `Merge Request #${pr.iid}`;
  pr.body = pr.description;
  pr.isStale = pr.diverged_commits_count > 0;
  pr.state = pr.state === 'opened' ? 'open' : pr.state;
  pr.isModified = true;
  if (pr.merge_status === 'cannot_be_merged') {
    logger.debug('pr cannot be merged');
    pr.canMerge = false;
    pr.isConflicted = true;
  } else if (pr.state === 'open') {
    const branchStatus = await getBranchStatus(pr.branchName, []);
    if (branchStatus === 'success') {
      pr.canMerge = true;
    }
  }
  // Check if the most recent branch commit is by us
  // If not then we don't allow it to be rebased, in case someone's changes would be lost
  const branchUrl = `projects/${
    config.repository
  }/repository/branches/${urlEscape(pr.source_branch)}`;
  try {
    const branch = (await api.get(branchUrl)).body;
    const branchCommitEmail =
      branch && branch.commit ? branch.commit.author_email : null;
    // istanbul ignore if
    if (branchCommitEmail === config.email) {
      pr.isModified = false;
    } else {
      logger.debug(
        { branchCommitEmail, configEmail: config.email, iid: pr.iid },
        'Last committer to branch does not match bot email, so PR cannot be rebased.'
      );
      pr.isModified = true;
    }
  } catch (err) {
    logger.debug({ err }, 'Error getting PR branch');
    if (pr.state === 'open' || err.statusCode !== 404) {
      logger.warn({ err }, 'Error getting PR branch');
      pr.isConflicted = true;
    }
  }
  return pr;
}

// Return a list of all modified files in a PR
export async function getPrFiles(mrNo: number): Promise<string[]> {
  logger.debug({ mrNo }, 'getPrFiles');
  if (!mrNo) {
    return [];
  }
  const files = (await api.get(
    `projects/${config.repository}/merge_requests/${mrNo}/changes`
  )).body.changes;
  return files.map((f: { new_path: string }) => f.new_path);
}

// istanbul ignore next
async function closePr(iid: number): Promise<void> {
  await api.put(`projects/${config.repository}/merge_requests/${iid}`, {
    body: {
      state_event: 'close',
    },
  });
}

export async function updatePr(
  iid: number,
  title: string,
  description: string
): Promise<void> {
  await api.put(`projects/${config.repository}/merge_requests/${iid}`, {
    body: {
      title,
      description: sanitize(description),
    },
  });
}

export async function mergePr(iid: number): Promise<boolean> {
  try {
    await api.put(`projects/${config.repository}/merge_requests/${iid}/merge`, {
      body: {
        should_remove_source_branch: true,
      },
    });
    return true;
  } catch (err) /* istanbul ignore next */ {
    if (err.statusCode === 401) {
      logger.info('No permissions to merge PR');
      return false;
    }
    if (err.statusCode === 406) {
      logger.info('PR not acceptable for merging');
      return false;
    }
    logger.debug({ err }, 'merge PR error');
    logger.info('PR merge failed');
    return false;
  }
}

export function getPrBody(input: string): string {
  return smartTruncate(
    input
      .replace(/Pull Request/g, 'Merge Request')
      .replace(/PR/g, 'MR')
      .replace(/\]\(\.\.\/pull\//g, '](../merge_requests/'),
    1000000
  );
}

// Branch

// Returns the Pull Request for a branch. Null if not exists.
export async function getBranchPr(branchName: string): Promise<Pr> {
  logger.debug(`getBranchPr(${branchName})`);
  // istanbul ignore if
  if (!(await branchExists(branchName))) {
    return null;
  }
  const query = new URLSearchParams({
    per_page: '100',
    state: 'opened',
    source_branch: branchName,
  }).toString();
  const urlString = `projects/${config.repository}/merge_requests?${query}`;
  const res = await api.get(urlString, { paginate: true });
  logger.debug(`Got res with ${res.body.length} results`);
  let pr: any = null;
  res.body.forEach((result: { source_branch: string }) => {
    if (result.source_branch === branchName) {
      pr = result;
    }
  });
  if (!pr) {
    return null;
  }
  return getPr(pr.iid);
}

export function getAllRenovateBranches(
  branchPrefix: string
): Promise<string[]> {
  return config.storage.getAllRenovateBranches(branchPrefix);
}

export function isBranchStale(branchName: string): Promise<boolean> {
  return config.storage.isBranchStale(branchName);
}

export function commitFilesToBranch({
  branchName,
  files,
  message,
  parentBranch = config.baseBranch,
}: CommitFilesConfig): Promise<void> {
  return config.storage.commitFilesToBranch({
    branchName,
    files,
    message,
    parentBranch,
  });
}

export function getFile(
  filePath: string,
  branchName?: string
): Promise<string> {
  return config.storage.getFile(filePath, branchName);
}

export async function deleteBranch(
  branchName: string,
  shouldClosePr = false
): Promise<void> {
  if (shouldClosePr) {
    logger.debug('Closing PR');
    const pr = await getBranchPr(branchName);
    // istanbul ignore if
    if (pr) {
      await closePr(pr.number);
    }
  }
  return config.storage.deleteBranch(branchName);
}

export function mergeBranch(branchName: string): Promise<void> {
  return config.storage.mergeBranch(branchName);
}

export function getBranchLastCommitTime(branchName: string): Promise<Date> {
  return config.storage.getBranchLastCommitTime(branchName);
}

// istanbul ignore next
export function getRepoStatus(): Promise<StatusResult> {
  return config.storage.getRepoStatus();
}

export async function getBranchStatusCheck(
  branchName: string,
  context: string
): Promise<string | null> {
  // cache-bust in case we have rebased
  const res = await getStatus(branchName, false);
  logger.debug(`Got res with ${res.length} results`);
  for (const check of res) {
    if (check.name === context) {
      return check.status;
    }
  }
  return null;
}

export async function setBranchStatus({
  branchName,
  context,
  description,
  state,
  url: targetUrl,
}: BranchStatusConfig): Promise<void> {
  // First, get the branch commit SHA
  const branchSha = await config.storage.getBranchCommit(branchName);
  // Now, check the statuses for that commit
  const url = `projects/${config.repository}/statuses/${branchSha}`;
  const options: any = {
    state: state.replace('failure', 'failed'), // GitLab uses 'failed', not 'failure'
    description,
    context,
  };
  if (targetUrl) {
    options.target_url = targetUrl;
  }
  try {
    await api.post(url, { body: options });

    // update status cache
    await getStatus(branchName, false);
  } catch (err) /* istanbul ignore next */ {
    if (
      err.body &&
      err.body.message &&
      err.body.message.startsWith(
        'Cannot transition status via :enqueue from :pending'
      )
    ) {
      // https://gitlab.com/gitlab-org/gitlab-foss/issues/25807
      logger.info('Ignoring status transition error');
    } else {
      logger.debug({ err });
      logger.warn('Failed to set branch status');
    }
  }
}

// Issue

export async function getIssueList(): Promise<any[]> {
  if (!config.issueList) {
    const res = await api.get(
      `projects/${config.repository}/issues?state=opened`,
      {
        useCache: false,
      }
    );
    // istanbul ignore if
    if (!is.array(res.body)) {
      logger.warn({ responseBody: res.body }, 'Could not retrieve issue list');
      return [];
    }
    config.issueList = res.body.map((i: { iid: number; title: string }) => ({
      iid: i.iid,
      title: i.title,
    }));
  }
  return config.issueList;
}

export async function findIssue(title: string): Promise<Issue | null> {
  logger.debug(`findIssue(${title})`);
  try {
    const issueList = await getIssueList();
    const issue = issueList.find((i: { title: string }) => i.title === title);
    if (!issue) {
      return null;
    }
    const issueBody = (await api.get(
      `projects/${config.repository}/issues/${issue.iid}`
    )).body.description;
    return {
      number: issue.iid,
      body: issueBody,
    };
  } catch (err) /* istanbul ignore next */ {
    logger.warn('Error finding issue');
    return null;
  }
}

export async function ensureIssue({
  title,
  body,
}: EnsureIssueConfig): Promise<'updated' | 'created' | null> {
  logger.debug(`ensureIssue()`);
  const description = getPrBody(sanitize(body));
  try {
    const issueList = await getIssueList();
    const issue = issueList.find((i: { title: string }) => i.title === title);
    if (issue) {
      const existingDescription = (await api.get(
        `projects/${config.repository}/issues/${issue.iid}`
      )).body.description;
      if (existingDescription !== description) {
        logger.debug('Updating issue body');
        await api.put(`projects/${config.repository}/issues/${issue.iid}`, {
          body: { description },
        });
        return 'updated';
      }
    } else {
      await api.post(`projects/${config.repository}/issues`, {
        body: {
          title,
          description,
        },
      });
      // delete issueList so that it will be refetched as necessary
      delete config.issueList;
      return 'created';
    }
  } catch (err) /* istanbul ignore next */ {
    if (err.message.startsWith('Issues are disabled for this repo')) {
      logger.info(`Could not create issue: ${err.message}`);
    } else {
      logger.warn({ err }, 'Could not ensure issue');
    }
  }
  return null;
}

export async function ensureIssueClosing(title: string): Promise<void> {
  logger.debug(`ensureIssueClosing()`);
  const issueList = await getIssueList();
  for (const issue of issueList) {
    if (issue.title === title) {
      logger.info({ issue }, 'Closing issue');
      await api.put(`projects/${config.repository}/issues/${issue.iid}`, {
        body: { state_event: 'close' },
      });
    }
  }
}

export async function addAssignees(
  iid: number,
  assignees: string[]
): Promise<void> {
  logger.debug(`Adding assignees ${assignees} to #${iid}`);
  try {
    let assigneeId = (await api.get(`users?username=${assignees[0]}`)).body[0]
      .id;
    let url = `projects/${config.repository}/merge_requests/${iid}?assignee_id=${assigneeId}`;
    await api.put(url);
    try {
      if (assignees.length > 1) {
        url = `projects/${config.repository}/merge_requests/${iid}?assignee_ids[]=${assigneeId}`;
        for (let i = 1; i < assignees.length; i += 1) {
          assigneeId = (await api.get(`users?username=${assignees[i]}`)).body[0]
            .id;
          url += `&assignee_ids[]=${assigneeId}`;
        }
        await api.put(url);
      }
    } catch (error) {
      logger.error({ iid, assignees }, 'Failed to add multiple assignees');
    }
  } catch (err) {
    logger.error({ iid, assignees }, 'Failed to add assignees');
  }
}

export function addReviewers(iid: number, reviewers: string[]): void {
  logger.debug(`addReviewers('${iid}, '${reviewers})`);
  logger.warn('Unimplemented in GitLab: approvals');
}

export async function deleteLabel(
  issueNo: number,
  label: string
): Promise<void> {
  logger.debug(`Deleting label ${label} from #${issueNo}`);
  try {
    const pr = await getPr(issueNo);
    const labels = (pr.labels || []).filter((l: string) => l !== label).join();
    await api.put(`projects/${config.repository}/merge_requests/${issueNo}`, {
      body: { labels },
    });
  } catch (err) /* istanbul ignore next */ {
    logger.warn({ err, issueNo, label }, 'Failed to delete label');
  }
}

async function getComments(issueNo: number): Promise<any[]> {
  // GET projects/:owner/:repo/merge_requests/:number/notes
  logger.debug(`Getting comments for #${issueNo}`);
  const url = `projects/${config.repository}/merge_requests/${issueNo}/notes`;
  const comments = (await api.get(url, { paginate: true })).body;
  logger.debug(`Found ${comments.length} comments`);
  return comments;
}

async function addComment(issueNo: number, body: string): Promise<void> {
  // POST projects/:owner/:repo/merge_requests/:number/notes
  await api.post(
    `projects/${config.repository}/merge_requests/${issueNo}/notes`,
    {
      body: { body },
    }
  );
}

async function editComment(
  issueNo: number,
  commentId: number,
  body: string
): Promise<void> {
  // PUT projects/:owner/:repo/merge_requests/:number/notes/:id
  await api.put(
    `projects/${config.repository}/merge_requests/${issueNo}/notes/${commentId}`,
    {
      body: { body },
    }
  );
}

async function deleteComment(
  issueNo: number,
  commentId: number
): Promise<void> {
  // DELETE projects/:owner/:repo/merge_requests/:number/notes/:id
  await api.delete(
    `projects/${config.repository}/merge_requests/${issueNo}/notes/${commentId}`
  );
}

export async function ensureComment(
  issueNo: number,
  topic: string | null | undefined,
  rawContent: string
): Promise<void> {
  const content = sanitize(rawContent);
  const massagedTopic = topic
    ? topic.replace(/Pull Request/g, 'Merge Request').replace(/PR/g, 'MR')
    : topic;
  const comments = await getComments(issueNo);
  let body: string;
  let commentId;
  let commentNeedsUpdating;
  if (topic) {
    logger.debug(`Ensuring comment "${massagedTopic}" in #${issueNo}`);
    body = `### ${topic}\n\n${content}`;
    body = body.replace(/Pull Request/g, 'Merge Request').replace(/PR/g, 'MR');
    comments.forEach((comment: { body: string; id: number }) => {
      if (comment.body.startsWith(`### ${massagedTopic}\n\n`)) {
        commentId = comment.id;
        commentNeedsUpdating = comment.body !== body;
      }
    });
  } else {
    logger.debug(`Ensuring content-only comment in #${issueNo}`);
    body = `${content}`;
    comments.forEach((comment: { body: string; id: number }) => {
      if (comment.body === body) {
        commentId = comment.id;
        commentNeedsUpdating = false;
      }
    });
  }
  if (!commentId) {
    await addComment(issueNo, body);
    logger.info({ repository: config.repository, issueNo }, 'Added comment');
  } else if (commentNeedsUpdating) {
    await editComment(issueNo, commentId, body);
    logger.info({ repository: config.repository, issueNo }, 'Updated comment');
  } else {
    logger.debug('Comment is already update-to-date');
  }
}

export async function ensureCommentRemoval(
  issueNo: number,
  topic: string
): Promise<void> {
  logger.debug(`Ensuring comment "${topic}" in #${issueNo} is removed`);
  const comments = await getComments(issueNo);
  let commentId;
  comments.forEach((comment: { body: string; id: number }) => {
    if (comment.body.startsWith(`### ${topic}\n\n`)) {
      commentId = comment.id;
    }
  });
  if (commentId) {
    await deleteComment(issueNo, commentId);
  }
}

const mapPullRequests = (pr: {
  iid: number;
  source_branch: string;
  title: string;
  state: string;
  created_at: string;
}): Pr => ({
  number: pr.iid,
  branchName: pr.source_branch,
  title: pr.title,
  state: pr.state === 'opened' ? 'open' : pr.state,
  createdAt: pr.created_at,
});

async function fetchPrList(): Promise<Pr[]> {
  const query = new URLSearchParams({
    per_page: '100',
    author_id: `${authorId}`,
  }).toString();
  const urlString = `projects/${config.repository}/merge_requests?${query}`;
  try {
    const res = await api.get(urlString, { paginate: true });
    return res.body.map(mapPullRequests);
  } catch (err) /* istanbul ignore next */ {
    logger.debug({ err }, 'Error fetching PR list');
    if (err.statusCode === 403) {
      throw new Error('authentication-error');
    }
    throw err;
  }
}

export async function getPrList(): Promise<Pr[]> {
  if (!config.prList) {
    config.prList = await fetchPrList();
  }
  return config.prList;
}

function matchesState(state: string, desiredState: string): boolean {
  if (desiredState === 'all') {
    return true;
  }
  if (desiredState[0] === '!') {
    return state !== desiredState.substring(1);
  }
  return state === desiredState;
}

export async function findPr(
  branchName: string,
  prTitle?: string | null,
  state = 'all'
): Promise<Pr> {
  logger.debug(`findPr(${branchName}, ${prTitle}, ${state})`);
  const prList = await getPrList();
  return prList.find(
    (p: { branchName: string; title: string; state: string }) =>
      p.branchName === branchName &&
      (!prTitle || p.title === prTitle) &&
      matchesState(p.state, state)
  );
}

export function getCommitMessages(): Promise<string[]> {
  return config.storage.getCommitMessages();
}

export function getVulnerabilityAlerts(): VulnerabilityAlert[] {
  return [];
}<|MERGE_RESOLUTION|>--- conflicted
+++ resolved
@@ -13,11 +13,8 @@
   Pr,
   Issue,
   VulnerabilityAlert,
-<<<<<<< HEAD
   EnsureIssueConfig,
-=======
   BranchStatusConfig,
->>>>>>> e327fa9a
 } from '../common';
 import { configFileNames } from '../../config/app-strings';
 import { logger } from '../../logger';
