import URL, { URLSearchParams } from 'url';
import is from '@sindresorhus/is';

import { api } from './gl-got-wrapper';
import * as hostRules from '../../util/host-rules';
import GitStorage, { StatusResult, CommitFilesConfig } from '../git/storage';
import {
  PlatformConfig,
  RepoParams,
  RepoConfig,
  GotResponse,
  Pr,
  Issue,
  VulnerabilityAlert,
  CreatePRConfig,
  EnsureIssueConfig,
  BranchStatusConfig,
  FindPRConfig,
  EnsureCommentConfig,
} from '../common';
import { configFileNames } from '../../config/app-strings';
import { logger } from '../../logger';
import { sanitize } from '../../util/sanitize';
import { smartTruncate } from '../utils/pr-body';
import { RenovateConfig } from '../../config';
import {
  PLATFORM_AUTHENTICATION_ERROR,
  REPOSITORY_ACCESS_FORBIDDEN,
  REPOSITORY_ARCHIVED,
  REPOSITORY_CHANGED,
  REPOSITORY_DISABLED,
  REPOSITORY_EMPTY,
  REPOSITORY_MIRRORED,
  REPOSITORY_NOT_FOUND,
} from '../../constants/error-messages';
<<<<<<< HEAD
import { PLATFORM_TYPE_GITLAB } from '../../constants/platfroms';
=======
import {
  BRANCH_STATUS_FAILED,
  BRANCH_STATUS_FAILURE,
  BRANCH_STATUS_PENDING,
  BRANCH_STATUS_SUCCESS,
} from '../../constants/branch-constants';
>>>>>>> d871b4c8

const defaultConfigFile = configFileNames[0];
let config: {
  storage: GitStorage;
  gitPrivateKey?: string;
  repository: string;
  localDir: string;
  defaultBranch: string;
  baseBranch: string;
  email: string;
  prList: any[];
  issueList: any[];
  optimizeForDisabled: boolean;
} = {} as any;

const defaults = {
  hostType: PLATFORM_TYPE_GITLAB,
  endpoint: 'https://gitlab.com/api/v4/',
};

let authorId: number;

export async function initPlatform({
  endpoint,
  token,
}: {
  token: string;
  endpoint: string;
}): Promise<PlatformConfig> {
  if (!token) {
    throw new Error('Init: You must configure a GitLab personal access token');
  }
  if (endpoint) {
    defaults.endpoint = endpoint.replace(/\/?$/, '/'); // always add a trailing slash
    api.setBaseUrl(defaults.endpoint);
  } else {
    logger.info('Using default GitLab endpoint: ' + defaults.endpoint);
  }
  let gitAuthor: string;
  try {
    const user = (await api.get(`user`, { token })).body;
    gitAuthor = `${user.name} <${user.email}>`;
    authorId = user.id;
  } catch (err) {
    logger.info(
      { err },
      'Error authenticating with GitLab. Check that your token includes "user" permissions'
    );
    throw new Error('Init: Authentication failure');
  }
  const platformConfig: PlatformConfig = {
    endpoint: defaults.endpoint,
    gitAuthor,
  };
  return platformConfig;
}

// Get all repositories that the user has access to
export async function getRepos(): Promise<string[]> {
  logger.info('Autodiscovering GitLab repositories');
  try {
    const url = `projects?membership=true&per_page=100&with_merge_requests_enabled=true`;
    const res = await api.get(url, { paginate: true });
    logger.info(`Discovered ${res.body.length} project(s)`);
    return res.body.map(
      (repo: { path_with_namespace: string }) => repo.path_with_namespace
    );
  } catch (err) {
    logger.error({ err }, `GitLab getRepos error`);
    throw err;
  }
}

function urlEscape(str: string): string {
  return str ? str.replace(/\//g, '%2F') : str;
}

export function cleanRepo(): void {
  // istanbul ignore if
  if (config.storage) {
    config.storage.cleanRepo();
  }
  // In theory most of this isn't necessary. In practice..
  config = {} as any;
}

// Initialize GitLab by getting base branch
export async function initRepo({
  repository,
  gitPrivateKey,
  localDir,
  optimizeForDisabled,
}: RepoParams): Promise<RepoConfig> {
  config = {} as any;
  config.repository = urlEscape(repository);
  config.gitPrivateKey = gitPrivateKey;
  config.localDir = localDir;
  let res: GotResponse<{
    archived: boolean;
    mirror: boolean;
    default_branch: string;
    empty_repo: boolean;
    http_url_to_repo: string;
    forked_from_project: boolean;
    repository_access_level: 'disabled' | 'private' | 'enabled';
    merge_requests_access_level: 'disabled' | 'private' | 'enabled';
  }>;
  try {
    res = await api.get(`projects/${config.repository}`);
    if (res.body.archived) {
      logger.info(
        'Repository is archived - throwing error to abort renovation'
      );
      throw new Error(REPOSITORY_ARCHIVED);
    }
    if (res.body.mirror) {
      logger.info(
        'Repository is a mirror - throwing error to abort renovation'
      );
      throw new Error(REPOSITORY_MIRRORED);
    }
    if (res.body.repository_access_level === 'disabled') {
      logger.info(
        'Repository portion of project is disabled - throwing error to abort renovation'
      );
      throw new Error(REPOSITORY_DISABLED);
    }
    if (res.body.merge_requests_access_level === 'disabled') {
      logger.info(
        'MRs are disabled for the project - throwing error to abort renovation'
      );
      throw new Error(REPOSITORY_DISABLED);
    }
    if (res.body.default_branch === null || res.body.empty_repo) {
      throw new Error(REPOSITORY_EMPTY);
    }
    if (optimizeForDisabled) {
      let renovateConfig: RenovateConfig;
      try {
        renovateConfig = JSON.parse(
          Buffer.from(
            (
              await api.get(
                `projects/${config.repository}/repository/files/${defaultConfigFile}?ref=${res.body.default_branch}`
              )
            ).body.content,
            'base64'
          ).toString()
        );
      } catch (err) {
        // Do nothing
      }
      if (renovateConfig && renovateConfig.enabled === false) {
        throw new Error(REPOSITORY_DISABLED);
      }
    }
    config.defaultBranch = res.body.default_branch;
    config.baseBranch = config.defaultBranch;
    logger.debug(`${repository} default branch = ${config.baseBranch}`);
    // Discover our user email
    config.email = (await api.get(`user`)).body.email;
    logger.debug('Bot email=' + config.email);
    delete config.prList;
    logger.debug('Enabling Git FS');
    const opts = hostRules.find({
      hostType: defaults.hostType,
      url: defaults.endpoint,
    });
    let url: string;
    if (res.body.http_url_to_repo === null) {
      logger.debug('no http_url_to_repo found. Falling back to old behaviour.');
      const { host, protocol } = URL.parse(defaults.endpoint);
      url = GitStorage.getUrl({
        protocol: protocol!.slice(0, -1) as any,
        auth: 'oauth2:' + opts.token,
        host,
        repository,
      });
    } else {
      logger.debug(`${repository} http URL = ${res.body.http_url_to_repo}`);
      const repoUrl = URL.parse(`${res.body.http_url_to_repo}`);
      repoUrl.auth = 'oauth2:' + opts.token;
      url = URL.format(repoUrl);
    }
    config.storage = new GitStorage();
    await config.storage.initRepo({
      ...config,
      url,
    });
  } catch (err) /* istanbul ignore next */ {
    logger.debug({ err }, 'Caught initRepo error');
    if (err.message.includes('HEAD is not a symbolic ref')) {
      throw new Error(REPOSITORY_EMPTY);
    }
    if ([REPOSITORY_ARCHIVED, REPOSITORY_EMPTY].includes(err.message)) {
      throw err;
    }
    if (err.statusCode === 403) {
      throw new Error(REPOSITORY_ACCESS_FORBIDDEN);
    }
    if (err.statusCode === 404) {
      throw new Error(REPOSITORY_NOT_FOUND);
    }
    if (err.message === REPOSITORY_DISABLED) {
      throw err;
    }
    logger.info({ err }, 'Unknown GitLab initRepo error');
    throw err;
  }
  const repoConfig: RepoConfig = {
    baseBranch: config.baseBranch,
    isFork: !!res.body.forked_from_project,
  };
  return repoConfig;
}

export function getRepoForceRebase(): boolean {
  return false;
}

export async function setBaseBranch(
  branchName = config.baseBranch
): Promise<void> {
  logger.debug(`Setting baseBranch to ${branchName}`);
  config.baseBranch = branchName;
  await config.storage.setBaseBranch(branchName);
}

export /* istanbul ignore next */ function setBranchPrefix(
  branchPrefix: string
): Promise<void> {
  return config.storage.setBranchPrefix(branchPrefix);
}

// Search

// Get full file list
export function getFileList(branchName = config.baseBranch): Promise<string[]> {
  return config.storage.getFileList(branchName);
}

// Returns true if branch exists, otherwise false
export function branchExists(branchName: string): Promise<boolean> {
  return config.storage.branchExists(branchName);
}

type BranchState = 'pending' | 'running' | 'success' | 'failed' | 'canceled';

interface BranchStatus {
  status: BranchState;
  name: string;
  allow_failure?: boolean;
}

async function getStatus(
  branchName: string,
  useCache = true
): Promise<BranchStatus[]> {
  const branchSha = await config.storage.getBranchCommit(branchName);
  const url = `projects/${config.repository}/repository/commits/${branchSha}/statuses`;

  return (await api.get(url, { paginate: true, useCache })).body;
}

// Returns the combined status for a branch.
export async function getBranchStatus(
  branchName: string,
  requiredStatusChecks?: string[] | null
): Promise<string> {
  logger.debug(`getBranchStatus(${branchName})`);
  if (!requiredStatusChecks) {
    // null means disable status checks, so it always succeeds
    return BRANCH_STATUS_SUCCESS;
  }
  if (Array.isArray(requiredStatusChecks) && requiredStatusChecks.length) {
    // This is Unsupported
    logger.warn({ requiredStatusChecks }, `Unsupported requiredStatusChecks`);
    return BRANCH_STATUS_FAILED;
  }

  if (!(await branchExists(branchName))) {
    throw new Error(REPOSITORY_CHANGED);
  }

  const res = await getStatus(branchName);
  logger.debug(`Got res with ${res.length} results`);
  if (res.length === 0) {
    // Return 'pending' if we have no status checks
    return BRANCH_STATUS_PENDING;
  }
  let status = BRANCH_STATUS_SUCCESS;
  // Return 'success' if all are success
  res.forEach(check => {
    // If one is failed then don't overwrite that
    if (status !== 'failure') {
      if (!check.allow_failure) {
        if (check.status === 'failed') {
          status = BRANCH_STATUS_FAILURE;
        } else if (check.status !== 'success') {
          ({ status } = check);
        }
      }
    }
  });
  return status;
}

// Pull Request

export async function createPr({
  branchName,
  prTitle: title,
  prBody: rawDescription,
  labels,
  useDefaultBranch,
  platformOptions,
}: CreatePRConfig): Promise<Pr> {
  const description = sanitize(rawDescription);
  const targetBranch = useDefaultBranch
    ? config.defaultBranch
    : config.baseBranch;
  logger.debug(`Creating Merge Request: ${title}`);
  const res = await api.post(`projects/${config.repository}/merge_requests`, {
    body: {
      source_branch: branchName,
      target_branch: targetBranch,
      remove_source_branch: true,
      title,
      description,
      labels: is.array(labels) ? labels.join(',') : null,
    },
  });
  const pr = res.body;
  pr.number = pr.iid;
  pr.branchName = branchName;
  pr.displayNumber = `Merge Request #${pr.iid}`;
  pr.isModified = false;
  // istanbul ignore if
  if (config.prList) {
    config.prList.push(pr);
  }
  if (platformOptions && platformOptions.gitLabAutomerge) {
    try {
      await api.put(
        `projects/${config.repository}/merge_requests/${pr.iid}/merge`,
        {
          body: {
            should_remove_source_branch: true,
            merge_when_pipeline_succeeds: true,
          },
        }
      );
    } catch (err) /* istanbul ignore next */ {
      logger.debug({ err }, 'Automerge on PR creation failed');
    }
  }

  return pr;
}

export async function getPr(iid: number): Promise<Pr> {
  logger.debug(`getPr(${iid})`);
  const url = `projects/${config.repository}/merge_requests/${iid}?include_diverged_commits_count=1`;
  const pr = (await api.get(url)).body;
  // Harmonize fields with GitHub
  pr.branchName = pr.source_branch;
  pr.targetBranch = pr.target_branch;
  pr.number = pr.iid;
  pr.displayNumber = `Merge Request #${pr.iid}`;
  pr.body = pr.description;
  pr.isStale = pr.diverged_commits_count > 0;
  pr.state = pr.state === 'opened' ? 'open' : pr.state;
  pr.isModified = true;
  if (pr.merge_status === 'cannot_be_merged') {
    logger.debug('pr cannot be merged');
    pr.canMerge = false;
    pr.isConflicted = true;
  } else if (pr.state === 'open') {
    const branchStatus = await getBranchStatus(pr.branchName, []);
    if (branchStatus === BRANCH_STATUS_SUCCESS) {
      pr.canMerge = true;
    }
  }
  // Check if the most recent branch commit is by us
  // If not then we don't allow it to be rebased, in case someone's changes would be lost
  const branchUrl = `projects/${
    config.repository
  }/repository/branches/${urlEscape(pr.source_branch)}`;
  try {
    const branch = (await api.get(branchUrl)).body;
    const branchCommitEmail =
      branch && branch.commit ? branch.commit.author_email : null;
    // istanbul ignore if
    if (branchCommitEmail === config.email) {
      pr.isModified = false;
    } else {
      logger.debug(
        { branchCommitEmail, configEmail: config.email, iid: pr.iid },
        'Last committer to branch does not match bot email, so PR cannot be rebased.'
      );
      pr.isModified = true;
    }
  } catch (err) {
    logger.debug({ err }, 'Error getting PR branch');
    if (pr.state === 'open' || err.statusCode !== 404) {
      logger.warn({ err }, 'Error getting PR branch');
      pr.isConflicted = true;
    }
  }
  return pr;
}

// Return a list of all modified files in a PR
export async function getPrFiles(mrNo: number): Promise<string[]> {
  logger.debug({ mrNo }, 'getPrFiles');
  if (!mrNo) {
    return [];
  }
  const files = (
    await api.get(
      `projects/${config.repository}/merge_requests/${mrNo}/changes`
    )
  ).body.changes;
  return files.map((f: { new_path: string }) => f.new_path);
}

// istanbul ignore next
async function closePr(iid: number): Promise<void> {
  await api.put(`projects/${config.repository}/merge_requests/${iid}`, {
    body: {
      state_event: 'close',
    },
  });
}

export async function updatePr(
  iid: number,
  title: string,
  description: string
): Promise<void> {
  await api.put(`projects/${config.repository}/merge_requests/${iid}`, {
    body: {
      title,
      description: sanitize(description),
    },
  });
}

export async function mergePr(iid: number): Promise<boolean> {
  try {
    await api.put(`projects/${config.repository}/merge_requests/${iid}/merge`, {
      body: {
        should_remove_source_branch: true,
      },
    });
    return true;
  } catch (err) /* istanbul ignore next */ {
    if (err.statusCode === 401) {
      logger.info('No permissions to merge PR');
      return false;
    }
    if (err.statusCode === 406) {
      logger.info('PR not acceptable for merging');
      return false;
    }
    logger.debug({ err }, 'merge PR error');
    logger.info('PR merge failed');
    return false;
  }
}

export function getPrBody(input: string): string {
  return smartTruncate(
    input
      .replace(/Pull Request/g, 'Merge Request')
      .replace(/PR/g, 'MR')
      .replace(/\]\(\.\.\/pull\//g, '](../merge_requests/'),
    1000000
  );
}

// Branch

// Returns the Pull Request for a branch. Null if not exists.
export async function getBranchPr(branchName: string): Promise<Pr> {
  logger.debug(`getBranchPr(${branchName})`);
  // istanbul ignore if
  if (!(await branchExists(branchName))) {
    return null;
  }
  const query = new URLSearchParams({
    per_page: '100',
    state: 'opened',
    source_branch: branchName,
  }).toString();
  const urlString = `projects/${config.repository}/merge_requests?${query}`;
  const res = await api.get(urlString, { paginate: true });
  logger.debug(`Got res with ${res.body.length} results`);
  let pr: any = null;
  res.body.forEach((result: { source_branch: string }) => {
    if (result.source_branch === branchName) {
      pr = result;
    }
  });
  if (!pr) {
    return null;
  }
  return getPr(pr.iid);
}

export function getAllRenovateBranches(
  branchPrefix: string
): Promise<string[]> {
  return config.storage.getAllRenovateBranches(branchPrefix);
}

export function isBranchStale(branchName: string): Promise<boolean> {
  return config.storage.isBranchStale(branchName);
}

export function commitFilesToBranch({
  branchName,
  files,
  message,
  parentBranch = config.baseBranch,
}: CommitFilesConfig): Promise<void> {
  return config.storage.commitFilesToBranch({
    branchName,
    files,
    message,
    parentBranch,
  });
}

export function getFile(
  filePath: string,
  branchName?: string
): Promise<string> {
  return config.storage.getFile(filePath, branchName);
}

export async function deleteBranch(
  branchName: string,
  shouldClosePr = false
): Promise<void> {
  if (shouldClosePr) {
    logger.debug('Closing PR');
    const pr = await getBranchPr(branchName);
    // istanbul ignore if
    if (pr) {
      await closePr(pr.number);
    }
  }
  return config.storage.deleteBranch(branchName);
}

export function mergeBranch(branchName: string): Promise<void> {
  return config.storage.mergeBranch(branchName);
}

export function getBranchLastCommitTime(branchName: string): Promise<Date> {
  return config.storage.getBranchLastCommitTime(branchName);
}

// istanbul ignore next
export function getRepoStatus(): Promise<StatusResult> {
  return config.storage.getRepoStatus();
}

export async function getBranchStatusCheck(
  branchName: string,
  context: string
): Promise<string | null> {
  // cache-bust in case we have rebased
  const res = await getStatus(branchName, false);
  logger.debug(`Got res with ${res.length} results`);
  for (const check of res) {
    if (check.name === context) {
      return check.status;
    }
  }
  return null;
}

export async function setBranchStatus({
  branchName,
  context,
  description,
  state,
  url: targetUrl,
}: BranchStatusConfig): Promise<void> {
  // First, get the branch commit SHA
  const branchSha = await config.storage.getBranchCommit(branchName);
  // Now, check the statuses for that commit
  const url = `projects/${config.repository}/statuses/${branchSha}`;
  const options: any = {
    state: state.replace('failure', 'failed'), // GitLab uses 'failed', not 'failure'
    description,
    context,
  };
  if (targetUrl) {
    options.target_url = targetUrl;
  }
  try {
    await api.post(url, { body: options });

    // update status cache
    await getStatus(branchName, false);
  } catch (err) /* istanbul ignore next */ {
    if (
      err.body &&
      err.body.message &&
      err.body.message.startsWith(
        'Cannot transition status via :enqueue from :pending'
      )
    ) {
      // https://gitlab.com/gitlab-org/gitlab-foss/issues/25807
      logger.info('Ignoring status transition error');
    } else {
      logger.debug({ err });
      logger.warn('Failed to set branch status');
    }
  }
}

// Issue

export async function getIssueList(): Promise<any[]> {
  if (!config.issueList) {
    const res = await api.get(
      `projects/${config.repository}/issues?state=opened`,
      {
        useCache: false,
      }
    );
    // istanbul ignore if
    if (!is.array(res.body)) {
      logger.warn({ responseBody: res.body }, 'Could not retrieve issue list');
      return [];
    }
    config.issueList = res.body.map((i: { iid: number; title: string }) => ({
      iid: i.iid,
      title: i.title,
    }));
  }
  return config.issueList;
}

export async function findIssue(title: string): Promise<Issue | null> {
  logger.debug(`findIssue(${title})`);
  try {
    const issueList = await getIssueList();
    const issue = issueList.find((i: { title: string }) => i.title === title);
    if (!issue) {
      return null;
    }
    const issueBody = (
      await api.get(`projects/${config.repository}/issues/${issue.iid}`)
    ).body.description;
    return {
      number: issue.iid,
      body: issueBody,
    };
  } catch (err) /* istanbul ignore next */ {
    logger.warn('Error finding issue');
    return null;
  }
}

export async function ensureIssue({
  title,
  body,
}: EnsureIssueConfig): Promise<'updated' | 'created' | null> {
  logger.debug(`ensureIssue()`);
  const description = getPrBody(sanitize(body));
  try {
    const issueList = await getIssueList();
    const issue = issueList.find((i: { title: string }) => i.title === title);
    if (issue) {
      const existingDescription = (
        await api.get(`projects/${config.repository}/issues/${issue.iid}`)
      ).body.description;
      if (existingDescription !== description) {
        logger.debug('Updating issue body');
        await api.put(`projects/${config.repository}/issues/${issue.iid}`, {
          body: { description },
        });
        return 'updated';
      }
    } else {
      await api.post(`projects/${config.repository}/issues`, {
        body: {
          title,
          description,
        },
      });
      // delete issueList so that it will be refetched as necessary
      delete config.issueList;
      return 'created';
    }
  } catch (err) /* istanbul ignore next */ {
    if (err.message.startsWith('Issues are disabled for this repo')) {
      logger.info(`Could not create issue: ${err.message}`);
    } else {
      logger.warn({ err }, 'Could not ensure issue');
    }
  }
  return null;
}

export async function ensureIssueClosing(title: string): Promise<void> {
  logger.debug(`ensureIssueClosing()`);
  const issueList = await getIssueList();
  for (const issue of issueList) {
    if (issue.title === title) {
      logger.info({ issue }, 'Closing issue');
      await api.put(`projects/${config.repository}/issues/${issue.iid}`, {
        body: { state_event: 'close' },
      });
    }
  }
}

export async function addAssignees(
  iid: number,
  assignees: string[]
): Promise<void> {
  logger.debug(`Adding assignees ${assignees} to #${iid}`);
  try {
    let assigneeId = (await api.get(`users?username=${assignees[0]}`)).body[0]
      .id;
    let url = `projects/${config.repository}/merge_requests/${iid}?assignee_id=${assigneeId}`;
    await api.put(url);
    try {
      if (assignees.length > 1) {
        url = `projects/${config.repository}/merge_requests/${iid}?assignee_ids[]=${assigneeId}`;
        for (let i = 1; i < assignees.length; i += 1) {
          assigneeId = (await api.get(`users?username=${assignees[i]}`)).body[0]
            .id;
          url += `&assignee_ids[]=${assigneeId}`;
        }
        await api.put(url);
      }
    } catch (error) {
      logger.error({ iid, assignees }, 'Failed to add multiple assignees');
    }
  } catch (err) {
    logger.error({ iid, assignees }, 'Failed to add assignees');
  }
}

export function addReviewers(iid: number, reviewers: string[]): void {
  logger.debug(`addReviewers('${iid}, '${reviewers})`);
  logger.warn('Unimplemented in GitLab: approvals');
}

export async function deleteLabel(
  issueNo: number,
  label: string
): Promise<void> {
  logger.debug(`Deleting label ${label} from #${issueNo}`);
  try {
    const pr = await getPr(issueNo);
    const labels = (pr.labels || []).filter((l: string) => l !== label).join();
    await api.put(`projects/${config.repository}/merge_requests/${issueNo}`, {
      body: { labels },
    });
  } catch (err) /* istanbul ignore next */ {
    logger.warn({ err, issueNo, label }, 'Failed to delete label');
  }
}

async function getComments(issueNo: number): Promise<any[]> {
  // GET projects/:owner/:repo/merge_requests/:number/notes
  logger.debug(`Getting comments for #${issueNo}`);
  const url = `projects/${config.repository}/merge_requests/${issueNo}/notes`;
  const comments = (await api.get(url, { paginate: true })).body;
  logger.debug(`Found ${comments.length} comments`);
  return comments;
}

async function addComment(issueNo: number, body: string): Promise<void> {
  // POST projects/:owner/:repo/merge_requests/:number/notes
  await api.post(
    `projects/${config.repository}/merge_requests/${issueNo}/notes`,
    {
      body: { body },
    }
  );
}

async function editComment(
  issueNo: number,
  commentId: number,
  body: string
): Promise<void> {
  // PUT projects/:owner/:repo/merge_requests/:number/notes/:id
  await api.put(
    `projects/${config.repository}/merge_requests/${issueNo}/notes/${commentId}`,
    {
      body: { body },
    }
  );
}

async function deleteComment(
  issueNo: number,
  commentId: number
): Promise<void> {
  // DELETE projects/:owner/:repo/merge_requests/:number/notes/:id
  await api.delete(
    `projects/${config.repository}/merge_requests/${issueNo}/notes/${commentId}`
  );
}

export async function ensureComment({
  number,
  topic,
  content,
}: EnsureCommentConfig): Promise<void> {
  const sanitizedContent = sanitize(content);
  const massagedTopic = topic
    ? topic.replace(/Pull Request/g, 'Merge Request').replace(/PR/g, 'MR')
    : topic;
  const comments = await getComments(number);
  let body: string;
  let commentId;
  let commentNeedsUpdating;
  if (topic) {
    logger.debug(`Ensuring comment "${massagedTopic}" in #${number}`);
    body = `### ${topic}\n\n${sanitizedContent}`;
    body = body.replace(/Pull Request/g, 'Merge Request').replace(/PR/g, 'MR');
    comments.forEach((comment: { body: string; id: number }) => {
      if (comment.body.startsWith(`### ${massagedTopic}\n\n`)) {
        commentId = comment.id;
        commentNeedsUpdating = comment.body !== body;
      }
    });
  } else {
    logger.debug(`Ensuring content-only comment in #${number}`);
    body = `${sanitizedContent}`;
    comments.forEach((comment: { body: string; id: number }) => {
      if (comment.body === body) {
        commentId = comment.id;
        commentNeedsUpdating = false;
      }
    });
  }
  if (!commentId) {
    await addComment(number, body);
    logger.info(
      { repository: config.repository, issueNo: number },
      'Added comment'
    );
  } else if (commentNeedsUpdating) {
    await editComment(number, commentId, body);
    logger.info(
      { repository: config.repository, issueNo: number },
      'Updated comment'
    );
  } else {
    logger.debug('Comment is already update-to-date');
  }
}

export async function ensureCommentRemoval(
  issueNo: number,
  topic: string
): Promise<void> {
  logger.debug(`Ensuring comment "${topic}" in #${issueNo} is removed`);
  const comments = await getComments(issueNo);
  let commentId;
  comments.forEach((comment: { body: string; id: number }) => {
    if (comment.body.startsWith(`### ${topic}\n\n`)) {
      commentId = comment.id;
    }
  });
  if (commentId) {
    await deleteComment(issueNo, commentId);
  }
}

const mapPullRequests = (pr: {
  iid: number;
  source_branch: string;
  title: string;
  state: string;
  created_at: string;
}): Pr => ({
  number: pr.iid,
  branchName: pr.source_branch,
  title: pr.title,
  state: pr.state === 'opened' ? 'open' : pr.state,
  createdAt: pr.created_at,
});

async function fetchPrList(): Promise<Pr[]> {
  const query = new URLSearchParams({
    per_page: '100',
    author_id: `${authorId}`,
  }).toString();
  const urlString = `projects/${config.repository}/merge_requests?${query}`;
  try {
    const res = await api.get(urlString, { paginate: true });
    return res.body.map(mapPullRequests);
  } catch (err) /* istanbul ignore next */ {
    logger.debug({ err }, 'Error fetching PR list');
    if (err.statusCode === 403) {
      throw new Error(PLATFORM_AUTHENTICATION_ERROR);
    }
    throw err;
  }
}

export async function getPrList(): Promise<Pr[]> {
  if (!config.prList) {
    config.prList = await fetchPrList();
  }
  return config.prList;
}

function matchesState(state: string, desiredState: string): boolean {
  if (desiredState === 'all') {
    return true;
  }
  if (desiredState[0] === '!') {
    return state !== desiredState.substring(1);
  }
  return state === desiredState;
}

export async function findPr({
  branchName,
  prTitle,
  state = 'all',
}: FindPRConfig): Promise<Pr> {
  logger.debug(`findPr(${branchName}, ${prTitle}, ${state})`);
  const prList = await getPrList();
  return prList.find(
    (p: { branchName: string; title: string; state: string }) =>
      p.branchName === branchName &&
      (!prTitle || p.title === prTitle) &&
      matchesState(p.state, state)
  );
}

export function getCommitMessages(): Promise<string[]> {
  return config.storage.getCommitMessages();
}

export function getVulnerabilityAlerts(): VulnerabilityAlert[] {
  return [];
}<|MERGE_RESOLUTION|>--- conflicted
+++ resolved
@@ -33,16 +33,13 @@
   REPOSITORY_MIRRORED,
   REPOSITORY_NOT_FOUND,
 } from '../../constants/error-messages';
-<<<<<<< HEAD
 import { PLATFORM_TYPE_GITLAB } from '../../constants/platfroms';
-=======
 import {
   BRANCH_STATUS_FAILED,
   BRANCH_STATUS_FAILURE,
   BRANCH_STATUS_PENDING,
   BRANCH_STATUS_SUCCESS,
 } from '../../constants/branch-constants';
->>>>>>> d871b4c8
 
 const defaultConfigFile = configFileNames[0];
 let config: {
