--- conflicted
+++ resolved
@@ -89,9 +89,6 @@
   config = {};
   get.reset();
   config.repository = urlEscape(repository);
-<<<<<<< HEAD
-  config.gitAuthor = gitAuthor;
-=======
   if (gitAuthor) {
     try {
       config.gitAuthor = addrs.parseOneAddress(gitAuthor);
@@ -103,7 +100,6 @@
       throw new Error('Invalid gitAuthor');
     }
   }
->>>>>>> 57249e10
   try {
     const res = await get(`projects/${config.repository}`);
     config.defaultBranch = res.body.default_branch;
@@ -721,7 +717,6 @@
   logger.debug(
     `commitFilesToBranch('${branchName}', files, message, '${parentBranch})'`
   );
-  const { gitAuthor } = config;
   const opts = {
     body: {
       branch: branchName,
