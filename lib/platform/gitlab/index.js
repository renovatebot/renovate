--- conflicted
+++ resolved
@@ -500,13 +500,7 @@
 async function getComments(issueNo) {
   // GET projects/:owner/:repo/merge_requests/:number/notes
   logger.debug(`Getting comments for #${issueNo}`);
-<<<<<<< HEAD
-  const url = `projects/${
-    config.repository
-  }/merge_requests/${issueNo}/notes`;
-=======
   const url = `projects/${config.repository}/merge_requests/${issueNo}/notes`;
->>>>>>> eec196b8
   const comments = (await get(url, { paginate: true })).body;
   logger.debug(`Found ${comments.length} comments`);
   return comments;
@@ -537,13 +531,7 @@
 async function deleteComment(issueNo, commentId) {
   // DELETE projects/:owner/:repo/merge_requests/:number/notes/:id
   await get.delete(
-<<<<<<< HEAD
-    `projects/${
-      config.repository
-    }/merge_requests/${issueNo}/notes/${commentId}`
-=======
     `projects/${config.repository}/merge_requests/${issueNo}/notes/${commentId}`
->>>>>>> eec196b8
   );
 }
 
