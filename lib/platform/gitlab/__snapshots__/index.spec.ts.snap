// Jest Snapshot v1, https://goo.gl/fbAQLP

exports[`platform/gitlab/index addAssignees(issueNo, assignees) should add the given assignees to the issue 1`] = `
Array [
  Object {
    "headers": Object {
      "accept": "application/json",
      "accept-encoding": "gzip, deflate, br",
      "authorization": "Bearer abc123",
      "host": "gitlab.com",
      "user-agent": "RenovateBot/0.0.0-semantic-release (https://github.com/renovatebot/renovate)",
    },
    "method": "GET",
    "url": "https://gitlab.com/api/v4/users?username=someuser",
  },
  Object {
    "headers": Object {
      "accept": "application/json",
      "accept-encoding": "gzip, deflate, br",
      "authorization": "Bearer abc123",
      "host": "gitlab.com",
      "user-agent": "RenovateBot/0.0.0-semantic-release (https://github.com/renovatebot/renovate)",
    },
    "method": "PUT",
    "url": "https://gitlab.com/api/v4/projects/undefined/merge_requests/42?assignee_id=123",
  },
]
`;

exports[`platform/gitlab/index addAssignees(issueNo, assignees) should add the given assignees to the issue if supported 1`] = `
Array [
  Object {
    "headers": Object {
      "accept": "application/json",
      "accept-encoding": "gzip, deflate, br",
      "authorization": "Bearer abc123",
      "host": "gitlab.com",
      "user-agent": "RenovateBot/0.0.0-semantic-release (https://github.com/renovatebot/renovate)",
    },
    "method": "GET",
    "url": "https://gitlab.com/api/v4/users?username=someuser",
  },
  Object {
    "headers": Object {
      "accept": "application/json",
      "accept-encoding": "gzip, deflate, br",
      "authorization": "Bearer abc123",
      "host": "gitlab.com",
      "user-agent": "RenovateBot/0.0.0-semantic-release (https://github.com/renovatebot/renovate)",
    },
    "method": "PUT",
    "url": "https://gitlab.com/api/v4/projects/undefined/merge_requests/42?assignee_id=123",
  },
  Object {
    "headers": Object {
      "accept": "application/json",
      "accept-encoding": "gzip, deflate, br",
      "authorization": "Bearer abc123",
      "host": "gitlab.com",
      "user-agent": "RenovateBot/0.0.0-semantic-release (https://github.com/renovatebot/renovate)",
    },
    "method": "GET",
    "url": "https://gitlab.com/api/v4/users?username=someotheruser",
  },
  Object {
    "headers": Object {
      "accept": "application/json",
      "accept-encoding": "gzip, deflate, br",
      "authorization": "Bearer abc123",
      "host": "gitlab.com",
      "user-agent": "RenovateBot/0.0.0-semantic-release (https://github.com/renovatebot/renovate)",
    },
    "method": "PUT",
    "url": "https://gitlab.com/api/v4/projects/undefined/merge_requests/42?assignee_ids[]=123&assignee_ids[]=124",
  },
]
`;

exports[`platform/gitlab/index addAssignees(issueNo, assignees) should swallow error 1`] = `
Array [
  Object {
    "headers": Object {
      "accept": "application/json",
      "accept-encoding": "gzip, deflate, br",
      "authorization": "Bearer abc123",
      "host": "gitlab.com",
      "user-agent": "RenovateBot/0.0.0-semantic-release (https://github.com/renovatebot/renovate)",
    },
    "method": "GET",
    "url": "https://gitlab.com/api/v4/users?username=someuser",
  },
]
`;

exports[`platform/gitlab/index addAssignees(issueNo, assignees) should warn if more than one assignee 1`] = `
Array [
  Object {
    "headers": Object {
      "accept": "application/json",
      "accept-encoding": "gzip, deflate, br",
      "authorization": "Bearer abc123",
      "host": "gitlab.com",
      "user-agent": "RenovateBot/0.0.0-semantic-release (https://github.com/renovatebot/renovate)",
    },
    "method": "GET",
    "url": "https://gitlab.com/api/v4/users?username=someuser",
  },
  Object {
    "headers": Object {
      "accept": "application/json",
      "accept-encoding": "gzip, deflate, br",
      "authorization": "Bearer abc123",
      "host": "gitlab.com",
      "user-agent": "RenovateBot/0.0.0-semantic-release (https://github.com/renovatebot/renovate)",
    },
    "method": "PUT",
    "url": "https://gitlab.com/api/v4/projects/undefined/merge_requests/42?assignee_id=123",
  },
  Object {
    "headers": Object {
      "accept": "application/json",
      "accept-encoding": "gzip, deflate, br",
      "authorization": "Bearer abc123",
      "host": "gitlab.com",
      "user-agent": "RenovateBot/0.0.0-semantic-release (https://github.com/renovatebot/renovate)",
    },
    "method": "GET",
    "url": "https://gitlab.com/api/v4/users?username=someotheruser",
  },
  Object {
    "headers": Object {
      "accept": "application/json",
      "accept-encoding": "gzip, deflate, br",
      "authorization": "Bearer abc123",
      "host": "gitlab.com",
      "user-agent": "RenovateBot/0.0.0-semantic-release (https://github.com/renovatebot/renovate)",
    },
    "method": "PUT",
    "url": "https://gitlab.com/api/v4/projects/undefined/merge_requests/42?assignee_ids[]=123&assignee_ids[]=124",
  },
]
`;

exports[`platform/gitlab/index createPr(branchName, title, body) auto-accepts the MR when requested 1`] = `
Array [
  Object {
    "headers": Object {
      "accept": "application/json",
      "accept-encoding": "gzip, deflate, br",
      "authorization": "Bearer some-token",
      "host": "gitlab.com",
      "user-agent": "RenovateBot/0.0.0-semantic-release (https://github.com/renovatebot/renovate)",
    },
    "method": "GET",
    "url": "https://gitlab.com/api/v4/user",
  },
  Object {
    "headers": Object {
      "accept": "application/json",
      "accept-encoding": "gzip, deflate, br",
      "authorization": "Bearer some-token",
      "host": "gitlab.com",
      "user-agent": "RenovateBot/0.0.0-semantic-release (https://github.com/renovatebot/renovate)",
    },
    "method": "GET",
    "url": "https://gitlab.com/api/v4/version",
  },
  Object {
    "body": Object {
      "description": "the-body",
      "labels": "",
      "remove_source_branch": true,
      "source_branch": "some-branch",
      "target_branch": "master",
      "title": "some-title",
    },
    "headers": Object {
      "accept": "application/json",
      "accept-encoding": "gzip, deflate, br",
      "authorization": "Bearer abc123",
      "content-length": "142",
      "content-type": "application/json",
      "host": "gitlab.com",
      "user-agent": "RenovateBot/0.0.0-semantic-release (https://github.com/renovatebot/renovate)",
    },
    "method": "POST",
    "url": "https://gitlab.com/api/v4/projects/undefined/merge_requests",
  },
  Object {
    "headers": Object {
      "accept": "application/json",
      "accept-encoding": "gzip, deflate, br",
      "authorization": "Bearer abc123",
      "host": "gitlab.com",
      "user-agent": "RenovateBot/0.0.0-semantic-release (https://github.com/renovatebot/renovate)",
    },
    "method": "GET",
    "url": "https://gitlab.com/api/v4/projects/undefined/merge_requests/12345",
  },
  Object {
    "headers": Object {
      "accept": "application/json",
      "accept-encoding": "gzip, deflate, br",
      "authorization": "Bearer abc123",
      "host": "gitlab.com",
      "user-agent": "RenovateBot/0.0.0-semantic-release (https://github.com/renovatebot/renovate)",
    },
    "method": "GET",
    "url": "https://gitlab.com/api/v4/projects/undefined/merge_requests/12345",
  },
  Object {
    "body": Object {
      "merge_when_pipeline_succeeds": true,
      "should_remove_source_branch": true,
    },
    "headers": Object {
      "accept": "application/json",
      "accept-encoding": "gzip, deflate, br",
      "authorization": "Bearer abc123",
      "content-length": "72",
      "content-type": "application/json",
      "host": "gitlab.com",
      "user-agent": "RenovateBot/0.0.0-semantic-release (https://github.com/renovatebot/renovate)",
    },
    "method": "PUT",
    "url": "https://gitlab.com/api/v4/projects/undefined/merge_requests/12345/merge",
  },
]
`;

exports[`platform/gitlab/index createPr(branchName, title, body) returns the PR 1`] = `
Object {
  "displayNumber": "Merge Request #12345",
  "id": 1,
  "iid": 12345,
  "number": 12345,
  "sourceBranch": "some-branch",
  "title": "some title",
}
`;

exports[`platform/gitlab/index createPr(branchName, title, body) returns the PR 2`] = `
Array [
  Object {
    "headers": Object {
      "accept": "application/json",
      "accept-encoding": "gzip, deflate, br",
      "authorization": "Bearer some-token",
      "host": "gitlab.com",
      "user-agent": "RenovateBot/0.0.0-semantic-release (https://github.com/renovatebot/renovate)",
    },
    "method": "GET",
    "url": "https://gitlab.com/api/v4/user",
  },
  Object {
    "headers": Object {
      "accept": "application/json",
      "accept-encoding": "gzip, deflate, br",
      "authorization": "Bearer some-token",
      "host": "gitlab.com",
      "user-agent": "RenovateBot/0.0.0-semantic-release (https://github.com/renovatebot/renovate)",
    },
    "method": "GET",
    "url": "https://gitlab.com/api/v4/version",
  },
  Object {
    "body": Object {
      "description": "the-body",
      "labels": null,
      "remove_source_branch": true,
      "source_branch": "some-branch",
      "target_branch": "master",
      "title": "some-title",
    },
    "headers": Object {
      "accept": "application/json",
      "accept-encoding": "gzip, deflate, br",
      "authorization": "Bearer abc123",
      "content-length": "144",
      "content-type": "application/json",
      "host": "gitlab.com",
      "user-agent": "RenovateBot/0.0.0-semantic-release (https://github.com/renovatebot/renovate)",
    },
    "method": "POST",
    "url": "https://gitlab.com/api/v4/projects/undefined/merge_requests",
  },
]
`;

exports[`platform/gitlab/index createPr(branchName, title, body) supports draftPR on < 13.2 1`] = `
Object {
  "displayNumber": "Merge Request #12345",
  "id": 1,
  "iid": 12345,
  "isDraft": true,
  "number": 12345,
  "sourceBranch": "some-branch",
  "title": "some title",
}
`;

exports[`platform/gitlab/index createPr(branchName, title, body) supports draftPR on < 13.2 2`] = `
Array [
  Object {
    "headers": Object {
      "accept": "application/json",
      "accept-encoding": "gzip, deflate, br",
      "authorization": "Bearer some-token",
      "host": "gitlab.com",
      "user-agent": "RenovateBot/0.0.0-semantic-release (https://github.com/renovatebot/renovate)",
    },
    "method": "GET",
    "url": "https://gitlab.com/api/v4/user",
  },
  Object {
    "headers": Object {
      "accept": "application/json",
      "accept-encoding": "gzip, deflate, br",
      "authorization": "Bearer some-token",
      "host": "gitlab.com",
      "user-agent": "RenovateBot/0.0.0-semantic-release (https://github.com/renovatebot/renovate)",
    },
    "method": "GET",
    "url": "https://gitlab.com/api/v4/version",
  },
  Object {
    "body": Object {
      "description": "the-body",
      "labels": null,
      "remove_source_branch": true,
      "source_branch": "some-branch",
      "target_branch": "master",
      "title": "WIP: some-title",
    },
    "headers": Object {
      "accept": "application/json",
      "accept-encoding": "gzip, deflate, br",
      "authorization": "Bearer abc123",
      "content-length": "149",
      "content-type": "application/json",
      "host": "gitlab.com",
      "user-agent": "RenovateBot/0.0.0-semantic-release (https://github.com/renovatebot/renovate)",
    },
    "method": "POST",
    "url": "https://gitlab.com/api/v4/projects/undefined/merge_requests",
  },
]
`;

exports[`platform/gitlab/index createPr(branchName, title, body) supports draftPR on >= 13.2 1`] = `
Object {
  "displayNumber": "Merge Request #12345",
  "id": 1,
  "iid": 12345,
  "isDraft": true,
  "number": 12345,
  "sourceBranch": "some-branch",
  "title": "some title",
}
`;

exports[`platform/gitlab/index createPr(branchName, title, body) supports draftPR on >= 13.2 2`] = `
Array [
  Object {
    "headers": Object {
      "accept": "application/json",
      "accept-encoding": "gzip, deflate, br",
      "authorization": "Bearer some-token",
      "host": "gitlab.com",
      "user-agent": "RenovateBot/0.0.0-semantic-release (https://github.com/renovatebot/renovate)",
    },
    "method": "GET",
    "url": "https://gitlab.com/api/v4/user",
  },
  Object {
    "headers": Object {
      "accept": "application/json",
      "accept-encoding": "gzip, deflate, br",
      "authorization": "Bearer some-token",
      "host": "gitlab.com",
      "user-agent": "RenovateBot/0.0.0-semantic-release (https://github.com/renovatebot/renovate)",
    },
    "method": "GET",
    "url": "https://gitlab.com/api/v4/version",
  },
  Object {
    "body": Object {
      "description": "the-body",
      "labels": null,
      "remove_source_branch": true,
      "source_branch": "some-branch",
      "target_branch": "master",
      "title": "Draft: some-title",
    },
    "headers": Object {
      "accept": "application/json",
      "accept-encoding": "gzip, deflate, br",
      "authorization": "Bearer abc123",
      "content-length": "151",
      "content-type": "application/json",
      "host": "gitlab.com",
      "user-agent": "RenovateBot/0.0.0-semantic-release (https://github.com/renovatebot/renovate)",
    },
    "method": "POST",
    "url": "https://gitlab.com/api/v4/projects/undefined/merge_requests",
  },
]
`;

exports[`platform/gitlab/index createPr(branchName, title, body) uses default branch 1`] = `
Object {
  "displayNumber": "Merge Request #12345",
  "id": 1,
  "iid": 12345,
  "number": 12345,
  "sourceBranch": "some-branch",
  "title": "some title",
}
`;

exports[`platform/gitlab/index createPr(branchName, title, body) uses default branch 2`] = `
Array [
  Object {
    "headers": Object {
      "accept": "application/json",
      "accept-encoding": "gzip, deflate, br",
      "authorization": "Bearer some-token",
      "host": "gitlab.com",
      "user-agent": "RenovateBot/0.0.0-semantic-release (https://github.com/renovatebot/renovate)",
    },
    "method": "GET",
    "url": "https://gitlab.com/api/v4/user",
  },
  Object {
    "headers": Object {
      "accept": "application/json",
      "accept-encoding": "gzip, deflate, br",
      "authorization": "Bearer some-token",
      "host": "gitlab.com",
      "user-agent": "RenovateBot/0.0.0-semantic-release (https://github.com/renovatebot/renovate)",
    },
    "method": "GET",
    "url": "https://gitlab.com/api/v4/version",
  },
  Object {
    "body": Object {
      "description": "the-body",
      "labels": "",
      "remove_source_branch": true,
      "source_branch": "some-branch",
      "target_branch": "master",
      "title": "some-title",
    },
    "headers": Object {
      "accept": "application/json",
      "accept-encoding": "gzip, deflate, br",
      "authorization": "Bearer abc123",
      "content-length": "142",
      "content-type": "application/json",
      "host": "gitlab.com",
      "user-agent": "RenovateBot/0.0.0-semantic-release (https://github.com/renovatebot/renovate)",
    },
    "method": "POST",
    "url": "https://gitlab.com/api/v4/projects/undefined/merge_requests",
  },
]
`;

exports[`platform/gitlab/index deleteLabel(issueNo, label) should delete the label 1`] = `
Array [
  Object {
    "headers": Object {
      "accept": "application/json",
      "accept-encoding": "gzip, deflate, br",
      "authorization": "Bearer abc123",
      "host": "gitlab.com",
      "user-agent": "RenovateBot/0.0.0-semantic-release (https://github.com/renovatebot/renovate)",
    },
    "method": "GET",
    "url": "https://gitlab.com/api/v4/projects/undefined/merge_requests/42?include_diverged_commits_count=1",
  },
  Object {
    "body": Object {
      "labels": "foo,renovate",
    },
    "headers": Object {
      "accept": "application/json",
      "accept-encoding": "gzip, deflate, br",
      "authorization": "Bearer abc123",
      "content-length": "25",
      "content-type": "application/json",
      "host": "gitlab.com",
      "user-agent": "RenovateBot/0.0.0-semantic-release (https://github.com/renovatebot/renovate)",
    },
    "method": "PUT",
    "url": "https://gitlab.com/api/v4/projects/undefined/merge_requests/42",
  },
]
`;

exports[`platform/gitlab/index ensureComment add comment if not found 1`] = `
Array [
  Object {
    "headers": Object {
      "accept": "application/json",
      "accept-encoding": "gzip, deflate, br",
      "authorization": "Bearer abc123",
      "host": "gitlab.com",
      "user-agent": "RenovateBot/0.0.0-semantic-release (https://github.com/renovatebot/renovate)",
    },
    "method": "GET",
    "url": "https://gitlab.com/api/v4/projects/some%2Frepo",
  },
  Object {
    "headers": Object {
      "accept": "application/json",
      "accept-encoding": "gzip, deflate, br",
      "authorization": "Bearer abc123",
      "host": "gitlab.com",
      "user-agent": "RenovateBot/0.0.0-semantic-release (https://github.com/renovatebot/renovate)",
    },
    "method": "GET",
    "url": "https://gitlab.com/api/v4/projects/some%2Frepo/merge_requests/42/notes",
  },
  Object {
    "body": Object {
      "body": "### some-subject

some
content",
    },
    "headers": Object {
      "accept": "application/json",
      "accept-encoding": "gzip, deflate, br",
      "authorization": "Bearer abc123",
      "content-length": "44",
      "content-type": "application/json",
      "host": "gitlab.com",
      "user-agent": "RenovateBot/0.0.0-semantic-release (https://github.com/renovatebot/renovate)",
    },
    "method": "POST",
    "url": "https://gitlab.com/api/v4/projects/some%2Frepo/merge_requests/42/notes",
  },
]
`;

exports[`platform/gitlab/index ensureComment add updates comment if necessary 1`] = `
Array [
  Object {
    "headers": Object {
      "accept": "application/json",
      "accept-encoding": "gzip, deflate, br",
      "authorization": "Bearer abc123",
      "host": "gitlab.com",
      "user-agent": "RenovateBot/0.0.0-semantic-release (https://github.com/renovatebot/renovate)",
    },
    "method": "GET",
    "url": "https://gitlab.com/api/v4/projects/some%2Frepo",
  },
  Object {
    "headers": Object {
      "accept": "application/json",
      "accept-encoding": "gzip, deflate, br",
      "authorization": "Bearer abc123",
      "host": "gitlab.com",
      "user-agent": "RenovateBot/0.0.0-semantic-release (https://github.com/renovatebot/renovate)",
    },
    "method": "GET",
    "url": "https://gitlab.com/api/v4/projects/some%2Frepo/merge_requests/42/notes",
  },
  Object {
    "body": Object {
      "body": "### some-subject

some
content",
    },
    "headers": Object {
      "accept": "application/json",
      "accept-encoding": "gzip, deflate, br",
      "authorization": "Bearer abc123",
      "content-length": "44",
      "content-type": "application/json",
      "host": "gitlab.com",
      "user-agent": "RenovateBot/0.0.0-semantic-release (https://github.com/renovatebot/renovate)",
    },
    "method": "PUT",
    "url": "https://gitlab.com/api/v4/projects/some%2Frepo/merge_requests/42/notes/1234",
  },
]
`;

exports[`platform/gitlab/index ensureComment handles comment with no description 1`] = `
Array [
  Object {
    "headers": Object {
      "accept": "application/json",
      "accept-encoding": "gzip, deflate, br",
      "authorization": "Bearer abc123",
      "host": "gitlab.com",
      "user-agent": "RenovateBot/0.0.0-semantic-release (https://github.com/renovatebot/renovate)",
    },
    "method": "GET",
    "url": "https://gitlab.com/api/v4/projects/some%2Frepo",
  },
  Object {
    "headers": Object {
      "accept": "application/json",
      "accept-encoding": "gzip, deflate, br",
      "authorization": "Bearer abc123",
      "host": "gitlab.com",
      "user-agent": "RenovateBot/0.0.0-semantic-release (https://github.com/renovatebot/renovate)",
    },
    "method": "GET",
    "url": "https://gitlab.com/api/v4/projects/some%2Frepo/merge_requests/42/notes",
  },
]
`;

exports[`platform/gitlab/index ensureComment skips comment 1`] = `
Array [
  Object {
    "headers": Object {
      "accept": "application/json",
      "accept-encoding": "gzip, deflate, br",
      "authorization": "Bearer abc123",
      "host": "gitlab.com",
      "user-agent": "RenovateBot/0.0.0-semantic-release (https://github.com/renovatebot/renovate)",
    },
    "method": "GET",
    "url": "https://gitlab.com/api/v4/projects/some%2Frepo",
  },
  Object {
    "headers": Object {
      "accept": "application/json",
      "accept-encoding": "gzip, deflate, br",
      "authorization": "Bearer abc123",
      "host": "gitlab.com",
      "user-agent": "RenovateBot/0.0.0-semantic-release (https://github.com/renovatebot/renovate)",
    },
    "method": "GET",
    "url": "https://gitlab.com/api/v4/projects/some%2Frepo/merge_requests/42/notes",
  },
]
`;

exports[`platform/gitlab/index ensureCommentRemoval deletes comment by content if found 1`] = `
Array [
  Object {
    "headers": Object {
      "accept": "application/json",
      "accept-encoding": "gzip, deflate, br",
      "authorization": "Bearer abc123",
      "host": "gitlab.com",
      "user-agent": "RenovateBot/0.0.0-semantic-release (https://github.com/renovatebot/renovate)",
    },
    "method": "GET",
    "url": "https://gitlab.com/api/v4/projects/some%2Frepo",
  },
  Object {
    "headers": Object {
      "accept": "application/json",
      "accept-encoding": "gzip, deflate, br",
      "authorization": "Bearer abc123",
      "host": "gitlab.com",
      "user-agent": "RenovateBot/0.0.0-semantic-release (https://github.com/renovatebot/renovate)",
    },
    "method": "GET",
    "url": "https://gitlab.com/api/v4/projects/some%2Frepo/merge_requests/42/notes",
  },
  Object {
    "headers": Object {
      "accept": "application/json",
      "accept-encoding": "gzip, deflate, br",
      "authorization": "Bearer abc123",
      "host": "gitlab.com",
      "user-agent": "RenovateBot/0.0.0-semantic-release (https://github.com/renovatebot/renovate)",
    },
    "method": "DELETE",
    "url": "https://gitlab.com/api/v4/projects/some%2Frepo/merge_requests/42/notes/1234",
  },
]
`;

exports[`platform/gitlab/index ensureCommentRemoval deletes comment by topic if found 1`] = `
Array [
  Object {
    "headers": Object {
      "accept": "application/json",
      "accept-encoding": "gzip, deflate, br",
      "authorization": "Bearer abc123",
      "host": "gitlab.com",
      "user-agent": "RenovateBot/0.0.0-semantic-release (https://github.com/renovatebot/renovate)",
    },
    "method": "GET",
    "url": "https://gitlab.com/api/v4/projects/some%2Frepo",
  },
  Object {
    "headers": Object {
      "accept": "application/json",
      "accept-encoding": "gzip, deflate, br",
      "authorization": "Bearer abc123",
      "host": "gitlab.com",
      "user-agent": "RenovateBot/0.0.0-semantic-release (https://github.com/renovatebot/renovate)",
    },
    "method": "GET",
    "url": "https://gitlab.com/api/v4/projects/some%2Frepo/merge_requests/42/notes",
  },
  Object {
    "headers": Object {
      "accept": "application/json",
      "accept-encoding": "gzip, deflate, br",
      "authorization": "Bearer abc123",
      "host": "gitlab.com",
      "user-agent": "RenovateBot/0.0.0-semantic-release (https://github.com/renovatebot/renovate)",
    },
    "method": "DELETE",
    "url": "https://gitlab.com/api/v4/projects/some%2Frepo/merge_requests/42/notes/1234",
  },
]
`;

exports[`platform/gitlab/index ensureIssue() creates issue 1`] = `
Array [
  Object {
    "headers": Object {
      "accept": "application/json",
      "accept-encoding": "gzip, deflate, br",
      "authorization": "Bearer abc123",
      "host": "gitlab.com",
      "user-agent": "RenovateBot/0.0.0-semantic-release (https://github.com/renovatebot/renovate)",
    },
    "method": "GET",
    "url": "https://gitlab.com/api/v4/projects/undefined/issues?per_page=100&scope=created_by_me&state=opened",
  },
  Object {
<<<<<<< HEAD
    "body": Object {
      "description": "new-content",
      "title": "new-title",
    },
=======
    "body": "{\\"title\\":\\"new-title\\",\\"description\\":\\"new-content\\",\\"labels\\":[]}",
>>>>>>> 67003fb6
    "headers": Object {
      "accept": "application/json",
      "accept-encoding": "gzip, deflate, br",
      "authorization": "Bearer abc123",
      "content-length": "61",
      "content-type": "application/json",
      "host": "gitlab.com",
      "user-agent": "RenovateBot/0.0.0-semantic-release (https://github.com/renovatebot/renovate)",
    },
    "method": "POST",
    "url": "https://gitlab.com/api/v4/projects/undefined/issues",
  },
]
`;

exports[`platform/gitlab/index ensureIssue() sets issue labels 1`] = `
Array [
  Object {
    "headers": Object {
      "accept": "application/json",
      "accept-encoding": "gzip, deflate, br",
      "authorization": "Bearer abc123",
      "host": "gitlab.com",
      "user-agent": "RenovateBot/0.0.0-semantic-release (https://github.com/renovatebot/renovate)",
    },
    "method": "GET",
    "url": "https://gitlab.com/api/v4/projects/undefined/issues?per_page=100&scope=created_by_me&state=opened",
  },
  Object {
    "body": Object {
      "description": "new-content",
      "labels": Array [
        "Renovate",
        "Maintenance",
      ],
      "title": "new-title",
    },
    "headers": Object {
      "accept": "application/json",
      "accept-encoding": "gzip, deflate, br",
      "authorization": "Bearer abc123",
      "content-length": "85",
      "content-type": "application/json",
      "host": "gitlab.com",
      "user-agent": "RenovateBot/0.0.0-semantic-release (https://github.com/renovatebot/renovate)",
    },
    "method": "POST",
    "url": "https://gitlab.com/api/v4/projects/undefined/issues",
  },
]
`;

exports[`platform/gitlab/index ensureIssue() skips update if unchanged 1`] = `
Array [
  Object {
    "headers": Object {
      "accept": "application/json",
      "accept-encoding": "gzip, deflate, br",
      "authorization": "Bearer abc123",
      "host": "gitlab.com",
      "user-agent": "RenovateBot/0.0.0-semantic-release (https://github.com/renovatebot/renovate)",
    },
    "method": "GET",
    "url": "https://gitlab.com/api/v4/projects/undefined/issues?per_page=100&scope=created_by_me&state=opened",
  },
  Object {
    "headers": Object {
      "accept": "application/json",
      "accept-encoding": "gzip, deflate, br",
      "authorization": "Bearer abc123",
      "host": "gitlab.com",
      "user-agent": "RenovateBot/0.0.0-semantic-release (https://github.com/renovatebot/renovate)",
    },
    "method": "GET",
    "url": "https://gitlab.com/api/v4/projects/undefined/issues/2",
  },
]
`;

exports[`platform/gitlab/index ensureIssue() updates issue 1`] = `
Array [
  Object {
    "headers": Object {
      "accept": "application/json",
      "accept-encoding": "gzip, deflate, br",
      "authorization": "Bearer abc123",
      "host": "gitlab.com",
      "user-agent": "RenovateBot/0.0.0-semantic-release (https://github.com/renovatebot/renovate)",
    },
    "method": "GET",
    "url": "https://gitlab.com/api/v4/projects/undefined/issues?per_page=100&scope=created_by_me&state=opened",
  },
  Object {
    "headers": Object {
      "accept": "application/json",
      "accept-encoding": "gzip, deflate, br",
      "authorization": "Bearer abc123",
      "host": "gitlab.com",
      "user-agent": "RenovateBot/0.0.0-semantic-release (https://github.com/renovatebot/renovate)",
    },
    "method": "GET",
    "url": "https://gitlab.com/api/v4/projects/undefined/issues/2",
  },
  Object {
    "body": Object {
      "description": "newer-content",
      "title": "title-2",
    },
    "headers": Object {
      "accept": "application/json",
      "accept-encoding": "gzip, deflate, br",
      "authorization": "Bearer abc123",
      "content-length": "49",
      "content-type": "application/json",
      "host": "gitlab.com",
      "user-agent": "RenovateBot/0.0.0-semantic-release (https://github.com/renovatebot/renovate)",
    },
    "method": "PUT",
    "url": "https://gitlab.com/api/v4/projects/undefined/issues/2",
  },
]
`;

exports[`platform/gitlab/index ensureIssue() updates issue with labels 1`] = `
Array [
  Object {
    "headers": Object {
      "accept": "application/json",
      "accept-encoding": "gzip, deflate, br",
      "authorization": "Bearer abc123",
      "host": "gitlab.com",
      "user-agent": "RenovateBot/0.0.0-semantic-release (https://github.com/renovatebot/renovate)",
    },
    "method": "GET",
    "url": "https://gitlab.com/api/v4/projects/undefined/issues?per_page=100&scope=created_by_me&state=opened",
  },
  Object {
    "headers": Object {
      "accept": "application/json",
      "accept-encoding": "gzip, deflate, br",
      "authorization": "Bearer abc123",
      "host": "gitlab.com",
      "user-agent": "RenovateBot/0.0.0-semantic-release (https://github.com/renovatebot/renovate)",
    },
    "method": "GET",
    "url": "https://gitlab.com/api/v4/projects/undefined/issues/2",
  },
  Object {
    "body": Object {
      "description": "newer-content",
      "labels": Array [
        "Renovate",
        "Maintenance",
      ],
      "title": "title-2",
    },
    "headers": Object {
      "accept": "application/json",
      "accept-encoding": "gzip, deflate, br",
      "authorization": "Bearer abc123",
      "content-length": "85",
      "content-type": "application/json",
      "host": "gitlab.com",
      "user-agent": "RenovateBot/0.0.0-semantic-release (https://github.com/renovatebot/renovate)",
    },
    "method": "PUT",
    "url": "https://gitlab.com/api/v4/projects/undefined/issues/2",
  },
]
`;

exports[`platform/gitlab/index ensureIssueClosing() closes issue 1`] = `
Array [
  Object {
    "headers": Object {
      "accept": "application/json",
      "accept-encoding": "gzip, deflate, br",
      "authorization": "Bearer abc123",
      "host": "gitlab.com",
      "user-agent": "RenovateBot/0.0.0-semantic-release (https://github.com/renovatebot/renovate)",
    },
    "method": "GET",
    "url": "https://gitlab.com/api/v4/projects/undefined/issues?per_page=100&scope=created_by_me&state=opened",
  },
  Object {
    "body": Object {
      "state_event": "close",
    },
    "headers": Object {
      "accept": "application/json",
      "accept-encoding": "gzip, deflate, br",
      "authorization": "Bearer abc123",
      "content-length": "23",
      "content-type": "application/json",
      "host": "gitlab.com",
      "user-agent": "RenovateBot/0.0.0-semantic-release (https://github.com/renovatebot/renovate)",
    },
    "method": "PUT",
    "url": "https://gitlab.com/api/v4/projects/undefined/issues/2",
  },
]
`;

exports[`platform/gitlab/index filterUnavailableUsers(users) filters users that are busy 1`] = `
Array [
  "john",
]
`;

exports[`platform/gitlab/index filterUnavailableUsers(users) filters users that are busy 2`] = `
Array [
  Object {
    "headers": Object {
      "accept": "application/json",
      "accept-encoding": "gzip, deflate, br",
      "authorization": "Bearer abc123",
      "host": "gitlab.com",
      "user-agent": "RenovateBot/0.0.0-semantic-release (https://github.com/renovatebot/renovate)",
    },
    "method": "GET",
    "url": "https://gitlab.com/api/v4/users/maria/status",
  },
  Object {
    "headers": Object {
      "accept": "application/json",
      "accept-encoding": "gzip, deflate, br",
      "authorization": "Bearer abc123",
      "host": "gitlab.com",
      "user-agent": "RenovateBot/0.0.0-semantic-release (https://github.com/renovatebot/renovate)",
    },
    "method": "GET",
    "url": "https://gitlab.com/api/v4/users/john/status",
  },
]
`;

exports[`platform/gitlab/index filterUnavailableUsers(users) keeps users with failing requests 1`] = `
Array [
  "maria",
]
`;

exports[`platform/gitlab/index filterUnavailableUsers(users) keeps users with failing requests 2`] = `
Array [
  Object {
    "headers": Object {
      "accept": "application/json",
      "accept-encoding": "gzip, deflate, br",
      "authorization": "Bearer abc123",
      "host": "gitlab.com",
      "user-agent": "RenovateBot/0.0.0-semantic-release (https://github.com/renovatebot/renovate)",
    },
    "method": "GET",
    "url": "https://gitlab.com/api/v4/users/maria/status",
  },
]
`;

exports[`platform/gitlab/index filterUnavailableUsers(users) keeps users with missing availability 1`] = `
Array [
  "maria",
]
`;

exports[`platform/gitlab/index filterUnavailableUsers(users) keeps users with missing availability 2`] = `
Array [
  Object {
    "headers": Object {
      "accept": "application/json",
      "accept-encoding": "gzip, deflate, br",
      "authorization": "Bearer abc123",
      "host": "gitlab.com",
      "user-agent": "RenovateBot/0.0.0-semantic-release (https://github.com/renovatebot/renovate)",
    },
    "method": "GET",
    "url": "https://gitlab.com/api/v4/users/maria/status",
  },
]
`;

exports[`platform/gitlab/index findIssue() finds issue 1`] = `
Array [
  Object {
    "headers": Object {
      "accept": "application/json",
      "accept-encoding": "gzip, deflate, br",
      "authorization": "Bearer abc123",
      "host": "gitlab.com",
      "user-agent": "RenovateBot/0.0.0-semantic-release (https://github.com/renovatebot/renovate)",
    },
    "method": "GET",
    "url": "https://gitlab.com/api/v4/projects/undefined/issues?per_page=100&scope=created_by_me&state=opened",
  },
  Object {
    "headers": Object {
      "accept": "application/json",
      "accept-encoding": "gzip, deflate, br",
      "authorization": "Bearer abc123",
      "host": "gitlab.com",
      "user-agent": "RenovateBot/0.0.0-semantic-release (https://github.com/renovatebot/renovate)",
    },
    "method": "GET",
    "url": "https://gitlab.com/api/v4/projects/undefined/issues/2",
  },
]
`;

exports[`platform/gitlab/index findIssue() returns null if no issue 1`] = `
Array [
  Object {
    "headers": Object {
      "accept": "application/json",
      "accept-encoding": "gzip, deflate, br",
      "authorization": "Bearer abc123",
      "host": "gitlab.com",
      "user-agent": "RenovateBot/0.0.0-semantic-release (https://github.com/renovatebot/renovate)",
    },
    "method": "GET",
    "url": "https://gitlab.com/api/v4/projects/undefined/issues?per_page=100&scope=created_by_me&state=opened",
  },
]
`;

exports[`platform/gitlab/index findPr(branchName, prTitle, state) returns true if no title and all state 1`] = `
Array [
  Object {
    "headers": Object {
      "accept": "application/json",
      "accept-encoding": "gzip, deflate, br",
      "authorization": "Bearer abc123",
      "host": "gitlab.com",
      "user-agent": "RenovateBot/0.0.0-semantic-release (https://github.com/renovatebot/renovate)",
    },
    "method": "GET",
    "url": "https://gitlab.com/api/v4/projects/undefined/merge_requests?per_page=100&scope=created_by_me",
  },
]
`;

exports[`platform/gitlab/index findPr(branchName, prTitle, state) returns true if not open 1`] = `
Array [
  Object {
    "headers": Object {
      "accept": "application/json",
      "accept-encoding": "gzip, deflate, br",
      "authorization": "Bearer abc123",
      "host": "gitlab.com",
      "user-agent": "RenovateBot/0.0.0-semantic-release (https://github.com/renovatebot/renovate)",
    },
    "method": "GET",
    "url": "https://gitlab.com/api/v4/projects/undefined/merge_requests?per_page=100&scope=created_by_me",
  },
]
`;

exports[`platform/gitlab/index findPr(branchName, prTitle, state) returns true if open and with title 1`] = `
Array [
  Object {
    "headers": Object {
      "accept": "application/json",
      "accept-encoding": "gzip, deflate, br",
      "authorization": "Bearer abc123",
      "host": "gitlab.com",
      "user-agent": "RenovateBot/0.0.0-semantic-release (https://github.com/renovatebot/renovate)",
    },
    "method": "GET",
    "url": "https://gitlab.com/api/v4/projects/undefined/merge_requests?per_page=100&scope=created_by_me",
  },
]
`;

exports[`platform/gitlab/index findPr(branchName, prTitle, state) returns true with deprecated draft prefix title 1`] = `
Array [
  Object {
    "headers": Object {
      "accept": "application/json",
      "accept-encoding": "gzip, deflate, br",
      "authorization": "Bearer abc123",
      "host": "gitlab.com",
      "user-agent": "RenovateBot/0.0.0-semantic-release (https://github.com/renovatebot/renovate)",
    },
    "method": "GET",
    "url": "https://gitlab.com/api/v4/projects/undefined/merge_requests?per_page=100&scope=created_by_me",
  },
]
`;

exports[`platform/gitlab/index findPr(branchName, prTitle, state) returns true with draft prefix title 1`] = `
Array [
  Object {
    "headers": Object {
      "accept": "application/json",
      "accept-encoding": "gzip, deflate, br",
      "authorization": "Bearer abc123",
      "host": "gitlab.com",
      "user-agent": "RenovateBot/0.0.0-semantic-release (https://github.com/renovatebot/renovate)",
    },
    "method": "GET",
    "url": "https://gitlab.com/api/v4/projects/undefined/merge_requests?per_page=100&scope=created_by_me",
  },
]
`;

exports[`platform/gitlab/index findPr(branchName, prTitle, state) returns true with title 1`] = `
Array [
  Object {
    "headers": Object {
      "accept": "application/json",
      "accept-encoding": "gzip, deflate, br",
      "authorization": "Bearer abc123",
      "host": "gitlab.com",
      "user-agent": "RenovateBot/0.0.0-semantic-release (https://github.com/renovatebot/renovate)",
    },
    "method": "GET",
    "url": "https://gitlab.com/api/v4/projects/undefined/merge_requests?per_page=100&scope=created_by_me",
  },
]
`;

exports[`platform/gitlab/index getBranchPr(branchName) should return null if no PR exists 1`] = `
Array [
  Object {
    "headers": Object {
      "accept": "application/json",
      "accept-encoding": "gzip, deflate, br",
      "authorization": "Bearer abc123",
      "host": "gitlab.com",
      "user-agent": "RenovateBot/0.0.0-semantic-release (https://github.com/renovatebot/renovate)",
    },
    "method": "GET",
    "url": "https://gitlab.com/api/v4/projects/some%2Frepo",
  },
  Object {
    "headers": Object {
      "accept": "application/json",
      "accept-encoding": "gzip, deflate, br",
      "authorization": "Bearer abc123",
      "host": "gitlab.com",
      "user-agent": "RenovateBot/0.0.0-semantic-release (https://github.com/renovatebot/renovate)",
    },
    "method": "GET",
    "url": "https://gitlab.com/api/v4/projects/some%2Frepo/merge_requests?per_page=100&scope=created_by_me",
  },
]
`;

exports[`platform/gitlab/index getBranchPr(branchName) should return the PR object 1`] = `
Object {
  "body": undefined,
  "displayNumber": "Merge Request #91",
  "hasAssignees": false,
  "hasReviewers": false,
  "labels": undefined,
  "number": 91,
  "sha": undefined,
  "sourceBranch": "some-branch",
  "state": "open",
  "targetBranch": "master",
  "title": "some change",
}
`;

exports[`platform/gitlab/index getBranchPr(branchName) should return the PR object 2`] = `
Array [
  Object {
    "headers": Object {
      "accept": "application/json",
      "accept-encoding": "gzip, deflate, br",
      "authorization": "Bearer abc123",
      "host": "gitlab.com",
      "user-agent": "RenovateBot/0.0.0-semantic-release (https://github.com/renovatebot/renovate)",
    },
    "method": "GET",
    "url": "https://gitlab.com/api/v4/projects/some%2Frepo",
  },
  Object {
    "headers": Object {
      "accept": "application/json",
      "accept-encoding": "gzip, deflate, br",
      "authorization": "Bearer abc123",
      "host": "gitlab.com",
      "user-agent": "RenovateBot/0.0.0-semantic-release (https://github.com/renovatebot/renovate)",
    },
    "method": "GET",
    "url": "https://gitlab.com/api/v4/projects/some%2Frepo/merge_requests?per_page=100&scope=created_by_me",
  },
  Object {
    "headers": Object {
      "accept": "application/json",
      "accept-encoding": "gzip, deflate, br",
      "authorization": "Bearer abc123",
      "host": "gitlab.com",
      "user-agent": "RenovateBot/0.0.0-semantic-release (https://github.com/renovatebot/renovate)",
    },
    "method": "GET",
    "url": "https://gitlab.com/api/v4/projects/some%2Frepo/merge_requests/91?include_diverged_commits_count=1",
  },
  Object {
    "headers": Object {
      "accept": "application/json",
      "accept-encoding": "gzip, deflate, br",
      "authorization": "Bearer abc123",
      "host": "gitlab.com",
      "user-agent": "RenovateBot/0.0.0-semantic-release (https://github.com/renovatebot/renovate)",
    },
    "method": "GET",
    "url": "https://gitlab.com/api/v4/projects/some%2Frepo/repository/commits/0d9c7726c3d628b7e28af234595cfd20febdbf8e/statuses",
  },
]
`;

exports[`platform/gitlab/index getBranchPr(branchName) should strip deprecated draft prefix from title 1`] = `
Object {
  "body": undefined,
  "displayNumber": "Merge Request #91",
  "hasAssignees": false,
  "hasReviewers": false,
  "isDraft": true,
  "labels": undefined,
  "number": 91,
  "sha": undefined,
  "sourceBranch": "some-branch",
  "state": "open",
  "targetBranch": "master",
  "title": "some change",
}
`;

exports[`platform/gitlab/index getBranchPr(branchName) should strip deprecated draft prefix from title 2`] = `
Array [
  Object {
    "headers": Object {
      "accept": "application/json",
      "accept-encoding": "gzip, deflate, br",
      "authorization": "Bearer abc123",
      "host": "gitlab.com",
      "user-agent": "RenovateBot/0.0.0-semantic-release (https://github.com/renovatebot/renovate)",
    },
    "method": "GET",
    "url": "https://gitlab.com/api/v4/projects/some%2Frepo",
  },
  Object {
    "headers": Object {
      "accept": "application/json",
      "accept-encoding": "gzip, deflate, br",
      "authorization": "Bearer abc123",
      "host": "gitlab.com",
      "user-agent": "RenovateBot/0.0.0-semantic-release (https://github.com/renovatebot/renovate)",
    },
    "method": "GET",
    "url": "https://gitlab.com/api/v4/projects/some%2Frepo/merge_requests?per_page=100&scope=created_by_me",
  },
  Object {
    "headers": Object {
      "accept": "application/json",
      "accept-encoding": "gzip, deflate, br",
      "authorization": "Bearer abc123",
      "host": "gitlab.com",
      "user-agent": "RenovateBot/0.0.0-semantic-release (https://github.com/renovatebot/renovate)",
    },
    "method": "GET",
    "url": "https://gitlab.com/api/v4/projects/some%2Frepo/merge_requests/91?include_diverged_commits_count=1",
  },
  Object {
    "headers": Object {
      "accept": "application/json",
      "accept-encoding": "gzip, deflate, br",
      "authorization": "Bearer abc123",
      "host": "gitlab.com",
      "user-agent": "RenovateBot/0.0.0-semantic-release (https://github.com/renovatebot/renovate)",
    },
    "method": "GET",
    "url": "https://gitlab.com/api/v4/projects/some%2Frepo/repository/commits/0d9c7726c3d628b7e28af234595cfd20febdbf8e/statuses",
  },
]
`;

exports[`platform/gitlab/index getBranchPr(branchName) should strip draft prefix from title 1`] = `
Object {
  "body": undefined,
  "displayNumber": "Merge Request #91",
  "hasAssignees": false,
  "hasReviewers": false,
  "isDraft": true,
  "labels": undefined,
  "number": 91,
  "sha": undefined,
  "sourceBranch": "some-branch",
  "state": "open",
  "targetBranch": "master",
  "title": "some change",
}
`;

exports[`platform/gitlab/index getBranchPr(branchName) should strip draft prefix from title 2`] = `
Array [
  Object {
    "headers": Object {
      "accept": "application/json",
      "accept-encoding": "gzip, deflate, br",
      "authorization": "Bearer abc123",
      "host": "gitlab.com",
      "user-agent": "RenovateBot/0.0.0-semantic-release (https://github.com/renovatebot/renovate)",
    },
    "method": "GET",
    "url": "https://gitlab.com/api/v4/projects/some%2Frepo",
  },
  Object {
    "headers": Object {
      "accept": "application/json",
      "accept-encoding": "gzip, deflate, br",
      "authorization": "Bearer abc123",
      "host": "gitlab.com",
      "user-agent": "RenovateBot/0.0.0-semantic-release (https://github.com/renovatebot/renovate)",
    },
    "method": "GET",
    "url": "https://gitlab.com/api/v4/projects/some%2Frepo/merge_requests?per_page=100&scope=created_by_me",
  },
  Object {
    "headers": Object {
      "accept": "application/json",
      "accept-encoding": "gzip, deflate, br",
      "authorization": "Bearer abc123",
      "host": "gitlab.com",
      "user-agent": "RenovateBot/0.0.0-semantic-release (https://github.com/renovatebot/renovate)",
    },
    "method": "GET",
    "url": "https://gitlab.com/api/v4/projects/some%2Frepo/merge_requests/91?include_diverged_commits_count=1",
  },
  Object {
    "headers": Object {
      "accept": "application/json",
      "accept-encoding": "gzip, deflate, br",
      "authorization": "Bearer abc123",
      "host": "gitlab.com",
      "user-agent": "RenovateBot/0.0.0-semantic-release (https://github.com/renovatebot/renovate)",
    },
    "method": "GET",
    "url": "https://gitlab.com/api/v4/projects/some%2Frepo/repository/commits/0d9c7726c3d628b7e28af234595cfd20febdbf8e/statuses",
  },
]
`;

exports[`platform/gitlab/index getBranchStatus(branchName, requiredStatusChecks) maps custom statuses to yellow 1`] = `
Array [
  Object {
    "headers": Object {
      "accept": "application/json",
      "accept-encoding": "gzip, deflate, br",
      "authorization": "Bearer abc123",
      "host": "gitlab.com",
      "user-agent": "RenovateBot/0.0.0-semantic-release (https://github.com/renovatebot/renovate)",
    },
    "method": "GET",
    "url": "https://gitlab.com/api/v4/projects/some%2Frepo",
  },
  Object {
    "headers": Object {
      "accept": "application/json",
      "accept-encoding": "gzip, deflate, br",
      "authorization": "Bearer abc123",
      "host": "gitlab.com",
      "user-agent": "RenovateBot/0.0.0-semantic-release (https://github.com/renovatebot/renovate)",
    },
    "method": "GET",
    "url": "https://gitlab.com/api/v4/projects/some%2Frepo/repository/commits/0d9c7726c3d628b7e28af234595cfd20febdbf8e/statuses",
  },
]
`;

exports[`platform/gitlab/index getBranchStatus(branchName, requiredStatusChecks) returns failure if any mandatory jobs fails 1`] = `
Array [
  Object {
    "headers": Object {
      "accept": "application/json",
      "accept-encoding": "gzip, deflate, br",
      "authorization": "Bearer abc123",
      "host": "gitlab.com",
      "user-agent": "RenovateBot/0.0.0-semantic-release (https://github.com/renovatebot/renovate)",
    },
    "method": "GET",
    "url": "https://gitlab.com/api/v4/projects/some%2Frepo",
  },
  Object {
    "headers": Object {
      "accept": "application/json",
      "accept-encoding": "gzip, deflate, br",
      "authorization": "Bearer abc123",
      "host": "gitlab.com",
      "user-agent": "RenovateBot/0.0.0-semantic-release (https://github.com/renovatebot/renovate)",
    },
    "method": "GET",
    "url": "https://gitlab.com/api/v4/projects/some%2Frepo/repository/commits/0d9c7726c3d628b7e28af234595cfd20febdbf8e/statuses",
  },
]
`;

exports[`platform/gitlab/index getBranchStatus(branchName, requiredStatusChecks) returns failure if any mandatory jobs fails and one job is skipped 1`] = `
Array [
  Object {
    "headers": Object {
      "accept": "application/json",
      "accept-encoding": "gzip, deflate, br",
      "authorization": "Bearer abc123",
      "host": "gitlab.com",
      "user-agent": "RenovateBot/0.0.0-semantic-release (https://github.com/renovatebot/renovate)",
    },
    "method": "GET",
    "url": "https://gitlab.com/api/v4/projects/some%2Frepo",
  },
  Object {
    "headers": Object {
      "accept": "application/json",
      "accept-encoding": "gzip, deflate, br",
      "authorization": "Bearer abc123",
      "host": "gitlab.com",
      "user-agent": "RenovateBot/0.0.0-semantic-release (https://github.com/renovatebot/renovate)",
    },
    "method": "GET",
    "url": "https://gitlab.com/api/v4/projects/some%2Frepo/repository/commits/0d9c7726c3d628b7e28af234595cfd20febdbf8e/statuses",
  },
]
`;

exports[`platform/gitlab/index getBranchStatus(branchName, requiredStatusChecks) returns pending if no results 1`] = `
Array [
  Object {
    "headers": Object {
      "accept": "application/json",
      "accept-encoding": "gzip, deflate, br",
      "authorization": "Bearer abc123",
      "host": "gitlab.com",
      "user-agent": "RenovateBot/0.0.0-semantic-release (https://github.com/renovatebot/renovate)",
    },
    "method": "GET",
    "url": "https://gitlab.com/api/v4/projects/some%2Frepo",
  },
  Object {
    "headers": Object {
      "accept": "application/json",
      "accept-encoding": "gzip, deflate, br",
      "authorization": "Bearer abc123",
      "host": "gitlab.com",
      "user-agent": "RenovateBot/0.0.0-semantic-release (https://github.com/renovatebot/renovate)",
    },
    "method": "GET",
    "url": "https://gitlab.com/api/v4/projects/some%2Frepo/repository/commits/0d9c7726c3d628b7e28af234595cfd20febdbf8e/statuses",
  },
]
`;

exports[`platform/gitlab/index getBranchStatus(branchName, requiredStatusChecks) returns success if all are optional 1`] = `
Array [
  Object {
    "headers": Object {
      "accept": "application/json",
      "accept-encoding": "gzip, deflate, br",
      "authorization": "Bearer abc123",
      "host": "gitlab.com",
      "user-agent": "RenovateBot/0.0.0-semantic-release (https://github.com/renovatebot/renovate)",
    },
    "method": "GET",
    "url": "https://gitlab.com/api/v4/projects/some%2Frepo",
  },
  Object {
    "headers": Object {
      "accept": "application/json",
      "accept-encoding": "gzip, deflate, br",
      "authorization": "Bearer abc123",
      "host": "gitlab.com",
      "user-agent": "RenovateBot/0.0.0-semantic-release (https://github.com/renovatebot/renovate)",
    },
    "method": "GET",
    "url": "https://gitlab.com/api/v4/projects/some%2Frepo/repository/commits/0d9c7726c3d628b7e28af234595cfd20febdbf8e/statuses",
  },
]
`;

exports[`platform/gitlab/index getBranchStatus(branchName, requiredStatusChecks) returns success if all are success 1`] = `
Array [
  Object {
    "headers": Object {
      "accept": "application/json",
      "accept-encoding": "gzip, deflate, br",
      "authorization": "Bearer abc123",
      "host": "gitlab.com",
      "user-agent": "RenovateBot/0.0.0-semantic-release (https://github.com/renovatebot/renovate)",
    },
    "method": "GET",
    "url": "https://gitlab.com/api/v4/projects/some%2Frepo",
  },
  Object {
    "headers": Object {
      "accept": "application/json",
      "accept-encoding": "gzip, deflate, br",
      "authorization": "Bearer abc123",
      "host": "gitlab.com",
      "user-agent": "RenovateBot/0.0.0-semantic-release (https://github.com/renovatebot/renovate)",
    },
    "method": "GET",
    "url": "https://gitlab.com/api/v4/projects/some%2Frepo/repository/commits/0d9c7726c3d628b7e28af234595cfd20febdbf8e/statuses",
  },
]
`;

exports[`platform/gitlab/index getBranchStatus(branchName, requiredStatusChecks) returns success if job is skipped 1`] = `
Array [
  Object {
    "headers": Object {
      "accept": "application/json",
      "accept-encoding": "gzip, deflate, br",
      "authorization": "Bearer abc123",
      "host": "gitlab.com",
      "user-agent": "RenovateBot/0.0.0-semantic-release (https://github.com/renovatebot/renovate)",
    },
    "method": "GET",
    "url": "https://gitlab.com/api/v4/projects/some%2Frepo",
  },
  Object {
    "headers": Object {
      "accept": "application/json",
      "accept-encoding": "gzip, deflate, br",
      "authorization": "Bearer abc123",
      "host": "gitlab.com",
      "user-agent": "RenovateBot/0.0.0-semantic-release (https://github.com/renovatebot/renovate)",
    },
    "method": "GET",
    "url": "https://gitlab.com/api/v4/projects/some%2Frepo/repository/commits/0d9c7726c3d628b7e28af234595cfd20febdbf8e/statuses",
  },
]
`;

exports[`platform/gitlab/index getBranchStatus(branchName, requiredStatusChecks) returns success if optional jobs fail 1`] = `
Array [
  Object {
    "headers": Object {
      "accept": "application/json",
      "accept-encoding": "gzip, deflate, br",
      "authorization": "Bearer abc123",
      "host": "gitlab.com",
      "user-agent": "RenovateBot/0.0.0-semantic-release (https://github.com/renovatebot/renovate)",
    },
    "method": "GET",
    "url": "https://gitlab.com/api/v4/projects/some%2Frepo",
  },
  Object {
    "headers": Object {
      "accept": "application/json",
      "accept-encoding": "gzip, deflate, br",
      "authorization": "Bearer abc123",
      "host": "gitlab.com",
      "user-agent": "RenovateBot/0.0.0-semantic-release (https://github.com/renovatebot/renovate)",
    },
    "method": "GET",
    "url": "https://gitlab.com/api/v4/projects/some%2Frepo/repository/commits/0d9c7726c3d628b7e28af234595cfd20febdbf8e/statuses",
  },
]
`;

exports[`platform/gitlab/index getBranchStatus(branchName, requiredStatusChecks) returns yellow if there are no jobs expect skipped 1`] = `
Array [
  Object {
    "headers": Object {
      "accept": "application/json",
      "accept-encoding": "gzip, deflate, br",
      "authorization": "Bearer abc123",
      "host": "gitlab.com",
      "user-agent": "RenovateBot/0.0.0-semantic-release (https://github.com/renovatebot/renovate)",
    },
    "method": "GET",
    "url": "https://gitlab.com/api/v4/projects/some%2Frepo",
  },
  Object {
    "headers": Object {
      "accept": "application/json",
      "accept-encoding": "gzip, deflate, br",
      "authorization": "Bearer abc123",
      "host": "gitlab.com",
      "user-agent": "RenovateBot/0.0.0-semantic-release (https://github.com/renovatebot/renovate)",
    },
    "method": "GET",
    "url": "https://gitlab.com/api/v4/projects/some%2Frepo/repository/commits/0d9c7726c3d628b7e28af234595cfd20febdbf8e/statuses",
  },
]
`;

exports[`platform/gitlab/index getBranchStatus(branchName, requiredStatusChecks) throws repository-changed 1`] = `
Array [
  Object {
    "headers": Object {
      "accept": "application/json",
      "accept-encoding": "gzip, deflate, br",
      "authorization": "Bearer abc123",
      "host": "gitlab.com",
      "user-agent": "RenovateBot/0.0.0-semantic-release (https://github.com/renovatebot/renovate)",
    },
    "method": "GET",
    "url": "https://gitlab.com/api/v4/projects/some%2Frepo",
  },
]
`;

exports[`platform/gitlab/index getBranchStatusCheck returns null if no matching results 1`] = `
Array [
  Object {
    "headers": Object {
      "accept": "application/json",
      "accept-encoding": "gzip, deflate, br",
      "authorization": "Bearer abc123",
      "host": "gitlab.com",
      "user-agent": "RenovateBot/0.0.0-semantic-release (https://github.com/renovatebot/renovate)",
    },
    "method": "GET",
    "url": "https://gitlab.com/api/v4/projects/some%2Frepo",
  },
  Object {
    "headers": Object {
      "accept": "application/json",
      "accept-encoding": "gzip, deflate, br",
      "authorization": "Bearer abc123",
      "host": "gitlab.com",
      "user-agent": "RenovateBot/0.0.0-semantic-release (https://github.com/renovatebot/renovate)",
    },
    "method": "GET",
    "url": "https://gitlab.com/api/v4/projects/some%2Frepo/repository/commits/0d9c7726c3d628b7e28af234595cfd20febdbf8e/statuses",
  },
]
`;

exports[`platform/gitlab/index getBranchStatusCheck returns null if no results 1`] = `
Array [
  Object {
    "headers": Object {
      "accept": "application/json",
      "accept-encoding": "gzip, deflate, br",
      "authorization": "Bearer abc123",
      "host": "gitlab.com",
      "user-agent": "RenovateBot/0.0.0-semantic-release (https://github.com/renovatebot/renovate)",
    },
    "method": "GET",
    "url": "https://gitlab.com/api/v4/projects/some%2Frepo",
  },
  Object {
    "headers": Object {
      "accept": "application/json",
      "accept-encoding": "gzip, deflate, br",
      "authorization": "Bearer abc123",
      "host": "gitlab.com",
      "user-agent": "RenovateBot/0.0.0-semantic-release (https://github.com/renovatebot/renovate)",
    },
    "method": "GET",
    "url": "https://gitlab.com/api/v4/projects/some%2Frepo/repository/commits/0d9c7726c3d628b7e28af234595cfd20febdbf8e/statuses",
  },
]
`;

exports[`platform/gitlab/index getBranchStatusCheck returns status if name found 1`] = `
Array [
  Object {
    "headers": Object {
      "accept": "application/json",
      "accept-encoding": "gzip, deflate, br",
      "authorization": "Bearer abc123",
      "host": "gitlab.com",
      "user-agent": "RenovateBot/0.0.0-semantic-release (https://github.com/renovatebot/renovate)",
    },
    "method": "GET",
    "url": "https://gitlab.com/api/v4/projects/some%2Frepo",
  },
  Object {
    "headers": Object {
      "accept": "application/json",
      "accept-encoding": "gzip, deflate, br",
      "authorization": "Bearer abc123",
      "host": "gitlab.com",
      "user-agent": "RenovateBot/0.0.0-semantic-release (https://github.com/renovatebot/renovate)",
    },
    "method": "GET",
    "url": "https://gitlab.com/api/v4/projects/some%2Frepo/repository/commits/0d9c7726c3d628b7e28af234595cfd20febdbf8e/statuses",
  },
]
`;

exports[`platform/gitlab/index getJsonFile() returns file content 1`] = `
Array [
  Object {
    "headers": Object {
      "accept": "application/json",
      "accept-encoding": "gzip, deflate, br",
      "authorization": "Bearer abc123",
      "host": "gitlab.com",
      "user-agent": "RenovateBot/0.0.0-semantic-release (https://github.com/renovatebot/renovate)",
    },
    "method": "GET",
    "url": "https://gitlab.com/api/v4/projects/some%2Frepo",
  },
  Object {
    "headers": Object {
      "accept": "application/json",
      "accept-encoding": "gzip, deflate, br",
      "authorization": "Bearer abc123",
      "host": "gitlab.com",
      "user-agent": "RenovateBot/0.0.0-semantic-release (https://github.com/renovatebot/renovate)",
    },
    "method": "GET",
    "url": "https://gitlab.com/api/v4/projects/some%2Frepo/repository/files/dir%2Ffile.json?ref=HEAD",
  },
]
`;

exports[`platform/gitlab/index getJsonFile() throws on errors 1`] = `
Array [
  Object {
    "headers": Object {
      "accept": "application/json",
      "accept-encoding": "gzip, deflate, br",
      "authorization": "Bearer abc123",
      "host": "gitlab.com",
      "user-agent": "RenovateBot/0.0.0-semantic-release (https://github.com/renovatebot/renovate)",
    },
    "method": "GET",
    "url": "https://gitlab.com/api/v4/projects/some%2Frepo",
  },
  Object {
    "headers": Object {
      "accept": "application/json",
      "accept-encoding": "gzip, deflate, br",
      "authorization": "Bearer abc123",
      "host": "gitlab.com",
      "user-agent": "RenovateBot/0.0.0-semantic-release (https://github.com/renovatebot/renovate)",
    },
    "method": "GET",
    "url": "https://gitlab.com/api/v4/projects/some%2Frepo/repository/files/dir%2Ffile.json?ref=HEAD",
  },
]
`;

exports[`platform/gitlab/index getJsonFile() throws on malformed JSON 1`] = `
Array [
  Object {
    "headers": Object {
      "accept": "application/json",
      "accept-encoding": "gzip, deflate, br",
      "authorization": "Bearer abc123",
      "host": "gitlab.com",
      "user-agent": "RenovateBot/0.0.0-semantic-release (https://github.com/renovatebot/renovate)",
    },
    "method": "GET",
    "url": "https://gitlab.com/api/v4/projects/some%2Frepo",
  },
  Object {
    "headers": Object {
      "accept": "application/json",
      "accept-encoding": "gzip, deflate, br",
      "authorization": "Bearer abc123",
      "host": "gitlab.com",
      "user-agent": "RenovateBot/0.0.0-semantic-release (https://github.com/renovatebot/renovate)",
    },
    "method": "GET",
    "url": "https://gitlab.com/api/v4/projects/some%2Frepo/repository/files/dir%2Ffile.json?ref=HEAD",
  },
]
`;

exports[`platform/gitlab/index getPr(prNo) removes deprecated draft prefix from returned title 1`] = `
Object {
  "body": "a merge request",
  "canMerge": false,
  "displayNumber": "Merge Request #12345",
  "hasAssignees": false,
  "hasReviewers": false,
  "isConflicted": true,
  "isDraft": true,
  "labels": undefined,
  "number": 12345,
  "sha": undefined,
  "sourceBranch": "some-branch",
  "state": "merged",
  "targetBranch": "master",
  "title": "do something",
}
`;

exports[`platform/gitlab/index getPr(prNo) removes deprecated draft prefix from returned title 2`] = `
Array [
  Object {
    "headers": Object {
      "accept": "application/json",
      "accept-encoding": "gzip, deflate, br",
      "authorization": "Bearer abc123",
      "host": "gitlab.com",
      "user-agent": "RenovateBot/0.0.0-semantic-release (https://github.com/renovatebot/renovate)",
    },
    "method": "GET",
    "url": "https://gitlab.com/api/v4/projects/undefined/merge_requests/12345?include_diverged_commits_count=1",
  },
]
`;

exports[`platform/gitlab/index getPr(prNo) removes draft prefix from returned title 1`] = `
Object {
  "body": "a merge request",
  "canMerge": false,
  "displayNumber": "Merge Request #12345",
  "hasAssignees": false,
  "hasReviewers": false,
  "isConflicted": true,
  "isDraft": true,
  "labels": undefined,
  "number": 12345,
  "sha": undefined,
  "sourceBranch": "some-branch",
  "state": "merged",
  "targetBranch": "master",
  "title": "do something",
}
`;

exports[`platform/gitlab/index getPr(prNo) removes draft prefix from returned title 2`] = `
Array [
  Object {
    "headers": Object {
      "accept": "application/json",
      "accept-encoding": "gzip, deflate, br",
      "authorization": "Bearer abc123",
      "host": "gitlab.com",
      "user-agent": "RenovateBot/0.0.0-semantic-release (https://github.com/renovatebot/renovate)",
    },
    "method": "GET",
    "url": "https://gitlab.com/api/v4/projects/undefined/merge_requests/12345?include_diverged_commits_count=1",
  },
]
`;

exports[`platform/gitlab/index getPr(prNo) returns the PR 1`] = `
Object {
  "body": "a merge request",
  "canMerge": false,
  "displayNumber": "Merge Request #12345",
  "hasAssignees": false,
  "hasReviewers": false,
  "isConflicted": true,
  "labels": undefined,
  "number": 12345,
  "sha": undefined,
  "sourceBranch": "some-branch",
  "state": "merged",
  "targetBranch": "master",
  "title": "do something",
}
`;

exports[`platform/gitlab/index getPr(prNo) returns the PR 2`] = `
Array [
  Object {
    "headers": Object {
      "accept": "application/json",
      "accept-encoding": "gzip, deflate, br",
      "authorization": "Bearer abc123",
      "host": "gitlab.com",
      "user-agent": "RenovateBot/0.0.0-semantic-release (https://github.com/renovatebot/renovate)",
    },
    "method": "GET",
    "url": "https://gitlab.com/api/v4/projects/undefined/merge_requests/12345?include_diverged_commits_count=1",
  },
]
`;

exports[`platform/gitlab/index getPr(prNo) returns the PR with nonexisting branch 1`] = `
Object {
  "body": "a merge request",
  "canMerge": false,
  "displayNumber": "Merge Request #12345",
  "hasAssignees": true,
  "hasReviewers": false,
  "isConflicted": true,
  "labels": undefined,
  "number": 12345,
  "sha": undefined,
  "sourceBranch": "some-branch",
  "state": "open",
  "targetBranch": "master",
  "title": "do something",
}
`;

exports[`platform/gitlab/index getPr(prNo) returns the PR with nonexisting branch 2`] = `
Array [
  Object {
    "headers": Object {
      "accept": "application/json",
      "accept-encoding": "gzip, deflate, br",
      "authorization": "Bearer abc123",
      "host": "gitlab.com",
      "user-agent": "RenovateBot/0.0.0-semantic-release (https://github.com/renovatebot/renovate)",
    },
    "method": "GET",
    "url": "https://gitlab.com/api/v4/projects/undefined/merge_requests/12345?include_diverged_commits_count=1",
  },
]
`;

exports[`platform/gitlab/index getPr(prNo) returns the mergeable PR 1`] = `
Object {
  "body": "a merge request",
  "canMerge": true,
  "displayNumber": "Merge Request #12345",
  "hasAssignees": true,
  "hasReviewers": false,
  "labels": undefined,
  "number": 12345,
  "sha": undefined,
  "sourceBranch": "some-branch",
  "state": "open",
  "targetBranch": "master",
  "title": "do something",
}
`;

exports[`platform/gitlab/index getPr(prNo) returns the mergeable PR 2`] = `
Array [
  Object {
    "headers": Object {
      "accept": "application/json",
      "accept-encoding": "gzip, deflate, br",
      "authorization": "Bearer abc123",
      "host": "gitlab.com",
      "user-agent": "RenovateBot/0.0.0-semantic-release (https://github.com/renovatebot/renovate)",
    },
    "method": "GET",
    "url": "https://gitlab.com/api/v4/projects/some%2Frepo",
  },
  Object {
    "headers": Object {
      "accept": "application/json",
      "accept-encoding": "gzip, deflate, br",
      "authorization": "Bearer abc123",
      "host": "gitlab.com",
      "user-agent": "RenovateBot/0.0.0-semantic-release (https://github.com/renovatebot/renovate)",
    },
    "method": "GET",
    "url": "https://gitlab.com/api/v4/projects/some%2Frepo/merge_requests/12345?include_diverged_commits_count=1",
  },
  Object {
    "headers": Object {
      "accept": "application/json",
      "accept-encoding": "gzip, deflate, br",
      "authorization": "Bearer abc123",
      "host": "gitlab.com",
      "user-agent": "RenovateBot/0.0.0-semantic-release (https://github.com/renovatebot/renovate)",
    },
    "method": "GET",
    "url": "https://gitlab.com/api/v4/projects/some%2Frepo/repository/commits/0d9c7726c3d628b7e28af234595cfd20febdbf8e/statuses",
  },
]
`;

exports[`platform/gitlab/index getRepoForceRebase should return false 1`] = `
Array [
  Object {
    "headers": Object {
      "accept": "application/json",
      "accept-encoding": "gzip, deflate, br",
      "authorization": "Bearer abc123",
      "host": "gitlab.com",
      "user-agent": "RenovateBot/0.0.0-semantic-release (https://github.com/renovatebot/renovate)",
    },
    "method": "GET",
    "url": "https://gitlab.com/api/v4/projects/some%2Frepo%2Fproject",
  },
]
`;

exports[`platform/gitlab/index getRepoForceRebase should return true 1`] = `
Array [
  Object {
    "headers": Object {
      "accept": "application/json",
      "accept-encoding": "gzip, deflate, br",
      "authorization": "Bearer abc123",
      "host": "gitlab.com",
      "user-agent": "RenovateBot/0.0.0-semantic-release (https://github.com/renovatebot/renovate)",
    },
    "method": "GET",
    "url": "https://gitlab.com/api/v4/projects/some%2Frepo%2Fproject",
  },
]
`;

exports[`platform/gitlab/index getRepos should return an array of repos 1`] = `
Array [
  "a/b",
  "c/d",
]
`;

exports[`platform/gitlab/index getRepos should return an array of repos 2`] = `
Array [
  Object {
    "headers": Object {
      "accept": "application/json",
      "accept-encoding": "gzip, deflate, br",
      "authorization": "Bearer abc123",
      "host": "gitlab.com",
      "user-agent": "RenovateBot/0.0.0-semantic-release (https://github.com/renovatebot/renovate)",
    },
    "method": "GET",
    "url": "https://gitlab.com/api/v4/projects?membership=true&per_page=100&with_merge_requests_enabled=true&min_access_level=30",
  },
]
`;

exports[`platform/gitlab/index getRepos should throw an error if it receives an error 1`] = `
Array [
  Object {
    "headers": Object {
      "accept": "application/json",
      "accept-encoding": "gzip, deflate, br",
      "authorization": "Bearer abc123",
      "host": "gitlab.com",
      "user-agent": "RenovateBot/0.0.0-semantic-release (https://github.com/renovatebot/renovate)",
    },
    "method": "GET",
    "url": "https://gitlab.com/api/v4/projects?membership=true&per_page=100&with_merge_requests_enabled=true&min_access_level=30",
  },
]
`;

exports[`platform/gitlab/index initPlatform() should accept custom endpoint 1`] = `
Object {
  "endpoint": "https://gitlab.renovatebot.com/",
  "gitAuthor": "Renovate Bot <a@b.com>",
}
`;

exports[`platform/gitlab/index initPlatform() should accept custom endpoint 2`] = `
Array [
  Object {
    "headers": Object {
      "accept": "application/json",
      "accept-encoding": "gzip, deflate, br",
      "authorization": "Bearer some-token",
      "host": "gitlab.renovatebot.com",
      "user-agent": "RenovateBot/0.0.0-semantic-release (https://github.com/renovatebot/renovate)",
    },
    "method": "GET",
    "url": "https://gitlab.renovatebot.com/user",
  },
  Object {
    "headers": Object {
      "accept": "application/json",
      "accept-encoding": "gzip, deflate, br",
      "authorization": "Bearer some-token",
      "host": "gitlab.renovatebot.com",
      "user-agent": "RenovateBot/0.0.0-semantic-release (https://github.com/renovatebot/renovate)",
    },
    "method": "GET",
    "url": "https://gitlab.renovatebot.com/version",
  },
]
`;

exports[`platform/gitlab/index initPlatform() should default to gitlab.com 1`] = `
Object {
  "endpoint": "https://gitlab.com/api/v4/",
  "gitAuthor": "Renovate Bot <a@b.com>",
}
`;

exports[`platform/gitlab/index initPlatform() should default to gitlab.com 2`] = `
Array [
  Object {
    "headers": Object {
      "accept": "application/json",
      "accept-encoding": "gzip, deflate, br",
      "authorization": "Bearer some-token",
      "host": "gitlab.com",
      "user-agent": "RenovateBot/0.0.0-semantic-release (https://github.com/renovatebot/renovate)",
    },
    "method": "GET",
    "url": "https://gitlab.com/api/v4/user",
  },
  Object {
    "headers": Object {
      "accept": "application/json",
      "accept-encoding": "gzip, deflate, br",
      "authorization": "Bearer some-token",
      "host": "gitlab.com",
      "user-agent": "RenovateBot/0.0.0-semantic-release (https://github.com/renovatebot/renovate)",
    },
    "method": "GET",
    "url": "https://gitlab.com/api/v4/version",
  },
]
`;

exports[`platform/gitlab/index initPlatform() should throw if auth fails 1`] = `
Array [
  Object {
    "headers": Object {
      "accept": "application/json",
      "accept-encoding": "gzip, deflate, br",
      "authorization": "Bearer some-token",
      "host": "gitlab.com",
      "user-agent": "RenovateBot/0.0.0-semantic-release (https://github.com/renovatebot/renovate)",
    },
    "method": "GET",
    "url": "https://gitlab.com/api/v4/user",
  },
]
`;

exports[`platform/gitlab/index initRepo should escape all forward slashes in project names 1`] = `
Array [
  Object {
    "headers": Object {
      "accept": "application/json",
      "accept-encoding": "gzip, deflate, br",
      "authorization": "Bearer abc123",
      "host": "gitlab.com",
      "user-agent": "RenovateBot/0.0.0-semantic-release (https://github.com/renovatebot/renovate)",
    },
    "method": "GET",
    "url": "https://gitlab.com/api/v4/projects/some%2Frepo%2Fproject",
  },
]
`;

exports[`platform/gitlab/index initRepo should fall back if http_url_to_repo is empty 1`] = `
Array [
  Object {
    "headers": Object {
      "accept": "application/json",
      "accept-encoding": "gzip, deflate, br",
      "authorization": "Bearer abc123",
      "host": "gitlab.com",
      "user-agent": "RenovateBot/0.0.0-semantic-release (https://github.com/renovatebot/renovate)",
    },
    "method": "GET",
    "url": "https://gitlab.com/api/v4/projects/some%2Frepo%2Fproject",
  },
]
`;

exports[`platform/gitlab/index initRepo should fall back respecting when GITLAB_IGNORE_REPO_URL is set 1`] = `
Array [
  Array [
    Object {
      "cloneSubmodules": undefined,
      "defaultBranch": "master",
      "gitAuthorEmail": undefined,
      "gitAuthorName": undefined,
      "ignorePrAuthor": undefined,
      "mergeMethod": "merge",
      "repository": "some%2Frepo%2Fproject",
      "url": "http://oauth2:abc123@mycompany.com/gitlab/some/repo/project.git",
    },
  ],
]
`;

exports[`platform/gitlab/index initRepo should fall back respecting when GITLAB_IGNORE_REPO_URL is set 2`] = `
Array [
  Object {
    "headers": Object {
      "accept": "application/json",
      "accept-encoding": "gzip, deflate, br",
      "authorization": "Bearer mytoken",
      "host": "mycompany.com",
      "user-agent": "RenovateBot/0.0.0-semantic-release (https://github.com/renovatebot/renovate)",
    },
    "method": "GET",
    "url": "http://mycompany.com/gitlab/api/v4/user",
  },
  Object {
    "headers": Object {
      "accept": "application/json",
      "accept-encoding": "gzip, deflate, br",
      "authorization": "Bearer mytoken",
      "host": "mycompany.com",
      "user-agent": "RenovateBot/0.0.0-semantic-release (https://github.com/renovatebot/renovate)",
    },
    "method": "GET",
    "url": "http://mycompany.com/gitlab/api/v4/version",
  },
  Object {
    "headers": Object {
      "accept": "application/json",
      "accept-encoding": "gzip, deflate, br",
      "authorization": "Bearer abc123",
      "host": "mycompany.com",
      "user-agent": "RenovateBot/0.0.0-semantic-release (https://github.com/renovatebot/renovate)",
    },
    "method": "GET",
    "url": "http://mycompany.com/gitlab/api/v4/projects/some%2Frepo%2Fproject",
  },
]
`;

exports[`platform/gitlab/index initRepo should throw an error if MRs are disabled 1`] = `
Array [
  Object {
    "headers": Object {
      "accept": "application/json",
      "accept-encoding": "gzip, deflate, br",
      "authorization": "Bearer abc123",
      "host": "gitlab.com",
      "user-agent": "RenovateBot/0.0.0-semantic-release (https://github.com/renovatebot/renovate)",
    },
    "method": "GET",
    "url": "https://gitlab.com/api/v4/projects/some%2Frepo",
  },
]
`;

exports[`platform/gitlab/index initRepo should throw an error if receiving an error 1`] = `
Array [
  Object {
    "headers": Object {
      "accept": "application/json",
      "accept-encoding": "gzip, deflate, br",
      "authorization": "Bearer abc123",
      "host": "gitlab.com",
      "user-agent": "RenovateBot/0.0.0-semantic-release (https://github.com/renovatebot/renovate)",
    },
    "method": "GET",
    "url": "https://gitlab.com/api/v4/projects/some%2Frepo",
  },
]
`;

exports[`platform/gitlab/index initRepo should throw an error if repository access is disabled 1`] = `
Array [
  Object {
    "headers": Object {
      "accept": "application/json",
      "accept-encoding": "gzip, deflate, br",
      "authorization": "Bearer abc123",
      "host": "gitlab.com",
      "user-agent": "RenovateBot/0.0.0-semantic-release (https://github.com/renovatebot/renovate)",
    },
    "method": "GET",
    "url": "https://gitlab.com/api/v4/projects/some%2Frepo",
  },
]
`;

exports[`platform/gitlab/index initRepo should throw an error if repository has empty_repo property 1`] = `
Array [
  Object {
    "headers": Object {
      "accept": "application/json",
      "accept-encoding": "gzip, deflate, br",
      "authorization": "Bearer abc123",
      "host": "gitlab.com",
      "user-agent": "RenovateBot/0.0.0-semantic-release (https://github.com/renovatebot/renovate)",
    },
    "method": "GET",
    "url": "https://gitlab.com/api/v4/projects/some%2Frepo",
  },
]
`;

exports[`platform/gitlab/index initRepo should throw an error if repository is a mirror 1`] = `
Array [
  Object {
    "headers": Object {
      "accept": "application/json",
      "accept-encoding": "gzip, deflate, br",
      "authorization": "Bearer abc123",
      "host": "gitlab.com",
      "user-agent": "RenovateBot/0.0.0-semantic-release (https://github.com/renovatebot/renovate)",
    },
    "method": "GET",
    "url": "https://gitlab.com/api/v4/projects/some%2Frepo",
  },
]
`;

exports[`platform/gitlab/index initRepo should throw an error if repository is archived 1`] = `
Array [
  Object {
    "headers": Object {
      "accept": "application/json",
      "accept-encoding": "gzip, deflate, br",
      "authorization": "Bearer abc123",
      "host": "gitlab.com",
      "user-agent": "RenovateBot/0.0.0-semantic-release (https://github.com/renovatebot/renovate)",
    },
    "method": "GET",
    "url": "https://gitlab.com/api/v4/projects/some%2Frepo",
  },
]
`;

exports[`platform/gitlab/index initRepo should throw an error if repository is empty 1`] = `
Array [
  Object {
    "headers": Object {
      "accept": "application/json",
      "accept-encoding": "gzip, deflate, br",
      "authorization": "Bearer abc123",
      "host": "gitlab.com",
      "user-agent": "RenovateBot/0.0.0-semantic-release (https://github.com/renovatebot/renovate)",
    },
    "method": "GET",
    "url": "https://gitlab.com/api/v4/projects/some%2Frepo",
  },
]
`;

exports[`platform/gitlab/index massageMarkdown(input) returns updated pr body 1`] = `
"https://github.com/foo/bar/issues/5 plus also [a link](https://github.com/foo/bar/issues/5

  Merge Requests are the best, here are some MRs.

  ## Open

These updates have all been created already. Click a checkbox below to force a retry/rebase of any.

 - [ ] <!-- rebase-branch=renovate/major-got-packages -->[build(deps): update got packages (major)](!2433) (\`gh-got\`, \`gl-got\`, \`got\`)
"
`;

exports[`platform/gitlab/index mergePr(pr) merges the PR 1`] = `
Array [
  Object {
    "body": Object {
      "should_remove_source_branch": true,
    },
    "headers": Object {
      "accept": "application/json",
      "accept-encoding": "gzip, deflate, br",
      "authorization": "Bearer abc123",
      "content-length": "36",
      "content-type": "application/json",
      "host": "gitlab.com",
      "user-agent": "RenovateBot/0.0.0-semantic-release (https://github.com/renovatebot/renovate)",
    },
    "method": "PUT",
    "url": "https://gitlab.com/api/v4/projects/undefined/merge_requests/1/merge",
  },
]
`;

exports[`platform/gitlab/index setBranchStatus sets branch status green 1`] = `
Array [
  Object {
    "headers": Object {
      "accept": "application/json",
      "accept-encoding": "gzip, deflate, br",
      "authorization": "Bearer abc123",
      "host": "gitlab.com",
      "user-agent": "RenovateBot/0.0.0-semantic-release (https://github.com/renovatebot/renovate)",
    },
    "method": "GET",
    "url": "https://gitlab.com/api/v4/projects/some%2Frepo",
  },
  Object {
    "body": Object {
      "context": "some-context",
      "description": "some-description",
      "state": "success",
      "target_url": "some-url",
    },
    "headers": Object {
      "accept": "application/json",
      "accept-encoding": "gzip, deflate, br",
      "authorization": "Bearer abc123",
      "content-length": "101",
      "content-type": "application/json",
      "host": "gitlab.com",
      "user-agent": "RenovateBot/0.0.0-semantic-release (https://github.com/renovatebot/renovate)",
    },
    "method": "POST",
    "url": "https://gitlab.com/api/v4/projects/some%2Frepo/statuses/0d9c7726c3d628b7e28af234595cfd20febdbf8e",
  },
  Object {
    "headers": Object {
      "accept": "application/json",
      "accept-encoding": "gzip, deflate, br",
      "authorization": "Bearer abc123",
      "host": "gitlab.com",
      "user-agent": "RenovateBot/0.0.0-semantic-release (https://github.com/renovatebot/renovate)",
    },
    "method": "GET",
    "url": "https://gitlab.com/api/v4/projects/some%2Frepo/repository/commits/0d9c7726c3d628b7e28af234595cfd20febdbf8e/statuses",
  },
]
`;

exports[`platform/gitlab/index setBranchStatus sets branch status red 1`] = `
Array [
  Object {
    "headers": Object {
      "accept": "application/json",
      "accept-encoding": "gzip, deflate, br",
      "authorization": "Bearer abc123",
      "host": "gitlab.com",
      "user-agent": "RenovateBot/0.0.0-semantic-release (https://github.com/renovatebot/renovate)",
    },
    "method": "GET",
    "url": "https://gitlab.com/api/v4/projects/some%2Frepo",
  },
  Object {
    "body": Object {
      "context": "some-context",
      "description": "some-description",
      "state": "failed",
      "target_url": "some-url",
    },
    "headers": Object {
      "accept": "application/json",
      "accept-encoding": "gzip, deflate, br",
      "authorization": "Bearer abc123",
      "content-length": "100",
      "content-type": "application/json",
      "host": "gitlab.com",
      "user-agent": "RenovateBot/0.0.0-semantic-release (https://github.com/renovatebot/renovate)",
    },
    "method": "POST",
    "url": "https://gitlab.com/api/v4/projects/some%2Frepo/statuses/0d9c7726c3d628b7e28af234595cfd20febdbf8e",
  },
  Object {
    "headers": Object {
      "accept": "application/json",
      "accept-encoding": "gzip, deflate, br",
      "authorization": "Bearer abc123",
      "host": "gitlab.com",
      "user-agent": "RenovateBot/0.0.0-semantic-release (https://github.com/renovatebot/renovate)",
    },
    "method": "GET",
    "url": "https://gitlab.com/api/v4/projects/some%2Frepo/repository/commits/0d9c7726c3d628b7e28af234595cfd20febdbf8e/statuses",
  },
]
`;

exports[`platform/gitlab/index setBranchStatus sets branch status yellow 1`] = `
Array [
  Object {
    "headers": Object {
      "accept": "application/json",
      "accept-encoding": "gzip, deflate, br",
      "authorization": "Bearer abc123",
      "host": "gitlab.com",
      "user-agent": "RenovateBot/0.0.0-semantic-release (https://github.com/renovatebot/renovate)",
    },
    "method": "GET",
    "url": "https://gitlab.com/api/v4/projects/some%2Frepo",
  },
  Object {
    "body": Object {
      "context": "some-context",
      "description": "some-description",
      "state": "pending",
      "target_url": "some-url",
    },
    "headers": Object {
      "accept": "application/json",
      "accept-encoding": "gzip, deflate, br",
      "authorization": "Bearer abc123",
      "content-length": "101",
      "content-type": "application/json",
      "host": "gitlab.com",
      "user-agent": "RenovateBot/0.0.0-semantic-release (https://github.com/renovatebot/renovate)",
    },
    "method": "POST",
    "url": "https://gitlab.com/api/v4/projects/some%2Frepo/statuses/0d9c7726c3d628b7e28af234595cfd20febdbf8e",
  },
  Object {
    "headers": Object {
      "accept": "application/json",
      "accept-encoding": "gzip, deflate, br",
      "authorization": "Bearer abc123",
      "host": "gitlab.com",
      "user-agent": "RenovateBot/0.0.0-semantic-release (https://github.com/renovatebot/renovate)",
    },
    "method": "GET",
    "url": "https://gitlab.com/api/v4/projects/some%2Frepo/repository/commits/0d9c7726c3d628b7e28af234595cfd20febdbf8e/statuses",
  },
]
`;

exports[`platform/gitlab/index updatePr(prNo, title, body) closes the PR 1`] = `
Array [
  Object {
    "headers": Object {
      "accept": "application/json",
      "accept-encoding": "gzip, deflate, br",
      "authorization": "Bearer some-token",
      "host": "gitlab.com",
      "user-agent": "RenovateBot/0.0.0-semantic-release (https://github.com/renovatebot/renovate)",
    },
    "method": "GET",
    "url": "https://gitlab.com/api/v4/user",
  },
  Object {
    "headers": Object {
      "accept": "application/json",
      "accept-encoding": "gzip, deflate, br",
      "authorization": "Bearer some-token",
      "host": "gitlab.com",
      "user-agent": "RenovateBot/0.0.0-semantic-release (https://github.com/renovatebot/renovate)",
    },
    "method": "GET",
    "url": "https://gitlab.com/api/v4/version",
  },
  Object {
    "headers": Object {
      "accept": "application/json",
      "accept-encoding": "gzip, deflate, br",
      "authorization": "Bearer abc123",
      "host": "gitlab.com",
      "user-agent": "RenovateBot/0.0.0-semantic-release (https://github.com/renovatebot/renovate)",
    },
    "method": "GET",
    "url": "https://gitlab.com/api/v4/projects/undefined/merge_requests?per_page=100&scope=created_by_me",
  },
  Object {
    "body": Object {
      "description": "body",
      "state_event": "close",
      "title": "title",
    },
    "headers": Object {
      "accept": "application/json",
      "accept-encoding": "gzip, deflate, br",
      "authorization": "Bearer abc123",
      "content-length": "60",
      "content-type": "application/json",
      "host": "gitlab.com",
      "user-agent": "RenovateBot/0.0.0-semantic-release (https://github.com/renovatebot/renovate)",
    },
    "method": "PUT",
    "url": "https://gitlab.com/api/v4/projects/undefined/merge_requests/1",
  },
]
`;

exports[`platform/gitlab/index updatePr(prNo, title, body) retains draft status when draft uses current prefix 1`] = `
Array [
  Object {
    "headers": Object {
      "accept": "application/json",
      "accept-encoding": "gzip, deflate, br",
      "authorization": "Bearer some-token",
      "host": "gitlab.com",
      "user-agent": "RenovateBot/0.0.0-semantic-release (https://github.com/renovatebot/renovate)",
    },
    "method": "GET",
    "url": "https://gitlab.com/api/v4/user",
  },
  Object {
    "headers": Object {
      "accept": "application/json",
      "accept-encoding": "gzip, deflate, br",
      "authorization": "Bearer some-token",
      "host": "gitlab.com",
      "user-agent": "RenovateBot/0.0.0-semantic-release (https://github.com/renovatebot/renovate)",
    },
    "method": "GET",
    "url": "https://gitlab.com/api/v4/version",
  },
  Object {
    "headers": Object {
      "accept": "application/json",
      "accept-encoding": "gzip, deflate, br",
      "authorization": "Bearer abc123",
      "host": "gitlab.com",
      "user-agent": "RenovateBot/0.0.0-semantic-release (https://github.com/renovatebot/renovate)",
    },
    "method": "GET",
    "url": "https://gitlab.com/api/v4/projects/undefined/merge_requests?per_page=100&scope=created_by_me",
  },
  Object {
    "body": Object {
      "description": "body",
      "title": "Draft: title",
    },
    "headers": Object {
      "accept": "application/json",
      "accept-encoding": "gzip, deflate, br",
      "authorization": "Bearer abc123",
      "content-length": "45",
      "content-type": "application/json",
      "host": "gitlab.com",
      "user-agent": "RenovateBot/0.0.0-semantic-release (https://github.com/renovatebot/renovate)",
    },
    "method": "PUT",
    "url": "https://gitlab.com/api/v4/projects/undefined/merge_requests/1",
  },
]
`;

exports[`platform/gitlab/index updatePr(prNo, title, body) retains draft status when draft uses deprecated prefix 1`] = `
Array [
  Object {
    "headers": Object {
      "accept": "application/json",
      "accept-encoding": "gzip, deflate, br",
      "authorization": "Bearer some-token",
      "host": "gitlab.com",
      "user-agent": "RenovateBot/0.0.0-semantic-release (https://github.com/renovatebot/renovate)",
    },
    "method": "GET",
    "url": "https://gitlab.com/api/v4/user",
  },
  Object {
    "headers": Object {
      "accept": "application/json",
      "accept-encoding": "gzip, deflate, br",
      "authorization": "Bearer some-token",
      "host": "gitlab.com",
      "user-agent": "RenovateBot/0.0.0-semantic-release (https://github.com/renovatebot/renovate)",
    },
    "method": "GET",
    "url": "https://gitlab.com/api/v4/version",
  },
  Object {
    "headers": Object {
      "accept": "application/json",
      "accept-encoding": "gzip, deflate, br",
      "authorization": "Bearer abc123",
      "host": "gitlab.com",
      "user-agent": "RenovateBot/0.0.0-semantic-release (https://github.com/renovatebot/renovate)",
    },
    "method": "GET",
    "url": "https://gitlab.com/api/v4/projects/undefined/merge_requests?per_page=100&scope=created_by_me",
  },
  Object {
    "body": Object {
      "description": "body",
      "title": "Draft: title",
    },
    "headers": Object {
      "accept": "application/json",
      "accept-encoding": "gzip, deflate, br",
      "authorization": "Bearer abc123",
      "content-length": "45",
      "content-type": "application/json",
      "host": "gitlab.com",
      "user-agent": "RenovateBot/0.0.0-semantic-release (https://github.com/renovatebot/renovate)",
    },
    "method": "PUT",
    "url": "https://gitlab.com/api/v4/projects/undefined/merge_requests/1",
  },
]
`;

exports[`platform/gitlab/index updatePr(prNo, title, body) updates the PR 1`] = `
Array [
  Object {
    "headers": Object {
      "accept": "application/json",
      "accept-encoding": "gzip, deflate, br",
      "authorization": "Bearer some-token",
      "host": "gitlab.com",
      "user-agent": "RenovateBot/0.0.0-semantic-release (https://github.com/renovatebot/renovate)",
    },
    "method": "GET",
    "url": "https://gitlab.com/api/v4/user",
  },
  Object {
    "headers": Object {
      "accept": "application/json",
      "accept-encoding": "gzip, deflate, br",
      "authorization": "Bearer some-token",
      "host": "gitlab.com",
      "user-agent": "RenovateBot/0.0.0-semantic-release (https://github.com/renovatebot/renovate)",
    },
    "method": "GET",
    "url": "https://gitlab.com/api/v4/version",
  },
  Object {
    "headers": Object {
      "accept": "application/json",
      "accept-encoding": "gzip, deflate, br",
      "authorization": "Bearer abc123",
      "host": "gitlab.com",
      "user-agent": "RenovateBot/0.0.0-semantic-release (https://github.com/renovatebot/renovate)",
    },
    "method": "GET",
    "url": "https://gitlab.com/api/v4/projects/undefined/merge_requests?per_page=100&scope=created_by_me",
  },
  Object {
    "body": Object {
      "description": "body",
      "title": "title",
    },
    "headers": Object {
      "accept": "application/json",
      "accept-encoding": "gzip, deflate, br",
      "authorization": "Bearer abc123",
      "content-length": "38",
      "content-type": "application/json",
      "host": "gitlab.com",
      "user-agent": "RenovateBot/0.0.0-semantic-release (https://github.com/renovatebot/renovate)",
    },
    "method": "PUT",
    "url": "https://gitlab.com/api/v4/projects/undefined/merge_requests/1",
  },
]
`;<|MERGE_RESOLUTION|>--- conflicted
+++ resolved
@@ -734,14 +734,11 @@
     "url": "https://gitlab.com/api/v4/projects/undefined/issues?per_page=100&scope=created_by_me&state=opened",
   },
   Object {
-<<<<<<< HEAD
     "body": Object {
       "description": "new-content",
+      "labels": Array [],
       "title": "new-title",
     },
-=======
-    "body": "{\\"title\\":\\"new-title\\",\\"description\\":\\"new-content\\",\\"labels\\":[]}",
->>>>>>> 67003fb6
     "headers": Object {
       "accept": "application/json",
       "accept-encoding": "gzip, deflate, br",
