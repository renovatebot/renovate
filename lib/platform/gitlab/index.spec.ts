--- conflicted
+++ resolved
@@ -1068,14 +1068,8 @@
           diverged_commits_count: 5,
           source_branch: 'some-branch',
           target_branch: 'master',
-<<<<<<< HEAD
+          assignees: [],
         });
-=======
-          assignees: [],
-        })
-        .get('/api/v4/projects/undefined/repository/branches/some-branch')
-        .reply(200, { commit: { author_email: global.gitAuthor.email } });
->>>>>>> 456245aa
       const pr = await gitlab.getPr(12345);
       expect(pr).toMatchSnapshot();
       expect(pr.hasAssignees).toBe(false);
@@ -1123,18 +1117,12 @@
           diverged_commits_count: 2,
           source_branch: 'some-branch',
           target_branch: 'master',
-<<<<<<< HEAD
-        });
-=======
           assignees: [
             {
               id: 1,
             },
           ],
-        })
-        .get('/api/v4/projects/undefined/repository/branches/some-branch')
-        .reply(404);
->>>>>>> 456245aa
+        });
       const pr = await gitlab.getPr(12345);
       expect(pr).toMatchSnapshot();
       expect(pr.hasAssignees).toBe(true);
