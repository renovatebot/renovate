// TODO fix mocks
import { Platform, RepoParams } from '..';
import * as httpMock from '../../../test/http-mock';
import { getName } from '../../../test/util';
import {
  REPOSITORY_ARCHIVED,
  REPOSITORY_CHANGED,
  REPOSITORY_DISABLED,
  REPOSITORY_EMPTY,
  REPOSITORY_MIRRORED,
} from '../../constants/error-messages';
import { logger as _logger } from '../../logger';
import { BranchStatus, PrState } from '../../types';
import * as _git from '../../util/git';
import * as _hostRules from '../../util/host-rules';

const gitlabApiHost = 'https://gitlab.com';

describe(getName(), () => {
  let gitlab: Platform;
  let hostRules: jest.Mocked<typeof _hostRules>;
  let git: jest.Mocked<typeof _git>;
  let logger: jest.Mocked<typeof _logger>;

  beforeEach(async () => {
    // reset module
    jest.resetModules();
    jest.resetAllMocks();
    gitlab = await import('.');
    jest.mock('../../logger');
    logger = (await import('../../logger')).logger as never;
    jest.mock('../../util/host-rules');
    jest.mock('delay');
    hostRules = require('../../util/host-rules');
    jest.mock('../../util/git');
    git = require('../../util/git');
    git.branchExists.mockReturnValue(true);
    git.isBranchStale.mockResolvedValue(true);
    git.getBranchCommit.mockReturnValue(
      '0d9c7726c3d628b7e28af234595cfd20febdbf8e'
    );
    hostRules.find.mockReturnValue({
      token: 'abc123',
    });
    delete process.env.GITLAB_IGNORE_REPO_URL;
  });

  async function initFakePlatform(version: string) {
    httpMock
      .scope(gitlabApiHost)
      .get('/api/v4/user')
      .reply(200, {
        email: 'a@b.com',
        name: 'Renovate Bot',
      })
      .get('/api/v4/version')
      .reply(200, {
        version: `${version}-ee`,
      });

    await gitlab.initPlatform({
      token: 'some-token',
      endpoint: undefined,
    });
  }

  describe('initPlatform()', () => {
    it(`should throw if no token`, async () => {
      await expect(gitlab.initPlatform({} as any)).rejects.toThrow();
    });
    it(`should throw if auth fails`, async () => {
      // user
      httpMock.scope(gitlabApiHost).get('/api/v4/user').reply(403);
      const res = gitlab.initPlatform({
        token: 'some-token',
        endpoint: undefined,
      });
      await expect(res).rejects.toThrow('Init: Authentication failure');
      expect(httpMock.getTrace()).toMatchSnapshot();
    });
    it(`should default to gitlab.com`, async () => {
      httpMock.scope(gitlabApiHost).get('/api/v4/user').reply(200, {
        email: 'a@b.com',
        name: 'Renovate Bot',
      });
      httpMock.scope(gitlabApiHost).get('/api/v4/version').reply(200, {
        version: '13.3.6-ee',
      });
      expect(
        await gitlab.initPlatform({
          token: 'some-token',
          endpoint: undefined,
        })
      ).toMatchSnapshot();
      expect(httpMock.getTrace()).toMatchSnapshot();
    });
    it(`should accept custom endpoint`, async () => {
      const endpoint = 'https://gitlab.renovatebot.com';
      httpMock
        .scope(endpoint)
        .get('/user')
        .reply(200, {
          email: 'a@b.com',
          name: 'Renovate Bot',
        })
        .get('/version')
        .reply(200, {
          version: '13.3.6-ee',
        });
      expect(
        await gitlab.initPlatform({
          endpoint,
          token: 'some-token',
        })
      ).toMatchSnapshot();
      expect(httpMock.getTrace()).toMatchSnapshot();
    });
  });

  describe('getRepos', () => {
    it('should throw an error if it receives an error', async () => {
      httpMock
        .scope(gitlabApiHost)
        .get(
          '/api/v4/projects?membership=true&per_page=100&with_merge_requests_enabled=true&min_access_level=30'
        )
        .replyWithError('getRepos error');
      await expect(gitlab.getRepos()).rejects.toThrow('getRepos error');
      expect(httpMock.getTrace()).toMatchSnapshot();
    });
    it('should return an array of repos', async () => {
      httpMock
        .scope(gitlabApiHost)
        .get(
          '/api/v4/projects?membership=true&per_page=100&with_merge_requests_enabled=true&min_access_level=30'
        )
        .reply(200, [
          {
            path_with_namespace: 'a/b',
          },
          {
            path_with_namespace: 'c/d',
          },
          {
            path_with_namespace: 'c/e',
            archived: true,
          },
          {
            path_with_namespace: 'c/f',
            mirror: true,
          },
        ]);
      const repos = await gitlab.getRepos();
      expect(repos).toMatchSnapshot();
      expect(httpMock.getTrace()).toMatchSnapshot();
    });
  });

  async function initRepo(
    repoParams: RepoParams = {
      repository: 'some/repo',
    },
    repoResp = null,
    scope = httpMock.scope(gitlabApiHost)
  ): Promise<httpMock.Scope> {
    const repo = repoParams.repository;
    const justRepo = repo.split('/').slice(0, 2).join('/');
    scope.get(`/api/v4/projects/${encodeURIComponent(repo)}`).reply(
      200,
      repoResp || {
        default_branch: 'master',
        http_url_to_repo: `https://gitlab.com/${justRepo}.git`,
      }
    );
    await gitlab.initRepo(repoParams);
    return scope;
  }

  describe('initRepo', () => {
    const okReturn = { default_branch: 'master', url: 'https://some-url' };
    it(`should escape all forward slashes in project names`, async () => {
      httpMock
        .scope(gitlabApiHost)
        .get('/api/v4/projects/some%2Frepo%2Fproject')
        .reply(200, okReturn);
      await gitlab.initRepo({
        repository: 'some/repo/project',
      });
      expect(httpMock.getTrace()).toMatchSnapshot();
    });
    it('should throw an error if receiving an error', async () => {
      httpMock
        .scope(gitlabApiHost)
        .get('/api/v4/projects/some%2Frepo')
        .replyWithError('always error');
      await expect(
        gitlab.initRepo({
          repository: 'some/repo',
        })
      ).rejects.toThrow('always error');
      expect(httpMock.getTrace()).toMatchSnapshot();
    });
    it('should throw an error if repository is archived', async () => {
      httpMock
        .scope(gitlabApiHost)
        .get('/api/v4/projects/some%2Frepo')
        .reply(200, { archived: true });
      await expect(
        gitlab.initRepo({
          repository: 'some/repo',
        })
      ).rejects.toThrow(REPOSITORY_ARCHIVED);
      expect(httpMock.getTrace()).toMatchSnapshot();
    });
    it('should throw an error if repository is a mirror', async () => {
      httpMock
        .scope(gitlabApiHost)
        .get('/api/v4/projects/some%2Frepo')
        .reply(200, { mirror: true });
      await expect(
        gitlab.initRepo({
          repository: 'some/repo',
        })
      ).rejects.toThrow(REPOSITORY_MIRRORED);
      expect(httpMock.getTrace()).toMatchSnapshot();
    });
    it('should throw an error if repository access is disabled', async () => {
      httpMock
        .scope(gitlabApiHost)
        .get('/api/v4/projects/some%2Frepo')
        .reply(200, { repository_access_level: 'disabled' });
      await expect(
        gitlab.initRepo({
          repository: 'some/repo',
        })
      ).rejects.toThrow(REPOSITORY_DISABLED);
      expect(httpMock.getTrace()).toMatchSnapshot();
    });
    it('should throw an error if MRs are disabled', async () => {
      httpMock
        .scope(gitlabApiHost)
        .get('/api/v4/projects/some%2Frepo')
        .reply(200, { merge_requests_access_level: 'disabled' });
      await expect(
        gitlab.initRepo({
          repository: 'some/repo',
        })
      ).rejects.toThrow(REPOSITORY_DISABLED);
      expect(httpMock.getTrace()).toMatchSnapshot();
    });
    it('should throw an error if repository has empty_repo property', async () => {
      httpMock
        .scope(gitlabApiHost)
        .get('/api/v4/projects/some%2Frepo')
        .reply(200, { empty_repo: true });
      await expect(
        gitlab.initRepo({
          repository: 'some/repo',
        })
      ).rejects.toThrow(REPOSITORY_EMPTY);
      expect(httpMock.getTrace()).toMatchSnapshot();
    });
    it('should throw an error if repository is empty', async () => {
      httpMock
        .scope(gitlabApiHost)
        .get('/api/v4/projects/some%2Frepo')
        .reply(200, { default_branch: null });
      await expect(
        gitlab.initRepo({
          repository: 'some/repo',
        })
      ).rejects.toThrow(REPOSITORY_EMPTY);
      expect(httpMock.getTrace()).toMatchSnapshot();
    });
    it('should fall back if http_url_to_repo is empty', async () => {
      httpMock
        .scope(gitlabApiHost)
        .get('/api/v4/projects/some%2Frepo%2Fproject')
        .reply(200, {
          default_branch: 'master',
          http_url_to_repo: null,
        });
      await gitlab.initRepo({
        repository: 'some/repo/project',
      });
      expect(httpMock.getTrace()).toMatchSnapshot();
    });

    it('should fall back respecting when GITLAB_IGNORE_REPO_URL is set', async () => {
      process.env.GITLAB_IGNORE_REPO_URL = 'true';
      const selfHostedUrl = 'http://mycompany.com/gitlab';
      httpMock
        .scope(selfHostedUrl)
        .get('/api/v4/user')
        .reply(200, {
          email: 'a@b.com',
          name: 'Renovate Bot',
        })
        .get('/api/v4/version')
        .reply(200, {
          version: '13.8.0',
        });
      await gitlab.initPlatform({
        endpoint: `${selfHostedUrl}/api/v4`,
        token: 'mytoken',
      });
      httpMock
        .scope(selfHostedUrl)
        .get('/api/v4/projects/some%2Frepo%2Fproject')
        .reply(200, {
          default_branch: 'master',
          http_url_to_repo: `http://other.host.com/gitlab/some/repo/project.git`,
        });
      await gitlab.initRepo({
        repository: 'some/repo/project',
      });
      expect(git.initRepo.mock.calls).toMatchSnapshot();
      expect(httpMock.getTrace()).toMatchSnapshot();
    });
  });
  describe('getRepoForceRebase', () => {
    it('should return false', async () => {
      await initRepo(
        {
          repository: 'some/repo/project',
        },
        {
          default_branch: 'master',
          http_url_to_repo: null,
          merge_method: 'merge',
        }
      );
      expect(await gitlab.getRepoForceRebase()).toBe(false);
      expect(httpMock.getTrace()).toMatchSnapshot();
    });

    it('should return true', async () => {
      await initRepo(
        {
          repository: 'some/repo/project',
        },
        {
          default_branch: 'master',
          http_url_to_repo: null,
          merge_method: 'ff',
        }
      );
      expect(await gitlab.getRepoForceRebase()).toBe(true);
      expect(httpMock.getTrace()).toMatchSnapshot();
    });
  });

  describe('getBranchPr(branchName)', () => {
    it('should return null if no PR exists', async () => {
      const scope = await initRepo();
      scope
        .get(
          '/api/v4/projects/some%2Frepo/merge_requests?per_page=100&scope=created_by_me'
        )
        .reply(200, []);
      const pr = await gitlab.getBranchPr('some-branch');
      expect(pr).toBeNull();
      expect(httpMock.getTrace()).toMatchSnapshot();
    });
    it('should return the PR object', async () => {
      const scope = await initRepo();
      scope
        .get(
          '/api/v4/projects/some%2Frepo/merge_requests?per_page=100&scope=created_by_me'
        )
        .reply(200, [
          {
            iid: 91,
            title: 'some change',
            source_branch: 'some-branch',
            target_branch: 'master',
            state: 'opened',
          },
        ])
        .get(
          '/api/v4/projects/some%2Frepo/merge_requests/91?include_diverged_commits_count=1'
        )
        .reply(200, {
          iid: 91,
          title: 'some change',
          state: 'opened',
          additions: 1,
          deletions: 1,
          commits: 1,
          source_branch: 'some-branch',
          target_branch: 'master',
          base: {
            sha: '1234',
          },
        })
        .get(
          '/api/v4/projects/some%2Frepo/repository/commits/0d9c7726c3d628b7e28af234595cfd20febdbf8e/statuses'
        )
        .reply(200, []);
      const pr = await gitlab.getBranchPr('some-branch');
      expect(pr).toMatchSnapshot();
      expect(httpMock.getTrace()).toMatchSnapshot();
    });
    it('should strip draft prefix from title', async () => {
      const scope = await initRepo();
      scope
        .get(
          '/api/v4/projects/some%2Frepo/merge_requests?per_page=100&scope=created_by_me'
        )
        .reply(200, [
          {
            iid: 91,
            title: 'Draft: some change',
            source_branch: 'some-branch',
            target_branch: 'master',
            state: 'opened',
          },
        ])
        .get(
          '/api/v4/projects/some%2Frepo/merge_requests/91?include_diverged_commits_count=1'
        )
        .reply(200, {
          iid: 91,
          title: 'Draft: some change',
          state: 'opened',
          additions: 1,
          deletions: 1,
          commits: 1,
          source_branch: 'some-branch',
          target_branch: 'master',
          base: {
            sha: '1234',
          },
        })
        .get(
          '/api/v4/projects/some%2Frepo/repository/commits/0d9c7726c3d628b7e28af234595cfd20febdbf8e/statuses'
        )
        .reply(200, []);
      const pr = await gitlab.getBranchPr('some-branch');
      expect(pr).toMatchSnapshot();
      expect(httpMock.getTrace()).toMatchSnapshot();
    });
    it('should strip deprecated draft prefix from title', async () => {
      const scope = await initRepo();
      scope
        .get(
          '/api/v4/projects/some%2Frepo/merge_requests?per_page=100&scope=created_by_me'
        )
        .reply(200, [
          {
            iid: 91,
            title: 'WIP: some change',
            source_branch: 'some-branch',
            target_branch: 'master',
            state: 'opened',
          },
        ])
        .get(
          '/api/v4/projects/some%2Frepo/merge_requests/91?include_diverged_commits_count=1'
        )
        .reply(200, {
          iid: 91,
          title: 'WIP: some change',
          state: 'opened',
          additions: 1,
          deletions: 1,
          commits: 1,
          source_branch: 'some-branch',
          target_branch: 'master',
          base: {
            sha: '1234',
          },
        })
        .get(
          '/api/v4/projects/some%2Frepo/repository/commits/0d9c7726c3d628b7e28af234595cfd20febdbf8e/statuses'
        )
        .reply(200, []);
      const pr = await gitlab.getBranchPr('some-branch');
      expect(pr).toMatchSnapshot();
      expect(httpMock.getTrace()).toMatchSnapshot();
    });
  });
  describe('getBranchStatus(branchName, requiredStatusChecks)', () => {
    it('returns success if requiredStatusChecks null', async () => {
      const res = await gitlab.getBranchStatus('somebranch', null);
      expect(res).toEqual(BranchStatus.green);
    });
    it('return failed if unsupported requiredStatusChecks', async () => {
      const res = await gitlab.getBranchStatus('somebranch', ['foo']);
      expect(res).toEqual(BranchStatus.red);
    });
    it('returns pending if no results', async () => {
      const scope = await initRepo();
      scope
        .get(
          '/api/v4/projects/some%2Frepo/repository/commits/0d9c7726c3d628b7e28af234595cfd20febdbf8e/statuses'
        )
        .reply(200, []);
      const res = await gitlab.getBranchStatus('somebranch', []);
      expect(res).toEqual(BranchStatus.yellow);
      expect(httpMock.getTrace()).toMatchSnapshot();
    });
    it('returns success if all are success', async () => {
      const scope = await initRepo();
      scope
        .get(
          '/api/v4/projects/some%2Frepo/repository/commits/0d9c7726c3d628b7e28af234595cfd20febdbf8e/statuses'
        )
        .reply(200, [{ status: 'success' }, { status: 'success' }]);
      const res = await gitlab.getBranchStatus('somebranch', []);
      expect(res).toEqual(BranchStatus.green);
      expect(httpMock.getTrace()).toMatchSnapshot();
    });
    it('returns success if optional jobs fail', async () => {
      const scope = await initRepo();
      scope
        .get(
          '/api/v4/projects/some%2Frepo/repository/commits/0d9c7726c3d628b7e28af234595cfd20febdbf8e/statuses'
        )
        .reply(200, [
          { status: 'success' },
          { status: 'failed', allow_failure: true },
        ]);
      const res = await gitlab.getBranchStatus('somebranch', []);
      expect(res).toEqual(BranchStatus.green);
      expect(httpMock.getTrace()).toMatchSnapshot();
    });
    it('returns success if all are optional', async () => {
      const scope = await initRepo();
      scope
        .get(
          '/api/v4/projects/some%2Frepo/repository/commits/0d9c7726c3d628b7e28af234595cfd20febdbf8e/statuses'
        )
        .reply(200, [{ status: 'failed', allow_failure: true }]);
      const res = await gitlab.getBranchStatus('somebranch', []);
      expect(res).toEqual(BranchStatus.green);
      expect(httpMock.getTrace()).toMatchSnapshot();
    });
    it('returns success if job is skipped', async () => {
      const scope = await initRepo();
      scope
        .get(
          '/api/v4/projects/some%2Frepo/repository/commits/0d9c7726c3d628b7e28af234595cfd20febdbf8e/statuses'
        )
        .reply(200, [{ status: 'success' }, { status: 'skipped' }]);
      const res = await gitlab.getBranchStatus('somebranch', []);
      expect(res).toEqual(BranchStatus.green);
      expect(httpMock.getTrace()).toMatchSnapshot();
    });
    it('returns yellow if there are no jobs expect skipped', async () => {
      const scope = await initRepo();
      scope
        .get(
          '/api/v4/projects/some%2Frepo/repository/commits/0d9c7726c3d628b7e28af234595cfd20febdbf8e/statuses'
        )
        .reply(200, [{ status: 'skipped' }]);
      const res = await gitlab.getBranchStatus('somebranch', []);
      expect(res).toEqual(BranchStatus.yellow);
      expect(httpMock.getTrace()).toMatchSnapshot();
    });
    it('returns failure if any mandatory jobs fails and one job is skipped', async () => {
      const scope = await initRepo();
      scope
        .get(
          '/api/v4/projects/some%2Frepo/repository/commits/0d9c7726c3d628b7e28af234595cfd20febdbf8e/statuses'
        )
        .reply(200, [{ status: 'skipped' }, { status: 'failed' }]);
      const res = await gitlab.getBranchStatus('somebranch', []);
      expect(res).toEqual(BranchStatus.red);
      expect(httpMock.getTrace()).toMatchSnapshot();
    });
    it('returns failure if any mandatory jobs fails', async () => {
      const scope = await initRepo();
      scope
        .get(
          '/api/v4/projects/some%2Frepo/repository/commits/0d9c7726c3d628b7e28af234595cfd20febdbf8e/statuses'
        )
        .reply(200, [
          { status: 'success' },
          { status: 'failed', allow_failure: true },
          { status: 'failed' },
        ]);
      const res = await gitlab.getBranchStatus('somebranch', []);
      expect(res).toEqual(BranchStatus.red);
      expect(httpMock.getTrace()).toMatchSnapshot();
    });
    it('maps custom statuses to yellow', async () => {
      const scope = await initRepo();
      scope
        .get(
          '/api/v4/projects/some%2Frepo/repository/commits/0d9c7726c3d628b7e28af234595cfd20febdbf8e/statuses'
        )
        .reply(200, [{ status: 'success' }, { status: 'foo' }]);
      const res = await gitlab.getBranchStatus('somebranch', []);
      expect(res).toEqual(BranchStatus.yellow);
      expect(httpMock.getTrace()).toMatchSnapshot();
    });
    it('throws repository-changed', async () => {
      expect.assertions(2);
      git.branchExists.mockReturnValue(false);
      await initRepo();
      await expect(gitlab.getBranchStatus('somebranch', [])).rejects.toThrow(
        REPOSITORY_CHANGED
      );
      expect(httpMock.getTrace()).toMatchSnapshot();
    });
  });
  describe('getBranchStatusCheck', () => {
    it('returns null if no results', async () => {
      const scope = await initRepo();
      scope
        .get(
          '/api/v4/projects/some%2Frepo/repository/commits/0d9c7726c3d628b7e28af234595cfd20febdbf8e/statuses'
        )
        .reply(200, []);
      const res = await gitlab.getBranchStatusCheck(
        'somebranch',
        'some-context'
      );
      expect(res).toBeNull();
      expect(httpMock.getTrace()).toMatchSnapshot();
    });
    it('returns null if no matching results', async () => {
      const scope = await initRepo();
      scope
        .get(
          '/api/v4/projects/some%2Frepo/repository/commits/0d9c7726c3d628b7e28af234595cfd20febdbf8e/statuses'
        )
        .reply(200, [{ name: 'context-1', status: 'pending' }]);
      const res = await gitlab.getBranchStatusCheck(
        'somebranch',
        'some-context'
      );
      expect(res).toBeNull();
      expect(httpMock.getTrace()).toMatchSnapshot();
    });
    it('returns status if name found', async () => {
      const scope = await initRepo();
      scope
        .get(
          '/api/v4/projects/some%2Frepo/repository/commits/0d9c7726c3d628b7e28af234595cfd20febdbf8e/statuses'
        )
        .reply(200, [
          { name: 'context-1', status: 'pending' },
          { name: 'some-context', status: 'success' },
          { name: 'context-3', status: 'failed' },
        ]);
      const res = await gitlab.getBranchStatusCheck(
        'somebranch',
        'some-context'
      );
      expect(res).toEqual(BranchStatus.green);
      expect(httpMock.getTrace()).toMatchSnapshot();
    });
  });
  describe('setBranchStatus', () => {
    it.each([BranchStatus.green, BranchStatus.yellow, BranchStatus.red])(
      'sets branch status %s',
      async (state) => {
        const scope = await initRepo();
        scope
          .post(
            '/api/v4/projects/some%2Frepo/statuses/0d9c7726c3d628b7e28af234595cfd20febdbf8e'
          )
          .reply(200, {})
          .get(
            '/api/v4/projects/some%2Frepo/repository/commits/0d9c7726c3d628b7e28af234595cfd20febdbf8e/statuses'
          )
          .reply(200, []);

        await gitlab.setBranchStatus({
          branchName: 'some-branch',
          context: 'some-context',
          description: 'some-description',
          state,
          url: 'some-url',
        });
        expect(httpMock.getTrace()).toMatchSnapshot();
      }
    );
  });

  describe('findIssue()', () => {
    it('returns null if no issue', async () => {
      httpMock
        .scope(gitlabApiHost)
        .get(
          '/api/v4/projects/undefined/issues?per_page=100&scope=created_by_me&state=opened'
        )
        .reply(200, [
          {
            iid: 1,
            title: 'title-1',
          },
          {
            iid: 2,
            title: 'title-2',
          },
        ]);
      const res = await gitlab.findIssue('title-3');
      expect(res).toBeNull();
      expect(httpMock.getTrace()).toMatchSnapshot();
    });
    it('finds issue', async () => {
      httpMock
        .scope(gitlabApiHost)
        .get(
          '/api/v4/projects/undefined/issues?per_page=100&scope=created_by_me&state=opened'
        )
        .reply(200, [
          {
            iid: 1,
            title: 'title-1',
          },
          {
            iid: 2,
            title: 'title-2',
          },
        ])
        .get('/api/v4/projects/undefined/issues/2')
        .reply(200, { description: 'new-content' });
      const res = await gitlab.findIssue('title-2');
      expect(res).not.toBeNull();
      expect(httpMock.getTrace()).toMatchSnapshot();
    });
  });
  describe('ensureIssue()', () => {
    it('creates issue', async () => {
      httpMock
        .scope(gitlabApiHost)
        .get(
          '/api/v4/projects/undefined/issues?per_page=100&scope=created_by_me&state=opened'
        )
        .reply(200, [
          {
            iid: 1,
            title: 'title-1',
          },
          {
            iid: 2,
            title: 'title-2',
          },
        ])
        .post('/api/v4/projects/undefined/issues')
        .reply(200);
      const res = await gitlab.ensureIssue({
        title: 'new-title',
        body: 'new-content',
      });
      expect(res).toEqual('created');
      expect(httpMock.getTrace()).toMatchSnapshot();
    });

    it('sets issue labels', async () => {
      httpMock
        .scope(gitlabApiHost)
        .get(
          '/api/v4/projects/undefined/issues?per_page=100&scope=created_by_me&state=opened'
        )
        .reply(200, [])
        .post('/api/v4/projects/undefined/issues')
        .reply(200);
      const res = await gitlab.ensureIssue({
        title: 'new-title',
        body: 'new-content',
        labels: ['Renovate', 'Maintenance'],
      });
      expect(res).toEqual('created');
      expect(httpMock.getTrace()).toMatchSnapshot();
    });

    it('updates issue', async () => {
      httpMock
        .scope(gitlabApiHost)
        .get(
          '/api/v4/projects/undefined/issues?per_page=100&scope=created_by_me&state=opened'
        )
        .reply(200, [
          {
            iid: 1,
            title: 'title-1',
          },
          {
            iid: 2,
            title: 'title-2',
          },
        ])
        .get('/api/v4/projects/undefined/issues/2')
        .reply(200, { description: 'new-content' })
        .put('/api/v4/projects/undefined/issues/2')
        .reply(200);
      const res = await gitlab.ensureIssue({
        title: 'title-2',
        body: 'newer-content',
      });
      expect(res).toEqual('updated');
      expect(httpMock.getTrace()).toMatchSnapshot();
    });

    it('updates issue with labels', async () => {
      httpMock
        .scope(gitlabApiHost)
        .get(
          '/api/v4/projects/undefined/issues?per_page=100&scope=created_by_me&state=opened'
        )
        .reply(200, [
          {
            iid: 1,
            title: 'title-1',
          },
          {
            iid: 2,
            title: 'title-2',
          },
        ])
        .get('/api/v4/projects/undefined/issues/2')
        .reply(200, { description: 'new-content' })
        .put('/api/v4/projects/undefined/issues/2')
        .reply(200);
      const res = await gitlab.ensureIssue({
        title: 'title-2',
        body: 'newer-content',
        labels: ['Renovate', 'Maintenance'],
      });
      expect(res).toEqual('updated');
      expect(httpMock.getTrace()).toMatchSnapshot();
    });

    it('skips update if unchanged', async () => {
      httpMock
        .scope(gitlabApiHost)
        .get(
          '/api/v4/projects/undefined/issues?per_page=100&scope=created_by_me&state=opened'
        )
        .reply(200, [
          {
            iid: 1,
            title: 'title-1',
          },
          {
            iid: 2,
            title: 'title-2',
          },
        ])
        .get('/api/v4/projects/undefined/issues/2')
        .reply(200, { description: 'newer-content' });
      const res = await gitlab.ensureIssue({
        title: 'title-2',
        body: 'newer-content',
      });
      expect(res).toBeNull();
      expect(httpMock.getTrace()).toMatchSnapshot();
    });
  });
  describe('ensureIssueClosing()', () => {
    it('closes issue', async () => {
      httpMock
        .scope(gitlabApiHost)
        .get(
          '/api/v4/projects/undefined/issues?per_page=100&scope=created_by_me&state=opened'
        )
        .reply(200, [
          {
            iid: 1,
            title: 'title-1',
          },
          {
            iid: 2,
            title: 'title-2',
          },
        ])
        .put('/api/v4/projects/undefined/issues/2')
        .reply(200);
      await gitlab.ensureIssueClosing('title-2');
      expect(httpMock.getTrace()).toMatchSnapshot();
    });
  });
  describe('addAssignees(issueNo, assignees)', () => {
    it('should add the given assignees to the issue', async () => {
      httpMock
        .scope(gitlabApiHost)
        .get('/api/v4/users?username=someuser')
        .reply(200, [{ id: 123 }])
        .put('/api/v4/projects/undefined/merge_requests/42?assignee_id=123')
        .reply(200);
      await gitlab.addAssignees(42, ['someuser']);
      expect(httpMock.getTrace()).toMatchSnapshot();
    });
    it('should warn if more than one assignee', async () => {
      httpMock
        .scope(gitlabApiHost)
        .get('/api/v4/users?username=someuser')
        .reply(200, [{ id: 123 }])
        .get('/api/v4/users?username=someotheruser')
        .reply(200, [{ id: 124 }])
        .put('/api/v4/projects/undefined/merge_requests/42?assignee_id=123')
        .reply(200)
        .put(
          '/api/v4/projects/undefined/merge_requests/42?assignee_ids[]=123&assignee_ids[]=124'
        )
        .replyWithError('error');
      await gitlab.addAssignees(42, ['someuser', 'someotheruser']);
      expect(httpMock.getTrace()).toMatchSnapshot();
    });
    it('should swallow error', async () => {
      httpMock
        .scope(gitlabApiHost)
        .get('/api/v4/users?username=someuser')
        .replyWithError('some error');
      await gitlab.addAssignees(42, ['someuser', 'someotheruser']);
      expect(httpMock.getTrace()).toMatchSnapshot();
    });
    it('should add the given assignees to the issue if supported', async () => {
      httpMock
        .scope(gitlabApiHost)
        .get('/api/v4/users?username=someuser')
        .reply(200, [{ id: 123 }])
        .get('/api/v4/users?username=someotheruser')
        .reply(200, [{ id: 124 }])
        .put('/api/v4/projects/undefined/merge_requests/42?assignee_id=123')
        .reply(200)
        .put(
          '/api/v4/projects/undefined/merge_requests/42?assignee_ids[]=123&assignee_ids[]=124'
        )
        .reply(200);
      await gitlab.addAssignees(42, ['someuser', 'someotheruser']);
      expect(httpMock.getTrace()).toMatchSnapshot();
    });
  });

  describe('addReviewers(iid, reviewers)', () => {
    describe('13.8.0', () => {
      it('should not be supported in too low version', async () => {
        await initFakePlatform('13.8.0');
        await gitlab.addReviewers(42, ['someuser', 'foo', 'someotheruser']);
        expect(logger.warn).toHaveBeenCalledWith(
          { version: '13.8.0' },
          'Adding reviewers is only available in GitLab 13.9 and onwards'
        );
      });
    });

    describe('13.9.0', () => {
      beforeEach(async () => {
        await initFakePlatform('13.9.0');
      });

      const existingReviewers = [
        { id: 1, username: 'foo' },
        { id: 2, username: 'bar' },
      ];

      it('should fail to get existing reviewers', async () => {
        const scope = httpMock
          .scope(gitlabApiHost)
          .get(
            '/api/v4/projects/undefined/merge_requests/42?include_diverged_commits_count=1'
          )
          .reply(404);

        await gitlab.addReviewers(42, ['someuser', 'foo', 'someotheruser']);
        expect(scope.isDone()).toBeTrue();
      });

      it('should fail to get user IDs', async () => {
        const scope = httpMock
          .scope(gitlabApiHost)
          .get(
            '/api/v4/projects/undefined/merge_requests/42?include_diverged_commits_count=1'
          )
          .reply(200, { reviewers: existingReviewers })
          .get('/api/v4/users?username=someuser')
          .reply(200, [{ id: 10 }])
          .get('/api/v4/users?username=someotheruser')
          .reply(404);

        await gitlab.addReviewers(42, ['someuser', 'foo', 'someotheruser']);
        expect(scope.isDone()).toBeTrue();
      });

      it('should fail to add reviewers to the MR', async () => {
        const scope = httpMock
          .scope(gitlabApiHost)
          .get(
            '/api/v4/projects/undefined/merge_requests/42?include_diverged_commits_count=1'
          )
          .reply(200, { reviewers: existingReviewers })
          .get('/api/v4/users?username=someuser')
          .reply(200, [{ id: 10 }])
          .get('/api/v4/users?username=someotheruser')
          .reply(200, [{ id: 15 }])
          .put('/api/v4/projects/undefined/merge_requests/42', {
            reviewer_ids: [1, 2, 10, 15],
          })
          .reply(404);

        await gitlab.addReviewers(42, ['someuser', 'foo', 'someotheruser']);
        expect(scope.isDone()).toBeTrue();
      });

      it('should add the given reviewers to the MR', async () => {
        const scope = httpMock
          .scope(gitlabApiHost)
          .get(
            '/api/v4/projects/undefined/merge_requests/42?include_diverged_commits_count=1'
          )
          .reply(200, { reviewers: existingReviewers })
          .get('/api/v4/users?username=someuser')
          .reply(200, [{ id: 10 }])
          .get('/api/v4/users?username=someotheruser')
          .reply(200, [{ id: 15 }])
          .put('/api/v4/projects/undefined/merge_requests/42', {
            reviewer_ids: [1, 2, 10, 15],
          })
          .reply(200);

        await gitlab.addReviewers(42, ['someuser', 'foo', 'someotheruser']);
        expect(scope.isDone()).toBeTrue();
      });

      it('should only add reviewers if necessary', async () => {
        const scope = httpMock
          .scope(gitlabApiHost)
          .get(
            '/api/v4/projects/undefined/merge_requests/42?include_diverged_commits_count=1'
          )
          .reply(200, { reviewers: existingReviewers })
          .get('/api/v4/users?username=someuser')
          .reply(200, [{ id: 1 }])
          .get('/api/v4/users?username=someotheruser')
          .reply(200, [{ id: 2 }]);

        await gitlab.addReviewers(42, ['someuser', 'foo', 'someotheruser']);
        expect(scope.isDone()).toBeTrue();
      });
    });
  });

  describe('ensureComment', () => {
    it('add comment if not found', async () => {
      const scope = await initRepo();
      scope
        .get('/api/v4/projects/some%2Frepo/merge_requests/42/notes')
        .reply(200, [])
        .post('/api/v4/projects/some%2Frepo/merge_requests/42/notes')
        .reply(200);
      await gitlab.ensureComment({
        number: 42,
        topic: 'some-subject',
        content: 'some\ncontent',
      });
      expect(httpMock.getTrace()).toMatchSnapshot();
    });
    it('add updates comment if necessary', async () => {
      const scope = await initRepo();
      scope
        .get('/api/v4/projects/some%2Frepo/merge_requests/42/notes')
        .reply(200, [{ id: 1234, body: '### some-subject\n\nblablabla' }])
        .put('/api/v4/projects/some%2Frepo/merge_requests/42/notes/1234')
        .reply(200);
      await gitlab.ensureComment({
        number: 42,
        topic: 'some-subject',
        content: 'some\ncontent',
      });
      expect(httpMock.getTrace()).toMatchSnapshot();
    });
    it('skips comment', async () => {
      const scope = await initRepo();
      scope
        .get('/api/v4/projects/some%2Frepo/merge_requests/42/notes')
        .reply(200, [{ id: 1234, body: '### some-subject\n\nsome\ncontent' }]);
      await gitlab.ensureComment({
        number: 42,
        topic: 'some-subject',
        content: 'some\ncontent',
      });
      expect(httpMock.getTrace()).toMatchSnapshot();
    });
    it('handles comment with no description', async () => {
      const scope = await initRepo();
      scope
        .get('/api/v4/projects/some%2Frepo/merge_requests/42/notes')
        .reply(200, [{ id: 1234, body: '!merge' }]);
      await gitlab.ensureComment({
        number: 42,
        topic: null,
        content: '!merge',
      });
      expect(httpMock.getTrace()).toMatchSnapshot();
    });
  });
  describe('ensureCommentRemoval', () => {
    it('deletes comment by topic if found', async () => {
      const scope = await initRepo();
      scope
        .get('/api/v4/projects/some%2Frepo/merge_requests/42/notes')
        .reply(200, [{ id: 1234, body: '### some-subject\n\nblablabla' }])
        .delete('/api/v4/projects/some%2Frepo/merge_requests/42/notes/1234')
        .reply(200);
      await gitlab.ensureCommentRemoval({ number: 42, topic: 'some-subject' });
      expect(httpMock.getTrace()).toMatchSnapshot();
    });
    it('deletes comment by content if found', async () => {
      const scope = await initRepo();
      scope
        .get('/api/v4/projects/some%2Frepo/merge_requests/42/notes')
        .reply(200, [{ id: 1234, body: 'some-body\n' }])
        .delete('/api/v4/projects/some%2Frepo/merge_requests/42/notes/1234')
        .reply(200);
      await gitlab.ensureCommentRemoval({ number: 42, content: 'some-body' });
      expect(httpMock.getTrace()).toMatchSnapshot();
    });
  });
  describe('findPr(branchName, prTitle, state)', () => {
    it('returns true if no title and all state', async () => {
      httpMock
        .scope(gitlabApiHost)
        .get(
          '/api/v4/projects/undefined/merge_requests?per_page=100&scope=created_by_me'
        )
        .reply(200, [
          {
            iid: 1,
            source_branch: 'branch-a',
            title: 'branch a pr',
            state: 'opened',
          },
        ]);
      const res = await gitlab.findPr({
        branchName: 'branch-a',
      });
      expect(res).toBeDefined();
      expect(httpMock.getTrace()).toMatchSnapshot();
    });
    it('returns true if not open', async () => {
      httpMock
        .scope(gitlabApiHost)
        .get(
          '/api/v4/projects/undefined/merge_requests?per_page=100&scope=created_by_me'
        )
        .reply(200, [
          {
            iid: 1,
            source_branch: 'branch-a',
            title: 'branch a pr',
            state: PrState.Merged,
          },
        ]);
      const res = await gitlab.findPr({
        branchName: 'branch-a',
        state: PrState.NotOpen,
      });
      expect(res).toBeDefined();
      expect(httpMock.getTrace()).toMatchSnapshot();
    });

    it('returns true if open and with title', async () => {
      httpMock
        .scope(gitlabApiHost)
        .get(
          '/api/v4/projects/undefined/merge_requests?per_page=100&scope=created_by_me'
        )
        .reply(200, [
          {
            iid: 1,
            source_branch: 'branch-a',
            title: 'branch a pr',
            state: 'opened',
          },
        ]);
      const res = await gitlab.findPr({
        branchName: 'branch-a',
        prTitle: 'branch a pr',
        state: PrState.Open,
      });
      expect(res).toBeDefined();
      expect(httpMock.getTrace()).toMatchSnapshot();
    });

    it('returns true with title', async () => {
      httpMock
        .scope(gitlabApiHost)
        .get(
          '/api/v4/projects/undefined/merge_requests?per_page=100&scope=created_by_me'
        )
        .reply(200, [
          {
            iid: 1,
            source_branch: 'branch-a',
            title: 'branch a pr',
            state: 'opened',
          },
        ]);
      const res = await gitlab.findPr({
        branchName: 'branch-a',
        prTitle: 'branch a pr',
      });
      expect(res).toBeDefined();
      expect(httpMock.getTrace()).toMatchSnapshot();
    });
    it('returns true with draft prefix title', async () => {
      httpMock
        .scope(gitlabApiHost)
        .get(
          '/api/v4/projects/undefined/merge_requests?per_page=100&scope=created_by_me'
        )
        .reply(200, [
          {
            iid: 1,
            source_branch: 'branch-a',
            title: 'Draft: branch a pr',
            state: 'opened',
          },
        ]);
      const res = await gitlab.findPr({
        branchName: 'branch-a',
        prTitle: 'branch a pr',
      });
      expect(res).toBeDefined();
      expect(httpMock.getTrace()).toMatchSnapshot();
    });
    it('returns true with deprecated draft prefix title', async () => {
      httpMock
        .scope(gitlabApiHost)
        .get(
          '/api/v4/projects/undefined/merge_requests?per_page=100&scope=created_by_me'
        )
        .reply(200, [
          {
            iid: 1,
            source_branch: 'branch-a',
            title: 'WIP: branch a pr',
            state: 'opened',
          },
        ]);
      const res = await gitlab.findPr({
        branchName: 'branch-a',
        prTitle: 'branch a pr',
      });
      expect(res).toBeDefined();
      expect(httpMock.getTrace()).toMatchSnapshot();
    });
  });

  async function initPlatform(gitlabVersion: string) {
    httpMock
      .scope(gitlabApiHost)
      .get('/api/v4/user')
      .reply(200, {
        email: 'a@b.com',
        name: 'Renovate Bot',
      })
      .get('/api/v4/version')
      .reply(200, {
        version: gitlabVersion,
      });
    await gitlab.initPlatform({
      token: 'some-token',
      endpoint: undefined,
    });
  }

  describe('createPr(branchName, title, body)', () => {
    it('returns the PR', async () => {
      await initPlatform('13.3.6-ee');
      httpMock
        .scope(gitlabApiHost)
        .post('/api/v4/projects/undefined/merge_requests')
        .reply(200, {
          id: 1,
          iid: 12345,
          title: 'some title',
        });
      const pr = await gitlab.createPr({
        sourceBranch: 'some-branch',
        targetBranch: 'master',
        prTitle: 'some-title',
        prBody: 'the-body',
        labels: null,
      });
      expect(pr).toMatchSnapshot();
      expect(httpMock.getTrace()).toMatchSnapshot();
    });
    it('uses default branch', async () => {
      await initPlatform('13.3.6-ee');
      httpMock
        .scope(gitlabApiHost)
        .post('/api/v4/projects/undefined/merge_requests')
        .reply(200, {
          id: 1,
          iid: 12345,
          title: 'some title',
        });
      const pr = await gitlab.createPr({
        sourceBranch: 'some-branch',
        targetBranch: 'master',
        prTitle: 'some-title',
        prBody: 'the-body',
        labels: [],
      });
      expect(pr).toMatchSnapshot();
      expect(httpMock.getTrace()).toMatchSnapshot();
    });
    it('supports draftPR on < 13.2', async () => {
      await initPlatform('13.1.0-ee');
      httpMock
        .scope(gitlabApiHost)
        .post('/api/v4/projects/undefined/merge_requests')
        .reply(200, {
          id: 1,
          iid: 12345,
          title: 'WIP: some title',
        });
      const pr = await gitlab.createPr({
        sourceBranch: 'some-branch',
        targetBranch: 'master',
        prTitle: 'some-title',
        prBody: 'the-body',
        draftPR: true,
      });
      expect(pr).toMatchSnapshot();
      expect(httpMock.getTrace()).toMatchSnapshot();
    });
    it('supports draftPR on >= 13.2', async () => {
      await initPlatform('13.2.0-ee');
      httpMock
        .scope(gitlabApiHost)
        .post('/api/v4/projects/undefined/merge_requests')
        .reply(200, {
          id: 1,
          iid: 12345,
          title: 'Draft: some title',
        });
      const pr = await gitlab.createPr({
        sourceBranch: 'some-branch',
        targetBranch: 'master',
        prTitle: 'some-title',
        prBody: 'the-body',
        draftPR: true,
      });
      expect(pr).toMatchSnapshot();
      expect(httpMock.getTrace()).toMatchSnapshot();
    });
    it('auto-accepts the MR when requested', async () => {
      await initPlatform('13.3.6-ee');
      httpMock
        .scope(gitlabApiHost)
        .post('/api/v4/projects/undefined/merge_requests')
        .reply(200, {
          id: 1,
          iid: 12345,
          title: 'some title',
        })
        .get('/api/v4/projects/undefined/merge_requests/12345')
        .reply(200)
        .get('/api/v4/projects/undefined/merge_requests/12345')
        .reply(200, {
          merge_status: 'can_be_merged',
          pipeline: {
            id: 29626725,
            sha: '2be7ddb704c7b6b83732fdd5b9f09d5a397b5f8f',
            ref: 'patch-28',
            status: 'success',
          },
        })
        .put('/api/v4/projects/undefined/merge_requests/12345/merge')
        .reply(200);
      await gitlab.createPr({
        sourceBranch: 'some-branch',
        targetBranch: 'master',
        prTitle: 'some-title',
        prBody: 'the-body',
        labels: [],
        platformOptions: {
          azureAutoComplete: false,
          gitLabAutomerge: true,
        },
      });
      expect(httpMock.getTrace()).toMatchSnapshot();
    });

<<<<<<< HEAD
    it('raises with squash enabled when repository squash option is default_on', async () => {
      await initPlatform('14.0.0');

      httpMock
        .scope(gitlabApiHost)
        .get('/api/v4/projects/some%2Frepo')
        .reply(200, {
          squash_option: 'default_on',
          default_branch: 'master',
          url: 'https://some-url',
        });
      await gitlab.initRepo({
        repository: 'some/repo',
      });
      httpMock
        .scope(gitlabApiHost)
        .post('/api/v4/projects/some%2Frepo/merge_requests')
=======
    it('adds approval rule to ignore all approvals', async () => {
      await initPlatform('13.3.6-ee');
      httpMock
        .scope(gitlabApiHost)
        .post('/api/v4/projects/undefined/merge_requests')
>>>>>>> ce7ae0e9
        .reply(200, {
          id: 1,
          iid: 12345,
          title: 'some title',
<<<<<<< HEAD
        });
      const pr = await gitlab.createPr({
=======
        })
        .get('/api/v4/projects/undefined/merge_requests/12345')
        .reply(200)
        .get('/api/v4/projects/undefined/merge_requests/12345')
        .reply(200, {
          merge_status: 'can_be_merged',
          pipeline: {
            id: 29626725,
            sha: '2be7ddb704c7b6b83732fdd5b9f09d5a397b5f8f',
            ref: 'patch-28',
            status: 'success',
          },
        })
        .put('/api/v4/projects/undefined/merge_requests/12345/merge')
        .reply(200)
        .get('/api/v4/projects/undefined/merge_requests/12345/approval_rules')
        .reply(200, [])
        .post('/api/v4/projects/undefined/merge_requests/12345/approval_rules')
        .reply(200);
      await gitlab.createPr({
>>>>>>> ce7ae0e9
        sourceBranch: 'some-branch',
        targetBranch: 'master',
        prTitle: 'some-title',
        prBody: 'the-body',
<<<<<<< HEAD
        labels: null,
      });
      expect(pr).toMatchSnapshot();
      expect(httpMock.getTrace()).toMatchSnapshot();
    });

    it('raises with squash enabled when repository squash option is always', async () => {
      await initPlatform('14.0.0');

      httpMock
        .scope(gitlabApiHost)
        .get('/api/v4/projects/some%2Frepo')
        .reply(200, {
          squash_option: 'always',
          default_branch: 'master',
          url: 'https://some-url',
        });
      await gitlab.initRepo({
        repository: 'some/repo',
      });
      httpMock
        .scope(gitlabApiHost)
        .post('/api/v4/projects/some%2Frepo/merge_requests')
=======
        labels: [],
        platformOptions: {
          azureAutoComplete: false,
          gitLabAutomerge: true,
          gitLabIgnoreApprovals: true,
        },
      });
      expect(httpMock.getTrace()).toMatchSnapshot();
    });

    it('does not try to create already existing approval rule', async () => {
      await initPlatform('13.3.6-ee');
      httpMock
        .scope(gitlabApiHost)
        .post('/api/v4/projects/undefined/merge_requests')
        .reply(200, {
          id: 1,
          iid: 12345,
          title: 'some title',
        })
        .get('/api/v4/projects/undefined/merge_requests/12345')
        .reply(200)
        .get('/api/v4/projects/undefined/merge_requests/12345')
        .reply(200, {
          merge_status: 'can_be_merged',
          pipeline: {
            id: 29626725,
            sha: '2be7ddb704c7b6b83732fdd5b9f09d5a397b5f8f',
            ref: 'patch-28',
            status: 'success',
          },
        })
        .put('/api/v4/projects/undefined/merge_requests/12345/merge')
        .reply(200)
        .get('/api/v4/projects/undefined/merge_requests/12345/approval_rules')
        .reply(200, [
          { name: 'renovateIgnoreApprovals', approvals_required: 0 },
        ]);
      await gitlab.createPr({
        sourceBranch: 'some-branch',
        targetBranch: 'master',
        prTitle: 'some-title',
        prBody: 'the-body',
        labels: [],
        platformOptions: {
          azureAutoComplete: false,
          gitLabAutomerge: true,
          gitLabIgnoreApprovals: true,
        },
      });
      expect(httpMock.getTrace()).toMatchSnapshot();
    });

    it('silently ignores approval rules adding errors', async () => {
      await initPlatform('13.3.6-ee');
      httpMock
        .scope(gitlabApiHost)
        .post('/api/v4/projects/undefined/merge_requests')
>>>>>>> ce7ae0e9
        .reply(200, {
          id: 1,
          iid: 12345,
          title: 'some title',
<<<<<<< HEAD
        });
      const pr = await gitlab.createPr({
=======
        })
        .get('/api/v4/projects/undefined/merge_requests/12345')
        .reply(200)
        .get('/api/v4/projects/undefined/merge_requests/12345')
        .reply(200, {
          merge_status: 'can_be_merged',
          pipeline: {
            id: 29626725,
            sha: '2be7ddb704c7b6b83732fdd5b9f09d5a397b5f8f',
            ref: 'patch-28',
            status: 'success',
          },
        })
        .put('/api/v4/projects/undefined/merge_requests/12345/merge')
        .reply(200)
        .get('/api/v4/projects/undefined/merge_requests/12345/approval_rules')
        .reply(200, [])
        .post('/api/v4/projects/undefined/merge_requests/12345/approval_rules')
        .replyWithError('Unknown');
      await gitlab.createPr({
>>>>>>> ce7ae0e9
        sourceBranch: 'some-branch',
        targetBranch: 'master',
        prTitle: 'some-title',
        prBody: 'the-body',
<<<<<<< HEAD
        labels: null,
      });
      expect(pr).toMatchSnapshot();
=======
        labels: [],
        platformOptions: {
          azureAutoComplete: false,
          gitLabAutomerge: true,
          gitLabIgnoreApprovals: true,
        },
      });
>>>>>>> ce7ae0e9
      expect(httpMock.getTrace()).toMatchSnapshot();
    });
  });
  describe('getPr(prNo)', () => {
    it('returns the PR', async () => {
      httpMock
        .scope(gitlabApiHost)
        .get(
          '/api/v4/projects/undefined/merge_requests/12345?include_diverged_commits_count=1'
        )
        .reply(200, {
          id: 1,
          iid: 12345,
          title: 'do something',
          description: 'a merge request',
          state: PrState.Merged,
          merge_status: 'cannot_be_merged',
          diverged_commits_count: 5,
          source_branch: 'some-branch',
          target_branch: 'master',
          assignees: [],
        });
      const pr = await gitlab.getPr(12345);
      expect(pr).toMatchSnapshot();
      expect(pr.hasAssignees).toBe(false);
      expect(httpMock.getTrace()).toMatchSnapshot();
    });
    it('removes draft prefix from returned title', async () => {
      httpMock
        .scope(gitlabApiHost)
        .get(
          '/api/v4/projects/undefined/merge_requests/12345?include_diverged_commits_count=1'
        )
        .reply(200, {
          id: 1,
          iid: 12345,
          title: 'Draft: do something',
          description: 'a merge request',
          state: PrState.Merged,
          merge_status: 'cannot_be_merged',
          diverged_commits_count: 5,
          source_branch: 'some-branch',
          target_branch: 'master',
          assignees: [],
        });
      const pr = await gitlab.getPr(12345);
      expect(pr).toMatchSnapshot();
      expect(pr.title).toBe('do something');
      expect(httpMock.getTrace()).toMatchSnapshot();
    });
    it('removes deprecated draft prefix from returned title', async () => {
      httpMock
        .scope(gitlabApiHost)
        .get(
          '/api/v4/projects/undefined/merge_requests/12345?include_diverged_commits_count=1'
        )
        .reply(200, {
          id: 1,
          iid: 12345,
          title: 'WIP: do something',
          description: 'a merge request',
          state: PrState.Merged,
          merge_status: 'cannot_be_merged',
          diverged_commits_count: 5,
          source_branch: 'some-branch',
          target_branch: 'master',
          assignees: [],
        });
      const pr = await gitlab.getPr(12345);
      expect(pr).toMatchSnapshot();
      expect(pr.title).toBe('do something');
      expect(httpMock.getTrace()).toMatchSnapshot();
    });
    it('returns the mergeable PR', async () => {
      const scope = await initRepo();
      scope
        .get(
          '/api/v4/projects/some%2Frepo/merge_requests/12345?include_diverged_commits_count=1'
        )
        .reply(200, {
          id: 1,
          iid: 12345,
          title: 'do something',
          description: 'a merge request',
          state: PrState.Open,
          diverged_commits_count: 5,
          source_branch: 'some-branch',
          target_branch: 'master',
          assignee: {
            id: 1,
          },
        })
        .get(
          '/api/v4/projects/some%2Frepo/repository/commits/0d9c7726c3d628b7e28af234595cfd20febdbf8e/statuses'
        )
        .reply(200, [{ status: 'success' }]);
      const pr = await gitlab.getPr(12345);
      expect(pr).toMatchSnapshot();
      expect(pr.hasAssignees).toBe(true);
      expect(httpMock.getTrace()).toMatchSnapshot();
    });
    it('returns the PR with nonexisting branch', async () => {
      httpMock
        .scope(gitlabApiHost)
        .get(
          '/api/v4/projects/undefined/merge_requests/12345?include_diverged_commits_count=1'
        )
        .reply(200, {
          id: 1,
          iid: 12345,
          title: 'do something',
          description: 'a merge request',
          state: PrState.Open,
          merge_status: 'cannot_be_merged',
          diverged_commits_count: 2,
          source_branch: 'some-branch',
          target_branch: 'master',
          assignees: [
            {
              id: 1,
            },
          ],
        });
      const pr = await gitlab.getPr(12345);
      expect(pr).toMatchSnapshot();
      expect(pr.hasAssignees).toBe(true);
      expect(httpMock.getTrace()).toMatchSnapshot();
    });
  });
  describe('updatePr(prNo, title, body)', () => {
    jest.resetAllMocks();
    it('updates the PR', async () => {
      await initPlatform('13.3.6-ee');
      httpMock
        .scope(gitlabApiHost)
        .get(
          '/api/v4/projects/undefined/merge_requests?per_page=100&scope=created_by_me'
        )
        .reply(200, [
          {
            iid: 1,
            source_branch: 'branch-a',
            title: 'branch a pr',
            state: PrState.Open,
          },
        ])
        .put('/api/v4/projects/undefined/merge_requests/1')
        .reply(200);
      await gitlab.updatePr({ number: 1, prTitle: 'title', prBody: 'body' });
      expect(httpMock.getTrace()).toMatchSnapshot();
    });
    it('retains draft status when draft uses current prefix', async () => {
      await initPlatform('13.3.6-ee');
      httpMock
        .scope(gitlabApiHost)
        .get(
          '/api/v4/projects/undefined/merge_requests?per_page=100&scope=created_by_me'
        )
        .reply(200, [
          {
            iid: 1,
            source_branch: 'branch-a',
            title: 'Draft: foo',
            state: PrState.Open,
          },
        ])
        .put('/api/v4/projects/undefined/merge_requests/1')
        .reply(200);
      await gitlab.updatePr({ number: 1, prTitle: 'title', prBody: 'body' });
      expect(httpMock.getTrace()).toMatchSnapshot();
    });
    it('retains draft status when draft uses deprecated prefix', async () => {
      await initPlatform('13.3.6-ee');
      httpMock
        .scope(gitlabApiHost)
        .get(
          '/api/v4/projects/undefined/merge_requests?per_page=100&scope=created_by_me'
        )
        .reply(200, [
          {
            iid: 1,
            source_branch: 'branch-a',
            title: 'WIP: foo',
            state: PrState.Open,
          },
        ])
        .put('/api/v4/projects/undefined/merge_requests/1')
        .reply(200);
      await gitlab.updatePr({ number: 1, prTitle: 'title', prBody: 'body' });
      expect(httpMock.getTrace()).toMatchSnapshot();
    });
    it('closes the PR', async () => {
      await initPlatform('13.3.6-ee');
      httpMock
        .scope(gitlabApiHost)
        .get(
          '/api/v4/projects/undefined/merge_requests?per_page=100&scope=created_by_me'
        )
        .reply(200, [
          {
            iid: 1,
            source_branch: 'branch-a',
            title: 'branch a pr',
            state: PrState.Open,
          },
        ])
        .put('/api/v4/projects/undefined/merge_requests/1')
        .reply(200);
      await gitlab.updatePr({
        number: 1,
        prTitle: 'title',
        prBody: 'body',
        state: PrState.Closed,
      });
      expect(httpMock.getTrace()).toMatchSnapshot();
    });
  });
  describe('mergePr(pr)', () => {
    jest.resetAllMocks();
    it('merges the PR', async () => {
      httpMock
        .scope(gitlabApiHost)
        .put('/api/v4/projects/undefined/merge_requests/1/merge')
        .reply(200);
      await gitlab.mergePr(1, undefined);
      expect(httpMock.getTrace()).toMatchSnapshot();
    });
  });

  const prBody = `https://github.com/foo/bar/issues/5 plus also [a link](https://github.com/foo/bar/issues/5

  Pull Requests are the best, here are some PRs.

  ## Open

These updates have all been created already. Click a checkbox below to force a retry/rebase of any.

 - [ ] <!-- rebase-branch=renovate/major-got-packages -->[build(deps): update got packages (major)](../pull/2433) (\`gh-got\`, \`gl-got\`, \`got\`)
`;

  describe('massageMarkdown(input)', () => {
    it('returns updated pr body', async () => {
      jest.mock('../utils/pr-body');
      const { smartTruncate } = require('../utils/pr-body');

      await initFakePlatform('13.4.0');
      expect(gitlab.massageMarkdown(prBody)).toMatchSnapshot();
      expect(smartTruncate).not.toHaveBeenCalled();
    });

    it('truncates description if too low API version', async () => {
      jest.mock('../utils/pr-body');
      const { smartTruncate } = require('../utils/pr-body');

      await initFakePlatform('13.3.0');
      gitlab.massageMarkdown(prBody);
      expect(smartTruncate).toHaveBeenCalledTimes(1);
      expect(smartTruncate).toHaveBeenCalledWith(expect.any(String), 25000);
    });
  });

  describe('getVulnerabilityAlerts()', () => {
    it('returns empty', async () => {
      const res = await gitlab.getVulnerabilityAlerts();
      expect(res).toHaveLength(0);
    });
  });
  describe('deleteLabel(issueNo, label)', () => {
    it('should delete the label', async () => {
      httpMock
        .scope(gitlabApiHost)
        .get(
          '/api/v4/projects/undefined/merge_requests/42?include_diverged_commits_count=1'
        )
        .reply(200, {
          id: 1,
          iid: 12345,
          title: 'some change',
          description: 'a merge request',
          state: PrState.Merged,
          merge_status: 'cannot_be_merged',
          diverged_commits_count: 5,
          source_branch: 'some-branch',
          labels: ['foo', 'renovate', 'rebase'],
        })
        .put('/api/v4/projects/undefined/merge_requests/42')
        .reply(200);
      await gitlab.deleteLabel(42, 'rebase');
      expect(httpMock.getTrace()).toMatchSnapshot();
    });
  });
  describe('getJsonFile()', () => {
    it('returns file content', async () => {
      const data = { foo: 'bar' };
      const scope = await initRepo();
      scope
        .get(
          '/api/v4/projects/some%2Frepo/repository/files/dir%2Ffile.json?ref=HEAD'
        )
        .reply(200, {
          content: Buffer.from(JSON.stringify(data)).toString('base64'),
        });
      const res = await gitlab.getJsonFile('dir/file.json');
      expect(res).toEqual(data);
      expect(httpMock.getTrace()).toMatchSnapshot();
    });
    it('throws on malformed JSON', async () => {
      const scope = await initRepo();
      scope
        .get(
          '/api/v4/projects/some%2Frepo/repository/files/dir%2Ffile.json?ref=HEAD'
        )
        .reply(200, {
          content: Buffer.from('!@#').toString('base64'),
        });
      await expect(gitlab.getJsonFile('dir/file.json')).rejects.toThrow();
      expect(httpMock.getTrace()).toMatchSnapshot();
    });
    it('throws on errors', async () => {
      const scope = await initRepo();
      scope
        .get(
          '/api/v4/projects/some%2Frepo/repository/files/dir%2Ffile.json?ref=HEAD'
        )
        .replyWithError('some error');
      await expect(gitlab.getJsonFile('dir/file.json')).rejects.toThrow();
      expect(httpMock.getTrace()).toMatchSnapshot();
    });
  });
  describe('filterUnavailableUsers(users)', () => {
    it('filters users that are busy', async () => {
      httpMock
        .scope(gitlabApiHost)
        .get('/api/v4/users/maria/status')
        .reply(200, {
          availability: 'busy',
        })
        .get('/api/v4/users/john/status')
        .reply(200, {
          availability: 'not_set',
        });
      const filteredUsers = await gitlab.filterUnavailableUsers([
        'maria',
        'john',
      ]);
      expect(filteredUsers).toMatchSnapshot();
      expect(httpMock.getTrace()).toMatchSnapshot();
    });

    it('keeps users with missing availability', async () => {
      httpMock
        .scope(gitlabApiHost)
        .get('/api/v4/users/maria/status')
        .reply(200, {});
      const filteredUsers = await gitlab.filterUnavailableUsers(['maria']);
      expect(filteredUsers).toMatchSnapshot();
      expect(httpMock.getTrace()).toMatchSnapshot();
    });

    it('keeps users with failing requests', async () => {
      httpMock
        .scope(gitlabApiHost)
        .get('/api/v4/users/maria/status')
        .reply(404);
      const filteredUsers = await gitlab.filterUnavailableUsers(['maria']);
      expect(filteredUsers).toMatchSnapshot();
      expect(httpMock.getTrace()).toMatchSnapshot();
    });
  });
});<|MERGE_RESOLUTION|>--- conflicted
+++ resolved
@@ -1380,7 +1380,6 @@
       expect(httpMock.getTrace()).toMatchSnapshot();
     });
 
-<<<<<<< HEAD
     it('raises with squash enabled when repository squash option is default_on', async () => {
       await initPlatform('14.0.0');
 
@@ -1398,21 +1397,64 @@
       httpMock
         .scope(gitlabApiHost)
         .post('/api/v4/projects/some%2Frepo/merge_requests')
-=======
-    it('adds approval rule to ignore all approvals', async () => {
-      await initPlatform('13.3.6-ee');
-      httpMock
-        .scope(gitlabApiHost)
-        .post('/api/v4/projects/undefined/merge_requests')
->>>>>>> ce7ae0e9
         .reply(200, {
           id: 1,
           iid: 12345,
           title: 'some title',
-<<<<<<< HEAD
         });
       const pr = await gitlab.createPr({
-=======
+        sourceBranch: 'some-branch',
+        targetBranch: 'master',
+        prTitle: 'some-title',
+        prBody: 'the-body',
+        labels: null,
+      });
+      expect(pr).toMatchSnapshot();
+      expect(httpMock.getTrace()).toMatchSnapshot();
+    });
+
+    it('raises with squash enabled when repository squash option is always', async () => {
+      await initPlatform('14.0.0');
+
+      httpMock
+        .scope(gitlabApiHost)
+        .get('/api/v4/projects/some%2Frepo')
+        .reply(200, {
+          squash_option: 'always',
+          default_branch: 'master',
+          url: 'https://some-url',
+        });
+      await gitlab.initRepo({
+        repository: 'some/repo',
+      });
+      httpMock
+        .scope(gitlabApiHost)
+        .post('/api/v4/projects/some%2Frepo/merge_requests')
+        .reply(200, {
+          id: 1,
+          iid: 12345,
+          title: 'some title',
+        });
+      const pr = await gitlab.createPr({
+        sourceBranch: 'some-branch',
+        targetBranch: 'master',
+        prTitle: 'some-title',
+        prBody: 'the-body',
+        labels: null,
+      });
+      expect(pr).toMatchSnapshot();
+      expect(httpMock.getTrace()).toMatchSnapshot();
+    });
+
+    it('adds approval rule to ignore all approvals', async () => {
+      await initPlatform('13.3.6-ee');
+      httpMock
+        .scope(gitlabApiHost)
+        .post('/api/v4/projects/undefined/merge_requests')
+        .reply(200, {
+          id: 1,
+          iid: 12345,
+          title: 'some title',
         })
         .get('/api/v4/projects/undefined/merge_requests/12345')
         .reply(200)
@@ -1433,36 +1475,10 @@
         .post('/api/v4/projects/undefined/merge_requests/12345/approval_rules')
         .reply(200);
       await gitlab.createPr({
->>>>>>> ce7ae0e9
         sourceBranch: 'some-branch',
         targetBranch: 'master',
         prTitle: 'some-title',
         prBody: 'the-body',
-<<<<<<< HEAD
-        labels: null,
-      });
-      expect(pr).toMatchSnapshot();
-      expect(httpMock.getTrace()).toMatchSnapshot();
-    });
-
-    it('raises with squash enabled when repository squash option is always', async () => {
-      await initPlatform('14.0.0');
-
-      httpMock
-        .scope(gitlabApiHost)
-        .get('/api/v4/projects/some%2Frepo')
-        .reply(200, {
-          squash_option: 'always',
-          default_branch: 'master',
-          url: 'https://some-url',
-        });
-      await gitlab.initRepo({
-        repository: 'some/repo',
-      });
-      httpMock
-        .scope(gitlabApiHost)
-        .post('/api/v4/projects/some%2Frepo/merge_requests')
-=======
         labels: [],
         platformOptions: {
           azureAutoComplete: false,
@@ -1521,15 +1537,10 @@
       httpMock
         .scope(gitlabApiHost)
         .post('/api/v4/projects/undefined/merge_requests')
->>>>>>> ce7ae0e9
         .reply(200, {
           id: 1,
           iid: 12345,
           title: 'some title',
-<<<<<<< HEAD
-        });
-      const pr = await gitlab.createPr({
-=======
         })
         .get('/api/v4/projects/undefined/merge_requests/12345')
         .reply(200)
@@ -1550,16 +1561,10 @@
         .post('/api/v4/projects/undefined/merge_requests/12345/approval_rules')
         .replyWithError('Unknown');
       await gitlab.createPr({
->>>>>>> ce7ae0e9
         sourceBranch: 'some-branch',
         targetBranch: 'master',
         prTitle: 'some-title',
         prBody: 'the-body',
-<<<<<<< HEAD
-        labels: null,
-      });
-      expect(pr).toMatchSnapshot();
-=======
         labels: [],
         platformOptions: {
           azureAutoComplete: false,
@@ -1567,7 +1572,6 @@
           gitLabIgnoreApprovals: true,
         },
       });
->>>>>>> ce7ae0e9
       expect(httpMock.getTrace()).toMatchSnapshot();
     });
   });
