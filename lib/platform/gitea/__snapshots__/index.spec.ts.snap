--- conflicted
+++ resolved
@@ -62,14 +62,8 @@
   "body": "some random pull request",
   "branchName": "some-head-branch",
   "canMerge": true,
-<<<<<<< HEAD
-  "createdAt": "2011-08-18T22:30:38Z",
-  "displayNumber": "Pull Request #2",
-=======
-  "closedAt": null,
   "createdAt": "2015-03-22T20:36:16Z",
   "displayNumber": "Pull Request #1",
->>>>>>> 3f14af3e
   "isConflicted": false,
   "isModified": false,
   "isStale": false,
