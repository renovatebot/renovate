--- conflicted
+++ resolved
@@ -1414,34 +1414,6 @@
     });
   });
 
-<<<<<<< HEAD
-  describe('getRepoStatus', () => {
-    it('should propagate call to storage class', async () => {
-      await initFakeRepo();
-      await gitea.getRepoStatus();
-
-      expect(gitvcs.getRepoStatus).toHaveBeenCalledTimes(1);
-=======
-  describe('getFile', () => {
-    it('should propagate call to storage class', async () => {
-      await initFakeRepo();
-      await gitea.getFile('some-file', 'some-branch');
-
-      expect(gitvcs.getFile).toHaveBeenCalledTimes(1);
-      expect(gitvcs.getFile).toHaveBeenCalledWith('some-file', 'some-branch');
-    });
-  });
-
-  describe('getFileList', () => {
-    it('propagates call to storage class', async () => {
-      await initFakeRepo();
-      await gitea.getFileList();
-
-      expect(gitvcs.getFileList).toHaveBeenCalledTimes(1);
->>>>>>> ac59df7c
-    });
-  });
-
   describe('getAllRenovateBranches', () => {
     it('should propagate call to storage class', async () => {
       await initFakeRepo();
