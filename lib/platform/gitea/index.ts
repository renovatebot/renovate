--- conflicted
+++ resolved
@@ -31,20 +31,11 @@
   Pr,
   RepoConfig,
   RepoParams,
-<<<<<<< HEAD
-  CommitFilesConfig,
-=======
   VulnerabilityAlert,
->>>>>>> 3f14af3e
 } from '../common';
 import GitStorage, { StatusResult } from '../git/storage';
 import { smartTruncate } from '../utils/pr-body';
-<<<<<<< HEAD
-import { sanitize } from '../../util/sanitize';
-import { BranchStatus, VulnerabilityAlert } from '../../types';
-=======
 import { api } from './gitea-got-wrapper';
->>>>>>> 3f14af3e
 import * as helper from './gitea-helper';
 
 type GiteaRenovateConfig = {
