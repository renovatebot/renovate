--- conflicted
+++ resolved
@@ -13,11 +13,7 @@
   Pr,
   RepoConfig,
   RepoParams,
-<<<<<<< HEAD
-=======
-  VulnerabilityAlert,
   CommitFilesConfig,
->>>>>>> edb4c0ab
 } from '../common';
 import { api } from './gitea-got-wrapper';
 import { PLATFORM_TYPE_GITEA } from '../../constants/platforms';
