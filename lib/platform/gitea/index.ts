import URL from 'url';
import { configFileNames } from '../../config/app-strings';
import { RenovateConfig } from '../../config/common';
import {
  REPOSITORY_ACCESS_FORBIDDEN,
  REPOSITORY_ARCHIVED,
  REPOSITORY_BLOCKED,
  REPOSITORY_CHANGED,
  REPOSITORY_DISABLED,
  REPOSITORY_EMPTY,
  REPOSITORY_MIRRORED,
} from '../../constants/error-messages';
import { PLATFORM_TYPE_GITEA } from '../../constants/platforms';
import { PR_STATE_ALL, PR_STATE_OPEN } from '../../constants/pull-requests';
import { logger } from '../../logger';
import { BranchStatus } from '../../types';
import * as git from '../../util/git';
import * as hostRules from '../../util/host-rules';
import { setBaseUrl } from '../../util/http/gitea';
import { sanitize } from '../../util/sanitize';
import { ensureTrailingSlash } from '../../util/url';
import {
  BranchStatusConfig,
  CommitFilesConfig,
  CreatePRConfig,
  EnsureCommentConfig,
  EnsureCommentRemovalConfig,
  EnsureIssueConfig,
  FindPRConfig,
  Issue,
  Platform,
  PlatformConfig,
  Pr,
  RepoConfig,
  RepoParams,
  VulnerabilityAlert,
} from '../common';
import { smartTruncate } from '../utils/pr-body';
import * as helper from './gitea-helper';

type GiteaRenovateConfig = {
  endpoint: string;
  token: string;
} & RenovateConfig;

interface GiteaRepoConfig {
  repository: string;
  localDir: string;
  defaultBranch: string;
  baseBranch: string;
  mergeMethod: helper.PRMergeMethod;

  prList: Promise<Pr[]> | null;
  issueList: Promise<Issue[]> | null;
  labelList: Promise<helper.Label[]> | null;
}

const defaults: any = {
  hostType: PLATFORM_TYPE_GITEA,
  endpoint: 'https://gitea.com/api/v1/',
};
const defaultConfigFile = configFileNames[0];

let config: GiteaRepoConfig = {} as any;
let botUserID: number;

function toRenovateIssue(data: helper.Issue): Issue {
  return {
    number: data.number,
    state: data.state,
    title: data.title,
    body: data.body,
  };
}

function toRenovatePR(data: helper.PR): Pr | null {
  if (!data) {
    return null;
  }

  if (
    !data.base?.ref ||
    !data.head?.label ||
    !data.head?.sha ||
    !data.head?.repo?.full_name
  ) {
    logger.trace(
      `Skipping Pull Request #${data.number} due to missing base and/or head branch`
    );
    return null;
  }

  return {
    number: data.number,
    displayNumber: `Pull Request #${data.number}`,
    state: data.state,
    title: data.title,
    body: data.body,
    sha: data.head.sha,
    branchName: data.head.label,
    targetBranch: data.base.ref,
    sourceRepo: data.head.repo.full_name,
    createdAt: data.created_at,
    canMerge: data.mergeable,
    isConflicted: !data.mergeable,
    isStale: undefined,
    isModified: undefined,
  };
}

function matchesState(actual: string, expected: string): boolean {
  if (expected === PR_STATE_ALL) {
    return true;
  }
  if (expected.startsWith('!')) {
    return actual !== expected.substring(1);
  }

  return actual === expected;
}

function findCommentByTopic(
  comments: helper.Comment[],
  topic: string
): helper.Comment | null {
  return comments.find((c) => c.body.startsWith(`### ${topic}\n\n`));
}

function findCommentByContent(
  comments: helper.Comment[],
  content: string
): helper.Comment | null {
  return comments.find((c) => c.body.trim() === content);
}

async function isPRModified(
  repoPath: string,
  branchName: string
): Promise<boolean> {
  try {
    const branch = await helper.getBranch(repoPath, branchName);
    const branchCommitEmail = branch.commit.author.email;
    const configEmail = global.gitAuthor.email;

    if (branchCommitEmail === configEmail) {
      return false;
    }

    logger.debug(
      { branchCommitEmail, configEmail },
      'Last committer to branch does not match bot, PR cannot be rebased'
    );
    return true;
  } catch (err) {
    logger.warn({ err }, 'Error getting PR branch, marking as modified');
    return true;
  }
}

async function retrieveDefaultConfig(
  repoPath: string,
  branchName: string
): Promise<RenovateConfig> {
  const contents = await helper.getRepoContents(
    repoPath,
    defaultConfigFile,
    branchName
  );

  return JSON.parse(contents.contentString);
}

function getLabelList(): Promise<helper.Label[]> {
  if (config.labelList === null) {
    const repoLabels = helper
      .getRepoLabels(config.repository, {
        useCache: false,
      })
      .then((labels) => {
        logger.debug(`Retrieved ${labels.length} repo labels`);
        return labels;
      });

    const orgLabels = helper
      .getOrgLabels(config.repository.split('/')[0], {
        useCache: false,
      })
      .then((labels) => {
        logger.debug(`Retrieved ${labels.length} org labels`);
        return labels;
      })
      .catch((err) => {
        // Will fail if owner of repo is not org or Gitea version < 1.12
        logger.debug(`Unable to fetch organization labels`);
        return [];
      });

    config.labelList = Promise.all([repoLabels, orgLabels]).then((labels) => {
      return [].concat(...labels);
    });
  }

  return config.labelList;
}

async function lookupLabelByName(name: string): Promise<number | null> {
  logger.debug(`lookupLabelByName(${name})`);
  const labelList = await getLabelList();
  return labelList.find((l) => l.name === name)?.id;
}

const platform: Platform = {
  async initPlatform({
    endpoint,
    token,
  }: GiteaRenovateConfig): Promise<PlatformConfig> {
    if (!token) {
      throw new Error('Init: You must configure a Gitea personal access token');
    }

    if (endpoint) {
      defaults.endpoint = ensureTrailingSlash(endpoint);
    } else {
      logger.debug('Using default Gitea endpoint: ' + defaults.endpoint);
    }
    setBaseUrl(defaults.endpoint);

    let gitAuthor: string;
    try {
      const user = await helper.getCurrentUser({ token });
      gitAuthor = `${user.full_name || user.username} <${user.email}>`;
      botUserID = user.id;
    } catch (err) {
      logger.debug(
        { err },
        'Error authenticating with Gitea. Check your token'
      );
      throw new Error('Init: Authentication failure');
    }

    return {
      endpoint: defaults.endpoint,
      gitAuthor,
    };
  },

  async initRepo({
    repository,
    localDir,
    optimizeForDisabled,
  }: RepoParams): Promise<RepoConfig> {
    let renovateConfig: RenovateConfig;
    let repo: helper.Repo;

    config = {} as any;
    config.repository = repository;
    config.localDir = localDir;

    // Attempt to fetch information about repository
    try {
      repo = await helper.getRepo(repository);
    } catch (err) {
      logger.debug({ err }, 'Unknown Gitea initRepo error');
      throw err;
    }

    // Ensure appropriate repository state and permissions
    if (repo.archived) {
      logger.debug(
        'Repository is archived - throwing error to abort renovation'
      );
      throw new Error(REPOSITORY_ARCHIVED);
    }
    if (repo.mirror) {
      logger.debug(
        'Repository is a mirror - throwing error to abort renovation'
      );
      throw new Error(REPOSITORY_MIRRORED);
    }
    if (!repo.permissions.pull || !repo.permissions.push) {
      logger.debug(
        'Repository does not permit pull and push - throwing error to abort renovation'
      );
      throw new Error(REPOSITORY_ACCESS_FORBIDDEN);
    }
    if (repo.empty) {
      logger.debug('Repository is empty - throwing error to abort renovation');
      throw new Error(REPOSITORY_EMPTY);
    }

    if (repo.allow_rebase) {
      config.mergeMethod = 'rebase';
    } else if (repo.allow_rebase_explicit) {
      config.mergeMethod = 'rebase-merge';
    } else if (repo.allow_squash_merge) {
      config.mergeMethod = 'squash';
    } else if (repo.allow_merge_commits) {
      config.mergeMethod = 'merge';
    } else {
      logger.debug(
        'Repository has no allowed merge methods - throwing error to abort renovation'
      );
      throw new Error(REPOSITORY_BLOCKED);
    }

    // Determine author email and branches
    config.defaultBranch = repo.default_branch;
    config.baseBranch = config.defaultBranch;
    logger.debug(`${repository} default branch = ${config.baseBranch}`);

    // Optionally check if Renovate is disabled by attempting to fetch default configuration file
    if (optimizeForDisabled) {
      try {
        renovateConfig = await retrieveDefaultConfig(
          config.repository,
          config.defaultBranch
        );
      } catch (err) {
        // Do nothing
      }

      if (renovateConfig && renovateConfig.enabled === false) {
        throw new Error(REPOSITORY_DISABLED);
      }
    }

    // Find options for current host and determine Git endpoint
    const opts = hostRules.find({
      hostType: PLATFORM_TYPE_GITEA,
      url: defaults.endpoint,
    });
    const gitEndpoint = URL.parse(repo.clone_url);
    gitEndpoint.auth = opts.token;

    // Initialize Git storage
    await git.initRepo({
      ...config,
      url: URL.format(gitEndpoint),
      gitAuthorName: global.gitAuthor?.name,
      gitAuthorEmail: global.gitAuthor?.email,
    });

    // Reset cached resources
    config.prList = null;
    config.issueList = null;
    config.labelList = null;

    return {
      baseBranch: config.baseBranch,
      isFork: !!repo.fork,
    };
  },

  async getRepos(): Promise<string[]> {
    logger.debug('Auto-discovering Gitea repositories');
    try {
      const repos = await helper.searchRepos({ uid: botUserID });
      return repos.map((r) => r.full_name);
    } catch (err) {
      logger.error({ err }, 'Gitea getRepos() error');
      throw err;
    }
  },

  async setBranchStatus({
    branchName,
    context,
    description,
    state,
    url: target_url,
  }: BranchStatusConfig): Promise<void> {
    try {
      // Create new status for branch commit
      const branchCommit = await git.getBranchCommit(branchName);
      await helper.createCommitStatus(config.repository, branchCommit, {
        state: helper.renovateToGiteaStatusMapping[state] || 'pending',
        context,
        description,
        ...(target_url && { target_url }),
      });

      // Refresh caches by re-fetching commit status for branch
      await helper.getCombinedCommitStatus(config.repository, branchName, {
        useCache: false,
      });
    } catch (err) {
      logger.warn({ err }, 'Failed to set branch status');
    }
  },

  async getBranchStatus(
    branchName: string,
    requiredStatusChecks?: string[] | null
  ): Promise<BranchStatus> {
    if (!requiredStatusChecks) {
      return BranchStatus.green;
    }

    if (Array.isArray(requiredStatusChecks) && requiredStatusChecks.length) {
      logger.warn({ requiredStatusChecks }, 'Unsupported requiredStatusChecks');
      return BranchStatus.red;
    }

    let ccs: helper.CombinedCommitStatus;
    try {
      ccs = await helper.getCombinedCommitStatus(config.repository, branchName);
    } catch (err) {
      if (err.statusCode === 404) {
        logger.debug(
          'Received 404 when checking branch status, assuming branch deletion'
        );
        throw new Error(REPOSITORY_CHANGED);
      }

      logger.debug('Unknown error when checking branch status');
      throw err;
    }

    logger.debug({ ccs }, 'Branch status check result');
    return (
      helper.giteaToRenovateStatusMapping[ccs.worstStatus] ||
      BranchStatus.yellow
    );
  },

  async getBranchStatusCheck(
    branchName: string,
    context: string
  ): Promise<BranchStatus | null> {
    const ccs = await helper.getCombinedCommitStatus(
      config.repository,
      branchName
    );
    const cs = ccs.statuses.find((s) => s.context === context);
    if (!cs) {
      return null;
    } // no status check exists
    const status = helper.giteaToRenovateStatusMapping[cs.status];
    if (status) {
      return status;
    }
    logger.warn(
      { check: cs },
      'Could not map Gitea status value to Renovate status'
    );
    return BranchStatus.yellow;
  },

  async setBaseBranch(
    baseBranch: string = config.defaultBranch
  ): Promise<string> {
    config.baseBranch = baseBranch;
    const baseBranchSha = await git.setBaseBranch(baseBranch);
    return baseBranchSha;
  },

  getPrList(): Promise<Pr[]> {
    if (config.prList === null) {
      config.prList = helper
        .searchPRs(config.repository, { state: 'all' }, { useCache: false })
        .then((prs) => {
          const prList = prs.map(toRenovatePR).filter(Boolean);
          logger.debug(`Retrieved ${prList.length} Pull Requests`);
          return prList;
        });
    }

    return config.prList;
  },

  /* istanbul ignore next */
  async getPrFiles(pr: Pr): Promise<string[]> {
    return git.getBranchFiles(pr.branchName, pr.targetBranch);
  },

  async getPr(number: number): Promise<Pr | null> {
    // Search for pull request in cached list or attempt to query directly
    const prList = await platform.getPrList();
    let pr = prList.find((p) => p.number === number);
    if (pr) {
      logger.debug('Returning from cached PRs');
    } else {
      logger.debug('PR not found in cached PRs - trying to fetch directly');
      const gpr = await helper.getPR(config.repository, number);
      pr = toRenovatePR(gpr);

      // Add pull request to cache for further lookups / queries
      if (config.prList !== null) {
        (await config.prList).push(pr);
      }
    }

    // Abort and return null if no match was found
    if (!pr) {
      return null;
    }

    // Enrich pull request with additional information which is more expensive to fetch
    if (pr.state !== 'closed') {
      if (pr.isStale === undefined) {
        pr.isStale = await platform.isBranchStale(pr.branchName);
      }
      if (pr.isModified === undefined) {
        pr.isModified = await isPRModified(config.repository, pr.branchName);
      }
    }

    return pr;
  },

  async findPr({
    branchName,
    prTitle: title,
    state = PR_STATE_ALL,
  }: FindPRConfig): Promise<Pr> {
    logger.debug(`findPr(${branchName}, ${title}, ${state})`);
    const prList = await platform.getPrList();
    const pr = prList.find(
      (p) =>
        p.sourceRepo === config.repository &&
        p.branchName === branchName &&
        matchesState(p.state, state) &&
        (!title || p.title === title)
    );

    if (pr) {
      logger.debug(`Found PR #${pr.number}`);
    }
    return pr ?? null;
  },

  async createPr({
    branchName,
    prTitle: title,
    prBody: rawBody,
    labels: labelNames,
    useDefaultBranch,
  }: CreatePRConfig): Promise<Pr> {
    const base = useDefaultBranch ? config.defaultBranch : config.baseBranch;
    const head = branchName;
    const body = sanitize(rawBody);

    logger.debug(`Creating pull request: ${title} (${head} => ${base})`);
    try {
      const labels = Array.isArray(labelNames)
        ? await Promise.all(labelNames.map(lookupLabelByName))
        : [];
      const gpr = await helper.createPR(config.repository, {
        base,
        head,
        title,
        body,
        labels: labels.filter(Boolean),
      });

      const pr = toRenovatePR(gpr);
      if (!pr) {
        throw new Error('Can not parse newly created Pull Request');
      }
      if (config.prList !== null) {
        (await config.prList).push(pr);
      }

      return pr;
    } catch (err) {
      // When the user manually deletes a branch from Renovate, the PR remains but is no longer linked to any branch. In
      // the most recent versions of Gitea, the PR gets automatically closed when that happens, but older versions do
      // not handle this properly and keep the PR open. As pushing a branch with the same name resurrects the PR, this
      // would cause a HTTP 409 conflict error, which we hereby gracefully handle.
      if (err.statusCode === 409) {
        logger.warn(
          `Attempting to gracefully recover from 409 Conflict response in createPr(${title}, ${branchName})`
        );

        // Refresh cached PR list and search for pull request with matching information
        config.prList = null;
        const pr = await platform.findPr({
          branchName,
          state: PR_STATE_OPEN,
        });

        // If a valid PR was found, return and gracefully recover from the error. Otherwise, abort and throw error.
        if (pr) {
          if (pr.title !== title || pr.body !== body) {
            logger.debug(
              `Recovered from 409 Conflict, but PR for ${branchName} is outdated. Updating...`
            );
            await platform.updatePr(pr.number, title, body);
            pr.title = title;
            pr.body = body;
          } else {
            logger.debug(
              `Recovered from 409 Conflict and PR for ${branchName} is up-to-date`
            );
          }

          return pr;
        }
      }

      throw err;
    }
  },

  async updatePr(number: number, title: string, body?: string): Promise<void> {
    await helper.updatePR(config.repository, number, {
      title,
      ...(body && { body }),
    });
  },

  async mergePr(number: number, branchName: string): Promise<boolean> {
    try {
      await helper.mergePR(config.repository, number, config.mergeMethod);
      return true;
    } catch (err) {
      logger.warn({ err, number }, 'Merging of PR failed');
      return false;
    }
  },

  getIssueList(): Promise<Issue[]> {
    if (config.issueList === null) {
      config.issueList = helper
        .searchIssues(config.repository, { state: 'all' }, { useCache: false })
        .then((issues) => {
          const issueList = issues.map(toRenovateIssue);
          logger.debug(`Retrieved ${issueList.length} Issues`);
          return issueList;
        });
    }

    return config.issueList;
  },

  async findIssue(title: string): Promise<Issue> {
    const issueList = await platform.getIssueList();
    const issue = issueList.find(
      (i) => i.state === 'open' && i.title === title
    );

    if (issue) {
      logger.debug(`Found Issue #${issue.number}`);
    }
    return issue ?? null;
  },

  async ensureIssue({
    title,
    body,
    shouldReOpen,
    once,
  }: EnsureIssueConfig): Promise<'updated' | 'created' | null> {
    logger.debug(`ensureIssue(${title})`);
    try {
      const issueList = await platform.getIssueList();
      const issues = issueList.filter((i) => i.title === title);

      // Update any matching issues which currently exist
      if (issues.length) {
        let activeIssue = issues.find((i) => i.state === 'open');

        // If no active issue was found, decide if it shall be skipped, re-opened or updated without state change
        if (!activeIssue) {
          if (once) {
            logger.debug('Issue already closed - skipping update');
            return null;
          }
          if (shouldReOpen) {
            logger.debug('Reopening previously closed Issue');
          }

          // Pick the last issue in the list as the active one
          activeIssue = issues[issues.length - 1];
        }

        // Close any duplicate issues
        for (const issue of issues) {
          if (issue.state === 'open' && issue.number !== activeIssue.number) {
            logger.warn(`Closing duplicate Issue #${issue.number}`);
            await helper.closeIssue(config.repository, issue.number);
          }
        }

        // Check if issue has already correct state
        if (activeIssue.body === body && activeIssue.state === 'open') {
          logger.debug(
            `Issue #${activeIssue.number} is open and up to date - nothing to do`
          );
          return null;
        }

        // Update issue body and re-open if enabled
        logger.debug(`Updating Issue #${activeIssue.number}`);
        await helper.updateIssue(config.repository, activeIssue.number, {
          body,
          state: shouldReOpen
            ? 'open'
            : (activeIssue.state as helper.IssueState),
        });

        return 'updated';
      }

      // Create new issue and reset cache
      const issue = await helper.createIssue(config.repository, {
        body,
        title,
      });
      logger.debug(`Created new Issue #${issue.number}`);
      config.issueList = null;

      return 'created';
    } catch (err) {
      logger.warn({ err }, 'Could not ensure issue');
    }

    return null;
  },

  async ensureIssueClosing(title: string): Promise<void> {
    logger.debug(`ensureIssueClosing(${title})`);
    const issueList = await platform.getIssueList();
    for (const issue of issueList) {
      if (issue.state === 'open' && issue.title === title) {
        logger.debug({ number: issue.number }, 'Closing issue');
        await helper.closeIssue(config.repository, issue.number);
      }
    }
  },

  async deleteLabel(issue: number, labelName: string): Promise<void> {
    logger.debug(`Deleting label ${labelName} from Issue #${issue}`);
    const label = await lookupLabelByName(labelName);
    if (label) {
      await helper.unassignLabel(config.repository, issue, label);
    } else {
      logger.warn({ issue, labelName }, 'Failed to lookup label for deletion');
    }

    return null;
  },

  getRepoForceRebase(): Promise<boolean> {
    return Promise.resolve(false);
  },

  async ensureComment({
    number: issue,
    topic,
    content,
  }: EnsureCommentConfig): Promise<boolean> {
    try {
      let body = sanitize(content);
      const commentList = await helper.getComments(config.repository, issue);

      // Search comment by either topic or exact body
      let comment: helper.Comment = null;
      if (topic) {
        comment = findCommentByTopic(commentList, topic);
        body = `### ${topic}\n\n${body}`;
      } else {
        comment = commentList.find((c) => c.body === body);
      }

      // Create a new comment if no match has been found, otherwise update if necessary
      if (!comment) {
        const c = await helper.createComment(config.repository, issue, body);
        logger.info(
          { repository: config.repository, issue, comment: c.id },
          'Comment added'
        );
      } else if (comment.body !== body) {
        const c = await helper.updateComment(config.repository, issue, body);
        logger.debug(
          { repository: config.repository, issue, comment: c.id },
          'Comment updated'
        );
      } else {
        logger.debug(`Comment #${comment.id} is already up-to-date`);
      }

      return true;
    } catch (err) {
      logger.warn({ err }, 'Error ensuring comment');
      return false;
    }
  },

  async ensureCommentRemoval({
    number: issue,
    topic,
    content,
  }: EnsureCommentRemovalConfig): Promise<void> {
    logger.debug(
      `Ensuring comment "${topic || content}" in #${issue} is removed`
    );
    const commentList = await helper.getComments(config.repository, issue);
    let comment: helper.Comment | null = null;

    if (topic) {
      comment = findCommentByTopic(commentList, topic);
    } else if (content) {
      comment = findCommentByContent(commentList, content);
    }

    // Abort and do nothing if no matching comment was found
    if (!comment) {
      return;
    }

    // Attempt to delete comment
    try {
      await helper.deleteComment(config.repository, comment.id);
    } catch (err) {
      logger.warn({ err, issue, subject: topic }, 'Error deleting comment');
    }
  },

  async getBranchPr(branchName: string): Promise<Pr | null> {
    logger.debug(`getBranchPr(${branchName})`);
    const pr = await platform.findPr({ branchName, state: PR_STATE_OPEN });
    return pr ? platform.getPr(pr.number) : null;
  },

  async deleteBranch(branchName: string, closePr?: boolean): Promise<void> {
    logger.debug(`deleteBranch(${branchName})`);
    if (closePr) {
      const pr = await platform.getBranchPr(branchName);
      if (pr) {
        await helper.closePR(config.repository, pr.number);
      }
    }

    return git.deleteBranch(branchName);
  },

  async addAssignees(number: number, assignees: string[]): Promise<void> {
    logger.debug(`Updating assignees ${assignees} on Issue #${number}`);
    await helper.updateIssue(config.repository, number, {
      assignees,
    });
  },

  addReviewers(number: number, reviewers: string[]): Promise<void> {
    // Adding reviewers to a PR through API is not supported by Gitea as of today
    // See tracking issue: https://github.com/go-gitea/gitea/issues/5733
    logger.debug(`Updating reviewers ${reviewers} on Pull Request #${number}`);
    logger.warn('Unimplemented in Gitea: Reviewers');
    return Promise.resolve();
  },

  commitFiles(commitFilesConfig: CommitFilesConfig): Promise<string | null> {
    return git.commitFiles(commitFilesConfig);
  },

  getPrBody(prBody: string): string {
    return smartTruncate(prBody, 1000000);
  },

  isBranchStale(branchName: string): Promise<boolean> {
    return git.isBranchStale(branchName);
  },

  setBranchPrefix(branchPrefix: string): Promise<void> {
    return git.setBranchPrefix(branchPrefix);
  },

  branchExists(branchName: string): Promise<boolean> {
    return git.branchExists(branchName);
  },

  mergeBranch(branchName: string): Promise<void> {
    return git.mergeBranch(branchName);
  },

  getBranchLastCommitTime(branchName: string): Promise<Date> {
    return git.getBranchLastCommitTime(branchName);
  },

<<<<<<< HEAD
  getRepoStatus(): Promise<git.StatusResult> {
    return git.getRepoStatus();
=======
  getFile(lockFileName: string, branchName?: string): Promise<string> {
    return git.getFile(lockFileName, branchName);
  },

  getFileList(): Promise<string[]> {
    return git.getFileList();
>>>>>>> ac59df7c
  },

  getAllRenovateBranches(branchPrefix: string): Promise<string[]> {
    return git.getAllRenovateBranches(branchPrefix);
  },

  getCommitMessages(): Promise<string[]> {
    return git.getCommitMessages();
  },

  getVulnerabilityAlerts(): Promise<VulnerabilityAlert[]> {
    return Promise.resolve([]);
  },
};

export const {
  addAssignees,
  addReviewers,
  branchExists,
  commitFiles,
  createPr,
  deleteBranch,
  deleteLabel,
  ensureComment,
  ensureCommentRemoval,
  ensureIssue,
  ensureIssueClosing,
  findIssue,
  findPr,
  getAllRenovateBranches,
  getBranchLastCommitTime,
  getBranchPr,
  getBranchStatus,
  getBranchStatusCheck,
  getCommitMessages,
  getIssueList,
  getPr,
  getPrBody,
  getPrList,
  getPrFiles,
  getRepoForceRebase,
  getRepos,
  getVulnerabilityAlerts,
  initPlatform,
  initRepo,
  isBranchStale,
  mergeBranch,
  mergePr,
  setBaseBranch,
  setBranchPrefix,
  setBranchStatus,
  updatePr,
} = platform;<|MERGE_RESOLUTION|>--- conflicted
+++ resolved
@@ -878,19 +878,6 @@
     return git.getBranchLastCommitTime(branchName);
   },
 
-<<<<<<< HEAD
-  getRepoStatus(): Promise<git.StatusResult> {
-    return git.getRepoStatus();
-=======
-  getFile(lockFileName: string, branchName?: string): Promise<string> {
-    return git.getFile(lockFileName, branchName);
-  },
-
-  getFileList(): Promise<string[]> {
-    return git.getFileList();
->>>>>>> ac59df7c
-  },
-
   getAllRenovateBranches(branchPrefix: string): Promise<string[]> {
     return git.getAllRenovateBranches(branchPrefix);
   },
