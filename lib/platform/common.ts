import got from 'got';
import Git from 'simple-git/promise';
import { RenovateConfig } from '../config/common';
import { File } from './git/storage';

export interface FileData {
  name: string;
  contents: string;
}

export interface GotApiOptions {
  useCache?: boolean;
  hostType?: string;
  body?: any;
}

export type GotResponse<T extends object = any> = got.Response<T>;

export interface GotApi<TOptions extends object = any> {
  get<T extends object = any>(
    url: string,
    options?: GotApiOptions & TOptions
  ): Promise<GotResponse<T>>;
  post<T extends object = any>(
    url: string,
    options?: GotApiOptions & TOptions
  ): Promise<GotResponse<T>>;
  put<T extends object = any>(
    url: string,
    options?: GotApiOptions & TOptions
  ): Promise<GotResponse<T>>;
  patch<T extends object = any>(
    url: string,
    options?: GotApiOptions & TOptions
  ): Promise<GotResponse<T>>;
  head<T extends object = any>(
    url: string,
    options?: GotApiOptions & TOptions
  ): Promise<GotResponse<T>>;
  delete<T extends object = any>(
    url: string,
    options?: GotApiOptions & TOptions
  ): Promise<GotResponse<T>>;

  reset(): void;

  setBaseUrl(endpoint: string): void;
}

export interface PlatformConfig {
  endpoint: string;
  renovateUsername?: any;
  gitAuthor?: any;
}

export interface RepoConfig {
  baseBranch: string;
  endpoint?: string;
  renovateUsername?: any;
  gitAuthor?: any;
  isFork: boolean;
}

export interface RepoParams {
  azureWorkItemId?: number; // shouldn't this be configurable within a renovate.json?
  bbUseDefaultReviewers?: boolean; // shouldn't this be configurable within a renovate.json?
  gitPrivateKey?: string;
  localDir: string;
  optimizeForDisabled: boolean;
  repository: string;
  endpoint?: string;
  forkMode?: string;
  forkToken?: string;
  includeForks?: boolean;
  renovateUsername?: string;
}

/**
 * TODO: Proper typing
 */
export type Pr = {
  branchName: string;
  title: string;
  state: string;
  isConflicted?: boolean;
  isModified?: boolean;
} & Record<string, any>;

/**
 * TODO: Proper typing
 */
export interface Issue {
  body?: string;
  number?: number;
  state?: string;
  title?: string;
}

<<<<<<< HEAD
export type BranchStatus = 'pending' | 'success' | 'failed' | 'running';
=======
export type BranchStatus =
  | 'pending'
  | 'success'
  | 'failed'
  | 'running'
  | 'failure';
>>>>>>> a420aae1

export type PlatformPrOptions = {
  azureAutoComplete: boolean;
  statusCheckVerify: boolean;
  gitLabAutomerge: boolean;
};

/**
 * TODO: Proper typing
 */
export type VulnerabilityAlert = any;

export interface Platform {
  findIssue(title: string): Promise<Issue>;
  getIssueList(): Promise<Issue[]>;
  getVulnerabilityAlerts(): Promise<VulnerabilityAlert[]>;
  getCommitMessages(): Promise<string[]>;
  setBranchPrefix(branchPrefix: string): Promise<void>;
  initRepo(config: RepoParams): Promise<RepoConfig>;
  cleanRepo(): Promise<void>;
  getPrFiles(prNo: number): Promise<string[]>;
  getPrList(): Promise<Pr[]>;
  getAllRenovateBranches(branchPrefix: string): Promise<string[]>;
  ensureIssueClosing(title: string): Promise<void>;
  getFileList(): Promise<string[]>;
  ensureIssue(
    title: string,
    body: string,
    once?: boolean,
    shouldReopen?: boolean
  ): Promise<'updated' | 'created' | null>;
  getPrBody(prBody: string): string;
  updatePr(number: number, prTitle: string, prBody?: string): Promise<void>;
  mergePr(number: number, branchName: string): Promise<boolean>;
  addReviewers(number: number, reviewers: string[]): Promise<void>;
  addAssignees(number: number, assignees: string[]): Promise<void>;
  createPr(
    branchName: string,
    prTitle: string,
    prBody: string,
    labels?: string[] | null,
    useDefaultBranch?: boolean,
    platformOptions?: PlatformPrOptions
  ): Promise<Pr>;
  getBranchLastCommitTime(branchName: string): Promise<Date>;
  getRepos(): Promise<string[]>;
  isBranchStale(branchName: string): Promise<boolean>;
  getRepoForceRebase(): Promise<boolean>;
  deleteLabel(number: number, label: string): Promise<void>;
  setBranchStatus(
    branchName: string,
    context: string,
    description: string,
    state: string | null,
    url?: string
  ): Promise<void>;
  getBranchStatusCheck(branchName: string, context: string): Promise<string>;
  ensureCommentRemoval(number: number, subject: string): Promise<void>;
  deleteBranch(branchName: string, closePr?: boolean): Promise<void>;
  ensureComment(
    number: number,
    subject: string,
    content: string
  ): Promise<boolean>;
  branchExists(branchName: string): Promise<boolean>;
  setBaseBranch(baseBranch: string): Promise<void>;
  commitFilesToBranch(
    branchName: string,
    updatedFiles: File[],
    commitMessage: string,
    parentBranch?: string
  ): Promise<void>;
  getPr(number: number): Promise<Pr>;
  findPr(
    branchName: string,
    prTitle: string | null,
    state?: string
  ): Promise<Pr>;
  mergeBranch(branchName: string): Promise<void>;
  getBranchStatus(
    branchName: string,
    requiredStatusChecks?: string[] | null
  ): Promise<BranchStatus>;
  getBranchPr(branchName: string): Promise<Pr | null>;
  getRepoStatus(): Promise<Git.StatusResult>;
  getFile(lockFileName: string, branchName?: string): Promise<string>;
  initPlatform(config: RenovateConfig): Promise<PlatformConfig>;
}<|MERGE_RESOLUTION|>--- conflicted
+++ resolved
@@ -96,16 +96,12 @@
   title?: string;
 }
 
-<<<<<<< HEAD
-export type BranchStatus = 'pending' | 'success' | 'failed' | 'running';
-=======
 export type BranchStatus =
   | 'pending'
   | 'success'
   | 'failed'
   | 'running'
   | 'failure';
->>>>>>> a420aae1
 
 export type PlatformPrOptions = {
   azureAutoComplete: boolean;
