--- conflicted
+++ resolved
@@ -108,7 +108,6 @@
   statusCheckVerify?: boolean;
   gitLabAutomerge?: boolean;
 };
-<<<<<<< HEAD
 export interface CreatePRConfig {
   branchName: string;
   prTitle: string;
@@ -116,8 +115,7 @@
   labels?: string[] | null;
   useDefaultBranch?: boolean;
   platformOptions?: PlatformPrOptions;
-=======
-
+}
 export interface EnsureIssueConfig {
   title: string;
   body: string;
@@ -130,7 +128,6 @@
   description: string;
   state: string | null;
   url?: string;
->>>>>>> be567966
 }
 /**
  * TODO: Proper typing
