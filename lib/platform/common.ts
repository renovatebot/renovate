import got from 'got';
import Git from 'simple-git/promise';
import { RenovateConfig } from '../config/common';
import { CommitFilesConfig } from './git/storage';

export interface FileData {
  name: string;
  contents: string;
}

export interface GotApiOptions {
  useCache?: boolean;
  hostType?: string;
  body?: any;
}

export type GotResponse<T extends object = any> = got.Response<T>;

export interface GotApi<TOptions extends object = any> {
  get<T extends object = any>(
    url: string,
    options?: GotApiOptions & TOptions
  ): Promise<GotResponse<T>>;
  post<T extends object = any>(
    url: string,
    options?: GotApiOptions & TOptions
  ): Promise<GotResponse<T>>;
  put<T extends object = any>(
    url: string,
    options?: GotApiOptions & TOptions
  ): Promise<GotResponse<T>>;
  patch<T extends object = any>(
    url: string,
    options?: GotApiOptions & TOptions
  ): Promise<GotResponse<T>>;
  head<T extends object = any>(
    url: string,
    options?: GotApiOptions & TOptions
  ): Promise<GotResponse<T>>;
  delete<T extends object = any>(
    url: string,
    options?: GotApiOptions & TOptions
  ): Promise<GotResponse<T>>;

  reset(): void;

  setBaseUrl(endpoint: string): void;
}

export interface PlatformConfig {
  endpoint: string;
  renovateUsername?: any;
  gitAuthor?: any;
}

export interface RepoConfig {
  baseBranch: string;
  endpoint?: string;
  renovateUsername?: any;
  gitAuthor?: any;
  isFork: boolean;
}

export interface RepoParams {
  azureWorkItemId?: number; // shouldn't this be configurable within a renovate.json?
  bbUseDefaultReviewers?: boolean; // shouldn't this be configurable within a renovate.json?
  gitPrivateKey?: string;
  localDir: string;
  optimizeForDisabled: boolean;
  repository: string;
  endpoint?: string;
  forkMode?: string;
  forkToken?: string;
  includeForks?: boolean;
  renovateUsername?: string;
}

/**
 * TODO: Proper typing
 */
export type Pr = {
  branchName: string;
  title: string;
  state: string;
  isConflicted?: boolean;
  isModified?: boolean;
} & Record<string, any>;

/**
 * TODO: Proper typing
 */
export interface Issue {
  body?: string;
  number?: number;
  state?: string;
  title?: string;
}

export type BranchStatus =
  | 'pending'
  | 'success'
  | 'failed'
  | 'running'
  | 'failure';

export type PlatformPrOptions = {
  azureAutoComplete?: boolean;
  statusCheckVerify?: boolean;
  gitLabAutomerge?: boolean;
};
<<<<<<< HEAD
export interface CreatePRConfig {
  branchName: string;
  prTitle: string;
  prBody: string;
  labels?: string[] | null;
  useDefaultBranch?: boolean;
  platformOptions?: PlatformPrOptions;
=======
export interface BranchStatusConfig {
  branchName: string;
  context: string;
  description: string;
  state: string | null;
  url?: string;
>>>>>>> e72bf85b
}
/**
 * TODO: Proper typing
 */
export type VulnerabilityAlert = any;

export interface Platform {
  findIssue(title: string): Promise<Issue>;
  getIssueList(): Promise<Issue[]>;
  getVulnerabilityAlerts(): Promise<VulnerabilityAlert[]>;
  getCommitMessages(): Promise<string[]>;
  setBranchPrefix(branchPrefix: string): Promise<void>;
  initRepo(config: RepoParams): Promise<RepoConfig>;
  cleanRepo(): Promise<void>;
  getPrFiles(prNo: number): Promise<string[]>;
  getPrList(): Promise<Pr[]>;
  getAllRenovateBranches(branchPrefix: string): Promise<string[]>;
  ensureIssueClosing(title: string): Promise<void>;
  getFileList(): Promise<string[]>;
  ensureIssue(
    title: string,
    body: string,
    once?: boolean,
    shouldReopen?: boolean
  ): Promise<'updated' | 'created' | null>;
  getPrBody(prBody: string): string;
  updatePr(number: number, prTitle: string, prBody?: string): Promise<void>;
  mergePr(number: number, branchName: string): Promise<boolean>;
  addReviewers(number: number, reviewers: string[]): Promise<void>;
  addAssignees(number: number, assignees: string[]): Promise<void>;
  createPr(prConfig: CreatePRConfig): Promise<Pr>;
  getBranchLastCommitTime(branchName: string): Promise<Date>;
  getRepos(): Promise<string[]>;
  isBranchStale(branchName: string): Promise<boolean>;
  getRepoForceRebase(): Promise<boolean>;
  deleteLabel(number: number, label: string): Promise<void>;
  setBranchStatus(branchStatusConfig: BranchStatusConfig): Promise<void>;
  getBranchStatusCheck(branchName: string, context: string): Promise<string>;
  ensureCommentRemoval(number: number, subject: string): Promise<void>;
  deleteBranch(branchName: string, closePr?: boolean): Promise<void>;
  ensureComment(
    number: number,
    subject: string,
    content: string
  ): Promise<boolean>;
  branchExists(branchName: string): Promise<boolean>;
  setBaseBranch(baseBranch: string): Promise<void>;
  commitFilesToBranch(commitFile: CommitFilesConfig): Promise<void>;
  getPr(number: number): Promise<Pr>;
  findPr(
    branchName: string,
    prTitle: string | null,
    state?: string
  ): Promise<Pr>;
  mergeBranch(branchName: string): Promise<void>;
  getBranchStatus(
    branchName: string,
    requiredStatusChecks?: string[] | null
  ): Promise<BranchStatus>;
  getBranchPr(branchName: string): Promise<Pr | null>;
  getRepoStatus(): Promise<Git.StatusResult>;
  getFile(lockFileName: string, branchName?: string): Promise<string>;
  initPlatform(config: RenovateConfig): Promise<PlatformConfig>;
}<|MERGE_RESOLUTION|>--- conflicted
+++ resolved
@@ -108,7 +108,6 @@
   statusCheckVerify?: boolean;
   gitLabAutomerge?: boolean;
 };
-<<<<<<< HEAD
 export interface CreatePRConfig {
   branchName: string;
   prTitle: string;
@@ -116,14 +115,13 @@
   labels?: string[] | null;
   useDefaultBranch?: boolean;
   platformOptions?: PlatformPrOptions;
-=======
+}
 export interface BranchStatusConfig {
   branchName: string;
   context: string;
   description: string;
   state: string | null;
   url?: string;
->>>>>>> e72bf85b
 }
 /**
  * TODO: Proper typing
