--- conflicted
+++ resolved
@@ -230,10 +230,5 @@
     requiredStatusChecks?: string[] | null
   ): Promise<BranchStatus>;
   getBranchPr(branchName: string): Promise<Pr | null>;
-<<<<<<< HEAD
-  getRepoStatus(): Promise<Git.StatusResult>;
-=======
-  getFile(lockFileName: string, branchName?: string): Promise<string | null>;
->>>>>>> ac59df7c
   initPlatform(config: RenovateConfig): Promise<PlatformConfig>;
 }