// SEE for the reference https://github.com/renovatebot/renovate/blob/c3e9e572b225085448d94aa121c7ec81c14d3955/lib/platform/bitbucket/utils.js
import url from 'url';
<<<<<<< HEAD
import { api } from './bb-got-wrapper';
=======
>>>>>>> 3f14af3e
import {
  PR_STATE_CLOSED,
  PR_STATE_MERGED,
  PR_STATE_OPEN,
} from '../../constants/pull-requests';
<<<<<<< HEAD
import { BbsPr, BbbsRestPr } from './types';
=======
import { Pr } from '../common';
import { api } from './bb-got-wrapper';
>>>>>>> 3f14af3e

// https://docs.atlassian.com/bitbucket-server/rest/6.0.0/bitbucket-rest.html#idp250
const prStateMapping: any = {
  MERGED: PR_STATE_MERGED,
  DECLINED: PR_STATE_CLOSED,
  OPEN: PR_STATE_OPEN,
};

export function prInfo(pr: BbbsRestPr): BbsPr {
  return {
    version: pr.version,
    number: pr.id,
    body: pr.description,
    branchName: pr.fromRef.displayId,
    targetBranch: pr.toRef.displayId,
    title: pr.title,
    state: prStateMapping[pr.state],
    createdAt: pr.createdDate,
    isModified: true,
  };
}

const addMaxLength = (inputUrl: string, limit = 100): string => {
  const { search, ...parsedUrl } = url.parse(inputUrl, true); // eslint-disable-line @typescript-eslint/no-unused-vars
  const maxedUrl = url.format({
    ...parsedUrl,
    query: { ...parsedUrl.query, limit },
  });
  return maxedUrl;
};

export async function accumulateValues<T = any>(
  reqUrl: string,
  method = 'get',
  options?: any,
  limit?: number
): Promise<T[]> {
  let accumulator: T[] = [];
  let nextUrl = addMaxLength(reqUrl, limit);
  const lowerCaseMethod = method.toLocaleLowerCase();

  while (typeof nextUrl !== 'undefined') {
    // TODO: fix typing
    const { body } = await (api as any)[lowerCaseMethod](nextUrl, options);
    accumulator = [...accumulator, ...body.values];
    if (body.isLastPage !== false) {
      break;
    }

    const { search, ...parsedUrl } = url.parse(nextUrl, true); // eslint-disable-line @typescript-eslint/no-unused-vars
    nextUrl = url.format({
      ...parsedUrl,
      query: {
        ...parsedUrl.query,
        start: body.nextPageStart,
      },
    });
  }

  return accumulator;
}

export interface BitbucketCommitStatus {
  failed: number;
  inProgress: number;
  successful: number;
}

export type BitbucketBranchState =
  | 'SUCCESSFUL'
  | 'FAILED'
  | 'INPROGRESS'
  | 'STOPPED';

export interface BitbucketStatus {
  key: string;
  state: BitbucketBranchState;
}<|MERGE_RESOLUTION|>--- conflicted
+++ resolved
@@ -1,20 +1,12 @@
 // SEE for the reference https://github.com/renovatebot/renovate/blob/c3e9e572b225085448d94aa121c7ec81c14d3955/lib/platform/bitbucket/utils.js
 import url from 'url';
-<<<<<<< HEAD
-import { api } from './bb-got-wrapper';
-=======
->>>>>>> 3f14af3e
 import {
   PR_STATE_CLOSED,
   PR_STATE_MERGED,
   PR_STATE_OPEN,
 } from '../../constants/pull-requests';
-<<<<<<< HEAD
-import { BbsPr, BbbsRestPr } from './types';
-=======
-import { Pr } from '../common';
 import { api } from './bb-got-wrapper';
->>>>>>> 3f14af3e
+import { BbbsRestPr, BbsPr } from './types';
 
 // https://docs.atlassian.com/bitbucket-server/rest/6.0.0/bitbucket-rest.html#idp250
 const prStateMapping: any = {
