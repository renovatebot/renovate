import url from 'url';
import delay from 'delay';

import { api } from './bb-got-wrapper';
import * as utils from './utils';
import * as hostRules from '../../util/host-rules';
import GitStorage, { StatusResult, CommitFilesConfig } from '../git/storage';
import { logger } from '../../logger';
import {
  PlatformConfig,
  RepoParams,
  RepoConfig,
  Pr,
  Issue,
  VulnerabilityAlert,
  GotResponse,
<<<<<<< HEAD
  CreatePRConfig,
=======
  BranchStatusConfig,
>>>>>>> e72bf85b
} from '../common';
import { sanitize } from '../../util/sanitize';
import { smartTruncate } from '../utils/pr-body';

/*
 * Version: 5.3 (EOL Date: 15 Aug 2019)
 * See following docs for api information:
 * https://docs.atlassian.com/bitbucket-server/rest/5.3.0/bitbucket-rest.html
 * https://docs.atlassian.com/bitbucket-server/rest/5.3.0/bitbucket-build-rest.html
 *
 * See following page for uptodate supported versions
 * https://confluence.atlassian.com/support/atlassian-support-end-of-life-policy-201851003.html#AtlassianSupportEndofLifePolicy-BitbucketServer
 */

interface BbsConfig {
  baseBranch: string;
  bbUseDefaultReviewers: boolean;
  defaultBranch: string;
  fileList: any[];
  mergeMethod: string;
  owner: string;
  prList: Pr[];
  projectKey: string;
  repository: string;
  repositorySlug: string;
  storage: GitStorage;

  prVersions: Map<number, number>;

  username: string;
}

let config: BbsConfig = {} as any;

const defaults: any = {
  hostType: 'bitbucket-server',
};

/* istanbul ignore next */
function updatePrVersion(pr: number, version: number): number {
  const res = Math.max(config.prVersions.get(pr) || 0, version);
  config.prVersions.set(pr, res);
  return res;
}

export function initPlatform({
  endpoint,
  username,
  password,
}: {
  endpoint: string;
  username: string;
  password: string;
}): PlatformConfig {
  if (!endpoint) {
    throw new Error('Init: You must configure a Bitbucket Server endpoint');
  }
  if (!(username && password)) {
    throw new Error(
      'Init: You must configure a Bitbucket Server username/password'
    );
  }
  // TODO: Add a connection check that endpoint/username/password combination are valid
  defaults.endpoint = endpoint.replace(/\/?$/, '/'); // always add a trailing slash
  api.setBaseUrl(defaults.endpoint);
  const platformConfig: PlatformConfig = {
    endpoint: defaults.endpoint,
  };
  return platformConfig;
}

// Get all repositories that the user has access to
export async function getRepos(): Promise<string[]> {
  logger.info('Autodiscovering Bitbucket Server repositories');
  try {
    const repos = await utils.accumulateValues(
      `./rest/api/1.0/repos?permission=REPO_WRITE&state=AVAILABLE`
    );
    const result = repos.map(
      (r: { project: { key: string }; slug: string }) =>
        `${r.project.key.toLowerCase()}/${r.slug}`
    );
    logger.debug({ result }, 'result of getRepos()');
    return result;
  } catch (err) /* istanbul ignore next */ {
    logger.error({ err }, `bitbucket getRepos error`);
    throw err;
  }
}

export function cleanRepo(): void {
  logger.debug(`cleanRepo()`);
  if (config.storage) {
    config.storage.cleanRepo();
  }
  config = {} as any;
}

// Initialize GitLab by getting base branch
export async function initRepo({
  repository,
  gitPrivateKey,
  localDir,
  optimizeForDisabled,
  bbUseDefaultReviewers,
}: RepoParams): Promise<RepoConfig> {
  logger.debug(
    `initRepo("${JSON.stringify({ repository, localDir }, null, 2)}")`
  );
  const opts = hostRules.find({
    hostType: defaults.hostType,
    url: defaults.endpoint,
  });

  const [projectKey, repositorySlug] = repository.split('/');

  if (optimizeForDisabled) {
    interface RenovateConfig {
      enabled: boolean;
    }

    interface FileData {
      isLastPage: boolean;

      lines: string[];

      size: number;
    }

    let renovateConfig: RenovateConfig;
    try {
      const { body } = await api.get<FileData>(
        `./rest/api/1.0/projects/${projectKey}/repos/${repositorySlug}/browse/renovate.json?limit=20000`
      );
      if (!body.isLastPage) logger.warn('Renovate config to big: ' + body.size);
      else renovateConfig = JSON.parse(body.lines.join());
    } catch {
      // Do nothing
    }
    if (renovateConfig && renovateConfig.enabled === false) {
      throw new Error('disabled');
    }
  }

  config = {
    projectKey,
    repositorySlug,
    gitPrivateKey,
    repository,
    prVersions: new Map<number, number>(),
    username: opts!.username,
  } as any;

  /* istanbul ignore else */
  if (bbUseDefaultReviewers !== false) {
    logger.debug('Enable bitbucket default reviewer');
    config.bbUseDefaultReviewers = true;
  }

  const { host, pathname } = url.parse(defaults.endpoint!);
  const gitUrl = GitStorage.getUrl({
    protocol: defaults.endpoint!.split(':')[0] as any,
    auth: `${opts!.username}:${opts!.password}`,
    host: `${host}${pathname}${
      pathname!.endsWith('/') ? '' : /* istanbul ignore next */ '/'
    }scm`,
    repository,
  });

  config.storage = new GitStorage();
  await config.storage.initRepo({
    ...config,
    localDir,
    url: gitUrl,
  });

  try {
    const info = (await api.get(
      `./rest/api/1.0/projects/${config.projectKey}/repos/${config.repositorySlug}`
    )).body;
    config.owner = info.project.key;
    logger.debug(`${repository} owner = ${config.owner}`);
    config.defaultBranch = (await api.get(
      `./rest/api/1.0/projects/${config.projectKey}/repos/${config.repositorySlug}/branches/default`
    )).body.displayId;
    config.baseBranch = config.defaultBranch;
    config.mergeMethod = 'merge';
    const repoConfig: RepoConfig = {
      baseBranch: config.baseBranch,
      isFork: !!info.parent,
    };
    return repoConfig;
  } catch (err) /* istanbul ignore next */ {
    logger.debug(err);
    if (err.statusCode === 404) {
      throw new Error('not-found');
    }
    logger.info({ err }, 'Unknown Bitbucket initRepo error');
    throw err;
  }
}

export function getRepoForceRebase(): boolean {
  logger.debug(`getRepoForceRebase()`);
  // TODO if applicable
  // This function should return true only if the user has enabled a setting on the repo that enforces PRs to be kept up to date with master
  // In such cases we rebase Renovate branches every time they fall behind
  // In GitHub this is part of "branch protection"
  return false;
}

export async function setBaseBranch(
  branchName: string = config.defaultBranch
): Promise<void> {
  config.baseBranch = branchName;
  await config.storage.setBaseBranch(branchName);
}

export /* istanbul ignore next */ function setBranchPrefix(
  branchPrefix: string
): Promise<void> {
  return config.storage.setBranchPrefix(branchPrefix);
}

// Search

// Get full file list
export function getFileList(
  branchName: string = config.baseBranch
): Promise<string[]> {
  logger.debug(`getFileList(${branchName})`);
  return config.storage.getFileList(branchName);
}

// Branch

// Returns true if branch exists, otherwise false
export function branchExists(branchName: string): Promise<boolean> {
  logger.debug(`branchExists(${branchName})`);
  return config.storage.branchExists(branchName);
}

export function isBranchStale(branchName: string): Promise<boolean> {
  logger.debug(`isBranchStale(${branchName})`);
  return config.storage.isBranchStale(branchName);
}

// Gets details for a PR
export async function getPr(
  prNo: number,
  refreshCache?: boolean
): Promise<Pr | null> {
  logger.debug(`getPr(${prNo})`);
  if (!prNo) {
    return null;
  }

  const res = await api.get(
    `./rest/api/1.0/projects/${config.projectKey}/repos/${config.repositorySlug}/pull-requests/${prNo}`,
    { useCache: !refreshCache }
  );

  const pr: any = {
    displayNumber: `Pull Request #${res.body.id}`,
    ...utils.prInfo(res.body),
    reviewers: res.body.reviewers.map(
      (r: { user: { name: any } }) => r.user.name
    ),
    isModified: false,
  };

  pr.version = updatePrVersion(pr.number, pr.version);

  if (pr.state === 'open') {
    const mergeRes = await api.get(
      `./rest/api/1.0/projects/${config.projectKey}/repos/${config.repositorySlug}/pull-requests/${prNo}/merge`,
      { useCache: !refreshCache }
    );
    pr.isConflicted = !!mergeRes.body.conflicted;
    pr.canMerge = !!mergeRes.body.canMerge;

    const prCommits = (await api.get(
      `./rest/api/1.0/projects/${config.projectKey}/repos/${config.repositorySlug}/pull-requests/${prNo}/commits?withCounts=true`,
      { useCache: !refreshCache }
    )).body;

    if (prCommits.totalCount === 1) {
      if (global.gitAuthor) {
        const commitAuthorEmail = prCommits.values[0].author.emailAddress;
        if (commitAuthorEmail !== global.gitAuthor.email) {
          logger.debug(
            { prNo },
            'PR is modified: 1 commit but not by configured gitAuthor'
          );
          pr.isModified = true;
        }
      }
    } else {
      logger.debug(
        { prNo },
        `PR is modified: Found ${prCommits.totalCount} commits`
      );
      pr.isModified = true;
    }
  }

  if (await branchExists(pr.branchName)) {
    pr.isStale = await isBranchStale(pr.branchName);
  }

  return pr;
}

// TODO: coverage
// istanbul ignore next
function matchesState(state: string, desiredState: string): boolean {
  if (desiredState === 'all') {
    return true;
  }
  if (desiredState[0] === '!') {
    return state !== desiredState.substring(1);
  }
  return state === desiredState;
}

// TODO: coverage
// istanbul ignore next
const isRelevantPr = (
  branchName: string,
  prTitle: string | null | undefined,
  state: string
) => (p: Pr): boolean =>
  p.branchName === branchName &&
  (!prTitle || p.title === prTitle) &&
  matchesState(p.state, state);

// TODO: coverage
// eslint-disable-next-line @typescript-eslint/no-unused-vars
export async function getPrList(_args?: any): Promise<Pr[]> {
  logger.debug(`getPrList()`);
  // istanbul ignore next
  if (!config.prList) {
    const query = new URLSearchParams({
      state: 'ALL',
      'role.1': 'AUTHOR',
      'username.1': config.username,
    }).toString();
    const values = await utils.accumulateValues(
      `./rest/api/1.0/projects/${config.projectKey}/repos/${config.repositorySlug}/pull-requests?${query}`
    );

    config.prList = values.map(utils.prInfo);
    logger.info({ length: config.prList.length }, 'Retrieved Pull Requests');
  } else {
    logger.debug('returning cached PR list');
  }
  return config.prList;
}

// TODO: coverage
// istanbul ignore next
export async function findPr(
  branchName: string,
  prTitle?: string,
  state = 'all',
  refreshCache?: boolean
): Promise<Pr | null> {
  logger.debug(`findPr(${branchName}, "${prTitle}", "${state}")`);
  const prList = await getPrList({ refreshCache });
  const pr = prList.find(isRelevantPr(branchName, prTitle, state));
  if (pr) {
    logger.debug(`Found PR #${pr.number}`);
  } else {
    logger.debug(`DID NOT Found PR from branch #${branchName}`);
  }
  return pr;
}

// Returns the Pull Request for a branch. Null if not exists.
export async function getBranchPr(
  branchName: string,
  refreshCache?: boolean
): Promise<Pr | null> {
  logger.debug(`getBranchPr(${branchName})`);
  const existingPr = await findPr(branchName, undefined, 'open');
  return existingPr ? getPr(existingPr.number, refreshCache) : null;
}

export function getAllRenovateBranches(
  branchPrefix: string
): Promise<string[]> {
  logger.debug('getAllRenovateBranches');
  return config.storage.getAllRenovateBranches(branchPrefix);
}

export async function commitFilesToBranch({
  branchName,
  files,
  message,
  parentBranch = config.baseBranch,
}: CommitFilesConfig): Promise<void> {
  logger.debug(
    `commitFilesToBranch(${JSON.stringify(
      {
        branchName,
        filesLength: files.length,
        message,
        parentBranch,
      },
      null,
      2
    )})`
  );
  await config.storage.commitFilesToBranch({
    branchName,
    files,
    message,
    parentBranch,
  });

  // wait for pr change propagation
  await delay(1000);
  // refresh cache
  await getBranchPr(branchName, true);
}

export function getFile(filePath: string, branchName: string): Promise<string> {
  logger.debug(`getFile(${filePath}, ${branchName})`);
  return config.storage.getFile(filePath, branchName);
}

export async function deleteBranch(
  branchName: string,
  closePr = false
): Promise<void> {
  logger.debug(`deleteBranch(${branchName}, closePr=${closePr})`);
  // TODO: coverage
  // istanbul ignore next
  if (closePr) {
    // getBranchPr
    const pr = await getBranchPr(branchName);
    if (pr) {
      const { body } = await api.post<{ version: number }>(
        `./rest/api/1.0/projects/${config.projectKey}/repos/${config.repositorySlug}/pull-requests/${pr.number}/decline?version=${pr.version}`
      );

      updatePrVersion(pr.number, body.version);
    }
  }
  return config.storage.deleteBranch(branchName);
}

export function mergeBranch(branchName: string): Promise<void> {
  logger.debug(`mergeBranch(${branchName})`);
  return config.storage.mergeBranch(branchName);
}

export function getBranchLastCommitTime(branchName: string): Promise<Date> {
  logger.debug(`getBranchLastCommitTime(${branchName})`);
  return config.storage.getBranchLastCommitTime(branchName);
}

export /* istanbul ignore next */ function getRepoStatus(): Promise<
  StatusResult
> {
  return config.storage.getRepoStatus();
}

async function getStatus(
  branchName: string,
  useCache = true
): Promise<utils.BitbucketCommitStatus> {
  const branchCommit = await config.storage.getBranchCommit(branchName);

  return (await api.get(
    `./rest/build-status/1.0/commits/stats/${branchCommit}`,
    { useCache }
  )).body;
}

// Returns the combined status for a branch.
// umbrella for status checks
// https://docs.atlassian.com/bitbucket-server/rest/6.0.0/bitbucket-build-rest.html#idp2
export async function getBranchStatus(
  branchName: string,
  requiredStatusChecks?: string[] | boolean | null
): Promise<string> {
  logger.debug(
    `getBranchStatus(${branchName}, requiredStatusChecks=${!!requiredStatusChecks})`
  );

  if (!requiredStatusChecks) {
    // null means disable status checks, so it always succeeds
    logger.debug('Status checks disabled = returning "success"');
    return 'success';
  }

  if (!(await branchExists(branchName))) {
    throw new Error('repository-changed');
  }

  try {
    const commitStatus = await getStatus(branchName);

    logger.debug({ commitStatus }, 'branch status check result');

    if (commitStatus.failed > 0) return 'failed';
    if (commitStatus.inProgress > 0) return 'pending';
    return commitStatus.successful > 0 ? 'success' : 'pending';
  } catch (err) {
    logger.warn({ err }, `Failed to get branch status`);
    return 'failed';
  }
}

async function getStatusCheck(
  branchName: string,
  useCache = true
): Promise<utils.BitbucketStatus[]> {
  const branchCommit = await config.storage.getBranchCommit(branchName);

  return utils.accumulateValues(
    `./rest/build-status/1.0/commits/${branchCommit}`,
    'get',
    { useCache }
  );
}

// https://docs.atlassian.com/bitbucket-server/rest/6.0.0/bitbucket-build-rest.html#idp2
export async function getBranchStatusCheck(
  branchName: string,
  context: string
): Promise<string | null> {
  logger.debug(`getBranchStatusCheck(${branchName}, context=${context})`);

  try {
    const states = await getStatusCheck(branchName);

    for (const state of states) {
      if (state.key === context) {
        switch (state.state) {
          case 'SUCCESSFUL':
            return 'success';
          case 'INPROGRESS':
            return 'pending';
          case 'FAILED':
          default:
            return 'failure';
        }
      }
    }
  } catch (err) {
    logger.warn({ err }, `Failed to check branch status`);
  }
  return null;
}

export async function setBranchStatus({
  branchName,
  context,
  description,
  state,
  url: targetUrl,
}: BranchStatusConfig): Promise<void> {
  logger.debug(`setBranchStatus(${branchName})`);

  const existingStatus = await getBranchStatusCheck(branchName, context);
  if (existingStatus === state) {
    return;
  }
  logger.info({ branch: branchName, context, state }, 'Setting branch status');

  const branchCommit = await config.storage.getBranchCommit(branchName);

  try {
    const body: any = {
      key: context,
      description,
      url: targetUrl || 'https://renovatebot.com',
    };

    switch (state) {
      case 'success':
        body.state = 'SUCCESSFUL';
        break;
      case 'pending':
        body.state = 'INPROGRESS';
        break;
      case 'failure':
      default:
        body.state = 'FAILED';
        break;
    }

    await api.post(`./rest/build-status/1.0/commits/${branchCommit}`, { body });

    // update status cache
    await getStatus(branchName, false);
    await getStatusCheck(branchName, false);
  } catch (err) {
    logger.warn({ err }, `Failed to set branch status`);
  }
}

// Issue

// function getIssueList() {
//   logger.debug(`getIssueList()`);
//   // TODO: Needs implementation
//   // This is used by Renovate when creating its own issues, e.g. for deprecated package warnings, config error notifications, or "masterIssue"
//   // BB Server doesnt have issues
//   return [];
// }

export /* istanbul ignore next */ function findIssue(
  title: string
): Issue | null {
  logger.debug(`findIssue(${title})`);
  // TODO: Needs implementation
  // This is used by Renovate when creating its own issues, e.g. for deprecated package warnings, config error notifications, or "masterIssue"
  // BB Server doesnt have issues
  return null;
}

export /* istanbul ignore next */ function ensureIssue(
  title: string,
  body: string
): Promise<'updated' | 'created' | null> {
  logger.warn({ title }, 'Cannot ensure issue');
  // TODO: Needs implementation
  // This is used by Renovate when creating its own issues, e.g. for deprecated package warnings, config error notifications, or "masterIssue"
  // BB Server doesnt have issues
  return null;
}

export /* istanbul ignore next */ function getIssueList(): Issue[] {
  logger.debug(`getIssueList()`);
  // TODO: Needs implementation
  return [];
}

export /* istanbul ignore next */ function ensureIssueClosing(
  title: string
): void {
  logger.debug(`ensureIssueClosing(${title})`);
  // TODO: Needs implementation
  // This is used by Renovate when creating its own issues, e.g. for deprecated package warnings, config error notifications, or "masterIssue"
  // BB Server doesnt have issues
}

// eslint-disable-next-line no-unused-vars
export function addAssignees(iid: number, assignees: string[]): void {
  logger.debug(`addAssignees(${iid}, ${assignees})`);
  // TODO: Needs implementation
  // Currently Renovate does "Create PR" and then "Add assignee" as a two-step process, with this being the second step.
  // BB Server doesnt support assignees
}

export async function addReviewers(
  prNo: number,
  reviewers: string[]
): Promise<void> {
  logger.debug(`Adding reviewers ${reviewers} to #${prNo}`);

  try {
    const pr = await getPr(prNo);
    if (!pr) {
      throw Object.assign(new Error('not-found'), { statusCode: 404 });
    }

    const reviewersSet = new Set([...pr.reviewers, ...reviewers]);

    await api.put(
      `./rest/api/1.0/projects/${config.projectKey}/repos/${config.repositorySlug}/pull-requests/${prNo}`,
      {
        body: {
          title: pr.title,
          description: pr.description,
          version: pr.version,
          reviewers: Array.from(reviewersSet).map(name => ({ user: { name } })),
        },
      }
    );
    await getPr(prNo, true);
  } catch (err) {
    if (err.statusCode === 404) {
      throw new Error('not-found');
    } else if (err.statusCode === 409) {
      throw new Error('repository-changed');
    } else {
      logger.fatal({ err }, `Failed to add reviewers ${reviewers} to #${prNo}`);
      throw err;
    }
  }
}

// eslint-disable-next-line no-unused-vars
export function deleteLabel(issueNo: number, label: string): void {
  logger.debug(`deleteLabel(${issueNo}, ${label})`);
  // TODO: Needs implementation
  // Only used for the "request Renovate to rebase a PR using a label" feature
}

type Comment = { text: string; id: number };

async function getComments(prNo: number): Promise<Comment[]> {
  // GET /rest/api/1.0/projects/{projectKey}/repos/{repositorySlug}/pull-requests/{pullRequestId}/activities
  let comments = await utils.accumulateValues(
    `./rest/api/1.0/projects/${config.projectKey}/repos/${config.repositorySlug}/pull-requests/${prNo}/activities`
  );

  comments = comments
    .filter(
      (a: { action: string; commentAction: string }) =>
        a.action === 'COMMENTED' && a.commentAction === 'ADDED'
    )
    .map((a: { comment: Comment }) => a.comment);

  logger.debug(`Found ${comments.length} comments`);

  return comments;
}

async function addComment(prNo: number, text: string): Promise<void> {
  // POST /rest/api/1.0/projects/{projectKey}/repos/{repositorySlug}/pull-requests/{pullRequestId}/comments
  await api.post(
    `./rest/api/1.0/projects/${config.projectKey}/repos/${config.repositorySlug}/pull-requests/${prNo}/comments`,
    {
      body: { text },
    }
  );
}

async function getCommentVersion(
  prNo: number,
  commentId: number
): Promise<number> {
  // GET /rest/api/1.0/projects/{projectKey}/repos/{repositorySlug}/pull-requests/{pullRequestId}/comments/{commentId}
  const { version } = (await api.get(
    `./rest/api/1.0/projects/${config.projectKey}/repos/${config.repositorySlug}/pull-requests/${prNo}/comments/${commentId}`
  )).body;

  return version;
}

async function editComment(
  prNo: number,
  commentId: number,
  text: string
): Promise<void> {
  const version = await getCommentVersion(prNo, commentId);

  // PUT /rest/api/1.0/projects/{projectKey}/repos/{repositorySlug}/pull-requests/{pullRequestId}/comments/{commentId}
  await api.put(
    `./rest/api/1.0/projects/${config.projectKey}/repos/${config.repositorySlug}/pull-requests/${prNo}/comments/${commentId}`,
    {
      body: { text, version },
    }
  );
}

async function deleteComment(prNo: number, commentId: number): Promise<void> {
  const version = await getCommentVersion(prNo, commentId);

  // DELETE /rest/api/1.0/projects/{projectKey}/repos/{repositorySlug}/pull-requests/{pullRequestId}/comments/{commentId}
  await api.delete(
    `./rest/api/1.0/projects/${config.projectKey}/repos/${config.repositorySlug}/pull-requests/${prNo}/comments/${commentId}?version=${version}`
  );
}

export async function ensureComment(
  prNo: number,
  topic: string | null,
  rawContent: string
): Promise<boolean> {
  const content = sanitize(rawContent);
  try {
    const comments = await getComments(prNo);
    let body: string;
    let commentId: number | undefined;
    let commentNeedsUpdating: boolean | undefined;
    if (topic) {
      logger.debug(`Ensuring comment "${topic}" in #${prNo}`);
      body = `### ${topic}\n\n${content}`;
      comments.forEach(comment => {
        if (comment.text.startsWith(`### ${topic}\n\n`)) {
          commentId = comment.id;
          commentNeedsUpdating = comment.text !== body;
        }
      });
    } else {
      logger.debug(`Ensuring content-only comment in #${prNo}`);
      body = `${content}`;
      comments.forEach(comment => {
        if (comment.text === body) {
          commentId = comment.id;
          commentNeedsUpdating = false;
        }
      });
    }
    if (!commentId) {
      await addComment(prNo, body);
      logger.info(
        { repository: config.repository, prNo, topic },
        'Comment added'
      );
    } else if (commentNeedsUpdating) {
      await editComment(prNo, commentId, body);
      logger.info({ repository: config.repository, prNo }, 'Comment updated');
    } else {
      logger.debug('Comment is already update-to-date');
    }
    return true;
  } catch (err) /* istanbul ignore next */ {
    logger.warn({ err }, 'Error ensuring comment');
    return false;
  }
}

export async function ensureCommentRemoval(
  prNo: number,
  topic: string
): Promise<void> {
  try {
    logger.debug(`Ensuring comment "${topic}" in #${prNo} is removed`);
    const comments = await getComments(prNo);
    let commentId: number;
    comments.forEach(comment => {
      if (comment.text.startsWith(`### ${topic}\n\n`)) {
        commentId = comment.id;
      }
    });
    if (commentId) {
      await deleteComment(prNo, commentId);
    }
  } catch (err) /* istanbul ignore next */ {
    logger.warn({ err }, 'Error ensuring comment removal');
  }
}

// Pull Request

const escapeHash = (input: string): string =>
  input ? input.replace(/#/g, '%23') : input;

export async function createPr({
  branchName,
  prTitle: title,
  prBody: rawDescription,
  useDefaultBranch,
}: CreatePRConfig): Promise<Pr> {
  const description = sanitize(rawDescription);
  logger.debug(`createPr(${branchName}, title=${title})`);
  const base = useDefaultBranch ? config.defaultBranch : config.baseBranch;
  let reviewers = [];

  /* istanbul ignore else */
  if (config.bbUseDefaultReviewers) {
    logger.debug(`fetching default reviewers`);
    const { id } = (await api.get(
      `./rest/api/1.0/projects/${config.projectKey}/repos/${config.repositorySlug}`
    )).body;

    const defReviewers = (await api.get(
      `./rest/default-reviewers/1.0/projects/${config.projectKey}/repos/${
        config.repositorySlug
      }/reviewers?sourceRefId=refs/heads/${escapeHash(
        branchName
      )}&targetRefId=refs/heads/${base}&sourceRepoId=${id}&targetRepoId=${id}`
    )).body;

    reviewers = defReviewers.map((u: { name: string }) => ({
      user: { name: u.name },
    }));
  }

  const body = {
    title,
    description,
    fromRef: {
      id: `refs/heads/${branchName}`,
    },
    toRef: {
      id: `refs/heads/${base}`,
    },
    reviewers,
  };
  let prInfoRes: GotResponse;
  try {
    prInfoRes = await api.post(
      `./rest/api/1.0/projects/${config.projectKey}/repos/${config.repositorySlug}/pull-requests`,
      { body }
    );
  } catch (err) /* istanbul ignore next */ {
    if (
      err.body &&
      err.body.errors &&
      err.body.errors.length &&
      err.body.errors[0].exceptionName ===
        'com.atlassian.bitbucket.pull.EmptyPullRequestException'
    ) {
      logger.info(
        'Empty pull request - deleting branch so it can be recreated next run'
      );
      await deleteBranch(branchName);
      throw new Error('repository-changed');
    }
    throw err;
  }

  const pr: Pr = {
    id: prInfoRes.body.id,
    displayNumber: `Pull Request #${prInfoRes.body.id}`,
    isModified: false,
    ...utils.prInfo(prInfoRes.body),
  };

  updatePrVersion(pr.number, pr.version);

  // istanbul ignore if
  if (config.prList) {
    config.prList.push(pr);
  }

  return pr;
}

// Return a list of all modified files in a PR
// https://docs.atlassian.com/bitbucket-server/rest/6.0.0/bitbucket-rest.html
export async function getPrFiles(prNo: number): Promise<string[]> {
  logger.debug(`getPrFiles(${prNo})`);
  if (!prNo) {
    return [];
  }

  // GET /rest/api/1.0/projects/{projectKey}/repos/{repositorySlug}/pull-requests/{pullRequestId}/changes
  const values = await utils.accumulateValues<{ path: { toString: string } }>(
    `./rest/api/1.0/projects/${config.projectKey}/repos/${config.repositorySlug}/pull-requests/${prNo}/changes?withComments=false`
  );
  return values.map(f => f.path.toString);
}

export async function updatePr(
  prNo: number,
  title: string,
  rawDescription: string
): Promise<void> {
  const description = sanitize(rawDescription);
  logger.debug(`updatePr(${prNo}, title=${title})`);

  try {
    const pr = await getPr(prNo);
    if (!pr) {
      throw Object.assign(new Error('not-found'), { statusCode: 404 });
    }

    const { body } = await api.put<{ version: number }>(
      `./rest/api/1.0/projects/${config.projectKey}/repos/${config.repositorySlug}/pull-requests/${prNo}`,
      {
        body: {
          title,
          description,
          version: pr.version,
          reviewers: pr.reviewers.map((name: string) => ({ user: { name } })),
        },
      }
    );

    updatePrVersion(prNo, body.version);
  } catch (err) {
    if (err.statusCode === 404) {
      throw new Error('not-found');
    } else if (err.statusCode === 409) {
      throw new Error('repository-changed');
    } else {
      logger.fatal({ err }, `Failed to update PR`);
      throw err;
    }
  }
}

// https://docs.atlassian.com/bitbucket-server/rest/6.0.0/bitbucket-rest.html#idp261
export async function mergePr(
  prNo: number,
  branchName: string
): Promise<boolean> {
  logger.debug(`mergePr(${prNo}, ${branchName})`);
  // Used for "automerge" feature
  try {
    const pr = await getPr(prNo);
    if (!pr) {
      throw Object.assign(new Error('not-found'), { statusCode: 404 });
    }
    const { body } = await api.post<{ version: number }>(
      `./rest/api/1.0/projects/${config.projectKey}/repos/${config.repositorySlug}/pull-requests/${prNo}/merge?version=${pr.version}`
    );
    updatePrVersion(prNo, body.version);
  } catch (err) {
    if (err.statusCode === 404) {
      throw new Error('not-found');
    } else if (err.statusCode === 409) {
      logger.warn({ err }, `Failed to merge PR`);
      return false;
    } else {
      logger.warn({ err }, `Failed to merge PR`);
      return false;
    }
  }

  logger.debug({ pr: prNo }, 'PR merged');
  // Delete branch
  await deleteBranch(branchName);
  return true;
}

export function getPrBody(input: string): string {
  logger.debug(`getPrBody(${input.split('\n')[0]})`);
  // Remove any HTML we use
  return smartTruncate(input, 30000)
    .replace(/<\/?summary>/g, '**')
    .replace(/<\/?details>/g, '')
    .replace(new RegExp(`\n---\n\n.*?<!-- rebase-check -->.*?(\n|$)`), '')
    .replace(new RegExp('<!--.*?-->', 'g'), '');
}

export function getCommitMessages(): Promise<string[]> {
  logger.debug(`getCommitMessages()`);
  return config.storage.getCommitMessages();
}

export function getVulnerabilityAlerts(): VulnerabilityAlert[] {
  logger.debug(`getVulnerabilityAlerts()`);
  return [];
}<|MERGE_RESOLUTION|>--- conflicted
+++ resolved
@@ -14,11 +14,8 @@
   Issue,
   VulnerabilityAlert,
   GotResponse,
-<<<<<<< HEAD
   CreatePRConfig,
-=======
   BranchStatusConfig,
->>>>>>> e72bf85b
 } from '../common';
 import { sanitize } from '../../util/sanitize';
 import { smartTruncate } from '../utils/pr-body';
