--- conflicted
+++ resolved
@@ -1,6 +1,5 @@
 import url, { URLSearchParams } from 'url';
 import delay from 'delay';
-
 import { PartialDeep } from 'type-fest';
 import { api } from './bb-got-wrapper';
 import * as utils from './utils';
@@ -31,15 +30,10 @@
   REPOSITORY_NOT_FOUND,
 } from '../../constants/error-messages';
 import { PR_STATE_ALL, PR_STATE_OPEN } from '../../constants/pull-requests';
-<<<<<<< HEAD
 import { BranchStatus, VulnerabilityAlert } from '../../types';
-import { RenovateConfig } from '../../config';
+import { RenovateConfig } from '../../config/common';
 import { BbsPr, BbbsRestPr, BbsRestUserRef, BbsConfig } from './types';
-=======
-import { BranchStatus } from '../../types';
-import { RenovateConfig } from '../../config/common';
 import { ensureTrailingSlash } from '../../util/url';
->>>>>>> edb4c0ab
 /*
  * Version: 5.3 (EOL Date: 15 Aug 2019)
  * See following docs for api information:
@@ -926,7 +920,7 @@
       )
     ).body;
 
-    reviewers = defReviewers.map(u => ({
+    reviewers = defReviewers.map((u) => ({
       user: { name: u.name },
     }));
   }
