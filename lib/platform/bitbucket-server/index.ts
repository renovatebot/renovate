import url, { URLSearchParams } from 'url';
import delay from 'delay';
<<<<<<< HEAD
import { PartialDeep } from 'type-fest';
import { api } from './bb-got-wrapper';
import * as utils from './utils';
import * as hostRules from '../../util/host-rules';
import GitStorage, { StatusResult } from '../git/storage';
import { logger } from '../../logger';
import {
  PlatformConfig,
  RepoParams,
  RepoConfig,
  Pr,
  Issue,
  GotResponse,
  CreatePRConfig,
  BranchStatusConfig,
  FindPRConfig,
  EnsureCommentConfig,
  EnsureIssueResult,
  EnsureIssueConfig,
  CommitFilesConfig,
} from '../common';
import { sanitize } from '../../util/sanitize';
import { smartTruncate } from '../utils/pr-body';
import { PLATFORM_TYPE_BITBUCKET_SERVER } from '../../constants/platforms';
=======

import { RenovateConfig } from '../../config/common';
>>>>>>> 3f14af3e
import {
  REPOSITORY_CHANGED,
  REPOSITORY_DISABLED,
  REPOSITORY_NOT_FOUND,
} from '../../constants/error-messages';
import { PLATFORM_TYPE_BITBUCKET_SERVER } from '../../constants/platforms';
import { PR_STATE_ALL, PR_STATE_OPEN } from '../../constants/pull-requests';
<<<<<<< HEAD
import { BranchStatus, VulnerabilityAlert } from '../../types';
import { RenovateConfig } from '../../config/common';
import { BbsPr, BbbsRestPr, BbsRestUserRef, BbsConfig } from './types';
=======
import { logger } from '../../logger';
import { BranchStatus } from '../../types';
import * as hostRules from '../../util/host-rules';
import { sanitize } from '../../util/sanitize';
>>>>>>> 3f14af3e
import { ensureTrailingSlash } from '../../util/url';
import {
  BranchStatusConfig,
  CommitFilesConfig,
  CreatePRConfig,
  EnsureCommentConfig,
  EnsureCommentRemovalConfig,
  EnsureIssueConfig,
  EnsureIssueResult,
  FindPRConfig,
  GotResponse,
  Issue,
  PlatformConfig,
  Pr,
  RepoConfig,
  RepoParams,
  VulnerabilityAlert,
} from '../common';
import GitStorage, { StatusResult } from '../git/storage';
import { smartTruncate } from '../utils/pr-body';
import { api } from './bb-got-wrapper';
import * as utils from './utils';
/*
 * Version: 5.3 (EOL Date: 15 Aug 2019)
 * See following docs for api information:
 * https://docs.atlassian.com/bitbucket-server/rest/5.3.0/bitbucket-rest.html
 * https://docs.atlassian.com/bitbucket-server/rest/5.3.0/bitbucket-build-rest.html
 *
 * See following page for uptodate supported versions
 * https://confluence.atlassian.com/support/atlassian-support-end-of-life-policy-201851003.html#AtlassianSupportEndofLifePolicy-BitbucketServer
 */

<<<<<<< HEAD
=======
interface BbsConfig {
  baseBranch: string;
  bbUseDefaultReviewers: boolean;
  defaultBranch: string;
  mergeMethod: string;
  owner: string;
  prList: Pr[];
  projectKey: string;
  repository: string;
  repositorySlug: string;
  storage: GitStorage;

  prVersions: Map<number, number>;

  username: string;
}

>>>>>>> 3f14af3e
let config: BbsConfig = {} as any;

const defaults: any = {
  hostType: PLATFORM_TYPE_BITBUCKET_SERVER,
};

/* istanbul ignore next */
function updatePrVersion(pr: number, version: number): number {
  const res = Math.max(config.prVersions.get(pr) || 0, version);
  config.prVersions.set(pr, res);
  return res;
}

export function initPlatform({
  endpoint,
  username,
  password,
}: RenovateConfig): Promise<PlatformConfig> {
  if (!endpoint) {
    throw new Error('Init: You must configure a Bitbucket Server endpoint');
  }
  if (!(username && password)) {
    throw new Error(
      'Init: You must configure a Bitbucket Server username/password'
    );
  }
  // TODO: Add a connection check that endpoint/username/password combination are valid
  defaults.endpoint = ensureTrailingSlash(endpoint);
  api.setBaseUrl(defaults.endpoint);
  const platformConfig: PlatformConfig = {
    endpoint: defaults.endpoint,
  };
  return Promise.resolve(platformConfig);
}

// Get all repositories that the user has access to
export async function getRepos(): Promise<string[]> {
  logger.debug('Autodiscovering Bitbucket Server repositories');
  try {
    const repos = await utils.accumulateValues(
      `./rest/api/1.0/repos?permission=REPO_WRITE&state=AVAILABLE`
    );
    const result = repos.map(
      (r: { project: { key: string }; slug: string }) =>
        `${r.project.key.toLowerCase()}/${r.slug}`
    );
    logger.debug({ result }, 'result of getRepos()');
    return result;
  } catch (err) /* istanbul ignore next */ {
    logger.error({ err }, `bitbucket getRepos error`);
    throw err;
  }
}

export function cleanRepo(): Promise<void> {
  logger.debug(`cleanRepo()`);
  if (config.storage) {
    config.storage.cleanRepo();
  }
  config = {} as any;
  return Promise.resolve();
}

// Initialize GitLab by getting base branch
export async function initRepo({
  repository,
  gitPrivateKey,
  localDir,
  optimizeForDisabled,
  bbUseDefaultReviewers,
}: RepoParams): Promise<RepoConfig> {
  logger.debug(
    `initRepo("${JSON.stringify({ repository, localDir }, null, 2)}")`
  );
  const opts = hostRules.find({
    hostType: defaults.hostType,
    url: defaults.endpoint,
  });

  const [projectKey, repositorySlug] = repository.split('/');

  if (optimizeForDisabled) {
    interface RenovateConfig {
      enabled: boolean;
    }

    interface FileData {
      isLastPage: boolean;

      lines: string[];

      size: number;
    }

    let renovateConfig: RenovateConfig;
    try {
      const { body } = await api.get<FileData>(
        `./rest/api/1.0/projects/${projectKey}/repos/${repositorySlug}/browse/renovate.json?limit=20000`
      );
      if (!body.isLastPage) {
        logger.warn('Renovate config to big: ' + body.size);
      } else {
        renovateConfig = JSON.parse(body.lines.join());
      }
    } catch {
      // Do nothing
    }
    if (renovateConfig && renovateConfig.enabled === false) {
      throw new Error(REPOSITORY_DISABLED);
    }
  }

  config = {
    projectKey,
    repositorySlug,
    gitPrivateKey,
    repository,
    prVersions: new Map<number, number>(),
    username: opts.username,
  } as any;

  /* istanbul ignore else */
  if (bbUseDefaultReviewers !== false) {
    logger.debug('Enable bitbucket default reviewer');
    config.bbUseDefaultReviewers = true;
  }

  const { host, pathname } = url.parse(defaults.endpoint!);
  const gitUrl = GitStorage.getUrl({
    protocol: defaults.endpoint!.split(':')[0],
    auth: `${opts.username}:${opts.password}`,
    host: `${host}${pathname}${
      pathname.endsWith('/') ? '' : /* istanbul ignore next */ '/'
    }scm`,
    repository,
  });

  config.storage = new GitStorage();
  await config.storage.initRepo({
    ...config,
    localDir,
    url: gitUrl,
  });

  try {
    const info = (
      await api.get(
        `./rest/api/1.0/projects/${config.projectKey}/repos/${config.repositorySlug}`
      )
    ).body;
    config.owner = info.project.key;
    logger.debug(`${repository} owner = ${config.owner}`);
    config.defaultBranch = (
      await api.get(
        `./rest/api/1.0/projects/${config.projectKey}/repos/${config.repositorySlug}/branches/default`
      )
    ).body.displayId;
    config.baseBranch = config.defaultBranch;
    config.mergeMethod = 'merge';
    const repoConfig: RepoConfig = {
      baseBranch: config.baseBranch,
      isFork: !!info.parent,
    };
    return repoConfig;
  } catch (err) /* istanbul ignore next */ {
    logger.debug(err);
    if (err.statusCode === 404) {
      throw new Error(REPOSITORY_NOT_FOUND);
    }
    logger.debug({ err }, 'Unknown Bitbucket initRepo error');
    throw err;
  }
}

export async function getRepoForceRebase(): Promise<boolean> {
  logger.debug(`getRepoForceRebase()`);

  // https://docs.atlassian.com/bitbucket-server/rest/7.0.1/bitbucket-rest.html#idp342
  const res = await api.get(
    `./rest/api/1.0/projects/${config.projectKey}/repos/${config.repositorySlug}/settings/pull-requests`
  );

  // If the default merge strategy contains `ff-only` the PR can only be merged
  // if it is up to date with the base branch.
  // The current options for id are:
  // no-ff, ff, ff-only, rebase-no-ff, rebase-ff-only, squash, squash-ff-only
  return Boolean(
    res.body.mergeConfig &&
      res.body.mergeConfig.defaultStrategy &&
      res.body.mergeConfig.defaultStrategy.id.indexOf('ff-only') >= 0
  );
}

export async function setBaseBranch(
  branchName: string = config.defaultBranch
): Promise<string> {
  config.baseBranch = branchName;
  const baseBranchSha = await config.storage.setBaseBranch(branchName);
  return baseBranchSha;
}

export /* istanbul ignore next */ function setBranchPrefix(
  branchPrefix: string
): Promise<void> {
  return config.storage.setBranchPrefix(branchPrefix);
}

// Search

// Get full file list
export function getFileList(): Promise<string[]> {
  return config.storage.getFileList();
}

// Branch

// Returns true if branch exists, otherwise false
export function branchExists(branchName: string): Promise<boolean> {
  logger.debug(`branchExists(${branchName})`);
  return config.storage.branchExists(branchName);
}

export function isBranchStale(branchName: string): Promise<boolean> {
  logger.debug(`isBranchStale(${branchName})`);
  return config.storage.isBranchStale(branchName);
}

// Gets details for a PR
export async function getPr(
  prNo: number,
  refreshCache?: boolean
): Promise<BbsPr | null> {
  logger.debug(`getPr(${prNo})`);
  if (!prNo) {
    return null;
  }

  const res = await api.get(
    `./rest/api/1.0/projects/${config.projectKey}/repos/${config.repositorySlug}/pull-requests/${prNo}`,
    { useCache: !refreshCache }
  );

  const pr: BbsPr = {
    displayNumber: `Pull Request #${res.body.id}`,
    ...utils.prInfo(res.body),
    reviewers: res.body.reviewers.map(
      (r: { user: { name: string } }) => r.user.name
    ),
    isModified: false,
  };

  pr.version = updatePrVersion(pr.number, pr.version);

  if (pr.state === PR_STATE_OPEN) {
    const mergeRes = await api.get(
      `./rest/api/1.0/projects/${config.projectKey}/repos/${config.repositorySlug}/pull-requests/${prNo}/merge`,
      { useCache: !refreshCache }
    );
    pr.isConflicted = !!mergeRes.body.conflicted;
    pr.canMerge = !!mergeRes.body.canMerge;

    const prCommits = (
      await api.get(
        `./rest/api/1.0/projects/${config.projectKey}/repos/${config.repositorySlug}/pull-requests/${prNo}/commits?withCounts=true`,
        { useCache: !refreshCache }
      )
    ).body;

    if (prCommits.totalCount === 1) {
      if (global.gitAuthor) {
        const commitAuthorEmail = prCommits.values[0].author.emailAddress;
        if (commitAuthorEmail !== global.gitAuthor.email) {
          logger.debug(
            { prNo },
            'PR is modified: 1 commit but not by configured gitAuthor'
          );
          pr.isModified = true;
        }
      }
    } else {
      logger.debug(
        { prNo },
        `PR is modified: Found ${prCommits.totalCount} commits`
      );
      pr.isModified = true;
    }
  }

  if (await branchExists(pr.branchName)) {
    pr.isStale = await isBranchStale(pr.branchName);
  }

  return pr;
}

// TODO: coverage
// istanbul ignore next
function matchesState(state: string, desiredState: string): boolean {
  if (desiredState === PR_STATE_ALL) {
    return true;
  }
  if (desiredState.startsWith('!')) {
    return state !== desiredState.substring(1);
  }
  return state === desiredState;
}

// TODO: coverage
// istanbul ignore next
const isRelevantPr = (
  branchName: string,
  prTitle: string | null | undefined,
  state: string
) => (p: Pr): boolean =>
  p.branchName === branchName &&
  (!prTitle || p.title === prTitle) &&
  matchesState(p.state, state);

// TODO: coverage
// eslint-disable-next-line @typescript-eslint/no-unused-vars
export async function getPrList(_args?: any): Promise<Pr[]> {
  logger.debug(`getPrList()`);
  // istanbul ignore next
  if (!config.prList) {
    const query = new URLSearchParams({
      state: 'ALL',
      'role.1': 'AUTHOR',
      'username.1': config.username,
    }).toString();
    const values = await utils.accumulateValues(
      `./rest/api/1.0/projects/${config.projectKey}/repos/${config.repositorySlug}/pull-requests?${query}`
    );

    config.prList = values.map(utils.prInfo);
    logger.debug({ length: config.prList.length }, 'Retrieved Pull Requests');
  } else {
    logger.debug('returning cached PR list');
  }
  return config.prList;
}

// TODO: coverage
// istanbul ignore next
export async function findPr({
  branchName,
  prTitle,
  state = PR_STATE_ALL,
  refreshCache,
}: FindPRConfig): Promise<Pr | null> {
  logger.debug(`findPr(${branchName}, "${prTitle}", "${state}")`);
  const prList = await getPrList({ refreshCache });
  const pr = prList.find(isRelevantPr(branchName, prTitle, state));
  if (pr) {
    logger.debug(`Found PR #${pr.number}`);
  } else {
    logger.debug(`DID NOT Found PR from branch #${branchName}`);
  }
  return pr;
}

// Returns the Pull Request for a branch. Null if not exists.
export async function getBranchPr(
  branchName: string,
  refreshCache?: boolean
): Promise<BbsPr | null> {
  logger.debug(`getBranchPr(${branchName})`);
  const existingPr = await findPr({
    branchName,
    state: PR_STATE_OPEN,
  });
  return existingPr ? getPr(existingPr.number, refreshCache) : null;
}

export function getAllRenovateBranches(
  branchPrefix: string
): Promise<string[]> {
  logger.debug('getAllRenovateBranches');
  return config.storage.getAllRenovateBranches(branchPrefix);
}

export async function commitFilesToBranch({
  branchName,
  files,
  message,
  parentBranch = config.baseBranch,
}: CommitFilesConfig): Promise<string | null> {
  logger.debug(
    `commitFilesToBranch(${JSON.stringify(
      {
        branchName,
        filesLength: files.length,
        message,
        parentBranch,
      },
      null,
      2
    )})`
  );
  const commit = config.storage.commitFilesToBranch({
    branchName,
    files,
    message,
    parentBranch,
  });

  // wait for pr change propagation
  await delay(1000);
  // refresh cache
  await getBranchPr(branchName, true);
  return commit;
}

export function getFile(filePath: string, branchName: string): Promise<string> {
  logger.debug(`getFile(${filePath}, ${branchName})`);
  return config.storage.getFile(filePath, branchName);
}

export async function deleteBranch(
  branchName: string,
  closePr = false
): Promise<void> {
  logger.debug(`deleteBranch(${branchName}, closePr=${closePr})`);
  // TODO: coverage
  // istanbul ignore next
  if (closePr) {
    // getBranchPr
    const pr = await getBranchPr(branchName);
    if (pr) {
      const { body } = await api.post<{ version: number }>(
        `./rest/api/1.0/projects/${config.projectKey}/repos/${config.repositorySlug}/pull-requests/${pr.number}/decline?version=${pr.version}`
      );

      updatePrVersion(pr.number, body.version);
    }
  }
  return config.storage.deleteBranch(branchName);
}

export function mergeBranch(branchName: string): Promise<void> {
  logger.debug(`mergeBranch(${branchName})`);
  return config.storage.mergeBranch(branchName);
}

export function getBranchLastCommitTime(branchName: string): Promise<Date> {
  logger.debug(`getBranchLastCommitTime(${branchName})`);
  return config.storage.getBranchLastCommitTime(branchName);
}

export /* istanbul ignore next */ function getRepoStatus(): Promise<
  StatusResult
> {
  return config.storage.getRepoStatus();
}

async function getStatus(
  branchName: string,
  useCache = true
): Promise<utils.BitbucketCommitStatus> {
  const branchCommit = await config.storage.getBranchCommit(branchName);

  return (
    await api.get(`./rest/build-status/1.0/commits/stats/${branchCommit}`, {
      useCache,
    })
  ).body;
}

// Returns the combined status for a branch.
// umbrella for status checks
// https://docs.atlassian.com/bitbucket-server/rest/6.0.0/bitbucket-build-rest.html#idp2
export async function getBranchStatus(
  branchName: string,
  requiredStatusChecks?: string[] | null
): Promise<BranchStatus> {
  logger.debug(
    `getBranchStatus(${branchName}, requiredStatusChecks=${!!requiredStatusChecks})`
  );

  if (!requiredStatusChecks) {
    // null means disable status checks, so it always succeeds
    logger.debug('Status checks disabled = returning "success"');
    return BranchStatus.green;
  }

  if (!(await branchExists(branchName))) {
    throw new Error(REPOSITORY_CHANGED);
  }

  try {
    const commitStatus = await getStatus(branchName);

    logger.debug({ commitStatus }, 'branch status check result');

    if (commitStatus.failed > 0) {
      return BranchStatus.red;
    }
    if (commitStatus.inProgress > 0) {
      return BranchStatus.yellow;
    }
    return commitStatus.successful > 0
      ? BranchStatus.green
      : BranchStatus.yellow;
  } catch (err) {
    logger.warn({ err }, `Failed to get branch status`);
    return BranchStatus.red;
  }
}

async function getStatusCheck(
  branchName: string,
  useCache = true
): Promise<utils.BitbucketStatus[]> {
  const branchCommit = await config.storage.getBranchCommit(branchName);

  return utils.accumulateValues(
    `./rest/build-status/1.0/commits/${branchCommit}`,
    'get',
    { useCache }
  );
}

// https://docs.atlassian.com/bitbucket-server/rest/6.0.0/bitbucket-build-rest.html#idp2
export async function getBranchStatusCheck(
  branchName: string,
  context: string
): Promise<BranchStatus | null> {
  logger.debug(`getBranchStatusCheck(${branchName}, context=${context})`);

  try {
    const states = await getStatusCheck(branchName);

    for (const state of states) {
      if (state.key === context) {
        switch (state.state) {
          case 'SUCCESSFUL':
            return BranchStatus.green;
          case 'INPROGRESS':
            return BranchStatus.yellow;
          case 'FAILED':
          default:
            return BranchStatus.red;
        }
      }
    }
  } catch (err) {
    logger.warn({ err }, `Failed to check branch status`);
  }
  return null;
}

export async function setBranchStatus({
  branchName,
  context,
  description,
  state,
  url: targetUrl,
}: BranchStatusConfig): Promise<void> {
  logger.debug(`setBranchStatus(${branchName})`);

  const existingStatus = await getBranchStatusCheck(branchName, context);
  if (existingStatus === state) {
    return;
  }
  logger.debug({ branch: branchName, context, state }, 'Setting branch status');

  const branchCommit = await config.storage.getBranchCommit(branchName);

  try {
    const body: any = {
      key: context,
      description,
      url: targetUrl || 'https://renovatebot.com',
    };

    switch (state) {
      case BranchStatus.green:
        body.state = 'SUCCESSFUL';
        break;
      case BranchStatus.yellow:
        body.state = 'INPROGRESS';
        break;
      case BranchStatus.red:
      default:
        body.state = 'FAILED';
        break;
    }

    await api.post(`./rest/build-status/1.0/commits/${branchCommit}`, { body });

    // update status cache
    await getStatus(branchName, false);
    await getStatusCheck(branchName, false);
  } catch (err) {
    logger.warn({ err }, `Failed to set branch status`);
  }
}

// Issue

// function getIssueList() {
//   logger.debug(`getIssueList()`);
//   // TODO: Needs implementation
//   // This is used by Renovate when creating its own issues, e.g. for deprecated package warnings, config error notifications, or "masterIssue"
//   // BB Server doesnt have issues
//   return [];
// }

export /* istanbul ignore next */ function findIssue(
  title: string
): Promise<Issue | null> {
  logger.debug(`findIssue(${title})`);
  // TODO: Needs implementation
  // This is used by Renovate when creating its own issues, e.g. for deprecated package warnings, config error notifications, or "masterIssue"
  // BB Server doesnt have issues
  return null;
}

export /* istanbul ignore next */ function ensureIssue({
  title,
}: EnsureIssueConfig): Promise<EnsureIssueResult | null> {
  logger.warn({ title }, 'Cannot ensure issue');
  // TODO: Needs implementation
  // This is used by Renovate when creating its own issues, e.g. for deprecated package warnings, config error notifications, or "masterIssue"
  // BB Server doesnt have issues
  return null;
}

export /* istanbul ignore next */ function getIssueList(): Promise<Issue[]> {
  logger.debug(`getIssueList()`);
  // TODO: Needs implementation
  return Promise.resolve([]);
}

export /* istanbul ignore next */ function ensureIssueClosing(
  title: string
): Promise<void> {
  logger.debug(`ensureIssueClosing(${title})`);
  // TODO: Needs implementation
  // This is used by Renovate when creating its own issues, e.g. for deprecated package warnings, config error notifications, or "masterIssue"
  // BB Server doesnt have issues
  return Promise.resolve();
}

export function addAssignees(iid: number, assignees: string[]): Promise<void> {
  logger.debug(`addAssignees(${iid}, ${assignees})`);
  // TODO: Needs implementation
  // Currently Renovate does "Create PR" and then "Add assignee" as a two-step process, with this being the second step.
  // BB Server doesnt support assignees
  return Promise.resolve();
}

export async function addReviewers(
  prNo: number,
  reviewers: string[]
): Promise<void> {
  logger.debug(`Adding reviewers ${reviewers} to #${prNo}`);

  try {
    const pr = await getPr(prNo);
    if (!pr) {
      throw new Error(REPOSITORY_NOT_FOUND);
    }

    const reviewersSet = new Set([...pr.reviewers, ...reviewers]);

    await api.put(
      `./rest/api/1.0/projects/${config.projectKey}/repos/${config.repositorySlug}/pull-requests/${prNo}`,
      {
        body: {
          title: pr.title,
          version: pr.version,
          reviewers: Array.from(reviewersSet).map((name) => ({
            user: { name },
          })),
        },
      }
    );
    await getPr(prNo, true);
  } catch (err) {
    if (err.statusCode === 404) {
      throw new Error(REPOSITORY_NOT_FOUND);
    } else if (err.statusCode === 409) {
      throw new Error(REPOSITORY_CHANGED);
    } else {
      logger.fatal({ err }, `Failed to add reviewers ${reviewers} to #${prNo}`);
      throw err;
    }
  }
}

export function deleteLabel(issueNo: number, label: string): Promise<void> {
  logger.debug(`deleteLabel(${issueNo}, ${label})`);
  // TODO: Needs implementation
  // Only used for the "request Renovate to rebase a PR using a label" feature
  return Promise.resolve();
}

type Comment = { text: string; id: number };

async function getComments(prNo: number): Promise<Comment[]> {
  // GET /rest/api/1.0/projects/{projectKey}/repos/{repositorySlug}/pull-requests/{pullRequestId}/activities
  let comments = await utils.accumulateValues(
    `./rest/api/1.0/projects/${config.projectKey}/repos/${config.repositorySlug}/pull-requests/${prNo}/activities`
  );

  comments = comments
    .filter(
      (a: { action: string; commentAction: string }) =>
        a.action === 'COMMENTED' && a.commentAction === 'ADDED'
    )
    .map((a: { comment: Comment }) => a.comment);

  logger.debug(`Found ${comments.length} comments`);

  return comments;
}

async function addComment(prNo: number, text: string): Promise<void> {
  // POST /rest/api/1.0/projects/{projectKey}/repos/{repositorySlug}/pull-requests/{pullRequestId}/comments
  await api.post(
    `./rest/api/1.0/projects/${config.projectKey}/repos/${config.repositorySlug}/pull-requests/${prNo}/comments`,
    {
      body: { text },
    }
  );
}

async function getCommentVersion(
  prNo: number,
  commentId: number
): Promise<number> {
  // GET /rest/api/1.0/projects/{projectKey}/repos/{repositorySlug}/pull-requests/{pullRequestId}/comments/{commentId}
  const { version } = (
    await api.get(
      `./rest/api/1.0/projects/${config.projectKey}/repos/${config.repositorySlug}/pull-requests/${prNo}/comments/${commentId}`
    )
  ).body;

  return version;
}

async function editComment(
  prNo: number,
  commentId: number,
  text: string
): Promise<void> {
  const version = await getCommentVersion(prNo, commentId);

  // PUT /rest/api/1.0/projects/{projectKey}/repos/{repositorySlug}/pull-requests/{pullRequestId}/comments/{commentId}
  await api.put(
    `./rest/api/1.0/projects/${config.projectKey}/repos/${config.repositorySlug}/pull-requests/${prNo}/comments/${commentId}`,
    {
      body: { text, version },
    }
  );
}

async function deleteComment(prNo: number, commentId: number): Promise<void> {
  const version = await getCommentVersion(prNo, commentId);

  // DELETE /rest/api/1.0/projects/{projectKey}/repos/{repositorySlug}/pull-requests/{pullRequestId}/comments/{commentId}
  await api.delete(
    `./rest/api/1.0/projects/${config.projectKey}/repos/${config.repositorySlug}/pull-requests/${prNo}/comments/${commentId}?version=${version}`
  );
}

export async function ensureComment({
  number,
  topic,
  content,
}: EnsureCommentConfig): Promise<boolean> {
  const sanitizedContent = sanitize(content);
  try {
    const comments = await getComments(number);
    let body: string;
    let commentId: number | undefined;
    let commentNeedsUpdating: boolean | undefined;
    if (topic) {
      logger.debug(`Ensuring comment "${topic}" in #${number}`);
      body = `### ${topic}\n\n${sanitizedContent}`;
      comments.forEach((comment) => {
        if (comment.text.startsWith(`### ${topic}\n\n`)) {
          commentId = comment.id;
          commentNeedsUpdating = comment.text !== body;
        }
      });
    } else {
      logger.debug(`Ensuring content-only comment in #${number}`);
      body = `${sanitizedContent}`;
      comments.forEach((comment) => {
        if (comment.text === body) {
          commentId = comment.id;
          commentNeedsUpdating = false;
        }
      });
    }
    if (!commentId) {
      await addComment(number, body);
      logger.info(
        { repository: config.repository, prNo: number, topic },
        'Comment added'
      );
    } else if (commentNeedsUpdating) {
      await editComment(number, commentId, body);
      logger.debug(
        { repository: config.repository, prNo: number },
        'Comment updated'
      );
    } else {
      logger.debug('Comment is already update-to-date');
    }
    return true;
  } catch (err) /* istanbul ignore next */ {
    logger.warn({ err }, 'Error ensuring comment');
    return false;
  }
}

export async function ensureCommentRemoval({
  number: prNo,
  topic,
}: EnsureCommentRemovalConfig): Promise<void> {
  try {
    logger.debug(`Ensuring comment "${topic}" in #${prNo} is removed`);
    const comments = await getComments(prNo);
    let commentId: number;
    comments.forEach((comment) => {
      if (comment.text.startsWith(`### ${topic}\n\n`)) {
        commentId = comment.id;
      }
    });
    if (commentId) {
      await deleteComment(prNo, commentId);
    }
  } catch (err) /* istanbul ignore next */ {
    logger.warn({ err }, 'Error ensuring comment removal');
  }
}

// Pull Request

const escapeHash = (input: string): string =>
  input ? input.replace(/#/g, '%23') : input;

export async function createPr({
  branchName,
  prTitle: title,
  prBody: rawDescription,
  useDefaultBranch,
}: CreatePRConfig): Promise<Pr> {
  const description = sanitize(rawDescription);
  logger.debug(`createPr(${branchName}, title=${title})`);
  const base = useDefaultBranch ? config.defaultBranch : config.baseBranch;
  let reviewers: BbsRestUserRef[] = [];

  /* istanbul ignore else */
  if (config.bbUseDefaultReviewers) {
    logger.debug(`fetching default reviewers`);
    const { id } = (
      await api.get<{ id: number }>(
        `./rest/api/1.0/projects/${config.projectKey}/repos/${config.repositorySlug}`
      )
    ).body;

    const defReviewers = (
      await api.get<{ name: string }[]>(
        `./rest/default-reviewers/1.0/projects/${config.projectKey}/repos/${
          config.repositorySlug
        }/reviewers?sourceRefId=refs/heads/${escapeHash(
          branchName
        )}&targetRefId=refs/heads/${base}&sourceRepoId=${id}&targetRepoId=${id}`
      )
    ).body;

    reviewers = defReviewers.map((u) => ({
      user: { name: u.name },
    }));
  }

  const body: PartialDeep<BbbsRestPr> = {
    title,
    description,
    fromRef: {
      id: `refs/heads/${branchName}`,
    },
    toRef: {
      id: `refs/heads/${base}`,
    },
    reviewers,
  };
  let prInfoRes: GotResponse<BbbsRestPr>;
  try {
    prInfoRes = await api.post<BbbsRestPr>(
      `./rest/api/1.0/projects/${config.projectKey}/repos/${config.repositorySlug}/pull-requests`,
      { body }
    );
  } catch (err) /* istanbul ignore next */ {
    if (
      err.body &&
      err.body.errors &&
      err.body.errors.length &&
      err.body.errors[0].exceptionName ===
        'com.atlassian.bitbucket.pull.EmptyPullRequestException'
    ) {
      logger.debug(
        'Empty pull request - deleting branch so it can be recreated next run'
      );
      await deleteBranch(branchName);
      throw new Error(REPOSITORY_CHANGED);
    }
    throw err;
  }

  const pr: BbsPr = {
    displayNumber: `Pull Request #${prInfoRes.body.id}`,
    isModified: false,
    ...utils.prInfo(prInfoRes.body),
  };

  updatePrVersion(pr.number, pr.version);

  // istanbul ignore if
  if (config.prList) {
    config.prList.push(pr);
  }

  return pr;
}

// Return a list of all modified files in a PR
// https://docs.atlassian.com/bitbucket-server/rest/6.0.0/bitbucket-rest.html
export async function getPrFiles(prNo: number): Promise<string[]> {
  logger.debug(`getPrFiles(${prNo})`);
  if (!prNo) {
    return [];
  }

  // GET /rest/api/1.0/projects/{projectKey}/repos/{repositorySlug}/pull-requests/{pullRequestId}/changes
  const values = await utils.accumulateValues<{ path: { toString: string } }>(
    `./rest/api/1.0/projects/${config.projectKey}/repos/${config.repositorySlug}/pull-requests/${prNo}/changes?withComments=false`
  );
  return values.map((f) => f.path.toString);
}

export async function updatePr(
  prNo: number,
  title: string,
  rawDescription: string
): Promise<void> {
  const description = sanitize(rawDescription);
  logger.debug(`updatePr(${prNo}, title=${title})`);

  try {
    const pr = await getPr(prNo);
    if (!pr) {
      throw Object.assign(new Error(REPOSITORY_NOT_FOUND), { statusCode: 404 });
    }

    const { body } = await api.put<{ version: number }>(
      `./rest/api/1.0/projects/${config.projectKey}/repos/${config.repositorySlug}/pull-requests/${prNo}`,
      {
        body: {
          title,
          description,
          version: pr.version,
          reviewers: pr.reviewers.map((name: string) => ({ user: { name } })),
        },
      }
    );

    updatePrVersion(prNo, body.version);
  } catch (err) {
    if (err.statusCode === 404) {
      throw new Error(REPOSITORY_NOT_FOUND);
    } else if (err.statusCode === 409) {
      throw new Error(REPOSITORY_CHANGED);
    } else {
      logger.fatal({ err }, `Failed to update PR`);
      throw err;
    }
  }
}

// https://docs.atlassian.com/bitbucket-server/rest/6.0.0/bitbucket-rest.html#idp261
export async function mergePr(
  prNo: number,
  branchName: string
): Promise<boolean> {
  logger.debug(`mergePr(${prNo}, ${branchName})`);
  // Used for "automerge" feature
  try {
    const pr = await getPr(prNo);
    if (!pr) {
      throw Object.assign(new Error(REPOSITORY_NOT_FOUND), { statusCode: 404 });
    }
    const { body } = await api.post<{ version: number }>(
      `./rest/api/1.0/projects/${config.projectKey}/repos/${config.repositorySlug}/pull-requests/${prNo}/merge?version=${pr.version}`
    );
    updatePrVersion(prNo, body.version);
  } catch (err) {
    if (err.statusCode === 404) {
      throw new Error(REPOSITORY_NOT_FOUND);
    } else if (err.statusCode === 409) {
      logger.warn({ err }, `Failed to merge PR`);
      return false;
    } else {
      logger.warn({ err }, `Failed to merge PR`);
      return false;
    }
  }

  logger.debug({ pr: prNo }, 'PR merged');
  // Delete branch
  await deleteBranch(branchName);
  return true;
}

export function getPrBody(input: string): string {
  logger.debug(`getPrBody(${input.split('\n')[0]})`);
  // Remove any HTML we use
  return smartTruncate(input, 30000)
    .replace(
      'you tick the rebase/retry checkbox',
      'rename PR to start with "rebase!"'
    )
    .replace(/<\/?summary>/g, '**')
    .replace(/<\/?details>/g, '')
    .replace(new RegExp(`\n---\n\n.*?<!-- rebase-check -->.*?(\n|$)`), '')
    .replace(new RegExp('<!--.*?-->', 'g'), '');
}

export function getCommitMessages(): Promise<string[]> {
  logger.debug(`getCommitMessages()`);
  return config.storage.getCommitMessages();
}

export function getVulnerabilityAlerts(): Promise<VulnerabilityAlert[]> {
  logger.debug(`getVulnerabilityAlerts()`);
  return Promise.resolve([]);
}<|MERGE_RESOLUTION|>--- conflicted
+++ resolved
@@ -1,34 +1,6 @@
 import url, { URLSearchParams } from 'url';
 import delay from 'delay';
-<<<<<<< HEAD
-import { PartialDeep } from 'type-fest';
-import { api } from './bb-got-wrapper';
-import * as utils from './utils';
-import * as hostRules from '../../util/host-rules';
-import GitStorage, { StatusResult } from '../git/storage';
-import { logger } from '../../logger';
-import {
-  PlatformConfig,
-  RepoParams,
-  RepoConfig,
-  Pr,
-  Issue,
-  GotResponse,
-  CreatePRConfig,
-  BranchStatusConfig,
-  FindPRConfig,
-  EnsureCommentConfig,
-  EnsureIssueResult,
-  EnsureIssueConfig,
-  CommitFilesConfig,
-} from '../common';
-import { sanitize } from '../../util/sanitize';
-import { smartTruncate } from '../utils/pr-body';
-import { PLATFORM_TYPE_BITBUCKET_SERVER } from '../../constants/platforms';
-=======
-
 import { RenovateConfig } from '../../config/common';
->>>>>>> 3f14af3e
 import {
   REPOSITORY_CHANGED,
   REPOSITORY_DISABLED,
@@ -36,16 +8,10 @@
 } from '../../constants/error-messages';
 import { PLATFORM_TYPE_BITBUCKET_SERVER } from '../../constants/platforms';
 import { PR_STATE_ALL, PR_STATE_OPEN } from '../../constants/pull-requests';
-<<<<<<< HEAD
-import { BranchStatus, VulnerabilityAlert } from '../../types';
-import { RenovateConfig } from '../../config/common';
-import { BbsPr, BbbsRestPr, BbsRestUserRef, BbsConfig } from './types';
-=======
 import { logger } from '../../logger';
 import { BranchStatus } from '../../types';
 import * as hostRules from '../../util/host-rules';
 import { sanitize } from '../../util/sanitize';
->>>>>>> 3f14af3e
 import { ensureTrailingSlash } from '../../util/url';
 import {
   BranchStatusConfig,
@@ -67,7 +33,9 @@
 import GitStorage, { StatusResult } from '../git/storage';
 import { smartTruncate } from '../utils/pr-body';
 import { api } from './bb-got-wrapper';
+import { BbbsRestPr, BbsConfig, BbsPr, BbsRestUserRef } from './types';
 import * as utils from './utils';
+import { PartialDeep } from 'type-fest';
 /*
  * Version: 5.3 (EOL Date: 15 Aug 2019)
  * See following docs for api information:
@@ -78,26 +46,6 @@
  * https://confluence.atlassian.com/support/atlassian-support-end-of-life-policy-201851003.html#AtlassianSupportEndofLifePolicy-BitbucketServer
  */
 
-<<<<<<< HEAD
-=======
-interface BbsConfig {
-  baseBranch: string;
-  bbUseDefaultReviewers: boolean;
-  defaultBranch: string;
-  mergeMethod: string;
-  owner: string;
-  prList: Pr[];
-  projectKey: string;
-  repository: string;
-  repositorySlug: string;
-  storage: GitStorage;
-
-  prVersions: Map<number, number>;
-
-  username: string;
-}
-
->>>>>>> 3f14af3e
 let config: BbsConfig = {} as any;
 
 const defaults: any = {
