import url, { URLSearchParams } from 'url';
import delay from 'delay';

import { api } from './bb-got-wrapper';
import * as utils from './utils';
import * as hostRules from '../../util/host-rules';
import GitStorage, { StatusResult } from '../git/storage';
import { logger } from '../../logger';
import {
  PlatformConfig,
  RepoParams,
  RepoConfig,
  Pr,
  Issue,
  VulnerabilityAlert,
  GotResponse,
  CreatePRConfig,
  BranchStatusConfig,
  FindPRConfig,
  EnsureCommentConfig,
  EnsureIssueResult,
  EnsureIssueConfig,
  CommitFilesConfig,
} from '../common';
import { sanitize } from '../../util/sanitize';
import { smartTruncate } from '../utils/pr-body';
import { PLATFORM_TYPE_BITBUCKET_SERVER } from '../../constants/platforms';
import {
  REPOSITORY_CHANGED,
  REPOSITORY_DISABLED,
  REPOSITORY_NOT_FOUND,
} from '../../constants/error-messages';
import { PR_STATE_ALL, PR_STATE_OPEN } from '../../constants/pull-requests';
import { BranchStatus } from '../../types';
<<<<<<< HEAD
import { RenovateConfig } from '../../config';
import { ensureTrailingSlash } from '../../util/url';
=======
import { RenovateConfig } from '../../config/common';
>>>>>>> 07281a3e
/*
 * Version: 5.3 (EOL Date: 15 Aug 2019)
 * See following docs for api information:
 * https://docs.atlassian.com/bitbucket-server/rest/5.3.0/bitbucket-rest.html
 * https://docs.atlassian.com/bitbucket-server/rest/5.3.0/bitbucket-build-rest.html
 *
 * See following page for uptodate supported versions
 * https://confluence.atlassian.com/support/atlassian-support-end-of-life-policy-201851003.html#AtlassianSupportEndofLifePolicy-BitbucketServer
 */

interface BbsConfig {
  baseBranch: string;
  bbUseDefaultReviewers: boolean;
  defaultBranch: string;
  fileList: any[];
  mergeMethod: string;
  owner: string;
  prList: Pr[];
  projectKey: string;
  repository: string;
  repositorySlug: string;
  storage: GitStorage;

  prVersions: Map<number, number>;

  username: string;
}

let config: BbsConfig = {} as any;

const defaults: any = {
  hostType: PLATFORM_TYPE_BITBUCKET_SERVER,
};

/* istanbul ignore next */
function updatePrVersion(pr: number, version: number): number {
  const res = Math.max(config.prVersions.get(pr) || 0, version);
  config.prVersions.set(pr, res);
  return res;
}

export function initPlatform({
  endpoint,
  username,
  password,
}: RenovateConfig): Promise<PlatformConfig> {
  if (!endpoint) {
    throw new Error('Init: You must configure a Bitbucket Server endpoint');
  }
  if (!(username && password)) {
    throw new Error(
      'Init: You must configure a Bitbucket Server username/password'
    );
  }
  // TODO: Add a connection check that endpoint/username/password combination are valid
  defaults.endpoint = ensureTrailingSlash(endpoint);
  api.setBaseUrl(defaults.endpoint);
  const platformConfig: PlatformConfig = {
    endpoint: defaults.endpoint,
  };
  return Promise.resolve(platformConfig);
}

// Get all repositories that the user has access to
export async function getRepos(): Promise<string[]> {
  logger.debug('Autodiscovering Bitbucket Server repositories');
  try {
    const repos = await utils.accumulateValues(
      `./rest/api/1.0/repos?permission=REPO_WRITE&state=AVAILABLE`
    );
    const result = repos.map(
      (r: { project: { key: string }; slug: string }) =>
        `${r.project.key.toLowerCase()}/${r.slug}`
    );
    logger.debug({ result }, 'result of getRepos()');
    return result;
  } catch (err) /* istanbul ignore next */ {
    logger.error({ err }, `bitbucket getRepos error`);
    throw err;
  }
}

export function cleanRepo(): Promise<void> {
  logger.debug(`cleanRepo()`);
  if (config.storage) {
    config.storage.cleanRepo();
  }
  config = {} as any;
  return Promise.resolve();
}

// Initialize GitLab by getting base branch
export async function initRepo({
  repository,
  gitPrivateKey,
  localDir,
  optimizeForDisabled,
  bbUseDefaultReviewers,
}: RepoParams): Promise<RepoConfig> {
  logger.debug(
    `initRepo("${JSON.stringify({ repository, localDir }, null, 2)}")`
  );
  const opts = hostRules.find({
    hostType: defaults.hostType,
    url: defaults.endpoint,
  });

  const [projectKey, repositorySlug] = repository.split('/');

  if (optimizeForDisabled) {
    interface RenovateConfig {
      enabled: boolean;
    }

    interface FileData {
      isLastPage: boolean;

      lines: string[];

      size: number;
    }

    let renovateConfig: RenovateConfig;
    try {
      const { body } = await api.get<FileData>(
        `./rest/api/1.0/projects/${projectKey}/repos/${repositorySlug}/browse/renovate.json?limit=20000`
      );
      if (!body.isLastPage) {
        logger.warn('Renovate config to big: ' + body.size);
      } else {
        renovateConfig = JSON.parse(body.lines.join());
      }
    } catch {
      // Do nothing
    }
    if (renovateConfig && renovateConfig.enabled === false) {
      throw new Error(REPOSITORY_DISABLED);
    }
  }

  config = {
    projectKey,
    repositorySlug,
    gitPrivateKey,
    repository,
    prVersions: new Map<number, number>(),
    username: opts.username,
  } as any;

  /* istanbul ignore else */
  if (bbUseDefaultReviewers !== false) {
    logger.debug('Enable bitbucket default reviewer');
    config.bbUseDefaultReviewers = true;
  }

  const { host, pathname } = url.parse(defaults.endpoint!);
  const gitUrl = GitStorage.getUrl({
    protocol: defaults.endpoint!.split(':')[0],
    auth: `${opts.username}:${opts.password}`,
    host: `${host}${pathname}${
      pathname.endsWith('/') ? '' : /* istanbul ignore next */ '/'
    }scm`,
    repository,
  });

  config.storage = new GitStorage();
  await config.storage.initRepo({
    ...config,
    localDir,
    url: gitUrl,
  });

  try {
    const info = (
      await api.get(
        `./rest/api/1.0/projects/${config.projectKey}/repos/${config.repositorySlug}`
      )
    ).body;
    config.owner = info.project.key;
    logger.debug(`${repository} owner = ${config.owner}`);
    config.defaultBranch = (
      await api.get(
        `./rest/api/1.0/projects/${config.projectKey}/repos/${config.repositorySlug}/branches/default`
      )
    ).body.displayId;
    config.baseBranch = config.defaultBranch;
    config.mergeMethod = 'merge';
    const repoConfig: RepoConfig = {
      baseBranch: config.baseBranch,
      isFork: !!info.parent,
    };
    return repoConfig;
  } catch (err) /* istanbul ignore next */ {
    logger.debug(err);
    if (err.statusCode === 404) {
      throw new Error(REPOSITORY_NOT_FOUND);
    }
    logger.debug({ err }, 'Unknown Bitbucket initRepo error');
    throw err;
  }
}

export async function getRepoForceRebase(): Promise<boolean> {
  logger.debug(`getRepoForceRebase()`);

  // https://docs.atlassian.com/bitbucket-server/rest/7.0.1/bitbucket-rest.html#idp342
  const res = await api.get(
    `./rest/api/1.0/projects/${config.projectKey}/repos/${config.repositorySlug}/settings/pull-requests`
  );

  // If the default merge strategy contains `ff-only` the PR can only be merged
  // if it is up to date with the base branch.
  // The current options for id are:
  // no-ff, ff, ff-only, rebase-no-ff, rebase-ff-only, squash, squash-ff-only
  return Boolean(
    res.body.mergeConfig &&
      res.body.mergeConfig.defaultStrategy &&
      res.body.mergeConfig.defaultStrategy.id.indexOf('ff-only') >= 0
  );
}

export async function setBaseBranch(
  branchName: string = config.defaultBranch
): Promise<void> {
  config.baseBranch = branchName;
  await config.storage.setBaseBranch(branchName);
}

export /* istanbul ignore next */ function setBranchPrefix(
  branchPrefix: string
): Promise<void> {
  return config.storage.setBranchPrefix(branchPrefix);
}

// Search

// Get full file list
export function getFileList(
  branchName: string = config.baseBranch
): Promise<string[]> {
  logger.debug(`getFileList(${branchName})`);
  return config.storage.getFileList(branchName);
}

// Branch

// Returns true if branch exists, otherwise false
export function branchExists(branchName: string): Promise<boolean> {
  logger.debug(`branchExists(${branchName})`);
  return config.storage.branchExists(branchName);
}

export function isBranchStale(branchName: string): Promise<boolean> {
  logger.debug(`isBranchStale(${branchName})`);
  return config.storage.isBranchStale(branchName);
}

// Gets details for a PR
export async function getPr(
  prNo: number,
  refreshCache?: boolean
): Promise<Pr | null> {
  logger.debug(`getPr(${prNo})`);
  if (!prNo) {
    return null;
  }

  const res = await api.get(
    `./rest/api/1.0/projects/${config.projectKey}/repos/${config.repositorySlug}/pull-requests/${prNo}`,
    { useCache: !refreshCache }
  );

  const pr: any = {
    displayNumber: `Pull Request #${res.body.id}`,
    ...utils.prInfo(res.body),
    reviewers: res.body.reviewers.map(
      (r: { user: { name: any } }) => r.user.name
    ),
    isModified: false,
  };

  pr.version = updatePrVersion(pr.number, pr.version);

  if (pr.state === PR_STATE_OPEN) {
    const mergeRes = await api.get(
      `./rest/api/1.0/projects/${config.projectKey}/repos/${config.repositorySlug}/pull-requests/${prNo}/merge`,
      { useCache: !refreshCache }
    );
    pr.isConflicted = !!mergeRes.body.conflicted;
    pr.canMerge = !!mergeRes.body.canMerge;

    const prCommits = (
      await api.get(
        `./rest/api/1.0/projects/${config.projectKey}/repos/${config.repositorySlug}/pull-requests/${prNo}/commits?withCounts=true`,
        { useCache: !refreshCache }
      )
    ).body;

    if (prCommits.totalCount === 1) {
      if (global.gitAuthor) {
        const commitAuthorEmail = prCommits.values[0].author.emailAddress;
        if (commitAuthorEmail !== global.gitAuthor.email) {
          logger.debug(
            { prNo },
            'PR is modified: 1 commit but not by configured gitAuthor'
          );
          pr.isModified = true;
        }
      }
    } else {
      logger.debug(
        { prNo },
        `PR is modified: Found ${prCommits.totalCount} commits`
      );
      pr.isModified = true;
    }
  }

  if (await branchExists(pr.branchName)) {
    pr.isStale = await isBranchStale(pr.branchName);
  }

  return pr;
}

// TODO: coverage
// istanbul ignore next
function matchesState(state: string, desiredState: string): boolean {
  if (desiredState === PR_STATE_ALL) {
    return true;
  }
  if (desiredState.startsWith('!')) {
    return state !== desiredState.substring(1);
  }
  return state === desiredState;
}

// TODO: coverage
// istanbul ignore next
const isRelevantPr = (
  branchName: string,
  prTitle: string | null | undefined,
  state: string
) => (p: Pr): boolean =>
  p.branchName === branchName &&
  (!prTitle || p.title === prTitle) &&
  matchesState(p.state, state);

// TODO: coverage
// eslint-disable-next-line @typescript-eslint/no-unused-vars
export async function getPrList(_args?: any): Promise<Pr[]> {
  logger.debug(`getPrList()`);
  // istanbul ignore next
  if (!config.prList) {
    const query = new URLSearchParams({
      state: 'ALL',
      'role.1': 'AUTHOR',
      'username.1': config.username,
    }).toString();
    const values = await utils.accumulateValues(
      `./rest/api/1.0/projects/${config.projectKey}/repos/${config.repositorySlug}/pull-requests?${query}`
    );

    config.prList = values.map(utils.prInfo);
    logger.debug({ length: config.prList.length }, 'Retrieved Pull Requests');
  } else {
    logger.debug('returning cached PR list');
  }
  return config.prList;
}

// TODO: coverage
// istanbul ignore next
export async function findPr({
  branchName,
  prTitle,
  state = PR_STATE_ALL,
  refreshCache,
}: FindPRConfig): Promise<Pr | null> {
  logger.debug(`findPr(${branchName}, "${prTitle}", "${state}")`);
  const prList = await getPrList({ refreshCache });
  const pr = prList.find(isRelevantPr(branchName, prTitle, state));
  if (pr) {
    logger.debug(`Found PR #${pr.number}`);
  } else {
    logger.debug(`DID NOT Found PR from branch #${branchName}`);
  }
  return pr;
}

// Returns the Pull Request for a branch. Null if not exists.
export async function getBranchPr(
  branchName: string,
  refreshCache?: boolean
): Promise<Pr | null> {
  logger.debug(`getBranchPr(${branchName})`);
  const existingPr = await findPr({
    branchName,
    state: PR_STATE_OPEN,
  });
  return existingPr ? getPr(existingPr.number, refreshCache) : null;
}

export function getAllRenovateBranches(
  branchPrefix: string
): Promise<string[]> {
  logger.debug('getAllRenovateBranches');
  return config.storage.getAllRenovateBranches(branchPrefix);
}

export async function commitFilesToBranch({
  branchName,
  files,
  message,
  parentBranch = config.baseBranch,
}: CommitFilesConfig): Promise<string | null> {
  logger.debug(
    `commitFilesToBranch(${JSON.stringify(
      {
        branchName,
        filesLength: files.length,
        message,
        parentBranch,
      },
      null,
      2
    )})`
  );
  const commit = config.storage.commitFilesToBranch({
    branchName,
    files,
    message,
    parentBranch,
  });

  // wait for pr change propagation
  await delay(1000);
  // refresh cache
  await getBranchPr(branchName, true);
  return commit;
}

export function getFile(filePath: string, branchName: string): Promise<string> {
  logger.debug(`getFile(${filePath}, ${branchName})`);
  return config.storage.getFile(filePath, branchName);
}

export async function deleteBranch(
  branchName: string,
  closePr = false
): Promise<void> {
  logger.debug(`deleteBranch(${branchName}, closePr=${closePr})`);
  // TODO: coverage
  // istanbul ignore next
  if (closePr) {
    // getBranchPr
    const pr = await getBranchPr(branchName);
    if (pr) {
      const { body } = await api.post<{ version: number }>(
        `./rest/api/1.0/projects/${config.projectKey}/repos/${config.repositorySlug}/pull-requests/${pr.number}/decline?version=${pr.version}`
      );

      updatePrVersion(pr.number, body.version);
    }
  }
  return config.storage.deleteBranch(branchName);
}

export function mergeBranch(branchName: string): Promise<void> {
  logger.debug(`mergeBranch(${branchName})`);
  return config.storage.mergeBranch(branchName);
}

export function getBranchLastCommitTime(branchName: string): Promise<Date> {
  logger.debug(`getBranchLastCommitTime(${branchName})`);
  return config.storage.getBranchLastCommitTime(branchName);
}

export /* istanbul ignore next */ function getRepoStatus(): Promise<
  StatusResult
> {
  return config.storage.getRepoStatus();
}

async function getStatus(
  branchName: string,
  useCache = true
): Promise<utils.BitbucketCommitStatus> {
  const branchCommit = await config.storage.getBranchCommit(branchName);

  return (
    await api.get(`./rest/build-status/1.0/commits/stats/${branchCommit}`, {
      useCache,
    })
  ).body;
}

// Returns the combined status for a branch.
// umbrella for status checks
// https://docs.atlassian.com/bitbucket-server/rest/6.0.0/bitbucket-build-rest.html#idp2
export async function getBranchStatus(
  branchName: string,
  requiredStatusChecks?: string[] | null
): Promise<BranchStatus> {
  logger.debug(
    `getBranchStatus(${branchName}, requiredStatusChecks=${!!requiredStatusChecks})`
  );

  if (!requiredStatusChecks) {
    // null means disable status checks, so it always succeeds
    logger.debug('Status checks disabled = returning "success"');
    return BranchStatus.green;
  }

  if (!(await branchExists(branchName))) {
    throw new Error(REPOSITORY_CHANGED);
  }

  try {
    const commitStatus = await getStatus(branchName);

    logger.debug({ commitStatus }, 'branch status check result');

    if (commitStatus.failed > 0) {
      return BranchStatus.red;
    }
    if (commitStatus.inProgress > 0) {
      return BranchStatus.yellow;
    }
    return commitStatus.successful > 0
      ? BranchStatus.green
      : BranchStatus.yellow;
  } catch (err) {
    logger.warn({ err }, `Failed to get branch status`);
    return BranchStatus.red;
  }
}

async function getStatusCheck(
  branchName: string,
  useCache = true
): Promise<utils.BitbucketStatus[]> {
  const branchCommit = await config.storage.getBranchCommit(branchName);

  return utils.accumulateValues(
    `./rest/build-status/1.0/commits/${branchCommit}`,
    'get',
    { useCache }
  );
}

// https://docs.atlassian.com/bitbucket-server/rest/6.0.0/bitbucket-build-rest.html#idp2
export async function getBranchStatusCheck(
  branchName: string,
  context: string
): Promise<BranchStatus | null> {
  logger.debug(`getBranchStatusCheck(${branchName}, context=${context})`);

  try {
    const states = await getStatusCheck(branchName);

    for (const state of states) {
      if (state.key === context) {
        switch (state.state) {
          case 'SUCCESSFUL':
            return BranchStatus.green;
          case 'INPROGRESS':
            return BranchStatus.yellow;
          case 'FAILED':
          default:
            return BranchStatus.red;
        }
      }
    }
  } catch (err) {
    logger.warn({ err }, `Failed to check branch status`);
  }
  return null;
}

export async function setBranchStatus({
  branchName,
  context,
  description,
  state,
  url: targetUrl,
}: BranchStatusConfig): Promise<void> {
  logger.debug(`setBranchStatus(${branchName})`);

  const existingStatus = await getBranchStatusCheck(branchName, context);
  if (existingStatus === state) {
    return;
  }
  logger.debug({ branch: branchName, context, state }, 'Setting branch status');

  const branchCommit = await config.storage.getBranchCommit(branchName);

  try {
    const body: any = {
      key: context,
      description,
      url: targetUrl || 'https://renovatebot.com',
    };

    switch (state) {
      case BranchStatus.green:
        body.state = 'SUCCESSFUL';
        break;
      case BranchStatus.yellow:
        body.state = 'INPROGRESS';
        break;
      case BranchStatus.red:
      default:
        body.state = 'FAILED';
        break;
    }

    await api.post(`./rest/build-status/1.0/commits/${branchCommit}`, { body });

    // update status cache
    await getStatus(branchName, false);
    await getStatusCheck(branchName, false);
  } catch (err) {
    logger.warn({ err }, `Failed to set branch status`);
  }
}

// Issue

// function getIssueList() {
//   logger.debug(`getIssueList()`);
//   // TODO: Needs implementation
//   // This is used by Renovate when creating its own issues, e.g. for deprecated package warnings, config error notifications, or "masterIssue"
//   // BB Server doesnt have issues
//   return [];
// }

export /* istanbul ignore next */ function findIssue(
  title: string
): Promise<Issue | null> {
  logger.debug(`findIssue(${title})`);
  // TODO: Needs implementation
  // This is used by Renovate when creating its own issues, e.g. for deprecated package warnings, config error notifications, or "masterIssue"
  // BB Server doesnt have issues
  return null;
}

export /* istanbul ignore next */ function ensureIssue({
  title,
}: EnsureIssueConfig): Promise<EnsureIssueResult | null> {
  logger.warn({ title }, 'Cannot ensure issue');
  // TODO: Needs implementation
  // This is used by Renovate when creating its own issues, e.g. for deprecated package warnings, config error notifications, or "masterIssue"
  // BB Server doesnt have issues
  return null;
}

export /* istanbul ignore next */ function getIssueList(): Promise<Issue[]> {
  logger.debug(`getIssueList()`);
  // TODO: Needs implementation
  return Promise.resolve([]);
}

export /* istanbul ignore next */ function ensureIssueClosing(
  title: string
): Promise<void> {
  logger.debug(`ensureIssueClosing(${title})`);
  // TODO: Needs implementation
  // This is used by Renovate when creating its own issues, e.g. for deprecated package warnings, config error notifications, or "masterIssue"
  // BB Server doesnt have issues
  return Promise.resolve();
}

export function addAssignees(iid: number, assignees: string[]): Promise<void> {
  logger.debug(`addAssignees(${iid}, ${assignees})`);
  // TODO: Needs implementation
  // Currently Renovate does "Create PR" and then "Add assignee" as a two-step process, with this being the second step.
  // BB Server doesnt support assignees
  return Promise.resolve();
}

export async function addReviewers(
  prNo: number,
  reviewers: string[]
): Promise<void> {
  logger.debug(`Adding reviewers ${reviewers} to #${prNo}`);

  try {
    const pr = await getPr(prNo);
    if (!pr) {
      throw new Error(REPOSITORY_NOT_FOUND);
    }

    const reviewersSet = new Set([...pr.reviewers, ...reviewers]);

    await api.put(
      `./rest/api/1.0/projects/${config.projectKey}/repos/${config.repositorySlug}/pull-requests/${prNo}`,
      {
        body: {
          title: pr.title,
          version: pr.version,
          reviewers: Array.from(reviewersSet).map(name => ({ user: { name } })),
        },
      }
    );
    await getPr(prNo, true);
  } catch (err) {
    if (err.statusCode === 404) {
      throw new Error(REPOSITORY_NOT_FOUND);
    } else if (err.statusCode === 409) {
      throw new Error(REPOSITORY_CHANGED);
    } else {
      logger.fatal({ err }, `Failed to add reviewers ${reviewers} to #${prNo}`);
      throw err;
    }
  }
}

export function deleteLabel(issueNo: number, label: string): Promise<void> {
  logger.debug(`deleteLabel(${issueNo}, ${label})`);
  // TODO: Needs implementation
  // Only used for the "request Renovate to rebase a PR using a label" feature
  return Promise.resolve();
}

type Comment = { text: string; id: number };

async function getComments(prNo: number): Promise<Comment[]> {
  // GET /rest/api/1.0/projects/{projectKey}/repos/{repositorySlug}/pull-requests/{pullRequestId}/activities
  let comments = await utils.accumulateValues(
    `./rest/api/1.0/projects/${config.projectKey}/repos/${config.repositorySlug}/pull-requests/${prNo}/activities`
  );

  comments = comments
    .filter(
      (a: { action: string; commentAction: string }) =>
        a.action === 'COMMENTED' && a.commentAction === 'ADDED'
    )
    .map((a: { comment: Comment }) => a.comment);

  logger.debug(`Found ${comments.length} comments`);

  return comments;
}

async function addComment(prNo: number, text: string): Promise<void> {
  // POST /rest/api/1.0/projects/{projectKey}/repos/{repositorySlug}/pull-requests/{pullRequestId}/comments
  await api.post(
    `./rest/api/1.0/projects/${config.projectKey}/repos/${config.repositorySlug}/pull-requests/${prNo}/comments`,
    {
      body: { text },
    }
  );
}

async function getCommentVersion(
  prNo: number,
  commentId: number
): Promise<number> {
  // GET /rest/api/1.0/projects/{projectKey}/repos/{repositorySlug}/pull-requests/{pullRequestId}/comments/{commentId}
  const { version } = (
    await api.get(
      `./rest/api/1.0/projects/${config.projectKey}/repos/${config.repositorySlug}/pull-requests/${prNo}/comments/${commentId}`
    )
  ).body;

  return version;
}

async function editComment(
  prNo: number,
  commentId: number,
  text: string
): Promise<void> {
  const version = await getCommentVersion(prNo, commentId);

  // PUT /rest/api/1.0/projects/{projectKey}/repos/{repositorySlug}/pull-requests/{pullRequestId}/comments/{commentId}
  await api.put(
    `./rest/api/1.0/projects/${config.projectKey}/repos/${config.repositorySlug}/pull-requests/${prNo}/comments/${commentId}`,
    {
      body: { text, version },
    }
  );
}

async function deleteComment(prNo: number, commentId: number): Promise<void> {
  const version = await getCommentVersion(prNo, commentId);

  // DELETE /rest/api/1.0/projects/{projectKey}/repos/{repositorySlug}/pull-requests/{pullRequestId}/comments/{commentId}
  await api.delete(
    `./rest/api/1.0/projects/${config.projectKey}/repos/${config.repositorySlug}/pull-requests/${prNo}/comments/${commentId}?version=${version}`
  );
}

export async function ensureComment({
  number,
  topic,
  content,
}: EnsureCommentConfig): Promise<boolean> {
  const sanitizedContent = sanitize(content);
  try {
    const comments = await getComments(number);
    let body: string;
    let commentId: number | undefined;
    let commentNeedsUpdating: boolean | undefined;
    if (topic) {
      logger.debug(`Ensuring comment "${topic}" in #${number}`);
      body = `### ${topic}\n\n${sanitizedContent}`;
      comments.forEach(comment => {
        if (comment.text.startsWith(`### ${topic}\n\n`)) {
          commentId = comment.id;
          commentNeedsUpdating = comment.text !== body;
        }
      });
    } else {
      logger.debug(`Ensuring content-only comment in #${number}`);
      body = `${sanitizedContent}`;
      comments.forEach(comment => {
        if (comment.text === body) {
          commentId = comment.id;
          commentNeedsUpdating = false;
        }
      });
    }
    if (!commentId) {
      await addComment(number, body);
      logger.info(
        { repository: config.repository, prNo: number, topic },
        'Comment added'
      );
    } else if (commentNeedsUpdating) {
      await editComment(number, commentId, body);
      logger.debug(
        { repository: config.repository, prNo: number },
        'Comment updated'
      );
    } else {
      logger.debug('Comment is already update-to-date');
    }
    return true;
  } catch (err) /* istanbul ignore next */ {
    logger.warn({ err }, 'Error ensuring comment');
    return false;
  }
}

export async function ensureCommentRemoval(
  prNo: number,
  topic: string
): Promise<void> {
  try {
    logger.debug(`Ensuring comment "${topic}" in #${prNo} is removed`);
    const comments = await getComments(prNo);
    let commentId: number;
    comments.forEach(comment => {
      if (comment.text.startsWith(`### ${topic}\n\n`)) {
        commentId = comment.id;
      }
    });
    if (commentId) {
      await deleteComment(prNo, commentId);
    }
  } catch (err) /* istanbul ignore next */ {
    logger.warn({ err }, 'Error ensuring comment removal');
  }
}

// Pull Request

const escapeHash = (input: string): string =>
  input ? input.replace(/#/g, '%23') : input;

export async function createPr({
  branchName,
  prTitle: title,
  prBody: rawDescription,
  useDefaultBranch,
}: CreatePRConfig): Promise<Pr> {
  const description = sanitize(rawDescription);
  logger.debug(`createPr(${branchName}, title=${title})`);
  const base = useDefaultBranch ? config.defaultBranch : config.baseBranch;
  let reviewers = [];

  /* istanbul ignore else */
  if (config.bbUseDefaultReviewers) {
    logger.debug(`fetching default reviewers`);
    const { id } = (
      await api.get(
        `./rest/api/1.0/projects/${config.projectKey}/repos/${config.repositorySlug}`
      )
    ).body;

    const defReviewers = (
      await api.get(
        `./rest/default-reviewers/1.0/projects/${config.projectKey}/repos/${
          config.repositorySlug
        }/reviewers?sourceRefId=refs/heads/${escapeHash(
          branchName
        )}&targetRefId=refs/heads/${base}&sourceRepoId=${id}&targetRepoId=${id}`
      )
    ).body;

    reviewers = defReviewers.map((u: { name: string }) => ({
      user: { name: u.name },
    }));
  }

  const body = {
    title,
    description,
    fromRef: {
      id: `refs/heads/${branchName}`,
    },
    toRef: {
      id: `refs/heads/${base}`,
    },
    reviewers,
  };
  let prInfoRes: GotResponse;
  try {
    prInfoRes = await api.post(
      `./rest/api/1.0/projects/${config.projectKey}/repos/${config.repositorySlug}/pull-requests`,
      { body }
    );
  } catch (err) /* istanbul ignore next */ {
    if (
      err.body &&
      err.body.errors &&
      err.body.errors.length &&
      err.body.errors[0].exceptionName ===
        'com.atlassian.bitbucket.pull.EmptyPullRequestException'
    ) {
      logger.debug(
        'Empty pull request - deleting branch so it can be recreated next run'
      );
      await deleteBranch(branchName);
      throw new Error(REPOSITORY_CHANGED);
    }
    throw err;
  }

  const pr: Pr = {
    id: prInfoRes.body.id,
    displayNumber: `Pull Request #${prInfoRes.body.id}`,
    isModified: false,
    ...utils.prInfo(prInfoRes.body),
  };

  updatePrVersion(pr.number, pr.version);

  // istanbul ignore if
  if (config.prList) {
    config.prList.push(pr);
  }

  return pr;
}

// Return a list of all modified files in a PR
// https://docs.atlassian.com/bitbucket-server/rest/6.0.0/bitbucket-rest.html
export async function getPrFiles(prNo: number): Promise<string[]> {
  logger.debug(`getPrFiles(${prNo})`);
  if (!prNo) {
    return [];
  }

  // GET /rest/api/1.0/projects/{projectKey}/repos/{repositorySlug}/pull-requests/{pullRequestId}/changes
  const values = await utils.accumulateValues<{ path: { toString: string } }>(
    `./rest/api/1.0/projects/${config.projectKey}/repos/${config.repositorySlug}/pull-requests/${prNo}/changes?withComments=false`
  );
  return values.map(f => f.path.toString);
}

export async function updatePr(
  prNo: number,
  title: string,
  rawDescription: string
): Promise<void> {
  const description = sanitize(rawDescription);
  logger.debug(`updatePr(${prNo}, title=${title})`);

  try {
    const pr = await getPr(prNo);
    if (!pr) {
      throw Object.assign(new Error(REPOSITORY_NOT_FOUND), { statusCode: 404 });
    }

    const { body } = await api.put<{ version: number }>(
      `./rest/api/1.0/projects/${config.projectKey}/repos/${config.repositorySlug}/pull-requests/${prNo}`,
      {
        body: {
          title,
          description,
          version: pr.version,
          reviewers: pr.reviewers.map((name: string) => ({ user: { name } })),
        },
      }
    );

    updatePrVersion(prNo, body.version);
  } catch (err) {
    if (err.statusCode === 404) {
      throw new Error(REPOSITORY_NOT_FOUND);
    } else if (err.statusCode === 409) {
      throw new Error(REPOSITORY_CHANGED);
    } else {
      logger.fatal({ err }, `Failed to update PR`);
      throw err;
    }
  }
}

// https://docs.atlassian.com/bitbucket-server/rest/6.0.0/bitbucket-rest.html#idp261
export async function mergePr(
  prNo: number,
  branchName: string
): Promise<boolean> {
  logger.debug(`mergePr(${prNo}, ${branchName})`);
  // Used for "automerge" feature
  try {
    const pr = await getPr(prNo);
    if (!pr) {
      throw Object.assign(new Error(REPOSITORY_NOT_FOUND), { statusCode: 404 });
    }
    const { body } = await api.post<{ version: number }>(
      `./rest/api/1.0/projects/${config.projectKey}/repos/${config.repositorySlug}/pull-requests/${prNo}/merge?version=${pr.version}`
    );
    updatePrVersion(prNo, body.version);
  } catch (err) {
    if (err.statusCode === 404) {
      throw new Error(REPOSITORY_NOT_FOUND);
    } else if (err.statusCode === 409) {
      logger.warn({ err }, `Failed to merge PR`);
      return false;
    } else {
      logger.warn({ err }, `Failed to merge PR`);
      return false;
    }
  }

  logger.debug({ pr: prNo }, 'PR merged');
  // Delete branch
  await deleteBranch(branchName);
  return true;
}

export function getPrBody(input: string): string {
  logger.debug(`getPrBody(${input.split('\n')[0]})`);
  // Remove any HTML we use
  return smartTruncate(input, 30000)
    .replace(
      'you tick the rebase/retry checkbox',
      'rename PR to start with "rebase!"'
    )
    .replace(/<\/?summary>/g, '**')
    .replace(/<\/?details>/g, '')
    .replace(new RegExp(`\n---\n\n.*?<!-- rebase-check -->.*?(\n|$)`), '')
    .replace(new RegExp('<!--.*?-->', 'g'), '');
}

export function getCommitMessages(): Promise<string[]> {
  logger.debug(`getCommitMessages()`);
  return config.storage.getCommitMessages();
}

export function getVulnerabilityAlerts(): Promise<VulnerabilityAlert[]> {
  logger.debug(`getVulnerabilityAlerts()`);
  return Promise.resolve([]);
}<|MERGE_RESOLUTION|>--- conflicted
+++ resolved
@@ -32,12 +32,8 @@
 } from '../../constants/error-messages';
 import { PR_STATE_ALL, PR_STATE_OPEN } from '../../constants/pull-requests';
 import { BranchStatus } from '../../types';
-<<<<<<< HEAD
-import { RenovateConfig } from '../../config';
+import { RenovateConfig } from '../../config/common';
 import { ensureTrailingSlash } from '../../util/url';
-=======
-import { RenovateConfig } from '../../config/common';
->>>>>>> 07281a3e
 /*
  * Version: 5.3 (EOL Date: 15 Aug 2019)
  * See following docs for api information:
