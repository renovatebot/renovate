--- conflicted
+++ resolved
@@ -112,16 +112,9 @@
     config.bbUseDefaultReviewers = true;
   }
 
-<<<<<<< HEAD
   const { host, pathname } = url.parse(opts!.endpoint!);
   const gitUrl = GitStorage.getUrl({
-    protocol: opts!.endpoint!.split(':')[0] as any,
-=======
-  // Always gitFs
-  const { host, pathname } = url.parse(endpoint!);
-  const gitUrl = GitStorage.getUrl({
-    gitFs: endpoint.split(':')[0] as any,
->>>>>>> 5f11c5e8
+    gitFs: endpoint!.split(':')[0] as any,
     auth: `${opts!.username}:${opts!.password}`,
     host: `${host}${pathname}${
       pathname!.endsWith('/') ? '' : /* istanbul ignore next */ '/'
