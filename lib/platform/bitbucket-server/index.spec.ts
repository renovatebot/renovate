import nock from 'nock';
import * as httpMock from '../../../test/http-mock';
import { getName } from '../../../test/util';
import {
  REPOSITORY_CHANGED,
  REPOSITORY_EMPTY,
  REPOSITORY_NOT_FOUND,
} from '../../constants/error-messages';
import { BranchStatus, PrState } from '../../types';
import * as _git from '../../util/git';
import { Platform } from '../common';

function sshLink(projectKey: string, repositorySlug: string): string {
  return `ssh://git@stash.renovatebot.com:7999/${projectKey.toLowerCase()}/${repositorySlug}.git`;
}

function httpLink(
  endpointStr: string,
  projectKey: string,
  repositorySlug: string
): string {
  return `${endpointStr}scm/${projectKey.toLowerCase()}/${repositorySlug}.git`;
}

function repoMock(
  endpoint: URL | string,
  projectKey: string,
  repositorySlug: string,
  options: { cloneUrl: { https: boolean; ssh: boolean } } = {
    cloneUrl: { https: true, ssh: true },
  }
) {
  const endpointStr = endpoint.toString();
  const links: {
    self: { href: string }[];
    clone?: { href: string; name: string }[];
  } = {
    self: [
      {
        href: `${endpointStr}projects/${projectKey}/repos/${repositorySlug}/browse`,
      },
    ],
  };

  if (options.cloneUrl.https || options.cloneUrl.ssh) {
    // This mimics the behavior of bb-server which does not include the clone property at all
    // if ssh and https are both turned off
    links.clone = [
      options.cloneUrl.https
        ? {
            href: httpLink(endpointStr, projectKey, repositorySlug),
            name: 'http',
          }
        : null,
      options.cloneUrl.ssh
        ? {
            href: sshLink(projectKey, repositorySlug),
            name: 'ssh',
          }
        : null,
    ].filter(Boolean);
  }

  return {
    slug: repositorySlug,
    id: 13076,
    name: repositorySlug,
    scmId: 'git',
    state: 'AVAILABLE',
    statusMessage: 'Available',
    forkable: true,
    project: {
      key: projectKey,
      id: 2900,
      name: `${repositorySlug}'s name`,
      public: false,
      type: 'NORMAL',
      links: {
        self: [
          { href: `https://stash.renovatebot.com/projects/${projectKey}` },
        ],
      },
    },
    public: false,
    links,
  };
}

function prMock(
  endpoint: URL | string,
  projectKey: string,
  repositorySlug: string
) {
  const endpointStr = endpoint.toString();
  return {
    id: 5,
    version: 1,
    title: 'title',
    description: '* Line 1\r\n* Line 2',
    state: 'OPEN',
    open: true,
    closed: false,
    createdDate: 1547853840016,
    updatedDate: 1547853840016,
    fromRef: {
      id: 'refs/heads/userName1/pullRequest5',
      displayId: 'userName1/pullRequest5',
      latestCommit: '55efc02b2ab13a43a66cf705f5faacfcc6a762b4',
      // Removed this with the idea it's not needed
      // repository: {},
    },
    toRef: {
      id: 'refs/heads/master',
      displayId: 'master',
      latestCommit: '0d9c7726c3d628b7e28af234595cfd20febdbf8e',
      // Removed this with the idea it's not needed
      // repository: {},
    },
    locked: false,
    author: {
      user: {
        name: 'userName1',
        emailAddress: 'userName1@renovatebot.com',
        id: 144846,
        displayName: 'Renovate Bot',
        active: true,
        slug: 'userName1',
        type: 'NORMAL',
        links: {
          self: [{ href: `${endpointStr}/users/userName1` }],
        },
      },
      role: 'AUTHOR',
      approved: false,
      status: 'UNAPPROVED',
    },
    reviewers: [
      {
        user: {
          name: 'userName2',
          emailAddress: 'userName2@renovatebot.com',
          id: 71155,
          displayName: 'Renovate bot 2',
          active: true,
          slug: 'userName2',
          type: 'NORMAL',
          links: {
            self: [{ href: `${endpointStr}/users/userName2` }],
          },
        },
        role: 'REVIEWER',
        approved: false,
        status: 'UNAPPROVED',
      },
    ],
    participants: [],
    links: {
      self: [
        {
          href: `${endpointStr}/projects/${projectKey}/repos/${repositorySlug}/pull-requests/5`,
        },
      ],
    },
  };
}

const scenarios = {
  'endpoint with no path': new URL('https://stash.renovatebot.com'),
  'endpoint with path': new URL('https://stash.renovatebot.com/vcs'),
};

describe(getName(__filename), () => {
  Object.entries(scenarios).forEach(([scenarioName, url]) => {
    const urlHost = url.origin;
    const urlPath = url.pathname === '/' ? '' : url.pathname;

    describe(scenarioName, () => {
      let bitbucket: Platform;
      let hostRules: jest.Mocked<typeof import('../../util/host-rules')>;
      let git: jest.Mocked<typeof _git>;
      const username = 'abc';
      const password = '123';

      async function initRepo(config = {}): Promise<nock.Scope> {
        const scope = httpMock
          .scope(urlHost)
          .get(`${urlPath}/rest/api/1.0/projects/SOME/repos/repo`)
          .reply(200, repoMock(url, 'SOME', 'repo'))
          .get(
            `${urlPath}/rest/api/1.0/projects/SOME/repos/repo/branches/default`
          )
          .reply(200, {
            displayId: 'master',
          });
        await bitbucket.initRepo({
          endpoint: 'https://stash.renovatebot.com/vcs/',
          repository: 'SOME/repo',
          localDir: '',
          ...config,
        });
        return scope;
      }

      beforeEach(async () => {
        // reset module
        jest.resetModules();
        httpMock.reset();
        httpMock.setup();
        jest.mock('delay');
        jest.mock('../../util/git');
        jest.mock('../../util/host-rules');
        hostRules = require('../../util/host-rules');
        bitbucket = await import('.');
        git = require('../../util/git');
        git.branchExists.mockReturnValue(true);
        git.isBranchStale.mockResolvedValue(false);
        git.getBranchCommit.mockReturnValue(
          '0d9c7726c3d628b7e28af234595cfd20febdbf8e'
        );
        const endpoint =
          scenarioName === 'endpoint with path'
            ? 'https://stash.renovatebot.com/vcs/'
            : 'https://stash.renovatebot.com';
        hostRules.find.mockReturnValue({
          username,
          password,
        });
        await bitbucket.initPlatform({
          endpoint,
<<<<<<< HEAD
          username: 'abc',
          password: '123',
          gitDeleteBeforePush: false,
=======
          username,
          password,
>>>>>>> 0e0308fd
        });
      });

      describe('initPlatform()', () => {
        it('should throw if no endpoint', () => {
          expect.assertions(1);
          expect(() => bitbucket.initPlatform({})).toThrow();
        });
        it('should throw if no username/password', () => {
          expect.assertions(1);
          expect(() =>
            bitbucket.initPlatform({ endpoint: 'endpoint' })
          ).toThrow();
        });
        it('should init', async () => {
          expect(
            await bitbucket.initPlatform({
              endpoint: 'https://stash.renovatebot.com',
              username: 'abc',
              password: '123',
              gitDeleteBeforePush: false,
            })
          ).toMatchSnapshot();
        });
      });

      describe('getRepos()', () => {
        it('returns repos', async () => {
          expect.assertions(2);
          httpMock
            .scope(urlHost)
            .get(
              `${urlPath}/rest/api/1.0/repos?permission=REPO_WRITE&state=AVAILABLE&limit=100`
            )
            .reply(200, {
              size: 1,
              limit: 100,
              isLastPage: true,
              values: [repoMock(url, 'SOME', 'repo')],
              start: 0,
            });
          expect(await bitbucket.getRepos()).toEqual(['some/repo']);
          expect(httpMock.getTrace()).toMatchSnapshot();
        });
      });

      describe('initRepo()', () => {
        it('works', async () => {
          expect.assertions(2);
          httpMock
            .scope(urlHost)
            .get(`${urlPath}/rest/api/1.0/projects/SOME/repos/repo`)
            .reply(200, repoMock(url, 'SOME', 'repo'))
            .get(
              `${urlPath}/rest/api/1.0/projects/SOME/repos/repo/branches/default`
            )
            .reply(200, {
              displayId: 'master',
            });
          expect(
            await bitbucket.initRepo({
              endpoint: 'https://stash.renovatebot.com/vcs/',
              repository: 'SOME/repo',
              localDir: '',
            })
          ).toMatchSnapshot();
          expect(httpMock.getTrace()).toMatchSnapshot();
        });

        it('uses ssh url from API if http not in API response', async () => {
          expect.assertions(3);
          const responseMock = repoMock(url, 'SOME', 'repo', {
            cloneUrl: { https: false, ssh: true },
          });
          httpMock
            .scope(urlHost)
            .get(`${urlPath}/rest/api/1.0/projects/SOME/repos/repo`)
            .reply(200, responseMock)
            .get(
              `${urlPath}/rest/api/1.0/projects/SOME/repos/repo/branches/default`
            )
            .reply(200, {
              displayId: 'master',
            });
          const res = await bitbucket.initRepo({
            endpoint: 'https://stash.renovatebot.com/vcs/',
            repository: 'SOME/repo',
            localDir: '',
          });
          expect(git.initRepo).toHaveBeenCalledWith(
            expect.objectContaining({ url: sshLink('SOME', 'repo') })
          );
          expect(res).toMatchSnapshot();
          expect(httpMock.getTrace()).toMatchSnapshot();
        });

        it('uses http url from API with injected auth if http url in API response', async () => {
          expect.assertions(3);
          const responseMock = repoMock(url, 'SOME', 'repo', {
            cloneUrl: { https: true, ssh: true },
          });
          httpMock
            .scope(urlHost)
            .get(`${urlPath}/rest/api/1.0/projects/SOME/repos/repo`)
            .reply(200, responseMock)
            .get(
              `${urlPath}/rest/api/1.0/projects/SOME/repos/repo/branches/default`
            )
            .reply(200, {
              displayId: 'master',
            });
          const res = await bitbucket.initRepo({
            endpoint: 'https://stash.renovatebot.com/vcs/',
            repository: 'SOME/repo',
            localDir: '',
          });
          expect(git.initRepo).toHaveBeenCalledWith(
            expect.objectContaining({
              url: httpLink(url.toString(), 'SOME', 'repo').replace(
                'https://',
                `https://${username}:${password}@`
              ),
            })
          );
          expect(res).toMatchSnapshot();
          expect(httpMock.getTrace()).toMatchSnapshot();
        });

        it('generates URL if API does not contain clone links', async () => {
          expect.assertions(3);
          const link = httpLink(url.toString(), 'SOME', 'repo');
          const responseMock = repoMock(url, 'SOME', 'repo', {
            cloneUrl: { https: false, ssh: false },
          });
          httpMock
            .scope(urlHost)
            .get(`${urlPath}/rest/api/1.0/projects/SOME/repos/repo`)
            .reply(200, responseMock)
            .get(
              `${urlPath}/rest/api/1.0/projects/SOME/repos/repo/branches/default`
            )
            .reply(200, {
              displayId: 'master',
            });
          git.getUrl.mockReturnValueOnce(link);
          const res = await bitbucket.initRepo({
            endpoint: 'https://stash.renovatebot.com/vcs/',
            repository: 'SOME/repo',
            localDir: '',
          });
          expect(git.initRepo).toHaveBeenCalledWith(
            expect.objectContaining({
              url: link,
            })
          );
          expect(res).toMatchSnapshot();
          expect(httpMock.getTrace()).toMatchSnapshot();
        });

        it('throws REPOSITORY_EMPTY if there is no default branch', async () => {
          expect.assertions(2);
          httpMock
            .scope(urlHost)
            .get(`${urlPath}/rest/api/1.0/projects/SOME/repos/repo`)
            .reply(200, repoMock(url, 'SOME', 'repo'))
            .get(
              `${urlPath}/rest/api/1.0/projects/SOME/repos/repo/branches/default`
            )
            .reply(204);
          await expect(
            bitbucket.initRepo({
              endpoint: 'https://stash.renovatebot.com/vcs/',
              repository: 'SOME/repo',
              localDir: '',
            })
          ).rejects.toThrow(REPOSITORY_EMPTY);
          expect(httpMock.getTrace()).toMatchSnapshot();
        });
      });

      describe('repoForceRebase()', () => {
        it('returns false on missing mergeConfig', async () => {
          expect.assertions(2);
          httpMock
            .scope(urlHost)
            .get(
              `${urlPath}/rest/api/1.0/projects/undefined/repos/undefined/settings/pull-requests`
            )
            .reply(200, {
              mergeConfig: null,
            });
          const actual = await bitbucket.getRepoForceRebase();
          expect(actual).toBe(false);
          expect(httpMock.getTrace()).toMatchSnapshot();
        });

        it('returns false on missing defaultStrategy', async () => {
          expect.assertions(2);
          httpMock
            .scope(urlHost)
            .get(
              `${urlPath}/rest/api/1.0/projects/undefined/repos/undefined/settings/pull-requests`
            )
            .reply(200, {
              mergeConfig: {
                defaultStrategy: null,
              },
            });
          const actual = await bitbucket.getRepoForceRebase();
          expect(actual).toBe(false);
          expect(httpMock.getTrace()).toMatchSnapshot();
        });

        it.each(['ff-only', 'rebase-ff-only', 'squash-ff-only'])(
          'return true if %s strategy is enabled',
          async (id) => {
            expect.assertions(2);
            httpMock
              .scope(urlHost)
              .get(
                `${urlPath}/rest/api/1.0/projects/undefined/repos/undefined/settings/pull-requests`
              )
              .reply(200, {
                mergeConfig: {
                  defaultStrategy: {
                    id,
                  },
                },
              });
            const actual = await bitbucket.getRepoForceRebase();
            expect(actual).toBe(true);
            expect(httpMock.getTrace()).toMatchSnapshot();
          }
        );

        it.each(['no-ff', 'ff', 'rebase-no-ff', 'squash'])(
          'return false if %s strategy is enabled',
          async (id) => {
            expect.assertions(2);
            httpMock
              .scope(urlHost)
              .get(
                `${urlPath}/rest/api/1.0/projects/undefined/repos/undefined/settings/pull-requests`
              )
              .reply(200, {
                mergeConfig: {
                  defaultStrategy: {
                    id,
                  },
                },
              });
            const actual = await bitbucket.getRepoForceRebase();
            expect(actual).toBe(false);
            expect(httpMock.getTrace()).toMatchSnapshot();
          }
        );
      });

      describe('addAssignees()', () => {
        it('does not throw', async () => {
          expect(await bitbucket.addAssignees(3, ['some'])).toMatchSnapshot();
        });
      });

      describe('addReviewers', () => {
        it('does not throw', async () => {
          const scope = await initRepo();
          scope
            .get(
              `${urlPath}/rest/api/1.0/projects/SOME/repos/repo/pull-requests/5/merge`
            )
            .twice()
            .reply(200, { conflicted: false })
            .get(
              `${urlPath}/rest/api/1.0/projects/SOME/repos/repo/pull-requests/5`
            )
            .twice()
            .reply(200, prMock(url, 'SOME', 'repo'))
            .put(
              `${urlPath}/rest/api/1.0/projects/SOME/repos/repo/pull-requests/5`
            )
            .reply(200, prMock(url, 'SOME', 'repo'));

          expect(await bitbucket.addReviewers(5, ['name'])).toMatchSnapshot();
          expect(httpMock.getTrace()).toMatchSnapshot();
        });

        it('sends the reviewer name as a reviewer', async () => {
          expect.assertions(1);
          const scope = await initRepo();
          scope
            .get(
              `${urlPath}/rest/api/1.0/projects/SOME/repos/repo/pull-requests/5/merge`
            )
            .twice()
            .reply(200, { conflicted: false })
            .get(
              `${urlPath}/rest/api/1.0/projects/SOME/repos/repo/pull-requests/5`
            )
            .twice()
            .reply(200, prMock(url, 'SOME', 'repo'))
            .put(
              `${urlPath}/rest/api/1.0/projects/SOME/repos/repo/pull-requests/5`
            )
            .reply(200, prMock(url, 'SOME', 'repo'));

          await bitbucket.addReviewers(5, ['name']);
          expect(httpMock.getTrace()).toMatchSnapshot();
        });

        it('throws not-found 1', async () => {
          await initRepo();
          await expect(
            bitbucket.addReviewers(null as any, ['name'])
          ).rejects.toThrow(REPOSITORY_NOT_FOUND);

          expect(httpMock.getTrace()).toMatchSnapshot();
        });

        it('throws not-found 2', async () => {
          const scope = await initRepo();
          scope
            .get(
              `${urlPath}/rest/api/1.0/projects/SOME/repos/repo/pull-requests/4`
            )
            .reply(404);

          await expect(bitbucket.addReviewers(4, ['name'])).rejects.toThrow(
            REPOSITORY_NOT_FOUND
          );

          expect(httpMock.getTrace()).toMatchSnapshot();
        });

        it('throws not-found 3', async () => {
          const scope = await initRepo();
          scope
            .get(
              `${urlPath}/rest/api/1.0/projects/SOME/repos/repo/pull-requests/5`
            )
            .reply(200, prMock(url, 'SOME', 'repo'))
            .get(
              `${urlPath}/rest/api/1.0/projects/SOME/repos/repo/pull-requests/5/merge`
            )
            .reply(200, { conflicted: false })
            .put(
              `${urlPath}/rest/api/1.0/projects/SOME/repos/repo/pull-requests/5`
            )
            .reply(404);

          await expect(bitbucket.addReviewers(5, ['name'])).rejects.toThrow(
            REPOSITORY_NOT_FOUND
          );

          expect(httpMock.getTrace()).toMatchSnapshot();
        });

        it('throws repository-changed', async () => {
          const scope = await initRepo();
          scope
            .get(
              `${urlPath}/rest/api/1.0/projects/SOME/repos/repo/pull-requests/5`
            )
            .reply(200, prMock(url, 'SOME', 'repo'))
            .get(
              `${urlPath}/rest/api/1.0/projects/SOME/repos/repo/pull-requests/5/merge`
            )
            .reply(200, { conflicted: false })
            .put(
              `${urlPath}/rest/api/1.0/projects/SOME/repos/repo/pull-requests/5`
            )
            .reply(409);
          await expect(bitbucket.addReviewers(5, ['name'])).rejects.toThrow(
            REPOSITORY_CHANGED
          );
          expect(httpMock.getTrace()).toMatchSnapshot();
        });

        it('throws on invalid reviewers', async () => {
          const scope = await initRepo();
          scope
            .get(
              `${urlPath}/rest/api/1.0/projects/SOME/repos/repo/pull-requests/5`
            )
            .reply(200, prMock(url, 'SOME', 'repo'))
            .get(
              `${urlPath}/rest/api/1.0/projects/SOME/repos/repo/pull-requests/5/merge`
            )
            .reply(200, { conflicted: false })
            .put(
              `${urlPath}/rest/api/1.0/projects/SOME/repos/repo/pull-requests/5`
            )
            .reply(409, {
              errors: [
                {
                  context: 'reviewers',
                  message:
                    'Errors encountered while adding some reviewers to this pull request.',
                  exceptionName:
                    'com.atlassian.bitbucket.pull.InvalidPullRequestReviewersException',
                  reviewerErrors: [
                    {
                      context: 'name',
                      message: 'name is not a user.',
                      exceptionName: null,
                    },
                  ],
                  validReviewers: [],
                },
              ],
            });

          await expect(
            bitbucket.addReviewers(5, ['name'])
          ).rejects.toThrowErrorMatchingSnapshot();
          expect(httpMock.getTrace()).toMatchSnapshot();
        });

        it('throws', async () => {
          const scope = await initRepo();
          scope
            .get(
              `${urlPath}/rest/api/1.0/projects/SOME/repos/repo/pull-requests/5`
            )
            .reply(200, prMock(url, 'SOME', 'repo'))
            .get(
              `${urlPath}/rest/api/1.0/projects/SOME/repos/repo/pull-requests/5/merge`
            )
            .reply(200, { conflicted: false })
            .put(
              `${urlPath}/rest/api/1.0/projects/SOME/repos/repo/pull-requests/5`
            )
            .reply(405);
          await expect(
            bitbucket.addReviewers(5, ['name'])
          ).rejects.toThrowErrorMatchingSnapshot();
          expect(httpMock.getTrace()).toMatchSnapshot();
        });
      });

      describe('deleteLAbel()', () => {
        it('does not throw', async () => {
          expect(await bitbucket.deleteLabel(5, 'renovate')).toMatchSnapshot();
        });
      });

      describe('ensureComment()', () => {
        it('does not throw', async () => {
          httpMock
            .scope(urlHost)
            .get(
              `${urlPath}/rest/api/1.0/projects/undefined/repos/undefined/pull-requests/3/activities?limit=100`
            )
            .reply(200);
          const res = await bitbucket.ensureComment({
            number: 3,
            topic: 'topic',
            content: 'content',
          });
          expect(res).toBe(false);
          expect(httpMock.getTrace()).toMatchSnapshot();
        });

        it('add comment if not found 1', async () => {
          const scope = await initRepo();
          scope
            .get(
              `${urlPath}/rest/api/1.0/projects/SOME/repos/repo/pull-requests/5/activities?limit=100`
            )
            .reply(200, {
              isLastPage: false,
              nextPageStart: 1,
              values: [
                {
                  action: 'COMMENTED',
                  commentAction: 'ADDED',
                  comment: { id: 21, text: '### some-subject\n\nblablabla' },
                },
                {
                  action: 'COMMENTED',
                  commentAction: 'ADDED',
                  comment: { id: 22, text: '!merge' },
                },
              ],
            })
            .get(
              `${urlPath}/rest/api/1.0/projects/SOME/repos/repo/pull-requests/5/activities?limit=100&start=1`
            )
            .reply(200, {
              isLastPage: true,
              values: [{ action: 'OTHER' }],
            })
            .post(
              `${urlPath}/rest/api/1.0/projects/SOME/repos/repo/pull-requests/5/comments`
            )
            .reply(200);

          expect(
            await bitbucket.ensureComment({
              number: 5,
              topic: 'topic',
              content: 'content',
            })
          ).toBe(true);
          expect(httpMock.getTrace()).toMatchSnapshot();
        });

        it('add comment if not found 2', async () => {
          const scope = await initRepo();
          scope
            .get(
              `${urlPath}/rest/api/1.0/projects/SOME/repos/repo/pull-requests/5/activities?limit=100`
            )
            .reply(200, {
              isLastPage: false,
              nextPageStart: 1,
              values: [
                {
                  action: 'COMMENTED',
                  commentAction: 'ADDED',
                  comment: { id: 21, text: '### some-subject\n\nblablabla' },
                },
                {
                  action: 'COMMENTED',
                  commentAction: 'ADDED',
                  comment: { id: 22, text: '!merge' },
                },
              ],
            })
            .get(
              `${urlPath}/rest/api/1.0/projects/SOME/repos/repo/pull-requests/5/activities?limit=100&start=1`
            )
            .reply(200, {
              isLastPage: true,
              values: [{ action: 'OTHER' }],
            })
            .post(
              `${urlPath}/rest/api/1.0/projects/SOME/repos/repo/pull-requests/5/comments`
            )
            .reply(200);

          expect(
            await bitbucket.ensureComment({
              number: 5,
              topic: null,
              content: 'content',
            })
          ).toBe(true);
          expect(httpMock.getTrace()).toMatchSnapshot();
        });

        it('add updates comment if necessary 1', async () => {
          const scope = await initRepo();
          scope
            .get(
              `${urlPath}/rest/api/1.0/projects/SOME/repos/repo/pull-requests/5/activities?limit=100`
            )
            .reply(200, {
              isLastPage: false,
              nextPageStart: 1,
              values: [
                {
                  action: 'COMMENTED',
                  commentAction: 'ADDED',
                  comment: { id: 21, text: '### some-subject\n\nblablabla' },
                },
                {
                  action: 'COMMENTED',
                  commentAction: 'ADDED',
                  comment: { id: 22, text: '!merge' },
                },
              ],
            })
            .get(
              `${urlPath}/rest/api/1.0/projects/SOME/repos/repo/pull-requests/5/activities?limit=100&start=1`
            )
            .reply(200, {
              isLastPage: true,
              values: [{ action: 'OTHER' }],
            })
            .get(
              `${urlPath}/rest/api/1.0/projects/SOME/repos/repo/pull-requests/5/comments/21`
            )
            .reply(200, {
              version: 1,
            })
            .put(
              `${urlPath}/rest/api/1.0/projects/SOME/repos/repo/pull-requests/5/comments/21`
            )
            .reply(200);

          expect(
            await bitbucket.ensureComment({
              number: 5,
              topic: 'some-subject',
              content: 'some\ncontent',
            })
          ).toBe(true);
          expect(httpMock.getTrace()).toMatchSnapshot();
        });

        it('add updates comment if necessary 2', async () => {
          const scope = await initRepo();
          scope
            .get(
              `${urlPath}/rest/api/1.0/projects/SOME/repos/repo/pull-requests/5/activities?limit=100`
            )
            .reply(200, {
              isLastPage: false,
              nextPageStart: 1,
              values: [
                {
                  action: 'COMMENTED',
                  commentAction: 'ADDED',
                  comment: { id: 21, text: '### some-subject\n\nblablabla' },
                },
                {
                  action: 'COMMENTED',
                  commentAction: 'ADDED',
                  comment: { id: 22, text: '!merge' },
                },
              ],
            })
            .get(
              `${urlPath}/rest/api/1.0/projects/SOME/repos/repo/pull-requests/5/activities?limit=100&start=1`
            )
            .reply(200, {
              isLastPage: true,
              values: [{ action: 'OTHER' }],
            })
            .post(
              `${urlPath}/rest/api/1.0/projects/SOME/repos/repo/pull-requests/5/comments`
            )
            .reply(200);

          expect(
            await bitbucket.ensureComment({
              number: 5,
              topic: null,
              content: 'some\ncontent',
            })
          ).toBe(true);
          expect(httpMock.getTrace()).toMatchSnapshot();
        });

        it('skips comment 1', async () => {
          const scope = await initRepo();
          scope
            .get(
              `${urlPath}/rest/api/1.0/projects/SOME/repos/repo/pull-requests/5/activities?limit=100`
            )
            .reply(200, {
              isLastPage: false,
              nextPageStart: 1,
              values: [
                {
                  action: 'COMMENTED',
                  commentAction: 'ADDED',
                  comment: { id: 21, text: '### some-subject\n\nblablabla' },
                },
                {
                  action: 'COMMENTED',
                  commentAction: 'ADDED',
                  comment: { id: 22, text: '!merge' },
                },
              ],
            })
            .get(
              `${urlPath}/rest/api/1.0/projects/SOME/repos/repo/pull-requests/5/activities?limit=100&start=1`
            )
            .reply(200, {
              isLastPage: true,
              values: [{ action: 'OTHER' }],
            });

          expect(
            await bitbucket.ensureComment({
              number: 5,
              topic: 'some-subject',
              content: 'blablabla',
            })
          ).toBe(true);
          expect(httpMock.getTrace()).toMatchSnapshot();
        });

        it('skips comment 2', async () => {
          const scope = await initRepo();
          scope
            .get(
              `${urlPath}/rest/api/1.0/projects/SOME/repos/repo/pull-requests/5/activities?limit=100`
            )
            .reply(200, {
              isLastPage: false,
              nextPageStart: 1,
              values: [
                {
                  action: 'COMMENTED',
                  commentAction: 'ADDED',
                  comment: { id: 21, text: '### some-subject\n\nblablabla' },
                },
                {
                  action: 'COMMENTED',
                  commentAction: 'ADDED',
                  comment: { id: 22, text: '!merge' },
                },
              ],
            })
            .get(
              `${urlPath}/rest/api/1.0/projects/SOME/repos/repo/pull-requests/5/activities?limit=100&start=1`
            )
            .reply(200, {
              isLastPage: true,
              values: [{ action: 'OTHER' }],
            });

          const res = await bitbucket.ensureComment({
            number: 5,
            topic: null,
            content: '!merge',
          });
          expect(res).toBe(true);
          expect(httpMock.getTrace()).toMatchSnapshot();
        });
      });

      describe('ensureCommentRemoval()', () => {
        it('does not throw', async () => {
          httpMock
            .scope(urlHost)
            .get(
              `${urlPath}/rest/api/1.0/projects/undefined/repos/undefined/pull-requests/5/activities?limit=100`
            )
            .reply(200, {
              isLastPage: false,
              nextPageStart: 1,
              values: [
                {
                  action: 'COMMENTED',
                  commentAction: 'ADDED',
                  comment: { id: 21, text: '### some-subject\n\nblablabla' },
                },
                {
                  action: 'COMMENTED',
                  commentAction: 'ADDED',
                  comment: { id: 22, text: '!merge' },
                },
              ],
            })
            .get(
              `${urlPath}/rest/api/1.0/projects/undefined/repos/undefined/pull-requests/5/activities?limit=100&start=1`
            )
            .reply(200, {
              isLastPage: true,
              values: [{ action: 'OTHER' }],
            });
          await bitbucket.ensureCommentRemoval({ number: 5, topic: 'topic' });
          expect(httpMock.getTrace()).toMatchSnapshot();
        });

        it('deletes comment by topic if found', async () => {
          const scope = await initRepo();
          scope
            .get(
              `${urlPath}/rest/api/1.0/projects/SOME/repos/repo/pull-requests/5/activities?limit=100`
            )
            .reply(200, {
              isLastPage: false,
              nextPageStart: 1,
              values: [
                {
                  action: 'COMMENTED',
                  commentAction: 'ADDED',
                  comment: { id: 21, text: '### some-subject\n\nblablabla' },
                },
                {
                  action: 'COMMENTED',
                  commentAction: 'ADDED',
                  comment: { id: 22, text: '!merge' },
                },
              ],
            })
            .get(
              `${urlPath}/rest/api/1.0/projects/SOME/repos/repo/pull-requests/5/activities?limit=100&start=1`
            )
            .reply(200, {
              isLastPage: true,
              values: [{ action: 'OTHER' }],
            })
            .get(
              `${urlPath}/rest/api/1.0/projects/SOME/repos/repo/pull-requests/5/comments/21`
            )
            .reply(200, {
              version: 1,
            })
            .delete(
              `${urlPath}/rest/api/1.0/projects/SOME/repos/repo/pull-requests/5/comments/21?version=1`
            )
            .reply(200);

          await bitbucket.ensureCommentRemoval({
            number: 5,
            topic: 'some-subject',
          });
          expect(httpMock.getTrace()).toMatchSnapshot();
        });

        it('deletes comment by content if found', async () => {
          const scope = await initRepo();
          scope
            .get(
              `${urlPath}/rest/api/1.0/projects/SOME/repos/repo/pull-requests/5/activities?limit=100`
            )
            .reply(200, {
              isLastPage: false,
              nextPageStart: 1,
              values: [
                {
                  action: 'COMMENTED',
                  commentAction: 'ADDED',
                  comment: { id: 21, text: '### some-subject\n\nblablabla' },
                },
                {
                  action: 'COMMENTED',
                  commentAction: 'ADDED',
                  comment: { id: 22, text: '!merge' },
                },
              ],
            })
            .get(
              `${urlPath}/rest/api/1.0/projects/SOME/repos/repo/pull-requests/5/activities?limit=100&start=1`
            )
            .reply(200, {
              isLastPage: true,
              values: [{ action: 'OTHER' }],
            })
            .get(
              `${urlPath}/rest/api/1.0/projects/SOME/repos/repo/pull-requests/5/comments/22`
            )
            .reply(200, {
              version: 1,
            })
            .delete(
              `${urlPath}/rest/api/1.0/projects/SOME/repos/repo/pull-requests/5/comments/22?version=1`
            )
            .reply(200);

          await bitbucket.ensureCommentRemoval({
            number: 5,
            content: '!merge',
          });
          expect(httpMock.getTrace()).toMatchSnapshot();
        });

        it('deletes nothing', async () => {
          const scope = await initRepo();
          scope
            .get(
              `${urlPath}/rest/api/1.0/projects/SOME/repos/repo/pull-requests/5/activities?limit=100`
            )
            .reply(200, {
              isLastPage: false,
              nextPageStart: 1,
              values: [
                {
                  action: 'COMMENTED',
                  commentAction: 'ADDED',
                  comment: { id: 21, text: '### some-subject\n\nblablabla' },
                },
                {
                  action: 'COMMENTED',
                  commentAction: 'ADDED',
                  comment: { id: 22, text: '!merge' },
                },
              ],
            })
            .get(
              `${urlPath}/rest/api/1.0/projects/SOME/repos/repo/pull-requests/5/activities?limit=100&start=1`
            )
            .reply(200, {
              isLastPage: true,
              values: [{ action: 'OTHER' }],
            });

          await bitbucket.ensureCommentRemoval({ number: 5, topic: 'topic' });
          expect(httpMock.getTrace()).toMatchSnapshot();
        });
      });

      describe('getPrList()', () => {
        it('has pr', async () => {
          const scope = await initRepo();
          scope
            .get(
              `${urlPath}/rest/api/1.0/projects/SOME/repos/repo/pull-requests?state=ALL&role.1=AUTHOR&username.1=abc&limit=100`
            )
            .reply(200, {
              isLastPage: true,
              values: [prMock(url, 'SOME', 'repo')],
            });
          expect(await bitbucket.getPrList()).toMatchSnapshot();
          expect(httpMock.getTrace()).toMatchSnapshot();
        });
      });

      describe('getBranchPr()', () => {
        it('has pr', async () => {
          const scope = await initRepo();
          scope
            .get(
              `${urlPath}/rest/api/1.0/projects/SOME/repos/repo/pull-requests?state=ALL&role.1=AUTHOR&username.1=abc&limit=100`
            )
            .reply(200, {
              isLastPage: true,
              values: [prMock(url, 'SOME', 'repo')],
            })
            .get(
              `${urlPath}/rest/api/1.0/projects/SOME/repos/repo/pull-requests/5`
            )
            .reply(200, prMock(url, 'SOME', 'repo'))
            .get(
              `${urlPath}/rest/api/1.0/projects/SOME/repos/repo/pull-requests/5/merge`
            )
            .reply(200, { conflicted: false });

          expect(
            await bitbucket.getBranchPr('userName1/pullRequest5')
          ).toMatchSnapshot();
          expect(httpMock.getTrace()).toMatchSnapshot();
        });
        it('has no pr', async () => {
          const scope = await initRepo();
          scope
            .get(
              `${urlPath}/rest/api/1.0/projects/SOME/repos/repo/pull-requests?state=ALL&role.1=AUTHOR&username.1=abc&limit=100`
            )
            .reply(200, {
              isLastPage: true,
              values: [prMock(url, 'SOME', 'repo')],
            });

          expect(
            await bitbucket.findPr({
              branchName: 'userName1/pullRequest1',
            })
          ).toBeUndefined();
          expect(httpMock.getTrace()).toMatchSnapshot();
        });
      });

      describe('findPr()', () => {
        it('has pr', async () => {
          const scope = await initRepo();
          scope
            .get(
              `${urlPath}/rest/api/1.0/projects/SOME/repos/repo/pull-requests?state=ALL&role.1=AUTHOR&username.1=abc&limit=100`
            )
            .reply(200, {
              isLastPage: true,
              values: [prMock(url, 'SOME', 'repo')],
            });

          expect(
            await bitbucket.findPr({
              branchName: 'userName1/pullRequest5',
              prTitle: 'title',
              state: PrState.Open,
            })
          ).toMatchSnapshot();
          expect(httpMock.getTrace()).toMatchSnapshot();
        });
        it('has no pr', async () => {
          const scope = await initRepo();
          scope
            .get(
              `${urlPath}/rest/api/1.0/projects/SOME/repos/repo/pull-requests?state=ALL&role.1=AUTHOR&username.1=abc&limit=100`
            )
            .reply(200, {
              isLastPage: true,
              values: [prMock(url, 'SOME', 'repo')],
            });

          expect(
            await bitbucket.findPr({
              branchName: 'userName1/pullRequest5',
              prTitle: 'title',
              state: PrState.Closed,
            })
          ).toBeUndefined();
          expect(httpMock.getTrace()).toMatchSnapshot();
        });
      });

      describe('createPr()', () => {
        it('posts PR', async () => {
          const scope = await initRepo();
          scope
            .get(`${urlPath}/rest/api/1.0/projects/SOME/repos/repo`)
            .reply(200, prMock(url, 'SOME', 'repo'))
            .get(
              `${urlPath}/rest/default-reviewers/1.0/projects/SOME/repos/repo/reviewers?sourceRefId=refs/heads/branch&targetRefId=refs/heads/master&sourceRepoId=5&targetRepoId=5`
            )
            .reply(200, [{ name: 'jcitizen' }])
            .post(
              `${urlPath}/rest/api/1.0/projects/SOME/repos/repo/pull-requests`
            )
            .reply(200, prMock(url, 'SOME', 'repo'));

          const { number: id } = await bitbucket.createPr({
            sourceBranch: 'branch',
            targetBranch: 'master',
            prTitle: 'title',
            prBody: 'body',
            platformOptions: {
              bbUseDefaultReviewers: true,
            },
          });
          expect(id).toBe(5);
          expect(httpMock.getTrace()).toMatchSnapshot();
        });

        it('posts PR default branch', async () => {
          const scope = await initRepo();
          scope
            .get(`${urlPath}/rest/api/1.0/projects/SOME/repos/repo`)
            .reply(200, prMock(url, 'SOME', 'repo'))
            .get(
              `${urlPath}/rest/default-reviewers/1.0/projects/SOME/repos/repo/reviewers?sourceRefId=refs/heads/branch&targetRefId=refs/heads/master&sourceRepoId=5&targetRepoId=5`
            )
            .reply(200, [{ name: 'jcitizen' }])
            .post(
              `${urlPath}/rest/api/1.0/projects/SOME/repos/repo/pull-requests`
            )
            .reply(200, prMock(url, 'SOME', 'repo'));

          const { number: id } = await bitbucket.createPr({
            sourceBranch: 'branch',
            targetBranch: 'master',
            prTitle: 'title',
            prBody: 'body',
            labels: null,
            platformOptions: {
              bbUseDefaultReviewers: true,
            },
          });
          expect(id).toBe(5);
          expect(httpMock.getTrace()).toMatchSnapshot();
        });
      });

      describe('getPr()', () => {
        it('returns null for no prNo', async () => {
          httpMock.scope(urlHost);
          expect(await bitbucket.getPr(undefined as any)).toBeNull();
          expect(httpMock.getTrace()).toMatchSnapshot();
        });
        it('gets a PR', async () => {
          const scope = await initRepo();
          scope
            .get(
              `${urlPath}/rest/api/1.0/projects/SOME/repos/repo/pull-requests/5`
            )
            .reply(200, prMock(url, 'SOME', 'repo'))
            .get(
              `${urlPath}/rest/api/1.0/projects/SOME/repos/repo/pull-requests/5/merge`
            )
            .reply(200, { conflicted: false });

          expect(await bitbucket.getPr(5)).toMatchSnapshot();
          expect(httpMock.getTrace()).toMatchSnapshot();
        });

        it('canRebase', async () => {
          const scope = await initRepo();
          scope
            .get(
              `${urlPath}/rest/api/1.0/projects/SOME/repos/repo/pull-requests/3`
            )
            .reply(200, prMock(url, 'SOME', 'repo'))
            .get(
              `${urlPath}/rest/api/1.0/projects/SOME/repos/repo/pull-requests/3/merge`
            )
            .reply(200, { conflicted: false })
            .get(
              `${urlPath}/rest/api/1.0/projects/SOME/repos/repo/pull-requests/5`
            )
            .twice()
            .reply(200, prMock(url, 'SOME', 'repo'))
            .get(
              `${urlPath}/rest/api/1.0/projects/SOME/repos/repo/pull-requests/5/merge`
            )
            .twice()
            .reply(200, { conflicted: false });

          const author = global.gitAuthor;
          try {
            expect(await bitbucket.getPr(3)).toMatchSnapshot();

            expect(await bitbucket.getPr(5)).toMatchSnapshot();

            expect(await bitbucket.getPr(5)).toMatchSnapshot();

            expect(httpMock.getTrace()).toMatchSnapshot();
          } finally {
            global.gitAuthor = author;
          }
        });

        it('gets a closed PR', async () => {
          const scope = await initRepo();
          scope
            .get(
              `${urlPath}/rest/api/1.0/projects/SOME/repos/repo/pull-requests/5`
            )
            .reply(200, {
              version: 0,
              number: 5,
              state: 'MERGED',
              reviewers: [],
              fromRef: {},
              toRef: {},
            });

          expect(await bitbucket.getPr(5)).toMatchSnapshot();
          expect(httpMock.getTrace()).toMatchSnapshot();
        });
      });

      describe('updatePr()', () => {
        it('puts PR', async () => {
          const scope = await initRepo();
          scope
            .get(
              `${urlPath}/rest/api/1.0/projects/SOME/repos/repo/pull-requests/5`
            )
            .reply(200, prMock(url, 'SOME', 'repo'))
            .get(
              `${urlPath}/rest/api/1.0/projects/SOME/repos/repo/pull-requests/5/merge`
            )
            .reply(200, { conflicted: false })
            .put(
              `${urlPath}/rest/api/1.0/projects/SOME/repos/repo/pull-requests/5`
            )
            .reply(200);

          await bitbucket.updatePr({
            number: 5,
            prTitle: 'title',
            prBody: 'body',
          });
          expect(httpMock.getTrace()).toMatchSnapshot();
        });

        it('closes PR', async () => {
          const scope = await initRepo();
          scope
            .get(
              `${urlPath}/rest/api/1.0/projects/SOME/repos/repo/pull-requests/5`
            )
            .reply(200, prMock(url, 'SOME', 'repo'))
            .get(
              `${urlPath}/rest/api/1.0/projects/SOME/repos/repo/pull-requests/5/merge`
            )
            .reply(200, { conflicted: false })
            .put(
              `${urlPath}/rest/api/1.0/projects/SOME/repos/repo/pull-requests/5`
            )
            .reply(200, { state: 'OPEN', version: 42 })
            .post(
              `${urlPath}/rest/api/1.0/projects/SOME/repos/repo/pull-requests/5/decline?version=42`
            )
            .reply(200, { status: 'DECLINED' });

          await bitbucket.updatePr({
            number: 5,
            prTitle: 'title',
            prBody: 'body',
            state: PrState.Closed,
          });
          expect(httpMock.getTrace()).toMatchSnapshot();
        });

        it('re-opens PR', async () => {
          const scope = await initRepo();
          scope
            .get(
              `${urlPath}/rest/api/1.0/projects/SOME/repos/repo/pull-requests/5`
            )
            .reply(200, prMock(url, 'SOME', 'repo'))
            .get(
              `${urlPath}/rest/api/1.0/projects/SOME/repos/repo/pull-requests/5/merge`
            )
            .reply(200, { conflicted: false })
            .put(
              `${urlPath}/rest/api/1.0/projects/SOME/repos/repo/pull-requests/5`
            )
            .reply(200, { state: 'DECLINED', version: 42 })
            .post(
              `${urlPath}/rest/api/1.0/projects/SOME/repos/repo/pull-requests/5/reopen?version=42`
            )
            .reply(200, { status: 'OPEN' });

          await bitbucket.updatePr({
            number: 5,
            prTitle: 'title',
            prBody: 'body',
            state: PrState.Open,
          });
          expect(httpMock.getTrace()).toMatchSnapshot();
        });

        it('throws not-found 1', async () => {
          await initRepo();
          await expect(
            bitbucket.updatePr({
              number: null as any,
              prTitle: 'title',
              prBody: 'body',
            })
          ).rejects.toThrow(REPOSITORY_NOT_FOUND);

          expect(httpMock.getTrace()).toMatchSnapshot();
        });

        it('throws not-found 2', async () => {
          const scope = await initRepo();
          scope
            .get(
              `${urlPath}/rest/api/1.0/projects/SOME/repos/repo/pull-requests/4`
            )
            .reply(404);
          await expect(
            bitbucket.updatePr({ number: 4, prTitle: 'title', prBody: 'body' })
          ).rejects.toThrow(REPOSITORY_NOT_FOUND);

          expect(httpMock.getTrace()).toMatchSnapshot();
        });

        it('throws not-found 3', async () => {
          const scope = await initRepo();
          scope
            .get(
              `${urlPath}/rest/api/1.0/projects/SOME/repos/repo/pull-requests/5`
            )
            .reply(200, prMock(url, 'SOME', 'repo'))
            .get(
              `${urlPath}/rest/api/1.0/projects/SOME/repos/repo/pull-requests/5/merge`
            )
            .reply(200, { conflicted: false })
            .put(
              `${urlPath}/rest/api/1.0/projects/SOME/repos/repo/pull-requests/5`
            )
            .reply(404);

          await expect(
            bitbucket.updatePr({ number: 5, prTitle: 'title', prBody: 'body' })
          ).rejects.toThrow(REPOSITORY_NOT_FOUND);

          expect(httpMock.getTrace()).toMatchSnapshot();
        });

        it('handles invalid users gracefully by retrying without invalid reviewers', async () => {
          const scope = await initRepo();
          scope
            .get(
              `${urlPath}/rest/api/1.0/projects/SOME/repos/repo/pull-requests/5`
            )
            .reply(200, prMock(url, 'SOME', 'repo'))
            .get(
              `${urlPath}/rest/api/1.0/projects/SOME/repos/repo/pull-requests/5/merge`
            )
            .reply(200, { conflicted: false })
            .put(
              `${urlPath}/rest/api/1.0/projects/SOME/repos/repo/pull-requests/5`
            )
            .reply(409, {
              errors: [
                {
                  context: 'reviewers',
                  message:
                    'Errors encountered while adding some reviewers to this pull request.',
                  exceptionName:
                    'com.atlassian.bitbucket.pull.InvalidPullRequestReviewersException',
                  reviewerErrors: [
                    {
                      context: 'userName2',
                      message: 'userName2 is not a user.',
                      exceptionName: null,
                    },
                  ],
                  validReviewers: [],
                },
              ],
            })
            .get(
              `${urlPath}/rest/api/1.0/projects/SOME/repos/repo/pull-requests/5`
            )
            .reply(200, prMock(url, 'SOME', 'repo'))
            .get(
              `${urlPath}/rest/api/1.0/projects/SOME/repos/repo/pull-requests/5/merge`
            )
            .reply(200, { conflicted: false })
            .put(
              `${urlPath}/rest/api/1.0/projects/SOME/repos/repo/pull-requests/5`,
              (body) => body.reviewers.length === 0
            )
            .reply(200, prMock(url, 'SOME', 'repo'));

          await bitbucket.updatePr({
            number: 5,
            prTitle: 'title',
            prBody: 'body',
            state: PrState.Open,
          });

          expect(httpMock.getTrace()).toMatchSnapshot();
        });

        it('throws repository-changed', async () => {
          const scope = await initRepo();
          scope
            .get(
              `${urlPath}/rest/api/1.0/projects/SOME/repos/repo/pull-requests/5`
            )
            .reply(200, prMock(url, 'SOME', 'repo'))
            .get(
              `${urlPath}/rest/api/1.0/projects/SOME/repos/repo/pull-requests/5/merge`
            )
            .reply(200, { conflicted: false })
            .put(
              `${urlPath}/rest/api/1.0/projects/SOME/repos/repo/pull-requests/5`
            )
            .reply(409);

          await expect(
            bitbucket.updatePr({ number: 5, prTitle: 'title', prBody: 'body' })
          ).rejects.toThrow(REPOSITORY_CHANGED);
          expect(httpMock.getTrace()).toMatchSnapshot();
        });

        it('throws', async () => {
          const scope = await initRepo();
          scope
            .get(
              `${urlPath}/rest/api/1.0/projects/SOME/repos/repo/pull-requests/5`
            )
            .reply(200, prMock(url, 'SOME', 'repo'))
            .get(
              `${urlPath}/rest/api/1.0/projects/SOME/repos/repo/pull-requests/5/merge`
            )
            .reply(200, { conflicted: false })
            .put(
              `${urlPath}/rest/api/1.0/projects/SOME/repos/repo/pull-requests/5`
            )
            .reply(405);

          await expect(
            bitbucket.updatePr({ number: 5, prTitle: 'title', prBody: 'body' })
          ).rejects.toThrowErrorMatchingSnapshot();
          expect(httpMock.getTrace()).toMatchSnapshot();
        });
      });

      describe('mergePr()', () => {
        it('posts Merge', async () => {
          const scope = await initRepo();
          scope
            .get(
              `${urlPath}/rest/api/1.0/projects/SOME/repos/repo/pull-requests/5`
            )
            .reply(200, prMock(url, 'SOME', 'repo'))
            .get(
              `${urlPath}/rest/api/1.0/projects/SOME/repos/repo/pull-requests/5/merge`
            )
            .reply(200, { conflicted: false })
            .post(
              `${urlPath}/rest/api/1.0/projects/SOME/repos/repo/pull-requests/5/merge?version=1`
            )
            .reply(200);

          expect(await bitbucket.mergePr(5, 'branch')).toBe(true);
          expect(httpMock.getTrace()).toMatchSnapshot();
        });

        it('throws not-found 1', async () => {
          await initRepo();
          const res = bitbucket.mergePr(null as any, 'branch');
          await expect(res).rejects.toThrow(REPOSITORY_NOT_FOUND);
          expect(httpMock.getTrace()).toMatchSnapshot();
        });

        it('throws not-found 2', async () => {
          const scope = await initRepo();
          scope
            .get(
              `${urlPath}/rest/api/1.0/projects/SOME/repos/repo/pull-requests/4`
            )
            .reply(404);

          await expect(bitbucket.mergePr(4, 'branch')).rejects.toThrow(
            REPOSITORY_NOT_FOUND
          );
          expect(httpMock.getTrace()).toMatchSnapshot();
        });

        it('throws not-found 3', async () => {
          const scope = await initRepo();
          scope
            .get(
              `${urlPath}/rest/api/1.0/projects/SOME/repos/repo/pull-requests/5`
            )
            .reply(200, prMock(url, 'SOME', 'repo'))
            .get(
              `${urlPath}/rest/api/1.0/projects/SOME/repos/repo/pull-requests/5/merge`
            )
            .reply(200, { conflicted: false })
            .post(
              `${urlPath}/rest/api/1.0/projects/SOME/repos/repo/pull-requests/5/merge?version=1`
            )
            .reply(404);

          await expect(bitbucket.mergePr(5, 'branch')).rejects.toThrow(
            REPOSITORY_NOT_FOUND
          );
          expect(httpMock.getTrace()).toMatchSnapshot();
        });

        it('throws conflicted', async () => {
          const scope = await initRepo();
          scope
            .get(
              `${urlPath}/rest/api/1.0/projects/SOME/repos/repo/pull-requests/5`
            )
            .reply(200, prMock(url, 'SOME', 'repo'))
            .get(
              `${urlPath}/rest/api/1.0/projects/SOME/repos/repo/pull-requests/5/merge`
            )
            .reply(200, { conflicted: false })
            .post(
              `${urlPath}/rest/api/1.0/projects/SOME/repos/repo/pull-requests/5/merge?version=1`
            )
            .reply(409);

          expect(await bitbucket.mergePr(5, 'branch')).toBeFalsy();
          expect(httpMock.getTrace()).toMatchSnapshot();
        });

        it('unknown error', async () => {
          const scope = await initRepo();
          scope
            .get(
              `${urlPath}/rest/api/1.0/projects/SOME/repos/repo/pull-requests/5`
            )
            .reply(200, prMock(url, 'SOME', 'repo'))
            .get(
              `${urlPath}/rest/api/1.0/projects/SOME/repos/repo/pull-requests/5/merge`
            )
            .reply(200, { conflicted: false })
            .post(
              `${urlPath}/rest/api/1.0/projects/SOME/repos/repo/pull-requests/5/merge?version=1`
            )
            .reply(405);

          await expect(bitbucket.mergePr(5, 'branch')).resolves.toBe(false);
          expect(httpMock.getTrace()).toMatchSnapshot();
        });
      });

      describe('getPrBody()', () => {
        it('returns diff files', () => {
          expect(
            bitbucket.getPrBody(
              '<details><summary>foo</summary>bar</details>text<details>'
            )
          ).toMatchSnapshot();
        });

        it('sanitizes HTML comments in the body', () => {
          const prBody = bitbucket.getPrBody(`---

- [ ] <!-- rebase-check -->If you want to rebase/retry this PR, check this box
- [ ] <!-- recreate-branch=renovate/docker-renovate-renovate-16.x --><a href="/some/link">Update renovate/renovate to 16.1.2</a>

---
<!---->
Empty comment.
<!-- This is another comment -->
Followed by some information.
<!-- followed by some more comments -->`);
          expect(prBody).toMatchSnapshot();
        });
      });

      describe('getVulnerabilityAlerts()', () => {
        it('returns empty array', async () => {
          expect.assertions(1);
          expect(await bitbucket.getVulnerabilityAlerts()).toEqual([]);
        });
      });

      describe('invalidatePr()', () => {
        const mockPr = prMock('https://renovate.com', 'SOME', 'repo');
        it('updates PR name and declines when PR exists for branch', async () => {
          const scope = await initRepo();
          scope
            .get(
              `${urlPath}/rest/api/1.0/projects/SOME/repos/repo/pull-requests?state=ALL&role.1=AUTHOR&username.1=abc&limit=100`
            )
            .reply(200, {
              isLastPage: true,
              values: [prMock(url, 'SOME', 'repo')],
            })
            .get(
              `${urlPath}/rest/api/1.0/projects/SOME/repos/repo/pull-requests/${mockPr.id}`
            )
            .twice()
            .reply(200, {
              ...prMock(url, 'SOME', 'repo'),
            })
            .get(
              `${urlPath}/rest/api/1.0/projects/SOME/repos/repo/pull-requests/${mockPr.id}/merge`
            )
            .twice()
            .reply(200, { conflicted: false })
            .put(
              `${urlPath}/rest/api/1.0/projects/SOME/repos/repo/pull-requests/${mockPr.id}`
            )
            .reply(200);
          await bitbucket.invalidatePr('userName1/pullRequest5');
          expect(httpMock.getTrace()).toMatchSnapshot();
        });
        it('does nothing when a PR does not exist for branch', async () => {
          const scope = await initRepo();
          scope
            .get(
              `${urlPath}/rest/api/1.0/projects/SOME/repos/repo/pull-requests?state=ALL&role.1=AUTHOR&username.1=abc&limit=100`
            )
            .reply(200, {
              isLastPage: true,
              values: [],
            });
          await bitbucket.invalidatePr('userName1/pullRequest5');
          expect(httpMock.getTrace()).toMatchSnapshot();
        });
      });

      describe('getBranchStatus()', () => {
        it('should be success', async () => {
          const scope = await initRepo();
          scope
            .get(
              `${urlPath}/rest/build-status/1.0/commits/stats/0d9c7726c3d628b7e28af234595cfd20febdbf8e`
            )
            .reply(200, {
              successful: 3,
              inProgress: 0,
              failed: 0,
            });

          expect(await bitbucket.getBranchStatus('somebranch', [])).toEqual(
            BranchStatus.green
          );

          expect(await bitbucket.getBranchStatus('somebranch')).toEqual(
            BranchStatus.green
          );

          expect(httpMock.getTrace()).toMatchSnapshot();
        });

        it('should be pending', async () => {
          const scope = await initRepo();
          scope
            .get(
              `${urlPath}/rest/build-status/1.0/commits/stats/0d9c7726c3d628b7e28af234595cfd20febdbf8e`
            )
            .reply(200, {
              successful: 3,
              inProgress: 1,
              failed: 0,
            });

          expect(await bitbucket.getBranchStatus('somebranch', [])).toEqual(
            BranchStatus.yellow
          );

          scope
            .get(
              `${urlPath}/rest/build-status/1.0/commits/stats/0d9c7726c3d628b7e28af234595cfd20febdbf8e`
            )
            .reply(200, {
              successful: 0,
              inProgress: 0,
              failed: 0,
            });

          expect(await bitbucket.getBranchStatus('somebranch', [])).toEqual(
            BranchStatus.yellow
          );

          expect(httpMock.getTrace()).toMatchSnapshot();
        });

        it('should be failed', async () => {
          const scope = await initRepo();
          scope
            .get(
              `${urlPath}/rest/build-status/1.0/commits/stats/0d9c7726c3d628b7e28af234595cfd20febdbf8e`
            )
            .reply(200, {
              successful: 1,
              inProgress: 1,
              failed: 1,
            });

          expect(await bitbucket.getBranchStatus('somebranch', [])).toEqual(
            BranchStatus.red
          );

          scope
            .get(
              `${urlPath}/rest/build-status/1.0/commits/stats/0d9c7726c3d628b7e28af234595cfd20febdbf8e`
            )
            .replyWithError('requst-failed');

          expect(await bitbucket.getBranchStatus('somebranch', [])).toEqual(
            BranchStatus.red
          );

          expect(httpMock.getTrace()).toMatchSnapshot();
        });

        it('throws repository-changed', async () => {
          git.branchExists.mockReturnValue(false);
          await initRepo();
          await expect(
            bitbucket.getBranchStatus('somebranch', [])
          ).rejects.toThrow(REPOSITORY_CHANGED);
          expect(httpMock.getTrace()).toMatchSnapshot();
        });
      });

      describe('getBranchStatusCheck()', () => {
        it('should be success', async () => {
          const scope = await initRepo();
          scope
            .get(
              `${urlPath}/rest/build-status/1.0/commits/0d9c7726c3d628b7e28af234595cfd20febdbf8e?limit=100`
            )
            .reply(200, {
              isLastPage: true,
              values: [
                {
                  state: 'SUCCESSFUL',
                  key: 'context-2',
                  url: 'https://renovatebot.com',
                },
              ],
            });

          expect(
            await bitbucket.getBranchStatusCheck('somebranch', 'context-2')
          ).toEqual(BranchStatus.green);

          expect(httpMock.getTrace()).toMatchSnapshot();
        });

        it('should be pending', async () => {
          const scope = await initRepo();
          scope
            .get(
              `${urlPath}/rest/build-status/1.0/commits/0d9c7726c3d628b7e28af234595cfd20febdbf8e?limit=100`
            )
            .reply(200, {
              isLastPage: true,
              values: [
                {
                  state: 'INPROGRESS',
                  key: 'context-2',
                  url: 'https://renovatebot.com',
                },
              ],
            });

          expect(
            await bitbucket.getBranchStatusCheck('somebranch', 'context-2')
          ).toEqual(BranchStatus.yellow);

          expect(httpMock.getTrace()).toMatchSnapshot();
        });

        it('should be failure', async () => {
          const scope = await initRepo();
          scope
            .get(
              `${urlPath}/rest/build-status/1.0/commits/0d9c7726c3d628b7e28af234595cfd20febdbf8e?limit=100`
            )
            .reply(200, {
              isLastPage: true,
              values: [
                {
                  state: 'FAILED',
                  key: 'context-2',
                  url: 'https://renovatebot.com',
                },
              ],
            });

          expect(
            await bitbucket.getBranchStatusCheck('somebranch', 'context-2')
          ).toEqual(BranchStatus.red);

          expect(httpMock.getTrace()).toMatchSnapshot();
        });

        it('should be null', async () => {
          const scope = await initRepo();
          scope
            .get(
              `${urlPath}/rest/build-status/1.0/commits/0d9c7726c3d628b7e28af234595cfd20febdbf8e?limit=100`
            )
            .replyWithError('requst-failed');

          expect(
            await bitbucket.getBranchStatusCheck('somebranch', 'context-2')
          ).toBeNull();

          scope
            .get(
              `${urlPath}/rest/build-status/1.0/commits/0d9c7726c3d628b7e28af234595cfd20febdbf8e?limit=100`
            )
            .reply(200, {
              isLastPage: true,
              values: [],
            });

          expect(
            await bitbucket.getBranchStatusCheck('somebranch', 'context-2')
          ).toBeNull();

          expect(httpMock.getTrace()).toMatchSnapshot();
        });
      });

      describe('setBranchStatus()', () => {
        it('should be success 1', async () => {
          const scope = await initRepo();
          scope
            .get(
              `${urlPath}/rest/build-status/1.0/commits/0d9c7726c3d628b7e28af234595cfd20febdbf8e?limit=100`
            )
            .twice()
            .reply(200, {
              isLastPage: true,
              values: [{ key: 'context-1', state: 'SUCCESSFUL' }],
            })
            .post(
              `${urlPath}/rest/build-status/1.0/commits/0d9c7726c3d628b7e28af234595cfd20febdbf8e`
            )
            .reply(200)
            .get(
              `${urlPath}/rest/build-status/1.0/commits/stats/0d9c7726c3d628b7e28af234595cfd20febdbf8e`
            )
            .reply(200, {});

          await bitbucket.setBranchStatus({
            branchName: 'somebranch',
            context: 'context-2',
            description: null as any,
            state: BranchStatus.green,
          });

          expect(httpMock.getTrace()).toMatchSnapshot();
        });
        it('should be success 2', async () => {
          const scope = await initRepo();
          scope
            .get(
              `${urlPath}/rest/build-status/1.0/commits/0d9c7726c3d628b7e28af234595cfd20febdbf8e?limit=100`
            )
            .twice()
            .reply(200, {
              isLastPage: true,
              values: [{ key: 'context-1', state: 'SUCCESSFUL' }],
            })
            .post(
              `${urlPath}/rest/build-status/1.0/commits/0d9c7726c3d628b7e28af234595cfd20febdbf8e`
            )
            .reply(200)
            .get(
              `${urlPath}/rest/build-status/1.0/commits/stats/0d9c7726c3d628b7e28af234595cfd20febdbf8e`
            )
            .reply(200, {});

          await bitbucket.setBranchStatus({
            branchName: 'somebranch',
            context: 'context-2',
            description: null as any,
            state: BranchStatus.red,
          });

          expect(httpMock.getTrace()).toMatchSnapshot();
        });
        it('should be success 3', async () => {
          const scope = await initRepo();
          scope
            .get(
              `${urlPath}/rest/build-status/1.0/commits/0d9c7726c3d628b7e28af234595cfd20febdbf8e?limit=100`
            )
            .twice()
            .reply(200, {
              isLastPage: true,
              values: [{ key: 'context-1', state: 'SUCCESSFUL' }],
            })
            .post(
              `${urlPath}/rest/build-status/1.0/commits/0d9c7726c3d628b7e28af234595cfd20febdbf8e`
            )
            .reply(200)
            .get(
              `${urlPath}/rest/build-status/1.0/commits/stats/0d9c7726c3d628b7e28af234595cfd20febdbf8e`
            )
            .reply(200, {});

          await bitbucket.setBranchStatus({
            branchName: 'somebranch',
            context: 'context-2',
            description: null as any,
            state: BranchStatus.red,
          });

          expect(httpMock.getTrace()).toMatchSnapshot();
        });
        it('should be success 4', async () => {
          const scope = await initRepo();
          scope
            .get(
              `${urlPath}/rest/build-status/1.0/commits/0d9c7726c3d628b7e28af234595cfd20febdbf8e?limit=100`
            )
            .twice()
            .reply(200, {
              isLastPage: true,
              values: [{ key: 'context-1', state: 'SUCCESSFUL' }],
            })
            .post(
              `${urlPath}/rest/build-status/1.0/commits/0d9c7726c3d628b7e28af234595cfd20febdbf8e`
            )
            .reply(200)
            .get(
              `${urlPath}/rest/build-status/1.0/commits/stats/0d9c7726c3d628b7e28af234595cfd20febdbf8e`
            )
            .reply(200, {});

          await bitbucket.setBranchStatus({
            branchName: 'somebranch',
            context: 'context-2',
            description: null as any,
            state: BranchStatus.yellow,
          });

          expect(httpMock.getTrace()).toMatchSnapshot();
        });
        it('should be success 5', async () => {
          const scope = await initRepo();
          scope
            .get(
              `${urlPath}/rest/build-status/1.0/commits/0d9c7726c3d628b7e28af234595cfd20febdbf8e?limit=100`
            )
            .reply(200, {
              isLastPage: true,
              values: [{ key: 'context-1', state: 'SUCCESSFUL' }],
            })
            .post(
              `${urlPath}/rest/build-status/1.0/commits/0d9c7726c3d628b7e28af234595cfd20febdbf8e`
            )
            .replyWithError('requst-failed');

          await bitbucket.setBranchStatus({
            branchName: 'somebranch',
            context: 'context-2',
            description: null as any,
            state: BranchStatus.green,
          });

          expect(httpMock.getTrace()).toMatchSnapshot();
        });
        it('should be success 6', async () => {
          const scope = await initRepo();
          scope
            .get(
              `${urlPath}/rest/build-status/1.0/commits/0d9c7726c3d628b7e28af234595cfd20febdbf8e?limit=100`
            )
            .reply(200, {
              isLastPage: true,
              values: [{ key: 'context-1', state: 'SUCCESSFUL' }],
            });

          await bitbucket.setBranchStatus({
            branchName: 'somebranch',
            context: 'context-1',
            description: null as any,
            state: BranchStatus.green,
          });

          expect(httpMock.getTrace()).toMatchSnapshot();
        });
      });

      describe('getJsonFile()', () => {
        it('returns file content', async () => {
          const data = { foo: 'bar' };
          const scope = await initRepo();
          scope
            .get(
              `${urlPath}/rest/api/1.0/projects/SOME/repos/repo/browse/file.json?limit=20000`
            )
            .reply(200, {
              isLastPage: true,
              lines: [{ text: JSON.stringify(data) }],
            });
          const res = await bitbucket.getJsonFile('file.json');
          expect(res).toEqual(data);
          expect(httpMock.getTrace()).toMatchSnapshot();
        });
        it('returns null for long content', async () => {
          const scope = await initRepo();
          scope
            .get(
              `${urlPath}/rest/api/1.0/projects/SOME/repos/repo/browse/file.json?limit=20000`
            )
            .reply(200, {
              isLastPage: false,
              lines: [{ text: '{' }],
            });
          const res = await bitbucket.getJsonFile('file.json');
          expect(res).toBeNull();
          expect(httpMock.getTrace()).toMatchSnapshot();
        });
        it('returns null on errors', async () => {
          const scope = await initRepo();
          scope
            .get(
              `${urlPath}/rest/api/1.0/projects/SOME/repos/repo/browse/file.json?limit=20000`
            )
            .replyWithError('some error');
          const res = await bitbucket.getJsonFile('file.json');
          expect(res).toBeNull();
          expect(httpMock.getTrace()).toMatchSnapshot();
        });
      });
    });
  });
});<|MERGE_RESOLUTION|>--- conflicted
+++ resolved
@@ -227,14 +227,9 @@
         });
         await bitbucket.initPlatform({
           endpoint,
-<<<<<<< HEAD
-          username: 'abc',
-          password: '123',
-          gitDeleteBeforePush: false,
-=======
           username,
           password,
->>>>>>> 0e0308fd
+          gitDeleteBeforePush: false,
         });
       });
 
