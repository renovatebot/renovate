import {
  GitPullRequestMergeStrategy,
  GitPullRequest,
} from 'azure-devops-node-api/interfaces/GitInterfaces';

import * as azureHelper from './azure-helper';
import * as azureApi from './azure-got-wrapper';
import * as hostRules from '../../util/host-rules';
import GitStorage, { StatusResult } from '../git/storage';
import { logger } from '../../logger';
import {
  PlatformConfig,
  RepoParams,
  RepoConfig,
  Pr,
  Issue,
  CreatePRConfig,
  BranchStatusConfig,
  FindPRConfig,
  EnsureCommentConfig,
  EnsureIssueResult,
  CommitFilesConfig,
} from '../common';
import { sanitize } from '../../util/sanitize';
import { smartTruncate } from '../utils/pr-body';
import { REPOSITORY_DISABLED } from '../../constants/error-messages';
import { PLATFORM_TYPE_AZURE } from '../../constants/platforms';
import {
  PR_STATE_ALL,
  PR_STATE_NOT_OPEN,
  PR_STATE_OPEN,
} from '../../constants/pull-requests';
<<<<<<< HEAD
import { BranchStatus, VulnerabilityAlert } from '../../types';
import { RenovateConfig } from '../../config';
import { AzurePr } from './types';
=======
import { BranchStatus } from '../../types';
import { RenovateConfig } from '../../config/common';
import { ensureTrailingSlash } from '../../util/url';
>>>>>>> edb4c0ab

interface Config {
  storage: GitStorage;
  repoForceRebase: boolean;
  mergeMethod: GitPullRequestMergeStrategy;
  baseCommitSHA: string | undefined;
  baseBranch: string;
  defaultBranch: string;
  owner: string;
  repoId: string;
  project: string;
  azureWorkItemId: string;
  prList: AzurePr[];
  fileList: null;
  repository: string;
}

interface User {
  id: string;
  name: string;
}

let config: Config = {} as any;

const defaults: any = {
  hostType: PLATFORM_TYPE_AZURE,
};

export function initPlatform({
  endpoint,
  token,
  username,
  password,
}: RenovateConfig): Promise<PlatformConfig> {
  if (!endpoint) {
    throw new Error('Init: You must configure an Azure DevOps endpoint');
  }
  if (!token && !(username && password)) {
    throw new Error(
      'Init: You must configure an Azure DevOps token, or a username and password'
    );
  }
  // TODO: Add a connection check that endpoint/token combination are valid
  const res = {
    endpoint: ensureTrailingSlash(endpoint),
  };
  defaults.endpoint = res.endpoint;
  azureApi.setEndpoint(res.endpoint);
  const platformConfig: PlatformConfig = {
    endpoint: defaults.endpoint,
  };
  return Promise.resolve(platformConfig);
}

export async function getRepos(): Promise<string[]> {
  logger.debug('Autodiscovering Azure DevOps repositories');
  const azureApiGit = await azureApi.gitApi();
  const repos = await azureApiGit.getRepositories();
  return repos.map((repo) => `${repo.project.name}/${repo.name}`);
}

async function getBranchCommit(fullBranchName: string): Promise<string> {
  const azureApiGit = await azureApi.gitApi();
  const commit = await azureApiGit.getBranch(
    config.repoId,
    azureHelper.getBranchNameWithoutRefsheadsPrefix(fullBranchName)!
  );
  return commit.commit.commitId;
}

export async function initRepo({
  repository,
  localDir,
  azureWorkItemId,
  optimizeForDisabled,
}: RepoParams): Promise<RepoConfig> {
  logger.debug(`initRepo("${repository}")`);
  config = { repository, azureWorkItemId } as any;
  const azureApiGit = await azureApi.gitApi();
  const repos = await azureApiGit.getRepositories();
  const names = azureHelper.getProjectAndRepo(repository);
  const repo = repos.filter(
    (c) =>
      c.name.toLowerCase() === names.repo.toLowerCase() &&
      c.project.name.toLowerCase() === names.project.toLowerCase()
  )[0];
  logger.debug({ repositoryDetails: repo }, 'Repository details');
  config.repoId = repo.id;
  config.project = repo.project.name;
  config.owner = '?owner?';
  logger.debug(`${repository} owner = ${config.owner}`);
  // Use default branch as PR target unless later overridden
  config.defaultBranch = repo.defaultBranch.replace('refs/heads/', '');
  config.baseBranch = config.defaultBranch;
  logger.debug(`${repository} default branch = ${config.defaultBranch}`);
  config.baseCommitSHA = await getBranchCommit(config.baseBranch);
  config.mergeMethod = await azureHelper.getMergeMethod(repo.id, names.project);
  config.repoForceRebase = false;

  if (optimizeForDisabled) {
    interface RenovateConfig {
      enabled: boolean;
    }
    let renovateConfig: RenovateConfig;
    try {
      const json = await azureHelper.getFile(
        repo.id,
        'renovate.json',
        config.defaultBranch
      );
      renovateConfig = JSON.parse(json);
    } catch {
      // Do nothing
    }
    if (renovateConfig && renovateConfig.enabled === false) {
      throw new Error(REPOSITORY_DISABLED);
    }
  }

  config.storage = new GitStorage();
  const [projectName, repoName] = repository.split('/');
  const opts = hostRules.find({
    hostType: defaults.hostType,
    url: defaults.endpoint,
  });
  const url =
    defaults.endpoint +
    `${encodeURIComponent(projectName)}/_git/${encodeURIComponent(repoName)}`;
  await config.storage.initRepo({
    ...config,
    localDir,
    url,
    extraCloneOpts: azureHelper.getStorageExtraCloneOpts(opts),
  });
  const repoConfig: RepoConfig = {
    baseBranch: config.baseBranch,
    isFork: false,
  };
  return repoConfig;
}

export function getRepoForceRebase(): Promise<boolean> {
  return Promise.resolve(config.repoForceRebase === true);
}

// Search

export /* istanbul ignore next */ function getFileList(
  branchName?: string
): Promise<string[]> {
  return config.storage.getFileList(branchName);
}

export /* istanbul ignore next */ async function setBaseBranch(
  branchName = config.baseBranch
): Promise<void> {
  logger.debug(`Setting baseBranch to ${branchName}`);
  config.baseBranch = branchName;
  delete config.baseCommitSHA;
  delete config.fileList;
  await config.storage.setBaseBranch(branchName);
  await getFileList(branchName);
}

export /* istanbul ignore next */ function setBranchPrefix(
  branchPrefix: string
): Promise<void> {
  return config.storage.setBranchPrefix(branchPrefix);
}

// Branch

export /* istanbul ignore next */ function branchExists(
  branchName: string
): Promise<boolean> {
  return config.storage.branchExists(branchName);
}

export /* istanbul ignore next */ function getAllRenovateBranches(
  branchPrefix: string
): Promise<string[]> {
  return config.storage.getAllRenovateBranches(branchPrefix);
}

export /* istanbul ignore next */ function isBranchStale(
  branchName: string
): Promise<boolean> {
  return config.storage.isBranchStale(branchName);
}

export /* istanbul ignore next */ function getFile(
  filePath: string,
  branchName: string
): Promise<string> {
  return config.storage.getFile(filePath, branchName);
}

// istanbul ignore next
async function abandonPr(prNo: number): Promise<void> {
  logger.debug(`abandonPr(prNo)(${prNo})`);
  const azureApiGit = await azureApi.gitApi();
  await azureApiGit.updatePullRequest(
    {
      status: 2,
    },
    config.repoId,
    prNo
  );
}

export async function getPrList(): Promise<AzurePr[]> {
  logger.debug('getPrList()');
  if (!config.prList) {
    const azureApiGit = await azureApi.gitApi();
    let prs: GitPullRequest[] = [];
    let fetchedPrs: GitPullRequest[];
    let skip = 0;
    do {
      fetchedPrs = await azureApiGit.getPullRequests(
        config.repoId,
        { status: 4 },
        config.project,
        0,
        skip,
        100
      );
      prs = prs.concat(fetchedPrs);
      skip += 100;
    } while (fetchedPrs.length > 0);

    config.prList = prs.map(azureHelper.getRenovatePRFormat);
    logger.debug({ length: config.prList.length }, 'Retrieved Pull Requests');
  }
  return config.prList;
}

export async function getPr(pullRequestId: number): Promise<Pr | null> {
  logger.debug(`getPr(${pullRequestId})`);
  if (!pullRequestId) {
    return null;
  }
  const azurePr = (await getPrList()).find(
<<<<<<< HEAD
    item => item.number === pullRequestId
=======
    (item) => item.pullRequestId === pullRequestId
>>>>>>> edb4c0ab
  );

  if (!azurePr) {
    return null;
  }

  const azureApiGit = await azureApi.gitApi();
  const labels = await azureApiGit.getPullRequestLabels(
    config.repoId,
    pullRequestId
  );

  azurePr.labels = labels
    .filter((label) => label.active)
    .map((label) => label.name);

  const commits = await azureApiGit.getPullRequestCommits(
    config.repoId,
    pullRequestId
  );
  azurePr.isModified =
    commits.length > 0 &&
    commits[0].author.name !== commits[commits.length - 1].author.name;

  return azurePr;
}
export async function findPr({
  branchName,
  prTitle,
  state = PR_STATE_ALL,
}: FindPRConfig): Promise<Pr | null> {
  let prsFiltered: Pr[] = [];
  try {
    const prs = await getPrList();

    prsFiltered = prs.filter(
      (item) => item.sourceRefName === azureHelper.getNewBranchName(branchName)
    );

    if (prTitle) {
      prsFiltered = prsFiltered.filter((item) => item.title === prTitle);
    }

    switch (state) {
      case PR_STATE_ALL:
        // no more filter needed, we can go further...
        break;
      case PR_STATE_NOT_OPEN:
        prsFiltered = prsFiltered.filter(
          (item) => item.state !== PR_STATE_OPEN
        );
        break;
      default:
        prsFiltered = prsFiltered.filter((item) => item.state === state);
        break;
    }
  } catch (error) {
    logger.error('findPr ' + error);
  }
  if (prsFiltered.length === 0) {
    return null;
  }
  return prsFiltered[0];
}

export async function getBranchPr(branchName: string): Promise<Pr | null> {
  logger.debug(`getBranchPr(${branchName})`);
  const existingPr = await findPr({
    branchName,
    state: PR_STATE_OPEN,
  });
  return existingPr ? getPr(existingPr.number) : null;
}

export /* istanbul ignore next */ async function deleteBranch(
  branchName: string,
  abandonAssociatedPr = false
): Promise<void> {
  await config.storage.deleteBranch(branchName);
  if (abandonAssociatedPr) {
    const pr = await getBranchPr(branchName);
    await abandonPr(pr.number);
  }
}

export /* istanbul ignore next */ function getBranchLastCommitTime(
  branchName: string
): Promise<Date> {
  return config.storage.getBranchLastCommitTime(branchName);
}

export /* istanbul ignore next */ function getRepoStatus(): Promise<
  StatusResult
> {
  return config.storage.getRepoStatus();
}

export /* istanbul ignore next */ function mergeBranch(
  branchName: string
): Promise<void> {
  return config.storage.mergeBranch(branchName);
}

export /* istanbul ignore next */ function commitFilesToBranch({
  branchName,
  files,
  message,
  parentBranch = config.baseBranch,
}: CommitFilesConfig): Promise<string | null> {
  return config.storage.commitFilesToBranch({
    branchName,
    files,
    message,
    parentBranch,
  });
}

export /* istanbul ignore next */ function getCommitMessages(): Promise<
  string[]
> {
  return config.storage.getCommitMessages();
}

export async function getBranchStatusCheck(
  branchName: string,
  context: string
): Promise<BranchStatus> {
  logger.trace(`getBranchStatusCheck(${branchName}, ${context})`);
  const azureApiGit = await azureApi.gitApi();
  const branch = await azureApiGit.getBranch(
    config.repoId,
    azureHelper.getBranchNameWithoutRefsheadsPrefix(branchName)!
  );
  if (branch.aheadCount === 0) {
    return BranchStatus.green;
  }
  return BranchStatus.yellow;
}

export async function getBranchStatus(
  branchName: string,
  requiredStatusChecks: string[]
): Promise<BranchStatus> {
  logger.debug(`getBranchStatus(${branchName})`);
  if (!requiredStatusChecks) {
    // null means disable status checks, so it always succeeds
    return BranchStatus.green;
  }
  if (requiredStatusChecks.length) {
    // This is Unsupported
    logger.warn({ requiredStatusChecks }, `Unsupported requiredStatusChecks`);
    return BranchStatus.red;
  }
  const branchStatusCheck = await getBranchStatusCheck(branchName, null);
  return branchStatusCheck;
}

export async function createPr({
  branchName,
  prTitle: title,
  prBody: body,
  labels,
  useDefaultBranch,
  platformOptions = {},
}: CreatePRConfig): Promise<Pr> {
  const sourceRefName = azureHelper.getNewBranchName(branchName);
  const targetRefName = azureHelper.getNewBranchName(
    useDefaultBranch ? config.defaultBranch : config.baseBranch
  );
  const description = azureHelper.max4000Chars(sanitize(body));
  const azureApiGit = await azureApi.gitApi();
  const workItemRefs = [
    {
      id: config.azureWorkItemId,
    },
  ];
  let pr: GitPullRequest = await azureApiGit.createPullRequest(
    {
      sourceRefName,
      targetRefName,
      title,
      description,
      workItemRefs,
    },
    config.repoId
  );
  if (platformOptions.azureAutoComplete) {
    pr = await azureApiGit.updatePullRequest(
      {
        autoCompleteSetBy: {
          id: pr.createdBy.id,
        },
        completionOptions: {
          mergeStrategy: config.mergeMethod,
          deleteSourceBranch: true,
        },
      },
      config.repoId,
      pr.pullRequestId
    );
  }
  await Promise.all(
    labels.map((label) =>
      azureApiGit.createPullRequestLabel(
        {
          name: label,
        },
        config.repoId,
        pr.pullRequestId
      )
    )
  );
  return azureHelper.getRenovatePRFormat(pr);
}

export async function updatePr(
  prNo: number,
  title: string,
  body?: string
): Promise<void> {
  logger.debug(`updatePr(${prNo}, ${title}, body)`);
  const azureApiGit = await azureApi.gitApi();
  const objToUpdate: GitPullRequest = {
    title,
  };
  if (body) {
    objToUpdate.description = azureHelper.max4000Chars(sanitize(body));
  }
  await azureApiGit.updatePullRequest(objToUpdate, config.repoId, prNo);
}

export async function ensureComment({
  number,
  topic,
  content,
}: EnsureCommentConfig): Promise<boolean> {
  logger.debug(`ensureComment(${number}, ${topic}, content)`);
  const header = topic ? `### ${topic}\n\n` : '';
  const body = `${header}${sanitize(content)}`;
  const azureApiGit = await azureApi.gitApi();

  const threads = await azureApiGit.getThreads(config.repoId, number);
  let threadIdFound = null;
  let commentIdFound = null;
  let commentNeedsUpdating = false;
  threads.forEach((thread) => {
    const firstCommentContent = thread.comments[0].content;
    if (
      (topic && firstCommentContent?.startsWith(header)) ||
      (!topic && firstCommentContent === body)
    ) {
      threadIdFound = thread.id;
      commentIdFound = thread.comments[0].id;
      commentNeedsUpdating = firstCommentContent !== body;
    }
  });

  if (!threadIdFound) {
    await azureApiGit.createThread(
      {
        comments: [{ content: body, commentType: 1, parentCommentId: 0 }],
        status: 1,
      },
      config.repoId,
      number
    );
    logger.info(
      { repository: config.repository, issueNo: number, topic },
      'Comment added'
    );
  } else if (commentNeedsUpdating) {
    await azureApiGit.updateComment(
      {
        content: body,
      },
      config.repoId,
      number,
      threadIdFound,
      commentIdFound
    );
    logger.debug(
      { repository: config.repository, issueNo: number, topic },
      'Comment updated'
    );
  } else {
    logger.debug(
      { repository: config.repository, issueNo: number, topic },
      'Comment is already update-to-date'
    );
  }

  return true;
}

export async function ensureCommentRemoval(
  issueNo: number,
  topic: string
): Promise<void> {
  logger.debug(`ensureCommentRemoval(issueNo, topic)(${issueNo}, ${topic})`);
  if (issueNo) {
    const azureApiGit = await azureApi.gitApi();
    const threads = await azureApiGit.getThreads(config.repoId, issueNo);
    let threadIdFound = null;

    threads.forEach((thread) => {
      if (thread.comments[0].content.startsWith(`### ${topic}\n\n`)) {
        threadIdFound = thread.id;
      }
    });

    if (threadIdFound) {
      await azureApiGit.updateThread(
        {
          status: 4, // close
        },
        config.repoId,
        issueNo,
        threadIdFound
      );
    }
  }
}

export function setBranchStatus({
  branchName,
  context,
  description,
  state,
  url: targetUrl,
}: BranchStatusConfig): Promise<void> {
  logger.debug(
    `setBranchStatus(${branchName}, ${context}, ${description}, ${state}, ${targetUrl}) - Not supported by Azure DevOps (yet!)`
  );
  return Promise.resolve();
}

export function mergePr(pr: number, branchName: string): Promise<boolean> {
  logger.debug(`mergePr(pr)(${pr}) - Not supported by Azure DevOps (yet!)`);
  return Promise.resolve(false);
}

export function getPrBody(input: string): string {
  // Remove any HTML we use
  return smartTruncate(input, 4000)
    .replace(
      'you tick the rebase/retry checkbox',
      'rename PR to start with "rebase!"'
    )
    .replace(new RegExp(`\n---\n\n.*?<!-- rebase-check -->.*?\n`), '')
    .replace('<summary>', '**')
    .replace('</summary>', '**')
    .replace('<details>', '')
    .replace('</details>', '');
}

export /* istanbul ignore next */ function findIssue(): Promise<Issue | null> {
  logger.warn(`findIssue() is not implemented`);
  return null;
}

export /* istanbul ignore next */ function ensureIssue(): Promise<EnsureIssueResult | null> {
  logger.warn(`ensureIssue() is not implemented`);
  return Promise.resolve(null);
}

export /* istanbul ignore next */ function ensureIssueClosing(): Promise<void> {
  return Promise.resolve();
}

export /* istanbul ignore next */ function getIssueList(): Promise<Issue[]> {
  logger.debug(`getIssueList()`);
  // TODO: Needs implementation
  return Promise.resolve([]);
}

async function getUserIds(users: string[]): Promise<User[]> {
  const azureApiGit = await azureApi.gitApi();
  const azureApiCore = await azureApi.coreApi();
  const repos = await azureApiGit.getRepositories();
  const repo = repos.filter((c) => c.id === config.repoId)[0];
  const teams = await azureApiCore.getTeams(repo.project.id);
  const members = await Promise.all(
    teams.map(
      async (t) =>
        /* eslint-disable no-return-await */
        await azureApiCore.getTeamMembersWithExtendedProperties(
          repo.project.id,
          t.id
        )
    )
  );

  const ids: { id: string; name: string }[] = [];
  members.forEach((listMembers) => {
    listMembers.forEach((m) => {
      users.forEach((r) => {
        if (
          r.toLowerCase() === m.identity.displayName.toLowerCase() ||
          r.toLowerCase() === m.identity.uniqueName.toLowerCase()
        ) {
          if (ids.filter((c) => c.id === m.identity.id).length === 0) {
            ids.push({ id: m.identity.id, name: r });
          }
        }
      });
    });
  });

  teams.forEach((t) => {
    users.forEach((r) => {
      if (r.toLowerCase() === t.name.toLowerCase()) {
        if (ids.filter((c) => c.id === t.id).length === 0) {
          ids.push({ id: t.id, name: r });
        }
      }
    });
  });

  return ids;
}

/**
 *
 * @param {number} issueNo
 * @param {string[]} assignees
 */
export async function addAssignees(
  issueNo: number,
  assignees: string[]
): Promise<void> {
  logger.trace(`addAssignees(${issueNo}, ${assignees})`);
  const ids = await getUserIds(assignees);
  await ensureComment({
    number: issueNo,
    topic: 'Add Assignees',
    content: ids.map((a) => `@<${a.id}>`).join(', '),
  });
}

/**
 *
 * @param {number} prNo
 * @param {string[]} reviewers
 */
export async function addReviewers(
  prNo: number,
  reviewers: string[]
): Promise<void> {
  logger.trace(`addReviewers(${prNo}, ${reviewers})`);
  const azureApiGit = await azureApi.gitApi();

  const ids = await getUserIds(reviewers);

  await Promise.all(
    ids.map(async (obj) => {
      await azureApiGit.createPullRequestReviewer(
        {},
        config.repoId,
        prNo,
        obj.id
      );
      logger.debug(`Reviewer added: ${obj.name}`);
    })
  );
}

export /* istanbul ignore next */ async function deleteLabel(
  prNumber: number,
  label: string
): Promise<void> {
  logger.debug(`Deleting label ${label} from #${prNumber}`);
  const azureApiGit = await azureApi.gitApi();
  await azureApiGit.deletePullRequestLabels(config.repoId, prNumber, label);
}

export async function getPrFiles(prId: number): Promise<string[]> {
  const azureApiGit = await azureApi.gitApi();
  const prIterations = await azureApiGit.getPullRequestIterations(
    config.repoId,
    prId
  );
  return [
    ...new Set(
      (
        await Promise.all(
          prIterations.map(
            async (iteration) =>
              (
                await azureApiGit.getPullRequestIterationChanges(
                  config.repoId,
                  prId,
                  iteration.id
                )
              ).changeEntries
          )
        )
      )
        .reduce((acc, val) => acc.concat(val), [])
        .map((change) => change.item.path.slice(1))
    ),
  ];
}

export function getVulnerabilityAlerts(): Promise<VulnerabilityAlert[]> {
  return Promise.resolve([]);
}

export function cleanRepo(): Promise<void> {
  // istanbul ignore if
  if (config.storage && config.storage.cleanRepo) {
    config.storage.cleanRepo();
  }
  config = {} as any;
  return Promise.resolve();
}<|MERGE_RESOLUTION|>--- conflicted
+++ resolved
@@ -2,7 +2,6 @@
   GitPullRequestMergeStrategy,
   GitPullRequest,
 } from 'azure-devops-node-api/interfaces/GitInterfaces';
-
 import * as azureHelper from './azure-helper';
 import * as azureApi from './azure-got-wrapper';
 import * as hostRules from '../../util/host-rules';
@@ -30,15 +29,10 @@
   PR_STATE_NOT_OPEN,
   PR_STATE_OPEN,
 } from '../../constants/pull-requests';
-<<<<<<< HEAD
 import { BranchStatus, VulnerabilityAlert } from '../../types';
-import { RenovateConfig } from '../../config';
 import { AzurePr } from './types';
-=======
-import { BranchStatus } from '../../types';
 import { RenovateConfig } from '../../config/common';
 import { ensureTrailingSlash } from '../../util/url';
->>>>>>> edb4c0ab
 
 interface Config {
   storage: GitStorage;
@@ -281,11 +275,7 @@
     return null;
   }
   const azurePr = (await getPrList()).find(
-<<<<<<< HEAD
-    item => item.number === pullRequestId
-=======
-    (item) => item.pullRequestId === pullRequestId
->>>>>>> edb4c0ab
+    (item) => item.number === pullRequestId
   );
 
   if (!azurePr) {
