--- conflicted
+++ resolved
@@ -17,11 +17,8 @@
   VulnerabilityAlert,
   CreatePRConfig,
   BranchStatusConfig,
-<<<<<<< HEAD
   FindPRConfig,
-=======
   EnsureCommentConfig,
->>>>>>> ba1806fd
 } from '../common';
 import { sanitize } from '../../util/sanitize';
 import { smartTruncate } from '../utils/pr-body';
