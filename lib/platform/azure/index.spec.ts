import is from '@sindresorhus/is';
import { REPOSITORY_DISABLED } from '../../constants/error-messages';
import { BranchStatus } from '../../types';
import * as _git from '../../util/git';
import * as _hostRules from '../../util/host-rules';
import { Platform, RepoParams } from '../common';

describe('platform/azure', () => {
  let hostRules: jest.Mocked<typeof _hostRules>;
  let azure: Platform;
  let azureApi: jest.Mocked<typeof import('./azure-got-wrapper')>;
  let azureHelper: jest.Mocked<typeof import('./azure-helper')>;
  let git: jest.Mocked<typeof _git>;
  beforeEach(async () => {
    // reset module
    jest.resetModules();
    jest.mock('./azure-got-wrapper');
    jest.mock('./azure-helper');
    jest.mock('../../util/git');
    jest.mock('../../util/host-rules');
    hostRules = require('../../util/host-rules');
    require('../../util/sanitize').sanitize = jest.fn((input) => input);
    azure = await import('.');
    azureApi = require('./azure-got-wrapper');
    azureHelper = require('./azure-helper');
    git = require('../../util/git');
    git.branchExists.mockResolvedValue(true);
    git.isBranchStale.mockResolvedValue(false);
    hostRules.find.mockReturnValue({
      token: 'token',
    });
    await azure.initPlatform({
      endpoint: 'https://dev.azure.com/renovate12345',
      token: 'token',
    });
  });

  // do we need the args?
  // eslint-disable-next-line @typescript-eslint/no-unused-vars
  function getRepos(_token: string, _endpoint: string) {
    azureApi.gitApi.mockImplementationOnce(
      () =>
        ({
          getRepositories: jest.fn(() => [
            {
              name: 'repo1',
              project: {
                name: 'prj1',
              },
            },
            {
              name: 'repo2',
              project: {
                name: 'prj1',
              },
            },
          ]),
        } as any)
    );
    return azure.getRepos();
  }

  describe('initPlatform()', () => {
    it('should throw if no endpoint', () => {
      expect.assertions(1);
      expect(() => azure.initPlatform({})).toThrow();
    });
    it('should throw if no token nor a username and password', () => {
      expect.assertions(1);
      expect(() =>
        azure.initPlatform({
          endpoint: 'https://dev.azure.com/renovate12345',
        })
      ).toThrow();
    });
    it('should throw if a username but no password', () => {
      expect.assertions(1);
      expect(() =>
        azure.initPlatform({
          endpoint: 'https://dev.azure.com/renovate12345',
          username: 'user',
        })
      ).toThrow();
    });
    it('should throw if a password but no username', () => {
      expect.assertions(1);
      expect(() =>
        azure.initPlatform({
          endpoint: 'https://dev.azure.com/renovate12345',
          password: 'pass',
        })
      ).toThrow();
    });
    it('should init', async () => {
      expect(
        await azure.initPlatform({
          endpoint: 'https://dev.azure.com/renovate12345',
          token: 'token',
        })
      ).toMatchSnapshot();
    });
  });

  describe('getRepos()', () => {
    it('should return an array of repos', async () => {
      const repos = await getRepos(
        'sometoken',
        'https://dev.azure.com/renovate12345'
      );
      expect(azureApi.gitApi.mock.calls).toMatchSnapshot();
      expect(repos).toMatchSnapshot();
    });
  });

  function initRepo(args?: Partial<RepoParams> | string) {
    azureApi.gitApi.mockImplementationOnce(
      () =>
        ({
          getRepositories: jest.fn(() => [
            {
              name: 'some-repo',
              id: '1',
              privateRepo: true,
              isFork: false,
              defaultBranch: 'defBr',
              project: {
                name: 'some-repo',
              },
            },
            {
              name: 'repo2',
              project: {
                name: 'prj2',
              },
            },
          ]),
        } as any)
    );
    azureApi.gitApi.mockImplementationOnce(
      () =>
        ({
          getBranch: jest.fn(() => ({ commit: { commitId: '1234' } })),
        } as any)
    );
    azureHelper.getProjectAndRepo.mockImplementationOnce(() => ({
      project: 'some-repo',
      repo: 'some-repo',
    }));

    if (is.string(args)) {
      return azure.initRepo({
        repository: args,
      } as any);
    }

    return azure.initRepo({
      repository: 'some/repo',
      ...args,
    } as any);
  }

<<<<<<< HEAD
  describe('cleanRepo()', () => {
    it('exists', async () => {
      await expect(azure.cleanRepo()).resolves.not.toThrow();
=======
  describe('getRepoStatus()', () => {
    it('exists', async () => {
      await initRepo();
      expect(await azure.getRepoStatus()).toBeUndefined();
>>>>>>> 1e0c759f
    });
  });

  describe('initRepo', () => {
    it(`should initialise the config for a repo`, async () => {
      const config = await initRepo({
        repository: 'some-repo',
      });
      expect(azureApi.gitApi.mock.calls).toMatchSnapshot();
      expect(config).toMatchSnapshot();
    });

    it('throws disabled', async () => {
      expect.assertions(1);
      azureHelper.getFile.mockResolvedValueOnce('{ "enabled": false }');
      await expect(
        initRepo({ repository: 'some-repo', optimizeForDisabled: true })
      ).rejects.toThrow(REPOSITORY_DISABLED);
    });
  });

  describe('getRepoForceRebase', () => {
    it('should return false', async () => {
      expect(await azure.getRepoForceRebase()).toBe(false);
    });
  });

  describe('findPr(branchName, prTitle, state)', () => {
    it('returns pr if found it open', async () => {
      azureApi.gitApi.mockImplementationOnce(
        () =>
          ({
            getPullRequests: jest
              .fn()
              .mockReturnValue([])
              .mockReturnValueOnce([
                {
                  pullRequestId: 1,
                  sourceRefName: 'refs/heads/branch-a',
                  title: 'branch a pr',
                  state: 'open',
                },
              ]),
            getPullRequestCommits: jest.fn().mockReturnValue([]),
          } as any)
      );
      azureHelper.getNewBranchName.mockImplementationOnce(
        () => 'refs/heads/branch-a'
      );
      azureHelper.getRenovatePRFormat.mockImplementationOnce(
        () =>
          ({
            number: 1,
            sourceRefName: 'refs/heads/branch-a',
            title: 'branch a pr',
            state: 'open',
          } as any)
      );
      const res = await azure.findPr({
        branchName: 'branch-a',
        prTitle: 'branch a pr',
        state: 'open',
      });
      expect(res).toMatchSnapshot();
    });
    it('returns pr if found not open', async () => {
      azureApi.gitApi.mockImplementationOnce(
        () =>
          ({
            getPullRequests: jest
              .fn()
              .mockReturnValue([])
              .mockReturnValueOnce([
                {
                  pullRequestId: 1,
                  sourceRefName: 'refs/heads/branch-a',
                  title: 'branch a pr',
                  state: 'closed',
                },
              ]),
            getPullRequestCommits: jest.fn().mockReturnValue([]),
          } as any)
      );
      azureHelper.getNewBranchName.mockImplementationOnce(
        () => 'refs/heads/branch-a'
      );
      azureHelper.getRenovatePRFormat.mockImplementationOnce(
        () =>
          ({
            number: 1,
            sourceRefName: 'refs/heads/branch-a',
            title: 'branch a pr',
            state: 'closed',
          } as any)
      );
      const res = await azure.findPr({
        branchName: 'branch-a',
        prTitle: 'branch a pr',
        state: '!open',
      });
      expect(res).toMatchSnapshot();
    });
    it('returns pr if found it close', async () => {
      azureApi.gitApi.mockImplementationOnce(
        () =>
          ({
            getPullRequests: jest
              .fn()
              .mockReturnValue([])
              .mockReturnValueOnce([
                {
                  pullRequestId: 1,
                  sourceRefName: 'refs/heads/branch-a',
                  title: 'branch a pr',
                  state: 'closed',
                },
              ]),
            getPullRequestCommits: jest.fn().mockReturnValue([]),
          } as any)
      );
      azureHelper.getNewBranchName.mockImplementationOnce(
        () => 'refs/heads/branch-a'
      );
      azureHelper.getRenovatePRFormat.mockImplementationOnce(
        () =>
          ({
            number: 1,
            sourceRefName: 'refs/heads/branch-a',
            title: 'branch a pr',
            state: 'closed',
          } as any)
      );
      const res = await azure.findPr({
        branchName: 'branch-a',
        prTitle: 'branch a pr',
        state: 'closed',
      });
      expect(res).toMatchSnapshot();
    });
    it('returns pr if found it all state', async () => {
      azureApi.gitApi.mockImplementationOnce(
        () =>
          ({
            getPullRequests: jest
              .fn()
              .mockReturnValue([])
              .mockReturnValueOnce([
                {
                  pullRequestId: 1,
                  sourceRefName: 'refs/heads/branch-a',
                  title: 'branch a pr',
                  state: 'closed',
                },
              ]),
            getPullRequestCommits: jest.fn().mockReturnValue([]),
          } as any)
      );
      azureHelper.getNewBranchName.mockImplementationOnce(
        () => 'refs/heads/branch-a'
      );
      azureHelper.getRenovatePRFormat.mockImplementationOnce(
        () =>
          ({
            number: 1,
            sourceRefName: 'refs/heads/branch-a',
            title: 'branch a pr',
            state: 'closed',
          } as any)
      );
      const res = await azure.findPr({
        branchName: 'branch-a',
        prTitle: 'branch a pr',
      });
      expect(res).toMatchSnapshot();
    });
  });
  describe('getPrList()', () => {
    it('returns empty array', async () => {
      azureApi.gitApi.mockImplementationOnce(
        () =>
          ({
            getPullRequests: jest.fn(() => []),
          } as any)
      );
      expect(await azure.getPrList()).toEqual([]);
    });
  });

  describe('getBranchPr(branchName)', () => {
    it('should return null if no PR exists', async () => {
      await initRepo({ repository: 'some/repo' });
      azureApi.gitApi.mockImplementationOnce(
        () =>
          ({
            findPr: jest.fn(() => false),
            getPr: jest.fn(() => {
              'myPRName';
            }),
          } as any)
      );
      const pr = await azure.getBranchPr('somebranch');
      expect(pr).toBeNull();
    });
    it('should return the pr', async () => {
      await initRepo({ repository: 'some/repo' });
      azureApi.gitApi.mockImplementation(
        () =>
          ({
            getPullRequests: jest
              .fn()
              .mockReturnValue([])
              .mockReturnValueOnce([
                {
                  pullRequestId: 1,
                  sourceRefName: 'refs/heads/branch-a',
                  title: 'branch a pr',
                  status: 2,
                },
              ]),
            getPullRequestCommits: jest.fn().mockReturnValue([]),
          } as any)
      );
      azureHelper.getNewBranchName.mockImplementation(
        () => 'refs/heads/branch-a'
      );
      azureHelper.getRenovatePRFormat.mockImplementation(
        () =>
          ({
            pullRequestId: 1,
            number: 1,
            head: { ref: 'branch-a' },
            title: 'branch a pr',
            isClosed: false,
          } as any)
      );
      const pr = await azure.getBranchPr('somebranch');
      expect(pr).toMatchSnapshot();
    });
  });

  describe('getBranchStatus(branchName, requiredStatusChecks)', () => {
    it('return success if requiredStatusChecks null', async () => {
      await initRepo('some-repo');
      const res = await azure.getBranchStatus('somebranch', null);
      expect(res).toEqual(BranchStatus.green);
    });
    it('return failed if unsupported requiredStatusChecks', async () => {
      await initRepo('some-repo');
      const res = await azure.getBranchStatus('somebranch', ['foo']);
      expect(res).toEqual(BranchStatus.red);
    });
    it('should pass through success', async () => {
      await initRepo({ repository: 'some/repo' });
      azureApi.gitApi.mockImplementationOnce(
        () =>
          ({
            getBranch: jest.fn(() => ({ aheadCount: 0 })),
          } as any)
      );
      const res = await azure.getBranchStatus('somebranch', []);
      expect(res).toEqual(BranchStatus.green);
    });
    it('should pass through failed', async () => {
      await initRepo({ repository: 'some/repo' });
      azureApi.gitApi.mockImplementationOnce(
        () =>
          ({
            getBranch: jest.fn(() => ({ aheadCount: 123 })),
          } as any)
      );
      const res = await azure.getBranchStatus('somebranch', []);
      expect(res).toEqual(BranchStatus.yellow);
    });
  });

  describe('getPr(prNo)', () => {
    it('should return null if no prNo is passed', async () => {
      const pr = await azure.getPr(0);
      expect(pr).toBeNull();
    });
    it('should return null if no PR is returned from azure', async () => {
      await initRepo({ repository: 'some/repo' });
      azureApi.gitApi.mockImplementationOnce(
        () =>
          ({
            getPullRequests: jest.fn(() => []),
          } as any)
      );
      const pr = await azure.getPr(1234);
      expect(pr).toBeNull();
    });
    it('should return a pr in the right format', async () => {
      await initRepo({ repository: 'some/repo' });
      azureApi.gitApi.mockImplementation(
        () =>
          ({
            getPullRequests: jest
              .fn()
              .mockReturnValue([])
              .mockReturnValueOnce([
                {
                  pullRequestId: 1234,
                },
              ]),
            getPullRequestLabels: jest
              .fn()
              .mockReturnValue([{ active: true, name: 'renovate' }]),
            getPullRequestCommits: jest.fn().mockReturnValue([
              {
                author: {
                  name: 'renovate',
                },
              },
            ]),
          } as any)
      );
      azureHelper.getRenovatePRFormat.mockImplementation(
        () =>
          ({
            number: 1234,
          } as any)
      );
      const pr = await azure.getPr(1234);
      expect(pr).toMatchSnapshot();
    });
    it('should return a pr thats been modified', async () => {
      await initRepo({ repository: 'some/repo' });
      azureApi.gitApi.mockImplementation(
        () =>
          ({
            getPullRequests: jest
              .fn()
              .mockReturnValue([])
              .mockReturnValueOnce([
                {
                  pullRequestId: 1234,
                },
              ]),
            getPullRequestLabels: jest.fn().mockReturnValue([]),
            getPullRequestCommits: jest.fn().mockReturnValue([
              {
                author: {
                  name: 'renovate',
                },
              },
              {
                author: {
                  name: 'end user',
                },
              },
            ]),
          } as any)
      );
      azureHelper.getRenovatePRFormat.mockImplementation(
        () =>
          ({
            number: 1234,
            isModified: false,
          } as any)
      );
      const pr = await azure.getPr(1234);
      expect(pr).toMatchSnapshot();
    });
  });

  describe('createPr()', () => {
    it('should create and return a PR object', async () => {
      await initRepo({ repository: 'some/repo' });
      azureApi.gitApi.mockImplementationOnce(
        () =>
          ({
            createPullRequest: jest.fn(() => ({
              pullRequestId: 456,
              displayNumber: `Pull Request #456`,
            })),
            createPullRequestLabel: jest.fn(() => ({})),
          } as any)
      );
      azureHelper.getRenovatePRFormat.mockImplementation(
        () =>
          ({
            displayNumber: 'Pull Request #456',
            number: 456,
            pullRequestId: 456,
          } as any)
      );
      const pr = await azure.createPr({
        branchName: 'some-branch',
        prTitle: 'The Title',
        prBody: 'Hello world',
        labels: ['deps', 'renovate'],
      });
      expect(pr).toMatchSnapshot();
    });
    it('should create and return a PR object from base branch', async () => {
      await initRepo({ repository: 'some/repo' });
      azureApi.gitApi.mockImplementationOnce(
        () =>
          ({
            createPullRequest: jest.fn(() => ({
              pullRequestId: 456,
              displayNumber: `Pull Request #456`,
            })),
            createPullRequestLabel: jest.fn(() => ({})),
          } as any)
      );
      azureHelper.getRenovatePRFormat.mockImplementation(
        () =>
          ({
            displayNumber: 'Pull Request #456',
            number: 456,
            pullRequestId: 456,
          } as any)
      );
      const pr = await azure.createPr({
        branchName: 'some-branch',
        prTitle: 'The Title',
        prBody: 'Hello world',
        labels: ['deps', 'renovate'],
        useDefaultBranch: true,
      });
      expect(pr).toMatchSnapshot();
    });
    it('should create and return a PR object with auto-complete set', async () => {
      await initRepo({ repository: 'some/repo' });
      const prResult = {
        pullRequestId: 456,
        displayNumber: `Pull Request #456`,
        createdBy: {
          id: 123,
        },
      };
      const prUpdateResult = {
        ...prResult,
        autoCompleteSetBy: {
          id: prResult.createdBy.id,
        },
        completionOptions: {
          squashMerge: true,
          deleteSourceBranch: true,
        },
      };
      const updateFn = jest
        .fn(() => prUpdateResult)
        .mockName('updatePullRequest');
      azureApi.gitApi.mockImplementationOnce(
        () =>
          ({
            createPullRequest: jest.fn(() => prResult),
            createPullRequestLabel: jest.fn(() => ({})),
            updatePullRequest: updateFn,
          } as any)
      );
      azureHelper.getRenovatePRFormat.mockImplementation((x) => x as any);
      const pr = await azure.createPr({
        branchName: 'some-branch',
        prTitle: 'The Title',
        prBody: 'Hello world',
        labels: ['deps', 'renovate'],
        useDefaultBranch: false,
        platformOptions: { azureAutoComplete: true },
      });
      expect(updateFn).toHaveBeenCalled();
      expect(pr).toMatchSnapshot();
    });
  });

  describe('updatePr(prNo, title, body)', () => {
    it('should update the PR', async () => {
      await initRepo({ repository: 'some/repo' });
      const updatePullRequest = jest.fn();
      azureApi.gitApi.mockImplementationOnce(
        () =>
          ({
            updatePullRequest,
          } as any)
      );
      await azure.updatePr(1234, 'The New Title', 'Hello world again');
      expect(updatePullRequest.mock.calls).toMatchSnapshot();
    });

    it('should update the PR without description', async () => {
      await initRepo({ repository: 'some/repo' });
      const updatePullRequest = jest.fn();
      azureApi.gitApi.mockImplementationOnce(
        () =>
          ({
            updatePullRequest,
          } as any)
      );
      await azure.updatePr(1234, 'The New Title - autoclose');
      expect(updatePullRequest.mock.calls).toMatchSnapshot();
    });
  });

  describe('ensureComment', () => {
    it('adds comment if missing', async () => {
      await initRepo({ repository: 'some/repo' });
      const gitApiMock = {
        createThread: jest.fn(() => [{ id: 123 }]),
        getThreads: jest.fn().mockReturnValue([
          {
            comments: [{ content: 'end-user comment', id: 1 }],
            id: 2,
          },
        ]),
        updateComment: jest.fn(() => ({ id: 123 })),
      };
      azureApi.gitApi.mockImplementation(() => gitApiMock as any);
      await azure.ensureComment({
        number: 42,
        topic: 'some-subject',
        content: 'some\ncontent',
      });
      expect(gitApiMock.createThread.mock.calls).toMatchSnapshot();
      expect(gitApiMock.updateComment.mock.calls).toMatchSnapshot();
    });
    it('updates comment if missing', async () => {
      await initRepo({ repository: 'some/repo' });
      const gitApiMock = {
        createThread: jest.fn(() => [{ id: 123 }]),
        getThreads: jest.fn().mockReturnValue([
          {
            comments: [{ content: 'end-user comment', id: 1 }],
            id: 3,
          },
          {
            comments: [{ content: '### some-subject\n\nsome\ncontent', id: 2 }],
            id: 4,
          },
        ]),
        updateComment: jest.fn(() => ({ id: 123 })),
      };
      azureApi.gitApi.mockImplementation(() => gitApiMock as any);
      await azure.ensureComment({
        number: 42,
        topic: 'some-subject',
        content: 'some\nnew\ncontent',
      });
      expect(gitApiMock.createThread.mock.calls).toMatchSnapshot();
      expect(gitApiMock.updateComment.mock.calls).toMatchSnapshot();
    });
    it('does nothing if comment exists and is the same', async () => {
      await initRepo({ repository: 'some/repo' });
      const gitApiMock = {
        createThread: jest.fn(() => [{ id: 123 }]),
        getThreads: jest.fn().mockReturnValue([
          {
            comments: [{ content: 'end-user comment', id: 1 }],
            id: 3,
          },
          {
            comments: [{ content: '### some-subject\n\nsome\ncontent', id: 2 }],
            id: 4,
          },
        ]),
        updateComment: jest.fn(() => ({ id: 123 })),
      };
      azureApi.gitApi.mockImplementation(() => gitApiMock as any);
      await azure.ensureComment({
        number: 42,
        topic: 'some-subject',
        content: 'some\ncontent',
      });
      expect(gitApiMock.createThread.mock.calls).toMatchSnapshot();
      expect(gitApiMock.updateComment.mock.calls).toMatchSnapshot();
    });
    it('does nothing if comment exists and is the same when there is no topic', async () => {
      await initRepo({ repository: 'some/repo' });
      const gitApiMock = {
        createThread: jest.fn(() => [{ id: 123 }]),
        getThreads: jest.fn().mockReturnValue([
          {
            comments: [{ content: 'some\ncontent', id: 2 }],
            id: 4,
          },
        ]),
        updateComment: jest.fn(() => ({ id: 123 })),
      };
      azureApi.gitApi.mockImplementation(() => gitApiMock as any);
      await azure.ensureComment({
        number: 42,
        topic: null,
        content: 'some\ncontent',
      });
      expect(gitApiMock.createThread.mock.calls).toMatchSnapshot();
      expect(gitApiMock.updateComment.mock.calls).toMatchSnapshot();
    });
  });

  describe('ensureCommentRemoval', () => {
    let gitApiMock;
    beforeEach(() => {
      gitApiMock = {
        getThreads: jest.fn(() => [
          {
            comments: [{ content: '### some-subject\n\nblabla' }],
            id: 123,
          },
          {
            comments: [{ content: 'some-content\n' }],
            id: 124,
          },
        ]),
        updateThread: jest.fn(),
      };
      azureApi.gitApi.mockImplementation(() => gitApiMock);
    });
    it('deletes comment by topic if found', async () => {
      await initRepo({ repository: 'some/repo' });
      await azure.ensureCommentRemoval({ number: 42, topic: 'some-subject' });
      expect(gitApiMock.getThreads).toHaveBeenCalledWith('1', 42);
      expect(gitApiMock.updateThread).toHaveBeenCalledWith(
        { status: 4 },
        '1',
        42,
        123
      );
    });
    it('deletes comment by content if found', async () => {
      await initRepo({ repository: 'some/repo' });
      await azure.ensureCommentRemoval({ number: 42, content: 'some-content' });
      expect(gitApiMock.getThreads).toHaveBeenCalledWith('1', 42);
      expect(gitApiMock.updateThread).toHaveBeenCalledWith(
        { status: 4 },
        '1',
        42,
        124
      );
    });
    it('comment not found', async () => {
      await initRepo({ repository: 'some/repo' });
      await azure.ensureCommentRemoval({ number: 42, topic: 'does-not-exist' });
      expect(gitApiMock.getThreads).toHaveBeenCalledWith('1', 42);
      expect(gitApiMock.updateThread).not.toHaveBeenCalled();
    });
  });

  describe('Assignees', () => {
    it('addAssignees', async () => {
      await initRepo({ repository: 'some/repo' });
      azureApi.gitApi.mockImplementation(
        () =>
          ({
            getRepositories: jest.fn(() => [{ id: '1', project: { id: 2 } }]),
            createThread: jest.fn(() => [{ id: 123 }]),
            getThreads: jest.fn(() => []),
          } as any)
      );
      azureApi.coreApi.mockImplementation(
        () =>
          ({
            getTeams: jest.fn(() => [
              { id: 3, name: 'abc' },
              { id: 4, name: 'def' },
            ]),
            getTeamMembersWithExtendedProperties: jest.fn(() => [
              { identity: { displayName: 'jyc', uniqueName: 'jyc', id: 123 } },
            ]),
          } as any)
      );
      await azure.addAssignees(123, ['test@bonjour.fr', 'jyc', 'def']);
      expect(azureApi.gitApi).toHaveBeenCalledTimes(4);
    });
  });

  describe('Reviewers', () => {
    it('addReviewers', async () => {
      await initRepo({ repository: 'some/repo' });
      azureApi.gitApi.mockImplementation(
        () =>
          ({
            getRepositories: jest.fn(() => [{ id: '1', project: { id: 2 } }]),
            createPullRequestReviewer: jest.fn(),
          } as any)
      );
      azureApi.coreApi.mockImplementation(
        () =>
          ({
            getTeams: jest.fn(() => [
              { id: 3, name: 'abc' },
              { id: 4, name: 'def' },
            ]),
            getTeamMembersWithExtendedProperties: jest.fn(() => [
              { identity: { displayName: 'jyc', uniqueName: 'jyc', id: 123 } },
            ]),
          } as any)
      );
      await azure.addReviewers(123, ['test@bonjour.fr', 'jyc', 'def']);
      expect(azureApi.gitApi).toHaveBeenCalledTimes(4);
    });
  });

  describe('getPrBody(input)', () => {
    it('returns updated pr body', () => {
      const input =
        '<details>https://github.com/foo/bar/issues/5 plus also [a link](https://github.com/foo/bar/issues/5)';
      expect(azure.getPrBody(input)).toMatchSnapshot();
    });
  });

  describe('Not supported by Azure DevOps (yet!)', () => {
    it('setBranchStatus', async () => {
      const res = await azure.setBranchStatus({
        branchName: 'test',
        context: 'test',
        description: 'test',
        state: BranchStatus.yellow,
        url: 'test',
      });
      expect(res).toBeUndefined();
    });

    it('mergePr', async () => {
      const res = await azure.mergePr(0, undefined);
      expect(res).toBe(false);
    });
  });

  describe('getVulnerabilityAlerts()', () => {
    it('returns empty', async () => {
      const res = await azure.getVulnerabilityAlerts();
      expect(res).toHaveLength(0);
    });
  });

  describe('deleteLabel()', () => {
    it('Should delete a label', async () => {
      await initRepo({ repository: 'some/repo' });
      azureApi.gitApi.mockImplementationOnce(
        () =>
          ({
            deletePullRequestLabels: jest.fn(),
          } as any)
      );
      await azure.deleteLabel(1234, 'rebase');
      expect(azureApi.gitApi.mock.calls).toMatchSnapshot();
    });
  });
});<|MERGE_RESOLUTION|>--- conflicted
+++ resolved
@@ -159,19 +159,6 @@
     } as any);
   }
 
-<<<<<<< HEAD
-  describe('cleanRepo()', () => {
-    it('exists', async () => {
-      await expect(azure.cleanRepo()).resolves.not.toThrow();
-=======
-  describe('getRepoStatus()', () => {
-    it('exists', async () => {
-      await initRepo();
-      expect(await azure.getRepoStatus()).toBeUndefined();
->>>>>>> 1e0c759f
-    });
-  });
-
   describe('initRepo', () => {
     it(`should initialise the config for a repo`, async () => {
       const config = await initRepo({
