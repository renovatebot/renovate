--- conflicted
+++ resolved
@@ -611,8 +611,6 @@
         number: 1234,
         prTitle: 'The New Title - autoclose',
       });
-<<<<<<< HEAD
-=======
       expect(updatePullRequest.mock.calls).toMatchSnapshot();
     });
 
@@ -631,7 +629,6 @@
         prBody: 'Hello world again',
         state: PrState.Closed,
       });
->>>>>>> eb2f2ea0
       expect(updatePullRequest.mock.calls).toMatchSnapshot();
     });
   });
