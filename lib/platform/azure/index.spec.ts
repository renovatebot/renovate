--- conflicted
+++ resolved
@@ -1,13 +1,8 @@
 import is from '@sindresorhus/is';
-<<<<<<< HEAD
 import {
   GitStatusState,
   PullRequestStatus,
 } from 'azure-devops-node-api/interfaces/GitInterfaces';
-import { REPOSITORY_DISABLED } from '../../constants/error-messages';
-=======
-import { PullRequestStatus } from 'azure-devops-node-api/interfaces/GitInterfaces';
->>>>>>> 37f5b714
 import { BranchStatus, PrState } from '../../types';
 import * as _git from '../../util/git';
 import * as _hostRules from '../../util/host-rules';
