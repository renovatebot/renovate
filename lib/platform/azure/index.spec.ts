import { Readable } from 'stream';
import is from '@sindresorhus/is';
import {
  GitPullRequestMergeStrategy,
  GitStatusState,
  PullRequestStatus,
} from 'azure-devops-node-api/interfaces/GitInterfaces';
import { logger as _logger } from '../../logger';
import { BranchStatus, PrState } from '../../types';
import * as _git from '../../util/git';
import * as _hostRules from '../../util/host-rules';
import type { Platform, RepoParams } from '../types';
import { AzurePrVote } from './types';

describe('platform/azure/index', () => {
  let hostRules: jest.Mocked<typeof _hostRules>;
  let azure: Platform;
  let azureApi: jest.Mocked<typeof import('./azure-got-wrapper')>;
  let azureHelper: jest.Mocked<typeof import('./azure-helper')>;
  let git: jest.Mocked<typeof _git>;
  let logger: jest.Mocked<typeof _logger>;
  beforeEach(async () => {
    // reset module
    jest.resetModules();
    jest.mock('./azure-got-wrapper');
    jest.mock('./azure-helper');
    jest.mock('../../util/git');
    jest.mock('../../util/host-rules');
    jest.mock('../../logger');
    jest.mock('delay');
    hostRules = require('../../util/host-rules');
    require('../../util/sanitize').sanitize = jest.fn((input) => input);
    azure = await import('.');
    azureApi = require('./azure-got-wrapper');
    azureHelper = require('./azure-helper');
    logger = (await import('../../logger')).logger as never;
    git = require('../../util/git');
    git.branchExists.mockReturnValue(true);
    git.isBranchStale.mockResolvedValue(false);
    hostRules.find.mockReturnValue({
      token: 'token',
    });
    await azure.initPlatform({
      endpoint: 'https://dev.azure.com/renovate12345',
      token: 'token',
    });
  });

  // do we need the args?

  function getRepos(_token: string, _endpoint: string) {
    azureApi.gitApi.mockImplementationOnce(
      () =>
        ({
          getRepositories: jest.fn(() => [
            {
              name: 'repo1',
              project: {
                name: 'prj1',
              },
            },
            {
              name: 'repo2',
              project: {
                name: 'prj1',
              },
            },
          ]),
        } as any)
    );
    return azure.getRepos();
  }

  describe('initPlatform()', () => {
    it('should throw if no endpoint', () => {
      expect.assertions(1);
      expect(() => azure.initPlatform({})).toThrow();
    });
    it('should throw if no token nor a username and password', () => {
      expect.assertions(1);
      expect(() =>
        azure.initPlatform({
          endpoint: 'https://dev.azure.com/renovate12345',
        })
      ).toThrow();
    });
    it('should throw if a username but no password', () => {
      expect.assertions(1);
      expect(() =>
        azure.initPlatform({
          endpoint: 'https://dev.azure.com/renovate12345',
          username: 'user',
        })
      ).toThrow();
    });
    it('should throw if a password but no username', () => {
      expect.assertions(1);
      expect(() =>
        azure.initPlatform({
          endpoint: 'https://dev.azure.com/renovate12345',
          password: 'pass',
        })
      ).toThrow();
    });
    it('should init', async () => {
      expect(
        await azure.initPlatform({
          endpoint: 'https://dev.azure.com/renovate12345',
          token: 'token',
        })
      ).toMatchSnapshot();
    });
  });

  describe('getRepos()', () => {
    it('should return an array of repos', async () => {
      const repos = await getRepos(
        'sometoken',
        'https://dev.azure.com/renovate12345'
      );
      expect(azureApi.gitApi.mock.calls).toMatchSnapshot();
      expect(repos).toMatchSnapshot();
    });
  });

  function initRepo(args?: Partial<RepoParams> | string) {
    azureApi.gitApi.mockImplementationOnce(
      () =>
        ({
          getRepositories: jest.fn(() => [
            {
              name: 'repo',
              id: '1',
              privateRepo: true,
              isFork: false,
              defaultBranch: 'defBr',
              project: {
                name: 'some',
              },
            },
            {
              name: 'repo2',
              project: {
                name: 'prj2',
              },
            },
          ]),
        } as any)
    );

    if (is.string(args)) {
      return azure.initRepo({
        repository: args,
      } as any);
    }

    return azure.initRepo({
      repository: 'some/repo',
      ...args,
    } as any);
  }

  describe('initRepo', () => {
    it(`should initialise the config for a repo`, async () => {
      const config = await initRepo({
        repository: 'some/repo',
      });
      expect(azureApi.gitApi.mock.calls).toMatchSnapshot();
      expect(config).toMatchSnapshot();
    });
  });

  describe('getRepoForceRebase', () => {
    it('should return false', async () => {
      expect(await azure.getRepoForceRebase()).toBeFalse();
    });
  });

  describe('findPr(branchName, prTitle, state)', () => {
    it('returns pr if found it open', async () => {
      azureApi.gitApi.mockImplementationOnce(
        () =>
          ({
            getPullRequests: jest
              .fn()
              .mockReturnValue([])
              .mockReturnValueOnce([
                {
                  pullRequestId: 1,
                  sourceRefName: 'refs/heads/branch-a',
                  targetRefName: 'refs/heads/branch-b',
                  title: 'branch a pr',
                  status: PullRequestStatus.Active,
                },
              ]),
            getPullRequestCommits: jest.fn().mockReturnValue([]),
          } as any)
      );
      const res = await azure.findPr({
        branchName: 'branch-a',
        prTitle: 'branch a pr',
        state: PrState.Open,
      });
      expect(res).toMatchSnapshot();
    });
    it('returns pr if found not open', async () => {
      azureApi.gitApi.mockImplementationOnce(
        () =>
          ({
            getPullRequests: jest
              .fn()
              .mockReturnValue([])
              .mockReturnValueOnce([
                {
                  pullRequestId: 1,
                  sourceRefName: 'refs/heads/branch-a',
                  targetRefName: 'refs/heads/branch-b',
                  title: 'branch a pr',
                  status: PullRequestStatus.Completed,
                },
              ]),
            getPullRequestCommits: jest.fn().mockReturnValue([]),
          } as any)
      );
      const res = await azure.findPr({
        branchName: 'branch-a',
        prTitle: 'branch a pr',
        state: PrState.NotOpen,
      });
      expect(res).toMatchSnapshot();
    });
    it('returns pr if found it close', async () => {
      azureApi.gitApi.mockImplementationOnce(
        () =>
          ({
            getPullRequests: jest
              .fn()
              .mockReturnValue([])
              .mockReturnValueOnce([
                {
                  pullRequestId: 1,
                  sourceRefName: 'refs/heads/branch-a',
                  targetRefName: 'refs/heads/branch-b',
                  title: 'branch a pr',
                  status: PullRequestStatus.Abandoned,
                },
              ]),
            getPullRequestCommits: jest.fn().mockReturnValue([]),
          } as any)
      );
      const res = await azure.findPr({
        branchName: 'branch-a',
        prTitle: 'branch a pr',
        state: PrState.Closed,
      });
      expect(res).toMatchSnapshot();
    });
    it('returns pr if found it all state', async () => {
      azureApi.gitApi.mockImplementationOnce(
        () =>
          ({
            getPullRequests: jest
              .fn()
              .mockReturnValue([])
              .mockReturnValueOnce([
                {
                  pullRequestId: 1,
                  sourceRefName: 'refs/heads/branch-a',
                  targetRefName: 'refs/heads/branch-b',
                  title: 'branch a pr',
                  status: PullRequestStatus.Abandoned,
                },
              ]),
            getPullRequestCommits: jest.fn().mockReturnValue([]),
          } as any)
      );
      const res = await azure.findPr({
        branchName: 'branch-a',
        prTitle: 'branch a pr',
      });
      expect(res).toMatchSnapshot();
    });
  });
  describe('getPrList()', () => {
    it('returns empty array', async () => {
      azureApi.gitApi.mockImplementationOnce(
        () =>
          ({
            getPullRequests: jest.fn(() => []),
          } as any)
      );
      expect(await azure.getPrList()).toEqual([]);
    });
  });

  describe('getBranchPr(branchName)', () => {
    it('should return null if no PR exists', async () => {
      await initRepo({ repository: 'some/repo' });
      azureApi.gitApi.mockImplementationOnce(
        () =>
          ({
            findPr: jest.fn(() => false),
            getPr: jest.fn(() => {
              'myPRName';
            }),
          } as any)
      );
      const pr = await azure.getBranchPr('somebranch');
      expect(pr).toBeNull();
    });
    it('should return the pr', async () => {
      await initRepo({ repository: 'some/repo' });
      azureApi.gitApi.mockImplementation(
        () =>
          ({
            getPullRequests: jest
              .fn()
              .mockReturnValue([])
              .mockReturnValueOnce([
                {
                  pullRequestId: 1,
                  sourceRefName: 'refs/heads/branch-a',
                  title: 'branch a pr',
                  status: 2,
                },
              ]),
            getPullRequestCommits: jest.fn().mockReturnValue([]),
          } as any)
      );
      const pr = await azure.getBranchPr('somebranch');
      expect(pr).toMatchSnapshot();
    });
  });
  describe('getBranchStatusCheck(branchName, context)', () => {
    it('should return green if status is succeeded', async () => {
      await initRepo({ repository: 'some/repo' });
      azureApi.gitApi.mockImplementationOnce(
        () =>
          ({
            getBranch: jest.fn(() => ({ commit: { commitId: 'abcd1234' } })),
            getStatuses: jest.fn(() => [
              {
                state: GitStatusState.Succeeded,
                context: { genre: 'a-genre', name: 'a-name' },
              },
            ]),
          } as any)
      );
      const res = await azure.getBranchStatusCheck(
        'somebranch',
        'a-genre/a-name'
      );
      expect(res).toBe(BranchStatus.green);
    });

    it('should return green if status is not applicable', async () => {
      await initRepo({ repository: 'some/repo' });
      azureApi.gitApi.mockImplementationOnce(
        () =>
          ({
            getBranch: jest.fn(() => ({ commit: { commitId: 'abcd1234' } })),
            getStatuses: jest.fn(() => [
              {
                state: GitStatusState.NotApplicable,
                context: { genre: 'a-genre', name: 'a-name' },
              },
            ]),
          } as any)
      );
      const res = await azure.getBranchStatusCheck(
        'somebranch',
        'a-genre/a-name'
      );
      expect(res).toBe(BranchStatus.green);
    });
    it('should return red if status is failed', async () => {
      await initRepo({ repository: 'some/repo' });
      azureApi.gitApi.mockImplementationOnce(
        () =>
          ({
            getBranch: jest.fn(() => ({ commit: { commitId: 'abcd1234' } })),
            getStatuses: jest.fn(() => [
              {
                state: GitStatusState.Failed,
                context: { genre: 'a-genre', name: 'a-name' },
              },
            ]),
          } as any)
      );
      const res = await azure.getBranchStatusCheck(
        'somebranch',
        'a-genre/a-name'
      );
      expect(res).toBe(BranchStatus.red);
    });
    it('should return red if context status is error', async () => {
      await initRepo({ repository: 'some/repo' });
      azureApi.gitApi.mockImplementationOnce(
        () =>
          ({
            getBranch: jest.fn(() => ({ commit: { commitId: 'abcd1234' } })),
            getStatuses: jest.fn(() => [
              {
                state: GitStatusState.Error,
                context: { genre: 'a-genre', name: 'a-name' },
              },
            ]),
          } as any)
      );
      const res = await azure.getBranchStatusCheck(
        'somebranch',
        'a-genre/a-name'
      );
      expect(res).toEqual(BranchStatus.red);
    });
    it('should return yellow if status is pending', async () => {
      await initRepo({ repository: 'some/repo' });
      azureApi.gitApi.mockImplementationOnce(
        () =>
          ({
            getBranch: jest.fn(() => ({ commit: { commitId: 'abcd1234' } })),
            getStatuses: jest.fn(() => [
              {
                state: GitStatusState.Pending,
                context: { genre: 'a-genre', name: 'a-name' },
              },
            ]),
          } as any)
      );
      const res = await azure.getBranchStatusCheck(
        'somebranch',
        'a-genre/a-name'
      );
      expect(res).toBe(BranchStatus.yellow);
    });
    it('should return yellow if status is not set', async () => {
      await initRepo({ repository: 'some/repo' });
      azureApi.gitApi.mockImplementationOnce(
        () =>
          ({
            getBranch: jest.fn(() => ({ commit: { commitId: 'abcd1234' } })),
            getStatuses: jest.fn(() => [
              {
                state: GitStatusState.NotSet,
                context: { genre: 'a-genre', name: 'a-name' },
              },
            ]),
          } as any)
      );
      const res = await azure.getBranchStatusCheck(
        'somebranch',
        'a-genre/a-name'
      );
      expect(res).toBe(BranchStatus.yellow);
    });
    it('should return null if status not found', async () => {
      await initRepo({ repository: 'some/repo' });
      azureApi.gitApi.mockImplementationOnce(
        () =>
          ({
            getBranch: jest.fn(() => ({ commit: { commitId: 'abcd1234' } })),
            getStatuses: jest.fn(() => [
              {
                state: GitStatusState.Pending,
                context: { genre: 'another-genre', name: 'a-name' },
              },
            ]),
          } as any)
      );
      const res = await azure.getBranchStatusCheck(
        'somebranch',
        'a-genre/a-name'
      );
      expect(res).toBeNull();
    });
  });
  describe('getBranchStatus(branchName, ignoreTests)', () => {
    it('should pass through success', async () => {
      await initRepo({ repository: 'some/repo' });
      azureApi.gitApi.mockImplementationOnce(
        () =>
          ({
            getBranch: jest.fn(() => ({ commit: { commitId: 'abcd1234' } })),
            getStatuses: jest.fn(() => [{ state: GitStatusState.Succeeded }]),
          } as any)
      );
      const res = await azure.getBranchStatus('somebranch');
      expect(res).toEqual(BranchStatus.green);
    });
    it('should pass through failed', async () => {
      await initRepo({ repository: 'some/repo' });
      azureApi.gitApi.mockImplementationOnce(
        () =>
          ({
            getBranch: jest.fn(() => ({ commit: { commitId: 'abcd1234' } })),
            getStatuses: jest.fn(() => [{ state: GitStatusState.Error }]),
          } as any)
      );
      const res = await azure.getBranchStatus('somebranch');
      expect(res).toEqual(BranchStatus.red);
    });
    it('should pass through pending', async () => {
      await initRepo({ repository: 'some/repo' });
      azureApi.gitApi.mockImplementationOnce(
        () =>
          ({
            getBranch: jest.fn(() => ({ commit: { commitId: 'abcd1234' } })),
            getStatuses: jest.fn(() => [{ state: GitStatusState.Pending }]),
          } as any)
      );
      const res = await azure.getBranchStatus('somebranch');
      expect(res).toEqual(BranchStatus.yellow);
    });
    it('should fall back to yellow if no statuses returned', async () => {
      await initRepo({ repository: 'some/repo' });
      azureApi.gitApi.mockImplementationOnce(
        () =>
          ({
            getBranch: jest.fn(() => ({ commit: { commitId: 'abcd1234' } })),
            getStatuses: jest.fn(() => []),
          } as any)
      );
      const res = await azure.getBranchStatus('somebranch');
      expect(res).toEqual(BranchStatus.yellow);
    });
  });

  describe('getPr(prNo)', () => {
    it('should return null if no prNo is passed', async () => {
      const pr = await azure.getPr(0);
      expect(pr).toBeNull();
    });
    it('should return null if no PR is returned from azure', async () => {
      await initRepo({ repository: 'some/repo' });
      azureApi.gitApi.mockImplementationOnce(
        () =>
          ({
            getPullRequests: jest.fn(() => []),
          } as any)
      );
      const pr = await azure.getPr(1234);
      expect(pr).toBeNull();
    });
    it('should return a pr in the right format', async () => {
      await initRepo({ repository: 'some/repo' });
      azureApi.gitApi.mockImplementation(
        () =>
          ({
            getPullRequests: jest
              .fn()
              .mockReturnValue([])
              .mockReturnValueOnce([
                {
                  pullRequestId: 1234,
                },
              ]),
            getPullRequestLabels: jest
              .fn()
              .mockReturnValue([{ active: true, name: 'renovate' }]),
            getPullRequestCommits: jest.fn().mockReturnValue([
              {
                author: {
                  name: 'renovate',
                },
              },
            ]),
          } as any)
      );
      const pr = await azure.getPr(1234);
      expect(pr).toMatchSnapshot();
    });
  });

  describe('createPr()', () => {
    it('should create and return a PR object', async () => {
      await initRepo({ repository: 'some/repo' });
      azureApi.gitApi.mockImplementationOnce(
        () =>
          ({
            createPullRequest: jest.fn(() => ({
              pullRequestId: 456,
              displayNumber: `Pull Request #456`,
            })),
            createPullRequestLabel: jest.fn(() => ({})),
          } as any)
      );
      const pr = await azure.createPr({
        sourceBranch: 'some-branch',
        targetBranch: 'master',
        prTitle: 'The Title',
        prBody: 'Hello world',
        labels: ['deps', 'renovate'],
      });
      expect(pr).toMatchSnapshot();
    });
    it('should create and return a PR object from base branch', async () => {
      await initRepo({ repository: 'some/repo' });
      azureApi.gitApi.mockImplementationOnce(
        () =>
          ({
            createPullRequest: jest.fn(() => ({
              pullRequestId: 456,
              displayNumber: `Pull Request #456`,
            })),
            createPullRequestLabel: jest.fn(() => ({})),
          } as any)
      );
      const pr = await azure.createPr({
        sourceBranch: 'some-branch',
        targetBranch: 'master',
        prTitle: 'The Title',
        prBody: 'Hello world',
        labels: ['deps', 'renovate'],
      });
      expect(pr).toMatchSnapshot();
    });
    it('should create and return a PR object with auto-complete set', async () => {
      await initRepo({ repository: 'some/repo' });
      const prResult = {
        pullRequestId: 456,
        title: 'The Title',
        displayNumber: `Pull Request #456`,
        createdBy: {
          id: 123,
        },
      };
      const prUpdateResult = {
        ...prResult,
        autoCompleteSetBy: {
          id: prResult.createdBy.id,
        },
        completionOptions: {
          squashMerge: true,
          deleteSourceBranch: true,
          mergeCommitMessage: 'The Title',
        },
      };
      const updateFn = jest
        .fn(() => prUpdateResult)
        .mockName('updatePullRequest');
      azureApi.gitApi.mockImplementationOnce(
        () =>
          ({
            createPullRequest: jest.fn(() => prResult),
            createPullRequestLabel: jest.fn(() => ({})),
            updatePullRequest: updateFn,
          } as any)
      );
      const pr = await azure.createPr({
        sourceBranch: 'some-branch',
        targetBranch: 'dev',
        prTitle: 'The Title',
        prBody: 'Hello world',
        labels: ['deps', 'renovate'],
        platformOptions: { usePlatformAutomerge: true },
      });
      expect(updateFn).toHaveBeenCalled();
      expect(pr).toMatchSnapshot();
    });
    it('should create and return an approved PR object', async () => {
      await initRepo({ repository: 'some/repo' });
      const prResult = {
        pullRequestId: 456,
        displayNumber: 'Pull Request #456',
        createdBy: {
          id: 123,
          url: 'user-url',
        },
      };
      const prUpdateResult = {
        reviewerUrl: prResult.createdBy.url,
        vote: AzurePrVote.Approved,
        isFlagged: false,
        isRequired: false,
      };
      const updateFn = jest
        .fn(() => prUpdateResult)
        .mockName('createPullRequestReviewer');
      azureApi.gitApi.mockImplementationOnce(
        () =>
          ({
            createPullRequest: jest.fn(() => prResult),
            createPullRequestLabel: jest.fn(() => ({})),
            createPullRequestReviewer: updateFn,
          } as any)
      );
      const pr = await azure.createPr({
        sourceBranch: 'some-branch',
        targetBranch: 'dev',
        prTitle: 'The Title',
        prBody: 'Hello world',
        labels: ['deps', 'renovate'],
        platformOptions: { azureAutoApprove: true },
      });
      expect(updateFn).toHaveBeenCalled();
      expect(pr).toMatchSnapshot();
    });
  });

  describe('updatePr(prNo, title, body)', () => {
    it('should update the PR', async () => {
      await initRepo({ repository: 'some/repo' });
      const updatePullRequest = jest.fn();
      azureApi.gitApi.mockImplementationOnce(
        () =>
          ({
            updatePullRequest,
          } as any)
      );
      await azure.updatePr({
        number: 1234,
        prTitle: 'The New Title',
        prBody: 'Hello world again',
      });
      expect(updatePullRequest.mock.calls).toMatchSnapshot();
    });

    it('should update the PR without description', async () => {
      await initRepo({ repository: 'some/repo' });
      const updatePullRequest = jest.fn();
      azureApi.gitApi.mockImplementationOnce(
        () =>
          ({
            updatePullRequest,
          } as any)
      );
      await azure.updatePr({
        number: 1234,
        prTitle: 'The New Title - autoclose',
      });
      expect(updatePullRequest.mock.calls).toMatchSnapshot();
    });

    it('should close the PR', async () => {
      await initRepo({ repository: 'some/repo' });
      const updatePullRequest = jest.fn();
      azureApi.gitApi.mockImplementationOnce(
        () =>
          ({
            updatePullRequest,
          } as any)
      );
      await azure.updatePr({
        number: 1234,
        prTitle: 'The New Title',
        prBody: 'Hello world again',
        state: PrState.Closed,
      });
      expect(updatePullRequest.mock.calls).toMatchSnapshot();
    });

    it('should reopen the PR', async () => {
      await initRepo({ repository: 'some/repo' });
      const updatePullRequest = jest.fn();
      azureApi.gitApi.mockImplementationOnce(
        () =>
          ({
            updatePullRequest,
          } as any)
      );
      await azure.updatePr({
        number: 1234,
        prTitle: 'The New Title',
        prBody: 'Hello world again',
        state: PrState.Open,
      });
      expect(updatePullRequest.mock.calls).toMatchSnapshot();
    });
  });

  describe('ensureComment', () => {
    it('adds comment if missing', async () => {
      await initRepo({ repository: 'some/repo' });
      const gitApiMock = {
        createThread: jest.fn(() => [{ id: 123 }]),
        getThreads: jest.fn().mockReturnValue([
          {
            comments: [{ content: 'end-user comment', id: 1 }],
            id: 2,
          },
        ]),
        updateComment: jest.fn(() => ({ id: 123 })),
      };
      azureApi.gitApi.mockImplementation(() => gitApiMock as any);
      await azure.ensureComment({
        number: 42,
        topic: 'some-subject',
        content: 'some\ncontent',
      });
      expect(gitApiMock.createThread.mock.calls).toMatchSnapshot();
      expect(gitApiMock.updateComment.mock.calls).toMatchSnapshot();
    });
    it('updates comment if missing', async () => {
      await initRepo({ repository: 'some/repo' });
      const gitApiMock = {
        createThread: jest.fn(() => [{ id: 123 }]),
        getThreads: jest.fn().mockReturnValue([
          {
            comments: [{ content: 'end-user comment', id: 1 }],
            id: 3,
          },
          {
            comments: [{ content: '### some-subject\n\nsome\ncontent', id: 2 }],
            id: 4,
          },
        ]),
        updateComment: jest.fn(() => ({ id: 123 })),
      };
      azureApi.gitApi.mockImplementation(() => gitApiMock as any);
      await azure.ensureComment({
        number: 42,
        topic: 'some-subject',
        content: 'some\nnew\ncontent',
      });
      expect(gitApiMock.createThread.mock.calls).toMatchSnapshot();
      expect(gitApiMock.updateComment.mock.calls).toMatchSnapshot();
    });
    it('does nothing if comment exists and is the same', async () => {
      await initRepo({ repository: 'some/repo' });
      const gitApiMock = {
        createThread: jest.fn(() => [{ id: 123 }]),
        getThreads: jest.fn().mockReturnValue([
          {
            comments: [{ content: 'end-user comment', id: 1 }],
            id: 3,
          },
          {
            comments: [{ content: '### some-subject\n\nsome\ncontent', id: 2 }],
            id: 4,
          },
        ]),
        updateComment: jest.fn(() => ({ id: 123 })),
      };
      azureApi.gitApi.mockImplementation(() => gitApiMock as any);
      await azure.ensureComment({
        number: 42,
        topic: 'some-subject',
        content: 'some\ncontent',
      });
      expect(gitApiMock.createThread.mock.calls).toMatchSnapshot();
      expect(gitApiMock.updateComment.mock.calls).toMatchSnapshot();
    });
    it('does nothing if comment exists and is the same when there is no topic', async () => {
      await initRepo({ repository: 'some/repo' });
      const gitApiMock = {
        createThread: jest.fn(() => [{ id: 123 }]),
        getThreads: jest.fn().mockReturnValue([
          {
            comments: [{ content: 'some\ncontent', id: 2 }],
            id: 4,
          },
        ]),
        updateComment: jest.fn(() => ({ id: 123 })),
      };
      azureApi.gitApi.mockImplementation(() => gitApiMock as any);
      await azure.ensureComment({
        number: 42,
        topic: null,
        content: 'some\ncontent',
      });
      expect(gitApiMock.createThread.mock.calls).toMatchSnapshot();
      expect(gitApiMock.updateComment.mock.calls).toMatchSnapshot();
    });
  });

  describe('ensureCommentRemoval', () => {
    let gitApiMock;
    beforeEach(() => {
      gitApiMock = {
        getThreads: jest.fn(() => [
          {
            comments: [{ content: '### some-subject\n\nblabla' }],
            id: 123,
          },
          {
            comments: [{ content: 'some-content\n' }],
            id: 124,
          },
        ]),
        updateThread: jest.fn(),
      };
      azureApi.gitApi.mockImplementation(() => gitApiMock);
    });
    it('deletes comment by topic if found', async () => {
      await initRepo({ repository: 'some/repo' });
      await azure.ensureCommentRemoval({ number: 42, topic: 'some-subject' });
      expect(gitApiMock.getThreads).toHaveBeenCalledWith('1', 42);
      expect(gitApiMock.updateThread).toHaveBeenCalledWith(
        { status: 4 },
        '1',
        42,
        123
      );
    });
    it('deletes comment by content if found', async () => {
      await initRepo({ repository: 'some/repo' });
      await azure.ensureCommentRemoval({ number: 42, content: 'some-content' });
      expect(gitApiMock.getThreads).toHaveBeenCalledWith('1', 42);
      expect(gitApiMock.updateThread).toHaveBeenCalledWith(
        { status: 4 },
        '1',
        42,
        124
      );
    });
    it('comment not found', async () => {
      await initRepo({ repository: 'some/repo' });
      await azure.ensureCommentRemoval({ number: 42, topic: 'does-not-exist' });
      expect(gitApiMock.getThreads).toHaveBeenCalledWith('1', 42);
      expect(gitApiMock.updateThread).not.toHaveBeenCalled();
    });
  });

  describe('Assignees', () => {
    it('addAssignees', async () => {
      await initRepo({ repository: 'some/repo' });
      azureApi.gitApi.mockImplementation(
        () =>
          ({
            getRepositories: jest.fn(() => [{ id: '1', project: { id: 2 } }]),
            createThread: jest.fn(() => [{ id: 123 }]),
            getThreads: jest.fn(() => []),
          } as any)
      );
      azureApi.coreApi.mockImplementation(
        () =>
          ({
            getTeams: jest.fn(() => [
              { id: 3, name: 'abc' },
              { id: 4, name: 'def' },
            ]),
            getTeamMembersWithExtendedProperties: jest.fn(() => [
              { identity: { displayName: 'jyc', uniqueName: 'jyc', id: 123 } },
            ]),
          } as any)
      );
      await azure.addAssignees(123, ['test@bonjour.fr', 'jyc', 'def']);
      expect(azureApi.gitApi).toHaveBeenCalledTimes(3);
    });
  });

  describe('Reviewers', () => {
    it('addReviewers', async () => {
      await initRepo({ repository: 'some/repo' });
      azureApi.gitApi.mockImplementation(
        () =>
          ({
            getRepositories: jest.fn(() => [{ id: '1', project: { id: 2 } }]),
            createPullRequestReviewer: jest.fn(),
          } as any)
      );
      azureApi.coreApi.mockImplementation(
        () =>
          ({
            getTeams: jest.fn(() => [
              { id: 3, name: 'abc' },
              { id: 4, name: 'def' },
            ]),
            getTeamMembersWithExtendedProperties: jest.fn(() => [
              { identity: { displayName: 'jyc', uniqueName: 'jyc', id: 123 } },
            ]),
          } as any)
      );
      await azure.addReviewers(123, ['test@bonjour.fr', 'jyc', 'def']);
      expect(azureApi.gitApi).toHaveBeenCalledTimes(3);
    });
  });

  describe('massageMarkdown(input)', () => {
    it('returns updated pr body', () => {
      const input =
        '\n---\n\n - [ ] <!-- rebase-check --> rebase\nplus also [a link](https://github.com/foo/bar/issues/5)';
      expect(azure.massageMarkdown(input)).toMatchInlineSnapshot(
        `"plus also [a link](https://github.com/foo/bar/issues/5)"`
      );
    });
  });

  describe('setBranchStatus', () => {
    it('should build and call the create status api properly', async () => {
      await initRepo({ repository: 'some/repo' });
      const createCommitStatusMock = jest.fn();
      azureApi.gitApi.mockImplementationOnce(
        () =>
          ({
            getBranch: jest.fn(() => ({ commit: { commitId: 'abcd1234' } })),
            createCommitStatus: createCommitStatusMock,
          } as any)
      );
      await azure.setBranchStatus({
        branchName: 'test',
        context: 'test',
        description: 'test',
        state: BranchStatus.yellow,
        url: 'test.com',
      });
      expect(createCommitStatusMock).toHaveBeenCalledWith(
        {
          context: {
            genre: undefined,
            name: 'test',
          },
          description: 'test',
          state: GitStatusState.Pending,
          targetUrl: 'test.com',
        },
        'abcd1234',
        '1'
      );
    });
    it('should build and call the create status api properly with a complex context', async () => {
      await initRepo({ repository: 'some/repo' });
      const createCommitStatusMock = jest.fn();
      azureApi.gitApi.mockImplementationOnce(
        () =>
          ({
            getBranch: jest.fn(() => ({ commit: { commitId: 'abcd1234' } })),
            createCommitStatus: createCommitStatusMock,
          } as any)
      );
      await azure.setBranchStatus({
        branchName: 'test',
        context: 'renovate/artifact/test',
        description: 'test',
        state: BranchStatus.green,
        url: 'test.com',
      });
      expect(createCommitStatusMock).toHaveBeenCalledWith(
        {
          context: {
            genre: 'renovate/artifact',
            name: 'test',
          },
          description: 'test',
          state: GitStatusState.Succeeded,
          targetUrl: 'test.com',
        },
        'abcd1234',
        '1'
      );
    });
  });

  describe('mergePr', () => {
    it('should complete the PR', async () => {
      await initRepo({ repository: 'some/repo' });
      const pullRequestIdMock = 12345;
      const branchNameMock = 'test';
      const lastMergeSourceCommitMock = { commitId: 'abcd1234' };
      const updatePullRequestMock = jest.fn(() => ({
        status: 3,
      }));
      azureApi.gitApi.mockImplementationOnce(
        () =>
          ({
            getPullRequestById: jest.fn(() => ({
              lastMergeSourceCommit: lastMergeSourceCommitMock,
              targetRefName: 'refs/heads/ding',
              title: 'title',
            })),
            updatePullRequest: updatePullRequestMock,
          } as any)
      );

      azureHelper.getMergeMethod = jest
        .fn()
        .mockReturnValue(GitPullRequestMergeStrategy.Squash);

      const res = await azure.mergePr({
        branchName: branchNameMock,
        id: pullRequestIdMock,
      });

      expect(updatePullRequestMock).toHaveBeenCalledWith(
        {
          status: PullRequestStatus.Completed,
          lastMergeSourceCommit: lastMergeSourceCommitMock,
          completionOptions: {
            mergeStrategy: GitPullRequestMergeStrategy.Squash,
            deleteSourceBranch: true,
            mergeCommitMessage: 'title',
          },
        },
        '1',
        pullRequestIdMock
      );
      expect(res).toBeTrue();
    });
    it('should return false if the PR does not update successfully', async () => {
      await initRepo({ repository: 'some/repo' });
      const pullRequestIdMock = 12345;
      const branchNameMock = 'test';
      const lastMergeSourceCommitMock = { commitId: 'abcd1234' };
      azureApi.gitApi.mockImplementationOnce(
        () =>
          ({
            getPullRequestById: jest.fn(() => ({
              lastMergeSourceCommit: lastMergeSourceCommitMock,
            })),
            updatePullRequest: jest
              .fn()
              .mockRejectedValue(new Error(`oh no pr couldn't be updated`)),
          } as any)
      );

      azureHelper.getMergeMethod = jest
        .fn()
        .mockReturnValue(GitPullRequestMergeStrategy.Squash);

      const res = await azure.mergePr({
        branchName: branchNameMock,
        id: pullRequestIdMock,
      });
      expect(res).toBeFalse();
    });

    it('should cache the mergeMethod for subsequent merges', async () => {
      await initRepo({ repository: 'some/repo' });
      azureApi.gitApi.mockImplementation(
        () =>
          ({
            getPullRequestById: jest.fn(() => ({
              lastMergeSourceCommit: { commitId: 'abcd1234' },
              targetRefName: 'refs/heads/ding',
            })),
            updatePullRequest: jest.fn(),
          } as any)
      );
      azureHelper.getMergeMethod = jest
        .fn()
        .mockReturnValue(GitPullRequestMergeStrategy.Squash);

      await azure.mergePr({
        branchName: 'test-branch-1',
        id: 1234,
      });
      await azure.mergePr({
        branchName: 'test-branch-2',
        id: 5678,
      });

      expect(azureHelper.getMergeMethod).toHaveBeenCalledTimes(1);
    });

    it('should refetch the PR if the update response has not yet been set to completed', async () => {
      await initRepo({ repository: 'some/repo' });
      const pullRequestIdMock = 12345;
      const branchNameMock = 'test';
      const lastMergeSourceCommitMock = { commitId: 'abcd1234' };
      const getPullRequestByIdMock = jest.fn(() => ({
        lastMergeSourceCommit: lastMergeSourceCommitMock,
        targetRefName: 'refs/heads/ding',
        status: 3,
      }));
      azureApi.gitApi.mockImplementationOnce(
        () =>
          ({
            getPullRequestById: getPullRequestByIdMock,
            updatePullRequest: jest.fn(() => ({
              status: 1,
            })),
          } as any)
      );
      azureHelper.getMergeMethod = jest
        .fn()
        .mockReturnValue(GitPullRequestMergeStrategy.Squash);

      const res = await azure.mergePr({
        branchName: branchNameMock,
        id: pullRequestIdMock,
      });

      expect(getPullRequestByIdMock).toHaveBeenCalledTimes(2);
      expect(res).toBeTrue();
    });

    it('should log a warning after retrying if the PR has still not yet been set to completed', async () => {
      await initRepo({ repository: 'some/repo' });
      const pullRequestIdMock = 12345;
      const branchNameMock = 'test';
      const lastMergeSourceCommitMock = { commitId: 'abcd1234' };
      const expectedNumRetries = 5;
      const getPullRequestByIdMock = jest.fn(() => ({
        lastMergeSourceCommit: lastMergeSourceCommitMock,
        targetRefName: 'refs/heads/ding',
        status: 1,
      }));
      azureApi.gitApi.mockImplementationOnce(
        () =>
          ({
            getPullRequestById: getPullRequestByIdMock,
            updatePullRequest: jest.fn(() => ({
              status: 1,
            })),
          } as any)
      );
      azureHelper.getMergeMethod = jest
        .fn()
        .mockReturnValue(GitPullRequestMergeStrategy.Squash);

      const res = await azure.mergePr({
        branchName: branchNameMock,
        id: pullRequestIdMock,
      });

      expect(getPullRequestByIdMock).toHaveBeenCalledTimes(
        expectedNumRetries + 1
      );
      expect(logger.warn).toHaveBeenCalled();
      expect(res).toBeTrue();
    });
  });

  describe('getVulnerabilityAlerts()', () => {
    it('returns empty', async () => {
      const res = await azure.getVulnerabilityAlerts();
      expect(res).toHaveLength(0);
    });
  });

  describe('deleteLabel()', () => {
    it('Should delete a label', async () => {
      await initRepo({ repository: 'some/repo' });
      azureApi.gitApi.mockImplementationOnce(
        () =>
          ({
            deletePullRequestLabels: jest.fn(),
          } as any)
      );
      await azure.deleteLabel(1234, 'rebase');
      expect(azureApi.gitApi.mock.calls).toMatchSnapshot();
    });
  });
  describe('getJsonFile()', () => {
    it('returns file content', async () => {
      const data = { foo: 'bar' };
      azureApi.gitApi.mockImplementationOnce(
        () =>
          ({
            getItemContent: jest.fn(() =>
              Promise.resolve(Readable.from(JSON.stringify(data)))
            ),
          } as any)
      );
      const res = await azure.getJsonFile('file.json');
      expect(res).toEqual(data);
    });

    it('returns file content in json5 format', async () => {
      const json5Data = `
        { 
          // json5 comment
          foo: 'bar' 
        }
      `;
      azureApi.gitApi.mockImplementationOnce(
        () =>
          ({
            getItemContent: jest.fn(() =>
              Promise.resolve(Readable.from(json5Data))
            ),
          } as any)
      );
      const res = await azure.getJsonFile('file.json5');
      expect(res).toEqual({ foo: 'bar' });
    });

<<<<<<< HEAD
    it('returns file content from branch or tag', async () => {
=======
    it('ignores branchOrTag', async () => {
>>>>>>> 4d1c4f16
      const data = { foo: 'bar' };
      azureApi.gitApi.mockImplementationOnce(
        () =>
          ({
            getItemContent: jest.fn(() =>
              Promise.resolve(Readable.from(JSON.stringify(data)))
            ),
          } as any)
      );
      const res = await azure.getJsonFile('file.json', undefined, 'dev');
      expect(res).toEqual(data);
    });

    it('throws on malformed JSON', async () => {
      azureApi.gitApi.mockImplementationOnce(
        () =>
          ({
            getItemContent: jest.fn(() =>
              Promise.resolve(Readable.from('!@#'))
            ),
          } as any)
      );
      await expect(azure.getJsonFile('file.json')).rejects.toThrow();
    });

    it('throws on errors', async () => {
      azureApi.gitApi.mockImplementationOnce(
        () =>
          ({
            getItemContent: jest.fn(() => {
              throw new Error('some error');
            }),
          } as any)
      );
      await expect(azure.getJsonFile('file.json')).rejects.toThrow();
    });

    it('supports fetch from another repo', async () => {
      const data = { foo: 'bar' };
      const gitApiMock = {
        getItemContent: jest.fn(() =>
          Promise.resolve(Readable.from(JSON.stringify(data)))
        ),
        getRepositories: jest.fn(() =>
          Promise.resolve([
            { id: '123456', name: 'bar', project: { name: 'foo' } },
          ])
        ),
      };
      azureApi.gitApi.mockImplementationOnce(() => gitApiMock as any);
      const res = await azure.getJsonFile('file.json', 'foo/bar');
      expect(res).toEqual(data);
      expect(gitApiMock.getItemContent.mock.calls).toMatchSnapshot();
    });
  });
});<|MERGE_RESOLUTION|>--- conflicted
+++ resolved
@@ -1265,11 +1265,7 @@
       expect(res).toEqual({ foo: 'bar' });
     });
 
-<<<<<<< HEAD
-    it('returns file content from branch or tag', async () => {
-=======
     it('ignores branchOrTag', async () => {
->>>>>>> 4d1c4f16
       const data = { foo: 'bar' };
       azureApi.gitApi.mockImplementationOnce(
         () =>
@@ -1294,7 +1290,6 @@
       );
       await expect(azure.getJsonFile('file.json')).rejects.toThrow();
     });
-
     it('throws on errors', async () => {
       azureApi.gitApi.mockImplementationOnce(
         () =>
@@ -1306,7 +1301,6 @@
       );
       await expect(azure.getJsonFile('file.json')).rejects.toThrow();
     });
-
     it('supports fetch from another repo', async () => {
       const data = { foo: 'bar' };
       const gitApiMock = {
