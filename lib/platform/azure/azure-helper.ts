--- conflicted
+++ resolved
@@ -4,26 +4,17 @@
   GitPullRequestMergeStrategy,
   GitRef,
 } from 'azure-devops-node-api/interfaces/GitInterfaces';
-
 import { Options } from 'simple-git/promise';
-<<<<<<< HEAD
-import * as azureApi from './azure-got-wrapper';
-import { logger } from '../../logger';
-=======
->>>>>>> 3f14af3e
 import {
   PR_STATE_CLOSED,
   PR_STATE_MERGED,
   PR_STATE_OPEN,
 } from '../../constants/pull-requests';
 import { logger } from '../../logger';
+
 import { HostRule } from '../../types';
-<<<<<<< HEAD
+import * as azureApi from './azure-got-wrapper';
 import { AzurePr } from './types';
-=======
-import { Pr } from '../common';
-import * as azureApi from './azure-got-wrapper';
->>>>>>> 3f14af3e
 
 const mergePolicyGuid = 'fa4e907d-c16b-4a4c-9dfa-4916e5d171ab'; // Magic GUID for merge strategy policy configurations
 
