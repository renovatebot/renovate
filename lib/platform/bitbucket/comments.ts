import { logger } from '../../logger';
import { BitbucketHttp } from '../../util/http/bitbucket';
import type { EnsureCommentConfig, EnsureCommentRemovalConfig } from '../types';
import { Config, accumulateValues } from './utils';

const bitbucketHttp = new BitbucketHttp();

interface Comment {
  content: { raw: string };
  id: number;
}

export type CommentsConfig = Pick<Config, 'repository'>;

interface EnsureBitBucketCommentConfig extends EnsureCommentConfig {
  config: CommentsConfig;
}

async function getComments(
  config: CommentsConfig,
  prNo: number
): Promise<Comment[]> {
  const comments = await accumulateValues<Comment>(
    `/2.0/repositories/${config.repository}/pullrequests/${prNo}/comments`
  );

  logger.debug(`Found ${comments.length} comments`);
  return comments;
}

async function addComment(
  config: CommentsConfig,
  prNo: number,
  raw: string
): Promise<void> {
  await bitbucketHttp.postJson(
    `/2.0/repositories/${config.repository}/pullrequests/${prNo}/comments`,
    {
      body: { content: { raw } },
    }
  );
}

async function editComment(
  config: CommentsConfig,
  prNo: number,
  commentId: number,
  raw: string
): Promise<void> {
  await bitbucketHttp.putJson(
    `/2.0/repositories/${config.repository}/pullrequests/${prNo}/comments/${commentId}`,
    {
      body: { content: { raw } },
    }
  );
}

async function deleteComment(
  config: CommentsConfig,
  prNo: number,
  commentId: number
): Promise<void> {
  await bitbucketHttp.deleteJson(
    `/2.0/repositories/${config.repository}/pullrequests/${prNo}/comments/${commentId}`
  );
}

export async function ensureComment({
  config,
  number: prNo,
  topic,
  content,
}: EnsureBitBucketCommentConfig): Promise<boolean> {
  try {
    const comments = await getComments(config, prNo);
    let body: string;
    let commentId: number | undefined;
    let commentNeedsUpdating: boolean | undefined;
    if (topic) {
      logger.debug(`Ensuring comment "${topic}" in #${prNo}`);
      body = `### ${topic}\n\n${content}`;
      comments.forEach((comment) => {
        if (comment.content.raw.startsWith(`### ${topic}\n\n`)) {
          commentId = comment.id;
          commentNeedsUpdating = comment.content.raw !== body;
        }
      });
    } else {
      logger.debug(`Ensuring content-only comment in #${prNo}`);
      body = `${content}`;
      comments.forEach((comment) => {
        if (comment.content.raw === body) {
          commentId = comment.id;
          commentNeedsUpdating = false;
        }
      });
    }
    if (!commentId) {
      await addComment(config, prNo, body);
      logger.info(
        { repository: config.repository, prNo, topic },
        'Comment added'
      );
    } else if (commentNeedsUpdating) {
      await editComment(config, prNo, commentId, body);
      logger.debug({ repository: config.repository, prNo }, 'Comment updated');
    } else {
      logger.debug('Comment is already update-to-date');
    }
    return true;
  } catch (err) /* istanbul ignore next */ {
    logger.warn({ err }, 'Error ensuring comment');
    return false;
  }
}

export async function ensureCommentRemoval(
  config: CommentsConfig,
  deleteConfig: EnsureCommentRemovalConfig
): Promise<void> {
  try {
<<<<<<< HEAD
    logger.debug(
      `Ensuring comment "${topic ?? content}" in #${prNo} is removed`
    );
    const comments = await getComments(config, prNo);

    const byTopic = (comment: Comment): boolean =>
      comment.content.raw.startsWith(`### ${topic}\n\n`);
    const byContent = (comment: Comment): boolean =>
      comment.content.raw.trim() === content;

    let commentId: number | undefined;
=======
    const { number: prNo } = deleteConfig;
    const key =
      deleteConfig.type === 'by-topic'
        ? deleteConfig.topic
        : deleteConfig.content;
    logger.debug(`Ensuring comment "${key}" in #${prNo} is removed`);
    const comments = await getComments(config, prNo);

    let commentId: number | undefined = undefined;
>>>>>>> f5cc1de3

    if (deleteConfig.type === 'by-topic') {
      const byTopic = (comment: Comment): boolean =>
        comment.content.raw.startsWith(`### ${deleteConfig.topic}\n\n`);
      commentId = comments.find(byTopic)?.id;
    } else if (deleteConfig.type === 'by-content') {
      const byContent = (comment: Comment): boolean =>
        comment.content.raw.trim() === deleteConfig.content;
      commentId = comments.find(byContent)?.id;
    }

    if (commentId) {
      await deleteComment(config, prNo, commentId);
    }
  } catch (err) /* istanbul ignore next */ {
    logger.warn({ err }, 'Error ensuring comment removal');
  }
}<|MERGE_RESOLUTION|>--- conflicted
+++ resolved
@@ -119,19 +119,6 @@
   deleteConfig: EnsureCommentRemovalConfig
 ): Promise<void> {
   try {
-<<<<<<< HEAD
-    logger.debug(
-      `Ensuring comment "${topic ?? content}" in #${prNo} is removed`
-    );
-    const comments = await getComments(config, prNo);
-
-    const byTopic = (comment: Comment): boolean =>
-      comment.content.raw.startsWith(`### ${topic}\n\n`);
-    const byContent = (comment: Comment): boolean =>
-      comment.content.raw.trim() === content;
-
-    let commentId: number | undefined;
-=======
     const { number: prNo } = deleteConfig;
     const key =
       deleteConfig.type === 'by-topic'
@@ -141,7 +128,6 @@
     const comments = await getComments(config, prNo);
 
     let commentId: number | undefined = undefined;
->>>>>>> f5cc1de3
 
     if (deleteConfig.type === 'by-topic') {
       const byTopic = (comment: Comment): boolean =>
