import nock from 'nock';
import * as httpMock from '../../../test/httpMock';
import { REPOSITORY_DISABLED } from '../../constants/error-messages';
import { logger as _logger } from '../../logger';
import { BranchStatus, PrState } from '../../types';
import * as _git from '../../util/git';
import { setBaseUrl } from '../../util/http/bitbucket';
import { Platform, RepoParams } from '../common';

const baseUrl = 'https://api.bitbucket.org';

const pr = {
  id: 5,
  source: { branch: { name: 'branch' } },
  destination: { branch: { name: 'master' } },
  title: 'title',
  summary: { raw: 'summary' },
  state: 'OPEN',
  created_on: '2018-07-02T07:02:25.275030+00:00',
};

const diff = `
diff --git a/requirements.txt b/requirements.txt
index 7e08d70..f5283ca 100644
--- a/requirements.txt
+++ b/requirements.txt
@@ -7,7 +7,7 @@ docutils==0.12
enum34==1.1.6
futures==3.2.0
isort==4.3.4
-jedi==0.11.1
+jedi==0.12.1
lazy-object-proxy==1.3.1
lxml==3.6.0
mccabe==0.6.1
`;

describe('platform/bitbucket', () => {
  let bitbucket: Platform;
  let hostRules: jest.Mocked<typeof import('../../util/host-rules')>;
  let git: jest.Mocked<typeof _git>;
  let logger: jest.Mocked<typeof _logger>;
  beforeEach(async () => {
    // reset module
    jest.resetModules();
    httpMock.reset();
    httpMock.setup();
    jest.mock('../../util/git');
    jest.mock('../../util/host-rules');
    jest.mock('../../logger');
    hostRules = require('../../util/host-rules');
    bitbucket = await import('.');
    logger = (await import('../../logger')).logger as any;
    git = require('../../util/git');
    git.branchExists.mockResolvedValue(true);
    git.isBranchStale.mockResolvedValue(false);
    // clean up hostRules
    hostRules.clear();
    hostRules.find.mockReturnValue({
      username: 'abc',
      password: '123',
    });

    setBaseUrl(baseUrl);
  });

  async function initRepoMock(
    config?: Partial<RepoParams>,
    repoResp?: any
  ): Promise<nock.Scope> {
    const repository = config?.repository || 'some/repo';

    const scope = httpMock
      .scope(baseUrl)
      .get(`/2.0/repositories/${repository}`)
      .reply(200, {
        owner: {},
        mainbranch: { name: 'master' },
        ...repoResp,
      });

    await bitbucket.initRepo({
      repository: 'some/repo',
      localDir: '',
      optimizeForDisabled: false,
      ...config,
    });

    return scope;
  }

  describe('initPlatform()', () => {
    it('should throw if no username/password', () => {
      expect.assertions(1);
      expect(() => bitbucket.initPlatform({})).toThrow();
    });
    it('should show warning message if custom endpoint', async () => {
      await bitbucket.initPlatform({
        endpoint: 'endpoint',
        username: 'abc',
        password: '123',
      });
      expect(logger.warn).toHaveBeenCalledWith(
        'Init: Bitbucket Cloud endpoint should generally be https://api.bitbucket.org/ but is being configured to a different value. Did you mean to use Bitbucket Server?'
      );
    });
    it('should init', async () => {
      expect(
        await bitbucket.initPlatform({
          username: 'abc',
          password: '123',
        })
      ).toMatchSnapshot();
    });
  });

  describe('getRepos()', () => {
    it('returns repos', async () => {
      httpMock
        .scope(baseUrl)
        .get('/2.0/repositories/?role=contributor&pagelen=100')
        .reply(200, {
          values: [{ full_name: 'foo/bar' }, { full_name: 'some/repo' }],
        });
      const res = await bitbucket.getRepos();
      expect(res).toEqual(['foo/bar', 'some/repo']);
      expect(httpMock.getTrace()).toMatchSnapshot();
    });
  });

  describe('initRepo()', () => {
    it('works', async () => {
      httpMock
        .scope(baseUrl)
        .get('/2.0/repositories/some/repo')
        .reply(200, { owner: {}, mainbranch: { name: 'master' } });
      expect(
        await bitbucket.initRepo({
          repository: 'some/repo',
          localDir: '',
          optimizeForDisabled: false,
        })
      ).toMatchSnapshot();
      expect(httpMock.getTrace()).toMatchSnapshot();
    });

    it('throws disabled', async () => {
      expect.assertions(2);
      httpMock
        .scope(baseUrl)
        .get('/2.0/repositories/some/empty')
        .reply(200, { owner: {}, mainbranch: { name: 'master' } })
        .get('/2.0/repositories/some/empty/src/master/renovate.json')
        .reply(
          200,
          JSON.stringify({
            enabled: false,
          })
        );
      await expect(
        bitbucket.initRepo({
          repository: 'some/empty',
          optimizeForDisabled: true,
          localDir: '',
        })
      ).rejects.toThrow(REPOSITORY_DISABLED);
      expect(httpMock.getTrace()).toMatchSnapshot();
    });
  });

  describe('getRepoForceRebase()', () => {
    it('always return false, since bitbucket does not support force rebase', async () => {
      const actual = await bitbucket.getRepoForceRebase();
      expect(actual).toBe(false);
    });
  });

  describe('setBaseBranch()', () => {
    it('updates file list', async () => {
      await initRepoMock();
      await bitbucket.setBaseBranch('branch');
      expect(httpMock.getTrace()).toMatchSnapshot();
    });
  });

  describe('getBranchPr()', () => {
    it('bitbucket finds PR for branch', async () => {
      const scope = await initRepoMock();
      scope
        .get(
          '/2.0/repositories/some/repo/pullrequests?state=OPEN&state=MERGED&state=DECLINED&state=SUPERSEDED&pagelen=50'
        )
        .reply(200, { values: [pr] })
        .get('/2.0/repositories/some/repo/pullrequests/5')
        .reply(200, pr)
        .get('/2.0/repositories/some/repo/pullrequests/5/diff')
        .reply(200, diff);

      expect(await bitbucket.getBranchPr('branch')).toMatchSnapshot();
      expect(httpMock.getTrace()).toMatchSnapshot();
    });
    it('returns null if no PR for branch', async () => {
      const scope = await initRepoMock();
      scope
        .get(
          '/2.0/repositories/some/repo/pullrequests?state=OPEN&state=MERGED&state=DECLINED&state=SUPERSEDED&pagelen=50'
        )
        .reply(200, { values: [pr] });

      const res = await bitbucket.getBranchPr('branch_without_pr');
      expect(res).toBeNull();
      expect(httpMock.getTrace()).toMatchSnapshot();
    });
  });

  describe('getBranchStatus()', () => {
    it('getBranchStatus 1', async () => {
      await initRepoMock();
      expect(await bitbucket.getBranchStatus('master', null)).toBe(
        BranchStatus.green
      );
      expect(httpMock.getTrace()).toMatchSnapshot();
    });
    it('getBranchStatus 2', async () => {
      await initRepoMock();
      expect(await bitbucket.getBranchStatus('master', ['foo'])).toBe(
        BranchStatus.red
      );
      expect(httpMock.getTrace()).toMatchSnapshot();
    });
    it('getBranchStatus 3', async () => {
      const scope = await initRepoMock();
      scope
        .get('/2.0/repositories/some/repo/refs/branches/master')
        .reply(200, {
          name: 'master',
          target: { hash: 'master_hash' },
        })
        .get(
          '/2.0/repositories/some/repo/commit/master_hash/statuses?pagelen=100'
        )
        .reply(200, {
          values: [
            {
              key: 'foo',
              state: 'FAILED',
            },
          ],
        });
      expect(await bitbucket.getBranchStatus('master', [])).toBe(
        BranchStatus.red
      );
      expect(httpMock.getTrace()).toMatchSnapshot();
    });
    it('getBranchStatus 4', async () => {
      const scope = await initRepoMock();
      scope
        .get('/2.0/repositories/some/repo/refs/branches/branch')
        .reply(200, {
          name: 'branch',
          target: {
            hash: 'branch_hash',
            parents: [{ hash: 'master_hash' }],
          },
        })
        .get(
          '/2.0/repositories/some/repo/commit/branch_hash/statuses?pagelen=100'
        )
        .reply(200, {
          values: [
            {
              key: 'foo',
              state: 'SUCCESSFUL',
            },
          ],
        });
      expect(await bitbucket.getBranchStatus('branch', [])).toBe(
        BranchStatus.green
      );
      expect(httpMock.getTrace()).toMatchSnapshot();
    });
    it('getBranchStatus 5', async () => {
      const scope = await initRepoMock();
      scope
        .get('/2.0/repositories/some/repo/refs/branches/pending/branch')
        .reply(200, {
          name: 'pending/branch',
          target: {
            hash: 'pending/branch_hash',
            parents: [{ hash: 'master_hash' }],
          },
        })
        .get(
          '/2.0/repositories/some/repo/commit/pending/branch_hash/statuses?pagelen=100'
        )
        .reply(200, {
          values: [
            {
              key: 'foo',
              state: 'INPROGRESS',
            },
          ],
        });
      expect(await bitbucket.getBranchStatus('pending/branch', [])).toBe(
        BranchStatus.yellow
      );
      expect(httpMock.getTrace()).toMatchSnapshot();
    });
    it('getBranchStatus 6', async () => {
      const scope = await initRepoMock();
      scope
        .get(
          '/2.0/repositories/some/repo/refs/branches/branch-with-empty-status'
        )
        .reply(200, {
          name: 'branch-with-empty-status',
          target: {
            hash: 'branch-with-empty-status',
            parents: [{ hash: 'master_hash' }],
          },
        })
        .get(
          '/2.0/repositories/some/repo/commit/branch-with-empty-status/statuses?pagelen=100'
        )
        .reply(200, {
          values: [],
        });
      expect(
        await bitbucket.getBranchStatus('branch-with-empty-status', [])
      ).toBe(BranchStatus.yellow);
      expect(httpMock.getTrace()).toMatchSnapshot();
    });
  });

  describe('getBranchStatusCheck()', () => {
    beforeEach(async () => {
      const scope = await initRepoMock();
      scope
        .get('/2.0/repositories/some/repo/refs/branches/master')
        .reply(200, {
          name: 'master',
          target: { hash: 'master_hash' },
        })
        .get(
          '/2.0/repositories/some/repo/commit/master_hash/statuses?pagelen=100'
        )
        .reply(200, {
          values: [
            {
              key: 'foo',
              state: 'FAILED',
            },
          ],
        });
    });
    it('getBranchStatusCheck 1', async () => {
      expect(await bitbucket.getBranchStatusCheck('master', null)).toBeNull();
      expect(httpMock.getTrace()).toMatchSnapshot();
    });
    it('getBranchStatusCheck 2', async () => {
      expect(await bitbucket.getBranchStatusCheck('master', 'foo')).toBe(
        BranchStatus.red
      );
      expect(httpMock.getTrace()).toMatchSnapshot();
    });
    it('getBranchStatusCheck 3', async () => {
      expect(await bitbucket.getBranchStatusCheck('master', 'bar')).toBeNull();
      expect(httpMock.getTrace()).toMatchSnapshot();
    });
  });

  describe('setBranchStatus()', () => {
    it('posts status', async () => {
      const scope = await initRepoMock();
      scope
        .get('/2.0/repositories/some/repo/refs/branches/branch')
        .twice()
        .reply(200, {
          name: 'branch',
          target: {
            hash: 'branch_hash',
            parents: [{ hash: 'master_hash' }],
          },
        })
        .post('/2.0/repositories/some/repo/commit/branch_hash/statuses/build')
        .reply(200)
        .get(
          '/2.0/repositories/some/repo/commit/branch_hash/statuses?pagelen=100'
        )
        .reply(200, {
          values: [
            {
              key: 'foo',
              state: 'SUCCESSFUL',
            },
          ],
        });
      await bitbucket.setBranchStatus({
        branchName: 'branch',
        context: 'context',
        description: 'description',
        state: BranchStatus.red,
        url: 'targetUrl',
      });
      expect(httpMock.getTrace()).toMatchSnapshot();
    });
  });

  describe('findIssue()', () => {
    it('does not throw', async () => {
      const scope = await initRepoMock({}, { has_issues: true });
      scope
        .get(
          '/2.0/repositories/some/repo/issues?q=title%3D%22title%22%20AND%20(state%20%3D%20%22new%22%20OR%20state%20%3D%20%22open%22)%20AND%20reporter.username%3D%22abc%22'
        )
        .reply(200, {
          values: [
            {
              id: 25,
              title: 'title',
              content: { raw: 'content' },
            },
            {
              id: 26,
              title: 'title',
              content: { raw: 'content' },
            },
          ],
        });
      expect(await bitbucket.findIssue('title')).toMatchSnapshot();
      expect(httpMock.getTrace()).toMatchSnapshot();
    });
    it('returns null if no issues', async () => {
      const scope = await initRepoMock(
        {
          repository: 'some/empty',
        },
        { has_issues: true }
      );
      scope
        .get(
          '/2.0/repositories/some/empty/issues?q=title%3D%22title%22%20AND%20(state%20%3D%20%22new%22%20OR%20state%20%3D%20%22open%22)%20AND%20reporter.username%3D%22abc%22'
        )
        .reply(200, {
          values: [],
        });
      expect(await bitbucket.findIssue('title')).toBeNull();
      expect(httpMock.getTrace()).toMatchSnapshot();
    });
  });
  describe('ensureIssue()', () => {
    it('updates existing issues', async () => {
      const scope = await initRepoMock({}, { has_issues: true });
      scope
        .get(
          '/2.0/repositories/some/repo/issues?q=title%3D%22title%22%20AND%20(state%20%3D%20%22new%22%20OR%20state%20%3D%20%22open%22)%20AND%20reporter.username%3D%22abc%22'
        )
        .reply(200, {
          values: [
            {
              id: 25,
              title: 'title',
              content: { raw: 'content' },
            },
            {
              id: 26,
              title: 'title',
              content: { raw: 'content' },
            },
          ],
        })
        .put('/2.0/repositories/some/repo/issues/25')
        .reply(200)
        .put('/2.0/repositories/some/repo/issues/26')
        .reply(200);
      expect(
        await bitbucket.ensureIssue({ title: 'title', body: 'body' })
      ).toEqual('updated');
      expect(httpMock.getTrace()).toMatchSnapshot();
    });
    it('creates new issue', async () => {
      const scope = await initRepoMock(
        { repository: 'some/empty' },
        { has_issues: true }
      );
      scope
        .get(
          '/2.0/repositories/some/empty/issues?q=title%3D%22title%22%20AND%20(state%20%3D%20%22new%22%20OR%20state%20%3D%20%22open%22)%20AND%20reporter.username%3D%22abc%22'
        )
        .reply(200, { values: [] })
        .get(
          '/2.0/repositories/some/empty/issues?q=title%3D%22old-title%22%20AND%20(state%20%3D%20%22new%22%20OR%20state%20%3D%20%22open%22)%20AND%20reporter.username%3D%22abc%22'
        )
        .reply(200, { values: [] })
        .post('/2.0/repositories/some/empty/issues')
        .reply(200);
      expect(
        await bitbucket.ensureIssue({
          title: 'title',
          reuseTitle: 'old-title',
          body: 'body',
        })
      ).toEqual('created');
      expect(httpMock.getTrace()).toMatchSnapshot();
    });
    it('noop for existing issue', async () => {
      const scope = await initRepoMock({}, { has_issues: true });
      scope
        .get(
          '/2.0/repositories/some/repo/issues?q=title%3D%22title%22%20AND%20(state%20%3D%20%22new%22%20OR%20state%20%3D%20%22open%22)%20AND%20reporter.username%3D%22abc%22'
        )
        .reply(200, {
          values: [
            {
              id: 25,
              title: 'title',
              content: { raw: 'content' },
            },
            {
              id: 26,
              title: 'title',
              content: { raw: 'content' },
            },
          ],
        })
        .put('/2.0/repositories/some/repo/issues/26')
        .reply(200);
      expect(
        await bitbucket.ensureIssue({
          title: 'title',
          body: '\n content \n',
        })
      ).toBeNull();
      expect(httpMock.getTrace()).toMatchSnapshot();
    });
  });

  describe('ensureIssueClosing()', () => {
    it('does not throw', async () => {
      await initRepoMock();
      await bitbucket.ensureIssueClosing('title');
      expect(httpMock.getTrace()).toMatchSnapshot();
    });
    it('closes issue', async () => {
      const scope = await initRepoMock({}, { has_issues: true });
      scope
        .get(
          '/2.0/repositories/some/repo/issues?q=title%3D%22title%22%20AND%20(state%20%3D%20%22new%22%20OR%20state%20%3D%20%22open%22)%20AND%20reporter.username%3D%22abc%22'
        )
        .reply(200, {
          values: [
            {
              id: 25,
              title: 'title',
              content: { raw: 'content' },
            },
            {
              id: 26,
              title: 'title',
              content: { raw: 'content' },
            },
          ],
        })
        .put('/2.0/repositories/some/repo/issues/25')
        .reply(200)
        .put('/2.0/repositories/some/repo/issues/26')
        .reply(200);
      await bitbucket.ensureIssueClosing('title');
      expect(httpMock.getTrace()).toMatchSnapshot();
    });
  });

  describe('addAssignees()', () => {
    it('does not throw', async () => {
      expect(await bitbucket.addAssignees(3, ['some'])).toMatchSnapshot();
    });
  });

  describe('addReviewers', () => {
    it('should add the given reviewers to the PR', async () => {
      const scope = await initRepoMock();
      scope
        .get('/2.0/repositories/some/repo/pullrequests/5')
        .reply(200, pr)
        .get('/2.0/repositories/some/repo/pullrequests/5/diff')
        .reply(200, diff)
        .put('/2.0/repositories/some/repo/pullrequests/5')
        .reply(200);
      await bitbucket.addReviewers(5, ['someuser', 'someotheruser']);
      expect(httpMock.getTrace()).toMatchSnapshot();
    });
  });

  describe('ensureComment()', () => {
    it('does not throw', async () => {
      expect(
        await bitbucket.ensureComment({
          number: 3,
          topic: 'topic',
          content: 'content',
        })
      ).toMatchSnapshot();
    });
  });

  describe('ensureCommentRemoval()', () => {
    it('does not throw', async () => {
      expect(
        await bitbucket.ensureCommentRemoval({ number: 3, topic: 'topic' })
      ).toMatchSnapshot();
    });
  });

  describe('getPrList()', () => {
    it('exists', () => {
      expect(bitbucket.getPrList).toBeDefined();
    });
  });

  describe('findPr()', () => {
    it('exists', () => {
      expect(bitbucket.findPr).toBeDefined();
    });

    it('finds pr', async () => {
      const scope = await initRepoMock();
      scope
        .get(
          '/2.0/repositories/some/repo/pullrequests?state=OPEN&state=MERGED&state=DECLINED&state=SUPERSEDED&pagelen=50'
        )
        .reply(200, { values: [pr] });
      expect(
        await bitbucket.findPr({
          branchName: 'branch',
          prTitle: 'title',
        })
      ).toMatchSnapshot();
      expect(httpMock.getTrace()).toMatchSnapshot();
    });
  });

  describe('createPr()', () => {
    it('posts PR', async () => {
      const scope = await initRepoMock();
      scope
        .get('/2.0/repositories/some/repo/default-reviewers')
        .reply(200, {
          values: [{ uuid: '{1234-5678}' }],
        })
        .post('/2.0/repositories/some/repo/pullrequests')
        .reply(200, { id: 5 });
      const { number } = await bitbucket.createPr({
        branchName: 'branch',
        targetBranch: 'master',
        prTitle: 'title',
        prBody: 'body',
      });
      expect(number).toBe(5);
      expect(httpMock.getTrace()).toMatchSnapshot();
    });
  });

  describe('getPr()', () => {
    it('exists', async () => {
      const scope = await initRepoMock();
      scope
        .get('/2.0/repositories/some/repo/pullrequests/5')
        .reply(200, pr)
        .get('/2.0/repositories/some/repo/pullrequests/5/diff')
        .reply(200, diff);
      expect(await bitbucket.getPr(5)).toMatchSnapshot();
      expect(httpMock.getTrace()).toMatchSnapshot();
    });

    it('canRebase', async () => {
      expect.assertions(4);
      const author = global.gitAuthor;
      const scope = await initRepoMock();
      scope
        .get('/2.0/repositories/some/repo/pullrequests/3')
        .reply(200, {
          id: 3,
          source: { branch: { name: 'branch' } },
          destination: { branch: { name: 'master' } },
          title: 'title',
          summary: { raw: 'summary' },
          state: 'OPEN',
          created_on: '2018-07-02T07:02:25.275030+00:00',
        })
        .get('/2.0/repositories/some/repo/pullrequests/3/diff')
        .reply(200, ' ')
        .get('/2.0/repositories/some/repo/pullrequests/5')
        .twice()
        .reply(200, pr)
        .get('/2.0/repositories/some/repo/pullrequests/5/diff')
        .twice()
        .reply(200, diff);
      try {
        expect(await bitbucket.getPr(3)).toMatchSnapshot();

        global.gitAuthor = {
          email: 'renovate@whitesourcesoftware.com',
          name: 'bot',
        };
        expect(await bitbucket.getPr(5)).toMatchSnapshot();

        global.gitAuthor = { email: 'jane@example.com', name: 'jane' };
        expect(await bitbucket.getPr(5)).toMatchSnapshot();

        expect(httpMock.getTrace()).toMatchSnapshot();
      } finally {
        global.gitAuthor = author;
      }
    });
  });

  describe('getPrBody()', () => {
    it('returns diff files', () => {
      expect(
        bitbucket.getPrBody(
          '<details><summary>foo</summary>bar</details>text<details>'
        )
      ).toMatchSnapshot();
    });
  });

  describe('updatePr()', () => {
    it('puts PR', async () => {
      const reviewer = {
        display_name: 'Jane Smith',
        uuid: '{90b6646d-1724-4a64-9fd9-539515fe94e9}',
      };
      const scope = await initRepoMock();
      scope
        .get('/2.0/repositories/some/repo/pullrequests/5')
        .reply(200, { reviewers: [reviewer] })
        .put('/2.0/repositories/some/repo/pullrequests/5')
        .reply(200);
      await bitbucket.updatePr({ number: 5, prTitle: 'title', prBody: 'body' });
<<<<<<< HEAD
      expect(httpMock.getTrace()).toMatchSnapshot();
    });
    it('closes PR', async () => {
      const scope = await initRepoMock();
      scope
        .get('/2.0/repositories/some/repo/pullrequests/5')
        .reply(200, { values: [pr] })
        .put('/2.0/repositories/some/repo/pullrequests/5')
        .reply(200);
      await bitbucket.updatePr({
        number: pr.id,
        prTitle: pr.title,
        state: PrState.Closed,
      });
=======
>>>>>>> eb2f2ea0
      expect(httpMock.getTrace()).toMatchSnapshot();
    });
    it('throws an error on failure to get current list of reviewers', async () => {
      const scope = await initRepoMock();
      scope
        .get('/2.0/repositories/some/repo/pullrequests/5')
        .reply(500, undefined);
      await expect(() =>
        bitbucket.updatePr({ number: 5, prTitle: 'title', prBody: 'body' })
      ).rejects.toThrowErrorMatchingSnapshot();
      expect(httpMock.getTrace()).toMatchSnapshot();
    });
    it('closes PR', async () => {
      const scope = await initRepoMock();
      scope
        .get('/2.0/repositories/some/repo/pullrequests/5')
        .reply(200, { values: [pr] })
        .put('/2.0/repositories/some/repo/pullrequests/5')
        .reply(200);
      await bitbucket.updatePr({
        number: pr.id,
        prTitle: pr.title,
        state: PrState.Closed,
      });
      expect(httpMock.getTrace()).toMatchSnapshot();
    });
  });

  describe('mergePr()', () => {
    it('posts Merge', async () => {
      const scope = await initRepoMock();
      scope.post('/2.0/repositories/some/repo/pullrequests/5/merge').reply(200);
      await bitbucket.mergePr(5, 'branch');
      expect(httpMock.getTrace()).toMatchSnapshot();
    });
  });

  describe('getVulnerabilityAlerts()', () => {
    it('returns empty array', async () => {
      expect(await bitbucket.getVulnerabilityAlerts()).toEqual([]);
    });
  });
});<|MERGE_RESOLUTION|>--- conflicted
+++ resolved
@@ -737,7 +737,16 @@
         .put('/2.0/repositories/some/repo/pullrequests/5')
         .reply(200);
       await bitbucket.updatePr({ number: 5, prTitle: 'title', prBody: 'body' });
-<<<<<<< HEAD
+      expect(httpMock.getTrace()).toMatchSnapshot();
+    });
+    it('throws an error on failure to get current list of reviewers', async () => {
+      const scope = await initRepoMock();
+      scope
+        .get('/2.0/repositories/some/repo/pullrequests/5')
+        .reply(500, undefined);
+      await expect(() =>
+        bitbucket.updatePr({ number: 5, prTitle: 'title', prBody: 'body' })
+      ).rejects.toThrowErrorMatchingSnapshot();
       expect(httpMock.getTrace()).toMatchSnapshot();
     });
     it('closes PR', async () => {
@@ -752,32 +761,6 @@
         prTitle: pr.title,
         state: PrState.Closed,
       });
-=======
->>>>>>> eb2f2ea0
-      expect(httpMock.getTrace()).toMatchSnapshot();
-    });
-    it('throws an error on failure to get current list of reviewers', async () => {
-      const scope = await initRepoMock();
-      scope
-        .get('/2.0/repositories/some/repo/pullrequests/5')
-        .reply(500, undefined);
-      await expect(() =>
-        bitbucket.updatePr({ number: 5, prTitle: 'title', prBody: 'body' })
-      ).rejects.toThrowErrorMatchingSnapshot();
-      expect(httpMock.getTrace()).toMatchSnapshot();
-    });
-    it('closes PR', async () => {
-      const scope = await initRepoMock();
-      scope
-        .get('/2.0/repositories/some/repo/pullrequests/5')
-        .reply(200, { values: [pr] })
-        .put('/2.0/repositories/some/repo/pullrequests/5')
-        .reply(200);
-      await bitbucket.updatePr({
-        number: pr.id,
-        prTitle: pr.title,
-        state: PrState.Closed,
-      });
       expect(httpMock.getTrace()).toMatchSnapshot();
     });
   });
