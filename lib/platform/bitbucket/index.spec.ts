--- conflicted
+++ resolved
@@ -35,16 +35,6 @@
 mccabe==0.6.1
 `;
 
-<<<<<<< HEAD
-const commits = {
-  size: 1,
-  values: [
-    { author: { raw: 'Renovate Bot <renovate@whitesourcesoftware.com>' } },
-  ],
-};
-
-=======
->>>>>>> 1449e832
 describe('platform/bitbucket', () => {
   let bitbucket: Platform;
   let hostRules: jest.Mocked<typeof import('../../util/host-rules')>;
