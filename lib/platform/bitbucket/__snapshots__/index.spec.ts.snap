// Jest Snapshot v1, https://goo.gl/fbAQLP

exports[`platform/bitbucket/index addAssignees() does not throw 1`] = `undefined`;

exports[`platform/bitbucket/index addReviewers should add the given reviewers to the PR 1`] = `
Array [
  Object {
    "headers": Object {
      "accept": "application/json",
      "accept-encoding": "gzip, deflate, br",
      "authorization": "Basic YWJjOjEyMw==",
      "host": "api.bitbucket.org",
      "user-agent": "RenovateBot/0.0.0-semantic-release (https://github.com/renovatebot/renovate)",
    },
    "method": "GET",
    "url": "https://api.bitbucket.org/2.0/repositories/some/repo",
  },
  Object {
    "headers": Object {
      "accept": "application/json",
      "accept-encoding": "gzip, deflate, br",
      "authorization": "Basic YWJjOjEyMw==",
      "host": "api.bitbucket.org",
      "user-agent": "RenovateBot/0.0.0-semantic-release (https://github.com/renovatebot/renovate)",
    },
    "method": "GET",
    "url": "https://api.bitbucket.org/2.0/repositories/some/repo/pullrequests/5",
  },
  Object {
    "headers": Object {
      "accept-encoding": "gzip, deflate, br",
      "authorization": "Basic YWJjOjEyMw==",
      "host": "api.bitbucket.org",
      "user-agent": "RenovateBot/0.0.0-semantic-release (https://github.com/renovatebot/renovate)",
    },
    "method": "GET",
    "url": "https://api.bitbucket.org/2.0/repositories/some/repo/pullrequests/5/diff",
  },
  Object {
    "body": Object {
      "reviewers": Array [
        Object {
          "username": "someuser",
        },
        Object {
          "username": "someotheruser",
        },
      ],
      "title": "title",
    },
    "headers": Object {
      "accept": "application/json",
      "accept-encoding": "gzip, deflate, br",
      "authorization": "Basic YWJjOjEyMw==",
      "content-length": "84",
      "content-type": "application/json",
      "host": "api.bitbucket.org",
      "user-agent": "RenovateBot/0.0.0-semantic-release (https://github.com/renovatebot/renovate)",
    },
    "method": "PUT",
    "url": "https://api.bitbucket.org/2.0/repositories/some/repo/pullrequests/5",
  },
]
`;

exports[`platform/bitbucket/index createPr() posts PR 1`] = `
Array [
  Object {
    "headers": Object {
      "accept": "application/json",
      "accept-encoding": "gzip, deflate, br",
      "authorization": "Basic YWJjOjEyMw==",
      "host": "api.bitbucket.org",
      "user-agent": "RenovateBot/0.0.0-semantic-release (https://github.com/renovatebot/renovate)",
    },
    "method": "GET",
    "url": "https://api.bitbucket.org/2.0/repositories/some/repo",
  },
  Object {
    "headers": Object {
      "accept": "application/json",
      "accept-encoding": "gzip, deflate, br",
      "authorization": "Basic YWJjOjEyMw==",
      "host": "api.bitbucket.org",
      "user-agent": "RenovateBot/0.0.0-semantic-release (https://github.com/renovatebot/renovate)",
    },
    "method": "GET",
    "url": "https://api.bitbucket.org/2.0/repositories/some/repo/default-reviewers",
  },
  Object {
    "body": Object {
      "close_source_branch": true,
      "description": "body",
      "destination": Object {
        "branch": Object {
          "name": "master",
        },
      },
      "reviewers": Array [
        Object {
          "uuid": "{1234-5678}",
        },
      ],
      "source": Object {
        "branch": Object {
          "name": "branch",
        },
      },
      "title": "title",
    },
    "headers": Object {
      "accept": "application/json",
      "accept-encoding": "gzip, deflate, br",
      "authorization": "Basic YWJjOjEyMw==",
      "content-length": "183",
      "content-type": "application/json",
      "host": "api.bitbucket.org",
      "user-agent": "RenovateBot/0.0.0-semantic-release (https://github.com/renovatebot/renovate)",
    },
    "method": "POST",
    "url": "https://api.bitbucket.org/2.0/repositories/some/repo/pullrequests",
  },
]
`;

exports[`platform/bitbucket/index ensureComment() does not throw 1`] = `false`;

exports[`platform/bitbucket/index ensureCommentRemoval() does not throw 1`] = `undefined`;

exports[`platform/bitbucket/index ensureIssue() creates new issue 1`] = `
Array [
  Object {
    "headers": Object {
      "accept": "application/json",
      "accept-encoding": "gzip, deflate, br",
      "authorization": "Basic YWJjOjEyMw==",
      "host": "api.bitbucket.org",
      "user-agent": "RenovateBot/0.0.0-semantic-release (https://github.com/renovatebot/renovate)",
    },
    "method": "GET",
    "url": "https://api.bitbucket.org/2.0/repositories/some/empty",
  },
  Object {
    "headers": Object {
      "accept": "application/json",
      "accept-encoding": "gzip, deflate, br",
      "authorization": "Basic YWJjOjEyMw==",
      "host": "api.bitbucket.org",
      "user-agent": "RenovateBot/0.0.0-semantic-release (https://github.com/renovatebot/renovate)",
    },
    "method": "GET",
    "url": "https://api.bitbucket.org/2.0/repositories/some/empty/issues?q=title%3D%22title%22%20AND%20(state%20%3D%20%22new%22%20OR%20state%20%3D%20%22open%22)%20AND%20reporter.username%3D%22abc%22",
  },
  Object {
    "headers": Object {
      "accept": "application/json",
      "accept-encoding": "gzip, deflate, br",
      "authorization": "Basic YWJjOjEyMw==",
      "host": "api.bitbucket.org",
      "user-agent": "RenovateBot/0.0.0-semantic-release (https://github.com/renovatebot/renovate)",
    },
    "method": "GET",
    "url": "https://api.bitbucket.org/2.0/repositories/some/empty/issues?q=title%3D%22old-title%22%20AND%20(state%20%3D%20%22new%22%20OR%20state%20%3D%20%22open%22)%20AND%20reporter.username%3D%22abc%22",
  },
  Object {
    "body": Object {
      "content": Object {
        "markup": "markdown",
        "raw": "body",
      },
      "title": "title",
    },
    "headers": Object {
      "accept": "application/json",
      "accept-encoding": "gzip, deflate, br",
      "authorization": "Basic YWJjOjEyMw==",
      "content-length": "62",
      "content-type": "application/json",
      "host": "api.bitbucket.org",
      "user-agent": "RenovateBot/0.0.0-semantic-release (https://github.com/renovatebot/renovate)",
    },
    "method": "POST",
    "url": "https://api.bitbucket.org/2.0/repositories/some/empty/issues",
  },
]
`;

exports[`platform/bitbucket/index ensureIssue() noop for existing issue 1`] = `
Array [
  Object {
    "headers": Object {
      "accept": "application/json",
      "accept-encoding": "gzip, deflate, br",
      "authorization": "Basic YWJjOjEyMw==",
      "host": "api.bitbucket.org",
      "user-agent": "RenovateBot/0.0.0-semantic-release (https://github.com/renovatebot/renovate)",
    },
    "method": "GET",
    "url": "https://api.bitbucket.org/2.0/repositories/some/repo",
  },
  Object {
    "headers": Object {
      "accept": "application/json",
      "accept-encoding": "gzip, deflate, br",
      "authorization": "Basic YWJjOjEyMw==",
      "host": "api.bitbucket.org",
      "user-agent": "RenovateBot/0.0.0-semantic-release (https://github.com/renovatebot/renovate)",
    },
    "method": "GET",
    "url": "https://api.bitbucket.org/2.0/repositories/some/repo/issues?q=title%3D%22title%22%20AND%20(state%20%3D%20%22new%22%20OR%20state%20%3D%20%22open%22)%20AND%20reporter.username%3D%22abc%22",
  },
  Object {
    "body": Object {
      "state": "closed",
    },
    "headers": Object {
      "accept": "application/json",
      "accept-encoding": "gzip, deflate, br",
      "authorization": "Basic YWJjOjEyMw==",
      "content-length": "18",
      "content-type": "application/json",
      "host": "api.bitbucket.org",
      "user-agent": "RenovateBot/0.0.0-semantic-release (https://github.com/renovatebot/renovate)",
    },
    "method": "PUT",
    "url": "https://api.bitbucket.org/2.0/repositories/some/repo/issues/26",
  },
]
`;

exports[`platform/bitbucket/index ensureIssue() updates existing issues 1`] = `
Array [
  Object {
    "headers": Object {
      "accept": "application/json",
      "accept-encoding": "gzip, deflate, br",
      "authorization": "Basic YWJjOjEyMw==",
      "host": "api.bitbucket.org",
      "user-agent": "RenovateBot/0.0.0-semantic-release (https://github.com/renovatebot/renovate)",
    },
    "method": "GET",
    "url": "https://api.bitbucket.org/2.0/repositories/some/repo",
  },
  Object {
    "headers": Object {
      "accept": "application/json",
      "accept-encoding": "gzip, deflate, br",
      "authorization": "Basic YWJjOjEyMw==",
      "host": "api.bitbucket.org",
      "user-agent": "RenovateBot/0.0.0-semantic-release (https://github.com/renovatebot/renovate)",
    },
    "method": "GET",
    "url": "https://api.bitbucket.org/2.0/repositories/some/repo/issues?q=title%3D%22title%22%20AND%20(state%20%3D%20%22new%22%20OR%20state%20%3D%20%22open%22)%20AND%20reporter.username%3D%22abc%22",
  },
  Object {
    "body": Object {
      "state": "closed",
    },
    "headers": Object {
      "accept": "application/json",
      "accept-encoding": "gzip, deflate, br",
      "authorization": "Basic YWJjOjEyMw==",
      "content-length": "18",
      "content-type": "application/json",
      "host": "api.bitbucket.org",
      "user-agent": "RenovateBot/0.0.0-semantic-release (https://github.com/renovatebot/renovate)",
    },
    "method": "PUT",
    "url": "https://api.bitbucket.org/2.0/repositories/some/repo/issues/26",
  },
  Object {
    "body": Object {
      "content": Object {
        "markup": "markdown",
        "raw": "body",
      },
    },
    "headers": Object {
      "accept": "application/json",
      "accept-encoding": "gzip, deflate, br",
      "authorization": "Basic YWJjOjEyMw==",
      "content-length": "46",
      "content-type": "application/json",
      "host": "api.bitbucket.org",
      "user-agent": "RenovateBot/0.0.0-semantic-release (https://github.com/renovatebot/renovate)",
    },
    "method": "PUT",
    "url": "https://api.bitbucket.org/2.0/repositories/some/repo/issues/25",
  },
]
`;

exports[`platform/bitbucket/index ensureIssueClosing() closes issue 1`] = `
Array [
  Object {
    "headers": Object {
      "accept": "application/json",
      "accept-encoding": "gzip, deflate, br",
      "authorization": "Basic YWJjOjEyMw==",
      "host": "api.bitbucket.org",
      "user-agent": "RenovateBot/0.0.0-semantic-release (https://github.com/renovatebot/renovate)",
    },
    "method": "GET",
    "url": "https://api.bitbucket.org/2.0/repositories/some/repo",
  },
  Object {
    "headers": Object {
      "accept": "application/json",
      "accept-encoding": "gzip, deflate, br",
      "authorization": "Basic YWJjOjEyMw==",
      "host": "api.bitbucket.org",
      "user-agent": "RenovateBot/0.0.0-semantic-release (https://github.com/renovatebot/renovate)",
    },
    "method": "GET",
    "url": "https://api.bitbucket.org/2.0/repositories/some/repo/issues?q=title%3D%22title%22%20AND%20(state%20%3D%20%22new%22%20OR%20state%20%3D%20%22open%22)%20AND%20reporter.username%3D%22abc%22",
  },
  Object {
    "body": Object {
      "state": "closed",
    },
    "headers": Object {
      "accept": "application/json",
      "accept-encoding": "gzip, deflate, br",
      "authorization": "Basic YWJjOjEyMw==",
      "content-length": "18",
      "content-type": "application/json",
      "host": "api.bitbucket.org",
      "user-agent": "RenovateBot/0.0.0-semantic-release (https://github.com/renovatebot/renovate)",
    },
    "method": "PUT",
    "url": "https://api.bitbucket.org/2.0/repositories/some/repo/issues/25",
  },
  Object {
    "body": Object {
      "state": "closed",
    },
    "headers": Object {
      "accept": "application/json",
      "accept-encoding": "gzip, deflate, br",
      "authorization": "Basic YWJjOjEyMw==",
      "content-length": "18",
      "content-type": "application/json",
      "host": "api.bitbucket.org",
      "user-agent": "RenovateBot/0.0.0-semantic-release (https://github.com/renovatebot/renovate)",
    },
    "method": "PUT",
    "url": "https://api.bitbucket.org/2.0/repositories/some/repo/issues/26",
  },
]
`;

exports[`platform/bitbucket/index ensureIssueClosing() does not throw 1`] = `
Array [
  Object {
    "headers": Object {
      "accept": "application/json",
      "accept-encoding": "gzip, deflate, br",
      "authorization": "Basic YWJjOjEyMw==",
      "host": "api.bitbucket.org",
      "user-agent": "RenovateBot/0.0.0-semantic-release (https://github.com/renovatebot/renovate)",
    },
    "method": "GET",
    "url": "https://api.bitbucket.org/2.0/repositories/some/repo",
  },
]
`;

exports[`platform/bitbucket/index findIssue() does not throw 1`] = `
Object {
  "body": "content",
  "number": 25,
}
`;

exports[`platform/bitbucket/index findIssue() does not throw 2`] = `
Array [
  Object {
    "headers": Object {
      "accept": "application/json",
      "accept-encoding": "gzip, deflate, br",
      "authorization": "Basic YWJjOjEyMw==",
      "host": "api.bitbucket.org",
      "user-agent": "RenovateBot/0.0.0-semantic-release (https://github.com/renovatebot/renovate)",
    },
    "method": "GET",
    "url": "https://api.bitbucket.org/2.0/repositories/some/repo",
  },
  Object {
    "headers": Object {
      "accept": "application/json",
      "accept-encoding": "gzip, deflate, br",
      "authorization": "Basic YWJjOjEyMw==",
      "host": "api.bitbucket.org",
      "user-agent": "RenovateBot/0.0.0-semantic-release (https://github.com/renovatebot/renovate)",
    },
    "method": "GET",
    "url": "https://api.bitbucket.org/2.0/repositories/some/repo/issues?q=title%3D%22title%22%20AND%20(state%20%3D%20%22new%22%20OR%20state%20%3D%20%22open%22)%20AND%20reporter.username%3D%22abc%22",
  },
]
`;

exports[`platform/bitbucket/index findIssue() returns null if no issues 1`] = `
Array [
  Object {
    "headers": Object {
      "accept": "application/json",
      "accept-encoding": "gzip, deflate, br",
      "authorization": "Basic YWJjOjEyMw==",
      "host": "api.bitbucket.org",
      "user-agent": "RenovateBot/0.0.0-semantic-release (https://github.com/renovatebot/renovate)",
    },
    "method": "GET",
    "url": "https://api.bitbucket.org/2.0/repositories/some/empty",
  },
  Object {
    "headers": Object {
      "accept": "application/json",
      "accept-encoding": "gzip, deflate, br",
      "authorization": "Basic YWJjOjEyMw==",
      "host": "api.bitbucket.org",
      "user-agent": "RenovateBot/0.0.0-semantic-release (https://github.com/renovatebot/renovate)",
    },
    "method": "GET",
    "url": "https://api.bitbucket.org/2.0/repositories/some/empty/issues?q=title%3D%22title%22%20AND%20(state%20%3D%20%22new%22%20OR%20state%20%3D%20%22open%22)%20AND%20reporter.username%3D%22abc%22",
  },
]
`;

exports[`platform/bitbucket/index findPr() finds pr 1`] = `
Object {
  "body": "summary",
  "createdAt": "2018-07-02T07:02:25.275030+00:00",
  "displayNumber": "Pull Request #5",
  "number": 5,
  "sourceBranch": "branch",
  "state": "open",
  "targetBranch": "master",
  "title": "title",
}
`;

exports[`platform/bitbucket/index findPr() finds pr 2`] = `
Array [
  Object {
    "headers": Object {
      "accept": "application/json",
      "accept-encoding": "gzip, deflate, br",
      "authorization": "Basic YWJjOjEyMw==",
      "host": "api.bitbucket.org",
      "user-agent": "RenovateBot/0.0.0-semantic-release (https://github.com/renovatebot/renovate)",
    },
    "method": "GET",
    "url": "https://api.bitbucket.org/2.0/repositories/some/repo",
  },
  Object {
    "headers": Object {
      "accept": "application/json",
      "accept-encoding": "gzip, deflate, br",
      "authorization": "Basic YWJjOjEyMw==",
      "host": "api.bitbucket.org",
      "user-agent": "RenovateBot/0.0.0-semantic-release (https://github.com/renovatebot/renovate)",
    },
    "method": "GET",
    "url": "https://api.bitbucket.org/2.0/repositories/some/repo/pullrequests?state=OPEN&state=MERGED&state=DECLINED&state=SUPERSEDED&pagelen=50",
  },
]
`;

exports[`platform/bitbucket/index getBranchPr() bitbucket finds PR for branch 1`] = `
Object {
  "body": "summary",
  "canMerge": true,
  "createdAt": "2018-07-02T07:02:25.275030+00:00",
  "displayNumber": "Pull Request #5",
  "hasReviewers": false,
  "isConflicted": false,
  "number": 5,
  "sourceBranch": "branch",
  "state": "open",
  "targetBranch": "master",
  "title": "title",
}
`;

exports[`platform/bitbucket/index getBranchPr() bitbucket finds PR for branch 2`] = `
Array [
  Object {
    "headers": Object {
      "accept": "application/json",
      "accept-encoding": "gzip, deflate, br",
      "authorization": "Basic YWJjOjEyMw==",
      "host": "api.bitbucket.org",
      "user-agent": "RenovateBot/0.0.0-semantic-release (https://github.com/renovatebot/renovate)",
    },
    "method": "GET",
    "url": "https://api.bitbucket.org/2.0/repositories/some/repo",
  },
  Object {
    "headers": Object {
      "accept": "application/json",
      "accept-encoding": "gzip, deflate, br",
      "authorization": "Basic YWJjOjEyMw==",
      "host": "api.bitbucket.org",
      "user-agent": "RenovateBot/0.0.0-semantic-release (https://github.com/renovatebot/renovate)",
    },
    "method": "GET",
    "url": "https://api.bitbucket.org/2.0/repositories/some/repo/pullrequests?state=OPEN&state=MERGED&state=DECLINED&state=SUPERSEDED&pagelen=50",
  },
  Object {
    "headers": Object {
      "accept": "application/json",
      "accept-encoding": "gzip, deflate, br",
      "authorization": "Basic YWJjOjEyMw==",
      "host": "api.bitbucket.org",
      "user-agent": "RenovateBot/0.0.0-semantic-release (https://github.com/renovatebot/renovate)",
    },
    "method": "GET",
    "url": "https://api.bitbucket.org/2.0/repositories/some/repo/pullrequests/5",
  },
  Object {
    "headers": Object {
      "accept-encoding": "gzip, deflate, br",
      "authorization": "Basic YWJjOjEyMw==",
      "host": "api.bitbucket.org",
      "user-agent": "RenovateBot/0.0.0-semantic-release (https://github.com/renovatebot/renovate)",
    },
    "method": "GET",
    "url": "https://api.bitbucket.org/2.0/repositories/some/repo/pullrequests/5/diff",
  },
]
`;

exports[`platform/bitbucket/index getBranchPr() returns null if no PR for branch 1`] = `
Array [
  Object {
    "headers": Object {
      "accept": "application/json",
      "accept-encoding": "gzip, deflate, br",
      "authorization": "Basic YWJjOjEyMw==",
      "host": "api.bitbucket.org",
      "user-agent": "RenovateBot/0.0.0-semantic-release (https://github.com/renovatebot/renovate)",
    },
    "method": "GET",
    "url": "https://api.bitbucket.org/2.0/repositories/some/repo",
  },
  Object {
    "headers": Object {
      "accept": "application/json",
      "accept-encoding": "gzip, deflate, br",
      "authorization": "Basic YWJjOjEyMw==",
      "host": "api.bitbucket.org",
      "user-agent": "RenovateBot/0.0.0-semantic-release (https://github.com/renovatebot/renovate)",
    },
    "method": "GET",
    "url": "https://api.bitbucket.org/2.0/repositories/some/repo/pullrequests?state=OPEN&state=MERGED&state=DECLINED&state=SUPERSEDED&pagelen=50",
  },
]
`;

exports[`platform/bitbucket/index getBranchStatus() getBranchStatus 3 1`] = `
Array [
  Object {
    "headers": Object {
      "accept": "application/json",
      "accept-encoding": "gzip, deflate, br",
      "authorization": "Basic YWJjOjEyMw==",
      "host": "api.bitbucket.org",
      "user-agent": "RenovateBot/0.0.0-semantic-release (https://github.com/renovatebot/renovate)",
    },
    "method": "GET",
    "url": "https://api.bitbucket.org/2.0/repositories/some/repo",
  },
  Object {
    "headers": Object {
      "accept": "application/json",
      "accept-encoding": "gzip, deflate, br",
      "authorization": "Basic YWJjOjEyMw==",
      "host": "api.bitbucket.org",
      "user-agent": "RenovateBot/0.0.0-semantic-release (https://github.com/renovatebot/renovate)",
    },
    "method": "GET",
    "url": "https://api.bitbucket.org/2.0/repositories/some/repo/refs/branches/master",
  },
  Object {
    "headers": Object {
      "accept": "application/json",
      "accept-encoding": "gzip, deflate, br",
      "authorization": "Basic YWJjOjEyMw==",
      "host": "api.bitbucket.org",
      "user-agent": "RenovateBot/0.0.0-semantic-release (https://github.com/renovatebot/renovate)",
    },
    "method": "GET",
    "url": "https://api.bitbucket.org/2.0/repositories/some/repo/commit/master_hash/statuses?pagelen=100",
  },
]
`;

exports[`platform/bitbucket/index getBranchStatus() getBranchStatus 4 1`] = `
Array [
  Object {
    "headers": Object {
      "accept": "application/json",
      "accept-encoding": "gzip, deflate, br",
      "authorization": "Basic YWJjOjEyMw==",
      "host": "api.bitbucket.org",
      "user-agent": "RenovateBot/0.0.0-semantic-release (https://github.com/renovatebot/renovate)",
    },
    "method": "GET",
    "url": "https://api.bitbucket.org/2.0/repositories/some/repo",
  },
  Object {
    "headers": Object {
      "accept": "application/json",
      "accept-encoding": "gzip, deflate, br",
      "authorization": "Basic YWJjOjEyMw==",
      "host": "api.bitbucket.org",
      "user-agent": "RenovateBot/0.0.0-semantic-release (https://github.com/renovatebot/renovate)",
    },
    "method": "GET",
    "url": "https://api.bitbucket.org/2.0/repositories/some/repo/refs/branches/branch",
  },
  Object {
    "headers": Object {
      "accept": "application/json",
      "accept-encoding": "gzip, deflate, br",
      "authorization": "Basic YWJjOjEyMw==",
      "host": "api.bitbucket.org",
      "user-agent": "RenovateBot/0.0.0-semantic-release (https://github.com/renovatebot/renovate)",
    },
    "method": "GET",
    "url": "https://api.bitbucket.org/2.0/repositories/some/repo/commit/branch_hash/statuses?pagelen=100",
  },
]
`;

exports[`platform/bitbucket/index getBranchStatus() getBranchStatus 5 1`] = `
Array [
  Object {
    "headers": Object {
      "accept": "application/json",
      "accept-encoding": "gzip, deflate, br",
      "authorization": "Basic YWJjOjEyMw==",
      "host": "api.bitbucket.org",
      "user-agent": "RenovateBot/0.0.0-semantic-release (https://github.com/renovatebot/renovate)",
    },
    "method": "GET",
    "url": "https://api.bitbucket.org/2.0/repositories/some/repo",
  },
  Object {
    "headers": Object {
      "accept": "application/json",
      "accept-encoding": "gzip, deflate, br",
      "authorization": "Basic YWJjOjEyMw==",
      "host": "api.bitbucket.org",
      "user-agent": "RenovateBot/0.0.0-semantic-release (https://github.com/renovatebot/renovate)",
    },
    "method": "GET",
    "url": "https://api.bitbucket.org/2.0/repositories/some/repo/refs/branches/pending/branch",
  },
  Object {
    "headers": Object {
      "accept": "application/json",
      "accept-encoding": "gzip, deflate, br",
      "authorization": "Basic YWJjOjEyMw==",
      "host": "api.bitbucket.org",
      "user-agent": "RenovateBot/0.0.0-semantic-release (https://github.com/renovatebot/renovate)",
    },
    "method": "GET",
    "url": "https://api.bitbucket.org/2.0/repositories/some/repo/commit/pending/branch_hash/statuses?pagelen=100",
  },
]
`;

exports[`platform/bitbucket/index getBranchStatus() getBranchStatus 6 1`] = `
Array [
  Object {
    "headers": Object {
      "accept": "application/json",
      "accept-encoding": "gzip, deflate, br",
      "authorization": "Basic YWJjOjEyMw==",
      "host": "api.bitbucket.org",
      "user-agent": "RenovateBot/0.0.0-semantic-release (https://github.com/renovatebot/renovate)",
    },
    "method": "GET",
    "url": "https://api.bitbucket.org/2.0/repositories/some/repo",
  },
  Object {
    "headers": Object {
      "accept": "application/json",
      "accept-encoding": "gzip, deflate, br",
      "authorization": "Basic YWJjOjEyMw==",
      "host": "api.bitbucket.org",
      "user-agent": "RenovateBot/0.0.0-semantic-release (https://github.com/renovatebot/renovate)",
    },
    "method": "GET",
    "url": "https://api.bitbucket.org/2.0/repositories/some/repo/refs/branches/branch-with-empty-status",
  },
  Object {
    "headers": Object {
      "accept": "application/json",
      "accept-encoding": "gzip, deflate, br",
      "authorization": "Basic YWJjOjEyMw==",
      "host": "api.bitbucket.org",
      "user-agent": "RenovateBot/0.0.0-semantic-release (https://github.com/renovatebot/renovate)",
    },
    "method": "GET",
    "url": "https://api.bitbucket.org/2.0/repositories/some/repo/commit/branch-with-empty-status/statuses?pagelen=100",
  },
]
`;

exports[`platform/bitbucket/index getBranchStatusCheck() getBranchStatusCheck 1 1`] = `
Array [
  Object {
    "headers": Object {
      "accept": "application/json",
      "accept-encoding": "gzip, deflate, br",
      "authorization": "Basic YWJjOjEyMw==",
      "host": "api.bitbucket.org",
      "user-agent": "RenovateBot/0.0.0-semantic-release (https://github.com/renovatebot/renovate)",
    },
    "method": "GET",
    "url": "https://api.bitbucket.org/2.0/repositories/some/repo",
  },
  Object {
    "headers": Object {
      "accept": "application/json",
      "accept-encoding": "gzip, deflate, br",
      "authorization": "Basic YWJjOjEyMw==",
      "host": "api.bitbucket.org",
      "user-agent": "RenovateBot/0.0.0-semantic-release (https://github.com/renovatebot/renovate)",
    },
    "method": "GET",
    "url": "https://api.bitbucket.org/2.0/repositories/some/repo/refs/branches/master",
  },
  Object {
    "headers": Object {
      "accept": "application/json",
      "accept-encoding": "gzip, deflate, br",
      "authorization": "Basic YWJjOjEyMw==",
      "host": "api.bitbucket.org",
      "user-agent": "RenovateBot/0.0.0-semantic-release (https://github.com/renovatebot/renovate)",
    },
    "method": "GET",
    "url": "https://api.bitbucket.org/2.0/repositories/some/repo/commit/master_hash/statuses?pagelen=100",
  },
]
`;

exports[`platform/bitbucket/index getBranchStatusCheck() getBranchStatusCheck 2 1`] = `
Array [
  Object {
    "headers": Object {
      "accept": "application/json",
      "accept-encoding": "gzip, deflate, br",
      "authorization": "Basic YWJjOjEyMw==",
      "host": "api.bitbucket.org",
      "user-agent": "RenovateBot/0.0.0-semantic-release (https://github.com/renovatebot/renovate)",
    },
    "method": "GET",
    "url": "https://api.bitbucket.org/2.0/repositories/some/repo",
  },
  Object {
    "headers": Object {
      "accept": "application/json",
      "accept-encoding": "gzip, deflate, br",
      "authorization": "Basic YWJjOjEyMw==",
      "host": "api.bitbucket.org",
      "user-agent": "RenovateBot/0.0.0-semantic-release (https://github.com/renovatebot/renovate)",
    },
    "method": "GET",
    "url": "https://api.bitbucket.org/2.0/repositories/some/repo/refs/branches/master",
  },
  Object {
    "headers": Object {
      "accept": "application/json",
      "accept-encoding": "gzip, deflate, br",
      "authorization": "Basic YWJjOjEyMw==",
      "host": "api.bitbucket.org",
      "user-agent": "RenovateBot/0.0.0-semantic-release (https://github.com/renovatebot/renovate)",
    },
    "method": "GET",
    "url": "https://api.bitbucket.org/2.0/repositories/some/repo/commit/master_hash/statuses?pagelen=100",
  },
]
`;

exports[`platform/bitbucket/index getBranchStatusCheck() getBranchStatusCheck 3 1`] = `
Array [
  Object {
    "headers": Object {
      "accept": "application/json",
      "accept-encoding": "gzip, deflate, br",
      "authorization": "Basic YWJjOjEyMw==",
      "host": "api.bitbucket.org",
      "user-agent": "RenovateBot/0.0.0-semantic-release (https://github.com/renovatebot/renovate)",
    },
    "method": "GET",
    "url": "https://api.bitbucket.org/2.0/repositories/some/repo",
  },
  Object {
    "headers": Object {
      "accept": "application/json",
      "accept-encoding": "gzip, deflate, br",
      "authorization": "Basic YWJjOjEyMw==",
      "host": "api.bitbucket.org",
      "user-agent": "RenovateBot/0.0.0-semantic-release (https://github.com/renovatebot/renovate)",
    },
    "method": "GET",
    "url": "https://api.bitbucket.org/2.0/repositories/some/repo/refs/branches/master",
  },
  Object {
    "headers": Object {
      "accept": "application/json",
      "accept-encoding": "gzip, deflate, br",
      "authorization": "Basic YWJjOjEyMw==",
      "host": "api.bitbucket.org",
      "user-agent": "RenovateBot/0.0.0-semantic-release (https://github.com/renovatebot/renovate)",
    },
    "method": "GET",
    "url": "https://api.bitbucket.org/2.0/repositories/some/repo/commit/master_hash/statuses?pagelen=100",
  },
]
`;

exports[`platform/bitbucket/index getIssueList() does not throw 1`] = `
Array [
  Object {
    "headers": Object {
      "accept": "application/json",
      "accept-encoding": "gzip, deflate, br",
      "authorization": "Basic YWJjOjEyMw==",
      "host": "api.bitbucket.org",
      "user-agent": "RenovateBot/0.0.0-semantic-release (https://github.com/renovatebot/renovate)",
    },
    "method": "GET",
    "url": "https://api.bitbucket.org/2.0/repositories/some/repo",
  },
  Object {
    "headers": Object {
      "accept": "application/json",
      "accept-encoding": "gzip, deflate, br",
      "authorization": "Basic YWJjOjEyMw==",
      "host": "api.bitbucket.org",
      "user-agent": "RenovateBot/0.0.0-semantic-release (https://github.com/renovatebot/renovate)",
    },
    "method": "GET",
    "url": "https://api.bitbucket.org/2.0/repositories/some/repo/issues?q=(state%20%3D%20%22new%22%20OR%20state%20%3D%20%22open%22)%20AND%20reporter.username%3D%22abc%22",
  },
]
`;

exports[`platform/bitbucket/index getIssueList() get issues 1`] = `
Array [
  Object {
    "headers": Object {
      "accept": "application/json",
      "accept-encoding": "gzip, deflate, br",
      "authorization": "Basic YWJjOjEyMw==",
      "host": "api.bitbucket.org",
      "user-agent": "RenovateBot/0.0.0-semantic-release (https://github.com/renovatebot/renovate)",
    },
    "method": "GET",
    "url": "https://api.bitbucket.org/2.0/repositories/some/repo",
  },
  Object {
    "headers": Object {
      "accept": "application/json",
      "accept-encoding": "gzip, deflate, br",
      "authorization": "Basic YWJjOjEyMw==",
      "host": "api.bitbucket.org",
      "user-agent": "RenovateBot/0.0.0-semantic-release (https://github.com/renovatebot/renovate)",
    },
    "method": "GET",
    "url": "https://api.bitbucket.org/2.0/repositories/some/repo/issues?q=(state%20%3D%20%22new%22%20OR%20state%20%3D%20%22open%22)%20AND%20reporter.username%3D%22abc%22",
  },
]
`;

exports[`platform/bitbucket/index getIssueList() get issues 2`] = `
Array [
  Object {
    "content": Object {
      "raw": "content",
    },
    "id": 25,
    "title": "title",
  },
  Object {
    "content": Object {
      "raw": "content",
    },
    "id": 26,
    "title": "title",
  },
]
`;

exports[`platform/bitbucket/index getIssueList() has no issues 1`] = `
Array [
  Object {
    "headers": Object {
      "accept": "application/json",
      "accept-encoding": "gzip, deflate, br",
      "authorization": "Basic YWJjOjEyMw==",
      "host": "api.bitbucket.org",
      "user-agent": "RenovateBot/0.0.0-semantic-release (https://github.com/renovatebot/renovate)",
    },
    "method": "GET",
    "url": "https://api.bitbucket.org/2.0/repositories/some/repo",
  },
]
`;

exports[`platform/bitbucket/index getJsonFile() ignores branchOrTag 1`] = `
Array [
  Object {
    "headers": Object {
      "accept": "application/json",
      "accept-encoding": "gzip, deflate, br",
      "authorization": "Basic YWJjOjEyMw==",
      "host": "api.bitbucket.org",
      "user-agent": "RenovateBot/0.0.0-semantic-release (https://github.com/renovatebot/renovate)",
    },
    "method": "GET",
    "url": "https://api.bitbucket.org/2.0/repositories/some/repo",
  },
  Object {
    "headers": Object {
      "accept-encoding": "gzip, deflate, br",
      "authorization": "Basic YWJjOjEyMw==",
      "host": "api.bitbucket.org",
      "user-agent": "RenovateBot/0.0.0-semantic-release (https://github.com/renovatebot/renovate)",
    },
    "method": "GET",
    "url": "https://api.bitbucket.org/2.0/repositories/some/repo/src/HEAD/file.json",
  },
]
`;

exports[`platform/bitbucket/index getJsonFile() returns file content 1`] = `
Array [
  Object {
    "headers": Object {
      "accept": "application/json",
      "accept-encoding": "gzip, deflate, br",
      "authorization": "Basic YWJjOjEyMw==",
      "host": "api.bitbucket.org",
      "user-agent": "RenovateBot/0.0.0-semantic-release (https://github.com/renovatebot/renovate)",
    },
    "method": "GET",
    "url": "https://api.bitbucket.org/2.0/repositories/some/repo",
  },
  Object {
    "headers": Object {
      "accept-encoding": "gzip, deflate, br",
      "authorization": "Basic YWJjOjEyMw==",
      "host": "api.bitbucket.org",
      "user-agent": "RenovateBot/0.0.0-semantic-release (https://github.com/renovatebot/renovate)",
    },
    "method": "GET",
    "url": "https://api.bitbucket.org/2.0/repositories/some/repo/src/HEAD/file.json",
  },
]
`;

<<<<<<< HEAD
exports[`platform/bitbucket/index getJsonFile() returns file content from branch or tag 1`] = `
Array [
  Object {
    "headers": Object {
      "accept": "application/json",
      "accept-encoding": "gzip, deflate, br",
      "authorization": "Basic YWJjOjEyMw==",
      "host": "api.bitbucket.org",
      "user-agent": "RenovateBot/0.0.0-semantic-release (https://github.com/renovatebot/renovate)",
    },
    "method": "GET",
    "url": "https://api.bitbucket.org/2.0/repositories/some/repo",
  },
  Object {
    "headers": Object {
      "accept-encoding": "gzip, deflate, br",
      "authorization": "Basic YWJjOjEyMw==",
      "host": "api.bitbucket.org",
      "user-agent": "RenovateBot/0.0.0-semantic-release (https://github.com/renovatebot/renovate)",
    },
    "method": "GET",
    "url": "https://api.bitbucket.org/2.0/repositories/some/repo/src/dev/file.json",
  },
]
`;

=======
>>>>>>> 4d1c4f16
exports[`platform/bitbucket/index getJsonFile() returns file content from given repo 1`] = `
Array [
  Object {
    "headers": Object {
      "accept": "application/json",
      "accept-encoding": "gzip, deflate, br",
      "authorization": "Basic YWJjOjEyMw==",
      "host": "api.bitbucket.org",
      "user-agent": "RenovateBot/0.0.0-semantic-release (https://github.com/renovatebot/renovate)",
    },
    "method": "GET",
    "url": "https://api.bitbucket.org/2.0/repositories/some/repo",
  },
  Object {
    "headers": Object {
      "accept-encoding": "gzip, deflate, br",
      "authorization": "Basic YWJjOjEyMw==",
      "host": "api.bitbucket.org",
      "user-agent": "RenovateBot/0.0.0-semantic-release (https://github.com/renovatebot/renovate)",
    },
    "method": "GET",
    "url": "https://api.bitbucket.org/2.0/repositories/different/repo/src/HEAD/file.json",
  },
]
`;

exports[`platform/bitbucket/index getJsonFile() returns file content in json5 format 1`] = `
Array [
  Object {
    "headers": Object {
      "accept": "application/json",
      "accept-encoding": "gzip, deflate, br",
      "authorization": "Basic YWJjOjEyMw==",
      "host": "api.bitbucket.org",
      "user-agent": "RenovateBot/0.0.0-semantic-release (https://github.com/renovatebot/renovate)",
    },
    "method": "GET",
    "url": "https://api.bitbucket.org/2.0/repositories/some/repo",
  },
  Object {
    "headers": Object {
      "accept-encoding": "gzip, deflate, br",
      "authorization": "Basic YWJjOjEyMw==",
      "host": "api.bitbucket.org",
      "user-agent": "RenovateBot/0.0.0-semantic-release (https://github.com/renovatebot/renovate)",
    },
    "method": "GET",
    "url": "https://api.bitbucket.org/2.0/repositories/some/repo/src/HEAD/file.json5",
  },
]
`;

exports[`platform/bitbucket/index getJsonFile() throws on errors 1`] = `
Array [
  Object {
    "headers": Object {
      "accept": "application/json",
      "accept-encoding": "gzip, deflate, br",
      "authorization": "Basic YWJjOjEyMw==",
      "host": "api.bitbucket.org",
      "user-agent": "RenovateBot/0.0.0-semantic-release (https://github.com/renovatebot/renovate)",
    },
    "method": "GET",
    "url": "https://api.bitbucket.org/2.0/repositories/some/repo",
  },
  Object {
    "headers": Object {
      "accept-encoding": "gzip, deflate, br",
      "authorization": "Basic YWJjOjEyMw==",
      "host": "api.bitbucket.org",
      "user-agent": "RenovateBot/0.0.0-semantic-release (https://github.com/renovatebot/renovate)",
    },
    "method": "GET",
    "url": "https://api.bitbucket.org/2.0/repositories/some/repo/src/HEAD/file.json",
  },
]
`;

exports[`platform/bitbucket/index getJsonFile() throws on malformed JSON 1`] = `
Array [
  Object {
    "headers": Object {
      "accept": "application/json",
      "accept-encoding": "gzip, deflate, br",
      "authorization": "Basic YWJjOjEyMw==",
      "host": "api.bitbucket.org",
      "user-agent": "RenovateBot/0.0.0-semantic-release (https://github.com/renovatebot/renovate)",
    },
    "method": "GET",
    "url": "https://api.bitbucket.org/2.0/repositories/some/repo",
  },
  Object {
    "headers": Object {
      "accept-encoding": "gzip, deflate, br",
      "authorization": "Basic YWJjOjEyMw==",
      "host": "api.bitbucket.org",
      "user-agent": "RenovateBot/0.0.0-semantic-release (https://github.com/renovatebot/renovate)",
    },
    "method": "GET",
    "url": "https://api.bitbucket.org/2.0/repositories/some/repo/src/HEAD/file.json",
  },
]
`;

exports[`platform/bitbucket/index getPr() canRebase 1`] = `
Object {
  "body": "summary",
  "canMerge": true,
  "createdAt": "2018-07-02T07:02:25.275030+00:00",
  "displayNumber": "Pull Request #3",
  "hasReviewers": false,
  "isConflicted": false,
  "number": 3,
  "sourceBranch": "branch",
  "state": "open",
  "targetBranch": "master",
  "title": "title",
}
`;

exports[`platform/bitbucket/index getPr() canRebase 2`] = `
Object {
  "body": "summary",
  "canMerge": true,
  "createdAt": "2018-07-02T07:02:25.275030+00:00",
  "displayNumber": "Pull Request #5",
  "hasReviewers": false,
  "isConflicted": false,
  "number": 5,
  "sourceBranch": "branch",
  "state": "open",
  "targetBranch": "master",
  "title": "title",
}
`;

exports[`platform/bitbucket/index getPr() canRebase 3`] = `
Object {
  "body": "summary",
  "canMerge": true,
  "createdAt": "2018-07-02T07:02:25.275030+00:00",
  "displayNumber": "Pull Request #5",
  "hasReviewers": false,
  "isConflicted": false,
  "number": 5,
  "sourceBranch": "branch",
  "state": "open",
  "targetBranch": "master",
  "title": "title",
}
`;

exports[`platform/bitbucket/index getPr() canRebase 4`] = `
Array [
  Object {
    "headers": Object {
      "accept": "application/json",
      "accept-encoding": "gzip, deflate, br",
      "authorization": "Basic YWJjOjEyMw==",
      "host": "api.bitbucket.org",
      "user-agent": "RenovateBot/0.0.0-semantic-release (https://github.com/renovatebot/renovate)",
    },
    "method": "GET",
    "url": "https://api.bitbucket.org/2.0/repositories/some/repo",
  },
  Object {
    "headers": Object {
      "accept": "application/json",
      "accept-encoding": "gzip, deflate, br",
      "authorization": "Basic YWJjOjEyMw==",
      "host": "api.bitbucket.org",
      "user-agent": "RenovateBot/0.0.0-semantic-release (https://github.com/renovatebot/renovate)",
    },
    "method": "GET",
    "url": "https://api.bitbucket.org/2.0/repositories/some/repo/pullrequests/3",
  },
  Object {
    "headers": Object {
      "accept-encoding": "gzip, deflate, br",
      "authorization": "Basic YWJjOjEyMw==",
      "host": "api.bitbucket.org",
      "user-agent": "RenovateBot/0.0.0-semantic-release (https://github.com/renovatebot/renovate)",
    },
    "method": "GET",
    "url": "https://api.bitbucket.org/2.0/repositories/some/repo/pullrequests/3/diff",
  },
  Object {
    "headers": Object {
      "accept": "application/json",
      "accept-encoding": "gzip, deflate, br",
      "authorization": "Basic YWJjOjEyMw==",
      "host": "api.bitbucket.org",
      "user-agent": "RenovateBot/0.0.0-semantic-release (https://github.com/renovatebot/renovate)",
    },
    "method": "GET",
    "url": "https://api.bitbucket.org/2.0/repositories/some/repo/pullrequests/5",
  },
  Object {
    "headers": Object {
      "accept-encoding": "gzip, deflate, br",
      "authorization": "Basic YWJjOjEyMw==",
      "host": "api.bitbucket.org",
      "user-agent": "RenovateBot/0.0.0-semantic-release (https://github.com/renovatebot/renovate)",
    },
    "method": "GET",
    "url": "https://api.bitbucket.org/2.0/repositories/some/repo/pullrequests/5/diff",
  },
  Object {
    "headers": Object {
      "accept": "application/json",
      "accept-encoding": "gzip, deflate, br",
      "authorization": "Basic YWJjOjEyMw==",
      "host": "api.bitbucket.org",
      "user-agent": "RenovateBot/0.0.0-semantic-release (https://github.com/renovatebot/renovate)",
    },
    "method": "GET",
    "url": "https://api.bitbucket.org/2.0/repositories/some/repo/pullrequests/5",
  },
  Object {
    "headers": Object {
      "accept-encoding": "gzip, deflate, br",
      "authorization": "Basic YWJjOjEyMw==",
      "host": "api.bitbucket.org",
      "user-agent": "RenovateBot/0.0.0-semantic-release (https://github.com/renovatebot/renovate)",
    },
    "method": "GET",
    "url": "https://api.bitbucket.org/2.0/repositories/some/repo/pullrequests/5/diff",
  },
]
`;

exports[`platform/bitbucket/index getPr() exists 1`] = `
Object {
  "body": "summary",
  "canMerge": true,
  "createdAt": "2018-07-02T07:02:25.275030+00:00",
  "displayNumber": "Pull Request #5",
  "hasReviewers": false,
  "isConflicted": false,
  "number": 5,
  "sourceBranch": "branch",
  "state": "open",
  "targetBranch": "master",
  "title": "title",
}
`;

exports[`platform/bitbucket/index getPr() exists 2`] = `
Array [
  Object {
    "headers": Object {
      "accept": "application/json",
      "accept-encoding": "gzip, deflate, br",
      "authorization": "Basic YWJjOjEyMw==",
      "host": "api.bitbucket.org",
      "user-agent": "RenovateBot/0.0.0-semantic-release (https://github.com/renovatebot/renovate)",
    },
    "method": "GET",
    "url": "https://api.bitbucket.org/2.0/repositories/some/repo",
  },
  Object {
    "headers": Object {
      "accept": "application/json",
      "accept-encoding": "gzip, deflate, br",
      "authorization": "Basic YWJjOjEyMw==",
      "host": "api.bitbucket.org",
      "user-agent": "RenovateBot/0.0.0-semantic-release (https://github.com/renovatebot/renovate)",
    },
    "method": "GET",
    "url": "https://api.bitbucket.org/2.0/repositories/some/repo/pullrequests/5",
  },
  Object {
    "headers": Object {
      "accept-encoding": "gzip, deflate, br",
      "authorization": "Basic YWJjOjEyMw==",
      "host": "api.bitbucket.org",
      "user-agent": "RenovateBot/0.0.0-semantic-release (https://github.com/renovatebot/renovate)",
    },
    "method": "GET",
    "url": "https://api.bitbucket.org/2.0/repositories/some/repo/pullrequests/5/diff",
  },
]
`;

exports[`platform/bitbucket/index getPrList() filters PR list by author 1`] = `
Array [
  Object {
    "body": undefined,
    "createdAt": undefined,
    "displayNumber": "Pull Request #1",
    "number": 1,
    "sourceBranch": "branch-a",
    "state": "open",
    "targetBranch": "branch-b",
    "title": undefined,
  },
]
`;

exports[`platform/bitbucket/index getPrList() filters PR list by author 2`] = `
Array [
  Object {
    "headers": Object {
      "accept": "application/json",
      "accept-encoding": "gzip, deflate, br",
      "authorization": "Basic cmVub3ZhdGU6cGFzcw==",
      "host": "api.bitbucket.org",
      "user-agent": "RenovateBot/0.0.0-semantic-release (https://github.com/renovatebot/renovate)",
    },
    "method": "GET",
    "url": "https://api.bitbucket.org/2.0/user",
  },
  Object {
    "headers": Object {
      "accept": "application/json",
      "accept-encoding": "gzip, deflate, br",
      "authorization": "Basic YWJjOjEyMw==",
      "host": "api.bitbucket.org",
      "user-agent": "RenovateBot/0.0.0-semantic-release (https://github.com/renovatebot/renovate)",
    },
    "method": "GET",
    "url": "https://api.bitbucket.org/2.0/repositories/some/repo",
  },
  Object {
    "headers": Object {
      "accept": "application/json",
      "accept-encoding": "gzip, deflate, br",
      "authorization": "Basic YWJjOjEyMw==",
      "host": "api.bitbucket.org",
      "user-agent": "RenovateBot/0.0.0-semantic-release (https://github.com/renovatebot/renovate)",
    },
    "method": "GET",
    "url": "https://api.bitbucket.org/2.0/repositories/some/repo/pullrequests?state=OPEN&state=MERGED&state=DECLINED&state=SUPERSEDED&q=author.uuid%3D%2212345%22&pagelen=50",
  },
]
`;

exports[`platform/bitbucket/index getRepos() returns repos 1`] = `
Array [
  Object {
    "headers": Object {
      "accept": "application/json",
      "accept-encoding": "gzip, deflate, br",
      "authorization": "Basic YWJjOjEyMw==",
      "host": "api.bitbucket.org",
      "user-agent": "RenovateBot/0.0.0-semantic-release (https://github.com/renovatebot/renovate)",
    },
    "method": "GET",
    "url": "https://api.bitbucket.org/2.0/repositories?role=contributor&pagelen=100",
  },
]
`;

exports[`platform/bitbucket/index initPlatform() should init 1`] = `
Object {
  "endpoint": "https://api.bitbucket.org/",
}
`;

exports[`platform/bitbucket/index initRepo() works 1`] = `
Object {
  "defaultBranch": "master",
  "isFork": false,
}
`;

exports[`platform/bitbucket/index initRepo() works 2`] = `
Array [
  Object {
    "headers": Object {
      "accept": "application/json",
      "accept-encoding": "gzip, deflate, br",
      "authorization": "Basic YWJjOjEyMw==",
      "host": "api.bitbucket.org",
      "user-agent": "RenovateBot/0.0.0-semantic-release (https://github.com/renovatebot/renovate)",
    },
    "method": "GET",
    "url": "https://api.bitbucket.org/2.0/repositories/some/repo",
  },
]
`;

exports[`platform/bitbucket/index massageMarkdown() returns diff files 1`] = `"**foo**bartext"`;

exports[`platform/bitbucket/index mergePr() posts Merge with auto 1`] = `
Array [
  Object {
    "headers": Object {
      "accept": "application/json",
      "accept-encoding": "gzip, deflate, br",
      "authorization": "Basic YWJjOjEyMw==",
      "host": "api.bitbucket.org",
      "user-agent": "RenovateBot/0.0.0-semantic-release (https://github.com/renovatebot/renovate)",
    },
    "method": "GET",
    "url": "https://api.bitbucket.org/2.0/repositories/some/repo",
  },
  Object {
    "body": Object {
      "close_source_branch": true,
      "message": "auto merged",
    },
    "headers": Object {
      "accept": "application/json",
      "accept-encoding": "gzip, deflate, br",
      "authorization": "Basic YWJjOjEyMw==",
      "content-length": "52",
      "content-type": "application/json",
      "host": "api.bitbucket.org",
      "user-agent": "RenovateBot/0.0.0-semantic-release (https://github.com/renovatebot/renovate)",
    },
    "method": "POST",
    "url": "https://api.bitbucket.org/2.0/repositories/some/repo/pullrequests/5/merge",
  },
]
`;

exports[`platform/bitbucket/index mergePr() posts Merge with fast-forward 1`] = `
Array [
  Object {
    "headers": Object {
      "accept": "application/json",
      "accept-encoding": "gzip, deflate, br",
      "authorization": "Basic YWJjOjEyMw==",
      "host": "api.bitbucket.org",
      "user-agent": "RenovateBot/0.0.0-semantic-release (https://github.com/renovatebot/renovate)",
    },
    "method": "GET",
    "url": "https://api.bitbucket.org/2.0/repositories/some/repo",
  },
  Object {
    "body": Object {
      "close_source_branch": true,
      "merge_strategy": "fast_forward",
      "message": "auto merged",
    },
    "headers": Object {
      "accept": "application/json",
      "accept-encoding": "gzip, deflate, br",
      "authorization": "Basic YWJjOjEyMw==",
      "content-length": "84",
      "content-type": "application/json",
      "host": "api.bitbucket.org",
      "user-agent": "RenovateBot/0.0.0-semantic-release (https://github.com/renovatebot/renovate)",
    },
    "method": "POST",
    "url": "https://api.bitbucket.org/2.0/repositories/some/repo/pullrequests/5/merge",
  },
]
`;

exports[`platform/bitbucket/index mergePr() posts Merge with merge-commit 1`] = `
Array [
  Object {
    "headers": Object {
      "accept": "application/json",
      "accept-encoding": "gzip, deflate, br",
      "authorization": "Basic YWJjOjEyMw==",
      "host": "api.bitbucket.org",
      "user-agent": "RenovateBot/0.0.0-semantic-release (https://github.com/renovatebot/renovate)",
    },
    "method": "GET",
    "url": "https://api.bitbucket.org/2.0/repositories/some/repo",
  },
  Object {
    "body": Object {
      "close_source_branch": true,
      "merge_strategy": "merge_commit",
      "message": "auto merged",
    },
    "headers": Object {
      "accept": "application/json",
      "accept-encoding": "gzip, deflate, br",
      "authorization": "Basic YWJjOjEyMw==",
      "content-length": "84",
      "content-type": "application/json",
      "host": "api.bitbucket.org",
      "user-agent": "RenovateBot/0.0.0-semantic-release (https://github.com/renovatebot/renovate)",
    },
    "method": "POST",
    "url": "https://api.bitbucket.org/2.0/repositories/some/repo/pullrequests/5/merge",
  },
]
`;

exports[`platform/bitbucket/index mergePr() posts Merge with optional merge strategy 1`] = `
Array [
  Object {
    "headers": Object {
      "accept": "application/json",
      "accept-encoding": "gzip, deflate, br",
      "authorization": "Basic YWJjOjEyMw==",
      "host": "api.bitbucket.org",
      "user-agent": "RenovateBot/0.0.0-semantic-release (https://github.com/renovatebot/renovate)",
    },
    "method": "GET",
    "url": "https://api.bitbucket.org/2.0/repositories/some/repo",
  },
  Object {
    "body": Object {
      "close_source_branch": true,
      "message": "auto merged",
    },
    "headers": Object {
      "accept": "application/json",
      "accept-encoding": "gzip, deflate, br",
      "authorization": "Basic YWJjOjEyMw==",
      "content-length": "52",
      "content-type": "application/json",
      "host": "api.bitbucket.org",
      "user-agent": "RenovateBot/0.0.0-semantic-release (https://github.com/renovatebot/renovate)",
    },
    "method": "POST",
    "url": "https://api.bitbucket.org/2.0/repositories/some/repo/pullrequests/5/merge",
  },
]
`;

exports[`platform/bitbucket/index mergePr() posts Merge with squash 1`] = `
Array [
  Object {
    "headers": Object {
      "accept": "application/json",
      "accept-encoding": "gzip, deflate, br",
      "authorization": "Basic YWJjOjEyMw==",
      "host": "api.bitbucket.org",
      "user-agent": "RenovateBot/0.0.0-semantic-release (https://github.com/renovatebot/renovate)",
    },
    "method": "GET",
    "url": "https://api.bitbucket.org/2.0/repositories/some/repo",
  },
  Object {
    "body": Object {
      "close_source_branch": true,
      "merge_strategy": "squash",
      "message": "auto merged",
    },
    "headers": Object {
      "accept": "application/json",
      "accept-encoding": "gzip, deflate, br",
      "authorization": "Basic YWJjOjEyMw==",
      "content-length": "78",
      "content-type": "application/json",
      "host": "api.bitbucket.org",
      "user-agent": "RenovateBot/0.0.0-semantic-release (https://github.com/renovatebot/renovate)",
    },
    "method": "POST",
    "url": "https://api.bitbucket.org/2.0/repositories/some/repo/pullrequests/5/merge",
  },
]
`;

exports[`platform/bitbucket/index setBranchStatus() posts status 1`] = `
Array [
  Object {
    "headers": Object {
      "accept": "application/json",
      "accept-encoding": "gzip, deflate, br",
      "authorization": "Basic YWJjOjEyMw==",
      "host": "api.bitbucket.org",
      "user-agent": "RenovateBot/0.0.0-semantic-release (https://github.com/renovatebot/renovate)",
    },
    "method": "GET",
    "url": "https://api.bitbucket.org/2.0/repositories/some/repo",
  },
  Object {
    "headers": Object {
      "accept": "application/json",
      "accept-encoding": "gzip, deflate, br",
      "authorization": "Basic YWJjOjEyMw==",
      "host": "api.bitbucket.org",
      "user-agent": "RenovateBot/0.0.0-semantic-release (https://github.com/renovatebot/renovate)",
    },
    "method": "GET",
    "url": "https://api.bitbucket.org/2.0/repositories/some/repo/refs/branches/branch",
  },
  Object {
    "body": Object {
      "description": "description",
      "key": "context",
      "name": "context",
      "state": "FAILED",
      "url": "targetUrl",
    },
    "headers": Object {
      "accept": "application/json",
      "accept-encoding": "gzip, deflate, br",
      "authorization": "Basic YWJjOjEyMw==",
      "content-length": "97",
      "content-type": "application/json",
      "host": "api.bitbucket.org",
      "user-agent": "RenovateBot/0.0.0-semantic-release (https://github.com/renovatebot/renovate)",
    },
    "method": "POST",
    "url": "https://api.bitbucket.org/2.0/repositories/some/repo/commit/branch_hash/statuses/build",
  },
  Object {
    "headers": Object {
      "accept": "application/json",
      "accept-encoding": "gzip, deflate, br",
      "authorization": "Basic YWJjOjEyMw==",
      "host": "api.bitbucket.org",
      "user-agent": "RenovateBot/0.0.0-semantic-release (https://github.com/renovatebot/renovate)",
    },
    "method": "GET",
    "url": "https://api.bitbucket.org/2.0/repositories/some/repo/refs/branches/branch",
  },
  Object {
    "headers": Object {
      "accept": "application/json",
      "accept-encoding": "gzip, deflate, br",
      "authorization": "Basic YWJjOjEyMw==",
      "host": "api.bitbucket.org",
      "user-agent": "RenovateBot/0.0.0-semantic-release (https://github.com/renovatebot/renovate)",
    },
    "method": "GET",
    "url": "https://api.bitbucket.org/2.0/repositories/some/repo/commit/branch_hash/statuses?pagelen=100",
  },
]
`;

exports[`platform/bitbucket/index updatePr() closes PR 1`] = `
Array [
  Object {
    "headers": Object {
      "accept": "application/json",
      "accept-encoding": "gzip, deflate, br",
      "authorization": "Basic YWJjOjEyMw==",
      "host": "api.bitbucket.org",
      "user-agent": "RenovateBot/0.0.0-semantic-release (https://github.com/renovatebot/renovate)",
    },
    "method": "GET",
    "url": "https://api.bitbucket.org/2.0/repositories/some/repo",
  },
  Object {
    "headers": Object {
      "accept": "application/json",
      "accept-encoding": "gzip, deflate, br",
      "authorization": "Basic YWJjOjEyMw==",
      "host": "api.bitbucket.org",
      "user-agent": "RenovateBot/0.0.0-semantic-release (https://github.com/renovatebot/renovate)",
    },
    "method": "GET",
    "url": "https://api.bitbucket.org/2.0/repositories/some/repo/pullrequests/5",
  },
  Object {
    "body": Object {
      "title": "title",
    },
    "headers": Object {
      "accept": "application/json",
      "accept-encoding": "gzip, deflate, br",
      "authorization": "Basic YWJjOjEyMw==",
      "content-length": "17",
      "content-type": "application/json",
      "host": "api.bitbucket.org",
      "user-agent": "RenovateBot/0.0.0-semantic-release (https://github.com/renovatebot/renovate)",
    },
    "method": "PUT",
    "url": "https://api.bitbucket.org/2.0/repositories/some/repo/pullrequests/5",
  },
  Object {
    "headers": Object {
      "accept": "application/json",
      "accept-encoding": "gzip, deflate, br",
      "authorization": "Basic YWJjOjEyMw==",
      "host": "api.bitbucket.org",
      "user-agent": "RenovateBot/0.0.0-semantic-release (https://github.com/renovatebot/renovate)",
    },
    "method": "POST",
    "url": "https://api.bitbucket.org/2.0/repositories/some/repo/pullrequests/5/decline",
  },
]
`;

exports[`platform/bitbucket/index updatePr() puts PR 1`] = `
Array [
  Object {
    "headers": Object {
      "accept": "application/json",
      "accept-encoding": "gzip, deflate, br",
      "authorization": "Basic YWJjOjEyMw==",
      "host": "api.bitbucket.org",
      "user-agent": "RenovateBot/0.0.0-semantic-release (https://github.com/renovatebot/renovate)",
    },
    "method": "GET",
    "url": "https://api.bitbucket.org/2.0/repositories/some/repo",
  },
  Object {
    "headers": Object {
      "accept": "application/json",
      "accept-encoding": "gzip, deflate, br",
      "authorization": "Basic YWJjOjEyMw==",
      "host": "api.bitbucket.org",
      "user-agent": "RenovateBot/0.0.0-semantic-release (https://github.com/renovatebot/renovate)",
    },
    "method": "GET",
    "url": "https://api.bitbucket.org/2.0/repositories/some/repo/pullrequests/5",
  },
  Object {
    "body": Object {
      "description": "body",
      "reviewers": Array [
        Object {
          "display_name": "Jane Smith",
          "uuid": "{90b6646d-1724-4a64-9fd9-539515fe94e9}",
        },
      ],
      "title": "title",
    },
    "headers": Object {
      "accept": "application/json",
      "accept-encoding": "gzip, deflate, br",
      "authorization": "Basic YWJjOjEyMw==",
      "content-length": "130",
      "content-type": "application/json",
      "host": "api.bitbucket.org",
      "user-agent": "RenovateBot/0.0.0-semantic-release (https://github.com/renovatebot/renovate)",
    },
    "method": "PUT",
    "url": "https://api.bitbucket.org/2.0/repositories/some/repo/pullrequests/5",
  },
]
`;

exports[`platform/bitbucket/index updatePr() removes inactive reviewers when updating pr 1`] = `
Array [
  Object {
    "headers": Object {
      "accept": "application/json",
      "accept-encoding": "gzip, deflate, br",
      "authorization": "Basic YWJjOjEyMw==",
      "host": "api.bitbucket.org",
      "user-agent": "RenovateBot/0.0.0-semantic-release (https://github.com/renovatebot/renovate)",
    },
    "method": "GET",
    "url": "https://api.bitbucket.org/2.0/repositories/some/repo",
  },
  Object {
    "headers": Object {
      "accept": "application/json",
      "accept-encoding": "gzip, deflate, br",
      "authorization": "Basic YWJjOjEyMw==",
      "host": "api.bitbucket.org",
      "user-agent": "RenovateBot/0.0.0-semantic-release (https://github.com/renovatebot/renovate)",
    },
    "method": "GET",
    "url": "https://api.bitbucket.org/2.0/repositories/some/repo/pullrequests/5",
  },
  Object {
    "body": Object {
      "description": "body",
      "reviewers": Array [
        Object {
          "account_id": "456",
          "display_name": "Jane Smith",
          "uuid": "{90b6646d-1724-4a64-9fd9-539515fe94e9}",
        },
        Object {
          "account_id": "123",
          "display_name": "Bob Smith",
          "uuid": "{d2238482-2e9f-48b3-8630-de22ccb9e42f}",
        },
      ],
      "title": "title",
    },
    "headers": Object {
      "accept": "application/json",
      "accept-encoding": "gzip, deflate, br",
      "authorization": "Basic YWJjOjEyMw==",
      "content-length": "245",
      "content-type": "application/json",
      "host": "api.bitbucket.org",
      "user-agent": "RenovateBot/0.0.0-semantic-release (https://github.com/renovatebot/renovate)",
    },
    "method": "PUT",
    "url": "https://api.bitbucket.org/2.0/repositories/some/repo/pullrequests/5",
  },
  Object {
    "headers": Object {
      "accept": "application/json",
      "accept-encoding": "gzip, deflate, br",
      "authorization": "Basic YWJjOjEyMw==",
      "host": "api.bitbucket.org",
      "user-agent": "RenovateBot/0.0.0-semantic-release (https://github.com/renovatebot/renovate)",
    },
    "method": "GET",
    "url": "https://api.bitbucket.org/2.0/users/456",
  },
  Object {
    "headers": Object {
      "accept": "application/json",
      "accept-encoding": "gzip, deflate, br",
      "authorization": "Basic YWJjOjEyMw==",
      "host": "api.bitbucket.org",
      "user-agent": "RenovateBot/0.0.0-semantic-release (https://github.com/renovatebot/renovate)",
    },
    "method": "GET",
    "url": "https://api.bitbucket.org/2.0/users/123",
  },
  Object {
    "body": Object {
      "description": "body",
      "reviewers": Array [
        Object {
          "account_id": "456",
          "display_name": "Jane Smith",
          "uuid": "{90b6646d-1724-4a64-9fd9-539515fe94e9}",
        },
      ],
      "title": "title",
    },
    "headers": Object {
      "accept": "application/json",
      "accept-encoding": "gzip, deflate, br",
      "authorization": "Basic YWJjOjEyMw==",
      "content-length": "149",
      "content-type": "application/json",
      "host": "api.bitbucket.org",
      "user-agent": "RenovateBot/0.0.0-semantic-release (https://github.com/renovatebot/renovate)",
    },
    "method": "PUT",
    "url": "https://api.bitbucket.org/2.0/repositories/some/repo/pullrequests/5",
  },
]
`;

exports[`platform/bitbucket/index updatePr() rethrows exception when PR update error not due to inactive reviewers 1`] = `"Response code 400 (Bad Request)"`;

exports[`platform/bitbucket/index updatePr() rethrows exception when PR update error not due to inactive reviewers 2`] = `
Array [
  Object {
    "headers": Object {
      "accept": "application/json",
      "accept-encoding": "gzip, deflate, br",
      "authorization": "Basic YWJjOjEyMw==",
      "host": "api.bitbucket.org",
      "user-agent": "RenovateBot/0.0.0-semantic-release (https://github.com/renovatebot/renovate)",
    },
    "method": "GET",
    "url": "https://api.bitbucket.org/2.0/repositories/some/repo",
  },
  Object {
    "headers": Object {
      "accept": "application/json",
      "accept-encoding": "gzip, deflate, br",
      "authorization": "Basic YWJjOjEyMw==",
      "host": "api.bitbucket.org",
      "user-agent": "RenovateBot/0.0.0-semantic-release (https://github.com/renovatebot/renovate)",
    },
    "method": "GET",
    "url": "https://api.bitbucket.org/2.0/repositories/some/repo/pullrequests/5",
  },
  Object {
    "body": Object {
      "description": "body",
      "reviewers": Array [
        Object {
          "display_name": "Jane Smith",
          "uuid": "{90b6646d-1724-4a64-9fd9-539515fe94e9}",
        },
      ],
      "title": "title",
    },
    "headers": Object {
      "accept": "application/json",
      "accept-encoding": "gzip, deflate, br",
      "authorization": "Basic YWJjOjEyMw==",
      "content-length": "130",
      "content-type": "application/json",
      "host": "api.bitbucket.org",
      "user-agent": "RenovateBot/0.0.0-semantic-release (https://github.com/renovatebot/renovate)",
    },
    "method": "PUT",
    "url": "https://api.bitbucket.org/2.0/repositories/some/repo/pullrequests/5",
  },
]
`;

exports[`platform/bitbucket/index updatePr() throws an error on failure to get current list of reviewers 1`] = `"Response code 500 (Internal Server Error)"`;

exports[`platform/bitbucket/index updatePr() throws an error on failure to get current list of reviewers 2`] = `
Array [
  Object {
    "headers": Object {
      "accept": "application/json",
      "accept-encoding": "gzip, deflate, br",
      "authorization": "Basic YWJjOjEyMw==",
      "host": "api.bitbucket.org",
      "user-agent": "RenovateBot/0.0.0-semantic-release (https://github.com/renovatebot/renovate)",
    },
    "method": "GET",
    "url": "https://api.bitbucket.org/2.0/repositories/some/repo",
  },
  Object {
    "headers": Object {
      "accept": "application/json",
      "accept-encoding": "gzip, deflate, br",
      "authorization": "Basic YWJjOjEyMw==",
      "host": "api.bitbucket.org",
      "user-agent": "RenovateBot/0.0.0-semantic-release (https://github.com/renovatebot/renovate)",
    },
    "method": "GET",
    "url": "https://api.bitbucket.org/2.0/repositories/some/repo/pullrequests/5",
  },
]
`;<|MERGE_RESOLUTION|>--- conflicted
+++ resolved
@@ -964,35 +964,6 @@
 ]
 `;
 
-<<<<<<< HEAD
-exports[`platform/bitbucket/index getJsonFile() returns file content from branch or tag 1`] = `
-Array [
-  Object {
-    "headers": Object {
-      "accept": "application/json",
-      "accept-encoding": "gzip, deflate, br",
-      "authorization": "Basic YWJjOjEyMw==",
-      "host": "api.bitbucket.org",
-      "user-agent": "RenovateBot/0.0.0-semantic-release (https://github.com/renovatebot/renovate)",
-    },
-    "method": "GET",
-    "url": "https://api.bitbucket.org/2.0/repositories/some/repo",
-  },
-  Object {
-    "headers": Object {
-      "accept-encoding": "gzip, deflate, br",
-      "authorization": "Basic YWJjOjEyMw==",
-      "host": "api.bitbucket.org",
-      "user-agent": "RenovateBot/0.0.0-semantic-release (https://github.com/renovatebot/renovate)",
-    },
-    "method": "GET",
-    "url": "https://api.bitbucket.org/2.0/repositories/some/repo/src/dev/file.json",
-  },
-]
-`;
-
-=======
->>>>>>> 4d1c4f16
 exports[`platform/bitbucket/index getJsonFile() returns file content from given repo 1`] = `
 Array [
   Object {
