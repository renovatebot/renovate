import parseDiff from 'parse-diff';
import addrs from 'email-addresses';
import { api } from './bb-got-wrapper';
import * as utils from './utils';
import * as hostRules from '../../util/host-rules';
import { logger } from '../../logger';
import GitStorage, { StatusResult, CommitFilesConfig } from '../git/storage';
import { readOnlyIssueBody } from '../utils/read-only-issue-body';
import * as comments from './comments';
import {
  PlatformConfig,
  RepoParams,
  RepoConfig,
  Pr,
  Issue,
  VulnerabilityAlert,
  CreatePRConfig,
  EnsureIssueConfig,
  BranchStatusConfig,
  FindPRConfig,
  EnsureCommentConfig,
} from '../common';
import { sanitize } from '../../util/sanitize';
import { smartTruncate } from '../utils/pr-body';
import {
  REPOSITORY_DISABLED,
  REPOSITORY_NOT_FOUND,
} from '../../constants/error-messages';
import {
<<<<<<< HEAD
  PULL_REQUEST_STATUS_ALL,
  PULL_REQUEST_STATUS_OPEN,
} from '../../constants/pull-requests';
=======
  BRANCH_STATUS_FAILED,
  BRANCH_STATUS_PENDING,
  BRANCH_STATUS_SUCCESS,
} from '../../constants/branch-constants';
>>>>>>> 8fd0b605

let config: utils.Config = {} as any;

export function initPlatform({
  endpoint,
  username,
  password,
}: {
  endpoint?: string;
  username: string;
  password: string;
}): PlatformConfig {
  if (!(username && password)) {
    throw new Error(
      'Init: You must configure a Bitbucket username and password'
    );
  }
  if (endpoint && endpoint !== 'https://api.bitbucket.org/') {
    throw new Error(
      'Init: Bitbucket Cloud endpoint can only be https://api.bitbucket.org/'
    );
  }
  // TODO: Add a connection check that endpoint/username/password combination are valid
  const platformConfig: PlatformConfig = {
    endpoint: 'https://api.bitbucket.org/',
  };
  return platformConfig;
}

// Get all repositories that the user has access to
export async function getRepos(): Promise<string[]> {
  logger.info('Autodiscovering Bitbucket Cloud repositories');
  try {
    const repos = await utils.accumulateValues<{ full_name: string }>(
      `/2.0/repositories/?role=contributor`
    );
    return repos.map(repo => repo.full_name);
  } catch (err) /* istanbul ignore next */ {
    logger.error({ err }, `bitbucket getRepos error`);
    throw err;
  }
}

// Initialize bitbucket by getting base branch and SHA
export async function initRepo({
  repository,
  localDir,
  optimizeForDisabled,
  bbUseDefaultReviewers,
}: RepoParams): Promise<RepoConfig> {
  logger.debug(`initRepo("${repository}")`);
  const opts = hostRules.find({
    hostType: 'bitbucket',
    url: 'https://api.bitbucket.org/',
  });
  config = {
    repository,
    username: opts!.username,
    bbUseDefaultReviewers: bbUseDefaultReviewers !== false,
  } as any;
  let info: utils.RepoInfo;
  try {
    info = utils.repoInfoTransformer(
      (await api.get(`/2.0/repositories/${repository}`)).body
    );

    if (optimizeForDisabled) {
      interface RenovateConfig {
        enabled: boolean;
      }

      let renovateConfig: RenovateConfig;
      try {
        renovateConfig = (
          await api.get<RenovateConfig>(
            `/2.0/repositories/${repository}/src/${info.mainbranch}/renovate.json`
          )
        ).body;
      } catch {
        // Do nothing
      }
      if (renovateConfig && renovateConfig.enabled === false) {
        throw new Error(REPOSITORY_DISABLED);
      }
    }

    Object.assign(config, {
      owner: info.owner,
      defaultBranch: info.mainbranch,
      baseBranch: info.mainbranch,
      mergeMethod: info.mergeMethod,
      has_issues: info.has_issues,
    });

    logger.debug(`${repository} owner = ${config.owner}`);
  } catch (err) /* istanbul ignore next */ {
    if (err.statusCode === 404) {
      throw new Error(REPOSITORY_NOT_FOUND);
    }
    logger.info({ err }, 'Unknown Bitbucket initRepo error');
    throw err;
  }

  const url = GitStorage.getUrl({
    protocol: 'https',
    auth: `${opts!.username}:${opts!.password}`,
    hostname: 'bitbucket.org',
    repository,
  });

  config.storage = new GitStorage();
  await config.storage.initRepo({
    ...config,
    localDir,
    url,
  });
  const repoConfig: RepoConfig = {
    baseBranch: config.baseBranch,
    isFork: info.isFork,
  };
  return repoConfig;
}

// Returns true if repository has rule enforcing PRs are up-to-date with base branch before merging
export function getRepoForceRebase(): boolean {
  // BB doesnt have an option to flag staled branches
  return false;
}

// Search

// Get full file list
export function getFileList(branchName?: string): Promise<string[]> {
  return config.storage.getFileList(branchName);
}

export async function setBaseBranch(
  branchName = config.baseBranch
): Promise<void> {
  logger.debug(`Setting baseBranch to ${branchName}`);
  config.baseBranch = branchName;
  delete config.baseCommitSHA;
  delete config.fileList;
  await config.storage.setBaseBranch(branchName);
  await getFileList(branchName);
}

export /* istanbul ignore next */ function setBranchPrefix(
  branchPrefix: string
): Promise<void> {
  return config.storage.setBranchPrefix(branchPrefix);
}

// Branch

// Returns true if branch exists, otherwise false
export function branchExists(branchName: string): Promise<boolean> {
  return config.storage.branchExists(branchName);
}

export function getAllRenovateBranches(
  branchPrefix: string
): Promise<string[]> {
  return config.storage.getAllRenovateBranches(branchPrefix);
}

export function isBranchStale(branchName: string): Promise<boolean> {
  return config.storage.isBranchStale(branchName);
}

export function getFile(
  filePath: string,
  branchName?: string
): Promise<string> {
  return config.storage.getFile(filePath, branchName);
}

// istanbul ignore next
function matchesState(state: string, desiredState: string): boolean {
  if (desiredState === PULL_REQUEST_STATUS_ALL) {
    return true;
  }
  if (desiredState[0] === '!') {
    return state !== desiredState.substring(1);
  }
  return state === desiredState;
}

export async function getPrList(): Promise<Pr[]> {
  logger.debug('getPrList()');
  if (!config.prList) {
    logger.debug('Retrieving PR list');
    let url = `/2.0/repositories/${config.repository}/pullrequests?`;
    url += utils.prStates.all.map(state => 'state=' + state).join('&');
    const prs = await utils.accumulateValues(url, undefined, undefined, 50);
    config.prList = prs.map(utils.prInfo);
    logger.info({ length: config.prList.length }, 'Retrieved Pull Requests');
  }
  return config.prList;
}

export async function findPr({
  branchName,
  prTitle,
  state = PULL_REQUEST_STATUS_ALL,
}: FindPRConfig): Promise<Pr | null> {
  logger.debug(`findPr(${branchName}, ${prTitle}, ${state})`);
  const prList = await getPrList();
  const pr = prList.find(
    p =>
      p.branchName === branchName &&
      (!prTitle || p.title === prTitle) &&
      matchesState(p.state, state)
  );
  if (pr) {
    logger.debug(`Found PR #${pr.number}`);
  }
  return pr;
}

export async function deleteBranch(
  branchName: string,
  closePr?: boolean
): Promise<void> {
  if (closePr) {
    const pr = await findPr({ branchName, state: PULL_REQUEST_STATUS_OPEN });
    if (pr) {
      await api.post(
        `/2.0/repositories/${config.repository}/pullrequests/${pr.number}/decline`
      );
    }
  }
  return config.storage.deleteBranch(branchName);
}

export function getBranchLastCommitTime(branchName: string): Promise<Date> {
  return config.storage.getBranchLastCommitTime(branchName);
}

// istanbul ignore next
export function getRepoStatus(): Promise<StatusResult> {
  return config.storage.getRepoStatus();
}

export function mergeBranch(branchName: string): Promise<void> {
  return config.storage.mergeBranch(branchName);
}

export function commitFilesToBranch({
  branchName,
  files,
  message,
  parentBranch = config.baseBranch,
}: CommitFilesConfig): Promise<void> {
  return config.storage.commitFilesToBranch({
    branchName,
    files,
    message,
    parentBranch,
  });
}

export function getCommitMessages(): Promise<string[]> {
  return config.storage.getCommitMessages();
}

async function isPrConflicted(prNo: number): Promise<boolean> {
  const diff = (
    await api.get(
      `/2.0/repositories/${config.repository}/pullrequests/${prNo}/diff`,
      { json: false } as any
    )
  ).body;

  return utils.isConflicted(parseDiff(diff));
}

// Gets details for a PR
export async function getPr(prNo: number): Promise<Pr | null> {
  const pr = (
    await api.get(`/2.0/repositories/${config.repository}/pullrequests/${prNo}`)
  ).body;

  // istanbul ignore if
  if (!pr) {
    return null;
  }

  const res: any = {
    displayNumber: `Pull Request #${pr.id}`,
    ...utils.prInfo(pr),
    isModified: false,
  };

  if (utils.prStates.open.includes(pr.state)) {
    res.isConflicted = await isPrConflicted(prNo);

    // TODO: Is that correct? Should we check getBranchStatus like gitlab?
    res.canMerge = !res.isConflicted;

    // we only want the first two commits, because size tells us the overall number
    const url = pr.links.commits.href + '?pagelen=2';
    const { body } = await api.get<utils.PagedResult<Commit>>(url);
    const size = body.size || body.values.length;

    // istanbul ignore if
    if (size === undefined) {
      logger.warn({ prNo, url, body }, 'invalid response so can rebase');
    } else if (size === 1) {
      if (global.gitAuthor) {
        const author = addrs.parseOneAddress(
          body.values[0].author.raw
        ) as addrs.ParsedMailbox;
        if (author.address !== global.gitAuthor.email) {
          logger.debug(
            { prNo },
            'PR is modified: 1 commit but not by configured gitAuthor'
          );
          res.isModified = true;
        }
      }
    } else {
      logger.debug({ prNo }, `PR is modified: Found ${size} commits`);
      res.isModified = true;
    }
  }
  if (await branchExists(pr.source.branch.name)) {
    res.isStale = await isBranchStale(pr.source.branch.name);
  }

  return res;
}

const escapeHash = (input: string): string =>
  input ? input.replace(/#/g, '%23') : input;

// Return the commit SHA for a branch
async function getBranchCommit(branchName: string): Promise<string | null> {
  try {
    const branch = (
      await api.get(
        `/2.0/repositories/${config.repository}/refs/branches/${escapeHash(
          branchName
        )}`
      )
    ).body;
    return branch.target.hash;
  } catch (err) /* istanbul ignore next */ {
    logger.debug({ err }, `getBranchCommit('${branchName}') failed'`);
    return null;
  }
}

// Returns the Pull Request for a branch. Null if not exists.
export async function getBranchPr(branchName: string): Promise<Pr | null> {
  logger.debug(`getBranchPr(${branchName})`);
  const existingPr = await findPr({
    branchName,
    state: PULL_REQUEST_STATUS_OPEN,
  });
  return existingPr ? getPr(existingPr.number) : null;
}

async function getStatus(
  branchName: string,
  useCache = true
): Promise<utils.BitbucketStatus[]> {
  const sha = await getBranchCommit(branchName);
  return utils.accumulateValues<utils.BitbucketStatus>(
    `/2.0/repositories/${config.repository}/commit/${sha}/statuses`,
    'get',
    { useCache }
  );
}
// Returns the combined status for a branch.
export async function getBranchStatus(
  branchName: string,
  requiredStatusChecks?: string[]
): Promise<string> {
  logger.debug(`getBranchStatus(${branchName})`);
  if (!requiredStatusChecks) {
    // null means disable status checks, so it always succeeds
    logger.debug('Status checks disabled = returning "success"');
    return BRANCH_STATUS_SUCCESS;
  }
  if (requiredStatusChecks.length) {
    // This is Unsupported
    logger.warn({ requiredStatusChecks }, `Unsupported requiredStatusChecks`);
    return BRANCH_STATUS_FAILED;
  }
  const statuses = await getStatus(branchName);
  logger.debug({ branch: branchName, statuses }, 'branch status check result');
  if (!statuses.length) {
    logger.debug('empty branch status check result = returning "pending"');
    return BRANCH_STATUS_PENDING;
  }
  const noOfFailures = statuses.filter(
    (status: { state: string }) => status.state === 'FAILED'
  ).length;
  if (noOfFailures) {
    return BRANCH_STATUS_FAILED;
  }
  const noOfPending = statuses.filter(
    (status: { state: string }) => status.state === 'INPROGRESS'
  ).length;
  if (noOfPending) {
    return BRANCH_STATUS_PENDING;
  }
  return BRANCH_STATUS_SUCCESS;
}

export async function getBranchStatusCheck(
  branchName: string,
  context: string
): Promise<string | null> {
  const statuses = await getStatus(branchName);
  const bbState = (statuses.find(status => status.key === context) || {}).state;

  return (
    Object.keys(utils.buildStates).find(
      stateKey => utils.buildStates[stateKey] === bbState
    ) || null
  );
}

export async function setBranchStatus({
  branchName,
  context,
  description,
  state,
  url: targetUrl,
}: BranchStatusConfig): Promise<void> {
  const sha = await getBranchCommit(branchName);

  // TargetUrl can not be empty so default to bitbucket
  const url = targetUrl || /* istanbul ignore next */ 'http://bitbucket.org';

  const body = {
    name: context,
    state: utils.buildStates[state],
    key: context,
    description,
    url,
  };

  await api.post(
    `/2.0/repositories/${config.repository}/commit/${sha}/statuses/build`,
    { body }
  );
  // update status cache
  await getStatus(branchName, false);
}

type BbIssue = { id: number; content?: { raw: string } };

async function findOpenIssues(title: string): Promise<BbIssue[]> {
  try {
    const filter = encodeURIComponent(
      [
        `title=${JSON.stringify(title)}`,
        '(state = "new" OR state = "open")',
        `reporter.username="${config.username}"`,
      ].join(' AND ')
    );
    return (
      (
        await api.get(
          `/2.0/repositories/${config.repository}/issues?q=${filter}`
        )
      ).body.values || /* istanbul ignore next */ []
    );
  } catch (err) /* istanbul ignore next */ {
    logger.warn({ err }, 'Error finding issues');
    return [];
  }
}

export async function findIssue(title: string): Promise<Issue> {
  logger.debug(`findIssue(${title})`);

  /* istanbul ignore if */
  if (!config.has_issues) {
    logger.debug('Issues are disabled - cannot findIssue');
    return null;
  }
  const issues = await findOpenIssues(title);
  if (!issues.length) {
    return null;
  }
  const [issue] = issues;
  return {
    number: issue.id,
    body: issue.content && issue.content.raw,
  };
}

async function closeIssue(issueNumber: number): Promise<void> {
  await api.put(
    `/2.0/repositories/${config.repository}/issues/${issueNumber}`,
    {
      body: { state: 'closed' },
    }
  );
}

export function getPrBody(input: string): string {
  // Remove any HTML we use
  return smartTruncate(input, 50000)
    .replace(
      'tick the rebase/retry checkbox below',
      'rename this PR to start with "rebase!"'
    )
    .replace(/<\/?summary>/g, '**')
    .replace(/<\/?details>/g, '')
    .replace(new RegExp(`\n---\n\n.*?<!-- rebase-check -->.*?\n`), '')
    .replace(/\]\(\.\.\/pull\//g, '](../../pull-requests/');
}

export async function ensureIssue({
  title,
  body,
}: EnsureIssueConfig): Promise<string | null> {
  logger.debug(`ensureIssue()`);
  const description = getPrBody(sanitize(body));

  /* istanbul ignore if */
  if (!config.has_issues) {
    logger.warn('Issues are disabled - cannot ensureIssue');
    logger.info({ title }, 'Failed to ensure Issue');
    return null;
  }
  try {
    const issues = await findOpenIssues(title);
    if (issues.length) {
      // Close any duplicates
      for (const issue of issues.slice(1)) {
        await closeIssue(issue.id);
      }
      const [issue] = issues;
      if (String(issue.content.raw).trim() !== description.trim()) {
        logger.info('Issue updated');
        await api.put(
          `/2.0/repositories/${config.repository}/issues/${issue.id}`,
          {
            body: {
              content: {
                raw: readOnlyIssueBody(description),
                markup: 'markdown',
              },
            },
          }
        );
        return 'updated';
      }
    } else {
      logger.info('Issue created');
      await api.post(`/2.0/repositories/${config.repository}/issues`, {
        body: {
          title,
          content: { raw: readOnlyIssueBody(description), markup: 'markdown' },
        },
      });
      return 'created';
    }
  } catch (err) /* istanbul ignore next */ {
    if (err.message.startsWith('Repository has no issue tracker.')) {
      logger.info(
        `Issues are disabled, so could not create issue: ${err.message}`
      );
    } else {
      logger.warn({ err }, 'Could not ensure issue');
    }
  }
  return null;
}

export /* istanbul ignore next */ async function getIssueList(): Promise<
  Issue[]
> {
  logger.debug(`getIssueList()`);

  /* istanbul ignore if */
  if (!config.has_issues) {
    logger.debug('Issues are disabled - cannot getIssueList');
    return [];
  }
  try {
    const filter = encodeURIComponent(
      [
        '(state = "new" OR state = "open")',
        `reporter.username="${config.username}"`,
      ].join(' AND ')
    );
    return (
      (
        await api.get(
          `/2.0/repositories/${config.repository}/issues?q=${filter}`
        )
      ).body.values || /* istanbul ignore next */ []
    );
  } catch (err) /* istanbul ignore next */ {
    logger.warn({ err }, 'Error finding issues');
    return [];
  }
}

export async function ensureIssueClosing(title: string): Promise<void> {
  /* istanbul ignore if */
  if (!config.has_issues) {
    logger.debug('Issues are disabled - cannot ensureIssueClosing');
    return;
  }
  const issues = await findOpenIssues(title);
  for (const issue of issues) {
    await closeIssue(issue.id);
  }
}

// eslint-disable-next-line @typescript-eslint/no-unused-vars
export function addAssignees(
  _prNr: number,
  _assignees: string[]
): Promise<void> {
  // Bitbucket supports "participants" and "reviewers" so does not seem to have the concept of "assignee"
  logger.warn('Cannot add assignees');
  return Promise.resolve();
}

export async function addReviewers(
  prId: number,
  reviewers: string[]
): Promise<void> {
  logger.debug(`Adding reviewers ${reviewers} to #${prId}`);

  const { title } = await getPr(prId);

  const body = {
    title,
    reviewers: reviewers.map((username: string) => ({ username })),
  };

  await api.put(`/2.0/repositories/${config.repository}/pullrequests/${prId}`, {
    body,
  });
}

export /* istanbul ignore next */ function deleteLabel(): never {
  throw new Error('deleteLabel not implemented');
}

export function ensureComment({
  number,
  topic,
  content,
}: EnsureCommentConfig): Promise<boolean> {
  // https://developer.atlassian.com/bitbucket/api/2/reference/search?q=pullrequest+comment
  return comments.ensureComment({
    config,
    number,
    topic,
    content: sanitize(content),
  });
}

export function ensureCommentRemoval(
  prNo: number,
  topic: string
): Promise<void> {
  return comments.ensureCommentRemoval(config, prNo, topic);
}

// Creates PR and returns PR number
export async function createPr({
  branchName,
  prTitle: title,
  prBody: description,
  useDefaultBranch = true,
}: CreatePRConfig): Promise<Pr> {
  // labels is not supported in Bitbucket: https://bitbucket.org/site/master/issues/11976/ability-to-add-labels-to-pull-requests-bb

  const base = useDefaultBranch
    ? config.defaultBranch
    : /* istanbul ignore next */ config.baseBranch;

  logger.debug({ repository: config.repository, title, base }, 'Creating PR');

  let reviewers = [];

  if (config.bbUseDefaultReviewers) {
    const reviewersResponse = (
      await api.get<utils.PagedResult<Reviewer>>(
        `/2.0/repositories/${config.repository}/default-reviewers`
      )
    ).body;
    reviewers = reviewersResponse.values.map((reviewer: Reviewer) => ({
      uuid: reviewer.uuid,
    }));
  }

  const body = {
    title,
    description: sanitize(description),
    source: {
      branch: {
        name: branchName,
      },
    },
    destination: {
      branch: {
        name: base,
      },
    },
    close_source_branch: true,
    reviewers,
  };

  const prInfo = (
    await api.post(`/2.0/repositories/${config.repository}/pullrequests`, {
      body,
    })
  ).body;
  // TODO: fix types
  const pr: Pr = {
    number: prInfo.id,
    displayNumber: `Pull Request #${prInfo.id}`,
    isModified: false,
  } as any;
  // istanbul ignore if
  if (config.prList) {
    config.prList.push(pr);
  }
  return pr;
}

interface Reviewer {
  uuid: { raw: string };
}

interface Commit {
  author: { raw: string };
}

// Return a list of all modified files in a PR
export async function getPrFiles(prNo: number): Promise<string[]> {
  logger.debug({ prNo }, 'getPrFiles');
  const diff = (
    await api.get(
      `/2.0/repositories/${config.repository}/pullrequests/${prNo}/diff`,
      { json: false } as any
    )
  ).body;
  const files = parseDiff(diff).map(file => file.to);
  return files;
}

export async function updatePr(
  prNo: number,
  title: string,
  description: string
): Promise<void> {
  logger.debug(`updatePr(${prNo}, ${title}, body)`);
  await api.put(`/2.0/repositories/${config.repository}/pullrequests/${prNo}`, {
    body: { title, description: sanitize(description) },
  });
}

export async function mergePr(
  prNo: number,
  branchName: string
): Promise<boolean> {
  logger.debug(`mergePr(${prNo}, ${branchName})`);

  try {
    await api.post(
      `/2.0/repositories/${config.repository}/pullrequests/${prNo}/merge`,
      {
        body: {
          close_source_branch: true,
          merge_strategy: 'merge_commit',
          message: 'auto merged',
        },
      }
    );
    delete config.baseCommitSHA;
    logger.info('Automerging succeeded');
  } catch (err) /* istanbul ignore next */ {
    return false;
  }
  return true;
}

// Pull Request

export function cleanRepo(): void {
  // istanbul ignore if
  if (config.storage && config.storage.cleanRepo) {
    config.storage.cleanRepo();
  }
  config = {} as any;
}

export function getVulnerabilityAlerts(): VulnerabilityAlert[] {
  return [];
}<|MERGE_RESOLUTION|>--- conflicted
+++ resolved
@@ -27,16 +27,14 @@
   REPOSITORY_NOT_FOUND,
 } from '../../constants/error-messages';
 import {
-<<<<<<< HEAD
   PULL_REQUEST_STATUS_ALL,
   PULL_REQUEST_STATUS_OPEN,
 } from '../../constants/pull-requests';
-=======
+import {
   BRANCH_STATUS_FAILED,
   BRANCH_STATUS_PENDING,
   BRANCH_STATUS_SUCCESS,
 } from '../../constants/branch-constants';
->>>>>>> 8fd0b605
 
 let config: utils.Config = {} as any;
 
