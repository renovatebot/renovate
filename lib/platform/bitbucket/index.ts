--- conflicted
+++ resolved
@@ -26,11 +26,8 @@
   REPOSITORY_DISABLED,
   REPOSITORY_NOT_FOUND,
 } from '../../constants/error-messages';
-<<<<<<< HEAD
 import { PR_STATUS_ALL, PR_STATUS_OPEN } from '../../constants/pull-requests';
-=======
 import { PLATFORM_TYPE_BITBUCKET } from '../../constants/platforms';
->>>>>>> 3e9dec4f
 import {
   BRANCH_STATUS_FAILED,
   BRANCH_STATUS_PENDING,
