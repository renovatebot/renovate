import URL from 'url';
import parseDiff from 'parse-diff';
import addrs from 'email-addresses';
import { api } from './bb-got-wrapper';
import * as utils from './utils';
import * as hostRules from '../../util/host-rules';
import { logger } from '../../logger';
import GitStorage, { StatusResult } from '../git/storage';
import { readOnlyIssueBody } from '../utils/read-only-issue-body';
import * as comments from './comments';
import {
  PlatformConfig,
  RepoParams,
  RepoConfig,
  Pr,
  Issue,
  CreatePRConfig,
  EnsureIssueConfig,
  BranchStatusConfig,
  FindPRConfig,
  EnsureCommentConfig,
  EnsureIssueResult,
  CommitFilesConfig,
} from '../common';
import { sanitize } from '../../util/sanitize';
import { smartTruncate } from '../utils/pr-body';
import {
  REPOSITORY_DISABLED,
  REPOSITORY_NOT_FOUND,
} from '../../constants/error-messages';
import { PR_STATE_ALL, PR_STATE_OPEN } from '../../constants/pull-requests';
import { PLATFORM_TYPE_BITBUCKET } from '../../constants/platforms';
<<<<<<< HEAD
import { BranchStatus, VulnerabilityAlert } from '../../types';
import { RenovateConfig } from '../../config';
=======
import { BranchStatus } from '../../types';
import { RenovateConfig } from '../../config/common';
>>>>>>> edb4c0ab

const BITBUCKET_PROD_ENDPOINT = 'https://api.bitbucket.org/';

let config: utils.Config = {} as any;

export function initPlatform({
  endpoint,
  username,
  password,
}: RenovateConfig): Promise<PlatformConfig> {
  if (!(username && password)) {
    throw new Error(
      'Init: You must configure a Bitbucket username and password'
    );
  }
  if (endpoint && endpoint !== BITBUCKET_PROD_ENDPOINT) {
    logger.warn(
      `Init: Bitbucket Cloud endpoint should generally be ${BITBUCKET_PROD_ENDPOINT} but is being configured to a different value. Did you mean to use Bitbucket Server?`
    );
  }
  // TODO: Add a connection check that endpoint/username/password combination are valid
  const platformConfig: PlatformConfig = {
    endpoint: endpoint || BITBUCKET_PROD_ENDPOINT,
  };
  return Promise.resolve(platformConfig);
}

// Get all repositories that the user has access to
export async function getRepos(): Promise<string[]> {
  logger.debug('Autodiscovering Bitbucket Cloud repositories');
  try {
    const repos = await utils.accumulateValues<{ full_name: string }>(
      `/2.0/repositories/?role=contributor`
    );
    return repos.map((repo) => repo.full_name);
  } catch (err) /* istanbul ignore next */ {
    logger.error({ err }, `bitbucket getRepos error`);
    throw err;
  }
}

// Initialize bitbucket by getting base branch and SHA
export async function initRepo({
  repository,
  localDir,
  optimizeForDisabled,
  bbUseDefaultReviewers,
  endpoint = BITBUCKET_PROD_ENDPOINT,
}: RepoParams): Promise<RepoConfig> {
  logger.debug(`initRepo("${repository}")`);
  const opts = hostRules.find({
    hostType: PLATFORM_TYPE_BITBUCKET,
    url: endpoint,
  });
  api.setBaseUrl(endpoint);
  config = {
    repository,
    username: opts.username,
    bbUseDefaultReviewers: bbUseDefaultReviewers !== false,
  } as any;
  let info: utils.RepoInfo;
  try {
    info = utils.repoInfoTransformer(
      (await api.get(`/2.0/repositories/${repository}`)).body
    );

    if (optimizeForDisabled) {
      interface RenovateConfig {
        enabled: boolean;
      }

      let renovateConfig: RenovateConfig;
      try {
        renovateConfig = (
          await api.get<RenovateConfig>(
            `/2.0/repositories/${repository}/src/${info.mainbranch}/renovate.json`
          )
        ).body;
      } catch {
        // Do nothing
      }
      if (renovateConfig && renovateConfig.enabled === false) {
        throw new Error(REPOSITORY_DISABLED);
      }
    }

    Object.assign(config, {
      owner: info.owner,
      defaultBranch: info.mainbranch,
      baseBranch: info.mainbranch,
      mergeMethod: info.mergeMethod,
      has_issues: info.has_issues,
    });

    logger.debug(`${repository} owner = ${config.owner}`);
  } catch (err) /* istanbul ignore next */ {
    if (err.statusCode === 404) {
      throw new Error(REPOSITORY_NOT_FOUND);
    }
    logger.debug({ err }, 'Unknown Bitbucket initRepo error');
    throw err;
  }

  const { hostname } = URL.parse(endpoint);

  // Converts API hostnames to their respective HTTP git hosts:
  // `api.bitbucket.org`  to `bitbucket.org`
  // `api-staging.<host>` to `staging.<host>`
  const hostnameWithoutApiPrefix = /api[.|-](.+)/.exec(hostname)[1];

  const url = GitStorage.getUrl({
    protocol: 'https',
    auth: `${opts.username}:${opts.password}`,
    hostname: hostnameWithoutApiPrefix,
    repository,
  });

  config.storage = new GitStorage();
  await config.storage.initRepo({
    ...config,
    localDir,
    url,
  });
  const repoConfig: RepoConfig = {
    baseBranch: config.baseBranch,
    isFork: info.isFork,
  };
  return repoConfig;
}

// Returns true if repository has rule enforcing PRs are up-to-date with base branch before merging
export function getRepoForceRebase(): Promise<boolean> {
  // BB doesnt have an option to flag staled branches
  return Promise.resolve(false);
}

// Search

// Get full file list
export function getFileList(branchName?: string): Promise<string[]> {
  return config.storage.getFileList(branchName);
}

export async function setBaseBranch(
  branchName = config.baseBranch
): Promise<void> {
  logger.debug(`Setting baseBranch to ${branchName}`);
  config.baseBranch = branchName;
  delete config.baseCommitSHA;
  delete config.fileList;
  await config.storage.setBaseBranch(branchName);
  await getFileList(branchName);
}

export /* istanbul ignore next */ function setBranchPrefix(
  branchPrefix: string
): Promise<void> {
  return config.storage.setBranchPrefix(branchPrefix);
}

// Branch

// Returns true if branch exists, otherwise false
export function branchExists(branchName: string): Promise<boolean> {
  return config.storage.branchExists(branchName);
}

export function getAllRenovateBranches(
  branchPrefix: string
): Promise<string[]> {
  return config.storage.getAllRenovateBranches(branchPrefix);
}

export function isBranchStale(branchName: string): Promise<boolean> {
  return config.storage.isBranchStale(branchName);
}

export function getFile(
  filePath: string,
  branchName?: string
): Promise<string> {
  return config.storage.getFile(filePath, branchName);
}

// istanbul ignore next
function matchesState(state: string, desiredState: string): boolean {
  if (desiredState === PR_STATE_ALL) {
    return true;
  }
  if (desiredState.startsWith('!')) {
    return state !== desiredState.substring(1);
  }
  return state === desiredState;
}

export async function getPrList(): Promise<Pr[]> {
  logger.debug('getPrList()');
  if (!config.prList) {
    logger.debug('Retrieving PR list');
    let url = `/2.0/repositories/${config.repository}/pullrequests?`;
    url += utils.prStates.all.map((state) => 'state=' + state).join('&');
    const prs = await utils.accumulateValues(url, undefined, undefined, 50);
    config.prList = prs.map(utils.prInfo);
    logger.debug({ length: config.prList.length }, 'Retrieved Pull Requests');
  }
  return config.prList;
}

export async function findPr({
  branchName,
  prTitle,
  state = PR_STATE_ALL,
}: FindPRConfig): Promise<Pr | null> {
  logger.debug(`findPr(${branchName}, ${prTitle}, ${state})`);
  const prList = await getPrList();
  const pr = prList.find(
    (p) =>
      p.branchName === branchName &&
      (!prTitle || p.title === prTitle) &&
      matchesState(p.state, state)
  );
  if (pr) {
    logger.debug(`Found PR #${pr.number}`);
  }
  return pr;
}

export async function deleteBranch(
  branchName: string,
  closePr?: boolean
): Promise<void> {
  if (closePr) {
    const pr = await findPr({ branchName, state: PR_STATE_OPEN });
    if (pr) {
      await api.post(
        `/2.0/repositories/${config.repository}/pullrequests/${pr.number}/decline`
      );
    }
  }
  return config.storage.deleteBranch(branchName);
}

export function getBranchLastCommitTime(branchName: string): Promise<Date> {
  return config.storage.getBranchLastCommitTime(branchName);
}

// istanbul ignore next
export function getRepoStatus(): Promise<StatusResult> {
  return config.storage.getRepoStatus();
}

export function mergeBranch(branchName: string): Promise<void> {
  return config.storage.mergeBranch(branchName);
}

export function commitFilesToBranch({
  branchName,
  files,
  message,
  parentBranch = config.baseBranch,
}: CommitFilesConfig): Promise<string | null> {
  return config.storage.commitFilesToBranch({
    branchName,
    files,
    message,
    parentBranch,
  });
}

export function getCommitMessages(): Promise<string[]> {
  return config.storage.getCommitMessages();
}

async function isPrConflicted(prNo: number): Promise<boolean> {
  const diff = (
    await api.get(
      `/2.0/repositories/${config.repository}/pullrequests/${prNo}/diff`,
      { json: false } as any
    )
  ).body;

  return utils.isConflicted(parseDiff(diff));
}

// Gets details for a PR
export async function getPr(prNo: number): Promise<Pr | null> {
  const pr = (
    await api.get(`/2.0/repositories/${config.repository}/pullrequests/${prNo}`)
  ).body;

  // istanbul ignore if
  if (!pr) {
    return null;
  }

  const res: any = {
    displayNumber: `Pull Request #${pr.id}`,
    ...utils.prInfo(pr),
    isModified: false,
  };

  if (utils.prStates.open.includes(pr.state)) {
    res.isConflicted = await isPrConflicted(prNo);

    // TODO: Is that correct? Should we check getBranchStatus like gitlab?
    res.canMerge = !res.isConflicted;

    // we only want the first two commits, because size tells us the overall number
    const url = pr.links.commits.href + '?pagelen=2';
    const { body } = await api.get<utils.PagedResult<Commit>>(url);
    const size = body.size || body.values.length;

    // istanbul ignore if
    if (size === undefined) {
      logger.warn({ prNo, url, body }, 'invalid response so can rebase');
    } else if (size === 1) {
      if (global.gitAuthor) {
        const author = addrs.parseOneAddress(
          body.values[0].author.raw
        ) as addrs.ParsedMailbox;
        if (author.address !== global.gitAuthor.email) {
          logger.debug(
            { prNo },
            'PR is modified: 1 commit but not by configured gitAuthor'
          );
          res.isModified = true;
        }
      }
    } else {
      logger.debug({ prNo }, `PR is modified: Found ${size} commits`);
      res.isModified = true;
    }
  }
  if (await branchExists(pr.source.branch.name)) {
    res.isStale = await isBranchStale(pr.source.branch.name);
  }

  return res;
}

const escapeHash = (input: string): string =>
  input ? input.replace(/#/g, '%23') : input;

// Return the commit SHA for a branch
async function getBranchCommit(branchName: string): Promise<string | null> {
  try {
    const branch = (
      await api.get(
        `/2.0/repositories/${config.repository}/refs/branches/${escapeHash(
          branchName
        )}`
      )
    ).body;
    return branch.target.hash;
  } catch (err) /* istanbul ignore next */ {
    logger.debug({ err }, `getBranchCommit('${branchName}') failed'`);
    return null;
  }
}

// Returns the Pull Request for a branch. Null if not exists.
export async function getBranchPr(branchName: string): Promise<Pr | null> {
  logger.debug(`getBranchPr(${branchName})`);
  const existingPr = await findPr({
    branchName,
    state: PR_STATE_OPEN,
  });
  return existingPr ? getPr(existingPr.number) : null;
}

async function getStatus(
  branchName: string,
  useCache = true
): Promise<utils.BitbucketStatus[]> {
  const sha = await getBranchCommit(branchName);
  return utils.accumulateValues<utils.BitbucketStatus>(
    `/2.0/repositories/${config.repository}/commit/${sha}/statuses`,
    'get',
    { useCache }
  );
}
// Returns the combined status for a branch.
export async function getBranchStatus(
  branchName: string,
  requiredStatusChecks?: string[]
): Promise<BranchStatus> {
  logger.debug(`getBranchStatus(${branchName})`);
  if (!requiredStatusChecks) {
    // null means disable status checks, so it always succeeds
    logger.debug('Status checks disabled = returning "success"');
    return BranchStatus.green;
  }
  if (requiredStatusChecks.length) {
    // This is Unsupported
    logger.warn({ requiredStatusChecks }, `Unsupported requiredStatusChecks`);
    return BranchStatus.red;
  }
  const statuses = await getStatus(branchName);
  logger.debug({ branch: branchName, statuses }, 'branch status check result');
  if (!statuses.length) {
    logger.debug('empty branch status check result = returning "pending"');
    return BranchStatus.yellow;
  }
  const noOfFailures = statuses.filter(
    (status: { state: string }) =>
      status.state === 'FAILED' || status.state === 'STOPPED'
  ).length;
  if (noOfFailures) {
    return BranchStatus.red;
  }
  const noOfPending = statuses.filter(
    (status: { state: string }) => status.state === 'INPROGRESS'
  ).length;
  if (noOfPending) {
    return BranchStatus.yellow;
  }
  return BranchStatus.green;
}

const bbToRenovateStatusMapping: Record<string, BranchStatus> = {
  SUCCESSFUL: BranchStatus.green,
  INPROGRESS: BranchStatus.yellow,
  FAILED: BranchStatus.red,
};

export async function getBranchStatusCheck(
  branchName: string,
  context: string
): Promise<BranchStatus | null> {
  const statuses = await getStatus(branchName);
  const bbState = (statuses.find((status) => status.key === context) || {})
    .state;
  return bbToRenovateStatusMapping[bbState] || null;
}

export async function setBranchStatus({
  branchName,
  context,
  description,
  state,
  url: targetUrl,
}: BranchStatusConfig): Promise<void> {
  const sha = await getBranchCommit(branchName);

  // TargetUrl can not be empty so default to bitbucket
  const url = targetUrl || /* istanbul ignore next */ 'http://bitbucket.org';

  const body = {
    name: context,
    state: utils.buildStates[state],
    key: context,
    description,
    url,
  };

  await api.post(
    `/2.0/repositories/${config.repository}/commit/${sha}/statuses/build`,
    { body }
  );
  // update status cache
  await getStatus(branchName, false);
}

type BbIssue = { id: number; content?: { raw: string } };

async function findOpenIssues(title: string): Promise<BbIssue[]> {
  try {
    const filter = encodeURIComponent(
      [
        `title=${JSON.stringify(title)}`,
        '(state = "new" OR state = "open")',
        `reporter.username="${config.username}"`,
      ].join(' AND ')
    );
    return (
      (
        await api.get(
          `/2.0/repositories/${config.repository}/issues?q=${filter}`
        )
      ).body.values || /* istanbul ignore next */ []
    );
  } catch (err) /* istanbul ignore next */ {
    logger.warn({ err }, 'Error finding issues');
    return [];
  }
}

export async function findIssue(title: string): Promise<Issue> {
  logger.debug(`findIssue(${title})`);

  /* istanbul ignore if */
  if (!config.has_issues) {
    logger.debug('Issues are disabled - cannot findIssue');
    return null;
  }
  const issues = await findOpenIssues(title);
  if (!issues.length) {
    return null;
  }
  const [issue] = issues;
  return {
    number: issue.id,
    body: issue.content && issue.content.raw,
  };
}

async function closeIssue(issueNumber: number): Promise<void> {
  await api.put(
    `/2.0/repositories/${config.repository}/issues/${issueNumber}`,
    {
      body: { state: 'closed' },
    }
  );
}

export function getPrBody(input: string): string {
  // Remove any HTML we use
  return smartTruncate(input, 50000)
    .replace(
      'you tick the rebase/retry checkbox',
      'rename PR to start with "rebase!"'
    )
    .replace(/<\/?summary>/g, '**')
    .replace(/<\/?details>/g, '')
    .replace(new RegExp(`\n---\n\n.*?<!-- rebase-check -->.*?\n`), '')
    .replace(/\]\(\.\.\/pull\//g, '](../../pull-requests/');
}

export async function ensureIssue({
  title,
  body,
}: EnsureIssueConfig): Promise<EnsureIssueResult | null> {
  logger.debug(`ensureIssue()`);
  const description = getPrBody(sanitize(body));

  /* istanbul ignore if */
  if (!config.has_issues) {
    logger.warn('Issues are disabled - cannot ensureIssue');
    logger.debug({ title }, 'Failed to ensure Issue');
    return null;
  }
  try {
    const issues = await findOpenIssues(title);
    if (issues.length) {
      // Close any duplicates
      for (const issue of issues.slice(1)) {
        await closeIssue(issue.id);
      }
      const [issue] = issues;
      if (String(issue.content.raw).trim() !== description.trim()) {
        logger.debug('Issue updated');
        await api.put(
          `/2.0/repositories/${config.repository}/issues/${issue.id}`,
          {
            body: {
              content: {
                raw: readOnlyIssueBody(description),
                markup: 'markdown',
              },
            },
          }
        );
        return 'updated';
      }
    } else {
      logger.info('Issue created');
      await api.post(`/2.0/repositories/${config.repository}/issues`, {
        body: {
          title,
          content: { raw: readOnlyIssueBody(description), markup: 'markdown' },
        },
      });
      return 'created';
    }
  } catch (err) /* istanbul ignore next */ {
    if (err.message.startsWith('Repository has no issue tracker.')) {
      logger.debug(
        `Issues are disabled, so could not create issue: ${err.message}`
      );
    } else {
      logger.warn({ err }, 'Could not ensure issue');
    }
  }
  return null;
}

export /* istanbul ignore next */ async function getIssueList(): Promise<
  Issue[]
> {
  logger.debug(`getIssueList()`);

  /* istanbul ignore if */
  if (!config.has_issues) {
    logger.debug('Issues are disabled - cannot getIssueList');
    return [];
  }
  try {
    const filter = encodeURIComponent(
      [
        '(state = "new" OR state = "open")',
        `reporter.username="${config.username}"`,
      ].join(' AND ')
    );
    return (
      (
        await api.get(
          `/2.0/repositories/${config.repository}/issues?q=${filter}`
        )
      ).body.values || /* istanbul ignore next */ []
    );
  } catch (err) /* istanbul ignore next */ {
    logger.warn({ err }, 'Error finding issues');
    return [];
  }
}

export async function ensureIssueClosing(title: string): Promise<void> {
  /* istanbul ignore if */
  if (!config.has_issues) {
    logger.debug('Issues are disabled - cannot ensureIssueClosing');
    return;
  }
  const issues = await findOpenIssues(title);
  for (const issue of issues) {
    await closeIssue(issue.id);
  }
}

// eslint-disable-next-line @typescript-eslint/no-unused-vars
export function addAssignees(
  _prNr: number,
  _assignees: string[]
): Promise<void> {
  // Bitbucket supports "participants" and "reviewers" so does not seem to have the concept of "assignee"
  logger.warn('Cannot add assignees');
  return Promise.resolve();
}

export async function addReviewers(
  prId: number,
  reviewers: string[]
): Promise<void> {
  logger.debug(`Adding reviewers ${reviewers} to #${prId}`);

  const { title } = await getPr(prId);

  const body = {
    title,
    reviewers: reviewers.map((username: string) => ({ username })),
  };

  await api.put(`/2.0/repositories/${config.repository}/pullrequests/${prId}`, {
    body,
  });
}

export /* istanbul ignore next */ function deleteLabel(): never {
  throw new Error('deleteLabel not implemented');
}

export function ensureComment({
  number,
  topic,
  content,
}: EnsureCommentConfig): Promise<boolean> {
  // https://developer.atlassian.com/bitbucket/api/2/reference/search?q=pullrequest+comment
  return comments.ensureComment({
    config,
    number,
    topic,
    content: sanitize(content),
  });
}

export function ensureCommentRemoval(
  prNo: number,
  topic: string
): Promise<void> {
  return comments.ensureCommentRemoval(config, prNo, topic);
}

// Creates PR and returns PR number
export async function createPr({
  branchName,
  prTitle: title,
  prBody: description,
  useDefaultBranch = true,
}: CreatePRConfig): Promise<Pr> {
  // labels is not supported in Bitbucket: https://bitbucket.org/site/master/issues/11976/ability-to-add-labels-to-pull-requests-bb

  const base = useDefaultBranch
    ? config.defaultBranch
    : /* istanbul ignore next */ config.baseBranch;

  logger.debug({ repository: config.repository, title, base }, 'Creating PR');

  let reviewers: { uuid: { raw: string } }[] = [];

  if (config.bbUseDefaultReviewers) {
    const reviewersResponse = (
      await api.get<utils.PagedResult<Reviewer>>(
        `/2.0/repositories/${config.repository}/default-reviewers`
      )
    ).body;
    reviewers = reviewersResponse.values.map((reviewer: Reviewer) => ({
      uuid: reviewer.uuid,
    }));
  }

  const body = {
    title,
    description: sanitize(description),
    source: {
      branch: {
        name: branchName,
      },
    },
    destination: {
      branch: {
        name: base,
      },
    },
    close_source_branch: true,
    reviewers,
  };

  try {
    const prInfo = (
      await api.post(`/2.0/repositories/${config.repository}/pullrequests`, {
        body,
      })
    ).body;
    // TODO: fix types
    const pr: Pr = {
      number: prInfo.id,
      displayNumber: `Pull Request #${prInfo.id}`,
      isModified: false,
    } as any;
    // istanbul ignore if
    if (config.prList) {
      config.prList.push(pr);
    }
    return pr;
  } catch (err) /* istanbul ignore next */ {
    logger.warn({ err }, 'Error creating pull request');
    throw err;
  }
}

interface Reviewer {
  uuid: { raw: string };
}

interface Commit {
  author: { raw: string };
}

// Return a list of all modified files in a PR
export async function getPrFiles(prNo: number): Promise<string[]> {
  logger.debug({ prNo }, 'getPrFiles');
  const diff = (
    await api.get(
      `/2.0/repositories/${config.repository}/pullrequests/${prNo}/diff`,
      { json: false } as any
    )
  ).body;
  const files = parseDiff(diff).map((file) => file.to);
  return files;
}

export async function updatePr(
  prNo: number,
  title: string,
  description: string
): Promise<void> {
  logger.debug(`updatePr(${prNo}, ${title}, body)`);
  await api.put(`/2.0/repositories/${config.repository}/pullrequests/${prNo}`, {
    body: { title, description: sanitize(description) },
  });
}

export async function mergePr(
  prNo: number,
  branchName: string
): Promise<boolean> {
  logger.debug(`mergePr(${prNo}, ${branchName})`);

  try {
    await api.post(
      `/2.0/repositories/${config.repository}/pullrequests/${prNo}/merge`,
      {
        body: {
          close_source_branch: true,
          merge_strategy: 'merge_commit',
          message: 'auto merged',
        },
      }
    );
    delete config.baseCommitSHA;
    logger.debug('Automerging succeeded');
  } catch (err) /* istanbul ignore next */ {
    return false;
  }
  return true;
}

// Pull Request

export function cleanRepo(): Promise<void> {
  // istanbul ignore if
  if (config.storage && config.storage.cleanRepo) {
    config.storage.cleanRepo();
  }
  config = {} as any;
  return Promise.resolve();
}

export function getVulnerabilityAlerts(): Promise<VulnerabilityAlert[]> {
  return Promise.resolve([]);
}<|MERGE_RESOLUTION|>--- conflicted
+++ resolved
@@ -30,13 +30,8 @@
 } from '../../constants/error-messages';
 import { PR_STATE_ALL, PR_STATE_OPEN } from '../../constants/pull-requests';
 import { PLATFORM_TYPE_BITBUCKET } from '../../constants/platforms';
-<<<<<<< HEAD
 import { BranchStatus, VulnerabilityAlert } from '../../types';
-import { RenovateConfig } from '../../config';
-=======
-import { BranchStatus } from '../../types';
 import { RenovateConfig } from '../../config/common';
->>>>>>> edb4c0ab
 
 const BITBUCKET_PROD_ENDPOINT = 'https://api.bitbucket.org/';
 
