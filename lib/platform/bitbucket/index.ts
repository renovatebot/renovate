import URL from 'url';
import is from '@sindresorhus/is';
import parseDiff from 'parse-diff';
import {
  REPOSITORY_DISABLED,
  REPOSITORY_NOT_FOUND,
} from '../../constants/error-messages';
import { PLATFORM_TYPE_BITBUCKET } from '../../constants/platforms';
import { logger } from '../../logger';
import { BranchStatus, PrState } from '../../types';
import * as git from '../../util/git';
import * as hostRules from '../../util/host-rules';
import { BitbucketHttp, setBaseUrl } from '../../util/http/bitbucket';
import { sanitize } from '../../util/sanitize';
import {
  BranchStatusConfig,
  CreatePRConfig,
  EnsureCommentConfig,
  EnsureCommentRemovalConfig,
  EnsureIssueConfig,
  EnsureIssueResult,
  FindPRConfig,
  Issue,
  PlatformParams,
  PlatformResult,
  Pr,
  RepoParams,
  RepoResult,
  UpdatePrConfig,
  VulnerabilityAlert,
} from '../common';
import { smartTruncate } from '../utils/pr-body';
import { readOnlyIssueBody } from '../utils/read-only-issue-body';
import * as comments from './comments';
import * as utils from './utils';

const bitbucketHttp = new BitbucketHttp();

const BITBUCKET_PROD_ENDPOINT = 'https://api.bitbucket.org/';

let config: utils.Config = {} as any;

let endpoint_ = BITBUCKET_PROD_ENDPOINT;

export function initPlatform({
  endpoint,
  username,
  password,
}: PlatformParams): Promise<PlatformResult> {
  if (!(username && password)) {
    throw new Error(
      'Init: You must configure a Bitbucket username and password'
    );
  }
  if (endpoint && endpoint !== BITBUCKET_PROD_ENDPOINT) {
    logger.warn(
      `Init: Bitbucket Cloud endpoint should generally be ${BITBUCKET_PROD_ENDPOINT} but is being configured to a different value. Did you mean to use Bitbucket Server?`
    );
    endpoint_ = endpoint;
  }
  setBaseUrl(endpoint_);
  // TODO: Add a connection check that endpoint/username/password combination are valid
  const platformConfig: PlatformResult = {
    endpoint: endpoint || BITBUCKET_PROD_ENDPOINT,
  };
  return Promise.resolve(platformConfig);
}

// Get all repositories that the user has access to
export async function getRepos(): Promise<string[]> {
  logger.debug('Autodiscovering Bitbucket Cloud repositories');
  try {
    const repos = await utils.accumulateValues<{ full_name: string }>(
      `/2.0/repositories/?role=contributor`
    );
    return repos.map((repo) => repo.full_name);
  } catch (err) /* istanbul ignore next */ {
    logger.error({ err }, `bitbucket getRepos error`);
    throw err;
  }
}

// Initialize bitbucket by getting base branch and SHA
export async function initRepo({
  repository,
  localDir,
  optimizeForDisabled,
  bbUseDefaultReviewers,
}: RepoParams): Promise<RepoResult> {
  logger.debug(`initRepo("${repository}")`);
  const opts = hostRules.find({
    hostType: PLATFORM_TYPE_BITBUCKET,
    url: endpoint_,
  });
  config = {
    repository,
    username: opts.username,
    bbUseDefaultReviewers: bbUseDefaultReviewers !== false,
  } as any;
  let info: utils.RepoInfo;
  try {
    info = utils.repoInfoTransformer(
      (await bitbucketHttp.getJson(`/2.0/repositories/${repository}`)).body
    );

    if (optimizeForDisabled) {
      interface RenovateConfig {
        enabled: boolean;
      }

      let renovateConfig: RenovateConfig;
      try {
        renovateConfig = (
          await bitbucketHttp.getJson<RenovateConfig>(
            `/2.0/repositories/${repository}/src/${info.mainbranch}/renovate.json`
          )
        ).body;
      } catch {
        // Do nothing
      }
      if (renovateConfig && renovateConfig.enabled === false) {
        throw new Error(REPOSITORY_DISABLED);
      }
    }

    Object.assign(config, {
      owner: info.owner,
      mergeMethod: info.mergeMethod,
      has_issues: info.has_issues,
    });

    logger.debug(`${repository} owner = ${config.owner}`);
  } catch (err) /* istanbul ignore next */ {
    if (err.statusCode === 404) {
      throw new Error(REPOSITORY_NOT_FOUND);
    }
    logger.debug({ err }, 'Unknown Bitbucket initRepo error');
    throw err;
  }

  const { hostname } = URL.parse(endpoint_);

  // Converts API hostnames to their respective HTTP git hosts:
  // `api.bitbucket.org`  to `bitbucket.org`
  // `api-staging.<host>` to `staging.<host>`
  const hostnameWithoutApiPrefix = /api[.|-](.+)/.exec(hostname)[1];

  const url = git.getUrl({
    protocol: 'https',
    auth: `${opts.username}:${opts.password}`,
    hostname: hostnameWithoutApiPrefix,
    repository,
  });

  git.initRepo({
    ...config,
    localDir,
    url,
    gitAuthorName: global.gitAuthor?.name,
    gitAuthorEmail: global.gitAuthor?.email,
  });
  const repoConfig: RepoResult = {
    defaultBranch: info.mainbranch,
    isFork: info.isFork,
  };
  return repoConfig;
}

// Returns true if repository has rule enforcing PRs are up-to-date with base branch before merging
export function getRepoForceRebase(): Promise<boolean> {
  // BB doesnt have an option to flag staled branches
  return Promise.resolve(false);
}

export async function setBaseBranch(branchName: string): Promise<string> {
  const baseBranchSha = await git.setBranch(branchName);
  return baseBranchSha;
}

// istanbul ignore next
function matchesState(state: string, desiredState: string): boolean {
  if (desiredState === PrState.All) {
    return true;
  }
  if (desiredState.startsWith('!')) {
    return state !== desiredState.substring(1);
  }
  return state === desiredState;
}

export async function getPrList(): Promise<Pr[]> {
  logger.debug('getPrList()');
  if (!config.prList) {
    logger.debug('Retrieving PR list');
    let url = `/2.0/repositories/${config.repository}/pullrequests?`;
    url += utils.prStates.all.map((state) => 'state=' + state).join('&');
    const prs = await utils.accumulateValues(url, undefined, undefined, 50);
    config.prList = prs.map(utils.prInfo);
    logger.debug({ length: config.prList.length }, 'Retrieved Pull Requests');
  }
  return config.prList;
}

export async function findPr({
  branchName,
  prTitle,
  state = PrState.All,
}: FindPRConfig): Promise<Pr | null> {
  logger.debug(`findPr(${branchName}, ${prTitle}, ${state})`);
  const prList = await getPrList();
  const pr = prList.find(
    (p) =>
      p.branchName === branchName &&
      (!prTitle || p.title === prTitle) &&
      matchesState(p.state, state)
  );
  if (pr) {
    logger.debug(`Found PR #${pr.number}`);
  }
  return pr;
}

<<<<<<< HEAD
=======
export async function deleteBranch(
  branchName: string,
  closePr?: boolean
): Promise<void> {
  if (closePr) {
    const pr = await findPr({ branchName, state: PrState.Open });
    if (pr) {
      await bitbucketHttp.postJson(
        `/2.0/repositories/${config.repository}/pullrequests/${pr.number}/decline`
      );
    }
  }
  return git.deleteBranch(branchName);
}

>>>>>>> eb2f2ea0
async function isPrConflicted(prNo: number): Promise<boolean> {
  const diff = (
    await bitbucketHttp.get(
      `/2.0/repositories/${config.repository}/pullrequests/${prNo}/diff`
    )
  ).body;

  return utils.isConflicted(parseDiff(diff));
}

interface PrResponse {
  id: string;
  state: string;
  links: {
    commits: {
      href: string;
    };
  };
  source: {
    branch: {
      name: string;
    };
  };
  reviewers: Array<any>;
}

// Gets details for a PR
export async function getPr(prNo: number): Promise<Pr | null> {
  const pr = (
    await bitbucketHttp.getJson<PrResponse>(
      `/2.0/repositories/${config.repository}/pullrequests/${prNo}`
    )
  ).body;

  // istanbul ignore if
  if (!pr) {
    return null;
  }

  const res: any = {
    displayNumber: `Pull Request #${pr.id}`,
    ...utils.prInfo(pr),
  };

  if (utils.prStates.open.includes(pr.state)) {
    res.isConflicted = await isPrConflicted(prNo);

    // TODO: Is that correct? Should we check getBranchStatus like gitlab?
    res.canMerge = !res.isConflicted;
  }
  res.hasReviewers = is.nonEmptyArray(pr.reviewers);

  return res;
}

const escapeHash = (input: string): string =>
  input ? input.replace(/#/g, '%23') : input;

interface BranchResponse {
  target: {
    hash: string;
  };
}

// Return the commit SHA for a branch
async function getBranchCommit(branchName: string): Promise<string | null> {
  try {
    const branch = (
      await bitbucketHttp.getJson<BranchResponse>(
        `/2.0/repositories/${config.repository}/refs/branches/${escapeHash(
          branchName
        )}`
      )
    ).body;
    return branch.target.hash;
  } catch (err) /* istanbul ignore next */ {
    logger.debug({ err }, `getBranchCommit('${branchName}') failed'`);
    return null;
  }
}

// Returns the Pull Request for a branch. Null if not exists.
export async function getBranchPr(branchName: string): Promise<Pr | null> {
  logger.debug(`getBranchPr(${branchName})`);
  const existingPr = await findPr({
    branchName,
    state: PrState.Open,
  });
  return existingPr ? getPr(existingPr.number) : null;
}

async function getStatus(
  branchName: string,
  useCache = true
): Promise<utils.BitbucketStatus[]> {
  const sha = await getBranchCommit(branchName);
  return utils.accumulateValues<utils.BitbucketStatus>(
    `/2.0/repositories/${config.repository}/commit/${sha}/statuses`,
    'get',
    { useCache }
  );
}
// Returns the combined status for a branch.
export async function getBranchStatus(
  branchName: string,
  requiredStatusChecks?: string[]
): Promise<BranchStatus> {
  logger.debug(`getBranchStatus(${branchName})`);
  if (!requiredStatusChecks) {
    // null means disable status checks, so it always succeeds
    logger.debug('Status checks disabled = returning "success"');
    return BranchStatus.green;
  }
  if (requiredStatusChecks.length) {
    // This is Unsupported
    logger.warn({ requiredStatusChecks }, `Unsupported requiredStatusChecks`);
    return BranchStatus.red;
  }
  const statuses = await getStatus(branchName);
  logger.debug({ branch: branchName, statuses }, 'branch status check result');
  if (!statuses.length) {
    logger.debug('empty branch status check result = returning "pending"');
    return BranchStatus.yellow;
  }
  const noOfFailures = statuses.filter(
    (status: { state: string }) =>
      status.state === 'FAILED' || status.state === 'STOPPED'
  ).length;
  if (noOfFailures) {
    return BranchStatus.red;
  }
  const noOfPending = statuses.filter(
    (status: { state: string }) => status.state === 'INPROGRESS'
  ).length;
  if (noOfPending) {
    return BranchStatus.yellow;
  }
  return BranchStatus.green;
}

const bbToRenovateStatusMapping: Record<string, BranchStatus> = {
  SUCCESSFUL: BranchStatus.green,
  INPROGRESS: BranchStatus.yellow,
  FAILED: BranchStatus.red,
};

export async function getBranchStatusCheck(
  branchName: string,
  context: string
): Promise<BranchStatus | null> {
  const statuses = await getStatus(branchName);
  const bbState = (statuses.find((status) => status.key === context) || {})
    .state;
  return bbToRenovateStatusMapping[bbState] || null;
}

export async function setBranchStatus({
  branchName,
  context,
  description,
  state,
  url: targetUrl,
}: BranchStatusConfig): Promise<void> {
  const sha = await getBranchCommit(branchName);

  // TargetUrl can not be empty so default to bitbucket
  const url = targetUrl || /* istanbul ignore next */ 'http://bitbucket.org';

  const body = {
    name: context,
    state: utils.buildStates[state],
    key: context,
    description,
    url,
  };

  await bitbucketHttp.postJson(
    `/2.0/repositories/${config.repository}/commit/${sha}/statuses/build`,
    { body }
  );
  // update status cache
  await getStatus(branchName, false);
}

type BbIssue = { id: number; title: string; content?: { raw: string } };

async function findOpenIssues(title: string): Promise<BbIssue[]> {
  try {
    const filter = encodeURIComponent(
      [
        `title=${JSON.stringify(title)}`,
        '(state = "new" OR state = "open")',
        `reporter.username="${config.username}"`,
      ].join(' AND ')
    );
    return (
      (
        await bitbucketHttp.getJson<{ values: BbIssue[] }>(
          `/2.0/repositories/${config.repository}/issues?q=${filter}`
        )
      ).body.values || /* istanbul ignore next */ []
    );
  } catch (err) /* istanbul ignore next */ {
    logger.warn({ err }, 'Error finding issues');
    return [];
  }
}

export async function findIssue(title: string): Promise<Issue> {
  logger.debug(`findIssue(${title})`);

  /* istanbul ignore if */
  if (!config.has_issues) {
    logger.debug('Issues are disabled - cannot findIssue');
    return null;
  }
  const issues = await findOpenIssues(title);
  if (!issues.length) {
    return null;
  }
  const [issue] = issues;
  return {
    number: issue.id,
    body: issue.content?.raw,
  };
}

async function closeIssue(issueNumber: number): Promise<void> {
  await bitbucketHttp.putJson(
    `/2.0/repositories/${config.repository}/issues/${issueNumber}`,
    {
      body: { state: 'closed' },
    }
  );
}

export function getPrBody(input: string): string {
  // Remove any HTML we use
  return smartTruncate(input, 50000)
    .replace(
      'you tick the rebase/retry checkbox',
      'rename PR to start with "rebase!"'
    )
    .replace(/<\/?summary>/g, '**')
    .replace(/<\/?details>/g, '')
    .replace(new RegExp(`\n---\n\n.*?<!-- rebase-check -->.*?\n`), '')
    .replace(/\]\(\.\.\/pull\//g, '](../../pull-requests/');
}

export async function ensureIssue({
  title,
  reuseTitle,
  body,
}: EnsureIssueConfig): Promise<EnsureIssueResult | null> {
  logger.debug(`ensureIssue()`);
  const description = getPrBody(sanitize(body));

  /* istanbul ignore if */
  if (!config.has_issues) {
    logger.warn('Issues are disabled - cannot ensureIssue');
    logger.debug({ title }, 'Failed to ensure Issue');
    return null;
  }
  try {
    let issues = await findOpenIssues(title);
    if (!issues.length) {
      issues = await findOpenIssues(reuseTitle);
    }
    if (issues.length) {
      // Close any duplicates
      for (const issue of issues.slice(1)) {
        await closeIssue(issue.id);
      }
      const [issue] = issues;
      if (
        issue.title !== title ||
        String(issue.content.raw).trim() !== description.trim()
      ) {
        logger.debug('Issue updated');
        await bitbucketHttp.putJson(
          `/2.0/repositories/${config.repository}/issues/${issue.id}`,
          {
            body: {
              content: {
                raw: readOnlyIssueBody(description),
                markup: 'markdown',
              },
            },
          }
        );
        return 'updated';
      }
    } else {
      logger.info('Issue created');
      await bitbucketHttp.postJson(
        `/2.0/repositories/${config.repository}/issues`,
        {
          body: {
            title,
            content: {
              raw: readOnlyIssueBody(description),
              markup: 'markdown',
            },
          },
        }
      );
      return 'created';
    }
  } catch (err) /* istanbul ignore next */ {
    if (err.message.startsWith('Repository has no issue tracker.')) {
      logger.debug(
        `Issues are disabled, so could not create issue: ${err.message}`
      );
    } else {
      logger.warn({ err }, 'Could not ensure issue');
    }
  }
  return null;
}

export /* istanbul ignore next */ async function getIssueList(): Promise<
  Issue[]
> {
  logger.debug(`getIssueList()`);

  /* istanbul ignore if */
  if (!config.has_issues) {
    logger.debug('Issues are disabled - cannot getIssueList');
    return [];
  }
  try {
    const filter = encodeURIComponent(
      [
        '(state = "new" OR state = "open")',
        `reporter.username="${config.username}"`,
      ].join(' AND ')
    );
    return (
      (
        await bitbucketHttp.getJson<{ values: Issue[] }>(
          `/2.0/repositories/${config.repository}/issues?q=${filter}`
        )
      ).body.values || /* istanbul ignore next */ []
    );
  } catch (err) /* istanbul ignore next */ {
    logger.warn({ err }, 'Error finding issues');
    return [];
  }
}

export async function ensureIssueClosing(title: string): Promise<void> {
  /* istanbul ignore if */
  if (!config.has_issues) {
    logger.debug('Issues are disabled - cannot ensureIssueClosing');
    return;
  }
  const issues = await findOpenIssues(title);
  for (const issue of issues) {
    await closeIssue(issue.id);
  }
}

// eslint-disable-next-line @typescript-eslint/no-unused-vars
export function addAssignees(
  _prNr: number,
  _assignees: string[]
): Promise<void> {
  // Bitbucket supports "participants" and "reviewers" so does not seem to have the concept of "assignee"
  logger.warn('Cannot add assignees');
  return Promise.resolve();
}

export async function addReviewers(
  prId: number,
  reviewers: string[]
): Promise<void> {
  logger.debug(`Adding reviewers ${reviewers} to #${prId}`);

  const { title } = await getPr(prId);

  const body = {
    title,
    reviewers: reviewers.map((username: string) => ({ username })),
  };

  await bitbucketHttp.putJson(
    `/2.0/repositories/${config.repository}/pullrequests/${prId}`,
    {
      body,
    }
  );
}

export /* istanbul ignore next */ function deleteLabel(): never {
  throw new Error('deleteLabel not implemented');
}

export function ensureComment({
  number,
  topic,
  content,
}: EnsureCommentConfig): Promise<boolean> {
  // https://developer.atlassian.com/bitbucket/api/2/reference/search?q=pullrequest+comment
  return comments.ensureComment({
    config,
    number,
    topic,
    content: sanitize(content),
  });
}

export function ensureCommentRemoval({
  number: prNo,
  topic,
  content,
}: EnsureCommentRemovalConfig): Promise<void> {
  return comments.ensureCommentRemoval(config, prNo, topic, content);
}

// Creates PR and returns PR number
export async function createPr({
  branchName,
  targetBranch,
  prTitle: title,
  prBody: description,
}: CreatePRConfig): Promise<Pr> {
  // labels is not supported in Bitbucket: https://bitbucket.org/site/master/issues/11976/ability-to-add-labels-to-pull-requests-bb

  const base = targetBranch;

  logger.debug({ repository: config.repository, title, base }, 'Creating PR');

  let reviewers: { uuid: { raw: string } }[] = [];

  if (config.bbUseDefaultReviewers) {
    const reviewersResponse = (
      await bitbucketHttp.getJson<utils.PagedResult<Reviewer>>(
        `/2.0/repositories/${config.repository}/default-reviewers`
      )
    ).body;
    reviewers = reviewersResponse.values.map((reviewer: Reviewer) => ({
      uuid: reviewer.uuid,
    }));
  }

  const body = {
    title,
    description: sanitize(description),
    source: {
      branch: {
        name: branchName,
      },
    },
    destination: {
      branch: {
        name: base,
      },
    },
    close_source_branch: true,
    reviewers,
  };

  try {
    const prInfo = (
      await bitbucketHttp.postJson<PrResponse>(
        `/2.0/repositories/${config.repository}/pullrequests`,
        {
          body,
        }
      )
    ).body;
    // TODO: fix types
    const pr: Pr = {
      number: prInfo.id,
      displayNumber: `Pull Request #${prInfo.id}`,
    } as any;
    // istanbul ignore if
    if (config.prList) {
      config.prList.push(pr);
    }
    return pr;
  } catch (err) /* istanbul ignore next */ {
    logger.warn({ err }, 'Error creating pull request');
    throw err;
  }
}

interface Reviewer {
  uuid: { raw: string };
}

<<<<<<< HEAD
=======
interface Commit {
  author: { raw: string };
}

>>>>>>> eb2f2ea0
export async function updatePr({
  number: prNo,
  prTitle: title,
  prBody: description,
  state: _state,
}: UpdatePrConfig): Promise<void> {
  logger.debug(`updatePr(${prNo}, ${title}, body)`);
  // Updating a PR in Bitbucket will clear the reviewers if reviewers is not present
  const pr = (
    await bitbucketHttp.getJson<PrResponse>(
      `/2.0/repositories/${config.repository}/pullrequests/${prNo}`
    )
  ).body;

  const state = {
    [PrState.Open]: 'OPEN',
    [PrState.Closed]: 'DECLINED',
  }[_state];

  await bitbucketHttp.putJson(
    `/2.0/repositories/${config.repository}/pullrequests/${prNo}`,
    {
      body: {
        title,
        description: sanitize(description),
        reviewers: pr.reviewers,
        ...(state && { state }),
      },
    }
  );
}

export async function mergePr(
  prNo: number,
  branchName: string
): Promise<boolean> {
  logger.debug(`mergePr(${prNo}, ${branchName})`);

  try {
    await bitbucketHttp.postJson(
      `/2.0/repositories/${config.repository}/pullrequests/${prNo}/merge`,
      {
        body: {
          close_source_branch: true,
          merge_strategy: 'merge_commit',
          message: 'auto merged',
        },
      }
    );
    logger.debug('Automerging succeeded');
  } catch (err) /* istanbul ignore next */ {
    return false;
  }
  return true;
}

export function getVulnerabilityAlerts(): Promise<VulnerabilityAlert[]> {
  return Promise.resolve([]);
}<|MERGE_RESOLUTION|>--- conflicted
+++ resolved
@@ -220,24 +220,6 @@
   return pr;
 }
 
-<<<<<<< HEAD
-=======
-export async function deleteBranch(
-  branchName: string,
-  closePr?: boolean
-): Promise<void> {
-  if (closePr) {
-    const pr = await findPr({ branchName, state: PrState.Open });
-    if (pr) {
-      await bitbucketHttp.postJson(
-        `/2.0/repositories/${config.repository}/pullrequests/${pr.number}/decline`
-      );
-    }
-  }
-  return git.deleteBranch(branchName);
-}
-
->>>>>>> eb2f2ea0
 async function isPrConflicted(prNo: number): Promise<boolean> {
   const diff = (
     await bitbucketHttp.get(
@@ -729,13 +711,6 @@
   uuid: { raw: string };
 }
 
-<<<<<<< HEAD
-=======
-interface Commit {
-  author: { raw: string };
-}
-
->>>>>>> eb2f2ea0
 export async function updatePr({
   number: prNo,
   prTitle: title,
