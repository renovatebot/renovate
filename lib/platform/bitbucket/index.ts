import parseDiff from 'parse-diff';
import addrs from 'email-addresses';
import { api } from './bb-got-wrapper';
import * as utils from './utils';
import * as hostRules from '../../util/host-rules';
import { logger } from '../../logger';
import GitStorage, { StatusResult, CommitFilesConfig } from '../git/storage';
import { readOnlyIssueBody } from '../utils/read-only-issue-body';
import * as comments from './comments';
import {
  PlatformConfig,
  RepoParams,
  RepoConfig,
  Pr,
  Issue,
  VulnerabilityAlert,
<<<<<<< HEAD
  CreatePRConfig,
=======
  EnsureIssueConfig,
  BranchStatusConfig,
>>>>>>> be567966
} from '../common';
import { sanitize } from '../../util/sanitize';
import { smartTruncate } from '../utils/pr-body';

let config: utils.Config = {} as any;

export function initPlatform({
  endpoint,
  username,
  password,
}: {
  endpoint?: string;
  username: string;
  password: string;
}): PlatformConfig {
  if (!(username && password)) {
    throw new Error(
      'Init: You must configure a Bitbucket username and password'
    );
  }
  if (endpoint && endpoint !== 'https://api.bitbucket.org/') {
    throw new Error(
      'Init: Bitbucket Cloud endpoint can only be https://api.bitbucket.org/'
    );
  }
  // TODO: Add a connection check that endpoint/username/password combination are valid
  const platformConfig: PlatformConfig = {
    endpoint: 'https://api.bitbucket.org/',
  };
  return platformConfig;
}

// Get all repositories that the user has access to
export async function getRepos(): Promise<string[]> {
  logger.info('Autodiscovering Bitbucket Cloud repositories');
  try {
    const repos = await utils.accumulateValues<{ full_name: string }>(
      `/2.0/repositories/?role=contributor`
    );
    return repos.map(repo => repo.full_name);
  } catch (err) /* istanbul ignore next */ {
    logger.error({ err }, `bitbucket getRepos error`);
    throw err;
  }
}

// Initialize bitbucket by getting base branch and SHA
export async function initRepo({
  repository,
  localDir,
  optimizeForDisabled,
  bbUseDefaultReviewers,
}: RepoParams): Promise<RepoConfig> {
  logger.debug(`initRepo("${repository}")`);
  const opts = hostRules.find({
    hostType: 'bitbucket',
    url: 'https://api.bitbucket.org/',
  });
  config = {
    repository,
    username: opts!.username,
    bbUseDefaultReviewers: bbUseDefaultReviewers !== false,
  } as any;
  let info: utils.RepoInfo;
  try {
    info = utils.repoInfoTransformer(
      (await api.get(`/2.0/repositories/${repository}`)).body
    );

    if (optimizeForDisabled) {
      interface RenovateConfig {
        enabled: boolean;
      }

      let renovateConfig: RenovateConfig;
      try {
        renovateConfig = (await api.get<RenovateConfig>(
          `/2.0/repositories/${repository}/src/${info.mainbranch}/renovate.json`
        )).body;
      } catch {
        // Do nothing
      }
      if (renovateConfig && renovateConfig.enabled === false) {
        throw new Error('disabled');
      }
    }

    Object.assign(config, {
      owner: info.owner,
      defaultBranch: info.mainbranch,
      baseBranch: info.mainbranch,
      mergeMethod: info.mergeMethod,
      has_issues: info.has_issues,
    });

    logger.debug(`${repository} owner = ${config.owner}`);
  } catch (err) /* istanbul ignore next */ {
    if (err.statusCode === 404) {
      throw new Error('not-found');
    }
    logger.info({ err }, 'Unknown Bitbucket initRepo error');
    throw err;
  }

  const url = GitStorage.getUrl({
    protocol: 'https',
    auth: `${opts!.username}:${opts!.password}`,
    hostname: 'bitbucket.org',
    repository,
  });

  config.storage = new GitStorage();
  await config.storage.initRepo({
    ...config,
    localDir,
    url,
  });
  const repoConfig: RepoConfig = {
    baseBranch: config.baseBranch,
    isFork: info.isFork,
  };
  return repoConfig;
}

// Returns true if repository has rule enforcing PRs are up-to-date with base branch before merging
export function getRepoForceRebase(): boolean {
  // BB doesnt have an option to flag staled branches
  return false;
}

// Search

// Get full file list
export function getFileList(branchName?: string): Promise<string[]> {
  return config.storage.getFileList(branchName);
}

export async function setBaseBranch(
  branchName = config.baseBranch
): Promise<void> {
  logger.debug(`Setting baseBranch to ${branchName}`);
  config.baseBranch = branchName;
  delete config.baseCommitSHA;
  delete config.fileList;
  await config.storage.setBaseBranch(branchName);
  await getFileList(branchName);
}

export /* istanbul ignore next */ function setBranchPrefix(
  branchPrefix: string
): Promise<void> {
  return config.storage.setBranchPrefix(branchPrefix);
}

// Branch

// Returns true if branch exists, otherwise false
export function branchExists(branchName: string): Promise<boolean> {
  return config.storage.branchExists(branchName);
}

export function getAllRenovateBranches(
  branchPrefix: string
): Promise<string[]> {
  return config.storage.getAllRenovateBranches(branchPrefix);
}

export function isBranchStale(branchName: string): Promise<boolean> {
  return config.storage.isBranchStale(branchName);
}

export function getFile(
  filePath: string,
  branchName?: string
): Promise<string> {
  return config.storage.getFile(filePath, branchName);
}

// istanbul ignore next
function matchesState(state: string, desiredState: string): boolean {
  if (desiredState === 'all') {
    return true;
  }
  if (desiredState[0] === '!') {
    return state !== desiredState.substring(1);
  }
  return state === desiredState;
}

export async function getPrList(): Promise<Pr[]> {
  logger.debug('getPrList()');
  if (!config.prList) {
    logger.debug('Retrieving PR list');
    let url = `/2.0/repositories/${config.repository}/pullrequests?`;
    url += utils.prStates.all.map(state => 'state=' + state).join('&');
    const prs = await utils.accumulateValues(url, undefined, undefined, 50);
    config.prList = prs.map(utils.prInfo);
    logger.info({ length: config.prList.length }, 'Retrieved Pull Requests');
  }
  return config.prList;
}

export async function findPr(
  branchName: string,
  prTitle?: string | null,
  state = 'all'
): Promise<Pr | null> {
  logger.debug(`findPr(${branchName}, ${prTitle}, ${state})`);
  const prList = await getPrList();
  const pr = prList.find(
    p =>
      p.branchName === branchName &&
      (!prTitle || p.title === prTitle) &&
      matchesState(p.state, state)
  );
  if (pr) {
    logger.debug(`Found PR #${pr.number}`);
  }
  return pr;
}

export async function deleteBranch(
  branchName: string,
  closePr?: boolean
): Promise<void> {
  if (closePr) {
    const pr = await findPr(branchName, null, 'open');
    if (pr) {
      await api.post(
        `/2.0/repositories/${config.repository}/pullrequests/${pr.number}/decline`
      );
    }
  }
  return config.storage.deleteBranch(branchName);
}

export function getBranchLastCommitTime(branchName: string): Promise<Date> {
  return config.storage.getBranchLastCommitTime(branchName);
}

// istanbul ignore next
export function getRepoStatus(): Promise<StatusResult> {
  return config.storage.getRepoStatus();
}

export function mergeBranch(branchName: string): Promise<void> {
  return config.storage.mergeBranch(branchName);
}

export function commitFilesToBranch({
  branchName,
  files,
  message,
  parentBranch = config.baseBranch,
}: CommitFilesConfig): Promise<void> {
  return config.storage.commitFilesToBranch({
    branchName,
    files,
    message,
    parentBranch,
  });
}

export function getCommitMessages(): Promise<string[]> {
  return config.storage.getCommitMessages();
}

async function isPrConflicted(prNo: number): Promise<boolean> {
  const diff = (await api.get(
    `/2.0/repositories/${config.repository}/pullrequests/${prNo}/diff`,
    { json: false } as any
  )).body;

  return utils.isConflicted(parseDiff(diff));
}

// Gets details for a PR
export async function getPr(prNo: number): Promise<Pr | null> {
  const pr = (await api.get(
    `/2.0/repositories/${config.repository}/pullrequests/${prNo}`
  )).body;

  // istanbul ignore if
  if (!pr) {
    return null;
  }

  const res: any = {
    displayNumber: `Pull Request #${pr.id}`,
    ...utils.prInfo(pr),
    isModified: false,
  };

  if (utils.prStates.open.includes(pr.state)) {
    res.isConflicted = await isPrConflicted(prNo);

    // TODO: Is that correct? Should we check getBranchStatus like gitlab?
    res.canMerge = !res.isConflicted;

    // we only want the first two commits, because size tells us the overall number
    const url = pr.links.commits.href + '?pagelen=2';
    const { body } = await api.get<utils.PagedResult<Commit>>(url);
    const size = body.size || body.values.length;

    // istanbul ignore if
    if (size === undefined) {
      logger.warn({ prNo, url, body }, 'invalid response so can rebase');
    } else if (size === 1) {
      if (global.gitAuthor) {
        const author = addrs.parseOneAddress(
          body.values[0].author.raw
        ) as addrs.ParsedMailbox;
        if (author.address !== global.gitAuthor.email) {
          logger.debug(
            { prNo },
            'PR is modified: 1 commit but not by configured gitAuthor'
          );
          res.isModified = true;
        }
      }
    } else {
      logger.debug({ prNo }, `PR is modified: Found ${size} commits`);
      res.isModified = true;
    }
  }
  if (await branchExists(pr.source.branch.name)) {
    res.isStale = await isBranchStale(pr.source.branch.name);
  }

  return res;
}

const escapeHash = (input: string): string =>
  input ? input.replace(/#/g, '%23') : input;

// Return the commit SHA for a branch
async function getBranchCommit(branchName: string): Promise<string | null> {
  try {
    const branch = (await api.get(
      `/2.0/repositories/${config.repository}/refs/branches/${escapeHash(
        branchName
      )}`
    )).body;
    return branch.target.hash;
  } catch (err) /* istanbul ignore next */ {
    logger.debug({ err }, `getBranchCommit('${branchName}') failed'`);
    return null;
  }
}

// Returns the Pull Request for a branch. Null if not exists.
export async function getBranchPr(branchName: string): Promise<Pr | null> {
  logger.debug(`getBranchPr(${branchName})`);
  const existingPr = await findPr(branchName, null, 'open');
  return existingPr ? getPr(existingPr.number) : null;
}

async function getStatus(
  branchName: string,
  useCache = true
): Promise<utils.BitbucketStatus[]> {
  const sha = await getBranchCommit(branchName);
  return utils.accumulateValues<utils.BitbucketStatus>(
    `/2.0/repositories/${config.repository}/commit/${sha}/statuses`,
    'get',
    { useCache }
  );
}
// Returns the combined status for a branch.
export async function getBranchStatus(
  branchName: string,
  requiredStatusChecks?: string[]
): Promise<string> {
  logger.debug(`getBranchStatus(${branchName})`);
  if (!requiredStatusChecks) {
    // null means disable status checks, so it always succeeds
    logger.debug('Status checks disabled = returning "success"');
    return 'success';
  }
  if (requiredStatusChecks.length) {
    // This is Unsupported
    logger.warn({ requiredStatusChecks }, `Unsupported requiredStatusChecks`);
    return 'failed';
  }
  const statuses = await getStatus(branchName);
  logger.debug({ branch: branchName, statuses }, 'branch status check result');
  if (!statuses.length) {
    logger.debug('empty branch status check result = returning "pending"');
    return 'pending';
  }
  const noOfFailures = statuses.filter(
    (status: { state: string }) => status.state === 'FAILED'
  ).length;
  if (noOfFailures) {
    return 'failed';
  }
  const noOfPending = statuses.filter(
    (status: { state: string }) => status.state === 'INPROGRESS'
  ).length;
  if (noOfPending) {
    return 'pending';
  }
  return 'success';
}

export async function getBranchStatusCheck(
  branchName: string,
  context: string
): Promise<string | null> {
  const statuses = await getStatus(branchName);
  const bbState = (statuses.find(status => status.key === context) || {}).state;

  return (
    Object.keys(utils.buildStates).find(
      stateKey => utils.buildStates[stateKey] === bbState
    ) || null
  );
}

export async function setBranchStatus({
  branchName,
  context,
  description,
  state,
  url: targetUrl,
}: BranchStatusConfig): Promise<void> {
  const sha = await getBranchCommit(branchName);

  // TargetUrl can not be empty so default to bitbucket
  const url = targetUrl || /* istanbul ignore next */ 'http://bitbucket.org';

  const body = {
    name: context,
    state: utils.buildStates[state],
    key: context,
    description,
    url,
  };

  await api.post(
    `/2.0/repositories/${config.repository}/commit/${sha}/statuses/build`,
    { body }
  );
  // update status cache
  await getStatus(branchName, false);
}

type BbIssue = { id: number; content?: { raw: string } };

async function findOpenIssues(title: string): Promise<BbIssue[]> {
  try {
    const filter = encodeURIComponent(
      [
        `title=${JSON.stringify(title)}`,
        '(state = "new" OR state = "open")',
        `reporter.username="${config.username}"`,
      ].join(' AND ')
    );
    return (
      (await api.get(
        `/2.0/repositories/${config.repository}/issues?q=${filter}`
      )).body.values || /* istanbul ignore next */ []
    );
  } catch (err) /* istanbul ignore next */ {
    logger.warn({ err }, 'Error finding issues');
    return [];
  }
}

export async function findIssue(title: string): Promise<Issue> {
  logger.debug(`findIssue(${title})`);

  /* istanbul ignore if */
  if (!config.has_issues) {
    logger.debug('Issues are disabled - cannot findIssue');
    return null;
  }
  const issues = await findOpenIssues(title);
  if (!issues.length) {
    return null;
  }
  const [issue] = issues;
  return {
    number: issue.id,
    body: issue.content && issue.content.raw,
  };
}

async function closeIssue(issueNumber: number): Promise<void> {
  await api.put(
    `/2.0/repositories/${config.repository}/issues/${issueNumber}`,
    {
      body: { state: 'closed' },
    }
  );
}

export function getPrBody(input: string): string {
  // Remove any HTML we use
  return smartTruncate(input, 50000)
    .replace(/<\/?summary>/g, '**')
    .replace(/<\/?details>/g, '')
    .replace(new RegExp(`\n---\n\n.*?<!-- rebase-check -->.*?\n`), '')
    .replace(/\]\(\.\.\/pull\//g, '](../../pull-requests/');
}

export async function ensureIssue({
  title,
  body,
}: EnsureIssueConfig): Promise<string | null> {
  logger.debug(`ensureIssue()`);
  const description = getPrBody(sanitize(body));

  /* istanbul ignore if */
  if (!config.has_issues) {
    logger.warn('Issues are disabled - cannot ensureIssue');
    logger.info({ title }, 'Failed to ensure Issue');
    return null;
  }
  try {
    const issues = await findOpenIssues(title);
    if (issues.length) {
      // Close any duplicates
      for (const issue of issues.slice(1)) {
        await closeIssue(issue.id);
      }
      const [issue] = issues;
      if (String(issue.content.raw).trim() !== description.trim()) {
        logger.info('Issue updated');
        await api.put(
          `/2.0/repositories/${config.repository}/issues/${issue.id}`,
          {
            body: {
              content: {
                raw: readOnlyIssueBody(description),
                markup: 'markdown',
              },
            },
          }
        );
        return 'updated';
      }
    } else {
      logger.info('Issue created');
      await api.post(`/2.0/repositories/${config.repository}/issues`, {
        body: {
          title,
          content: { raw: readOnlyIssueBody(description), markup: 'markdown' },
        },
      });
      return 'created';
    }
  } catch (err) /* istanbul ignore next */ {
    if (err.message.startsWith('Repository has no issue tracker.')) {
      logger.info(
        `Issues are disabled, so could not create issue: ${err.message}`
      );
    } else {
      logger.warn({ err }, 'Could not ensure issue');
    }
  }
  return null;
}

export /* istanbul ignore next */ async function getIssueList(): Promise<
  Issue[]
> {
  logger.debug(`getIssueList()`);

  /* istanbul ignore if */
  if (!config.has_issues) {
    logger.debug('Issues are disabled - cannot getIssueList');
    return [];
  }
  try {
    const filter = encodeURIComponent(
      [
        '(state = "new" OR state = "open")',
        `reporter.username="${config.username}"`,
      ].join(' AND ')
    );
    return (
      (await api.get(
        `/2.0/repositories/${config.repository}/issues?q=${filter}`
      )).body.values || /* istanbul ignore next */ []
    );
  } catch (err) /* istanbul ignore next */ {
    logger.warn({ err }, 'Error finding issues');
    return [];
  }
}

export async function ensureIssueClosing(title: string): Promise<void> {
  /* istanbul ignore if */
  if (!config.has_issues) {
    logger.debug('Issues are disabled - cannot ensureIssueClosing');
    return;
  }
  const issues = await findOpenIssues(title);
  for (const issue of issues) {
    await closeIssue(issue.id);
  }
}

// eslint-disable-next-line @typescript-eslint/no-unused-vars
export function addAssignees(
  _prNr: number,
  _assignees: string[]
): Promise<void> {
  // Bitbucket supports "participants" and "reviewers" so does not seem to have the concept of "assignee"
  logger.warn('Cannot add assignees');
  return Promise.resolve();
}

export async function addReviewers(
  prId: number,
  reviewers: string[]
): Promise<void> {
  logger.debug(`Adding reviewers ${reviewers} to #${prId}`);

  const { title } = await getPr(prId);

  const body = {
    title,
    reviewers: reviewers.map((username: string) => ({ username })),
  };

  await api.put(`/2.0/repositories/${config.repository}/pullrequests/${prId}`, {
    body,
  });
}

export /* istanbul ignore next */ function deleteLabel(): never {
  throw new Error('deleteLabel not implemented');
}

export function ensureComment(
  prNo: number,
  topic: string | null,
  content: string
): Promise<boolean> {
  // https://developer.atlassian.com/bitbucket/api/2/reference/search?q=pullrequest+comment
  return comments.ensureComment(config, prNo, topic, sanitize(content));
}

export function ensureCommentRemoval(
  prNo: number,
  topic: string
): Promise<void> {
  return comments.ensureCommentRemoval(config, prNo, topic);
}

// Creates PR and returns PR number
export async function createPr({
  branchName,
  prTitle: title,
  prBody: description,
  useDefaultBranch = true,
}: CreatePRConfig): Promise<Pr> {
  // labels is not supported in Bitbucket: https://bitbucket.org/site/master/issues/11976/ability-to-add-labels-to-pull-requests-bb

  const base = useDefaultBranch
    ? config.defaultBranch
    : /* istanbul ignore next */ config.baseBranch;

  logger.debug({ repository: config.repository, title, base }, 'Creating PR');

  let reviewers = [];

  if (config.bbUseDefaultReviewers) {
    const reviewersResponse = (await api.get<utils.PagedResult<Reviewer>>(
      `/2.0/repositories/${config.repository}/default-reviewers`
    )).body;
    reviewers = reviewersResponse.values.map((reviewer: Reviewer) => ({
      uuid: reviewer.uuid,
    }));
  }

  const body = {
    title,
    description: sanitize(description),
    source: {
      branch: {
        name: branchName,
      },
    },
    destination: {
      branch: {
        name: base,
      },
    },
    close_source_branch: true,
    reviewers,
  };

  const prInfo = (await api.post(
    `/2.0/repositories/${config.repository}/pullrequests`,
    { body }
  )).body;
  // TODO: fix types
  const pr: Pr = {
    number: prInfo.id,
    displayNumber: `Pull Request #${prInfo.id}`,
    isModified: false,
  } as any;
  // istanbul ignore if
  if (config.prList) {
    config.prList.push(pr);
  }
  return pr;
}

interface Reviewer {
  uuid: { raw: string };
}

interface Commit {
  author: { raw: string };
}

// Return a list of all modified files in a PR
export async function getPrFiles(prNo: number): Promise<string[]> {
  logger.debug({ prNo }, 'getPrFiles');
  const diff = (await api.get(
    `/2.0/repositories/${config.repository}/pullrequests/${prNo}/diff`,
    { json: false } as any
  )).body;
  const files = parseDiff(diff).map(file => file.to);
  return files;
}

export async function updatePr(
  prNo: number,
  title: string,
  description: string
): Promise<void> {
  logger.debug(`updatePr(${prNo}, ${title}, body)`);
  await api.put(`/2.0/repositories/${config.repository}/pullrequests/${prNo}`, {
    body: { title, description: sanitize(description) },
  });
}

export async function mergePr(
  prNo: number,
  branchName: string
): Promise<boolean> {
  logger.debug(`mergePr(${prNo}, ${branchName})`);

  try {
    await api.post(
      `/2.0/repositories/${config.repository}/pullrequests/${prNo}/merge`,
      {
        body: {
          close_source_branch: true,
          merge_strategy: 'merge_commit',
          message: 'auto merged',
        },
      }
    );
    delete config.baseCommitSHA;
    logger.info('Automerging succeeded');
  } catch (err) /* istanbul ignore next */ {
    return false;
  }
  return true;
}

// Pull Request

export function cleanRepo(): void {
  // istanbul ignore if
  if (config.storage && config.storage.cleanRepo) {
    config.storage.cleanRepo();
  }
  config = {} as any;
}

export function getVulnerabilityAlerts(): VulnerabilityAlert[] {
  return [];
}<|MERGE_RESOLUTION|>--- conflicted
+++ resolved
@@ -14,12 +14,9 @@
   Pr,
   Issue,
   VulnerabilityAlert,
-<<<<<<< HEAD
   CreatePRConfig,
-=======
   EnsureIssueConfig,
   BranchStatusConfig,
->>>>>>> be567966
 } from '../common';
 import { sanitize } from '../../util/sanitize';
 import { smartTruncate } from '../utils/pr-body';
