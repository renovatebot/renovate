--- conflicted
+++ resolved
@@ -110,33 +110,24 @@
 
 export async function getRawFile(
   fileName: string,
-<<<<<<< HEAD
-  repo?: string,
+  repoName?: string,
   branchOrTag?: string
-=======
-  repoName: string = config.repository
->>>>>>> 34d0d9e6
 ): Promise<string | null> {
   // See: https://developer.atlassian.com/bitbucket/api/2/reference/resource/repositories/%7Bworkspace%7D/%7Brepo_slug%7D/src/%7Bcommit%7D/%7Bpath%7D
-  const repoName = repo ?? config.repository;
+  const repo = repoName ?? config.repository;
   const path = fileName;
-  const url = `/2.0/repositories/${repoName}/src/HEAD/${path}`;
+  const url = `/2.0/repositories/${repo}/src/HEAD/${path}`;
   const res = await bitbucketHttp.get(url);
   return res.body;
 }
 
 export async function getJsonFile(
   fileName: string,
-<<<<<<< HEAD
-  repo?: string,
+  repoName?: string,
   branchOrTag?: string
 ): Promise<any | null> {
+  const repo = repoName ?? config.repository;
   const raw = await getRawFile(fileName, repo, branchOrTag);
-=======
-  repoName: string = config.repository
-): Promise<any | null> {
-  const raw = await getRawFile(fileName, repoName);
->>>>>>> 34d0d9e6
   if (fileName.endsWith('.json5')) {
     return JSON5.parse(raw);
   }
