// @ts-nocheck //because of logger, we can't ts-check
const vstsHelper = require('./vsts-helper');
const vstsApi = require('./vsts-got-wrapper');

const config = {};

module.exports = {
  // Initialization
  getRepos,
  initRepo,
  getRepoForceRebase,
  setBaseBranch,
  // Search
  getFileList,
  // Branch
  branchExists,
  getAllRenovateBranches,
  isBranchStale,
  getBranchPr,
  getBranchStatus,
  getBranchStatusCheck,
  setBranchStatus,
  deleteBranch,
  mergeBranch,
  getBranchLastCommitTime,
  // issue
  addAssignees,
  addReviewers,
  // Comments
  ensureComment,
  ensureCommentRemoval,
  // PR
  findPr,
  createPr,
  getPr,
  getPrFiles,
  updatePr,
  mergePr,
  // file
  commitFilesToBranch,
  getFile,
  // Commits
  getCommitMessages,
};

async function getRepos(token, endpoint) {
  logger.debug('getRepos(token, endpoint)');
  vstsHelper.setTokenAndEndpoint(token, endpoint);
  const repos = await vstsApi.gitApi().getRepositories();
  return repos.map(repo => repo.name);
}

async function initRepo(repoName, token, endpoint) {
  logger.debug(`initRepo("${repoName}")`);
  vstsHelper.setTokenAndEndpoint(token, endpoint);
  config.repoName = repoName;
  config.fileList = null;
  config.prList = null;
  const repos = await vstsApi.gitApi().getRepositories();
  const repo = repos.filter(c => c.name === repoName)[0];
  logger.debug({ repositoryDetails: repo }, 'Repository details');
  config.repoId = repo.id;
  config.privateRepo = true;
  config.isFork = false;
  config.owner = '?owner?';
  logger.debug(`${repoName} owner = ${config.owner}`);
  // Use default branch as PR target unless later overridden
  config.defaultBranch = repo.defaultBranch;
  config.baseBranch = config.defaultBranch;
  logger.debug(`${repoName} default branch = ${config.defaultBranch}`);
  config.baseCommitSHA = await getBranchCommit(config.baseBranch);

  // Todo VSTS: Get Merge method
  config.mergeMethod = 'merge';
  // if (res.body.allow_rebase_merge) {
  //   config.mergeMethod = 'rebase';
  // } else if (res.body.allow_squash_merge) {
  //   config.mergeMethod = 'squash';
  // } else if (res.body.allow_merge_commit) {
  //   config.mergeMethod = 'merge';
  // } else {
  //   logger.debug('Could not find allowed merge methods for repo');
  // }

  // Todo VSTS: Get getBranchProtection
  config.repoForceRebase = false;
  // try {
  //   const branchProtection = await getBranchProtection(config.baseBranch);
  //   if (branchProtection.strict) {
  //     logger.debug('Repo has branch protection and needs PRs up-to-date');
  //     config.repoForceRebase = true;
  //   } else {
  //     logger.debug(
  //       'Repo has branch protection but does not require up-to-date'
  //     );
  //   }
  // } catch (err) {
  //   if (err.statusCode === 404) {
  //     logger.debug('Repo has no branch protection');
  //   } else if (err.statusCode === 403) {
  //     logger.debug('Do not have permissions to detect branch protection');
  //   } else {
  //     throw err;
  //   }
  // }
  return config;
}

function getRepoForceRebase() {
  return false;
}

async function setBaseBranch(branchName) {
  if (branchName) {
    logger.debug(`Setting baseBranch to ${branchName}`);
    config.baseBranch = branchName;
    config.baseCommitSHA = await getBranchCommit(config.baseBranch);
  }
}

async function getBranchCommit(fullBranchName) {
  const commit = await vstsApi
    .gitApi()
    .getBranch(
      config.repoId,
      vstsHelper.getBranchNameWithoutRefsheadsPrefix(fullBranchName)
    );
  return commit.commit.commitId;
}

async function getCommitMessages() {
  logger.debug('getCommitMessages');
  try {
    // @ts-ignore
    const res = await vstsApi.gitApi().getCommits(config.repoId);
    const msg = res.map(commit => commit.comment);
    return msg;
  } catch (err) {
    logger.error({ err }, `getCommitMessages error`);
    return [];
  }
}

async function getFile(filePath, branchName = config.baseBranch) {
  logger.trace(`getFile(filePath=${filePath}, branchName=${branchName})`);
  const f = await vstsHelper.getFile(
    config.repoId,
    config.name,
    filePath,
    branchName
  );
  return f;
}

async function findPr(branchName, prTitle, state = 'all') {
  logger.debug(`findPr(${branchName}, ${prTitle}, ${state})`);
  let prsFiltered = [];
  try {
    const prs = await vstsApi.gitApi().getPullRequests(config.repoId, null);

    prsFiltered = prs.filter(
      item => item.sourceRefName === vstsHelper.getNewBranchName(branchName)
    );

    if (prTitle) {
      prsFiltered = prsFiltered.filter(item => item.title === prTitle);
    }

    // update format
    prsFiltered = prsFiltered.map(item => vstsHelper.getRenovatePRFormat(item));

    switch (state) {
      case 'all':
        // no more filter needed, we can go further...
        break;
      case 'open':
        prsFiltered = prsFiltered.filter(item => item.isClosed === false);
        break;
      case 'closed':
        prsFiltered = prsFiltered.filter(item => item.isClosed === true);
        break;
      default:
        logger.error(`VSTS unmanaged state of a PR (${state})`);
        break;
    }
  } catch (error) {
    logger.error('findPr ' + error);
  }
  if (prsFiltered.length === 0) {
    return null;
  }
  return prsFiltered[0];
}

async function getFileList(branchName = config.baseBranch) {
  logger.trace(`getFileList('${branchName})'`);
  try {
    if (config.fileList) {
      return config.fileList;
    }
    const items = await vstsApi.gitApi().getItems(
      config.repoId,
      null,
      null,
      120, // full
      null,
      null,
      null,
      false
    );
    config.fileList = items
      .filter(c => !c.isFolder)
      .map(c => c.path.substring(1, c.path.length))
      .sort();
    return config.fileList;
  } catch (error) {
    logger.error(`getFileList('${branchName})'`);
    return [];
  }
}

async function commitFilesToBranch(
  branchName,
  files,
  message,
  parentBranch = config.baseBranch
) {
  logger.debug(
    `commitFilesToBranch('${branchName}', files, message, '${parentBranch})'`
  );

  // Create the new Branch
  let branchRef = await vstsHelper.getVSTSBranchObj(
    config.repoId,
    branchName,
    parentBranch
  );

  const isBranchExisting = await branchExists(`refs/heads/${branchName}`);
  if (isBranchExisting) {
    branchRef = await vstsHelper.getVSTSBranchObj(
      config.repoId,
      branchName,
      branchName
    );
  }

  const changesInCommit = await vstsHelper.getChanges(
    files,
    config.repoId,
    config.name,
    parentBranch
  );

<<<<<<< HEAD
  await vstsApi.gitApi().createPush(
=======
  await gitApi().createPush(
>>>>>>> b272b4aa
    {
      commits: [
        {
          comment: message,
          changes: changesInCommit,
        },
      ],
      refUpdates: [branchRef],
    },
    config.repoId
  );
}

async function branchExists(branchName) {
  logger.debug(`Checking if branch exists: ${branchName}`);

  const branchNameToUse = !branchName.startsWith('refs/heads/')
    ? `refs/heads/${branchName}`
    : branchName;

  const branchs = await vstsHelper.getRefs(config.repoId, branchNameToUse);
  if (branchs.length === 0) {
    return false;
  }
  return true;
}

async function getBranchPr(branchName) {
  logger.debug(`getBranchPr(${branchName})`);
  const existingPr = await findPr(branchName, null, 'open');
  return existingPr ? getPr(existingPr.pullRequestId) : null;
}

async function getBranchStatus(branchName, requiredStatusChecks) {
  logger.debug(`getBranchStatus(${branchName})`);
  if (!requiredStatusChecks) {
    // null means disable status checks, so it always succeeds
    return 'success';
  }
  if (requiredStatusChecks.length) {
    // This is Unsupported
    logger.warn({ requiredStatusChecks }, `Unsupported requiredStatusChecks`);
    return 'failed';
  }
  const branchStatusCheck = await getBranchStatusCheck(branchName);
  return branchStatusCheck;
}

async function getBranchStatusCheck(branchName, context) {
  logger.trace(`getBranchStatusCheck(${branchName}, ${context})`);
  const branch = await vstsApi
    .gitApi()
    .getBranch(
      config.repoId,
      vstsHelper.getBranchNameWithoutRefsheadsPrefix(branchName)
    );
  if (branch.aheadCount === 0) {
    return 'success';
  }
  return 'pending';
}

async function getPr(pullRequestId) {
  logger.debug(`getPr(${pullRequestId})`);
  if (!pullRequestId) {
    return null;
  }
  const prs = await vstsApi.gitApi().getPullRequests(config.repoId, null);
  const vstsPr = prs.filter(item => item.pullRequestId === pullRequestId);
  if (vstsPr.length === 0) {
    return null;
  }
  logger.debug(`pr: (${vstsPr[0]})`);
  const pr = vstsHelper.getRenovatePRFormat(vstsPr[0]);
  return pr;
}

async function createPr(branchName, title, body, labels, useDefaultBranch) {
  const sourceRefName = vstsHelper.getNewBranchName(branchName);
  const targetRefName = useDefaultBranch
    ? config.defaultBranch
    : config.baseBranch;
  const description = vstsHelper.max4000Chars(body);
  const pr = await vstsApi.gitApi().createPullRequest(
    {
      sourceRefName,
      targetRefName,
      title,
      description,
    },
    config.repoId
  );
  return vstsHelper.getRenovatePRFormat(pr);
}

async function updatePr(prNo, title, body) {
  logger.debug(`updatePr(${prNo}, ${title}, body)`);
  await vstsApi.gitApi().updatePullRequest(
    // @ts-ignore
    { title, description: vstsHelper.max4000Chars(body) },
    config.repoId,
    prNo
  );
}

async function isBranchStale(branchName) {
  logger.info(`isBranchStale(${branchName})`);
  // Check if branch's parent SHA = master SHA
  const branchCommit = await getBranchCommit(branchName);
  logger.debug(`branchCommit=${branchCommit}`);
  const commitDetails = await vstsHelper.getCommitDetails(
    branchCommit,
    config.repoId
  );
  logger.debug({ commitDetails }, `commitDetails`);
  const parentSha = commitDetails.parents[0];
  logger.debug(`parentSha=${parentSha}`);
  logger.debug(`config.baseCommitSHA=${config.baseCommitSHA}`);
  // Return true if the SHAs don't match
  return parentSha !== config.baseCommitSHA;
}

async function ensureComment(issueNo, topic, content) {
  logger.debug(`ensureComment(${issueNo}, ${topic}, content)`);
  const body = `### ${topic}\n\n${content}`;
  await vstsApi.gitApi().createThread(
    {
      comments: [{ content: body, commentType: 1, parentCommentId: 0 }],
      status: 1,
    },
    config.repoId,
    issueNo
  );
}

async function ensureCommentRemoval(issueNo, topic) {
  logger.debug(`ensureCommentRemoval(issueNo, topic)(${issueNo}, ${topic})`);
  if (issueNo) {
    const threads = await vstsApi.gitApi().getThreads(config.repoId, issueNo);
    let threadIdFound = null;

    threads.forEach(thread => {
      if (thread.comments[0].content.startsWith(`### ${topic}\n\n`)) {
        threadIdFound = thread.id;
      }
    });

    if (threadIdFound) {
      await vstsApi.gitApi().updateThread(
        {
          status: 4, // close
        },
        config.repoId,
        issueNo,
        threadIdFound
      );
    }
  }
}

async function getAllRenovateBranches(branchPrefix) {
  logger.debug(`getAllRenovateBranches(branchPrefix)(${branchPrefix})`);
  const branches = await vstsApi.gitApi().getBranches(config.repoId);
  return branches.filter(c => c.name.startsWith(branchPrefix)).map(c => c.name);
}

async function deleteBranch(branchName) {
  logger.debug(`deleteBranch(branchName)(${branchName})`);
  const ref = await vstsHelper.getRefs(
    config.repoId,
    vstsHelper.getNewBranchName(branchName)
  );
  return vstsApi.gitApi().updateRefs(
    [
      {
        name: ref[0].name,
        oldObjectId: ref[0].objectId,
        newObjectId: '0000000000000000000000000000000000000000',
      },
    ],
    config.repoId
  );

  // TODO: Delete PR too? or put it to abandon?
}

async function getBranchLastCommitTime(branchName) {
  logger.debug(`getBranchLastCommitTime(branchName)(${branchName})`);
  const branch = await vstsApi
    .gitApi()
    .getBranch(
      config.repoId,
      vstsHelper.getBranchNameWithoutRefsheadsPrefix(branchName)
    );
  return branch.commit.committer.date;
}

function setBranchStatus(branchName, context, description, state, targetUrl) {
  logger.debug(
    `setBranchStatus(${branchName}, ${context}, ${description}, ${state}, ${
      targetUrl
    }) - Not supported by VSTS (yet!)`
  );
}

async function mergeBranch(branchName, mergeType) {
  logger.info(
    `mergeBranch(branchName, mergeType)(${branchName}, ${
      mergeType
    }) - Not supported by VSTS (yet!)`
  );
  await null;
}

async function mergePr(pr) {
  logger.info(`mergePr(pr)(${pr}) - Not supported by VSTS (yet!)`);
  await null;
}

/**
 *
 * @param {number} issueNo
 * @param {string[]} assignees
 */
async function addAssignees(issueNo, assignees) {
  logger.trace(`addAssignees(${issueNo}, ${assignees})`);
  await ensureComment(
    issueNo,
    'Add Assignees',
    assignees.map(a => `@<${a}>`).join(', ')
  );
}

/**
 *
 * @param {number} prNo
 * @param {string[]} reviewers
 */
async function addReviewers(prNo, reviewers) {
  logger.trace(`addReviewers(${prNo}, ${reviewers})`);
  const repos = await vstsApi.gitApi().getRepositories();
  const repo = repos.filter(c => c.id === config.repoId)[0];
  const teams = await vstsApi.getCoreApi().getTeams(repo.project.id);
  const members = await Promise.all(
    teams.map(
      async t =>
        /* eslint-disable no-return-await */
        await vstsApi.getCoreApi().getTeamMembers(repo.project.id, t.id)
    )
  );

  const ids = [];
  members.forEach(listMembers => {
    listMembers.forEach(m => {
      reviewers.forEach(r => {
        if (r === m.displayName || r === m.uniqueName) {
          ids.push({ id: m.id, name: r });
        }
      });
    });
  });

  await Promise.all(
    ids.map(async obj => {
      await vstsApi
        .gitApi()
        .createPullRequestReviewer({}, config.repoId, prNo, obj.id);
      logger.info(`Reviewer added: ${obj.name}`);
    })
  );
}

// to become async?
function getPrFiles(prNo) {
  logger.info(`getPrFiles(prNo)(${prNo}) - Not supported by VSTS (yet!)`);
  return [];
}<|MERGE_RESOLUTION|>--- conflicted
+++ resolved
@@ -252,11 +252,8 @@
     parentBranch
   );
 
-<<<<<<< HEAD
+  
   await vstsApi.gitApi().createPush(
-=======
-  await gitApi().createPush(
->>>>>>> b272b4aa
     {
       commits: [
         {
