--- conflicted
+++ resolved
@@ -1,8 +1,4 @@
-<<<<<<< HEAD
-=======
 import * as httpMock from '../../test/http-mock';
-import { getName } from '../../test/util';
->>>>>>> 3c1094b9
 import { PLATFORM_NOT_FOUND } from '../constants/error-messages';
 import { PLATFORM_TYPE_BITBUCKET } from '../constants/platforms';
 import { loadModules } from '../util/modules';
