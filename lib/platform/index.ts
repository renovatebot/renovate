import URL from 'url';
import addrs from 'email-addresses';
import { RenovateConfig } from '../config/common';
import { PLATFORM_NOT_FOUND } from '../constants/error-messages';
import { logger } from '../logger';
import { setPrivateKey } from '../util/gitfs';
import * as hostRules from '../util/host-rules';
import platforms from './api.generated';
import { Platform } from './common';

export * from './common';

export const getPlatformList = (): string[] => Array.from(platforms.keys());
export const getPlatforms = (): Map<string, Platform> => platforms;

let _platform: Platform;

const handler: ProxyHandler<Platform> = {
  get(_target: Platform, prop: keyof Platform) {
    if (!_platform) {
      throw new Error(PLATFORM_NOT_FOUND);
    }
    return _platform[prop];
  },
};

export const platform = new Proxy<Platform>({} as any, handler);

export function setPlatformApi(name: string): void {
  if (!platforms.has(name)) {
    throw new Error(
      `Init: Platform "${name}" not found. Must be one of: ${getPlatformList().join(
        ', '
      )}`
    );
  }
  _platform = platforms.get(name);
}

interface GitAuthor {
  name?: string;
  address?: string;
}

export function parseGitAuthor(input: string): GitAuthor | null {
  let result: GitAuthor = null;
  if (!input) {
    return null;
  }
  try {
    result = addrs.parseOneAddress(input);
    if (result) {
      return result;
    }
    if (input.includes('[bot]@')) {
      // invalid github app/bot addresses
      const parsed = addrs.parseOneAddress(
        input.replace('[bot]@', '@')
      ) as addrs.ParsedMailbox;
      if (parsed?.address) {
        result = {
          name: parsed.name || input.replace(/@.*/, ''),
          address: parsed.address.replace('@', '[bot]@'),
        };
        return result;
      }
    }
    if (input.includes('<') && input.includes('>')) {
      // try wrapping the name part in quotations
      result = addrs.parseOneAddress('"' + input.replace(/(\s?<)/, '"$1'));
      if (result) {
        return result;
      }
    }
  } catch (err) /* istanbul ignore next */ {
    logger.error({ err }, 'Unknown error parsing gitAuthor');
  }
  // give up
  return null;
}

export async function initPlatform(
  config: RenovateConfig
): Promise<RenovateConfig> {
  setPrivateKey(config.gitPrivateKey);
  setPlatformApi(config.platform);
  // TODO: types
  const platformInfo = await platform.initPlatform(config);
  const returnConfig: any = { ...config, ...platformInfo };
  let gitAuthor: string;
  if (config && config.gitAuthor) {
    logger.debug(`Using configured gitAuthor (${config.gitAuthor})`);
    gitAuthor = config.gitAuthor;
  } else if (!(platformInfo && platformInfo.gitAuthor)) {
    logger.debug('Using default gitAuthor: Renovate Bot <bot@renovateapp.com>');
    gitAuthor = 'Renovate Bot <bot@renovateapp.com>';
  } /* istanbul ignore next */ else {
    logger.debug('Using platform gitAuthor: ' + platformInfo.gitAuthor);
    gitAuthor = platformInfo.gitAuthor;
  }
<<<<<<< HEAD
  let gitAuthorParsed: addrs.ParsedMailbox | null = null;
  if (gitAuthor.endsWith('@noreply.users.github.com')) {
    global.gitAuthor = {
      name: gitAuthor.split('@')[0],
      email: gitAuthor,
    };
  } else {
    try {
      gitAuthorParsed = addrs.parseOneAddress(gitAuthor) as addrs.ParsedMailbox;
    } catch (err) /* istanbul ignore next */ {
      logger.debug({ gitAuthor, err }, 'Error parsing gitAuthor');
    }
    // istanbul ignore if
    if (!gitAuthorParsed) {
      throw new Error('Init: gitAuthor is not parsed as valid RFC5322 format');
    }
    global.gitAuthor = {
      name: gitAuthorParsed.name,
      email: gitAuthorParsed.address,
    };
=======
  const gitAuthorParsed = parseGitAuthor(gitAuthor);
  // istanbul ignore if
  if (!gitAuthorParsed) {
    throw new Error('Init: gitAuthor is not parsed as valid RFC5322 format');
>>>>>>> 45d7d409
  }
  // TODO: types
  const platformRule: any = {
    hostType: returnConfig.platform,
    hostName: URL.parse(returnConfig.endpoint).hostname,
  };
  ['token', 'username', 'password'].forEach((field) => {
    if (config[field]) {
      platformRule[field] = config[field];
      delete returnConfig[field];
    }
  });
  returnConfig.hostRules = returnConfig.hostRules || [];
  returnConfig.hostRules.push(platformRule);
  hostRules.add(platformRule);
  return returnConfig;
}<|MERGE_RESOLUTION|>--- conflicted
+++ resolved
@@ -98,34 +98,15 @@
     logger.debug('Using platform gitAuthor: ' + platformInfo.gitAuthor);
     gitAuthor = platformInfo.gitAuthor;
   }
-<<<<<<< HEAD
-  let gitAuthorParsed: addrs.ParsedMailbox | null = null;
-  if (gitAuthor.endsWith('@noreply.users.github.com')) {
-    global.gitAuthor = {
-      name: gitAuthor.split('@')[0],
-      email: gitAuthor,
-    };
-  } else {
-    try {
-      gitAuthorParsed = addrs.parseOneAddress(gitAuthor) as addrs.ParsedMailbox;
-    } catch (err) /* istanbul ignore next */ {
-      logger.debug({ gitAuthor, err }, 'Error parsing gitAuthor');
-    }
-    // istanbul ignore if
-    if (!gitAuthorParsed) {
-      throw new Error('Init: gitAuthor is not parsed as valid RFC5322 format');
-    }
-    global.gitAuthor = {
-      name: gitAuthorParsed.name,
-      email: gitAuthorParsed.address,
-    };
-=======
   const gitAuthorParsed = parseGitAuthor(gitAuthor);
   // istanbul ignore if
   if (!gitAuthorParsed) {
     throw new Error('Init: gitAuthor is not parsed as valid RFC5322 format');
->>>>>>> 45d7d409
   }
+  global.gitAuthor = {
+    name: gitAuthorParsed.name,
+    email: gitAuthorParsed.address,
+  };
   // TODO: types
   const platformRule: any = {
     hostType: returnConfig.platform,
