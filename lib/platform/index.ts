import URL from 'url';
import addrs from 'email-addresses';
import type { GlobalConfig } from '../config/types';
import { PLATFORM_NOT_FOUND } from '../constants/error-messages';
import { logger } from '../logger';
import type { HostRule } from '../types';
import { setPrivateKey } from '../util/git';
import * as hostRules from '../util/host-rules';
import platforms from './api';
import type { Platform } from './types';

export * from './types';

export const getPlatformList = (): string[] => Array.from(platforms.keys());
export const getPlatforms = (): Map<string, Platform> => platforms;

// eslint-disable-next-line @typescript-eslint/naming-convention
let _platform: Platform;

const handler: ProxyHandler<Platform> = {
  get(_target: Platform, prop: keyof Platform) {
    if (!_platform) {
      throw new Error(PLATFORM_NOT_FOUND);
    }
    return _platform[prop];
  },
};

export const platform = new Proxy<Platform>({} as any, handler);

export function setPlatformApi(name: string): void {
  if (!platforms.has(name)) {
    throw new Error(
      `Init: Platform "${name}" not found. Must be one of: ${getPlatformList().join(
        ', '
      )}`
    );
  }
  _platform = platforms.get(name);
}

interface GitAuthor {
  name?: string;
  address?: string;
}

export function parseGitAuthor(input: string): GitAuthor | null {
  let result: GitAuthor = null;
  if (!input) {
    return null;
  }
  try {
    result = addrs.parseOneAddress(input);
    if (result) {
      return result;
    }
    if (input.includes('[bot]@')) {
      // invalid github app/bot addresses
      const parsed = addrs.parseOneAddress(
        input.replace('[bot]@', '@')
      ) as addrs.ParsedMailbox;
      if (parsed?.address) {
        result = {
          name: parsed.name || input.replace(/@.*/, ''),
          address: parsed.address.replace('@', '[bot]@'),
        };
        return result;
      }
    }
    if (input.includes('<') && input.includes('>')) {
      // try wrapping the name part in quotations
      result = addrs.parseOneAddress('"' + input.replace(/(\s?<)/, '"$1'));
      if (result) {
        return result;
      }
    }
  } catch (err) /* c8 ignore next */ {
    logger.error({ err }, 'Unknown error parsing gitAuthor');
  }
  // give up
  return null;
}

export async function initPlatform(
  config: GlobalConfig
): Promise<GlobalConfig> {
  setPrivateKey(config.gitPrivateKey);
  setPlatformApi(config.platform);
  // TODO: types
  const platformInfo = await platform.initPlatform(config);
  const returnConfig: any = { ...config, ...platformInfo };
  let gitAuthor: string;
  // istanbul ignore else
  if (config?.gitAuthor) {
    logger.debug(`Using configured gitAuthor (${config.gitAuthor})`);
    gitAuthor = config.gitAuthor;
  } else if (platformInfo?.gitAuthor) {
    logger.debug(`Using platform gitAuthor: ${String(platformInfo.gitAuthor)}`);
    gitAuthor = platformInfo.gitAuthor;
  } else {
    logger.debug(
      'Using default gitAuthor: Renovate Bot <renovate@whitesourcesoftware.com>'
    );
    gitAuthor = 'Renovate Bot <renovate@whitesourcesoftware.com>';
<<<<<<< HEAD
  } /* c8 ignore next */ else {
    logger.debug(`Using platform gitAuthor: ${String(platformInfo.gitAuthor)}`);
    gitAuthor = platformInfo.gitAuthor;
=======
>>>>>>> c83eb54d
  }
  const gitAuthorParsed = parseGitAuthor(gitAuthor);
  // istanbul ignore if
  if (!gitAuthorParsed) {
    throw new Error('Init: gitAuthor is not parsed as valid RFC5322 format');
  }
  global.gitAuthor = {
    name: gitAuthorParsed.name,
    email: gitAuthorParsed.address,
  };

  const platformRule: HostRule = {
    hostType: returnConfig.platform,
    hostName: URL.parse(returnConfig.endpoint).hostname,
  };
  ['token', 'username', 'password'].forEach((field) => {
    if (config[field]) {
      platformRule[field] = config[field];
      delete returnConfig[field];
    }
  });
  returnConfig.hostRules = returnConfig.hostRules || [];
  returnConfig.hostRules.push(platformRule);
  hostRules.add(platformRule);
  return returnConfig;
}<|MERGE_RESOLUTION|>--- conflicted
+++ resolved
@@ -90,7 +90,7 @@
   const platformInfo = await platform.initPlatform(config);
   const returnConfig: any = { ...config, ...platformInfo };
   let gitAuthor: string;
-  // istanbul ignore else
+
   if (config?.gitAuthor) {
     logger.debug(`Using configured gitAuthor (${config.gitAuthor})`);
     gitAuthor = config.gitAuthor;
@@ -102,15 +102,9 @@
       'Using default gitAuthor: Renovate Bot <renovate@whitesourcesoftware.com>'
     );
     gitAuthor = 'Renovate Bot <renovate@whitesourcesoftware.com>';
-<<<<<<< HEAD
-  } /* c8 ignore next */ else {
-    logger.debug(`Using platform gitAuthor: ${String(platformInfo.gitAuthor)}`);
-    gitAuthor = platformInfo.gitAuthor;
-=======
->>>>>>> c83eb54d
   }
   const gitAuthorParsed = parseGitAuthor(gitAuthor);
-  // istanbul ignore if
+  /* c8 ignore next 3 */
   if (!gitAuthorParsed) {
     throw new Error('Init: gitAuthor is not parsed as valid RFC5322 format');
   }
