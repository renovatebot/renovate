--- conflicted
+++ resolved
@@ -3,12 +3,7 @@
 import { PLATFORM_NOT_FOUND } from '../constants/error-messages';
 import { logger } from '../logger';
 import type { HostRule } from '../types';
-<<<<<<< HEAD
-import { setNoVerify, setPrivateKey } from '../util/git';
-import { parseGitAuthor } from '../util/git/author';
-=======
 import { setGitAuthor, setNoVerify, setPrivateKey } from '../util/git';
->>>>>>> de727153
 import * as hostRules from '../util/host-rules';
 import platforms from './api';
 import type { Platform } from './types';
