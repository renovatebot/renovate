--- conflicted
+++ resolved
@@ -527,7 +527,6 @@
   }
 }
 
-<<<<<<< HEAD
 function localName(branchName: string) {
   return branchName.replace(/^origin\//, '');
 }
@@ -570,6 +569,4 @@
   }
 }
 
-=======
->>>>>>> c7854cd0
 export default Storage;