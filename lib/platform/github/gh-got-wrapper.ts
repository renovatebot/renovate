import URL from 'url';
import parseLinkHeader from 'parse-link-header';
import pAll from 'p-all';

import { GotError } from 'got';
import got, { GotJSONOptions } from '../../util/got';
import { maskToken } from '../../util/mask';
import { GotApi, GotResponse } from '../common';
import { logger } from '../../logger';
import {
  PLATFORM_BAD_CREDENTIALS,
  PLATFORM_INTEGRATION_UNAUTHORIZED,
  PLATFORM_FAILURE,
  PLATFORM_RATE_LIMIT_EXCEEDED,
  REPOSITORY_CHANGED,
} from '../../constants/error-messages';
import { PLATFORM_TYPE_GITHUB } from '../../constants/platforms';

const hostType = PLATFORM_TYPE_GITHUB;
export const getHostType = (): string => hostType;

let baseUrl = 'https://api.github.com/';
export const getBaseUrl = (): string => baseUrl;

type GotRequestError<E = unknown, T = unknown> = GotError & {
  body: {
    message?: string;
    errors?: E[];
  };
  headers?: Record<string, T>;
};

type GotRequestOptions = GotJSONOptions;

export function dispatchError(
  err: GotRequestError,
  path: string,
  opts: GotRequestOptions
): never {
  let message = err.message;
  if (err.body && err.body.message) {
    message = err.body.message;
  }
  if (
    err.name === 'RequestError' &&
    (err.code === 'ENOTFOUND' ||
      err.code === 'ETIMEDOUT' ||
      err.code === 'EAI_AGAIN')
  ) {
    logger.debug({ err }, 'GitHub failure: RequestError');
    throw new Error(PLATFORM_FAILURE);
  }
  if (err.name === 'ParseError') {
    logger.debug({ err }, 'GitHub failure: ParseError');
    throw new Error(PLATFORM_FAILURE);
  }
  if (err.statusCode >= 500 && err.statusCode < 600) {
    logger.debug({ err }, 'GitHub failure: 5xx');
    throw new Error(PLATFORM_FAILURE);
  }
  if (
    err.statusCode === 403 &&
    message.startsWith('You have triggered an abuse detection mechanism')
  ) {
    logger.debug({ err }, 'GitHub failure: abuse detection');
    throw new Error(PLATFORM_RATE_LIMIT_EXCEEDED);
  }
  if (err.statusCode === 403 && message.includes('Upgrade to GitHub Pro')) {
    logger.debug({ path }, 'Endpoint needs paid GitHub plan');
    throw err;
  }
  if (err.statusCode === 403 && message.includes('rate limit exceeded')) {
    logger.debug({ err }, 'GitHub failure: rate limit');
    throw new Error(PLATFORM_RATE_LIMIT_EXCEEDED);
  }
  if (
    err.statusCode === 403 &&
    message.startsWith('Resource not accessible by integration')
  ) {
    logger.debug(
      { err },
      'GitHub failure: Resource not accessible by integration'
    );
    throw new Error(PLATFORM_INTEGRATION_UNAUTHORIZED);
  }
  if (err.statusCode === 401 && message.includes('Bad credentials')) {
    const rateLimit = err.headers ? err.headers['x-ratelimit-limit'] : -1;
    logger.debug(
      {
        token: maskToken(opts.context?.token),
        err,
      },
      'GitHub failure: Bad credentials'
    );
    if (rateLimit === '60') {
      throw new Error(PLATFORM_FAILURE);
    }
    throw new Error(PLATFORM_BAD_CREDENTIALS);
  }
  if (err.statusCode === 422) {
    if (
      message.includes('Review cannot be requested from pull request author')
    ) {
      throw err;
    } else if (
      err.body &&
      err.body.errors &&
      err.body.errors.find((e: any) => e.code === 'invalid')
    ) {
      throw new Error(REPOSITORY_CHANGED);
    }
    logger.debug({ err }, '422 Error thrown from GitHub');
    throw new Error(PLATFORM_FAILURE);
  }
  throw err;
}

async function get(
  path: string,
  options?: any,
  okToRetry = true
): Promise<GotResponse> {
  let result = null;

  const opts: GotJSONOptions = {
    hostType,
    prefixUrl: baseUrl,
    responseType: 'json',
    ...options,
  };
  const method = opts.method || 'get';
  if (method.toLowerCase() === 'post' && path === 'graphql') {
    // GitHub Enterprise uses unversioned graphql path
    opts.prefixUrl = opts.prefixUrl.toString().replace('/v3/', '/');
  }
  logger.trace(`${method.toUpperCase()} ${path}`);
  try {
    if (global.appMode) {
      const appAccept = 'application/vnd.github.machine-man-preview+json';
      opts.headers = {
        accept: appAccept,
        'user-agent':
          process.env.RENOVATE_USER_AGENT ||
          'https://github.com/renovatebot/renovate',
        ...opts.headers,
      };
      if (opts.headers.accept !== appAccept) {
        opts.headers.accept = `${appAccept}, ${opts.headers.accept}`;
      }
    }
    result = await got(path, opts);
    if (options.paginate) {
      // Check if result is paginated
      const pageLimit = options.pageLimit || 10;
      const linkHeader = parseLinkHeader(result.headers.link as string);
      if (linkHeader && linkHeader.next && linkHeader.last) {
        let lastPage = +linkHeader.last.page;
        if (!process.env.RENOVATE_PAGINATE_ALL && options.paginate !== 'all') {
          lastPage = Math.min(pageLimit, lastPage);
        }
        const pageNumbers = Array.from(
          new Array(lastPage),
          (x, i) => i + 1
        ).slice(1);
        const queue = pageNumbers.map(page => (): Promise<GotResponse> => {
          const nextUrl = URL.parse(linkHeader.next.url, true);
          delete nextUrl.search;
          nextUrl.query.page = page.toString();
          return get(
            URL.format(nextUrl),
            { ...opts, paginate: false },
            okToRetry
          );
        });
        const pages = await pAll<{ body: any[] }>(queue, { concurrency: 5 });
        result.body = result.body.concat(
          ...pages.filter(Boolean).map(page => page.body)
        );
      }
    }
    // istanbul ignore if
    if (method === 'POST' && path === 'graphql') {
      const goodResult = '{"data":{';
      if (result.body.startsWith(goodResult)) {
        if (!okToRetry) {
          logger.debug('Recovered graphql query');
        }
      } else if (okToRetry) {
<<<<<<< HEAD
        logger.info('Retrying graphql query');
        // TODO: fix type
        opts.body = (opts.body as string).replace('first: 100', 'first: 25');
=======
        logger.debug('Retrying graphql query');
        opts.body = opts.body.replace('first: 100', 'first: 25');
>>>>>>> 7b3d3da4
        return get(path, opts, !okToRetry);
      }
    }
  } catch (gotErr) {
    dispatchError(gotErr, path, opts);
  }
  return result;
}

const helpers = ['get', 'post', 'put', 'patch', 'head', 'delete'];

for (const x of helpers) {
  (get as any)[x] = (url: string, opts: any): Promise<GotResponse> =>
    get(url, { ...opts, method: x.toUpperCase() });
}

get.setBaseUrl = (u: string): void => {
  baseUrl = u;
};

export const api: GotApi = get as any;
export default api;<|MERGE_RESOLUTION|>--- conflicted
+++ resolved
@@ -186,14 +186,9 @@
           logger.debug('Recovered graphql query');
         }
       } else if (okToRetry) {
-<<<<<<< HEAD
         logger.info('Retrying graphql query');
         // TODO: fix type
         opts.body = (opts.body as string).replace('first: 100', 'first: 25');
-=======
-        logger.debug('Retrying graphql query');
-        opts.body = opts.body.replace('first: 100', 'first: 25');
->>>>>>> 7b3d3da4
         return get(path, opts, !okToRetry);
       }
     }
