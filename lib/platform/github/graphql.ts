--- conflicted
+++ resolved
@@ -76,13 +76,9 @@
         headRefName
         baseRefName
         title
-<<<<<<< HEAD
         createdAt
         closedAt
         updatedAt
-        mergeable
-=======
->>>>>>> 427df6b7
         mergeStateStatus
         labels(last: 100) {
           nodes {
