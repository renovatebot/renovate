import is from '@sindresorhus/is';
import delay from 'delay';
import semver from 'semver';
import URL from 'url';

import { logger } from '../../logger';
import { api } from './gh-got-wrapper';
import * as hostRules from '../../util/host-rules';
import GitStorage from '../git/storage';
import { PlatformConfig, RepoParams, RepoConfig } from '../common';

import {
  appName,
  appSlug,
  configFileNames,
  urls,
} from '../../config/app-strings';
import { sanitize } from '../../util/sanitize';
import { smartTruncate } from '../utils/pr-body';
import { getGraphqlNodes } from './gh-graphql-wrapper';

const defaultConfigFile = configFileNames[0];

interface Comment {
  id: number;
  body: string;
}

interface Pr {
  displayNumber: string;
  state: string;
  title: string;
  branchName: string;
  number: number;
  comments: Comment[];

  createdAt: string;

  sha: string;

  sourceRepo: string;
  isModified: boolean;
}

interface LocalRepoConfig {
  repositoryName: string;
  pushProtection: boolean;
  prReviewsRequired: boolean;
  repoForceRebase?: boolean;
  storage: GitStorage;
  parentRepo: string;
  baseCommitSHA: string | null;
  forkToken?: string;
  closedPrList: { [num: number]: Pr } | null;
  openPrList: { [num: number]: Pr } | null;
  prList: Pr[] | null;
  issueList: any[] | null;
  mergeMethod: string;
  baseBranch: string;
  defaultBranch: string;
  enterpriseVersion: string;
  gitPrivateKey?: string;
  repositoryOwner: string;
  repository: string | null;
  localDir: string;
  isGhe: boolean;
  renovateUsername: string;
}

let config: LocalRepoConfig = {} as any;

const defaults = {
  hostType: 'github',
  endpoint: 'https://api.github.com/',
};

const escapeHash = input => (input ? input.replace(/#/g, '%23') : input);

export async function initPlatform({
  endpoint,
  token,
}: {
  endpoint: string;
  token: string;
}) {
  if (!token) {
    throw new Error('Init: You must configure a GitHub personal access token');
  }

  if (endpoint) {
    defaults.endpoint = endpoint.replace(/\/?$/, '/'); // always add a trailing slash
    api.setBaseUrl(defaults.endpoint);
  } else {
    logger.info('Using default github endpoint: ' + defaults.endpoint);
  }
  let gitAuthor: string;
  let renovateUsername: string;
  try {
    const userData = (await api.get(defaults.endpoint + 'user', {
      token,
    })).body;
    renovateUsername = userData.login;
    gitAuthor = userData.name;
  } catch (err) {
    logger.debug({ err }, 'Error authenticating with GitHub');
    throw new Error('Init: Authentication failure');
  }
  try {
    const userEmail = (await api.get(defaults.endpoint + 'user/emails', {
      token,
    })).body;
    if (userEmail.length && userEmail[0].email) {
      gitAuthor += ` <${userEmail[0].email}>`;
    } else {
      logger.debug('Cannot find an email address for Renovate user');
      gitAuthor = undefined;
    }
  } catch (err) {
    logger.debug(
      'Cannot read user/emails endpoint on GitHub to retrieve gitAuthor'
    );
    gitAuthor = undefined;
  }
  logger.info('Authenticated as GitHub user: ' + renovateUsername);
  const platformConfig: PlatformConfig = {
    endpoint: defaults.endpoint,
    gitAuthor,
    renovateUsername,
  };
  return platformConfig;
}

// Get all repositories that the user has access to
export async function getRepos() {
  logger.info('Autodiscovering GitHub repositories');
  try {
    const res = await api.get('user/repos?per_page=100', { paginate: true });
    return res.body.map((repo: { full_name: string }) => repo.full_name);
  } catch (err) /* istanbul ignore next */ {
    logger.error({ err }, `GitHub getRepos error`);
    throw err;
  }
}

export function cleanRepo() {
  // istanbul ignore if
  if (config.storage) {
    config.storage.cleanRepo();
  }
  // In theory most of this isn't necessary. In practice..
  config = {} as any;
}

async function getBranchProtection(branchName: string) {
  // istanbul ignore if
  if (config.parentRepo) {
    return {};
  }
  const res = await api.get(
    `repos/${config.repository}/branches/${escapeHash(branchName)}/protection`
  );
  return res.body;
}

// Return the commit SHA for a branch
async function getBranchCommit(branchName: string) {
  try {
    const res = await api.get(
      `repos/${config.repository}/git/refs/heads/${escapeHash(branchName)}`
    );
    return res.body.object.sha;
  } catch (err) /* istanbul ignore next */ {
    logger.debug({ err }, 'Error getting branch commit');
    if (err.statusCode === 404) {
      throw new Error('repository-changed');
    }
    if (err.statusCode === 409) {
      throw new Error('empty');
    }
    throw err;
  }
}

async function getBaseCommitSHA() {
  if (!config.baseCommitSHA) {
    config.baseCommitSHA = await getBranchCommit(config.baseBranch);
  }
  return config.baseCommitSHA;
}

// Initialize GitHub by getting base branch and SHA
export async function initRepo({
  endpoint,
  repository,
  forkMode,
  forkToken,
  gitPrivateKey,
  localDir,
  includeForks,
  renovateUsername,
  optimizeForDisabled,
}: RepoParams) {
  logger.debug(`initRepo("${repository}")`);
  logger.info('Authenticated as user: ' + renovateUsername);
  logger.info('Using renovate version: ' + global.renovateVersion);
  // config is used by the platform api itself, not necessary for the app layer to know
  cleanRepo();
  // istanbul ignore if
  if (endpoint) {
    // Necessary for Renovate Pro - do not remove
    logger.debug('Overriding default GitHub endpoint');
    defaults.endpoint = endpoint;
    api.setBaseUrl(endpoint);
  }
  const opts = hostRules.find({
    hostType: 'github',
    url: defaults.endpoint,
  });
  config.isGhe = !defaults.endpoint.startsWith('https://api.github.com');
  config.renovateUsername = renovateUsername;
  config.localDir = localDir;
  config.repository = repository;
  [config.repositoryOwner, config.repositoryName] = repository.split('/');
  config.gitPrivateKey = gitPrivateKey;
  let res;
  try {
    res = await api.get(`repos/${repository}`);
    logger.trace({ repositoryDetails: res.body }, 'Repository details');
    config.enterpriseVersion =
      res.headers && (res.headers['x-github-enterprise-version'] as string);
    // istanbul ignore if
    if (res.body.fork && !includeForks) {
      try {
        const renovateConfig = JSON.parse(
          Buffer.from(
            (await api.get(
              `repos/${config.repository}/contents/${defaultConfigFile}`
            )).body.content,
            'base64'
          ).toString()
        );
        if (!renovateConfig.includeForks) {
          throw new Error();
        }
      } catch (err) {
        throw new Error('fork');
      }
    }
    if (res.body.full_name && res.body.full_name !== repository) {
      logger.info(
        { repository, this_repository: res.body.full_name },
        'Repository has been renamed'
      );
      throw new Error('renamed');
    }
    if (res.body.archived) {
      logger.info(
        'Repository is archived - throwing error to abort renovation'
      );
      throw new Error('archived');
    }
    if (optimizeForDisabled) {
      let renovateConfig;
      try {
        renovateConfig = JSON.parse(
          Buffer.from(
            (await api.get(
              `repos/${config.repository}/contents/${defaultConfigFile}`
            )).body.content,
            'base64'
          ).toString()
        );
      } catch (err) {
        // Do nothing
      }
      if (renovateConfig && renovateConfig.enabled === false) {
        throw new Error('disabled');
      }
    }
    const owner = res.body.owner.login;
    logger.debug(`${repository} owner = ${owner}`);
    // Use default branch as PR target unless later overridden.
    config.defaultBranch = res.body.default_branch;
    // Base branch may be configured but defaultBranch is always fixed
    config.baseBranch = config.defaultBranch;
    logger.debug(`${repository} default branch = ${config.baseBranch}`);
    // GitHub allows administrators to block certain types of merge, so we need to check it
    if (res.body.allow_rebase_merge) {
      config.mergeMethod = 'rebase';
    } else if (res.body.allow_squash_merge) {
      config.mergeMethod = 'squash';
    } else if (res.body.allow_merge_commit) {
      config.mergeMethod = 'merge';
    } else {
      // This happens if we don't have Administrator read access, it is not a critical error
      logger.info('Could not find allowed merge methods for repo');
    }
  } catch (err) /* istanbul ignore next */ {
    logger.debug('Caught initRepo error');
    if (err.message === 'archived' || err.message === 'renamed') {
      throw err;
    }
    if (err.statusCode === 403) {
      throw new Error('forbidden');
    }
    if (err.statusCode === 404) {
      throw new Error('not-found');
    }
    if (err.message.startsWith('Repository access blocked')) {
      throw new Error('blocked');
    }
    if (err.message === 'fork') {
      throw err;
    }
    if (err.message === 'disabled') {
      throw err;
    }
    if (err.message === 'Response code 451 (Unavailable for Legal Reasons)') {
      throw new Error('forbidden');
    }
    logger.info({ err }, 'Unknown GitHub initRepo error');
    throw err;
  }
  // This shouldn't be necessary, but occasional strange errors happened until it was added
  config.issueList = null;
  config.prList = null;
  config.openPrList = null;
  config.closedPrList = null;
  if (forkMode) {
    logger.info('Bot is in forkMode');
    config.forkToken = forkToken;
    // Save parent SHA then delete
    const parentSha = await getBaseCommitSHA();
    config.baseCommitSHA = null;
    // save parent name then delete
    config.parentRepo = config.repository;
    config.repository = null;
    // Get list of existing repos
    const existingRepos = (await api.get<{ full_name: string }[]>(
      'user/repos?per_page=100',
      {
        token: forkToken || opts.token,
        paginate: true,
      }
    )).body.map(r => r.full_name);
    try {
      config.repository = (await api.post(`repos/${repository}/forks`, {
        token: forkToken || opts.token,
      })).body.full_name;
    } catch (err) /* istanbul ignore next */ {
      logger.info({ err }, 'Error forking repository');
      throw new Error('cannot-fork');
    }
    if (existingRepos.includes(config.repository!)) {
      logger.info(
        { repository_fork: config.repository },
        'Found existing fork'
      );
      // Need to update base branch
      logger.debug(
        { baseBranch: config.baseBranch, parentSha },
        'Setting baseBranch ref in fork'
      );
      // This is a lovely "hack" by GitHub that lets us force update our fork's master
      // with the base commit from the parent repository
      try {
        await api.patch(
          `repos/${config.repository}/git/refs/heads/${config.baseBranch}`,
          {
            body: {
              sha: parentSha,
              force: true,
            },
            token: forkToken || opts.token,
          }
        );
      } catch (err) /* istanbul ignore next */ {
        if (err.message === 'platform-failure') {
          throw err;
        }
        if (
          err.statusCode === 422 &&
          err.message.startsWith('Object does not exist')
        ) {
          throw new Error('repository-changed');
        }
      }
    } else {
      logger.info({ repository_fork: config.repository }, 'Created fork');
      // Wait an arbitrary 30s to hopefully give GitHub enough time for forking to complete
      await delay(30000);
    }
  }

  const parsedEndpoint = URL.parse(defaults.endpoint);
  // istanbul ignore else
  if (forkMode) {
    logger.debug('Using forkToken for git init');
    parsedEndpoint.auth = config.forkToken;
  } else if (global.appMode) {
    logger.debug('Using app token for git init');
    parsedEndpoint.auth = `x-access-token:${opts.token}`;
  } else {
    logger.debug('Using personal access token for git init');
    parsedEndpoint.auth = opts.token;
  }
  parsedEndpoint.host = parsedEndpoint.host!.replace(
    'api.github.com',
    'github.com'
  );
  parsedEndpoint.pathname = config.repository + '.git';
  const url = URL.format(parsedEndpoint);
  config.storage = new GitStorage();
  await config.storage.initRepo({
    ...config,
    url,
  });
  const repoConfig: RepoConfig = {
    baseBranch: config.baseBranch,
    isFork: res.body.fork === true,
  };
  return repoConfig;
}

export async function getRepoForceRebase() {
  if (config.repoForceRebase === undefined) {
    try {
      config.repoForceRebase = false;
      const branchProtection = await getBranchProtection(config.baseBranch);
      logger.debug('Found branch protection');
      if (branchProtection.required_pull_request_reviews) {
        logger.debug(
          'Branch protection: PR Reviews are required before merging'
        );
        config.prReviewsRequired = true;
      }
      if (branchProtection.required_status_checks) {
        if (branchProtection.required_status_checks.strict) {
          logger.debug(
            'Branch protection: PRs must be up-to-date before merging'
          );
          config.repoForceRebase = true;
        }
      }
      if (branchProtection.restrictions) {
        logger.debug(
          {
            users: branchProtection.restrictions.users,
            teams: branchProtection.restrictions.teams,
          },
          'Branch protection: Pushing to branch is restricted'
        );
        config.pushProtection = true;
      }
    } catch (err) {
      if (err.statusCode === 404) {
        logger.debug(`No branch protection found`);
      } else if (err.statusCode === 403) {
        logger.debug(
          'Branch protection: Do not have permissions to detect branch protection'
        );
      } else {
        throw err;
      }
    }
  }
  return config.repoForceRebase;
}

// istanbul ignore next
export async function setBaseBranch(branchName = config.baseBranch) {
  config.baseBranch = branchName;
  config.baseCommitSHA = null;
  await config.storage.setBaseBranch(branchName);
}

// istanbul ignore next
export function setBranchPrefix(branchPrefix: string) {
  return config.storage.setBranchPrefix(branchPrefix);
}

// Search

// istanbul ignore next
export function getFileList(branchName = config.baseBranch) {
  return config.storage.getFileList(branchName);
}

// Branch

// istanbul ignore next
export function branchExists(branchName: string) {
  return config.storage.branchExists(branchName);
}

// istanbul ignore next
export function getAllRenovateBranches(branchPrefix: string) {
  return config.storage.getAllRenovateBranches(branchPrefix);
}

// istanbul ignore next
export function isBranchStale(branchName: string) {
  return config.storage.isBranchStale(branchName);
}

// istanbul ignore next
export function getFile(filePath: string, branchName?: string) {
  return config.storage.getFile(filePath, branchName);
}

// istanbul ignore next
export function deleteBranch(branchName: string, closePr?: boolean) {
  return config.storage.deleteBranch(branchName);
}

// istanbul ignore next
export function getBranchLastCommitTime(branchName: string) {
  return config.storage.getBranchLastCommitTime(branchName);
}

// istanbul ignore next
export function getRepoStatus() {
  return config.storage.getRepoStatus();
}

// istanbul ignore next
export function mergeBranch(branchName: string) {
  if (config.pushProtection) {
    logger.info(
      { branch: branchName },
      'Branch protection: Attempting to merge branch when push protection is enabled'
    );
  }
  return config.storage.mergeBranch(branchName);
}

// istanbul ignore next
export function commitFilesToBranch(
  branchName: string,
  files: any[],
  message: string,
  parentBranch = config.baseBranch
) {
  return config.storage.commitFilesToBranch(
    branchName,
    files,
    message,
    parentBranch
  );
}

// istanbul ignore next
export function getCommitMessages() {
  return config.storage.getCommitMessages();
}

async function getClosedPrs() {
  if (!config.closedPrList) {
    config.closedPrList = {};
    let query;
    try {
      const url = 'graphql';
      // prettier-ignore
      query = `
      query {
        repository(owner: "${config.repositoryOwner}", name: "${config.repositoryName}") {
          pullRequests(states: [CLOSED, MERGED], first: 100, orderBy: {field: UPDATED_AT, direction: DESC}) {
            nodes {
              number
              state
              headRefName
              title
              comments(last: 100) {
                nodes {
                  databaseId
                  body
                }
              }
            }
          }
        }
      }
      `;
      const options = {
        body: JSON.stringify({ query }),
        json: false,
      };
      const res = JSON.parse((await api.post(url, options)).body);
      const prNumbers: number[] = [];
      // istanbul ignore if
      if (!res.data) {
        logger.info(
          { query, res },
          'No graphql res.data, returning empty list'
        );
        return {};
      }
      for (const pr of res.data.repository.pullRequests.nodes) {
        // https://developer.github.com/v4/object/pullrequest/
        pr.displayNumber = `Pull Request #${pr.number}`;
        pr.state = pr.state.toLowerCase();
        pr.branchName = pr.headRefName;
        delete pr.headRefName;
        pr.comments = pr.comments.nodes.map(
          (comment: { databaseId: number; body: string }) => ({
            id: comment.databaseId,
            body: comment.body,
          })
        );
        pr.body = 'dummy body'; // just in case
        config.closedPrList[pr.number] = pr;
        prNumbers.push(pr.number);
      }
      prNumbers.sort();
      logger.debug({ prNumbers }, 'Retrieved closed PR list with graphql');
    } catch (err) /* istanbul ignore next */ {
      logger.warn({ query, err }, 'getClosedPrs error');
    }
  }
  return config.closedPrList;
}

async function getOpenPrs() {
  // istanbul ignore if
  if (config.isGhe) {
    logger.debug(
      'Skipping unsupported graphql PullRequests.mergeStateStatus query on GHE'
    );
    return {};
  }
<<<<<<< HEAD
  await api.post(url, { body: options });
}

// Issue

/* istanbul ignore next */
async function getGraphqlIssues() {
  // istanbul ignore next
  const query = `
    query {
      repository(owner: "${config.repositoryOwner}", name: "${config.repositoryName}") {
        issues(orderBy: {field: UPDATED_AT, direction: DESC}, filterBy: {createdBy: "${config.renovateUsername}"}) {
          pageInfo {
            startCursor
            hasNextPage
          }
          nodes {
            number
            state
            title
            body
          }
=======
  if (!config.openPrList) {
    config.openPrList = {};
    let query;
    try {
      const url = 'graphql';
      // https://developer.github.com/v4/previews/#mergeinfopreview---more-detailed-information-about-a-pull-requests-merge-state
      const headers = {
        accept: 'application/vnd.github.merge-info-preview+json',
      };
      // prettier-ignore
      query = `
      query {
        repository(owner: "${config.repositoryOwner}", name: "${config.repositoryName}") {
          pullRequests(states: [OPEN], first: 100, orderBy: {field: UPDATED_AT, direction: DESC}) {
            nodes {
              number
              headRefName
              baseRefName
              title
              mergeable
              mergeStateStatus
              labels(last: 100) {
                nodes {
                  name
                }
              }
              commits(first: 2) {
                nodes {
                  commit {
                    author {
                      email
                    }
                    committer {
                      email
                    }
                    parents(last: 1) {
                      edges {
                        node {
                          abbreviatedOid
                          oid
                        }
                      }
                    }
                  }
                }
              }
              body
              reviews(first: 1, states:[CHANGES_REQUESTED]){
                nodes{
                  state
                }
              }
            }
          }
        }
      }
      `;
      const options = {
        headers,
        body: JSON.stringify({ query }),
        json: false,
      };
      const res = JSON.parse((await api.post(url, options)).body);
      const prNumbers: number[] = [];
      // istanbul ignore if
      if (!res.data) {
        logger.info({ query, res }, 'No graphql res.data');
        return {};
      }
      for (const pr of res.data.repository.pullRequests.nodes) {
        // https://developer.github.com/v4/object/pullrequest/
        pr.displayNumber = `Pull Request #${pr.number}`;
        pr.state = 'open';
        pr.branchName = pr.headRefName;
        const branchName = pr.branchName;
        const prNo = pr.number;
        delete pr.headRefName;
        pr.targetBranch = pr.baseRefName;
        delete pr.baseRefName;
        // https://developer.github.com/v4/enum/mergeablestate
        const canMergeStates = ['BEHIND', 'CLEAN'];
        const hasNegativeReview =
          pr.reviews && pr.reviews.nodes && pr.reviews.nodes.length > 0;
        pr.canMerge =
          canMergeStates.includes(pr.mergeStateStatus) && !hasNegativeReview;
        // https://developer.github.com/v4/enum/mergestatestatus
        if (pr.mergeStateStatus === 'DIRTY') {
          pr.isConflicted = true;
        } else {
          pr.isConflicted = false;
        }
        if (pr.commits.nodes.length === 1) {
          if (global.gitAuthor) {
            // Check against gitAuthor
            const commitAuthorEmail = pr.commits.nodes[0].commit.author.email;
            if (commitAuthorEmail === global.gitAuthor.email) {
              pr.isModified = false;
            } else {
              logger.trace(
                {
                  branchName,
                  prNo,
                  commitAuthorEmail,
                  gitAuthorEmail: global.gitAuthor.email,
                },
                'PR isModified=true: last committer has different email to the bot'
              );
              pr.isModified = true;
            }
          } else {
            // assume the author is us
            // istanbul ignore next
            pr.isModified = false;
          }
        } else {
          // assume we can't rebase if more than 1
          logger.trace(
            {
              branchName,
              prNo,
            },
            'PR isModified=true: PR has more than one commit'
          );
          pr.isModified = true;
        }
        pr.isStale = false;
        if (pr.mergeStateStatus === 'BEHIND') {
          pr.isStale = true;
        } else {
          const baseCommitSHA = await getBaseCommitSHA();
          if (
            pr.commits.nodes[0].commit.parents.edges.length &&
            pr.commits.nodes[0].commit.parents.edges[0].node.oid !==
              baseCommitSHA
          ) {
            pr.isStale = true;
          }
        }
        if (pr.labels) {
          pr.labels = pr.labels.nodes.map(
            (label: { name: string }) => label.name
          );
>>>>>>> a26d9f3d
        }
        delete pr.mergeable;
        delete pr.mergeStateStatus;
        delete pr.commits;
        config.openPrList[pr.number] = pr;
        prNumbers.push(pr.number);
      }
      prNumbers.sort();
      logger.trace({ prNumbers }, 'Retrieved open PR list with graphql');
    } catch (err) /* istanbul ignore next */ {
      logger.warn({ query, err }, 'getOpenPrs error');
    }
<<<<<<< HEAD
  `;

  const result = await getGraphqlNodes(query, 'issues');

  logger.debug(`Retrieved ${result.length} issues`);
  return result.map(issue => ({
    ...issue,
    state: issue.state.toLowerCase(),
  }));
=======
  }
  return config.openPrList;
>>>>>>> a26d9f3d
}

// Gets details for a PR
export async function getPr(prNo: number) {
  if (!prNo) {
    return null;
  }
<<<<<<< HEAD
  return res.body
    .filter(issue => !issue.pull_request)
    .map(i => ({
      number: i.number,
      state: i.state,
      title: i.title,
    }));
}

export async function getIssueList() {
  if (!config.issueList) {
    logger.debug('Retrieving issueList');
    const filterBySupportMinimumGheVersion = '2.17.0';
    // istanbul ignore next
    config.issueList =
      config.enterpriseVersion &&
      semver.lt(config.enterpriseVersion, filterBySupportMinimumGheVersion)
        ? await getRestIssues()
        : await getGraphqlIssues();
=======
  const openPr = (await getOpenPrs())[prNo];
  if (openPr) {
    logger.debug('Returning from graphql open PR list');
    return openPr;
>>>>>>> a26d9f3d
  }
  const closedPr = (await getClosedPrs())[prNo];
  if (closedPr) {
    logger.debug('Returning from graphql closed PR list');
    return closedPr;
  }
  logger.info(
    { prNo },
    'PR not found in open or closed PRs list - trying to fetch it directly'
  );
  const pr = (await api.get(
    `repos/${config.parentRepo || config.repository}/pulls/${prNo}`
  )).body;
  if (!pr) {
    return null;
  }
  // Harmonise PR values
  pr.displayNumber = `Pull Request #${pr.number}`;
  if (pr.state === 'open') {
    pr.isModified = true;
    pr.branchName = pr.head ? pr.head.ref : undefined;
    pr.sha = pr.head ? pr.head.sha : undefined;
    if (pr.mergeable === true) {
      pr.canMerge = true;
    }
    if (pr.mergeable_state === 'dirty') {
      logger.debug({ prNo }, 'PR state is dirty so unmergeable');
      pr.isConflicted = true;
    }
    if (pr.commits === 1) {
      if (global.gitAuthor) {
        // Check against gitAuthor
        const commitAuthorEmail = (await api.get(
          `repos/${config.parentRepo ||
            config.repository}/pulls/${prNo}/commits`
        )).body[0].commit.author.email;
        if (commitAuthorEmail === global.gitAuthor.email) {
          logger.debug(
            { prNo },
            '1 commit matches configured gitAuthor so can rebase'
          );
          pr.isModified = false;
        } else {
          logger.trace(
            {
              prNo,
              commitAuthorEmail,
              gitAuthorEmail: global.gitAuthor.email,
            },
            'PR isModified=true: 1 commit and not by configured gitAuthor so cannot rebase'
          );
          pr.isModified = true;
        }
      } else {
        logger.debug(
          { prNo },
          '1 commit and no configured gitAuthor so can rebase'
        );
        pr.isModified = false;
      }
    } else {
      // Check if only one author of all commits
      logger.debug({ prNo }, 'Checking all commits');
      const prCommits = (await api.get(
        `repos/${config.parentRepo || config.repository}/pulls/${prNo}/commits`
      )).body;
      // Filter out "Update branch" presses
      const remainingCommits = prCommits.filter(
        (commit: {
          committer: { login: string };
          commit: { message: string };
        }) => {
          const isWebflow =
            commit.committer && commit.committer.login === 'web-flow';
          if (!isWebflow) {
            // Not a web UI commit, so keep it
            return true;
          }
          const isUpdateBranch =
            commit.commit &&
            commit.commit.message &&
            commit.commit.message.startsWith("Merge branch 'master' into");
          if (isUpdateBranch) {
            // They just clicked the button
            return false;
          }
          // They must have done some other edit through the web UI
          return true;
        }
      );
      if (remainingCommits.length <= 1) {
        pr.isModified = false;
      }
    }
    const baseCommitSHA = await getBaseCommitSHA();
    if (!pr.base || pr.base.sha !== baseCommitSHA) {
      pr.isStale = true;
    }
  }
  return pr;
}

function matchesState(state: string, desiredState: string) {
  if (desiredState === 'all') {
    return true;
  }
  if (desiredState[0] === '!') {
    return state !== desiredState.substring(1);
  }
  return state === desiredState;
}

export async function getPrList() {
  logger.trace('getPrList()');
  if (!config.prList) {
    logger.debug('Retrieving PR list');
    const res = await api.get(
      `repos/${config.parentRepo ||
        config.repository}/pulls?per_page=100&state=all`,
      { paginate: true }
    );
    config.prList = res.body.map(
      (pr: {
        number: number;
        head: { ref: string; sha: string; repo: { full_name: string } };
        title: string;
        state: string;
        merged_at: string;
        created_at: string;
        closed_at: string;
      }) => ({
        number: pr.number,
        branchName: pr.head.ref,
        sha: pr.head.sha,
        title: pr.title,
        state:
          pr.state === 'closed' && pr.merged_at && pr.merged_at.length
            ? /* istanbul ignore next */ 'merged'
            : pr.state,
        createdAt: pr.created_at,
        closed_at: pr.closed_at,
        sourceRepo:
          pr.head && pr.head.repo ? pr.head.repo.full_name : undefined,
      })
    );
    logger.debug(`Retrieved ${config.prList!.length} Pull Requests`);
  }
  return config.prList!;
}

export async function findPr(
  branchName: string,
  prTitle?: string | null,
  state = 'all'
) {
  logger.debug(`findPr(${branchName}, ${prTitle}, ${state})`);
  const prList = await getPrList();
  const pr = prList.find(
    p =>
      p.branchName === branchName &&
      (!prTitle || p.title === prTitle) &&
      matchesState(p.state, state)
  );
  if (pr) {
    logger.debug(`Found PR #${pr.number}`);
  }
  return pr;
}

// Returns the Pull Request for a branch. Null if not exists.
export async function getBranchPr(branchName: string) {
  logger.debug(`getBranchPr(${branchName})`);
  const existingPr = await findPr(branchName, null, 'open');
  return existingPr ? getPr(existingPr.number) : null;
}

// Returns the combined status for a branch.
export async function getBranchStatus(
  branchName: string,
  requiredStatusChecks: any
) {
  logger.debug(`getBranchStatus(${branchName})`);
  if (!requiredStatusChecks) {
    // null means disable status checks, so it always succeeds
    logger.debug('Status checks disabled = returning "success"');
    return 'success';
  }
  if (requiredStatusChecks.length) {
    // This is Unsupported
    logger.warn({ requiredStatusChecks }, `Unsupported requiredStatusChecks`);
    return 'failed';
  }
  const commitStatusUrl = `repos/${config.repository}/commits/${escapeHash(
    branchName
  )}/status`;
  let commitStatus;
  try {
    commitStatus = (await api.get(commitStatusUrl)).body;
  } catch (err) /* istanbul ignore next */ {
    if (err.statusCode === 404) {
      logger.info(
        'Received 404 when checking branch status, assuming that branch has been deleted'
      );
      throw new Error('repository-changed');
    }
    logger.info('Unknown error when checking branch status');
    throw err;
  }
  logger.debug(
    { state: commitStatus.state, statuses: commitStatus.statuses },
    'branch status check result'
  );
  let checkRuns: { name: string; status: string; conclusion: string }[] = [];
  if (!config.isGhe) {
    try {
      const checkRunsUrl = `repos/${config.repository}/commits/${escapeHash(
        branchName
      )}/check-runs`;
      const opts = {
        headers: {
          Accept: 'application/vnd.github.antiope-preview+json',
        },
      };
      const checkRunsRaw = (await api.get(checkRunsUrl, opts)).body;
      if (checkRunsRaw.check_runs && checkRunsRaw.check_runs.length) {
        checkRuns = checkRunsRaw.check_runs.map(
          (run: { name: string; status: string; conclusion: string }) => ({
            name: run.name,
            status: run.status,
            conclusion: run.conclusion,
          })
        );
        logger.debug({ checkRuns }, 'check runs result');
      } else {
        // istanbul ignore next
        logger.debug({ result: checkRunsRaw }, 'No check runs found');
      }
    } catch (err) /* istanbul ignore next */ {
      if (err.message === 'platform-failure') {
        throw err;
      }
      if (
        err.statusCode === 403 ||
        err.message === 'integration-unauthorized'
      ) {
        logger.info('No permission to view check runs');
      } else {
        logger.warn({ err }, 'Error retrieving check runs');
      }
    }
  }
  if (checkRuns.length === 0) {
    return commitStatus.state;
  }
  if (
    commitStatus.state === 'failed' ||
    checkRuns.some(run => run.conclusion === 'failed')
  ) {
    return 'failed';
  }
  if (
    (commitStatus.state === 'success' || commitStatus.statuses.length === 0) &&
    checkRuns.every(run => ['neutral', 'success'].includes(run.conclusion))
  ) {
    return 'success';
  }
  return 'pending';
}

export async function getBranchStatusCheck(
  branchName: string,
  context: string
) {
  const branchCommit = await config.storage.getBranchCommit(branchName);
  const url = `repos/${config.repository}/commits/${branchCommit}/statuses`;
  try {
    const res = await api.get(url);
    for (const check of res.body) {
      if (check.context === context) {
        return check.state;
      }
    }
    return null;
  } catch (err) /* istanbul ignore next */ {
    if (err.statusCode === 404) {
      logger.info('Commit not found when checking statuses');
      throw new Error('repository-changed');
    }
    throw err;
  }
}

export async function setBranchStatus(
  branchName: string,
  context: string,
  description: string,
  state: string,
  targetUrl?: string
) {
  // istanbul ignore if
  if (config.parentRepo) {
    logger.info('Cannot set branch status when in forking mode');
    return;
  }
  const existingStatus = await getBranchStatusCheck(branchName, context);
  if (existingStatus === state) {
    return;
  }
  logger.info({ branch: branchName, context, state }, 'Setting branch status');
  const branchCommit = await config.storage.getBranchCommit(branchName);
  const url = `repos/${config.repository}/statuses/${branchCommit}`;
  const options: any = {
    state,
    description,
    context,
  };
  if (targetUrl) {
    options.target_url = targetUrl;
  }
  await api.post(url, { body: options });
}

// Issue

/* istanbul ignore next */
async function getGraphqlIssues(afterCursor: string | null = null) {
  const url = 'graphql';
  const headers = {
    accept: 'application/vnd.github.merge-info-preview+json',
  };
  // prettier-ignore
  const query = `
  query {
    repository(owner: "${config.repositoryOwner}", name: "${config.repositoryName}") {
      issues(first: 100, after:${afterCursor}, orderBy: {field: UPDATED_AT, direction: DESC}, filterBy: {createdBy: "${config.renovateUsername}"}) {
        pageInfo {
          startCursor
          hasNextPage
        }
        nodes {
          number
          state
          title
          body
        }
      }
    }
  }
  `;

  const options = {
    headers,
    body: JSON.stringify({ query }),
    json: false,
  };

  try {
    const res = JSON.parse((await api.post(url, options)).body);

    if (!res.data) {
      logger.info({ query, res }, 'No graphql res.data');
      return [false, [], null];
    }

    const cursor = res.data.repository.issues.pageInfo.hasNextPage
      ? res.data.repository.issues.pageInfo.startCursor
      : null;

    return [true, res.data.repository.issues.nodes, cursor];
  } catch (err) {
    logger.warn({ query, err }, 'getGraphqlIssues error');
    throw new Error('platform-failure');
  }
}

// istanbul ignore next
async function getRestIssues() {
  logger.debug('Retrieving issueList');
  const res = await api.get<
    {
      pull_request: boolean;
      number: number;
      state: string;
      title: string;
    }[]
  >(
    `repos/${config.repository}/issues?creator=${config.renovateUsername}&state=all&per_page=100&sort=created&direction=asc`,
    { paginate: 'all', useCache: false }
  );
  // istanbul ignore if
  if (!is.array(res.body)) {
    logger.warn({ responseBody: res.body }, 'Could not retrieve issue list');
    return [];
  }
  return res.body
    .filter(issue => !issue.pull_request)
    .map(i => ({
      number: i.number,
      state: i.state,
      title: i.title,
    }));
}

export async function getIssueList() {
  if (!config.issueList) {
    logger.debug('Retrieving issueList');
    const filterBySupportMinimumGheVersion = '2.17.0';
    // istanbul ignore next
    if (
      config.enterpriseVersion &&
      semver.lt(config.enterpriseVersion, filterBySupportMinimumGheVersion)
    ) {
      config.issueList = await getRestIssues();
      return config.issueList;
    }
    let [success, issues, cursor] = await getGraphqlIssues();
    config.issueList = [];
    while (success) {
      for (const issue of issues) {
        issue.state = issue.state.toLowerCase();
        config.issueList.push(issue);
      }

      if (!cursor) {
        break;
      }
      // istanbul ignore next
      [success, issues, cursor] = await getGraphqlIssues(cursor);
    }
    logger.debug('Retrieved ' + config.issueList.length + ' issues');
  }
  return config.issueList;
}

export async function findIssue(title: string) {
  logger.debug(`findIssue(${title})`);
  const [issue] = (await getIssueList()).filter(
    i => i.state === 'open' && i.title === title
  );
  if (!issue) {
    return null;
  }
  logger.debug('Found issue ' + issue.number);
  const issueBody = (await api.get(
    `repos/${config.parentRepo || config.repository}/issues/${issue.number}`
  )).body.body;
  return {
    number: issue.number,
    body: issueBody,
  };
}

async function closeIssue(issueNumber: number) {
  logger.debug(`closeIssue(${issueNumber})`);
  await api.patch(
    `repos/${config.parentRepo || config.repository}/issues/${issueNumber}`,
    {
      body: { state: 'closed' },
    }
  );
}

export async function ensureIssue(
  title: string,
  rawbody: string,
  once = false,
  reopen = true
) {
  logger.debug(`ensureIssue(${title})`);
  const body = sanitize(rawbody);
  try {
    const issueList = await getIssueList();
    const issues = issueList.filter(i => i.title === title);
    if (issues.length) {
      let issue = issues.find(i => i.state === 'open');
      if (!issue) {
        if (once) {
          logger.debug('Issue already closed - skipping recreation');
          return null;
        }
        if (reopen) {
          logger.info('Reopening previously closed issue');
        }
        issue = issues[issues.length - 1];
      }
      for (const i of issues) {
        if (i.state === 'open' && i.number !== issue.number) {
          logger.warn('Closing duplicate issue ' + i.number);
          await closeIssue(i.number);
        }
      }
      const issueBody = (await api.get(
        `repos/${config.parentRepo || config.repository}/issues/${issue.number}`
      )).body.body;
      if (issueBody === body && issue.state === 'open') {
        logger.info('Issue is open and up to date - nothing to do');
        return null;
      }
      if (reopen) {
        logger.info('Patching issue');
        await api.patch(
          `repos/${config.parentRepo || config.repository}/issues/${
            issue.number
          }`,
          {
            body: { body, state: 'open' },
          }
        );
        logger.info('Issue updated');
        return 'updated';
      }
    }
    await api.post(`repos/${config.parentRepo || config.repository}/issues`, {
      body: {
        title,
        body,
      },
    });
    logger.info('Issue created');
    // reset issueList so that it will be fetched again as-needed
    delete config.issueList;
    return 'created';
  } catch (err) /* istanbul ignore next */ {
    if (
      err.body &&
      err.body.message &&
      err.body.message.startsWith('Issues are disabled for this repo')
    ) {
      logger.info(
        `Issues are disabled, so could not create issue: ${err.message}`
      );
    } else {
      logger.warn({ err }, 'Could not ensure issue');
    }
  }
  return null;
}

export async function ensureIssueClosing(title: string) {
  logger.debug(`ensureIssueClosing(${title})`);
  const issueList = await getIssueList();
  for (const issue of issueList) {
    if (issue.state === 'open' && issue.title === title) {
      await closeIssue(issue.number);
      logger.info({ number: issue.number }, 'Issue closed');
    }
  }
}

export async function addAssignees(issueNo: number, assignees: string[]) {
  logger.debug(`Adding assignees ${assignees} to #${issueNo}`);
  const repository = config.parentRepo || config.repository;
  await api.post(`repos/${repository}/issues/${issueNo}/assignees`, {
    body: {
      assignees,
    },
  });
}

export async function addReviewers(prNo: number, reviewers: string[]) {
  logger.debug(`Adding reviewers ${reviewers} to #${prNo}`);

  const userReviewers = reviewers.filter(e => !e.startsWith('team:'));
  const teamReviewers = reviewers
    .filter(e => e.startsWith('team:'))
    .map(e => e.replace(/^team:/, ''));

  await api.post(
    `repos/${config.parentRepo ||
      config.repository}/pulls/${prNo}/requested_reviewers`,
    {
      body: {
        reviewers: userReviewers,
        team_reviewers: teamReviewers,
      },
    }
  );
}

async function addLabels(issueNo: number, labels: string[] | null) {
  logger.debug(`Adding labels ${labels} to #${issueNo}`);
  const repository = config.parentRepo || config.repository;
  if (is.array(labels) && labels.length) {
    await api.post(`repos/${repository}/issues/${issueNo}/labels`, {
      body: labels,
    });
  }
}

export async function deleteLabel(issueNo: number, label: string) {
  logger.debug(`Deleting label ${label} from #${issueNo}`);
  const repository = config.parentRepo || config.repository;
  try {
    await api.delete(`repos/${repository}/issues/${issueNo}/labels/${label}`);
  } catch (err) /* istanbul ignore next */ {
    logger.warn({ err, issueNo, label }, 'Failed to delete label');
  }
}

async function addComment(issueNo: number, body: string) {
  // POST /repos/:owner/:repo/issues/:number/comments
  await api.post(
    `repos/${config.parentRepo ||
      config.repository}/issues/${issueNo}/comments`,
    {
      body: { body },
    }
  );
}

async function editComment(commentId: number, body: string) {
  // PATCH /repos/:owner/:repo/issues/comments/:id
  await api.patch(
    `repos/${config.parentRepo ||
      config.repository}/issues/comments/${commentId}`,
    {
      body: { body },
    }
  );
}

async function deleteComment(commentId: number) {
  // DELETE /repos/:owner/:repo/issues/comments/:id
  await api.delete(
    `repos/${config.parentRepo ||
      config.repository}/issues/comments/${commentId}`
  );
}

async function getComments(issueNo: number) {
  const pr = (await getClosedPrs())[issueNo];
  if (pr) {
    logger.debug('Returning closed PR list comments');
    return pr.comments;
  }
  // GET /repos/:owner/:repo/issues/:number/comments
  logger.debug(`Getting comments for #${issueNo}`);
  const url = `repos/${config.parentRepo ||
    config.repository}/issues/${issueNo}/comments?per_page=100`;
  try {
    const comments = (await api.get<Comment[]>(url, {
      paginate: true,
    })).body;
    logger.debug(`Found ${comments.length} comments`);
    return comments;
  } catch (err) /* istanbul ignore next */ {
    if (err.statusCode === 404) {
      logger.debug('404 respose when retrieving comments');
      throw new Error('platform-failure');
    }
    throw err;
  }
}

export async function ensureComment(
  issueNo: number,
  topic: string | null,
  rawContent: string
) {
  const content = sanitize(rawContent);
  try {
    const comments = await getComments(issueNo);
    let body: string;
    let commentId: number | null = null;
    let commentNeedsUpdating = false;
    if (topic) {
      logger.debug(`Ensuring comment "${topic}" in #${issueNo}`);
      body = `### ${topic}\n\n${content}`;
      comments.forEach(comment => {
        if (comment.body.startsWith(`### ${topic}\n\n`)) {
          commentId = comment.id;
          commentNeedsUpdating = comment.body !== body;
        }
      });
    } else {
      logger.debug(`Ensuring content-only comment in #${issueNo}`);
      body = `${content}`;
      comments.forEach(comment => {
        if (comment.body === body) {
          commentId = comment.id;
          commentNeedsUpdating = false;
        }
      });
    }
    if (!commentId) {
      await addComment(issueNo, body);
      logger.info(
        { repository: config.repository, issueNo, topic },
        'Comment added'
      );
    } else if (commentNeedsUpdating) {
      await editComment(commentId, body);
      logger.info(
        { repository: config.repository, issueNo },
        'Comment updated'
      );
    } else {
      logger.debug('Comment is already update-to-date');
    }
    return true;
  } catch (err) /* istanbul ignore next */ {
    if (err.message === 'platform-failure') {
      throw err;
    }
    if (
      err.message === 'Unable to create comment because issue is locked. (403)'
    ) {
      logger.info('Issue is locked - cannot add comment');
    } else {
      logger.warn({ err }, 'Error ensuring comment');
    }
    return false;
  }
}

export async function ensureCommentRemoval(issueNo: number, topic: string) {
  logger.debug(`Ensuring comment "${topic}" in #${issueNo} is removed`);
  const comments = await getComments(issueNo);
  let commentId;
  comments.forEach(comment => {
    if (comment.body.startsWith(`### ${topic}\n\n`)) {
      commentId = comment.id;
    }
  });
  try {
    if (commentId) {
      await deleteComment(commentId);
    }
  } catch (err) /* istanbul ignore next */ {
    logger.warn({ err }, 'Error deleting comment');
  }
}

// Pull Request

// Creates PR and returns PR number
export async function createPr(
  branchName: string,
  title: string,
  rawBody: string,
  labels: string[] | null,
  useDefaultBranch: boolean,
  platformOptions: { statusCheckVerify?: boolean } = {}
) {
  const body = sanitize(rawBody);
  const base = useDefaultBranch ? config.defaultBranch : config.baseBranch;
  // Include the repository owner to handle forkMode and regular mode
  const head = `${config.repository!.split('/')[0]}:${branchName}`;
  const options: any = {
    body: {
      title,
      head,
      base,
      body,
    },
  };
  // istanbul ignore if
  if (config.forkToken) {
    options.token = config.forkToken;
    options.body.maintainer_can_modify = true;
  }
  logger.debug({ title, head, base }, 'Creating PR');
  const pr = (await api.post<Pr>(
    `repos/${config.parentRepo || config.repository}/pulls`,
    options
  )).body;
  logger.debug({ branch: branchName, pr: pr.number }, 'PR created');
  // istanbul ignore if
  if (config.prList) {
    config.prList.push(pr);
  }
  pr.displayNumber = `Pull Request #${pr.number}`;
  pr.branchName = branchName;
  await addLabels(pr.number, labels);
  if (platformOptions.statusCheckVerify) {
    logger.debug('Setting statusCheckVerify');
    await setBranchStatus(
      branchName,
      `${appSlug}/verify`,
      `${appName} verified pull request`,
      'success',
      urls.homepage
    );
  }
  pr.isModified = false;
  return pr;
}

// Return a list of all modified files in a PR
export async function getPrFiles(prNo: number) {
  logger.debug({ prNo }, 'getPrFiles');
  if (!prNo) {
    return [];
  }
  const files = (await api.get(
    `repos/${config.parentRepo || config.repository}/pulls/${prNo}/files`
  )).body;
  return files.map((f: { filename: string }) => f.filename);
}

export async function updatePr(prNo: number, title: string, rawBody?: string) {
  logger.debug(`updatePr(${prNo}, ${title}, body)`);
  const body = sanitize(rawBody);
  const patchBody: any = { title };
  if (body) {
    patchBody.body = body;
  }
  const options: any = {
    body: patchBody,
  };
  // istanbul ignore if
  if (config.forkToken) {
    options.token = config.forkToken;
  }
  try {
    await api.patch(
      `repos/${config.parentRepo || config.repository}/pulls/${prNo}`,
      options
    );
    logger.debug({ pr: prNo }, 'PR updated');
  } catch (err) /* istanbul ignore next */ {
    if (err.message === 'platform-failure') {
      throw err;
    }
    logger.warn({ err }, 'Error updating PR');
  }
}

export async function mergePr(prNo: number, branchName: string) {
  logger.debug(`mergePr(${prNo}, ${branchName})`);
  // istanbul ignore if
  if (config.isGhe && config.pushProtection) {
    logger.info(
      { branch: branchName, prNo },
      'Branch protection: Cannot automerge PR when push protection is enabled'
    );
    return false;
  }
  // istanbul ignore if
  if (config.prReviewsRequired) {
    logger.debug(
      { branch: branchName, prNo },
      'Branch protection: Attempting to merge PR when PR reviews are enabled'
    );
    const repository = config.parentRepo || config.repository;
    const reviews = await api.get(`repos/${repository}/pulls/${prNo}/reviews`);
    const isApproved = reviews.body.some(
      (review: { state: string }) => review.state === 'APPROVED'
    );
    if (!isApproved) {
      logger.info(
        { branch: branchName, prNo },
        'Branch protection: Cannot automerge PR until there is an approving review'
      );
      return false;
    }
    logger.debug('Found approving reviews');
  }
  const url = `repos/${config.parentRepo ||
    config.repository}/pulls/${prNo}/merge`;
  const options = {
    body: {} as any,
  };
  let automerged = false;
  if (config.mergeMethod) {
    // This path is taken if we have auto-detected the allowed merge types from the repo
    options.body.merge_method = config.mergeMethod;
    try {
      logger.debug({ options, url }, `mergePr`);
      await api.put(url, options);
      automerged = true;
    } catch (err) {
      if (err.statusCode === 404 || err.statusCode === 405) {
        // istanbul ignore next
        logger.info(
          { response: err.response ? err.response.body : undefined },
          'GitHub blocking PR merge -- will keep trying'
        );
      } else {
        logger.warn({ err }, `Failed to ${options.body.merge_method} merge PR`);
        return false;
      }
    }
  }
  if (!automerged) {
    // We need to guess the merge method and try squash -> rebase -> merge
    options.body.merge_method = 'rebase';
    try {
      logger.debug({ options, url }, `mergePr`);
      await api.put(url, options);
    } catch (err1) {
      logger.debug(
        { err: err1 },
        `Failed to ${options.body.merge_method} merge PR`
      );
      try {
        options.body.merge_method = 'squash';
        logger.debug({ options, url }, `mergePr`);
        await api.put(url, options);
      } catch (err2) {
        logger.debug(
          { err: err2 },
          `Failed to ${options.body.merge_method} merge PR`
        );
        try {
          options.body.merge_method = 'merge';
          logger.debug({ options, url }, `mergePr`);
          await api.put(url, options);
        } catch (err3) {
          logger.debug(
            { err: err3 },
            `Failed to ${options.body.merge_method} merge PR`
          );
          logger.debug({ pr: prNo }, 'All merge attempts failed');
          return false;
        }
      }
    }
  }
  logger.debug({ pr: prNo }, 'PR merged');
  // Update base branch SHA
  config.baseCommitSHA = null;
  // Delete branch
  await deleteBranch(branchName);
  return true;
}

export function getPrBody(input: string) {
  if (config.isGhe) {
    return smartTruncate(input, 60000);
  }
  const massagedInput = input
    // to be safe, replace all github.com links with renovatebot redirector
    .replace(/href="https?:\/\/github.com\//g, 'href="https://togithub.com/')
    .replace(/]\(https:\/\/github\.com\//g, '](https://togithub.com/')
    .replace(/]: https:\/\/github\.com\//g, ']: https://togithub.com/');
  return smartTruncate(massagedInput, 60000);
}

export async function getVulnerabilityAlerts() {
  // istanbul ignore if
  if (config.isGhe) {
    logger.debug(
      'Skipping unsupported graphql vulnerabilityAlerts query on GHE'
    );
    return [];
  }
  const headers = {
    accept: 'application/vnd.github.vixen-preview+json',
  };
  const url = 'graphql';
  // prettier-ignore
  const query = `
  query {
    repository(owner:"${config.repositoryOwner}", name:"${config.repositoryName}") {
      vulnerabilityAlerts(last: 100) {
        edges {
          node {
            dismissReason
            vulnerableManifestFilename
            vulnerableManifestPath
            vulnerableRequirements
            securityAdvisory {
              description
              identifiers { type value }
              references { url }
              severity
            }
            securityVulnerability {
              package { name ecosystem }
              firstPatchedVersion { identifier }
              vulnerableVersionRange
            }
          }
        }
      }
    }
  }`;
  const options = {
    headers,
    body: JSON.stringify({ query }),
    json: false,
  };
  let alerts = [];
  try {
    const res = JSON.parse((await api.post(url, options)).body);
    if (res.data.repository.vulnerabilityAlerts) {
      alerts = res.data.repository.vulnerabilityAlerts.edges.map(
        (edge: { node: any }) => edge.node
      );
      if (alerts.length) {
        logger.info({ alerts }, 'Found GitHub vulnerability alerts');
      }
    } else {
      logger.debug('Cannot read vulnerability alerts');
    }
  } catch (err) {
    logger.info({ err }, 'Error retrieving vulnerability alerts');
  }
  return alerts;
}<|MERGE_RESOLUTION|>--- conflicted
+++ resolved
@@ -628,30 +628,6 @@
     );
     return {};
   }
-<<<<<<< HEAD
-  await api.post(url, { body: options });
-}
-
-// Issue
-
-/* istanbul ignore next */
-async function getGraphqlIssues() {
-  // istanbul ignore next
-  const query = `
-    query {
-      repository(owner: "${config.repositoryOwner}", name: "${config.repositoryName}") {
-        issues(orderBy: {field: UPDATED_AT, direction: DESC}, filterBy: {createdBy: "${config.renovateUsername}"}) {
-          pageInfo {
-            startCursor
-            hasNextPage
-          }
-          nodes {
-            number
-            state
-            title
-            body
-          }
-=======
   if (!config.openPrList) {
     config.openPrList = {};
     let query;
@@ -794,7 +770,6 @@
           pr.labels = pr.labels.nodes.map(
             (label: { name: string }) => label.name
           );
->>>>>>> a26d9f3d
         }
         delete pr.mergeable;
         delete pr.mergeStateStatus;
@@ -807,20 +782,8 @@
     } catch (err) /* istanbul ignore next */ {
       logger.warn({ query, err }, 'getOpenPrs error');
     }
-<<<<<<< HEAD
-  `;
-
-  const result = await getGraphqlNodes(query, 'issues');
-
-  logger.debug(`Retrieved ${result.length} issues`);
-  return result.map(issue => ({
-    ...issue,
-    state: issue.state.toLowerCase(),
-  }));
-=======
   }
   return config.openPrList;
->>>>>>> a26d9f3d
 }
 
 // Gets details for a PR
@@ -828,32 +791,10 @@
   if (!prNo) {
     return null;
   }
-<<<<<<< HEAD
-  return res.body
-    .filter(issue => !issue.pull_request)
-    .map(i => ({
-      number: i.number,
-      state: i.state,
-      title: i.title,
-    }));
-}
-
-export async function getIssueList() {
-  if (!config.issueList) {
-    logger.debug('Retrieving issueList');
-    const filterBySupportMinimumGheVersion = '2.17.0';
-    // istanbul ignore next
-    config.issueList =
-      config.enterpriseVersion &&
-      semver.lt(config.enterpriseVersion, filterBySupportMinimumGheVersion)
-        ? await getRestIssues()
-        : await getGraphqlIssues();
-=======
   const openPr = (await getOpenPrs())[prNo];
   if (openPr) {
     logger.debug('Returning from graphql open PR list');
     return openPr;
->>>>>>> a26d9f3d
   }
   const closedPr = (await getClosedPrs())[prNo];
   if (closedPr) {
@@ -1179,54 +1120,34 @@
 // Issue
 
 /* istanbul ignore next */
-async function getGraphqlIssues(afterCursor: string | null = null) {
-  const url = 'graphql';
-  const headers = {
-    accept: 'application/vnd.github.merge-info-preview+json',
-  };
-  // prettier-ignore
+async function getGraphqlIssues() {
+  // istanbul ignore next
   const query = `
-  query {
-    repository(owner: "${config.repositoryOwner}", name: "${config.repositoryName}") {
-      issues(first: 100, after:${afterCursor}, orderBy: {field: UPDATED_AT, direction: DESC}, filterBy: {createdBy: "${config.renovateUsername}"}) {
-        pageInfo {
-          startCursor
-          hasNextPage
-        }
-        nodes {
-          number
-          state
-          title
-          body
-        }
-      }
-    }
-  }
+    query {
+      repository(owner: "${config.repositoryOwner}", name: "${config.repositoryName}") {
+        issues(orderBy: {field: UPDATED_AT, direction: DESC}, filterBy: {createdBy: "${config.renovateUsername}"}) {
+          pageInfo {
+            startCursor
+            hasNextPage
+          }
+          nodes {
+            number
+            state
+            title
+            body
+          }
+        }
+      }
+    }
   `;
 
-  const options = {
-    headers,
-    body: JSON.stringify({ query }),
-    json: false,
-  };
-
-  try {
-    const res = JSON.parse((await api.post(url, options)).body);
-
-    if (!res.data) {
-      logger.info({ query, res }, 'No graphql res.data');
-      return [false, [], null];
-    }
-
-    const cursor = res.data.repository.issues.pageInfo.hasNextPage
-      ? res.data.repository.issues.pageInfo.startCursor
-      : null;
-
-    return [true, res.data.repository.issues.nodes, cursor];
-  } catch (err) {
-    logger.warn({ query, err }, 'getGraphqlIssues error');
-    throw new Error('platform-failure');
-  }
+  const result = await getGraphqlNodes(query, 'issues');
+
+  logger.debug(`Retrieved ${result.length} issues`);
+  return result.map(issue => ({
+    ...issue,
+    state: issue.state.toLowerCase(),
+  }));
 }
 
 // istanbul ignore next
@@ -1262,28 +1183,11 @@
     logger.debug('Retrieving issueList');
     const filterBySupportMinimumGheVersion = '2.17.0';
     // istanbul ignore next
-    if (
+    config.issueList =
       config.enterpriseVersion &&
       semver.lt(config.enterpriseVersion, filterBySupportMinimumGheVersion)
-    ) {
-      config.issueList = await getRestIssues();
-      return config.issueList;
-    }
-    let [success, issues, cursor] = await getGraphqlIssues();
-    config.issueList = [];
-    while (success) {
-      for (const issue of issues) {
-        issue.state = issue.state.toLowerCase();
-        config.issueList.push(issue);
-      }
-
-      if (!cursor) {
-        break;
-      }
-      // istanbul ignore next
-      [success, issues, cursor] = await getGraphqlIssues(cursor);
-    }
-    logger.debug('Retrieved ' + config.issueList.length + ' issues');
+        ? await getRestIssues()
+        : await getGraphqlIssues();
   }
   return config.issueList;
 }
