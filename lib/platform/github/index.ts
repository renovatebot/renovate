--- conflicted
+++ resolved
@@ -1662,23 +1662,6 @@
   return pr;
 }
 
-<<<<<<< HEAD
-=======
-// Return a list of all modified files in a PR
-export async function getPrFiles(prNo: number): Promise<string[]> {
-  logger.debug({ prNo }, 'getPrFiles');
-  if (!prNo) {
-    return [];
-  }
-  const files = (
-    await githubApi.getJson<{ filename: string }[]>(
-      `repos/${config.parentRepo || config.repository}/pulls/${prNo}/files`
-    )
-  ).body;
-  return files.map((f) => f.filename);
-}
-
->>>>>>> fcced24a
 export async function updatePr(
   prNo: number,
   title: string,
