--- conflicted
+++ resolved
@@ -13,12 +13,9 @@
   RepoConfig,
   Issue,
   VulnerabilityAlert,
-<<<<<<< HEAD
   CreatePRConfig,
-=======
   EnsureIssueConfig,
   BranchStatusConfig,
->>>>>>> be567966
 } from '../common';
 
 import { configFileNames } from '../../config/app-strings';
