--- conflicted
+++ resolved
@@ -16,11 +16,8 @@
   CreatePRConfig,
   EnsureIssueConfig,
   BranchStatusConfig,
-<<<<<<< HEAD
   FindPRConfig,
-=======
   EnsureCommentConfig,
->>>>>>> ba1806fd
 } from '../common';
 
 import { configFileNames } from '../../config/app-strings';
