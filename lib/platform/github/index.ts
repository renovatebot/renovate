import is from '@sindresorhus/is';
import delay from 'delay';
import semver from 'semver';
import URL from 'url';

import { logger } from '../../logger';
import { api } from './gh-got-wrapper';
import * as hostRules from '../../util/host-rules';
import GitStorage, { StatusResult, CommitFilesConfig } from '../git/storage';
import {
  PlatformConfig,
  RepoParams,
  RepoConfig,
  Issue,
  VulnerabilityAlert,
<<<<<<< HEAD
  EnsureIssueConfig,
=======
  BranchStatusConfig,
>>>>>>> e327fa9a
} from '../common';

import { configFileNames } from '../../config/app-strings';
import { sanitize } from '../../util/sanitize';
import { smartTruncate } from '../utils/pr-body';
import { getGraphqlNodes } from './gh-graphql-wrapper';

const defaultConfigFile = configFileNames[0];

interface Comment {
  id: number;
  body: string;
}

interface Pr {
  displayNumber: string;
  state: string;
  title: string;
  branchName: string;
  number: number;
  comments: Comment[];

  createdAt: string;

  sha: string;

  sourceRepo: string;
  isModified: boolean;
}

interface LocalRepoConfig {
  repositoryName: string;
  pushProtection: boolean;
  prReviewsRequired: boolean;
  repoForceRebase?: boolean;
  storage: GitStorage;
  parentRepo: string;
  baseCommitSHA: string | null;
  forkToken?: string;
  closedPrList: PrList | null;
  openPrList: PrList | null;
  prList: Pr[] | null;
  issueList: any[] | null;
  mergeMethod: string;
  baseBranch: string;
  defaultBranch: string;
  enterpriseVersion: string;
  gitPrivateKey?: string;
  repositoryOwner: string;
  repository: string | null;
  localDir: string;
  isGhe: boolean;
  renovateUsername: string;
  productLinks: any;
}

type BranchProtection = any;
type PrList = Record<number, Pr>;

let config: LocalRepoConfig = {} as any;

const defaults = {
  hostType: 'github',
  endpoint: 'https://api.github.com/',
};

const escapeHash = (input: string): string =>
  input ? input.replace(/#/g, '%23') : input;

export async function initPlatform({
  endpoint,
  token,
}: {
  endpoint: string;
  token: string;
}): Promise<PlatformConfig> {
  if (!token) {
    throw new Error('Init: You must configure a GitHub personal access token');
  }

  if (endpoint) {
    defaults.endpoint = endpoint.replace(/\/?$/, '/'); // always add a trailing slash
    api.setBaseUrl(defaults.endpoint);
  } else {
    logger.info('Using default github endpoint: ' + defaults.endpoint);
  }
  let gitAuthor: string;
  let renovateUsername: string;
  try {
    const userData = (await api.get(defaults.endpoint + 'user', {
      token,
    })).body;
    renovateUsername = userData.login;
    gitAuthor = userData.name;
  } catch (err) {
    logger.debug({ err }, 'Error authenticating with GitHub');
    throw new Error('Init: Authentication failure');
  }
  try {
    const userEmail = (await api.get(defaults.endpoint + 'user/emails', {
      token,
    })).body;
    if (userEmail.length && userEmail[0].email) {
      gitAuthor += ` <${userEmail[0].email}>`;
    } else {
      logger.debug('Cannot find an email address for Renovate user');
      gitAuthor = undefined;
    }
  } catch (err) {
    logger.debug(
      'Cannot read user/emails endpoint on GitHub to retrieve gitAuthor'
    );
    gitAuthor = undefined;
  }
  logger.info('Authenticated as GitHub user: ' + renovateUsername);
  const platformConfig: PlatformConfig = {
    endpoint: defaults.endpoint,
    gitAuthor,
    renovateUsername,
  };
  return platformConfig;
}

// Get all repositories that the user has access to
export async function getRepos(): Promise<string[]> {
  logger.info('Autodiscovering GitHub repositories');
  try {
    const res = await api.get('user/repos?per_page=100', { paginate: true });
    return res.body.map((repo: { full_name: string }) => repo.full_name);
  } catch (err) /* istanbul ignore next */ {
    logger.error({ err }, `GitHub getRepos error`);
    throw err;
  }
}

export function cleanRepo(): void {
  // istanbul ignore if
  if (config.storage) {
    config.storage.cleanRepo();
  }
  // In theory most of this isn't necessary. In practice..
  config = {} as any;
}

async function getBranchProtection(
  branchName: string
): Promise<BranchProtection> {
  // istanbul ignore if
  if (config.parentRepo) {
    return {};
  }
  const res = await api.get(
    `repos/${config.repository}/branches/${escapeHash(branchName)}/protection`
  );
  return res.body;
}

// Return the commit SHA for a branch
async function getBranchCommit(branchName: string): Promise<string> {
  try {
    const res = await api.get(
      `repos/${config.repository}/git/refs/heads/${escapeHash(branchName)}`
    );
    return res.body.object.sha;
  } catch (err) /* istanbul ignore next */ {
    logger.debug({ err }, 'Error getting branch commit');
    if (err.statusCode === 404) {
      throw new Error('repository-changed');
    }
    if (err.statusCode === 409) {
      throw new Error('empty');
    }
    throw err;
  }
}

async function getBaseCommitSHA(): Promise<string> {
  if (!config.baseCommitSHA) {
    config.baseCommitSHA = await getBranchCommit(config.baseBranch);
  }
  return config.baseCommitSHA;
}

// Initialize GitHub by getting base branch and SHA
export async function initRepo({
  endpoint,
  repository,
  forkMode,
  forkToken,
  gitPrivateKey,
  localDir,
  includeForks,
  renovateUsername,
  optimizeForDisabled,
}: RepoParams): Promise<RepoConfig> {
  logger.debug(`initRepo("${repository}")`);
  logger.info('Authenticated as user: ' + renovateUsername);
  logger.info('Using renovate version: ' + global.renovateVersion);
  // config is used by the platform api itself, not necessary for the app layer to know
  cleanRepo();
  // istanbul ignore if
  if (endpoint) {
    // Necessary for Renovate Pro - do not remove
    logger.debug('Overriding default GitHub endpoint');
    defaults.endpoint = endpoint;
    api.setBaseUrl(endpoint);
  }
  const opts = hostRules.find({
    hostType: 'github',
    url: defaults.endpoint,
  });
  config.isGhe = !defaults.endpoint.startsWith('https://api.github.com');
  config.renovateUsername = renovateUsername;
  config.localDir = localDir;
  config.repository = repository;
  [config.repositoryOwner, config.repositoryName] = repository.split('/');
  config.gitPrivateKey = gitPrivateKey;
  let res;
  try {
    res = await api.get(`repos/${repository}`);
    logger.trace({ repositoryDetails: res.body }, 'Repository details');
    config.enterpriseVersion =
      res.headers && (res.headers['x-github-enterprise-version'] as string);
    // istanbul ignore if
    if (res.body.fork && !includeForks) {
      try {
        const renovateConfig = JSON.parse(
          Buffer.from(
            (await api.get(
              `repos/${config.repository}/contents/${defaultConfigFile}`
            )).body.content,
            'base64'
          ).toString()
        );
        if (!renovateConfig.includeForks) {
          throw new Error();
        }
      } catch (err) {
        throw new Error('fork');
      }
    }
    if (res.body.full_name && res.body.full_name !== repository) {
      logger.info(
        { repository, this_repository: res.body.full_name },
        'Repository has been renamed'
      );
      throw new Error('renamed');
    }
    if (res.body.archived) {
      logger.info(
        'Repository is archived - throwing error to abort renovation'
      );
      throw new Error('archived');
    }
    if (optimizeForDisabled) {
      let renovateConfig;
      try {
        renovateConfig = JSON.parse(
          Buffer.from(
            (await api.get(
              `repos/${config.repository}/contents/${defaultConfigFile}`
            )).body.content,
            'base64'
          ).toString()
        );
      } catch (err) {
        // Do nothing
      }
      if (renovateConfig && renovateConfig.enabled === false) {
        throw new Error('disabled');
      }
    }
    const owner = res.body.owner.login;
    logger.debug(`${repository} owner = ${owner}`);
    // Use default branch as PR target unless later overridden.
    config.defaultBranch = res.body.default_branch;
    // Base branch may be configured but defaultBranch is always fixed
    config.baseBranch = config.defaultBranch;
    logger.debug(`${repository} default branch = ${config.baseBranch}`);
    // GitHub allows administrators to block certain types of merge, so we need to check it
    if (res.body.allow_rebase_merge) {
      config.mergeMethod = 'rebase';
    } else if (res.body.allow_squash_merge) {
      config.mergeMethod = 'squash';
    } else if (res.body.allow_merge_commit) {
      config.mergeMethod = 'merge';
    } else {
      // This happens if we don't have Administrator read access, it is not a critical error
      logger.info('Could not find allowed merge methods for repo');
    }
  } catch (err) /* istanbul ignore next */ {
    logger.debug('Caught initRepo error');
    if (err.message === 'archived' || err.message === 'renamed') {
      throw err;
    }
    if (err.statusCode === 403) {
      throw new Error('forbidden');
    }
    if (err.statusCode === 404) {
      throw new Error('not-found');
    }
    if (err.message.startsWith('Repository access blocked')) {
      throw new Error('blocked');
    }
    if (err.message === 'fork') {
      throw err;
    }
    if (err.message === 'disabled') {
      throw err;
    }
    if (err.message === 'Response code 451 (Unavailable for Legal Reasons)') {
      throw new Error('forbidden');
    }
    logger.info({ err }, 'Unknown GitHub initRepo error');
    throw err;
  }
  // This shouldn't be necessary, but occasional strange errors happened until it was added
  config.issueList = null;
  config.prList = null;
  config.openPrList = null;
  config.closedPrList = null;
  if (forkMode) {
    logger.info('Bot is in forkMode');
    config.forkToken = forkToken;
    // Save parent SHA then delete
    const parentSha = await getBaseCommitSHA();
    config.baseCommitSHA = null;
    // save parent name then delete
    config.parentRepo = config.repository;
    config.repository = null;
    // Get list of existing repos
    const existingRepos = (await api.get<{ full_name: string }[]>(
      'user/repos?per_page=100',
      {
        token: forkToken || opts.token,
        paginate: true,
      }
    )).body.map(r => r.full_name);
    try {
      config.repository = (await api.post(`repos/${repository}/forks`, {
        token: forkToken || opts.token,
      })).body.full_name;
    } catch (err) /* istanbul ignore next */ {
      logger.info({ err }, 'Error forking repository');
      throw new Error('cannot-fork');
    }
    if (existingRepos.includes(config.repository!)) {
      logger.info(
        { repository_fork: config.repository },
        'Found existing fork'
      );
      // Need to update base branch
      logger.debug(
        { baseBranch: config.baseBranch, parentSha },
        'Setting baseBranch ref in fork'
      );
      // This is a lovely "hack" by GitHub that lets us force update our fork's master
      // with the base commit from the parent repository
      try {
        await api.patch(
          `repos/${config.repository}/git/refs/heads/${config.baseBranch}`,
          {
            body: {
              sha: parentSha,
              force: true,
            },
            token: forkToken || opts.token,
          }
        );
      } catch (err) /* istanbul ignore next */ {
        if (err.message === 'platform-failure') {
          throw err;
        }
        if (
          err.statusCode === 422 &&
          err.message.startsWith('Object does not exist')
        ) {
          throw new Error('repository-changed');
        }
      }
    } else {
      logger.info({ repository_fork: config.repository }, 'Created fork');
      // Wait an arbitrary 30s to hopefully give GitHub enough time for forking to complete
      await delay(30000);
    }
  }

  const parsedEndpoint = URL.parse(defaults.endpoint);
  // istanbul ignore else
  if (forkMode) {
    logger.debug('Using forkToken for git init');
    parsedEndpoint.auth = config.forkToken;
  } else if (global.appMode) {
    logger.debug('Using app token for git init');
    parsedEndpoint.auth = `x-access-token:${opts.token}`;
  } else {
    logger.debug('Using personal access token for git init');
    parsedEndpoint.auth = opts.token;
  }
  parsedEndpoint.host = parsedEndpoint.host!.replace(
    'api.github.com',
    'github.com'
  );
  parsedEndpoint.pathname = config.repository + '.git';
  const url = URL.format(parsedEndpoint);
  config.storage = new GitStorage();
  await config.storage.initRepo({
    ...config,
    url,
  });
  const repoConfig: RepoConfig = {
    baseBranch: config.baseBranch,
    isFork: res.body.fork === true,
  };
  return repoConfig;
}

export async function getRepoForceRebase(): Promise<boolean> {
  if (config.repoForceRebase === undefined) {
    try {
      config.repoForceRebase = false;
      const branchProtection = await getBranchProtection(config.baseBranch);
      logger.debug('Found branch protection');
      if (branchProtection.required_pull_request_reviews) {
        logger.debug(
          'Branch protection: PR Reviews are required before merging'
        );
        config.prReviewsRequired = true;
      }
      if (branchProtection.required_status_checks) {
        if (branchProtection.required_status_checks.strict) {
          logger.debug(
            'Branch protection: PRs must be up-to-date before merging'
          );
          config.repoForceRebase = true;
        }
      }
      if (branchProtection.restrictions) {
        logger.debug(
          {
            users: branchProtection.restrictions.users,
            teams: branchProtection.restrictions.teams,
          },
          'Branch protection: Pushing to branch is restricted'
        );
        config.pushProtection = true;
      }
    } catch (err) {
      if (err.statusCode === 404) {
        logger.debug(`No branch protection found`);
      } else if (err.statusCode === 403) {
        logger.debug(
          'Branch protection: Do not have permissions to detect branch protection'
        );
      } else {
        throw err;
      }
    }
  }
  return config.repoForceRebase;
}

// istanbul ignore next
export async function setBaseBranch(
  branchName = config.baseBranch
): Promise<void> {
  config.baseBranch = branchName;
  config.baseCommitSHA = null;
  await config.storage.setBaseBranch(branchName);
}

// istanbul ignore next
export function setBranchPrefix(branchPrefix: string): Promise<void> {
  return config.storage.setBranchPrefix(branchPrefix);
}

// Search

// istanbul ignore next
export function getFileList(branchName = config.baseBranch): Promise<string[]> {
  return config.storage.getFileList(branchName);
}

// Branch

// istanbul ignore next
export function branchExists(branchName: string): Promise<boolean> {
  return config.storage.branchExists(branchName);
}

// istanbul ignore next
export function getAllRenovateBranches(
  branchPrefix: string
): Promise<string[]> {
  return config.storage.getAllRenovateBranches(branchPrefix);
}

// istanbul ignore next
export function isBranchStale(branchName: string): Promise<boolean> {
  return config.storage.isBranchStale(branchName);
}

// istanbul ignore next
export function getFile(
  filePath: string,
  branchName?: string
): Promise<string> {
  return config.storage.getFile(filePath, branchName);
}

// istanbul ignore next
export function deleteBranch(
  branchName: string,
  closePr?: boolean
): Promise<void> {
  return config.storage.deleteBranch(branchName);
}

// istanbul ignore next
export function getBranchLastCommitTime(branchName: string): Promise<Date> {
  return config.storage.getBranchLastCommitTime(branchName);
}

// istanbul ignore next
export function getRepoStatus(): Promise<StatusResult> {
  return config.storage.getRepoStatus();
}

// istanbul ignore next
export function mergeBranch(branchName: string): Promise<void> {
  if (config.pushProtection) {
    logger.info(
      { branch: branchName },
      'Branch protection: Attempting to merge branch when push protection is enabled'
    );
  }
  return config.storage.mergeBranch(branchName);
}

// istanbul ignore next
export function commitFilesToBranch({
  branchName,
  files,
  message,
  parentBranch = config.baseBranch,
}: CommitFilesConfig): Promise<void> {
  return config.storage.commitFilesToBranch({
    branchName,
    files,
    message,
    parentBranch,
  });
}

// istanbul ignore next
export function getCommitMessages(): Promise<string[]> {
  return config.storage.getCommitMessages();
}

async function getClosedPrs(): Promise<PrList> {
  if (!config.closedPrList) {
    config.closedPrList = {};
    let query;
    try {
      const url = 'graphql';
      // prettier-ignore
      query = `
      query {
        repository(owner: "${config.repositoryOwner}", name: "${config.repositoryName}") {
          pullRequests(states: [CLOSED, MERGED], first: 100, orderBy: {field: UPDATED_AT, direction: DESC}) {
            nodes {
              number
              state
              headRefName
              title
              comments(last: 100) {
                nodes {
                  databaseId
                  body
                }
              }
            }
          }
        }
      }
      `;
      const options = {
        body: JSON.stringify({ query }),
        json: false,
      };
      const res = JSON.parse((await api.post(url, options)).body);
      const prNumbers: number[] = [];
      // istanbul ignore if
      if (!res.data) {
        logger.info(
          { query, res },
          'No graphql res.data, returning empty list'
        );
        return {};
      }
      for (const pr of res.data.repository.pullRequests.nodes) {
        // https://developer.github.com/v4/object/pullrequest/
        pr.displayNumber = `Pull Request #${pr.number}`;
        pr.state = pr.state.toLowerCase();
        pr.branchName = pr.headRefName;
        delete pr.headRefName;
        pr.comments = pr.comments.nodes.map(
          (comment: { databaseId: number; body: string }) => ({
            id: comment.databaseId,
            body: comment.body,
          })
        );
        pr.body = 'dummy body'; // just in case
        config.closedPrList[pr.number] = pr;
        prNumbers.push(pr.number);
      }
      prNumbers.sort();
      logger.debug({ prNumbers }, 'Retrieved closed PR list with graphql');
    } catch (err) /* istanbul ignore next */ {
      logger.warn({ query, err }, 'getClosedPrs error');
    }
  }
  return config.closedPrList;
}

async function getOpenPrs(): Promise<PrList> {
  // istanbul ignore if
  if (config.isGhe) {
    logger.debug(
      'Skipping unsupported graphql PullRequests.mergeStateStatus query on GHE'
    );
    return {};
  }
  if (!config.openPrList) {
    config.openPrList = {};
    let query;
    try {
      const url = 'graphql';
      // https://developer.github.com/v4/previews/#mergeinfopreview---more-detailed-information-about-a-pull-requests-merge-state
      const headers = {
        accept: 'application/vnd.github.merge-info-preview+json',
      };
      // prettier-ignore
      query = `
      query {
        repository(owner: "${config.repositoryOwner}", name: "${config.repositoryName}") {
          pullRequests(states: [OPEN], first: 100, orderBy: {field: UPDATED_AT, direction: DESC}) {
            nodes {
              number
              headRefName
              baseRefName
              title
              mergeable
              mergeStateStatus
              labels(last: 100) {
                nodes {
                  name
                }
              }
              commits(first: 2) {
                nodes {
                  commit {
                    author {
                      email
                    }
                    committer {
                      email
                    }
                    parents(last: 1) {
                      edges {
                        node {
                          abbreviatedOid
                          oid
                        }
                      }
                    }
                  }
                }
              }
              body
              reviews(first: 1, states:[CHANGES_REQUESTED]){
                nodes{
                  state
                }
              }
            }
          }
        }
      }
      `;
      const options = {
        headers,
        body: JSON.stringify({ query }),
        json: false,
      };
      const res = JSON.parse((await api.post(url, options)).body);
      const prNumbers: number[] = [];
      // istanbul ignore if
      if (!res.data) {
        logger.info({ query, res }, 'No graphql res.data');
        return {};
      }
      for (const pr of res.data.repository.pullRequests.nodes) {
        // https://developer.github.com/v4/object/pullrequest/
        pr.displayNumber = `Pull Request #${pr.number}`;
        pr.state = 'open';
        pr.branchName = pr.headRefName;
        const branchName = pr.branchName;
        const prNo = pr.number;
        delete pr.headRefName;
        pr.targetBranch = pr.baseRefName;
        delete pr.baseRefName;
        // https://developer.github.com/v4/enum/mergeablestate
        const canMergeStates = ['BEHIND', 'CLEAN'];
        const hasNegativeReview =
          pr.reviews && pr.reviews.nodes && pr.reviews.nodes.length > 0;
        pr.canMerge =
          canMergeStates.includes(pr.mergeStateStatus) && !hasNegativeReview;
        // https://developer.github.com/v4/enum/mergestatestatus
        if (pr.mergeStateStatus === 'DIRTY') {
          pr.isConflicted = true;
        } else {
          pr.isConflicted = false;
        }
        if (pr.commits.nodes.length === 1) {
          if (global.gitAuthor) {
            // Check against gitAuthor
            const commitAuthorEmail = pr.commits.nodes[0].commit.author.email;
            if (commitAuthorEmail === global.gitAuthor.email) {
              pr.isModified = false;
            } else {
              logger.trace(
                {
                  branchName,
                  prNo,
                  commitAuthorEmail,
                  gitAuthorEmail: global.gitAuthor.email,
                },
                'PR isModified=true: last committer has different email to the bot'
              );
              pr.isModified = true;
            }
          } else {
            // assume the author is us
            // istanbul ignore next
            pr.isModified = false;
          }
        } else {
          // assume we can't rebase if more than 1
          logger.trace(
            {
              branchName,
              prNo,
            },
            'PR isModified=true: PR has more than one commit'
          );
          pr.isModified = true;
        }
        pr.isStale = false;
        if (pr.mergeStateStatus === 'BEHIND') {
          pr.isStale = true;
        } else {
          const baseCommitSHA = await getBaseCommitSHA();
          if (
            pr.commits.nodes[0].commit.parents.edges.length &&
            pr.commits.nodes[0].commit.parents.edges[0].node.oid !==
              baseCommitSHA
          ) {
            pr.isStale = true;
          }
        }
        if (pr.labels) {
          pr.labels = pr.labels.nodes.map(
            (label: { name: string }) => label.name
          );
        }
        delete pr.mergeable;
        delete pr.mergeStateStatus;
        delete pr.commits;
        config.openPrList[pr.number] = pr;
        prNumbers.push(pr.number);
      }
      prNumbers.sort();
      logger.trace({ prNumbers }, 'Retrieved open PR list with graphql');
    } catch (err) /* istanbul ignore next */ {
      logger.warn({ query, err }, 'getOpenPrs error');
    }
  }
  return config.openPrList;
}

// Gets details for a PR
export async function getPr(prNo: number): Promise<Pr | null> {
  if (!prNo) {
    return null;
  }
  const openPr = (await getOpenPrs())[prNo];
  if (openPr) {
    logger.debug('Returning from graphql open PR list');
    return openPr;
  }
  const closedPr = (await getClosedPrs())[prNo];
  if (closedPr) {
    logger.debug('Returning from graphql closed PR list');
    return closedPr;
  }
  logger.info(
    { prNo },
    'PR not found in open or closed PRs list - trying to fetch it directly'
  );
  const pr = (await api.get(
    `repos/${config.parentRepo || config.repository}/pulls/${prNo}`
  )).body;
  if (!pr) {
    return null;
  }
  // Harmonise PR values
  pr.displayNumber = `Pull Request #${pr.number}`;
  if (pr.state === 'open') {
    pr.isModified = true;
    pr.branchName = pr.head ? pr.head.ref : undefined;
    pr.sha = pr.head ? pr.head.sha : undefined;
    if (pr.mergeable === true) {
      pr.canMerge = true;
    }
    if (pr.mergeable_state === 'dirty') {
      logger.debug({ prNo }, 'PR state is dirty so unmergeable');
      pr.isConflicted = true;
    }
    if (pr.commits === 1) {
      if (global.gitAuthor) {
        // Check against gitAuthor
        const commitAuthorEmail = (await api.get(
          `repos/${config.parentRepo ||
            config.repository}/pulls/${prNo}/commits`
        )).body[0].commit.author.email;
        if (commitAuthorEmail === global.gitAuthor.email) {
          logger.debug(
            { prNo },
            '1 commit matches configured gitAuthor so can rebase'
          );
          pr.isModified = false;
        } else {
          logger.trace(
            {
              prNo,
              commitAuthorEmail,
              gitAuthorEmail: global.gitAuthor.email,
            },
            'PR isModified=true: 1 commit and not by configured gitAuthor so cannot rebase'
          );
          pr.isModified = true;
        }
      } else {
        logger.debug(
          { prNo },
          '1 commit and no configured gitAuthor so can rebase'
        );
        pr.isModified = false;
      }
    } else {
      // Check if only one author of all commits
      logger.debug({ prNo }, 'Checking all commits');
      const prCommits = (await api.get(
        `repos/${config.parentRepo || config.repository}/pulls/${prNo}/commits`
      )).body;
      // Filter out "Update branch" presses
      const remainingCommits = prCommits.filter(
        (commit: {
          committer: { login: string };
          commit: { message: string };
        }) => {
          const isWebflow =
            commit.committer && commit.committer.login === 'web-flow';
          if (!isWebflow) {
            // Not a web UI commit, so keep it
            return true;
          }
          const isUpdateBranch =
            commit.commit &&
            commit.commit.message &&
            commit.commit.message.startsWith("Merge branch 'master' into");
          if (isUpdateBranch) {
            // They just clicked the button
            return false;
          }
          // They must have done some other edit through the web UI
          return true;
        }
      );
      if (remainingCommits.length <= 1) {
        pr.isModified = false;
      }
    }
    const baseCommitSHA = await getBaseCommitSHA();
    if (!pr.base || pr.base.sha !== baseCommitSHA) {
      pr.isStale = true;
    }
  }
  return pr;
}

function matchesState(state: string, desiredState: string): boolean {
  if (desiredState === 'all') {
    return true;
  }
  if (desiredState[0] === '!') {
    return state !== desiredState.substring(1);
  }
  return state === desiredState;
}

export async function getPrList(): Promise<Pr[]> {
  logger.trace('getPrList()');
  if (!config.prList) {
    logger.debug('Retrieving PR list');
    const res = await api.get(
      `repos/${config.parentRepo ||
        config.repository}/pulls?per_page=100&state=all`,
      { paginate: true }
    );
    config.prList = res.body.map(
      (pr: {
        number: number;
        head: { ref: string; sha: string; repo: { full_name: string } };
        title: string;
        state: string;
        merged_at: string;
        created_at: string;
        closed_at: string;
      }) => ({
        number: pr.number,
        branchName: pr.head.ref,
        sha: pr.head.sha,
        title: pr.title,
        state:
          pr.state === 'closed' && pr.merged_at && pr.merged_at.length
            ? /* istanbul ignore next */ 'merged'
            : pr.state,
        createdAt: pr.created_at,
        closed_at: pr.closed_at,
        sourceRepo:
          pr.head && pr.head.repo ? pr.head.repo.full_name : undefined,
      })
    );
    logger.debug(`Retrieved ${config.prList!.length} Pull Requests`);
  }
  return config.prList!;
}

export async function findPr(
  branchName: string,
  prTitle?: string | null,
  state = 'all'
): Promise<Pr | null> {
  logger.debug(`findPr(${branchName}, ${prTitle}, ${state})`);
  const prList = await getPrList();
  const pr = prList.find(
    p =>
      p.branchName === branchName &&
      (!prTitle || p.title === prTitle) &&
      matchesState(p.state, state)
  );
  if (pr) {
    logger.debug(`Found PR #${pr.number}`);
  }
  return pr;
}

// Returns the Pull Request for a branch. Null if not exists.
export async function getBranchPr(branchName: string): Promise<Pr | null> {
  logger.debug(`getBranchPr(${branchName})`);
  const existingPr = await findPr(branchName, null, 'open');
  return existingPr ? getPr(existingPr.number) : null;
}

type BranchState = 'failure' | 'pending' | 'success';

interface BranchStatus {
  context: string;
  state: BranchState;
}

interface CombinedBranchStatus {
  state: BranchState;
  statuses: BranchStatus[];
}

async function getStatus(
  branchName: string,
  useCache = true
): Promise<CombinedBranchStatus> {
  const commitStatusUrl = `repos/${config.repository}/commits/${escapeHash(
    branchName
  )}/status`;

  return (await api.get(commitStatusUrl, { useCache })).body;
}

// Returns the combined status for a branch.
export async function getBranchStatus(
  branchName: string,
  requiredStatusChecks: any
): Promise<string> {
  logger.debug(`getBranchStatus(${branchName})`);
  if (!requiredStatusChecks) {
    // null means disable status checks, so it always succeeds
    logger.debug('Status checks disabled = returning "success"');
    return 'success';
  }
  if (requiredStatusChecks.length) {
    // This is Unsupported
    logger.warn({ requiredStatusChecks }, `Unsupported requiredStatusChecks`);
    return 'failed';
  }
  let commitStatus;
  try {
    commitStatus = await getStatus(branchName);
  } catch (err) /* istanbul ignore next */ {
    if (err.statusCode === 404) {
      logger.info(
        'Received 404 when checking branch status, assuming that branch has been deleted'
      );
      throw new Error('repository-changed');
    }
    logger.info('Unknown error when checking branch status');
    throw err;
  }
  logger.debug(
    { state: commitStatus.state, statuses: commitStatus.statuses },
    'branch status check result'
  );
  let checkRuns: { name: string; status: string; conclusion: string }[] = [];
  if (!config.isGhe) {
    try {
      const checkRunsUrl = `repos/${config.repository}/commits/${escapeHash(
        branchName
      )}/check-runs`;
      const opts = {
        headers: {
          Accept: 'application/vnd.github.antiope-preview+json',
        },
      };
      const checkRunsRaw = (await api.get(checkRunsUrl, opts)).body;
      if (checkRunsRaw.check_runs && checkRunsRaw.check_runs.length) {
        checkRuns = checkRunsRaw.check_runs.map(
          (run: { name: string; status: string; conclusion: string }) => ({
            name: run.name,
            status: run.status,
            conclusion: run.conclusion,
          })
        );
        logger.debug({ checkRuns }, 'check runs result');
      } else {
        // istanbul ignore next
        logger.debug({ result: checkRunsRaw }, 'No check runs found');
      }
    } catch (err) /* istanbul ignore next */ {
      if (err.message === 'platform-failure') {
        throw err;
      }
      if (
        err.statusCode === 403 ||
        err.message === 'integration-unauthorized'
      ) {
        logger.info('No permission to view check runs');
      } else {
        logger.warn({ err }, 'Error retrieving check runs');
      }
    }
  }
  if (checkRuns.length === 0) {
    return commitStatus.state;
  }
  if (
    commitStatus.state === 'failed' ||
    checkRuns.some(run => run.conclusion === 'failed')
  ) {
    return 'failed';
  }
  if (
    (commitStatus.state === 'success' || commitStatus.statuses.length === 0) &&
    checkRuns.every(run => ['neutral', 'success'].includes(run.conclusion))
  ) {
    return 'success';
  }
  return 'pending';
}

async function getStatusCheck(
  branchName: string,
  useCache = true
): Promise<BranchStatus[]> {
  const branchCommit = await config.storage.getBranchCommit(branchName);

  const url = `repos/${config.repository}/commits/${branchCommit}/statuses`;

  return (await api.get(url, { useCache })).body;
}

export async function getBranchStatusCheck(
  branchName: string,
  context: string
): Promise<string> {
  try {
    const res = await getStatusCheck(branchName);
    for (const check of res) {
      if (check.context === context) {
        return check.state;
      }
    }
    return null;
  } catch (err) /* istanbul ignore next */ {
    if (err.statusCode === 404) {
      logger.info('Commit not found when checking statuses');
      throw new Error('repository-changed');
    }
    throw err;
  }
}

export async function setBranchStatus({
  branchName,
  context,
  description,
  state,
  url: targetUrl,
}: BranchStatusConfig): Promise<void> {
  // istanbul ignore if
  if (config.parentRepo) {
    logger.info('Cannot set branch status when in forking mode');
    return;
  }
  const existingStatus = await getBranchStatusCheck(branchName, context);
  if (existingStatus === state) {
    return;
  }
  logger.info({ branch: branchName, context, state }, 'Setting branch status');
  try {
    const branchCommit = await config.storage.getBranchCommit(branchName);
    const url = `repos/${config.repository}/statuses/${branchCommit}`;
    const options: any = {
      state,
      description,
      context,
    };
    if (targetUrl) {
      options.target_url = targetUrl;
    }
    await api.post(url, { body: options });

    // update status cache
    await getStatus(branchName, false);
    await getStatusCheck(branchName, false);
  } catch (err) /* istanbul ignore next */ {
    logger.info({ err }, 'Caught error setting branch status - aborting');
    throw new Error('repository-changed');
  }
}

// Issue

/* istanbul ignore next */
async function getGraphqlIssues(): Promise<Issue[]> {
  // prettier-ignore
  const query = `
    query {
      repository(owner: "${config.repositoryOwner}", name: "${config.repositoryName}") {
        issues(orderBy: {field: UPDATED_AT, direction: DESC}, filterBy: {createdBy: "${config.renovateUsername}"}) {
          pageInfo {
            endCursor
            hasNextPage
          }
          nodes {
            number
            state
            title
            body
          }
        }
      }
    }
  `;

  const result = await getGraphqlNodes<Issue>(query, 'issues');

  logger.debug(`Retrieved ${result.length} issues`);
  return result.map(issue => ({
    ...issue,
    state: issue.state.toLowerCase(),
  }));
}

// istanbul ignore next
async function getRestIssues(): Promise<Issue[]> {
  logger.debug('Retrieving issueList');
  const res = await api.get<
    {
      pull_request: boolean;
      number: number;
      state: string;
      title: string;
    }[]
  >(
    `repos/${config.repository}/issues?creator=${config.renovateUsername}&state=all&per_page=100&sort=created&direction=asc`,
    { paginate: 'all', useCache: false }
  );
  // istanbul ignore if
  if (!is.array(res.body)) {
    logger.warn({ responseBody: res.body }, 'Could not retrieve issue list');
    return [];
  }
  return res.body
    .filter(issue => !issue.pull_request)
    .map(i => ({
      number: i.number,
      state: i.state,
      title: i.title,
    }));
}

export async function getIssueList(): Promise<Issue[]> {
  if (!config.issueList) {
    logger.debug('Retrieving issueList');
    const filterBySupportMinimumGheVersion = '2.17.0';
    // istanbul ignore next
    config.issueList =
      config.enterpriseVersion &&
      semver.lt(config.enterpriseVersion, filterBySupportMinimumGheVersion)
        ? await getRestIssues()
        : await getGraphqlIssues();
  }
  return config.issueList;
}

export async function findIssue(title: string): Promise<Issue | null> {
  logger.debug(`findIssue(${title})`);
  const [issue] = (await getIssueList()).filter(
    i => i.state === 'open' && i.title === title
  );
  if (!issue) {
    return null;
  }
  logger.debug('Found issue ' + issue.number);
  const issueBody = (await api.get(
    `repos/${config.parentRepo || config.repository}/issues/${issue.number}`
  )).body.body;
  return {
    number: issue.number,
    body: issueBody,
  };
}

async function closeIssue(issueNumber: number): Promise<void> {
  logger.debug(`closeIssue(${issueNumber})`);
  await api.patch(
    `repos/${config.parentRepo || config.repository}/issues/${issueNumber}`,
    {
      body: { state: 'closed' },
    }
  );
}

export async function ensureIssue({
  title,
  body: rawBody,
  once = false,
  shouldReOpen = true,
}: EnsureIssueConfig): Promise<string | null> {
  logger.debug(`ensureIssue(${title})`);
  const body = sanitize(rawBody);
  try {
    const issueList = await getIssueList();
    const issues = issueList.filter(i => i.title === title);
    if (issues.length) {
      let issue = issues.find(i => i.state === 'open');
      if (!issue) {
        if (once) {
          logger.debug('Issue already closed - skipping recreation');
          return null;
        }
        if (shouldReOpen) {
          logger.info('Reopening previously closed issue');
        }
        issue = issues[issues.length - 1];
      }
      for (const i of issues) {
        if (i.state === 'open' && i.number !== issue.number) {
          logger.warn('Closing duplicate issue ' + i.number);
          await closeIssue(i.number);
        }
      }
      const issueBody = (await api.get(
        `repos/${config.parentRepo || config.repository}/issues/${issue.number}`
      )).body.body;
      if (issueBody === body && issue.state === 'open') {
        logger.info('Issue is open and up to date - nothing to do');
        return null;
      }
      if (shouldReOpen) {
        logger.info('Patching issue');
        await api.patch(
          `repos/${config.parentRepo || config.repository}/issues/${
            issue.number
          }`,
          {
            body: { body, state: 'open' },
          }
        );
        logger.info('Issue updated');
        return 'updated';
      }
    }
    await api.post(`repos/${config.parentRepo || config.repository}/issues`, {
      body: {
        title,
        body,
      },
    });
    logger.info('Issue created');
    // reset issueList so that it will be fetched again as-needed
    delete config.issueList;
    return 'created';
  } catch (err) /* istanbul ignore next */ {
    if (
      err.body &&
      err.body.message &&
      err.body.message.startsWith('Issues are disabled for this repo')
    ) {
      logger.info(
        `Issues are disabled, so could not create issue: ${err.message}`
      );
    } else {
      logger.warn({ err }, 'Could not ensure issue');
    }
  }
  return null;
}

export async function ensureIssueClosing(title: string): Promise<void> {
  logger.debug(`ensureIssueClosing(${title})`);
  const issueList = await getIssueList();
  for (const issue of issueList) {
    if (issue.state === 'open' && issue.title === title) {
      await closeIssue(issue.number);
      logger.info({ number: issue.number }, 'Issue closed');
    }
  }
}

export async function addAssignees(
  issueNo: number,
  assignees: string[]
): Promise<void> {
  logger.debug(`Adding assignees ${assignees} to #${issueNo}`);
  const repository = config.parentRepo || config.repository;
  await api.post(`repos/${repository}/issues/${issueNo}/assignees`, {
    body: {
      assignees,
    },
  });
}

export async function addReviewers(
  prNo: number,
  reviewers: string[]
): Promise<void> {
  logger.debug(`Adding reviewers ${reviewers} to #${prNo}`);

  const userReviewers = reviewers.filter(e => !e.startsWith('team:'));
  const teamReviewers = reviewers
    .filter(e => e.startsWith('team:'))
    .map(e => e.replace(/^team:/, ''));
  try {
    await api.post(
      `repos/${config.parentRepo ||
        config.repository}/pulls/${prNo}/requested_reviewers`,
      {
        body: {
          reviewers: userReviewers,
          team_reviewers: teamReviewers,
        },
      }
    );
  } catch (err) /* istanbul ignore next */ {
    logger.warn({ err }, 'Failed to assign reviewer');
  }
}

async function addLabels(
  issueNo: number,
  labels: string[] | null
): Promise<void> {
  logger.debug(`Adding labels ${labels} to #${issueNo}`);
  const repository = config.parentRepo || config.repository;
  if (is.array(labels) && labels.length) {
    await api.post(`repos/${repository}/issues/${issueNo}/labels`, {
      body: labels,
    });
  }
}

export async function deleteLabel(
  issueNo: number,
  label: string
): Promise<void> {
  logger.debug(`Deleting label ${label} from #${issueNo}`);
  const repository = config.parentRepo || config.repository;
  try {
    await api.delete(`repos/${repository}/issues/${issueNo}/labels/${label}`);
  } catch (err) /* istanbul ignore next */ {
    logger.warn({ err, issueNo, label }, 'Failed to delete label');
  }
}

async function addComment(issueNo: number, body: string): Promise<void> {
  // POST /repos/:owner/:repo/issues/:number/comments
  await api.post(
    `repos/${config.parentRepo ||
      config.repository}/issues/${issueNo}/comments`,
    {
      body: { body },
    }
  );
}

async function editComment(commentId: number, body: string): Promise<void> {
  // PATCH /repos/:owner/:repo/issues/comments/:id
  await api.patch(
    `repos/${config.parentRepo ||
      config.repository}/issues/comments/${commentId}`,
    {
      body: { body },
    }
  );
}

async function deleteComment(commentId: number): Promise<void> {
  // DELETE /repos/:owner/:repo/issues/comments/:id
  await api.delete(
    `repos/${config.parentRepo ||
      config.repository}/issues/comments/${commentId}`
  );
}

async function getComments(issueNo: number): Promise<Comment[]> {
  const pr = (await getClosedPrs())[issueNo];
  if (pr) {
    logger.debug('Returning closed PR list comments');
    return pr.comments;
  }
  // GET /repos/:owner/:repo/issues/:number/comments
  logger.debug(`Getting comments for #${issueNo}`);
  const url = `repos/${config.parentRepo ||
    config.repository}/issues/${issueNo}/comments?per_page=100`;
  try {
    const comments = (await api.get<Comment[]>(url, {
      paginate: true,
    })).body;
    logger.debug(`Found ${comments.length} comments`);
    return comments;
  } catch (err) /* istanbul ignore next */ {
    if (err.statusCode === 404) {
      logger.debug('404 respose when retrieving comments');
      throw new Error('platform-failure');
    }
    throw err;
  }
}

export async function ensureComment(
  issueNo: number,
  topic: string | null,
  rawContent: string
): Promise<boolean> {
  const content = sanitize(rawContent);
  try {
    const comments = await getComments(issueNo);
    let body: string;
    let commentId: number | null = null;
    let commentNeedsUpdating = false;
    if (topic) {
      logger.debug(`Ensuring comment "${topic}" in #${issueNo}`);
      body = `### ${topic}\n\n${content}`;
      comments.forEach(comment => {
        if (comment.body.startsWith(`### ${topic}\n\n`)) {
          commentId = comment.id;
          commentNeedsUpdating = comment.body !== body;
        }
      });
    } else {
      logger.debug(`Ensuring content-only comment in #${issueNo}`);
      body = `${content}`;
      comments.forEach(comment => {
        if (comment.body === body) {
          commentId = comment.id;
          commentNeedsUpdating = false;
        }
      });
    }
    if (!commentId) {
      await addComment(issueNo, body);
      logger.info(
        { repository: config.repository, issueNo, topic },
        'Comment added'
      );
    } else if (commentNeedsUpdating) {
      await editComment(commentId, body);
      logger.info(
        { repository: config.repository, issueNo },
        'Comment updated'
      );
    } else {
      logger.debug('Comment is already update-to-date');
    }
    return true;
  } catch (err) /* istanbul ignore next */ {
    if (err.message === 'platform-failure') {
      throw err;
    }
    if (
      err.message === 'Unable to create comment because issue is locked. (403)'
    ) {
      logger.info('Issue is locked - cannot add comment');
    } else {
      logger.warn({ err }, 'Error ensuring comment');
    }
    return false;
  }
}

export async function ensureCommentRemoval(
  issueNo: number,
  topic: string
): Promise<void> {
  logger.debug(`Ensuring comment "${topic}" in #${issueNo} is removed`);
  const comments = await getComments(issueNo);
  let commentId: number;
  comments.forEach(comment => {
    if (comment.body.startsWith(`### ${topic}\n\n`)) {
      commentId = comment.id;
    }
  });
  try {
    if (commentId) {
      await deleteComment(commentId);
    }
  } catch (err) /* istanbul ignore next */ {
    logger.warn({ err }, 'Error deleting comment');
  }
}

// Pull Request

// Creates PR and returns PR number
export async function createPr(
  branchName: string,
  title: string,
  rawBody: string,
  labels: string[] | null,
  useDefaultBranch: boolean,
  platformOptions: { statusCheckVerify?: boolean } = {}
): Promise<Pr> {
  const body = sanitize(rawBody);
  const base = useDefaultBranch ? config.defaultBranch : config.baseBranch;
  // Include the repository owner to handle forkMode and regular mode
  const head = `${config.repository!.split('/')[0]}:${branchName}`;
  const options: any = {
    body: {
      title,
      head,
      base,
      body,
    },
  };
  // istanbul ignore if
  if (config.forkToken) {
    options.token = config.forkToken;
    options.body.maintainer_can_modify = true;
  }
  logger.debug({ title, head, base }, 'Creating PR');
  const pr = (await api.post<Pr>(
    `repos/${config.parentRepo || config.repository}/pulls`,
    options
  )).body;
  logger.debug({ branch: branchName, pr: pr.number }, 'PR created');
  // istanbul ignore if
  if (config.prList) {
    config.prList.push(pr);
  }
  pr.displayNumber = `Pull Request #${pr.number}`;
  pr.branchName = branchName;
  await addLabels(pr.number, labels);
  if (platformOptions.statusCheckVerify) {
    logger.debug('Setting statusCheckVerify');
    await setBranchStatus({
      branchName,
      context: `renovate/verify`,
      description: `Renovate verified pull request`,
      state: 'success',
      url: 'https://github.com/renovatebot/renovate',
    });
  }
  pr.isModified = false;
  return pr;
}

// Return a list of all modified files in a PR
export async function getPrFiles(prNo: number): Promise<string[]> {
  logger.debug({ prNo }, 'getPrFiles');
  if (!prNo) {
    return [];
  }
  const files = (await api.get(
    `repos/${config.parentRepo || config.repository}/pulls/${prNo}/files`
  )).body;
  return files.map((f: { filename: string }) => f.filename);
}

export async function updatePr(
  prNo: number,
  title: string,
  rawBody?: string
): Promise<void> {
  logger.debug(`updatePr(${prNo}, ${title}, body)`);
  const body = sanitize(rawBody);
  const patchBody: any = { title };
  if (body) {
    patchBody.body = body;
  }
  const options: any = {
    body: patchBody,
  };
  // istanbul ignore if
  if (config.forkToken) {
    options.token = config.forkToken;
  }
  try {
    await api.patch(
      `repos/${config.parentRepo || config.repository}/pulls/${prNo}`,
      options
    );
    logger.debug({ pr: prNo }, 'PR updated');
  } catch (err) /* istanbul ignore next */ {
    if (err.message === 'platform-failure') {
      throw err;
    }
    logger.warn({ err }, 'Error updating PR');
  }
}

export async function mergePr(
  prNo: number,
  branchName: string
): Promise<boolean> {
  logger.debug(`mergePr(${prNo}, ${branchName})`);
  // istanbul ignore if
  if (config.isGhe && config.pushProtection) {
    logger.info(
      { branch: branchName, prNo },
      'Branch protection: Cannot automerge PR when push protection is enabled'
    );
    return false;
  }
  // istanbul ignore if
  if (config.prReviewsRequired) {
    logger.debug(
      { branch: branchName, prNo },
      'Branch protection: Attempting to merge PR when PR reviews are enabled'
    );
    const repository = config.parentRepo || config.repository;
    const reviews = await api.get(`repos/${repository}/pulls/${prNo}/reviews`);
    const isApproved = reviews.body.some(
      (review: { state: string }) => review.state === 'APPROVED'
    );
    if (!isApproved) {
      logger.info(
        { branch: branchName, prNo },
        'Branch protection: Cannot automerge PR until there is an approving review'
      );
      return false;
    }
    logger.debug('Found approving reviews');
  }
  const url = `repos/${config.parentRepo ||
    config.repository}/pulls/${prNo}/merge`;
  const options = {
    body: {} as any,
  };
  let automerged = false;
  if (config.mergeMethod) {
    // This path is taken if we have auto-detected the allowed merge types from the repo
    options.body.merge_method = config.mergeMethod;
    try {
      logger.debug({ options, url }, `mergePr`);
      await api.put(url, options);
      automerged = true;
    } catch (err) {
      if (err.statusCode === 404 || err.statusCode === 405) {
        // istanbul ignore next
        logger.info(
          { response: err.response ? err.response.body : undefined },
          'GitHub blocking PR merge -- will keep trying'
        );
      } else {
        logger.warn({ err }, `Failed to ${options.body.merge_method} merge PR`);
        return false;
      }
    }
  }
  if (!automerged) {
    // We need to guess the merge method and try squash -> rebase -> merge
    options.body.merge_method = 'rebase';
    try {
      logger.debug({ options, url }, `mergePr`);
      await api.put(url, options);
    } catch (err1) {
      logger.debug(
        { err: err1 },
        `Failed to ${options.body.merge_method} merge PR`
      );
      try {
        options.body.merge_method = 'squash';
        logger.debug({ options, url }, `mergePr`);
        await api.put(url, options);
      } catch (err2) {
        logger.debug(
          { err: err2 },
          `Failed to ${options.body.merge_method} merge PR`
        );
        try {
          options.body.merge_method = 'merge';
          logger.debug({ options, url }, `mergePr`);
          await api.put(url, options);
        } catch (err3) {
          logger.debug(
            { err: err3 },
            `Failed to ${options.body.merge_method} merge PR`
          );
          logger.debug({ pr: prNo }, 'All merge attempts failed');
          return false;
        }
      }
    }
  }
  logger.debug({ pr: prNo }, 'PR merged');
  // Update base branch SHA
  config.baseCommitSHA = null;
  // Delete branch
  await deleteBranch(branchName);
  return true;
}

export function getPrBody(input: string): string {
  if (config.isGhe) {
    return smartTruncate(input, 60000);
  }
  const massagedInput = input
    // to be safe, replace all github.com links with renovatebot redirector
    .replace(/href="https?:\/\/github.com\//g, 'href="https://togithub.com/')
    .replace(/]\(https:\/\/github\.com\//g, '](https://togithub.com/')
    .replace(/]: https:\/\/github\.com\//g, ']: https://togithub.com/');
  return smartTruncate(massagedInput, 60000);
}

export async function getVulnerabilityAlerts(): Promise<VulnerabilityAlert[]> {
  // istanbul ignore if
  if (config.isGhe) {
    logger.debug(
      'Skipping unsupported graphql vulnerabilityAlerts query on GHE'
    );
    return [];
  }
  const headers = {
    accept: 'application/vnd.github.vixen-preview+json',
  };
  const url = 'graphql';
  // prettier-ignore
  const query = `
  query {
    repository(owner:"${config.repositoryOwner}", name:"${config.repositoryName}") {
      vulnerabilityAlerts(last: 100) {
        edges {
          node {
            dismissReason
            vulnerableManifestFilename
            vulnerableManifestPath
            vulnerableRequirements
            securityAdvisory {
              description
              identifiers { type value }
              references { url }
              severity
            }
            securityVulnerability {
              package { name ecosystem }
              firstPatchedVersion { identifier }
              vulnerableVersionRange
            }
          }
        }
      }
    }
  }`;
  const options = {
    headers,
    body: JSON.stringify({ query }),
    json: false,
  };
  let alerts = [];
  try {
    const res = JSON.parse((await api.post(url, options)).body);
    if (res.data.repository.vulnerabilityAlerts) {
      alerts = res.data.repository.vulnerabilityAlerts.edges.map(
        (edge: { node: any }) => edge.node
      );
      if (alerts.length) {
        logger.info({ alerts }, 'Found GitHub vulnerability alerts');
      }
    } else {
      logger.debug('Cannot read vulnerability alerts');
    }
  } catch (err) {
    logger.info({ err }, 'Error retrieving vulnerability alerts');
  }
  return alerts;
}<|MERGE_RESOLUTION|>--- conflicted
+++ resolved
@@ -13,11 +13,8 @@
   RepoConfig,
   Issue,
   VulnerabilityAlert,
-<<<<<<< HEAD
   EnsureIssueConfig,
-=======
   BranchStatusConfig,
->>>>>>> e327fa9a
 } from '../common';
 
 import { configFileNames } from '../../config/app-strings';
