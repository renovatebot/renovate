--- conflicted
+++ resolved
@@ -1,29 +1,6 @@
 import URL from 'url';
 import is from '@sindresorhus/is';
 import delay from 'delay';
-<<<<<<< HEAD
-import URL from 'url';
-import { logger } from '../../logger';
-import { api } from './gh-got-wrapper';
-import * as hostRules from '../../util/host-rules';
-import GitStorage, { StatusResult } from '../git/storage';
-import {
-  PlatformConfig,
-  RepoParams,
-  RepoConfig,
-  Issue,
-  CreatePRConfig,
-  EnsureIssueConfig,
-  BranchStatusConfig,
-  FindPRConfig,
-  EnsureCommentConfig,
-  EnsureIssueResult,
-  Pr,
-  CommitFilesConfig,
-} from '../common';
-=======
-
->>>>>>> 3f14af3e
 import { configFileNames } from '../../config/app-strings';
 import {
   PLATFORM_FAILURE,
@@ -40,31 +17,15 @@
   REPOSITORY_RENAMED,
 } from '../../constants/error-messages';
 import { PLATFORM_TYPE_GITHUB } from '../../constants/platforms';
-<<<<<<< HEAD
-import { BranchStatus, VulnerabilityAlert } from '../../types';
-=======
->>>>>>> 3f14af3e
 import {
   PR_STATE_ALL,
   PR_STATE_CLOSED,
   PR_STATE_OPEN,
 } from '../../constants/pull-requests';
-<<<<<<< HEAD
-import {
-  CombinedBranchStatus,
-  GhBranchStatus,
-  LocalRepoConfig,
-  BranchProtection,
-  PrList,
-  Comment,
-  GhPr,
-} from './types';
-=======
 import { logger } from '../../logger';
 import { BranchStatus } from '../../types';
 import * as hostRules from '../../util/host-rules';
 import { sanitize } from '../../util/sanitize';
->>>>>>> 3f14af3e
 import { ensureTrailingSlash } from '../../util/url';
 import {
   BranchStatusConfig,
@@ -77,6 +38,7 @@
   FindPRConfig,
   Issue,
   PlatformConfig,
+  Pr,
   RepoConfig,
   RepoParams,
   VulnerabilityAlert,
@@ -85,6 +47,15 @@
 import { smartTruncate } from '../utils/pr-body';
 import { api } from './gh-got-wrapper';
 import { getGraphqlNodes } from './gh-graphql-wrapper';
+import {
+  BranchProtection,
+  CombinedBranchStatus,
+  Comment,
+  GhBranchStatus,
+  GhPr,
+  LocalRepoConfig,
+  PrList,
+} from './types';
 
 const defaultConfigFile = configFileNames[0];
 
