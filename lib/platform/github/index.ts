--- conflicted
+++ resolved
@@ -308,24 +308,16 @@
       });
       config.repository = forkedRepo.body.full_name;
       const forkDefaultBranch = forkedRepo.body.default_branch;
-<<<<<<< HEAD
-      // istanbul ignore if
       if (forkDefaultBranch !== config.defaultBranch) {
         const body = {
           ref: `refs/heads/config.defaultBranch`,
           sha: repo.defaultBranchRef.target.oid,
         };
-=======
-      if (forkDefaultBranch !== config.defaultBranch) {
->>>>>>> e8c1b26d
         logger.debug(
           {
             defaultBranch: config.defaultBranch,
             forkDefaultBranch,
-<<<<<<< HEAD
             body,
-=======
->>>>>>> e8c1b26d
           },
           'Fork has different default branch to parent, attempting to create branch'
         );
@@ -334,7 +326,7 @@
             token: forkToken || opts.token,
           });
           logger.debug('Created new default branch in fork');
-        } catch (err) {
+        } catch (err) /* istanbul ignore next */ {
           logger.warn({ err }, 'Could not create parent defaultBranch in fork');
         }
         logger.debug(
@@ -345,7 +337,7 @@
             body: { default_branch: config.defaultBranch },
           });
           logger.debug('Successfully changed default branch for fork');
-        } catch (err) {
+        } catch (err) /* istanbul ignore next */ {
           logger.warn({ err }, 'Could not set default branch');
         }
       }
