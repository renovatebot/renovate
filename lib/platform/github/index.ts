--- conflicted
+++ resolved
@@ -38,15 +38,12 @@
   REPOSITORY_NOT_FOUND,
   REPOSITORY_RENAMED,
 } from '../../constants/error-messages';
-<<<<<<< HEAD
 import { PLATFORM_TYPE_GITHUB } from '../../constants/platfroms';
-=======
 import {
   BRANCH_STATUS_FAILED,
   BRANCH_STATUS_PENDING,
   BRANCH_STATUS_SUCCESS,
 } from '../../constants/branch-constants';
->>>>>>> d871b4c8
 
 const defaultConfigFile = configFileNames[0];
 
