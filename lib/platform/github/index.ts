--- conflicted
+++ resolved
@@ -658,44 +658,6 @@
         } else {
           pr.isConflicted = false;
         }
-<<<<<<< HEAD
-=======
-        if (pr.commits.nodes.length === 1) {
-          if (global.gitAuthor) {
-            // Check against gitAuthor
-            const commitAuthorEmail =
-              pr.commits?.nodes?.[0]?.commit?.author?.email;
-            if (commitAuthorEmail === global.gitAuthor.email) {
-              pr.isModified = false;
-            } else {
-              logger.trace(
-                {
-                  branchName,
-                  prNo,
-                  commitAuthorEmail,
-                  gitAuthorEmail: global.gitAuthor.email,
-                },
-                'PR isModified=true: last committer has different email to the bot'
-              );
-              pr.isModified = true;
-            }
-          } else {
-            // assume the author is us
-            // istanbul ignore next
-            pr.isModified = false;
-          }
-        } else {
-          // assume we can't rebase if more than 1
-          logger.trace(
-            {
-              branchName,
-              prNo,
-            },
-            'PR isModified=true: PR has more than one commit'
-          );
-          pr.isModified = true;
-        }
->>>>>>> ce8ce887
         pr.isStale = false;
         if (pr.mergeStateStatus === 'BEHIND') {
           pr.isStale = true;
