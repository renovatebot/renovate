import URL from 'url';
import is from '@sindresorhus/is';
import delay from 'delay';
import JSON5 from 'json5';
import { DateTime } from 'luxon';
import semver from 'semver';
import { PlatformId } from '../../constants';
import {
  PLATFORM_INTEGRATION_UNAUTHORIZED,
  REPOSITORY_ACCESS_FORBIDDEN,
  REPOSITORY_ARCHIVED,
  REPOSITORY_BLOCKED,
  REPOSITORY_CANNOT_FORK,
  REPOSITORY_CHANGED,
  REPOSITORY_DISABLED,
  REPOSITORY_EMPTY,
  REPOSITORY_FORKED,
  REPOSITORY_NOT_FOUND,
  REPOSITORY_RENAMED,
} from '../../constants/error-messages';
import { logger } from '../../logger';
import { BranchStatus, PrState, VulnerabilityAlert } from '../../types';
import { ExternalHostError } from '../../types/errors/external-host-error';
import * as git from '../../util/git';
import * as hostRules from '../../util/host-rules';
import * as githubHttp from '../../util/http/github';
import { regEx } from '../../util/regex';
import { sanitize } from '../../util/sanitize';
import { ensureTrailingSlash } from '../../util/url';
import type {
  AggregatedVulnerabilities,
  BranchStatusConfig,
  CreatePRConfig,
  EnsureCommentConfig,
  EnsureCommentRemovalConfig,
  EnsureIssueConfig,
  EnsureIssueResult,
  FindPRConfig,
  Issue,
  MergePRConfig,
  PlatformParams,
  PlatformPrOptions,
  PlatformResult,
  Pr,
  RepoParams,
  RepoResult,
  UpdatePrConfig,
} from '../types';
import { smartTruncate } from '../utils/pr-body';
import {
  closedPrsQuery,
  commitFilesMutation,
  enableAutoMergeMutation,
  getIssuesQuery,
  openPrsQuery,
  repoInfoQuery,
  vulnerabilityAlertsQuery,
} from './graphql';
import { massageMarkdownLinks } from './massage-markdown-links';
import {
  BranchProtection,
  CombinedBranchStatus,
  Comment,
  GhAutomergeResponse,
  GhBranchStatus,
  GhGraphQlPr,
  GhRepo,
  GhRestPr,
  LocalRepoConfig,
  PlatformConfig,
  PrList,
} from './types';
import { UserDetails, getUserDetails, getUserEmail } from './user';

const githubApi = new githubHttp.GithubHttp();

let config: LocalRepoConfig = {} as any;

const platformConfig: PlatformConfig = {
  hostType: PlatformId.Github,
  endpoint: 'https://api.github.com/',
};

const escapeHash = (input: string): string =>
  input ? input.replace(regEx(/#/g), '%23') : input;

export async function detectGhe(token: string): Promise<void> {
  platformConfig.isGhe =
    URL.parse(platformConfig.endpoint).host !== 'api.github.com';
  if (platformConfig.isGhe) {
    const gheHeaderKey = 'x-github-enterprise-version';
    const gheQueryRes = await githubApi.headJson('/', { token });
    const gheHeaders: Record<string, string> = gheQueryRes?.headers || {};
    const [, gheVersion] =
      Object.entries(gheHeaders).find(
        ([k]) => k.toLowerCase() === gheHeaderKey
      ) ?? [];
    platformConfig.gheVersion = semver.valid(gheVersion) ?? null;
  }
}

export async function initPlatform({
  endpoint,
  token,
  username,
  gitAuthor,
  platformCommit,
}: PlatformParams): Promise<PlatformResult> {
  if (!token) {
    throw new Error('Init: You must configure a GitHub personal access token');
  }

  if (endpoint) {
    platformConfig.endpoint = ensureTrailingSlash(endpoint);
    githubHttp.setBaseUrl(platformConfig.endpoint);
  } else {
    logger.debug('Using default github endpoint: ' + platformConfig.endpoint);
  }

  await detectGhe(token);

  let userDetails: UserDetails;
  let renovateUsername: string;
  if (username) {
    renovateUsername = username;
  } else {
    userDetails = await getUserDetails(platformConfig.endpoint, token);
    renovateUsername = userDetails.username;
  }
  let discoveredGitAuthor: string;
  if (!gitAuthor) {
    userDetails = await getUserDetails(platformConfig.endpoint, token);
    const userEmail = await getUserEmail(platformConfig.endpoint, token);
    if (userEmail) {
      discoveredGitAuthor = `${userDetails.name} <${userEmail}>`;
    }
  }
<<<<<<< HEAD
  const gitIgnoredAuthors = [];
  if (platformCommit) {
    userDetails = await getUserDetails(defaults.endpoint, token);
    const userId = userDetails.id.toString();
    const userName = userDetails.username;
    const userEmail = `${userId}+${userName}@users.noreply.github.com`;
    const platformAuthor = `${userDetails.username} <${userEmail}>`;
    gitIgnoredAuthors.push(platformAuthor);
  }
  logger.debug('Authenticated as GitHub user: ' + renovateUsername);
  const platformConfig: PlatformResult = {
    endpoint: defaults.endpoint,
=======
  logger.debug({ platformConfig, renovateUsername }, 'Platform config');
  const platformResult: PlatformResult = {
    endpoint: platformConfig.endpoint,
>>>>>>> 122f3842
    gitAuthor: gitAuthor || discoveredGitAuthor,
    gitIgnoredAuthors,
    renovateUsername,
  };

  return platformResult;
}

// Get all repositories that the user has access to
export async function getRepos(): Promise<string[]> {
  logger.debug('Autodiscovering GitHub repositories');
  try {
    const res = await githubApi.getJson<{ full_name: string }[]>(
      'user/repos?per_page=100',
      { paginate: 'all' }
    );
    return res.body.map((repo) => repo.full_name);
  } catch (err) /* istanbul ignore next */ {
    logger.error({ err }, `GitHub getRepos error`);
    throw err;
  }
}

async function getBranchProtection(
  branchName: string
): Promise<BranchProtection> {
  // istanbul ignore if
  if (config.parentRepo) {
    return {};
  }
  const res = await githubApi.getJson<BranchProtection>(
    `repos/${config.repository}/branches/${escapeHash(branchName)}/protection`
  );
  return res.body;
}

export async function getRawFile(
  fileName: string,
  repoName?: string,
  branchOrTag?: string
): Promise<string | null> {
  const repo = repoName ?? config.repository;
  let url = `repos/${repo}/contents/${fileName}`;
  if (branchOrTag) {
    url += `?ref=` + branchOrTag;
  }
  const res = await githubApi.getJson<{ content: string }>(url);
  const buf = res.body.content;
  const str = Buffer.from(buf, 'base64').toString();
  return str;
}

export async function getJsonFile(
  fileName: string,
  repoName?: string,
  branchOrTag?: string
): Promise<any | null> {
  const raw = await getRawFile(fileName, repoName, branchOrTag);
  if (fileName.endsWith('.json5')) {
    return JSON5.parse(raw);
  }
  return JSON.parse(raw);
}

let existingRepos;

// Initialize GitHub by getting base branch and SHA
export async function initRepo({
  endpoint,
  repository,
  forkMode,
  forkToken,
  renovateUsername,
  cloneSubmodules,
  ignorePrAuthor,
}: RepoParams): Promise<RepoResult> {
  logger.debug(`initRepo("${repository}")`);
  // config is used by the platform api itself, not necessary for the app layer to know
  config = {
    repository,
    cloneSubmodules,
    ignorePrAuthor,
  } as any;
  // istanbul ignore if
  if (endpoint) {
    // Necessary for Renovate Pro - do not remove
    logger.debug({ endpoint }, 'Overriding default GitHub endpoint');
    platformConfig.endpoint = endpoint;
    githubHttp.setBaseUrl(endpoint);
  }
  const opts = hostRules.find({
    hostType: PlatformId.Github,
    url: platformConfig.endpoint,
  });
  config.renovateUsername = renovateUsername;
  [config.repositoryOwner, config.repositoryName] = repository.split('/');
  let repo: GhRepo;
  try {
    let infoQuery = repoInfoQuery;

    if (platformConfig.isGhe) {
      infoQuery = infoQuery.replace(/\n\s*autoMergeAllowed\s*\n/, '\n');
      infoQuery = infoQuery.replace(/\n\s*hasIssuesEnabled\s*\n/, '\n');
    }

    const res = await githubApi.requestGraphql<{
      repository: GhRepo;
    }>(infoQuery, {
      variables: {
        owner: config.repositoryOwner,
        name: config.repositoryName,
      },
    });
    repo = res?.data?.repository;
    config.repositoryId = repo.repositoryId;
    // istanbul ignore if
    if (!repo) {
      throw new Error(REPOSITORY_NOT_FOUND);
    }
    // istanbul ignore if
    if (!repo.defaultBranchRef?.name) {
      throw new Error(REPOSITORY_EMPTY);
    }
    if (repo.nameWithOwner && repo.nameWithOwner !== repository) {
      logger.debug(
        { repository, this_repository: repo.nameWithOwner },
        'Repository has been renamed'
      );
      throw new Error(REPOSITORY_RENAMED);
    }
    if (repo.isArchived) {
      logger.debug(
        'Repository is archived - throwing error to abort renovation'
      );
      throw new Error(REPOSITORY_ARCHIVED);
    }
    // Use default branch as PR target unless later overridden.
    config.defaultBranch = repo.defaultBranchRef.name;
    config.defaultBranchOid = repo.defaultBranchRef?.target?.oid;
    // Base branch may be configured but defaultBranch is always fixed
    logger.debug(`${repository} default branch = ${config.defaultBranch}`);
    // GitHub allows administrators to block certain types of merge, so we need to check it
    if (repo.rebaseMergeAllowed) {
      config.mergeMethod = 'rebase';
    } else if (repo.squashMergeAllowed) {
      config.mergeMethod = 'squash';
    } else if (repo.mergeCommitAllowed) {
      config.mergeMethod = 'merge';
    } else {
      // This happens if we don't have Administrator read access, it is not a critical error
      logger.debug('Could not find allowed merge methods for repo');
    }
    config.autoMergeAllowed = repo.autoMergeAllowed;
    config.hasIssuesEnabled = repo.hasIssuesEnabled;
  } catch (err) /* istanbul ignore next */ {
    logger.debug({ err }, 'Caught initRepo error');
    if (
      err.message === REPOSITORY_ARCHIVED ||
      err.message === REPOSITORY_RENAMED ||
      err.message === REPOSITORY_NOT_FOUND
    ) {
      throw err;
    }
    if (err.statusCode === 403) {
      throw new Error(REPOSITORY_ACCESS_FORBIDDEN);
    }
    if (err.statusCode === 404) {
      throw new Error(REPOSITORY_NOT_FOUND);
    }
    if (err.message.startsWith('Repository access blocked')) {
      throw new Error(REPOSITORY_BLOCKED);
    }
    if (err.message === REPOSITORY_FORKED) {
      throw err;
    }
    if (err.message === REPOSITORY_DISABLED) {
      throw err;
    }
    if (err.message === 'Response code 451 (Unavailable for Legal Reasons)') {
      throw new Error(REPOSITORY_ACCESS_FORBIDDEN);
    }
    logger.debug({ err }, 'Unknown GitHub initRepo error');
    throw err;
  }
  // This shouldn't be necessary, but occasional strange errors happened until it was added
  config.issueList = null;
  config.prList = null;
  config.openPrList = null;
  config.closedPrList = null;
  config.branchPrs = [];

  config.forkMode = !!forkMode;
  if (forkMode) {
    logger.debug('Bot is in forkMode');
    config.forkToken = forkToken;
    // save parent name then delete
    config.parentRepo = config.repository;
    config.repository = null;
    // Get list of existing repos
    existingRepos =
      existingRepos ||
      (
        await githubApi.getJson<{ full_name: string }[]>(
          'user/repos?per_page=100',
          {
            token: forkToken || opts.token,
            paginate: true,
            pageLimit: 100,
          }
        )
      ).body.map((r) => r.full_name);
    try {
      const forkedRepo = await githubApi.postJson<{
        full_name: string;
        default_branch: string;
      }>(`repos/${repository}/forks`, {
        token: forkToken || opts.token,
      });
      config.repository = forkedRepo.body.full_name;
      const forkDefaultBranch = forkedRepo.body.default_branch;
      if (forkDefaultBranch !== config.defaultBranch) {
        const body = {
          ref: `refs/heads/${config.defaultBranch}`,
          sha: repo.defaultBranchRef.target.oid,
        };
        logger.debug(
          {
            defaultBranch: config.defaultBranch,
            forkDefaultBranch,
            body,
          },
          'Fork has different default branch to parent, attempting to create branch'
        );
        try {
          await githubApi.postJson(`repos/${config.repository}/git/refs`, {
            body,
            token: forkToken,
          });
          logger.debug('Created new default branch in fork');
        } catch (err) /* istanbul ignore next */ {
          if (err.response?.body?.message === 'Reference already exists') {
            logger.debug(
              `Branch ${config.defaultBranch} already exists in the fork`
            );
          } else {
            logger.warn(
              { err, body: err.response?.body },
              'Could not create parent defaultBranch in fork'
            );
          }
        }
        logger.debug(
          `Setting ${config.defaultBranch} as default branch for ${config.repository}`
        );
        try {
          await githubApi.patchJson(`repos/${config.repository}`, {
            body: {
              name: config.repository.split('/')[1],
              default_branch: config.defaultBranch,
            },
            token: forkToken,
          });
          logger.debug('Successfully changed default branch for fork');
        } catch (err) /* istanbul ignore next */ {
          logger.warn({ err }, 'Could not set default branch');
        }
      }
    } catch (err) /* istanbul ignore next */ {
      logger.debug({ err }, 'Error forking repository');
      throw new Error(REPOSITORY_CANNOT_FORK);
    }
    if (existingRepos.includes(config.repository)) {
      logger.debug(
        { repository_fork: config.repository },
        'Found existing fork'
      );
      // This is a lovely "hack" by GitHub that lets us force update our fork's default branch
      // with the base commit from the parent repository
      const url = `repos/${config.repository}/git/refs/heads/${config.defaultBranch}`;
      const sha = repo.defaultBranchRef.target.oid;
      try {
        logger.debug(
          `Updating forked repository default sha ${sha} to match upstream`
        );
        await githubApi.patchJson(url, {
          body: {
            sha,
            force: true,
          },
          token: forkToken || opts.token,
        });
      } catch (err) /* istanbul ignore next */ {
        logger.warn(
          { url, sha, err: err.err || err },
          'Error updating fork from upstream - cannot continue'
        );
        if (err instanceof ExternalHostError) {
          throw err;
        }
        throw new ExternalHostError(err);
      }
    } else {
      logger.debug({ repository_fork: config.repository }, 'Created fork');
      existingRepos.push(config.repository);
      // Wait an arbitrary 30s to hopefully give GitHub enough time for forking to complete
      await delay(30000);
    }
  }

  const parsedEndpoint = URL.parse(platformConfig.endpoint);
  // istanbul ignore else
  if (forkMode) {
    logger.debug('Using forkToken for git init');
    parsedEndpoint.auth = config.forkToken;
  } else {
    const tokenType = opts.token?.startsWith('x-access-token:')
      ? 'app'
      : 'personal access';
    logger.debug(`Using ${tokenType} token for git init`);
    parsedEndpoint.auth = opts.token;
  }
  parsedEndpoint.host = parsedEndpoint.host.replace(
    'api.github.com',
    'github.com'
  );
  parsedEndpoint.pathname = config.repository + '.git';
  const url = URL.format(parsedEndpoint);
  await git.initRepo({
    ...config,
    url,
  });
  const repoConfig: RepoResult = {
    defaultBranch: config.defaultBranch,
    isFork: repo.isFork === true,
  };
  return repoConfig;
}

export async function getRepoForceRebase(): Promise<boolean> {
  if (config.repoForceRebase === undefined) {
    try {
      config.repoForceRebase = false;
      const branchProtection = await getBranchProtection(config.defaultBranch);
      logger.debug('Found branch protection');
      if (branchProtection.required_pull_request_reviews) {
        logger.debug(
          'Branch protection: PR Reviews are required before merging'
        );
        config.prReviewsRequired = true;
      }
      if (branchProtection.required_status_checks) {
        if (branchProtection.required_status_checks.strict) {
          logger.debug(
            'Branch protection: PRs must be up-to-date before merging'
          );
          config.repoForceRebase = true;
        }
      }
      if (branchProtection.restrictions) {
        logger.debug(
          {
            users: branchProtection.restrictions.users,
            teams: branchProtection.restrictions.teams,
          },
          'Branch protection: Pushing to branch is restricted'
        );
        config.pushProtection = true;
      }
    } catch (err) {
      if (err.statusCode === 404) {
        logger.debug(`No branch protection found`);
      } else if (
        err.message === PLATFORM_INTEGRATION_UNAUTHORIZED ||
        err.statusCode === 403
      ) {
        logger.debug(
          'Branch protection: Do not have permissions to detect branch protection'
        );
      } else {
        throw err;
      }
    }
  }
  return config.repoForceRebase;
}

async function getClosedPrs(): Promise<PrList> {
  if (!config.closedPrList) {
    config.closedPrList = {};
    try {
      // prettier-ignore
      const nodes = await githubApi.queryRepoField<GhGraphQlPr>(
        closedPrsQuery,
        'pullRequests',
        {
          variables: {
            owner: config.repositoryOwner,
            name: config.repositoryName,
          },
        }
      );
      const prNumbers: number[] = [];
      // istanbul ignore if
      if (!nodes?.length) {
        logger.debug('getClosedPrs(): no graphql data');
        return {};
      }
      for (const pr of nodes) {
        // https://developer.github.com/v4/object/pullrequest/
        pr.displayNumber = `Pull Request #${pr.number}`;
        pr.state = pr.state.toLowerCase();
        pr.sourceBranch = pr.headRefName;
        delete pr.headRefName;
        pr.comments = pr.comments.nodes.map((comment) => ({
          id: comment.databaseId,
          body: comment.body,
        }));
        pr.body = 'dummy body'; // just in case
        config.closedPrList[pr.number] = pr;
        prNumbers.push(pr.number);
      }
      prNumbers.sort();
      logger.debug({ prNumbers }, 'Retrieved closed PR list with graphql');
    } catch (err) /* istanbul ignore next */ {
      logger.warn({ err }, 'getClosedPrs(): error');
    }
  }
  return config.closedPrList;
}

async function getOpenPrs(): Promise<PrList> {
  // The graphql query is supported in the current oldest GHE version 2.19
  if (!config.openPrList) {
    config.openPrList = {};
    try {
      // prettier-ignore
      const nodes = await githubApi.queryRepoField<GhGraphQlPr>(
        openPrsQuery,
        'pullRequests',
        {
          variables: {
            owner: config.repositoryOwner,
            name: config.repositoryName,
          },
          acceptHeader: 'application/vnd.github.merge-info-preview+json',
        }
      );
      const prNumbers: number[] = [];
      // istanbul ignore if
      if (!nodes?.length) {
        logger.debug('getOpenPrs(): no graphql data');
        return {};
      }
      for (const pr of nodes) {
        // https://developer.github.com/v4/object/pullrequest/
        pr.displayNumber = `Pull Request #${pr.number}`;
        pr.state = PrState.Open;
        pr.sourceBranch = pr.headRefName;
        delete pr.headRefName;
        pr.targetBranch = pr.baseRefName;
        delete pr.baseRefName;
        // https://developer.github.com/v4/enum/mergeablestate
        const canMergeStates = ['BEHIND', 'CLEAN', 'HAS_HOOKS', 'UNSTABLE'];
        const hasNegativeReview = pr.reviews?.nodes?.length > 0;
        // istanbul ignore if
        if (hasNegativeReview) {
          pr.canMerge = false;
          pr.canMergeReason = `hasNegativeReview`;
        } else if (canMergeStates.includes(pr.mergeStateStatus)) {
          pr.canMerge = true;
        } else if (config.forkToken && pr.mergeStateStatus === 'BLOCKED') {
          // The main token can't merge but maybe the forking token can
          // istanbul ignore next
          pr.canMerge = true;
        } else {
          pr.canMerge = false;
          pr.canMergeReason = `mergeStateStatus = ${pr.mergeStateStatus}`;
        }
        // https://developer.github.com/v4/enum/mergestatestatus
        if (pr.mergeStateStatus === 'DIRTY') {
          pr.isConflicted = true;
        } else {
          pr.isConflicted = false;
        }
        if (pr.labels) {
          pr.labels = pr.labels.nodes.map((label) => label.name);
        }
        pr.hasAssignees = !!(pr.assignees?.totalCount > 0);
        delete pr.assignees;
        pr.hasReviewers = !!(pr.reviewRequests?.totalCount > 0);
        delete pr.reviewRequests;
        delete pr.mergeable;
        delete pr.mergeStateStatus;
        delete pr.commits;
        config.openPrList[pr.number] = pr;
        prNumbers.push(pr.number);
      }
      prNumbers.sort();
      logger.trace({ prNumbers }, 'Retrieved open PR list with graphql');
    } catch (err) /* istanbul ignore next */ {
      logger.warn({ err }, 'getOpenPrs(): error');
    }
  }
  return config.openPrList;
}

// Gets details for a PR
export async function getPr(prNo: number): Promise<Pr | null> {
  if (!prNo) {
    return null;
  }
  const openPrs = await getOpenPrs();
  const openPr = openPrs[prNo];
  if (openPr) {
    logger.debug('Returning from graphql open PR list');
    return openPr;
  }
  const closedPrs = await getClosedPrs();
  const closedPr = closedPrs[prNo];
  if (closedPr) {
    logger.debug('Returning from graphql closed PR list');
    return closedPr;
  }
  logger.debug(
    { prNo },
    'PR not found in open or closed PRs list - trying to fetch it directly'
  );
  const pr = (
    await githubApi.getJson<GhRestPr>(
      `repos/${config.parentRepo || config.repository}/pulls/${prNo}`
    )
  ).body;
  if (!pr) {
    return null;
  }
  // Harmonise PR values
  pr.displayNumber = `Pull Request #${pr.number}`;
  if (pr.state === PrState.Open) {
    pr.sourceBranch = pr.head ? pr.head.ref : undefined;
    pr.sha = pr.head ? pr.head.sha : undefined;
    if (pr.mergeable === true) {
      pr.canMerge = true;
    } else {
      pr.canMerge = false;
      pr.canMergeReason = `mergeable = ${pr.mergeable}`;
    }
    if (pr.mergeable_state === 'dirty') {
      logger.debug({ prNo }, 'PR state is dirty so unmergeable');
      pr.isConflicted = true;
    }
  }
  return pr;
}

function matchesState(state: string, desiredState: string): boolean {
  if (desiredState === PrState.All) {
    return true;
  }
  if (desiredState.startsWith('!')) {
    return state !== desiredState.substring(1);
  }
  return state === desiredState;
}

export async function getPrList(): Promise<Pr[]> {
  logger.trace('getPrList()');
  if (!config.prList) {
    logger.debug('Retrieving PR list');
    let prList: GhRestPr[];
    try {
      prList = (
        await githubApi.getJson<GhRestPr[]>(
          `repos/${
            config.parentRepo || config.repository
          }/pulls?per_page=100&state=all`,
          { paginate: true }
        )
      ).body;
    } catch (err) /* istanbul ignore next */ {
      logger.debug({ err }, 'getPrList err');
      throw new ExternalHostError(err, PlatformId.Github);
    }
    config.prList = prList
      .filter(
        (pr) =>
          config.forkMode ||
          config.ignorePrAuthor ||
          (pr?.user?.login && config?.renovateUsername
            ? pr.user.login === config.renovateUsername
            : true)
      )
      .map(
        (pr) =>
          ({
            number: pr.number,
            sourceBranch: pr.head.ref,
            sha: pr.head.sha,
            title: pr.title,
            state:
              pr.state === PrState.Closed && pr.merged_at?.length
                ? /* istanbul ignore next */ PrState.Merged
                : pr.state,
            createdAt: pr.created_at,
            closedAt: pr.closed_at,
            sourceRepo: pr.head?.repo?.full_name,
          } as never)
      );
    logger.debug(`Retrieved ${config.prList.length} Pull Requests`);
  }
  return config.prList;
}

export async function findPr({
  branchName,
  prTitle,
  state = PrState.All,
}: FindPRConfig): Promise<Pr | null> {
  logger.debug(`findPr(${branchName}, ${prTitle}, ${state})`);
  const prList = await getPrList();
  const pr = prList.find(
    (p) =>
      p.sourceBranch === branchName &&
      (!prTitle || p.title === prTitle) &&
      matchesState(p.state, state) &&
      (config.forkMode || config.repository === p.sourceRepo) // #5188
  );
  if (pr) {
    logger.debug(`Found PR #${pr.number}`);
  }
  return pr;
}

const REOPEN_THRESHOLD_MILLIS = 1000 * 60 * 60 * 24 * 7;

// Returns the Pull Request for a branch. Null if not exists.
export async function getBranchPr(branchName: string): Promise<Pr | null> {
  // istanbul ignore if
  if (config.branchPrs[branchName]) {
    return config.branchPrs[branchName];
  }
  logger.debug(`getBranchPr(${branchName})`);
  const openPr = await findPr({
    branchName,
    state: PrState.Open,
  });
  if (openPr) {
    config.branchPrs[branchName] = await getPr(openPr.number);
    return config.branchPrs[branchName];
  }
  const autoclosedPr = await findPr({
    branchName,
    state: PrState.Closed,
  });
  if (
    autoclosedPr?.title?.endsWith(' - autoclosed') &&
    autoclosedPr?.closedAt
  ) {
    const closedMillisAgo = DateTime.fromISO(autoclosedPr.closedAt)
      .diffNow()
      .negate()
      .toMillis();
    if (closedMillisAgo > REOPEN_THRESHOLD_MILLIS) {
      return null;
    }
    logger.debug({ autoclosedPr }, 'Found autoclosed PR for branch');
    const { sha, number } = autoclosedPr;
    try {
      await githubApi.postJson(`repos/${config.repository}/git/refs`, {
        body: { ref: `refs/heads/${branchName}`, sha },
      });
      logger.debug({ branchName, sha }, 'Recreated autoclosed branch');
    } catch (err) {
      logger.debug('Could not recreate autoclosed branch - skipping reopen');
      return null;
    }
    try {
      const title = autoclosedPr.title.replace(regEx(/ - autoclosed$/), '');
      await githubApi.patchJson(`repos/${config.repository}/pulls/${number}`, {
        body: {
          state: 'open',
          title,
        },
      });
      logger.info(
        { branchName, title, number },
        'Successfully reopened autoclosed PR'
      );
    } catch (err) {
      logger.debug('Could not reopen autoclosed PR');
      return null;
    }
    delete config.openPrList; // So that it gets refreshed
    delete config.closedPrList?.[number]; // So that it's no longer found in the closed list
    config.branchPrs[branchName] = await getPr(number);
    return config.branchPrs[branchName];
  }
  return null;
}

async function getStatus(
  branchName: string,
  useCache = true
): Promise<CombinedBranchStatus> {
  const commitStatusUrl = `repos/${config.repository}/commits/${escapeHash(
    branchName
  )}/status`;

  return (
    await githubApi.getJson<CombinedBranchStatus>(commitStatusUrl, { useCache })
  ).body;
}

// Returns the combined status for a branch.
export async function getBranchStatus(
  branchName: string
): Promise<BranchStatus> {
  logger.debug(`getBranchStatus(${branchName})`);
  let commitStatus: CombinedBranchStatus;
  try {
    commitStatus = await getStatus(branchName);
  } catch (err) /* istanbul ignore next */ {
    if (err.statusCode === 404) {
      logger.debug(
        'Received 404 when checking branch status, assuming that branch has been deleted'
      );
      throw new Error(REPOSITORY_CHANGED);
    }
    logger.debug('Unknown error when checking branch status');
    throw err;
  }
  logger.debug(
    { state: commitStatus.state, statuses: commitStatus.statuses },
    'branch status check result'
  );
  let checkRuns: { name: string; status: string; conclusion: string }[] = [];
  // API is supported in oldest available GHE version 2.19
  try {
    const checkRunsUrl = `repos/${config.repository}/commits/${escapeHash(
      branchName
    )}/check-runs?per_page=100`;
    const opts = {
      headers: {
        accept: 'application/vnd.github.antiope-preview+json',
      },
      paginate: true,
      paginationField: 'check_runs',
    };
    const checkRunsRaw = (
      await githubApi.getJson<{
        check_runs: { name: string; status: string; conclusion: string }[];
      }>(checkRunsUrl, opts)
    ).body;
    if (checkRunsRaw.check_runs?.length) {
      checkRuns = checkRunsRaw.check_runs.map((run) => ({
        name: run.name,
        status: run.status,
        conclusion: run.conclusion,
      }));
      logger.debug({ checkRuns }, 'check runs result');
    } else {
      // istanbul ignore next
      logger.debug({ result: checkRunsRaw }, 'No check runs found');
    }
  } catch (err) /* istanbul ignore next */ {
    if (err instanceof ExternalHostError) {
      throw err;
    }
    if (
      err.statusCode === 403 ||
      err.message === PLATFORM_INTEGRATION_UNAUTHORIZED
    ) {
      logger.debug('No permission to view check runs');
    } else {
      logger.warn({ err }, 'Error retrieving check runs');
    }
  }
  if (checkRuns.length === 0) {
    if (commitStatus.state === 'success') {
      return BranchStatus.green;
    }
    if (commitStatus.state === 'failure') {
      return BranchStatus.red;
    }
    return BranchStatus.yellow;
  }
  if (
    commitStatus.state === 'failure' ||
    checkRuns.some((run) => run.conclusion === 'failure')
  ) {
    return BranchStatus.red;
  }
  if (
    (commitStatus.state === 'success' || commitStatus.statuses.length === 0) &&
    checkRuns.every((run) =>
      ['skipped', 'neutral', 'success'].includes(run.conclusion)
    )
  ) {
    return BranchStatus.green;
  }
  return BranchStatus.yellow;
}

async function getStatusCheck(
  branchName: string,
  useCache = true
): Promise<GhBranchStatus[]> {
  const branchCommit = git.getBranchCommit(branchName);

  const url = `repos/${config.repository}/commits/${branchCommit}/statuses`;

  return (await githubApi.getJson<GhBranchStatus[]>(url, { useCache })).body;
}

const githubToRenovateStatusMapping = {
  success: BranchStatus.green,
  error: BranchStatus.red,
  failure: BranchStatus.red,
  pending: BranchStatus.yellow,
};

export async function getBranchStatusCheck(
  branchName: string,
  context: string
): Promise<BranchStatus | null> {
  try {
    const res = await getStatusCheck(branchName);
    for (const check of res) {
      if (check.context === context) {
        return (
          githubToRenovateStatusMapping[check.state] || BranchStatus.yellow
        );
      }
    }
    return null;
  } catch (err) /* istanbul ignore next */ {
    if (err.statusCode === 404) {
      logger.debug('Commit not found when checking statuses');
      throw new Error(REPOSITORY_CHANGED);
    }
    throw err;
  }
}

export async function setBranchStatus({
  branchName,
  context,
  description,
  state,
  url: targetUrl,
}: BranchStatusConfig): Promise<void> {
  // istanbul ignore if
  if (config.parentRepo) {
    logger.debug('Cannot set branch status when in forking mode');
    return;
  }
  const existingStatus = await getBranchStatusCheck(branchName, context);
  if (existingStatus === state) {
    return;
  }
  logger.debug({ branch: branchName, context, state }, 'Setting branch status');
  let url: string;
  try {
    const branchCommit = git.getBranchCommit(branchName);
    url = `repos/${config.repository}/statuses/${branchCommit}`;
    const renovateToGitHubStateMapping = {
      green: 'success',
      yellow: 'pending',
      red: 'failure',
    };
    const options: any = {
      state: renovateToGitHubStateMapping[state],
      description,
      context,
    };
    if (targetUrl) {
      options.target_url = targetUrl;
    }
    await githubApi.postJson(url, { body: options });

    // update status cache
    await getStatus(branchName, false);
    await getStatusCheck(branchName, false);
  } catch (err) /* istanbul ignore next */ {
    logger.debug({ err, url }, 'Caught error setting branch status - aborting');
    throw new Error(REPOSITORY_CHANGED);
  }
}

// Issue

/* istanbul ignore next */
async function getIssues(): Promise<Issue[]> {
  const result = await githubApi.queryRepoField<Issue>(
    getIssuesQuery,
    'issues',
    {
      variables: {
        owner: config.repositoryOwner,
        name: config.repositoryName,
        user: config.renovateUsername,
      },
    }
  );

  logger.debug(`Retrieved ${result.length} issues`);
  return result.map((issue) => ({
    ...issue,
    state: issue.state.toLowerCase(),
  }));
}

export async function getIssueList(): Promise<Issue[]> {
  // istanbul ignore if
  if (config.hasIssuesEnabled === false) {
    return [];
  }
  if (!config.issueList) {
    logger.debug('Retrieving issueList');
    config.issueList = await getIssues();
  }
  return config.issueList;
}

export async function getIssue(
  number: number,
  useCache = true
): Promise<Issue | null> {
  // istanbul ignore if
  if (config.hasIssuesEnabled === false) {
    return null;
  }
  try {
    const issueBody = (
      await githubApi.getJson<{ body: string }>(
        `repos/${config.parentRepo || config.repository}/issues/${number}`,
        { useCache }
      )
    ).body.body;
    return {
      number,
      body: issueBody,
    };
  } catch (err) /* istanbul ignore next */ {
    logger.debug({ err, number }, 'Error getting issue');
    return null;
  }
}

export async function findIssue(title: string): Promise<Issue | null> {
  logger.debug(`findIssue(${title})`);
  const [issue] = (await getIssueList()).filter(
    (i) => i.state === 'open' && i.title === title
  );
  if (!issue) {
    return null;
  }
  logger.debug(`Found issue ${issue.number}`);
  return getIssue(issue.number);
}

async function closeIssue(issueNumber: number): Promise<void> {
  logger.debug(`closeIssue(${issueNumber})`);
  await githubApi.patchJson(
    `repos/${config.parentRepo || config.repository}/issues/${issueNumber}`,
    {
      body: { state: 'closed' },
    }
  );
}

export async function ensureIssue({
  title,
  reuseTitle,
  body: rawBody,
  labels,
  once = false,
  shouldReOpen = true,
}: EnsureIssueConfig): Promise<EnsureIssueResult | null> {
  logger.debug(`ensureIssue(${title})`);
  // istanbul ignore if
  if (config.hasIssuesEnabled === false) {
    logger.info(
      'Cannot ensure issue because issues are disabled in this repository'
    );
    return null;
  }
  const body = sanitize(rawBody);
  try {
    const issueList = await getIssueList();
    let issues = issueList.filter((i) => i.title === title);
    if (!issues.length) {
      issues = issueList.filter((i) => i.title === reuseTitle);
      if (issues.length) {
        logger.debug({ reuseTitle, title }, 'Reusing issue title');
      }
    }
    if (issues.length) {
      let issue = issues.find((i) => i.state === 'open');
      if (!issue) {
        if (once) {
          logger.debug('Issue already closed - skipping recreation');
          return null;
        }
        if (shouldReOpen) {
          logger.debug('Reopening previously closed issue');
        }
        issue = issues[issues.length - 1];
      }
      for (const i of issues) {
        if (i.state === 'open' && i.number !== issue.number) {
          logger.warn(`Closing duplicate issue ${i.number}`);
          await closeIssue(i.number);
        }
      }
      const issueBody = (
        await githubApi.getJson<{ body: string }>(
          `repos/${config.parentRepo || config.repository}/issues/${
            issue.number
          }`
        )
      ).body.body;
      if (
        issue.title === title &&
        issueBody === body &&
        issue.state === 'open'
      ) {
        logger.debug('Issue is open and up to date - nothing to do');
        return null;
      }
      if (shouldReOpen) {
        logger.debug('Patching issue');
        const data: Record<string, unknown> = { body, state: 'open', title };
        if (labels) {
          data.labels = labels;
        }
        await githubApi.patchJson(
          `repos/${config.parentRepo || config.repository}/issues/${
            issue.number
          }`,
          {
            body: data,
          }
        );
        logger.debug('Issue updated');
        return 'updated';
      }
    }
    await githubApi.postJson(
      `repos/${config.parentRepo || config.repository}/issues`,
      {
        body: {
          title,
          body,
          labels: labels || [],
        },
      }
    );
    logger.info('Issue created');
    // reset issueList so that it will be fetched again as-needed
    delete config.issueList;
    return 'created';
  } catch (err) /* istanbul ignore next */ {
    if (err.body?.message?.startsWith('Issues are disabled for this repo')) {
      logger.debug(`Issues are disabled, so could not create issue: ${title}`);
    } else {
      logger.warn({ err }, 'Could not ensure issue');
    }
  }
  return null;
}

export async function ensureIssueClosing(title: string): Promise<void> {
  logger.trace(`ensureIssueClosing(${title})`);
  // istanbul ignore if
  if (config.hasIssuesEnabled === false) {
    logger.info(
      'Cannot ensure issue because issues are disabled in this repository'
    );
    return;
  }
  const issueList = await getIssueList();
  for (const issue of issueList) {
    if (issue.state === 'open' && issue.title === title) {
      await closeIssue(issue.number);
      logger.debug({ number: issue.number }, 'Issue closed');
    }
  }
}

export async function addAssignees(
  issueNo: number,
  assignees: string[]
): Promise<void> {
  logger.debug(`Adding assignees '${assignees.join(', ')}' to #${issueNo}`);
  const repository = config.parentRepo || config.repository;
  await githubApi.postJson(`repos/${repository}/issues/${issueNo}/assignees`, {
    body: {
      assignees,
    },
  });
}

export async function addReviewers(
  prNo: number,
  reviewers: string[]
): Promise<void> {
  logger.debug(`Adding reviewers '${reviewers.join(', ')}' to #${prNo}`);

  const userReviewers = reviewers.filter((e) => !e.startsWith('team:'));
  const teamReviewers = reviewers
    .filter((e) => e.startsWith('team:'))
    .map((e) => e.replace(regEx(/^team:/), '')); // TODO #12071
  try {
    await githubApi.postJson(
      `repos/${
        config.parentRepo || config.repository
      }/pulls/${prNo}/requested_reviewers`,
      {
        body: {
          reviewers: userReviewers,
          team_reviewers: teamReviewers,
        },
      }
    );
  } catch (err) /* istanbul ignore next */ {
    logger.warn({ err }, 'Failed to assign reviewer');
  }
}

async function addLabels(
  issueNo: number,
  labels: string[] | null
): Promise<void> {
  logger.debug(`Adding labels '${labels?.join(', ')}' to #${issueNo}`);
  const repository = config.parentRepo || config.repository;
  if (is.array(labels) && labels.length) {
    await githubApi.postJson(`repos/${repository}/issues/${issueNo}/labels`, {
      body: labels,
    });
  }
}

export async function deleteLabel(
  issueNo: number,
  label: string
): Promise<void> {
  logger.debug(`Deleting label ${label} from #${issueNo}`);
  const repository = config.parentRepo || config.repository;
  try {
    await githubApi.deleteJson(
      `repos/${repository}/issues/${issueNo}/labels/${label}`
    );
  } catch (err) /* istanbul ignore next */ {
    logger.warn({ err, issueNo, label }, 'Failed to delete label');
  }
}

async function addComment(issueNo: number, body: string): Promise<void> {
  // POST /repos/:owner/:repo/issues/:number/comments
  await githubApi.postJson(
    `repos/${
      config.parentRepo || config.repository
    }/issues/${issueNo}/comments`,
    {
      body: { body },
    }
  );
}

async function editComment(commentId: number, body: string): Promise<void> {
  // PATCH /repos/:owner/:repo/issues/comments/:id
  await githubApi.patchJson(
    `repos/${
      config.parentRepo || config.repository
    }/issues/comments/${commentId}`,
    {
      body: { body },
    }
  );
}

async function deleteComment(commentId: number): Promise<void> {
  // DELETE /repos/:owner/:repo/issues/comments/:id
  await githubApi.deleteJson(
    `repos/${
      config.parentRepo || config.repository
    }/issues/comments/${commentId}`
  );
}

async function getComments(issueNo: number): Promise<Comment[]> {
  const pr = (await getClosedPrs())[issueNo];
  if (pr) {
    logger.debug('Returning closed PR list comments');
    return pr.comments;
  }
  // GET /repos/:owner/:repo/issues/:number/comments
  logger.debug(`Getting comments for #${issueNo}`);
  const url = `repos/${
    config.parentRepo || config.repository
  }/issues/${issueNo}/comments?per_page=100`;
  try {
    const comments = (
      await githubApi.getJson<Comment[]>(url, {
        paginate: true,
      })
    ).body;
    logger.debug(`Found ${comments.length} comments`);
    return comments;
  } catch (err) /* istanbul ignore next */ {
    if (err.statusCode === 404) {
      logger.debug('404 response when retrieving comments');
      throw new ExternalHostError(err, PlatformId.Github);
    }
    throw err;
  }
}

export async function ensureComment({
  number,
  topic,
  content,
}: EnsureCommentConfig): Promise<boolean> {
  const sanitizedContent = sanitize(content);
  try {
    const comments = await getComments(number);
    let body: string;
    let commentId: number | null = null;
    let commentNeedsUpdating = false;
    if (topic) {
      logger.debug(`Ensuring comment "${topic}" in #${number}`);
      body = `### ${topic}\n\n${sanitizedContent}`;
      comments.forEach((comment) => {
        if (comment.body.startsWith(`### ${topic}\n\n`)) {
          commentId = comment.id;
          commentNeedsUpdating = comment.body !== body;
        }
      });
    } else {
      logger.debug(`Ensuring content-only comment in #${number}`);
      body = `${sanitizedContent}`;
      comments.forEach((comment) => {
        if (comment.body === body) {
          commentId = comment.id;
          commentNeedsUpdating = false;
        }
      });
    }
    if (!commentId) {
      await addComment(number, body);
      logger.info(
        { repository: config.repository, issueNo: number, topic },
        'Comment added'
      );
    } else if (commentNeedsUpdating) {
      await editComment(commentId, body);
      logger.debug(
        { repository: config.repository, issueNo: number },
        'Comment updated'
      );
    } else {
      logger.debug('Comment is already update-to-date');
    }
    return true;
  } catch (err) /* istanbul ignore next */ {
    if (err instanceof ExternalHostError) {
      throw err;
    }
    if (err.body?.message?.includes('is locked')) {
      logger.debug('Issue is locked - cannot add comment');
    } else {
      logger.warn({ err }, 'Error ensuring comment');
    }
    return false;
  }
}

export async function ensureCommentRemoval({
  number: issueNo,
  topic,
  content,
}: EnsureCommentRemovalConfig): Promise<void> {
  logger.trace(
    `Ensuring comment "${topic || content}" in #${issueNo} is removed`
  );
  const comments = await getComments(issueNo);
  let commentId: number | null = null;

  const byTopic = (comment: Comment): boolean =>
    comment.body.startsWith(`### ${topic}\n\n`);
  const byContent = (comment: Comment): boolean =>
    comment.body.trim() === content;

  if (topic) {
    commentId = comments.find(byTopic)?.id;
  } else if (content) {
    commentId = comments.find(byContent)?.id;
  }

  try {
    if (commentId) {
      logger.debug({ issueNo }, 'Removing comment');
      await deleteComment(commentId);
    }
  } catch (err) /* istanbul ignore next */ {
    logger.warn({ err }, 'Error deleting comment');
  }
}

// Pull Request

async function tryPrAutomerge(
  prNumber: number,
  prNodeId: string,
  platformOptions: PlatformPrOptions
): Promise<void> {
  if (platformConfig.isGhe || !platformOptions?.usePlatformAutomerge) {
    return;
  }

  if (!config.autoMergeAllowed) {
    logger.debug(
      { prNumber },
      'GitHub-native automerge: not enabled in repo settings'
    );
    return;
  }

  try {
    const mergeMethod = config.mergeMethod?.toUpperCase() || 'MERGE';
    const variables = { pullRequestId: prNodeId, mergeMethod };
    const queryOptions = { variables };

    const { errors } = await githubApi.requestGraphql<GhAutomergeResponse>(
      enableAutoMergeMutation,
      queryOptions
    );

    if (errors) {
      logger.debug({ prNumber, errors }, 'GitHub-native automerge: fail');
      return;
    }

    logger.debug({ prNumber }, 'GitHub-native automerge: success');
  } catch (err) {
    logger.warn({ prNumber, err }, 'GitHub-native automerge: REST API error');
  }
}

// Creates PR and returns PR number
export async function createPr({
  sourceBranch,
  targetBranch,
  prTitle: title,
  prBody: rawBody,
  labels,
  draftPR = false,
  platformOptions,
}: CreatePRConfig): Promise<Pr> {
  const body = sanitize(rawBody);
  const base = targetBranch;
  // Include the repository owner to handle forkMode and regular mode
  const head = `${config.repository.split('/')[0]}:${sourceBranch}`;
  const options: any = {
    body: {
      title,
      head,
      base,
      body,
      draft: draftPR,
    },
  };
  // istanbul ignore if
  if (config.forkToken) {
    options.token = config.forkToken;
    options.body.maintainer_can_modify = true;
  }
  logger.debug({ title, head, base, draft: draftPR }, 'Creating PR');
  const pr = (
    await githubApi.postJson<GhRestPr>(
      `repos/${config.parentRepo || config.repository}/pulls`,
      options
    )
  ).body;
  logger.debug(
    { branch: sourceBranch, pr: pr.number, draft: draftPR },
    'PR created'
  );
  // istanbul ignore if
  if (config.prList) {
    config.prList.push(pr);
  }
  pr.displayNumber = `Pull Request #${pr.number}`;
  pr.sourceBranch = sourceBranch;
  pr.sourceRepo = pr.head.repo.full_name;
  await addLabels(pr.number, labels);
  await tryPrAutomerge(pr.number, pr.node_id, platformOptions);
  return pr;
}

export async function updatePr({
  number: prNo,
  prTitle: title,
  prBody: rawBody,
  state,
}: UpdatePrConfig): Promise<void> {
  logger.debug(`updatePr(${prNo}, ${title}, body)`);
  const body = sanitize(rawBody);
  const patchBody: any = { title };
  if (body) {
    patchBody.body = body;
  }
  if (state) {
    patchBody.state = state;
  }
  const options: any = {
    body: patchBody,
  };
  // istanbul ignore if
  if (config.forkToken) {
    options.token = config.forkToken;
  }
  try {
    await githubApi.patchJson(
      `repos/${config.parentRepo || config.repository}/pulls/${prNo}`,
      options
    );
    logger.debug({ pr: prNo }, 'PR updated');
  } catch (err) /* istanbul ignore next */ {
    if (err instanceof ExternalHostError) {
      throw err;
    }
    logger.warn({ err }, 'Error updating PR');
  }
}

export async function mergePr({
  branchName,
  id: prNo,
}: MergePRConfig): Promise<boolean> {
  logger.debug(`mergePr(${prNo}, ${branchName})`);
  // istanbul ignore if
  if (config.prReviewsRequired) {
    logger.debug(
      { branch: branchName, prNo },
      'Branch protection: Attempting to merge PR when PR reviews are enabled'
    );
    const repository = config.parentRepo || config.repository;
    const reviews = await githubApi.getJson<{ state: string }[]>(
      `repos/${repository}/pulls/${prNo}/reviews`
    );
    const isApproved = reviews.body.some(
      (review) => review.state === 'APPROVED'
    );
    if (!isApproved) {
      logger.debug(
        { branch: branchName, prNo },
        'Branch protection: Cannot automerge PR until there is an approving review'
      );
      return false;
    }
    logger.debug('Found approving reviews');
  }
  const url = `repos/${
    config.parentRepo || config.repository
  }/pulls/${prNo}/merge`;
  const options: any = {
    body: {} as { merge_method?: string },
  };
  // istanbul ignore if
  if (config.forkToken) {
    options.token = config.forkToken;
  }
  let automerged = false;
  let automergeResult: any;
  if (config.mergeMethod) {
    // This path is taken if we have auto-detected the allowed merge types from the repo
    options.body.merge_method = config.mergeMethod;
    try {
      logger.debug({ options, url }, `mergePr`);
      automergeResult = await githubApi.putJson(url, options);
      automerged = true;
    } catch (err) {
      if (err.statusCode === 404 || err.statusCode === 405) {
        // istanbul ignore next
        logger.debug(
          { response: err.response ? err.response.body : undefined },
          'GitHub blocking PR merge -- will keep trying'
        );
      } else {
        logger.warn({ err }, `Failed to ${config.mergeMethod} merge PR`);
        return false;
      }
    }
  }
  if (!automerged) {
    // We need to guess the merge method and try squash -> rebase -> merge
    options.body.merge_method = 'rebase';
    try {
      logger.debug({ options, url }, `mergePr`);
      automergeResult = await githubApi.putJson(url, options);
    } catch (err1) {
      logger.debug({ err: err1 }, `Failed to rebase merge PR`);
      try {
        options.body.merge_method = 'squash';
        logger.debug({ options, url }, `mergePr`);
        automergeResult = await githubApi.putJson(url, options);
      } catch (err2) {
        logger.debug({ err: err2 }, `Failed to merge squash PR`);
        try {
          options.body.merge_method = 'merge';
          logger.debug({ options, url }, `mergePr`);
          automergeResult = await githubApi.putJson(url, options);
        } catch (err3) {
          logger.debug({ err: err3 }, `Failed to merge commit PR`);
          logger.info({ pr: prNo }, 'All merge attempts failed');
          return false;
        }
      }
    }
  }
  logger.debug(
    { automergeResult: automergeResult.body, pr: prNo },
    'PR merged'
  );
  return true;
}

export function massageMarkdown(input: string): string {
  if (platformConfig.isGhe) {
    return smartTruncate(input, 60000);
  }
  const massagedInput = massageMarkdownLinks(input)
    // to be safe, replace all github.com links with renovatebot redirector
    .replace(
      regEx(/href="https?:\/\/github.com\//g),
      'href="https://togithub.com/'
    )
    .replace(regEx(/]\(https:\/\/github\.com\//g), '](https://togithub.com/')
    .replace(regEx(/]: https:\/\/github\.com\//g), ']: https://togithub.com/');
  return smartTruncate(massagedInput, 60000);
}

export async function getVulnerabilityAlerts(): Promise<VulnerabilityAlert[]> {
  let vulnerabilityAlerts: { node: VulnerabilityAlert }[];
  try {
    vulnerabilityAlerts = await githubApi.queryRepoField<{
      node: VulnerabilityAlert;
    }>(vulnerabilityAlertsQuery, 'vulnerabilityAlerts', {
      variables: { owner: config.repositoryOwner, name: config.repositoryName },
      paginate: false,
      acceptHeader: 'application/vnd.github.vixen-preview+json',
    });
  } catch (err) {
    logger.debug({ err }, 'Error retrieving vulnerability alerts');
    logger.warn(
      {
        url: 'https://docs.renovatebot.com/configuration-options/#vulnerabilityalerts',
      },
      'Cannot access vulnerability alerts. Please ensure permissions have been granted.'
    );
  }
  let alerts: VulnerabilityAlert[] = [];
  try {
    if (vulnerabilityAlerts?.length) {
      alerts = vulnerabilityAlerts.map((edge) => edge.node);
      const shortAlerts: AggregatedVulnerabilities = {};
      if (alerts.length) {
        logger.trace({ alerts }, 'GitHub vulnerability details');
        for (const alert of alerts) {
          const {
            package: { name, ecosystem },
            vulnerableVersionRange,
            firstPatchedVersion,
          } = alert.securityVulnerability;
          const patch = firstPatchedVersion?.identifier;

          const key = `${ecosystem.toLowerCase()}/${name}`;
          const range = vulnerableVersionRange;
          const elem = shortAlerts[key] || {};
          elem[range] = patch || null;
          shortAlerts[key] = elem;
        }
        logger.debug({ alerts: shortAlerts }, 'GitHub vulnerability details');
      }
    } else {
      logger.debug('No vulnerability alerts found');
    }
  } catch (err) /* istanbul ignore next */ {
    logger.error({ err }, 'Error processing vulnerabity alerts');
  }
  return alerts;
}

export async function pushFiles({
  branchName,
  files,
  message,
}: git.CommitFilesConfig): Promise<git.CommitSha | null> {
  const additions = files.map(({ name: path, contents }) => ({
    path,
    contents: Buffer.from(contents).toString('base64'),
  }));
  const fileChanges = { additions };

  const variables = {
    repo: config.repository,
    repositoryId: config.repositoryId,
    branchName: `refs/heads/${branchName}`,
    oid: config.defaultBranchOid,
    fileChanges,
    message,
  };

  const { data, errors } = await githubApi.requestGraphql<{
    createCommitOnBranch: { commit: { oid: string } };
  }>(commitFilesMutation, { variables });

  if (errors) {
    const errorMessage = 'GraphQL commit error';
    logger.debug({ branchName, errors }, errorMessage);
    throw new Error(errorMessage);
  }

  return data?.createCommitOnBranch?.commit?.oid;
}<|MERGE_RESOLUTION|>--- conflicted
+++ resolved
@@ -135,24 +135,18 @@
       discoveredGitAuthor = `${userDetails.name} <${userEmail}>`;
     }
   }
-<<<<<<< HEAD
   const gitIgnoredAuthors = [];
   if (platformCommit) {
-    userDetails = await getUserDetails(defaults.endpoint, token);
+    userDetails = await getUserDetails(platformConfig.endpoint, token);
     const userId = userDetails.id.toString();
     const userName = userDetails.username;
     const userEmail = `${userId}+${userName}@users.noreply.github.com`;
     const platformAuthor = `${userDetails.username} <${userEmail}>`;
     gitIgnoredAuthors.push(platformAuthor);
   }
-  logger.debug('Authenticated as GitHub user: ' + renovateUsername);
-  const platformConfig: PlatformResult = {
-    endpoint: defaults.endpoint,
-=======
   logger.debug({ platformConfig, renovateUsername }, 'Platform config');
   const platformResult: PlatformResult = {
     endpoint: platformConfig.endpoint,
->>>>>>> 122f3842
     gitAuthor: gitAuthor || discoveredGitAuthor,
     gitIgnoredAuthors,
     renovateUsername,
