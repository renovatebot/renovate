import is from '@sindresorhus/is';
import delay from 'delay';
import semver from 'semver';
import URL from 'url';

import { logger } from '../../logger';
import { api } from './gh-got-wrapper';
import * as hostRules from '../../util/host-rules';
import GitStorage, { StatusResult, CommitFilesConfig } from '../git/storage';
import {
  PlatformConfig,
  RepoParams,
  RepoConfig,
  Issue,
  VulnerabilityAlert,
<<<<<<< HEAD
  CreatePRConfig,
=======
  BranchStatusConfig,
>>>>>>> e72bf85b
} from '../common';

import { configFileNames } from '../../config/app-strings';
import { sanitize } from '../../util/sanitize';
import { smartTruncate } from '../utils/pr-body';
import { getGraphqlNodes } from './gh-graphql-wrapper';

const defaultConfigFile = configFileNames[0];

interface Comment {
  id: number;
  body: string;
}

interface Pr {
  displayNumber: string;
  state: string;
  title: string;
  branchName: string;
  number: number;
  comments: Comment[];

  createdAt: string;

  sha: string;

  sourceRepo: string;
  isModified: boolean;
}

interface LocalRepoConfig {
  repositoryName: string;
  pushProtection: boolean;
  prReviewsRequired: boolean;
  repoForceRebase?: boolean;
  storage: GitStorage;
  parentRepo: string;
  baseCommitSHA: string | null;
  forkToken?: string;
  closedPrList: PrList | null;
  openPrList: PrList | null;
  prList: Pr[] | null;
  issueList: any[] | null;
  mergeMethod: string;
  baseBranch: string;
  defaultBranch: string;
  enterpriseVersion: string;
  gitPrivateKey?: string;
  repositoryOwner: string;
  repository: string | null;
  localDir: string;
  isGhe: boolean;
  renovateUsername: string;
  productLinks: any;
}

type BranchProtection = any;
type PrList = Record<number, Pr>;

let config: LocalRepoConfig = {} as any;

const defaults = {
  hostType: 'github',
  endpoint: 'https://api.github.com/',
};

const escapeHash = (input: string): string =>
  input ? input.replace(/#/g, '%23') : input;

export async function initPlatform({
  endpoint,
  token,
}: {
  endpoint: string;
  token: string;
}): Promise<PlatformConfig> {
  if (!token) {
    throw new Error('Init: You must configure a GitHub personal access token');
  }

  if (endpoint) {
    defaults.endpoint = endpoint.replace(/\/?$/, '/'); // always add a trailing slash
    api.setBaseUrl(defaults.endpoint);
  } else {
    logger.info('Using default github endpoint: ' + defaults.endpoint);
  }
  let gitAuthor: string;
  let renovateUsername: string;
  try {
    const userData = (await api.get(defaults.endpoint + 'user', {
      token,
    })).body;
    renovateUsername = userData.login;
    gitAuthor = userData.name;
  } catch (err) {
    logger.debug({ err }, 'Error authenticating with GitHub');
    throw new Error('Init: Authentication failure');
  }
  try {
    const userEmail = (await api.get(defaults.endpoint + 'user/emails', {
      token,
    })).body;
    if (userEmail.length && userEmail[0].email) {
      gitAuthor += ` <${userEmail[0].email}>`;
    } else {
      logger.debug('Cannot find an email address for Renovate user');
      gitAuthor = undefined;
    }
  } catch (err) {
    logger.debug(
      'Cannot read user/emails endpoint on GitHub to retrieve gitAuthor'
    );
    gitAuthor = undefined;
  }
  logger.info('Authenticated as GitHub user: ' + renovateUsername);
  const platformConfig: PlatformConfig = {
    endpoint: defaults.endpoint,
    gitAuthor,
    renovateUsername,
  };
  return platformConfig;
}

// Get all repositories that the user has access to
export async function getRepos(): Promise<string[]> {
  logger.info('Autodiscovering GitHub repositories');
  try {
    const res = await api.get('user/repos?per_page=100', { paginate: true });
    return res.body.map((repo: { full_name: string }) => repo.full_name);
  } catch (err) /* istanbul ignore next */ {
    logger.error({ err }, `GitHub getRepos error`);
    throw err;
  }
}

export function cleanRepo(): void {
  // istanbul ignore if
  if (config.storage) {
    config.storage.cleanRepo();
  }
  // In theory most of this isn't necessary. In practice..
  config = {} as any;
}

async function getBranchProtection(
  branchName: string
): Promise<BranchProtection> {
  // istanbul ignore if
  if (config.parentRepo) {
    return {};
  }
  const res = await api.get(
    `repos/${config.repository}/branches/${escapeHash(branchName)}/protection`
  );
  return res.body;
}

// Return the commit SHA for a branch
async function getBranchCommit(branchName: string): Promise<string> {
  try {
    const res = await api.get(
      `repos/${config.repository}/git/refs/heads/${escapeHash(branchName)}`
    );
    return res.body.object.sha;
  } catch (err) /* istanbul ignore next */ {
    logger.debug({ err }, 'Error getting branch commit');
    if (err.statusCode === 404) {
      throw new Error('repository-changed');
    }
    if (err.statusCode === 409) {
      throw new Error('empty');
    }
    throw err;
  }
}

async function getBaseCommitSHA(): Promise<string> {
  if (!config.baseCommitSHA) {
    config.baseCommitSHA = await getBranchCommit(config.baseBranch);
  }
  return config.baseCommitSHA;
}

// Initialize GitHub by getting base branch and SHA
export async function initRepo({
  endpoint,
  repository,
  forkMode,
  forkToken,
  gitPrivateKey,
  localDir,
  includeForks,
  renovateUsername,
  optimizeForDisabled,
}: RepoParams): Promise<RepoConfig> {
  logger.debug(`initRepo("${repository}")`);
  logger.info('Authenticated as user: ' + renovateUsername);
  logger.info('Using renovate version: ' + global.renovateVersion);
  // config is used by the platform api itself, not necessary for the app layer to know
  cleanRepo();
  // istanbul ignore if
  if (endpoint) {
    // Necessary for Renovate Pro - do not remove
    logger.debug('Overriding default GitHub endpoint');
    defaults.endpoint = endpoint;
    api.setBaseUrl(endpoint);
  }
  const opts = hostRules.find({
    hostType: 'github',
    url: defaults.endpoint,
  });
  config.isGhe = !defaults.endpoint.startsWith('https://api.github.com');
  config.renovateUsername = renovateUsername;
  config.localDir = localDir;
  config.repository = repository;
  [config.repositoryOwner, config.repositoryName] = repository.split('/');
  config.gitPrivateKey = gitPrivateKey;
  let res;
  try {
    res = await api.get(`repos/${repository}`);
    logger.trace({ repositoryDetails: res.body }, 'Repository details');
    config.enterpriseVersion =
      res.headers && (res.headers['x-github-enterprise-version'] as string);
    // istanbul ignore if
    if (res.body.fork && !includeForks) {
      try {
        const renovateConfig = JSON.parse(
          Buffer.from(
            (await api.get(
              `repos/${config.repository}/contents/${defaultConfigFile}`
            )).body.content,
            'base64'
          ).toString()
        );
        if (!renovateConfig.includeForks) {
          throw new Error();
        }
      } catch (err) {
        throw new Error('fork');
      }
    }
    if (res.body.full_name && res.body.full_name !== repository) {
      logger.info(
        { repository, this_repository: res.body.full_name },
        'Repository has been renamed'
      );
      throw new Error('renamed');
    }
    if (res.body.archived) {
      logger.info(
        'Repository is archived - throwing error to abort renovation'
      );
      throw new Error('archived');
    }
    if (optimizeForDisabled) {
      let renovateConfig;
      try {
        renovateConfig = JSON.parse(
          Buffer.from(
            (await api.get(
              `repos/${config.repository}/contents/${defaultConfigFile}`
            )).body.content,
            'base64'
          ).toString()
        );
      } catch (err) {
        // Do nothing
      }
      if (renovateConfig && renovateConfig.enabled === false) {
        throw new Error('disabled');
      }
    }
    const owner = res.body.owner.login;
    logger.debug(`${repository} owner = ${owner}`);
    // Use default branch as PR target unless later overridden.
    config.defaultBranch = res.body.default_branch;
    // Base branch may be configured but defaultBranch is always fixed
    config.baseBranch = config.defaultBranch;
    logger.debug(`${repository} default branch = ${config.baseBranch}`);
    // GitHub allows administrators to block certain types of merge, so we need to check it
    if (res.body.allow_rebase_merge) {
      config.mergeMethod = 'rebase';
    } else if (res.body.allow_squash_merge) {
      config.mergeMethod = 'squash';
    } else if (res.body.allow_merge_commit) {
      config.mergeMethod = 'merge';
    } else {
      // This happens if we don't have Administrator read access, it is not a critical error
      logger.info('Could not find allowed merge methods for repo');
    }
  } catch (err) /* istanbul ignore next */ {
    logger.debug('Caught initRepo error');
    if (err.message === 'archived' || err.message === 'renamed') {
      throw err;
    }
    if (err.statusCode === 403) {
      throw new Error('forbidden');
    }
    if (err.statusCode === 404) {
      throw new Error('not-found');
    }
    if (err.message.startsWith('Repository access blocked')) {
      throw new Error('blocked');
    }
    if (err.message === 'fork') {
      throw err;
    }
    if (err.message === 'disabled') {
      throw err;
    }
    if (err.message === 'Response code 451 (Unavailable for Legal Reasons)') {
      throw new Error('forbidden');
    }
    logger.info({ err }, 'Unknown GitHub initRepo error');
    throw err;
  }
  // This shouldn't be necessary, but occasional strange errors happened until it was added
  config.issueList = null;
  config.prList = null;
  config.openPrList = null;
  config.closedPrList = null;
  if (forkMode) {
    logger.info('Bot is in forkMode');
    config.forkToken = forkToken;
    // Save parent SHA then delete
    const parentSha = await getBaseCommitSHA();
    config.baseCommitSHA = null;
    // save parent name then delete
    config.parentRepo = config.repository;
    config.repository = null;
    // Get list of existing repos
    const existingRepos = (await api.get<{ full_name: string }[]>(
      'user/repos?per_page=100',
      {
        token: forkToken || opts.token,
        paginate: true,
      }
    )).body.map(r => r.full_name);
    try {
      config.repository = (await api.post(`repos/${repository}/forks`, {
        token: forkToken || opts.token,
      })).body.full_name;
    } catch (err) /* istanbul ignore next */ {
      logger.info({ err }, 'Error forking repository');
      throw new Error('cannot-fork');
    }
    if (existingRepos.includes(config.repository!)) {
      logger.info(
        { repository_fork: config.repository },
        'Found existing fork'
      );
      // Need to update base branch
      logger.debug(
        { baseBranch: config.baseBranch, parentSha },
        'Setting baseBranch ref in fork'
      );
      // This is a lovely "hack" by GitHub that lets us force update our fork's master
      // with the base commit from the parent repository
      try {
        await api.patch(
          `repos/${config.repository}/git/refs/heads/${config.baseBranch}`,
          {
            body: {
              sha: parentSha,
              force: true,
            },
            token: forkToken || opts.token,
          }
        );
      } catch (err) /* istanbul ignore next */ {
        if (err.message === 'platform-failure') {
          throw err;
        }
        if (
          err.statusCode === 422 &&
          err.message.startsWith('Object does not exist')
        ) {
          throw new Error('repository-changed');
        }
      }
    } else {
      logger.info({ repository_fork: config.repository }, 'Created fork');
      // Wait an arbitrary 30s to hopefully give GitHub enough time for forking to complete
      await delay(30000);
    }
  }

  const parsedEndpoint = URL.parse(defaults.endpoint);
  // istanbul ignore else
  if (forkMode) {
    logger.debug('Using forkToken for git init');
    parsedEndpoint.auth = config.forkToken;
  } else if (global.appMode) {
    logger.debug('Using app token for git init');
    parsedEndpoint.auth = `x-access-token:${opts.token}`;
  } else {
    logger.debug('Using personal access token for git init');
    parsedEndpoint.auth = opts.token;
  }
  parsedEndpoint.host = parsedEndpoint.host!.replace(
    'api.github.com',
    'github.com'
  );
  parsedEndpoint.pathname = config.repository + '.git';
  const url = URL.format(parsedEndpoint);
  config.storage = new GitStorage();
  await config.storage.initRepo({
    ...config,
    url,
  });
  const repoConfig: RepoConfig = {
    baseBranch: config.baseBranch,
    isFork: res.body.fork === true,
  };
  return repoConfig;
}

export async function getRepoForceRebase(): Promise<boolean> {
  if (config.repoForceRebase === undefined) {
    try {
      config.repoForceRebase = false;
      const branchProtection = await getBranchProtection(config.baseBranch);
      logger.debug('Found branch protection');
      if (branchProtection.required_pull_request_reviews) {
        logger.debug(
          'Branch protection: PR Reviews are required before merging'
        );
        config.prReviewsRequired = true;
      }
      if (branchProtection.required_status_checks) {
        if (branchProtection.required_status_checks.strict) {
          logger.debug(
            'Branch protection: PRs must be up-to-date before merging'
          );
          config.repoForceRebase = true;
        }
      }
      if (branchProtection.restrictions) {
        logger.debug(
          {
            users: branchProtection.restrictions.users,
            teams: branchProtection.restrictions.teams,
          },
          'Branch protection: Pushing to branch is restricted'
        );
        config.pushProtection = true;
      }
    } catch (err) {
      if (err.statusCode === 404) {
        logger.debug(`No branch protection found`);
      } else if (err.statusCode === 403) {
        logger.debug(
          'Branch protection: Do not have permissions to detect branch protection'
        );
      } else {
        throw err;
      }
    }
  }
  return config.repoForceRebase;
}

// istanbul ignore next
export async function setBaseBranch(
  branchName = config.baseBranch
): Promise<void> {
  config.baseBranch = branchName;
  config.baseCommitSHA = null;
  await config.storage.setBaseBranch(branchName);
}

// istanbul ignore next
export function setBranchPrefix(branchPrefix: string): Promise<void> {
  return config.storage.setBranchPrefix(branchPrefix);
}

// Search

// istanbul ignore next
export function getFileList(branchName = config.baseBranch): Promise<string[]> {
  return config.storage.getFileList(branchName);
}

// Branch

// istanbul ignore next
export function branchExists(branchName: string): Promise<boolean> {
  return config.storage.branchExists(branchName);
}

// istanbul ignore next
export function getAllRenovateBranches(
  branchPrefix: string
): Promise<string[]> {
  return config.storage.getAllRenovateBranches(branchPrefix);
}

// istanbul ignore next
export function isBranchStale(branchName: string): Promise<boolean> {
  return config.storage.isBranchStale(branchName);
}

// istanbul ignore next
export function getFile(
  filePath: string,
  branchName?: string
): Promise<string> {
  return config.storage.getFile(filePath, branchName);
}

// istanbul ignore next
export function deleteBranch(
  branchName: string,
  closePr?: boolean
): Promise<void> {
  return config.storage.deleteBranch(branchName);
}

// istanbul ignore next
export function getBranchLastCommitTime(branchName: string): Promise<Date> {
  return config.storage.getBranchLastCommitTime(branchName);
}

// istanbul ignore next
export function getRepoStatus(): Promise<StatusResult> {
  return config.storage.getRepoStatus();
}

// istanbul ignore next
export function mergeBranch(branchName: string): Promise<void> {
  if (config.pushProtection) {
    logger.info(
      { branch: branchName },
      'Branch protection: Attempting to merge branch when push protection is enabled'
    );
  }
  return config.storage.mergeBranch(branchName);
}

// istanbul ignore next
export function commitFilesToBranch({
  branchName,
  files,
  message,
  parentBranch = config.baseBranch,
}: CommitFilesConfig): Promise<void> {
  return config.storage.commitFilesToBranch({
    branchName,
    files,
    message,
    parentBranch,
  });
}

// istanbul ignore next
export function getCommitMessages(): Promise<string[]> {
  return config.storage.getCommitMessages();
}

async function getClosedPrs(): Promise<PrList> {
  if (!config.closedPrList) {
    config.closedPrList = {};
    let query;
    try {
      const url = 'graphql';
      // prettier-ignore
      query = `
      query {
        repository(owner: "${config.repositoryOwner}", name: "${config.repositoryName}") {
          pullRequests(states: [CLOSED, MERGED], first: 100, orderBy: {field: UPDATED_AT, direction: DESC}) {
            nodes {
              number
              state
              headRefName
              title
              comments(last: 100) {
                nodes {
                  databaseId
                  body
                }
              }
            }
          }
        }
      }
      `;
      const options = {
        body: JSON.stringify({ query }),
        json: false,
      };
      const res = JSON.parse((await api.post(url, options)).body);
      const prNumbers: number[] = [];
      // istanbul ignore if
      if (!res.data) {
        logger.info(
          { query, res },
          'No graphql res.data, returning empty list'
        );
        return {};
      }
      for (const pr of res.data.repository.pullRequests.nodes) {
        // https://developer.github.com/v4/object/pullrequest/
        pr.displayNumber = `Pull Request #${pr.number}`;
        pr.state = pr.state.toLowerCase();
        pr.branchName = pr.headRefName;
        delete pr.headRefName;
        pr.comments = pr.comments.nodes.map(
          (comment: { databaseId: number; body: string }) => ({
            id: comment.databaseId,
            body: comment.body,
          })
        );
        pr.body = 'dummy body'; // just in case
        config.closedPrList[pr.number] = pr;
        prNumbers.push(pr.number);
      }
      prNumbers.sort();
      logger.debug({ prNumbers }, 'Retrieved closed PR list with graphql');
    } catch (err) /* istanbul ignore next */ {
      logger.warn({ query, err }, 'getClosedPrs error');
    }
  }
  return config.closedPrList;
}

async function getOpenPrs(): Promise<PrList> {
  // istanbul ignore if
  if (config.isGhe) {
    logger.debug(
      'Skipping unsupported graphql PullRequests.mergeStateStatus query on GHE'
    );
    return {};
  }
  if (!config.openPrList) {
    config.openPrList = {};
    let query;
    try {
      const url = 'graphql';
      // https://developer.github.com/v4/previews/#mergeinfopreview---more-detailed-information-about-a-pull-requests-merge-state
      const headers = {
        accept: 'application/vnd.github.merge-info-preview+json',
      };
      // prettier-ignore
      query = `
      query {
        repository(owner: "${config.repositoryOwner}", name: "${config.repositoryName}") {
          pullRequests(states: [OPEN], first: 100, orderBy: {field: UPDATED_AT, direction: DESC}) {
            nodes {
              number
              headRefName
              baseRefName
              title
              mergeable
              mergeStateStatus
              labels(last: 100) {
                nodes {
                  name
                }
              }
              commits(first: 2) {
                nodes {
                  commit {
                    author {
                      email
                    }
                    committer {
                      email
                    }
                    parents(last: 1) {
                      edges {
                        node {
                          abbreviatedOid
                          oid
                        }
                      }
                    }
                  }
                }
              }
              body
              reviews(first: 1, states:[CHANGES_REQUESTED]){
                nodes{
                  state
                }
              }
            }
          }
        }
      }
      `;
      const options = {
        headers,
        body: JSON.stringify({ query }),
        json: false,
      };
      const res = JSON.parse((await api.post(url, options)).body);
      const prNumbers: number[] = [];
      // istanbul ignore if
      if (!res.data) {
        logger.info({ query, res }, 'No graphql res.data');
        return {};
      }
      for (const pr of res.data.repository.pullRequests.nodes) {
        // https://developer.github.com/v4/object/pullrequest/
        pr.displayNumber = `Pull Request #${pr.number}`;
        pr.state = 'open';
        pr.branchName = pr.headRefName;
        const branchName = pr.branchName;
        const prNo = pr.number;
        delete pr.headRefName;
        pr.targetBranch = pr.baseRefName;
        delete pr.baseRefName;
        // https://developer.github.com/v4/enum/mergeablestate
        const canMergeStates = ['BEHIND', 'CLEAN'];
        const hasNegativeReview =
          pr.reviews && pr.reviews.nodes && pr.reviews.nodes.length > 0;
        pr.canMerge =
          canMergeStates.includes(pr.mergeStateStatus) && !hasNegativeReview;
        // https://developer.github.com/v4/enum/mergestatestatus
        if (pr.mergeStateStatus === 'DIRTY') {
          pr.isConflicted = true;
        } else {
          pr.isConflicted = false;
        }
        if (pr.commits.nodes.length === 1) {
          if (global.gitAuthor) {
            // Check against gitAuthor
            const commitAuthorEmail = pr.commits.nodes[0].commit.author.email;
            if (commitAuthorEmail === global.gitAuthor.email) {
              pr.isModified = false;
            } else {
              logger.trace(
                {
                  branchName,
                  prNo,
                  commitAuthorEmail,
                  gitAuthorEmail: global.gitAuthor.email,
                },
                'PR isModified=true: last committer has different email to the bot'
              );
              pr.isModified = true;
            }
          } else {
            // assume the author is us
            // istanbul ignore next
            pr.isModified = false;
          }
        } else {
          // assume we can't rebase if more than 1
          logger.trace(
            {
              branchName,
              prNo,
            },
            'PR isModified=true: PR has more than one commit'
          );
          pr.isModified = true;
        }
        pr.isStale = false;
        if (pr.mergeStateStatus === 'BEHIND') {
          pr.isStale = true;
        } else {
          const baseCommitSHA = await getBaseCommitSHA();
          if (
            pr.commits.nodes[0].commit.parents.edges.length &&
            pr.commits.nodes[0].commit.parents.edges[0].node.oid !==
              baseCommitSHA
          ) {
            pr.isStale = true;
          }
        }
        if (pr.labels) {
          pr.labels = pr.labels.nodes.map(
            (label: { name: string }) => label.name
          );
        }
        delete pr.mergeable;
        delete pr.mergeStateStatus;
        delete pr.commits;
        config.openPrList[pr.number] = pr;
        prNumbers.push(pr.number);
      }
      prNumbers.sort();
      logger.trace({ prNumbers }, 'Retrieved open PR list with graphql');
    } catch (err) /* istanbul ignore next */ {
      logger.warn({ query, err }, 'getOpenPrs error');
    }
  }
  return config.openPrList;
}

// Gets details for a PR
export async function getPr(prNo: number): Promise<Pr | null> {
  if (!prNo) {
    return null;
  }
  const openPr = (await getOpenPrs())[prNo];
  if (openPr) {
    logger.debug('Returning from graphql open PR list');
    return openPr;
  }
  const closedPr = (await getClosedPrs())[prNo];
  if (closedPr) {
    logger.debug('Returning from graphql closed PR list');
    return closedPr;
  }
  logger.info(
    { prNo },
    'PR not found in open or closed PRs list - trying to fetch it directly'
  );
  const pr = (await api.get(
    `repos/${config.parentRepo || config.repository}/pulls/${prNo}`
  )).body;
  if (!pr) {
    return null;
  }
  // Harmonise PR values
  pr.displayNumber = `Pull Request #${pr.number}`;
  if (pr.state === 'open') {
    pr.isModified = true;
    pr.branchName = pr.head ? pr.head.ref : undefined;
    pr.sha = pr.head ? pr.head.sha : undefined;
    if (pr.mergeable === true) {
      pr.canMerge = true;
    }
    if (pr.mergeable_state === 'dirty') {
      logger.debug({ prNo }, 'PR state is dirty so unmergeable');
      pr.isConflicted = true;
    }
    if (pr.commits === 1) {
      if (global.gitAuthor) {
        // Check against gitAuthor
        const commitAuthorEmail = (await api.get(
          `repos/${config.parentRepo ||
            config.repository}/pulls/${prNo}/commits`
        )).body[0].commit.author.email;
        if (commitAuthorEmail === global.gitAuthor.email) {
          logger.debug(
            { prNo },
            '1 commit matches configured gitAuthor so can rebase'
          );
          pr.isModified = false;
        } else {
          logger.trace(
            {
              prNo,
              commitAuthorEmail,
              gitAuthorEmail: global.gitAuthor.email,
            },
            'PR isModified=true: 1 commit and not by configured gitAuthor so cannot rebase'
          );
          pr.isModified = true;
        }
      } else {
        logger.debug(
          { prNo },
          '1 commit and no configured gitAuthor so can rebase'
        );
        pr.isModified = false;
      }
    } else {
      // Check if only one author of all commits
      logger.debug({ prNo }, 'Checking all commits');
      const prCommits = (await api.get(
        `repos/${config.parentRepo || config.repository}/pulls/${prNo}/commits`
      )).body;
      // Filter out "Update branch" presses
      const remainingCommits = prCommits.filter(
        (commit: {
          committer: { login: string };
          commit: { message: string };
        }) => {
          const isWebflow =
            commit.committer && commit.committer.login === 'web-flow';
          if (!isWebflow) {
            // Not a web UI commit, so keep it
            return true;
          }
          const isUpdateBranch =
            commit.commit &&
            commit.commit.message &&
            commit.commit.message.startsWith("Merge branch 'master' into");
          if (isUpdateBranch) {
            // They just clicked the button
            return false;
          }
          // They must have done some other edit through the web UI
          return true;
        }
      );
      if (remainingCommits.length <= 1) {
        pr.isModified = false;
      }
    }
    const baseCommitSHA = await getBaseCommitSHA();
    if (!pr.base || pr.base.sha !== baseCommitSHA) {
      pr.isStale = true;
    }
  }
  return pr;
}

function matchesState(state: string, desiredState: string): boolean {
  if (desiredState === 'all') {
    return true;
  }
  if (desiredState[0] === '!') {
    return state !== desiredState.substring(1);
  }
  return state === desiredState;
}

export async function getPrList(): Promise<Pr[]> {
  logger.trace('getPrList()');
  if (!config.prList) {
    logger.debug('Retrieving PR list');
    const res = await api.get(
      `repos/${config.parentRepo ||
        config.repository}/pulls?per_page=100&state=all`,
      { paginate: true }
    );
    config.prList = res.body.map(
      (pr: {
        number: number;
        head: { ref: string; sha: string; repo: { full_name: string } };
        title: string;
        state: string;
        merged_at: string;
        created_at: string;
        closed_at: string;
      }) => ({
        number: pr.number,
        branchName: pr.head.ref,
        sha: pr.head.sha,
        title: pr.title,
        state:
          pr.state === 'closed' && pr.merged_at && pr.merged_at.length
            ? /* istanbul ignore next */ 'merged'
            : pr.state,
        createdAt: pr.created_at,
        closed_at: pr.closed_at,
        sourceRepo:
          pr.head && pr.head.repo ? pr.head.repo.full_name : undefined,
      })
    );
    logger.debug(`Retrieved ${config.prList!.length} Pull Requests`);
  }
  return config.prList!;
}

export async function findPr(
  branchName: string,
  prTitle?: string | null,
  state = 'all'
): Promise<Pr | null> {
  logger.debug(`findPr(${branchName}, ${prTitle}, ${state})`);
  const prList = await getPrList();
  const pr = prList.find(
    p =>
      p.branchName === branchName &&
      (!prTitle || p.title === prTitle) &&
      matchesState(p.state, state)
  );
  if (pr) {
    logger.debug(`Found PR #${pr.number}`);
  }
  return pr;
}

// Returns the Pull Request for a branch. Null if not exists.
export async function getBranchPr(branchName: string): Promise<Pr | null> {
  logger.debug(`getBranchPr(${branchName})`);
  const existingPr = await findPr(branchName, null, 'open');
  return existingPr ? getPr(existingPr.number) : null;
}

type BranchState = 'failure' | 'pending' | 'success';

interface BranchStatus {
  context: string;
  state: BranchState;
}

interface CombinedBranchStatus {
  state: BranchState;
  statuses: BranchStatus[];
}

async function getStatus(
  branchName: string,
  useCache = true
): Promise<CombinedBranchStatus> {
  const commitStatusUrl = `repos/${config.repository}/commits/${escapeHash(
    branchName
  )}/status`;

  return (await api.get(commitStatusUrl, { useCache })).body;
}

// Returns the combined status for a branch.
export async function getBranchStatus(
  branchName: string,
  requiredStatusChecks: any
): Promise<string> {
  logger.debug(`getBranchStatus(${branchName})`);
  if (!requiredStatusChecks) {
    // null means disable status checks, so it always succeeds
    logger.debug('Status checks disabled = returning "success"');
    return 'success';
  }
  if (requiredStatusChecks.length) {
    // This is Unsupported
    logger.warn({ requiredStatusChecks }, `Unsupported requiredStatusChecks`);
    return 'failed';
  }
  let commitStatus;
  try {
    commitStatus = await getStatus(branchName);
  } catch (err) /* istanbul ignore next */ {
    if (err.statusCode === 404) {
      logger.info(
        'Received 404 when checking branch status, assuming that branch has been deleted'
      );
      throw new Error('repository-changed');
    }
    logger.info('Unknown error when checking branch status');
    throw err;
  }
  logger.debug(
    { state: commitStatus.state, statuses: commitStatus.statuses },
    'branch status check result'
  );
  let checkRuns: { name: string; status: string; conclusion: string }[] = [];
  if (!config.isGhe) {
    try {
      const checkRunsUrl = `repos/${config.repository}/commits/${escapeHash(
        branchName
      )}/check-runs`;
      const opts = {
        headers: {
          Accept: 'application/vnd.github.antiope-preview+json',
        },
      };
      const checkRunsRaw = (await api.get(checkRunsUrl, opts)).body;
      if (checkRunsRaw.check_runs && checkRunsRaw.check_runs.length) {
        checkRuns = checkRunsRaw.check_runs.map(
          (run: { name: string; status: string; conclusion: string }) => ({
            name: run.name,
            status: run.status,
            conclusion: run.conclusion,
          })
        );
        logger.debug({ checkRuns }, 'check runs result');
      } else {
        // istanbul ignore next
        logger.debug({ result: checkRunsRaw }, 'No check runs found');
      }
    } catch (err) /* istanbul ignore next */ {
      if (err.message === 'platform-failure') {
        throw err;
      }
      if (
        err.statusCode === 403 ||
        err.message === 'integration-unauthorized'
      ) {
        logger.info('No permission to view check runs');
      } else {
        logger.warn({ err }, 'Error retrieving check runs');
      }
    }
  }
  if (checkRuns.length === 0) {
    return commitStatus.state;
  }
  if (
    commitStatus.state === 'failed' ||
    checkRuns.some(run => run.conclusion === 'failed')
  ) {
    return 'failed';
  }
  if (
    (commitStatus.state === 'success' || commitStatus.statuses.length === 0) &&
    checkRuns.every(run => ['neutral', 'success'].includes(run.conclusion))
  ) {
    return 'success';
  }
  return 'pending';
}

async function getStatusCheck(
  branchName: string,
  useCache = true
): Promise<BranchStatus[]> {
  const branchCommit = await config.storage.getBranchCommit(branchName);

  const url = `repos/${config.repository}/commits/${branchCommit}/statuses`;

  return (await api.get(url, { useCache })).body;
}

export async function getBranchStatusCheck(
  branchName: string,
  context: string
): Promise<string> {
  try {
    const res = await getStatusCheck(branchName);
    for (const check of res) {
      if (check.context === context) {
        return check.state;
      }
    }
    return null;
  } catch (err) /* istanbul ignore next */ {
    if (err.statusCode === 404) {
      logger.info('Commit not found when checking statuses');
      throw new Error('repository-changed');
    }
    throw err;
  }
}

export async function setBranchStatus({
  branchName,
  context,
  description,
  state,
  url: targetUrl,
}: BranchStatusConfig): Promise<void> {
  // istanbul ignore if
  if (config.parentRepo) {
    logger.info('Cannot set branch status when in forking mode');
    return;
  }
  const existingStatus = await getBranchStatusCheck(branchName, context);
  if (existingStatus === state) {
    return;
  }
  logger.info({ branch: branchName, context, state }, 'Setting branch status');
  try {
    const branchCommit = await config.storage.getBranchCommit(branchName);
    const url = `repos/${config.repository}/statuses/${branchCommit}`;
    const options: any = {
      state,
      description,
      context,
    };
    if (targetUrl) {
      options.target_url = targetUrl;
    }
    await api.post(url, { body: options });

    // update status cache
    await getStatus(branchName, false);
    await getStatusCheck(branchName, false);
  } catch (err) /* istanbul ignore next */ {
    logger.info({ err }, 'Caught error setting branch status - aborting');
    throw new Error('repository-changed');
  }
}

// Issue

/* istanbul ignore next */
async function getGraphqlIssues(): Promise<Issue[]> {
  // prettier-ignore
  const query = `
    query {
      repository(owner: "${config.repositoryOwner}", name: "${config.repositoryName}") {
        issues(orderBy: {field: UPDATED_AT, direction: DESC}, filterBy: {createdBy: "${config.renovateUsername}"}) {
          pageInfo {
            endCursor
            hasNextPage
          }
          nodes {
            number
            state
            title
            body
          }
        }
      }
    }
  `;

  const result = await getGraphqlNodes<Issue>(query, 'issues');

  logger.debug(`Retrieved ${result.length} issues`);
  return result.map(issue => ({
    ...issue,
    state: issue.state.toLowerCase(),
  }));
}

// istanbul ignore next
async function getRestIssues(): Promise<Issue[]> {
  logger.debug('Retrieving issueList');
  const res = await api.get<
    {
      pull_request: boolean;
      number: number;
      state: string;
      title: string;
    }[]
  >(
    `repos/${config.repository}/issues?creator=${config.renovateUsername}&state=all&per_page=100&sort=created&direction=asc`,
    { paginate: 'all', useCache: false }
  );
  // istanbul ignore if
  if (!is.array(res.body)) {
    logger.warn({ responseBody: res.body }, 'Could not retrieve issue list');
    return [];
  }
  return res.body
    .filter(issue => !issue.pull_request)
    .map(i => ({
      number: i.number,
      state: i.state,
      title: i.title,
    }));
}

export async function getIssueList(): Promise<Issue[]> {
  if (!config.issueList) {
    logger.debug('Retrieving issueList');
    const filterBySupportMinimumGheVersion = '2.17.0';
    // istanbul ignore next
    config.issueList =
      config.enterpriseVersion &&
      semver.lt(config.enterpriseVersion, filterBySupportMinimumGheVersion)
        ? await getRestIssues()
        : await getGraphqlIssues();
  }
  return config.issueList;
}

export async function findIssue(title: string): Promise<Issue | null> {
  logger.debug(`findIssue(${title})`);
  const [issue] = (await getIssueList()).filter(
    i => i.state === 'open' && i.title === title
  );
  if (!issue) {
    return null;
  }
  logger.debug('Found issue ' + issue.number);
  const issueBody = (await api.get(
    `repos/${config.parentRepo || config.repository}/issues/${issue.number}`
  )).body.body;
  return {
    number: issue.number,
    body: issueBody,
  };
}

async function closeIssue(issueNumber: number): Promise<void> {
  logger.debug(`closeIssue(${issueNumber})`);
  await api.patch(
    `repos/${config.parentRepo || config.repository}/issues/${issueNumber}`,
    {
      body: { state: 'closed' },
    }
  );
}

export async function ensureIssue(
  title: string,
  rawbody: string,
  once = false,
  reopen = true
): Promise<string | null> {
  logger.debug(`ensureIssue(${title})`);
  const body = sanitize(rawbody);
  try {
    const issueList = await getIssueList();
    const issues = issueList.filter(i => i.title === title);
    if (issues.length) {
      let issue = issues.find(i => i.state === 'open');
      if (!issue) {
        if (once) {
          logger.debug('Issue already closed - skipping recreation');
          return null;
        }
        if (reopen) {
          logger.info('Reopening previously closed issue');
        }
        issue = issues[issues.length - 1];
      }
      for (const i of issues) {
        if (i.state === 'open' && i.number !== issue.number) {
          logger.warn('Closing duplicate issue ' + i.number);
          await closeIssue(i.number);
        }
      }
      const issueBody = (await api.get(
        `repos/${config.parentRepo || config.repository}/issues/${issue.number}`
      )).body.body;
      if (issueBody === body && issue.state === 'open') {
        logger.info('Issue is open and up to date - nothing to do');
        return null;
      }
      if (reopen) {
        logger.info('Patching issue');
        await api.patch(
          `repos/${config.parentRepo || config.repository}/issues/${
            issue.number
          }`,
          {
            body: { body, state: 'open' },
          }
        );
        logger.info('Issue updated');
        return 'updated';
      }
    }
    await api.post(`repos/${config.parentRepo || config.repository}/issues`, {
      body: {
        title,
        body,
      },
    });
    logger.info('Issue created');
    // reset issueList so that it will be fetched again as-needed
    delete config.issueList;
    return 'created';
  } catch (err) /* istanbul ignore next */ {
    if (
      err.body &&
      err.body.message &&
      err.body.message.startsWith('Issues are disabled for this repo')
    ) {
      logger.info(
        `Issues are disabled, so could not create issue: ${err.message}`
      );
    } else {
      logger.warn({ err }, 'Could not ensure issue');
    }
  }
  return null;
}

export async function ensureIssueClosing(title: string): Promise<void> {
  logger.debug(`ensureIssueClosing(${title})`);
  const issueList = await getIssueList();
  for (const issue of issueList) {
    if (issue.state === 'open' && issue.title === title) {
      await closeIssue(issue.number);
      logger.info({ number: issue.number }, 'Issue closed');
    }
  }
}

export async function addAssignees(
  issueNo: number,
  assignees: string[]
): Promise<void> {
  logger.debug(`Adding assignees ${assignees} to #${issueNo}`);
  const repository = config.parentRepo || config.repository;
  await api.post(`repos/${repository}/issues/${issueNo}/assignees`, {
    body: {
      assignees,
    },
  });
}

export async function addReviewers(
  prNo: number,
  reviewers: string[]
): Promise<void> {
  logger.debug(`Adding reviewers ${reviewers} to #${prNo}`);

  const userReviewers = reviewers.filter(e => !e.startsWith('team:'));
  const teamReviewers = reviewers
    .filter(e => e.startsWith('team:'))
    .map(e => e.replace(/^team:/, ''));
  try {
    await api.post(
      `repos/${config.parentRepo ||
        config.repository}/pulls/${prNo}/requested_reviewers`,
      {
        body: {
          reviewers: userReviewers,
          team_reviewers: teamReviewers,
        },
      }
    );
  } catch (err) /* istanbul ignore next */ {
    logger.warn({ err }, 'Failed to assign reviewer');
  }
}

async function addLabels(
  issueNo: number,
  labels: string[] | null
): Promise<void> {
  logger.debug(`Adding labels ${labels} to #${issueNo}`);
  const repository = config.parentRepo || config.repository;
  if (is.array(labels) && labels.length) {
    await api.post(`repos/${repository}/issues/${issueNo}/labels`, {
      body: labels,
    });
  }
}

export async function deleteLabel(
  issueNo: number,
  label: string
): Promise<void> {
  logger.debug(`Deleting label ${label} from #${issueNo}`);
  const repository = config.parentRepo || config.repository;
  try {
    await api.delete(`repos/${repository}/issues/${issueNo}/labels/${label}`);
  } catch (err) /* istanbul ignore next */ {
    logger.warn({ err, issueNo, label }, 'Failed to delete label');
  }
}

async function addComment(issueNo: number, body: string): Promise<void> {
  // POST /repos/:owner/:repo/issues/:number/comments
  await api.post(
    `repos/${config.parentRepo ||
      config.repository}/issues/${issueNo}/comments`,
    {
      body: { body },
    }
  );
}

async function editComment(commentId: number, body: string): Promise<void> {
  // PATCH /repos/:owner/:repo/issues/comments/:id
  await api.patch(
    `repos/${config.parentRepo ||
      config.repository}/issues/comments/${commentId}`,
    {
      body: { body },
    }
  );
}

async function deleteComment(commentId: number): Promise<void> {
  // DELETE /repos/:owner/:repo/issues/comments/:id
  await api.delete(
    `repos/${config.parentRepo ||
      config.repository}/issues/comments/${commentId}`
  );
}

async function getComments(issueNo: number): Promise<Comment[]> {
  const pr = (await getClosedPrs())[issueNo];
  if (pr) {
    logger.debug('Returning closed PR list comments');
    return pr.comments;
  }
  // GET /repos/:owner/:repo/issues/:number/comments
  logger.debug(`Getting comments for #${issueNo}`);
  const url = `repos/${config.parentRepo ||
    config.repository}/issues/${issueNo}/comments?per_page=100`;
  try {
    const comments = (await api.get<Comment[]>(url, {
      paginate: true,
    })).body;
    logger.debug(`Found ${comments.length} comments`);
    return comments;
  } catch (err) /* istanbul ignore next */ {
    if (err.statusCode === 404) {
      logger.debug('404 respose when retrieving comments');
      throw new Error('platform-failure');
    }
    throw err;
  }
}

export async function ensureComment(
  issueNo: number,
  topic: string | null,
  rawContent: string
): Promise<boolean> {
  const content = sanitize(rawContent);
  try {
    const comments = await getComments(issueNo);
    let body: string;
    let commentId: number | null = null;
    let commentNeedsUpdating = false;
    if (topic) {
      logger.debug(`Ensuring comment "${topic}" in #${issueNo}`);
      body = `### ${topic}\n\n${content}`;
      comments.forEach(comment => {
        if (comment.body.startsWith(`### ${topic}\n\n`)) {
          commentId = comment.id;
          commentNeedsUpdating = comment.body !== body;
        }
      });
    } else {
      logger.debug(`Ensuring content-only comment in #${issueNo}`);
      body = `${content}`;
      comments.forEach(comment => {
        if (comment.body === body) {
          commentId = comment.id;
          commentNeedsUpdating = false;
        }
      });
    }
    if (!commentId) {
      await addComment(issueNo, body);
      logger.info(
        { repository: config.repository, issueNo, topic },
        'Comment added'
      );
    } else if (commentNeedsUpdating) {
      await editComment(commentId, body);
      logger.info(
        { repository: config.repository, issueNo },
        'Comment updated'
      );
    } else {
      logger.debug('Comment is already update-to-date');
    }
    return true;
  } catch (err) /* istanbul ignore next */ {
    if (err.message === 'platform-failure') {
      throw err;
    }
    if (
      err.message === 'Unable to create comment because issue is locked. (403)'
    ) {
      logger.info('Issue is locked - cannot add comment');
    } else {
      logger.warn({ err }, 'Error ensuring comment');
    }
    return false;
  }
}

export async function ensureCommentRemoval(
  issueNo: number,
  topic: string
): Promise<void> {
  logger.debug(`Ensuring comment "${topic}" in #${issueNo} is removed`);
  const comments = await getComments(issueNo);
  let commentId: number;
  comments.forEach(comment => {
    if (comment.body.startsWith(`### ${topic}\n\n`)) {
      commentId = comment.id;
    }
  });
  try {
    if (commentId) {
      await deleteComment(commentId);
    }
  } catch (err) /* istanbul ignore next */ {
    logger.warn({ err }, 'Error deleting comment');
  }
}

// Pull Request

// Creates PR and returns PR number
export async function createPr({
  branchName,
  prTitle: title,
  prBody: rawBody,
  labels,
  useDefaultBranch,
  platformOptions = {},
}: CreatePRConfig): Promise<Pr> {
  const body = sanitize(rawBody);
  const base = useDefaultBranch ? config.defaultBranch : config.baseBranch;
  // Include the repository owner to handle forkMode and regular mode
  const head = `${config.repository!.split('/')[0]}:${branchName}`;
  const options: any = {
    body: {
      title,
      head,
      base,
      body,
    },
  };
  // istanbul ignore if
  if (config.forkToken) {
    options.token = config.forkToken;
    options.body.maintainer_can_modify = true;
  }
  logger.debug({ title, head, base }, 'Creating PR');
  const pr = (await api.post<Pr>(
    `repos/${config.parentRepo || config.repository}/pulls`,
    options
  )).body;
  logger.debug({ branch: branchName, pr: pr.number }, 'PR created');
  // istanbul ignore if
  if (config.prList) {
    config.prList.push(pr);
  }
  pr.displayNumber = `Pull Request #${pr.number}`;
  pr.branchName = branchName;
  await addLabels(pr.number, labels);
  if (platformOptions.statusCheckVerify) {
    logger.debug('Setting statusCheckVerify');
    await setBranchStatus({
      branchName,
      context: `renovate/verify`,
      description: `Renovate verified pull request`,
      state: 'success',
      url: 'https://github.com/renovatebot/renovate',
    });
  }
  pr.isModified = false;
  return pr;
}

// Return a list of all modified files in a PR
export async function getPrFiles(prNo: number): Promise<string[]> {
  logger.debug({ prNo }, 'getPrFiles');
  if (!prNo) {
    return [];
  }
  const files = (await api.get(
    `repos/${config.parentRepo || config.repository}/pulls/${prNo}/files`
  )).body;
  return files.map((f: { filename: string }) => f.filename);
}

export async function updatePr(
  prNo: number,
  title: string,
  rawBody?: string
): Promise<void> {
  logger.debug(`updatePr(${prNo}, ${title}, body)`);
  const body = sanitize(rawBody);
  const patchBody: any = { title };
  if (body) {
    patchBody.body = body;
  }
  const options: any = {
    body: patchBody,
  };
  // istanbul ignore if
  if (config.forkToken) {
    options.token = config.forkToken;
  }
  try {
    await api.patch(
      `repos/${config.parentRepo || config.repository}/pulls/${prNo}`,
      options
    );
    logger.debug({ pr: prNo }, 'PR updated');
  } catch (err) /* istanbul ignore next */ {
    if (err.message === 'platform-failure') {
      throw err;
    }
    logger.warn({ err }, 'Error updating PR');
  }
}

export async function mergePr(
  prNo: number,
  branchName: string
): Promise<boolean> {
  logger.debug(`mergePr(${prNo}, ${branchName})`);
  // istanbul ignore if
  if (config.isGhe && config.pushProtection) {
    logger.info(
      { branch: branchName, prNo },
      'Branch protection: Cannot automerge PR when push protection is enabled'
    );
    return false;
  }
  // istanbul ignore if
  if (config.prReviewsRequired) {
    logger.debug(
      { branch: branchName, prNo },
      'Branch protection: Attempting to merge PR when PR reviews are enabled'
    );
    const repository = config.parentRepo || config.repository;
    const reviews = await api.get(`repos/${repository}/pulls/${prNo}/reviews`);
    const isApproved = reviews.body.some(
      (review: { state: string }) => review.state === 'APPROVED'
    );
    if (!isApproved) {
      logger.info(
        { branch: branchName, prNo },
        'Branch protection: Cannot automerge PR until there is an approving review'
      );
      return false;
    }
    logger.debug('Found approving reviews');
  }
  const url = `repos/${config.parentRepo ||
    config.repository}/pulls/${prNo}/merge`;
  const options = {
    body: {} as any,
  };
  let automerged = false;
  if (config.mergeMethod) {
    // This path is taken if we have auto-detected the allowed merge types from the repo
    options.body.merge_method = config.mergeMethod;
    try {
      logger.debug({ options, url }, `mergePr`);
      await api.put(url, options);
      automerged = true;
    } catch (err) {
      if (err.statusCode === 404 || err.statusCode === 405) {
        // istanbul ignore next
        logger.info(
          { response: err.response ? err.response.body : undefined },
          'GitHub blocking PR merge -- will keep trying'
        );
      } else {
        logger.warn({ err }, `Failed to ${options.body.merge_method} merge PR`);
        return false;
      }
    }
  }
  if (!automerged) {
    // We need to guess the merge method and try squash -> rebase -> merge
    options.body.merge_method = 'rebase';
    try {
      logger.debug({ options, url }, `mergePr`);
      await api.put(url, options);
    } catch (err1) {
      logger.debug(
        { err: err1 },
        `Failed to ${options.body.merge_method} merge PR`
      );
      try {
        options.body.merge_method = 'squash';
        logger.debug({ options, url }, `mergePr`);
        await api.put(url, options);
      } catch (err2) {
        logger.debug(
          { err: err2 },
          `Failed to ${options.body.merge_method} merge PR`
        );
        try {
          options.body.merge_method = 'merge';
          logger.debug({ options, url }, `mergePr`);
          await api.put(url, options);
        } catch (err3) {
          logger.debug(
            { err: err3 },
            `Failed to ${options.body.merge_method} merge PR`
          );
          logger.debug({ pr: prNo }, 'All merge attempts failed');
          return false;
        }
      }
    }
  }
  logger.debug({ pr: prNo }, 'PR merged');
  // Update base branch SHA
  config.baseCommitSHA = null;
  // Delete branch
  await deleteBranch(branchName);
  return true;
}

export function getPrBody(input: string): string {
  if (config.isGhe) {
    return smartTruncate(input, 60000);
  }
  const massagedInput = input
    // to be safe, replace all github.com links with renovatebot redirector
    .replace(/href="https?:\/\/github.com\//g, 'href="https://togithub.com/')
    .replace(/]\(https:\/\/github\.com\//g, '](https://togithub.com/')
    .replace(/]: https:\/\/github\.com\//g, ']: https://togithub.com/');
  return smartTruncate(massagedInput, 60000);
}

export async function getVulnerabilityAlerts(): Promise<VulnerabilityAlert[]> {
  // istanbul ignore if
  if (config.isGhe) {
    logger.debug(
      'Skipping unsupported graphql vulnerabilityAlerts query on GHE'
    );
    return [];
  }
  const headers = {
    accept: 'application/vnd.github.vixen-preview+json',
  };
  const url = 'graphql';
  // prettier-ignore
  const query = `
  query {
    repository(owner:"${config.repositoryOwner}", name:"${config.repositoryName}") {
      vulnerabilityAlerts(last: 100) {
        edges {
          node {
            dismissReason
            vulnerableManifestFilename
            vulnerableManifestPath
            vulnerableRequirements
            securityAdvisory {
              description
              identifiers { type value }
              references { url }
              severity
            }
            securityVulnerability {
              package { name ecosystem }
              firstPatchedVersion { identifier }
              vulnerableVersionRange
            }
          }
        }
      }
    }
  }`;
  const options = {
    headers,
    body: JSON.stringify({ query }),
    json: false,
  };
  let alerts = [];
  try {
    const res = JSON.parse((await api.post(url, options)).body);
    if (res.data.repository.vulnerabilityAlerts) {
      alerts = res.data.repository.vulnerabilityAlerts.edges.map(
        (edge: { node: any }) => edge.node
      );
      if (alerts.length) {
        logger.info({ alerts }, 'Found GitHub vulnerability alerts');
      }
    } else {
      logger.debug('Cannot read vulnerability alerts');
    }
  } catch (err) {
    logger.info({ err }, 'Error retrieving vulnerability alerts');
  }
  return alerts;
}<|MERGE_RESOLUTION|>--- conflicted
+++ resolved
@@ -13,11 +13,8 @@
   RepoConfig,
   Issue,
   VulnerabilityAlert,
-<<<<<<< HEAD
   CreatePRConfig,
-=======
   BranchStatusConfig,
->>>>>>> e72bf85b
 } from '../common';
 
 import { configFileNames } from '../../config/app-strings';
