import is from '@sindresorhus/is';
import delay from 'delay';
import semver from 'semver';
import URL from 'url';

import { logger } from '../../logger';
import { api } from './gh-got-wrapper';
import * as hostRules from '../../util/host-rules';
import GitStorage from '../git/storage';
import { PlatformConfig, RepoParams, RepoConfig } from '../common';

import {
  appName,
  appSlug,
  configFileNames,
  urls,
} from '../../config/app-strings';

const defaultConfigFile = configFileNames[0];

interface Comment {
  id: number;
  body: string;
}

interface Pr {
  displayNumber: string;
  state: string;
  title: string;
  branchName: string;
  number: number;
  comments: Comment[];

  createdAt: string;

  sha: string;

  sourceRepo: string;
  canRebase: boolean;
}

interface LocalRepoConfig {
  repositoryName: string;
  pushProtection: boolean;
  prReviewsRequired: boolean;
  repoForceRebase?: boolean;
  storage: GitStorage;
  parentRepo: string;
  baseCommitSHA: string | null;
  forkToken?: string;
  closedPrList: { [num: number]: Pr } | null;
  openPrList: { [num: number]: Pr } | null;
  prList: Pr[] | null;
  issueList: any[] | null;
  mergeMethod: string;
  baseBranch: string;
  defaultBranch: string;
  enterpriseVersion: string;
  gitPrivateKey?: string;
  repositoryOwner: string;
  repository: string | null;
  localDir: string;
  isGhe: boolean;
  renovateUsername: string;
}

let config: LocalRepoConfig = {} as any;

const defaults = {
  hostType: 'github',
  endpoint: 'https://api.github.com/',
};

export async function initPlatform({
  endpoint,
  token,
}: {
  endpoint: string;
  token: string;
}) {
  if (!token) {
    throw new Error('Init: You must configure a GitHub personal access token');
  }

  if (endpoint) {
    defaults.endpoint = endpoint.replace(/\/?$/, '/'); // always add a trailing slash
    api.setBaseUrl(defaults.endpoint);
  } else {
    logger.info('Using default github endpoint: ' + defaults.endpoint);
  }
  let gitAuthor: string;
  let renovateUsername: string;
  try {
    const userData = (await api.get(defaults.endpoint + 'user', {
      token,
    })).body;
    renovateUsername = userData.login;
    gitAuthor = userData.name;
  } catch (err) {
    logger.debug({ err }, 'Error authenticating with GitHub');
    throw new Error('Init: Authentication failure');
  }
  try {
    const userEmail = (await api.get(defaults.endpoint + 'user/emails', {
      token,
    })).body;
    if (userEmail.length && userEmail[0].email) {
      gitAuthor += ` <${userEmail[0].email}>`;
    } else {
      logger.debug('Cannot find an email address for Renovate user');
      gitAuthor = undefined;
    }
  } catch (err) {
    logger.debug(
      'Cannot read user/emails endpoint on GitHub to retrieve gitAuthor'
    );
    gitAuthor = undefined;
  }
  logger.info('Authenticated as GitHub user: ' + renovateUsername);
  const platformConfig: PlatformConfig = {
    endpoint: defaults.endpoint,
    gitAuthor,
    renovateUsername,
  };
  return platformConfig;
}

// Get all repositories that the user has access to
export async function getRepos() {
  logger.info('Autodiscovering GitHub repositories');
  try {
    const res = await api.get('user/repos?per_page=100', { paginate: true });
    return res.body.map((repo: { full_name: string }) => repo.full_name);
  } catch (err) /* istanbul ignore next */ {
    logger.error({ err }, `GitHub getRepos error`);
    throw err;
  }
}

export function cleanRepo() {
  // istanbul ignore if
  if (config.storage) {
    config.storage.cleanRepo();
  }
  // In theory most of this isn't necessary. In practice..
  config = {} as any;
}

// Initialize GitHub by getting base branch and SHA
export async function initRepo({
  endpoint,
  repository,
  forkMode,
  forkToken,
  gitPrivateKey,
  localDir,
  includeForks,
  renovateUsername,
  optimizeForDisabled,
}: RepoParams) {
  logger.debug(`initRepo("${repository}")`);
  logger.info('Authenticated as user: ' + renovateUsername);
  logger.info('Using renovate version: ' + global.renovateVersion);
  // config is used by the platform api itself, not necessary for the app layer to know
  cleanRepo();
  // istanbul ignore if
  if (endpoint) {
    // Necessary for Renovate Pro - do not remove
    logger.debug('Overriding default GitHub endpoint');
    defaults.endpoint = endpoint;
    api.setBaseUrl(endpoint);
  }
  const opts = hostRules.find({
    hostType: 'github',
    url: defaults.endpoint,
  });
  config.isGhe = !defaults.endpoint.startsWith('https://api.github.com');
  config.renovateUsername = renovateUsername;
  config.localDir = localDir;
  config.repository = repository;
  [config.repositoryOwner, config.repositoryName] = repository.split('/');
  config.gitPrivateKey = gitPrivateKey;
  let res;
  try {
    res = await api.get(`repos/${repository}`);
    logger.trace({ repositoryDetails: res.body }, 'Repository details');
    config.enterpriseVersion =
      res.headers && (res.headers['x-github-enterprise-version'] as string);
    // istanbul ignore if
    if (res.body.fork && !includeForks) {
      try {
        const renovateConfig = JSON.parse(
          Buffer.from(
            (await api.get(
              `repos/${config.repository}/contents/${defaultConfigFile}`
            )).body.content,
            'base64'
          ).toString()
        );
        if (!renovateConfig.includeForks) {
          throw new Error();
        }
      } catch (err) {
        throw new Error('fork');
      }
    }
    if (res.body.full_name && res.body.full_name !== repository) {
      logger.info(
        { repository, this_repository: res.body.full_name },
        'Repository has been renamed'
      );
      throw new Error('renamed');
    }
    if (res.body.archived) {
      logger.info(
        'Repository is archived - throwing error to abort renovation'
      );
      throw new Error('archived');
    }
    if (optimizeForDisabled) {
      let renovateConfig;
      try {
        renovateConfig = JSON.parse(
          Buffer.from(
            (await api.get(
              `repos/${config.repository}/contents/${defaultConfigFile}`
            )).body.content,
            'base64'
          ).toString()
        );
      } catch (err) {
        // Do nothing
      }
      if (renovateConfig && renovateConfig.enabled === false) {
        throw new Error('disabled');
      }
    }
    const owner = res.body.owner.login;
    logger.debug(`${repository} owner = ${owner}`);
    // Use default branch as PR target unless later overridden.
    config.defaultBranch = res.body.default_branch;
    // Base branch may be configured but defaultBranch is always fixed
    config.baseBranch = config.defaultBranch;
    logger.debug(`${repository} default branch = ${config.baseBranch}`);
    // GitHub allows administrators to block certain types of merge, so we need to check it
    if (res.body.allow_rebase_merge) {
      config.mergeMethod = 'rebase';
    } else if (res.body.allow_squash_merge) {
      config.mergeMethod = 'squash';
    } else if (res.body.allow_merge_commit) {
      config.mergeMethod = 'merge';
    } else {
      // This happens if we don't have Administrator read access, it is not a critical error
      logger.info('Could not find allowed merge methods for repo');
    }
  } catch (err) /* istanbul ignore next */ {
    logger.debug('Caught initRepo error');
    if (err.message === 'archived' || err.message === 'renamed') {
      throw err;
    }
    if (err.statusCode === 403) {
      throw new Error('forbidden');
    }
    if (err.statusCode === 404) {
      throw new Error('not-found');
    }
    if (err.message.startsWith('Repository access blocked')) {
      throw new Error('blocked');
    }
    if (err.message === 'fork') {
      throw err;
    }
    if (err.message === 'disabled') {
      throw err;
    }
    if (err.message === 'Response code 451 (Unavailable for Legal Reasons)') {
      throw new Error('forbidden');
    }
    logger.info({ err }, 'Unknown GitHub initRepo error');
    throw err;
  }
  // This shouldn't be necessary, but occasional strange errors happened until it was added
  config.issueList = null;
  config.prList = null;
  config.openPrList = null;
  config.closedPrList = null;
  if (forkMode) {
    logger.info('Bot is in forkMode');
    config.forkToken = forkToken;
    // Save parent SHA then delete
    const parentSha = await getBaseCommitSHA();
    config.baseCommitSHA = null;
    // save parent name then delete
    config.parentRepo = config.repository;
    config.repository = null;
    // Get list of existing repos
    const existingRepos = (await api.get<{ full_name: string }[]>(
      'user/repos?per_page=100',
      {
        token: forkToken || opts.token,
        paginate: true,
      }
    )).body.map(r => r.full_name);
    try {
      config.repository = (await api.post(`repos/${repository}/forks`, {
        token: forkToken || opts.token,
      })).body.full_name;
    } catch (err) /* istanbul ignore next */ {
      logger.info({ err }, 'Error forking repository');
      throw new Error('cannot-fork');
    }
    if (existingRepos.includes(config.repository!)) {
      logger.info(
        { repository_fork: config.repository },
        'Found existing fork'
      );
      // Need to update base branch
      logger.debug(
        { baseBranch: config.baseBranch, parentSha },
        'Setting baseBranch ref in fork'
      );
      // This is a lovely "hack" by GitHub that lets us force update our fork's master
      // with the base commit from the parent repository
      try {
        await api.patch(
          `repos/${config.repository}/git/refs/heads/${config.baseBranch}`,
          {
            body: {
              sha: parentSha,
              force: true,
            },
            token: forkToken || opts.token,
          }
        );
      } catch (err) /* istanbul ignore next */ {
        if (err.message === 'platform-failure') {
          throw err;
        }
        if (
          err.statusCode === 422 &&
          err.message.startsWith('Object does not exist')
        ) {
          throw new Error('repository-changed');
        }
      }
    } else {
      logger.info({ repository_fork: config.repository }, 'Created fork');
      // Wait an arbitrary 30s to hopefully give GitHub enough time for forking to complete
      await delay(30000);
    }
  }

  const parsedEndpoint = URL.parse(defaults.endpoint);
  // istanbul ignore else
  if (forkMode) {
    logger.debug('Using forkToken for git init');
    parsedEndpoint.auth = config.forkToken;
  } else if (global.appMode) {
    logger.debug('Using app token for git init');
    parsedEndpoint.auth = `x-access-token:${opts.token}`;
  } else {
    logger.debug('Using personal access token for git init');
    parsedEndpoint.auth = opts.token;
  }
  parsedEndpoint.host = parsedEndpoint.host!.replace(
    'api.github.com',
    'github.com'
  );
  parsedEndpoint.pathname = config.repository + '.git';
  const url = URL.format(parsedEndpoint);
  config.storage = new GitStorage();
  await config.storage.initRepo({
    ...config,
    url,
  });
<<<<<<< HEAD
  const platformConfig: PlatformConfig = {
    baseBranch: config.baseBranch,
    isFork: res.body.fork === true,
  };
  return platformConfig;
=======
  const repoConfig: RepoConfig = {
    baseBranch: config.baseBranch,
    isFork: res.body.fork === true,
  };
  return repoConfig;
>>>>>>> 72404706
}

export async function getRepoForceRebase() {
  if (config.repoForceRebase === undefined) {
    try {
      config.repoForceRebase = false;
      const branchProtection = await getBranchProtection(config.baseBranch);
      logger.debug('Found branch protection');
      if (branchProtection.required_pull_request_reviews) {
        logger.debug(
          'Branch protection: PR Reviews are required before merging'
        );
        config.prReviewsRequired = true;
      }
      if (branchProtection.required_status_checks) {
        if (branchProtection.required_status_checks.strict) {
          logger.debug(
            'Branch protection: PRs must be up-to-date before merging'
          );
          config.repoForceRebase = true;
        }
      }
      if (branchProtection.restrictions) {
        logger.debug(
          {
            users: branchProtection.restrictions.users,
            teams: branchProtection.restrictions.teams,
          },
          'Branch protection: Pushing to branch is restricted'
        );
        config.pushProtection = true;
      }
    } catch (err) {
      if (err.statusCode === 404) {
        logger.debug(`No branch protection found`);
      } else if (err.statusCode === 403) {
        logger.debug(
          'Branch protection: Do not have permissions to detect branch protection'
        );
      } else {
        throw err;
      }
    }
  }
  return config.repoForceRebase;
}

// Return the commit SHA for a branch
async function getBranchCommit(branchName: string) {
  try {
    const res = await api.get(
      `repos/${config.repository}/git/refs/heads/${branchName}`
    );
    return res.body.object.sha;
  } catch (err) /* istanbul ignore next */ {
    logger.debug({ err }, 'Error getting branch commit');
    if (err.statusCode === 404) {
      throw new Error('repository-changed');
    }
    if (err.statusCode === 409) {
      throw new Error('empty');
    }
    throw err;
  }
}

async function getBaseCommitSHA() {
  if (!config.baseCommitSHA) {
    config.baseCommitSHA = await getBranchCommit(config.baseBranch);
  }
  return config.baseCommitSHA;
}

async function getBranchProtection(branchName: string) {
  // istanbul ignore if
  if (config.parentRepo) {
    return {};
  }
  const res = await api.get(
    `repos/${config.repository}/branches/${branchName}/protection`
  );
  return res.body;
}

// istanbul ignore next
export async function setBaseBranch(branchName = config.baseBranch) {
  config.baseBranch = branchName;
  config.baseCommitSHA = null;
  await config.storage.setBaseBranch(branchName);
}

// istanbul ignore next
export function setBranchPrefix(branchPrefix: string) {
  return config.storage.setBranchPrefix(branchPrefix);
}

// Search

// istanbul ignore next
export function getFileList(branchName = config.baseBranch) {
  return config.storage.getFileList(branchName);
}

// Branch

// istanbul ignore next
export function branchExists(branchName: string) {
  return config.storage.branchExists(branchName);
}

// istanbul ignore next
export function getAllRenovateBranches(branchPrefix: string) {
  return config.storage.getAllRenovateBranches(branchPrefix);
}

// istanbul ignore next
export function isBranchStale(branchName: string) {
  return config.storage.isBranchStale(branchName);
}

// istanbul ignore next
export function getFile(filePath: string, branchName?: string) {
  return config.storage.getFile(filePath, branchName);
}

// istanbul ignore next
export function deleteBranch(branchName: string, closePr?: boolean) {
  return config.storage.deleteBranch(branchName);
}

// istanbul ignore next
export function getBranchLastCommitTime(branchName: string) {
  return config.storage.getBranchLastCommitTime(branchName);
}

// istanbul ignore next
export function getRepoStatus() {
  return config.storage.getRepoStatus();
}

// istanbul ignore next
export function mergeBranch(branchName: string) {
  if (config.pushProtection) {
    logger.info(
      { branch: branchName },
      'Branch protection: Attempting to merge branch when push protection is enabled'
    );
  }
  return config.storage.mergeBranch(branchName);
}

// istanbul ignore next
export function commitFilesToBranch(
  branchName: string,
  files: any[],
  message: string,
  parentBranch = config.baseBranch
) {
  return config.storage.commitFilesToBranch(
    branchName,
    files,
    message,
    parentBranch
  );
}

// istanbul ignore next
export function getCommitMessages() {
  return config.storage.getCommitMessages();
}

// Returns the Pull Request for a branch. Null if not exists.
export async function getBranchPr(branchName: string) {
  logger.debug(`getBranchPr(${branchName})`);
  const existingPr = await findPr(branchName, null, 'open');
  return existingPr ? getPr(existingPr.number) : null;
}

// Returns the combined status for a branch.
export async function getBranchStatus(
  branchName: string,
  requiredStatusChecks: any
) {
  logger.debug(`getBranchStatus(${branchName})`);
  if (!requiredStatusChecks) {
    // null means disable status checks, so it always succeeds
    logger.debug('Status checks disabled = returning "success"');
    return 'success';
  }
  if (requiredStatusChecks.length) {
    // This is Unsupported
    logger.warn({ requiredStatusChecks }, `Unsupported requiredStatusChecks`);
    return 'failed';
  }
  const commitStatusUrl = `repos/${config.repository}/commits/${branchName}/status`;
  let commitStatus;
  try {
    commitStatus = (await api.get(commitStatusUrl)).body;
  } catch (err) /* istanbul ignore next */ {
    if (err.statusCode === 404) {
      logger.info(
        'Received 404 when checking branch status, assuming that branch has been deleted'
      );
      throw new Error('repository-changed');
    }
    logger.info('Unknown error when checking branch status');
    throw err;
  }
  logger.debug(
    { state: commitStatus.state, statuses: commitStatus.statuses },
    'branch status check result'
  );
  let checkRuns: { name: string; status: string; conclusion: string }[] = [];
  if (!config.isGhe) {
    try {
      const checkRunsUrl = `repos/${config.repository}/commits/${branchName}/check-runs`;
      const opts = {
        headers: {
          Accept: 'application/vnd.github.antiope-preview+json',
        },
      };
      const checkRunsRaw = (await api.get(checkRunsUrl, opts)).body;
      if (checkRunsRaw.check_runs && checkRunsRaw.check_runs.length) {
        checkRuns = checkRunsRaw.check_runs.map(
          (run: { name: string; status: string; conclusion: string }) => ({
            name: run.name,
            status: run.status,
            conclusion: run.conclusion,
          })
        );
        logger.debug({ checkRuns }, 'check runs result');
      } else {
        // istanbul ignore next
        logger.debug({ result: checkRunsRaw }, 'No check runs found');
      }
    } catch (err) /* istanbul ignore next */ {
      if (
        err.statusCode === 403 ||
        err.message === 'integration-unauthorized'
      ) {
        logger.info('No permission to view check runs');
      } else {
        logger.warn({ err }, 'Error retrieving check runs');
      }
    }
  }
  if (checkRuns.length === 0) {
    return commitStatus.state;
  }
  if (
    commitStatus.state === 'failed' ||
    checkRuns.some(run => run.conclusion === 'failed')
  ) {
    return 'failed';
  }
  if (
    (commitStatus.state === 'success' || commitStatus.statuses.length === 0) &&
    checkRuns.every(run => ['neutral', 'success'].includes(run.conclusion))
  ) {
    return 'success';
  }
  return 'pending';
}

export async function getBranchStatusCheck(
  branchName: string,
  context: string
) {
  const branchCommit = await config.storage.getBranchCommit(branchName);
  const url = `repos/${config.repository}/commits/${branchCommit}/statuses`;
  const res = await api.get(url);
  for (const check of res.body) {
    if (check.context === context) {
      return check.state;
    }
  }
  return null;
}

export async function setBranchStatus(
  branchName: string,
  context: string,
  description: string,
  state: string,
  targetUrl?: string
) {
  // istanbul ignore if
  if (config.parentRepo) {
    logger.info('Cannot set branch status when in forking mode');
    return;
  }
  const existingStatus = await getBranchStatusCheck(branchName, context);
  if (existingStatus === state) {
    return;
  }
  logger.info({ branch: branchName, context, state }, 'Setting branch status');
  const branchCommit = await config.storage.getBranchCommit(branchName);
  const url = `repos/${config.repository}/statuses/${branchCommit}`;
  const options: any = {
    state,
    description,
    context,
  };
  if (targetUrl) {
    options.target_url = targetUrl;
  }
  await api.post(url, { body: options });
}

// Issue

/* istanbul ignore next */
async function getGraphqlIssues(afterCursor: string | null = null) {
  const url = 'graphql';
  const headers = {
    accept: 'application/vnd.github.merge-info-preview+json',
  };
  // prettier-ignore
  const query = `
  query {
    repository(owner: "${config.repositoryOwner}", name: "${config.repositoryName}") {
      issues(first: 100, after:${afterCursor}, orderBy: {field: UPDATED_AT, direction: DESC}, filterBy: {createdBy: "${config.renovateUsername}"}) {
        pageInfo {
          startCursor
          hasNextPage
        }
        nodes {
          number
          state
          title
          body
        }
      }
    }
  }
  `;

  const options = {
    headers,
    body: JSON.stringify({ query }),
    json: false,
  };

  try {
    const res = JSON.parse((await api.post(url, options)).body);

    if (!res.data) {
      logger.info({ query, res }, 'No graphql res.data');
      return [false, [], null];
    }

    const cursor = res.data.repository.issues.pageInfo.hasNextPage
      ? res.data.repository.issues.pageInfo.startCursor
      : null;

    return [true, res.data.repository.issues.nodes, cursor];
  } catch (err) {
    logger.warn({ query, err }, 'getGraphqlIssues error');
    throw new Error('platform-failure');
  }
}

// istanbul ignore next
async function getRestIssues() {
  logger.debug('Retrieving issueList');
  const res = await api.get<
    {
      pull_request: boolean;
      number: number;
      state: string;
      title: string;
    }[]
  >(
    `repos/${config.repository}/issues?creator=${config.renovateUsername}&state=all&per_page=100&sort=created&direction=asc`,
    { paginate: 'all', useCache: false }
  );
  // istanbul ignore if
  if (!is.array(res.body)) {
    logger.warn({ responseBody: res.body }, 'Could not retrieve issue list');
    return [];
  }
  return res.body
    .filter(issue => !issue.pull_request)
    .map(i => ({
      number: i.number,
      state: i.state,
      title: i.title,
    }));
}

export async function getIssueList() {
  if (!config.issueList) {
    logger.debug('Retrieving issueList');
    const filterBySupportMinimumGheVersion = '2.17.0';
    // istanbul ignore next
    if (
      config.enterpriseVersion &&
      semver.lt(config.enterpriseVersion, filterBySupportMinimumGheVersion)
    ) {
      config.issueList = await getRestIssues();
      return config.issueList;
    }
    let [success, issues, cursor] = await getGraphqlIssues();
    config.issueList = [];
    while (success) {
      for (const issue of issues) {
        issue.state = issue.state.toLowerCase();
        config.issueList.push(issue);
      }

      if (!cursor) {
        break;
      }
      // istanbul ignore next
      [success, issues, cursor] = await getGraphqlIssues(cursor);
    }
    logger.debug('Retrieved ' + config.issueList.length + ' issues');
  }
  return config.issueList;
}

export async function findIssue(title: string) {
  logger.debug(`findIssue(${title})`);
  const [issue] = (await getIssueList()).filter(
    i => i.state === 'open' && i.title === title
  );
  if (!issue) {
    return null;
  }
  logger.debug('Found issue ' + issue.number);
  const issueBody = (await api.get(
    `repos/${config.parentRepo || config.repository}/issues/${issue.number}`
  )).body.body;
  return {
    number: issue.number,
    body: issueBody,
  };
}

export async function ensureIssue(title: string, body: string, once = false) {
  logger.debug(`ensureIssue()`);
  try {
    const issueList = await getIssueList();
    const issues = issueList.filter(i => i.title === title);
    if (issues.length) {
      let issue = issues.find(i => i.state === 'open');
      if (!issue) {
        if (once) {
          logger.debug('Issue already closed - skipping recreation');
          return null;
        }
        logger.info('Reopening previously closed issue');
        issue = issues[issues.length - 1];
      }
      for (const i of issues) {
        if (i.state === 'open' && i.number !== issue.number) {
          logger.warn('Closing duplicate issue ' + i.number);
          await closeIssue(i.number);
        }
      }
      const issueBody = (await api.get(
        `repos/${config.parentRepo || config.repository}/issues/${issue.number}`
      )).body.body;
      if (issueBody === body && issue.state === 'open') {
        logger.info('Issue is open and up to date - nothing to do');
        return null;
      }
      logger.info('Patching issue');
      await api.patch(
        `repos/${config.parentRepo || config.repository}/issues/${
          issue.number
        }`,
        {
          body: { body, state: 'open' },
        }
      );
      logger.info('Issue updated');
      return 'updated';
    }
    await api.post(`repos/${config.parentRepo || config.repository}/issues`, {
      body: {
        title,
        body,
      },
    });
    logger.info('Issue created');
    // reset issueList so that it will be fetched again as-needed
    delete config.issueList;
    return 'created';
  } catch (err) /* istanbul ignore next */ {
    if (
      err.body &&
      err.body.message &&
      err.body.message.startsWith('Issues are disabled for this repo')
    ) {
      logger.info(
        `Issues are disabled, so could not create issue: ${err.message}`
      );
    } else {
      logger.warn({ err }, 'Could not ensure issue');
    }
  }
  return null;
}

async function closeIssue(issueNumber: number) {
  logger.debug(`closeIssue(${issueNumber})`);
  await api.patch(
    `repos/${config.parentRepo || config.repository}/issues/${issueNumber}`,
    {
      body: { state: 'closed' },
    }
  );
}

export async function ensureIssueClosing(title: string) {
  logger.debug(`ensureIssueClosing(${title})`);
  const issueList = await getIssueList();
  for (const issue of issueList) {
    if (issue.state === 'open' && issue.title === title) {
      await closeIssue(issue.number);
      logger.info({ number: issue.number }, 'Issue closed');
    }
  }
}

export async function addAssignees(issueNo: number, assignees: string[]) {
  logger.debug(`Adding assignees ${assignees} to #${issueNo}`);
  const repository = config.parentRepo || config.repository;
  await api.post(`repos/${repository}/issues/${issueNo}/assignees`, {
    body: {
      assignees,
    },
  });
}

export async function addReviewers(prNo: number, reviewers: string[]) {
  logger.debug(`Adding reviewers ${reviewers} to #${prNo}`);

  const userReviewers = reviewers.filter(e => !e.startsWith('team:'));
  const teamReviewers = reviewers
    .filter(e => e.startsWith('team:'))
    .map(e => e.replace(/^team:/, ''));

  await api.post(
    `repos/${config.parentRepo ||
      config.repository}/pulls/${prNo}/requested_reviewers`,
    {
      body: {
        reviewers: userReviewers,
        team_reviewers: teamReviewers,
      },
    }
  );
}

async function addLabels(issueNo: number, labels: string[] | null) {
  logger.debug(`Adding labels ${labels} to #${issueNo}`);
  const repository = config.parentRepo || config.repository;
  if (is.array(labels) && labels.length) {
    await api.post(`repos/${repository}/issues/${issueNo}/labels`, {
      body: labels,
    });
  }
}

export async function deleteLabel(issueNo: number, label: string) {
  logger.debug(`Deleting label ${label} from #${issueNo}`);
  const repository = config.parentRepo || config.repository;
  try {
    await api.delete(`repos/${repository}/issues/${issueNo}/labels/${label}`);
  } catch (err) /* istanbul ignore next */ {
    logger.warn({ err, issueNo, label }, 'Failed to delete label');
  }
}

async function getComments(issueNo: number) {
  const pr = (await getClosedPrs())[issueNo];
  if (pr) {
    logger.debug('Returning closed PR list comments');
    return pr.comments;
  }
  // GET /repos/:owner/:repo/issues/:number/comments
  logger.debug(`Getting comments for #${issueNo}`);
  const url = `repos/${config.parentRepo ||
    config.repository}/issues/${issueNo}/comments?per_page=100`;
  try {
    const comments = (await api.get<Comment[]>(url, {
      paginate: true,
    })).body;
    logger.debug(`Found ${comments.length} comments`);
    return comments;
  } catch (err) /* istanbul ignore next */ {
    if (err.statusCode === 404) {
      logger.debug('404 respose when retrieving comments');
      throw new Error('platform-failure');
    }
    throw err;
  }
}

async function addComment(issueNo: number, body: string) {
  // POST /repos/:owner/:repo/issues/:number/comments
  await api.post(
    `repos/${config.parentRepo ||
      config.repository}/issues/${issueNo}/comments`,
    {
      body: { body },
    }
  );
}

async function editComment(commentId: number, body: string) {
  // PATCH /repos/:owner/:repo/issues/comments/:id
  await api.patch(
    `repos/${config.parentRepo ||
      config.repository}/issues/comments/${commentId}`,
    {
      body: { body },
    }
  );
}

async function deleteComment(commentId: number) {
  // DELETE /repos/:owner/:repo/issues/comments/:id
  await api.delete(
    `repos/${config.parentRepo ||
      config.repository}/issues/comments/${commentId}`
  );
}

export async function ensureComment(
  issueNo: number,
  topic: string | null,
  content: string
) {
  try {
    const comments = await getComments(issueNo);
    let body: string;
    let commentId: number | null = null;
    let commentNeedsUpdating = false;
    if (topic) {
      logger.debug(`Ensuring comment "${topic}" in #${issueNo}`);
      body = `### ${topic}\n\n${content}`;
      comments.forEach(comment => {
        if (comment.body.startsWith(`### ${topic}\n\n`)) {
          commentId = comment.id;
          commentNeedsUpdating = comment.body !== body;
        }
      });
    } else {
      logger.debug(`Ensuring content-only comment in #${issueNo}`);
      body = `${content}`;
      comments.forEach(comment => {
        if (comment.body === body) {
          commentId = comment.id;
          commentNeedsUpdating = false;
        }
      });
    }
    if (!commentId) {
      await addComment(issueNo, body);
      logger.info({ repository: config.repository, issueNo }, 'Comment added');
    } else if (commentNeedsUpdating) {
      await editComment(commentId, body);
      logger.info(
        { repository: config.repository, issueNo },
        'Comment updated'
      );
    } else {
      logger.debug('Comment is already update-to-date');
    }
    return true;
  } catch (err) /* istanbul ignore next */ {
    if (err.message === 'platform-failure') {
      throw err;
    }
    if (
      err.message === 'Unable to create comment because issue is locked. (403)'
    ) {
      logger.info('Issue is locked - cannot add comment');
    } else {
      logger.warn({ err }, 'Error ensuring comment');
    }
    return false;
  }
}

export async function ensureCommentRemoval(issueNo: number, topic: string) {
  logger.debug(`Ensuring comment "${topic}" in #${issueNo} is removed`);
  const comments = await getComments(issueNo);
  let commentId;
  comments.forEach(comment => {
    if (comment.body.startsWith(`### ${topic}\n\n`)) {
      commentId = comment.id;
    }
  });
  try {
    if (commentId) {
      await deleteComment(commentId);
    }
  } catch (err) /* istanbul ignore next */ {
    logger.warn({ err }, 'Error deleting comment');
  }
}

// Pull Request

export async function getPrList() {
  logger.trace('getPrList()');
  if (!config.prList) {
    logger.debug('Retrieving PR list');
    const res = await api.get(
      `repos/${config.parentRepo ||
        config.repository}/pulls?per_page=100&state=all`,
      { paginate: true }
    );
    config.prList = res.body.map(
      (pr: {
        number: number;
        head: { ref: string; sha: string; repo: { full_name: string } };
        title: string;
        state: string;
        merged_at: string;
        created_at: string;
        closed_at: string;
      }) => ({
        number: pr.number,
        branchName: pr.head.ref,
        sha: pr.head.sha,
        title: pr.title,
        state:
          pr.state === 'closed' && pr.merged_at && pr.merged_at.length
            ? /* istanbul ignore next */ 'merged'
            : pr.state,
        createdAt: pr.created_at,
        closed_at: pr.closed_at,
        sourceRepo:
          pr.head && pr.head.repo ? pr.head.repo.full_name : undefined,
      })
    );
    logger.debug(`Retrieved ${config.prList!.length} Pull Requests`);
  }
  return config.prList!;
}

function matchesState(state: string, desiredState: string) {
  if (desiredState === 'all') {
    return true;
  }
  if (desiredState[0] === '!') {
    return state !== desiredState.substring(1);
  }
  return state === desiredState;
}

export async function findPr(
  branchName: string,
  prTitle?: string | null,
  state = 'all'
) {
  logger.debug(`findPr(${branchName}, ${prTitle}, ${state})`);
  const prList = await getPrList();
  const pr = prList.find(
    p =>
      p.branchName === branchName &&
      (!prTitle || p.title === prTitle) &&
      matchesState(p.state, state)
  );
  if (pr) {
    logger.debug(`Found PR #${pr.number}`);
  }
  return pr;
}

// Creates PR and returns PR number
export async function createPr(
  branchName: string,
  title: string,
  body: string,
  labels: string[] | null,
  useDefaultBranch: boolean,
  platformOptions: { statusCheckVerify?: boolean } = {}
) {
  const base = useDefaultBranch ? config.defaultBranch : config.baseBranch;
  // Include the repository owner to handle forkMode and regular mode
  const head = `${config.repository!.split('/')[0]}:${branchName}`;
  const options: any = {
    body: {
      title,
      head,
      base,
      body,
    },
  };
  // istanbul ignore if
  if (config.forkToken) {
    options.token = config.forkToken;
    options.body.maintainer_can_modify = true;
  }
  logger.debug({ title, head, base }, 'Creating PR');
  const pr = (await api.post<Pr>(
    `repos/${config.parentRepo || config.repository}/pulls`,
    options
  )).body;
  logger.debug({ branch: branchName, pr: pr.number }, 'PR created');
  // istanbul ignore if
  if (config.prList) {
    config.prList.push(pr);
  }
  pr.displayNumber = `Pull Request #${pr.number}`;
  pr.branchName = branchName;
  await addLabels(pr.number, labels);
  if (platformOptions.statusCheckVerify) {
    logger.debug('Setting statusCheckVerify');
    await setBranchStatus(
      branchName,
      `${appSlug}/verify`,
      `${appName} verified pull request`,
      'success',
      urls.homepage
    );
  }
  pr.canRebase = true;
  return pr;
}

async function getOpenPrs() {
  // istanbul ignore if
  if (config.isGhe) {
    logger.debug(
      'Skipping unsupported graphql PullRequests.mergeStateStatus query on GHE'
    );
    return {};
  }
  if (!config.openPrList) {
    config.openPrList = {};
    let query;
    try {
      const url = 'graphql';
      // https://developer.github.com/v4/previews/#mergeinfopreview---more-detailed-information-about-a-pull-requests-merge-state
      const headers = {
        accept: 'application/vnd.github.merge-info-preview+json',
      };
      // prettier-ignore
      query = `
      query {
        repository(owner: "${config.repositoryOwner}", name: "${config.repositoryName}") {
          pullRequests(states: [OPEN], first: 100, orderBy: {field: UPDATED_AT, direction: DESC}) {
            nodes {
              number
              baseRefName
              headRefName
              baseRefName
              title
              mergeable
              mergeStateStatus
              labels(last: 100) {
                nodes {
                  name
                }
              }
              commits(first: 2) {
                nodes {
                  commit {
                    author {
                      email
                    }
                    committer {
                      email
                    }
                    parents(last: 1) {
                      edges {
                        node {
                          abbreviatedOid
                          oid
                        }
                      }
                    }
                  }
                }
              }
              body
              reviews(first: 1, states:[CHANGES_REQUESTED]){
                nodes{
                  state
                }
              }
            }
          }
        }
      }
      `;
      const options = {
        headers,
        body: JSON.stringify({ query }),
        json: false,
      };
      const res = JSON.parse((await api.post(url, options)).body);
      const prNumbers: number[] = [];
      // istanbul ignore if
      if (!res.data) {
        logger.info({ query, res }, 'No graphql res.data');
        return {};
      }
      for (const pr of res.data.repository.pullRequests.nodes) {
        // https://developer.github.com/v4/object/pullrequest/
        pr.displayNumber = `Pull Request #${pr.number}`;
        pr.state = 'open';
        pr.branchName = pr.headRefName;
        const branchName = pr.branchName;
        const prNo = pr.number;
        delete pr.headRefName;
        pr.targetBranch = pr.baseRefName;
<<<<<<< HEAD
=======
        delete pr.baseRefName;
>>>>>>> 72404706
        // https://developer.github.com/v4/enum/mergeablestate
        const canMergeStates = ['BEHIND', 'CLEAN'];
        const hasNegativeReview =
          pr.reviews && pr.reviews.nodes && pr.reviews.nodes.length > 0;
        pr.canMerge =
          canMergeStates.includes(pr.mergeStateStatus) && !hasNegativeReview;
        // https://developer.github.com/v4/enum/mergestatestatus
        if (pr.mergeStateStatus === 'DIRTY') {
          pr.isConflicted = true;
        } else {
          pr.isConflicted = false;
        }
        if (pr.commits.nodes.length === 1) {
          if (global.gitAuthor) {
            // Check against gitAuthor
            const commitAuthorEmail = pr.commits.nodes[0].commit.author.email;
            if (commitAuthorEmail === global.gitAuthor.email) {
              pr.canRebase = true;
            } else {
              logger.trace(
                {
                  branchName,
                  prNo,
                  commitAuthorEmail,
                  gitAuthorEmail: global.gitAuthor.email,
                },
                'PR canRebase=false: last committer has different email to the bot'
              );
              pr.canRebase = false;
            }
          } else {
            // assume the author is us
            // istanbul ignore next
            pr.canRebase = true;
          }
        } else {
          // assume we can't rebase if more than 1
          logger.trace(
            {
              branchName,
              prNo,
            },
            'PR canRebase=false: PR has more than one commit'
          );
          pr.canRebase = false;
        }
        pr.isStale = false;
        if (pr.mergeStateStatus === 'BEHIND') {
          pr.isStale = true;
        } else {
          const baseCommitSHA = await getBaseCommitSHA();
          if (
            pr.commits.nodes[0].commit.parents.edges.length &&
            pr.commits.nodes[0].commit.parents.edges[0].node.oid !==
              baseCommitSHA
          ) {
            pr.isStale = true;
          }
        }
        if (pr.labels) {
          pr.labels = pr.labels.nodes.map(
            (label: { name: string }) => label.name
          );
        }
        delete pr.mergeable;
        delete pr.mergeStateStatus;
        delete pr.commits;
        config.openPrList[pr.number] = pr;
        prNumbers.push(pr.number);
      }
      prNumbers.sort();
      logger.trace({ prNumbers }, 'Retrieved open PR list with graphql');
    } catch (err) /* istanbul ignore next */ {
      logger.warn({ query, err }, 'getOpenPrs error');
    }
  }
  return config.openPrList;
}

async function getClosedPrs() {
  if (!config.closedPrList) {
    config.closedPrList = {};
    let query;
    try {
      const url = 'graphql';
      // prettier-ignore
      query = `
      query {
        repository(owner: "${config.repositoryOwner}", name: "${config.repositoryName}") {
          pullRequests(states: [CLOSED, MERGED], first: 100, orderBy: {field: UPDATED_AT, direction: DESC}) {
            nodes {
              number
              state
              headRefName
              title
              comments(last: 100) {
                nodes {
                  databaseId
                  body
                }
              }
            }
          }
        }
      }
      `;
      const options = {
        body: JSON.stringify({ query }),
        json: false,
      };
      const res = JSON.parse((await api.post(url, options)).body);
      const prNumbers: number[] = [];
      // istanbul ignore if
      if (!res.data) {
        logger.info(
          { query, res },
          'No graphql res.data, returning empty list'
        );
        return {};
      }
      for (const pr of res.data.repository.pullRequests.nodes) {
        // https://developer.github.com/v4/object/pullrequest/
        pr.displayNumber = `Pull Request #${pr.number}`;
        pr.state = pr.state.toLowerCase();
        pr.branchName = pr.headRefName;
        delete pr.headRefName;
        pr.comments = pr.comments.nodes.map(
          (comment: { databaseId: number; body: string }) => ({
            id: comment.databaseId,
            body: comment.body,
          })
        );
        pr.body = 'dummy body'; // just in case
        config.closedPrList[pr.number] = pr;
        prNumbers.push(pr.number);
      }
      prNumbers.sort();
      logger.debug({ prNumbers }, 'Retrieved closed PR list with graphql');
    } catch (err) /* istanbul ignore next */ {
      logger.warn({ query, err }, 'getClosedPrs error');
    }
  }
  return config.closedPrList;
}

// Gets details for a PR
export async function getPr(prNo: number) {
  if (!prNo) {
    return null;
  }
  const openPr = (await getOpenPrs())[prNo];
  if (openPr) {
    logger.debug('Returning from graphql open PR list');
    return openPr;
  }
  const closedPr = (await getClosedPrs())[prNo];
  if (closedPr) {
    logger.debug('Returning from graphql closed PR list');
    return closedPr;
  }
  logger.info(
    { prNo },
    'PR not found in open or closed PRs list - trying to fetch it directly'
  );
  const pr = (await api.get(
    `repos/${config.parentRepo || config.repository}/pulls/${prNo}`
  )).body;
  if (!pr) {
    return null;
  }
  // Harmonise PR values
  pr.displayNumber = `Pull Request #${pr.number}`;
  if (pr.state === 'open') {
    pr.branchName = pr.head ? pr.head.ref : undefined;
    pr.sha = pr.head ? pr.head.sha : undefined;
    if (pr.mergeable === true) {
      pr.canMerge = true;
    }
    if (pr.mergeable_state === 'dirty') {
      logger.debug({ prNo }, 'PR state is dirty so unmergeable');
      pr.isConflicted = true;
    }
    if (pr.commits === 1) {
      if (global.gitAuthor) {
        // Check against gitAuthor
        const commitAuthorEmail = (await api.get(
          `repos/${config.parentRepo ||
            config.repository}/pulls/${prNo}/commits`
        )).body[0].commit.author.email;
        if (commitAuthorEmail === global.gitAuthor.email) {
          logger.debug(
            { prNo },
            '1 commit matches configured gitAuthor so can rebase'
          );
          pr.canRebase = true;
        } else {
          logger.trace(
            {
              prNo,
              commitAuthorEmail,
              gitAuthorEmail: global.gitAuthor.email,
            },
            'PR canRebase=false: 1 commit and not by configured gitAuthor so cannot rebase'
          );
          pr.canRebase = false;
        }
      } else {
        logger.debug(
          { prNo },
          '1 commit and no configured gitAuthor so can rebase'
        );
        pr.canRebase = true;
      }
    } else {
      // Check if only one author of all commits
      logger.debug({ prNo }, 'Checking all commits');
      const prCommits = (await api.get(
        `repos/${config.parentRepo || config.repository}/pulls/${prNo}/commits`
      )).body;
      // Filter out "Update branch" presses
      const remainingCommits = prCommits.filter(
        (commit: {
          committer: { login: string };
          commit: { message: string };
        }) => {
          const isWebflow =
            commit.committer && commit.committer.login === 'web-flow';
          if (!isWebflow) {
            // Not a web UI commit, so keep it
            return true;
          }
          const isUpdateBranch =
            commit.commit &&
            commit.commit.message &&
            commit.commit.message.startsWith("Merge branch 'master' into");
          if (isUpdateBranch) {
            // They just clicked the button
            return false;
          }
          // They must have done some other edit through the web UI
          return true;
        }
      );
      if (remainingCommits.length <= 1) {
        pr.canRebase = true;
      }
    }
    const baseCommitSHA = await getBaseCommitSHA();
    if (!pr.base || pr.base.sha !== baseCommitSHA) {
      pr.isStale = true;
    }
  }
  return pr;
}

// Return a list of all modified files in a PR
export async function getPrFiles(prNo: number) {
  logger.debug({ prNo }, 'getPrFiles');
  if (!prNo) {
    return [];
  }
  const files = (await api.get(
    `repos/${config.parentRepo || config.repository}/pulls/${prNo}/files`
  )).body;
  return files.map((f: { filename: string }) => f.filename);
}

export async function updatePr(prNo: number, title: string, body?: string) {
  logger.debug(`updatePr(${prNo}, ${title}, body)`);
  const patchBody: any = { title };
  if (body) {
    patchBody.body = body;
  }
  const options: any = {
    body: patchBody,
  };
  // istanbul ignore if
  if (config.forkToken) {
    options.token = config.forkToken;
  }
  try {
    await api.patch(
      `repos/${config.parentRepo || config.repository}/pulls/${prNo}`,
      options
    );
    logger.debug({ pr: prNo }, 'PR updated');
  } catch (err) /* istanbul ignore next */ {
    if (err.message === 'platform-failure') {
      throw err;
    }
    logger.warn({ err }, 'Error updating PR');
  }
}

export async function mergePr(prNo: number, branchName: string) {
  logger.debug(`mergePr(${prNo}, ${branchName})`);
  // istanbul ignore if
  if (config.pushProtection) {
    logger.info(
      { branch: branchName, prNo },
      'Branch protection: Cannot automerge PR when push protection is enabled'
    );
    return false;
  }
  // istanbul ignore if
  if (config.prReviewsRequired) {
    logger.debug(
      { branch: branchName, prNo },
      'Branch protection: Attempting to merge PR when PR reviews are enabled'
    );
    const repository = config.parentRepo || config.repository;
    const reviews = await api.get(`repos/${repository}/pulls/${prNo}/reviews`);
    const isApproved = reviews.body.some(
      (review: { state: string }) => review.state === 'APPROVED'
    );
    if (!isApproved) {
      logger.info(
        { branch: branchName, prNo },
        'Branch protection: Cannot automerge PR until there is an approving review'
      );
      return false;
    }
    logger.debug('Found approving reviews');
  }
  const url = `repos/${config.parentRepo ||
    config.repository}/pulls/${prNo}/merge`;
  const options = {
    body: {} as any,
  };
  let automerged = false;
  if (config.mergeMethod) {
    // This path is taken if we have auto-detected the allowed merge types from the repo
    options.body.merge_method = config.mergeMethod;
    try {
      logger.debug({ options, url }, `mergePr`);
      await api.put(url, options);
      automerged = true;
    } catch (err) {
      if (err.statusCode === 405) {
        // istanbul ignore next
        logger.info(
          { response: err.response ? err.response.body : undefined },
          'GitHub blocking PR merge -- will keep trying'
        );
      } else {
        logger.warn({ err }, `Failed to ${options.body.merge_method} PR`);
        return false;
      }
    }
  }
  if (!automerged) {
    // We need to guess the merge method and try squash -> rebase -> merge
    options.body.merge_method = 'rebase';
    try {
      logger.debug({ options, url }, `mergePr`);
      await api.put(url, options);
    } catch (err1) {
      logger.debug({ err: err1 }, `Failed to ${options.body.merge_method} PR`);
      try {
        options.body.merge_method = 'squash';
        logger.debug({ options, url }, `mergePr`);
        await api.put(url, options);
      } catch (err2) {
        logger.debug(
          { err: err2 },
          `Failed to ${options.body.merge_method} PR`
        );
        try {
          options.body.merge_method = 'merge';
          logger.debug({ options, url }, `mergePr`);
          await api.put(url, options);
        } catch (err3) {
          logger.debug(
            { err: err3 },
            `Failed to ${options.body.merge_method} PR`
          );
          logger.debug({ pr: prNo }, 'All merge attempts failed');
          return false;
        }
      }
    }
  }
  logger.debug({ pr: prNo }, 'PR merged');
  // Update base branch SHA
  config.baseCommitSHA = null;
  // Delete branch
  await deleteBranch(branchName);
  return true;
}

// istanbul ignore next
function smartTruncate(input: string) {
  if (input.length < 60000) {
    return input;
  }
  const releaseNotesMatch = input.match(
    new RegExp(`### Release Notes.*### ${appName} configuration`, 'ms')
  );
  // istanbul ignore if
  if (releaseNotesMatch) {
    const divider = `</details>\n\n---\n\n### ${appName} configuration`;
    const [releaseNotes] = releaseNotesMatch;
    const nonReleaseNotesLength =
      input.length - releaseNotes.length - divider.length;
    const availableLength = 60000 - nonReleaseNotesLength;
    return input.replace(
      releaseNotes,
      releaseNotes.slice(0, availableLength) + divider
    );
  }
  return input.substring(0, 60000);
}

export function getPrBody(input: string) {
  if (config.isGhe) {
    return smartTruncate(input);
  }
  const massagedInput = input
    // to be safe, replace all github.com links with renovatebot redirector
    .replace(/href="https?:\/\/github.com\//g, 'href="https://togithub.com/')
    .replace(/]\(https:\/\/github\.com\//g, '](https://togithub.com/')
    .replace(/]: https:\/\/github\.com\//g, ']: https://togithub.com/');
  return smartTruncate(massagedInput);
}

export async function getVulnerabilityAlerts() {
  // istanbul ignore if
  if (config.isGhe) {
    logger.debug(
      'Skipping unsupported graphql vulnerabilityAlerts query on GHE'
    );
    return [];
  }
  const headers = {
    accept: 'application/vnd.github.vixen-preview+json',
  };
  const url = 'graphql';
  // prettier-ignore
  const query = `
  query {
    repository(owner:"${config.repositoryOwner}", name:"${config.repositoryName}") {
      vulnerabilityAlerts(last: 100) {
        edges {
          node {
            dismissReason
            vulnerableManifestFilename
            vulnerableManifestPath
            vulnerableRequirements
            securityAdvisory {
              description
              identifiers { type value }
              references { url }
              severity
            }
            securityVulnerability {
              package { name ecosystem }
              firstPatchedVersion { identifier }
              vulnerableVersionRange
            }
          }
        }
      }
    }
  }`;
  const options = {
    headers,
    body: JSON.stringify({ query }),
    json: false,
  };
  let alerts = [];
  try {
    const res = JSON.parse((await api.post(url, options)).body);
    if (res.data.repository.vulnerabilityAlerts) {
      alerts = res.data.repository.vulnerabilityAlerts.edges.map(
        (edge: { node: any }) => edge.node
      );
      if (alerts.length) {
        logger.info({ alerts }, 'Found GitHub vulnerability alerts');
      }
    } else {
      logger.debug('Cannot read vulnerability alerts');
    }
  } catch (err) {
    logger.info({ err }, 'Error retrieving vulnerability alerts');
  }
  return alerts;
}<|MERGE_RESOLUTION|>--- conflicted
+++ resolved
@@ -373,19 +373,11 @@
     ...config,
     url,
   });
-<<<<<<< HEAD
-  const platformConfig: PlatformConfig = {
-    baseBranch: config.baseBranch,
-    isFork: res.body.fork === true,
-  };
-  return platformConfig;
-=======
   const repoConfig: RepoConfig = {
     baseBranch: config.baseBranch,
     isFork: res.body.fork === true,
   };
   return repoConfig;
->>>>>>> 72404706
 }
 
 export async function getRepoForceRebase() {
@@ -1237,7 +1229,6 @@
           pullRequests(states: [OPEN], first: 100, orderBy: {field: UPDATED_AT, direction: DESC}) {
             nodes {
               number
-              baseRefName
               headRefName
               baseRefName
               title
@@ -1300,10 +1291,7 @@
         const prNo = pr.number;
         delete pr.headRefName;
         pr.targetBranch = pr.baseRefName;
-<<<<<<< HEAD
-=======
         delete pr.baseRefName;
->>>>>>> 72404706
         // https://developer.github.com/v4/enum/mergeablestate
         const canMergeStates = ['BEHIND', 'CLEAN'];
         const hasNegativeReview =
