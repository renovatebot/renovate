const is = require('@sindresorhus/is');
const addrs = require('email-addresses');
const delay = require('delay');
const URL = require('url');

const get = require('./gh-got-wrapper');
const hostRules = require('../../util/host-rules');
const Storage = require('./storage');
const GitStorage = require('../git/storage');

const {
  appName,
  appSlug,
  configFileNames,
  onboardingBranch,
  urls,
} = require('../../config/app-strings');

const defaultConfigFile = configFileNames[0];

let config = {};

module.exports = {
  // Initialization
  getRepos,
  cleanRepo,
  initRepo,
  getRepoStatus,
  getRepoForceRebase,
  setBaseBranch,
  // Search
  getFileList,
  // Branch
  branchExists,
  getAllRenovateBranches,
  isBranchStale,
  getBranchPr,
  getBranchStatus,
  getBranchStatusCheck,
  setBranchStatus,
  deleteBranch,
  mergeBranch,
  getBranchLastCommitTime,
  // issue
  findIssue,
  ensureIssue,
  ensureIssueClosing,
  addAssignees,
  addReviewers,
  deleteLabel,
  // Comments
  ensureComment,
  ensureCommentRemoval,
  // PR
  getPrList,
  findPr,
  createPr,
  getPr,
  getPrFiles,
  updatePr,
  mergePr,
  getPrBody,
  // file
  commitFilesToBranch,
  getFile,
  // Commits
  getCommitMessages,
  // vulnerability alerts
  getVulnerabilityAlerts,
};

// istanbul ignore next
async function getRenovateUsername() {
  if (!global.renovateUsername) {
    try {
      global.renovateUsername = (await get('user')).body.login;
    } catch (err) {
      if (err.message === 'integration-unauthorized') {
        global.renovateUsername = 'renovate[bot]';
      } else {
        throw err;
      }
    }
  }
  return global.renovateUsername;
}

// Get all repositories that the user has access to
async function getRepos(endpoint) {
  logger.info('Autodiscovering GitHub repositories');
  try {
    const res = await get('user/repos', { endpoint, paginate: true });
    return res.body.map(repo => repo.full_name);
  } catch (err) /* istanbul ignore next */ {
    logger.error({ err }, `GitHub getRepos error`);
    throw err;
  }
}

function cleanRepo() {
  // istanbul ignore if
  if (config.storage) {
    config.storage.cleanRepo();
  }
  // In theory most of this isn't necessary. In practice..
  get.reset();
  config = {};
  delete global.endpoint;
}

// Initialize GitHub by getting base branch and SHA
async function initRepo({
  repository,
  endpoint,
  forkMode,
  forkToken,
  mirrorMode,
  gitAuthor,
  gitPrivateKey,
  gitFs,
  localDir,
  includeForks,
}) {
  global.endpoint = endpoint;
  logger.debug(`initRepo("${repository}")`);
<<<<<<< HEAD
=======
  const opts = hostRules.find({ platform: 'github' }, { token, endpoint });
  if (!opts.token) {
    throw new Error(`No token found for GitHub repository ${repository}`);
  }
  hostRules.update({ ...opts, platform: 'github', default: true });
  logger.info('Authenticated as user: ' + (await getRenovateUsername()));
  logger.info('Using renovate version: ' + global.renovateVersion);
>>>>>>> 86741d96
  // config is used by the platform api itself, not necessary for the app layer to know
  cleanRepo();
  config.isGhe = endpoint && !endpoint.startsWith('https://api.github.com');
  config.localDir = localDir;
  config.platform = 'github';
  config.repository = repository;
  [config.repositoryOwner, config.repositoryName] = repository.split('/');
  if (gitAuthor) {
    try {
      config.gitAuthor = addrs.parseOneAddress(gitAuthor);
    } catch (err) /* istanbul ignore next */ {
      logger.error(
        { gitAuthor, err, message: err.message },
        'Invalid gitAuthor'
      );
      throw new Error('Invalid gitAuthor');
    }
  }
  config.gitPrivateKey = gitPrivateKey;
  // platformConfig is passed back to the app layer and contains info about the platform they require
  const platformConfig = {};
  let res;
  try {
    res = await get(`repos/${repository}`);
    logger.trace({ repositoryDetails: res.body }, 'Repository details');
    // istanbul ignore if
    if (res.body.fork && gitFs && !includeForks) {
      try {
        const renovateConfig = JSON.parse(
          Buffer.from(
            (await get(
              `repos/${config.repository}/contents/${defaultConfigFile}`
            )).body.content,
            'base64'
          ).toString()
        );
        if (!renovateConfig.includeForks) {
          throw new Error();
        }
      } catch (err) {
        throw new Error('fork');
      }
    }
    // istanbul ignore if
    if (res.body.full_name && res.body.full_name !== repository) {
      logger.info(
        { repository, this_repository: res.body.full_name },
        'Repository has been renamed'
      );
      throw new Error('renamed');
    }
    if (res.body.archived) {
      logger.info(
        'Repository is archived - throwing error to abort renovation'
      );
      throw new Error('archived');
    }
    platformConfig.privateRepo = res.body.private === true;
    platformConfig.isFork = res.body.fork === true;
    const owner = res.body.owner.login;
    logger.debug(`${repository} owner = ${owner}`);
    // Use default branch as PR target unless later overridden.
    config.defaultBranch = res.body.default_branch;
    // Base branch may be configured but defaultBranch is always fixed
    config.baseBranch = config.defaultBranch;
    logger.debug(`${repository} default branch = ${config.baseBranch}`);
    // GitHub allows administrators to block certain types of merge, so we need to check it
    if (res.body.allow_rebase_merge) {
      config.mergeMethod = 'rebase';
    } else if (res.body.allow_squash_merge) {
      config.mergeMethod = 'squash';
    } else if (res.body.allow_merge_commit) {
      config.mergeMethod = 'merge';
    } else {
      // This happens if we don't have Administrator read access, it is not a critical error
      logger.info('Could not find allowed merge methods for repo');
    }
  } catch (err) /* istanbul ignore next */ {
    logger.debug('Caught initRepo error');
    if (err.message === 'archived' || err.message === 'renamed') {
      throw err;
    }
    if (err.statusCode === 403) {
      throw new Error('forbidden');
    }
    if (err.statusCode === 404) {
      throw new Error('not-found');
    }
    if (err.message.startsWith('Repository access blocked')) {
      throw new Error('blocked');
    }
    if (err.message === 'fork') {
      throw err;
    }
    logger.info({ err }, 'Unknown GitHub initRepo error');
    throw err;
  }
  // This shouldn't be necessary, but occasional strange errors happened until it was added
  config.issueList = null;
  config.prList = null;
  config.openPrList = null;
  config.closedPrList = null;
  config.storage = new Storage();
  await config.storage.initRepo(config);
  if (forkMode) {
    logger.info('Bot is in forkMode');
    config.forkToken = forkToken;
    // Save parent SHA then delete
    const parentSha = await getBaseCommitSHA();
    config.baseCommitSHA = null;
    // save parent name then delete
    config.parentRepo = config.repository;
    config.repository = null;
    // Get list of existing repos
    const existingRepos = (await get('user/repos?per_page=100', {
      token: forkToken || opts.token,
      paginate: true,
    })).body.map(r => r.full_name);
    try {
      config.repository = (await get.post(`repos/${repository}/forks`, {
        token: forkToken || opts.token,
      })).body.full_name;
    } catch (err) /* istanbul ignore next */ {
      logger.info({ err }, 'Error forking repository');
      throw new Error('cannot-fork');
    }
    if (existingRepos.includes(config.repository)) {
      logger.info(
        { repository_fork: config.repository },
        'Found existing fork'
      );
      // Need to update base branch
      logger.debug(
        { baseBranch: config.baseBranch, parentSha },
        'Setting baseBranch ref in fork'
      );
      // This is a lovely "hack" by GitHub that lets us force update our fork's master
      // with the base commit from the parent repository
      try {
        await get.patch(
          `repos/${config.repository}/git/refs/heads/${config.baseBranch}`,
          {
            body: {
              sha: parentSha,
              force: true,
            },
            token: forkToken || opts.token,
          }
        );
      } catch (err) /* istanbul ignore next */ {
        if (
          err.statusCode === 422 &&
          err.message.startsWith('Object does not exist')
        ) {
          throw new Error('repository-changed');
        }
      }
    } else {
      logger.info({ repository_fork: config.repository }, 'Created fork');
      // Wait an arbitrary 30s to hopefully give GitHub enough time for forking to complete
      await delay(30000);
    }
    await config.storage.initRepo(config);
  }
  // istanbul ignore if
  if (mirrorMode) {
    logger.info('Bot is in mirrorMode');
    config.mirrorMode = true;
    const parentRepo = res.body.parent.full_name;
    logger.debug('Parent repo is ' + parentRepo);
    const parentDefaultBranch = (await get(`repos/${repository}`)).body
      .default_branch;
    logger.debug('Parent default branch is ' + parentDefaultBranch);
    const parentSha = (await get(
      `repos/${parentRepo}/git/refs/heads/${parentDefaultBranch}`
    )).body.object.sha;
    logger.debug('Parent sha is ' + parentSha);
    // This is a lovely "hack" by GitHub that lets us force update our fork's master
    // with the base commit from the parent repository
    config.baseCommitSha = await getBaseCommitSHA();
    if (parentSha !== config.baseCommitSHA) {
      logger.info('Updating fork default branch');
      await get.patch(
        `repos/${config.repository}/git/refs/heads/${config.baseBranch}`,
        {
          body: {
            sha: parentSha,
            force: true,
          },
        }
      );
    }
    if (!(await branchExists('renovate-config'))) {
      await config.storage.createBranch(
        'renovate-config',
        config.baseCommitSHA
      );
    }
  }

  // istanbul ignore if
  if (gitFs) {
    logger.debug('Enabling Git FS');
    let { host } = URL.parse(opts.endpoint);
    if (host === 'api.github.com') {
      host = null;
    }
    host = host || 'github.com';
    const url = GitStorage.getUrl({
      gitFs,
      auth:
        config.forkToken ||
        (global.appMode ? `x-access-token:${opts.token}` : opts.token),
      hostname: host,
      repository,
    });
    config.storage = new GitStorage();
    await config.storage.initRepo({
      ...config,
      url,
    });
  }

  return platformConfig;
}

async function getRepoForceRebase() {
  if (config.repoForceRebase === undefined) {
    try {
      config.repoForceRebase = false;
      const branchProtection = await getBranchProtection(config.baseBranch);
      logger.debug('Found branch protection');
      if (branchProtection.required_pull_request_reviews) {
        logger.debug(
          'Branch protection: PR Reviews are required before merging'
        );
        config.prReviewsRequired = true;
      }
      if (branchProtection.required_status_checks) {
        if (branchProtection.required_status_checks.strict) {
          logger.debug(
            'Branch protection: PRs must be up-to-date before merging'
          );
          config.repoForceRebase = true;
        }
      }
      if (branchProtection.restrictions) {
        logger.debug(
          {
            users: branchProtection.restrictions.users,
            teams: branchProtection.restrictions.teams,
          },
          'Branch protection: Pushing to branch is restricted'
        );
        config.pushProtection = true;
      }
    } catch (err) {
      if (err.statusCode === 404) {
        logger.debug(`No branch protection found`);
      } else if (err.statusCode === 403) {
        logger.debug(
          'Branch protection: Do not have permissions to detect branch protection'
        );
      } else {
        throw err;
      }
    }
  }
  return config.repoForceRebase;
}

async function getBaseCommitSHA() {
  if (!config.baseCommitSHA) {
    config.baseCommitSHA = await config.storage.getBranchCommit(
      config.baseBranch
    );
  }
  return config.baseCommitSHA;
}

async function getBranchProtection(branchName) {
  // istanbul ignore if
  if (config.parentRepo) {
    return {};
  }
  const res = await get(
    `repos/${config.repository}/branches/${branchName}/protection`
  );
  return res.body;
}

async function setBaseBranch(branchName) {
  if (branchName) {
    logger.debug(`Setting baseBranch to ${branchName}`);
    config.baseBranch = branchName;
    config.baseCommitSHA = null;
    config.storage.setBaseBranch(branchName);
    await getFileList(branchName);
  }
}

// Search

// Get full file list
function getFileList(branchName = config.baseBranch) {
  return config.storage.getFileList(branchName);
}

// Branch

// Returns true if branch exists, otherwise false
function branchExists(branchName) {
  return config.storage.branchExists(branchName);
}

function getAllRenovateBranches(branchPrefix) {
  return config.storage.getAllRenovateBranches(branchPrefix);
}

function isBranchStale(branchName) {
  return config.storage.isBranchStale(branchName);
}

function getFile(filePath, branchName) {
  return config.storage.getFile(filePath, branchName);
}

function deleteBranch(branchName) {
  return config.storage.deleteBranch(branchName);
}

function getBranchLastCommitTime(branchName) {
  return config.storage.getBranchLastCommitTime(branchName);
}

// istanbul ignore next
function getRepoStatus() {
  return config.storage.getRepoStatus();
}

function mergeBranch(branchName) {
  // istanbul ignore if
  if (config.pushProtection) {
    logger.info(
      { branch: branchName },
      'Branch protection: Attempting to merge branch when push protection is enabled'
    );
  }
  return config.storage.mergeBranch(branchName);
}

function commitFilesToBranch(
  branchName,
  files,
  message,
  parentBranch = config.baseBranch
) {
  return config.storage.commitFilesToBranch(
    branchName,
    files,
    message,
    parentBranch
  );
}

function getCommitMessages() {
  return config.storage.getCommitMessages();
}

// Returns the Pull Request for a branch. Null if not exists.
async function getBranchPr(branchName) {
  logger.debug(`getBranchPr(${branchName})`);
  const existingPr = await findPr(branchName, null, 'open');
  return existingPr ? getPr(existingPr.number) : null;
}

// Returns the combined status for a branch.
async function getBranchStatus(branchName, requiredStatusChecks) {
  logger.debug(`getBranchStatus(${branchName})`);
  if (!requiredStatusChecks) {
    // null means disable status checks, so it always succeeds
    logger.debug('Status checks disabled = returning "success"');
    return 'success';
  }
  if (requiredStatusChecks.length) {
    // This is Unsupported
    logger.warn({ requiredStatusChecks }, `Unsupported requiredStatusChecks`);
    return 'failed';
  }
  const commitStatusUrl = `repos/${
    config.repository
  }/commits/${branchName}/status`;
  const commitStatus = (await get(commitStatusUrl)).body;
  logger.debug(
    { state: commitStatus.state, statuses: commitStatus.statuses },
    'branch status check result'
  );
  let checkRuns = [];
  if (!config.isGhe) {
    try {
      const checkRunsUrl = `repos/${
        config.repository
      }/commits/${branchName}/check-runs`;
      const opts = {
        headers: {
          Accept: 'application/vnd.github.antiope-preview+json',
        },
      };
      const checkRunsRaw = (await get(checkRunsUrl, opts)).body;
      if (checkRunsRaw.check_runs && checkRunsRaw.check_runs.length) {
        checkRuns = checkRunsRaw.check_runs.map(run => ({
          name: run.name,
          status: run.status,
          conclusion: run.conclusion,
        }));
        logger.debug({ checkRuns }, 'check runs result');
      } else {
        // istanbul ignore next
        logger.debug({ result: checkRunsRaw }, 'No check runs found');
      }
    } catch (err) /* istanbul ignore next */ {
      if (
        err.statusCode === 403 ||
        err.message === 'integration-unauthorized'
      ) {
        logger.info('No permission to view check runs');
      } else {
        logger.warn({ err }, 'Error retrieving check runs');
      }
    }
  }
  if (checkRuns.length === 0) {
    return commitStatus.state;
  }
  if (
    commitStatus.state === 'failed' ||
    checkRuns.some(run => run.conclusion === 'failed')
  ) {
    return 'failed';
  }
  if (
    (commitStatus.state === 'success' || commitStatus.statuses.length === 0) &&
    checkRuns.every(run => ['neutral', 'success'].includes(run.conclusion))
  ) {
    return 'success';
  }
  return 'pending';
}

async function getBranchStatusCheck(branchName, context) {
  const branchCommit = await config.storage.getBranchCommit(branchName);
  const url = `repos/${config.repository}/commits/${branchCommit}/statuses`;
  const res = await get(url);
  for (const check of res.body) {
    if (check.context === context) {
      return check.state;
    }
  }
  return null;
}

async function setBranchStatus(
  branchName,
  context,
  description,
  state,
  targetUrl
) {
  // istanbul ignore if
  if (config.parentRepo) {
    logger.info('Cannot set branch status when in forking mode');
    return;
  }
  const existingStatus = await getBranchStatusCheck(branchName, context);
  if (existingStatus === state) {
    return;
  }
  logger.info({ branch: branchName, context, state }, 'Setting branch status');
  const branchCommit = await config.storage.getBranchCommit(branchName);
  const url = `repos/${config.repository}/statuses/${branchCommit}`;
  const options = {
    state,
    description,
    context,
  };
  if (targetUrl) {
    options.target_url = targetUrl;
  }
  await get.post(url, { body: options });
}

// Issue

async function getIssueList() {
  if (!config.issueList) {
    logger.debug('Retrieving issueList');
    const renovateUsername = await getRenovateUsername();
    const res = await get(
      `repos/${config.parentRepo ||
        config.repository}/issues?creator=${renovateUsername}&state=all&per_page=100&sort=created&direction=asc`,
      { paginate: 'all', useCache: false }
    );
    // istanbul ignore if
    if (!is.array(res.body)) {
      logger.warn({ responseBody: res.body }, 'Could not retrieve issue list');
      return [];
    }
    config.issueList = res.body
      .filter(issue => !issue.pull_request)
      .map(i => ({
        number: i.number,
        state: i.state,
        title: i.title,
      }));
    logger.debug('Retrieved ' + config.issueList.length + ' issues');
  }
  return config.issueList;
}

async function findIssue(title) {
  logger.debug(`findIssue(${title})`);
  try {
    const [issue] = (await getIssueList()).filter(
      i => i.state === 'open' && i.title === title
    );
    if (!issue) {
      return null;
    }
    logger.debug('Found issue ' + issue.number);
    const issueBody = (await get(
      `repos/${config.parentRepo || config.repository}/issues/${issue.number}`
    )).body.body;
    return {
      number: issue.number,
      body: issueBody,
    };
  } catch (err) /* istanbul ignore next */ {
    logger.warn('Error finding issue');
    return null;
  }
}

async function ensureIssue(title, body, once = false) {
  logger.debug(`ensureIssue()`);
  try {
    const issueList = await getIssueList();
    const issues = issueList.filter(i => i.title === title);
    if (issues.length) {
      let issue = issues.find(i => i.state === 'open');
      if (!issue) {
        if (once) {
          logger.debug('Issue already closed - skipping recreation');
          return null;
        }
        logger.info('Reopening previously closed issue');
        issue = issues[issues.length - 1];
      }
      for (const i of issues) {
        if (i.state === 'open' && i.number !== issue.number) {
          logger.warn('Closing duplicate issue ' + i.number);
          await closeIssue(i.number);
        }
      }
      const issueBody = (await get(
        `repos/${config.parentRepo || config.repository}/issues/${issue.number}`
      )).body.body;
      if (issueBody === body && issue.state === 'open') {
        logger.info('Issue is open and up to date - nothing to do');
        return null;
      }
      logger.info('Patching issue');
      await get.patch(
        `repos/${config.parentRepo || config.repository}/issues/${
          issue.number
        }`,
        {
          body: { body, state: 'open' },
        }
      );
      logger.info('Issue updated');
      return 'updated';
    }
    await get.post(`repos/${config.parentRepo || config.repository}/issues`, {
      body: {
        title,
        body,
      },
    });
    logger.info('Issue created');
    // reset issueList so that it will be fetched again as-needed
    delete config.issueList;
    return 'created';
  } catch (err) /* istanbul ignore next */ {
    if (err.message.startsWith('Issues are disabled for this repo')) {
      logger.info(
        `Issues are disabled, so could not create issue: ${err.message}`
      );
    } else {
      logger.warn({ err }, 'Could not ensure issue');
    }
  }
  return null;
}

async function closeIssue(issueNumber) {
  logger.debug(`closeIssue(${issueNumber})`);
  await get.patch(
    `repos/${config.parentRepo || config.repository}/issues/${issueNumber}`,
    {
      body: { state: 'closed' },
    }
  );
}

async function ensureIssueClosing(title) {
  logger.debug(`ensureIssueClosing()`);
  const issueList = await getIssueList();
  for (const issue of issueList) {
    if (issue.state === 'open' && issue.title === title) {
      await closeIssue(issue.number);
      logger.info({ number: issue.number }, 'Issue closed');
    }
  }
}

async function addAssignees(issueNo, assignees) {
  logger.debug(`Adding assignees ${assignees} to #${issueNo}`);
  const repository = config.parentRepo || config.repository;
  await get.post(`repos/${repository}/issues/${issueNo}/assignees`, {
    body: {
      assignees,
    },
  });
}

async function addReviewers(prNo, reviewers) {
  logger.debug(`Adding reviewers ${reviewers} to #${prNo}`);
  await get.post(
    `repos/${config.parentRepo ||
      config.repository}/pulls/${prNo}/requested_reviewers`,
    {
      body: {
        reviewers,
      },
    }
  );
}

async function addLabels(issueNo, labels) {
  logger.debug(`Adding labels ${labels} to #${issueNo}`);
  const repository = config.parentRepo || config.repository;
  if (is.array(labels) && labels.length) {
    await get.post(`repos/${repository}/issues/${issueNo}/labels`, {
      body: labels,
    });
  }
}

async function deleteLabel(issueNo, label) {
  logger.debug(`Deleting label ${label} from #${issueNo}`);
  const repository = config.parentRepo || config.repository;
  try {
    await get.delete(`repos/${repository}/issues/${issueNo}/labels/${label}`);
  } catch (err) /* istanbul ignore next */ {
    logger.warn({ err, issueNo, label }, 'Failed to delete label');
  }
}

async function getComments(issueNo) {
  const pr = (await getClosedPrs())[issueNo];
  if (pr) {
    logger.debug('Returning closed PR list comments');
    return pr.comments;
  }
  // GET /repos/:owner/:repo/issues/:number/comments
  logger.debug(`Getting comments for #${issueNo}`);
  const url = `repos/${config.parentRepo ||
    config.repository}/issues/${issueNo}/comments?per_page=100`;
  const comments = (await get(url, { paginate: true })).body;
  logger.debug(`Found ${comments.length} comments`);
  return comments;
}

async function addComment(issueNo, body) {
  // POST /repos/:owner/:repo/issues/:number/comments
  await get.post(
    `repos/${config.parentRepo ||
      config.repository}/issues/${issueNo}/comments`,
    {
      body: { body },
    }
  );
}

async function editComment(commentId, body) {
  // PATCH /repos/:owner/:repo/issues/comments/:id
  await get.patch(
    `repos/${config.parentRepo ||
      config.repository}/issues/comments/${commentId}`,
    {
      body: { body },
    }
  );
}

async function deleteComment(commentId) {
  // DELETE /repos/:owner/:repo/issues/comments/:id
  await get.delete(
    `repos/${config.parentRepo ||
      config.repository}/issues/comments/${commentId}`
  );
}

async function ensureComment(issueNo, topic, content) {
  const comments = await getComments(issueNo);
  let body;
  let commentId;
  let commentNeedsUpdating;
  if (topic) {
    logger.debug(`Ensuring comment "${topic}" in #${issueNo}`);
    body = `### ${topic}\n\n${content}`;
    comments.forEach(comment => {
      if (comment.body.startsWith(`### ${topic}\n\n`)) {
        commentId = comment.id;
        commentNeedsUpdating = comment.body !== body;
      }
    });
  } else {
    logger.debug(`Ensuring content-only comment in #${issueNo}`);
    body = `${content}`;
    comments.forEach(comment => {
      if (comment.body === body) {
        commentId = comment.id;
        commentNeedsUpdating = false;
      }
    });
  }
  if (!commentId) {
    await addComment(issueNo, body);
    logger.info({ repository: config.repository, issueNo }, 'Comment added');
  } else if (commentNeedsUpdating) {
    await editComment(commentId, body);
    logger.info({ repository: config.repository, issueNo }, 'Comment updated');
  } else {
    logger.debug('Comment is already update-to-date');
  }
  return true;
}

async function ensureCommentRemoval(issueNo, topic) {
  logger.debug(`Ensuring comment "${topic}" in #${issueNo} is removed`);
  const comments = await getComments(issueNo);
  let commentId;
  comments.forEach(comment => {
    if (comment.body.startsWith(`### ${topic}\n\n`)) {
      commentId = comment.id;
    }
  });
  if (commentId) {
    await deleteComment(commentId);
  }
}

// Pull Request

async function getPrList() {
  logger.trace('getPrList()');
  if (!config.prList) {
    logger.debug('Retrieving PR list');
    const res = await get(
      `repos/${config.parentRepo ||
        config.repository}/pulls?per_page=100&state=all`,
      { paginate: true }
    );
    config.prList = res.body.map(pr => ({
      number: pr.number,
      branchName: pr.head.ref,
      sha: pr.head.sha,
      title: pr.title,
      state:
        pr.state === 'closed' && pr.merged_at && pr.merged_at.length
          ? 'merged'
          : pr.state,
      createdAt: pr.created_at,
      closed_at: pr.closed_at,
      sourceRepo: pr.head && pr.head.repo ? pr.head.repo.full_name : undefined,
    }));
    logger.debug(`Retrieved ${config.prList.length} Pull Requests`);
  }
  return config.prList;
}

function matchesState(state, desiredState) {
  if (desiredState === 'all') {
    return true;
  }
  if (desiredState[0] === '!') {
    return state !== desiredState.substring(1);
  }
  return state === desiredState;
}

async function findPr(branchName, prTitle, state = 'all') {
  logger.debug(`findPr(${branchName}, ${prTitle}, ${state})`);
  const prList = await getPrList();
  const pr = prList.find(
    p =>
      p.branchName === branchName &&
      (!prTitle || p.title === prTitle) &&
      matchesState(p.state, state)
  );
  if (pr) {
    logger.debug(`Found PR #${pr.number}`);
  }
  return pr;
}

// Creates PR and returns PR number
async function createPr(
  branchName,
  title,
  body,
  labels,
  useDefaultBranch,
  statusCheckVerify
) {
  let base = useDefaultBranch ? config.defaultBranch : config.baseBranch;
  // istanbul ignore if
  if (config.mirrorMode && branchName === onboardingBranch) {
    logger.debug('Using renovate-config as base branch for mirror config');
    base = 'renovate-config';
  }
  // Include the repository owner to handle forkMode and regular mode
  const head = `${config.repository.split('/')[0]}:${branchName}`;
  const options = {
    body: {
      title,
      head,
      base,
      body,
    },
  };
  // istanbul ignore if
  if (config.forkToken) {
    options.token = config.forkToken;
    options.body.maintainer_can_modify = true;
  }
  logger.debug({ title, head, base }, 'Creating PR');
  const pr = (await get.post(
    `repos/${config.parentRepo || config.repository}/pulls`,
    options
  )).body;
  logger.debug({ branch: branchName, pr: pr.number }, 'PR created');
  // istanbul ignore if
  if (config.prList) {
    config.prList.push(pr);
  }
  pr.displayNumber = `Pull Request #${pr.number}`;
  pr.branchName = branchName;
  await addLabels(pr.number, labels);
  if (statusCheckVerify) {
    logger.debug('Setting statusCheckVerify');
    await setBranchStatus(
      branchName,
      `${appSlug}/verify`,
      `${appName} verified pull request`,
      'success',
      urls.homepage
    );
  }
  return pr;
}

async function getOpenPrs() {
  // istanbul ignore if
  if (config.isGhe) {
    logger.debug(
      'Skipping unsupported graphql PullRequests.mergeStateStatus query on GHE'
    );
    return {};
  }
  if (!config.openPrList) {
    config.openPrList = {};
    let query;
    try {
      const url = 'graphql';
      // https://developer.github.com/v4/previews/#mergeinfopreview---more-detailed-information-about-a-pull-requests-merge-state
      const headers = {
        accept: 'application/vnd.github.merge-info-preview+json',
      };
      // prettier-ignore
      query = `
      query {
        repository(owner: "${config.repositoryOwner}", name: "${config.repositoryName}") {
          pullRequests(states: [OPEN], first: 100, orderBy: {field: UPDATED_AT, direction: DESC}) {
            nodes {
              number
              headRefName
              title
              mergeable
              mergeStateStatus
              labels(last: 100) {
                nodes {
                  name
                }
              }
              commits(first: 2) {
                nodes {
                  commit {
                    author {
                      email
                    }
                    committer {
                      email
                    }
                    parents(last: 1) {
                      edges {
                        node {
                          abbreviatedOid
                          oid
                        }
                      }
                    }
                  }
                }
              }
              body
              reviews(first: 1, states:[CHANGES_REQUESTED]){
                nodes{
                  state
                }
              }
            }
          }
        }
      }
      `;
      const options = {
        headers,
        body: JSON.stringify({ query }),
        json: false,
      };
      const res = JSON.parse((await get.post(url, options)).body);
      const prNumbers = [];
      // istanbul ignore if
      if (!res.data) {
        logger.info({ query, res }, 'No graphql res.data');
        return {};
      }
      for (const pr of res.data.repository.pullRequests.nodes) {
        // https://developer.github.com/v4/object/pullrequest/
        pr.displayNumber = `Pull Request #${pr.number}`;
        pr.state = 'open';
        pr.branchName = pr.headRefName;
        delete pr.headRefName;
        // https://developer.github.com/v4/enum/mergeablestate
        const canMergeStates = ['BEHIND', 'CLEAN'];
        const hasNegativeReview =
          pr.reviews && pr.reviews.nodes && pr.reviews.nodes.length > 0;
        pr.canMerge =
          canMergeStates.includes(pr.mergeStateStatus) && !hasNegativeReview;
        // https://developer.github.com/v4/enum/mergestatestatus
        if (pr.mergeStateStatus === 'DIRTY') {
          pr.isConflicted = true;
        } else {
          pr.isConflicted = false;
        }
        if (pr.commits.nodes.length === 1) {
          if (config.gitAuthor) {
            // Check against gitAuthor
            const commitAuthorEmail = pr.commits.nodes[0].commit.author.email;
            if (commitAuthorEmail === config.gitAuthor.address) {
              pr.canRebase = true;
            } else {
              pr.canRebase = false;
            }
          } else {
            // assume the author is us
            // istanbul ignore next
            pr.canRebase = true;
          }
        } else {
          // assume we can't rebase if more than 1
          pr.canRebase = false;
        }
        pr.isStale = false;
        if (pr.mergeStateStatus === 'BEHIND') {
          pr.isStale = true;
        } else {
          const baseCommitSHA = await getBaseCommitSHA();
          if (
            pr.commits.nodes[0].commit.parents.edges.length &&
            pr.commits.nodes[0].commit.parents.edges[0].node.oid !==
              baseCommitSHA
          ) {
            pr.isStale = true;
          }
        }
        if (pr.labels) {
          pr.labels = pr.labels.nodes.map(label => label.name);
        }
        delete pr.mergeable;
        delete pr.mergeStateStatus;
        delete pr.commits;
        config.openPrList[pr.number] = pr;
        prNumbers.push(pr.number);
      }
      prNumbers.sort();
      logger.trace({ prNumbers }, 'Retrieved open PR list with graphql');
    } catch (err) /* istanbul ignore next */ {
      logger.warn({ query, err }, 'getOpenPrs error');
    }
  }
  return config.openPrList;
}

async function getClosedPrs() {
  // istanbul ignore if
  if (config.isGhe) {
    logger.debug(
      'Skipping unsupported graphql PullRequests.mergeStateStatus query on GHE'
    );
    return {};
  }
  if (!config.closedPrList) {
    config.closedPrList = {};
    let query;
    try {
      const url = 'graphql';
      // prettier-ignore
      query = `
      query {
        repository(owner: "${config.repositoryOwner}", name: "${config.repositoryName}") {
          pullRequests(states: [CLOSED, MERGED], first: 100, orderBy: {field: UPDATED_AT, direction: DESC}) {
            nodes {
              number
              state
              headRefName
              title
              comments(last: 100) {
                nodes {
                  databaseId
                  body
                }
              }
            }
          }
        }
      }
      `;
      const options = {
        body: JSON.stringify({ query }),
        json: false,
      };
      const res = JSON.parse((await get.post(url, options)).body);
      const prNumbers = [];
      // istanbul ignore if
      if (!res.data) {
        logger.info(
          { query, res },
          'No graphql res.data, returning empty list'
        );
        return {};
      }
      for (const pr of res.data.repository.pullRequests.nodes) {
        // https://developer.github.com/v4/object/pullrequest/
        pr.displayNumber = `Pull Request #${pr.number}`;
        pr.state = pr.state.toLowerCase();
        pr.branchName = pr.headRefName;
        delete pr.headRefName;
        pr.comments = pr.comments.nodes.map(comment => ({
          id: comment.databaseId,
          body: comment.body,
        }));
        pr.body = 'dummy body'; // just in case
        config.closedPrList[pr.number] = pr;
        prNumbers.push(pr.number);
      }
      prNumbers.sort();
      logger.debug({ prNumbers }, 'Retrieved closed PR list with graphql');
    } catch (err) /* istanbul ignore next */ {
      logger.warn({ query, err }, 'getClosedPrs error');
    }
  }
  return config.closedPrList;
}

// Gets details for a PR
async function getPr(prNo) {
  if (!prNo) {
    return null;
  }
  const openPr = (await getOpenPrs())[prNo];
  if (openPr) {
    logger.debug('Returning from graphql open PR list');
    return openPr;
  }
  const closedPr = (await getClosedPrs())[prNo];
  if (closedPr) {
    logger.debug('Returning from graphql closed PR list');
    return closedPr;
  }
  logger.info(
    { prNo },
    'PR not found in open or closed PRs list - trying to fetch it directly'
  );
  const pr = (await get(
    `repos/${config.parentRepo || config.repository}/pulls/${prNo}`
  )).body;
  if (!pr) {
    return null;
  }
  // Harmonise PR values
  pr.displayNumber = `Pull Request #${pr.number}`;
  if (pr.state === 'open') {
    pr.branchName = pr.head ? pr.head.ref : undefined;
    pr.sha = pr.head ? pr.head.sha : undefined;
    if (pr.mergeable === true) {
      pr.canMerge = true;
    }
    if (pr.mergeable_state === 'dirty') {
      logger.debug({ prNo }, 'PR state is dirty so unmergeable');
      pr.isConflicted = true;
    }
    if (pr.commits === 1) {
      if (config.gitAuthor) {
        // Check against gitAuthor
        const commitAuthorEmail = (await get(
          `repos/${config.parentRepo ||
            config.repository}/pulls/${prNo}/commits`
        )).body[0].commit.author.email;
        if (commitAuthorEmail === config.gitAuthor.address) {
          logger.debug(
            { prNo },
            '1 commit matches configured gitAuthor so can rebase'
          );
          pr.canRebase = true;
        } else {
          logger.debug(
            { prNo },
            '1 commit and not by configured gitAuthor so cannot rebase'
          );
          pr.canRebase = false;
        }
      } else {
        logger.debug(
          { prNo },
          '1 commit and no configured gitAuthor so can rebase'
        );
        pr.canRebase = true;
      }
    } else {
      // Check if only one author of all commits
      logger.debug({ prNo }, 'Checking all commits');
      const prCommits = (await get(
        `repos/${config.parentRepo || config.repository}/pulls/${prNo}/commits`
      )).body;
      // Filter out "Update branch" presses
      const remainingCommits = prCommits.filter(commit => {
        const isWebflow =
          commit.committer && commit.committer.login === 'web-flow';
        if (!isWebflow) {
          // Not a web UI commit, so keep it
          return true;
        }
        const isUpdateBranch =
          commit.commit &&
          commit.commit.message &&
          commit.commit.message.startsWith("Merge branch 'master' into");
        if (isUpdateBranch) {
          // They just clicked the button
          return false;
        }
        // They must have done some other edit through the web UI
        return true;
      });
      if (remainingCommits.length <= 1) {
        pr.canRebase = true;
      }
    }
    const baseCommitSHA = await getBaseCommitSHA();
    if (!pr.base || pr.base.sha !== baseCommitSHA) {
      pr.isStale = true;
    }
  }
  return pr;
}

// Return a list of all modified files in a PR
async function getPrFiles(prNo) {
  logger.debug({ prNo }, 'getPrFiles');
  if (!prNo) {
    return [];
  }
  const files = (await get(
    `repos/${config.parentRepo || config.repository}/pulls/${prNo}/files`
  )).body;
  return files.map(f => f.filename);
}

async function updatePr(prNo, title, body) {
  logger.debug(`updatePr(${prNo}, ${title}, body)`);
  const patchBody = { title };
  if (body) {
    patchBody.body = body;
  }
  const options = {
    body: patchBody,
  };
  // istanbul ignore if
  if (config.forkToken) {
    options.token = config.forkToken;
  }
  await get.patch(
    `repos/${config.parentRepo || config.repository}/pulls/${prNo}`,
    options
  );
  logger.debug({ pr: prNo }, 'PR updated');
}

async function mergePr(prNo, branchName) {
  logger.debug(`mergePr(${prNo}, ${branchName})`);
  // istanbul ignore if
  if (config.pushProtection) {
    logger.info(
      { branch: branchName, prNo },
      'Branch protection: Cannot automerge PR when push protection is enabled'
    );
    return false;
  }
  // istanbul ignore if
  if (config.prReviewsRequired) {
    logger.debug(
      { branch: branchName, prNo },
      'Branch protection: Attempting to merge PR when PR reviews are enabled'
    );
    const repository = config.parentRepo || config.repository;
    const reviews = await get(`repos/${repository}/pulls/${prNo}/reviews`);
    const isApproved = reviews.body.some(review => review.state === 'APPROVED');
    if (!isApproved) {
      logger.info(
        { branch: branchName, prNo },
        'Branch protection: Cannot automerge PR until there is an approving review'
      );
      return false;
    }
    logger.debug('Found approving reviews');
  }
  const url = `repos/${config.parentRepo ||
    config.repository}/pulls/${prNo}/merge`;
  const options = {
    body: {},
  };
  let automerged = false;
  if (config.mergeMethod) {
    // This path is taken if we have auto-detected the allowed merge types from the repo
    options.body.merge_method = config.mergeMethod;
    try {
      logger.debug({ options, url }, `mergePr`);
      await get.put(url, options);
      automerged = true;
    } catch (err) {
      if (err.statusCode === 405) {
        // istanbul ignore next
        logger.info(
          { response: err.response ? err.response.body : undefined },
          'GitHub blocking PR merge -- will keep trying'
        );
      } else {
        logger.warn({ err }, `Failed to ${options.body.merge_method} PR`);
        return false;
      }
    }
  }
  if (!automerged) {
    // We need to guess the merge method and try squash -> rebase -> merge
    options.body.merge_method = 'rebase';
    try {
      logger.debug({ options, url }, `mergePr`);
      await get.put(url, options);
    } catch (err1) {
      logger.debug({ err: err1 }, `Failed to ${options.body.merge_method} PR`);
      try {
        options.body.merge_method = 'squash';
        logger.debug({ options, url }, `mergePr`);
        await get.put(url, options);
      } catch (err2) {
        logger.debug(
          { err: err2 },
          `Failed to ${options.body.merge_method} PR`
        );
        try {
          options.body.merge_method = 'merge';
          logger.debug({ options, url }, `mergePr`);
          await get.put(url, options);
        } catch (err3) {
          logger.debug(
            { err: err3 },
            `Failed to ${options.body.merge_method} PR`
          );
          logger.debug({ pr: prNo }, 'All merge attempts failed');
          return false;
        }
      }
    }
  }
  logger.debug({ pr: prNo }, 'PR merged');
  // Update base branch SHA
  config.baseCommitSHA = null;
  // Delete branch
  await deleteBranch(branchName);
  return true;
}

// istanbul ignore next
function smartTruncate(input) {
  if (input.length < 60000) {
    return input;
  }
  const releaseNotesMatch = input.match(
    new RegExp(`### Release Notes.*### ${appName} configuration`, 'ms')
  );
  // istanbul ignore if
  if (releaseNotesMatch) {
    const divider = `</details>\n\n---\n\n### ${appName} configuration`;
    const [releaseNotes] = releaseNotesMatch;
    const nonReleaseNotesLength =
      input.length - releaseNotes.length - divider.length;
    const availableLength = 60000 - nonReleaseNotesLength;
    return input.replace(
      releaseNotes,
      releaseNotes.slice(0, availableLength) + divider
    );
  }
  return input.substring(0, 60000);
}

function getPrBody(input) {
  if (config.isGhe) {
    return smartTruncate(input);
  }
  const massagedInput = input
    // to be safe, replace all github.com links with renovatebot redirector
    .replace(/href="https?:\/\/github.com\//g, 'href="https://togithub.com/')
    .replace(/]\(https:\/\/github\.com\//g, '](https://togithub.com/')
    .replace(/]: https:\/\/github\.com\//g, ']: https://togithub.com/');
  return smartTruncate(massagedInput);
}

async function getVulnerabilityAlerts() {
  // istanbul ignore if
  if (config.isGhe) {
    logger.debug(
      'Skipping unsupported graphql vulnerabilityAlerts query on GHE'
    );
    return [];
  }
  const headers = {
    accept: 'application/vnd.github.vixen-preview+json',
  };
  const url = 'graphql';
  // prettier-ignore
  const query = `
  query {
    repository(owner:"${config.repositoryOwner}", name:"${config.repositoryName}") {
        vulnerabilityAlerts(last: 100) {
                edges {
                        node {
                                externalIdentifier
                                externalReference
                                packageName
                                affectedRange
                                fixedIn
                        }
                }
        }
    }
  }`;
  const options = {
    headers,
    body: JSON.stringify({ query }),
    json: false,
  };
  let alerts = [];
  try {
    const res = JSON.parse((await get.post(url, options)).body);
    if (res.data.repository.vulnerabilityAlerts) {
      alerts = res.data.repository.vulnerabilityAlerts.edges.map(
        edge => edge.node
      );
      if (alerts.length) {
        logger.info({ alerts }, 'Found GitHub vulnerability alerts');
      }
    } else {
      logger.debug('Cannot read vulnerability alerts');
    }
  } catch (err) {
    logger.info({ err }, 'Error retrieving vulnerability alerts');
  }
  return alerts;
}<|MERGE_RESOLUTION|>--- conflicted
+++ resolved
@@ -123,16 +123,6 @@
 }) {
   global.endpoint = endpoint;
   logger.debug(`initRepo("${repository}")`);
-<<<<<<< HEAD
-=======
-  const opts = hostRules.find({ platform: 'github' }, { token, endpoint });
-  if (!opts.token) {
-    throw new Error(`No token found for GitHub repository ${repository}`);
-  }
-  hostRules.update({ ...opts, platform: 'github', default: true });
-  logger.info('Authenticated as user: ' + (await getRenovateUsername()));
-  logger.info('Using renovate version: ' + global.renovateVersion);
->>>>>>> 86741d96
   // config is used by the platform api itself, not necessary for the app layer to know
   cleanRepo();
   config.isGhe = endpoint && !endpoint.startsWith('https://api.github.com');
