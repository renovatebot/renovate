const is = require('@sindresorhus/is');
const delay = require('delay');
const URL = require('url');

const get = require('./gh-got-wrapper');
const hostRules = require('../../util/host-rules');
const GitStorage = require('../git/storage');

const {
  appName,
  appSlug,
  configFileNames,
  urls,
} = require('../../config/app-strings');

const defaultConfigFile = configFileNames[0];

let config = {};

const defaults = {
  hostType: 'github',
  endpoint: 'https://api.github.com/',
};

module.exports = {
  // Initialization
  initPlatform,
  getRepos,
  cleanRepo,
  initRepo,
  getRepoStatus,
  getRepoForceRebase,
  setBaseBranch,
  setBranchPrefix,
  // Search
  getFileList,
  // Branch
  branchExists,
  getAllRenovateBranches,
  isBranchStale,
  getBranchPr,
  getBranchStatus,
  getBranchStatusCheck,
  setBranchStatus,
  deleteBranch,
  mergeBranch,
  getBranchLastCommitTime,
  // issue
  findIssue,
  ensureIssue,
  ensureIssueClosing,
  addAssignees,
  addReviewers,
  deleteLabel,
  getIssueList,
  // Comments
  ensureComment,
  ensureCommentRemoval,
  // PR
  getPrList,
  findPr,
  createPr,
  getPr,
  getPrFiles,
  updatePr,
  mergePr,
  getPrBody,
  // file
  commitFilesToBranch,
  getFile,
  // Commits
  getCommitMessages,
  // vulnerability alerts
  getVulnerabilityAlerts,
};

async function initPlatform({ endpoint, token }) {
  if (!token) {
    throw new Error('Init: You must configure a GitHub personal access token');
  }
  const res = {};
  if (endpoint) {
    defaults.endpoint = endpoint.replace(/\/?$/, '/'); // always add a trailing slash
    get.setEndpoint(defaults.endpoint);
  } else {
    logger.info('Using default github endpoint: ' + res.endpoint);
  }
  res.endpoint = defaults.endpoint;
  try {
    res.renovateUsername = (await get(res.endpoint + 'user', {
      token,
    })).body.login;
  } catch (err) {
    logger.debug({ err }, 'Error authenticating with GitHub');
    throw new Error('Init: Authentication failure');
  }
  logger.info('Authenticated as GitHub user: ' + res.renovateUsername);
  return res;
}

// Get all repositories that the user has access to
async function getRepos() {
  logger.info('Autodiscovering GitHub repositories');
  try {
    const res = await get('user/repos?per_page=100', { paginate: true });
    return res.body.map(repo => repo.full_name);
  } catch (err) /* istanbul ignore next */ {
    logger.error({ err }, `GitHub getRepos error`);
    throw err;
  }
}

function cleanRepo() {
  // istanbul ignore if
  if (config.storage) {
    config.storage.cleanRepo();
  }
  // In theory most of this isn't necessary. In practice..
  get.reset();
  config = {};
}

// Initialize GitHub by getting base branch and SHA
async function initRepo({
  repository,
  forkMode,
  forkToken,
  gitPrivateKey,
  localDir,
  includeForks,
  renovateUsername,
}) {
  logger.debug(`initRepo("${repository}")`);
  logger.info('Authenticated as user: ' + renovateUsername);
  logger.info('Using renovate version: ' + global.renovateVersion);
  // config is used by the platform api itself, not necessary for the app layer to know
  cleanRepo();
  const opts = hostRules.find({
    hostType: 'github',
    endpoint: defaults.endpoint,
  });
  config.isGhe = !defaults.endpoint.startsWith('https://api.github.com');
  config.renovateUsername = renovateUsername;
  config.localDir = localDir;
  config.repository = repository;
  [config.repositoryOwner, config.repositoryName] = repository.split('/');
  config.gitPrivateKey = gitPrivateKey;
  // platformConfig is passed back to the app layer and contains info about the platform they require
  const platformConfig = {};
  let res;
  try {
    res = await get(`repos/${repository}`);
    logger.trace({ repositoryDetails: res.body }, 'Repository details');
    // istanbul ignore if
    if (res.body.fork && !includeForks) {
      try {
        const renovateConfig = JSON.parse(
          Buffer.from(
            (await get(
              `repos/${config.repository}/contents/${defaultConfigFile}`
            )).body.content,
            'base64'
          ).toString()
        );
        if (!renovateConfig.includeForks) {
          throw new Error();
        }
      } catch (err) {
        throw new Error('fork');
      }
    }
    // istanbul ignore if
    if (res.body.full_name && res.body.full_name !== repository) {
      logger.info(
        { repository, this_repository: res.body.full_name },
        'Repository has been renamed'
      );
      throw new Error('renamed');
    }
    if (res.body.archived) {
      logger.info(
        'Repository is archived - throwing error to abort renovation'
      );
      throw new Error('archived');
    }
    platformConfig.privateRepo = res.body.private === true;
    platformConfig.isFork = res.body.fork === true;
    const owner = res.body.owner.login;
    logger.debug(`${repository} owner = ${owner}`);
    // Use default branch as PR target unless later overridden.
    config.defaultBranch = res.body.default_branch;
    // Base branch may be configured but defaultBranch is always fixed
    config.baseBranch = config.defaultBranch;
    logger.debug(`${repository} default branch = ${config.baseBranch}`);
    // GitHub allows administrators to block certain types of merge, so we need to check it
    if (res.body.allow_rebase_merge) {
      config.mergeMethod = 'rebase';
    } else if (res.body.allow_squash_merge) {
      config.mergeMethod = 'squash';
    } else if (res.body.allow_merge_commit) {
      config.mergeMethod = 'merge';
    } else {
      // This happens if we don't have Administrator read access, it is not a critical error
      logger.info('Could not find allowed merge methods for repo');
    }
  } catch (err) /* istanbul ignore next */ {
    logger.debug('Caught initRepo error');
    if (err.message === 'archived' || err.message === 'renamed') {
      throw err;
    }
    if (err.statusCode === 403) {
      throw new Error('forbidden');
    }
    if (err.statusCode === 404) {
      throw new Error('not-found');
    }
    if (err.message.startsWith('Repository access blocked')) {
      throw new Error('blocked');
    }
    if (err.message === 'fork') {
      throw err;
    }
    logger.info({ err }, 'Unknown GitHub initRepo error');
    throw err;
  }
  // This shouldn't be necessary, but occasional strange errors happened until it was added
  config.issueList = null;
  config.prList = null;
  config.openPrList = null;
  config.closedPrList = null;
  if (forkMode) {
    logger.info('Bot is in forkMode');
    config.forkToken = forkToken;
    // Save parent SHA then delete
    const parentSha = await getBaseCommitSHA();
    config.baseCommitSHA = null;
    // save parent name then delete
    config.parentRepo = config.repository;
    config.repository = null;
    // Get list of existing repos
    const existingRepos = (await get('user/repos?per_page=100', {
      token: forkToken || opts.token,
      paginate: true,
    })).body.map(r => r.full_name);
    try {
      config.repository = (await get.post(`repos/${repository}/forks`, {
        token: forkToken || opts.token,
      })).body.full_name;
    } catch (err) /* istanbul ignore next */ {
      logger.info({ err }, 'Error forking repository');
      throw new Error('cannot-fork');
    }
    if (existingRepos.includes(config.repository)) {
      logger.info(
        { repository_fork: config.repository },
        'Found existing fork'
      );
      // Need to update base branch
      logger.debug(
        { baseBranch: config.baseBranch, parentSha },
        'Setting baseBranch ref in fork'
      );
      // This is a lovely "hack" by GitHub that lets us force update our fork's master
      // with the base commit from the parent repository
      try {
        await get.patch(
          `repos/${config.repository}/git/refs/heads/${config.baseBranch}`,
          {
            body: {
              sha: parentSha,
              force: true,
            },
            token: forkToken || opts.token,
          }
        );
      } catch (err) /* istanbul ignore next */ {
        if (
          err.statusCode === 422 &&
          err.message.startsWith('Object does not exist')
        ) {
          throw new Error('repository-changed');
        }
      }
    } else {
      logger.info({ repository_fork: config.repository }, 'Created fork');
      // Wait an arbitrary 30s to hopefully give GitHub enough time for forking to complete
      await delay(30000);
    }
  }

<<<<<<< HEAD
  // Always gitFs
  const { hostname, protocol } = URL.parse(
    opts.endpoint || 'https://github.com'
  );
  const gitFs = protocol.substring(0, protocol.length - 1); // strip the trailing ':'
  const url = GitStorage.getUrl({
    gitFs,
    auth:
      config.forkToken ||
      (global.appMode ? `x-access-token:${opts.token}` : opts.token),
    hostname: hostname.replace('api.github.com', 'github.com'),
    repository: config.repository,
  });
  config.storage = new GitStorage();
  await config.storage.initRepo({
    ...config,
    url,
  });
=======
  // istanbul ignore if
  if (gitFs) {
    logger.debug('Enabling Git FS');
    let { host } = URL.parse(defaults.endpoint);
    if (host === 'api.github.com') {
      host = null;
    }
    host = host || 'github.com';
    const url = GitStorage.getUrl({
      gitFs,
      auth:
        config.forkToken ||
        (global.appMode ? `x-access-token:${opts.token}` : opts.token),
      hostname: host,
      repository: config.repository,
    });
    config.storage = new GitStorage();
    await config.storage.initRepo({
      ...config,
      url,
    });
  }
>>>>>>> b4f130dd

  return platformConfig;
}

async function getRepoForceRebase() {
  if (config.repoForceRebase === undefined) {
    try {
      config.repoForceRebase = false;
      const branchProtection = await getBranchProtection(config.baseBranch);
      logger.debug('Found branch protection');
      if (branchProtection.required_pull_request_reviews) {
        logger.debug(
          'Branch protection: PR Reviews are required before merging'
        );
        config.prReviewsRequired = true;
      }
      if (branchProtection.required_status_checks) {
        if (branchProtection.required_status_checks.strict) {
          logger.debug(
            'Branch protection: PRs must be up-to-date before merging'
          );
          config.repoForceRebase = true;
        }
      }
      if (branchProtection.restrictions) {
        logger.debug(
          {
            users: branchProtection.restrictions.users,
            teams: branchProtection.restrictions.teams,
          },
          'Branch protection: Pushing to branch is restricted'
        );
        config.pushProtection = true;
      }
    } catch (err) {
      if (err.statusCode === 404) {
        logger.debug(`No branch protection found`);
      } else if (err.statusCode === 403) {
        logger.debug(
          'Branch protection: Do not have permissions to detect branch protection'
        );
      } else {
        throw err;
      }
    }
  }
  return config.repoForceRebase;
}

// Return the commit SHA for a branch
async function getBranchCommit(branchName) {
  try {
    const res = await get(
      `repos/${config.repository}/git/refs/heads/${branchName}`
    );
    return res.body.object.sha;
  } catch (err) /* istanbul ignore next */ {
    logger.debug({ err }, 'Error getting branch commit');
    if (err.statusCode === 404) {
      throw new Error('repository-changed');
    }
    if (err.statusCode === 409) {
      throw new Error('empty');
    }
    throw err;
  }
}

async function getBaseCommitSHA() {
  if (!config.baseCommitSHA) {
    config.baseCommitSHA = await getBranchCommit(config.baseBranch);
  }
  return config.baseCommitSHA;
}

async function getBranchProtection(branchName) {
  // istanbul ignore if
  if (config.parentRepo) {
    return {};
  }
  const res = await get(
    `repos/${config.repository}/branches/${branchName}/protection`
  );
  return res.body;
}

// istanbul ignore next
async function setBaseBranch(branchName = config.baseBranch) {
  logger.debug(`Setting baseBranch to ${branchName}`);
  config.baseBranch = branchName;
  config.baseCommitSHA = null;
  await config.storage.setBaseBranch(branchName);
}

// istanbul ignore next
function setBranchPrefix(branchPrefix) {
  return config.storage.setBranchPrefix(branchPrefix);
}

// Search

// istanbul ignore next
function getFileList(branchName = config.baseBranch) {
  return config.storage.getFileList(branchName);
}

// Branch

// istanbul ignore next
function branchExists(branchName) {
  return config.storage.branchExists(branchName);
}

// istanbul ignore next
function getAllRenovateBranches(branchPrefix) {
  return config.storage.getAllRenovateBranches(branchPrefix);
}

// istanbul ignore next
function isBranchStale(branchName) {
  return config.storage.isBranchStale(branchName);
}

// istanbul ignore next
function getFile(filePath, branchName) {
  return config.storage.getFile(filePath, branchName);
}

// istanbul ignore next
function deleteBranch(branchName) {
  return config.storage.deleteBranch(branchName);
}

// istanbul ignore next
function getBranchLastCommitTime(branchName) {
  return config.storage.getBranchLastCommitTime(branchName);
}

// istanbul ignore next
function getRepoStatus() {
  return config.storage.getRepoStatus();
}

// istanbul ignore next
function mergeBranch(branchName) {
  if (config.pushProtection) {
    logger.info(
      { branch: branchName },
      'Branch protection: Attempting to merge branch when push protection is enabled'
    );
  }
  return config.storage.mergeBranch(branchName);
}

// istanbul ignore next
function commitFilesToBranch(
  branchName,
  files,
  message,
  parentBranch = config.baseBranch
) {
  return config.storage.commitFilesToBranch(
    branchName,
    files,
    message,
    parentBranch
  );
}

// istanbul ignore next
function getCommitMessages() {
  return config.storage.getCommitMessages();
}

// Returns the Pull Request for a branch. Null if not exists.
async function getBranchPr(branchName) {
  logger.debug(`getBranchPr(${branchName})`);
  const existingPr = await findPr(branchName, null, 'open');
  return existingPr ? getPr(existingPr.number) : null;
}

// Returns the combined status for a branch.
async function getBranchStatus(branchName, requiredStatusChecks) {
  logger.debug(`getBranchStatus(${branchName})`);
  if (!requiredStatusChecks) {
    // null means disable status checks, so it always succeeds
    logger.debug('Status checks disabled = returning "success"');
    return 'success';
  }
  if (requiredStatusChecks.length) {
    // This is Unsupported
    logger.warn({ requiredStatusChecks }, `Unsupported requiredStatusChecks`);
    return 'failed';
  }
  const commitStatusUrl = `repos/${
    config.repository
  }/commits/${branchName}/status`;
  let commitStatus;
  try {
    commitStatus = (await get(commitStatusUrl)).body;
  } catch (err) /* istanbul ignore next */ {
    if (err.statusCode === 404) {
      logger.info(
        'Received 404 when checking branch status, assuming that branch has been deleted'
      );
      throw new Error('repository-changed');
    }
    logger.info('Unknown error when checking branch status');
    throw err;
  }
  logger.debug(
    { state: commitStatus.state, statuses: commitStatus.statuses },
    'branch status check result'
  );
  let checkRuns = [];
  if (!config.isGhe) {
    try {
      const checkRunsUrl = `repos/${
        config.repository
      }/commits/${branchName}/check-runs`;
      const opts = {
        headers: {
          Accept: 'application/vnd.github.antiope-preview+json',
        },
      };
      const checkRunsRaw = (await get(checkRunsUrl, opts)).body;
      if (checkRunsRaw.check_runs && checkRunsRaw.check_runs.length) {
        checkRuns = checkRunsRaw.check_runs.map(run => ({
          name: run.name,
          status: run.status,
          conclusion: run.conclusion,
        }));
        logger.debug({ checkRuns }, 'check runs result');
      } else {
        // istanbul ignore next
        logger.debug({ result: checkRunsRaw }, 'No check runs found');
      }
    } catch (err) /* istanbul ignore next */ {
      if (
        err.statusCode === 403 ||
        err.message === 'integration-unauthorized'
      ) {
        logger.info('No permission to view check runs');
      } else {
        logger.warn({ err }, 'Error retrieving check runs');
      }
    }
  }
  if (checkRuns.length === 0) {
    return commitStatus.state;
  }
  if (
    commitStatus.state === 'failed' ||
    checkRuns.some(run => run.conclusion === 'failed')
  ) {
    return 'failed';
  }
  if (
    (commitStatus.state === 'success' || commitStatus.statuses.length === 0) &&
    checkRuns.every(run => ['neutral', 'success'].includes(run.conclusion))
  ) {
    return 'success';
  }
  return 'pending';
}

async function getBranchStatusCheck(branchName, context) {
  const branchCommit = await config.storage.getBranchCommit(branchName);
  const url = `repos/${config.repository}/commits/${branchCommit}/statuses`;
  const res = await get(url);
  for (const check of res.body) {
    if (check.context === context) {
      return check.state;
    }
  }
  return null;
}

async function setBranchStatus(
  branchName,
  context,
  description,
  state,
  targetUrl
) {
  // istanbul ignore if
  if (config.parentRepo) {
    logger.info('Cannot set branch status when in forking mode');
    return;
  }
  const existingStatus = await getBranchStatusCheck(branchName, context);
  if (existingStatus === state) {
    return;
  }
  logger.info({ branch: branchName, context, state }, 'Setting branch status');
  const branchCommit = await config.storage.getBranchCommit(branchName);
  const url = `repos/${config.repository}/statuses/${branchCommit}`;
  const options = {
    state,
    description,
    context,
  };
  if (targetUrl) {
    options.target_url = targetUrl;
  }
  await get.post(url, { body: options });
}

// Issue

async function getIssueList() {
  if (!config.issueList) {
    logger.debug('Retrieving issueList');
    const res = await get(
      `repos/${config.parentRepo || config.repository}/issues?creator=${
        config.renovateUsername
      }&state=all&per_page=100&sort=created&direction=asc`,
      { paginate: 'all', useCache: false }
    );
    // istanbul ignore if
    if (!is.array(res.body)) {
      logger.warn({ responseBody: res.body }, 'Could not retrieve issue list');
      return [];
    }
    config.issueList = res.body
      .filter(issue => !issue.pull_request)
      .map(i => ({
        number: i.number,
        state: i.state,
        title: i.title,
      }));
    logger.debug('Retrieved ' + config.issueList.length + ' issues');
  }
  return config.issueList;
}

async function findIssue(title) {
  logger.debug(`findIssue(${title})`);
  try {
    const [issue] = (await getIssueList()).filter(
      i => i.state === 'open' && i.title === title
    );
    if (!issue) {
      return null;
    }
    logger.debug('Found issue ' + issue.number);
    const issueBody = (await get(
      `repos/${config.parentRepo || config.repository}/issues/${issue.number}`
    )).body.body;
    return {
      number: issue.number,
      body: issueBody,
    };
  } catch (err) /* istanbul ignore next */ {
    logger.warn('Error finding issue');
    return null;
  }
}

async function ensureIssue(title, body, once = false) {
  logger.debug(`ensureIssue()`);
  try {
    const issueList = await getIssueList();
    const issues = issueList.filter(i => i.title === title);
    if (issues.length) {
      let issue = issues.find(i => i.state === 'open');
      if (!issue) {
        if (once) {
          logger.debug('Issue already closed - skipping recreation');
          return null;
        }
        logger.info('Reopening previously closed issue');
        issue = issues[issues.length - 1];
      }
      for (const i of issues) {
        if (i.state === 'open' && i.number !== issue.number) {
          logger.warn('Closing duplicate issue ' + i.number);
          await closeIssue(i.number);
        }
      }
      const issueBody = (await get(
        `repos/${config.parentRepo || config.repository}/issues/${issue.number}`
      )).body.body;
      if (issueBody === body && issue.state === 'open') {
        logger.info('Issue is open and up to date - nothing to do');
        return null;
      }
      logger.info('Patching issue');
      await get.patch(
        `repos/${config.parentRepo || config.repository}/issues/${
          issue.number
        }`,
        {
          body: { body, state: 'open' },
        }
      );
      logger.info('Issue updated');
      return 'updated';
    }
    await get.post(`repos/${config.parentRepo || config.repository}/issues`, {
      body: {
        title,
        body,
      },
    });
    logger.info('Issue created');
    // reset issueList so that it will be fetched again as-needed
    delete config.issueList;
    return 'created';
  } catch (err) /* istanbul ignore next */ {
    if (err.message.startsWith('Issues are disabled for this repo')) {
      logger.info(
        `Issues are disabled, so could not create issue: ${err.message}`
      );
    } else {
      logger.warn({ err }, 'Could not ensure issue');
    }
  }
  return null;
}

async function closeIssue(issueNumber) {
  logger.debug(`closeIssue(${issueNumber})`);
  await get.patch(
    `repos/${config.parentRepo || config.repository}/issues/${issueNumber}`,
    {
      body: { state: 'closed' },
    }
  );
}

async function ensureIssueClosing(title) {
  logger.debug(`ensureIssueClosing(${title})`);
  const issueList = await getIssueList();
  for (const issue of issueList) {
    if (issue.state === 'open' && issue.title === title) {
      await closeIssue(issue.number);
      logger.info({ number: issue.number }, 'Issue closed');
    }
  }
}

async function addAssignees(issueNo, assignees) {
  logger.debug(`Adding assignees ${assignees} to #${issueNo}`);
  const repository = config.parentRepo || config.repository;
  await get.post(`repos/${repository}/issues/${issueNo}/assignees`, {
    body: {
      assignees,
    },
  });
}

async function addReviewers(prNo, reviewers) {
  logger.debug(`Adding reviewers ${reviewers} to #${prNo}`);
  await get.post(
    `repos/${config.parentRepo ||
      config.repository}/pulls/${prNo}/requested_reviewers`,
    {
      body: {
        reviewers,
      },
    }
  );
}

async function addLabels(issueNo, labels) {
  logger.debug(`Adding labels ${labels} to #${issueNo}`);
  const repository = config.parentRepo || config.repository;
  if (is.array(labels) && labels.length) {
    await get.post(`repos/${repository}/issues/${issueNo}/labels`, {
      body: labels,
    });
  }
}

async function deleteLabel(issueNo, label) {
  logger.debug(`Deleting label ${label} from #${issueNo}`);
  const repository = config.parentRepo || config.repository;
  try {
    await get.delete(`repos/${repository}/issues/${issueNo}/labels/${label}`);
  } catch (err) /* istanbul ignore next */ {
    logger.warn({ err, issueNo, label }, 'Failed to delete label');
  }
}

async function getComments(issueNo) {
  const pr = (await getClosedPrs())[issueNo];
  if (pr) {
    logger.debug('Returning closed PR list comments');
    return pr.comments;
  }
  // GET /repos/:owner/:repo/issues/:number/comments
  logger.debug(`Getting comments for #${issueNo}`);
  const url = `repos/${config.parentRepo ||
    config.repository}/issues/${issueNo}/comments?per_page=100`;
  const comments = (await get(url, { paginate: true })).body;
  logger.debug(`Found ${comments.length} comments`);
  return comments;
}

async function addComment(issueNo, body) {
  // POST /repos/:owner/:repo/issues/:number/comments
  await get.post(
    `repos/${config.parentRepo ||
      config.repository}/issues/${issueNo}/comments`,
    {
      body: { body },
    }
  );
}

async function editComment(commentId, body) {
  // PATCH /repos/:owner/:repo/issues/comments/:id
  await get.patch(
    `repos/${config.parentRepo ||
      config.repository}/issues/comments/${commentId}`,
    {
      body: { body },
    }
  );
}

async function deleteComment(commentId) {
  // DELETE /repos/:owner/:repo/issues/comments/:id
  await get.delete(
    `repos/${config.parentRepo ||
      config.repository}/issues/comments/${commentId}`
  );
}

async function ensureComment(issueNo, topic, content) {
  try {
    const comments = await getComments(issueNo);
    let body;
    let commentId;
    let commentNeedsUpdating;
    if (topic) {
      logger.debug(`Ensuring comment "${topic}" in #${issueNo}`);
      body = `### ${topic}\n\n${content}`;
      comments.forEach(comment => {
        if (comment.body.startsWith(`### ${topic}\n\n`)) {
          commentId = comment.id;
          commentNeedsUpdating = comment.body !== body;
        }
      });
    } else {
      logger.debug(`Ensuring content-only comment in #${issueNo}`);
      body = `${content}`;
      comments.forEach(comment => {
        if (comment.body === body) {
          commentId = comment.id;
          commentNeedsUpdating = false;
        }
      });
    }
    if (!commentId) {
      await addComment(issueNo, body);
      logger.info({ repository: config.repository, issueNo }, 'Comment added');
    } else if (commentNeedsUpdating) {
      await editComment(commentId, body);
      logger.info(
        { repository: config.repository, issueNo },
        'Comment updated'
      );
    } else {
      logger.debug('Comment is already update-to-date');
    }
    return true;
  } catch (err) /* istanbul ignore next */ {
    if (
      err.message === 'Unable to create comment because issue is locked. (403)'
    ) {
      logger.info('Issue is locked - cannot add comment');
    } else {
      logger.warn({ err }, 'Error ensuring comment');
    }
    return false;
  }
}

async function ensureCommentRemoval(issueNo, topic) {
  try {
    logger.debug(`Ensuring comment "${topic}" in #${issueNo} is removed`);
    const comments = await getComments(issueNo);
    let commentId;
    comments.forEach(comment => {
      if (comment.body.startsWith(`### ${topic}\n\n`)) {
        commentId = comment.id;
      }
    });
    if (commentId) {
      await deleteComment(commentId);
    }
  } catch (err) /* istanbul ignore next */ {
    if (
      err.message === 'Unable to create comment because issue is locked. (403)'
    ) {
      logger.info('Issue is locked - cannot add comment');
    } else {
      logger.warn({ err }, 'Error ensuring comment removal');
    }
  }
}

// Pull Request

async function getPrList() {
  logger.trace('getPrList()');
  if (!config.prList) {
    logger.debug('Retrieving PR list');
    const res = await get(
      `repos/${config.parentRepo ||
        config.repository}/pulls?per_page=100&state=all`,
      { paginate: true }
    );
    config.prList = res.body.map(pr => ({
      number: pr.number,
      branchName: pr.head.ref,
      sha: pr.head.sha,
      title: pr.title,
      state:
        pr.state === 'closed' && pr.merged_at && pr.merged_at.length
          ? 'merged'
          : pr.state,
      createdAt: pr.created_at,
      closed_at: pr.closed_at,
      sourceRepo: pr.head && pr.head.repo ? pr.head.repo.full_name : undefined,
    }));
    logger.debug(`Retrieved ${config.prList.length} Pull Requests`);
  }
  return config.prList;
}

function matchesState(state, desiredState) {
  if (desiredState === 'all') {
    return true;
  }
  if (desiredState[0] === '!') {
    return state !== desiredState.substring(1);
  }
  return state === desiredState;
}

async function findPr(branchName, prTitle, state = 'all') {
  logger.debug(`findPr(${branchName}, ${prTitle}, ${state})`);
  const prList = await getPrList();
  const pr = prList.find(
    p =>
      p.branchName === branchName &&
      (!prTitle || p.title === prTitle) &&
      matchesState(p.state, state)
  );
  if (pr) {
    logger.debug(`Found PR #${pr.number}`);
  }
  return pr;
}

// Creates PR and returns PR number
async function createPr(
  branchName,
  title,
  body,
  labels,
  useDefaultBranch,
  platformOptions = {}
) {
  const base = useDefaultBranch ? config.defaultBranch : config.baseBranch;
  // Include the repository owner to handle forkMode and regular mode
  const head = `${config.repository.split('/')[0]}:${branchName}`;
  const options = {
    body: {
      title,
      head,
      base,
      body,
    },
  };
  // istanbul ignore if
  if (config.forkToken) {
    options.token = config.forkToken;
    options.body.maintainer_can_modify = true;
  }
  logger.debug({ title, head, base }, 'Creating PR');
  const pr = (await get.post(
    `repos/${config.parentRepo || config.repository}/pulls`,
    options
  )).body;
  logger.debug({ branch: branchName, pr: pr.number }, 'PR created');
  // istanbul ignore if
  if (config.prList) {
    config.prList.push(pr);
  }
  pr.displayNumber = `Pull Request #${pr.number}`;
  pr.branchName = branchName;
  await addLabels(pr.number, labels);
  if (platformOptions.statusCheckVerify) {
    logger.debug('Setting statusCheckVerify');
    await setBranchStatus(
      branchName,
      `${appSlug}/verify`,
      `${appName} verified pull request`,
      'success',
      urls.homepage
    );
  }
  return pr;
}

async function getOpenPrs() {
  // istanbul ignore if
  if (config.isGhe) {
    logger.debug(
      'Skipping unsupported graphql PullRequests.mergeStateStatus query on GHE'
    );
    return {};
  }
  if (!config.openPrList) {
    config.openPrList = {};
    let query;
    try {
      const url = 'graphql';
      // https://developer.github.com/v4/previews/#mergeinfopreview---more-detailed-information-about-a-pull-requests-merge-state
      const headers = {
        accept: 'application/vnd.github.merge-info-preview+json',
      };
      // prettier-ignore
      query = `
      query {
        repository(owner: "${config.repositoryOwner}", name: "${config.repositoryName}") {
          pullRequests(states: [OPEN], first: 100, orderBy: {field: UPDATED_AT, direction: DESC}) {
            nodes {
              number
              headRefName
              title
              mergeable
              mergeStateStatus
              labels(last: 100) {
                nodes {
                  name
                }
              }
              commits(first: 2) {
                nodes {
                  commit {
                    author {
                      email
                    }
                    committer {
                      email
                    }
                    parents(last: 1) {
                      edges {
                        node {
                          abbreviatedOid
                          oid
                        }
                      }
                    }
                  }
                }
              }
              body
              reviews(first: 1, states:[CHANGES_REQUESTED]){
                nodes{
                  state
                }
              }
            }
          }
        }
      }
      `;
      const options = {
        headers,
        body: JSON.stringify({ query }),
        json: false,
      };
      const res = JSON.parse((await get.post(url, options)).body);
      const prNumbers = [];
      // istanbul ignore if
      if (!res.data) {
        logger.info({ query, res }, 'No graphql res.data');
        return {};
      }
      for (const pr of res.data.repository.pullRequests.nodes) {
        // https://developer.github.com/v4/object/pullrequest/
        pr.displayNumber = `Pull Request #${pr.number}`;
        pr.state = 'open';
        pr.branchName = pr.headRefName;
        delete pr.headRefName;
        // https://developer.github.com/v4/enum/mergeablestate
        const canMergeStates = ['BEHIND', 'CLEAN'];
        const hasNegativeReview =
          pr.reviews && pr.reviews.nodes && pr.reviews.nodes.length > 0;
        pr.canMerge =
          canMergeStates.includes(pr.mergeStateStatus) && !hasNegativeReview;
        // https://developer.github.com/v4/enum/mergestatestatus
        if (pr.mergeStateStatus === 'DIRTY') {
          pr.isConflicted = true;
        } else {
          pr.isConflicted = false;
        }
        if (pr.commits.nodes.length === 1) {
          if (global.gitAuthor) {
            // Check against gitAuthor
            const commitAuthorEmail = pr.commits.nodes[0].commit.author.email;
            if (commitAuthorEmail === global.gitAuthor.email) {
              pr.canRebase = true;
            } else {
              pr.canRebase = false;
            }
          } else {
            // assume the author is us
            // istanbul ignore next
            pr.canRebase = true;
          }
        } else {
          // assume we can't rebase if more than 1
          pr.canRebase = false;
        }
        pr.isStale = false;
        if (pr.mergeStateStatus === 'BEHIND') {
          pr.isStale = true;
        } else {
          const baseCommitSHA = await getBaseCommitSHA();
          if (
            pr.commits.nodes[0].commit.parents.edges.length &&
            pr.commits.nodes[0].commit.parents.edges[0].node.oid !==
              baseCommitSHA
          ) {
            pr.isStale = true;
          }
        }
        if (pr.labels) {
          pr.labels = pr.labels.nodes.map(label => label.name);
        }
        delete pr.mergeable;
        delete pr.mergeStateStatus;
        delete pr.commits;
        config.openPrList[pr.number] = pr;
        prNumbers.push(pr.number);
      }
      prNumbers.sort();
      logger.trace({ prNumbers }, 'Retrieved open PR list with graphql');
    } catch (err) /* istanbul ignore next */ {
      logger.warn({ query, err }, 'getOpenPrs error');
    }
  }
  return config.openPrList;
}

async function getClosedPrs() {
  // istanbul ignore if
  if (config.isGhe) {
    logger.debug(
      'Skipping unsupported graphql PullRequests.mergeStateStatus query on GHE'
    );
    return {};
  }
  if (!config.closedPrList) {
    config.closedPrList = {};
    let query;
    try {
      const url = 'graphql';
      // prettier-ignore
      query = `
      query {
        repository(owner: "${config.repositoryOwner}", name: "${config.repositoryName}") {
          pullRequests(states: [CLOSED, MERGED], first: 100, orderBy: {field: UPDATED_AT, direction: DESC}) {
            nodes {
              number
              state
              headRefName
              title
              comments(last: 100) {
                nodes {
                  databaseId
                  body
                }
              }
            }
          }
        }
      }
      `;
      const options = {
        body: JSON.stringify({ query }),
        json: false,
      };
      const res = JSON.parse((await get.post(url, options)).body);
      const prNumbers = [];
      // istanbul ignore if
      if (!res.data) {
        logger.info(
          { query, res },
          'No graphql res.data, returning empty list'
        );
        return {};
      }
      for (const pr of res.data.repository.pullRequests.nodes) {
        // https://developer.github.com/v4/object/pullrequest/
        pr.displayNumber = `Pull Request #${pr.number}`;
        pr.state = pr.state.toLowerCase();
        pr.branchName = pr.headRefName;
        delete pr.headRefName;
        pr.comments = pr.comments.nodes.map(comment => ({
          id: comment.databaseId,
          body: comment.body,
        }));
        pr.body = 'dummy body'; // just in case
        config.closedPrList[pr.number] = pr;
        prNumbers.push(pr.number);
      }
      prNumbers.sort();
      logger.debug({ prNumbers }, 'Retrieved closed PR list with graphql');
    } catch (err) /* istanbul ignore next */ {
      logger.warn({ query, err }, 'getClosedPrs error');
    }
  }
  return config.closedPrList;
}

// Gets details for a PR
async function getPr(prNo) {
  if (!prNo) {
    return null;
  }
  const openPr = (await getOpenPrs())[prNo];
  if (openPr) {
    logger.debug('Returning from graphql open PR list');
    return openPr;
  }
  const closedPr = (await getClosedPrs())[prNo];
  if (closedPr) {
    logger.debug('Returning from graphql closed PR list');
    return closedPr;
  }
  logger.info(
    { prNo },
    'PR not found in open or closed PRs list - trying to fetch it directly'
  );
  const pr = (await get(
    `repos/${config.parentRepo || config.repository}/pulls/${prNo}`
  )).body;
  if (!pr) {
    return null;
  }
  // Harmonise PR values
  pr.displayNumber = `Pull Request #${pr.number}`;
  if (pr.state === 'open') {
    pr.branchName = pr.head ? pr.head.ref : undefined;
    pr.sha = pr.head ? pr.head.sha : undefined;
    if (pr.mergeable === true) {
      pr.canMerge = true;
    }
    if (pr.mergeable_state === 'dirty') {
      logger.debug({ prNo }, 'PR state is dirty so unmergeable');
      pr.isConflicted = true;
    }
    if (pr.commits === 1) {
      if (global.gitAuthor) {
        // Check against gitAuthor
        const commitAuthorEmail = (await get(
          `repos/${config.parentRepo ||
            config.repository}/pulls/${prNo}/commits`
        )).body[0].commit.author.email;
        if (commitAuthorEmail === global.gitAuthor.email) {
          logger.debug(
            { prNo },
            '1 commit matches configured gitAuthor so can rebase'
          );
          pr.canRebase = true;
        } else {
          logger.debug(
            { prNo },
            '1 commit and not by configured gitAuthor so cannot rebase'
          );
          pr.canRebase = false;
        }
      } else {
        logger.debug(
          { prNo },
          '1 commit and no configured gitAuthor so can rebase'
        );
        pr.canRebase = true;
      }
    } else {
      // Check if only one author of all commits
      logger.debug({ prNo }, 'Checking all commits');
      const prCommits = (await get(
        `repos/${config.parentRepo || config.repository}/pulls/${prNo}/commits`
      )).body;
      // Filter out "Update branch" presses
      const remainingCommits = prCommits.filter(commit => {
        const isWebflow =
          commit.committer && commit.committer.login === 'web-flow';
        if (!isWebflow) {
          // Not a web UI commit, so keep it
          return true;
        }
        const isUpdateBranch =
          commit.commit &&
          commit.commit.message &&
          commit.commit.message.startsWith("Merge branch 'master' into");
        if (isUpdateBranch) {
          // They just clicked the button
          return false;
        }
        // They must have done some other edit through the web UI
        return true;
      });
      if (remainingCommits.length <= 1) {
        pr.canRebase = true;
      }
    }
    const baseCommitSHA = await getBaseCommitSHA();
    if (!pr.base || pr.base.sha !== baseCommitSHA) {
      pr.isStale = true;
    }
  }
  return pr;
}

// Return a list of all modified files in a PR
async function getPrFiles(prNo) {
  logger.debug({ prNo }, 'getPrFiles');
  if (!prNo) {
    return [];
  }
  const files = (await get(
    `repos/${config.parentRepo || config.repository}/pulls/${prNo}/files`
  )).body;
  return files.map(f => f.filename);
}

async function updatePr(prNo, title, body) {
  logger.debug(`updatePr(${prNo}, ${title}, body)`);
  const patchBody = { title };
  if (body) {
    patchBody.body = body;
  }
  const options = {
    body: patchBody,
  };
  // istanbul ignore if
  if (config.forkToken) {
    options.token = config.forkToken;
  }
  try {
    await get.patch(
      `repos/${config.parentRepo || config.repository}/pulls/${prNo}`,
      options
    );
    logger.debug({ pr: prNo }, 'PR updated');
  } catch (err) /* istanbul ignore next */ {
    if (err.message === 'platform-failure') {
      throw err;
    }
    logger.warn({ err }, 'Error updating PR');
  }
}

async function mergePr(prNo, branchName) {
  logger.debug(`mergePr(${prNo}, ${branchName})`);
  // istanbul ignore if
  if (config.pushProtection) {
    logger.info(
      { branch: branchName, prNo },
      'Branch protection: Cannot automerge PR when push protection is enabled'
    );
    return false;
  }
  // istanbul ignore if
  if (config.prReviewsRequired) {
    logger.debug(
      { branch: branchName, prNo },
      'Branch protection: Attempting to merge PR when PR reviews are enabled'
    );
    const repository = config.parentRepo || config.repository;
    const reviews = await get(`repos/${repository}/pulls/${prNo}/reviews`);
    const isApproved = reviews.body.some(review => review.state === 'APPROVED');
    if (!isApproved) {
      logger.info(
        { branch: branchName, prNo },
        'Branch protection: Cannot automerge PR until there is an approving review'
      );
      return false;
    }
    logger.debug('Found approving reviews');
  }
  const url = `repos/${config.parentRepo ||
    config.repository}/pulls/${prNo}/merge`;
  const options = {
    body: {},
  };
  let automerged = false;
  if (config.mergeMethod) {
    // This path is taken if we have auto-detected the allowed merge types from the repo
    options.body.merge_method = config.mergeMethod;
    try {
      logger.debug({ options, url }, `mergePr`);
      await get.put(url, options);
      automerged = true;
    } catch (err) {
      if (err.statusCode === 405) {
        // istanbul ignore next
        logger.info(
          { response: err.response ? err.response.body : undefined },
          'GitHub blocking PR merge -- will keep trying'
        );
      } else {
        logger.warn({ err }, `Failed to ${options.body.merge_method} PR`);
        return false;
      }
    }
  }
  if (!automerged) {
    // We need to guess the merge method and try squash -> rebase -> merge
    options.body.merge_method = 'rebase';
    try {
      logger.debug({ options, url }, `mergePr`);
      await get.put(url, options);
    } catch (err1) {
      logger.debug({ err: err1 }, `Failed to ${options.body.merge_method} PR`);
      try {
        options.body.merge_method = 'squash';
        logger.debug({ options, url }, `mergePr`);
        await get.put(url, options);
      } catch (err2) {
        logger.debug(
          { err: err2 },
          `Failed to ${options.body.merge_method} PR`
        );
        try {
          options.body.merge_method = 'merge';
          logger.debug({ options, url }, `mergePr`);
          await get.put(url, options);
        } catch (err3) {
          logger.debug(
            { err: err3 },
            `Failed to ${options.body.merge_method} PR`
          );
          logger.debug({ pr: prNo }, 'All merge attempts failed');
          return false;
        }
      }
    }
  }
  logger.debug({ pr: prNo }, 'PR merged');
  // Update base branch SHA
  config.baseCommitSHA = null;
  // Delete branch
  await deleteBranch(branchName);
  return true;
}

// istanbul ignore next
function smartTruncate(input) {
  if (input.length < 60000) {
    return input;
  }
  const releaseNotesMatch = input.match(
    new RegExp(`### Release Notes.*### ${appName} configuration`, 'ms')
  );
  // istanbul ignore if
  if (releaseNotesMatch) {
    const divider = `</details>\n\n---\n\n### ${appName} configuration`;
    const [releaseNotes] = releaseNotesMatch;
    const nonReleaseNotesLength =
      input.length - releaseNotes.length - divider.length;
    const availableLength = 60000 - nonReleaseNotesLength;
    return input.replace(
      releaseNotes,
      releaseNotes.slice(0, availableLength) + divider
    );
  }
  return input.substring(0, 60000);
}

function getPrBody(input) {
  if (config.isGhe) {
    return smartTruncate(input);
  }
  const massagedInput = input
    // to be safe, replace all github.com links with renovatebot redirector
    .replace(/href="https?:\/\/github.com\//g, 'href="https://togithub.com/')
    .replace(/]\(https:\/\/github\.com\//g, '](https://togithub.com/')
    .replace(/]: https:\/\/github\.com\//g, ']: https://togithub.com/');
  return smartTruncate(massagedInput);
}

async function getVulnerabilityAlerts() {
  // istanbul ignore if
  if (config.isGhe) {
    logger.debug(
      'Skipping unsupported graphql vulnerabilityAlerts query on GHE'
    );
    return [];
  }
  const headers = {
    accept: 'application/vnd.github.vixen-preview+json',
  };
  const url = 'graphql';
  // prettier-ignore
  const query = `
  query {
    repository(owner:"${config.repositoryOwner}", name:"${config.repositoryName}") {
      vulnerabilityAlerts(last: 100) {
        edges {
          node {
            dismissReason
            vulnerableManifestFilename
            vulnerableManifestPath
            vulnerableRequirements
            securityAdvisory {
              description
              identifiers { type value }
              references { url }
              severity
            }
            securityVulnerability { 
              package { name ecosystem }
              firstPatchedVersion { identifier }
              vulnerableVersionRange
            }
          }
        }
      }
    }
  }`;
  const options = {
    headers,
    body: JSON.stringify({ query }),
    json: false,
  };
  let alerts = [];
  try {
    const res = JSON.parse((await get.post(url, options)).body);
    if (res.data.repository.vulnerabilityAlerts) {
      alerts = res.data.repository.vulnerabilityAlerts.edges.map(
        edge => edge.node
      );
      if (alerts.length) {
        logger.info({ alerts }, 'Found GitHub vulnerability alerts');
      }
    } else {
      logger.debug('Cannot read vulnerability alerts');
    }
  } catch (err) {
    logger.info({ err }, 'Error retrieving vulnerability alerts');
  }
  return alerts;
}<|MERGE_RESOLUTION|>--- conflicted
+++ resolved
@@ -288,10 +288,9 @@
     }
   }
 
-<<<<<<< HEAD
   // Always gitFs
   const { hostname, protocol } = URL.parse(
-    opts.endpoint || 'https://github.com'
+    defaults.endpoint || 'https://github.com'
   );
   const gitFs = protocol.substring(0, protocol.length - 1); // strip the trailing ':'
   const url = GitStorage.getUrl({
@@ -307,30 +306,6 @@
     ...config,
     url,
   });
-=======
-  // istanbul ignore if
-  if (gitFs) {
-    logger.debug('Enabling Git FS');
-    let { host } = URL.parse(defaults.endpoint);
-    if (host === 'api.github.com') {
-      host = null;
-    }
-    host = host || 'github.com';
-    const url = GitStorage.getUrl({
-      gitFs,
-      auth:
-        config.forkToken ||
-        (global.appMode ? `x-access-token:${opts.token}` : opts.token),
-      hostname: host,
-      repository: config.repository,
-    });
-    config.storage = new GitStorage();
-    await config.storage.initRepo({
-      ...config,
-      url,
-    });
-  }
->>>>>>> b4f130dd
 
   return platformConfig;
 }
