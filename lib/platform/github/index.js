--- conflicted
+++ resolved
@@ -2,11 +2,8 @@
 const addrs = require('email-addresses');
 const moment = require('moment');
 const openpgp = require('openpgp');
-<<<<<<< HEAD
 const delay = require('delay');
-=======
 const path = require('path');
->>>>>>> 837b5361
 
 let config = {};
 
