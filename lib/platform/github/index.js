--- conflicted
+++ resolved
@@ -647,29 +647,6 @@
   await get.post(url, { body: options });
 }
 
-// Issue
-async function getIssueList() {
-  // istanbul ignore if
-  if (config.isGhe) {
-    logger.debug('Skipping unsupported graphql query on GHE');
-    return {};
-  }
-
-  if (!config.issueList) {
-    logger.debug('Retrieving issueList');
-
-    const gql = new Graphql();
-    gql.setRepoOwner(config.repositoryOwner);
-    gql.setRepoName(config.repositoryName);
-    gql.setRepoItem('issues');
-
-    gql.setRepoItemFilterBy(`{createdBy: "${config.renovateUsername}"}`);
-
-<<<<<<< HEAD
-    gql.setRepoItemNodeList(['number', 'state', 'title', 'body']);
-
-    gql.setRepoResultNumEls(100);
-=======
 // istanbul ignore next
 async function getRestIssues() {
   logger.debug('Retrieving issueList');
@@ -692,8 +669,15 @@
 }
 
 async function getIssueList() {
+  // istanbul ignore if
+  if (config.isGhe) {
+    logger.debug('Skipping unsupported graphql query on GHE');
+    return {};
+  }
+
   if (!config.issueList) {
     logger.debug('Retrieving issueList');
+
     const filterBySupportMinimumGheVersion = '2.17.0';
     // istanbul ignore if
     if (
@@ -703,14 +687,14 @@
       config.issueList = await getRestIssues();
       return config.issueList;
     }
-    let [success, issues, cursor] = await getGraphqlIssues();
-    config.issueList = [];
-    while (success) {
-      for (const issue of issues) {
-        issue.state = issue.state.toLowerCase();
-        config.issueList.push(issue);
-      }
->>>>>>> 21420077
+
+    const gql = new Graphql();
+    gql.setRepoOwner(config.repositoryOwner);
+    gql.setRepoName(config.repositoryName);
+    gql.setRepoItem('issues');
+    gql.setRepoItemFilterBy(`{createdBy: "${config.renovateUsername}"}`);
+    gql.setRepoItemNodeList(['number', 'state', 'title', 'body']);
+    gql.setRepoResultNumEls(100);
 
     config.issueList = await gql.getAll();
     logger.debug('Retrieved ' + config.issueList.length + ' issues');
