--- conflicted
+++ resolved
@@ -114,9 +114,6 @@
   // config is used by the platform api itself, not necessary for the app layer to know
   cleanRepo();
   config.repository = repository;
-<<<<<<< HEAD
-  config.gitAuthor = gitAuthor;
-=======
   if (gitAuthor) {
     try {
       config.gitAuthor = addrs.parseOneAddress(gitAuthor);
@@ -128,7 +125,6 @@
       throw new Error('Invalid gitAuthor');
     }
   }
->>>>>>> 57249e10
   config.gitPrivateKey = gitPrivateKey;
   // platformConfig is passed back to the app layer and contains info about the platform they require
   const platformConfig = {};
@@ -931,10 +927,7 @@
             `repos/${config.parentRepo ||
               config.repository}/pulls/${prNo}/commits`
           )).body[0].commit.author.email;
-          const { address: gitAuthorEmail } = addrs.parseOneAddress(
-            config.gitAuthor
-          );
-          if (commitAuthorEmail === gitAuthorEmail) {
+          if (commitAuthorEmail === config.gitAuthor.address) {
             logger.debug(
               { prNo },
               '1 commit matches configured gitAuthor so can rebase'
