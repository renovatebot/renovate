--- conflicted
+++ resolved
@@ -309,11 +309,7 @@
   const parsedEndpoint = URL.parse(defaults.endpoint);
   parsedEndpoint.auth =
     config.forkToken || global.appMode
-<<<<<<< HEAD
-      ? `x-access-token:${opts.token}`
-=======
       ? /* istanbul ignore next */ `x-access-token:${opts.token}`
->>>>>>> 2426a523
       : opts.token;
   parsedEndpoint.host = parsedEndpoint.host.replace(
     'api.github.com',
