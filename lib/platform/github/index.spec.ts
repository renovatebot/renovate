import fs from 'fs-extra';
import * as httpMock from '../../../test/httpMock';
import { mocked } from '../../../test/util';
import {
  REPOSITORY_DISABLED,
  REPOSITORY_NOT_FOUND,
  REPOSITORY_RENAMED,
} from '../../constants/error-messages';
import { BranchStatus } from '../../types';
import * as _git from '../../util/git';
import { Platform } from '../common';

const githubApiHost = 'https://api.github.com';

describe('platform/github', () => {
  let github: Platform;
  let hostRules: jest.Mocked<typeof import('../../util/host-rules')>;
  let git: jest.Mocked<typeof _git>;
  beforeEach(async () => {
    // reset module
    jest.resetModules();
    jest.unmock('.');
    jest.mock('delay');
    jest.mock('../../util/host-rules');
    github = await import('.');
    hostRules = mocked(await import('../../util/host-rules'));
    jest.mock('../../util/git');
    git = mocked(await import('../../util/git'));
    git.branchExists.mockResolvedValue(true);
    git.isBranchStale.mockResolvedValue(true);
    git.getBranchCommit.mockResolvedValue(
      '0d9c7726c3d628b7e28af234595cfd20febdbf8e'
    );
    delete global.gitAuthor;
    hostRules.find.mockReturnValue({
      token: 'abc123',
    });
    httpMock.setup();
  });

  afterEach(() => {
    httpMock.reset();
    global.appMode = false;
  });

  const graphqlOpenPullRequests = fs.readFileSync(
    'lib/platform/github/__fixtures__/graphql/pullrequest-1.json',
    'utf8'
  );
  const graphqlClosedPullRequests = fs.readFileSync(
    'lib/platform/github/__fixtures__/graphql/pullrequests-closed.json',
    'utf8'
  );

  describe('initPlatform()', () => {
    it('should throw if no token', async () => {
      await expect(github.initPlatform({} as any)).rejects.toThrow(
        'Init: You must configure a GitHub personal access token'
      );
    });
    it('should throw if user failure', async () => {
      httpMock.scope(githubApiHost).get('/user').reply(404);
      await expect(
        github.initPlatform({ token: 'abc123' } as any)
      ).rejects.toThrow();
      expect(httpMock.getTrace()).toMatchSnapshot();
    });
    it('should support default endpoint no email access', async () => {
      httpMock
        .scope(githubApiHost)
        .get('/user')
        .reply(200, {
          login: 'renovate-bot',
        })
        .get('/user/emails')
        .reply(400);
      expect(
        await github.initPlatform({ token: 'abc123' } as any)
      ).toMatchSnapshot();
      expect(httpMock.getTrace()).toMatchSnapshot();
    });
    it('should support default endpoint no email result', async () => {
      httpMock
        .scope(githubApiHost)
        .get('/user')
        .reply(200, {
          login: 'renovate-bot',
        })
        .get('/user/emails')
        .reply(200, [{}]);
      expect(
        await github.initPlatform({ token: 'abc123' } as any)
      ).toMatchSnapshot();
      expect(httpMock.getTrace()).toMatchSnapshot();
    });
    it('should support default endpoint with email', async () => {
      httpMock
        .scope(githubApiHost)
        .get('/user')
        .reply(200, {
          login: 'renovate-bot',
        })
        .get('/user/emails')
        .reply(200, [
          {
            email: 'user@domain.com',
          },
        ]);
      expect(
        await github.initPlatform({ token: 'abc123' } as any)
      ).toMatchSnapshot();
      expect(httpMock.getTrace()).toMatchSnapshot();
    });
    it('should support custom endpoint', async () => {
      httpMock
        .scope('https://ghe.renovatebot.com')
        .get('/user')
        .reply(200, {
          login: 'renovate-bot',
        })
        .get('/user/emails')
        .reply(200, [
          {
            email: 'user@domain.com',
          },
        ]);
      expect(
        await github.initPlatform({
          endpoint: 'https://ghe.renovatebot.com',
          token: 'abc123',
        })
      ).toMatchSnapshot();
      expect(httpMock.getTrace()).toMatchSnapshot();
    });
  });

  describe('getRepos', () => {
    it('should return an array of repos', async () => {
      httpMock
        .scope(githubApiHost)
        .get('/user/repos?per_page=100')
        .reply(200, [
          {
            full_name: 'a/b',
          },
          {
            full_name: 'c/d',
          },
        ]);
      const repos = await github.getRepos();
      expect(repos).toMatchSnapshot();
      expect(httpMock.getTrace()).toMatchSnapshot();
    });
  });

  function initRepoMock(scope: httpMock.Scope, repository: string): void {
    scope.post(`/graphql`).reply(200, {
      data: {
        repository: {
          isFork: false,
          isArchived: false,
          nameWithOwner: repository,
          mergeCommitAllowed: true,
          rebaseMergeAllowed: true,
          squashMergeAllowed: true,
          defaultBranchRef: {
            name: 'master',
          },
        },
      },
    });
  }

  function forkInitRepoMock(
    scope: httpMock.Scope,
    repository: string,
    forkedRepo?: string
  ): void {
    scope
      // repo info
      .post(`/graphql`)
      .reply(200, {
        data: {
          repository: {
            isFork: false,
            isArchived: false,
            nameWithOwner: repository,
            mergeCommitAllowed: true,
            rebaseMergeAllowed: true,
            squashMergeAllowed: true,
            defaultBranchRef: {
              name: 'master',
            },
          },
        },
      })
      // getBranchCommit
      .get(`/repos/${repository}/git/refs/heads/master`)
      .reply(200, {
        object: {
          sha: '1234',
        },
      })
      // getRepos
      .get('/user/repos?per_page=100')
      .reply(200, forkedRepo ? [{ full_name: forkedRepo }] : [])
      // getBranchCommit
      .post(`/repos/${repository}/forks`)
      .reply(200, forkedRepo ? { full_name: forkedRepo } : {});
  }

  describe('initRepo', () => {
    it('should throw err if disabled in renovate.json', async () => {
      const scope = httpMock.scope(githubApiHost);
      initRepoMock(scope, 'some/repo');
      scope.get('/repos/some/repo/contents/renovate.json').reply(200, {
        content: Buffer.from('{"enabled": false}').toString('base64'),
      });

      await expect(
        github.initRepo({
          repository: 'some/repo',
          optimizeForDisabled: true,
        } as any)
      ).rejects.toThrow(REPOSITORY_DISABLED);
      expect(httpMock.getTrace()).toMatchSnapshot();
    });
    it('should use different header in app mode', async () => {
      global.appMode = true;
      const scope = httpMock.scope(githubApiHost);
      initRepoMock(scope, 'some/repo');
      const config = await github.initRepo({
        repository: 'some/repo',
      } as any);
      expect(config).toMatchSnapshot();
      expect(httpMock.getTrace()).toMatchSnapshot();
    });
    it('should rebase', async () => {
      const scope = httpMock.scope(githubApiHost);
      initRepoMock(scope, 'some/repo');
      const config = await github.initRepo({
        repository: 'some/repo',
      } as any);
      expect(config).toMatchSnapshot();
      expect(httpMock.getTrace()).toMatchSnapshot();
    });
    it('should fork when forkMode', async () => {
      const scope = httpMock.scope(githubApiHost);
      forkInitRepoMock(scope, 'some/repo');
      const config = await github.initRepo({
        repository: 'some/repo',
        forkMode: true,
      } as any);
      expect(config).toMatchSnapshot();
      expect(httpMock.getTrace()).toMatchSnapshot();
    });
    it('should update fork when forkMode', async () => {
      const scope = httpMock.scope(githubApiHost);
      forkInitRepoMock(scope, 'some/repo', 'forked_repo');
      scope.patch('/repos/forked_repo/git/refs/heads/master').reply(200);
      const config = await github.initRepo({
        repository: 'some/repo',
        forkMode: true,
      } as any);
      expect(config).toMatchSnapshot();
      expect(httpMock.getTrace()).toMatchSnapshot();
    });
    it('should squash', async () => {
      httpMock
        .scope(githubApiHost)
        .post(`/graphql`)
        .reply(200, {
          data: {
            repository: {
              isFork: false,
              isArchived: false,
              nameWithOwner: 'some/repo',
              mergeCommitAllowed: true,
              rebaseMergeAllowed: false,
              squashMergeAllowed: true,
              defaultBranchRef: {
                name: 'master',
              },
            },
          },
        });
      const config = await github.initRepo({
        repository: 'some/repo',
      } as any);
      expect(config).toMatchSnapshot();
      expect(httpMock.getTrace()).toMatchSnapshot();
    });
    it('should merge', async () => {
      httpMock
        .scope(githubApiHost)
        .post(`/graphql`)
        .reply(200, {
          data: {
            repository: {
              isFork: false,
              isArchived: false,
              nameWithOwner: 'some/repo',
              mergeCommitAllowed: true,
              rebaseMergeAllowed: false,
              squashMergeAllowed: false,
              defaultBranchRef: {
                name: 'master',
              },
            },
          },
        });
      const config = await github.initRepo({
        repository: 'some/repo',
      } as any);
      expect(config).toMatchSnapshot();
      expect(httpMock.getTrace()).toMatchSnapshot();
    });
    it('should not guess at merge', async () => {
      httpMock
        .scope(githubApiHost)
        .post(`/graphql`)
        .reply(200, {
          data: {
            repository: {
              defaultBranchRef: {
                name: 'master',
              },
            },
          },
        });
      const config = await github.initRepo({
        repository: 'some/repo',
      } as any);
      expect(config).toMatchSnapshot();
      expect(httpMock.getTrace()).toMatchSnapshot();
    });
    it('should throw error if archived', async () => {
      httpMock
        .scope(githubApiHost)
        .post(`/graphql`)
        .reply(200, {
          data: {
            repository: {
              isArchived: true,
              nameWithOwner: 'some/repo',
              defaultBranchRef: {
                name: 'master',
              },
            },
          },
        });
      await expect(
        github.initRepo({
          repository: 'some/repo',
        } as any)
      ).rejects.toThrow();
      expect(httpMock.getTrace()).toMatchSnapshot();
    });
    it('throws not-found', async () => {
      httpMock.scope(githubApiHost).post(`/graphql`).reply(404);
      await expect(
        github.initRepo({
          repository: 'some/repo',
        } as any)
      ).rejects.toThrow(REPOSITORY_NOT_FOUND);
      expect(httpMock.getTrace()).toMatchSnapshot();
    });
    it('should throw error if renamed', async () => {
      httpMock
        .scope(githubApiHost)
        .post(`/graphql`)
        .reply(200, {
          data: {
            repository: {
              nameWithOwner: 'some/other',
              defaultBranchRef: {
                name: 'master',
              },
            },
          },
        });
      await expect(
        github.initRepo({
          includeForks: true,
          repository: 'some/repo',
        } as any)
      ).rejects.toThrow(REPOSITORY_RENAMED);
      expect(httpMock.getTrace()).toMatchSnapshot();
    });
  });
  describe('getRepoForceRebase', () => {
    it('should detect repoForceRebase', async () => {
      httpMock
        .scope(githubApiHost)
        .get('/repos/undefined/branches/undefined/protection')
        .reply(200, {
          required_pull_request_reviews: {
            dismiss_stale_reviews: false,
            require_code_owner_reviews: false,
          },
          required_status_checks: {
            strict: true,
            contexts: [],
          },
          restrictions: {
            users: [
              {
                login: 'rarkins',
                id: 6311784,
                type: 'User',
                site_admin: false,
              },
            ],
            teams: [],
          },
        });
      const res = await github.getRepoForceRebase();
      expect(res).toBe(true);
      expect(httpMock.getTrace()).toMatchSnapshot();
    });
    it('should handle 404', async () => {
      httpMock
        .scope(githubApiHost)
        .get('/repos/undefined/branches/undefined/protection')
        .reply(404);
      const res = await github.getRepoForceRebase();
      expect(res).toBe(false);
      expect(httpMock.getTrace()).toMatchSnapshot();
    });
    it('should handle 403', async () => {
      httpMock
        .scope(githubApiHost)
        .get('/repos/undefined/branches/undefined/protection')
        .reply(403);
      const res = await github.getRepoForceRebase();
      expect(res).toBe(false);
      expect(httpMock.getTrace()).toMatchSnapshot();
    });
    it('should throw 401', async () => {
      httpMock
        .scope(githubApiHost)
        .get('/repos/undefined/branches/undefined/protection')
        .reply(401);
      await expect(
        github.getRepoForceRebase()
      ).rejects.toThrowErrorMatchingSnapshot();
      expect(httpMock.getTrace()).toMatchSnapshot();
    });
  });
  describe('getBranchPr(branchName)', () => {
    it('should return null if no PR exists', async () => {
      const scope = httpMock.scope(githubApiHost);
      initRepoMock(scope, 'some/repo');
      scope.get('/repos/some/repo/pulls?per_page=100&state=all').reply(200, []);

      await github.initRepo({
        repository: 'some/repo',
      } as any);
      const pr = await github.getBranchPr('somebranch');
      expect(pr).toBeNull();
      expect(httpMock.getTrace()).toMatchSnapshot();
    });
    it('should return the PR object', async () => {
      const scope = httpMock.scope(githubApiHost);
      initRepoMock(scope, 'some/repo');
      scope
        .post('/graphql')
        .twice()
        .reply(200, {})
        .get('/repos/some/repo/pulls?per_page=100&state=all')
        .reply(200, [
          {
            number: 90,
            head: { ref: 'somebranch', repo: { full_name: 'other/repo' } },
            state: 'open',
          },
          {
            number: 91,
            head: { ref: 'somebranch', repo: { full_name: 'some/repo' } },
            state: 'open',
          },
        ])
        .get('/repos/some/repo/pulls/91')
        .reply(200, {
          number: 91,
          additions: 1,
          deletions: 1,
          commits: 1,
          base: {
            sha: '1234',
          },
          head: { ref: 'somebranch', repo: { full_name: 'some/repo' } },
          state: 'open',
        })
        .get('/repos/some/repo/git/refs/heads/master')
        .reply(200, { object: { sha: '12345' } });

      await github.initRepo({
        repository: 'some/repo',
      } as any);
      const pr = await github.getBranchPr('somebranch');
      expect(pr).toMatchSnapshot();
      expect(httpMock.getTrace()).toMatchSnapshot();
    });
    it('should return the PR object in fork mode', async () => {
      const scope = httpMock.scope(githubApiHost);
      forkInitRepoMock(scope, 'some/repo', 'forked/repo');
      scope
        .post('/graphql')
        .twice()
        .reply(200, {})
        .get('/repos/some/repo/pulls?per_page=100&state=all')
        .reply(200, [
          {
            number: 90,
            head: { ref: 'somebranch', repo: { full_name: 'other/repo' } },
            state: 'open',
          },
          {
            number: 91,
            head: { ref: 'somebranch', repo: { full_name: 'some/repo' } },
            state: 'open',
          },
        ])
        .get('/repos/some/repo/pulls/90')
        .reply(200, {
          number: 90,
          additions: 1,
          deletions: 1,
          commits: 1,
          base: {
            sha: '1234',
          },
          head: { ref: 'somebranch', repo: { full_name: 'other/repo' } },
          state: 'open',
        })
        .get('/repos/forked/repo/git/refs/heads/master')
        .reply(200, { object: { sha: '12345' } })
        .patch('/repos/forked/repo/git/refs/heads/master')
        .reply(200);
      await github.initRepo({
        repository: 'some/repo',
        forkMode: true,
      } as any);
      const pr = await github.getBranchPr('somebranch');
      expect(pr).toMatchSnapshot();
      expect(httpMock.getTrace()).toMatchSnapshot();
    });
  });
  describe('getBranchStatus()', () => {
    it('returns success if requiredStatusChecks null', async () => {
      const scope = httpMock.scope(githubApiHost);
      initRepoMock(scope, 'some/repo');

      await github.initRepo({
        repository: 'some/repo',
      } as any);
      const res = await github.getBranchStatus('somebranch', null);
      expect(res).toEqual(BranchStatus.green);
      expect(httpMock.getTrace()).toMatchSnapshot();
    });
    it('return failed if unsupported requiredStatusChecks', async () => {
      const scope = httpMock.scope(githubApiHost);
      initRepoMock(scope, 'some/repo');

      await github.initRepo({
        repository: 'some/repo',
      } as any);
      const res = await github.getBranchStatus('somebranch', ['foo']);
      expect(res).toEqual(BranchStatus.red);
      expect(httpMock.getTrace()).toMatchSnapshot();
    });
    it('should pass through success', async () => {
      const scope = httpMock.scope(githubApiHost);
      initRepoMock(scope, 'some/repo');
      scope
        .get('/repos/some/repo/commits/somebranch/status')
        .reply(200, {
          state: 'success',
        })
        .get('/repos/some/repo/commits/somebranch/check-runs')
        .reply(200, []);

      await github.initRepo({
        repository: 'some/repo',
      } as any);
      const res = await github.getBranchStatus('somebranch', []);
      expect(res).toEqual(BranchStatus.green);
      expect(httpMock.getTrace()).toMatchSnapshot();
    });
    it('should pass through failed', async () => {
      const scope = httpMock.scope(githubApiHost);
      initRepoMock(scope, 'some/repo');
      scope
        .get('/repos/some/repo/commits/somebranch/status')
        .reply(200, {
          state: 'failure',
        })
        .get('/repos/some/repo/commits/somebranch/check-runs')
        .reply(200, []);

      await github.initRepo({
        repository: 'some/repo',
      } as any);
      const res = await github.getBranchStatus('somebranch', []);
      expect(res).toEqual(BranchStatus.red);
      expect(httpMock.getTrace()).toMatchSnapshot();
    });
    it('defaults to pending', async () => {
      const scope = httpMock.scope(githubApiHost);
      initRepoMock(scope, 'some/repo');
      scope
        .get('/repos/some/repo/commits/somebranch/status')
        .reply(200, {
          state: 'unknown',
        })
        .get('/repos/some/repo/commits/somebranch/check-runs')
        .reply(200, []);
      await github.initRepo({
        repository: 'some/repo',
      } as any);
      const res = await github.getBranchStatus('somebranch', []);
      expect(res).toEqual(BranchStatus.yellow);
      expect(httpMock.getTrace()).toMatchSnapshot();
    });
    it('should fail if a check run has failed', async () => {
      const scope = httpMock.scope(githubApiHost);
      initRepoMock(scope, 'some/repo');
      scope
        .get('/repos/some/repo/commits/somebranch/status')
        .reply(200, {
          state: 'pending',
          statuses: [],
        })
        .get('/repos/some/repo/commits/somebranch/check-runs')
        .reply(200, {
          total_count: 2,
          check_runs: [
            {
              id: 23950198,
              status: 'completed',
              conclusion: 'success',
              name: 'Travis CI - Pull Request',
            },
            {
              id: 23950195,
              status: 'completed',
              conclusion: 'failure',
              name: 'Travis CI - Branch',
            },
          ],
        });
      await github.initRepo({
        repository: 'some/repo',
      } as any);
      const res = await github.getBranchStatus('somebranch', []);
      expect(res).toEqual(BranchStatus.red);
      expect(httpMock.getTrace()).toMatchSnapshot();
    });
    it('should succeed if no status and all passed check runs', async () => {
      const scope = httpMock.scope(githubApiHost);
      initRepoMock(scope, 'some/repo');
      scope
        .get('/repos/some/repo/commits/somebranch/status')
        .reply(200, {
          state: 'pending',
          statuses: [],
        })
        .get('/repos/some/repo/commits/somebranch/check-runs')
        .reply(200, {
          total_count: 3,
          check_runs: [
            {
              id: 2390199,
              status: 'completed',
              conclusion: 'skipped',
              name: 'Conditional GitHub Action',
            },
            {
              id: 23950198,
              status: 'completed',
              conclusion: 'success',
              name: 'Travis CI - Pull Request',
            },
            {
              id: 23950195,
              status: 'completed',
              conclusion: 'success',
              name: 'Travis CI - Branch',
            },
          ],
        });
      await github.initRepo({
        repository: 'some/repo',
      } as any);
      const res = await github.getBranchStatus('somebranch', []);
      expect(res).toEqual(BranchStatus.green);
      expect(httpMock.getTrace()).toMatchSnapshot();
    });
    it('should fail if a check run is pending', async () => {
      const scope = httpMock.scope(githubApiHost);
      initRepoMock(scope, 'some/repo');
      scope
        .get('/repos/some/repo/commits/somebranch/status')
        .reply(200, {
          state: 'pending',
          statuses: [],
        })
        .get('/repos/some/repo/commits/somebranch/check-runs')
        .reply(200, {
          total_count: 2,
          check_runs: [
            {
              id: 23950198,
              status: 'completed',
              conclusion: 'success',
              name: 'Travis CI - Pull Request',
            },
            {
              id: 23950195,
              status: 'pending',
              name: 'Travis CI - Branch',
            },
          ],
        });
      await github.initRepo({
        repository: 'some/repo',
      } as any);
      const res = await github.getBranchStatus('somebranch', []);
      expect(res).toEqual(BranchStatus.yellow);
      expect(httpMock.getTrace()).toMatchSnapshot();
    });
  });
  describe('getBranchStatusCheck', () => {
    it('returns state if found', async () => {
      const scope = httpMock.scope(githubApiHost);
      initRepoMock(scope, 'some/repo');
      scope
        .get(
          '/repos/some/repo/commits/0d9c7726c3d628b7e28af234595cfd20febdbf8e/statuses'
        )
        .reply(200, [
          {
            context: 'context-1',
            state: 'success',
          },
          {
            context: 'context-2',
            state: 'pending',
          },
          {
            context: 'context-3',
            state: 'failure',
          },
        ]);
      await github.initRepo({
        repository: 'some/repo',
        token: 'token',
      } as any);
      const res = await github.getBranchStatusCheck(
        'renovate/future_branch',
        'context-2'
      );
      expect(res).toEqual(BranchStatus.yellow);
      expect(httpMock.getTrace()).toMatchSnapshot();
    });
    it('returns null', async () => {
      const scope = httpMock.scope(githubApiHost);
      initRepoMock(scope, 'some/repo');
      scope
        .get(
          '/repos/some/repo/commits/0d9c7726c3d628b7e28af234595cfd20febdbf8e/statuses'
        )
        .reply(200, [
          {
            context: 'context-1',
            state: 'success',
          },
          {
            context: 'context-2',
            state: 'pending',
          },
          {
            context: 'context-3',
            state: 'error',
          },
        ]);
      await github.initRepo({
        repository: 'some/repo',
      } as any);
      const res = await github.getBranchStatusCheck('somebranch', 'context-4');
      expect(res).toBeNull();
      expect(httpMock.getTrace()).toMatchSnapshot();
    });
  });
  describe('setBranchStatus', () => {
    it('returns if already set', async () => {
      const scope = httpMock.scope(githubApiHost);
      initRepoMock(scope, 'some/repo');
      scope
        .get(
          '/repos/some/repo/commits/0d9c7726c3d628b7e28af234595cfd20febdbf8e/statuses'
        )
        .reply(200, [
          {
            context: 'some-context',
            state: 'pending',
          },
        ]);
      await github.initRepo({
        repository: 'some/repo',
      } as any);
      await github.setBranchStatus({
        branchName: 'some-branch',
        context: 'some-context',
        description: 'some-description',
        state: BranchStatus.yellow,
        url: 'some-url',
      });
      expect(httpMock.getTrace()).toMatchSnapshot();
    });
    it('sets branch status', async () => {
      const scope = httpMock.scope(githubApiHost);
      initRepoMock(scope, 'some/repo');
      scope
        .get(
          '/repos/some/repo/commits/0d9c7726c3d628b7e28af234595cfd20febdbf8e/statuses'
        )
        .reply(200, [
          {
            context: 'context-1',
            state: 'state-1',
          },
          {
            context: 'context-2',
            state: 'state-2',
          },
          {
            context: 'context-3',
            state: 'state-3',
          },
        ])
        .post(
          '/repos/some/repo/statuses/0d9c7726c3d628b7e28af234595cfd20febdbf8e'
        )
        .reply(200)
        .get('/repos/some/repo/commits/some-branch/status')
        .reply(200, {})
        .get(
          '/repos/some/repo/commits/0d9c7726c3d628b7e28af234595cfd20febdbf8e/statuses'
        )
        .reply(200, {});

      await github.initRepo({
        repository: 'some/repo',
      } as any);
      await github.setBranchStatus({
        branchName: 'some-branch',
        context: 'some-context',
        description: 'some-description',
        state: BranchStatus.green,
        url: 'some-url',
      });
      expect(httpMock.getTrace()).toMatchSnapshot();
    });
  });
  describe('findIssue()', () => {
    it('returns null if no issue', async () => {
      httpMock
        .scope(githubApiHost)
        .post('/graphql')
        .reply(200, {
          data: {
            repository: {
              issues: {
                pageInfo: {
                  startCursor: null,
                  hasNextPage: false,
                  endCursor: null,
                },
                nodes: [
                  {
                    number: 2,
                    state: 'open',
                    title: 'title-2',
                  },
                  {
                    number: 1,
                    state: 'open',
                    title: 'title-1',
                  },
                ],
              },
            },
          },
        });
      const res = await github.findIssue('title-3');
      expect(res).toBeNull();
      expect(httpMock.getTrace()).toMatchSnapshot();
    });
    it('finds issue', async () => {
      httpMock
        .scope(githubApiHost)
        .post('/graphql')
        .reply(200, {
          data: {
            repository: {
              issues: {
                pageInfo: {
                  startCursor: null,
                  hasNextPage: false,
                  endCursor: null,
                },
                nodes: [
                  {
                    number: 2,
                    state: 'open',
                    title: 'title-2',
                  },
                  {
                    number: 1,
                    state: 'open',
                    title: 'title-1',
                  },
                ],
              },
            },
          },
        })
        .get('/repos/undefined/issues/2')
        .reply(200, { body: 'new-content' });
      const res = await github.findIssue('title-2');
      expect(res).not.toBeNull();
      expect(httpMock.getTrace()).toMatchSnapshot();
    });
  });
  describe('ensureIssue()', () => {
    it('creates issue', async () => {
      httpMock
        .scope(githubApiHost)
        .post('/graphql')
        .reply(200, {
          data: {
            repository: {
              issues: {
                pageInfo: {
                  startCursor: null,
                  hasNextPage: false,
                  endCursor: null,
                },
                nodes: [
                  {
                    number: 2,
                    state: 'open',
                    title: 'title-2',
                  },
                  {
                    number: 1,
                    state: 'open',
                    title: 'title-1',
                  },
                ],
              },
            },
          },
        })
        .post('/repos/undefined/issues')
        .reply(200);
      const res = await github.ensureIssue({
        title: 'new-title',
        body: 'new-content',
      });
      expect(res).toEqual('created');
      expect(httpMock.getTrace()).toMatchSnapshot();
    });
    it('creates issue if not ensuring only once', async () => {
      httpMock
        .scope(githubApiHost)
        .post('/graphql')
        .reply(200, {
          data: {
            repository: {
              issues: {
                pageInfo: {
                  startCursor: null,
                  hasNextPage: false,
                  endCursor: null,
                },
                nodes: [
                  {
                    number: 2,
                    state: 'open',
                    title: 'title-2',
                  },
                  {
                    number: 1,
                    state: 'closed',
                    title: 'title-1',
                  },
                ],
              },
            },
          },
        })
        .get('/repos/undefined/issues/1')
        .reply(404);
      const res = await github.ensureIssue({
        title: 'title-1',
        body: 'new-content',
      });
      expect(res).toBeNull();
      expect(httpMock.getTrace()).toMatchSnapshot();
    });
    it('does not create issue if ensuring only once', async () => {
      httpMock
        .scope(githubApiHost)
        .post('/graphql')
        .reply(200, {
          data: {
            repository: {
              issues: {
                pageInfo: {
                  startCursor: null,
                  hasNextPage: false,
                  endCursor: null,
                },
                nodes: [
                  {
                    number: 2,
                    state: 'open',
                    title: 'title-2',
                  },
                  {
                    number: 1,
                    state: 'closed',
                    title: 'title-1',
                  },
                ],
              },
            },
          },
        });
      const once = true;
      const res = await github.ensureIssue({
        title: 'title-1',
        body: 'new-content',
        once,
      });
      expect(res).toBeNull();
      expect(httpMock.getTrace()).toMatchSnapshot();
    });
    it('closes others if ensuring only once', async () => {
      httpMock
        .scope(githubApiHost)
        .post('/graphql')
        .reply(200, {
          data: {
            repository: {
              issues: {
                pageInfo: {
                  startCursor: null,
                  hasNextPage: false,
                  endCursor: null,
                },
                nodes: [
                  {
                    number: 3,
                    state: 'open',
                    title: 'title-1',
                  },
                  {
                    number: 2,
                    state: 'open',
                    title: 'title-2',
                  },
                  {
                    number: 1,
                    state: 'closed',
                    title: 'title-1',
                  },
                ],
              },
            },
          },
        })
        .get('/repos/undefined/issues/3')
        .reply(404);
      const once = true;
      const res = await github.ensureIssue({
        title: 'title-1',
        body: 'new-content',
        once,
      });
      expect(res).toBeNull();
      expect(httpMock.getTrace()).toMatchSnapshot();
    });
    it('updates issue', async () => {
      httpMock
        .scope(githubApiHost)
        .post('/graphql')
        .reply(200, {
          data: {
            repository: {
              issues: {
                pageInfo: {
                  startCursor: null,
                  hasNextPage: false,
                  endCursor: null,
                },
                nodes: [
                  {
                    number: 2,
                    state: 'open',
                    title: 'title-2',
                  },
                  {
                    number: 1,
                    state: 'open',
                    title: 'title-1',
                  },
                ],
              },
            },
          },
        })
        .get('/repos/undefined/issues/2')
        .reply(200, { body: 'new-content' })
        .patch('/repos/undefined/issues/2')
        .reply(200);
      const res = await github.ensureIssue({
        title: 'title-3',
        reuseTitle: 'title-2',
        body: 'newer-content',
      });
      expect(res).toEqual('updated');
      expect(httpMock.getTrace()).toMatchSnapshot();
    });
    it('skips update if unchanged', async () => {
      httpMock
        .scope(githubApiHost)
        .post('/graphql')
        .reply(200, {
          data: {
            repository: {
              issues: {
                pageInfo: {
                  startCursor: null,
                  hasNextPage: false,
                  endCursor: null,
                },
                nodes: [
                  {
                    number: 2,
                    state: 'open',
                    title: 'title-2',
                  },
                  {
                    number: 1,
                    state: 'open',
                    title: 'title-1',
                  },
                ],
              },
            },
          },
        })
        .get('/repos/undefined/issues/2')
        .reply(200, { body: 'newer-content' });
      const res = await github.ensureIssue({
        title: 'title-2',
        body: 'newer-content',
      });
      expect(res).toBeNull();
      expect(httpMock.getTrace()).toMatchSnapshot();
    });
    it('deletes if duplicate', async () => {
      httpMock
        .scope(githubApiHost)
        .post('/graphql')
        .reply(200, {
          data: {
            repository: {
              issues: {
                pageInfo: {
                  startCursor: null,
                  hasNextPage: false,
                  endCursor: null,
                },
                nodes: [
                  {
                    number: 2,
                    state: 'open',
                    title: 'title-1',
                  },
                  {
                    number: 1,
                    state: 'open',
                    title: 'title-1',
                  },
                ],
              },
            },
          },
        })
        .patch('/repos/undefined/issues/1')
        .reply(200)
        .get('/repos/undefined/issues/2')
        .reply(200, { body: 'newer-content' });
      const res = await github.ensureIssue({
        title: 'title-1',
        body: 'newer-content',
      });
      expect(res).toBeNull();
      expect(httpMock.getTrace()).toMatchSnapshot();
    });
    it('creates issue if reopen flag false and issue is not open', async () => {
      httpMock
        .scope(githubApiHost)
        .post('/graphql')
        .reply(200, {
          data: {
            repository: {
              issues: {
                pageInfo: {
                  startCursor: null,
                  hasNextPage: false,
                  endCursor: null,
                },
                nodes: [
                  {
                    number: 2,
                    state: 'close',
                    title: 'title-2',
                  },
                ],
              },
            },
          },
        })
        .get('/repos/undefined/issues/2')
        .reply(200, { body: 'new-content' })
        .post('/repos/undefined/issues')
        .reply(200);
      const res = await github.ensureIssue({
        title: 'title-2',
        body: 'new-content',
        once: false,
        shouldReOpen: false,
      });
      expect(res).toEqual('created');
      expect(httpMock.getTrace()).toMatchSnapshot();
    });
    it('does not create issue if reopen flag false and issue is already open', async () => {
      httpMock
        .scope(githubApiHost)
        .post('/graphql')
        .reply(200, {
          data: {
            repository: {
              issues: {
                pageInfo: {
                  startCursor: null,
                  hasNextPage: false,
                  endCursor: null,
                },
                nodes: [
                  {
                    number: 2,
                    state: 'open',
                    title: 'title-2',
                  },
                ],
              },
            },
          },
        })
        .get('/repos/undefined/issues/2')
        .reply(200, { body: 'new-content' });
      const res = await github.ensureIssue({
        title: 'title-2',
        body: 'new-content',
        once: false,
        shouldReOpen: false,
      });
      expect(res).toBeNull();
      expect(httpMock.getTrace()).toMatchSnapshot();
    });
  });
  describe('ensureIssueClosing()', () => {
    it('closes issue', async () => {
      httpMock
        .scope(githubApiHost)
        .post('/graphql')
        .reply(200, {
          data: {
            repository: {
              issues: {
                pageInfo: {
                  startCursor: null,
                  hasNextPage: false,
                  endCursor: null,
                },
                nodes: [
                  {
                    number: 2,
                    state: 'open',
                    title: 'title-2',
                  },
                  {
                    number: 1,
                    state: 'open',
                    title: 'title-1',
                  },
                ],
              },
            },
          },
        })
        .patch('/repos/undefined/issues/2')
        .reply(200);
      await github.ensureIssueClosing('title-2');
      expect(httpMock.getTrace()).toMatchSnapshot();
    });
  });
  describe('deleteLabel(issueNo, label)', () => {
    it('should delete the label', async () => {
      const scope = httpMock.scope(githubApiHost);
      initRepoMock(scope, 'some/repo');
      scope.delete('/repos/some/repo/issues/42/labels/rebase').reply(200);
      await github.initRepo({
        repository: 'some/repo',
      } as any);
      await github.deleteLabel(42, 'rebase');
      expect(httpMock.getTrace()).toMatchSnapshot();
    });
  });
  describe('addAssignees(issueNo, assignees)', () => {
    it('should add the given assignees to the issue', async () => {
      const scope = httpMock.scope(githubApiHost);
      initRepoMock(scope, 'some/repo');
      scope.post('/repos/some/repo/issues/42/assignees').reply(200);
      await github.initRepo({
        repository: 'some/repo',
      } as any);
      await github.addAssignees(42, ['someuser', 'someotheruser']);
      expect(httpMock.getTrace()).toMatchSnapshot();
    });
  });
  describe('addReviewers(issueNo, reviewers)', () => {
    it('should add the given reviewers to the PR', async () => {
      const scope = httpMock.scope(githubApiHost);
      initRepoMock(scope, 'some/repo');
      scope.post('/repos/some/repo/pulls/42/requested_reviewers').reply(200);
      await github.initRepo({
        repository: 'some/repo',
      } as any);
      await github.addReviewers(42, [
        'someuser',
        'someotheruser',
        'team:someteam',
      ]);
      expect(httpMock.getTrace()).toMatchSnapshot();
    });
  });
  describe('ensureComment', () => {
    it('add comment if not found', async () => {
      const scope = httpMock.scope(githubApiHost);
      initRepoMock(scope, 'some/repo');
      scope
        .post('/graphql')
        .reply(200, {})
        .get('/repos/some/repo/issues/42/comments?per_page=100')
        .reply(200, [])
        .post('/repos/some/repo/issues/42/comments')
        .reply(200);

      await github.initRepo({
        repository: 'some/repo',
      } as any);
      await github.ensureComment({
        number: 42,
        topic: 'some-subject',
        content: 'some\ncontent',
      });
      expect(httpMock.getTrace()).toMatchSnapshot();
    });
    it('adds comment if found in closed PR list', async () => {
      const scope = httpMock.scope(githubApiHost);
      initRepoMock(scope, 'some/repo');
      scope
        .post('/graphql')
        .reply(200, graphqlClosedPullRequests)
        .post('/repos/some/repo/issues/2499/comments')
        .reply(200);
      await github.initRepo({
        repository: 'some/repo',
      } as any);
      await github.ensureComment({
        number: 2499,
        topic: 'some-subject',
        content: 'some\ncontent',
      });
      expect(httpMock.getTrace()).toMatchSnapshot();
    });
    it('add updates comment if necessary', async () => {
      const scope = httpMock.scope(githubApiHost);
      initRepoMock(scope, 'some/repo');
      scope
        .post('/graphql')
        .reply(200, {})
        .get('/repos/some/repo/issues/42/comments?per_page=100')
        .reply(200, [{ id: 1234, body: '### some-subject\n\nblablabla' }])
        .patch('/repos/some/repo/issues/comments/1234')
        .reply(200);
      await github.initRepo({
        repository: 'some/repo',
      } as any);
      await github.ensureComment({
        number: 42,
        topic: 'some-subject',
        content: 'some\ncontent',
      });
      expect(httpMock.getTrace()).toMatchSnapshot();
    });
    it('skips comment', async () => {
      const scope = httpMock.scope(githubApiHost);
      initRepoMock(scope, 'some/repo');
      scope
        .post('/graphql')
        .reply(200, {})
        .get('/repos/some/repo/issues/42/comments?per_page=100')
        .reply(200, [{ id: 1234, body: '### some-subject\n\nsome\ncontent' }]);
      await github.initRepo({
        repository: 'some/repo',
      } as any);
      await github.ensureComment({
        number: 42,
        topic: 'some-subject',
        content: 'some\ncontent',
      });
      expect(httpMock.getTrace()).toMatchSnapshot();
    });
    it('handles comment with no description', async () => {
      const scope = httpMock.scope(githubApiHost);
      initRepoMock(scope, 'some/repo');
      scope
        .post('/graphql')
        .reply(200, {})
        .get('/repos/some/repo/issues/42/comments?per_page=100')
        .reply(200, [{ id: 1234, body: '!merge' }]);
      await github.initRepo({
        repository: 'some/repo',
      } as any);
      await github.ensureComment({
        number: 42,
        topic: null,
        content: '!merge',
      });
      expect(httpMock.getTrace()).toMatchSnapshot();
    });
  });
  describe('ensureCommentRemoval', () => {
    it('deletes comment by topic if found', async () => {
      const scope = httpMock.scope(githubApiHost);
      initRepoMock(scope, 'some/repo');
      scope
        .post('/graphql')
        .reply(200, {})
        .get('/repos/some/repo/issues/42/comments?per_page=100')
        .reply(200, [{ id: 1234, body: '### some-subject\n\nblablabla' }])
        .delete('/repos/some/repo/issues/comments/1234')
        .reply(200);
      await github.initRepo({ repository: 'some/repo', token: 'token' } as any);
      await github.ensureCommentRemoval({ number: 42, topic: 'some-subject' });
      expect(httpMock.getTrace()).toMatchSnapshot();
    });
    it('deletes comment by content if found', async () => {
      const scope = httpMock.scope(githubApiHost);
      initRepoMock(scope, 'some/repo');
      scope
        .post('/graphql')
        .reply(200, {})
        .get('/repos/some/repo/issues/42/comments?per_page=100')
        .reply(200, [{ id: 1234, body: 'some-content' }])
        .delete('/repos/some/repo/issues/comments/1234')
        .reply(200);
      await github.initRepo({ repository: 'some/repo', token: 'token' } as any);
      await github.ensureCommentRemoval({
        number: 42,
        content: 'some-content',
      });
      expect(httpMock.getTrace()).toMatchSnapshot();
    });
  });
  describe('findPr(branchName, prTitle, state)', () => {
    it('returns true if no title and all state', async () => {
      httpMock
        .scope(githubApiHost)
        .get('/repos/undefined/pulls?per_page=100&state=all')
        .reply(200, [
          {
            number: 1,
            head: { ref: 'branch-a' },
            title: 'branch a pr',
            state: 'open',
          },
        ]);

      const res = await github.findPr({
        branchName: 'branch-a',
      });
      expect(res).toBeDefined();
      expect(httpMock.getTrace()).toMatchSnapshot();
    });
    it('returns true if not open', async () => {
      httpMock
        .scope(githubApiHost)
        .get('/repos/undefined/pulls?per_page=100&state=all')
        .reply(200, [
          {
            number: 1,
            head: { ref: 'branch-a' },
            title: 'branch a pr',
            state: 'closed',
          },
        ]);

      const res = await github.findPr({
        branchName: 'branch-a',
        state: '!open',
      });
      expect(res).toBeDefined();
      expect(httpMock.getTrace()).toMatchSnapshot();
    });
    it('caches pr list', async () => {
      httpMock
        .scope(githubApiHost)
        .get('/repos/undefined/pulls?per_page=100&state=all')
        .reply(200, [
          {
            number: 1,
            head: { ref: 'branch-a' },
            title: 'branch a pr',
            state: 'open',
          },
        ]);
      let res = await github.findPr({ branchName: 'branch-a' });
      expect(res).toBeDefined();
      res = await github.findPr({
        branchName: 'branch-a',
        prTitle: 'branch a pr',
      });
      expect(res).toBeDefined();
      res = await github.findPr({
        branchName: 'branch-a',
        prTitle: 'branch a pr',
        state: 'open',
      });
      expect(res).toBeDefined();
      res = await github.findPr({ branchName: 'branch-b' });
      expect(res).not.toBeDefined();
      expect(httpMock.getTrace()).toMatchSnapshot();
    });
  });
  describe('createPr()', () => {
    it('should create and return a PR object', async () => {
      const scope = httpMock.scope(githubApiHost);
      initRepoMock(scope, 'some/repo');
      scope
        .post('/repos/some/repo/pulls')
        .reply(200, {
          number: 123,
        })
        .post('/repos/some/repo/issues/123/labels')
        .reply(200, [])
        .get(
          '/repos/some/repo/commits/0d9c7726c3d628b7e28af234595cfd20febdbf8e/statuses'
        )
        .reply(200, [])
        .get('/repos/some/repo/commits/some-branch/status')
        .reply(200, {
          object: { sha: 'some-sha' },
        })
        .post(
          '/repos/some/repo/statuses/0d9c7726c3d628b7e28af234595cfd20febdbf8e'
        )
        .reply(200, [])
        .get(
          '/repos/some/repo/commits/0d9c7726c3d628b7e28af234595cfd20febdbf8e/statuses'
        )
        .reply(200, []);
      await github.initRepo({ repository: 'some/repo', token: 'token' } as any);
      const pr = await github.createPr({
        branchName: 'some-branch',
        targetBranch: 'dev',
        prTitle: 'The Title',
        prBody: 'Hello world',
        labels: ['deps', 'renovate'],
        platformOptions: { statusCheckVerify: true },
      });
      expect(pr).toMatchSnapshot();
      expect(httpMock.getTrace()).toMatchSnapshot();
    });
    it('should use defaultBranch', async () => {
      const scope = httpMock.scope(githubApiHost);
      initRepoMock(scope, 'some/repo');
      scope.post('/repos/some/repo/pulls').reply(200, {
        number: 123,
      });
      await github.initRepo({ repository: 'some/repo', token: 'token' } as any);
      const pr = await github.createPr({
        branchName: 'some-branch',
        prTitle: 'The Title',
        prBody: 'Hello world',
        labels: null,
      });
      expect(pr).toMatchSnapshot();
      expect(httpMock.getTrace()).toMatchSnapshot();
    });
    it('should create a draftPR if set in the settings', async () => {
      const scope = httpMock.scope(githubApiHost);
      initRepoMock(scope, 'some/repo');
      scope.post('/repos/some/repo/pulls').reply(200, {
        number: 123,
      });
      await github.initRepo({ repository: 'some/repo', token: 'token' } as any);
      const pr = await github.createPr({
        branchName: 'some-branch',
        prTitle: 'PR draft',
        prBody: 'This is a result of a draft',
        labels: null,
        draftPR: true,
      });
      expect(pr).toMatchSnapshot();
      expect(httpMock.getTrace()).toMatchSnapshot();
    });
  });
  describe('getPr(prNo)', () => {
    it('should return null if no prNo is passed', async () => {
      const pr = await github.getPr(0);
      expect(pr).toBeNull();
    });
    it('should return PR from graphql result', async () => {
      const scope = httpMock.scope(githubApiHost);
      initRepoMock(scope, 'some/repo');
      scope
        .post('/graphql')
        .reply(200, graphqlOpenPullRequests)
        .get('/repos/some/repo/git/refs/heads/master')
        .reply(200, {
          object: {
            sha: '1234123412341234123412341234123412341234',
          },
        });
      global.gitAuthor = {
        name: 'Renovate Bot',
        email: 'renovate@whitesourcesoftware.com',
      };
      await github.initRepo({
        repository: 'some/repo',
      } as any);
      const pr = await github.getPr(2500);
      expect(pr).toBeDefined();
      expect(pr).toMatchSnapshot();
      expect(httpMock.getTrace()).toMatchSnapshot();
    });
    it('should return PR from closed graphql result', async () => {
      const scope = httpMock.scope(githubApiHost);
      initRepoMock(scope, 'some/repo');
      scope
        .post('/graphql')
        .reply(200, graphqlOpenPullRequests)
        .post('/graphql')
        .reply(200, graphqlClosedPullRequests)
        .get('/repos/some/repo/git/refs/heads/master')
        .reply(200, {
          object: {
            sha: '1234123412341234123412341234123412341234',
          },
        });
      await github.initRepo({
        repository: 'some/repo',
      } as any);
      const pr = await github.getPr(2499);
      expect(pr).toBeDefined();
      expect(pr).toMatchSnapshot();
      expect(httpMock.getTrace()).toMatchSnapshot();
    });
    it('should return null if no PR is returned from GitHub', async () => {
      const scope = httpMock.scope(githubApiHost);
      initRepoMock(scope, 'some/repo');
      scope
        .get('/repos/some/repo/pulls/1234')
        .reply(200)
        .post('/graphql')
        .twice()
        .reply(404);
      await github.initRepo({ repository: 'some/repo', token: 'token' } as any);
      const pr = await github.getPr(1234);
      expect(pr).toBeNull();
      expect(httpMock.getTrace()).toMatchSnapshot();
    });
    it(`should return a PR object - 0`, async () => {
      const scope = httpMock.scope(githubApiHost);
      initRepoMock(scope, 'some/repo');
      scope
        .get('/repos/some/repo/pulls/1234')
        .reply(200, {
          number: 1,
          state: 'closed',
          base: { sha: '1234' },
          mergeable: true,
          merged_at: 'sometime',
        })
        .post('/graphql')
        .twice()
        .reply(404);
      await github.initRepo({
        repository: 'some/repo',
        token: 'token',
      } as any);
      const pr = await github.getPr(1234);
      expect(pr).toMatchSnapshot();
      expect(httpMock.getTrace()).toMatchSnapshot();
    });
    it(`should return a PR object - 1`, async () => {
      const scope = httpMock.scope(githubApiHost);
      initRepoMock(scope, 'some/repo');
      scope
        .get('/repos/some/repo/pulls/1234')
        .reply(200, {
          number: 1,
          state: 'open',
          mergeable_state: 'dirty',
          base: { sha: '1234' },
          commits: 1,
        })
        .get('/repos/some/repo/git/refs/heads/master')
        .reply(200, {
          object: {
            sha: '1234',
          },
        })
        .post('/graphql')
        .twice()
        .reply(404);
      await github.initRepo({
        repository: 'some/repo',
        token: 'token',
      } as any);
      const pr = await github.getPr(1234);
      expect(pr).toMatchSnapshot();
      expect(httpMock.getTrace()).toMatchSnapshot();
    });
    it(`should return a PR object - 2`, async () => {
      const scope = httpMock.scope(githubApiHost);
      initRepoMock(scope, 'some/repo');
      scope
        .get('/repos/some/repo/pulls/1234')
        .reply(200, {
          number: 1,
          state: 'open',
          base: { sha: '5678' },
          commits: 1,
          mergeable: true,
        })
        .get('/repos/some/repo/git/refs/heads/master')
        .reply(200, {
          object: {
            sha: '1234',
          },
        })
        .post('/graphql')
        .twice()
        .reply(404);
      await github.initRepo({
        repository: 'some/repo',
        token: 'token',
      } as any);
      const pr = await github.getPr(1234);
      expect(pr).toMatchSnapshot();
      expect(httpMock.getTrace()).toMatchSnapshot();
    });
<<<<<<< HEAD
    it('should return a rebaseable PR despite multiple commits', async () => {
      const scope = httpMock.scope(githubApiHost);
      initRepoMock(scope, 'some/repo');
      scope
        .get('/repos/some/repo/pulls/1234')
        .reply(200, {
          number: 1,
          state: 'open',
          mergeable_state: 'dirty',
          base: { sha: '1234' },
          commits: 2,
        })
        .get('/repos/some/repo/pulls/1234/commits')
        .reply(200, [
          {
            author: {
              login: 'foo',
            },
          },
        ])
        .get('/repos/some/repo/git/refs/heads/master')
        .reply(200, {
          object: {
            sha: '1234',
          },
        })
        .post('/graphql')
        .twice()
        .reply(404);
      await github.initRepo({ repository: 'some/repo', token: 'token' } as any);
      const pr = await github.getPr(1234);
      expect(pr).toMatchSnapshot();
      expect(httpMock.getTrace()).toMatchSnapshot();
    });
    it('should return an unrebaseable PR if multiple authors', async () => {
      const scope = httpMock.scope(githubApiHost);
      initRepoMock(scope, 'some/repo');
      scope
        .post('/graphql')
        .twice()
        .reply(404)
        .get('/repos/some/repo/pulls/1234')
        .reply(200, {
          number: 1,
          state: 'open',
          mergeable_state: 'dirty',
          base: { sha: '1234' },
          commits: 2,
        })
        .get('/repos/some/repo/pulls/1234/commits')
        .reply(200, [
          {
            commit: {
              author: {
                email: 'bar',
              },
            },
          },
          {
            committer: {
              login: 'web-flow',
            },
          },
          {},
        ])
        .get('/repos/some/repo/git/refs/heads/master')
        .reply(200, {
          object: {
            sha: '1234',
          },
        });
      await github.initRepo({ repository: 'some/repo', token: 'token' } as any);
      const pr = await github.getPr(1234);
      expect(pr).toMatchSnapshot();
      expect(httpMock.getTrace()).toMatchSnapshot();
    });
    it('should return a rebaseable PR if web-flow is second author', async () => {
      const scope = httpMock.scope(githubApiHost);
      initRepoMock(scope, 'some/repo');
      scope
        .post('/graphql')
        .twice()
        .reply(404)
        .get('/repos/some/repo/pulls/1234')
        .reply(200, {
          number: 1,
          state: 'open',
          mergeable_state: 'dirty',
          base: { sha: '1234' },
          commits: 2,
        })
        .get('/repos/some/repo/pulls/1234/commits')
        .reply(200, [
          {
            author: {
              login: 'foo',
            },
          },
          {
            committer: {
              login: 'web-flow',
            },
            commit: {
              message: "Merge branch 'master' into renovate/foo",
            },
            parents: [1, 2],
          },
        ])
        .get('/repos/some/repo/git/refs/heads/master')
        .reply(200, {
          object: {
            sha: '1234',
          },
        });
      await github.initRepo({ repository: 'some/repo', token: 'token' } as any);
      const pr = await github.getPr(1234);
      expect(pr.isModified).toBe(false);
      expect(pr).toMatchSnapshot();
      expect(httpMock.getTrace()).toMatchSnapshot();
    });
    it('should return a rebaseable PR if gitAuthor matches 1 commit', async () => {
      const scope = httpMock.scope(githubApiHost);
      initRepoMock(scope, 'some/repo');
      scope
        .post('/graphql')
        .twice()
        .reply(404)
        .get('/repos/some/repo/pulls/1234')
        .reply(200, {
          number: 1,
          state: 'open',
          mergeable_state: 'dirty',
          base: { sha: '1234' },
          commits: 1,
        })
        .get('/repos/some/repo/pulls/1234/commits')
        .reply(200, [
          {
            commit: {
              author: {
                email: 'renovate@whitesourcesoftware.com',
              },
            },
          },
        ])
        .get('/repos/some/repo/git/refs/heads/master')
        .reply(200, {
          object: {
            sha: '1234',
          },
        });
      global.gitAuthor = {
        name: 'Renovate Bot',
        email: 'renovate@whitesourcesoftware.com',
      };
      await github.initRepo({
        repository: 'some/repo',
      } as any);
      const pr = await github.getPr(1234);
      expect(pr.isModified).toBe(false);
      expect(pr).toMatchSnapshot();
      expect(httpMock.getTrace()).toMatchSnapshot();
    });
    it('should return a not rebaseable PR if gitAuthor does not match 1 commit', async () => {
      const scope = httpMock.scope(githubApiHost);
      initRepoMock(scope, 'some/repo');
      scope
        .post('/graphql')
        .twice()
        .reply(404)
        .get('/repos/some/repo/pulls/1234')
        .reply(200, {
          number: 1,
          state: 'open',
          mergeable_state: 'dirty',
          base: { sha: '1234' },
          commits: 1,
        })
        .get('/repos/some/repo/pulls/1234/commits')
        .reply(200, [
          {
            commit: {
              author: {
                email: 'foo@bar.com',
              },
            },
          },
        ])
        .get('/repos/some/repo/git/refs/heads/master')
        .reply(200, {
          object: {
            sha: '1234',
          },
        });
      global.gitAuthor = {
        name: 'Renovate Bot',
        email: 'renovate@whitesourcesoftware.com',
      };
      await github.initRepo({
        repository: 'some/repo',
      } as any);
      const pr = await github.getPr(1234);
      expect(pr.isModified).toBe(true);
      expect(pr).toMatchSnapshot();
      expect(httpMock.getTrace()).toMatchSnapshot();
    });
=======
>>>>>>> 1449e832
  });
  describe('updatePr(prNo, title, body)', () => {
    it('should update the PR', async () => {
      const scope = httpMock.scope(githubApiHost);
      initRepoMock(scope, 'some/repo');
      scope.patch('/repos/some/repo/pulls/1234').reply(200);
      await github.initRepo({ repository: 'some/repo', token: 'token' } as any);
      await github.updatePr(1234, 'The New Title', 'Hello world again');
      expect(httpMock.getTrace()).toMatchSnapshot();
    });
  });
  describe('mergePr(prNo)', () => {
    it('should merge the PR', async () => {
      const scope = httpMock.scope(githubApiHost);
      initRepoMock(scope, 'some/repo');
      scope.put('/repos/some/repo/pulls/1234/merge').reply(200);
      await github.initRepo({ repository: 'some/repo', token: 'token' } as any);
      const pr = {
        number: 1234,
        head: {
          ref: 'someref',
        },
      };
      expect(await github.mergePr(pr.number, '')).toBe(true);
      expect(httpMock.getTrace()).toMatchSnapshot();
    });
    it('should handle merge error', async () => {
      const scope = httpMock.scope(githubApiHost);
      initRepoMock(scope, 'some/repo');
      scope
        .put('/repos/some/repo/pulls/1234/merge')
        .replyWithError('merge error');
      await github.initRepo({ repository: 'some/repo', token: 'token' } as any);
      const pr = {
        number: 1234,
        head: {
          ref: 'someref',
        },
      };
      expect(await github.mergePr(pr.number, '')).toBe(false);
      expect(httpMock.getTrace()).toMatchSnapshot();
    });
  });
  describe('getPrBody(input)', () => {
    it('returns updated pr body', () => {
      const input =
        'https://github.com/foo/bar/issues/5 plus also [a link](https://github.com/foo/bar/issues/5)';
      expect(github.getPrBody(input)).toMatchSnapshot();
    });
    it('returns not-updated pr body for GHE', async () => {
      const scope = httpMock
        .scope('https://github.company.com')
        .get('/user')
        .reply(200, {
          login: 'renovate-bot',
        })
        .get('/user/emails')
        .reply(200, {});
      initRepoMock(scope, 'some/repo');
      await github.initPlatform({
        endpoint: 'https://github.company.com',
        token: 'abc123',
      });
      hostRules.find.mockReturnValue({
        token: 'abc123',
      });
      await github.initRepo({
        repository: 'some/repo',
      } as any);
      const input =
        'https://github.com/foo/bar/issues/5 plus also [a link](https://github.com/foo/bar/issues/5)';
      expect(github.getPrBody(input)).toEqual(input);
      expect(httpMock.getTrace()).toMatchSnapshot();
    });
  });
  describe('mergePr(prNo) - autodetection', () => {
    it('should try rebase first', async () => {
      const scope = httpMock.scope(githubApiHost);
      initRepoMock(scope, 'some/repo');
      scope.put('/repos/some/repo/pulls/1235/merge').reply(200);
      await github.initRepo({ repository: 'some/repo', token: 'token' } as any);
      const pr = {
        number: 1235,
        head: {
          ref: 'someref',
        },
      };
      expect(await github.mergePr(pr.number, '')).toBe(true);
      expect(httpMock.getTrace()).toMatchSnapshot();
    });
    it('should try squash after rebase', async () => {
      const scope = httpMock.scope(githubApiHost);
      initRepoMock(scope, 'some/repo');
      scope
        .put('/repos/some/repo/pulls/1236/merge')
        .reply(400, 'no rebasing allowed');
      await github.initRepo({ repository: 'some/repo', token: 'token' } as any);
      const pr = {
        number: 1236,
        head: {
          ref: 'someref',
        },
      };
      await github.mergePr(pr.number, '');
      expect(httpMock.getTrace()).toMatchSnapshot();
    });
    it('should try merge after squash', async () => {
      const scope = httpMock.scope(githubApiHost);
      initRepoMock(scope, 'some/repo');
      scope
        .put('/repos/some/repo/pulls/1237/merge')
        .reply(405, 'no rebasing allowed')
        .put('/repos/some/repo/pulls/1237/merge')
        .reply(405, 'no squashing allowed')
        .put('/repos/some/repo/pulls/1237/merge')
        .reply(200);
      await github.initRepo({ repository: 'some/repo', token: 'token' } as any);
      const pr = {
        number: 1237,
        head: {
          ref: 'someref',
        },
      };
      expect(await github.mergePr(pr.number, '')).toBe(true);
      expect(httpMock.getTrace()).toMatchSnapshot();
    });
    it('should give up', async () => {
      const scope = httpMock.scope(githubApiHost);
      initRepoMock(scope, 'some/repo');
      scope
        .put('/repos/some/repo/pulls/1237/merge')
        .reply(405, 'no rebasing allowed')
        .put('/repos/some/repo/pulls/1237/merge')
        .replyWithError('no squashing allowed')
        .put('/repos/some/repo/pulls/1237/merge')
        .replyWithError('no merging allowed')
        .put('/repos/some/repo/pulls/1237/merge')
        .replyWithError('never gonna give you up');
      await github.initRepo({ repository: 'some/repo', token: 'token' } as any);
      const pr = {
        number: 1237,
        head: {
          ref: 'someref',
        },
      };
      expect(await github.mergePr(pr.number, '')).toBe(false);
      expect(httpMock.getTrace()).toMatchSnapshot();
    });
  });
  describe('getVulnerabilityAlerts()', () => {
    it('returns empty if error', async () => {
      httpMock.scope(githubApiHost).post('/graphql').reply(200, {});
      const res = await github.getVulnerabilityAlerts();
      expect(res).toHaveLength(0);
      expect(httpMock.getTrace()).toMatchSnapshot();
    });
    it('returns array if found', async () => {
      // prettier-ignore
      httpMock.scope(githubApiHost).post('/graphql').reply(200, {
        "data": {
          "repository": {
            "vulnerabilityAlerts": {
              "edges": [{
                "node": {
                  "externalIdentifier": "CVE-2018-1000136",
                  "externalReference": "https://nvd.nist.gov/vuln/detail/CVE-2018-1000136",
                  "affectedRange": ">= 1.8, < 1.8.3", "fixedIn": "1.8.3",
                  "id": "MDI4OlJlcG9zaXRvcnlWdWxuZXJhYmlsaXR5QWxlcnQ1MzE3NDk4MQ==", "packageName": "electron"
                }
              }]
            }
          }
        }
      });
      const res = await github.getVulnerabilityAlerts();
      expect(res).toHaveLength(1);
      expect(httpMock.getTrace()).toMatchSnapshot();
    });
    it('returns empty if disabled', async () => {
      // prettier-ignore
      httpMock.scope(githubApiHost).post('/graphql').reply(200, {data: { repository: {} }} );
      const res = await github.getVulnerabilityAlerts();
      expect(res).toHaveLength(0);
      expect(httpMock.getTrace()).toMatchSnapshot();
    });
    it('handles network error', async () => {
      // prettier-ignore
      httpMock.scope(githubApiHost).post('/graphql').replyWithError('unknown error');
      const res = await github.getVulnerabilityAlerts();
      expect(res).toHaveLength(0);
      expect(httpMock.getTrace()).toMatchSnapshot();
    });
  });
});<|MERGE_RESOLUTION|>--- conflicted
+++ resolved
@@ -1781,215 +1781,6 @@
       expect(pr).toMatchSnapshot();
       expect(httpMock.getTrace()).toMatchSnapshot();
     });
-<<<<<<< HEAD
-    it('should return a rebaseable PR despite multiple commits', async () => {
-      const scope = httpMock.scope(githubApiHost);
-      initRepoMock(scope, 'some/repo');
-      scope
-        .get('/repos/some/repo/pulls/1234')
-        .reply(200, {
-          number: 1,
-          state: 'open',
-          mergeable_state: 'dirty',
-          base: { sha: '1234' },
-          commits: 2,
-        })
-        .get('/repos/some/repo/pulls/1234/commits')
-        .reply(200, [
-          {
-            author: {
-              login: 'foo',
-            },
-          },
-        ])
-        .get('/repos/some/repo/git/refs/heads/master')
-        .reply(200, {
-          object: {
-            sha: '1234',
-          },
-        })
-        .post('/graphql')
-        .twice()
-        .reply(404);
-      await github.initRepo({ repository: 'some/repo', token: 'token' } as any);
-      const pr = await github.getPr(1234);
-      expect(pr).toMatchSnapshot();
-      expect(httpMock.getTrace()).toMatchSnapshot();
-    });
-    it('should return an unrebaseable PR if multiple authors', async () => {
-      const scope = httpMock.scope(githubApiHost);
-      initRepoMock(scope, 'some/repo');
-      scope
-        .post('/graphql')
-        .twice()
-        .reply(404)
-        .get('/repos/some/repo/pulls/1234')
-        .reply(200, {
-          number: 1,
-          state: 'open',
-          mergeable_state: 'dirty',
-          base: { sha: '1234' },
-          commits: 2,
-        })
-        .get('/repos/some/repo/pulls/1234/commits')
-        .reply(200, [
-          {
-            commit: {
-              author: {
-                email: 'bar',
-              },
-            },
-          },
-          {
-            committer: {
-              login: 'web-flow',
-            },
-          },
-          {},
-        ])
-        .get('/repos/some/repo/git/refs/heads/master')
-        .reply(200, {
-          object: {
-            sha: '1234',
-          },
-        });
-      await github.initRepo({ repository: 'some/repo', token: 'token' } as any);
-      const pr = await github.getPr(1234);
-      expect(pr).toMatchSnapshot();
-      expect(httpMock.getTrace()).toMatchSnapshot();
-    });
-    it('should return a rebaseable PR if web-flow is second author', async () => {
-      const scope = httpMock.scope(githubApiHost);
-      initRepoMock(scope, 'some/repo');
-      scope
-        .post('/graphql')
-        .twice()
-        .reply(404)
-        .get('/repos/some/repo/pulls/1234')
-        .reply(200, {
-          number: 1,
-          state: 'open',
-          mergeable_state: 'dirty',
-          base: { sha: '1234' },
-          commits: 2,
-        })
-        .get('/repos/some/repo/pulls/1234/commits')
-        .reply(200, [
-          {
-            author: {
-              login: 'foo',
-            },
-          },
-          {
-            committer: {
-              login: 'web-flow',
-            },
-            commit: {
-              message: "Merge branch 'master' into renovate/foo",
-            },
-            parents: [1, 2],
-          },
-        ])
-        .get('/repos/some/repo/git/refs/heads/master')
-        .reply(200, {
-          object: {
-            sha: '1234',
-          },
-        });
-      await github.initRepo({ repository: 'some/repo', token: 'token' } as any);
-      const pr = await github.getPr(1234);
-      expect(pr.isModified).toBe(false);
-      expect(pr).toMatchSnapshot();
-      expect(httpMock.getTrace()).toMatchSnapshot();
-    });
-    it('should return a rebaseable PR if gitAuthor matches 1 commit', async () => {
-      const scope = httpMock.scope(githubApiHost);
-      initRepoMock(scope, 'some/repo');
-      scope
-        .post('/graphql')
-        .twice()
-        .reply(404)
-        .get('/repos/some/repo/pulls/1234')
-        .reply(200, {
-          number: 1,
-          state: 'open',
-          mergeable_state: 'dirty',
-          base: { sha: '1234' },
-          commits: 1,
-        })
-        .get('/repos/some/repo/pulls/1234/commits')
-        .reply(200, [
-          {
-            commit: {
-              author: {
-                email: 'renovate@whitesourcesoftware.com',
-              },
-            },
-          },
-        ])
-        .get('/repos/some/repo/git/refs/heads/master')
-        .reply(200, {
-          object: {
-            sha: '1234',
-          },
-        });
-      global.gitAuthor = {
-        name: 'Renovate Bot',
-        email: 'renovate@whitesourcesoftware.com',
-      };
-      await github.initRepo({
-        repository: 'some/repo',
-      } as any);
-      const pr = await github.getPr(1234);
-      expect(pr.isModified).toBe(false);
-      expect(pr).toMatchSnapshot();
-      expect(httpMock.getTrace()).toMatchSnapshot();
-    });
-    it('should return a not rebaseable PR if gitAuthor does not match 1 commit', async () => {
-      const scope = httpMock.scope(githubApiHost);
-      initRepoMock(scope, 'some/repo');
-      scope
-        .post('/graphql')
-        .twice()
-        .reply(404)
-        .get('/repos/some/repo/pulls/1234')
-        .reply(200, {
-          number: 1,
-          state: 'open',
-          mergeable_state: 'dirty',
-          base: { sha: '1234' },
-          commits: 1,
-        })
-        .get('/repos/some/repo/pulls/1234/commits')
-        .reply(200, [
-          {
-            commit: {
-              author: {
-                email: 'foo@bar.com',
-              },
-            },
-          },
-        ])
-        .get('/repos/some/repo/git/refs/heads/master')
-        .reply(200, {
-          object: {
-            sha: '1234',
-          },
-        });
-      global.gitAuthor = {
-        name: 'Renovate Bot',
-        email: 'renovate@whitesourcesoftware.com',
-      };
-      await github.initRepo({
-        repository: 'some/repo',
-      } as any);
-      const pr = await github.getPr(1234);
-      expect(pr.isModified).toBe(true);
-      expect(pr).toMatchSnapshot();
-      expect(httpMock.getTrace()).toMatchSnapshot();
-    });
-=======
->>>>>>> 1449e832
   });
   describe('updatePr(prNo, title, body)', () => {
     it('should update the PR', async () => {
