// Jest Snapshot v1, https://goo.gl/fbAQLP

exports[`platform/github addAssignees(issueNo, assignees) should add the given assignees to the issue 1`] = `
Array [
  Object {
    "graphql": Object {
      "query": Object {
        "repository": Object {
          "__args": Object {
            "name": "repo",
            "owner": "some",
          },
          "defaultBranchRef": Object {
            "name": null,
          },
          "isArchived": null,
          "isFork": null,
          "mergeCommitAllowed": null,
          "nameWithOwner": null,
          "rebaseMergeAllowed": null,
          "squashMergeAllowed": null,
        },
      },
    },
    "headers": Object {
      "accept": "application/vnd.github.v3+json",
      "accept-encoding": "gzip, deflate",
      "authorization": "token abc123",
      "content-length": "280",
      "content-type": "application/json",
      "host": "api.github.com",
      "user-agent": "https://github.com/renovatebot/renovate",
    },
    "method": "POST",
    "url": "https://api.github.com/graphql",
  },
  Object {
    "body": "{\\"assignees\\":[\\"someuser\\",\\"someotheruser\\"]}",
    "headers": Object {
      "accept": "application/vnd.github.v3+json",
      "accept-encoding": "gzip, deflate",
      "authorization": "token abc123",
      "content-length": "42",
      "content-type": "application/json",
      "host": "api.github.com",
      "user-agent": "https://github.com/renovatebot/renovate",
    },
    "method": "POST",
    "url": "https://api.github.com/repos/some/repo/issues/42/assignees",
  },
]
`;

exports[`platform/github addReviewers(issueNo, reviewers) should add the given reviewers to the PR 1`] = `
Array [
  Object {
    "graphql": Object {
      "query": Object {
        "repository": Object {
          "__args": Object {
            "name": "repo",
            "owner": "some",
          },
          "defaultBranchRef": Object {
            "name": null,
          },
          "isArchived": null,
          "isFork": null,
          "mergeCommitAllowed": null,
          "nameWithOwner": null,
          "rebaseMergeAllowed": null,
          "squashMergeAllowed": null,
        },
      },
    },
    "headers": Object {
      "accept": "application/vnd.github.v3+json",
      "accept-encoding": "gzip, deflate",
      "authorization": "token abc123",
      "content-length": "280",
      "content-type": "application/json",
      "host": "api.github.com",
      "user-agent": "https://github.com/renovatebot/renovate",
    },
    "method": "POST",
    "url": "https://api.github.com/graphql",
  },
  Object {
    "body": "{\\"reviewers\\":[\\"someuser\\",\\"someotheruser\\"],\\"team_reviewers\\":[\\"someteam\\"]}",
    "headers": Object {
      "accept": "application/vnd.github.v3+json",
      "accept-encoding": "gzip, deflate",
      "authorization": "token abc123",
      "content-length": "72",
      "content-type": "application/json",
      "host": "api.github.com",
      "user-agent": "https://github.com/renovatebot/renovate",
    },
    "method": "POST",
    "url": "https://api.github.com/repos/some/repo/pulls/42/requested_reviewers",
  },
]
`;

exports[`platform/github createPr() should create a draftPR if set in the settings 1`] = `
Object {
  "branchName": "some-branch",
  "displayNumber": "Pull Request #123",
  "isModified": false,
  "number": 123,
}
`;

exports[`platform/github createPr() should create a draftPR if set in the settings 2`] = `
Array [
  Object {
    "graphql": Object {
      "query": Object {
        "repository": Object {
          "__args": Object {
            "name": "repo",
            "owner": "some",
          },
          "defaultBranchRef": Object {
            "name": null,
          },
          "isArchived": null,
          "isFork": null,
          "mergeCommitAllowed": null,
          "nameWithOwner": null,
          "rebaseMergeAllowed": null,
          "squashMergeAllowed": null,
        },
      },
    },
    "headers": Object {
      "accept": "application/vnd.github.v3+json",
      "accept-encoding": "gzip, deflate",
      "authorization": "token abc123",
      "content-length": "280",
      "content-type": "application/json",
      "host": "api.github.com",
      "user-agent": "https://github.com/renovatebot/renovate",
    },
    "method": "POST",
    "url": "https://api.github.com/graphql",
  },
  Object {
    "body": "{\\"title\\":\\"PR draft\\",\\"head\\":\\"some:some-branch\\",\\"base\\":\\"master\\",\\"body\\":\\"This is a result of a draft\\",\\"draft\\":true}",
    "headers": Object {
      "accept": "application/vnd.github.v3+json",
      "accept-encoding": "gzip, deflate",
      "authorization": "token abc123",
      "content-length": "112",
      "content-type": "application/json",
      "host": "api.github.com",
      "user-agent": "https://github.com/renovatebot/renovate",
    },
    "method": "POST",
    "url": "https://api.github.com/repos/some/repo/pulls",
  },
]
`;

exports[`platform/github createPr() should create and return a PR object 1`] = `
Object {
  "branchName": "some-branch",
  "displayNumber": "Pull Request #123",
  "isModified": false,
  "number": 123,
}
`;

exports[`platform/github createPr() should create and return a PR object 2`] = `
Array [
  Object {
    "graphql": Object {
      "query": Object {
        "repository": Object {
          "__args": Object {
            "name": "repo",
            "owner": "some",
          },
          "defaultBranchRef": Object {
            "name": null,
          },
          "isArchived": null,
          "isFork": null,
          "mergeCommitAllowed": null,
          "nameWithOwner": null,
          "rebaseMergeAllowed": null,
          "squashMergeAllowed": null,
        },
      },
    },
    "headers": Object {
      "accept": "application/vnd.github.v3+json",
      "accept-encoding": "gzip, deflate",
      "authorization": "token abc123",
      "content-length": "280",
      "content-type": "application/json",
      "host": "api.github.com",
      "user-agent": "https://github.com/renovatebot/renovate",
    },
    "method": "POST",
    "url": "https://api.github.com/graphql",
  },
  Object {
    "body": "{\\"title\\":\\"The Title\\",\\"head\\":\\"some:some-branch\\",\\"base\\":\\"master\\",\\"body\\":\\"Hello world\\",\\"draft\\":false}",
    "headers": Object {
      "accept": "application/vnd.github.v3+json",
      "accept-encoding": "gzip, deflate",
      "authorization": "token abc123",
      "content-length": "98",
      "content-type": "application/json",
      "host": "api.github.com",
      "user-agent": "https://github.com/renovatebot/renovate",
    },
    "method": "POST",
    "url": "https://api.github.com/repos/some/repo/pulls",
  },
  Object {
    "body": "[\\"deps\\",\\"renovate\\"]",
    "headers": Object {
      "accept": "application/vnd.github.v3+json",
      "accept-encoding": "gzip, deflate",
      "authorization": "token abc123",
      "content-length": "19",
      "content-type": "application/json",
      "host": "api.github.com",
      "user-agent": "https://github.com/renovatebot/renovate",
    },
    "method": "POST",
    "url": "https://api.github.com/repos/some/repo/issues/123/labels",
  },
  Object {
    "headers": Object {
      "accept": "application/vnd.github.v3+json",
      "accept-encoding": "gzip, deflate",
      "authorization": "token abc123",
      "host": "api.github.com",
      "user-agent": "https://github.com/renovatebot/renovate",
    },
    "method": "GET",
    "url": "https://api.github.com/repos/some/repo/commits/0d9c7726c3d628b7e28af234595cfd20febdbf8e/statuses",
  },
  Object {
    "body": "{\\"state\\":\\"success\\",\\"description\\":\\"Renovate verified pull request\\",\\"context\\":\\"renovate/verify\\",\\"target_url\\":\\"https://github.com/renovatebot/renovate\\"}",
    "headers": Object {
      "accept": "application/vnd.github.v3+json",
      "accept-encoding": "gzip, deflate",
      "authorization": "token abc123",
      "content-length": "149",
      "content-type": "application/json",
      "host": "api.github.com",
      "user-agent": "https://github.com/renovatebot/renovate",
    },
    "method": "POST",
    "url": "https://api.github.com/repos/some/repo/statuses/0d9c7726c3d628b7e28af234595cfd20febdbf8e",
  },
  Object {
    "headers": Object {
      "accept": "application/vnd.github.v3+json",
      "accept-encoding": "gzip, deflate",
      "authorization": "token abc123",
      "host": "api.github.com",
      "user-agent": "https://github.com/renovatebot/renovate",
    },
    "method": "GET",
    "url": "https://api.github.com/repos/some/repo/commits/some-branch/status",
  },
  Object {
    "headers": Object {
      "accept": "application/vnd.github.v3+json",
      "accept-encoding": "gzip, deflate",
      "authorization": "token abc123",
      "host": "api.github.com",
      "user-agent": "https://github.com/renovatebot/renovate",
    },
    "method": "GET",
    "url": "https://api.github.com/repos/some/repo/commits/0d9c7726c3d628b7e28af234595cfd20febdbf8e/statuses",
  },
]
`;

exports[`platform/github createPr() should use defaultBranch 1`] = `
Object {
  "branchName": "some-branch",
  "displayNumber": "Pull Request #123",
  "isModified": false,
  "number": 123,
}
`;

exports[`platform/github createPr() should use defaultBranch 2`] = `
Array [
  Object {
    "graphql": Object {
      "query": Object {
        "repository": Object {
          "__args": Object {
            "name": "repo",
            "owner": "some",
          },
          "defaultBranchRef": Object {
            "name": null,
          },
          "isArchived": null,
          "isFork": null,
          "mergeCommitAllowed": null,
          "nameWithOwner": null,
          "rebaseMergeAllowed": null,
          "squashMergeAllowed": null,
        },
      },
    },
    "headers": Object {
      "accept": "application/vnd.github.v3+json",
      "accept-encoding": "gzip, deflate",
      "authorization": "token abc123",
      "content-length": "280",
      "content-type": "application/json",
      "host": "api.github.com",
      "user-agent": "https://github.com/renovatebot/renovate",
    },
    "method": "POST",
    "url": "https://api.github.com/graphql",
  },
  Object {
    "body": "{\\"title\\":\\"The Title\\",\\"head\\":\\"some:some-branch\\",\\"base\\":\\"master\\",\\"body\\":\\"Hello world\\",\\"draft\\":false}",
    "headers": Object {
      "accept": "application/vnd.github.v3+json",
      "accept-encoding": "gzip, deflate",
      "authorization": "token abc123",
      "content-length": "98",
      "content-type": "application/json",
      "host": "api.github.com",
      "user-agent": "https://github.com/renovatebot/renovate",
    },
    "method": "POST",
    "url": "https://api.github.com/repos/some/repo/pulls",
  },
]
`;

exports[`platform/github deleteLabel(issueNo, label) should delete the label 1`] = `
Array [
  Object {
    "graphql": Object {
      "query": Object {
        "repository": Object {
          "__args": Object {
            "name": "repo",
            "owner": "some",
          },
          "defaultBranchRef": Object {
            "name": null,
          },
          "isArchived": null,
          "isFork": null,
          "mergeCommitAllowed": null,
          "nameWithOwner": null,
          "rebaseMergeAllowed": null,
          "squashMergeAllowed": null,
        },
      },
    },
    "headers": Object {
      "accept": "application/vnd.github.v3+json",
      "accept-encoding": "gzip, deflate",
      "authorization": "token abc123",
      "content-length": "280",
      "content-type": "application/json",
      "host": "api.github.com",
      "user-agent": "https://github.com/renovatebot/renovate",
    },
    "method": "POST",
    "url": "https://api.github.com/graphql",
  },
  Object {
    "headers": Object {
      "accept": "application/vnd.github.v3+json",
      "accept-encoding": "gzip, deflate",
      "authorization": "token abc123",
      "host": "api.github.com",
      "user-agent": "https://github.com/renovatebot/renovate",
    },
    "method": "DELETE",
    "url": "https://api.github.com/repos/some/repo/issues/42/labels/rebase",
  },
]
`;

exports[`platform/github ensureComment add comment if not found 1`] = `
Array [
  Object {
    "graphql": Object {
      "query": Object {
        "repository": Object {
          "__args": Object {
            "name": "repo",
            "owner": "some",
          },
          "defaultBranchRef": Object {
            "name": null,
          },
          "isArchived": null,
          "isFork": null,
          "mergeCommitAllowed": null,
          "nameWithOwner": null,
          "rebaseMergeAllowed": null,
          "squashMergeAllowed": null,
        },
      },
    },
    "headers": Object {
      "accept": "application/vnd.github.v3+json",
      "accept-encoding": "gzip, deflate",
      "authorization": "token abc123",
      "content-length": "280",
      "content-type": "application/json",
      "host": "api.github.com",
      "user-agent": "https://github.com/renovatebot/renovate",
    },
    "method": "POST",
    "url": "https://api.github.com/graphql",
  },
  Object {
    "graphql": Object {
      "query": Object {
        "repository": Object {
          "__args": Object {
            "name": "repo",
            "owner": "some",
          },
          "pullRequests": Object {
            "__args": Object {
              "first": "100",
            },
            "nodes": Object {
              "comments": Object {
                "__args": Object {
                  "last": "100",
                },
                "nodes": Object {
                  "body": null,
                  "databaseId": null,
                },
              },
              "headRefName": null,
              "number": null,
              "state": null,
              "title": null,
            },
          },
        },
      },
    },
    "headers": Object {
      "accept": "application/vnd.github.v3+json",
      "accept-encoding": "gzip, deflate",
      "authorization": "token abc123",
      "content-length": "513",
      "content-type": "application/json",
      "host": "api.github.com",
      "user-agent": "https://github.com/renovatebot/renovate",
    },
    "method": "POST",
    "url": "https://api.github.com/graphql",
  },
  Object {
    "headers": Object {
      "accept": "application/vnd.github.v3+json",
      "accept-encoding": "gzip, deflate",
      "authorization": "token abc123",
      "host": "api.github.com",
      "user-agent": "https://github.com/renovatebot/renovate",
    },
    "method": "GET",
    "url": "https://api.github.com/repos/some/repo/issues/42/comments?per_page=100",
  },
  Object {
    "body": "{\\"body\\":\\"### some-subject\\\\n\\\\nsome\\\\ncontent\\"}",
    "headers": Object {
      "accept": "application/vnd.github.v3+json",
      "accept-encoding": "gzip, deflate",
      "authorization": "token abc123",
      "content-length": "44",
      "content-type": "application/json",
      "host": "api.github.com",
      "user-agent": "https://github.com/renovatebot/renovate",
    },
    "method": "POST",
    "url": "https://api.github.com/repos/some/repo/issues/42/comments",
  },
]
`;

exports[`platform/github ensureComment add updates comment if necessary 1`] = `
Array [
  Object {
    "graphql": Object {
      "query": Object {
        "repository": Object {
          "__args": Object {
            "name": "repo",
            "owner": "some",
          },
          "defaultBranchRef": Object {
            "name": null,
          },
          "isArchived": null,
          "isFork": null,
          "mergeCommitAllowed": null,
          "nameWithOwner": null,
          "rebaseMergeAllowed": null,
          "squashMergeAllowed": null,
        },
      },
    },
    "headers": Object {
      "accept": "application/vnd.github.v3+json",
      "accept-encoding": "gzip, deflate",
      "authorization": "token abc123",
      "content-length": "280",
      "content-type": "application/json",
      "host": "api.github.com",
      "user-agent": "https://github.com/renovatebot/renovate",
    },
    "method": "POST",
    "url": "https://api.github.com/graphql",
  },
  Object {
    "graphql": Object {
      "query": Object {
        "repository": Object {
          "__args": Object {
            "name": "repo",
            "owner": "some",
          },
          "pullRequests": Object {
            "__args": Object {
              "first": "100",
            },
            "nodes": Object {
              "comments": Object {
                "__args": Object {
                  "last": "100",
                },
                "nodes": Object {
                  "body": null,
                  "databaseId": null,
                },
              },
              "headRefName": null,
              "number": null,
              "state": null,
              "title": null,
            },
          },
        },
      },
    },
    "headers": Object {
      "accept": "application/vnd.github.v3+json",
      "accept-encoding": "gzip, deflate",
      "authorization": "token abc123",
      "content-length": "513",
      "content-type": "application/json",
      "host": "api.github.com",
      "user-agent": "https://github.com/renovatebot/renovate",
    },
    "method": "POST",
    "url": "https://api.github.com/graphql",
  },
  Object {
    "headers": Object {
      "accept": "application/vnd.github.v3+json",
      "accept-encoding": "gzip, deflate",
      "authorization": "token abc123",
      "host": "api.github.com",
      "user-agent": "https://github.com/renovatebot/renovate",
    },
    "method": "GET",
    "url": "https://api.github.com/repos/some/repo/issues/42/comments?per_page=100",
  },
  Object {
    "body": "{\\"body\\":\\"### some-subject\\\\n\\\\nsome\\\\ncontent\\"}",
    "headers": Object {
      "accept": "application/vnd.github.v3+json",
      "accept-encoding": "gzip, deflate",
      "authorization": "token abc123",
      "content-length": "44",
      "content-type": "application/json",
      "host": "api.github.com",
      "user-agent": "https://github.com/renovatebot/renovate",
    },
    "method": "PATCH",
    "url": "https://api.github.com/repos/some/repo/issues/comments/1234",
  },
]
`;

exports[`platform/github ensureComment adds comment if found in closed PR list 1`] = `
Array [
  Object {
    "graphql": Object {
      "query": Object {
        "repository": Object {
          "__args": Object {
            "name": "repo",
            "owner": "some",
          },
          "defaultBranchRef": Object {
            "name": null,
          },
          "isArchived": null,
          "isFork": null,
          "mergeCommitAllowed": null,
          "nameWithOwner": null,
          "rebaseMergeAllowed": null,
          "squashMergeAllowed": null,
        },
      },
    },
    "headers": Object {
      "accept": "application/vnd.github.v3+json",
      "accept-encoding": "gzip, deflate",
      "authorization": "token abc123",
      "content-length": "280",
      "content-type": "application/json",
      "host": "api.github.com",
      "user-agent": "https://github.com/renovatebot/renovate",
    },
    "method": "POST",
    "url": "https://api.github.com/graphql",
  },
  Object {
    "graphql": Object {
      "query": Object {
        "repository": Object {
          "__args": Object {
            "name": "repo",
            "owner": "some",
          },
          "pullRequests": Object {
            "__args": Object {
              "first": "100",
            },
            "nodes": Object {
              "comments": Object {
                "__args": Object {
                  "last": "100",
                },
                "nodes": Object {
                  "body": null,
                  "databaseId": null,
                },
              },
              "headRefName": null,
              "number": null,
              "state": null,
              "title": null,
            },
          },
        },
      },
    },
    "headers": Object {
      "accept": "application/vnd.github.v3+json",
      "accept-encoding": "gzip, deflate",
      "authorization": "token abc123",
      "content-length": "513",
      "content-type": "application/json",
      "host": "api.github.com",
      "user-agent": "https://github.com/renovatebot/renovate",
    },
    "method": "POST",
    "url": "https://api.github.com/graphql",
  },
  Object {
    "body": "{\\"body\\":\\"### some-subject\\\\n\\\\nsome\\\\ncontent\\"}",
    "headers": Object {
      "accept": "application/vnd.github.v3+json",
      "accept-encoding": "gzip, deflate",
      "authorization": "token abc123",
      "content-length": "44",
      "content-type": "application/json",
      "host": "api.github.com",
      "user-agent": "https://github.com/renovatebot/renovate",
    },
    "method": "POST",
    "url": "https://api.github.com/repos/some/repo/issues/2499/comments",
  },
]
`;

exports[`platform/github ensureComment handles comment with no description 1`] = `
Array [
  Object {
    "graphql": Object {
      "query": Object {
        "repository": Object {
          "__args": Object {
            "name": "repo",
            "owner": "some",
          },
          "defaultBranchRef": Object {
            "name": null,
          },
          "isArchived": null,
          "isFork": null,
          "mergeCommitAllowed": null,
          "nameWithOwner": null,
          "rebaseMergeAllowed": null,
          "squashMergeAllowed": null,
        },
      },
    },
    "headers": Object {
      "accept": "application/vnd.github.v3+json",
      "accept-encoding": "gzip, deflate",
      "authorization": "token abc123",
      "content-length": "280",
      "content-type": "application/json",
      "host": "api.github.com",
      "user-agent": "https://github.com/renovatebot/renovate",
    },
    "method": "POST",
    "url": "https://api.github.com/graphql",
  },
  Object {
    "graphql": Object {
      "query": Object {
        "repository": Object {
          "__args": Object {
            "name": "repo",
            "owner": "some",
          },
          "pullRequests": Object {
            "__args": Object {
              "first": "100",
            },
            "nodes": Object {
              "comments": Object {
                "__args": Object {
                  "last": "100",
                },
                "nodes": Object {
                  "body": null,
                  "databaseId": null,
                },
              },
              "headRefName": null,
              "number": null,
              "state": null,
              "title": null,
            },
          },
        },
      },
    },
    "headers": Object {
      "accept": "application/vnd.github.v3+json",
      "accept-encoding": "gzip, deflate",
      "authorization": "token abc123",
      "content-length": "513",
      "content-type": "application/json",
      "host": "api.github.com",
      "user-agent": "https://github.com/renovatebot/renovate",
    },
    "method": "POST",
    "url": "https://api.github.com/graphql",
  },
  Object {
    "headers": Object {
      "accept": "application/vnd.github.v3+json",
      "accept-encoding": "gzip, deflate",
      "authorization": "token abc123",
      "host": "api.github.com",
      "user-agent": "https://github.com/renovatebot/renovate",
    },
    "method": "GET",
    "url": "https://api.github.com/repos/some/repo/issues/42/comments?per_page=100",
  },
]
`;

exports[`platform/github ensureComment skips comment 1`] = `
Array [
  Object {
    "graphql": Object {
      "query": Object {
        "repository": Object {
          "__args": Object {
            "name": "repo",
            "owner": "some",
          },
          "defaultBranchRef": Object {
            "name": null,
          },
          "isArchived": null,
          "isFork": null,
          "mergeCommitAllowed": null,
          "nameWithOwner": null,
          "rebaseMergeAllowed": null,
          "squashMergeAllowed": null,
        },
      },
    },
    "headers": Object {
      "accept": "application/vnd.github.v3+json",
      "accept-encoding": "gzip, deflate",
      "authorization": "token abc123",
      "content-length": "280",
      "content-type": "application/json",
      "host": "api.github.com",
      "user-agent": "https://github.com/renovatebot/renovate",
    },
    "method": "POST",
    "url": "https://api.github.com/graphql",
  },
  Object {
    "graphql": Object {
      "query": Object {
        "repository": Object {
          "__args": Object {
            "name": "repo",
            "owner": "some",
          },
          "pullRequests": Object {
            "__args": Object {
              "first": "100",
            },
            "nodes": Object {
              "comments": Object {
                "__args": Object {
                  "last": "100",
                },
                "nodes": Object {
                  "body": null,
                  "databaseId": null,
                },
              },
              "headRefName": null,
              "number": null,
              "state": null,
              "title": null,
            },
          },
        },
      },
    },
    "headers": Object {
      "accept": "application/vnd.github.v3+json",
      "accept-encoding": "gzip, deflate",
      "authorization": "token abc123",
      "content-length": "513",
      "content-type": "application/json",
      "host": "api.github.com",
      "user-agent": "https://github.com/renovatebot/renovate",
    },
    "method": "POST",
    "url": "https://api.github.com/graphql",
  },
  Object {
    "headers": Object {
      "accept": "application/vnd.github.v3+json",
      "accept-encoding": "gzip, deflate",
      "authorization": "token abc123",
      "host": "api.github.com",
      "user-agent": "https://github.com/renovatebot/renovate",
    },
    "method": "GET",
    "url": "https://api.github.com/repos/some/repo/issues/42/comments?per_page=100",
  },
]
`;

exports[`platform/github ensureCommentRemoval deletes comment by content if found 1`] = `
Array [
  Object {
    "graphql": Object {
      "query": Object {
        "repository": Object {
          "__args": Object {
            "name": "repo",
            "owner": "some",
          },
          "defaultBranchRef": Object {
            "name": null,
          },
          "isArchived": null,
          "isFork": null,
          "mergeCommitAllowed": null,
          "nameWithOwner": null,
          "rebaseMergeAllowed": null,
          "squashMergeAllowed": null,
        },
      },
    },
    "headers": Object {
      "accept": "application/vnd.github.v3+json",
      "accept-encoding": "gzip, deflate",
      "authorization": "token abc123",
      "content-length": "280",
      "content-type": "application/json",
      "host": "api.github.com",
      "user-agent": "https://github.com/renovatebot/renovate",
    },
    "method": "POST",
    "url": "https://api.github.com/graphql",
  },
  Object {
    "graphql": Object {
      "query": Object {
        "repository": Object {
          "__args": Object {
            "name": "repo",
            "owner": "some",
          },
          "pullRequests": Object {
            "__args": Object {
              "first": "100",
            },
            "nodes": Object {
              "comments": Object {
                "__args": Object {
                  "last": "100",
                },
                "nodes": Object {
                  "body": null,
                  "databaseId": null,
                },
              },
              "headRefName": null,
              "number": null,
              "state": null,
              "title": null,
            },
          },
        },
      },
    },
    "headers": Object {
      "accept": "application/vnd.github.v3+json",
      "accept-encoding": "gzip, deflate",
      "authorization": "token abc123",
      "content-length": "513",
      "content-type": "application/json",
      "host": "api.github.com",
      "user-agent": "https://github.com/renovatebot/renovate",
    },
    "method": "POST",
    "url": "https://api.github.com/graphql",
  },
  Object {
    "headers": Object {
      "accept": "application/vnd.github.v3+json",
      "accept-encoding": "gzip, deflate",
      "authorization": "token abc123",
      "host": "api.github.com",
      "user-agent": "https://github.com/renovatebot/renovate",
    },
    "method": "GET",
    "url": "https://api.github.com/repos/some/repo/issues/42/comments?per_page=100",
  },
  Object {
    "headers": Object {
      "accept": "application/vnd.github.v3+json",
      "accept-encoding": "gzip, deflate",
      "authorization": "token abc123",
      "host": "api.github.com",
      "user-agent": "https://github.com/renovatebot/renovate",
    },
    "method": "DELETE",
    "url": "https://api.github.com/repos/some/repo/issues/comments/1234",
  },
]
`;

exports[`platform/github ensureCommentRemoval deletes comment by topic if found 1`] = `
Array [
  Object {
    "graphql": Object {
      "query": Object {
        "repository": Object {
          "__args": Object {
            "name": "repo",
            "owner": "some",
          },
          "defaultBranchRef": Object {
            "name": null,
          },
          "isArchived": null,
          "isFork": null,
          "mergeCommitAllowed": null,
          "nameWithOwner": null,
          "rebaseMergeAllowed": null,
          "squashMergeAllowed": null,
        },
      },
    },
    "headers": Object {
      "accept": "application/vnd.github.v3+json",
      "accept-encoding": "gzip, deflate",
      "authorization": "token abc123",
      "content-length": "280",
      "content-type": "application/json",
      "host": "api.github.com",
      "user-agent": "https://github.com/renovatebot/renovate",
    },
    "method": "POST",
    "url": "https://api.github.com/graphql",
  },
  Object {
    "graphql": Object {
      "query": Object {
        "repository": Object {
          "__args": Object {
            "name": "repo",
            "owner": "some",
          },
          "pullRequests": Object {
            "__args": Object {
              "first": "100",
            },
            "nodes": Object {
              "comments": Object {
                "__args": Object {
                  "last": "100",
                },
                "nodes": Object {
                  "body": null,
                  "databaseId": null,
                },
              },
              "headRefName": null,
              "number": null,
              "state": null,
              "title": null,
            },
          },
        },
      },
    },
    "headers": Object {
      "accept": "application/vnd.github.v3+json",
      "accept-encoding": "gzip, deflate",
      "authorization": "token abc123",
      "content-length": "513",
      "content-type": "application/json",
      "host": "api.github.com",
      "user-agent": "https://github.com/renovatebot/renovate",
    },
    "method": "POST",
    "url": "https://api.github.com/graphql",
  },
  Object {
    "headers": Object {
      "accept": "application/vnd.github.v3+json",
      "accept-encoding": "gzip, deflate",
      "authorization": "token abc123",
      "host": "api.github.com",
      "user-agent": "https://github.com/renovatebot/renovate",
    },
    "method": "GET",
    "url": "https://api.github.com/repos/some/repo/issues/42/comments?per_page=100",
  },
  Object {
    "headers": Object {
      "accept": "application/vnd.github.v3+json",
      "accept-encoding": "gzip, deflate",
      "authorization": "token abc123",
      "host": "api.github.com",
      "user-agent": "https://github.com/renovatebot/renovate",
    },
    "method": "DELETE",
    "url": "https://api.github.com/repos/some/repo/issues/comments/1234",
  },
]
`;

exports[`platform/github ensureIssue() closes others if ensuring only once 1`] = `
Array [
  Object {
    "graphql": Object {
      "query": Object {
        "repository": Object {
          "__args": Object {
            "name": "undefined",
            "owner": "undefined",
          },
          "issues": Object {
            "__args": Object {
              "first": "100",
            },
            "nodes": Object {
              "body": null,
              "number": null,
              "state": null,
              "title": null,
            },
            "pageInfo": Object {
              "endCursor": null,
              "hasNextPage": null,
            },
          },
        },
      },
    },
    "headers": Object {
      "accept": "application/vnd.github.v3+json",
      "accept-encoding": "gzip, deflate",
      "authorization": "token abc123",
      "content-length": "425",
      "content-type": "application/json",
      "host": "api.github.com",
      "user-agent": "https://github.com/renovatebot/renovate",
    },
    "method": "POST",
    "url": "https://api.github.com/graphql",
  },
  Object {
    "headers": Object {
      "accept": "application/vnd.github.v3+json",
      "accept-encoding": "gzip, deflate",
      "authorization": "token abc123",
      "host": "api.github.com",
      "user-agent": "https://github.com/renovatebot/renovate",
    },
    "method": "GET",
    "url": "https://api.github.com/repos/undefined/issues/3",
  },
]
`;

exports[`platform/github ensureIssue() creates issue 1`] = `
Array [
  Object {
    "graphql": Object {
      "query": Object {
        "repository": Object {
          "__args": Object {
            "name": "undefined",
            "owner": "undefined",
          },
          "issues": Object {
            "__args": Object {
              "first": "100",
            },
            "nodes": Object {
              "body": null,
              "number": null,
              "state": null,
              "title": null,
            },
            "pageInfo": Object {
              "endCursor": null,
              "hasNextPage": null,
            },
          },
        },
      },
    },
    "headers": Object {
      "accept": "application/vnd.github.v3+json",
      "accept-encoding": "gzip, deflate",
      "authorization": "token abc123",
      "content-length": "425",
      "content-type": "application/json",
      "host": "api.github.com",
      "user-agent": "https://github.com/renovatebot/renovate",
    },
    "method": "POST",
    "url": "https://api.github.com/graphql",
  },
  Object {
    "body": "{\\"title\\":\\"new-title\\",\\"body\\":\\"new-content\\"}",
    "headers": Object {
      "accept": "application/vnd.github.v3+json",
      "accept-encoding": "gzip, deflate",
      "authorization": "token abc123",
      "content-length": "42",
      "content-type": "application/json",
      "host": "api.github.com",
      "user-agent": "https://github.com/renovatebot/renovate",
    },
    "method": "POST",
    "url": "https://api.github.com/repos/undefined/issues",
  },
]
`;

exports[`platform/github ensureIssue() creates issue if not ensuring only once 1`] = `
Array [
  Object {
    "graphql": Object {
      "query": Object {
        "repository": Object {
          "__args": Object {
            "name": "undefined",
            "owner": "undefined",
          },
          "issues": Object {
            "__args": Object {
              "first": "100",
            },
            "nodes": Object {
              "body": null,
              "number": null,
              "state": null,
              "title": null,
            },
            "pageInfo": Object {
              "endCursor": null,
              "hasNextPage": null,
            },
          },
        },
      },
    },
    "headers": Object {
      "accept": "application/vnd.github.v3+json",
      "accept-encoding": "gzip, deflate",
      "authorization": "token abc123",
      "content-length": "425",
      "content-type": "application/json",
      "host": "api.github.com",
      "user-agent": "https://github.com/renovatebot/renovate",
    },
    "method": "POST",
    "url": "https://api.github.com/graphql",
  },
  Object {
    "headers": Object {
      "accept": "application/vnd.github.v3+json",
      "accept-encoding": "gzip, deflate",
      "authorization": "token abc123",
      "host": "api.github.com",
      "user-agent": "https://github.com/renovatebot/renovate",
    },
    "method": "GET",
    "url": "https://api.github.com/repos/undefined/issues/1",
  },
]
`;

exports[`platform/github ensureIssue() creates issue if reopen flag false and issue is not open 1`] = `
Array [
  Object {
    "graphql": Object {
      "query": Object {
        "repository": Object {
          "__args": Object {
            "name": "undefined",
            "owner": "undefined",
          },
          "issues": Object {
            "__args": Object {
              "first": "100",
            },
            "nodes": Object {
              "body": null,
              "number": null,
              "state": null,
              "title": null,
            },
            "pageInfo": Object {
              "endCursor": null,
              "hasNextPage": null,
            },
          },
        },
      },
    },
    "headers": Object {
      "accept": "application/vnd.github.v3+json",
      "accept-encoding": "gzip, deflate",
      "authorization": "token abc123",
      "content-length": "425",
      "content-type": "application/json",
      "host": "api.github.com",
      "user-agent": "https://github.com/renovatebot/renovate",
    },
    "method": "POST",
    "url": "https://api.github.com/graphql",
  },
  Object {
    "headers": Object {
      "accept": "application/vnd.github.v3+json",
      "accept-encoding": "gzip, deflate",
      "authorization": "token abc123",
      "host": "api.github.com",
      "user-agent": "https://github.com/renovatebot/renovate",
    },
    "method": "GET",
    "url": "https://api.github.com/repos/undefined/issues/2",
  },
  Object {
    "body": "{\\"title\\":\\"title-2\\",\\"body\\":\\"new-content\\"}",
    "headers": Object {
      "accept": "application/vnd.github.v3+json",
      "accept-encoding": "gzip, deflate",
      "authorization": "token abc123",
      "content-length": "40",
      "content-type": "application/json",
      "host": "api.github.com",
      "user-agent": "https://github.com/renovatebot/renovate",
    },
    "method": "POST",
    "url": "https://api.github.com/repos/undefined/issues",
  },
]
`;

exports[`platform/github ensureIssue() deletes if duplicate 1`] = `
Array [
  Object {
    "graphql": Object {
      "query": Object {
        "repository": Object {
          "__args": Object {
            "name": "undefined",
            "owner": "undefined",
          },
          "issues": Object {
            "__args": Object {
              "first": "100",
            },
            "nodes": Object {
              "body": null,
              "number": null,
              "state": null,
              "title": null,
            },
            "pageInfo": Object {
              "endCursor": null,
              "hasNextPage": null,
            },
          },
        },
      },
    },
    "headers": Object {
      "accept": "application/vnd.github.v3+json",
      "accept-encoding": "gzip, deflate",
      "authorization": "token abc123",
      "content-length": "425",
      "content-type": "application/json",
      "host": "api.github.com",
      "user-agent": "https://github.com/renovatebot/renovate",
    },
    "method": "POST",
    "url": "https://api.github.com/graphql",
  },
  Object {
    "body": "{\\"state\\":\\"closed\\"}",
    "headers": Object {
      "accept": "application/vnd.github.v3+json",
      "accept-encoding": "gzip, deflate",
      "authorization": "token abc123",
      "content-length": "18",
      "content-type": "application/json",
      "host": "api.github.com",
      "user-agent": "https://github.com/renovatebot/renovate",
    },
    "method": "PATCH",
    "url": "https://api.github.com/repos/undefined/issues/1",
  },
  Object {
    "headers": Object {
      "accept": "application/vnd.github.v3+json",
      "accept-encoding": "gzip, deflate",
      "authorization": "token abc123",
      "host": "api.github.com",
      "user-agent": "https://github.com/renovatebot/renovate",
    },
    "method": "GET",
    "url": "https://api.github.com/repos/undefined/issues/2",
  },
]
`;

exports[`platform/github ensureIssue() does not create issue if ensuring only once 1`] = `
Array [
  Object {
    "graphql": Object {
      "query": Object {
        "repository": Object {
          "__args": Object {
            "name": "undefined",
            "owner": "undefined",
          },
          "issues": Object {
            "__args": Object {
              "first": "100",
            },
            "nodes": Object {
              "body": null,
              "number": null,
              "state": null,
              "title": null,
            },
            "pageInfo": Object {
              "endCursor": null,
              "hasNextPage": null,
            },
          },
        },
      },
    },
    "headers": Object {
      "accept": "application/vnd.github.v3+json",
      "accept-encoding": "gzip, deflate",
      "authorization": "token abc123",
      "content-length": "425",
      "content-type": "application/json",
      "host": "api.github.com",
      "user-agent": "https://github.com/renovatebot/renovate",
    },
    "method": "POST",
    "url": "https://api.github.com/graphql",
  },
]
`;

exports[`platform/github ensureIssue() does not create issue if reopen flag false and issue is already open 1`] = `
Array [
  Object {
    "graphql": Object {
      "query": Object {
        "repository": Object {
          "__args": Object {
            "name": "undefined",
            "owner": "undefined",
          },
          "issues": Object {
            "__args": Object {
              "first": "100",
            },
            "nodes": Object {
              "body": null,
              "number": null,
              "state": null,
              "title": null,
            },
            "pageInfo": Object {
              "endCursor": null,
              "hasNextPage": null,
            },
          },
        },
      },
    },
    "headers": Object {
      "accept": "application/vnd.github.v3+json",
      "accept-encoding": "gzip, deflate",
      "authorization": "token abc123",
      "content-length": "425",
      "content-type": "application/json",
      "host": "api.github.com",
      "user-agent": "https://github.com/renovatebot/renovate",
    },
    "method": "POST",
    "url": "https://api.github.com/graphql",
  },
  Object {
    "headers": Object {
      "accept": "application/vnd.github.v3+json",
      "accept-encoding": "gzip, deflate",
      "authorization": "token abc123",
      "host": "api.github.com",
      "user-agent": "https://github.com/renovatebot/renovate",
    },
    "method": "GET",
    "url": "https://api.github.com/repos/undefined/issues/2",
  },
]
`;

exports[`platform/github ensureIssue() skips update if unchanged 1`] = `
Array [
  Object {
    "graphql": Object {
      "query": Object {
        "repository": Object {
          "__args": Object {
            "name": "undefined",
            "owner": "undefined",
          },
          "issues": Object {
            "__args": Object {
              "first": "100",
            },
            "nodes": Object {
              "body": null,
              "number": null,
              "state": null,
              "title": null,
            },
            "pageInfo": Object {
              "endCursor": null,
              "hasNextPage": null,
            },
          },
        },
      },
    },
    "headers": Object {
      "accept": "application/vnd.github.v3+json",
      "accept-encoding": "gzip, deflate",
      "authorization": "token abc123",
      "content-length": "425",
      "content-type": "application/json",
      "host": "api.github.com",
      "user-agent": "https://github.com/renovatebot/renovate",
    },
    "method": "POST",
    "url": "https://api.github.com/graphql",
  },
  Object {
    "headers": Object {
      "accept": "application/vnd.github.v3+json",
      "accept-encoding": "gzip, deflate",
      "authorization": "token abc123",
      "host": "api.github.com",
      "user-agent": "https://github.com/renovatebot/renovate",
    },
    "method": "GET",
    "url": "https://api.github.com/repos/undefined/issues/2",
  },
]
`;

exports[`platform/github ensureIssue() updates issue 1`] = `
Array [
  Object {
    "graphql": Object {
      "query": Object {
        "repository": Object {
          "__args": Object {
            "name": "undefined",
            "owner": "undefined",
          },
          "issues": Object {
            "__args": Object {
              "first": "100",
            },
            "nodes": Object {
              "body": null,
              "number": null,
              "state": null,
              "title": null,
            },
            "pageInfo": Object {
              "endCursor": null,
              "hasNextPage": null,
            },
          },
        },
      },
    },
    "headers": Object {
      "accept": "application/vnd.github.v3+json",
      "accept-encoding": "gzip, deflate",
      "authorization": "token abc123",
      "content-length": "425",
      "content-type": "application/json",
      "host": "api.github.com",
      "user-agent": "https://github.com/renovatebot/renovate",
    },
    "method": "POST",
    "url": "https://api.github.com/graphql",
  },
  Object {
    "headers": Object {
      "accept": "application/vnd.github.v3+json",
      "accept-encoding": "gzip, deflate",
      "authorization": "token abc123",
      "host": "api.github.com",
      "user-agent": "https://github.com/renovatebot/renovate",
    },
    "method": "GET",
    "url": "https://api.github.com/repos/undefined/issues/2",
  },
  Object {
    "body": "{\\"body\\":\\"newer-content\\",\\"state\\":\\"open\\",\\"title\\":\\"title-3\\"}",
    "headers": Object {
      "accept": "application/vnd.github.v3+json",
      "accept-encoding": "gzip, deflate",
      "authorization": "token abc123",
      "content-length": "57",
      "content-type": "application/json",
      "host": "api.github.com",
      "user-agent": "https://github.com/renovatebot/renovate",
    },
    "method": "PATCH",
    "url": "https://api.github.com/repos/undefined/issues/2",
  },
]
`;

exports[`platform/github ensureIssueClosing() closes issue 1`] = `
Array [
  Object {
    "graphql": Object {
      "query": Object {
        "repository": Object {
          "__args": Object {
            "name": "undefined",
            "owner": "undefined",
          },
          "issues": Object {
            "__args": Object {
              "first": "100",
            },
            "nodes": Object {
              "body": null,
              "number": null,
              "state": null,
              "title": null,
            },
            "pageInfo": Object {
              "endCursor": null,
              "hasNextPage": null,
            },
          },
        },
      },
    },
    "headers": Object {
      "accept": "application/vnd.github.v3+json",
      "accept-encoding": "gzip, deflate",
      "authorization": "token abc123",
      "content-length": "425",
      "content-type": "application/json",
      "host": "api.github.com",
      "user-agent": "https://github.com/renovatebot/renovate",
    },
    "method": "POST",
    "url": "https://api.github.com/graphql",
  },
  Object {
    "body": "{\\"state\\":\\"closed\\"}",
    "headers": Object {
      "accept": "application/vnd.github.v3+json",
      "accept-encoding": "gzip, deflate",
      "authorization": "token abc123",
      "content-length": "18",
      "content-type": "application/json",
      "host": "api.github.com",
      "user-agent": "https://github.com/renovatebot/renovate",
    },
    "method": "PATCH",
    "url": "https://api.github.com/repos/undefined/issues/2",
  },
]
`;

exports[`platform/github findIssue() finds issue 1`] = `
Array [
  Object {
    "graphql": Object {
      "query": Object {
        "repository": Object {
          "__args": Object {
            "name": "undefined",
            "owner": "undefined",
          },
          "issues": Object {
            "__args": Object {
              "first": "100",
            },
            "nodes": Object {
              "body": null,
              "number": null,
              "state": null,
              "title": null,
            },
            "pageInfo": Object {
              "endCursor": null,
              "hasNextPage": null,
            },
          },
        },
      },
    },
    "headers": Object {
      "accept": "application/vnd.github.v3+json",
      "accept-encoding": "gzip, deflate",
      "authorization": "token abc123",
      "content-length": "425",
      "content-type": "application/json",
      "host": "api.github.com",
      "user-agent": "https://github.com/renovatebot/renovate",
    },
    "method": "POST",
    "url": "https://api.github.com/graphql",
  },
  Object {
    "headers": Object {
      "accept": "application/vnd.github.v3+json",
      "accept-encoding": "gzip, deflate",
      "authorization": "token abc123",
      "host": "api.github.com",
      "user-agent": "https://github.com/renovatebot/renovate",
    },
    "method": "GET",
    "url": "https://api.github.com/repos/undefined/issues/2",
  },
]
`;

exports[`platform/github findIssue() returns null if no issue 1`] = `
Array [
  Object {
    "graphql": Object {
      "query": Object {
        "repository": Object {
          "__args": Object {
            "name": "undefined",
            "owner": "undefined",
          },
          "issues": Object {
            "__args": Object {
              "first": "100",
            },
            "nodes": Object {
              "body": null,
              "number": null,
              "state": null,
              "title": null,
            },
            "pageInfo": Object {
              "endCursor": null,
              "hasNextPage": null,
            },
          },
        },
      },
    },
    "headers": Object {
      "accept": "application/vnd.github.v3+json",
      "accept-encoding": "gzip, deflate",
      "authorization": "token abc123",
      "content-length": "425",
      "content-type": "application/json",
      "host": "api.github.com",
      "user-agent": "https://github.com/renovatebot/renovate",
    },
    "method": "POST",
    "url": "https://api.github.com/graphql",
  },
]
`;

exports[`platform/github findPr(branchName, prTitle, state) caches pr list 1`] = `
Array [
  Object {
    "headers": Object {
      "accept": "application/vnd.github.v3+json",
      "accept-encoding": "gzip, deflate",
      "authorization": "token abc123",
      "host": "api.github.com",
      "user-agent": "https://github.com/renovatebot/renovate",
    },
    "method": "GET",
    "url": "https://api.github.com/repos/undefined/pulls?per_page=100&state=all",
  },
]
`;

exports[`platform/github findPr(branchName, prTitle, state) returns true if no title and all state 1`] = `
Array [
  Object {
    "headers": Object {
      "accept": "application/vnd.github.v3+json",
      "accept-encoding": "gzip, deflate",
      "authorization": "token abc123",
      "host": "api.github.com",
      "user-agent": "https://github.com/renovatebot/renovate",
    },
    "method": "GET",
    "url": "https://api.github.com/repos/undefined/pulls?per_page=100&state=all",
  },
]
`;

exports[`platform/github findPr(branchName, prTitle, state) returns true if not open 1`] = `
Array [
  Object {
    "headers": Object {
      "accept": "application/vnd.github.v3+json",
      "accept-encoding": "gzip, deflate",
      "authorization": "token abc123",
      "host": "api.github.com",
      "user-agent": "https://github.com/renovatebot/renovate",
    },
    "method": "GET",
    "url": "https://api.github.com/repos/undefined/pulls?per_page=100&state=all",
  },
]
`;

exports[`platform/github getBranchPr(branchName) should return null if no PR exists 1`] = `
Array [
  Object {
    "graphql": Object {
      "query": Object {
        "repository": Object {
          "__args": Object {
            "name": "repo",
            "owner": "some",
          },
          "defaultBranchRef": Object {
            "name": null,
          },
          "isArchived": null,
          "isFork": null,
          "mergeCommitAllowed": null,
          "nameWithOwner": null,
          "rebaseMergeAllowed": null,
          "squashMergeAllowed": null,
        },
      },
    },
    "headers": Object {
      "accept": "application/vnd.github.v3+json",
      "accept-encoding": "gzip, deflate",
      "authorization": "token abc123",
      "content-length": "280",
      "content-type": "application/json",
      "host": "api.github.com",
      "user-agent": "https://github.com/renovatebot/renovate",
    },
    "method": "POST",
    "url": "https://api.github.com/graphql",
  },
  Object {
    "headers": Object {
      "accept": "application/vnd.github.v3+json",
      "accept-encoding": "gzip, deflate",
      "authorization": "token abc123",
      "host": "api.github.com",
      "user-agent": "https://github.com/renovatebot/renovate",
    },
    "method": "GET",
    "url": "https://api.github.com/repos/some/repo/pulls?per_page=100&state=all",
  },
]
`;

exports[`platform/github getBranchPr(branchName) should return the PR object 1`] = `
Object {
  "additions": 1,
  "base": Object {
    "sha": "1234",
  },
  "branchName": "somebranch",
  "canMerge": false,
  "canMergeReason": "mergeable = undefined",
  "commits": 1,
  "deletions": 1,
  "displayNumber": "Pull Request #91",
  "head": Object {
    "ref": "somebranch",
    "repo": Object {
      "full_name": "some/repo",
    },
  },
  "isModified": false,
  "isStale": true,
  "number": 91,
  "sha": undefined,
  "state": "open",
}
`;

exports[`platform/github getBranchPr(branchName) should return the PR object 2`] = `
Array [
  Object {
    "graphql": Object {
      "query": Object {
        "repository": Object {
          "__args": Object {
            "name": "repo",
            "owner": "some",
          },
          "defaultBranchRef": Object {
            "name": null,
          },
          "isArchived": null,
          "isFork": null,
          "mergeCommitAllowed": null,
          "nameWithOwner": null,
          "rebaseMergeAllowed": null,
          "squashMergeAllowed": null,
        },
      },
    },
    "headers": Object {
      "accept": "application/vnd.github.v3+json",
      "accept-encoding": "gzip, deflate",
      "authorization": "token abc123",
      "content-length": "280",
      "content-type": "application/json",
      "host": "api.github.com",
      "user-agent": "https://github.com/renovatebot/renovate",
    },
    "method": "POST",
    "url": "https://api.github.com/graphql",
  },
  Object {
    "headers": Object {
      "accept": "application/vnd.github.v3+json",
      "accept-encoding": "gzip, deflate",
      "authorization": "token abc123",
      "host": "api.github.com",
      "user-agent": "https://github.com/renovatebot/renovate",
    },
    "method": "GET",
    "url": "https://api.github.com/repos/some/repo/pulls?per_page=100&state=all",
  },
  Object {
    "graphql": Object {
      "query": Object {
        "repository": Object {
          "__args": Object {
            "name": "repo",
            "owner": "some",
          },
          "pullRequests": Object {
            "__args": Object {
              "first": "100",
            },
            "nodes": Object {
              "assignees": Object {
                "totalCount": null,
              },
              "baseRefName": null,
              "body": null,
              "commits": Object {
                "__args": Object {
                  "first": "2",
                },
                "nodes": Object {
                  "commit": Object {
                    "author": Object {
                      "email": null,
                    },
                    "committer": Object {
                      "email": null,
                    },
                    "parents": Object {
                      "__args": Object {
                        "last": "1",
                      },
                      "edges": Object {
                        "node": Object {
                          "abbreviatedOid": null,
                          "oid": null,
                        },
                      },
                    },
                  },
                },
              },
              "headRefName": null,
              "labels": Object {
                "__args": Object {
                  "last": "100",
                },
                "nodes": Object {
                  "name": null,
                },
              },
              "mergeStateStatus": null,
              "mergeable": null,
              "number": null,
              "reviewRequests": Object {
                "totalCount": null,
              },
              "reviews": Object {
                "__args": Object {
                  "first": "1",
                },
                "nodes": Object {
                  "state": null,
                },
              },
              "title": null,
            },
          },
        },
      },
    },
    "headers": Object {
      "accept": "application/vnd.github.merge-info-preview+json, application/vnd.github.v3+json",
      "accept-encoding": "gzip, deflate",
      "authorization": "token abc123",
<<<<<<< HEAD
      "content-length": "1264",
=======
      "content-length": 1413,
>>>>>>> 0571eb37
      "content-type": "application/json",
      "host": "api.github.com",
      "user-agent": "https://github.com/renovatebot/renovate",
    },
    "method": "POST",
    "url": "https://api.github.com/graphql",
  },
  Object {
    "graphql": Object {
      "query": Object {
        "repository": Object {
          "__args": Object {
            "name": "repo",
            "owner": "some",
          },
          "pullRequests": Object {
            "__args": Object {
              "first": "100",
            },
            "nodes": Object {
              "comments": Object {
                "__args": Object {
                  "last": "100",
                },
                "nodes": Object {
                  "body": null,
                  "databaseId": null,
                },
              },
              "headRefName": null,
              "number": null,
              "state": null,
              "title": null,
            },
          },
        },
      },
    },
    "headers": Object {
      "accept": "application/vnd.github.v3+json",
      "accept-encoding": "gzip, deflate",
      "authorization": "token abc123",
      "content-length": "513",
      "content-type": "application/json",
      "host": "api.github.com",
      "user-agent": "https://github.com/renovatebot/renovate",
    },
    "method": "POST",
    "url": "https://api.github.com/graphql",
  },
  Object {
    "headers": Object {
      "accept": "application/vnd.github.v3+json",
      "accept-encoding": "gzip, deflate",
      "authorization": "token abc123",
      "host": "api.github.com",
      "user-agent": "https://github.com/renovatebot/renovate",
    },
    "method": "GET",
    "url": "https://api.github.com/repos/some/repo/pulls/91",
  },
  Object {
    "headers": Object {
      "accept": "application/vnd.github.v3+json",
      "accept-encoding": "gzip, deflate",
      "authorization": "token abc123",
      "host": "api.github.com",
      "user-agent": "https://github.com/renovatebot/renovate",
    },
    "method": "GET",
    "url": "https://api.github.com/repos/some/repo/git/refs/heads/master",
  },
]
`;

exports[`platform/github getBranchPr(branchName) should return the PR object in fork mode 1`] = `
Object {
  "additions": 1,
  "base": Object {
    "sha": "1234",
  },
  "branchName": "somebranch",
  "canMerge": false,
  "canMergeReason": "mergeable = undefined",
  "commits": 1,
  "deletions": 1,
  "displayNumber": "Pull Request #90",
  "head": Object {
    "ref": "somebranch",
    "repo": Object {
      "full_name": "other/repo",
    },
  },
  "isModified": false,
  "isStale": true,
  "number": 90,
  "sha": undefined,
  "state": "open",
}
`;

exports[`platform/github getBranchPr(branchName) should return the PR object in fork mode 2`] = `
Array [
  Object {
    "graphql": Object {
      "query": Object {
        "repository": Object {
          "__args": Object {
            "name": "repo",
            "owner": "some",
          },
          "defaultBranchRef": Object {
            "name": null,
          },
          "isArchived": null,
          "isFork": null,
          "mergeCommitAllowed": null,
          "nameWithOwner": null,
          "rebaseMergeAllowed": null,
          "squashMergeAllowed": null,
        },
      },
    },
    "headers": Object {
      "accept": "application/vnd.github.v3+json",
      "accept-encoding": "gzip, deflate",
      "authorization": "token abc123",
      "content-length": "280",
      "content-type": "application/json",
      "host": "api.github.com",
      "user-agent": "https://github.com/renovatebot/renovate",
    },
    "method": "POST",
    "url": "https://api.github.com/graphql",
  },
  Object {
    "headers": Object {
      "accept": "application/vnd.github.v3+json",
      "accept-encoding": "gzip, deflate",
      "authorization": "token abc123",
      "host": "api.github.com",
      "user-agent": "https://github.com/renovatebot/renovate",
    },
    "method": "GET",
    "url": "https://api.github.com/repos/some/repo/git/refs/heads/master",
  },
  Object {
    "headers": Object {
      "accept": "application/vnd.github.v3+json",
      "accept-encoding": "gzip, deflate",
      "authorization": "token abc123",
      "host": "api.github.com",
      "user-agent": "https://github.com/renovatebot/renovate",
    },
    "method": "GET",
    "url": "https://api.github.com/user/repos?per_page=100",
  },
  Object {
    "headers": Object {
      "accept": "application/vnd.github.v3+json",
      "accept-encoding": "gzip, deflate",
      "authorization": "token abc123",
      "host": "api.github.com",
      "user-agent": "https://github.com/renovatebot/renovate",
    },
    "method": "POST",
    "url": "https://api.github.com/repos/some/repo/forks",
  },
  Object {
    "body": "{\\"sha\\":\\"1234\\",\\"force\\":true}",
    "headers": Object {
      "accept": "application/vnd.github.v3+json",
      "accept-encoding": "gzip, deflate",
      "authorization": "token abc123",
      "content-length": "27",
      "content-type": "application/json",
      "host": "api.github.com",
      "user-agent": "https://github.com/renovatebot/renovate",
    },
    "method": "PATCH",
    "url": "https://api.github.com/repos/forked/repo/git/refs/heads/master",
  },
  Object {
    "headers": Object {
      "accept": "application/vnd.github.v3+json",
      "accept-encoding": "gzip, deflate",
      "authorization": "token abc123",
      "host": "api.github.com",
      "user-agent": "https://github.com/renovatebot/renovate",
    },
    "method": "GET",
    "url": "https://api.github.com/repos/some/repo/pulls?per_page=100&state=all",
  },
  Object {
    "graphql": Object {
      "query": Object {
        "repository": Object {
          "__args": Object {
            "name": "repo",
            "owner": "some",
          },
          "pullRequests": Object {
            "__args": Object {
              "first": "100",
            },
            "nodes": Object {
              "assignees": Object {
                "totalCount": null,
              },
              "baseRefName": null,
              "body": null,
              "commits": Object {
                "__args": Object {
                  "first": "2",
                },
                "nodes": Object {
                  "commit": Object {
                    "author": Object {
                      "email": null,
                    },
                    "committer": Object {
                      "email": null,
                    },
                    "parents": Object {
                      "__args": Object {
                        "last": "1",
                      },
                      "edges": Object {
                        "node": Object {
                          "abbreviatedOid": null,
                          "oid": null,
                        },
                      },
                    },
                  },
                },
              },
              "headRefName": null,
              "labels": Object {
                "__args": Object {
                  "last": "100",
                },
                "nodes": Object {
                  "name": null,
                },
              },
              "mergeStateStatus": null,
              "mergeable": null,
              "number": null,
              "reviewRequests": Object {
                "totalCount": null,
              },
              "reviews": Object {
                "__args": Object {
                  "first": "1",
                },
                "nodes": Object {
                  "state": null,
                },
              },
              "title": null,
            },
          },
        },
      },
    },
    "headers": Object {
      "accept": "application/vnd.github.merge-info-preview+json, application/vnd.github.v3+json",
      "accept-encoding": "gzip, deflate",
      "authorization": "token abc123",
<<<<<<< HEAD
      "content-length": "1264",
=======
      "content-length": 1413,
>>>>>>> 0571eb37
      "content-type": "application/json",
      "host": "api.github.com",
      "user-agent": "https://github.com/renovatebot/renovate",
    },
    "method": "POST",
    "url": "https://api.github.com/graphql",
  },
  Object {
    "graphql": Object {
      "query": Object {
        "repository": Object {
          "__args": Object {
            "name": "repo",
            "owner": "some",
          },
          "pullRequests": Object {
            "__args": Object {
              "first": "100",
            },
            "nodes": Object {
              "comments": Object {
                "__args": Object {
                  "last": "100",
                },
                "nodes": Object {
                  "body": null,
                  "databaseId": null,
                },
              },
              "headRefName": null,
              "number": null,
              "state": null,
              "title": null,
            },
          },
        },
      },
    },
    "headers": Object {
      "accept": "application/vnd.github.v3+json",
      "accept-encoding": "gzip, deflate",
      "authorization": "token abc123",
      "content-length": "513",
      "content-type": "application/json",
      "host": "api.github.com",
      "user-agent": "https://github.com/renovatebot/renovate",
    },
    "method": "POST",
    "url": "https://api.github.com/graphql",
  },
  Object {
    "headers": Object {
      "accept": "application/vnd.github.v3+json",
      "accept-encoding": "gzip, deflate",
      "authorization": "token abc123",
      "host": "api.github.com",
      "user-agent": "https://github.com/renovatebot/renovate",
    },
    "method": "GET",
    "url": "https://api.github.com/repos/some/repo/pulls/90",
  },
  Object {
    "headers": Object {
      "accept": "application/vnd.github.v3+json",
      "accept-encoding": "gzip, deflate",
      "authorization": "token abc123",
      "host": "api.github.com",
      "user-agent": "https://github.com/renovatebot/renovate",
    },
    "method": "GET",
    "url": "https://api.github.com/repos/forked/repo/git/refs/heads/master",
  },
]
`;

exports[`platform/github getBranchStatus() defaults to pending 1`] = `
Array [
  Object {
    "graphql": Object {
      "query": Object {
        "repository": Object {
          "__args": Object {
            "name": "repo",
            "owner": "some",
          },
          "defaultBranchRef": Object {
            "name": null,
          },
          "isArchived": null,
          "isFork": null,
          "mergeCommitAllowed": null,
          "nameWithOwner": null,
          "rebaseMergeAllowed": null,
          "squashMergeAllowed": null,
        },
      },
    },
    "headers": Object {
      "accept": "application/vnd.github.v3+json",
      "accept-encoding": "gzip, deflate",
      "authorization": "token abc123",
      "content-length": "280",
      "content-type": "application/json",
      "host": "api.github.com",
      "user-agent": "https://github.com/renovatebot/renovate",
    },
    "method": "POST",
    "url": "https://api.github.com/graphql",
  },
  Object {
    "headers": Object {
      "accept": "application/vnd.github.v3+json",
      "accept-encoding": "gzip, deflate",
      "authorization": "token abc123",
      "host": "api.github.com",
      "user-agent": "https://github.com/renovatebot/renovate",
    },
    "method": "GET",
    "url": "https://api.github.com/repos/some/repo/commits/somebranch/status",
  },
  Object {
    "headers": Object {
      "accept": "application/vnd.github.antiope-preview+json, application/vnd.github.v3+json",
      "accept-encoding": "gzip, deflate",
      "authorization": "token abc123",
      "host": "api.github.com",
      "user-agent": "https://github.com/renovatebot/renovate",
    },
    "method": "GET",
    "url": "https://api.github.com/repos/some/repo/commits/somebranch/check-runs",
  },
]
`;

exports[`platform/github getBranchStatus() return failed if unsupported requiredStatusChecks 1`] = `
Array [
  Object {
    "graphql": Object {
      "query": Object {
        "repository": Object {
          "__args": Object {
            "name": "repo",
            "owner": "some",
          },
          "defaultBranchRef": Object {
            "name": null,
          },
          "isArchived": null,
          "isFork": null,
          "mergeCommitAllowed": null,
          "nameWithOwner": null,
          "rebaseMergeAllowed": null,
          "squashMergeAllowed": null,
        },
      },
    },
    "headers": Object {
      "accept": "application/vnd.github.v3+json",
      "accept-encoding": "gzip, deflate",
      "authorization": "token abc123",
      "content-length": "280",
      "content-type": "application/json",
      "host": "api.github.com",
      "user-agent": "https://github.com/renovatebot/renovate",
    },
    "method": "POST",
    "url": "https://api.github.com/graphql",
  },
]
`;

exports[`platform/github getBranchStatus() returns success if requiredStatusChecks null 1`] = `
Array [
  Object {
    "graphql": Object {
      "query": Object {
        "repository": Object {
          "__args": Object {
            "name": "repo",
            "owner": "some",
          },
          "defaultBranchRef": Object {
            "name": null,
          },
          "isArchived": null,
          "isFork": null,
          "mergeCommitAllowed": null,
          "nameWithOwner": null,
          "rebaseMergeAllowed": null,
          "squashMergeAllowed": null,
        },
      },
    },
    "headers": Object {
      "accept": "application/vnd.github.v3+json",
      "accept-encoding": "gzip, deflate",
      "authorization": "token abc123",
      "content-length": "280",
      "content-type": "application/json",
      "host": "api.github.com",
      "user-agent": "https://github.com/renovatebot/renovate",
    },
    "method": "POST",
    "url": "https://api.github.com/graphql",
  },
]
`;

exports[`platform/github getBranchStatus() should fail if a check run has failed 1`] = `
Array [
  Object {
    "graphql": Object {
      "query": Object {
        "repository": Object {
          "__args": Object {
            "name": "repo",
            "owner": "some",
          },
          "defaultBranchRef": Object {
            "name": null,
          },
          "isArchived": null,
          "isFork": null,
          "mergeCommitAllowed": null,
          "nameWithOwner": null,
          "rebaseMergeAllowed": null,
          "squashMergeAllowed": null,
        },
      },
    },
    "headers": Object {
      "accept": "application/vnd.github.v3+json",
      "accept-encoding": "gzip, deflate",
      "authorization": "token abc123",
      "content-length": "280",
      "content-type": "application/json",
      "host": "api.github.com",
      "user-agent": "https://github.com/renovatebot/renovate",
    },
    "method": "POST",
    "url": "https://api.github.com/graphql",
  },
  Object {
    "headers": Object {
      "accept": "application/vnd.github.v3+json",
      "accept-encoding": "gzip, deflate",
      "authorization": "token abc123",
      "host": "api.github.com",
      "user-agent": "https://github.com/renovatebot/renovate",
    },
    "method": "GET",
    "url": "https://api.github.com/repos/some/repo/commits/somebranch/status",
  },
  Object {
    "headers": Object {
      "accept": "application/vnd.github.antiope-preview+json, application/vnd.github.v3+json",
      "accept-encoding": "gzip, deflate",
      "authorization": "token abc123",
      "host": "api.github.com",
      "user-agent": "https://github.com/renovatebot/renovate",
    },
    "method": "GET",
    "url": "https://api.github.com/repos/some/repo/commits/somebranch/check-runs",
  },
]
`;

exports[`platform/github getBranchStatus() should fail if a check run is pending 1`] = `
Array [
  Object {
    "graphql": Object {
      "query": Object {
        "repository": Object {
          "__args": Object {
            "name": "repo",
            "owner": "some",
          },
          "defaultBranchRef": Object {
            "name": null,
          },
          "isArchived": null,
          "isFork": null,
          "mergeCommitAllowed": null,
          "nameWithOwner": null,
          "rebaseMergeAllowed": null,
          "squashMergeAllowed": null,
        },
      },
    },
    "headers": Object {
      "accept": "application/vnd.github.v3+json",
      "accept-encoding": "gzip, deflate",
      "authorization": "token abc123",
      "content-length": "280",
      "content-type": "application/json",
      "host": "api.github.com",
      "user-agent": "https://github.com/renovatebot/renovate",
    },
    "method": "POST",
    "url": "https://api.github.com/graphql",
  },
  Object {
    "headers": Object {
      "accept": "application/vnd.github.v3+json",
      "accept-encoding": "gzip, deflate",
      "authorization": "token abc123",
      "host": "api.github.com",
      "user-agent": "https://github.com/renovatebot/renovate",
    },
    "method": "GET",
    "url": "https://api.github.com/repos/some/repo/commits/somebranch/status",
  },
  Object {
    "headers": Object {
      "accept": "application/vnd.github.antiope-preview+json, application/vnd.github.v3+json",
      "accept-encoding": "gzip, deflate",
      "authorization": "token abc123",
      "host": "api.github.com",
      "user-agent": "https://github.com/renovatebot/renovate",
    },
    "method": "GET",
    "url": "https://api.github.com/repos/some/repo/commits/somebranch/check-runs",
  },
]
`;

exports[`platform/github getBranchStatus() should pass through failed 1`] = `
Array [
  Object {
    "graphql": Object {
      "query": Object {
        "repository": Object {
          "__args": Object {
            "name": "repo",
            "owner": "some",
          },
          "defaultBranchRef": Object {
            "name": null,
          },
          "isArchived": null,
          "isFork": null,
          "mergeCommitAllowed": null,
          "nameWithOwner": null,
          "rebaseMergeAllowed": null,
          "squashMergeAllowed": null,
        },
      },
    },
    "headers": Object {
      "accept": "application/vnd.github.v3+json",
      "accept-encoding": "gzip, deflate",
      "authorization": "token abc123",
      "content-length": "280",
      "content-type": "application/json",
      "host": "api.github.com",
      "user-agent": "https://github.com/renovatebot/renovate",
    },
    "method": "POST",
    "url": "https://api.github.com/graphql",
  },
  Object {
    "headers": Object {
      "accept": "application/vnd.github.v3+json",
      "accept-encoding": "gzip, deflate",
      "authorization": "token abc123",
      "host": "api.github.com",
      "user-agent": "https://github.com/renovatebot/renovate",
    },
    "method": "GET",
    "url": "https://api.github.com/repos/some/repo/commits/somebranch/status",
  },
  Object {
    "headers": Object {
      "accept": "application/vnd.github.antiope-preview+json, application/vnd.github.v3+json",
      "accept-encoding": "gzip, deflate",
      "authorization": "token abc123",
      "host": "api.github.com",
      "user-agent": "https://github.com/renovatebot/renovate",
    },
    "method": "GET",
    "url": "https://api.github.com/repos/some/repo/commits/somebranch/check-runs",
  },
]
`;

exports[`platform/github getBranchStatus() should pass through success 1`] = `
Array [
  Object {
    "graphql": Object {
      "query": Object {
        "repository": Object {
          "__args": Object {
            "name": "repo",
            "owner": "some",
          },
          "defaultBranchRef": Object {
            "name": null,
          },
          "isArchived": null,
          "isFork": null,
          "mergeCommitAllowed": null,
          "nameWithOwner": null,
          "rebaseMergeAllowed": null,
          "squashMergeAllowed": null,
        },
      },
    },
    "headers": Object {
      "accept": "application/vnd.github.v3+json",
      "accept-encoding": "gzip, deflate",
      "authorization": "token abc123",
      "content-length": "280",
      "content-type": "application/json",
      "host": "api.github.com",
      "user-agent": "https://github.com/renovatebot/renovate",
    },
    "method": "POST",
    "url": "https://api.github.com/graphql",
  },
  Object {
    "headers": Object {
      "accept": "application/vnd.github.v3+json",
      "accept-encoding": "gzip, deflate",
      "authorization": "token abc123",
      "host": "api.github.com",
      "user-agent": "https://github.com/renovatebot/renovate",
    },
    "method": "GET",
    "url": "https://api.github.com/repos/some/repo/commits/somebranch/status",
  },
  Object {
    "headers": Object {
      "accept": "application/vnd.github.antiope-preview+json, application/vnd.github.v3+json",
      "accept-encoding": "gzip, deflate",
      "authorization": "token abc123",
      "host": "api.github.com",
      "user-agent": "https://github.com/renovatebot/renovate",
    },
    "method": "GET",
    "url": "https://api.github.com/repos/some/repo/commits/somebranch/check-runs",
  },
]
`;

exports[`platform/github getBranchStatus() should succeed if no status and all passed check runs 1`] = `
Array [
  Object {
    "graphql": Object {
      "query": Object {
        "repository": Object {
          "__args": Object {
            "name": "repo",
            "owner": "some",
          },
          "defaultBranchRef": Object {
            "name": null,
          },
          "isArchived": null,
          "isFork": null,
          "mergeCommitAllowed": null,
          "nameWithOwner": null,
          "rebaseMergeAllowed": null,
          "squashMergeAllowed": null,
        },
      },
    },
    "headers": Object {
      "accept": "application/vnd.github.v3+json",
      "accept-encoding": "gzip, deflate",
      "authorization": "token abc123",
      "content-length": "280",
      "content-type": "application/json",
      "host": "api.github.com",
      "user-agent": "https://github.com/renovatebot/renovate",
    },
    "method": "POST",
    "url": "https://api.github.com/graphql",
  },
  Object {
    "headers": Object {
      "accept": "application/vnd.github.v3+json",
      "accept-encoding": "gzip, deflate",
      "authorization": "token abc123",
      "host": "api.github.com",
      "user-agent": "https://github.com/renovatebot/renovate",
    },
    "method": "GET",
    "url": "https://api.github.com/repos/some/repo/commits/somebranch/status",
  },
  Object {
    "headers": Object {
      "accept": "application/vnd.github.antiope-preview+json, application/vnd.github.v3+json",
      "accept-encoding": "gzip, deflate",
      "authorization": "token abc123",
      "host": "api.github.com",
      "user-agent": "https://github.com/renovatebot/renovate",
    },
    "method": "GET",
    "url": "https://api.github.com/repos/some/repo/commits/somebranch/check-runs",
  },
]
`;

exports[`platform/github getBranchStatusCheck returns null 1`] = `
Array [
  Object {
    "graphql": Object {
      "query": Object {
        "repository": Object {
          "__args": Object {
            "name": "repo",
            "owner": "some",
          },
          "defaultBranchRef": Object {
            "name": null,
          },
          "isArchived": null,
          "isFork": null,
          "mergeCommitAllowed": null,
          "nameWithOwner": null,
          "rebaseMergeAllowed": null,
          "squashMergeAllowed": null,
        },
      },
    },
    "headers": Object {
      "accept": "application/vnd.github.v3+json",
      "accept-encoding": "gzip, deflate",
      "authorization": "token abc123",
      "content-length": "280",
      "content-type": "application/json",
      "host": "api.github.com",
      "user-agent": "https://github.com/renovatebot/renovate",
    },
    "method": "POST",
    "url": "https://api.github.com/graphql",
  },
  Object {
    "headers": Object {
      "accept": "application/vnd.github.v3+json",
      "accept-encoding": "gzip, deflate",
      "authorization": "token abc123",
      "host": "api.github.com",
      "user-agent": "https://github.com/renovatebot/renovate",
    },
    "method": "GET",
    "url": "https://api.github.com/repos/some/repo/commits/0d9c7726c3d628b7e28af234595cfd20febdbf8e/statuses",
  },
]
`;

exports[`platform/github getBranchStatusCheck returns state if found 1`] = `
Array [
  Object {
    "graphql": Object {
      "query": Object {
        "repository": Object {
          "__args": Object {
            "name": "repo",
            "owner": "some",
          },
          "defaultBranchRef": Object {
            "name": null,
          },
          "isArchived": null,
          "isFork": null,
          "mergeCommitAllowed": null,
          "nameWithOwner": null,
          "rebaseMergeAllowed": null,
          "squashMergeAllowed": null,
        },
      },
    },
    "headers": Object {
      "accept": "application/vnd.github.v3+json",
      "accept-encoding": "gzip, deflate",
      "authorization": "token abc123",
      "content-length": "280",
      "content-type": "application/json",
      "host": "api.github.com",
      "user-agent": "https://github.com/renovatebot/renovate",
    },
    "method": "POST",
    "url": "https://api.github.com/graphql",
  },
  Object {
    "headers": Object {
      "accept": "application/vnd.github.v3+json",
      "accept-encoding": "gzip, deflate",
      "authorization": "token abc123",
      "host": "api.github.com",
      "user-agent": "https://github.com/renovatebot/renovate",
    },
    "method": "GET",
    "url": "https://api.github.com/repos/some/repo/commits/0d9c7726c3d628b7e28af234595cfd20febdbf8e/statuses",
  },
]
`;

exports[`platform/github getPr(prNo) should return PR from closed graphql result 1`] = `
Object {
  "body": "dummy body",
  "branchName": "renovate/delay-4.x",
  "comments": Array [
    Object {
      "body": ":tada: This PR is included in version 13.63.5 :tada:

The release is available on:
- [npm package (@latest dist-tag)](https://www.npmjs.com/package/renovate)
- [GitHub release](https://github.com/renovatebot/renovate/releases/tag/13.63.5)

Your **[semantic-release](https://github.com/semantic-release/semantic-release)** bot :package::rocket:",
      "id": 420006957,
    },
  ],
  "displayNumber": "Pull Request #2499",
  "number": 2499,
  "state": "merged",
  "title": "build(deps): update dependency delay to v4.0.1",
}
`;

exports[`platform/github getPr(prNo) should return PR from closed graphql result 2`] = `
Array [
  Object {
    "graphql": Object {
      "query": Object {
        "repository": Object {
          "__args": Object {
            "name": "repo",
            "owner": "some",
          },
          "defaultBranchRef": Object {
            "name": null,
          },
          "isArchived": null,
          "isFork": null,
          "mergeCommitAllowed": null,
          "nameWithOwner": null,
          "rebaseMergeAllowed": null,
          "squashMergeAllowed": null,
        },
      },
    },
    "headers": Object {
      "accept": "application/vnd.github.v3+json",
      "accept-encoding": "gzip, deflate",
      "authorization": "token abc123",
      "content-length": "280",
      "content-type": "application/json",
      "host": "api.github.com",
      "user-agent": "https://github.com/renovatebot/renovate",
    },
    "method": "POST",
    "url": "https://api.github.com/graphql",
  },
  Object {
    "graphql": Object {
      "query": Object {
        "repository": Object {
          "__args": Object {
            "name": "repo",
            "owner": "some",
          },
          "pullRequests": Object {
            "__args": Object {
              "first": "100",
            },
            "nodes": Object {
              "assignees": Object {
                "totalCount": null,
              },
              "baseRefName": null,
              "body": null,
              "commits": Object {
                "__args": Object {
                  "first": "2",
                },
                "nodes": Object {
                  "commit": Object {
                    "author": Object {
                      "email": null,
                    },
                    "committer": Object {
                      "email": null,
                    },
                    "parents": Object {
                      "__args": Object {
                        "last": "1",
                      },
                      "edges": Object {
                        "node": Object {
                          "abbreviatedOid": null,
                          "oid": null,
                        },
                      },
                    },
                  },
                },
              },
              "headRefName": null,
              "labels": Object {
                "__args": Object {
                  "last": "100",
                },
                "nodes": Object {
                  "name": null,
                },
              },
              "mergeStateStatus": null,
              "mergeable": null,
              "number": null,
              "reviewRequests": Object {
                "totalCount": null,
              },
              "reviews": Object {
                "__args": Object {
                  "first": "1",
                },
                "nodes": Object {
                  "state": null,
                },
              },
              "title": null,
            },
          },
        },
      },
    },
    "headers": Object {
      "accept": "application/vnd.github.merge-info-preview+json, application/vnd.github.v3+json",
      "accept-encoding": "gzip, deflate",
      "authorization": "token abc123",
<<<<<<< HEAD
      "content-length": "1264",
=======
      "content-length": 1413,
>>>>>>> 0571eb37
      "content-type": "application/json",
      "host": "api.github.com",
      "user-agent": "https://github.com/renovatebot/renovate",
    },
    "method": "POST",
    "url": "https://api.github.com/graphql",
  },
  Object {
    "headers": Object {
      "accept": "application/vnd.github.v3+json",
      "accept-encoding": "gzip, deflate",
      "authorization": "token abc123",
      "host": "api.github.com",
      "user-agent": "https://github.com/renovatebot/renovate",
    },
    "method": "GET",
    "url": "https://api.github.com/repos/some/repo/git/refs/heads/master",
  },
  Object {
    "graphql": Object {
      "query": Object {
        "repository": Object {
          "__args": Object {
            "name": "repo",
            "owner": "some",
          },
          "pullRequests": Object {
            "__args": Object {
              "first": "100",
            },
            "nodes": Object {
              "comments": Object {
                "__args": Object {
                  "last": "100",
                },
                "nodes": Object {
                  "body": null,
                  "databaseId": null,
                },
              },
              "headRefName": null,
              "number": null,
              "state": null,
              "title": null,
            },
          },
        },
      },
    },
    "headers": Object {
      "accept": "application/vnd.github.v3+json",
      "accept-encoding": "gzip, deflate",
      "authorization": "token abc123",
      "content-length": "513",
      "content-type": "application/json",
      "host": "api.github.com",
      "user-agent": "https://github.com/renovatebot/renovate",
    },
    "method": "POST",
    "url": "https://api.github.com/graphql",
  },
]
`;

exports[`platform/github getPr(prNo) should return PR from graphql result 1`] = `
Object {
  "branchName": "renovate/jest-monorepo",
  "canMerge": false,
  "canMergeReason": "mergeStateStatus = DIRTY",
  "displayNumber": "Pull Request #2500",
  "hasAssignees": false,
  "hasReviewers": false,
  "isConflicted": true,
  "isModified": false,
  "isStale": true,
  "number": 2500,
  "state": "open",
  "targetBranch": "master",
  "title": "chore(deps): update dependency jest to v23.6.0",
}
`;

exports[`platform/github getPr(prNo) should return PR from graphql result 2`] = `
Array [
  Object {
    "graphql": Object {
      "query": Object {
        "repository": Object {
          "__args": Object {
            "name": "repo",
            "owner": "some",
          },
          "defaultBranchRef": Object {
            "name": null,
          },
          "isArchived": null,
          "isFork": null,
          "mergeCommitAllowed": null,
          "nameWithOwner": null,
          "rebaseMergeAllowed": null,
          "squashMergeAllowed": null,
        },
      },
    },
    "headers": Object {
      "accept": "application/vnd.github.v3+json",
      "accept-encoding": "gzip, deflate",
      "authorization": "token abc123",
      "content-length": "280",
      "content-type": "application/json",
      "host": "api.github.com",
      "user-agent": "https://github.com/renovatebot/renovate",
    },
    "method": "POST",
    "url": "https://api.github.com/graphql",
  },
  Object {
    "graphql": Object {
      "query": Object {
        "repository": Object {
          "__args": Object {
            "name": "repo",
            "owner": "some",
          },
          "pullRequests": Object {
            "__args": Object {
              "first": "100",
            },
            "nodes": Object {
              "assignees": Object {
                "totalCount": null,
              },
              "baseRefName": null,
              "body": null,
              "commits": Object {
                "__args": Object {
                  "first": "2",
                },
                "nodes": Object {
                  "commit": Object {
                    "author": Object {
                      "email": null,
                    },
                    "committer": Object {
                      "email": null,
                    },
                    "parents": Object {
                      "__args": Object {
                        "last": "1",
                      },
                      "edges": Object {
                        "node": Object {
                          "abbreviatedOid": null,
                          "oid": null,
                        },
                      },
                    },
                  },
                },
              },
              "headRefName": null,
              "labels": Object {
                "__args": Object {
                  "last": "100",
                },
                "nodes": Object {
                  "name": null,
                },
              },
              "mergeStateStatus": null,
              "mergeable": null,
              "number": null,
              "reviewRequests": Object {
                "totalCount": null,
              },
              "reviews": Object {
                "__args": Object {
                  "first": "1",
                },
                "nodes": Object {
                  "state": null,
                },
              },
              "title": null,
            },
          },
        },
      },
    },
    "headers": Object {
      "accept": "application/vnd.github.merge-info-preview+json, application/vnd.github.v3+json",
      "accept-encoding": "gzip, deflate",
      "authorization": "token abc123",
<<<<<<< HEAD
      "content-length": "1264",
=======
      "content-length": 1413,
>>>>>>> 0571eb37
      "content-type": "application/json",
      "host": "api.github.com",
      "user-agent": "https://github.com/renovatebot/renovate",
    },
    "method": "POST",
    "url": "https://api.github.com/graphql",
  },
  Object {
    "headers": Object {
      "accept": "application/vnd.github.v3+json",
      "accept-encoding": "gzip, deflate",
      "authorization": "token abc123",
      "host": "api.github.com",
      "user-agent": "https://github.com/renovatebot/renovate",
    },
    "method": "GET",
    "url": "https://api.github.com/repos/some/repo/git/refs/heads/master",
  },
]
`;

exports[`platform/github getPr(prNo) should return a PR object - 0 1`] = `
Object {
  "base": Object {
    "sha": "1234",
  },
  "displayNumber": "Pull Request #1",
  "mergeable": true,
  "merged_at": "sometime",
  "number": 1,
  "state": "closed",
}
`;

exports[`platform/github getPr(prNo) should return a PR object - 0 2`] = `
Array [
  Object {
    "graphql": Object {
      "query": Object {
        "repository": Object {
          "__args": Object {
            "name": "repo",
            "owner": "some",
          },
          "defaultBranchRef": Object {
            "name": null,
          },
          "isArchived": null,
          "isFork": null,
          "mergeCommitAllowed": null,
          "nameWithOwner": null,
          "rebaseMergeAllowed": null,
          "squashMergeAllowed": null,
        },
      },
    },
    "headers": Object {
      "accept": "application/vnd.github.v3+json",
      "accept-encoding": "gzip, deflate",
      "authorization": "token abc123",
      "content-length": "280",
      "content-type": "application/json",
      "host": "api.github.com",
      "user-agent": "https://github.com/renovatebot/renovate",
    },
    "method": "POST",
    "url": "https://api.github.com/graphql",
  },
  Object {
    "graphql": Object {
      "query": Object {
        "repository": Object {
          "__args": Object {
            "name": "repo",
            "owner": "some",
          },
          "pullRequests": Object {
            "__args": Object {
              "first": "100",
            },
            "nodes": Object {
              "assignees": Object {
                "totalCount": null,
              },
              "baseRefName": null,
              "body": null,
              "commits": Object {
                "__args": Object {
                  "first": "2",
                },
                "nodes": Object {
                  "commit": Object {
                    "author": Object {
                      "email": null,
                    },
                    "committer": Object {
                      "email": null,
                    },
                    "parents": Object {
                      "__args": Object {
                        "last": "1",
                      },
                      "edges": Object {
                        "node": Object {
                          "abbreviatedOid": null,
                          "oid": null,
                        },
                      },
                    },
                  },
                },
              },
              "headRefName": null,
              "labels": Object {
                "__args": Object {
                  "last": "100",
                },
                "nodes": Object {
                  "name": null,
                },
              },
              "mergeStateStatus": null,
              "mergeable": null,
              "number": null,
              "reviewRequests": Object {
                "totalCount": null,
              },
              "reviews": Object {
                "__args": Object {
                  "first": "1",
                },
                "nodes": Object {
                  "state": null,
                },
              },
              "title": null,
            },
          },
        },
      },
    },
    "headers": Object {
      "accept": "application/vnd.github.merge-info-preview+json, application/vnd.github.v3+json",
      "accept-encoding": "gzip, deflate",
      "authorization": "token abc123",
<<<<<<< HEAD
      "content-length": "1264",
=======
      "content-length": 1413,
>>>>>>> 0571eb37
      "content-type": "application/json",
      "host": "api.github.com",
      "user-agent": "https://github.com/renovatebot/renovate",
    },
    "method": "POST",
    "url": "https://api.github.com/graphql",
  },
  Object {
    "graphql": Object {
      "query": Object {
        "repository": Object {
          "__args": Object {
            "name": "repo",
            "owner": "some",
          },
          "pullRequests": Object {
            "__args": Object {
              "first": "100",
            },
            "nodes": Object {
              "comments": Object {
                "__args": Object {
                  "last": "100",
                },
                "nodes": Object {
                  "body": null,
                  "databaseId": null,
                },
              },
              "headRefName": null,
              "number": null,
              "state": null,
              "title": null,
            },
          },
        },
      },
    },
    "headers": Object {
      "accept": "application/vnd.github.v3+json",
      "accept-encoding": "gzip, deflate",
      "authorization": "token abc123",
      "content-length": "513",
      "content-type": "application/json",
      "host": "api.github.com",
      "user-agent": "https://github.com/renovatebot/renovate",
    },
    "method": "POST",
    "url": "https://api.github.com/graphql",
  },
  Object {
    "headers": Object {
      "accept": "application/vnd.github.v3+json",
      "accept-encoding": "gzip, deflate",
      "authorization": "token abc123",
      "host": "api.github.com",
      "user-agent": "https://github.com/renovatebot/renovate",
    },
    "method": "GET",
    "url": "https://api.github.com/repos/some/repo/pulls/1234",
  },
]
`;

exports[`platform/github getPr(prNo) should return a PR object - 1 1`] = `
Object {
  "base": Object {
    "sha": "1234",
  },
  "branchName": undefined,
  "canMerge": false,
  "canMergeReason": "mergeable = undefined",
  "commits": 1,
  "displayNumber": "Pull Request #1",
  "isConflicted": true,
  "isModified": false,
  "mergeable_state": "dirty",
  "number": 1,
  "sha": undefined,
  "state": "open",
}
`;

exports[`platform/github getPr(prNo) should return a PR object - 1 2`] = `
Array [
  Object {
    "graphql": Object {
      "query": Object {
        "repository": Object {
          "__args": Object {
            "name": "repo",
            "owner": "some",
          },
          "defaultBranchRef": Object {
            "name": null,
          },
          "isArchived": null,
          "isFork": null,
          "mergeCommitAllowed": null,
          "nameWithOwner": null,
          "rebaseMergeAllowed": null,
          "squashMergeAllowed": null,
        },
      },
    },
    "headers": Object {
      "accept": "application/vnd.github.v3+json",
      "accept-encoding": "gzip, deflate",
      "authorization": "token abc123",
      "content-length": "280",
      "content-type": "application/json",
      "host": "api.github.com",
      "user-agent": "https://github.com/renovatebot/renovate",
    },
    "method": "POST",
    "url": "https://api.github.com/graphql",
  },
  Object {
    "graphql": Object {
      "query": Object {
        "repository": Object {
          "__args": Object {
            "name": "repo",
            "owner": "some",
          },
          "pullRequests": Object {
            "__args": Object {
              "first": "100",
            },
            "nodes": Object {
              "assignees": Object {
                "totalCount": null,
              },
              "baseRefName": null,
              "body": null,
              "commits": Object {
                "__args": Object {
                  "first": "2",
                },
                "nodes": Object {
                  "commit": Object {
                    "author": Object {
                      "email": null,
                    },
                    "committer": Object {
                      "email": null,
                    },
                    "parents": Object {
                      "__args": Object {
                        "last": "1",
                      },
                      "edges": Object {
                        "node": Object {
                          "abbreviatedOid": null,
                          "oid": null,
                        },
                      },
                    },
                  },
                },
              },
              "headRefName": null,
              "labels": Object {
                "__args": Object {
                  "last": "100",
                },
                "nodes": Object {
                  "name": null,
                },
              },
              "mergeStateStatus": null,
              "mergeable": null,
              "number": null,
              "reviewRequests": Object {
                "totalCount": null,
              },
              "reviews": Object {
                "__args": Object {
                  "first": "1",
                },
                "nodes": Object {
                  "state": null,
                },
              },
              "title": null,
            },
          },
        },
      },
    },
    "headers": Object {
      "accept": "application/vnd.github.merge-info-preview+json, application/vnd.github.v3+json",
      "accept-encoding": "gzip, deflate",
      "authorization": "token abc123",
<<<<<<< HEAD
      "content-length": "1264",
=======
      "content-length": 1413,
>>>>>>> 0571eb37
      "content-type": "application/json",
      "host": "api.github.com",
      "user-agent": "https://github.com/renovatebot/renovate",
    },
    "method": "POST",
    "url": "https://api.github.com/graphql",
  },
  Object {
    "graphql": Object {
      "query": Object {
        "repository": Object {
          "__args": Object {
            "name": "repo",
            "owner": "some",
          },
          "pullRequests": Object {
            "__args": Object {
              "first": "100",
            },
            "nodes": Object {
              "comments": Object {
                "__args": Object {
                  "last": "100",
                },
                "nodes": Object {
                  "body": null,
                  "databaseId": null,
                },
              },
              "headRefName": null,
              "number": null,
              "state": null,
              "title": null,
            },
          },
        },
      },
    },
    "headers": Object {
      "accept": "application/vnd.github.v3+json",
      "accept-encoding": "gzip, deflate",
      "authorization": "token abc123",
      "content-length": "513",
      "content-type": "application/json",
      "host": "api.github.com",
      "user-agent": "https://github.com/renovatebot/renovate",
    },
    "method": "POST",
    "url": "https://api.github.com/graphql",
  },
  Object {
    "headers": Object {
      "accept": "application/vnd.github.v3+json",
      "accept-encoding": "gzip, deflate",
      "authorization": "token abc123",
      "host": "api.github.com",
      "user-agent": "https://github.com/renovatebot/renovate",
    },
    "method": "GET",
    "url": "https://api.github.com/repos/some/repo/pulls/1234",
  },
  Object {
    "headers": Object {
      "accept": "application/vnd.github.v3+json",
      "accept-encoding": "gzip, deflate",
      "authorization": "token abc123",
      "host": "api.github.com",
      "user-agent": "https://github.com/renovatebot/renovate",
    },
    "method": "GET",
    "url": "https://api.github.com/repos/some/repo/git/refs/heads/master",
  },
]
`;

exports[`platform/github getPr(prNo) should return a PR object - 2 1`] = `
Object {
  "base": Object {
    "sha": "5678",
  },
  "branchName": undefined,
  "canMerge": true,
  "commits": 1,
  "displayNumber": "Pull Request #1",
  "isModified": false,
  "isStale": true,
  "mergeable": true,
  "number": 1,
  "sha": undefined,
  "state": "open",
}
`;

exports[`platform/github getPr(prNo) should return a PR object - 2 2`] = `
Array [
  Object {
    "graphql": Object {
      "query": Object {
        "repository": Object {
          "__args": Object {
            "name": "repo",
            "owner": "some",
          },
          "defaultBranchRef": Object {
            "name": null,
          },
          "isArchived": null,
          "isFork": null,
          "mergeCommitAllowed": null,
          "nameWithOwner": null,
          "rebaseMergeAllowed": null,
          "squashMergeAllowed": null,
        },
      },
    },
    "headers": Object {
      "accept": "application/vnd.github.v3+json",
      "accept-encoding": "gzip, deflate",
      "authorization": "token abc123",
      "content-length": "280",
      "content-type": "application/json",
      "host": "api.github.com",
      "user-agent": "https://github.com/renovatebot/renovate",
    },
    "method": "POST",
    "url": "https://api.github.com/graphql",
  },
  Object {
    "graphql": Object {
      "query": Object {
        "repository": Object {
          "__args": Object {
            "name": "repo",
            "owner": "some",
          },
          "pullRequests": Object {
            "__args": Object {
              "first": "100",
            },
            "nodes": Object {
              "assignees": Object {
                "totalCount": null,
              },
              "baseRefName": null,
              "body": null,
              "commits": Object {
                "__args": Object {
                  "first": "2",
                },
                "nodes": Object {
                  "commit": Object {
                    "author": Object {
                      "email": null,
                    },
                    "committer": Object {
                      "email": null,
                    },
                    "parents": Object {
                      "__args": Object {
                        "last": "1",
                      },
                      "edges": Object {
                        "node": Object {
                          "abbreviatedOid": null,
                          "oid": null,
                        },
                      },
                    },
                  },
                },
              },
              "headRefName": null,
              "labels": Object {
                "__args": Object {
                  "last": "100",
                },
                "nodes": Object {
                  "name": null,
                },
              },
              "mergeStateStatus": null,
              "mergeable": null,
              "number": null,
              "reviewRequests": Object {
                "totalCount": null,
              },
              "reviews": Object {
                "__args": Object {
                  "first": "1",
                },
                "nodes": Object {
                  "state": null,
                },
              },
              "title": null,
            },
          },
        },
      },
    },
    "headers": Object {
      "accept": "application/vnd.github.merge-info-preview+json, application/vnd.github.v3+json",
      "accept-encoding": "gzip, deflate",
      "authorization": "token abc123",
<<<<<<< HEAD
      "content-length": "1264",
=======
      "content-length": 1413,
>>>>>>> 0571eb37
      "content-type": "application/json",
      "host": "api.github.com",
      "user-agent": "https://github.com/renovatebot/renovate",
    },
    "method": "POST",
    "url": "https://api.github.com/graphql",
  },
  Object {
    "graphql": Object {
      "query": Object {
        "repository": Object {
          "__args": Object {
            "name": "repo",
            "owner": "some",
          },
          "pullRequests": Object {
            "__args": Object {
              "first": "100",
            },
            "nodes": Object {
              "comments": Object {
                "__args": Object {
                  "last": "100",
                },
                "nodes": Object {
                  "body": null,
                  "databaseId": null,
                },
              },
              "headRefName": null,
              "number": null,
              "state": null,
              "title": null,
            },
          },
        },
      },
    },
    "headers": Object {
      "accept": "application/vnd.github.v3+json",
      "accept-encoding": "gzip, deflate",
      "authorization": "token abc123",
      "content-length": "513",
      "content-type": "application/json",
      "host": "api.github.com",
      "user-agent": "https://github.com/renovatebot/renovate",
    },
    "method": "POST",
    "url": "https://api.github.com/graphql",
  },
  Object {
    "headers": Object {
      "accept": "application/vnd.github.v3+json",
      "accept-encoding": "gzip, deflate",
      "authorization": "token abc123",
      "host": "api.github.com",
      "user-agent": "https://github.com/renovatebot/renovate",
    },
    "method": "GET",
    "url": "https://api.github.com/repos/some/repo/pulls/1234",
  },
  Object {
    "headers": Object {
      "accept": "application/vnd.github.v3+json",
      "accept-encoding": "gzip, deflate",
      "authorization": "token abc123",
      "host": "api.github.com",
      "user-agent": "https://github.com/renovatebot/renovate",
    },
    "method": "GET",
    "url": "https://api.github.com/repos/some/repo/git/refs/heads/master",
  },
]
`;

exports[`platform/github getPr(prNo) should return a not rebaseable PR if gitAuthor does not match 1 commit 1`] = `
Object {
  "base": Object {
    "sha": "1234",
  },
  "branchName": undefined,
  "canMerge": false,
  "canMergeReason": "mergeable = undefined",
  "commits": 1,
  "displayNumber": "Pull Request #1",
  "isConflicted": true,
  "isModified": true,
  "mergeable_state": "dirty",
  "number": 1,
  "sha": undefined,
  "state": "open",
}
`;

exports[`platform/github getPr(prNo) should return a not rebaseable PR if gitAuthor does not match 1 commit 2`] = `
Array [
  Object {
    "graphql": Object {
      "query": Object {
        "repository": Object {
          "__args": Object {
            "name": "repo",
            "owner": "some",
          },
          "defaultBranchRef": Object {
            "name": null,
          },
          "isArchived": null,
          "isFork": null,
          "mergeCommitAllowed": null,
          "nameWithOwner": null,
          "rebaseMergeAllowed": null,
          "squashMergeAllowed": null,
        },
      },
    },
    "headers": Object {
      "accept": "application/vnd.github.v3+json",
      "accept-encoding": "gzip, deflate",
      "authorization": "token abc123",
      "content-length": "280",
      "content-type": "application/json",
      "host": "api.github.com",
      "user-agent": "https://github.com/renovatebot/renovate",
    },
    "method": "POST",
    "url": "https://api.github.com/graphql",
  },
  Object {
    "graphql": Object {
      "query": Object {
        "repository": Object {
          "__args": Object {
            "name": "repo",
            "owner": "some",
          },
          "pullRequests": Object {
            "__args": Object {
              "first": "100",
            },
            "nodes": Object {
              "assignees": Object {
                "totalCount": null,
              },
              "baseRefName": null,
              "body": null,
              "commits": Object {
                "__args": Object {
                  "first": "2",
                },
                "nodes": Object {
                  "commit": Object {
                    "author": Object {
                      "email": null,
                    },
                    "committer": Object {
                      "email": null,
                    },
                    "parents": Object {
                      "__args": Object {
                        "last": "1",
                      },
                      "edges": Object {
                        "node": Object {
                          "abbreviatedOid": null,
                          "oid": null,
                        },
                      },
                    },
                  },
                },
              },
              "headRefName": null,
              "labels": Object {
                "__args": Object {
                  "last": "100",
                },
                "nodes": Object {
                  "name": null,
                },
              },
              "mergeStateStatus": null,
              "mergeable": null,
              "number": null,
              "reviewRequests": Object {
                "totalCount": null,
              },
              "reviews": Object {
                "__args": Object {
                  "first": "1",
                },
                "nodes": Object {
                  "state": null,
                },
              },
              "title": null,
            },
          },
        },
      },
    },
    "headers": Object {
      "accept": "application/vnd.github.merge-info-preview+json, application/vnd.github.v3+json",
      "accept-encoding": "gzip, deflate",
      "authorization": "token abc123",
<<<<<<< HEAD
      "content-length": "1264",
=======
      "content-length": 1413,
>>>>>>> 0571eb37
      "content-type": "application/json",
      "host": "api.github.com",
      "user-agent": "https://github.com/renovatebot/renovate",
    },
    "method": "POST",
    "url": "https://api.github.com/graphql",
  },
  Object {
    "graphql": Object {
      "query": Object {
        "repository": Object {
          "__args": Object {
            "name": "repo",
            "owner": "some",
          },
          "pullRequests": Object {
            "__args": Object {
              "first": "100",
            },
            "nodes": Object {
              "comments": Object {
                "__args": Object {
                  "last": "100",
                },
                "nodes": Object {
                  "body": null,
                  "databaseId": null,
                },
              },
              "headRefName": null,
              "number": null,
              "state": null,
              "title": null,
            },
          },
        },
      },
    },
    "headers": Object {
      "accept": "application/vnd.github.v3+json",
      "accept-encoding": "gzip, deflate",
      "authorization": "token abc123",
      "content-length": "513",
      "content-type": "application/json",
      "host": "api.github.com",
      "user-agent": "https://github.com/renovatebot/renovate",
    },
    "method": "POST",
    "url": "https://api.github.com/graphql",
  },
  Object {
    "headers": Object {
      "accept": "application/vnd.github.v3+json",
      "accept-encoding": "gzip, deflate",
      "authorization": "token abc123",
      "host": "api.github.com",
      "user-agent": "https://github.com/renovatebot/renovate",
    },
    "method": "GET",
    "url": "https://api.github.com/repos/some/repo/pulls/1234",
  },
  Object {
    "headers": Object {
      "accept": "application/vnd.github.v3+json",
      "accept-encoding": "gzip, deflate",
      "authorization": "token abc123",
      "host": "api.github.com",
      "user-agent": "https://github.com/renovatebot/renovate",
    },
    "method": "GET",
    "url": "https://api.github.com/repos/some/repo/pulls/1234/commits",
  },
  Object {
    "headers": Object {
      "accept": "application/vnd.github.v3+json",
      "accept-encoding": "gzip, deflate",
      "authorization": "token abc123",
      "host": "api.github.com",
      "user-agent": "https://github.com/renovatebot/renovate",
    },
    "method": "GET",
    "url": "https://api.github.com/repos/some/repo/git/refs/heads/master",
  },
]
`;

exports[`platform/github getPr(prNo) should return a rebaseable PR despite multiple commits 1`] = `
Object {
  "base": Object {
    "sha": "1234",
  },
  "branchName": undefined,
  "canMerge": false,
  "canMergeReason": "mergeable = undefined",
  "commits": 2,
  "displayNumber": "Pull Request #1",
  "isConflicted": true,
  "isModified": false,
  "mergeable_state": "dirty",
  "number": 1,
  "sha": undefined,
  "state": "open",
}
`;

exports[`platform/github getPr(prNo) should return a rebaseable PR despite multiple commits 2`] = `
Array [
  Object {
    "graphql": Object {
      "query": Object {
        "repository": Object {
          "__args": Object {
            "name": "repo",
            "owner": "some",
          },
          "defaultBranchRef": Object {
            "name": null,
          },
          "isArchived": null,
          "isFork": null,
          "mergeCommitAllowed": null,
          "nameWithOwner": null,
          "rebaseMergeAllowed": null,
          "squashMergeAllowed": null,
        },
      },
    },
    "headers": Object {
      "accept": "application/vnd.github.v3+json",
      "accept-encoding": "gzip, deflate",
      "authorization": "token abc123",
      "content-length": "280",
      "content-type": "application/json",
      "host": "api.github.com",
      "user-agent": "https://github.com/renovatebot/renovate",
    },
    "method": "POST",
    "url": "https://api.github.com/graphql",
  },
  Object {
    "graphql": Object {
      "query": Object {
        "repository": Object {
          "__args": Object {
            "name": "repo",
            "owner": "some",
          },
          "pullRequests": Object {
            "__args": Object {
              "first": "100",
            },
            "nodes": Object {
              "assignees": Object {
                "totalCount": null,
              },
              "baseRefName": null,
              "body": null,
              "commits": Object {
                "__args": Object {
                  "first": "2",
                },
                "nodes": Object {
                  "commit": Object {
                    "author": Object {
                      "email": null,
                    },
                    "committer": Object {
                      "email": null,
                    },
                    "parents": Object {
                      "__args": Object {
                        "last": "1",
                      },
                      "edges": Object {
                        "node": Object {
                          "abbreviatedOid": null,
                          "oid": null,
                        },
                      },
                    },
                  },
                },
              },
              "headRefName": null,
              "labels": Object {
                "__args": Object {
                  "last": "100",
                },
                "nodes": Object {
                  "name": null,
                },
              },
              "mergeStateStatus": null,
              "mergeable": null,
              "number": null,
              "reviewRequests": Object {
                "totalCount": null,
              },
              "reviews": Object {
                "__args": Object {
                  "first": "1",
                },
                "nodes": Object {
                  "state": null,
                },
              },
              "title": null,
            },
          },
        },
      },
    },
    "headers": Object {
      "accept": "application/vnd.github.merge-info-preview+json, application/vnd.github.v3+json",
      "accept-encoding": "gzip, deflate",
      "authorization": "token abc123",
<<<<<<< HEAD
      "content-length": "1264",
=======
      "content-length": 1413,
>>>>>>> 0571eb37
      "content-type": "application/json",
      "host": "api.github.com",
      "user-agent": "https://github.com/renovatebot/renovate",
    },
    "method": "POST",
    "url": "https://api.github.com/graphql",
  },
  Object {
    "graphql": Object {
      "query": Object {
        "repository": Object {
          "__args": Object {
            "name": "repo",
            "owner": "some",
          },
          "pullRequests": Object {
            "__args": Object {
              "first": "100",
            },
            "nodes": Object {
              "comments": Object {
                "__args": Object {
                  "last": "100",
                },
                "nodes": Object {
                  "body": null,
                  "databaseId": null,
                },
              },
              "headRefName": null,
              "number": null,
              "state": null,
              "title": null,
            },
          },
        },
      },
    },
    "headers": Object {
      "accept": "application/vnd.github.v3+json",
      "accept-encoding": "gzip, deflate",
      "authorization": "token abc123",
      "content-length": "513",
      "content-type": "application/json",
      "host": "api.github.com",
      "user-agent": "https://github.com/renovatebot/renovate",
    },
    "method": "POST",
    "url": "https://api.github.com/graphql",
  },
  Object {
    "headers": Object {
      "accept": "application/vnd.github.v3+json",
      "accept-encoding": "gzip, deflate",
      "authorization": "token abc123",
      "host": "api.github.com",
      "user-agent": "https://github.com/renovatebot/renovate",
    },
    "method": "GET",
    "url": "https://api.github.com/repos/some/repo/pulls/1234",
  },
  Object {
    "headers": Object {
      "accept": "application/vnd.github.v3+json",
      "accept-encoding": "gzip, deflate",
      "authorization": "token abc123",
      "host": "api.github.com",
      "user-agent": "https://github.com/renovatebot/renovate",
    },
    "method": "GET",
    "url": "https://api.github.com/repos/some/repo/pulls/1234/commits",
  },
  Object {
    "headers": Object {
      "accept": "application/vnd.github.v3+json",
      "accept-encoding": "gzip, deflate",
      "authorization": "token abc123",
      "host": "api.github.com",
      "user-agent": "https://github.com/renovatebot/renovate",
    },
    "method": "GET",
    "url": "https://api.github.com/repos/some/repo/git/refs/heads/master",
  },
]
`;

exports[`platform/github getPr(prNo) should return a rebaseable PR if gitAuthor matches 1 commit 1`] = `
Object {
  "base": Object {
    "sha": "1234",
  },
  "branchName": undefined,
  "canMerge": false,
  "canMergeReason": "mergeable = undefined",
  "commits": 1,
  "displayNumber": "Pull Request #1",
  "isConflicted": true,
  "isModified": false,
  "mergeable_state": "dirty",
  "number": 1,
  "sha": undefined,
  "state": "open",
}
`;

exports[`platform/github getPr(prNo) should return a rebaseable PR if gitAuthor matches 1 commit 2`] = `
Array [
  Object {
    "graphql": Object {
      "query": Object {
        "repository": Object {
          "__args": Object {
            "name": "repo",
            "owner": "some",
          },
          "defaultBranchRef": Object {
            "name": null,
          },
          "isArchived": null,
          "isFork": null,
          "mergeCommitAllowed": null,
          "nameWithOwner": null,
          "rebaseMergeAllowed": null,
          "squashMergeAllowed": null,
        },
      },
    },
    "headers": Object {
      "accept": "application/vnd.github.v3+json",
      "accept-encoding": "gzip, deflate",
      "authorization": "token abc123",
      "content-length": "280",
      "content-type": "application/json",
      "host": "api.github.com",
      "user-agent": "https://github.com/renovatebot/renovate",
    },
    "method": "POST",
    "url": "https://api.github.com/graphql",
  },
  Object {
    "graphql": Object {
      "query": Object {
        "repository": Object {
          "__args": Object {
            "name": "repo",
            "owner": "some",
          },
          "pullRequests": Object {
            "__args": Object {
              "first": "100",
            },
            "nodes": Object {
              "assignees": Object {
                "totalCount": null,
              },
              "baseRefName": null,
              "body": null,
              "commits": Object {
                "__args": Object {
                  "first": "2",
                },
                "nodes": Object {
                  "commit": Object {
                    "author": Object {
                      "email": null,
                    },
                    "committer": Object {
                      "email": null,
                    },
                    "parents": Object {
                      "__args": Object {
                        "last": "1",
                      },
                      "edges": Object {
                        "node": Object {
                          "abbreviatedOid": null,
                          "oid": null,
                        },
                      },
                    },
                  },
                },
              },
              "headRefName": null,
              "labels": Object {
                "__args": Object {
                  "last": "100",
                },
                "nodes": Object {
                  "name": null,
                },
              },
              "mergeStateStatus": null,
              "mergeable": null,
              "number": null,
              "reviewRequests": Object {
                "totalCount": null,
              },
              "reviews": Object {
                "__args": Object {
                  "first": "1",
                },
                "nodes": Object {
                  "state": null,
                },
              },
              "title": null,
            },
          },
        },
      },
    },
    "headers": Object {
      "accept": "application/vnd.github.merge-info-preview+json, application/vnd.github.v3+json",
      "accept-encoding": "gzip, deflate",
      "authorization": "token abc123",
<<<<<<< HEAD
      "content-length": "1264",
=======
      "content-length": 1413,
>>>>>>> 0571eb37
      "content-type": "application/json",
      "host": "api.github.com",
      "user-agent": "https://github.com/renovatebot/renovate",
    },
    "method": "POST",
    "url": "https://api.github.com/graphql",
  },
  Object {
    "graphql": Object {
      "query": Object {
        "repository": Object {
          "__args": Object {
            "name": "repo",
            "owner": "some",
          },
          "pullRequests": Object {
            "__args": Object {
              "first": "100",
            },
            "nodes": Object {
              "comments": Object {
                "__args": Object {
                  "last": "100",
                },
                "nodes": Object {
                  "body": null,
                  "databaseId": null,
                },
              },
              "headRefName": null,
              "number": null,
              "state": null,
              "title": null,
            },
          },
        },
      },
    },
    "headers": Object {
      "accept": "application/vnd.github.v3+json",
      "accept-encoding": "gzip, deflate",
      "authorization": "token abc123",
      "content-length": "513",
      "content-type": "application/json",
      "host": "api.github.com",
      "user-agent": "https://github.com/renovatebot/renovate",
    },
    "method": "POST",
    "url": "https://api.github.com/graphql",
  },
  Object {
    "headers": Object {
      "accept": "application/vnd.github.v3+json",
      "accept-encoding": "gzip, deflate",
      "authorization": "token abc123",
      "host": "api.github.com",
      "user-agent": "https://github.com/renovatebot/renovate",
    },
    "method": "GET",
    "url": "https://api.github.com/repos/some/repo/pulls/1234",
  },
  Object {
    "headers": Object {
      "accept": "application/vnd.github.v3+json",
      "accept-encoding": "gzip, deflate",
      "authorization": "token abc123",
      "host": "api.github.com",
      "user-agent": "https://github.com/renovatebot/renovate",
    },
    "method": "GET",
    "url": "https://api.github.com/repos/some/repo/pulls/1234/commits",
  },
  Object {
    "headers": Object {
      "accept": "application/vnd.github.v3+json",
      "accept-encoding": "gzip, deflate",
      "authorization": "token abc123",
      "host": "api.github.com",
      "user-agent": "https://github.com/renovatebot/renovate",
    },
    "method": "GET",
    "url": "https://api.github.com/repos/some/repo/git/refs/heads/master",
  },
]
`;

exports[`platform/github getPr(prNo) should return a rebaseable PR if web-flow is second author 1`] = `
Object {
  "base": Object {
    "sha": "1234",
  },
  "branchName": undefined,
  "canMerge": false,
  "canMergeReason": "mergeable = undefined",
  "commits": 2,
  "displayNumber": "Pull Request #1",
  "isConflicted": true,
  "isModified": false,
  "mergeable_state": "dirty",
  "number": 1,
  "sha": undefined,
  "state": "open",
}
`;

exports[`platform/github getPr(prNo) should return a rebaseable PR if web-flow is second author 2`] = `
Array [
  Object {
    "graphql": Object {
      "query": Object {
        "repository": Object {
          "__args": Object {
            "name": "repo",
            "owner": "some",
          },
          "defaultBranchRef": Object {
            "name": null,
          },
          "isArchived": null,
          "isFork": null,
          "mergeCommitAllowed": null,
          "nameWithOwner": null,
          "rebaseMergeAllowed": null,
          "squashMergeAllowed": null,
        },
      },
    },
    "headers": Object {
      "accept": "application/vnd.github.v3+json",
      "accept-encoding": "gzip, deflate",
      "authorization": "token abc123",
      "content-length": "280",
      "content-type": "application/json",
      "host": "api.github.com",
      "user-agent": "https://github.com/renovatebot/renovate",
    },
    "method": "POST",
    "url": "https://api.github.com/graphql",
  },
  Object {
    "graphql": Object {
      "query": Object {
        "repository": Object {
          "__args": Object {
            "name": "repo",
            "owner": "some",
          },
          "pullRequests": Object {
            "__args": Object {
              "first": "100",
            },
            "nodes": Object {
              "assignees": Object {
                "totalCount": null,
              },
              "baseRefName": null,
              "body": null,
              "commits": Object {
                "__args": Object {
                  "first": "2",
                },
                "nodes": Object {
                  "commit": Object {
                    "author": Object {
                      "email": null,
                    },
                    "committer": Object {
                      "email": null,
                    },
                    "parents": Object {
                      "__args": Object {
                        "last": "1",
                      },
                      "edges": Object {
                        "node": Object {
                          "abbreviatedOid": null,
                          "oid": null,
                        },
                      },
                    },
                  },
                },
              },
              "headRefName": null,
              "labels": Object {
                "__args": Object {
                  "last": "100",
                },
                "nodes": Object {
                  "name": null,
                },
              },
              "mergeStateStatus": null,
              "mergeable": null,
              "number": null,
              "reviewRequests": Object {
                "totalCount": null,
              },
              "reviews": Object {
                "__args": Object {
                  "first": "1",
                },
                "nodes": Object {
                  "state": null,
                },
              },
              "title": null,
            },
          },
        },
      },
    },
    "headers": Object {
      "accept": "application/vnd.github.merge-info-preview+json, application/vnd.github.v3+json",
      "accept-encoding": "gzip, deflate",
      "authorization": "token abc123",
<<<<<<< HEAD
      "content-length": "1264",
=======
      "content-length": 1413,
>>>>>>> 0571eb37
      "content-type": "application/json",
      "host": "api.github.com",
      "user-agent": "https://github.com/renovatebot/renovate",
    },
    "method": "POST",
    "url": "https://api.github.com/graphql",
  },
  Object {
    "graphql": Object {
      "query": Object {
        "repository": Object {
          "__args": Object {
            "name": "repo",
            "owner": "some",
          },
          "pullRequests": Object {
            "__args": Object {
              "first": "100",
            },
            "nodes": Object {
              "comments": Object {
                "__args": Object {
                  "last": "100",
                },
                "nodes": Object {
                  "body": null,
                  "databaseId": null,
                },
              },
              "headRefName": null,
              "number": null,
              "state": null,
              "title": null,
            },
          },
        },
      },
    },
    "headers": Object {
      "accept": "application/vnd.github.v3+json",
      "accept-encoding": "gzip, deflate",
      "authorization": "token abc123",
      "content-length": "513",
      "content-type": "application/json",
      "host": "api.github.com",
      "user-agent": "https://github.com/renovatebot/renovate",
    },
    "method": "POST",
    "url": "https://api.github.com/graphql",
  },
  Object {
    "headers": Object {
      "accept": "application/vnd.github.v3+json",
      "accept-encoding": "gzip, deflate",
      "authorization": "token abc123",
      "host": "api.github.com",
      "user-agent": "https://github.com/renovatebot/renovate",
    },
    "method": "GET",
    "url": "https://api.github.com/repos/some/repo/pulls/1234",
  },
  Object {
    "headers": Object {
      "accept": "application/vnd.github.v3+json",
      "accept-encoding": "gzip, deflate",
      "authorization": "token abc123",
      "host": "api.github.com",
      "user-agent": "https://github.com/renovatebot/renovate",
    },
    "method": "GET",
    "url": "https://api.github.com/repos/some/repo/pulls/1234/commits",
  },
  Object {
    "headers": Object {
      "accept": "application/vnd.github.v3+json",
      "accept-encoding": "gzip, deflate",
      "authorization": "token abc123",
      "host": "api.github.com",
      "user-agent": "https://github.com/renovatebot/renovate",
    },
    "method": "GET",
    "url": "https://api.github.com/repos/some/repo/git/refs/heads/master",
  },
]
`;

exports[`platform/github getPr(prNo) should return an unrebaseable PR if multiple authors 1`] = `
Object {
  "base": Object {
    "sha": "1234",
  },
  "branchName": undefined,
  "canMerge": false,
  "canMergeReason": "mergeable = undefined",
  "commits": 2,
  "displayNumber": "Pull Request #1",
  "isConflicted": true,
  "isModified": true,
  "mergeable_state": "dirty",
  "number": 1,
  "sha": undefined,
  "state": "open",
}
`;

exports[`platform/github getPr(prNo) should return an unrebaseable PR if multiple authors 2`] = `
Array [
  Object {
    "graphql": Object {
      "query": Object {
        "repository": Object {
          "__args": Object {
            "name": "repo",
            "owner": "some",
          },
          "defaultBranchRef": Object {
            "name": null,
          },
          "isArchived": null,
          "isFork": null,
          "mergeCommitAllowed": null,
          "nameWithOwner": null,
          "rebaseMergeAllowed": null,
          "squashMergeAllowed": null,
        },
      },
    },
    "headers": Object {
      "accept": "application/vnd.github.v3+json",
      "accept-encoding": "gzip, deflate",
      "authorization": "token abc123",
      "content-length": "280",
      "content-type": "application/json",
      "host": "api.github.com",
      "user-agent": "https://github.com/renovatebot/renovate",
    },
    "method": "POST",
    "url": "https://api.github.com/graphql",
  },
  Object {
    "graphql": Object {
      "query": Object {
        "repository": Object {
          "__args": Object {
            "name": "repo",
            "owner": "some",
          },
          "pullRequests": Object {
            "__args": Object {
              "first": "100",
            },
            "nodes": Object {
              "assignees": Object {
                "totalCount": null,
              },
              "baseRefName": null,
              "body": null,
              "commits": Object {
                "__args": Object {
                  "first": "2",
                },
                "nodes": Object {
                  "commit": Object {
                    "author": Object {
                      "email": null,
                    },
                    "committer": Object {
                      "email": null,
                    },
                    "parents": Object {
                      "__args": Object {
                        "last": "1",
                      },
                      "edges": Object {
                        "node": Object {
                          "abbreviatedOid": null,
                          "oid": null,
                        },
                      },
                    },
                  },
                },
              },
              "headRefName": null,
              "labels": Object {
                "__args": Object {
                  "last": "100",
                },
                "nodes": Object {
                  "name": null,
                },
              },
              "mergeStateStatus": null,
              "mergeable": null,
              "number": null,
              "reviewRequests": Object {
                "totalCount": null,
              },
              "reviews": Object {
                "__args": Object {
                  "first": "1",
                },
                "nodes": Object {
                  "state": null,
                },
              },
              "title": null,
            },
          },
        },
      },
    },
    "headers": Object {
      "accept": "application/vnd.github.merge-info-preview+json, application/vnd.github.v3+json",
      "accept-encoding": "gzip, deflate",
      "authorization": "token abc123",
<<<<<<< HEAD
      "content-length": "1264",
=======
      "content-length": 1413,
>>>>>>> 0571eb37
      "content-type": "application/json",
      "host": "api.github.com",
      "user-agent": "https://github.com/renovatebot/renovate",
    },
    "method": "POST",
    "url": "https://api.github.com/graphql",
  },
  Object {
    "graphql": Object {
      "query": Object {
        "repository": Object {
          "__args": Object {
            "name": "repo",
            "owner": "some",
          },
          "pullRequests": Object {
            "__args": Object {
              "first": "100",
            },
            "nodes": Object {
              "comments": Object {
                "__args": Object {
                  "last": "100",
                },
                "nodes": Object {
                  "body": null,
                  "databaseId": null,
                },
              },
              "headRefName": null,
              "number": null,
              "state": null,
              "title": null,
            },
          },
        },
      },
    },
    "headers": Object {
      "accept": "application/vnd.github.v3+json",
      "accept-encoding": "gzip, deflate",
      "authorization": "token abc123",
      "content-length": "513",
      "content-type": "application/json",
      "host": "api.github.com",
      "user-agent": "https://github.com/renovatebot/renovate",
    },
    "method": "POST",
    "url": "https://api.github.com/graphql",
  },
  Object {
    "headers": Object {
      "accept": "application/vnd.github.v3+json",
      "accept-encoding": "gzip, deflate",
      "authorization": "token abc123",
      "host": "api.github.com",
      "user-agent": "https://github.com/renovatebot/renovate",
    },
    "method": "GET",
    "url": "https://api.github.com/repos/some/repo/pulls/1234",
  },
  Object {
    "headers": Object {
      "accept": "application/vnd.github.v3+json",
      "accept-encoding": "gzip, deflate",
      "authorization": "token abc123",
      "host": "api.github.com",
      "user-agent": "https://github.com/renovatebot/renovate",
    },
    "method": "GET",
    "url": "https://api.github.com/repos/some/repo/pulls/1234/commits",
  },
  Object {
    "headers": Object {
      "accept": "application/vnd.github.v3+json",
      "accept-encoding": "gzip, deflate",
      "authorization": "token abc123",
      "host": "api.github.com",
      "user-agent": "https://github.com/renovatebot/renovate",
    },
    "method": "GET",
    "url": "https://api.github.com/repos/some/repo/git/refs/heads/master",
  },
]
`;

exports[`platform/github getPr(prNo) should return null if no PR is returned from GitHub 1`] = `
Array [
  Object {
    "graphql": Object {
      "query": Object {
        "repository": Object {
          "__args": Object {
            "name": "repo",
            "owner": "some",
          },
          "defaultBranchRef": Object {
            "name": null,
          },
          "isArchived": null,
          "isFork": null,
          "mergeCommitAllowed": null,
          "nameWithOwner": null,
          "rebaseMergeAllowed": null,
          "squashMergeAllowed": null,
        },
      },
    },
    "headers": Object {
      "accept": "application/vnd.github.v3+json",
      "accept-encoding": "gzip, deflate",
      "authorization": "token abc123",
      "content-length": "280",
      "content-type": "application/json",
      "host": "api.github.com",
      "user-agent": "https://github.com/renovatebot/renovate",
    },
    "method": "POST",
    "url": "https://api.github.com/graphql",
  },
  Object {
    "graphql": Object {
      "query": Object {
        "repository": Object {
          "__args": Object {
            "name": "repo",
            "owner": "some",
          },
          "pullRequests": Object {
            "__args": Object {
              "first": "100",
            },
            "nodes": Object {
              "assignees": Object {
                "totalCount": null,
              },
              "baseRefName": null,
              "body": null,
              "commits": Object {
                "__args": Object {
                  "first": "2",
                },
                "nodes": Object {
                  "commit": Object {
                    "author": Object {
                      "email": null,
                    },
                    "committer": Object {
                      "email": null,
                    },
                    "parents": Object {
                      "__args": Object {
                        "last": "1",
                      },
                      "edges": Object {
                        "node": Object {
                          "abbreviatedOid": null,
                          "oid": null,
                        },
                      },
                    },
                  },
                },
              },
              "headRefName": null,
              "labels": Object {
                "__args": Object {
                  "last": "100",
                },
                "nodes": Object {
                  "name": null,
                },
              },
              "mergeStateStatus": null,
              "mergeable": null,
              "number": null,
              "reviewRequests": Object {
                "totalCount": null,
              },
              "reviews": Object {
                "__args": Object {
                  "first": "1",
                },
                "nodes": Object {
                  "state": null,
                },
              },
              "title": null,
            },
          },
        },
      },
    },
    "headers": Object {
      "accept": "application/vnd.github.merge-info-preview+json, application/vnd.github.v3+json",
      "accept-encoding": "gzip, deflate",
      "authorization": "token abc123",
<<<<<<< HEAD
      "content-length": "1264",
=======
      "content-length": 1413,
>>>>>>> 0571eb37
      "content-type": "application/json",
      "host": "api.github.com",
      "user-agent": "https://github.com/renovatebot/renovate",
    },
    "method": "POST",
    "url": "https://api.github.com/graphql",
  },
  Object {
    "graphql": Object {
      "query": Object {
        "repository": Object {
          "__args": Object {
            "name": "repo",
            "owner": "some",
          },
          "pullRequests": Object {
            "__args": Object {
              "first": "100",
            },
            "nodes": Object {
              "comments": Object {
                "__args": Object {
                  "last": "100",
                },
                "nodes": Object {
                  "body": null,
                  "databaseId": null,
                },
              },
              "headRefName": null,
              "number": null,
              "state": null,
              "title": null,
            },
          },
        },
      },
    },
    "headers": Object {
      "accept": "application/vnd.github.v3+json",
      "accept-encoding": "gzip, deflate",
      "authorization": "token abc123",
      "content-length": "513",
      "content-type": "application/json",
      "host": "api.github.com",
      "user-agent": "https://github.com/renovatebot/renovate",
    },
    "method": "POST",
    "url": "https://api.github.com/graphql",
  },
  Object {
    "headers": Object {
      "accept": "application/vnd.github.v3+json",
      "accept-encoding": "gzip, deflate",
      "authorization": "token abc123",
      "host": "api.github.com",
      "user-agent": "https://github.com/renovatebot/renovate",
    },
    "method": "GET",
    "url": "https://api.github.com/repos/some/repo/pulls/1234",
  },
]
`;

exports[`platform/github getPrBody(input) returns not-updated pr body for GHE 1`] = `
Array [
  Object {
    "headers": Object {
      "accept": "application/vnd.github.v3+json",
      "accept-encoding": "gzip, deflate",
      "authorization": "token abc123",
      "host": "github.company.com",
      "user-agent": "https://github.com/renovatebot/renovate",
    },
    "method": "GET",
    "url": "https://github.company.com/user",
  },
  Object {
    "headers": Object {
      "accept": "application/vnd.github.v3+json",
      "accept-encoding": "gzip, deflate",
      "authorization": "token abc123",
      "host": "github.company.com",
      "user-agent": "https://github.com/renovatebot/renovate",
    },
    "method": "GET",
    "url": "https://github.company.com/user/emails",
  },
  Object {
    "graphql": Object {
      "query": Object {
        "repository": Object {
          "__args": Object {
            "name": "repo",
            "owner": "some",
          },
          "defaultBranchRef": Object {
            "name": null,
          },
          "isArchived": null,
          "isFork": null,
          "mergeCommitAllowed": null,
          "nameWithOwner": null,
          "rebaseMergeAllowed": null,
          "squashMergeAllowed": null,
        },
      },
    },
    "headers": Object {
      "accept": "application/vnd.github.v3+json",
      "accept-encoding": "gzip, deflate",
      "authorization": "token abc123",
      "content-length": "280",
      "content-type": "application/json",
      "host": "github.company.com",
      "user-agent": "https://github.com/renovatebot/renovate",
    },
    "method": "POST",
    "url": "https://github.company.com/graphql",
  },
]
`;

exports[`platform/github getPrBody(input) returns updated pr body 1`] = `"https://github.com/foo/bar/issues/5 plus also [a link](https://togithub.com/foo/bar/issues/5)"`;

exports[`platform/github getRepoForceRebase should detect repoForceRebase 1`] = `
Array [
  Object {
    "headers": Object {
      "accept": "application/vnd.github.v3+json",
      "accept-encoding": "gzip, deflate",
      "authorization": "token abc123",
      "host": "api.github.com",
      "user-agent": "https://github.com/renovatebot/renovate",
    },
    "method": "GET",
    "url": "https://api.github.com/repos/undefined/branches/undefined/protection",
  },
]
`;

exports[`platform/github getRepoForceRebase should handle 403 1`] = `
Array [
  Object {
    "headers": Object {
      "accept": "application/vnd.github.v3+json",
      "accept-encoding": "gzip, deflate",
      "authorization": "token abc123",
      "host": "api.github.com",
      "user-agent": "https://github.com/renovatebot/renovate",
    },
    "method": "GET",
    "url": "https://api.github.com/repos/undefined/branches/undefined/protection",
  },
]
`;

exports[`platform/github getRepoForceRebase should handle 404 1`] = `
Array [
  Object {
    "headers": Object {
      "accept": "application/vnd.github.v3+json",
      "accept-encoding": "gzip, deflate",
      "authorization": "token abc123",
      "host": "api.github.com",
      "user-agent": "https://github.com/renovatebot/renovate",
    },
    "method": "GET",
    "url": "https://api.github.com/repos/undefined/branches/undefined/protection",
  },
]
`;

exports[`platform/github getRepoForceRebase should throw 401 1`] = `"Response code 401 (Unauthorized)"`;

exports[`platform/github getRepoForceRebase should throw 401 2`] = `
Array [
  Object {
    "headers": Object {
      "accept": "application/vnd.github.v3+json",
      "accept-encoding": "gzip, deflate",
      "authorization": "token abc123",
      "host": "api.github.com",
      "user-agent": "https://github.com/renovatebot/renovate",
    },
    "method": "GET",
    "url": "https://api.github.com/repos/undefined/branches/undefined/protection",
  },
]
`;

exports[`platform/github getRepos should return an array of repos 1`] = `
Array [
  "a/b",
  "c/d",
]
`;

exports[`platform/github getRepos should return an array of repos 2`] = `
Array [
  Object {
    "headers": Object {
      "accept": "application/vnd.github.v3+json",
      "accept-encoding": "gzip, deflate",
      "authorization": "token abc123",
      "host": "api.github.com",
      "user-agent": "https://github.com/renovatebot/renovate",
    },
    "method": "GET",
    "url": "https://api.github.com/user/repos?per_page=100",
  },
]
`;

exports[`platform/github getVulnerabilityAlerts() handles network error 1`] = `
Array [
  Object {
    "graphql": Object {
      "query": Object {
        "repository": Object {
          "__args": Object {
            "name": "undefined",
            "owner": "undefined",
          },
          "vulnerabilityAlerts": Object {
            "__args": Object {
              "last": "100",
            },
            "edges": Object {
              "node": Object {
                "dismissReason": null,
                "securityAdvisory": Object {
                  "description": null,
                  "identifiers": Object {
                    "type": null,
                    "value": null,
                  },
                  "references": Object {
                    "url": null,
                  },
                  "severity": null,
                },
                "securityVulnerability": Object {
                  "firstPatchedVersion": Object {
                    "identifier": null,
                  },
                  "package": Object {
                    "ecosystem": null,
                    "name": null,
                  },
                  "vulnerableVersionRange": null,
                },
                "vulnerableManifestFilename": null,
                "vulnerableManifestPath": null,
                "vulnerableRequirements": null,
              },
            },
          },
        },
      },
    },
    "headers": Object {
      "accept": "application/vnd.github.vixen-preview+json, application/vnd.github.v3+json",
      "accept-encoding": "gzip, deflate",
      "authorization": "token abc123",
      "content-length": "697",
      "content-type": "application/json",
      "host": "api.github.com",
      "user-agent": "https://github.com/renovatebot/renovate",
    },
    "method": "POST",
    "url": "https://api.github.com/graphql",
  },
]
`;

exports[`platform/github getVulnerabilityAlerts() returns array if found 1`] = `
Array [
  Object {
    "graphql": Object {
      "query": Object {
        "repository": Object {
          "__args": Object {
            "name": "undefined",
            "owner": "undefined",
          },
          "vulnerabilityAlerts": Object {
            "__args": Object {
              "last": "100",
            },
            "edges": Object {
              "node": Object {
                "dismissReason": null,
                "securityAdvisory": Object {
                  "description": null,
                  "identifiers": Object {
                    "type": null,
                    "value": null,
                  },
                  "references": Object {
                    "url": null,
                  },
                  "severity": null,
                },
                "securityVulnerability": Object {
                  "firstPatchedVersion": Object {
                    "identifier": null,
                  },
                  "package": Object {
                    "ecosystem": null,
                    "name": null,
                  },
                  "vulnerableVersionRange": null,
                },
                "vulnerableManifestFilename": null,
                "vulnerableManifestPath": null,
                "vulnerableRequirements": null,
              },
            },
          },
        },
      },
    },
    "headers": Object {
      "accept": "application/vnd.github.vixen-preview+json, application/vnd.github.v3+json",
      "accept-encoding": "gzip, deflate",
      "authorization": "token abc123",
      "content-length": "697",
      "content-type": "application/json",
      "host": "api.github.com",
      "user-agent": "https://github.com/renovatebot/renovate",
    },
    "method": "POST",
    "url": "https://api.github.com/graphql",
  },
]
`;

exports[`platform/github getVulnerabilityAlerts() returns empty if disabled 1`] = `
Array [
  Object {
    "graphql": Object {
      "query": Object {
        "repository": Object {
          "__args": Object {
            "name": "undefined",
            "owner": "undefined",
          },
          "vulnerabilityAlerts": Object {
            "__args": Object {
              "last": "100",
            },
            "edges": Object {
              "node": Object {
                "dismissReason": null,
                "securityAdvisory": Object {
                  "description": null,
                  "identifiers": Object {
                    "type": null,
                    "value": null,
                  },
                  "references": Object {
                    "url": null,
                  },
                  "severity": null,
                },
                "securityVulnerability": Object {
                  "firstPatchedVersion": Object {
                    "identifier": null,
                  },
                  "package": Object {
                    "ecosystem": null,
                    "name": null,
                  },
                  "vulnerableVersionRange": null,
                },
                "vulnerableManifestFilename": null,
                "vulnerableManifestPath": null,
                "vulnerableRequirements": null,
              },
            },
          },
        },
      },
    },
    "headers": Object {
      "accept": "application/vnd.github.vixen-preview+json, application/vnd.github.v3+json",
      "accept-encoding": "gzip, deflate",
      "authorization": "token abc123",
      "content-length": "697",
      "content-type": "application/json",
      "host": "api.github.com",
      "user-agent": "https://github.com/renovatebot/renovate",
    },
    "method": "POST",
    "url": "https://api.github.com/graphql",
  },
]
`;

exports[`platform/github getVulnerabilityAlerts() returns empty if error 1`] = `
Array [
  Object {
    "graphql": Object {
      "query": Object {
        "repository": Object {
          "__args": Object {
            "name": "undefined",
            "owner": "undefined",
          },
          "vulnerabilityAlerts": Object {
            "__args": Object {
              "last": "100",
            },
            "edges": Object {
              "node": Object {
                "dismissReason": null,
                "securityAdvisory": Object {
                  "description": null,
                  "identifiers": Object {
                    "type": null,
                    "value": null,
                  },
                  "references": Object {
                    "url": null,
                  },
                  "severity": null,
                },
                "securityVulnerability": Object {
                  "firstPatchedVersion": Object {
                    "identifier": null,
                  },
                  "package": Object {
                    "ecosystem": null,
                    "name": null,
                  },
                  "vulnerableVersionRange": null,
                },
                "vulnerableManifestFilename": null,
                "vulnerableManifestPath": null,
                "vulnerableRequirements": null,
              },
            },
          },
        },
      },
    },
    "headers": Object {
      "accept": "application/vnd.github.vixen-preview+json, application/vnd.github.v3+json",
      "accept-encoding": "gzip, deflate",
      "authorization": "token abc123",
      "content-length": "697",
      "content-type": "application/json",
      "host": "api.github.com",
      "user-agent": "https://github.com/renovatebot/renovate",
    },
    "method": "POST",
    "url": "https://api.github.com/graphql",
  },
]
`;

exports[`platform/github initPlatform() should support custom endpoint 1`] = `
Object {
  "endpoint": "https://ghe.renovatebot.com/",
  "gitAuthor": "undefined <user@domain.com>",
  "renovateUsername": "renovate-bot",
}
`;

exports[`platform/github initPlatform() should support custom endpoint 2`] = `
Array [
  Object {
    "headers": Object {
      "accept": "application/vnd.github.v3+json",
      "accept-encoding": "gzip, deflate",
      "authorization": "token abc123",
      "host": "ghe.renovatebot.com",
      "user-agent": "https://github.com/renovatebot/renovate",
    },
    "method": "GET",
    "url": "https://ghe.renovatebot.com/user",
  },
  Object {
    "headers": Object {
      "accept": "application/vnd.github.v3+json",
      "accept-encoding": "gzip, deflate",
      "authorization": "token abc123",
      "host": "ghe.renovatebot.com",
      "user-agent": "https://github.com/renovatebot/renovate",
    },
    "method": "GET",
    "url": "https://ghe.renovatebot.com/user/emails",
  },
]
`;

exports[`platform/github initPlatform() should support default endpoint no email access 1`] = `
Object {
  "endpoint": "https://api.github.com/",
  "gitAuthor": undefined,
  "renovateUsername": "renovate-bot",
}
`;

exports[`platform/github initPlatform() should support default endpoint no email access 2`] = `
Array [
  Object {
    "headers": Object {
      "accept": "application/vnd.github.v3+json",
      "accept-encoding": "gzip, deflate",
      "authorization": "token abc123",
      "host": "api.github.com",
      "user-agent": "https://github.com/renovatebot/renovate",
    },
    "method": "GET",
    "url": "https://api.github.com/user",
  },
  Object {
    "headers": Object {
      "accept": "application/vnd.github.v3+json",
      "accept-encoding": "gzip, deflate",
      "authorization": "token abc123",
      "host": "api.github.com",
      "user-agent": "https://github.com/renovatebot/renovate",
    },
    "method": "GET",
    "url": "https://api.github.com/user/emails",
  },
]
`;

exports[`platform/github initPlatform() should support default endpoint no email result 1`] = `
Object {
  "endpoint": "https://api.github.com/",
  "gitAuthor": undefined,
  "renovateUsername": "renovate-bot",
}
`;

exports[`platform/github initPlatform() should support default endpoint no email result 2`] = `
Array [
  Object {
    "headers": Object {
      "accept": "application/vnd.github.v3+json",
      "accept-encoding": "gzip, deflate",
      "authorization": "token abc123",
      "host": "api.github.com",
      "user-agent": "https://github.com/renovatebot/renovate",
    },
    "method": "GET",
    "url": "https://api.github.com/user",
  },
  Object {
    "headers": Object {
      "accept": "application/vnd.github.v3+json",
      "accept-encoding": "gzip, deflate",
      "authorization": "token abc123",
      "host": "api.github.com",
      "user-agent": "https://github.com/renovatebot/renovate",
    },
    "method": "GET",
    "url": "https://api.github.com/user/emails",
  },
]
`;

exports[`platform/github initPlatform() should support default endpoint with email 1`] = `
Object {
  "endpoint": "https://api.github.com/",
  "gitAuthor": "undefined <user@domain.com>",
  "renovateUsername": "renovate-bot",
}
`;

exports[`platform/github initPlatform() should support default endpoint with email 2`] = `
Array [
  Object {
    "headers": Object {
      "accept": "application/vnd.github.v3+json",
      "accept-encoding": "gzip, deflate",
      "authorization": "token abc123",
      "host": "api.github.com",
      "user-agent": "https://github.com/renovatebot/renovate",
    },
    "method": "GET",
    "url": "https://api.github.com/user",
  },
  Object {
    "headers": Object {
      "accept": "application/vnd.github.v3+json",
      "accept-encoding": "gzip, deflate",
      "authorization": "token abc123",
      "host": "api.github.com",
      "user-agent": "https://github.com/renovatebot/renovate",
    },
    "method": "GET",
    "url": "https://api.github.com/user/emails",
  },
]
`;

exports[`platform/github initPlatform() should throw if user failure 1`] = `
Array [
  Object {
    "headers": Object {
      "accept": "application/vnd.github.v3+json",
      "accept-encoding": "gzip, deflate",
      "authorization": "token abc123",
      "host": "api.github.com",
      "user-agent": "https://github.com/renovatebot/renovate",
    },
    "method": "GET",
    "url": "https://api.github.com/user",
  },
]
`;

exports[`platform/github initRepo should fork when forkMode 1`] = `
Object {
  "defaultBranch": "master",
  "isFork": false,
}
`;

exports[`platform/github initRepo should fork when forkMode 2`] = `
Array [
  Object {
    "graphql": Object {
      "query": Object {
        "repository": Object {
          "__args": Object {
            "name": "repo",
            "owner": "some",
          },
          "defaultBranchRef": Object {
            "name": null,
          },
          "isArchived": null,
          "isFork": null,
          "mergeCommitAllowed": null,
          "nameWithOwner": null,
          "rebaseMergeAllowed": null,
          "squashMergeAllowed": null,
        },
      },
    },
    "headers": Object {
      "accept": "application/vnd.github.v3+json",
      "accept-encoding": "gzip, deflate",
      "authorization": "token abc123",
      "content-length": "280",
      "content-type": "application/json",
      "host": "api.github.com",
      "user-agent": "https://github.com/renovatebot/renovate",
    },
    "method": "POST",
    "url": "https://api.github.com/graphql",
  },
  Object {
    "headers": Object {
      "accept": "application/vnd.github.v3+json",
      "accept-encoding": "gzip, deflate",
      "authorization": "token abc123",
      "host": "api.github.com",
      "user-agent": "https://github.com/renovatebot/renovate",
    },
    "method": "GET",
    "url": "https://api.github.com/repos/some/repo/git/refs/heads/master",
  },
  Object {
    "headers": Object {
      "accept": "application/vnd.github.v3+json",
      "accept-encoding": "gzip, deflate",
      "authorization": "token abc123",
      "host": "api.github.com",
      "user-agent": "https://github.com/renovatebot/renovate",
    },
    "method": "GET",
    "url": "https://api.github.com/user/repos?per_page=100",
  },
  Object {
    "headers": Object {
      "accept": "application/vnd.github.v3+json",
      "accept-encoding": "gzip, deflate",
      "authorization": "token abc123",
      "host": "api.github.com",
      "user-agent": "https://github.com/renovatebot/renovate",
    },
    "method": "POST",
    "url": "https://api.github.com/repos/some/repo/forks",
  },
]
`;

exports[`platform/github initRepo should merge 1`] = `
Object {
  "defaultBranch": "master",
  "isFork": false,
}
`;

exports[`platform/github initRepo should merge 2`] = `
Array [
  Object {
    "graphql": Object {
      "query": Object {
        "repository": Object {
          "__args": Object {
            "name": "repo",
            "owner": "some",
          },
          "defaultBranchRef": Object {
            "name": null,
          },
          "isArchived": null,
          "isFork": null,
          "mergeCommitAllowed": null,
          "nameWithOwner": null,
          "rebaseMergeAllowed": null,
          "squashMergeAllowed": null,
        },
      },
    },
    "headers": Object {
      "accept": "application/vnd.github.v3+json",
      "accept-encoding": "gzip, deflate",
      "authorization": "token abc123",
      "content-length": "280",
      "content-type": "application/json",
      "host": "api.github.com",
      "user-agent": "https://github.com/renovatebot/renovate",
    },
    "method": "POST",
    "url": "https://api.github.com/graphql",
  },
]
`;

exports[`platform/github initRepo should not guess at merge 1`] = `
Object {
  "defaultBranch": "master",
  "isFork": false,
}
`;

exports[`platform/github initRepo should not guess at merge 2`] = `
Array [
  Object {
    "graphql": Object {
      "query": Object {
        "repository": Object {
          "__args": Object {
            "name": "repo",
            "owner": "some",
          },
          "defaultBranchRef": Object {
            "name": null,
          },
          "isArchived": null,
          "isFork": null,
          "mergeCommitAllowed": null,
          "nameWithOwner": null,
          "rebaseMergeAllowed": null,
          "squashMergeAllowed": null,
        },
      },
    },
    "headers": Object {
      "accept": "application/vnd.github.v3+json",
      "accept-encoding": "gzip, deflate",
      "authorization": "token abc123",
      "content-length": "280",
      "content-type": "application/json",
      "host": "api.github.com",
      "user-agent": "https://github.com/renovatebot/renovate",
    },
    "method": "POST",
    "url": "https://api.github.com/graphql",
  },
]
`;

exports[`platform/github initRepo should rebase 1`] = `
Object {
  "defaultBranch": "master",
  "isFork": false,
}
`;

exports[`platform/github initRepo should rebase 2`] = `
Array [
  Object {
    "graphql": Object {
      "query": Object {
        "repository": Object {
          "__args": Object {
            "name": "repo",
            "owner": "some",
          },
          "defaultBranchRef": Object {
            "name": null,
          },
          "isArchived": null,
          "isFork": null,
          "mergeCommitAllowed": null,
          "nameWithOwner": null,
          "rebaseMergeAllowed": null,
          "squashMergeAllowed": null,
        },
      },
    },
    "headers": Object {
      "accept": "application/vnd.github.v3+json",
      "accept-encoding": "gzip, deflate",
      "authorization": "token abc123",
      "content-length": "280",
      "content-type": "application/json",
      "host": "api.github.com",
      "user-agent": "https://github.com/renovatebot/renovate",
    },
    "method": "POST",
    "url": "https://api.github.com/graphql",
  },
]
`;

exports[`platform/github initRepo should squash 1`] = `
Object {
  "defaultBranch": "master",
  "isFork": false,
}
`;

exports[`platform/github initRepo should squash 2`] = `
Array [
  Object {
    "graphql": Object {
      "query": Object {
        "repository": Object {
          "__args": Object {
            "name": "repo",
            "owner": "some",
          },
          "defaultBranchRef": Object {
            "name": null,
          },
          "isArchived": null,
          "isFork": null,
          "mergeCommitAllowed": null,
          "nameWithOwner": null,
          "rebaseMergeAllowed": null,
          "squashMergeAllowed": null,
        },
      },
    },
    "headers": Object {
      "accept": "application/vnd.github.v3+json",
      "accept-encoding": "gzip, deflate",
      "authorization": "token abc123",
      "content-length": "280",
      "content-type": "application/json",
      "host": "api.github.com",
      "user-agent": "https://github.com/renovatebot/renovate",
    },
    "method": "POST",
    "url": "https://api.github.com/graphql",
  },
]
`;

exports[`platform/github initRepo should throw err if disabled in renovate.json 1`] = `
Array [
  Object {
    "graphql": Object {
      "query": Object {
        "repository": Object {
          "__args": Object {
            "name": "repo",
            "owner": "some",
          },
          "defaultBranchRef": Object {
            "name": null,
          },
          "isArchived": null,
          "isFork": null,
          "mergeCommitAllowed": null,
          "nameWithOwner": null,
          "rebaseMergeAllowed": null,
          "squashMergeAllowed": null,
        },
      },
    },
    "headers": Object {
      "accept": "application/vnd.github.v3+json",
      "accept-encoding": "gzip, deflate",
      "authorization": "token abc123",
      "content-length": "280",
      "content-type": "application/json",
      "host": "api.github.com",
      "user-agent": "https://github.com/renovatebot/renovate",
    },
    "method": "POST",
    "url": "https://api.github.com/graphql",
  },
  Object {
    "headers": Object {
      "accept": "application/vnd.github.v3+json",
      "accept-encoding": "gzip, deflate",
      "authorization": "token abc123",
      "host": "api.github.com",
      "user-agent": "https://github.com/renovatebot/renovate",
    },
    "method": "GET",
    "url": "https://api.github.com/repos/some/repo/contents/renovate.json",
  },
]
`;

exports[`platform/github initRepo should throw error if archived 1`] = `
Array [
  Object {
    "graphql": Object {
      "query": Object {
        "repository": Object {
          "__args": Object {
            "name": "repo",
            "owner": "some",
          },
          "defaultBranchRef": Object {
            "name": null,
          },
          "isArchived": null,
          "isFork": null,
          "mergeCommitAllowed": null,
          "nameWithOwner": null,
          "rebaseMergeAllowed": null,
          "squashMergeAllowed": null,
        },
      },
    },
    "headers": Object {
      "accept": "application/vnd.github.v3+json",
      "accept-encoding": "gzip, deflate",
      "authorization": "token abc123",
      "content-length": "280",
      "content-type": "application/json",
      "host": "api.github.com",
      "user-agent": "https://github.com/renovatebot/renovate",
    },
    "method": "POST",
    "url": "https://api.github.com/graphql",
  },
]
`;

exports[`platform/github initRepo should throw error if renamed 1`] = `
Array [
  Object {
    "graphql": Object {
      "query": Object {
        "repository": Object {
          "__args": Object {
            "name": "repo",
            "owner": "some",
          },
          "defaultBranchRef": Object {
            "name": null,
          },
          "isArchived": null,
          "isFork": null,
          "mergeCommitAllowed": null,
          "nameWithOwner": null,
          "rebaseMergeAllowed": null,
          "squashMergeAllowed": null,
        },
      },
    },
    "headers": Object {
      "accept": "application/vnd.github.v3+json",
      "accept-encoding": "gzip, deflate",
      "authorization": "token abc123",
      "content-length": "280",
      "content-type": "application/json",
      "host": "api.github.com",
      "user-agent": "https://github.com/renovatebot/renovate",
    },
    "method": "POST",
    "url": "https://api.github.com/graphql",
  },
]
`;

exports[`platform/github initRepo should update fork when forkMode 1`] = `
Object {
  "defaultBranch": "master",
  "isFork": false,
}
`;

exports[`platform/github initRepo should update fork when forkMode 2`] = `
Array [
  Object {
    "graphql": Object {
      "query": Object {
        "repository": Object {
          "__args": Object {
            "name": "repo",
            "owner": "some",
          },
          "defaultBranchRef": Object {
            "name": null,
          },
          "isArchived": null,
          "isFork": null,
          "mergeCommitAllowed": null,
          "nameWithOwner": null,
          "rebaseMergeAllowed": null,
          "squashMergeAllowed": null,
        },
      },
    },
    "headers": Object {
      "accept": "application/vnd.github.v3+json",
      "accept-encoding": "gzip, deflate",
      "authorization": "token abc123",
      "content-length": "280",
      "content-type": "application/json",
      "host": "api.github.com",
      "user-agent": "https://github.com/renovatebot/renovate",
    },
    "method": "POST",
    "url": "https://api.github.com/graphql",
  },
  Object {
    "headers": Object {
      "accept": "application/vnd.github.v3+json",
      "accept-encoding": "gzip, deflate",
      "authorization": "token abc123",
      "host": "api.github.com",
      "user-agent": "https://github.com/renovatebot/renovate",
    },
    "method": "GET",
    "url": "https://api.github.com/repos/some/repo/git/refs/heads/master",
  },
  Object {
    "headers": Object {
      "accept": "application/vnd.github.v3+json",
      "accept-encoding": "gzip, deflate",
      "authorization": "token abc123",
      "host": "api.github.com",
      "user-agent": "https://github.com/renovatebot/renovate",
    },
    "method": "GET",
    "url": "https://api.github.com/user/repos?per_page=100",
  },
  Object {
    "headers": Object {
      "accept": "application/vnd.github.v3+json",
      "accept-encoding": "gzip, deflate",
      "authorization": "token abc123",
      "host": "api.github.com",
      "user-agent": "https://github.com/renovatebot/renovate",
    },
    "method": "POST",
    "url": "https://api.github.com/repos/some/repo/forks",
  },
  Object {
    "body": "{\\"sha\\":\\"1234\\",\\"force\\":true}",
    "headers": Object {
      "accept": "application/vnd.github.v3+json",
      "accept-encoding": "gzip, deflate",
      "authorization": "token abc123",
      "content-length": "27",
      "content-type": "application/json",
      "host": "api.github.com",
      "user-agent": "https://github.com/renovatebot/renovate",
    },
    "method": "PATCH",
    "url": "https://api.github.com/repos/forked_repo/git/refs/heads/master",
  },
]
`;

exports[`platform/github initRepo should use different header in app mode 1`] = `
Object {
  "defaultBranch": "master",
  "isFork": false,
}
`;

exports[`platform/github initRepo should use different header in app mode 2`] = `
Array [
  Object {
    "graphql": Object {
      "query": Object {
        "repository": Object {
          "__args": Object {
            "name": "repo",
            "owner": "some",
          },
          "defaultBranchRef": Object {
            "name": null,
          },
          "isArchived": null,
          "isFork": null,
          "mergeCommitAllowed": null,
          "nameWithOwner": null,
          "rebaseMergeAllowed": null,
          "squashMergeAllowed": null,
        },
      },
    },
    "headers": Object {
      "accept": "application/vnd.github.machine-man-preview+json, application/vnd.github.v3+json",
      "accept-encoding": "gzip, deflate",
      "authorization": "token abc123",
      "content-length": "280",
      "content-type": "application/json",
      "host": "api.github.com",
      "user-agent": "https://github.com/renovatebot/renovate",
    },
    "method": "POST",
    "url": "https://api.github.com/graphql",
  },
]
`;

exports[`platform/github initRepo throws not-found 1`] = `
Array [
  Object {
    "graphql": Object {
      "query": Object {
        "repository": Object {
          "__args": Object {
            "name": "repo",
            "owner": "some",
          },
          "defaultBranchRef": Object {
            "name": null,
          },
          "isArchived": null,
          "isFork": null,
          "mergeCommitAllowed": null,
          "nameWithOwner": null,
          "rebaseMergeAllowed": null,
          "squashMergeAllowed": null,
        },
      },
    },
    "headers": Object {
      "accept": "application/vnd.github.v3+json",
      "accept-encoding": "gzip, deflate",
      "authorization": "token abc123",
      "content-length": "280",
      "content-type": "application/json",
      "host": "api.github.com",
      "user-agent": "https://github.com/renovatebot/renovate",
    },
    "method": "POST",
    "url": "https://api.github.com/graphql",
  },
]
`;

exports[`platform/github mergePr(prNo) - autodetection should give up 1`] = `
Array [
  Object {
    "graphql": Object {
      "query": Object {
        "repository": Object {
          "__args": Object {
            "name": "repo",
            "owner": "some",
          },
          "defaultBranchRef": Object {
            "name": null,
          },
          "isArchived": null,
          "isFork": null,
          "mergeCommitAllowed": null,
          "nameWithOwner": null,
          "rebaseMergeAllowed": null,
          "squashMergeAllowed": null,
        },
      },
    },
    "headers": Object {
      "accept": "application/vnd.github.v3+json",
      "accept-encoding": "gzip, deflate",
      "authorization": "token abc123",
      "content-length": "280",
      "content-type": "application/json",
      "host": "api.github.com",
      "user-agent": "https://github.com/renovatebot/renovate",
    },
    "method": "POST",
    "url": "https://api.github.com/graphql",
  },
  Object {
    "body": "{\\"merge_method\\":\\"rebase\\"}",
    "headers": Object {
      "accept": "application/vnd.github.v3+json",
      "accept-encoding": "gzip, deflate",
      "authorization": "token abc123",
      "content-length": "25",
      "content-type": "application/json",
      "host": "api.github.com",
      "user-agent": "https://github.com/renovatebot/renovate",
    },
    "method": "PUT",
    "url": "https://api.github.com/repos/some/repo/pulls/1237/merge",
  },
  Object {
    "body": "{\\"merge_method\\":\\"rebase\\"}",
    "headers": Object {
      "accept": "application/vnd.github.v3+json",
      "accept-encoding": "gzip, deflate",
      "authorization": "token abc123",
      "content-length": "25",
      "content-type": "application/json",
      "host": "api.github.com",
      "user-agent": "https://github.com/renovatebot/renovate",
    },
    "method": "PUT",
    "url": "https://api.github.com/repos/some/repo/pulls/1237/merge",
  },
  Object {
    "body": "{\\"merge_method\\":\\"squash\\"}",
    "headers": Object {
      "accept": "application/vnd.github.v3+json",
      "accept-encoding": "gzip, deflate",
      "authorization": "token abc123",
      "content-length": "25",
      "content-type": "application/json",
      "host": "api.github.com",
      "user-agent": "https://github.com/renovatebot/renovate",
    },
    "method": "PUT",
    "url": "https://api.github.com/repos/some/repo/pulls/1237/merge",
  },
  Object {
    "body": "{\\"merge_method\\":\\"merge\\"}",
    "headers": Object {
      "accept": "application/vnd.github.v3+json",
      "accept-encoding": "gzip, deflate",
      "authorization": "token abc123",
      "content-length": "24",
      "content-type": "application/json",
      "host": "api.github.com",
      "user-agent": "https://github.com/renovatebot/renovate",
    },
    "method": "PUT",
    "url": "https://api.github.com/repos/some/repo/pulls/1237/merge",
  },
]
`;

exports[`platform/github mergePr(prNo) - autodetection should try merge after squash 1`] = `
Array [
  Object {
    "graphql": Object {
      "query": Object {
        "repository": Object {
          "__args": Object {
            "name": "repo",
            "owner": "some",
          },
          "defaultBranchRef": Object {
            "name": null,
          },
          "isArchived": null,
          "isFork": null,
          "mergeCommitAllowed": null,
          "nameWithOwner": null,
          "rebaseMergeAllowed": null,
          "squashMergeAllowed": null,
        },
      },
    },
    "headers": Object {
      "accept": "application/vnd.github.v3+json",
      "accept-encoding": "gzip, deflate",
      "authorization": "token abc123",
      "content-length": "280",
      "content-type": "application/json",
      "host": "api.github.com",
      "user-agent": "https://github.com/renovatebot/renovate",
    },
    "method": "POST",
    "url": "https://api.github.com/graphql",
  },
  Object {
    "body": "{\\"merge_method\\":\\"rebase\\"}",
    "headers": Object {
      "accept": "application/vnd.github.v3+json",
      "accept-encoding": "gzip, deflate",
      "authorization": "token abc123",
      "content-length": "25",
      "content-type": "application/json",
      "host": "api.github.com",
      "user-agent": "https://github.com/renovatebot/renovate",
    },
    "method": "PUT",
    "url": "https://api.github.com/repos/some/repo/pulls/1237/merge",
  },
  Object {
    "body": "{\\"merge_method\\":\\"rebase\\"}",
    "headers": Object {
      "accept": "application/vnd.github.v3+json",
      "accept-encoding": "gzip, deflate",
      "authorization": "token abc123",
      "content-length": "25",
      "content-type": "application/json",
      "host": "api.github.com",
      "user-agent": "https://github.com/renovatebot/renovate",
    },
    "method": "PUT",
    "url": "https://api.github.com/repos/some/repo/pulls/1237/merge",
  },
  Object {
    "body": "{\\"merge_method\\":\\"squash\\"}",
    "headers": Object {
      "accept": "application/vnd.github.v3+json",
      "accept-encoding": "gzip, deflate",
      "authorization": "token abc123",
      "content-length": "25",
      "content-type": "application/json",
      "host": "api.github.com",
      "user-agent": "https://github.com/renovatebot/renovate",
    },
    "method": "PUT",
    "url": "https://api.github.com/repos/some/repo/pulls/1237/merge",
  },
]
`;

exports[`platform/github mergePr(prNo) - autodetection should try rebase first 1`] = `
Array [
  Object {
    "graphql": Object {
      "query": Object {
        "repository": Object {
          "__args": Object {
            "name": "repo",
            "owner": "some",
          },
          "defaultBranchRef": Object {
            "name": null,
          },
          "isArchived": null,
          "isFork": null,
          "mergeCommitAllowed": null,
          "nameWithOwner": null,
          "rebaseMergeAllowed": null,
          "squashMergeAllowed": null,
        },
      },
    },
    "headers": Object {
      "accept": "application/vnd.github.v3+json",
      "accept-encoding": "gzip, deflate",
      "authorization": "token abc123",
      "content-length": "280",
      "content-type": "application/json",
      "host": "api.github.com",
      "user-agent": "https://github.com/renovatebot/renovate",
    },
    "method": "POST",
    "url": "https://api.github.com/graphql",
  },
  Object {
    "body": "{\\"merge_method\\":\\"rebase\\"}",
    "headers": Object {
      "accept": "application/vnd.github.v3+json",
      "accept-encoding": "gzip, deflate",
      "authorization": "token abc123",
      "content-length": "25",
      "content-type": "application/json",
      "host": "api.github.com",
      "user-agent": "https://github.com/renovatebot/renovate",
    },
    "method": "PUT",
    "url": "https://api.github.com/repos/some/repo/pulls/1235/merge",
  },
]
`;

exports[`platform/github mergePr(prNo) - autodetection should try squash after rebase 1`] = `
Array [
  Object {
    "graphql": Object {
      "query": Object {
        "repository": Object {
          "__args": Object {
            "name": "repo",
            "owner": "some",
          },
          "defaultBranchRef": Object {
            "name": null,
          },
          "isArchived": null,
          "isFork": null,
          "mergeCommitAllowed": null,
          "nameWithOwner": null,
          "rebaseMergeAllowed": null,
          "squashMergeAllowed": null,
        },
      },
    },
    "headers": Object {
      "accept": "application/vnd.github.v3+json",
      "accept-encoding": "gzip, deflate",
      "authorization": "token abc123",
      "content-length": "280",
      "content-type": "application/json",
      "host": "api.github.com",
      "user-agent": "https://github.com/renovatebot/renovate",
    },
    "method": "POST",
    "url": "https://api.github.com/graphql",
  },
  Object {
    "body": "{\\"merge_method\\":\\"rebase\\"}",
    "headers": Object {
      "accept": "application/vnd.github.v3+json",
      "accept-encoding": "gzip, deflate",
      "authorization": "token abc123",
      "content-length": "25",
      "content-type": "application/json",
      "host": "api.github.com",
      "user-agent": "https://github.com/renovatebot/renovate",
    },
    "method": "PUT",
    "url": "https://api.github.com/repos/some/repo/pulls/1236/merge",
  },
]
`;

exports[`platform/github mergePr(prNo) should handle merge error 1`] = `
Array [
  Object {
    "graphql": Object {
      "query": Object {
        "repository": Object {
          "__args": Object {
            "name": "repo",
            "owner": "some",
          },
          "defaultBranchRef": Object {
            "name": null,
          },
          "isArchived": null,
          "isFork": null,
          "mergeCommitAllowed": null,
          "nameWithOwner": null,
          "rebaseMergeAllowed": null,
          "squashMergeAllowed": null,
        },
      },
    },
    "headers": Object {
      "accept": "application/vnd.github.v3+json",
      "accept-encoding": "gzip, deflate",
      "authorization": "token abc123",
      "content-length": "280",
      "content-type": "application/json",
      "host": "api.github.com",
      "user-agent": "https://github.com/renovatebot/renovate",
    },
    "method": "POST",
    "url": "https://api.github.com/graphql",
  },
  Object {
    "body": "{\\"merge_method\\":\\"rebase\\"}",
    "headers": Object {
      "accept": "application/vnd.github.v3+json",
      "accept-encoding": "gzip, deflate",
      "authorization": "token abc123",
      "content-length": "25",
      "content-type": "application/json",
      "host": "api.github.com",
      "user-agent": "https://github.com/renovatebot/renovate",
    },
    "method": "PUT",
    "url": "https://api.github.com/repos/some/repo/pulls/1234/merge",
  },
]
`;

exports[`platform/github mergePr(prNo) should merge the PR 1`] = `
Array [
  Object {
    "graphql": Object {
      "query": Object {
        "repository": Object {
          "__args": Object {
            "name": "repo",
            "owner": "some",
          },
          "defaultBranchRef": Object {
            "name": null,
          },
          "isArchived": null,
          "isFork": null,
          "mergeCommitAllowed": null,
          "nameWithOwner": null,
          "rebaseMergeAllowed": null,
          "squashMergeAllowed": null,
        },
      },
    },
    "headers": Object {
      "accept": "application/vnd.github.v3+json",
      "accept-encoding": "gzip, deflate",
      "authorization": "token abc123",
      "content-length": "280",
      "content-type": "application/json",
      "host": "api.github.com",
      "user-agent": "https://github.com/renovatebot/renovate",
    },
    "method": "POST",
    "url": "https://api.github.com/graphql",
  },
  Object {
    "body": "{\\"merge_method\\":\\"rebase\\"}",
    "headers": Object {
      "accept": "application/vnd.github.v3+json",
      "accept-encoding": "gzip, deflate",
      "authorization": "token abc123",
      "content-length": "25",
      "content-type": "application/json",
      "host": "api.github.com",
      "user-agent": "https://github.com/renovatebot/renovate",
    },
    "method": "PUT",
    "url": "https://api.github.com/repos/some/repo/pulls/1234/merge",
  },
]
`;

exports[`platform/github setBranchStatus returns if already set 1`] = `
Array [
  Object {
    "graphql": Object {
      "query": Object {
        "repository": Object {
          "__args": Object {
            "name": "repo",
            "owner": "some",
          },
          "defaultBranchRef": Object {
            "name": null,
          },
          "isArchived": null,
          "isFork": null,
          "mergeCommitAllowed": null,
          "nameWithOwner": null,
          "rebaseMergeAllowed": null,
          "squashMergeAllowed": null,
        },
      },
    },
    "headers": Object {
      "accept": "application/vnd.github.v3+json",
      "accept-encoding": "gzip, deflate",
      "authorization": "token abc123",
      "content-length": "280",
      "content-type": "application/json",
      "host": "api.github.com",
      "user-agent": "https://github.com/renovatebot/renovate",
    },
    "method": "POST",
    "url": "https://api.github.com/graphql",
  },
  Object {
    "headers": Object {
      "accept": "application/vnd.github.v3+json",
      "accept-encoding": "gzip, deflate",
      "authorization": "token abc123",
      "host": "api.github.com",
      "user-agent": "https://github.com/renovatebot/renovate",
    },
    "method": "GET",
    "url": "https://api.github.com/repos/some/repo/commits/0d9c7726c3d628b7e28af234595cfd20febdbf8e/statuses",
  },
]
`;

exports[`platform/github setBranchStatus sets branch status 1`] = `
Array [
  Object {
    "graphql": Object {
      "query": Object {
        "repository": Object {
          "__args": Object {
            "name": "repo",
            "owner": "some",
          },
          "defaultBranchRef": Object {
            "name": null,
          },
          "isArchived": null,
          "isFork": null,
          "mergeCommitAllowed": null,
          "nameWithOwner": null,
          "rebaseMergeAllowed": null,
          "squashMergeAllowed": null,
        },
      },
    },
    "headers": Object {
      "accept": "application/vnd.github.v3+json",
      "accept-encoding": "gzip, deflate",
      "authorization": "token abc123",
      "content-length": "280",
      "content-type": "application/json",
      "host": "api.github.com",
      "user-agent": "https://github.com/renovatebot/renovate",
    },
    "method": "POST",
    "url": "https://api.github.com/graphql",
  },
  Object {
    "headers": Object {
      "accept": "application/vnd.github.v3+json",
      "accept-encoding": "gzip, deflate",
      "authorization": "token abc123",
      "host": "api.github.com",
      "user-agent": "https://github.com/renovatebot/renovate",
    },
    "method": "GET",
    "url": "https://api.github.com/repos/some/repo/commits/0d9c7726c3d628b7e28af234595cfd20febdbf8e/statuses",
  },
  Object {
    "body": "{\\"state\\":\\"success\\",\\"description\\":\\"some-description\\",\\"context\\":\\"some-context\\",\\"target_url\\":\\"some-url\\"}",
    "headers": Object {
      "accept": "application/vnd.github.v3+json",
      "accept-encoding": "gzip, deflate",
      "authorization": "token abc123",
      "content-length": "101",
      "content-type": "application/json",
      "host": "api.github.com",
      "user-agent": "https://github.com/renovatebot/renovate",
    },
    "method": "POST",
    "url": "https://api.github.com/repos/some/repo/statuses/0d9c7726c3d628b7e28af234595cfd20febdbf8e",
  },
  Object {
    "headers": Object {
      "accept": "application/vnd.github.v3+json",
      "accept-encoding": "gzip, deflate",
      "authorization": "token abc123",
      "host": "api.github.com",
      "user-agent": "https://github.com/renovatebot/renovate",
    },
    "method": "GET",
    "url": "https://api.github.com/repos/some/repo/commits/some-branch/status",
  },
  Object {
    "headers": Object {
      "accept": "application/vnd.github.v3+json",
      "accept-encoding": "gzip, deflate",
      "authorization": "token abc123",
      "host": "api.github.com",
      "user-agent": "https://github.com/renovatebot/renovate",
    },
    "method": "GET",
    "url": "https://api.github.com/repos/some/repo/commits/0d9c7726c3d628b7e28af234595cfd20febdbf8e/statuses",
  },
]
`;

exports[`platform/github updatePr(prNo, title, body) should update the PR 1`] = `
Array [
  Object {
    "graphql": Object {
      "query": Object {
        "repository": Object {
          "__args": Object {
            "name": "repo",
            "owner": "some",
          },
          "defaultBranchRef": Object {
            "name": null,
          },
          "isArchived": null,
          "isFork": null,
          "mergeCommitAllowed": null,
          "nameWithOwner": null,
          "rebaseMergeAllowed": null,
          "squashMergeAllowed": null,
        },
      },
    },
    "headers": Object {
      "accept": "application/vnd.github.v3+json",
      "accept-encoding": "gzip, deflate",
      "authorization": "token abc123",
      "content-length": "280",
      "content-type": "application/json",
      "host": "api.github.com",
      "user-agent": "https://github.com/renovatebot/renovate",
    },
    "method": "POST",
    "url": "https://api.github.com/graphql",
  },
  Object {
    "body": "{\\"title\\":\\"The New Title\\",\\"body\\":\\"Hello world again\\"}",
    "headers": Object {
      "accept": "application/vnd.github.v3+json",
      "accept-encoding": "gzip, deflate",
      "authorization": "token abc123",
      "content-length": "52",
      "content-type": "application/json",
      "host": "api.github.com",
      "user-agent": "https://github.com/renovatebot/renovate",
    },
    "method": "PATCH",
    "url": "https://api.github.com/repos/some/repo/pulls/1234",
  },
]
`;<|MERGE_RESOLUTION|>--- conflicted
+++ resolved
@@ -1999,11 +1999,7 @@
       "accept": "application/vnd.github.merge-info-preview+json, application/vnd.github.v3+json",
       "accept-encoding": "gzip, deflate",
       "authorization": "token abc123",
-<<<<<<< HEAD
-      "content-length": "1264",
-=======
-      "content-length": 1413,
->>>>>>> 0571eb37
+      "content-length": "1413",
       "content-type": "application/json",
       "host": "api.github.com",
       "user-agent": "https://github.com/renovatebot/renovate",
@@ -2274,11 +2270,7 @@
       "accept": "application/vnd.github.merge-info-preview+json, application/vnd.github.v3+json",
       "accept-encoding": "gzip, deflate",
       "authorization": "token abc123",
-<<<<<<< HEAD
-      "content-length": "1264",
-=======
-      "content-length": 1413,
->>>>>>> 0571eb37
+      "content-length": "1413",
       "content-type": "application/json",
       "host": "api.github.com",
       "user-agent": "https://github.com/renovatebot/renovate",
@@ -3012,11 +3004,7 @@
       "accept": "application/vnd.github.merge-info-preview+json, application/vnd.github.v3+json",
       "accept-encoding": "gzip, deflate",
       "authorization": "token abc123",
-<<<<<<< HEAD
-      "content-length": "1264",
-=======
-      "content-length": 1413,
->>>>>>> 0571eb37
+      "content-length": "1413",
       "content-type": "application/json",
       "host": "api.github.com",
       "user-agent": "https://github.com/renovatebot/renovate",
@@ -3210,11 +3198,7 @@
       "accept": "application/vnd.github.merge-info-preview+json, application/vnd.github.v3+json",
       "accept-encoding": "gzip, deflate",
       "authorization": "token abc123",
-<<<<<<< HEAD
-      "content-length": "1264",
-=======
-      "content-length": 1413,
->>>>>>> 0571eb37
+      "content-length": "1413",
       "content-type": "application/json",
       "host": "api.github.com",
       "user-agent": "https://github.com/renovatebot/renovate",
@@ -3360,11 +3344,7 @@
       "accept": "application/vnd.github.merge-info-preview+json, application/vnd.github.v3+json",
       "accept-encoding": "gzip, deflate",
       "authorization": "token abc123",
-<<<<<<< HEAD
-      "content-length": "1264",
-=======
-      "content-length": 1413,
->>>>>>> 0571eb37
+      "content-length": "1413",
       "content-type": "application/json",
       "host": "api.github.com",
       "user-agent": "https://github.com/renovatebot/renovate",
@@ -3559,11 +3539,7 @@
       "accept": "application/vnd.github.merge-info-preview+json, application/vnd.github.v3+json",
       "accept-encoding": "gzip, deflate",
       "authorization": "token abc123",
-<<<<<<< HEAD
-      "content-length": "1264",
-=======
-      "content-length": 1413,
->>>>>>> 0571eb37
+      "content-length": "1413",
       "content-type": "application/json",
       "host": "api.github.com",
       "user-agent": "https://github.com/renovatebot/renovate",
@@ -3768,11 +3744,7 @@
       "accept": "application/vnd.github.merge-info-preview+json, application/vnd.github.v3+json",
       "accept-encoding": "gzip, deflate",
       "authorization": "token abc123",
-<<<<<<< HEAD
-      "content-length": "1264",
-=======
-      "content-length": 1413,
->>>>>>> 0571eb37
+      "content-length": "1413",
       "content-type": "application/json",
       "host": "api.github.com",
       "user-agent": "https://github.com/renovatebot/renovate",
@@ -3978,11 +3950,7 @@
       "accept": "application/vnd.github.merge-info-preview+json, application/vnd.github.v3+json",
       "accept-encoding": "gzip, deflate",
       "authorization": "token abc123",
-<<<<<<< HEAD
-      "content-length": "1264",
-=======
-      "content-length": 1413,
->>>>>>> 0571eb37
+      "content-length": "1413",
       "content-type": "application/json",
       "host": "api.github.com",
       "user-agent": "https://github.com/renovatebot/renovate",
@@ -4199,11 +4167,7 @@
       "accept": "application/vnd.github.merge-info-preview+json, application/vnd.github.v3+json",
       "accept-encoding": "gzip, deflate",
       "authorization": "token abc123",
-<<<<<<< HEAD
-      "content-length": "1264",
-=======
-      "content-length": 1413,
->>>>>>> 0571eb37
+      "content-length": "1413",
       "content-type": "application/json",
       "host": "api.github.com",
       "user-agent": "https://github.com/renovatebot/renovate",
@@ -4420,11 +4384,7 @@
       "accept": "application/vnd.github.merge-info-preview+json, application/vnd.github.v3+json",
       "accept-encoding": "gzip, deflate",
       "authorization": "token abc123",
-<<<<<<< HEAD
-      "content-length": "1264",
-=======
-      "content-length": 1413,
->>>>>>> 0571eb37
+      "content-length": "1413",
       "content-type": "application/json",
       "host": "api.github.com",
       "user-agent": "https://github.com/renovatebot/renovate",
@@ -4641,11 +4601,7 @@
       "accept": "application/vnd.github.merge-info-preview+json, application/vnd.github.v3+json",
       "accept-encoding": "gzip, deflate",
       "authorization": "token abc123",
-<<<<<<< HEAD
-      "content-length": "1264",
-=======
-      "content-length": 1413,
->>>>>>> 0571eb37
+      "content-length": "1413",
       "content-type": "application/json",
       "host": "api.github.com",
       "user-agent": "https://github.com/renovatebot/renovate",
@@ -4862,11 +4818,7 @@
       "accept": "application/vnd.github.merge-info-preview+json, application/vnd.github.v3+json",
       "accept-encoding": "gzip, deflate",
       "authorization": "token abc123",
-<<<<<<< HEAD
-      "content-length": "1264",
-=======
-      "content-length": 1413,
->>>>>>> 0571eb37
+      "content-length": "1413",
       "content-type": "application/json",
       "host": "api.github.com",
       "user-agent": "https://github.com/renovatebot/renovate",
@@ -5064,11 +5016,7 @@
       "accept": "application/vnd.github.merge-info-preview+json, application/vnd.github.v3+json",
       "accept-encoding": "gzip, deflate",
       "authorization": "token abc123",
-<<<<<<< HEAD
-      "content-length": "1264",
-=======
-      "content-length": 1413,
->>>>>>> 0571eb37
+      "content-length": "1413",
       "content-type": "application/json",
       "host": "api.github.com",
       "user-agent": "https://github.com/renovatebot/renovate",
