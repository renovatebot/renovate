--- conflicted
+++ resolved
@@ -5062,11 +5062,7 @@
       "user-agent": "RenovateBot/0.0.0-semantic-release (https://github.com/renovatebot/renovate)",
     },
     "method": "GET",
-<<<<<<< HEAD
-    "url": "https://api.github.com/repos/some/repo/contents/file.json&ref=dev",
-=======
     "url": "https://api.github.com/repos/some/repo/contents/file.json?ref=dev",
->>>>>>> 4d1c4f16
   },
 ]
 `;
