--- conflicted
+++ resolved
@@ -3812,27 +3812,7 @@
 ]
 `;
 
-<<<<<<< HEAD
-exports[`platform/github getPr(prNo) should return a not rebaseable PR if gitAuthor does not match 1 commit 1`] = `
-Object {
-  "base": Object {
-    "sha": "1234",
-  },
-  "branchName": undefined,
-  "canMerge": false,
-  "canMergeReason": "mergeable = undefined",
-  "commits": 1,
-  "displayNumber": "Pull Request #1",
-  "isConflicted": true,
-  "isModified": true,
-  "mergeable_state": "dirty",
-  "number": 1,
-  "sha": undefined,
-  "state": "open",
-}
-`;
-
-exports[`platform/github getPr(prNo) should return a not rebaseable PR if gitAuthor does not match 1 commit 2`] = `
+exports[`platform/github getPr(prNo) should return null if no PR is returned from GitHub 1`] = `
 Array [
   Object {
     "graphql": Object {
@@ -4005,1074 +3985,6 @@
     "method": "GET",
     "url": "https://api.github.com/repos/some/repo/pulls/1234",
   },
-  Object {
-    "headers": Object {
-      "accept": "application/vnd.github.v3+json",
-      "accept-encoding": "gzip, deflate",
-      "authorization": "token abc123",
-      "host": "api.github.com",
-      "user-agent": "https://github.com/renovatebot/renovate",
-    },
-    "method": "GET",
-    "url": "https://api.github.com/repos/some/repo/pulls/1234/commits",
-  },
-  Object {
-    "headers": Object {
-      "accept": "application/vnd.github.v3+json",
-      "accept-encoding": "gzip, deflate",
-      "authorization": "token abc123",
-      "host": "api.github.com",
-      "user-agent": "https://github.com/renovatebot/renovate",
-    },
-    "method": "GET",
-    "url": "https://api.github.com/repos/some/repo/git/refs/heads/master",
-  },
-]
-`;
-
-exports[`platform/github getPr(prNo) should return a rebaseable PR despite multiple commits 1`] = `
-Object {
-  "base": Object {
-    "sha": "1234",
-  },
-  "branchName": undefined,
-  "canMerge": false,
-  "canMergeReason": "mergeable = undefined",
-  "commits": 2,
-  "displayNumber": "Pull Request #1",
-  "isConflicted": true,
-  "isModified": false,
-  "mergeable_state": "dirty",
-  "number": 1,
-  "sha": undefined,
-  "state": "open",
-}
-`;
-
-exports[`platform/github getPr(prNo) should return a rebaseable PR despite multiple commits 2`] = `
-Array [
-  Object {
-    "graphql": Object {
-      "query": Object {
-        "repository": Object {
-          "__args": Object {
-            "name": "repo",
-            "owner": "some",
-          },
-          "defaultBranchRef": Object {
-            "name": null,
-          },
-          "isArchived": null,
-          "isFork": null,
-          "mergeCommitAllowed": null,
-          "nameWithOwner": null,
-          "rebaseMergeAllowed": null,
-          "squashMergeAllowed": null,
-        },
-      },
-    },
-    "headers": Object {
-      "accept": "application/vnd.github.v3+json",
-      "accept-encoding": "gzip, deflate",
-      "authorization": "token abc123",
-      "content-length": "280",
-      "content-type": "application/json",
-      "host": "api.github.com",
-      "user-agent": "https://github.com/renovatebot/renovate",
-    },
-    "method": "POST",
-    "url": "https://api.github.com/graphql",
-  },
-  Object {
-    "graphql": Object {
-      "query": Object {
-        "repository": Object {
-          "__args": Object {
-            "name": "repo",
-            "owner": "some",
-          },
-          "pullRequests": Object {
-            "__args": Object {
-              "first": "100",
-            },
-            "nodes": Object {
-              "assignees": Object {
-                "totalCount": null,
-              },
-              "baseRefName": null,
-              "body": null,
-              "commits": Object {
-                "__args": Object {
-                  "first": "2",
-                },
-                "nodes": Object {
-                  "commit": Object {
-                    "author": Object {
-                      "email": null,
-                    },
-                    "committer": Object {
-                      "email": null,
-                    },
-                    "parents": Object {
-                      "__args": Object {
-                        "last": "1",
-                      },
-                      "edges": Object {
-                        "node": Object {
-                          "abbreviatedOid": null,
-                          "oid": null,
-                        },
-                      },
-                    },
-                  },
-                },
-              },
-              "headRefName": null,
-              "labels": Object {
-                "__args": Object {
-                  "last": "100",
-                },
-                "nodes": Object {
-                  "name": null,
-                },
-              },
-              "mergeStateStatus": null,
-              "mergeable": null,
-              "number": null,
-              "reviewRequests": Object {
-                "totalCount": null,
-              },
-              "reviews": Object {
-                "__args": Object {
-                  "first": "1",
-                },
-                "nodes": Object {
-                  "state": null,
-                },
-              },
-              "title": null,
-            },
-          },
-        },
-      },
-    },
-    "headers": Object {
-      "accept": "application/vnd.github.merge-info-preview+json, application/vnd.github.v3+json",
-      "accept-encoding": "gzip, deflate",
-      "authorization": "token abc123",
-      "content-length": "1413",
-      "content-type": "application/json",
-      "host": "api.github.com",
-      "user-agent": "https://github.com/renovatebot/renovate",
-    },
-    "method": "POST",
-    "url": "https://api.github.com/graphql",
-  },
-  Object {
-    "graphql": Object {
-      "query": Object {
-        "repository": Object {
-          "__args": Object {
-            "name": "repo",
-            "owner": "some",
-          },
-          "pullRequests": Object {
-            "__args": Object {
-              "first": "100",
-            },
-            "nodes": Object {
-              "comments": Object {
-                "__args": Object {
-                  "last": "100",
-                },
-                "nodes": Object {
-                  "body": null,
-                  "databaseId": null,
-                },
-              },
-              "headRefName": null,
-              "number": null,
-              "state": null,
-              "title": null,
-            },
-          },
-        },
-      },
-    },
-    "headers": Object {
-      "accept": "application/vnd.github.v3+json",
-      "accept-encoding": "gzip, deflate",
-      "authorization": "token abc123",
-      "content-length": "513",
-      "content-type": "application/json",
-      "host": "api.github.com",
-      "user-agent": "https://github.com/renovatebot/renovate",
-    },
-    "method": "POST",
-    "url": "https://api.github.com/graphql",
-  },
-  Object {
-    "headers": Object {
-      "accept": "application/vnd.github.v3+json",
-      "accept-encoding": "gzip, deflate",
-      "authorization": "token abc123",
-      "host": "api.github.com",
-      "user-agent": "https://github.com/renovatebot/renovate",
-    },
-    "method": "GET",
-    "url": "https://api.github.com/repos/some/repo/pulls/1234",
-  },
-  Object {
-    "headers": Object {
-      "accept": "application/vnd.github.v3+json",
-      "accept-encoding": "gzip, deflate",
-      "authorization": "token abc123",
-      "host": "api.github.com",
-      "user-agent": "https://github.com/renovatebot/renovate",
-    },
-    "method": "GET",
-    "url": "https://api.github.com/repos/some/repo/pulls/1234/commits",
-  },
-  Object {
-    "headers": Object {
-      "accept": "application/vnd.github.v3+json",
-      "accept-encoding": "gzip, deflate",
-      "authorization": "token abc123",
-      "host": "api.github.com",
-      "user-agent": "https://github.com/renovatebot/renovate",
-    },
-    "method": "GET",
-    "url": "https://api.github.com/repos/some/repo/git/refs/heads/master",
-  },
-]
-`;
-
-exports[`platform/github getPr(prNo) should return a rebaseable PR if gitAuthor matches 1 commit 1`] = `
-Object {
-  "base": Object {
-    "sha": "1234",
-  },
-  "branchName": undefined,
-  "canMerge": false,
-  "canMergeReason": "mergeable = undefined",
-  "commits": 1,
-  "displayNumber": "Pull Request #1",
-  "isConflicted": true,
-  "isModified": false,
-  "mergeable_state": "dirty",
-  "number": 1,
-  "sha": undefined,
-  "state": "open",
-}
-`;
-
-exports[`platform/github getPr(prNo) should return a rebaseable PR if gitAuthor matches 1 commit 2`] = `
-Array [
-  Object {
-    "graphql": Object {
-      "query": Object {
-        "repository": Object {
-          "__args": Object {
-            "name": "repo",
-            "owner": "some",
-          },
-          "defaultBranchRef": Object {
-            "name": null,
-          },
-          "isArchived": null,
-          "isFork": null,
-          "mergeCommitAllowed": null,
-          "nameWithOwner": null,
-          "rebaseMergeAllowed": null,
-          "squashMergeAllowed": null,
-        },
-      },
-    },
-    "headers": Object {
-      "accept": "application/vnd.github.v3+json",
-      "accept-encoding": "gzip, deflate",
-      "authorization": "token abc123",
-      "content-length": "280",
-      "content-type": "application/json",
-      "host": "api.github.com",
-      "user-agent": "https://github.com/renovatebot/renovate",
-    },
-    "method": "POST",
-    "url": "https://api.github.com/graphql",
-  },
-  Object {
-    "graphql": Object {
-      "query": Object {
-        "repository": Object {
-          "__args": Object {
-            "name": "repo",
-            "owner": "some",
-          },
-          "pullRequests": Object {
-            "__args": Object {
-              "first": "100",
-            },
-            "nodes": Object {
-              "assignees": Object {
-                "totalCount": null,
-              },
-              "baseRefName": null,
-              "body": null,
-              "commits": Object {
-                "__args": Object {
-                  "first": "2",
-                },
-                "nodes": Object {
-                  "commit": Object {
-                    "author": Object {
-                      "email": null,
-                    },
-                    "committer": Object {
-                      "email": null,
-                    },
-                    "parents": Object {
-                      "__args": Object {
-                        "last": "1",
-                      },
-                      "edges": Object {
-                        "node": Object {
-                          "abbreviatedOid": null,
-                          "oid": null,
-                        },
-                      },
-                    },
-                  },
-                },
-              },
-              "headRefName": null,
-              "labels": Object {
-                "__args": Object {
-                  "last": "100",
-                },
-                "nodes": Object {
-                  "name": null,
-                },
-              },
-              "mergeStateStatus": null,
-              "mergeable": null,
-              "number": null,
-              "reviewRequests": Object {
-                "totalCount": null,
-              },
-              "reviews": Object {
-                "__args": Object {
-                  "first": "1",
-                },
-                "nodes": Object {
-                  "state": null,
-                },
-              },
-              "title": null,
-            },
-          },
-        },
-      },
-    },
-    "headers": Object {
-      "accept": "application/vnd.github.merge-info-preview+json, application/vnd.github.v3+json",
-      "accept-encoding": "gzip, deflate",
-      "authorization": "token abc123",
-      "content-length": "1413",
-      "content-type": "application/json",
-      "host": "api.github.com",
-      "user-agent": "https://github.com/renovatebot/renovate",
-    },
-    "method": "POST",
-    "url": "https://api.github.com/graphql",
-  },
-  Object {
-    "graphql": Object {
-      "query": Object {
-        "repository": Object {
-          "__args": Object {
-            "name": "repo",
-            "owner": "some",
-          },
-          "pullRequests": Object {
-            "__args": Object {
-              "first": "100",
-            },
-            "nodes": Object {
-              "comments": Object {
-                "__args": Object {
-                  "last": "100",
-                },
-                "nodes": Object {
-                  "body": null,
-                  "databaseId": null,
-                },
-              },
-              "headRefName": null,
-              "number": null,
-              "state": null,
-              "title": null,
-            },
-          },
-        },
-      },
-    },
-    "headers": Object {
-      "accept": "application/vnd.github.v3+json",
-      "accept-encoding": "gzip, deflate",
-      "authorization": "token abc123",
-      "content-length": "513",
-      "content-type": "application/json",
-      "host": "api.github.com",
-      "user-agent": "https://github.com/renovatebot/renovate",
-    },
-    "method": "POST",
-    "url": "https://api.github.com/graphql",
-  },
-  Object {
-    "headers": Object {
-      "accept": "application/vnd.github.v3+json",
-      "accept-encoding": "gzip, deflate",
-      "authorization": "token abc123",
-      "host": "api.github.com",
-      "user-agent": "https://github.com/renovatebot/renovate",
-    },
-    "method": "GET",
-    "url": "https://api.github.com/repos/some/repo/pulls/1234",
-  },
-  Object {
-    "headers": Object {
-      "accept": "application/vnd.github.v3+json",
-      "accept-encoding": "gzip, deflate",
-      "authorization": "token abc123",
-      "host": "api.github.com",
-      "user-agent": "https://github.com/renovatebot/renovate",
-    },
-    "method": "GET",
-    "url": "https://api.github.com/repos/some/repo/pulls/1234/commits",
-  },
-  Object {
-    "headers": Object {
-      "accept": "application/vnd.github.v3+json",
-      "accept-encoding": "gzip, deflate",
-      "authorization": "token abc123",
-      "host": "api.github.com",
-      "user-agent": "https://github.com/renovatebot/renovate",
-    },
-    "method": "GET",
-    "url": "https://api.github.com/repos/some/repo/git/refs/heads/master",
-  },
-]
-`;
-
-exports[`platform/github getPr(prNo) should return a rebaseable PR if web-flow is second author 1`] = `
-Object {
-  "base": Object {
-    "sha": "1234",
-  },
-  "branchName": undefined,
-  "canMerge": false,
-  "canMergeReason": "mergeable = undefined",
-  "commits": 2,
-  "displayNumber": "Pull Request #1",
-  "isConflicted": true,
-  "isModified": false,
-  "mergeable_state": "dirty",
-  "number": 1,
-  "sha": undefined,
-  "state": "open",
-}
-`;
-
-exports[`platform/github getPr(prNo) should return a rebaseable PR if web-flow is second author 2`] = `
-Array [
-  Object {
-    "graphql": Object {
-      "query": Object {
-        "repository": Object {
-          "__args": Object {
-            "name": "repo",
-            "owner": "some",
-          },
-          "defaultBranchRef": Object {
-            "name": null,
-          },
-          "isArchived": null,
-          "isFork": null,
-          "mergeCommitAllowed": null,
-          "nameWithOwner": null,
-          "rebaseMergeAllowed": null,
-          "squashMergeAllowed": null,
-        },
-      },
-    },
-    "headers": Object {
-      "accept": "application/vnd.github.v3+json",
-      "accept-encoding": "gzip, deflate",
-      "authorization": "token abc123",
-      "content-length": "280",
-      "content-type": "application/json",
-      "host": "api.github.com",
-      "user-agent": "https://github.com/renovatebot/renovate",
-    },
-    "method": "POST",
-    "url": "https://api.github.com/graphql",
-  },
-  Object {
-    "graphql": Object {
-      "query": Object {
-        "repository": Object {
-          "__args": Object {
-            "name": "repo",
-            "owner": "some",
-          },
-          "pullRequests": Object {
-            "__args": Object {
-              "first": "100",
-            },
-            "nodes": Object {
-              "assignees": Object {
-                "totalCount": null,
-              },
-              "baseRefName": null,
-              "body": null,
-              "commits": Object {
-                "__args": Object {
-                  "first": "2",
-                },
-                "nodes": Object {
-                  "commit": Object {
-                    "author": Object {
-                      "email": null,
-                    },
-                    "committer": Object {
-                      "email": null,
-                    },
-                    "parents": Object {
-                      "__args": Object {
-                        "last": "1",
-                      },
-                      "edges": Object {
-                        "node": Object {
-                          "abbreviatedOid": null,
-                          "oid": null,
-                        },
-                      },
-                    },
-                  },
-                },
-              },
-              "headRefName": null,
-              "labels": Object {
-                "__args": Object {
-                  "last": "100",
-                },
-                "nodes": Object {
-                  "name": null,
-                },
-              },
-              "mergeStateStatus": null,
-              "mergeable": null,
-              "number": null,
-              "reviewRequests": Object {
-                "totalCount": null,
-              },
-              "reviews": Object {
-                "__args": Object {
-                  "first": "1",
-                },
-                "nodes": Object {
-                  "state": null,
-                },
-              },
-              "title": null,
-            },
-          },
-        },
-      },
-    },
-    "headers": Object {
-      "accept": "application/vnd.github.merge-info-preview+json, application/vnd.github.v3+json",
-      "accept-encoding": "gzip, deflate",
-      "authorization": "token abc123",
-      "content-length": "1413",
-      "content-type": "application/json",
-      "host": "api.github.com",
-      "user-agent": "https://github.com/renovatebot/renovate",
-    },
-    "method": "POST",
-    "url": "https://api.github.com/graphql",
-  },
-  Object {
-    "graphql": Object {
-      "query": Object {
-        "repository": Object {
-          "__args": Object {
-            "name": "repo",
-            "owner": "some",
-          },
-          "pullRequests": Object {
-            "__args": Object {
-              "first": "100",
-            },
-            "nodes": Object {
-              "comments": Object {
-                "__args": Object {
-                  "last": "100",
-                },
-                "nodes": Object {
-                  "body": null,
-                  "databaseId": null,
-                },
-              },
-              "headRefName": null,
-              "number": null,
-              "state": null,
-              "title": null,
-            },
-          },
-        },
-      },
-    },
-    "headers": Object {
-      "accept": "application/vnd.github.v3+json",
-      "accept-encoding": "gzip, deflate",
-      "authorization": "token abc123",
-      "content-length": "513",
-      "content-type": "application/json",
-      "host": "api.github.com",
-      "user-agent": "https://github.com/renovatebot/renovate",
-    },
-    "method": "POST",
-    "url": "https://api.github.com/graphql",
-  },
-  Object {
-    "headers": Object {
-      "accept": "application/vnd.github.v3+json",
-      "accept-encoding": "gzip, deflate",
-      "authorization": "token abc123",
-      "host": "api.github.com",
-      "user-agent": "https://github.com/renovatebot/renovate",
-    },
-    "method": "GET",
-    "url": "https://api.github.com/repos/some/repo/pulls/1234",
-  },
-  Object {
-    "headers": Object {
-      "accept": "application/vnd.github.v3+json",
-      "accept-encoding": "gzip, deflate",
-      "authorization": "token abc123",
-      "host": "api.github.com",
-      "user-agent": "https://github.com/renovatebot/renovate",
-    },
-    "method": "GET",
-    "url": "https://api.github.com/repos/some/repo/pulls/1234/commits",
-  },
-  Object {
-    "headers": Object {
-      "accept": "application/vnd.github.v3+json",
-      "accept-encoding": "gzip, deflate",
-      "authorization": "token abc123",
-      "host": "api.github.com",
-      "user-agent": "https://github.com/renovatebot/renovate",
-    },
-    "method": "GET",
-    "url": "https://api.github.com/repos/some/repo/git/refs/heads/master",
-  },
-]
-`;
-
-exports[`platform/github getPr(prNo) should return an unrebaseable PR if multiple authors 1`] = `
-Object {
-  "base": Object {
-    "sha": "1234",
-  },
-  "branchName": undefined,
-  "canMerge": false,
-  "canMergeReason": "mergeable = undefined",
-  "commits": 2,
-  "displayNumber": "Pull Request #1",
-  "isConflicted": true,
-  "isModified": true,
-  "mergeable_state": "dirty",
-  "number": 1,
-  "sha": undefined,
-  "state": "open",
-}
-`;
-
-exports[`platform/github getPr(prNo) should return an unrebaseable PR if multiple authors 2`] = `
-Array [
-  Object {
-    "graphql": Object {
-      "query": Object {
-        "repository": Object {
-          "__args": Object {
-            "name": "repo",
-            "owner": "some",
-          },
-          "defaultBranchRef": Object {
-            "name": null,
-          },
-          "isArchived": null,
-          "isFork": null,
-          "mergeCommitAllowed": null,
-          "nameWithOwner": null,
-          "rebaseMergeAllowed": null,
-          "squashMergeAllowed": null,
-        },
-      },
-    },
-    "headers": Object {
-      "accept": "application/vnd.github.v3+json",
-      "accept-encoding": "gzip, deflate",
-      "authorization": "token abc123",
-      "content-length": "280",
-      "content-type": "application/json",
-      "host": "api.github.com",
-      "user-agent": "https://github.com/renovatebot/renovate",
-    },
-    "method": "POST",
-    "url": "https://api.github.com/graphql",
-  },
-  Object {
-    "graphql": Object {
-      "query": Object {
-        "repository": Object {
-          "__args": Object {
-            "name": "repo",
-            "owner": "some",
-          },
-          "pullRequests": Object {
-            "__args": Object {
-              "first": "100",
-            },
-            "nodes": Object {
-              "assignees": Object {
-                "totalCount": null,
-              },
-              "baseRefName": null,
-              "body": null,
-              "commits": Object {
-                "__args": Object {
-                  "first": "2",
-                },
-                "nodes": Object {
-                  "commit": Object {
-                    "author": Object {
-                      "email": null,
-                    },
-                    "committer": Object {
-                      "email": null,
-                    },
-                    "parents": Object {
-                      "__args": Object {
-                        "last": "1",
-                      },
-                      "edges": Object {
-                        "node": Object {
-                          "abbreviatedOid": null,
-                          "oid": null,
-                        },
-                      },
-                    },
-                  },
-                },
-              },
-              "headRefName": null,
-              "labels": Object {
-                "__args": Object {
-                  "last": "100",
-                },
-                "nodes": Object {
-                  "name": null,
-                },
-              },
-              "mergeStateStatus": null,
-              "mergeable": null,
-              "number": null,
-              "reviewRequests": Object {
-                "totalCount": null,
-              },
-              "reviews": Object {
-                "__args": Object {
-                  "first": "1",
-                },
-                "nodes": Object {
-                  "state": null,
-                },
-              },
-              "title": null,
-            },
-          },
-        },
-      },
-    },
-    "headers": Object {
-      "accept": "application/vnd.github.merge-info-preview+json, application/vnd.github.v3+json",
-      "accept-encoding": "gzip, deflate",
-      "authorization": "token abc123",
-      "content-length": "1413",
-      "content-type": "application/json",
-      "host": "api.github.com",
-      "user-agent": "https://github.com/renovatebot/renovate",
-    },
-    "method": "POST",
-    "url": "https://api.github.com/graphql",
-  },
-  Object {
-    "graphql": Object {
-      "query": Object {
-        "repository": Object {
-          "__args": Object {
-            "name": "repo",
-            "owner": "some",
-          },
-          "pullRequests": Object {
-            "__args": Object {
-              "first": "100",
-            },
-            "nodes": Object {
-              "comments": Object {
-                "__args": Object {
-                  "last": "100",
-                },
-                "nodes": Object {
-                  "body": null,
-                  "databaseId": null,
-                },
-              },
-              "headRefName": null,
-              "number": null,
-              "state": null,
-              "title": null,
-            },
-          },
-        },
-      },
-    },
-    "headers": Object {
-      "accept": "application/vnd.github.v3+json",
-      "accept-encoding": "gzip, deflate",
-      "authorization": "token abc123",
-      "content-length": "513",
-      "content-type": "application/json",
-      "host": "api.github.com",
-      "user-agent": "https://github.com/renovatebot/renovate",
-    },
-    "method": "POST",
-    "url": "https://api.github.com/graphql",
-  },
-  Object {
-    "headers": Object {
-      "accept": "application/vnd.github.v3+json",
-      "accept-encoding": "gzip, deflate",
-      "authorization": "token abc123",
-      "host": "api.github.com",
-      "user-agent": "https://github.com/renovatebot/renovate",
-    },
-    "method": "GET",
-    "url": "https://api.github.com/repos/some/repo/pulls/1234",
-  },
-  Object {
-    "headers": Object {
-      "accept": "application/vnd.github.v3+json",
-      "accept-encoding": "gzip, deflate",
-      "authorization": "token abc123",
-      "host": "api.github.com",
-      "user-agent": "https://github.com/renovatebot/renovate",
-    },
-    "method": "GET",
-    "url": "https://api.github.com/repos/some/repo/pulls/1234/commits",
-  },
-  Object {
-    "headers": Object {
-      "accept": "application/vnd.github.v3+json",
-      "accept-encoding": "gzip, deflate",
-      "authorization": "token abc123",
-      "host": "api.github.com",
-      "user-agent": "https://github.com/renovatebot/renovate",
-    },
-    "method": "GET",
-    "url": "https://api.github.com/repos/some/repo/git/refs/heads/master",
-  },
-]
-`;
-
-=======
->>>>>>> ae43b513
-exports[`platform/github getPr(prNo) should return null if no PR is returned from GitHub 1`] = `
-Array [
-  Object {
-    "graphql": Object {
-      "query": Object {
-        "repository": Object {
-          "__args": Object {
-            "name": "repo",
-            "owner": "some",
-          },
-          "defaultBranchRef": Object {
-            "name": null,
-          },
-          "isArchived": null,
-          "isFork": null,
-          "mergeCommitAllowed": null,
-          "nameWithOwner": null,
-          "rebaseMergeAllowed": null,
-          "squashMergeAllowed": null,
-        },
-      },
-    },
-    "headers": Object {
-      "accept": "application/vnd.github.v3+json",
-      "accept-encoding": "gzip, deflate",
-      "authorization": "token abc123",
-      "content-length": "280",
-      "content-type": "application/json",
-      "host": "api.github.com",
-      "user-agent": "https://github.com/renovatebot/renovate",
-    },
-    "method": "POST",
-    "url": "https://api.github.com/graphql",
-  },
-  Object {
-    "graphql": Object {
-      "query": Object {
-        "repository": Object {
-          "__args": Object {
-            "name": "repo",
-            "owner": "some",
-          },
-          "pullRequests": Object {
-            "__args": Object {
-              "first": "100",
-            },
-            "nodes": Object {
-              "assignees": Object {
-                "totalCount": null,
-              },
-              "baseRefName": null,
-              "body": null,
-              "commits": Object {
-                "__args": Object {
-                  "first": "2",
-                },
-                "nodes": Object {
-                  "commit": Object {
-                    "author": Object {
-                      "email": null,
-                    },
-                    "committer": Object {
-                      "email": null,
-                    },
-                    "parents": Object {
-                      "__args": Object {
-                        "last": "1",
-                      },
-                      "edges": Object {
-                        "node": Object {
-                          "abbreviatedOid": null,
-                          "oid": null,
-                        },
-                      },
-                    },
-                  },
-                },
-              },
-              "headRefName": null,
-              "labels": Object {
-                "__args": Object {
-                  "last": "100",
-                },
-                "nodes": Object {
-                  "name": null,
-                },
-              },
-              "mergeStateStatus": null,
-              "mergeable": null,
-              "number": null,
-              "reviewRequests": Object {
-                "totalCount": null,
-              },
-              "reviews": Object {
-                "__args": Object {
-                  "first": "1",
-                },
-                "nodes": Object {
-                  "state": null,
-                },
-              },
-              "title": null,
-            },
-          },
-        },
-      },
-    },
-    "headers": Object {
-      "accept": "application/vnd.github.merge-info-preview+json, application/vnd.github.v3+json",
-      "accept-encoding": "gzip, deflate",
-      "authorization": "token abc123",
-      "content-length": "1413",
-      "content-type": "application/json",
-      "host": "api.github.com",
-      "user-agent": "https://github.com/renovatebot/renovate",
-    },
-    "method": "POST",
-    "url": "https://api.github.com/graphql",
-  },
-  Object {
-    "graphql": Object {
-      "query": Object {
-        "repository": Object {
-          "__args": Object {
-            "name": "repo",
-            "owner": "some",
-          },
-          "pullRequests": Object {
-            "__args": Object {
-              "first": "100",
-            },
-            "nodes": Object {
-              "comments": Object {
-                "__args": Object {
-                  "last": "100",
-                },
-                "nodes": Object {
-                  "body": null,
-                  "databaseId": null,
-                },
-              },
-              "headRefName": null,
-              "number": null,
-              "state": null,
-              "title": null,
-            },
-          },
-        },
-      },
-    },
-    "headers": Object {
-      "accept": "application/vnd.github.v3+json",
-      "accept-encoding": "gzip, deflate",
-      "authorization": "token abc123",
-      "content-length": "513",
-      "content-type": "application/json",
-      "host": "api.github.com",
-      "user-agent": "https://github.com/renovatebot/renovate",
-    },
-    "method": "POST",
-    "url": "https://api.github.com/graphql",
-  },
-  Object {
-    "headers": Object {
-      "accept": "application/vnd.github.v3+json",
-      "accept-encoding": "gzip, deflate",
-      "authorization": "token abc123",
-      "host": "api.github.com",
-      "user-agent": "https://github.com/renovatebot/renovate",
-    },
-    "method": "GET",
-    "url": "https://api.github.com/repos/some/repo/pulls/1234",
-  },
 ]
 `;
 
