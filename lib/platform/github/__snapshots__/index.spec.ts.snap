--- conflicted
+++ resolved
@@ -607,7 +607,7 @@
 ]
 `;
 
-exports[`platform/github ensureCommentRemoval deletes comment if found 1`] = `
+exports[`platform/github ensureCommentRemoval deletes comment by content if found 1`] = `
 Array [
   Object {
     "headers": Object {
@@ -652,6 +652,126 @@
       },
     },
     "headers": Object {
+      "accept-encoding": "gzip, deflate",
+      "authorization": "token abc123",
+      "content-length": 513,
+      "host": "api.github.com",
+      "user-agent": "https://github.com/renovatebot/renovate",
+    },
+    "method": "POST",
+    "url": "https://api.github.com/graphql",
+  },
+  Object {
+    "graphql": Object {
+      "query": Object {
+        "repository": Object {
+          "__args": Object {
+            "name": "repo",
+            "owner": "some",
+          },
+          "pullRequests": Object {
+            "__args": Object {
+              "first": "25",
+            },
+            "nodes": Object {
+              "comments": Object {
+                "__args": Object {
+                  "last": "100",
+                },
+                "nodes": Object {
+                  "body": null,
+                  "databaseId": null,
+                },
+              },
+              "headRefName": null,
+              "number": null,
+              "state": null,
+              "title": null,
+            },
+          },
+        },
+      },
+    },
+    "headers": Object {
+      "accept-encoding": "gzip, deflate",
+      "authorization": "token abc123",
+      "content-length": 512,
+      "host": "api.github.com",
+      "user-agent": "https://github.com/renovatebot/renovate",
+    },
+    "method": "POST",
+    "url": "https://api.github.com/graphql",
+  },
+  Object {
+    "headers": Object {
+      "accept": "application/json",
+      "accept-encoding": "gzip, deflate",
+      "authorization": "token abc123",
+      "host": "api.github.com",
+      "user-agent": "https://github.com/renovatebot/renovate",
+    },
+    "method": "GET",
+    "url": "https://api.github.com/repos/some/repo/issues/42/comments?per_page=100",
+  },
+  Object {
+    "headers": Object {
+      "accept": "application/json",
+      "accept-encoding": "gzip, deflate",
+      "authorization": "token abc123",
+      "host": "api.github.com",
+      "user-agent": "https://github.com/renovatebot/renovate",
+    },
+    "method": "DELETE",
+    "url": "https://api.github.com/repos/some/repo/issues/comments/1234",
+  },
+]
+`;
+
+exports[`platform/github ensureCommentRemoval deletes comment by topic if found 1`] = `
+Array [
+  Object {
+    "headers": Object {
+      "accept": "application/json",
+      "accept-encoding": "gzip, deflate",
+      "authorization": "token abc123",
+      "host": "api.github.com",
+      "user-agent": "https://github.com/renovatebot/renovate",
+    },
+    "method": "GET",
+    "url": "https://api.github.com/repos/some/repo",
+  },
+  Object {
+    "graphql": Object {
+      "query": Object {
+        "repository": Object {
+          "__args": Object {
+            "name": "repo",
+            "owner": "some",
+          },
+          "pullRequests": Object {
+            "__args": Object {
+              "first": "100",
+            },
+            "nodes": Object {
+              "comments": Object {
+                "__args": Object {
+                  "last": "100",
+                },
+                "nodes": Object {
+                  "body": null,
+                  "databaseId": null,
+                },
+              },
+              "headRefName": null,
+              "number": null,
+              "state": null,
+              "title": null,
+            },
+          },
+        },
+      },
+    },
+    "headers": Object {
       "accept": "application/vnd.github.merge-info-preview+json",
       "accept-encoding": "gzip, deflate",
       "authorization": "token abc123",
@@ -742,131 +862,7 @@
 ]
 `;
 
-<<<<<<< HEAD
 exports[`platform/github ensureIssue() creates issue 1`] = `
-=======
-exports[`platform/github ensureCommentRemoval deletes comment by content if found 1`] = `
-Array [
-  Object {
-    "headers": Object {
-      "accept": "application/json",
-      "accept-encoding": "gzip, deflate",
-      "authorization": "token abc123",
-      "host": "api.github.com",
-      "user-agent": "https://github.com/renovatebot/renovate",
-    },
-    "method": "GET",
-    "url": "https://api.github.com/repos/some/repo",
-  },
-  Object {
-    "graphql": Object {
-      "query": Object {
-        "repository": Object {
-          "__args": Object {
-            "name": "repo",
-            "owner": "some",
-          },
-          "pullRequests": Object {
-            "__args": Object {
-              "first": "100",
-            },
-            "nodes": Object {
-              "comments": Object {
-                "__args": Object {
-                  "last": "100",
-                },
-                "nodes": Object {
-                  "body": null,
-                  "databaseId": null,
-                },
-              },
-              "headRefName": null,
-              "number": null,
-              "state": null,
-              "title": null,
-            },
-          },
-        },
-      },
-    },
-    "headers": Object {
-      "accept-encoding": "gzip, deflate",
-      "authorization": "token abc123",
-      "content-length": 513,
-      "host": "api.github.com",
-      "user-agent": "https://github.com/renovatebot/renovate",
-    },
-    "method": "POST",
-    "url": "https://api.github.com/graphql",
-  },
-  Object {
-    "graphql": Object {
-      "query": Object {
-        "repository": Object {
-          "__args": Object {
-            "name": "repo",
-            "owner": "some",
-          },
-          "pullRequests": Object {
-            "__args": Object {
-              "first": "25",
-            },
-            "nodes": Object {
-              "comments": Object {
-                "__args": Object {
-                  "last": "100",
-                },
-                "nodes": Object {
-                  "body": null,
-                  "databaseId": null,
-                },
-              },
-              "headRefName": null,
-              "number": null,
-              "state": null,
-              "title": null,
-            },
-          },
-        },
-      },
-    },
-    "headers": Object {
-      "accept-encoding": "gzip, deflate",
-      "authorization": "token abc123",
-      "content-length": 512,
-      "host": "api.github.com",
-      "user-agent": "https://github.com/renovatebot/renovate",
-    },
-    "method": "POST",
-    "url": "https://api.github.com/graphql",
-  },
-  Object {
-    "headers": Object {
-      "accept": "application/json",
-      "accept-encoding": "gzip, deflate",
-      "authorization": "token abc123",
-      "host": "api.github.com",
-      "user-agent": "https://github.com/renovatebot/renovate",
-    },
-    "method": "GET",
-    "url": "https://api.github.com/repos/some/repo/issues/42/comments?per_page=100",
-  },
-  Object {
-    "headers": Object {
-      "accept": "application/json",
-      "accept-encoding": "gzip, deflate",
-      "authorization": "token abc123",
-      "host": "api.github.com",
-      "user-agent": "https://github.com/renovatebot/renovate",
-    },
-    "method": "DELETE",
-    "url": "https://api.github.com/repos/some/repo/issues/comments/1234",
-  },
-]
-`;
-
-exports[`platform/github ensureCommentRemoval deletes comment by topic if found 1`] = `
->>>>>>> 8144f07b
 Array [
   Object {
     "graphql": Object {
