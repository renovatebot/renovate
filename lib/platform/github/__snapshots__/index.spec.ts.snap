--- conflicted
+++ resolved
@@ -4347,59 +4347,7 @@
 ]
 `;
 
-<<<<<<< HEAD
 exports[`platform/github/index getBranchStatus() returns success if ignoreTests true 1`] = `
-=======
-exports[`platform/github/index getBranchStatus() return failed if unsupported requiredStatusChecks 1`] = `
-Array [
-  Object {
-    "graphql": Object {
-      "query": Object {
-        "__vars": Object {
-          "$name": "String!",
-          "$owner": "String!",
-        },
-        "repository": Object {
-          "__args": Object {
-            "name": "$name",
-            "owner": "$owner",
-          },
-          "defaultBranchRef": Object {
-            "name": null,
-            "target": Object {
-              "oid": null,
-            },
-          },
-          "isArchived": null,
-          "isFork": null,
-          "mergeCommitAllowed": null,
-          "nameWithOwner": null,
-          "rebaseMergeAllowed": null,
-          "squashMergeAllowed": null,
-        },
-      },
-      "variables": Object {
-        "name": "repo",
-        "owner": "some",
-      },
-    },
-    "headers": Object {
-      "accept": "application/vnd.github.v3+json",
-      "accept-encoding": "gzip, deflate, br",
-      "authorization": "token 123test",
-      "content-length": "351",
-      "content-type": "application/json",
-      "host": "api.github.com",
-      "user-agent": "RenovateBot/0.0.0-semantic-release (https://github.com/renovatebot/renovate)",
-    },
-    "method": "POST",
-    "url": "https://api.github.com/graphql",
-  },
-]
-`;
-
-exports[`platform/github/index getBranchStatus() returns success if requiredStatusChecks null 1`] = `
->>>>>>> 3e503bdd
 Array [
   Object {
     "graphql": Object {
