// Jest Snapshot v1, https://goo.gl/fbAQLP

exports[`platform/github addAssignees(issueNo, assignees) should add the given assignees to the issue 1`] = `
Array [
  Object {
    "graphql": Object {
      "query": Object {
        "repository": Object {
          "__args": Object {
            "name": "repo",
            "owner": "some",
          },
          "defaultBranchRef": Object {
            "name": null,
            "target": Object {
              "oid": null,
            },
          },
          "isArchived": null,
          "isFork": null,
          "mergeCommitAllowed": null,
          "nameWithOwner": null,
          "rebaseMergeAllowed": null,
          "squashMergeAllowed": null,
        },
      },
    },
    "headers": Object {
      "accept": "application/vnd.github.v3+json",
      "accept-encoding": "gzip, deflate",
      "authorization": "token abc123",
      "content-length": "330",
      "content-type": "application/json",
      "host": "api.github.com",
      "user-agent": "https://github.com/renovatebot/renovate",
    },
    "method": "POST",
    "url": "https://api.github.com/graphql",
  },
  Object {
    "body": "{\\"assignees\\":[\\"someuser\\",\\"someotheruser\\"]}",
    "headers": Object {
      "accept": "application/vnd.github.v3+json",
      "accept-encoding": "gzip, deflate",
      "authorization": "token abc123",
      "content-length": "42",
      "content-type": "application/json",
      "host": "api.github.com",
      "user-agent": "https://github.com/renovatebot/renovate",
    },
    "method": "POST",
    "url": "https://api.github.com/repos/some/repo/issues/42/assignees",
  },
]
`;

exports[`platform/github addReviewers(issueNo, reviewers) should add the given reviewers to the PR 1`] = `
Array [
  Object {
    "graphql": Object {
      "query": Object {
        "repository": Object {
          "__args": Object {
            "name": "repo",
            "owner": "some",
          },
          "defaultBranchRef": Object {
            "name": null,
            "target": Object {
              "oid": null,
            },
          },
          "isArchived": null,
          "isFork": null,
          "mergeCommitAllowed": null,
          "nameWithOwner": null,
          "rebaseMergeAllowed": null,
          "squashMergeAllowed": null,
        },
      },
    },
    "headers": Object {
      "accept": "application/vnd.github.v3+json",
      "accept-encoding": "gzip, deflate",
      "authorization": "token abc123",
      "content-length": "330",
      "content-type": "application/json",
      "host": "api.github.com",
      "user-agent": "https://github.com/renovatebot/renovate",
    },
    "method": "POST",
    "url": "https://api.github.com/graphql",
  },
  Object {
    "body": "{\\"reviewers\\":[\\"someuser\\",\\"someotheruser\\"],\\"team_reviewers\\":[\\"someteam\\"]}",
    "headers": Object {
      "accept": "application/vnd.github.v3+json",
      "accept-encoding": "gzip, deflate",
      "authorization": "token abc123",
      "content-length": "72",
      "content-type": "application/json",
      "host": "api.github.com",
      "user-agent": "https://github.com/renovatebot/renovate",
    },
    "method": "POST",
    "url": "https://api.github.com/repos/some/repo/pulls/42/requested_reviewers",
  },
]
`;

exports[`platform/github createPr() should create a draftPR if set in the settings 1`] = `
Object {
  "branchName": "some-branch",
  "displayNumber": "Pull Request #123",
  "number": 123,
}
`;

exports[`platform/github createPr() should create a draftPR if set in the settings 2`] = `
Array [
  Object {
    "graphql": Object {
      "query": Object {
        "repository": Object {
          "__args": Object {
            "name": "repo",
            "owner": "some",
          },
          "defaultBranchRef": Object {
            "name": null,
            "target": Object {
              "oid": null,
            },
          },
          "isArchived": null,
          "isFork": null,
          "mergeCommitAllowed": null,
          "nameWithOwner": null,
          "rebaseMergeAllowed": null,
          "squashMergeAllowed": null,
        },
      },
    },
    "headers": Object {
      "accept": "application/vnd.github.v3+json",
      "accept-encoding": "gzip, deflate",
      "authorization": "token abc123",
      "content-length": "330",
      "content-type": "application/json",
      "host": "api.github.com",
      "user-agent": "https://github.com/renovatebot/renovate",
    },
    "method": "POST",
    "url": "https://api.github.com/graphql",
  },
  Object {
    "body": "{\\"title\\":\\"PR draft\\",\\"head\\":\\"some:some-branch\\",\\"base\\":\\"master\\",\\"body\\":\\"This is a result of a draft\\",\\"draft\\":true}",
    "headers": Object {
      "accept": "application/vnd.github.v3+json",
      "accept-encoding": "gzip, deflate",
      "authorization": "token abc123",
      "content-length": "112",
      "content-type": "application/json",
      "host": "api.github.com",
      "user-agent": "https://github.com/renovatebot/renovate",
    },
    "method": "POST",
    "url": "https://api.github.com/repos/some/repo/pulls",
  },
]
`;

exports[`platform/github createPr() should create and return a PR object 1`] = `
Object {
  "branchName": "some-branch",
  "displayNumber": "Pull Request #123",
  "number": 123,
}
`;

exports[`platform/github createPr() should create and return a PR object 2`] = `
Array [
  Object {
    "graphql": Object {
      "query": Object {
        "repository": Object {
          "__args": Object {
            "name": "repo",
            "owner": "some",
          },
          "defaultBranchRef": Object {
            "name": null,
            "target": Object {
              "oid": null,
            },
          },
          "isArchived": null,
          "isFork": null,
          "mergeCommitAllowed": null,
          "nameWithOwner": null,
          "rebaseMergeAllowed": null,
          "squashMergeAllowed": null,
        },
      },
    },
    "headers": Object {
      "accept": "application/vnd.github.v3+json",
      "accept-encoding": "gzip, deflate",
      "authorization": "token abc123",
      "content-length": "330",
      "content-type": "application/json",
      "host": "api.github.com",
      "user-agent": "https://github.com/renovatebot/renovate",
    },
    "method": "POST",
    "url": "https://api.github.com/graphql",
  },
  Object {
    "body": "{\\"title\\":\\"The Title\\",\\"head\\":\\"some:some-branch\\",\\"base\\":\\"dev\\",\\"body\\":\\"Hello world\\",\\"draft\\":false}",
    "headers": Object {
      "accept": "application/vnd.github.v3+json",
      "accept-encoding": "gzip, deflate",
      "authorization": "token abc123",
      "content-length": "95",
      "content-type": "application/json",
      "host": "api.github.com",
      "user-agent": "https://github.com/renovatebot/renovate",
    },
    "method": "POST",
    "url": "https://api.github.com/repos/some/repo/pulls",
  },
  Object {
    "body": "[\\"deps\\",\\"renovate\\"]",
    "headers": Object {
      "accept": "application/vnd.github.v3+json",
      "accept-encoding": "gzip, deflate",
      "authorization": "token abc123",
      "content-length": "19",
      "content-type": "application/json",
      "host": "api.github.com",
      "user-agent": "https://github.com/renovatebot/renovate",
    },
    "method": "POST",
    "url": "https://api.github.com/repos/some/repo/issues/123/labels",
  },
  Object {
    "headers": Object {
      "accept": "application/vnd.github.v3+json",
      "accept-encoding": "gzip, deflate",
      "authorization": "token abc123",
      "host": "api.github.com",
      "user-agent": "https://github.com/renovatebot/renovate",
    },
    "method": "GET",
    "url": "https://api.github.com/repos/some/repo/commits/0d9c7726c3d628b7e28af234595cfd20febdbf8e/statuses",
  },
  Object {
    "body": "{\\"state\\":\\"success\\",\\"description\\":\\"Renovate verified pull request\\",\\"context\\":\\"renovate/verify\\",\\"target_url\\":\\"https://github.com/renovatebot/renovate\\"}",
    "headers": Object {
      "accept": "application/vnd.github.v3+json",
      "accept-encoding": "gzip, deflate",
      "authorization": "token abc123",
      "content-length": "149",
      "content-type": "application/json",
      "host": "api.github.com",
      "user-agent": "https://github.com/renovatebot/renovate",
    },
    "method": "POST",
    "url": "https://api.github.com/repos/some/repo/statuses/0d9c7726c3d628b7e28af234595cfd20febdbf8e",
  },
  Object {
    "headers": Object {
      "accept": "application/vnd.github.v3+json",
      "accept-encoding": "gzip, deflate",
      "authorization": "token abc123",
      "host": "api.github.com",
      "user-agent": "https://github.com/renovatebot/renovate",
    },
    "method": "GET",
    "url": "https://api.github.com/repos/some/repo/commits/some-branch/status",
  },
  Object {
    "headers": Object {
      "accept": "application/vnd.github.v3+json",
      "accept-encoding": "gzip, deflate",
      "authorization": "token abc123",
      "host": "api.github.com",
      "user-agent": "https://github.com/renovatebot/renovate",
    },
    "method": "GET",
    "url": "https://api.github.com/repos/some/repo/commits/0d9c7726c3d628b7e28af234595cfd20febdbf8e/statuses",
  },
]
`;

exports[`platform/github createPr() should use defaultBranch 1`] = `
Object {
  "branchName": "some-branch",
  "displayNumber": "Pull Request #123",
  "number": 123,
}
`;

exports[`platform/github createPr() should use defaultBranch 2`] = `
Array [
  Object {
    "graphql": Object {
      "query": Object {
        "repository": Object {
          "__args": Object {
            "name": "repo",
            "owner": "some",
          },
          "defaultBranchRef": Object {
            "name": null,
            "target": Object {
              "oid": null,
            },
          },
          "isArchived": null,
          "isFork": null,
          "mergeCommitAllowed": null,
          "nameWithOwner": null,
          "rebaseMergeAllowed": null,
          "squashMergeAllowed": null,
        },
      },
    },
    "headers": Object {
      "accept": "application/vnd.github.v3+json",
      "accept-encoding": "gzip, deflate",
      "authorization": "token abc123",
      "content-length": "330",
      "content-type": "application/json",
      "host": "api.github.com",
      "user-agent": "https://github.com/renovatebot/renovate",
    },
    "method": "POST",
    "url": "https://api.github.com/graphql",
  },
  Object {
    "body": "{\\"title\\":\\"The Title\\",\\"head\\":\\"some:some-branch\\",\\"base\\":\\"master\\",\\"body\\":\\"Hello world\\",\\"draft\\":false}",
    "headers": Object {
      "accept": "application/vnd.github.v3+json",
      "accept-encoding": "gzip, deflate",
      "authorization": "token abc123",
      "content-length": "98",
      "content-type": "application/json",
      "host": "api.github.com",
      "user-agent": "https://github.com/renovatebot/renovate",
    },
    "method": "POST",
    "url": "https://api.github.com/repos/some/repo/pulls",
  },
]
`;

exports[`platform/github deleteLabel(issueNo, label) should delete the label 1`] = `
Array [
  Object {
    "graphql": Object {
      "query": Object {
        "repository": Object {
          "__args": Object {
            "name": "repo",
            "owner": "some",
          },
          "defaultBranchRef": Object {
            "name": null,
            "target": Object {
              "oid": null,
            },
          },
          "isArchived": null,
          "isFork": null,
          "mergeCommitAllowed": null,
          "nameWithOwner": null,
          "rebaseMergeAllowed": null,
          "squashMergeAllowed": null,
        },
      },
    },
    "headers": Object {
      "accept": "application/vnd.github.v3+json",
      "accept-encoding": "gzip, deflate",
      "authorization": "token abc123",
      "content-length": "330",
      "content-type": "application/json",
      "host": "api.github.com",
      "user-agent": "https://github.com/renovatebot/renovate",
    },
    "method": "POST",
    "url": "https://api.github.com/graphql",
  },
  Object {
    "headers": Object {
      "accept": "application/vnd.github.v3+json",
      "accept-encoding": "gzip, deflate",
      "authorization": "token abc123",
      "host": "api.github.com",
      "user-agent": "https://github.com/renovatebot/renovate",
    },
    "method": "DELETE",
    "url": "https://api.github.com/repos/some/repo/issues/42/labels/rebase",
  },
]
`;

exports[`platform/github ensureComment add comment if not found 1`] = `
Array [
  Object {
    "graphql": Object {
      "query": Object {
        "repository": Object {
          "__args": Object {
            "name": "repo",
            "owner": "some",
          },
          "defaultBranchRef": Object {
            "name": null,
            "target": Object {
              "oid": null,
            },
          },
          "isArchived": null,
          "isFork": null,
          "mergeCommitAllowed": null,
          "nameWithOwner": null,
          "rebaseMergeAllowed": null,
          "squashMergeAllowed": null,
        },
      },
    },
    "headers": Object {
      "accept": "application/vnd.github.v3+json",
      "accept-encoding": "gzip, deflate",
      "authorization": "token abc123",
      "content-length": "330",
      "content-type": "application/json",
      "host": "api.github.com",
      "user-agent": "https://github.com/renovatebot/renovate",
    },
    "method": "POST",
    "url": "https://api.github.com/graphql",
  },
  Object {
    "graphql": Object {
      "query": Object {
        "repository": Object {
          "__args": Object {
            "name": "repo",
            "owner": "some",
          },
          "pullRequests": Object {
            "__args": Object {
              "first": "100",
            },
            "nodes": Object {
              "comments": Object {
                "__args": Object {
                  "last": "100",
                },
                "nodes": Object {
                  "body": null,
                  "databaseId": null,
                },
              },
              "headRefName": null,
              "number": null,
              "state": null,
              "title": null,
            },
          },
        },
      },
    },
    "headers": Object {
      "accept": "application/vnd.github.v3+json",
      "accept-encoding": "gzip, deflate",
      "authorization": "token abc123",
      "content-length": "513",
      "content-type": "application/json",
      "host": "api.github.com",
      "user-agent": "https://github.com/renovatebot/renovate",
    },
    "method": "POST",
    "url": "https://api.github.com/graphql",
  },
  Object {
    "headers": Object {
      "accept": "application/vnd.github.v3+json",
      "accept-encoding": "gzip, deflate",
      "authorization": "token abc123",
      "host": "api.github.com",
      "user-agent": "https://github.com/renovatebot/renovate",
    },
    "method": "GET",
    "url": "https://api.github.com/repos/some/repo/issues/42/comments?per_page=100",
  },
  Object {
    "body": "{\\"body\\":\\"### some-subject\\\\n\\\\nsome\\\\ncontent\\"}",
    "headers": Object {
      "accept": "application/vnd.github.v3+json",
      "accept-encoding": "gzip, deflate",
      "authorization": "token abc123",
      "content-length": "44",
      "content-type": "application/json",
      "host": "api.github.com",
      "user-agent": "https://github.com/renovatebot/renovate",
    },
    "method": "POST",
    "url": "https://api.github.com/repos/some/repo/issues/42/comments",
  },
]
`;

exports[`platform/github ensureComment add updates comment if necessary 1`] = `
Array [
  Object {
    "graphql": Object {
      "query": Object {
        "repository": Object {
          "__args": Object {
            "name": "repo",
            "owner": "some",
          },
          "defaultBranchRef": Object {
            "name": null,
            "target": Object {
              "oid": null,
            },
          },
          "isArchived": null,
          "isFork": null,
          "mergeCommitAllowed": null,
          "nameWithOwner": null,
          "rebaseMergeAllowed": null,
          "squashMergeAllowed": null,
        },
      },
    },
    "headers": Object {
      "accept": "application/vnd.github.v3+json",
      "accept-encoding": "gzip, deflate",
      "authorization": "token abc123",
      "content-length": "330",
      "content-type": "application/json",
      "host": "api.github.com",
      "user-agent": "https://github.com/renovatebot/renovate",
    },
    "method": "POST",
    "url": "https://api.github.com/graphql",
  },
  Object {
    "graphql": Object {
      "query": Object {
        "repository": Object {
          "__args": Object {
            "name": "repo",
            "owner": "some",
          },
          "pullRequests": Object {
            "__args": Object {
              "first": "100",
            },
            "nodes": Object {
              "comments": Object {
                "__args": Object {
                  "last": "100",
                },
                "nodes": Object {
                  "body": null,
                  "databaseId": null,
                },
              },
              "headRefName": null,
              "number": null,
              "state": null,
              "title": null,
            },
          },
        },
      },
    },
    "headers": Object {
      "accept": "application/vnd.github.v3+json",
      "accept-encoding": "gzip, deflate",
      "authorization": "token abc123",
      "content-length": "513",
      "content-type": "application/json",
      "host": "api.github.com",
      "user-agent": "https://github.com/renovatebot/renovate",
    },
    "method": "POST",
    "url": "https://api.github.com/graphql",
  },
  Object {
    "headers": Object {
      "accept": "application/vnd.github.v3+json",
      "accept-encoding": "gzip, deflate",
      "authorization": "token abc123",
      "host": "api.github.com",
      "user-agent": "https://github.com/renovatebot/renovate",
    },
    "method": "GET",
    "url": "https://api.github.com/repos/some/repo/issues/42/comments?per_page=100",
  },
  Object {
    "body": "{\\"body\\":\\"### some-subject\\\\n\\\\nsome\\\\ncontent\\"}",
    "headers": Object {
      "accept": "application/vnd.github.v3+json",
      "accept-encoding": "gzip, deflate",
      "authorization": "token abc123",
      "content-length": "44",
      "content-type": "application/json",
      "host": "api.github.com",
      "user-agent": "https://github.com/renovatebot/renovate",
    },
    "method": "PATCH",
    "url": "https://api.github.com/repos/some/repo/issues/comments/1234",
  },
]
`;

exports[`platform/github ensureComment adds comment if found in closed PR list 1`] = `
Array [
  Object {
    "graphql": Object {
      "query": Object {
        "repository": Object {
          "__args": Object {
            "name": "repo",
            "owner": "some",
          },
          "defaultBranchRef": Object {
            "name": null,
            "target": Object {
              "oid": null,
            },
          },
          "isArchived": null,
          "isFork": null,
          "mergeCommitAllowed": null,
          "nameWithOwner": null,
          "rebaseMergeAllowed": null,
          "squashMergeAllowed": null,
        },
      },
    },
    "headers": Object {
      "accept": "application/vnd.github.v3+json",
      "accept-encoding": "gzip, deflate",
      "authorization": "token abc123",
      "content-length": "330",
      "content-type": "application/json",
      "host": "api.github.com",
      "user-agent": "https://github.com/renovatebot/renovate",
    },
    "method": "POST",
    "url": "https://api.github.com/graphql",
  },
  Object {
    "graphql": Object {
      "query": Object {
        "repository": Object {
          "__args": Object {
            "name": "repo",
            "owner": "some",
          },
          "pullRequests": Object {
            "__args": Object {
              "first": "100",
            },
            "nodes": Object {
              "comments": Object {
                "__args": Object {
                  "last": "100",
                },
                "nodes": Object {
                  "body": null,
                  "databaseId": null,
                },
              },
              "headRefName": null,
              "number": null,
              "state": null,
              "title": null,
            },
          },
        },
      },
    },
    "headers": Object {
      "accept": "application/vnd.github.v3+json",
      "accept-encoding": "gzip, deflate",
      "authorization": "token abc123",
      "content-length": "513",
      "content-type": "application/json",
      "host": "api.github.com",
      "user-agent": "https://github.com/renovatebot/renovate",
    },
    "method": "POST",
    "url": "https://api.github.com/graphql",
  },
  Object {
    "body": "{\\"body\\":\\"### some-subject\\\\n\\\\nsome\\\\ncontent\\"}",
    "headers": Object {
      "accept": "application/vnd.github.v3+json",
      "accept-encoding": "gzip, deflate",
      "authorization": "token abc123",
      "content-length": "44",
      "content-type": "application/json",
      "host": "api.github.com",
      "user-agent": "https://github.com/renovatebot/renovate",
    },
    "method": "POST",
    "url": "https://api.github.com/repos/some/repo/issues/2499/comments",
  },
]
`;

exports[`platform/github ensureComment handles comment with no description 1`] = `
Array [
  Object {
    "graphql": Object {
      "query": Object {
        "repository": Object {
          "__args": Object {
            "name": "repo",
            "owner": "some",
          },
          "defaultBranchRef": Object {
            "name": null,
            "target": Object {
              "oid": null,
            },
          },
          "isArchived": null,
          "isFork": null,
          "mergeCommitAllowed": null,
          "nameWithOwner": null,
          "rebaseMergeAllowed": null,
          "squashMergeAllowed": null,
        },
      },
    },
    "headers": Object {
      "accept": "application/vnd.github.v3+json",
      "accept-encoding": "gzip, deflate",
      "authorization": "token abc123",
      "content-length": "330",
      "content-type": "application/json",
      "host": "api.github.com",
      "user-agent": "https://github.com/renovatebot/renovate",
    },
    "method": "POST",
    "url": "https://api.github.com/graphql",
  },
  Object {
    "graphql": Object {
      "query": Object {
        "repository": Object {
          "__args": Object {
            "name": "repo",
            "owner": "some",
          },
          "pullRequests": Object {
            "__args": Object {
              "first": "100",
            },
            "nodes": Object {
              "comments": Object {
                "__args": Object {
                  "last": "100",
                },
                "nodes": Object {
                  "body": null,
                  "databaseId": null,
                },
              },
              "headRefName": null,
              "number": null,
              "state": null,
              "title": null,
            },
          },
        },
      },
    },
    "headers": Object {
      "accept": "application/vnd.github.v3+json",
      "accept-encoding": "gzip, deflate",
      "authorization": "token abc123",
      "content-length": "513",
      "content-type": "application/json",
      "host": "api.github.com",
      "user-agent": "https://github.com/renovatebot/renovate",
    },
    "method": "POST",
    "url": "https://api.github.com/graphql",
  },
  Object {
    "headers": Object {
      "accept": "application/vnd.github.v3+json",
      "accept-encoding": "gzip, deflate",
      "authorization": "token abc123",
      "host": "api.github.com",
      "user-agent": "https://github.com/renovatebot/renovate",
    },
    "method": "GET",
    "url": "https://api.github.com/repos/some/repo/issues/42/comments?per_page=100",
  },
]
`;

exports[`platform/github ensureComment skips comment 1`] = `
Array [
  Object {
    "graphql": Object {
      "query": Object {
        "repository": Object {
          "__args": Object {
            "name": "repo",
            "owner": "some",
          },
          "defaultBranchRef": Object {
            "name": null,
            "target": Object {
              "oid": null,
            },
          },
          "isArchived": null,
          "isFork": null,
          "mergeCommitAllowed": null,
          "nameWithOwner": null,
          "rebaseMergeAllowed": null,
          "squashMergeAllowed": null,
        },
      },
    },
    "headers": Object {
      "accept": "application/vnd.github.v3+json",
      "accept-encoding": "gzip, deflate",
      "authorization": "token abc123",
      "content-length": "330",
      "content-type": "application/json",
      "host": "api.github.com",
      "user-agent": "https://github.com/renovatebot/renovate",
    },
    "method": "POST",
    "url": "https://api.github.com/graphql",
  },
  Object {
    "graphql": Object {
      "query": Object {
        "repository": Object {
          "__args": Object {
            "name": "repo",
            "owner": "some",
          },
          "pullRequests": Object {
            "__args": Object {
              "first": "100",
            },
            "nodes": Object {
              "comments": Object {
                "__args": Object {
                  "last": "100",
                },
                "nodes": Object {
                  "body": null,
                  "databaseId": null,
                },
              },
              "headRefName": null,
              "number": null,
              "state": null,
              "title": null,
            },
          },
        },
      },
    },
    "headers": Object {
      "accept": "application/vnd.github.v3+json",
      "accept-encoding": "gzip, deflate",
      "authorization": "token abc123",
      "content-length": "513",
      "content-type": "application/json",
      "host": "api.github.com",
      "user-agent": "https://github.com/renovatebot/renovate",
    },
    "method": "POST",
    "url": "https://api.github.com/graphql",
  },
  Object {
    "headers": Object {
      "accept": "application/vnd.github.v3+json",
      "accept-encoding": "gzip, deflate",
      "authorization": "token abc123",
      "host": "api.github.com",
      "user-agent": "https://github.com/renovatebot/renovate",
    },
    "method": "GET",
    "url": "https://api.github.com/repos/some/repo/issues/42/comments?per_page=100",
  },
]
`;

exports[`platform/github ensureCommentRemoval deletes comment by content if found 1`] = `
Array [
  Object {
    "graphql": Object {
      "query": Object {
        "repository": Object {
          "__args": Object {
            "name": "repo",
            "owner": "some",
          },
          "defaultBranchRef": Object {
            "name": null,
            "target": Object {
              "oid": null,
            },
          },
          "isArchived": null,
          "isFork": null,
          "mergeCommitAllowed": null,
          "nameWithOwner": null,
          "rebaseMergeAllowed": null,
          "squashMergeAllowed": null,
        },
      },
    },
    "headers": Object {
      "accept": "application/vnd.github.v3+json",
      "accept-encoding": "gzip, deflate",
      "authorization": "token abc123",
      "content-length": "330",
      "content-type": "application/json",
      "host": "api.github.com",
      "user-agent": "https://github.com/renovatebot/renovate",
    },
    "method": "POST",
    "url": "https://api.github.com/graphql",
  },
  Object {
    "graphql": Object {
      "query": Object {
        "repository": Object {
          "__args": Object {
            "name": "repo",
            "owner": "some",
          },
          "pullRequests": Object {
            "__args": Object {
              "first": "100",
            },
            "nodes": Object {
              "comments": Object {
                "__args": Object {
                  "last": "100",
                },
                "nodes": Object {
                  "body": null,
                  "databaseId": null,
                },
              },
              "headRefName": null,
              "number": null,
              "state": null,
              "title": null,
            },
          },
        },
      },
    },
    "headers": Object {
      "accept": "application/vnd.github.v3+json",
      "accept-encoding": "gzip, deflate",
      "authorization": "token abc123",
      "content-length": "513",
      "content-type": "application/json",
      "host": "api.github.com",
      "user-agent": "https://github.com/renovatebot/renovate",
    },
    "method": "POST",
    "url": "https://api.github.com/graphql",
  },
  Object {
    "headers": Object {
      "accept": "application/vnd.github.v3+json",
      "accept-encoding": "gzip, deflate",
      "authorization": "token abc123",
      "host": "api.github.com",
      "user-agent": "https://github.com/renovatebot/renovate",
    },
    "method": "GET",
    "url": "https://api.github.com/repos/some/repo/issues/42/comments?per_page=100",
  },
  Object {
    "headers": Object {
      "accept": "application/vnd.github.v3+json",
      "accept-encoding": "gzip, deflate",
      "authorization": "token abc123",
      "host": "api.github.com",
      "user-agent": "https://github.com/renovatebot/renovate",
    },
    "method": "DELETE",
    "url": "https://api.github.com/repos/some/repo/issues/comments/1234",
  },
]
`;

exports[`platform/github ensureCommentRemoval deletes comment by topic if found 1`] = `
Array [
  Object {
    "graphql": Object {
      "query": Object {
        "repository": Object {
          "__args": Object {
            "name": "repo",
            "owner": "some",
          },
          "defaultBranchRef": Object {
            "name": null,
            "target": Object {
              "oid": null,
            },
          },
          "isArchived": null,
          "isFork": null,
          "mergeCommitAllowed": null,
          "nameWithOwner": null,
          "rebaseMergeAllowed": null,
          "squashMergeAllowed": null,
        },
      },
    },
    "headers": Object {
      "accept": "application/vnd.github.v3+json",
      "accept-encoding": "gzip, deflate",
      "authorization": "token abc123",
      "content-length": "330",
      "content-type": "application/json",
      "host": "api.github.com",
      "user-agent": "https://github.com/renovatebot/renovate",
    },
    "method": "POST",
    "url": "https://api.github.com/graphql",
  },
  Object {
    "graphql": Object {
      "query": Object {
        "repository": Object {
          "__args": Object {
            "name": "repo",
            "owner": "some",
          },
          "pullRequests": Object {
            "__args": Object {
              "first": "100",
            },
            "nodes": Object {
              "comments": Object {
                "__args": Object {
                  "last": "100",
                },
                "nodes": Object {
                  "body": null,
                  "databaseId": null,
                },
              },
              "headRefName": null,
              "number": null,
              "state": null,
              "title": null,
            },
          },
        },
      },
    },
    "headers": Object {
      "accept": "application/vnd.github.v3+json",
      "accept-encoding": "gzip, deflate",
      "authorization": "token abc123",
      "content-length": "513",
      "content-type": "application/json",
      "host": "api.github.com",
      "user-agent": "https://github.com/renovatebot/renovate",
    },
    "method": "POST",
    "url": "https://api.github.com/graphql",
  },
  Object {
    "headers": Object {
      "accept": "application/vnd.github.v3+json",
      "accept-encoding": "gzip, deflate",
      "authorization": "token abc123",
      "host": "api.github.com",
      "user-agent": "https://github.com/renovatebot/renovate",
    },
    "method": "GET",
    "url": "https://api.github.com/repos/some/repo/issues/42/comments?per_page=100",
  },
  Object {
    "headers": Object {
      "accept": "application/vnd.github.v3+json",
      "accept-encoding": "gzip, deflate",
      "authorization": "token abc123",
      "host": "api.github.com",
      "user-agent": "https://github.com/renovatebot/renovate",
    },
    "method": "DELETE",
    "url": "https://api.github.com/repos/some/repo/issues/comments/1234",
  },
]
`;

exports[`platform/github ensureIssue() closes others if ensuring only once 1`] = `
Array [
  Object {
    "graphql": Object {
      "query": Object {
        "repository": Object {
          "__args": Object {
            "name": "undefined",
            "owner": "undefined",
          },
          "issues": Object {
            "__args": Object {
              "first": "100",
            },
            "nodes": Object {
              "body": null,
              "number": null,
              "state": null,
              "title": null,
            },
            "pageInfo": Object {
              "endCursor": null,
              "hasNextPage": null,
            },
          },
        },
      },
    },
    "headers": Object {
      "accept": "application/vnd.github.v3+json",
      "accept-encoding": "gzip, deflate",
      "authorization": "token abc123",
      "content-length": "425",
      "content-type": "application/json",
      "host": "api.github.com",
      "user-agent": "https://github.com/renovatebot/renovate",
    },
    "method": "POST",
    "url": "https://api.github.com/graphql",
  },
  Object {
    "headers": Object {
      "accept": "application/vnd.github.v3+json",
      "accept-encoding": "gzip, deflate",
      "authorization": "token abc123",
      "host": "api.github.com",
      "user-agent": "https://github.com/renovatebot/renovate",
    },
    "method": "GET",
    "url": "https://api.github.com/repos/undefined/issues/3",
  },
]
`;

exports[`platform/github ensureIssue() creates issue 1`] = `
Array [
  Object {
    "graphql": Object {
      "query": Object {
        "repository": Object {
          "__args": Object {
            "name": "undefined",
            "owner": "undefined",
          },
          "issues": Object {
            "__args": Object {
              "first": "100",
            },
            "nodes": Object {
              "body": null,
              "number": null,
              "state": null,
              "title": null,
            },
            "pageInfo": Object {
              "endCursor": null,
              "hasNextPage": null,
            },
          },
        },
      },
    },
    "headers": Object {
      "accept": "application/vnd.github.v3+json",
      "accept-encoding": "gzip, deflate",
      "authorization": "token abc123",
      "content-length": "425",
      "content-type": "application/json",
      "host": "api.github.com",
      "user-agent": "https://github.com/renovatebot/renovate",
    },
    "method": "POST",
    "url": "https://api.github.com/graphql",
  },
  Object {
    "body": "{\\"title\\":\\"new-title\\",\\"body\\":\\"new-content\\"}",
    "headers": Object {
      "accept": "application/vnd.github.v3+json",
      "accept-encoding": "gzip, deflate",
      "authorization": "token abc123",
      "content-length": "42",
      "content-type": "application/json",
      "host": "api.github.com",
      "user-agent": "https://github.com/renovatebot/renovate",
    },
    "method": "POST",
    "url": "https://api.github.com/repos/undefined/issues",
  },
]
`;

exports[`platform/github ensureIssue() creates issue if not ensuring only once 1`] = `
Array [
  Object {
    "graphql": Object {
      "query": Object {
        "repository": Object {
          "__args": Object {
            "name": "undefined",
            "owner": "undefined",
          },
          "issues": Object {
            "__args": Object {
              "first": "100",
            },
            "nodes": Object {
              "body": null,
              "number": null,
              "state": null,
              "title": null,
            },
            "pageInfo": Object {
              "endCursor": null,
              "hasNextPage": null,
            },
          },
        },
      },
    },
    "headers": Object {
      "accept": "application/vnd.github.v3+json",
      "accept-encoding": "gzip, deflate",
      "authorization": "token abc123",
      "content-length": "425",
      "content-type": "application/json",
      "host": "api.github.com",
      "user-agent": "https://github.com/renovatebot/renovate",
    },
    "method": "POST",
    "url": "https://api.github.com/graphql",
  },
  Object {
    "headers": Object {
      "accept": "application/vnd.github.v3+json",
      "accept-encoding": "gzip, deflate",
      "authorization": "token abc123",
      "host": "api.github.com",
      "user-agent": "https://github.com/renovatebot/renovate",
    },
    "method": "GET",
    "url": "https://api.github.com/repos/undefined/issues/1",
  },
]
`;

exports[`platform/github ensureIssue() creates issue if reopen flag false and issue is not open 1`] = `
Array [
  Object {
    "graphql": Object {
      "query": Object {
        "repository": Object {
          "__args": Object {
            "name": "undefined",
            "owner": "undefined",
          },
          "issues": Object {
            "__args": Object {
              "first": "100",
            },
            "nodes": Object {
              "body": null,
              "number": null,
              "state": null,
              "title": null,
            },
            "pageInfo": Object {
              "endCursor": null,
              "hasNextPage": null,
            },
          },
        },
      },
    },
    "headers": Object {
      "accept": "application/vnd.github.v3+json",
      "accept-encoding": "gzip, deflate",
      "authorization": "token abc123",
      "content-length": "425",
      "content-type": "application/json",
      "host": "api.github.com",
      "user-agent": "https://github.com/renovatebot/renovate",
    },
    "method": "POST",
    "url": "https://api.github.com/graphql",
  },
  Object {
    "headers": Object {
      "accept": "application/vnd.github.v3+json",
      "accept-encoding": "gzip, deflate",
      "authorization": "token abc123",
      "host": "api.github.com",
      "user-agent": "https://github.com/renovatebot/renovate",
    },
    "method": "GET",
    "url": "https://api.github.com/repos/undefined/issues/2",
  },
  Object {
    "body": "{\\"title\\":\\"title-2\\",\\"body\\":\\"new-content\\"}",
    "headers": Object {
      "accept": "application/vnd.github.v3+json",
      "accept-encoding": "gzip, deflate",
      "authorization": "token abc123",
      "content-length": "40",
      "content-type": "application/json",
      "host": "api.github.com",
      "user-agent": "https://github.com/renovatebot/renovate",
    },
    "method": "POST",
    "url": "https://api.github.com/repos/undefined/issues",
  },
]
`;

exports[`platform/github ensureIssue() deletes if duplicate 1`] = `
Array [
  Object {
    "graphql": Object {
      "query": Object {
        "repository": Object {
          "__args": Object {
            "name": "undefined",
            "owner": "undefined",
          },
          "issues": Object {
            "__args": Object {
              "first": "100",
            },
            "nodes": Object {
              "body": null,
              "number": null,
              "state": null,
              "title": null,
            },
            "pageInfo": Object {
              "endCursor": null,
              "hasNextPage": null,
            },
          },
        },
      },
    },
    "headers": Object {
      "accept": "application/vnd.github.v3+json",
      "accept-encoding": "gzip, deflate",
      "authorization": "token abc123",
      "content-length": "425",
      "content-type": "application/json",
      "host": "api.github.com",
      "user-agent": "https://github.com/renovatebot/renovate",
    },
    "method": "POST",
    "url": "https://api.github.com/graphql",
  },
  Object {
    "body": "{\\"state\\":\\"closed\\"}",
    "headers": Object {
      "accept": "application/vnd.github.v3+json",
      "accept-encoding": "gzip, deflate",
      "authorization": "token abc123",
      "content-length": "18",
      "content-type": "application/json",
      "host": "api.github.com",
      "user-agent": "https://github.com/renovatebot/renovate",
    },
    "method": "PATCH",
    "url": "https://api.github.com/repos/undefined/issues/1",
  },
  Object {
    "headers": Object {
      "accept": "application/vnd.github.v3+json",
      "accept-encoding": "gzip, deflate",
      "authorization": "token abc123",
      "host": "api.github.com",
      "user-agent": "https://github.com/renovatebot/renovate",
    },
    "method": "GET",
    "url": "https://api.github.com/repos/undefined/issues/2",
  },
]
`;

exports[`platform/github ensureIssue() does not create issue if ensuring only once 1`] = `
Array [
  Object {
    "graphql": Object {
      "query": Object {
        "repository": Object {
          "__args": Object {
            "name": "undefined",
            "owner": "undefined",
          },
          "issues": Object {
            "__args": Object {
              "first": "100",
            },
            "nodes": Object {
              "body": null,
              "number": null,
              "state": null,
              "title": null,
            },
            "pageInfo": Object {
              "endCursor": null,
              "hasNextPage": null,
            },
          },
        },
      },
    },
    "headers": Object {
      "accept": "application/vnd.github.v3+json",
      "accept-encoding": "gzip, deflate",
      "authorization": "token abc123",
      "content-length": "425",
      "content-type": "application/json",
      "host": "api.github.com",
      "user-agent": "https://github.com/renovatebot/renovate",
    },
    "method": "POST",
    "url": "https://api.github.com/graphql",
  },
]
`;

exports[`platform/github ensureIssue() does not create issue if reopen flag false and issue is already open 1`] = `
Array [
  Object {
    "graphql": Object {
      "query": Object {
        "repository": Object {
          "__args": Object {
            "name": "undefined",
            "owner": "undefined",
          },
          "issues": Object {
            "__args": Object {
              "first": "100",
            },
            "nodes": Object {
              "body": null,
              "number": null,
              "state": null,
              "title": null,
            },
            "pageInfo": Object {
              "endCursor": null,
              "hasNextPage": null,
            },
          },
        },
      },
    },
    "headers": Object {
      "accept": "application/vnd.github.v3+json",
      "accept-encoding": "gzip, deflate",
      "authorization": "token abc123",
      "content-length": "425",
      "content-type": "application/json",
      "host": "api.github.com",
      "user-agent": "https://github.com/renovatebot/renovate",
    },
    "method": "POST",
    "url": "https://api.github.com/graphql",
  },
  Object {
    "headers": Object {
      "accept": "application/vnd.github.v3+json",
      "accept-encoding": "gzip, deflate",
      "authorization": "token abc123",
      "host": "api.github.com",
      "user-agent": "https://github.com/renovatebot/renovate",
    },
    "method": "GET",
    "url": "https://api.github.com/repos/undefined/issues/2",
  },
]
`;

exports[`platform/github ensureIssue() skips update if unchanged 1`] = `
Array [
  Object {
    "graphql": Object {
      "query": Object {
        "repository": Object {
          "__args": Object {
            "name": "undefined",
            "owner": "undefined",
          },
          "issues": Object {
            "__args": Object {
              "first": "100",
            },
            "nodes": Object {
              "body": null,
              "number": null,
              "state": null,
              "title": null,
            },
            "pageInfo": Object {
              "endCursor": null,
              "hasNextPage": null,
            },
          },
        },
      },
    },
    "headers": Object {
      "accept": "application/vnd.github.v3+json",
      "accept-encoding": "gzip, deflate",
      "authorization": "token abc123",
      "content-length": "425",
      "content-type": "application/json",
      "host": "api.github.com",
      "user-agent": "https://github.com/renovatebot/renovate",
    },
    "method": "POST",
    "url": "https://api.github.com/graphql",
  },
  Object {
    "headers": Object {
      "accept": "application/vnd.github.v3+json",
      "accept-encoding": "gzip, deflate",
      "authorization": "token abc123",
      "host": "api.github.com",
      "user-agent": "https://github.com/renovatebot/renovate",
    },
    "method": "GET",
    "url": "https://api.github.com/repos/undefined/issues/2",
  },
]
`;

exports[`platform/github ensureIssue() updates issue 1`] = `
Array [
  Object {
    "graphql": Object {
      "query": Object {
        "repository": Object {
          "__args": Object {
            "name": "undefined",
            "owner": "undefined",
          },
          "issues": Object {
            "__args": Object {
              "first": "100",
            },
            "nodes": Object {
              "body": null,
              "number": null,
              "state": null,
              "title": null,
            },
            "pageInfo": Object {
              "endCursor": null,
              "hasNextPage": null,
            },
          },
        },
      },
    },
    "headers": Object {
      "accept": "application/vnd.github.v3+json",
      "accept-encoding": "gzip, deflate",
      "authorization": "token abc123",
      "content-length": "425",
      "content-type": "application/json",
      "host": "api.github.com",
      "user-agent": "https://github.com/renovatebot/renovate",
    },
    "method": "POST",
    "url": "https://api.github.com/graphql",
  },
  Object {
    "headers": Object {
      "accept": "application/vnd.github.v3+json",
      "accept-encoding": "gzip, deflate",
      "authorization": "token abc123",
      "host": "api.github.com",
      "user-agent": "https://github.com/renovatebot/renovate",
    },
    "method": "GET",
    "url": "https://api.github.com/repos/undefined/issues/2",
  },
  Object {
    "body": "{\\"body\\":\\"newer-content\\",\\"state\\":\\"open\\",\\"title\\":\\"title-3\\"}",
    "headers": Object {
      "accept": "application/vnd.github.v3+json",
      "accept-encoding": "gzip, deflate",
      "authorization": "token abc123",
      "content-length": "57",
      "content-type": "application/json",
      "host": "api.github.com",
      "user-agent": "https://github.com/renovatebot/renovate",
    },
    "method": "PATCH",
    "url": "https://api.github.com/repos/undefined/issues/2",
  },
]
`;

exports[`platform/github ensureIssueClosing() closes issue 1`] = `
Array [
  Object {
    "graphql": Object {
      "query": Object {
        "repository": Object {
          "__args": Object {
            "name": "undefined",
            "owner": "undefined",
          },
          "issues": Object {
            "__args": Object {
              "first": "100",
            },
            "nodes": Object {
              "body": null,
              "number": null,
              "state": null,
              "title": null,
            },
            "pageInfo": Object {
              "endCursor": null,
              "hasNextPage": null,
            },
          },
        },
      },
    },
    "headers": Object {
      "accept": "application/vnd.github.v3+json",
      "accept-encoding": "gzip, deflate",
      "authorization": "token abc123",
      "content-length": "425",
      "content-type": "application/json",
      "host": "api.github.com",
      "user-agent": "https://github.com/renovatebot/renovate",
    },
    "method": "POST",
    "url": "https://api.github.com/graphql",
  },
  Object {
    "body": "{\\"state\\":\\"closed\\"}",
    "headers": Object {
      "accept": "application/vnd.github.v3+json",
      "accept-encoding": "gzip, deflate",
      "authorization": "token abc123",
      "content-length": "18",
      "content-type": "application/json",
      "host": "api.github.com",
      "user-agent": "https://github.com/renovatebot/renovate",
    },
    "method": "PATCH",
    "url": "https://api.github.com/repos/undefined/issues/2",
  },
]
`;

exports[`platform/github findIssue() finds issue 1`] = `
Array [
  Object {
    "graphql": Object {
      "query": Object {
        "repository": Object {
          "__args": Object {
            "name": "undefined",
            "owner": "undefined",
          },
          "issues": Object {
            "__args": Object {
              "first": "100",
            },
            "nodes": Object {
              "body": null,
              "number": null,
              "state": null,
              "title": null,
            },
            "pageInfo": Object {
              "endCursor": null,
              "hasNextPage": null,
            },
          },
        },
      },
    },
    "headers": Object {
      "accept": "application/vnd.github.v3+json",
      "accept-encoding": "gzip, deflate",
      "authorization": "token abc123",
      "content-length": "425",
      "content-type": "application/json",
      "host": "api.github.com",
      "user-agent": "https://github.com/renovatebot/renovate",
    },
    "method": "POST",
    "url": "https://api.github.com/graphql",
  },
  Object {
    "headers": Object {
      "accept": "application/vnd.github.v3+json",
      "accept-encoding": "gzip, deflate",
      "authorization": "token abc123",
      "host": "api.github.com",
      "user-agent": "https://github.com/renovatebot/renovate",
    },
    "method": "GET",
    "url": "https://api.github.com/repos/undefined/issues/2",
  },
]
`;

exports[`platform/github findIssue() returns null if no issue 1`] = `
Array [
  Object {
    "graphql": Object {
      "query": Object {
        "repository": Object {
          "__args": Object {
            "name": "undefined",
            "owner": "undefined",
          },
          "issues": Object {
            "__args": Object {
              "first": "100",
            },
            "nodes": Object {
              "body": null,
              "number": null,
              "state": null,
              "title": null,
            },
            "pageInfo": Object {
              "endCursor": null,
              "hasNextPage": null,
            },
          },
        },
      },
    },
    "headers": Object {
      "accept": "application/vnd.github.v3+json",
      "accept-encoding": "gzip, deflate",
      "authorization": "token abc123",
      "content-length": "425",
      "content-type": "application/json",
      "host": "api.github.com",
      "user-agent": "https://github.com/renovatebot/renovate",
    },
    "method": "POST",
    "url": "https://api.github.com/graphql",
  },
]
`;

exports[`platform/github findPr(branchName, prTitle, state) caches pr list 1`] = `
Array [
  Object {
    "headers": Object {
      "accept": "application/vnd.github.v3+json",
      "accept-encoding": "gzip, deflate",
      "authorization": "token abc123",
      "host": "api.github.com",
      "user-agent": "https://github.com/renovatebot/renovate",
    },
    "method": "GET",
    "url": "https://api.github.com/repos/undefined/pulls?per_page=100&state=all",
  },
]
`;

exports[`platform/github findPr(branchName, prTitle, state) returns true if no title and all state 1`] = `
Array [
  Object {
    "headers": Object {
      "accept": "application/vnd.github.v3+json",
      "accept-encoding": "gzip, deflate",
      "authorization": "token abc123",
      "host": "api.github.com",
      "user-agent": "https://github.com/renovatebot/renovate",
    },
    "method": "GET",
    "url": "https://api.github.com/repos/undefined/pulls?per_page=100&state=all",
  },
]
`;

exports[`platform/github findPr(branchName, prTitle, state) returns true if not open 1`] = `
Array [
  Object {
    "headers": Object {
      "accept": "application/vnd.github.v3+json",
      "accept-encoding": "gzip, deflate",
      "authorization": "token abc123",
      "host": "api.github.com",
      "user-agent": "https://github.com/renovatebot/renovate",
    },
    "method": "GET",
    "url": "https://api.github.com/repos/undefined/pulls?per_page=100&state=all",
  },
]
`;

exports[`platform/github getBranchPr(branchName) should return null if no PR exists 1`] = `
Array [
  Object {
    "graphql": Object {
      "query": Object {
        "repository": Object {
          "__args": Object {
            "name": "repo",
            "owner": "some",
          },
          "defaultBranchRef": Object {
            "name": null,
            "target": Object {
              "oid": null,
            },
          },
          "isArchived": null,
          "isFork": null,
          "mergeCommitAllowed": null,
          "nameWithOwner": null,
          "rebaseMergeAllowed": null,
          "squashMergeAllowed": null,
        },
      },
    },
    "headers": Object {
      "accept": "application/vnd.github.v3+json",
      "accept-encoding": "gzip, deflate",
      "authorization": "token abc123",
      "content-length": "330",
      "content-type": "application/json",
      "host": "api.github.com",
      "user-agent": "https://github.com/renovatebot/renovate",
    },
    "method": "POST",
    "url": "https://api.github.com/graphql",
  },
  Object {
    "headers": Object {
      "accept": "application/vnd.github.v3+json",
      "accept-encoding": "gzip, deflate",
      "authorization": "token abc123",
      "host": "api.github.com",
      "user-agent": "https://github.com/renovatebot/renovate",
    },
    "method": "GET",
    "url": "https://api.github.com/repos/some/repo/pulls?per_page=100&state=all",
  },
]
`;

exports[`platform/github getBranchPr(branchName) should return the PR object 1`] = `
Object {
  "additions": 1,
  "base": Object {
    "sha": "1234",
  },
  "branchName": "somebranch",
  "canMerge": false,
  "canMergeReason": "mergeable = undefined",
  "commits": 1,
  "deletions": 1,
  "displayNumber": "Pull Request #91",
  "head": Object {
    "ref": "somebranch",
    "repo": Object {
      "full_name": "some/repo",
    },
  },
  "number": 91,
  "sha": undefined,
  "state": "open",
}
`;

exports[`platform/github getBranchPr(branchName) should return the PR object 2`] = `
Array [
  Object {
    "graphql": Object {
      "query": Object {
        "repository": Object {
          "__args": Object {
            "name": "repo",
            "owner": "some",
          },
          "defaultBranchRef": Object {
            "name": null,
            "target": Object {
              "oid": null,
            },
          },
          "isArchived": null,
          "isFork": null,
          "mergeCommitAllowed": null,
          "nameWithOwner": null,
          "rebaseMergeAllowed": null,
          "squashMergeAllowed": null,
        },
      },
    },
    "headers": Object {
      "accept": "application/vnd.github.v3+json",
      "accept-encoding": "gzip, deflate",
      "authorization": "token abc123",
      "content-length": "330",
      "content-type": "application/json",
      "host": "api.github.com",
      "user-agent": "https://github.com/renovatebot/renovate",
    },
    "method": "POST",
    "url": "https://api.github.com/graphql",
  },
  Object {
    "headers": Object {
      "accept": "application/vnd.github.v3+json",
      "accept-encoding": "gzip, deflate",
      "authorization": "token abc123",
      "host": "api.github.com",
      "user-agent": "https://github.com/renovatebot/renovate",
    },
    "method": "GET",
    "url": "https://api.github.com/repos/some/repo/pulls?per_page=100&state=all",
  },
  Object {
    "graphql": Object {
      "query": Object {
        "repository": Object {
          "__args": Object {
            "name": "repo",
            "owner": "some",
          },
          "pullRequests": Object {
            "__args": Object {
              "first": "100",
            },
            "nodes": Object {
              "assignees": Object {
                "totalCount": null,
              },
              "baseRefName": null,
              "body": null,
              "commits": Object {
                "__args": Object {
                  "first": "2",
                },
                "nodes": Object {
                  "commit": Object {
                    "author": Object {
                      "email": null,
                    },
                    "committer": Object {
                      "email": null,
                    },
                    "parents": Object {
                      "__args": Object {
                        "last": "1",
                      },
                      "edges": Object {
                        "node": Object {
                          "abbreviatedOid": null,
                          "oid": null,
                        },
                      },
                    },
                  },
                },
              },
              "headRefName": null,
              "labels": Object {
                "__args": Object {
                  "last": "100",
                },
                "nodes": Object {
                  "name": null,
                },
              },
              "mergeStateStatus": null,
              "mergeable": null,
              "number": null,
              "reviewRequests": Object {
                "totalCount": null,
              },
              "reviews": Object {
                "__args": Object {
                  "first": "1",
                },
                "nodes": Object {
                  "state": null,
                },
              },
              "title": null,
            },
          },
        },
      },
    },
    "headers": Object {
      "accept": "application/vnd.github.merge-info-preview+json, application/vnd.github.v3+json",
      "accept-encoding": "gzip, deflate",
      "authorization": "token abc123",
      "content-length": "1413",
      "content-type": "application/json",
      "host": "api.github.com",
      "user-agent": "https://github.com/renovatebot/renovate",
    },
    "method": "POST",
    "url": "https://api.github.com/graphql",
  },
  Object {
    "graphql": Object {
      "query": Object {
        "repository": Object {
          "__args": Object {
            "name": "repo",
            "owner": "some",
          },
          "pullRequests": Object {
            "__args": Object {
              "first": "100",
            },
            "nodes": Object {
              "comments": Object {
                "__args": Object {
                  "last": "100",
                },
                "nodes": Object {
                  "body": null,
                  "databaseId": null,
                },
              },
              "headRefName": null,
              "number": null,
              "state": null,
              "title": null,
            },
          },
        },
      },
    },
    "headers": Object {
      "accept": "application/vnd.github.v3+json",
      "accept-encoding": "gzip, deflate",
      "authorization": "token abc123",
      "content-length": "513",
      "content-type": "application/json",
      "host": "api.github.com",
      "user-agent": "https://github.com/renovatebot/renovate",
    },
    "method": "POST",
    "url": "https://api.github.com/graphql",
  },
  Object {
    "headers": Object {
      "accept": "application/vnd.github.v3+json",
      "accept-encoding": "gzip, deflate",
      "authorization": "token abc123",
      "host": "api.github.com",
      "user-agent": "https://github.com/renovatebot/renovate",
    },
    "method": "GET",
    "url": "https://api.github.com/repos/some/repo/pulls/91",
  },
]
`;

exports[`platform/github getBranchPr(branchName) should return the PR object in fork mode 1`] = `
Object {
  "additions": 1,
  "base": Object {
    "sha": "1234",
  },
  "branchName": "somebranch",
  "canMerge": false,
  "canMergeReason": "mergeable = undefined",
  "commits": 1,
  "deletions": 1,
  "displayNumber": "Pull Request #90",
  "head": Object {
    "ref": "somebranch",
    "repo": Object {
      "full_name": "other/repo",
    },
  },
  "number": 90,
  "sha": undefined,
  "state": "open",
}
`;

exports[`platform/github getBranchPr(branchName) should return the PR object in fork mode 2`] = `
Array [
  Object {
    "graphql": Object {
      "query": Object {
        "repository": Object {
          "__args": Object {
            "name": "repo",
            "owner": "some",
          },
          "defaultBranchRef": Object {
            "name": null,
            "target": Object {
              "oid": null,
            },
          },
          "isArchived": null,
          "isFork": null,
          "mergeCommitAllowed": null,
          "nameWithOwner": null,
          "rebaseMergeAllowed": null,
          "squashMergeAllowed": null,
        },
      },
    },
    "headers": Object {
      "accept": "application/vnd.github.v3+json",
      "accept-encoding": "gzip, deflate",
      "authorization": "token abc123",
      "content-length": "330",
      "content-type": "application/json",
      "host": "api.github.com",
      "user-agent": "https://github.com/renovatebot/renovate",
    },
    "method": "POST",
    "url": "https://api.github.com/graphql",
  },
  Object {
    "headers": Object {
      "accept": "application/vnd.github.v3+json",
      "accept-encoding": "gzip, deflate",
      "authorization": "token abc123",
      "host": "api.github.com",
      "user-agent": "https://github.com/renovatebot/renovate",
    },
    "method": "GET",
    "url": "https://api.github.com/user/repos?per_page=100",
  },
  Object {
    "headers": Object {
      "accept": "application/vnd.github.v3+json",
      "accept-encoding": "gzip, deflate",
      "authorization": "token abc123",
      "host": "api.github.com",
      "user-agent": "https://github.com/renovatebot/renovate",
    },
    "method": "POST",
    "url": "https://api.github.com/repos/some/repo/forks",
  },
  Object {
    "body": "{\\"sha\\":\\"1234\\",\\"force\\":true}",
    "headers": Object {
      "accept": "application/vnd.github.v3+json",
      "accept-encoding": "gzip, deflate",
      "authorization": "token abc123",
      "content-length": "27",
      "content-type": "application/json",
      "host": "api.github.com",
      "user-agent": "https://github.com/renovatebot/renovate",
    },
    "method": "PATCH",
    "url": "https://api.github.com/repos/forked/repo/git/refs/heads/master",
  },
  Object {
    "headers": Object {
      "accept": "application/vnd.github.v3+json",
      "accept-encoding": "gzip, deflate",
      "authorization": "token abc123",
      "host": "api.github.com",
      "user-agent": "https://github.com/renovatebot/renovate",
    },
    "method": "GET",
    "url": "https://api.github.com/repos/some/repo/pulls?per_page=100&state=all",
  },
  Object {
    "graphql": Object {
      "query": Object {
        "repository": Object {
          "__args": Object {
            "name": "repo",
            "owner": "some",
          },
          "pullRequests": Object {
            "__args": Object {
              "first": "100",
            },
            "nodes": Object {
              "assignees": Object {
                "totalCount": null,
              },
              "baseRefName": null,
              "body": null,
              "commits": Object {
                "__args": Object {
                  "first": "2",
                },
                "nodes": Object {
                  "commit": Object {
                    "author": Object {
                      "email": null,
                    },
                    "committer": Object {
                      "email": null,
                    },
                    "parents": Object {
                      "__args": Object {
                        "last": "1",
                      },
                      "edges": Object {
                        "node": Object {
                          "abbreviatedOid": null,
                          "oid": null,
                        },
                      },
                    },
                  },
                },
              },
              "headRefName": null,
              "labels": Object {
                "__args": Object {
                  "last": "100",
                },
                "nodes": Object {
                  "name": null,
                },
              },
              "mergeStateStatus": null,
              "mergeable": null,
              "number": null,
              "reviewRequests": Object {
                "totalCount": null,
              },
              "reviews": Object {
                "__args": Object {
                  "first": "1",
                },
                "nodes": Object {
                  "state": null,
                },
              },
              "title": null,
            },
          },
        },
      },
    },
    "headers": Object {
      "accept": "application/vnd.github.merge-info-preview+json, application/vnd.github.v3+json",
      "accept-encoding": "gzip, deflate",
      "authorization": "token abc123",
      "content-length": "1413",
      "content-type": "application/json",
      "host": "api.github.com",
      "user-agent": "https://github.com/renovatebot/renovate",
    },
    "method": "POST",
    "url": "https://api.github.com/graphql",
  },
  Object {
    "graphql": Object {
      "query": Object {
        "repository": Object {
          "__args": Object {
            "name": "repo",
            "owner": "some",
          },
          "pullRequests": Object {
            "__args": Object {
              "first": "100",
            },
            "nodes": Object {
              "comments": Object {
                "__args": Object {
                  "last": "100",
                },
                "nodes": Object {
                  "body": null,
                  "databaseId": null,
                },
              },
              "headRefName": null,
              "number": null,
              "state": null,
              "title": null,
            },
          },
        },
      },
    },
    "headers": Object {
      "accept": "application/vnd.github.v3+json",
      "accept-encoding": "gzip, deflate",
      "authorization": "token abc123",
      "content-length": "513",
      "content-type": "application/json",
      "host": "api.github.com",
      "user-agent": "https://github.com/renovatebot/renovate",
    },
    "method": "POST",
    "url": "https://api.github.com/graphql",
  },
  Object {
    "headers": Object {
      "accept": "application/vnd.github.v3+json",
      "accept-encoding": "gzip, deflate",
      "authorization": "token abc123",
      "host": "api.github.com",
      "user-agent": "https://github.com/renovatebot/renovate",
    },
    "method": "GET",
    "url": "https://api.github.com/repos/some/repo/pulls/90",
  },
]
`;

exports[`platform/github getBranchStatus() defaults to pending 1`] = `
Array [
  Object {
    "graphql": Object {
      "query": Object {
        "repository": Object {
          "__args": Object {
            "name": "repo",
            "owner": "some",
          },
          "defaultBranchRef": Object {
            "name": null,
            "target": Object {
              "oid": null,
            },
          },
          "isArchived": null,
          "isFork": null,
          "mergeCommitAllowed": null,
          "nameWithOwner": null,
          "rebaseMergeAllowed": null,
          "squashMergeAllowed": null,
        },
      },
    },
    "headers": Object {
      "accept": "application/vnd.github.v3+json",
      "accept-encoding": "gzip, deflate",
      "authorization": "token abc123",
      "content-length": "330",
      "content-type": "application/json",
      "host": "api.github.com",
      "user-agent": "https://github.com/renovatebot/renovate",
    },
    "method": "POST",
    "url": "https://api.github.com/graphql",
  },
  Object {
    "headers": Object {
      "accept": "application/vnd.github.v3+json",
      "accept-encoding": "gzip, deflate",
      "authorization": "token abc123",
      "host": "api.github.com",
      "user-agent": "https://github.com/renovatebot/renovate",
    },
    "method": "GET",
    "url": "https://api.github.com/repos/some/repo/commits/somebranch/status",
  },
  Object {
    "headers": Object {
      "accept": "application/vnd.github.antiope-preview+json, application/vnd.github.v3+json",
      "accept-encoding": "gzip, deflate",
      "authorization": "token abc123",
      "host": "api.github.com",
      "user-agent": "https://github.com/renovatebot/renovate",
    },
    "method": "GET",
    "url": "https://api.github.com/repos/some/repo/commits/somebranch/check-runs",
  },
]
`;

exports[`platform/github getBranchStatus() return failed if unsupported requiredStatusChecks 1`] = `
Array [
  Object {
    "graphql": Object {
      "query": Object {
        "repository": Object {
          "__args": Object {
            "name": "repo",
            "owner": "some",
          },
          "defaultBranchRef": Object {
            "name": null,
            "target": Object {
              "oid": null,
            },
          },
          "isArchived": null,
          "isFork": null,
          "mergeCommitAllowed": null,
          "nameWithOwner": null,
          "rebaseMergeAllowed": null,
          "squashMergeAllowed": null,
        },
      },
    },
    "headers": Object {
      "accept": "application/vnd.github.v3+json",
      "accept-encoding": "gzip, deflate",
      "authorization": "token abc123",
      "content-length": "330",
      "content-type": "application/json",
      "host": "api.github.com",
      "user-agent": "https://github.com/renovatebot/renovate",
    },
    "method": "POST",
    "url": "https://api.github.com/graphql",
  },
]
`;

exports[`platform/github getBranchStatus() returns success if requiredStatusChecks null 1`] = `
Array [
  Object {
    "graphql": Object {
      "query": Object {
        "repository": Object {
          "__args": Object {
            "name": "repo",
            "owner": "some",
          },
          "defaultBranchRef": Object {
            "name": null,
            "target": Object {
              "oid": null,
            },
          },
          "isArchived": null,
          "isFork": null,
          "mergeCommitAllowed": null,
          "nameWithOwner": null,
          "rebaseMergeAllowed": null,
          "squashMergeAllowed": null,
        },
      },
    },
    "headers": Object {
      "accept": "application/vnd.github.v3+json",
      "accept-encoding": "gzip, deflate",
      "authorization": "token abc123",
      "content-length": "330",
      "content-type": "application/json",
      "host": "api.github.com",
      "user-agent": "https://github.com/renovatebot/renovate",
    },
    "method": "POST",
    "url": "https://api.github.com/graphql",
  },
]
`;

exports[`platform/github getBranchStatus() should fail if a check run has failed 1`] = `
Array [
  Object {
    "graphql": Object {
      "query": Object {
        "repository": Object {
          "__args": Object {
            "name": "repo",
            "owner": "some",
          },
          "defaultBranchRef": Object {
            "name": null,
            "target": Object {
              "oid": null,
            },
          },
          "isArchived": null,
          "isFork": null,
          "mergeCommitAllowed": null,
          "nameWithOwner": null,
          "rebaseMergeAllowed": null,
          "squashMergeAllowed": null,
        },
      },
    },
    "headers": Object {
      "accept": "application/vnd.github.v3+json",
      "accept-encoding": "gzip, deflate",
      "authorization": "token abc123",
      "content-length": "330",
      "content-type": "application/json",
      "host": "api.github.com",
      "user-agent": "https://github.com/renovatebot/renovate",
    },
    "method": "POST",
    "url": "https://api.github.com/graphql",
  },
  Object {
    "headers": Object {
      "accept": "application/vnd.github.v3+json",
      "accept-encoding": "gzip, deflate",
      "authorization": "token abc123",
      "host": "api.github.com",
      "user-agent": "https://github.com/renovatebot/renovate",
    },
    "method": "GET",
    "url": "https://api.github.com/repos/some/repo/commits/somebranch/status",
  },
  Object {
    "headers": Object {
      "accept": "application/vnd.github.antiope-preview+json, application/vnd.github.v3+json",
      "accept-encoding": "gzip, deflate",
      "authorization": "token abc123",
      "host": "api.github.com",
      "user-agent": "https://github.com/renovatebot/renovate",
    },
    "method": "GET",
    "url": "https://api.github.com/repos/some/repo/commits/somebranch/check-runs",
  },
]
`;

exports[`platform/github getBranchStatus() should fail if a check run is pending 1`] = `
Array [
  Object {
    "graphql": Object {
      "query": Object {
        "repository": Object {
          "__args": Object {
            "name": "repo",
            "owner": "some",
          },
          "defaultBranchRef": Object {
            "name": null,
            "target": Object {
              "oid": null,
            },
          },
          "isArchived": null,
          "isFork": null,
          "mergeCommitAllowed": null,
          "nameWithOwner": null,
          "rebaseMergeAllowed": null,
          "squashMergeAllowed": null,
        },
      },
    },
    "headers": Object {
      "accept": "application/vnd.github.v3+json",
      "accept-encoding": "gzip, deflate",
      "authorization": "token abc123",
      "content-length": "330",
      "content-type": "application/json",
      "host": "api.github.com",
      "user-agent": "https://github.com/renovatebot/renovate",
    },
    "method": "POST",
    "url": "https://api.github.com/graphql",
  },
  Object {
    "headers": Object {
      "accept": "application/vnd.github.v3+json",
      "accept-encoding": "gzip, deflate",
      "authorization": "token abc123",
      "host": "api.github.com",
      "user-agent": "https://github.com/renovatebot/renovate",
    },
    "method": "GET",
    "url": "https://api.github.com/repos/some/repo/commits/somebranch/status",
  },
  Object {
    "headers": Object {
      "accept": "application/vnd.github.antiope-preview+json, application/vnd.github.v3+json",
      "accept-encoding": "gzip, deflate",
      "authorization": "token abc123",
      "host": "api.github.com",
      "user-agent": "https://github.com/renovatebot/renovate",
    },
    "method": "GET",
    "url": "https://api.github.com/repos/some/repo/commits/somebranch/check-runs",
  },
]
`;

exports[`platform/github getBranchStatus() should pass through failed 1`] = `
Array [
  Object {
    "graphql": Object {
      "query": Object {
        "repository": Object {
          "__args": Object {
            "name": "repo",
            "owner": "some",
          },
          "defaultBranchRef": Object {
            "name": null,
            "target": Object {
              "oid": null,
            },
          },
          "isArchived": null,
          "isFork": null,
          "mergeCommitAllowed": null,
          "nameWithOwner": null,
          "rebaseMergeAllowed": null,
          "squashMergeAllowed": null,
        },
      },
    },
    "headers": Object {
      "accept": "application/vnd.github.v3+json",
      "accept-encoding": "gzip, deflate",
      "authorization": "token abc123",
      "content-length": "330",
      "content-type": "application/json",
      "host": "api.github.com",
      "user-agent": "https://github.com/renovatebot/renovate",
    },
    "method": "POST",
    "url": "https://api.github.com/graphql",
  },
  Object {
    "headers": Object {
      "accept": "application/vnd.github.v3+json",
      "accept-encoding": "gzip, deflate",
      "authorization": "token abc123",
      "host": "api.github.com",
      "user-agent": "https://github.com/renovatebot/renovate",
    },
    "method": "GET",
    "url": "https://api.github.com/repos/some/repo/commits/somebranch/status",
  },
  Object {
    "headers": Object {
      "accept": "application/vnd.github.antiope-preview+json, application/vnd.github.v3+json",
      "accept-encoding": "gzip, deflate",
      "authorization": "token abc123",
      "host": "api.github.com",
      "user-agent": "https://github.com/renovatebot/renovate",
    },
    "method": "GET",
    "url": "https://api.github.com/repos/some/repo/commits/somebranch/check-runs",
  },
]
`;

exports[`platform/github getBranchStatus() should pass through success 1`] = `
Array [
  Object {
    "graphql": Object {
      "query": Object {
        "repository": Object {
          "__args": Object {
            "name": "repo",
            "owner": "some",
          },
          "defaultBranchRef": Object {
            "name": null,
            "target": Object {
              "oid": null,
            },
          },
          "isArchived": null,
          "isFork": null,
          "mergeCommitAllowed": null,
          "nameWithOwner": null,
          "rebaseMergeAllowed": null,
          "squashMergeAllowed": null,
        },
      },
    },
    "headers": Object {
      "accept": "application/vnd.github.v3+json",
      "accept-encoding": "gzip, deflate",
      "authorization": "token abc123",
      "content-length": "330",
      "content-type": "application/json",
      "host": "api.github.com",
      "user-agent": "https://github.com/renovatebot/renovate",
    },
    "method": "POST",
    "url": "https://api.github.com/graphql",
  },
  Object {
    "headers": Object {
      "accept": "application/vnd.github.v3+json",
      "accept-encoding": "gzip, deflate",
      "authorization": "token abc123",
      "host": "api.github.com",
      "user-agent": "https://github.com/renovatebot/renovate",
    },
    "method": "GET",
    "url": "https://api.github.com/repos/some/repo/commits/somebranch/status",
  },
  Object {
    "headers": Object {
      "accept": "application/vnd.github.antiope-preview+json, application/vnd.github.v3+json",
      "accept-encoding": "gzip, deflate",
      "authorization": "token abc123",
      "host": "api.github.com",
      "user-agent": "https://github.com/renovatebot/renovate",
    },
    "method": "GET",
    "url": "https://api.github.com/repos/some/repo/commits/somebranch/check-runs",
  },
]
`;

exports[`platform/github getBranchStatus() should succeed if no status and all passed check runs 1`] = `
Array [
  Object {
    "graphql": Object {
      "query": Object {
        "repository": Object {
          "__args": Object {
            "name": "repo",
            "owner": "some",
          },
          "defaultBranchRef": Object {
            "name": null,
            "target": Object {
              "oid": null,
            },
          },
          "isArchived": null,
          "isFork": null,
          "mergeCommitAllowed": null,
          "nameWithOwner": null,
          "rebaseMergeAllowed": null,
          "squashMergeAllowed": null,
        },
      },
    },
    "headers": Object {
      "accept": "application/vnd.github.v3+json",
      "accept-encoding": "gzip, deflate",
      "authorization": "token abc123",
      "content-length": "330",
      "content-type": "application/json",
      "host": "api.github.com",
      "user-agent": "https://github.com/renovatebot/renovate",
    },
    "method": "POST",
    "url": "https://api.github.com/graphql",
  },
  Object {
    "headers": Object {
      "accept": "application/vnd.github.v3+json",
      "accept-encoding": "gzip, deflate",
      "authorization": "token abc123",
      "host": "api.github.com",
      "user-agent": "https://github.com/renovatebot/renovate",
    },
    "method": "GET",
    "url": "https://api.github.com/repos/some/repo/commits/somebranch/status",
  },
  Object {
    "headers": Object {
      "accept": "application/vnd.github.antiope-preview+json, application/vnd.github.v3+json",
      "accept-encoding": "gzip, deflate",
      "authorization": "token abc123",
      "host": "api.github.com",
      "user-agent": "https://github.com/renovatebot/renovate",
    },
    "method": "GET",
    "url": "https://api.github.com/repos/some/repo/commits/somebranch/check-runs",
  },
]
`;

exports[`platform/github getBranchStatusCheck returns null 1`] = `
Array [
  Object {
    "graphql": Object {
      "query": Object {
        "repository": Object {
          "__args": Object {
            "name": "repo",
            "owner": "some",
          },
          "defaultBranchRef": Object {
            "name": null,
            "target": Object {
              "oid": null,
            },
          },
          "isArchived": null,
          "isFork": null,
          "mergeCommitAllowed": null,
          "nameWithOwner": null,
          "rebaseMergeAllowed": null,
          "squashMergeAllowed": null,
        },
      },
    },
    "headers": Object {
      "accept": "application/vnd.github.v3+json",
      "accept-encoding": "gzip, deflate",
      "authorization": "token abc123",
      "content-length": "330",
      "content-type": "application/json",
      "host": "api.github.com",
      "user-agent": "https://github.com/renovatebot/renovate",
    },
    "method": "POST",
    "url": "https://api.github.com/graphql",
  },
  Object {
    "headers": Object {
      "accept": "application/vnd.github.v3+json",
      "accept-encoding": "gzip, deflate",
      "authorization": "token abc123",
      "host": "api.github.com",
      "user-agent": "https://github.com/renovatebot/renovate",
    },
    "method": "GET",
    "url": "https://api.github.com/repos/some/repo/commits/0d9c7726c3d628b7e28af234595cfd20febdbf8e/statuses",
  },
]
`;

exports[`platform/github getBranchStatusCheck returns state if found 1`] = `
Array [
  Object {
    "graphql": Object {
      "query": Object {
        "repository": Object {
          "__args": Object {
            "name": "repo",
            "owner": "some",
          },
          "defaultBranchRef": Object {
            "name": null,
            "target": Object {
              "oid": null,
            },
          },
          "isArchived": null,
          "isFork": null,
          "mergeCommitAllowed": null,
          "nameWithOwner": null,
          "rebaseMergeAllowed": null,
          "squashMergeAllowed": null,
        },
      },
    },
    "headers": Object {
      "accept": "application/vnd.github.v3+json",
      "accept-encoding": "gzip, deflate",
      "authorization": "token abc123",
      "content-length": "330",
      "content-type": "application/json",
      "host": "api.github.com",
      "user-agent": "https://github.com/renovatebot/renovate",
    },
    "method": "POST",
    "url": "https://api.github.com/graphql",
  },
  Object {
    "headers": Object {
      "accept": "application/vnd.github.v3+json",
      "accept-encoding": "gzip, deflate",
      "authorization": "token abc123",
      "host": "api.github.com",
      "user-agent": "https://github.com/renovatebot/renovate",
    },
    "method": "GET",
    "url": "https://api.github.com/repos/some/repo/commits/0d9c7726c3d628b7e28af234595cfd20febdbf8e/statuses",
  },
]
`;

exports[`platform/github getPr(prNo) should return PR from closed graphql result 1`] = `
Object {
  "body": "dummy body",
  "branchName": "renovate/delay-4.x",
  "comments": Array [
    Object {
      "body": ":tada: This PR is included in version 13.63.5 :tada:

The release is available on:
- [npm package (@latest dist-tag)](https://www.npmjs.com/package/renovate)
- [GitHub release](https://github.com/renovatebot/renovate/releases/tag/13.63.5)

Your **[semantic-release](https://github.com/semantic-release/semantic-release)** bot :package::rocket:",
      "id": 420006957,
    },
  ],
  "displayNumber": "Pull Request #2499",
  "number": 2499,
  "state": "merged",
  "title": "build(deps): update dependency delay to v4.0.1",
}
`;

exports[`platform/github getPr(prNo) should return PR from closed graphql result 2`] = `
Array [
  Object {
    "graphql": Object {
      "query": Object {
        "repository": Object {
          "__args": Object {
            "name": "repo",
            "owner": "some",
          },
          "defaultBranchRef": Object {
            "name": null,
            "target": Object {
              "oid": null,
            },
          },
          "isArchived": null,
          "isFork": null,
          "mergeCommitAllowed": null,
          "nameWithOwner": null,
          "rebaseMergeAllowed": null,
          "squashMergeAllowed": null,
        },
      },
    },
    "headers": Object {
      "accept": "application/vnd.github.v3+json",
      "accept-encoding": "gzip, deflate",
      "authorization": "token abc123",
      "content-length": "330",
      "content-type": "application/json",
      "host": "api.github.com",
      "user-agent": "https://github.com/renovatebot/renovate",
    },
    "method": "POST",
    "url": "https://api.github.com/graphql",
  },
  Object {
    "graphql": Object {
      "query": Object {
        "repository": Object {
          "__args": Object {
            "name": "repo",
            "owner": "some",
          },
          "pullRequests": Object {
            "__args": Object {
              "first": "100",
            },
            "nodes": Object {
              "assignees": Object {
                "totalCount": null,
              },
              "baseRefName": null,
              "body": null,
              "commits": Object {
                "__args": Object {
                  "first": "2",
                },
                "nodes": Object {
                  "commit": Object {
                    "author": Object {
                      "email": null,
                    },
                    "committer": Object {
                      "email": null,
                    },
                    "parents": Object {
                      "__args": Object {
                        "last": "1",
                      },
                      "edges": Object {
                        "node": Object {
                          "abbreviatedOid": null,
                          "oid": null,
                        },
                      },
                    },
                  },
                },
              },
              "headRefName": null,
              "labels": Object {
                "__args": Object {
                  "last": "100",
                },
                "nodes": Object {
                  "name": null,
                },
              },
              "mergeStateStatus": null,
              "mergeable": null,
              "number": null,
              "reviewRequests": Object {
                "totalCount": null,
              },
              "reviews": Object {
                "__args": Object {
                  "first": "1",
                },
                "nodes": Object {
                  "state": null,
                },
              },
              "title": null,
            },
          },
        },
      },
    },
    "headers": Object {
      "accept": "application/vnd.github.merge-info-preview+json, application/vnd.github.v3+json",
      "accept-encoding": "gzip, deflate",
      "authorization": "token abc123",
      "content-length": "1413",
      "content-type": "application/json",
      "host": "api.github.com",
      "user-agent": "https://github.com/renovatebot/renovate",
    },
    "method": "POST",
    "url": "https://api.github.com/graphql",
  },
  Object {
    "graphql": Object {
      "query": Object {
        "repository": Object {
          "__args": Object {
            "name": "repo",
            "owner": "some",
          },
          "pullRequests": Object {
            "__args": Object {
              "first": "100",
            },
            "nodes": Object {
              "comments": Object {
                "__args": Object {
                  "last": "100",
                },
                "nodes": Object {
                  "body": null,
                  "databaseId": null,
                },
              },
              "headRefName": null,
              "number": null,
              "state": null,
              "title": null,
            },
          },
        },
      },
    },
    "headers": Object {
      "accept": "application/vnd.github.v3+json",
      "accept-encoding": "gzip, deflate",
      "authorization": "token abc123",
      "content-length": "513",
      "content-type": "application/json",
      "host": "api.github.com",
      "user-agent": "https://github.com/renovatebot/renovate",
    },
    "method": "POST",
    "url": "https://api.github.com/graphql",
  },
]
`;

exports[`platform/github getPr(prNo) should return PR from graphql result 1`] = `
Object {
  "branchName": "renovate/jest-monorepo",
  "canMerge": false,
  "canMergeReason": "mergeStateStatus = DIRTY",
  "displayNumber": "Pull Request #2500",
  "hasAssignees": false,
  "hasReviewers": false,
  "isConflicted": true,
  "number": 2500,
  "state": "open",
  "targetBranch": "master",
  "title": "chore(deps): update dependency jest to v23.6.0",
}
`;

exports[`platform/github getPr(prNo) should return PR from graphql result 2`] = `
Array [
  Object {
    "graphql": Object {
      "query": Object {
        "repository": Object {
          "__args": Object {
            "name": "repo",
            "owner": "some",
          },
          "defaultBranchRef": Object {
            "name": null,
            "target": Object {
              "oid": null,
            },
          },
          "isArchived": null,
          "isFork": null,
          "mergeCommitAllowed": null,
          "nameWithOwner": null,
          "rebaseMergeAllowed": null,
          "squashMergeAllowed": null,
        },
      },
    },
    "headers": Object {
      "accept": "application/vnd.github.v3+json",
      "accept-encoding": "gzip, deflate",
      "authorization": "token abc123",
      "content-length": "330",
      "content-type": "application/json",
      "host": "api.github.com",
      "user-agent": "https://github.com/renovatebot/renovate",
    },
    "method": "POST",
    "url": "https://api.github.com/graphql",
  },
  Object {
    "graphql": Object {
      "query": Object {
        "repository": Object {
          "__args": Object {
            "name": "repo",
            "owner": "some",
          },
          "pullRequests": Object {
            "__args": Object {
              "first": "100",
            },
            "nodes": Object {
              "assignees": Object {
                "totalCount": null,
              },
              "baseRefName": null,
              "body": null,
              "commits": Object {
                "__args": Object {
                  "first": "2",
                },
                "nodes": Object {
                  "commit": Object {
                    "author": Object {
                      "email": null,
                    },
                    "committer": Object {
                      "email": null,
                    },
                    "parents": Object {
                      "__args": Object {
                        "last": "1",
                      },
                      "edges": Object {
                        "node": Object {
                          "abbreviatedOid": null,
                          "oid": null,
                        },
                      },
                    },
                  },
                },
              },
              "headRefName": null,
              "labels": Object {
                "__args": Object {
                  "last": "100",
                },
                "nodes": Object {
                  "name": null,
                },
              },
              "mergeStateStatus": null,
              "mergeable": null,
              "number": null,
              "reviewRequests": Object {
                "totalCount": null,
              },
              "reviews": Object {
                "__args": Object {
                  "first": "1",
                },
                "nodes": Object {
                  "state": null,
                },
              },
              "title": null,
            },
          },
        },
      },
    },
    "headers": Object {
      "accept": "application/vnd.github.merge-info-preview+json, application/vnd.github.v3+json",
      "accept-encoding": "gzip, deflate",
      "authorization": "token abc123",
      "content-length": "1413",
      "content-type": "application/json",
      "host": "api.github.com",
      "user-agent": "https://github.com/renovatebot/renovate",
    },
    "method": "POST",
    "url": "https://api.github.com/graphql",
  },
]
`;

exports[`platform/github getPr(prNo) should return a PR object - 0 1`] = `
Object {
  "base": Object {
    "sha": "1234",
  },
  "displayNumber": "Pull Request #1",
  "mergeable": true,
  "merged_at": "sometime",
  "number": 1,
  "state": "closed",
}
`;

exports[`platform/github getPr(prNo) should return a PR object - 0 2`] = `
Array [
  Object {
    "graphql": Object {
      "query": Object {
        "repository": Object {
          "__args": Object {
            "name": "repo",
            "owner": "some",
          },
          "defaultBranchRef": Object {
            "name": null,
            "target": Object {
              "oid": null,
            },
          },
          "isArchived": null,
          "isFork": null,
          "mergeCommitAllowed": null,
          "nameWithOwner": null,
          "rebaseMergeAllowed": null,
          "squashMergeAllowed": null,
        },
      },
    },
    "headers": Object {
      "accept": "application/vnd.github.v3+json",
      "accept-encoding": "gzip, deflate",
      "authorization": "token abc123",
      "content-length": "330",
      "content-type": "application/json",
      "host": "api.github.com",
      "user-agent": "https://github.com/renovatebot/renovate",
    },
    "method": "POST",
    "url": "https://api.github.com/graphql",
  },
  Object {
    "graphql": Object {
      "query": Object {
        "repository": Object {
          "__args": Object {
            "name": "repo",
            "owner": "some",
          },
          "pullRequests": Object {
            "__args": Object {
              "first": "100",
            },
            "nodes": Object {
              "assignees": Object {
                "totalCount": null,
              },
              "baseRefName": null,
              "body": null,
              "commits": Object {
                "__args": Object {
                  "first": "2",
                },
                "nodes": Object {
                  "commit": Object {
                    "author": Object {
                      "email": null,
                    },
                    "committer": Object {
                      "email": null,
                    },
                    "parents": Object {
                      "__args": Object {
                        "last": "1",
                      },
                      "edges": Object {
                        "node": Object {
                          "abbreviatedOid": null,
                          "oid": null,
                        },
                      },
                    },
                  },
                },
              },
              "headRefName": null,
              "labels": Object {
                "__args": Object {
                  "last": "100",
                },
                "nodes": Object {
                  "name": null,
                },
              },
              "mergeStateStatus": null,
              "mergeable": null,
              "number": null,
              "reviewRequests": Object {
                "totalCount": null,
              },
              "reviews": Object {
                "__args": Object {
                  "first": "1",
                },
                "nodes": Object {
                  "state": null,
                },
              },
              "title": null,
            },
          },
        },
      },
    },
    "headers": Object {
      "accept": "application/vnd.github.merge-info-preview+json, application/vnd.github.v3+json",
      "accept-encoding": "gzip, deflate",
      "authorization": "token abc123",
      "content-length": "1413",
      "content-type": "application/json",
      "host": "api.github.com",
      "user-agent": "https://github.com/renovatebot/renovate",
    },
    "method": "POST",
    "url": "https://api.github.com/graphql",
  },
  Object {
    "graphql": Object {
      "query": Object {
        "repository": Object {
          "__args": Object {
            "name": "repo",
            "owner": "some",
          },
          "pullRequests": Object {
            "__args": Object {
              "first": "100",
            },
            "nodes": Object {
              "comments": Object {
                "__args": Object {
                  "last": "100",
                },
                "nodes": Object {
                  "body": null,
                  "databaseId": null,
                },
              },
              "headRefName": null,
              "number": null,
              "state": null,
              "title": null,
            },
          },
        },
      },
    },
    "headers": Object {
      "accept": "application/vnd.github.v3+json",
      "accept-encoding": "gzip, deflate",
      "authorization": "token abc123",
      "content-length": "513",
      "content-type": "application/json",
      "host": "api.github.com",
      "user-agent": "https://github.com/renovatebot/renovate",
    },
    "method": "POST",
    "url": "https://api.github.com/graphql",
  },
  Object {
    "headers": Object {
      "accept": "application/vnd.github.v3+json",
      "accept-encoding": "gzip, deflate",
      "authorization": "token abc123",
      "host": "api.github.com",
      "user-agent": "https://github.com/renovatebot/renovate",
    },
    "method": "GET",
    "url": "https://api.github.com/repos/some/repo/pulls/1234",
  },
]
`;

exports[`platform/github getPr(prNo) should return a PR object - 1 1`] = `
Object {
  "base": Object {
    "sha": "1234",
  },
  "branchName": undefined,
  "canMerge": false,
  "canMergeReason": "mergeable = undefined",
  "commits": 1,
  "displayNumber": "Pull Request #1",
  "isConflicted": true,
  "mergeable_state": "dirty",
  "number": 1,
  "sha": undefined,
  "state": "open",
}
`;

exports[`platform/github getPr(prNo) should return a PR object - 1 2`] = `
Array [
  Object {
    "graphql": Object {
      "query": Object {
        "repository": Object {
          "__args": Object {
            "name": "repo",
            "owner": "some",
          },
          "defaultBranchRef": Object {
            "name": null,
            "target": Object {
              "oid": null,
            },
          },
          "isArchived": null,
          "isFork": null,
          "mergeCommitAllowed": null,
          "nameWithOwner": null,
          "rebaseMergeAllowed": null,
          "squashMergeAllowed": null,
        },
      },
    },
    "headers": Object {
      "accept": "application/vnd.github.v3+json",
      "accept-encoding": "gzip, deflate",
      "authorization": "token abc123",
      "content-length": "330",
      "content-type": "application/json",
      "host": "api.github.com",
      "user-agent": "https://github.com/renovatebot/renovate",
    },
    "method": "POST",
    "url": "https://api.github.com/graphql",
  },
  Object {
    "graphql": Object {
      "query": Object {
        "repository": Object {
          "__args": Object {
            "name": "repo",
            "owner": "some",
          },
          "pullRequests": Object {
            "__args": Object {
              "first": "100",
            },
            "nodes": Object {
              "assignees": Object {
                "totalCount": null,
              },
              "baseRefName": null,
              "body": null,
              "commits": Object {
                "__args": Object {
                  "first": "2",
                },
                "nodes": Object {
                  "commit": Object {
                    "author": Object {
                      "email": null,
                    },
                    "committer": Object {
                      "email": null,
                    },
                    "parents": Object {
                      "__args": Object {
                        "last": "1",
                      },
                      "edges": Object {
                        "node": Object {
                          "abbreviatedOid": null,
                          "oid": null,
                        },
                      },
                    },
                  },
                },
              },
              "headRefName": null,
              "labels": Object {
                "__args": Object {
                  "last": "100",
                },
                "nodes": Object {
                  "name": null,
                },
              },
              "mergeStateStatus": null,
              "mergeable": null,
              "number": null,
              "reviewRequests": Object {
                "totalCount": null,
              },
              "reviews": Object {
                "__args": Object {
                  "first": "1",
                },
                "nodes": Object {
                  "state": null,
                },
              },
              "title": null,
            },
          },
        },
      },
    },
    "headers": Object {
      "accept": "application/vnd.github.merge-info-preview+json, application/vnd.github.v3+json",
      "accept-encoding": "gzip, deflate",
      "authorization": "token abc123",
      "content-length": "1413",
      "content-type": "application/json",
      "host": "api.github.com",
      "user-agent": "https://github.com/renovatebot/renovate",
    },
    "method": "POST",
    "url": "https://api.github.com/graphql",
  },
  Object {
    "graphql": Object {
      "query": Object {
        "repository": Object {
          "__args": Object {
            "name": "repo",
            "owner": "some",
          },
          "pullRequests": Object {
            "__args": Object {
              "first": "100",
            },
            "nodes": Object {
              "comments": Object {
                "__args": Object {
                  "last": "100",
                },
                "nodes": Object {
                  "body": null,
                  "databaseId": null,
                },
              },
              "headRefName": null,
              "number": null,
              "state": null,
              "title": null,
            },
          },
        },
      },
    },
    "headers": Object {
      "accept": "application/vnd.github.v3+json",
      "accept-encoding": "gzip, deflate",
      "authorization": "token abc123",
      "content-length": "513",
      "content-type": "application/json",
      "host": "api.github.com",
      "user-agent": "https://github.com/renovatebot/renovate",
    },
    "method": "POST",
    "url": "https://api.github.com/graphql",
  },
  Object {
    "headers": Object {
      "accept": "application/vnd.github.v3+json",
      "accept-encoding": "gzip, deflate",
      "authorization": "token abc123",
      "host": "api.github.com",
      "user-agent": "https://github.com/renovatebot/renovate",
    },
    "method": "GET",
    "url": "https://api.github.com/repos/some/repo/pulls/1234",
  },
]
`;

exports[`platform/github getPr(prNo) should return a PR object - 2 1`] = `
Object {
  "base": Object {
    "sha": "5678",
  },
  "branchName": undefined,
  "canMerge": true,
  "commits": 1,
  "displayNumber": "Pull Request #1",
  "mergeable": true,
  "number": 1,
  "sha": undefined,
  "state": "open",
}
`;

exports[`platform/github getPr(prNo) should return a PR object - 2 2`] = `
Array [
  Object {
    "graphql": Object {
      "query": Object {
        "repository": Object {
          "__args": Object {
            "name": "repo",
            "owner": "some",
          },
          "defaultBranchRef": Object {
            "name": null,
            "target": Object {
              "oid": null,
            },
          },
          "isArchived": null,
          "isFork": null,
          "mergeCommitAllowed": null,
          "nameWithOwner": null,
          "rebaseMergeAllowed": null,
          "squashMergeAllowed": null,
        },
      },
    },
    "headers": Object {
      "accept": "application/vnd.github.v3+json",
      "accept-encoding": "gzip, deflate",
      "authorization": "token abc123",
      "content-length": "330",
      "content-type": "application/json",
      "host": "api.github.com",
      "user-agent": "https://github.com/renovatebot/renovate",
    },
    "method": "POST",
    "url": "https://api.github.com/graphql",
  },
  Object {
    "graphql": Object {
      "query": Object {
        "repository": Object {
          "__args": Object {
            "name": "repo",
            "owner": "some",
          },
          "pullRequests": Object {
            "__args": Object {
              "first": "100",
            },
            "nodes": Object {
              "assignees": Object {
                "totalCount": null,
              },
              "baseRefName": null,
              "body": null,
              "commits": Object {
                "__args": Object {
                  "first": "2",
                },
                "nodes": Object {
                  "commit": Object {
                    "author": Object {
                      "email": null,
                    },
                    "committer": Object {
                      "email": null,
                    },
                    "parents": Object {
                      "__args": Object {
                        "last": "1",
                      },
                      "edges": Object {
                        "node": Object {
                          "abbreviatedOid": null,
                          "oid": null,
                        },
                      },
                    },
                  },
                },
              },
              "headRefName": null,
              "labels": Object {
                "__args": Object {
                  "last": "100",
                },
                "nodes": Object {
                  "name": null,
                },
              },
              "mergeStateStatus": null,
              "mergeable": null,
              "number": null,
              "reviewRequests": Object {
                "totalCount": null,
              },
              "reviews": Object {
                "__args": Object {
                  "first": "1",
                },
                "nodes": Object {
                  "state": null,
                },
              },
              "title": null,
            },
          },
        },
      },
    },
    "headers": Object {
      "accept": "application/vnd.github.merge-info-preview+json, application/vnd.github.v3+json",
      "accept-encoding": "gzip, deflate",
      "authorization": "token abc123",
      "content-length": "1413",
      "content-type": "application/json",
      "host": "api.github.com",
      "user-agent": "https://github.com/renovatebot/renovate",
    },
    "method": "POST",
    "url": "https://api.github.com/graphql",
  },
  Object {
    "graphql": Object {
      "query": Object {
        "repository": Object {
          "__args": Object {
            "name": "repo",
            "owner": "some",
          },
          "pullRequests": Object {
            "__args": Object {
              "first": "100",
            },
            "nodes": Object {
              "comments": Object {
                "__args": Object {
                  "last": "100",
                },
                "nodes": Object {
                  "body": null,
                  "databaseId": null,
                },
              },
              "headRefName": null,
              "number": null,
              "state": null,
              "title": null,
            },
          },
        },
      },
    },
    "headers": Object {
      "accept": "application/vnd.github.v3+json",
      "accept-encoding": "gzip, deflate",
      "authorization": "token abc123",
      "content-length": "513",
      "content-type": "application/json",
      "host": "api.github.com",
      "user-agent": "https://github.com/renovatebot/renovate",
    },
    "method": "POST",
    "url": "https://api.github.com/graphql",
  },
  Object {
    "headers": Object {
      "accept": "application/vnd.github.v3+json",
      "accept-encoding": "gzip, deflate",
      "authorization": "token abc123",
      "host": "api.github.com",
      "user-agent": "https://github.com/renovatebot/renovate",
    },
    "method": "GET",
    "url": "https://api.github.com/repos/some/repo/pulls/1234",
  },
]
`;

exports[`platform/github getPr(prNo) should return null if no PR is returned from GitHub 1`] = `
Array [
  Object {
    "graphql": Object {
      "query": Object {
        "repository": Object {
          "__args": Object {
            "name": "repo",
            "owner": "some",
          },
          "defaultBranchRef": Object {
            "name": null,
            "target": Object {
              "oid": null,
            },
          },
          "isArchived": null,
          "isFork": null,
          "mergeCommitAllowed": null,
          "nameWithOwner": null,
          "rebaseMergeAllowed": null,
          "squashMergeAllowed": null,
        },
      },
    },
    "headers": Object {
      "accept": "application/vnd.github.v3+json",
      "accept-encoding": "gzip, deflate",
      "authorization": "token abc123",
      "content-length": "330",
      "content-type": "application/json",
      "host": "api.github.com",
      "user-agent": "https://github.com/renovatebot/renovate",
    },
    "method": "POST",
    "url": "https://api.github.com/graphql",
  },
  Object {
    "graphql": Object {
      "query": Object {
        "repository": Object {
          "__args": Object {
            "name": "repo",
            "owner": "some",
          },
          "pullRequests": Object {
            "__args": Object {
              "first": "100",
            },
            "nodes": Object {
              "assignees": Object {
                "totalCount": null,
              },
              "baseRefName": null,
              "body": null,
              "commits": Object {
                "__args": Object {
                  "first": "2",
                },
                "nodes": Object {
                  "commit": Object {
                    "author": Object {
                      "email": null,
                    },
                    "committer": Object {
                      "email": null,
                    },
                    "parents": Object {
                      "__args": Object {
                        "last": "1",
                      },
                      "edges": Object {
                        "node": Object {
                          "abbreviatedOid": null,
                          "oid": null,
                        },
                      },
                    },
                  },
                },
              },
              "headRefName": null,
              "labels": Object {
                "__args": Object {
                  "last": "100",
                },
                "nodes": Object {
                  "name": null,
                },
              },
              "mergeStateStatus": null,
              "mergeable": null,
              "number": null,
              "reviewRequests": Object {
                "totalCount": null,
              },
              "reviews": Object {
                "__args": Object {
                  "first": "1",
                },
                "nodes": Object {
                  "state": null,
                },
              },
              "title": null,
            },
          },
        },
      },
    },
    "headers": Object {
      "accept": "application/vnd.github.merge-info-preview+json, application/vnd.github.v3+json",
      "accept-encoding": "gzip, deflate",
      "authorization": "token abc123",
      "content-length": "1413",
      "content-type": "application/json",
      "host": "api.github.com",
      "user-agent": "https://github.com/renovatebot/renovate",
    },
    "method": "POST",
    "url": "https://api.github.com/graphql",
  },
  Object {
    "graphql": Object {
      "query": Object {
        "repository": Object {
          "__args": Object {
            "name": "repo",
            "owner": "some",
          },
          "pullRequests": Object {
            "__args": Object {
              "first": "100",
            },
            "nodes": Object {
              "comments": Object {
                "__args": Object {
                  "last": "100",
                },
                "nodes": Object {
                  "body": null,
                  "databaseId": null,
                },
              },
              "headRefName": null,
              "number": null,
              "state": null,
              "title": null,
            },
          },
        },
      },
    },
    "headers": Object {
      "accept": "application/vnd.github.v3+json",
      "accept-encoding": "gzip, deflate",
      "authorization": "token abc123",
      "content-length": "513",
      "content-type": "application/json",
      "host": "api.github.com",
      "user-agent": "https://github.com/renovatebot/renovate",
    },
    "method": "POST",
    "url": "https://api.github.com/graphql",
  },
  Object {
    "headers": Object {
      "accept": "application/vnd.github.v3+json",
      "accept-encoding": "gzip, deflate",
      "authorization": "token abc123",
      "host": "api.github.com",
      "user-agent": "https://github.com/renovatebot/renovate",
    },
    "method": "GET",
    "url": "https://api.github.com/repos/some/repo/pulls/1234",
  },
]
`;

exports[`platform/github getPrBody(input) returns not-updated pr body for GHE 1`] = `
Array [
  Object {
    "headers": Object {
      "accept": "application/vnd.github.v3+json",
      "accept-encoding": "gzip, deflate",
      "authorization": "token abc123",
      "host": "github.company.com",
      "user-agent": "https://github.com/renovatebot/renovate",
    },
    "method": "GET",
    "url": "https://github.company.com/user",
  },
  Object {
    "headers": Object {
      "accept": "application/vnd.github.v3+json",
      "accept-encoding": "gzip, deflate",
      "authorization": "token abc123",
      "host": "github.company.com",
      "user-agent": "https://github.com/renovatebot/renovate",
    },
    "method": "GET",
    "url": "https://github.company.com/user/emails",
  },
  Object {
    "graphql": Object {
      "query": Object {
        "repository": Object {
          "__args": Object {
            "name": "repo",
            "owner": "some",
          },
          "defaultBranchRef": Object {
            "name": null,
            "target": Object {
              "oid": null,
            },
          },
          "isArchived": null,
          "isFork": null,
          "mergeCommitAllowed": null,
          "nameWithOwner": null,
          "rebaseMergeAllowed": null,
          "squashMergeAllowed": null,
        },
      },
    },
    "headers": Object {
      "accept": "application/vnd.github.v3+json",
      "accept-encoding": "gzip, deflate",
      "authorization": "token abc123",
      "content-length": "330",
      "content-type": "application/json",
      "host": "github.company.com",
      "user-agent": "https://github.com/renovatebot/renovate",
    },
    "method": "POST",
    "url": "https://github.company.com/graphql",
  },
]
`;

exports[`platform/github getPrBody(input) returns updated pr body 1`] = `"https://github.com/foo/bar/issues/5 plus also [a link](https://togithub.com/foo/bar/issues/5)"`;

exports[`platform/github getRepoForceRebase should detect repoForceRebase 1`] = `
Array [
  Object {
    "headers": Object {
      "accept": "application/vnd.github.v3+json",
      "accept-encoding": "gzip, deflate",
      "authorization": "token abc123",
      "host": "api.github.com",
      "user-agent": "https://github.com/renovatebot/renovate",
    },
    "method": "GET",
    "url": "https://api.github.com/repos/undefined/branches/undefined/protection",
  },
]
`;

exports[`platform/github getRepoForceRebase should handle 403 1`] = `
Array [
  Object {
    "headers": Object {
      "accept": "application/vnd.github.v3+json",
      "accept-encoding": "gzip, deflate",
      "authorization": "token abc123",
      "host": "api.github.com",
      "user-agent": "https://github.com/renovatebot/renovate",
    },
    "method": "GET",
    "url": "https://api.github.com/repos/undefined/branches/undefined/protection",
  },
]
`;

exports[`platform/github getRepoForceRebase should handle 404 1`] = `
Array [
  Object {
    "headers": Object {
      "accept": "application/vnd.github.v3+json",
      "accept-encoding": "gzip, deflate",
      "authorization": "token abc123",
      "host": "api.github.com",
      "user-agent": "https://github.com/renovatebot/renovate",
    },
    "method": "GET",
    "url": "https://api.github.com/repos/undefined/branches/undefined/protection",
  },
]
`;

exports[`platform/github getRepoForceRebase should throw 401 1`] = `"Response code 401 (Unauthorized)"`;

exports[`platform/github getRepoForceRebase should throw 401 2`] = `
Array [
  Object {
    "headers": Object {
      "accept": "application/vnd.github.v3+json",
      "accept-encoding": "gzip, deflate",
      "authorization": "token abc123",
      "host": "api.github.com",
      "user-agent": "https://github.com/renovatebot/renovate",
    },
    "method": "GET",
    "url": "https://api.github.com/repos/undefined/branches/undefined/protection",
  },
]
`;

exports[`platform/github getRepos should return an array of repos 1`] = `
Array [
  "a/b",
  "c/d",
]
`;

exports[`platform/github getRepos should return an array of repos 2`] = `
Array [
  Object {
    "headers": Object {
      "accept": "application/vnd.github.v3+json",
      "accept-encoding": "gzip, deflate",
      "authorization": "token abc123",
      "host": "api.github.com",
      "user-agent": "https://github.com/renovatebot/renovate",
    },
    "method": "GET",
    "url": "https://api.github.com/user/repos?per_page=100",
  },
]
`;

exports[`platform/github getVulnerabilityAlerts() handles network error 1`] = `
Array [
  Object {
    "graphql": Object {
      "query": Object {
        "repository": Object {
          "__args": Object {
            "name": "undefined",
            "owner": "undefined",
          },
          "vulnerabilityAlerts": Object {
            "__args": Object {
              "last": "100",
            },
            "edges": Object {
              "node": Object {
                "dismissReason": null,
                "securityAdvisory": Object {
                  "description": null,
                  "identifiers": Object {
                    "type": null,
                    "value": null,
                  },
                  "references": Object {
                    "url": null,
                  },
                  "severity": null,
                },
                "securityVulnerability": Object {
                  "firstPatchedVersion": Object {
                    "identifier": null,
                  },
                  "package": Object {
                    "ecosystem": null,
                    "name": null,
                  },
                  "vulnerableVersionRange": null,
                },
                "vulnerableManifestFilename": null,
                "vulnerableManifestPath": null,
                "vulnerableRequirements": null,
              },
            },
          },
        },
      },
    },
    "headers": Object {
      "accept": "application/vnd.github.vixen-preview+json, application/vnd.github.v3+json",
      "accept-encoding": "gzip, deflate",
      "authorization": "token abc123",
      "content-length": "697",
      "content-type": "application/json",
      "host": "api.github.com",
      "user-agent": "https://github.com/renovatebot/renovate",
    },
    "method": "POST",
    "url": "https://api.github.com/graphql",
  },
]
`;

exports[`platform/github getVulnerabilityAlerts() returns array if found 1`] = `
Array [
  Object {
    "graphql": Object {
      "query": Object {
        "repository": Object {
          "__args": Object {
            "name": "undefined",
            "owner": "undefined",
          },
          "vulnerabilityAlerts": Object {
            "__args": Object {
              "last": "100",
            },
            "edges": Object {
              "node": Object {
                "dismissReason": null,
                "securityAdvisory": Object {
                  "description": null,
                  "identifiers": Object {
                    "type": null,
                    "value": null,
                  },
                  "references": Object {
                    "url": null,
                  },
                  "severity": null,
                },
                "securityVulnerability": Object {
                  "firstPatchedVersion": Object {
                    "identifier": null,
                  },
                  "package": Object {
                    "ecosystem": null,
                    "name": null,
                  },
                  "vulnerableVersionRange": null,
                },
                "vulnerableManifestFilename": null,
                "vulnerableManifestPath": null,
                "vulnerableRequirements": null,
              },
            },
          },
        },
      },
    },
    "headers": Object {
      "accept": "application/vnd.github.vixen-preview+json, application/vnd.github.v3+json",
      "accept-encoding": "gzip, deflate",
      "authorization": "token abc123",
      "content-length": "697",
      "content-type": "application/json",
      "host": "api.github.com",
      "user-agent": "https://github.com/renovatebot/renovate",
    },
    "method": "POST",
    "url": "https://api.github.com/graphql",
  },
]
`;

exports[`platform/github getVulnerabilityAlerts() returns empty if disabled 1`] = `
Array [
  Object {
    "graphql": Object {
      "query": Object {
        "repository": Object {
          "__args": Object {
            "name": "undefined",
            "owner": "undefined",
          },
          "vulnerabilityAlerts": Object {
            "__args": Object {
              "last": "100",
            },
            "edges": Object {
              "node": Object {
                "dismissReason": null,
                "securityAdvisory": Object {
                  "description": null,
                  "identifiers": Object {
                    "type": null,
                    "value": null,
                  },
                  "references": Object {
                    "url": null,
                  },
                  "severity": null,
                },
                "securityVulnerability": Object {
                  "firstPatchedVersion": Object {
                    "identifier": null,
                  },
                  "package": Object {
                    "ecosystem": null,
                    "name": null,
                  },
                  "vulnerableVersionRange": null,
                },
                "vulnerableManifestFilename": null,
                "vulnerableManifestPath": null,
                "vulnerableRequirements": null,
              },
            },
          },
        },
      },
    },
    "headers": Object {
      "accept": "application/vnd.github.vixen-preview+json, application/vnd.github.v3+json",
      "accept-encoding": "gzip, deflate",
      "authorization": "token abc123",
      "content-length": "697",
      "content-type": "application/json",
      "host": "api.github.com",
      "user-agent": "https://github.com/renovatebot/renovate",
    },
    "method": "POST",
    "url": "https://api.github.com/graphql",
  },
]
`;

exports[`platform/github getVulnerabilityAlerts() returns empty if error 1`] = `
Array [
  Object {
    "graphql": Object {
      "query": Object {
        "repository": Object {
          "__args": Object {
            "name": "undefined",
            "owner": "undefined",
          },
          "vulnerabilityAlerts": Object {
            "__args": Object {
              "last": "100",
            },
            "edges": Object {
              "node": Object {
                "dismissReason": null,
                "securityAdvisory": Object {
                  "description": null,
                  "identifiers": Object {
                    "type": null,
                    "value": null,
                  },
                  "references": Object {
                    "url": null,
                  },
                  "severity": null,
                },
                "securityVulnerability": Object {
                  "firstPatchedVersion": Object {
                    "identifier": null,
                  },
                  "package": Object {
                    "ecosystem": null,
                    "name": null,
                  },
                  "vulnerableVersionRange": null,
                },
                "vulnerableManifestFilename": null,
                "vulnerableManifestPath": null,
                "vulnerableRequirements": null,
              },
            },
          },
        },
      },
    },
    "headers": Object {
      "accept": "application/vnd.github.vixen-preview+json, application/vnd.github.v3+json",
      "accept-encoding": "gzip, deflate",
      "authorization": "token abc123",
      "content-length": "697",
      "content-type": "application/json",
      "host": "api.github.com",
      "user-agent": "https://github.com/renovatebot/renovate",
    },
    "method": "POST",
    "url": "https://api.github.com/graphql",
  },
]
`;

exports[`platform/github initPlatform() should support custom endpoint 1`] = `
Object {
  "endpoint": "https://ghe.renovatebot.com/",
  "gitAuthor": "undefined <user@domain.com>",
  "renovateUsername": "renovate-bot",
}
`;

exports[`platform/github initPlatform() should support custom endpoint 2`] = `
Array [
  Object {
    "headers": Object {
      "accept": "application/vnd.github.v3+json",
      "accept-encoding": "gzip, deflate",
      "authorization": "token abc123",
      "host": "ghe.renovatebot.com",
      "user-agent": "https://github.com/renovatebot/renovate",
    },
    "method": "GET",
    "url": "https://ghe.renovatebot.com/user",
  },
  Object {
    "headers": Object {
      "accept": "application/vnd.github.v3+json",
      "accept-encoding": "gzip, deflate",
      "authorization": "token abc123",
      "host": "ghe.renovatebot.com",
      "user-agent": "https://github.com/renovatebot/renovate",
    },
    "method": "GET",
    "url": "https://ghe.renovatebot.com/user/emails",
  },
]
`;

exports[`platform/github initPlatform() should support default endpoint no email access 1`] = `
Object {
  "endpoint": "https://api.github.com/",
  "gitAuthor": undefined,
  "renovateUsername": "renovate-bot",
}
`;

exports[`platform/github initPlatform() should support default endpoint no email access 2`] = `
Array [
  Object {
    "headers": Object {
      "accept": "application/vnd.github.v3+json",
      "accept-encoding": "gzip, deflate",
      "authorization": "token abc123",
      "host": "api.github.com",
      "user-agent": "https://github.com/renovatebot/renovate",
    },
    "method": "GET",
    "url": "https://api.github.com/user",
  },
  Object {
    "headers": Object {
      "accept": "application/vnd.github.v3+json",
      "accept-encoding": "gzip, deflate",
      "authorization": "token abc123",
      "host": "api.github.com",
      "user-agent": "https://github.com/renovatebot/renovate",
    },
    "method": "GET",
    "url": "https://api.github.com/user/emails",
  },
]
`;

exports[`platform/github initPlatform() should support default endpoint no email result 1`] = `
Object {
  "endpoint": "https://api.github.com/",
  "gitAuthor": undefined,
  "renovateUsername": "renovate-bot",
}
`;

exports[`platform/github initPlatform() should support default endpoint no email result 2`] = `
Array [
  Object {
    "headers": Object {
      "accept": "application/vnd.github.v3+json",
      "accept-encoding": "gzip, deflate",
      "authorization": "token abc123",
      "host": "api.github.com",
      "user-agent": "https://github.com/renovatebot/renovate",
    },
    "method": "GET",
    "url": "https://api.github.com/user",
  },
  Object {
    "headers": Object {
      "accept": "application/vnd.github.v3+json",
      "accept-encoding": "gzip, deflate",
      "authorization": "token abc123",
      "host": "api.github.com",
      "user-agent": "https://github.com/renovatebot/renovate",
    },
    "method": "GET",
    "url": "https://api.github.com/user/emails",
  },
]
`;

exports[`platform/github initPlatform() should support default endpoint with email 1`] = `
Object {
  "endpoint": "https://api.github.com/",
  "gitAuthor": "undefined <user@domain.com>",
  "renovateUsername": "renovate-bot",
}
`;

exports[`platform/github initPlatform() should support default endpoint with email 2`] = `
Array [
  Object {
    "headers": Object {
      "accept": "application/vnd.github.v3+json",
      "accept-encoding": "gzip, deflate",
      "authorization": "token abc123",
      "host": "api.github.com",
      "user-agent": "https://github.com/renovatebot/renovate",
    },
    "method": "GET",
    "url": "https://api.github.com/user",
  },
  Object {
    "headers": Object {
      "accept": "application/vnd.github.v3+json",
      "accept-encoding": "gzip, deflate",
      "authorization": "token abc123",
      "host": "api.github.com",
      "user-agent": "https://github.com/renovatebot/renovate",
    },
    "method": "GET",
    "url": "https://api.github.com/user/emails",
  },
]
`;

exports[`platform/github initPlatform() should support gitAuthor and username 1`] = `
Object {
  "endpoint": "https://api.github.com/",
  "gitAuthor": "renovate@whitesourcesoftware.com",
  "renovateUsername": "renovate-bot",
}
`;

exports[`platform/github initPlatform() should throw if user failure 1`] = `
Array [
  Object {
    "headers": Object {
      "accept": "application/vnd.github.v3+json",
      "accept-encoding": "gzip, deflate",
      "authorization": "token abc123",
      "host": "api.github.com",
      "user-agent": "https://github.com/renovatebot/renovate",
    },
    "method": "GET",
    "url": "https://api.github.com/user",
  },
]
`;

exports[`platform/github initRepo should fork when forkMode 1`] = `
Object {
  "defaultBranch": "master",
  "defaultBranchSha": "1234",
  "isFork": false,
}
`;

exports[`platform/github initRepo should fork when forkMode 2`] = `
Array [
  Object {
    "graphql": Object {
      "query": Object {
        "repository": Object {
          "__args": Object {
            "name": "repo",
            "owner": "some",
          },
          "defaultBranchRef": Object {
            "name": null,
            "target": Object {
              "oid": null,
            },
          },
          "isArchived": null,
          "isFork": null,
          "mergeCommitAllowed": null,
          "nameWithOwner": null,
          "rebaseMergeAllowed": null,
          "squashMergeAllowed": null,
        },
      },
    },
    "headers": Object {
      "accept": "application/vnd.github.v3+json",
      "accept-encoding": "gzip, deflate",
      "authorization": "token abc123",
      "content-length": "330",
      "content-type": "application/json",
      "host": "api.github.com",
      "user-agent": "https://github.com/renovatebot/renovate",
    },
    "method": "POST",
    "url": "https://api.github.com/graphql",
  },
  Object {
    "headers": Object {
      "accept": "application/vnd.github.v3+json",
      "accept-encoding": "gzip, deflate",
      "authorization": "token abc123",
      "host": "api.github.com",
      "user-agent": "https://github.com/renovatebot/renovate",
    },
    "method": "GET",
    "url": "https://api.github.com/user/repos?per_page=100",
  },
  Object {
    "headers": Object {
      "accept": "application/vnd.github.v3+json",
      "accept-encoding": "gzip, deflate",
      "authorization": "token abc123",
      "host": "api.github.com",
      "user-agent": "https://github.com/renovatebot/renovate",
    },
    "method": "POST",
    "url": "https://api.github.com/repos/some/repo/forks",
  },
]
`;

exports[`platform/github initRepo should merge 1`] = `
Object {
  "defaultBranch": "master",
  "defaultBranchSha": "1234",
  "isFork": false,
}
`;

exports[`platform/github initRepo should merge 2`] = `
Array [
  Object {
    "graphql": Object {
      "query": Object {
        "repository": Object {
          "__args": Object {
            "name": "repo",
            "owner": "some",
          },
          "defaultBranchRef": Object {
            "name": null,
            "target": Object {
              "oid": null,
            },
          },
          "isArchived": null,
          "isFork": null,
          "mergeCommitAllowed": null,
          "nameWithOwner": null,
          "rebaseMergeAllowed": null,
          "squashMergeAllowed": null,
        },
      },
    },
    "headers": Object {
      "accept": "application/vnd.github.v3+json",
      "accept-encoding": "gzip, deflate",
      "authorization": "token abc123",
      "content-length": "330",
      "content-type": "application/json",
      "host": "api.github.com",
      "user-agent": "https://github.com/renovatebot/renovate",
    },
    "method": "POST",
    "url": "https://api.github.com/graphql",
  },
]
`;

exports[`platform/github initRepo should not guess at merge 1`] = `
Object {
  "defaultBranch": "master",
  "defaultBranchSha": "1234",
  "isFork": false,
}
`;

exports[`platform/github initRepo should not guess at merge 2`] = `
Array [
  Object {
    "graphql": Object {
      "query": Object {
        "repository": Object {
          "__args": Object {
            "name": "repo",
            "owner": "some",
          },
          "defaultBranchRef": Object {
            "name": null,
            "target": Object {
              "oid": null,
            },
          },
          "isArchived": null,
          "isFork": null,
          "mergeCommitAllowed": null,
          "nameWithOwner": null,
          "rebaseMergeAllowed": null,
          "squashMergeAllowed": null,
        },
      },
    },
    "headers": Object {
      "accept": "application/vnd.github.v3+json",
      "accept-encoding": "gzip, deflate",
      "authorization": "token abc123",
      "content-length": "330",
      "content-type": "application/json",
      "host": "api.github.com",
      "user-agent": "https://github.com/renovatebot/renovate",
    },
    "method": "POST",
    "url": "https://api.github.com/graphql",
  },
]
`;

exports[`platform/github initRepo should rebase 1`] = `
Object {
  "defaultBranch": "master",
  "defaultBranchSha": "1234",
  "isFork": false,
}
`;

exports[`platform/github initRepo should rebase 2`] = `
Array [
  Object {
    "graphql": Object {
      "query": Object {
        "repository": Object {
          "__args": Object {
            "name": "repo",
            "owner": "some",
          },
          "defaultBranchRef": Object {
            "name": null,
            "target": Object {
              "oid": null,
            },
          },
          "isArchived": null,
          "isFork": null,
          "mergeCommitAllowed": null,
          "nameWithOwner": null,
          "rebaseMergeAllowed": null,
          "squashMergeAllowed": null,
        },
      },
    },
    "headers": Object {
      "accept": "application/vnd.github.v3+json",
      "accept-encoding": "gzip, deflate",
      "authorization": "token abc123",
      "content-length": "330",
      "content-type": "application/json",
      "host": "api.github.com",
      "user-agent": "https://github.com/renovatebot/renovate",
    },
    "method": "POST",
    "url": "https://api.github.com/graphql",
  },
]
`;

exports[`platform/github initRepo should squash 1`] = `
Object {
  "defaultBranch": "master",
  "defaultBranchSha": "1234",
  "isFork": false,
}
`;

exports[`platform/github initRepo should squash 2`] = `
Array [
  Object {
    "graphql": Object {
      "query": Object {
        "repository": Object {
          "__args": Object {
            "name": "repo",
            "owner": "some",
          },
          "defaultBranchRef": Object {
            "name": null,
            "target": Object {
              "oid": null,
            },
          },
          "isArchived": null,
          "isFork": null,
          "mergeCommitAllowed": null,
          "nameWithOwner": null,
          "rebaseMergeAllowed": null,
          "squashMergeAllowed": null,
        },
      },
    },
    "headers": Object {
      "accept": "application/vnd.github.v3+json",
      "accept-encoding": "gzip, deflate",
      "authorization": "token abc123",
      "content-length": "330",
      "content-type": "application/json",
      "host": "api.github.com",
      "user-agent": "https://github.com/renovatebot/renovate",
    },
    "method": "POST",
    "url": "https://api.github.com/graphql",
  },
]
`;

exports[`platform/github initRepo should throw err if disabled in renovate.json 1`] = `
Array [
  Object {
    "graphql": Object {
      "query": Object {
        "repository": Object {
          "__args": Object {
            "name": "repo",
            "owner": "some",
          },
          "defaultBranchRef": Object {
            "name": null,
            "target": Object {
              "oid": null,
            },
          },
          "isArchived": null,
          "isFork": null,
          "mergeCommitAllowed": null,
          "nameWithOwner": null,
          "rebaseMergeAllowed": null,
          "squashMergeAllowed": null,
        },
      },
    },
    "headers": Object {
      "accept": "application/vnd.github.v3+json",
      "accept-encoding": "gzip, deflate",
      "authorization": "token abc123",
      "content-length": "330",
      "content-type": "application/json",
      "host": "api.github.com",
      "user-agent": "https://github.com/renovatebot/renovate",
    },
    "method": "POST",
    "url": "https://api.github.com/graphql",
  },
  Object {
    "headers": Object {
      "accept": "application/vnd.github.v3+json",
      "accept-encoding": "gzip, deflate",
      "authorization": "token abc123",
      "host": "api.github.com",
      "user-agent": "https://github.com/renovatebot/renovate",
    },
    "method": "GET",
    "url": "https://api.github.com/repos/some/repo/contents/renovate.json",
  },
]
`;

exports[`platform/github initRepo should throw error if archived 1`] = `
Array [
  Object {
    "graphql": Object {
      "query": Object {
        "repository": Object {
          "__args": Object {
            "name": "repo",
            "owner": "some",
          },
          "defaultBranchRef": Object {
            "name": null,
            "target": Object {
              "oid": null,
            },
          },
          "isArchived": null,
          "isFork": null,
          "mergeCommitAllowed": null,
          "nameWithOwner": null,
          "rebaseMergeAllowed": null,
          "squashMergeAllowed": null,
        },
      },
    },
    "headers": Object {
      "accept": "application/vnd.github.v3+json",
      "accept-encoding": "gzip, deflate",
      "authorization": "token abc123",
      "content-length": "330",
      "content-type": "application/json",
      "host": "api.github.com",
      "user-agent": "https://github.com/renovatebot/renovate",
    },
    "method": "POST",
    "url": "https://api.github.com/graphql",
  },
]
`;

exports[`platform/github initRepo should throw error if renamed 1`] = `
Array [
  Object {
    "graphql": Object {
      "query": Object {
        "repository": Object {
          "__args": Object {
            "name": "repo",
            "owner": "some",
          },
          "defaultBranchRef": Object {
            "name": null,
            "target": Object {
              "oid": null,
            },
          },
          "isArchived": null,
          "isFork": null,
          "mergeCommitAllowed": null,
          "nameWithOwner": null,
          "rebaseMergeAllowed": null,
          "squashMergeAllowed": null,
        },
      },
    },
    "headers": Object {
      "accept": "application/vnd.github.v3+json",
      "accept-encoding": "gzip, deflate",
      "authorization": "token abc123",
      "content-length": "330",
      "content-type": "application/json",
      "host": "api.github.com",
      "user-agent": "https://github.com/renovatebot/renovate",
    },
    "method": "POST",
    "url": "https://api.github.com/graphql",
  },
]
`;

exports[`platform/github initRepo should update fork when forkMode 1`] = `
Object {
  "defaultBranch": "master",
  "defaultBranchSha": "1234",
  "isFork": false,
}
`;

exports[`platform/github initRepo should update fork when forkMode 2`] = `
Array [
  Object {
    "graphql": Object {
      "query": Object {
        "repository": Object {
          "__args": Object {
            "name": "repo",
            "owner": "some",
          },
          "defaultBranchRef": Object {
            "name": null,
            "target": Object {
              "oid": null,
            },
          },
          "isArchived": null,
          "isFork": null,
          "mergeCommitAllowed": null,
          "nameWithOwner": null,
          "rebaseMergeAllowed": null,
          "squashMergeAllowed": null,
        },
      },
    },
    "headers": Object {
      "accept": "application/vnd.github.v3+json",
      "accept-encoding": "gzip, deflate",
      "authorization": "token abc123",
      "content-length": "330",
      "content-type": "application/json",
      "host": "api.github.com",
      "user-agent": "https://github.com/renovatebot/renovate",
    },
    "method": "POST",
    "url": "https://api.github.com/graphql",
  },
  Object {
    "headers": Object {
      "accept": "application/vnd.github.v3+json",
      "accept-encoding": "gzip, deflate",
      "authorization": "token abc123",
      "host": "api.github.com",
      "user-agent": "https://github.com/renovatebot/renovate",
    },
    "method": "GET",
    "url": "https://api.github.com/user/repos?per_page=100",
  },
  Object {
    "headers": Object {
      "accept": "application/vnd.github.v3+json",
      "accept-encoding": "gzip, deflate",
      "authorization": "token abc123",
      "host": "api.github.com",
      "user-agent": "https://github.com/renovatebot/renovate",
    },
    "method": "POST",
    "url": "https://api.github.com/repos/some/repo/forks",
  },
  Object {
    "body": "{\\"sha\\":\\"1234\\",\\"force\\":true}",
    "headers": Object {
      "accept": "application/vnd.github.v3+json",
      "accept-encoding": "gzip, deflate",
      "authorization": "token abc123",
      "content-length": "27",
      "content-type": "application/json",
      "host": "api.github.com",
      "user-agent": "https://github.com/renovatebot/renovate",
    },
    "method": "PATCH",
    "url": "https://api.github.com/repos/forked_repo/git/refs/heads/master",
  },
]
`;

<<<<<<< HEAD
=======
exports[`platform/github initRepo should use different header in app mode 1`] = `
Object {
  "defaultBranch": "master",
  "defaultBranchSha": "1234",
  "isFork": false,
}
`;

exports[`platform/github initRepo should use different header in app mode 2`] = `
Array [
  Object {
    "graphql": Object {
      "query": Object {
        "repository": Object {
          "__args": Object {
            "name": "repo",
            "owner": "some",
          },
          "defaultBranchRef": Object {
            "name": null,
            "target": Object {
              "oid": null,
            },
          },
          "isArchived": null,
          "isFork": null,
          "mergeCommitAllowed": null,
          "nameWithOwner": null,
          "rebaseMergeAllowed": null,
          "squashMergeAllowed": null,
        },
      },
    },
    "headers": Object {
      "accept": "application/vnd.github.machine-man-preview+json, application/vnd.github.v3+json",
      "accept-encoding": "gzip, deflate",
      "authorization": "token abc123",
      "content-length": "330",
      "content-type": "application/json",
      "host": "api.github.com",
      "user-agent": "https://github.com/renovatebot/renovate",
    },
    "method": "POST",
    "url": "https://api.github.com/graphql",
  },
]
`;

>>>>>>> 75052921
exports[`platform/github initRepo throws not-found 1`] = `
Array [
  Object {
    "graphql": Object {
      "query": Object {
        "repository": Object {
          "__args": Object {
            "name": "repo",
            "owner": "some",
          },
          "defaultBranchRef": Object {
            "name": null,
            "target": Object {
              "oid": null,
            },
          },
          "isArchived": null,
          "isFork": null,
          "mergeCommitAllowed": null,
          "nameWithOwner": null,
          "rebaseMergeAllowed": null,
          "squashMergeAllowed": null,
        },
      },
    },
    "headers": Object {
      "accept": "application/vnd.github.v3+json",
      "accept-encoding": "gzip, deflate",
      "authorization": "token abc123",
      "content-length": "330",
      "content-type": "application/json",
      "host": "api.github.com",
      "user-agent": "https://github.com/renovatebot/renovate",
    },
    "method": "POST",
    "url": "https://api.github.com/graphql",
  },
]
`;

exports[`platform/github mergePr(prNo) - autodetection should give up 1`] = `
Array [
  Object {
    "graphql": Object {
      "query": Object {
        "repository": Object {
          "__args": Object {
            "name": "repo",
            "owner": "some",
          },
          "defaultBranchRef": Object {
            "name": null,
            "target": Object {
              "oid": null,
            },
          },
          "isArchived": null,
          "isFork": null,
          "mergeCommitAllowed": null,
          "nameWithOwner": null,
          "rebaseMergeAllowed": null,
          "squashMergeAllowed": null,
        },
      },
    },
    "headers": Object {
      "accept": "application/vnd.github.v3+json",
      "accept-encoding": "gzip, deflate",
      "authorization": "token abc123",
      "content-length": "330",
      "content-type": "application/json",
      "host": "api.github.com",
      "user-agent": "https://github.com/renovatebot/renovate",
    },
    "method": "POST",
    "url": "https://api.github.com/graphql",
  },
  Object {
    "body": "{\\"merge_method\\":\\"rebase\\"}",
    "headers": Object {
      "accept": "application/vnd.github.v3+json",
      "accept-encoding": "gzip, deflate",
      "authorization": "token abc123",
      "content-length": "25",
      "content-type": "application/json",
      "host": "api.github.com",
      "user-agent": "https://github.com/renovatebot/renovate",
    },
    "method": "PUT",
    "url": "https://api.github.com/repos/some/repo/pulls/1237/merge",
  },
  Object {
    "body": "{\\"merge_method\\":\\"rebase\\"}",
    "headers": Object {
      "accept": "application/vnd.github.v3+json",
      "accept-encoding": "gzip, deflate",
      "authorization": "token abc123",
      "content-length": "25",
      "content-type": "application/json",
      "host": "api.github.com",
      "user-agent": "https://github.com/renovatebot/renovate",
    },
    "method": "PUT",
    "url": "https://api.github.com/repos/some/repo/pulls/1237/merge",
  },
  Object {
    "body": "{\\"merge_method\\":\\"squash\\"}",
    "headers": Object {
      "accept": "application/vnd.github.v3+json",
      "accept-encoding": "gzip, deflate",
      "authorization": "token abc123",
      "content-length": "25",
      "content-type": "application/json",
      "host": "api.github.com",
      "user-agent": "https://github.com/renovatebot/renovate",
    },
    "method": "PUT",
    "url": "https://api.github.com/repos/some/repo/pulls/1237/merge",
  },
  Object {
    "body": "{\\"merge_method\\":\\"merge\\"}",
    "headers": Object {
      "accept": "application/vnd.github.v3+json",
      "accept-encoding": "gzip, deflate",
      "authorization": "token abc123",
      "content-length": "24",
      "content-type": "application/json",
      "host": "api.github.com",
      "user-agent": "https://github.com/renovatebot/renovate",
    },
    "method": "PUT",
    "url": "https://api.github.com/repos/some/repo/pulls/1237/merge",
  },
]
`;

exports[`platform/github mergePr(prNo) - autodetection should try merge after squash 1`] = `
Array [
  Object {
    "graphql": Object {
      "query": Object {
        "repository": Object {
          "__args": Object {
            "name": "repo",
            "owner": "some",
          },
          "defaultBranchRef": Object {
            "name": null,
            "target": Object {
              "oid": null,
            },
          },
          "isArchived": null,
          "isFork": null,
          "mergeCommitAllowed": null,
          "nameWithOwner": null,
          "rebaseMergeAllowed": null,
          "squashMergeAllowed": null,
        },
      },
    },
    "headers": Object {
      "accept": "application/vnd.github.v3+json",
      "accept-encoding": "gzip, deflate",
      "authorization": "token abc123",
      "content-length": "330",
      "content-type": "application/json",
      "host": "api.github.com",
      "user-agent": "https://github.com/renovatebot/renovate",
    },
    "method": "POST",
    "url": "https://api.github.com/graphql",
  },
  Object {
    "body": "{\\"merge_method\\":\\"rebase\\"}",
    "headers": Object {
      "accept": "application/vnd.github.v3+json",
      "accept-encoding": "gzip, deflate",
      "authorization": "token abc123",
      "content-length": "25",
      "content-type": "application/json",
      "host": "api.github.com",
      "user-agent": "https://github.com/renovatebot/renovate",
    },
    "method": "PUT",
    "url": "https://api.github.com/repos/some/repo/pulls/1237/merge",
  },
  Object {
    "body": "{\\"merge_method\\":\\"rebase\\"}",
    "headers": Object {
      "accept": "application/vnd.github.v3+json",
      "accept-encoding": "gzip, deflate",
      "authorization": "token abc123",
      "content-length": "25",
      "content-type": "application/json",
      "host": "api.github.com",
      "user-agent": "https://github.com/renovatebot/renovate",
    },
    "method": "PUT",
    "url": "https://api.github.com/repos/some/repo/pulls/1237/merge",
  },
  Object {
    "body": "{\\"merge_method\\":\\"squash\\"}",
    "headers": Object {
      "accept": "application/vnd.github.v3+json",
      "accept-encoding": "gzip, deflate",
      "authorization": "token abc123",
      "content-length": "25",
      "content-type": "application/json",
      "host": "api.github.com",
      "user-agent": "https://github.com/renovatebot/renovate",
    },
    "method": "PUT",
    "url": "https://api.github.com/repos/some/repo/pulls/1237/merge",
  },
]
`;

exports[`platform/github mergePr(prNo) - autodetection should try rebase first 1`] = `
Array [
  Object {
    "graphql": Object {
      "query": Object {
        "repository": Object {
          "__args": Object {
            "name": "repo",
            "owner": "some",
          },
          "defaultBranchRef": Object {
            "name": null,
            "target": Object {
              "oid": null,
            },
          },
          "isArchived": null,
          "isFork": null,
          "mergeCommitAllowed": null,
          "nameWithOwner": null,
          "rebaseMergeAllowed": null,
          "squashMergeAllowed": null,
        },
      },
    },
    "headers": Object {
      "accept": "application/vnd.github.v3+json",
      "accept-encoding": "gzip, deflate",
      "authorization": "token abc123",
      "content-length": "330",
      "content-type": "application/json",
      "host": "api.github.com",
      "user-agent": "https://github.com/renovatebot/renovate",
    },
    "method": "POST",
    "url": "https://api.github.com/graphql",
  },
  Object {
    "body": "{\\"merge_method\\":\\"rebase\\"}",
    "headers": Object {
      "accept": "application/vnd.github.v3+json",
      "accept-encoding": "gzip, deflate",
      "authorization": "token abc123",
      "content-length": "25",
      "content-type": "application/json",
      "host": "api.github.com",
      "user-agent": "https://github.com/renovatebot/renovate",
    },
    "method": "PUT",
    "url": "https://api.github.com/repos/some/repo/pulls/1235/merge",
  },
]
`;

exports[`platform/github mergePr(prNo) - autodetection should try squash after rebase 1`] = `
Array [
  Object {
    "graphql": Object {
      "query": Object {
        "repository": Object {
          "__args": Object {
            "name": "repo",
            "owner": "some",
          },
          "defaultBranchRef": Object {
            "name": null,
            "target": Object {
              "oid": null,
            },
          },
          "isArchived": null,
          "isFork": null,
          "mergeCommitAllowed": null,
          "nameWithOwner": null,
          "rebaseMergeAllowed": null,
          "squashMergeAllowed": null,
        },
      },
    },
    "headers": Object {
      "accept": "application/vnd.github.v3+json",
      "accept-encoding": "gzip, deflate",
      "authorization": "token abc123",
      "content-length": "330",
      "content-type": "application/json",
      "host": "api.github.com",
      "user-agent": "https://github.com/renovatebot/renovate",
    },
    "method": "POST",
    "url": "https://api.github.com/graphql",
  },
  Object {
    "body": "{\\"merge_method\\":\\"rebase\\"}",
    "headers": Object {
      "accept": "application/vnd.github.v3+json",
      "accept-encoding": "gzip, deflate",
      "authorization": "token abc123",
      "content-length": "25",
      "content-type": "application/json",
      "host": "api.github.com",
      "user-agent": "https://github.com/renovatebot/renovate",
    },
    "method": "PUT",
    "url": "https://api.github.com/repos/some/repo/pulls/1236/merge",
  },
]
`;

exports[`platform/github mergePr(prNo) should handle merge error 1`] = `
Array [
  Object {
    "graphql": Object {
      "query": Object {
        "repository": Object {
          "__args": Object {
            "name": "repo",
            "owner": "some",
          },
          "defaultBranchRef": Object {
            "name": null,
            "target": Object {
              "oid": null,
            },
          },
          "isArchived": null,
          "isFork": null,
          "mergeCommitAllowed": null,
          "nameWithOwner": null,
          "rebaseMergeAllowed": null,
          "squashMergeAllowed": null,
        },
      },
    },
    "headers": Object {
      "accept": "application/vnd.github.v3+json",
      "accept-encoding": "gzip, deflate",
      "authorization": "token abc123",
      "content-length": "330",
      "content-type": "application/json",
      "host": "api.github.com",
      "user-agent": "https://github.com/renovatebot/renovate",
    },
    "method": "POST",
    "url": "https://api.github.com/graphql",
  },
  Object {
    "body": "{\\"merge_method\\":\\"rebase\\"}",
    "headers": Object {
      "accept": "application/vnd.github.v3+json",
      "accept-encoding": "gzip, deflate",
      "authorization": "token abc123",
      "content-length": "25",
      "content-type": "application/json",
      "host": "api.github.com",
      "user-agent": "https://github.com/renovatebot/renovate",
    },
    "method": "PUT",
    "url": "https://api.github.com/repos/some/repo/pulls/1234/merge",
  },
]
`;

exports[`platform/github mergePr(prNo) should merge the PR 1`] = `
Array [
  Object {
    "graphql": Object {
      "query": Object {
        "repository": Object {
          "__args": Object {
            "name": "repo",
            "owner": "some",
          },
          "defaultBranchRef": Object {
            "name": null,
            "target": Object {
              "oid": null,
            },
          },
          "isArchived": null,
          "isFork": null,
          "mergeCommitAllowed": null,
          "nameWithOwner": null,
          "rebaseMergeAllowed": null,
          "squashMergeAllowed": null,
        },
      },
    },
    "headers": Object {
      "accept": "application/vnd.github.v3+json",
      "accept-encoding": "gzip, deflate",
      "authorization": "token abc123",
      "content-length": "330",
      "content-type": "application/json",
      "host": "api.github.com",
      "user-agent": "https://github.com/renovatebot/renovate",
    },
    "method": "POST",
    "url": "https://api.github.com/graphql",
  },
  Object {
    "body": "{\\"merge_method\\":\\"rebase\\"}",
    "headers": Object {
      "accept": "application/vnd.github.v3+json",
      "accept-encoding": "gzip, deflate",
      "authorization": "token abc123",
      "content-length": "25",
      "content-type": "application/json",
      "host": "api.github.com",
      "user-agent": "https://github.com/renovatebot/renovate",
    },
    "method": "PUT",
    "url": "https://api.github.com/repos/some/repo/pulls/1234/merge",
  },
]
`;

exports[`platform/github setBranchStatus returns if already set 1`] = `
Array [
  Object {
    "graphql": Object {
      "query": Object {
        "repository": Object {
          "__args": Object {
            "name": "repo",
            "owner": "some",
          },
          "defaultBranchRef": Object {
            "name": null,
            "target": Object {
              "oid": null,
            },
          },
          "isArchived": null,
          "isFork": null,
          "mergeCommitAllowed": null,
          "nameWithOwner": null,
          "rebaseMergeAllowed": null,
          "squashMergeAllowed": null,
        },
      },
    },
    "headers": Object {
      "accept": "application/vnd.github.v3+json",
      "accept-encoding": "gzip, deflate",
      "authorization": "token abc123",
      "content-length": "330",
      "content-type": "application/json",
      "host": "api.github.com",
      "user-agent": "https://github.com/renovatebot/renovate",
    },
    "method": "POST",
    "url": "https://api.github.com/graphql",
  },
  Object {
    "headers": Object {
      "accept": "application/vnd.github.v3+json",
      "accept-encoding": "gzip, deflate",
      "authorization": "token abc123",
      "host": "api.github.com",
      "user-agent": "https://github.com/renovatebot/renovate",
    },
    "method": "GET",
    "url": "https://api.github.com/repos/some/repo/commits/0d9c7726c3d628b7e28af234595cfd20febdbf8e/statuses",
  },
]
`;

exports[`platform/github setBranchStatus sets branch status 1`] = `
Array [
  Object {
    "graphql": Object {
      "query": Object {
        "repository": Object {
          "__args": Object {
            "name": "repo",
            "owner": "some",
          },
          "defaultBranchRef": Object {
            "name": null,
            "target": Object {
              "oid": null,
            },
          },
          "isArchived": null,
          "isFork": null,
          "mergeCommitAllowed": null,
          "nameWithOwner": null,
          "rebaseMergeAllowed": null,
          "squashMergeAllowed": null,
        },
      },
    },
    "headers": Object {
      "accept": "application/vnd.github.v3+json",
      "accept-encoding": "gzip, deflate",
      "authorization": "token abc123",
      "content-length": "330",
      "content-type": "application/json",
      "host": "api.github.com",
      "user-agent": "https://github.com/renovatebot/renovate",
    },
    "method": "POST",
    "url": "https://api.github.com/graphql",
  },
  Object {
    "headers": Object {
      "accept": "application/vnd.github.v3+json",
      "accept-encoding": "gzip, deflate",
      "authorization": "token abc123",
      "host": "api.github.com",
      "user-agent": "https://github.com/renovatebot/renovate",
    },
    "method": "GET",
    "url": "https://api.github.com/repos/some/repo/commits/0d9c7726c3d628b7e28af234595cfd20febdbf8e/statuses",
  },
  Object {
    "body": "{\\"state\\":\\"success\\",\\"description\\":\\"some-description\\",\\"context\\":\\"some-context\\",\\"target_url\\":\\"some-url\\"}",
    "headers": Object {
      "accept": "application/vnd.github.v3+json",
      "accept-encoding": "gzip, deflate",
      "authorization": "token abc123",
      "content-length": "101",
      "content-type": "application/json",
      "host": "api.github.com",
      "user-agent": "https://github.com/renovatebot/renovate",
    },
    "method": "POST",
    "url": "https://api.github.com/repos/some/repo/statuses/0d9c7726c3d628b7e28af234595cfd20febdbf8e",
  },
  Object {
    "headers": Object {
      "accept": "application/vnd.github.v3+json",
      "accept-encoding": "gzip, deflate",
      "authorization": "token abc123",
      "host": "api.github.com",
      "user-agent": "https://github.com/renovatebot/renovate",
    },
    "method": "GET",
    "url": "https://api.github.com/repos/some/repo/commits/some-branch/status",
  },
  Object {
    "headers": Object {
      "accept": "application/vnd.github.v3+json",
      "accept-encoding": "gzip, deflate",
      "authorization": "token abc123",
      "host": "api.github.com",
      "user-agent": "https://github.com/renovatebot/renovate",
    },
    "method": "GET",
    "url": "https://api.github.com/repos/some/repo/commits/0d9c7726c3d628b7e28af234595cfd20febdbf8e/statuses",
  },
]
`;

exports[`platform/github updatePr(prNo, title, body) should update the PR 1`] = `
Array [
  Object {
    "graphql": Object {
      "query": Object {
        "repository": Object {
          "__args": Object {
            "name": "repo",
            "owner": "some",
          },
          "defaultBranchRef": Object {
            "name": null,
            "target": Object {
              "oid": null,
            },
          },
          "isArchived": null,
          "isFork": null,
          "mergeCommitAllowed": null,
          "nameWithOwner": null,
          "rebaseMergeAllowed": null,
          "squashMergeAllowed": null,
        },
      },
    },
    "headers": Object {
      "accept": "application/vnd.github.v3+json",
      "accept-encoding": "gzip, deflate",
      "authorization": "token abc123",
      "content-length": "330",
      "content-type": "application/json",
      "host": "api.github.com",
      "user-agent": "https://github.com/renovatebot/renovate",
    },
    "method": "POST",
    "url": "https://api.github.com/graphql",
  },
  Object {
    "body": "{\\"title\\":\\"The New Title\\",\\"body\\":\\"Hello world again\\"}",
    "headers": Object {
      "accept": "application/vnd.github.v3+json",
      "accept-encoding": "gzip, deflate",
      "authorization": "token abc123",
      "content-length": "52",
      "content-type": "application/json",
      "host": "api.github.com",
      "user-agent": "https://github.com/renovatebot/renovate",
    },
    "method": "PATCH",
    "url": "https://api.github.com/repos/some/repo/pulls/1234",
  },
]
`;<|MERGE_RESOLUTION|>--- conflicted
+++ resolved
@@ -5045,17 +5045,7 @@
 ]
 `;
 
-<<<<<<< HEAD
-=======
-exports[`platform/github initRepo should use different header in app mode 1`] = `
-Object {
-  "defaultBranch": "master",
-  "defaultBranchSha": "1234",
-  "isFork": false,
-}
-`;
-
-exports[`platform/github initRepo should use different header in app mode 2`] = `
+exports[`platform/github initRepo throws not-found 1`] = `
 Array [
   Object {
     "graphql": Object {
@@ -5081,7 +5071,7 @@
       },
     },
     "headers": Object {
-      "accept": "application/vnd.github.machine-man-preview+json, application/vnd.github.v3+json",
+      "accept": "application/vnd.github.v3+json",
       "accept-encoding": "gzip, deflate",
       "authorization": "token abc123",
       "content-length": "330",
@@ -5095,8 +5085,7 @@
 ]
 `;
 
->>>>>>> 75052921
-exports[`platform/github initRepo throws not-found 1`] = `
+exports[`platform/github mergePr(prNo) - autodetection should give up 1`] = `
 Array [
   Object {
     "graphql": Object {
@@ -5133,10 +5122,66 @@
     "method": "POST",
     "url": "https://api.github.com/graphql",
   },
-]
-`;
-
-exports[`platform/github mergePr(prNo) - autodetection should give up 1`] = `
+  Object {
+    "body": "{\\"merge_method\\":\\"rebase\\"}",
+    "headers": Object {
+      "accept": "application/vnd.github.v3+json",
+      "accept-encoding": "gzip, deflate",
+      "authorization": "token abc123",
+      "content-length": "25",
+      "content-type": "application/json",
+      "host": "api.github.com",
+      "user-agent": "https://github.com/renovatebot/renovate",
+    },
+    "method": "PUT",
+    "url": "https://api.github.com/repos/some/repo/pulls/1237/merge",
+  },
+  Object {
+    "body": "{\\"merge_method\\":\\"rebase\\"}",
+    "headers": Object {
+      "accept": "application/vnd.github.v3+json",
+      "accept-encoding": "gzip, deflate",
+      "authorization": "token abc123",
+      "content-length": "25",
+      "content-type": "application/json",
+      "host": "api.github.com",
+      "user-agent": "https://github.com/renovatebot/renovate",
+    },
+    "method": "PUT",
+    "url": "https://api.github.com/repos/some/repo/pulls/1237/merge",
+  },
+  Object {
+    "body": "{\\"merge_method\\":\\"squash\\"}",
+    "headers": Object {
+      "accept": "application/vnd.github.v3+json",
+      "accept-encoding": "gzip, deflate",
+      "authorization": "token abc123",
+      "content-length": "25",
+      "content-type": "application/json",
+      "host": "api.github.com",
+      "user-agent": "https://github.com/renovatebot/renovate",
+    },
+    "method": "PUT",
+    "url": "https://api.github.com/repos/some/repo/pulls/1237/merge",
+  },
+  Object {
+    "body": "{\\"merge_method\\":\\"merge\\"}",
+    "headers": Object {
+      "accept": "application/vnd.github.v3+json",
+      "accept-encoding": "gzip, deflate",
+      "authorization": "token abc123",
+      "content-length": "24",
+      "content-type": "application/json",
+      "host": "api.github.com",
+      "user-agent": "https://github.com/renovatebot/renovate",
+    },
+    "method": "PUT",
+    "url": "https://api.github.com/repos/some/repo/pulls/1237/merge",
+  },
+]
+`;
+
+exports[`platform/github mergePr(prNo) - autodetection should try merge after squash 1`] = `
 Array [
   Object {
     "graphql": Object {
@@ -5215,24 +5260,10 @@
     "method": "PUT",
     "url": "https://api.github.com/repos/some/repo/pulls/1237/merge",
   },
-  Object {
-    "body": "{\\"merge_method\\":\\"merge\\"}",
-    "headers": Object {
-      "accept": "application/vnd.github.v3+json",
-      "accept-encoding": "gzip, deflate",
-      "authorization": "token abc123",
-      "content-length": "24",
-      "content-type": "application/json",
-      "host": "api.github.com",
-      "user-agent": "https://github.com/renovatebot/renovate",
-    },
-    "method": "PUT",
-    "url": "https://api.github.com/repos/some/repo/pulls/1237/merge",
-  },
-]
-`;
-
-exports[`platform/github mergePr(prNo) - autodetection should try merge after squash 1`] = `
+]
+`;
+
+exports[`platform/github mergePr(prNo) - autodetection should try rebase first 1`] = `
 Array [
   Object {
     "graphql": Object {
@@ -5281,40 +5312,12 @@
       "user-agent": "https://github.com/renovatebot/renovate",
     },
     "method": "PUT",
-    "url": "https://api.github.com/repos/some/repo/pulls/1237/merge",
-  },
-  Object {
-    "body": "{\\"merge_method\\":\\"rebase\\"}",
-    "headers": Object {
-      "accept": "application/vnd.github.v3+json",
-      "accept-encoding": "gzip, deflate",
-      "authorization": "token abc123",
-      "content-length": "25",
-      "content-type": "application/json",
-      "host": "api.github.com",
-      "user-agent": "https://github.com/renovatebot/renovate",
-    },
-    "method": "PUT",
-    "url": "https://api.github.com/repos/some/repo/pulls/1237/merge",
-  },
-  Object {
-    "body": "{\\"merge_method\\":\\"squash\\"}",
-    "headers": Object {
-      "accept": "application/vnd.github.v3+json",
-      "accept-encoding": "gzip, deflate",
-      "authorization": "token abc123",
-      "content-length": "25",
-      "content-type": "application/json",
-      "host": "api.github.com",
-      "user-agent": "https://github.com/renovatebot/renovate",
-    },
-    "method": "PUT",
-    "url": "https://api.github.com/repos/some/repo/pulls/1237/merge",
-  },
-]
-`;
-
-exports[`platform/github mergePr(prNo) - autodetection should try rebase first 1`] = `
+    "url": "https://api.github.com/repos/some/repo/pulls/1235/merge",
+  },
+]
+`;
+
+exports[`platform/github mergePr(prNo) - autodetection should try squash after rebase 1`] = `
 Array [
   Object {
     "graphql": Object {
@@ -5363,12 +5366,12 @@
       "user-agent": "https://github.com/renovatebot/renovate",
     },
     "method": "PUT",
-    "url": "https://api.github.com/repos/some/repo/pulls/1235/merge",
-  },
-]
-`;
-
-exports[`platform/github mergePr(prNo) - autodetection should try squash after rebase 1`] = `
+    "url": "https://api.github.com/repos/some/repo/pulls/1236/merge",
+  },
+]
+`;
+
+exports[`platform/github mergePr(prNo) should handle merge error 1`] = `
 Array [
   Object {
     "graphql": Object {
@@ -5417,12 +5420,12 @@
       "user-agent": "https://github.com/renovatebot/renovate",
     },
     "method": "PUT",
-    "url": "https://api.github.com/repos/some/repo/pulls/1236/merge",
-  },
-]
-`;
-
-exports[`platform/github mergePr(prNo) should handle merge error 1`] = `
+    "url": "https://api.github.com/repos/some/repo/pulls/1234/merge",
+  },
+]
+`;
+
+exports[`platform/github mergePr(prNo) should merge the PR 1`] = `
 Array [
   Object {
     "graphql": Object {
@@ -5476,7 +5479,7 @@
 ]
 `;
 
-exports[`platform/github mergePr(prNo) should merge the PR 1`] = `
+exports[`platform/github setBranchStatus returns if already set 1`] = `
 Array [
   Object {
     "graphql": Object {
@@ -5514,23 +5517,20 @@
     "url": "https://api.github.com/graphql",
   },
   Object {
-    "body": "{\\"merge_method\\":\\"rebase\\"}",
-    "headers": Object {
-      "accept": "application/vnd.github.v3+json",
-      "accept-encoding": "gzip, deflate",
-      "authorization": "token abc123",
-      "content-length": "25",
-      "content-type": "application/json",
-      "host": "api.github.com",
-      "user-agent": "https://github.com/renovatebot/renovate",
-    },
-    "method": "PUT",
-    "url": "https://api.github.com/repos/some/repo/pulls/1234/merge",
-  },
-]
-`;
-
-exports[`platform/github setBranchStatus returns if already set 1`] = `
+    "headers": Object {
+      "accept": "application/vnd.github.v3+json",
+      "accept-encoding": "gzip, deflate",
+      "authorization": "token abc123",
+      "host": "api.github.com",
+      "user-agent": "https://github.com/renovatebot/renovate",
+    },
+    "method": "GET",
+    "url": "https://api.github.com/repos/some/repo/commits/0d9c7726c3d628b7e28af234595cfd20febdbf8e/statuses",
+  },
+]
+`;
+
+exports[`platform/github setBranchStatus sets branch status 1`] = `
 Array [
   Object {
     "graphql": Object {
@@ -5578,10 +5578,46 @@
     "method": "GET",
     "url": "https://api.github.com/repos/some/repo/commits/0d9c7726c3d628b7e28af234595cfd20febdbf8e/statuses",
   },
-]
-`;
-
-exports[`platform/github setBranchStatus sets branch status 1`] = `
+  Object {
+    "body": "{\\"state\\":\\"success\\",\\"description\\":\\"some-description\\",\\"context\\":\\"some-context\\",\\"target_url\\":\\"some-url\\"}",
+    "headers": Object {
+      "accept": "application/vnd.github.v3+json",
+      "accept-encoding": "gzip, deflate",
+      "authorization": "token abc123",
+      "content-length": "101",
+      "content-type": "application/json",
+      "host": "api.github.com",
+      "user-agent": "https://github.com/renovatebot/renovate",
+    },
+    "method": "POST",
+    "url": "https://api.github.com/repos/some/repo/statuses/0d9c7726c3d628b7e28af234595cfd20febdbf8e",
+  },
+  Object {
+    "headers": Object {
+      "accept": "application/vnd.github.v3+json",
+      "accept-encoding": "gzip, deflate",
+      "authorization": "token abc123",
+      "host": "api.github.com",
+      "user-agent": "https://github.com/renovatebot/renovate",
+    },
+    "method": "GET",
+    "url": "https://api.github.com/repos/some/repo/commits/some-branch/status",
+  },
+  Object {
+    "headers": Object {
+      "accept": "application/vnd.github.v3+json",
+      "accept-encoding": "gzip, deflate",
+      "authorization": "token abc123",
+      "host": "api.github.com",
+      "user-agent": "https://github.com/renovatebot/renovate",
+    },
+    "method": "GET",
+    "url": "https://api.github.com/repos/some/repo/commits/0d9c7726c3d628b7e28af234595cfd20febdbf8e/statuses",
+  },
+]
+`;
+
+exports[`platform/github updatePr(prNo, title, body) should update the PR 1`] = `
 Array [
   Object {
     "graphql": Object {
@@ -5619,93 +5655,6 @@
     "url": "https://api.github.com/graphql",
   },
   Object {
-    "headers": Object {
-      "accept": "application/vnd.github.v3+json",
-      "accept-encoding": "gzip, deflate",
-      "authorization": "token abc123",
-      "host": "api.github.com",
-      "user-agent": "https://github.com/renovatebot/renovate",
-    },
-    "method": "GET",
-    "url": "https://api.github.com/repos/some/repo/commits/0d9c7726c3d628b7e28af234595cfd20febdbf8e/statuses",
-  },
-  Object {
-    "body": "{\\"state\\":\\"success\\",\\"description\\":\\"some-description\\",\\"context\\":\\"some-context\\",\\"target_url\\":\\"some-url\\"}",
-    "headers": Object {
-      "accept": "application/vnd.github.v3+json",
-      "accept-encoding": "gzip, deflate",
-      "authorization": "token abc123",
-      "content-length": "101",
-      "content-type": "application/json",
-      "host": "api.github.com",
-      "user-agent": "https://github.com/renovatebot/renovate",
-    },
-    "method": "POST",
-    "url": "https://api.github.com/repos/some/repo/statuses/0d9c7726c3d628b7e28af234595cfd20febdbf8e",
-  },
-  Object {
-    "headers": Object {
-      "accept": "application/vnd.github.v3+json",
-      "accept-encoding": "gzip, deflate",
-      "authorization": "token abc123",
-      "host": "api.github.com",
-      "user-agent": "https://github.com/renovatebot/renovate",
-    },
-    "method": "GET",
-    "url": "https://api.github.com/repos/some/repo/commits/some-branch/status",
-  },
-  Object {
-    "headers": Object {
-      "accept": "application/vnd.github.v3+json",
-      "accept-encoding": "gzip, deflate",
-      "authorization": "token abc123",
-      "host": "api.github.com",
-      "user-agent": "https://github.com/renovatebot/renovate",
-    },
-    "method": "GET",
-    "url": "https://api.github.com/repos/some/repo/commits/0d9c7726c3d628b7e28af234595cfd20febdbf8e/statuses",
-  },
-]
-`;
-
-exports[`platform/github updatePr(prNo, title, body) should update the PR 1`] = `
-Array [
-  Object {
-    "graphql": Object {
-      "query": Object {
-        "repository": Object {
-          "__args": Object {
-            "name": "repo",
-            "owner": "some",
-          },
-          "defaultBranchRef": Object {
-            "name": null,
-            "target": Object {
-              "oid": null,
-            },
-          },
-          "isArchived": null,
-          "isFork": null,
-          "mergeCommitAllowed": null,
-          "nameWithOwner": null,
-          "rebaseMergeAllowed": null,
-          "squashMergeAllowed": null,
-        },
-      },
-    },
-    "headers": Object {
-      "accept": "application/vnd.github.v3+json",
-      "accept-encoding": "gzip, deflate",
-      "authorization": "token abc123",
-      "content-length": "330",
-      "content-type": "application/json",
-      "host": "api.github.com",
-      "user-agent": "https://github.com/renovatebot/renovate",
-    },
-    "method": "POST",
-    "url": "https://api.github.com/graphql",
-  },
-  Object {
     "body": "{\\"title\\":\\"The New Title\\",\\"body\\":\\"Hello world again\\"}",
     "headers": Object {
       "accept": "application/vnd.github.v3+json",
