--- conflicted
+++ resolved
@@ -76,12 +76,8 @@
   azureAutoApprove?: boolean;
   azureWorkItemId?: number;
   bbUseDefaultReviewers?: boolean;
-<<<<<<< HEAD
   usePlatformAutomerge?: boolean;
-=======
-  gitLabAutomerge?: boolean;
   gitLabIgnoreApprovals?: boolean;
->>>>>>> 67d92901
 };
 export interface CreatePRConfig {
   sourceBranch: string;
