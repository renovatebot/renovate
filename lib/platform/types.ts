import type { MergeStrategy } from '../config/types';
import type { BranchStatus, PrState, VulnerabilityAlert } from '../types';

type VulnerabilityKey = string;
type VulnerabilityRangeKey = string;
type VulnerabilityPatch = string;
export type AggregatedVulnerabilities = Record<
  VulnerabilityKey,
  Record<VulnerabilityRangeKey, VulnerabilityPatch>
>;

export interface PlatformParams {
  endpoint?: string;
  token?: string;
  username?: string;
  password?: string;
  gitAuthor?: string;
}

export interface PlatformResult {
  endpoint: string;
  renovateUsername?: string;
  gitAuthor?: string;
}

export interface RepoResult {
  defaultBranch: string;
  isFork: boolean;
}

export type GitUrlOption = 'default' | 'ssh' | 'endpoint';

export interface RepoParams {
  repository: string;
  endpoint?: string;
  gitUrl?: GitUrlOption;
  forkMode?: string;
  forkToken?: string;
  includeForks?: boolean;
  renovateUsername?: string;
  cloneSubmodules?: boolean;
  ignorePrAuthor?: boolean;
}

/**
 *
 */
export interface Pr {
  body?: string;
  sourceBranch: string;
  canMerge?: boolean;
  canMergeReason?: string;
  createdAt?: string;
  closedAt?: string;
  displayNumber?: string;
  hasAssignees?: boolean;
  hasReviewers?: boolean;
  isConflicted?: boolean;
  labels?: string[];
  number?: number;
  reviewers?: string[];
  sha?: string;
  sourceRepo?: string;
  state: string;
  targetBranch?: string;
  title: string;
  isDraft?: boolean;
}

/**
 * TODO: Proper typing
 */
export interface Issue {
  body?: string;
  number?: number;
  state?: string;
  title?: string;
}
export type PlatformPrOptions = {
  azureAutoApprove?: boolean;
  azureWorkItemId?: number;
  bbUseDefaultReviewers?: boolean;
  gitLabIgnoreApprovals?: boolean;
  usePlatformAutomerge?: boolean;
};
export interface CreatePRConfig {
  sourceBranch: string;
  targetBranch: string;
  prTitle: string;
  prBody: string;
  labels?: string[] | null;
  platformOptions?: PlatformPrOptions;
  draftPR?: boolean;
}
export interface UpdatePrConfig {
  number: number;
  platformOptions?: PlatformPrOptions;
  prTitle: string;
  prBody?: string;
  state?: PrState.Open | PrState.Closed;
}
export interface EnsureIssueConfig {
  title: string;
  reuseTitle?: string;
  body: string;
  labels?: string[];
  once?: boolean;
  shouldReOpen?: boolean;
}
export interface BranchStatusConfig {
  branchName: string;
  context: string;
  description: string;
  state: BranchStatus;
  url?: string;
}
export interface FindPRConfig {
  branchName: string;
  prTitle?: string | null;
  state?: PrState.Open | PrState.Closed | PrState.NotOpen | PrState.All;
  refreshCache?: boolean;
}
export interface MergePRConfig {
  branchName?: string;
  id: number;
  strategy?: MergeStrategy;
}
export interface EnsureCommentConfig {
  number: number;
  topic: string;
  content: string;
}

export interface EnsureCommentRemovalConfigByTopic {
  number: number;
  topic: string;
}
export interface EnsureCommentRemovalConfigByContent {
  number: number;
  content: string;
}
export interface EnsureCommentRemovalConfig {
  number: number;
  content?: string;
  topic?: string;
}

export type EnsureIssueResult = 'updated' | 'created';

export interface Platform {
  findIssue(title: string): Promise<Issue | null>;
  getIssueList(): Promise<Issue[]>;
  getIssue?(number: number, useCache?: boolean): Promise<Issue>;
  getVulnerabilityAlerts(): Promise<VulnerabilityAlert[]>;
<<<<<<< HEAD
  getRawFile(
    fileName: string,
    repo?: string,
    branchOrTag?: string
  ): Promise<string | null>;
  getJsonFile(
    fileName: string,
    repo?: string,
    branchOrTag?: string
  ): Promise<any | null>;
=======
  getRawFile(fileName: string, repoName?: string): Promise<string | null>;
  getJsonFile(fileName: string, repoName?: string): Promise<any | null>;
>>>>>>> 34d0d9e6
  initRepo(config: RepoParams): Promise<RepoResult>;
  getPrList(): Promise<Pr[]>;
  ensureIssueClosing(title: string): Promise<void>;
  ensureIssue(
    issueConfig: EnsureIssueConfig
  ): Promise<EnsureIssueResult | null>;
  massageMarkdown(prBody: string): string;
  updatePr(prConfig: UpdatePrConfig): Promise<void>;
  mergePr(config: MergePRConfig): Promise<boolean>;
  addReviewers(number: number, reviewers: string[]): Promise<void>;
  addAssignees(number: number, assignees: string[]): Promise<void>;
  createPr(prConfig: CreatePRConfig): Promise<Pr>;
  getRepos(): Promise<string[]>;
  getRepoForceRebase(): Promise<boolean>;
  deleteLabel(number: number, label: string): Promise<void>;
  setBranchStatus(branchStatusConfig: BranchStatusConfig): Promise<void>;
  getBranchStatusCheck(
    branchName: string,
    context: string
  ): Promise<BranchStatus | null>;
  ensureCommentRemoval(
    ensureCommentRemoval:
      | EnsureCommentRemovalConfigByTopic
      | EnsureCommentRemovalConfigByContent
  ): Promise<void>;
  ensureComment(ensureComment: EnsureCommentConfig): Promise<boolean>;
  getPr(number: number): Promise<Pr>;
  findPr(findPRConfig: FindPRConfig): Promise<Pr>;
  refreshPr?(number: number): Promise<void>;
  getBranchStatus(branchName: string): Promise<BranchStatus>;
  getBranchPr(branchName: string): Promise<Pr | null>;
  initPlatform(config: PlatformParams): Promise<PlatformResult>;
  filterUnavailableUsers?(users: string[]): Promise<string[]>;
}<|MERGE_RESOLUTION|>--- conflicted
+++ resolved
@@ -152,21 +152,16 @@
   getIssueList(): Promise<Issue[]>;
   getIssue?(number: number, useCache?: boolean): Promise<Issue>;
   getVulnerabilityAlerts(): Promise<VulnerabilityAlert[]>;
-<<<<<<< HEAD
   getRawFile(
     fileName: string,
-    repo?: string,
+    repoName?: string,
     branchOrTag?: string
   ): Promise<string | null>;
   getJsonFile(
     fileName: string,
-    repo?: string,
+    repoName?: string,
     branchOrTag?: string
   ): Promise<any | null>;
-=======
-  getRawFile(fileName: string, repoName?: string): Promise<string | null>;
-  getJsonFile(fileName: string, repoName?: string): Promise<any | null>;
->>>>>>> 34d0d9e6
   initRepo(config: RepoParams): Promise<RepoResult>;
   getPrList(): Promise<Pr[]>;
   ensureIssueClosing(title: string): Promise<void>;
