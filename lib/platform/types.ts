--- conflicted
+++ resolved
@@ -155,20 +155,12 @@
   getVulnerabilityAlerts(): Promise<VulnerabilityAlert[]>;
   getRawFile(
     fileName: string,
-<<<<<<< HEAD
-    repo?: string,
-=======
     repoName?: string,
->>>>>>> 4d1c4f16
     branchOrTag?: string
   ): Promise<string | null>;
   getJsonFile(
     fileName: string,
-<<<<<<< HEAD
-    repo?: string,
-=======
     repoName?: string,
->>>>>>> 4d1c4f16
     branchOrTag?: string
   ): Promise<any | null>;
   initRepo(config: RepoParams): Promise<RepoResult>;
