--- conflicted
+++ resolved
@@ -9,14 +9,9 @@
   interface Global {
     appMode?: boolean;
     gitAuthor?: { name: string; email: string };
-<<<<<<< HEAD
-    renovateError?: boolean;
-=======
-    logger: Renovate.Logger;
 
     renovateVersion: string;
     // TODO: declare interface for all platforms
     platform: typeof import('./platform/github');
->>>>>>> 7725faa5
   }
 }