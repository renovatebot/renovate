--- conflicted
+++ resolved
@@ -40,145 +40,6 @@
     expect(parseDynamicRevision(value)).toBeNull();
   });
 
-<<<<<<< HEAD
-  it('isValid', () => {
-    expect(isValid('')).toBeFalse();
-    expect(isValid('1.0.0')).toBeTrue();
-    expect(isValid('0')).toBeTrue();
-    expect(isValid('0.1-2-sp')).toBeTrue();
-    expect(isValid('1-final')).toBeTrue();
-    expect(isValid('v1.0.0')).toBeTrue();
-    expect(isValid('x1.0.0')).toBeTrue();
-    expect(isValid('2.1.1.RELEASE')).toBeTrue();
-    expect(isValid('Greenwich.SR1')).toBeTrue();
-    expect(isValid('.1')).toBeFalse();
-    expect(isValid('1.')).toBeFalse();
-    expect(isValid('-1')).toBeFalse();
-    expect(isValid('1-')).toBeFalse();
-
-    expect(isValid('latest')).toBeTrue();
-    expect(isValid('latest.release')).toBeTrue();
-    expect(isValid('latest.milestone')).toBeTrue();
-    expect(isValid('latest.integration')).toBeTrue();
-    expect(isValid('1.0.+')).toBeTrue();
-    expect(isValid('1.0+')).toBeFalse();
-    expect(isValid(']0,1[')).toBeTrue();
-    expect(isValid('[0,1]')).toBeTrue();
-    expect(isValid('[0,1),(1,2]')).toBeFalse();
-  });
-  it('isVersion', () => {
-    expect(isVersion('')).toBeFalse();
-    expect(isVersion('1.0.0')).toBeTrue();
-    expect(isVersion('0')).toBeTrue();
-    expect(isVersion('0.1-2-sp')).toBeTrue();
-    expect(isVersion('1-final')).toBeTrue();
-    expect(isVersion('v1.0.0')).toBeTrue();
-    expect(isVersion('x1.0.0')).toBeTrue();
-    expect(isVersion('2.1.1.RELEASE')).toBeTrue();
-    expect(isVersion('Greenwich.SR1')).toBeTrue();
-    expect(isVersion('.1')).toBeFalse();
-    expect(isVersion('1.')).toBeFalse();
-    expect(isVersion('-1')).toBeFalse();
-    expect(isVersion('1-')).toBeFalse();
-
-    expect(isVersion('latest')).toBeFalse();
-    expect(isVersion('latest.release')).toBeFalse();
-    expect(isVersion('latest.milestone')).toBeFalse();
-    expect(isVersion('latest.integration')).toBeFalse();
-    expect(isVersion('1.0.+')).toBeFalse();
-    expect(isVersion('1.0+')).toBeFalse();
-    expect(isVersion(']0,1[')).toBeFalse();
-    expect(isVersion('[0,1]')).toBeFalse();
-    expect(isVersion('[0,1),(1,2]')).toBeFalse();
-  });
-  it('matches', () => {
-    expect(matches('', 'latest')).toBeFalse();
-    expect(matches('0', '')).toBeFalse();
-    expect(matches('0', 'latest')).toBeTrue();
-    expect(matches('0', 'latest.integration')).toBeTrue();
-
-    expect(matches('0', 'latest.release')).toBeFalse();
-    expect(matches('release', 'latest.release')).toBeTrue();
-    expect(matches('0.release', 'latest.release')).toBeTrue();
-    expect(matches('0-release', 'latest.release')).toBeTrue();
-    expect(matches('0release', 'latest.release')).toBeTrue();
-    expect(matches('0.RELEASE', 'latest.release')).toBeTrue();
-
-    expect(matches('0', 'latest.milestone')).toBeFalse();
-    expect(matches('milestone', 'latest.milestone')).toBeTrue();
-    expect(matches('0.milestone', 'latest.milestone')).toBeTrue();
-    expect(matches('0-milestone', 'latest.milestone')).toBeTrue();
-    expect(matches('0milestone', 'latest.milestone')).toBeTrue();
-    expect(matches('0.MILESTONE', 'latest.milestone')).toBeTrue();
-
-    expect(matches('0', '1.0.+')).toBeFalse();
-    expect(matches('1.1.0', '1.2.+')).toBeFalse();
-    expect(matches('1.2.0', '1.2.+')).toBeTrue();
-    expect(matches('1.2.milestone', '1.2.+')).toBeTrue();
-    expect(matches('1.3', '1.2.+')).toBeFalse();
-
-    expect(matches('1', '1')).toBeTrue();
-    expect(matches('1', '0')).toBeFalse();
-    expect(matches('1', '[0,1]')).toBeTrue();
-    expect(matches('0', '(0,1)')).toBeFalse();
-    expect(matches('0', '(0,1[')).toBeFalse();
-    expect(matches('0', ']0,1)')).toBeFalse();
-    expect(matches('1', '(0,1)')).toBeFalse();
-    expect(matches('1', '(0,2)')).toBeTrue();
-    expect(matches('1', '[0,2]')).toBeTrue();
-    expect(matches('1', '(,1]')).toBeTrue();
-    expect(matches('1', '(,1)')).toBeFalse();
-    expect(matches('1', '[1,)')).toBeTrue();
-    expect(matches('1', '(1,)')).toBeFalse();
-  });
-  it('api', () => {
-    expect(ivy.isGreaterThan('1.1', '1')).toBeTrue();
-    expect(ivy.getSatisfyingVersion(['0', '1', '2'], '(,2)')).toBe('1');
-    expect(
-      ivy.getNewValue({
-        currentValue: '1',
-        rangeStrategy: 'auto',
-        currentVersion: '1',
-        newVersion: '1.1',
-      })
-    ).toBe('1.1');
-    expect(
-      ivy.getNewValue({
-        currentValue: '[1.2.3,]',
-        rangeStrategy: 'auto',
-        currentVersion: '1.2.3',
-        newVersion: '1.2.4',
-      })
-    ).toBe('[1.2.3,]');
-  });
-  it('pin', () => {
-    const sample = [
-      ['[1.2.3]', '1.2.3', '1.2.4'],
-      ['[1.0.0,1.2.3]', '1.0.0', '1.2.4'],
-      ['[1.0.0,1.2.23]', '1.0.0', '1.2.23'],
-      ['(,1.0]', '0.0.1', '2.0'],
-      ['],1.0]', '0.0.1', '2.0'],
-      ['(,1.0)', '0.1', '2.0'],
-      ['],1.0[', '2.0', '],2.0['],
-      ['[1.0,1.2],[1.3,1.5)', '1.0', '1.2.4'],
-      ['[1.0,1.2],[1.3,1.5[', '1.0', '1.2.4'],
-      ['[1.2.3,)', '1.2.3', '1.2.4'],
-      ['[1.2.3,[', '1.2.3', '1.2.4'],
-      ['latest.integration', '1.0', '2.0'],
-      ['latest', '1.0', '2.0'],
-    ];
-    sample.forEach(([currentValue, currentVersion, newVersion]) => {
-      expect(
-        getNewValue({
-          currentValue,
-          rangeStrategy: 'pin',
-          currentVersion,
-          newVersion,
-        })
-      ).toEqual(newVersion);
-    });
-  });
-=======
   test.each`
     input                   | expected
     ${''}                   | ${false}
@@ -318,5 +179,4 @@
       expect(ivy.getSatisfyingVersion(versions, range)).toBe(expected);
     }
   );
->>>>>>> 7c92ae8f
 });