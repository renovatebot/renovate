import { compare, parseMavenBasedRange, parsePrefixRange } from './compare';
import { api } from '.';

describe('versioning/gradle/index', () => {
  test.each`
    a                            | b                            | expected
    ${'1'}                       | ${'1'}                       | ${0}
    ${'a'}                       | ${'a'}                       | ${0}
    ${'1a1'}                     | ${'1.a.1'}                   | ${0}
    ${'1a1'}                     | ${'1-a-1'}                   | ${0}
    ${'1a1'}                     | ${'1_a_1'}                   | ${0}
    ${'1a1'}                     | ${'1+a+1'}                   | ${0}
    ${'1.a.1'}                   | ${'1a1'}                     | ${0}
    ${'1-a-1'}                   | ${'1a1'}                     | ${0}
    ${'1_a_1'}                   | ${'1a1'}                     | ${0}
    ${'1+a+1'}                   | ${'1a1'}                     | ${0}
    ${'1.a.1'}                   | ${'1-a+1'}                   | ${0}
    ${'1-a+1'}                   | ${'1.a-1'}                   | ${0}
    ${'1.a-1'}                   | ${'1a1'}                     | ${0}
    ${'dev'}                     | ${'dev'}                     | ${0}
    ${'rc'}                      | ${'rc'}                      | ${0}
    ${'release'}                 | ${'release'}                 | ${0}
    ${'final'}                   | ${'final'}                   | ${0}
    ${'snapshot'}                | ${'SNAPSHOT'}                | ${0}
    ${'SNAPSHOT'}                | ${'snapshot'}                | ${0}
    ${'Hoxton.SR1'}              | ${'Hoxton.sr-1'}             | ${0}
    ${'1.1'}                     | ${'1.2'}                     | ${-1}
    ${'1.a'}                     | ${'1.1'}                     | ${-1}
    ${'1.A'}                     | ${'1.B'}                     | ${-1}
    ${'1.B'}                     | ${'1.a'}                     | ${-1}
    ${'1.a'}                     | ${'1.b'}                     | ${-1}
    ${'1.1'}                     | ${'1.1.0'}                   | ${-1}
    ${'1.1.a'}                   | ${'1.1'}                     | ${-1}
    ${'1.0-dev'}                 | ${'1.0-alpha'}               | ${-1}
    ${'1.0-alpha'}               | ${'1.0-rc'}                  | ${-1}
    ${'1.0-zeta'}                | ${'1.0-rc'}                  | ${-1}
    ${'1.0-rc'}                  | ${'1.0-final'}               | ${-1}
    ${'1.0-final'}               | ${'1.0-ga'}                  | ${-1}
    ${'1.0-ga'}                  | ${'1.0-release'}             | ${-1}
    ${'1.0-rc'}                  | ${'1.0-release'}             | ${-1}
    ${'1.0-final'}               | ${'1.0'}                     | ${-1}
    ${'1.0-alpha'}               | ${'1.0-SNAPSHOT'}            | ${-1}
    ${'1.0-zeta'}                | ${'1.0-SNAPSHOT'}            | ${-1}
    ${'1.0-zeta'}                | ${'1.0-rc'}                  | ${-1}
    ${'1.0-rc'}                  | ${'1.0'}                     | ${-1}
    ${'1.0'}                     | ${'1.0-20150201.121010-123'} | ${-1}
    ${'1.0-20150201.121010-123'} | ${'1.1'}                     | ${-1}
    ${'Hoxton.RELEASE'}          | ${'Hoxton.SR1'}              | ${-1}
    ${'1.0-release'}             | ${'1.0-sp-1'}                | ${-1}
    ${'1.0-sp-1'}                | ${'1.0-sp-2'}                | ${-1}
    ${'1.2'}                     | ${'1.1'}                     | ${1}
    ${'1.1'}                     | ${'1.1.a'}                   | ${1}
    ${'1.B'}                     | ${'1.A'}                     | ${1}
    ${'1.a'}                     | ${'1.B'}                     | ${1}
    ${'1.b'}                     | ${'1.a'}                     | ${1}
    ${'1.1.0'}                   | ${'1.1'}                     | ${1}
    ${'1.1'}                     | ${'1.a'}                     | ${1}
    ${'1.0-alpha'}               | ${'1.0-dev'}                 | ${1}
    ${'1.0-rc'}                  | ${'1.0-alpha'}               | ${1}
    ${'1.0-rc'}                  | ${'1.0-zeta'}                | ${1}
    ${'1.0-release'}             | ${'1.0-rc'}                  | ${1}
    ${'1.0-final'}               | ${'1.0-rc'}                  | ${1}
    ${'1.0-ga'}                  | ${'1.0-final'}               | ${1}
    ${'1.0-release'}             | ${'1.0-ga'}                  | ${1}
    ${'1.0-release'}             | ${'1.0-final'}               | ${1}
    ${'1.0'}                     | ${'1.0-final'}               | ${1}
    ${'1.0-SNAPSHOT'}            | ${'1.0-alpha'}               | ${1}
    ${'1.0-SNAPSHOT'}            | ${'1.0-zeta'}                | ${1}
    ${'1.0-rc'}                  | ${'1.0-zeta'}                | ${1}
    ${'1.0'}                     | ${'1.0-rc'}                  | ${1}
    ${'1.0-20150201.121010-123'} | ${'1.0'}                     | ${1}
    ${'1.1'}                     | ${'1.0-20150201.121010-123'} | ${1}
    ${'Hoxton.SR1'}              | ${'Hoxton.RELEASE'}          | ${1}
    ${'1.0-sp-1'}                | ${'1.0-release'}             | ${1}
    ${'1.0-sp-2'}                | ${'1.0-sp-1'}                | ${1}
  `('compare("$a", "$b") === $expected', ({ a, b, expected }) => {
    expect(compare(a, b)).toEqual(expected);
  });

  test.each`
    rangeStr
    ${''}
    ${'1.2.3-SNAPSHOT'}
    ${'1.2..+'}
    ${'1.2.++'}
  `('parsePrefixRange("$rangeStr") is null', ({ rangeStr }) => {
    const range = parsePrefixRange(rangeStr);
    expect(range).toBeNull();
  });

  test.each`
    rangeStr
    ${''}
    ${'1.2.3-SNAPSHOT'}
    ${'[]'}
    ${'('}
    ${'['}
    ${','}
    ${'[1.0'}
    ${'1.0]'}
    ${'[1.0],'}
    ${',[1.0]'}
    ${'[2.0,1.0)'}
    ${'[1.2,1.3],1.4'}
    ${'[1.2,,1.3]'}
    ${'[1,[2,3],4]'}
    ${'[1.3,1.2]'}
  `('parseMavenBasedRange("$rangeStr") is null', ({ rangeStr }) => {
    const range = parseMavenBasedRange(rangeStr);
    expect(range).toBeNull();
  });

  test.each`
    input                | expected
    ${'1.0.0'}           | ${true}
    ${'[1.12.6,1.18.6]'} | ${true}
    ${undefined}         | ${false}
  `('isValid("$input") === $expected', ({ input, expected }) => {
    expect(api.isValid(input)).toBe(expected);
  });

  test.each`
    input                        | expected
    ${''}                        | ${false}
    ${'latest.integration'}      | ${false}
    ${'latest.release'}          | ${false}
    ${'latest'}                  | ${false}
    ${'1'}                       | ${true}
    ${'a'}                       | ${true}
    ${'A'}                       | ${true}
    ${'1a1'}                     | ${true}
    ${'1.a.1'}                   | ${true}
    ${'1-a-1'}                   | ${true}
    ${'1_a_1'}                   | ${true}
    ${'1+a+1'}                   | ${true}
    ${'1!a!1'}                   | ${false}
    ${'1.0-20150201.121010-123'} | ${true}
    ${'dev'}                     | ${true}
    ${'rc'}                      | ${true}
    ${'release'}                 | ${true}
    ${'final'}                   | ${true}
    ${'SNAPSHOT'}                | ${true}
    ${'1.2'}                     | ${true}
    ${'1..2'}                    | ${false}
    ${'1++2'}                    | ${false}
    ${'1--2'}                    | ${false}
    ${'1__2'}                    | ${false}
  `('isVersion("$input") === $expected', ({ input, expected }) => {
    expect(api.isVersion(input)).toBe(expected);
  });

<<<<<<< HEAD
  it('isValid', () => {
    expect(api.isValid('1.0.0')).toBeTrue();
    expect(api.isValid('[1.12.6,1.18.6]')).toBeTrue();
    expect(api.isValid(undefined)).toBeFalse();
  });

  it('isVersion', () => {
    expect(api.isVersion('')).toBeFalse();

    expect(api.isVersion('latest.integration')).toBeFalse();
    expect(api.isVersion('latest.release')).toBeFalse();
    expect(api.isVersion('latest')).toBeFalse();

    expect(api.isVersion('1')).toBeTrue();
    expect(api.isVersion('a')).toBeTrue();
    expect(api.isVersion('A')).toBeTrue();
    expect(api.isVersion('1a1')).toBeTrue();
    expect(api.isVersion('1.a.1')).toBeTrue();
    expect(api.isVersion('1-a-1')).toBeTrue();
    expect(api.isVersion('1_a_1')).toBeTrue();
    expect(api.isVersion('1+a+1')).toBeTrue();
    expect(api.isVersion('1!a!1')).toBeFalse();

    expect(api.isVersion('1.0-20150201.121010-123')).toBeTrue();
    expect(api.isVersion('dev')).toBeTrue();
    expect(api.isVersion('rc')).toBeTrue();
    expect(api.isVersion('release')).toBeTrue();
    expect(api.isVersion('final')).toBeTrue();
    expect(api.isVersion('SNAPSHOT')).toBeTrue();

    expect(api.isVersion('1.2')).toBeTrue();
    expect(api.isVersion('1..2')).toBeFalse();
    expect(api.isVersion('1++2')).toBeFalse();
    expect(api.isVersion('1--2')).toBeFalse();
    expect(api.isVersion('1__2')).toBeFalse();
  });
  it('checks if version is stable', () => {
    expect(api.isStable('')).toBeNull();
    expect(api.isStable('foobar')).toBeTrue();
    expect(api.isStable('final')).toBeTrue();
    expect(api.isStable('1')).toBeTrue();
    expect(api.isStable('1.2')).toBeTrue();
    expect(api.isStable('1.2.3')).toBeTrue();
    expect(api.isStable('1.2.3.4')).toBeTrue();
    expect(api.isStable('v1.2.3.4')).toBeTrue();
    expect(api.isStable('1-alpha-1')).toBeFalse();
    expect(api.isStable('1-b1')).toBeFalse();
    expect(api.isStable('1-foo')).toBeTrue();
    expect(api.isStable('1-final-1.0.0')).toBeTrue();
    expect(api.isStable('1-release')).toBeTrue();
    expect(api.isStable('1.final')).toBeTrue();
    expect(api.isStable('1.0milestone1')).toBeFalse();
    expect(api.isStable('1-sp')).toBeTrue();
    expect(api.isStable('1-ga-1')).toBeTrue();
    expect(api.isStable('1.3-groovy-2.5')).toBeTrue();
    expect(api.isStable('1.3-RC1-groovy-2.5')).toBeFalse();
    expect(api.isStable('Hoxton.RELEASE')).toBeTrue();
    expect(api.isStable('Hoxton.SR')).toBeTrue();
    expect(api.isStable('Hoxton.SR1')).toBeTrue();

    // https://github.com/renovatebot/renovate/pull/5789
    expect(api.isStable('1.3.5-native-mt-1.3.71-release-429')).toBeFalse();
  });
  it('returns major version', () => {
    expect(api.getMajor('')).toBeNull();
    expect(api.getMajor('1')).toEqual(1);
    expect(api.getMajor('1.2')).toEqual(1);
    expect(api.getMajor('1.2.3')).toEqual(1);
    expect(api.getMajor('v1.2.3')).toEqual(1);
    expect(api.getMajor('1rc42')).toEqual(1);
  });
  it('returns minor version', () => {
    expect(api.getMinor('')).toBeNull();
    expect(api.getMinor('1')).toEqual(0);
    expect(api.getMinor('1.2')).toEqual(2);
    expect(api.getMinor('1.2.3')).toEqual(2);
    expect(api.getMinor('v1.2.3')).toEqual(2);
    expect(api.getMinor('1.2.3.4')).toEqual(2);
    expect(api.getMinor('1-rc42')).toEqual(0);
  });
  it('returns patch version', () => {
    expect(api.getPatch('')).toBeNull();
    expect(api.getPatch('1')).toEqual(0);
    expect(api.getPatch('1.2')).toEqual(0);
    expect(api.getPatch('1.2.3')).toEqual(3);
    expect(api.getPatch('v1.2.3')).toEqual(3);
    expect(api.getPatch('1.2.3.4')).toEqual(3);
    expect(api.getPatch('1-rc10')).toEqual(0);
    expect(api.getPatch('1-rc42-1')).toEqual(0);
  });
  it('matches against maven ranges', () => {
    expect(api.matches('0', '[0,1]')).toBeTrue();
    expect(api.matches('1', '[0,1]')).toBeTrue();
    expect(api.matches('0', '(0,1)')).toBeFalse();
    expect(api.matches('1', '(0,1)')).toBeFalse();
    expect(api.matches('1', '(0,2)')).toBeTrue();
    expect(api.matches('1', '[0,2]')).toBeTrue();
    expect(api.matches('1', '(,1]')).toBeTrue();
    expect(api.matches('1', '(,1)')).toBeFalse();
    expect(api.matches('1', '[1,)')).toBeTrue();
    expect(api.matches('1', '(1,)')).toBeFalse();
    expect(api.matches('1', '[[]]')).toBeNull();
    expect(api.matches('0', '')).toBeFalse();
    expect(api.matches('1', '1')).toBeTrue();
    expect(api.matches('1.2.3', '1.2.+')).toBeTrue();
    expect(api.matches('1.2.3.4', '1.2.+')).toBeTrue();
    expect(api.matches('1.3.0', '1.2.+')).toBeFalse();
    expect(api.matches('foo', '+')).toBeTrue();
    expect(api.matches('1', '+')).toBeTrue();
    expect(api.matches('99999999999', '+')).toBeTrue();
  });
  it('api', () => {
    expect(api.isGreaterThan('1.1', '1')).toBeTrue();
    expect(api.minSatisfyingVersion(['0', '1.5', '1', '2'], '1.+')).toBe('1');
    expect(api.getSatisfyingVersion(['0', '1', '1.5', '2'], '1.+')).toBe('1.5');
    expect(
      api.getNewValue({
        currentValue: '1',
        rangeStrategy: null,
        currentVersion: null,
        newVersion: '1.1',
      })
    ).toBe('1.1');
    expect(
      api.getNewValue({
        currentValue: '[1.2.3,]',
        rangeStrategy: null,
        currentVersion: null,
        newVersion: '1.2.4',
      })
    ).toBeNull();
  });
  it('pins maven ranges', () => {
    const sample = [
      ['[1.2.3]', '1.2.3', '1.2.4'],
      ['[1.0.0,1.2.3]', '1.0.0', '1.2.4'],
      ['[1.0.0,1.2.23]', '1.0.0', '1.2.23'],
      ['(,1.0]', '0.0.1', '2.0'],
      ['],1.0]', '0.0.1', '2.0'],
      ['(,1.0)', '0.1', '2.0'],
      ['],1.0[', '2.0', '],2.0['],
      ['[1.0,1.2],[1.3,1.5)', '1.0', '1.2.4'],
      ['[1.0,1.2],[1.3,1.5[', '1.0', '1.2.4'],
      ['[1.2.3,)', '1.2.3', '1.2.4'],
      ['[1.2.3,[', '1.2.3', '1.2.4'],
    ];
    sample.forEach(([currentValue, currentVersion, newVersion]) => {
      expect(
        api.getNewValue({
          currentValue,
          rangeStrategy: 'pin',
          currentVersion,
          newVersion,
        })
      ).toEqual(newVersion);
    });
  });
=======
  test.each`
    input                                   | expected
    ${''}                                   | ${null}
    ${'foobar'}                             | ${true}
    ${'final'}                              | ${true}
    ${'1'}                                  | ${true}
    ${'1.2'}                                | ${true}
    ${'1.2.3'}                              | ${true}
    ${'1.2.3.4'}                            | ${true}
    ${'v1.2.3.4'}                           | ${true}
    ${'1-alpha-1'}                          | ${false}
    ${'1-b1'}                               | ${false}
    ${'1-foo'}                              | ${true}
    ${'1-final-1.0.0'}                      | ${true}
    ${'1-release'}                          | ${true}
    ${'1.final'}                            | ${true}
    ${'1.0milestone1'}                      | ${false}
    ${'1-sp'}                               | ${true}
    ${'1-ga-1'}                             | ${true}
    ${'1.3-groovy-2.5'}                     | ${true}
    ${'1.3-RC1-groovy-2.5'}                 | ${false}
    ${'Hoxton.RELEASE'}                     | ${true}
    ${'Hoxton.SR'}                          | ${true}
    ${'Hoxton.SR1'}                         | ${true}
    ${'1.3.5-native-mt-1.3.71-release-429'} | ${false}
  `('isStable("$input") === $expected', ({ input, expected }) => {
    expect(api.isStable(input)).toBe(expected);
  });

  test.each`
    input         | major   | minor   | patch
    ${''}         | ${null} | ${null} | ${null}
    ${'1'}        | ${1}    | ${0}    | ${0}
    ${'1.2'}      | ${1}    | ${2}    | ${0}
    ${'1.2.3'}    | ${1}    | ${2}    | ${3}
    ${'v1.2.3'}   | ${1}    | ${2}    | ${3}
    ${'1.2.3.4'}  | ${1}    | ${2}    | ${3}
    ${'1rc42'}    | ${1}    | ${0}    | ${0}
    ${'1-rc10'}   | ${1}    | ${0}    | ${0}
    ${'1-rc42'}   | ${1}    | ${0}    | ${0}
    ${'1-rc42-1'} | ${1}    | ${0}    | ${0}
  `(
    '"$input" is represented as [$major, $minor, $patch]',
    ({ input, major, minor, patch }) => {
      expect(api.getMajor(input)).toBe(major);
      expect(api.getMinor(input)).toBe(minor);
      expect(api.getPatch(input)).toBe(patch);
    }
  );

  test.each`
    version          | range      | expected
    ${'1'}           | ${'[[]]'}  | ${null}
    ${'0'}           | ${'[0,1]'} | ${true}
    ${'1'}           | ${'[0,1]'} | ${true}
    ${'0'}           | ${'(0,1)'} | ${false}
    ${'1'}           | ${'(0,1)'} | ${false}
    ${'1'}           | ${'(0,2)'} | ${true}
    ${'1'}           | ${'[0,2]'} | ${true}
    ${'1'}           | ${'(,1]'}  | ${true}
    ${'1'}           | ${'(,1)'}  | ${false}
    ${'1'}           | ${'[1,)'}  | ${true}
    ${'1'}           | ${'(1,)'}  | ${false}
    ${'0'}           | ${''}      | ${false}
    ${'1'}           | ${'1'}     | ${true}
    ${'1.2.3'}       | ${'1.2.+'} | ${true}
    ${'1.2.3.4'}     | ${'1.2.+'} | ${true}
    ${'1.3.0'}       | ${'1.2.+'} | ${false}
    ${'foo'}         | ${'+'}     | ${true}
    ${'1'}           | ${'+'}     | ${true}
    ${'99999999999'} | ${'+'}     | ${true}
  `(
    'matches("$version", "$range") === $expected',
    ({ version, range, expected }) => {
      expect(api.matches(version, range)).toBe(expected);
    }
  );

  test.each`
    a        | b      | expected
    ${'1.1'} | ${'1'} | ${true}
  `('isGreaterThan("$a", "$b") === $expected', ({ a, b, expected }) => {
    expect(api.isGreaterThan(a, b)).toBe(expected);
  });

  test.each`
    versions                  | range    | expected
    ${['0', '1.5', '1', '2']} | ${'1.+'} | ${'1'}
  `(
    'minSatisfyingVersion($versions, "$range") === $expected',
    ({ versions, range, expected }) => {
      expect(api.minSatisfyingVersion(versions, range)).toBe(expected);
    }
  );

  test.each`
    versions                  | range    | expected
    ${['0', '1', '1.5', '2']} | ${'1.+'} | ${'1.5'}
  `(
    'getSatisfyingVersion($versions, "$range") === $expected',
    ({ versions, range, expected }) => {
      expect(api.getSatisfyingVersion(versions, range)).toBe(expected);
    }
  );

  test.each`
    currentValue             | rangeStrategy | currentVersion | newVersion  | expected
    ${'1'}                   | ${null}       | ${null}        | ${'1.1'}    | ${'1.1'}
    ${'[1.2.3,]'}            | ${null}       | ${null}        | ${'1.2.4'}  | ${null}
    ${'[1.2.3]'}             | ${'pin'}      | ${'1.2.3'}     | ${'1.2.4'}  | ${'1.2.4'}
    ${'[1.0.0,1.2.3]'}       | ${'pin'}      | ${'1.0.0'}     | ${'1.2.4'}  | ${'1.2.4'}
    ${'[1.0.0,1.2.23]'}      | ${'pin'}      | ${'1.0.0'}     | ${'1.2.23'} | ${'1.2.23'}
    ${'(,1.0]'}              | ${'pin'}      | ${'0.0.1'}     | ${'2.0'}    | ${'2.0'}
    ${'],1.0]'}              | ${'pin'}      | ${'0.0.1'}     | ${'2.0'}    | ${'2.0'}
    ${'(,1.0)'}              | ${'pin'}      | ${'0.1'}       | ${'2.0'}    | ${'2.0'}
    ${'],1.0['}              | ${'pin'}      | ${'2.0'}       | ${'],2.0['} | ${'],2.0['}
    ${'[1.0,1.2],[1.3,1.5)'} | ${'pin'}      | ${'1.0'}       | ${'1.2.4'}  | ${'1.2.4'}
    ${'[1.0,1.2],[1.3,1.5['} | ${'pin'}      | ${'1.0'}       | ${'1.2.4'}  | ${'1.2.4'}
    ${'[1.2.3,)'}            | ${'pin'}      | ${'1.2.3'}     | ${'1.2.4'}  | ${'1.2.4'}
    ${'[1.2.3,['}            | ${'pin'}      | ${'1.2.3'}     | ${'1.2.4'}  | ${'1.2.4'}
  `(
    'getNewValue($currentValue, $rangeStrategy, $currentVersion, $newVersion, $expected) === $expected',
    ({ currentValue, rangeStrategy, currentVersion, newVersion, expected }) => {
      const res = api.getNewValue({
        currentValue,
        rangeStrategy,
        currentVersion,
        newVersion,
      });
      expect(res).toBe(expected);
    }
  );
>>>>>>> 7c92ae8f
});<|MERGE_RESOLUTION|>--- conflicted
+++ resolved
@@ -149,165 +149,6 @@
     expect(api.isVersion(input)).toBe(expected);
   });
 
-<<<<<<< HEAD
-  it('isValid', () => {
-    expect(api.isValid('1.0.0')).toBeTrue();
-    expect(api.isValid('[1.12.6,1.18.6]')).toBeTrue();
-    expect(api.isValid(undefined)).toBeFalse();
-  });
-
-  it('isVersion', () => {
-    expect(api.isVersion('')).toBeFalse();
-
-    expect(api.isVersion('latest.integration')).toBeFalse();
-    expect(api.isVersion('latest.release')).toBeFalse();
-    expect(api.isVersion('latest')).toBeFalse();
-
-    expect(api.isVersion('1')).toBeTrue();
-    expect(api.isVersion('a')).toBeTrue();
-    expect(api.isVersion('A')).toBeTrue();
-    expect(api.isVersion('1a1')).toBeTrue();
-    expect(api.isVersion('1.a.1')).toBeTrue();
-    expect(api.isVersion('1-a-1')).toBeTrue();
-    expect(api.isVersion('1_a_1')).toBeTrue();
-    expect(api.isVersion('1+a+1')).toBeTrue();
-    expect(api.isVersion('1!a!1')).toBeFalse();
-
-    expect(api.isVersion('1.0-20150201.121010-123')).toBeTrue();
-    expect(api.isVersion('dev')).toBeTrue();
-    expect(api.isVersion('rc')).toBeTrue();
-    expect(api.isVersion('release')).toBeTrue();
-    expect(api.isVersion('final')).toBeTrue();
-    expect(api.isVersion('SNAPSHOT')).toBeTrue();
-
-    expect(api.isVersion('1.2')).toBeTrue();
-    expect(api.isVersion('1..2')).toBeFalse();
-    expect(api.isVersion('1++2')).toBeFalse();
-    expect(api.isVersion('1--2')).toBeFalse();
-    expect(api.isVersion('1__2')).toBeFalse();
-  });
-  it('checks if version is stable', () => {
-    expect(api.isStable('')).toBeNull();
-    expect(api.isStable('foobar')).toBeTrue();
-    expect(api.isStable('final')).toBeTrue();
-    expect(api.isStable('1')).toBeTrue();
-    expect(api.isStable('1.2')).toBeTrue();
-    expect(api.isStable('1.2.3')).toBeTrue();
-    expect(api.isStable('1.2.3.4')).toBeTrue();
-    expect(api.isStable('v1.2.3.4')).toBeTrue();
-    expect(api.isStable('1-alpha-1')).toBeFalse();
-    expect(api.isStable('1-b1')).toBeFalse();
-    expect(api.isStable('1-foo')).toBeTrue();
-    expect(api.isStable('1-final-1.0.0')).toBeTrue();
-    expect(api.isStable('1-release')).toBeTrue();
-    expect(api.isStable('1.final')).toBeTrue();
-    expect(api.isStable('1.0milestone1')).toBeFalse();
-    expect(api.isStable('1-sp')).toBeTrue();
-    expect(api.isStable('1-ga-1')).toBeTrue();
-    expect(api.isStable('1.3-groovy-2.5')).toBeTrue();
-    expect(api.isStable('1.3-RC1-groovy-2.5')).toBeFalse();
-    expect(api.isStable('Hoxton.RELEASE')).toBeTrue();
-    expect(api.isStable('Hoxton.SR')).toBeTrue();
-    expect(api.isStable('Hoxton.SR1')).toBeTrue();
-
-    // https://github.com/renovatebot/renovate/pull/5789
-    expect(api.isStable('1.3.5-native-mt-1.3.71-release-429')).toBeFalse();
-  });
-  it('returns major version', () => {
-    expect(api.getMajor('')).toBeNull();
-    expect(api.getMajor('1')).toEqual(1);
-    expect(api.getMajor('1.2')).toEqual(1);
-    expect(api.getMajor('1.2.3')).toEqual(1);
-    expect(api.getMajor('v1.2.3')).toEqual(1);
-    expect(api.getMajor('1rc42')).toEqual(1);
-  });
-  it('returns minor version', () => {
-    expect(api.getMinor('')).toBeNull();
-    expect(api.getMinor('1')).toEqual(0);
-    expect(api.getMinor('1.2')).toEqual(2);
-    expect(api.getMinor('1.2.3')).toEqual(2);
-    expect(api.getMinor('v1.2.3')).toEqual(2);
-    expect(api.getMinor('1.2.3.4')).toEqual(2);
-    expect(api.getMinor('1-rc42')).toEqual(0);
-  });
-  it('returns patch version', () => {
-    expect(api.getPatch('')).toBeNull();
-    expect(api.getPatch('1')).toEqual(0);
-    expect(api.getPatch('1.2')).toEqual(0);
-    expect(api.getPatch('1.2.3')).toEqual(3);
-    expect(api.getPatch('v1.2.3')).toEqual(3);
-    expect(api.getPatch('1.2.3.4')).toEqual(3);
-    expect(api.getPatch('1-rc10')).toEqual(0);
-    expect(api.getPatch('1-rc42-1')).toEqual(0);
-  });
-  it('matches against maven ranges', () => {
-    expect(api.matches('0', '[0,1]')).toBeTrue();
-    expect(api.matches('1', '[0,1]')).toBeTrue();
-    expect(api.matches('0', '(0,1)')).toBeFalse();
-    expect(api.matches('1', '(0,1)')).toBeFalse();
-    expect(api.matches('1', '(0,2)')).toBeTrue();
-    expect(api.matches('1', '[0,2]')).toBeTrue();
-    expect(api.matches('1', '(,1]')).toBeTrue();
-    expect(api.matches('1', '(,1)')).toBeFalse();
-    expect(api.matches('1', '[1,)')).toBeTrue();
-    expect(api.matches('1', '(1,)')).toBeFalse();
-    expect(api.matches('1', '[[]]')).toBeNull();
-    expect(api.matches('0', '')).toBeFalse();
-    expect(api.matches('1', '1')).toBeTrue();
-    expect(api.matches('1.2.3', '1.2.+')).toBeTrue();
-    expect(api.matches('1.2.3.4', '1.2.+')).toBeTrue();
-    expect(api.matches('1.3.0', '1.2.+')).toBeFalse();
-    expect(api.matches('foo', '+')).toBeTrue();
-    expect(api.matches('1', '+')).toBeTrue();
-    expect(api.matches('99999999999', '+')).toBeTrue();
-  });
-  it('api', () => {
-    expect(api.isGreaterThan('1.1', '1')).toBeTrue();
-    expect(api.minSatisfyingVersion(['0', '1.5', '1', '2'], '1.+')).toBe('1');
-    expect(api.getSatisfyingVersion(['0', '1', '1.5', '2'], '1.+')).toBe('1.5');
-    expect(
-      api.getNewValue({
-        currentValue: '1',
-        rangeStrategy: null,
-        currentVersion: null,
-        newVersion: '1.1',
-      })
-    ).toBe('1.1');
-    expect(
-      api.getNewValue({
-        currentValue: '[1.2.3,]',
-        rangeStrategy: null,
-        currentVersion: null,
-        newVersion: '1.2.4',
-      })
-    ).toBeNull();
-  });
-  it('pins maven ranges', () => {
-    const sample = [
-      ['[1.2.3]', '1.2.3', '1.2.4'],
-      ['[1.0.0,1.2.3]', '1.0.0', '1.2.4'],
-      ['[1.0.0,1.2.23]', '1.0.0', '1.2.23'],
-      ['(,1.0]', '0.0.1', '2.0'],
-      ['],1.0]', '0.0.1', '2.0'],
-      ['(,1.0)', '0.1', '2.0'],
-      ['],1.0[', '2.0', '],2.0['],
-      ['[1.0,1.2],[1.3,1.5)', '1.0', '1.2.4'],
-      ['[1.0,1.2],[1.3,1.5[', '1.0', '1.2.4'],
-      ['[1.2.3,)', '1.2.3', '1.2.4'],
-      ['[1.2.3,[', '1.2.3', '1.2.4'],
-    ];
-    sample.forEach(([currentValue, currentVersion, newVersion]) => {
-      expect(
-        api.getNewValue({
-          currentValue,
-          rangeStrategy: 'pin',
-          currentVersion,
-          newVersion,
-        })
-      ).toEqual(newVersion);
-    });
-  });
-=======
   test.each`
     input                                   | expected
     ${''}                                   | ${null}
@@ -440,5 +281,4 @@
       expect(res).toBe(expected);
     }
   );
->>>>>>> 7c92ae8f
 });