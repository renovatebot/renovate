import { VersioningApi, get } from '..';
import { CONFIG_VALIDATION } from '../../constants/error-messages';

describe('versioning/regex/index', () => {
  describe('regex versioning', () => {
    const regex: VersioningApi = get(
      'regex:^(?<major>\\d+)\\.(?<minor>\\d+)\\.(?<patch>\\d+)(?<prerelease>[^.-]+)?(?:-(?<compatibility>.*))?$'
    );

    it('requires a valid configuration to be initialized', () => {
      expect(() => get('regex:not a regex')).toThrow();
    });

    describe('throws', () => {
      for (const re of [
        '^(?<major>\\d+)(',
        '^(?<major>\\d+)?(?<!y)x$',
        '^(?<major>\\d+)?(?<=y)x$',
      ]) {
        it(re, () => {
          expect(() => get(`regex:${re}`)).toThrow(CONFIG_VALIDATION);
        });
      }
    });

    test.each`
      version               | expected
      ${'1'}                | ${false}
      ${'aardvark'}         | ${false}
      ${'1.2a1-foo'}        | ${false}
      ${'1.2.3'}            | ${true}
      ${'1.2.3a1'}          | ${true}
      ${'1.2.3b2'}          | ${true}
      ${'1.2.3-foo'}        | ${true}
      ${'1.2.3b2-foo'}      | ${true}
      ${'1.2.3b2-foo-bar'}  | ${true}
      ${'1'}                | ${false}
      ${'1-foo'}            | ${false}
      ${'1.2'}              | ${false}
      ${'1.2-foo'}          | ${false}
      ${'1.2.3.4.5.6.7'}    | ${false}
      ${'1.2.aardvark'}     | ${false}
      ${'1.2.aardvark-foo'} | ${false}
      ${'1.2a2.3'}          | ${false}
    `('isValid("$version") === $expected', ({ version, expected }) => {
      expect(!!regex.isValid(version)).toBe(expected);
    });

    test.each`
      version             | range               | expected
      ${'1.2.3'}          | ${'2.3.4'}          | ${true}
      ${'1.2.3a1'}        | ${'2.3.4'}          | ${true}
      ${'1.2.3'}          | ${'2.3.4b1'}        | ${true}
      ${'1.2.3-foobar'}   | ${'2.3.4-foobar'}   | ${true}
      ${'1.2.3a1-foobar'} | ${'2.3.4-foobar'}   | ${true}
      ${'1.2.3-foobar'}   | ${'2.3.4b1-foobar'} | ${true}
      ${'1.2.3'}          | ${'2.3.4-foobar'}   | ${false}
      ${'1.2.3a1'}        | ${'2.3.4-foobar'}   | ${false}
      ${'1.2.3'}          | ${'2.3.4b1-foobar'} | ${false}
      ${'1.2.3-foobar'}   | ${'2.3.4'}          | ${false}
      ${'1.2.3a1-foobar'} | ${'2.3.4'}          | ${false}
      ${'1.2.3-foobar'}   | ${'2.3.4b1'}        | ${false}
      ${'1.2.3-foo'}      | ${'2.3.4-bar'}      | ${false}
      ${'1.2.3a1-foo'}    | ${'2.3.4-bar'}      | ${false}
      ${'1.2.3-foo'}      | ${'2.3.4b1-bar'}    | ${false}
    `(
      'isCompatible("$version") === $expected',
      ({ version, range, expected }) => {
        const res = regex.isCompatible(version, range);
        expect(!!res).toBe(expected);
      }
    );

    test.each`
      version               | expected
      ${'1.2.3'}            | ${true}
      ${'1.2.3a1'}          | ${true}
      ${'1.2.3b2'}          | ${true}
      ${'1.2.3-foo'}        | ${true}
      ${'1.2.3b2-foo'}      | ${true}
      ${'1.2.3b2-foo-bar'}  | ${true}
      ${'1'}                | ${false}
      ${'1-foo'}            | ${false}
      ${'1.2'}              | ${false}
      ${'1.2-foo'}          | ${false}
      ${'1.2.3.4.5.6.7'}    | ${false}
      ${'1.2.aardvark'}     | ${false}
      ${'1.2.aardvark-foo'} | ${false}
      ${'1.2a2.3'}          | ${false}
    `('isSingleVersion("$version") === $expected', ({ version, expected }) => {
      const res = !!regex.isSingleVersion(version);
      expect(res).toBe(expected);
    });

    test.each`
      version          | expected
      ${'1.2.3'}       | ${true}
      ${'1.2.3-foo'}   | ${true}
      ${'1.2.3alpha'}  | ${false}
      ${'1.2.3b3-foo'} | ${false}
    `('isStable("$version") === $expected', ({ version, expected }) => {
      const res = !!regex.isStable(version);
      expect(res).toBe(expected);
    });

    test.each`
      version               | expected
      ${'1.2.3'}            | ${true}
      ${'1.2.3a1'}          | ${true}
      ${'1.2.3b2'}          | ${true}
      ${'1.2.3-foo'}        | ${true}
      ${'1.2.3b2-foo'}      | ${true}
      ${'1.2.3b2-foo-bar'}  | ${true}
      ${'1'}                | ${false}
      ${'1-foo'}            | ${false}
      ${'1.2'}              | ${false}
      ${'1.2-foo'}          | ${false}
      ${'1.2.3.4.5.6.7'}    | ${false}
      ${'1.2.aardvark'}     | ${false}
      ${'1.2.aardvark-foo'} | ${false}
      ${'1.2a2.3'}          | ${false}
    `('isVersion("$version") === $expected', ({ version, expected }) => {
      expect(!!regex.isVersion(version)).toBe(expected);
    });

    test.each`
      version          | major | minor | patch
      ${'1.2.3'}       | ${1}  | ${2}  | ${3}
      ${'1.2.3a1'}     | ${1}  | ${2}  | ${3}
      ${'1.2.3a1-foo'} | ${1}  | ${2}  | ${3}
    `(
      'getMajor, getMinor, getPatch for "$version"',
      ({ version, major, minor, patch }) => {
        expect(regex.getMajor(version)).toBe(major);
        expect(regex.getMinor(version)).toBe(minor);
        expect(regex.getPatch(version)).toBe(patch);
      }
    );

    test.each`
      a                | b                | expected
      ${'1.2.3'}       | ${'1.2.3'}       | ${true}
      ${'1.2.3a1'}     | ${'1.2.3a1'}     | ${true}
      ${'1.2.3a1-foo'} | ${'1.2.3a1-foo'} | ${true}
      ${'1.2.3'}       | ${'1.2.3-bar'}   | ${true}
      ${'1.2.3a1'}     | ${'1.2.3a1-bar'} | ${true}
      ${'1.2.3a1-foo'} | ${'1.2.3a1-bar'} | ${true}
      ${'1.2.3'}       | ${'1.2.4'}       | ${false}
      ${'1.2.3'}       | ${'1.3.3'}       | ${false}
      ${'1.2.3'}       | ${'2.2.3'}       | ${false}
      ${'1.2.3'}       | ${'1.2.3a1'}     | ${false}
      ${'1.2.3a1'}     | ${'1.2.3a2'}     | ${false}
      ${'1.2.3'}       | ${'1.2.4-foo'}   | ${false}
      ${'1.2.3'}       | ${'1.3.3-foo'}   | ${false}
      ${'1.2.3'}       | ${'2.2.3-foo'}   | ${false}
      ${'1.2.3'}       | ${'1.2.3a1-foo'} | ${false}
      ${'1.2.3a1'}     | ${'1.2.3a2-foo'} | ${false}
    `('equals($a, $b) === $expected', ({ a, b, expected }) => {
      expect(regex.equals(a, b)).toBe(expected);
    });

    test.each`
      a            | b                | expected
      ${'2.0.0'}   | ${'1.0.0'}       | ${true}
      ${'2.2.0'}   | ${'2.1.0'}       | ${true}
      ${'2.2.1'}   | ${'2.2.0'}       | ${true}
      ${'3.0.0a2'} | ${'3.0.0a1'}     | ${true}
      ${'3.0.0b1'} | ${'3.0.0a2'}     | ${true}
      ${'3.0.0'}   | ${'3.0.0b2'}     | ${true}
      ${'2.0.0'}   | ${'1.0.0-foo'}   | ${true}
      ${'2.2.0'}   | ${'2.1.0-foo'}   | ${true}
      ${'2.2.1'}   | ${'2.2.0-foo'}   | ${true}
      ${'3.0.0a2'} | ${'3.0.0a1-foo'} | ${true}
      ${'3.0.0b1'} | ${'3.0.0a2-foo'} | ${true}
      ${'1.0.0'}   | ${'2.0.0'}       | ${false}
      ${'2.1.0'}   | ${'2.2.0'}       | ${false}
      ${'2.2.1'}   | ${'2.2.2'}       | ${false}
      ${'3.0.0a1'} | ${'3.0.0a2'}     | ${false}
      ${'3.0.0a2'} | ${'3.0.0b1'}     | ${false}
      ${'3.0.0b2'} | ${'3.0.0'}       | ${false}
      ${'1.0.0'}   | ${'1.0.0'}       | ${false}
      ${'2.1.0'}   | ${'2.1.0'}       | ${false}
      ${'2.2.0'}   | ${'2.2.0'}       | ${false}
      ${'3.0.0a1'} | ${'3.0.0a1'}     | ${false}
      ${'3.0.0b2'} | ${'3.0.0b2'}     | ${false}
      ${'1.0.0'}   | ${'1.0.0-foo'}   | ${false}
      ${'2.1.0'}   | ${'2.1.0-foo'}   | ${false}
      ${'2.2.0'}   | ${'2.2.0-foo'}   | ${false}
      ${'3.0.0a1'} | ${'3.0.0a1-foo'} | ${false}
      ${'3.0.0b2'} | ${'3.0.0b2-foo'} | ${false}
    `('isGreaterThan("$a", "$b") === $expected', ({ a, b, expected }) => {
      expect(regex.isGreaterThan(a, b)).toBe(expected);
    });

    test.each`
      version          | range            | expected
      ${'1.2.2'}       | ${'1.2.3'}       | ${true}
      ${'1.2.2'}       | ${'1.2.3-bar'}   | ${true}
      ${'1.2.2'}       | ${'1.2.3a1'}     | ${true}
      ${'1.2.2'}       | ${'1.2.3a1-bar'} | ${true}
      ${'1.2.2-foo'}   | ${'1.2.3'}       | ${true}
      ${'1.2.2-foo'}   | ${'1.2.3-bar'}   | ${true}
      ${'1.2.2-foo'}   | ${'1.2.3a1'}     | ${true}
      ${'1.2.2-foo'}   | ${'1.2.3a1-bar'} | ${true}
      ${'1.2.2a1'}     | ${'1.2.3'}       | ${true}
      ${'1.2.2a1'}     | ${'1.2.3-bar'}   | ${true}
      ${'1.2.2a1'}     | ${'1.2.3a1'}     | ${true}
      ${'1.2.2a1'}     | ${'1.2.3a1-bar'} | ${true}
      ${'1.2.2a1-foo'} | ${'1.2.3'}       | ${true}
      ${'1.2.2a1-foo'} | ${'1.2.3-bar'}   | ${true}
      ${'1.2.2a1-foo'} | ${'1.2.3a1'}     | ${true}
      ${'1.2.2a1-foo'} | ${'1.2.3a1-bar'} | ${true}
      ${'1.2.2'}       | ${'1.2.2'}       | ${false}
      ${'1.2.2'}       | ${'1.2.2-bar'}   | ${false}
      ${'1.2.2-foo'}   | ${'1.2.2'}       | ${false}
      ${'1.2.2-foo'}   | ${'1.2.2-bar'}   | ${false}
      ${'1.2.2a1'}     | ${'1.2.2a1'}     | ${false}
      ${'1.2.2a1'}     | ${'1.2.2a1-bar'} | ${false}
      ${'1.2.2a1-foo'} | ${'1.2.2a1'}     | ${false}
      ${'1.2.2a1-foo'} | ${'1.2.2a1-bar'} | ${false}
      ${'1.2.4'}       | ${'1.2.3'}       | ${false}
      ${'1.2.4'}       | ${'1.2.3-bar'}   | ${false}
      ${'1.2.4'}       | ${'1.2.3a1'}     | ${false}
      ${'1.2.4'}       | ${'1.2.3a1-bar'} | ${false}
      ${'1.2.4-foo'}   | ${'1.2.3'}       | ${false}
      ${'1.2.4-foo'}   | ${'1.2.3-bar'}   | ${false}
      ${'1.2.4-foo'}   | ${'1.2.3a1'}     | ${false}
      ${'1.2.4-foo'}   | ${'1.2.3a1-bar'} | ${false}
      ${'1.2.4a1'}     | ${'1.2.3'}       | ${false}
      ${'1.2.4a1'}     | ${'1.2.3-bar'}   | ${false}
      ${'1.2.4a1'}     | ${'1.2.3a1'}     | ${false}
      ${'1.2.4a1'}     | ${'1.2.3a1-bar'} | ${false}
      ${'1.2.4a1-foo'} | ${'1.2.3'}       | ${false}
      ${'1.2.4a1-foo'} | ${'1.2.3-bar'}   | ${false}
      ${'1.2.4a1-foo'} | ${'1.2.3a1'}     | ${false}
      ${'1.2.4a1-foo'} | ${'1.2.3a1-bar'} | ${false}
    `(
      'isLessThanRange($version, $range) === $expected',
      ({ version, range, expected }) => {
        expect(regex.isLessThanRange(version, range)).toBe(expected);
      }
    );

    test.each`
      versions                                      | range          | expected
      ${['2.1.5', '2.1.6a1', '2.1.6', '2.1.6-foo']} | ${'2.1.6'}     | ${'2.1.6'}
      ${['2.1.5', '2.1.6a1', '2.1.6', '2.1.6-foo']} | ${'2.1.6-foo'} | ${'2.1.6'}
      ${['2.1.5-foo', '2.1.6']}                     | ${'2.1.6-foo'} | ${'2.1.6'}
      ${['1.2.3', '1.2.4']}                         | ${'3.5.0'}     | ${null}
    `(
      'getSatisfyingVersion($versions, "$range") === $expected',
      ({ versions, range, expected }) => {
        expect(regex.getSatisfyingVersion(versions, range)).toBe(expected);
      }
    );

    test.each`
      versions                                      | range          | expected
      ${['2.1.5', '2.1.6a1', '2.1.6', '2.1.6-foo']} | ${'2.1.6'}     | ${'2.1.6'}
      ${['2.1.5', '2.1.6a1', '2.1.6', '2.1.6-foo']} | ${'2.1.6-foo'} | ${'2.1.6'}
      ${['2.1.5', '2.1.6-foo']}                     | ${'2.1.5-foo'} | ${'2.1.5'}
      ${['1.2.3', '1.2.4']}                         | ${'3.5.0'}     | ${null}
    `(
      'minSatisfyingVersion($versions, "$range") === "$expected"',
      ({ versions, range, expected }) => {
        expect(regex.minSatisfyingVersion(versions, range)).toBe(expected);
      }
    );

    describe('.getNewValue', () => {
      it('returns newVersion', () => {
        expect(
          regex.getNewValue({
            currentValue: null,
            rangeStrategy: null,
            currentVersion: null,
            newVersion: '1.2.3',
          })
        ).toBe('1.2.3');
      });
<<<<<<< HEAD
    }
  });

  describe('.parse()', () => {
    it('parses invalid matches as invalid', () => {
      expect(regex.isValid('1')).toBeFalse();
      expect(regex.isValid('aardvark')).toBeFalse();
      expect(regex.isValid('1.2a1-foo')).toBeFalse();
    });
  });

  describe('.isCompatible', () => {
    it('returns true when the compatibilities are equal', () => {
      expect(regex.isCompatible('1.2.3', '2.3.4')).toBeTrue();
      expect(regex.isCompatible('1.2.3a1', '2.3.4')).toBeTrue();
      expect(regex.isCompatible('1.2.3', '2.3.4b1')).toBeTrue();
      expect(regex.isCompatible('1.2.3-foobar', '2.3.4-foobar')).toBeTrue();
      expect(regex.isCompatible('1.2.3a1-foobar', '2.3.4-foobar')).toBeTrue();
      expect(regex.isCompatible('1.2.3-foobar', '2.3.4b1-foobar')).toBeTrue();
    });

    it('returns false when the compatibilities are different', () => {
      expect(regex.isCompatible('1.2.3', '2.3.4-foobar')).toBeFalse();
      expect(regex.isCompatible('1.2.3a1', '2.3.4-foobar')).toBeFalse();
      expect(regex.isCompatible('1.2.3', '2.3.4b1-foobar')).toBeFalse();
      expect(regex.isCompatible('1.2.3-foobar', '2.3.4')).toBeFalse();
      expect(regex.isCompatible('1.2.3a1-foobar', '2.3.4')).toBeFalse();
      expect(regex.isCompatible('1.2.3-foobar', '2.3.4b1')).toBeFalse();
      expect(regex.isCompatible('1.2.3-foo', '2.3.4-bar')).toBeFalse();
      expect(regex.isCompatible('1.2.3a1-foo', '2.3.4-bar')).toBeFalse();
      expect(regex.isCompatible('1.2.3-foo', '2.3.4b1-bar')).toBeFalse();
    });
  });

  describe('.isSingleVersion', () => {
    it('returns true when the version is valid', () => {
      expect(regex.isSingleVersion('1.2.3')).toBeTrue();
      expect(regex.isSingleVersion('1.2.3a1')).toBeTrue();
      expect(regex.isSingleVersion('1.2.3b2')).toBeTrue();
      expect(regex.isSingleVersion('1.2.3-foo')).toBeTrue();
      expect(regex.isSingleVersion('1.2.3b2-foo')).toBeTrue();
      expect(regex.isSingleVersion('1.2.3b2-foo-bar')).toBeTrue();
    });

    it('returns false when the version is not valid', () => {
      expect(regex.isSingleVersion('1')).toBeFalse();
      expect(regex.isSingleVersion('1-foo')).toBeFalse();
      expect(regex.isSingleVersion('1.2')).toBeFalse();
      expect(regex.isSingleVersion('1.2-foo')).toBeFalse();
      expect(regex.isSingleVersion('1.2.3.4.5.6.7')).toBeFalse();
      expect(regex.isSingleVersion('1.2.aardvark')).toBeFalse();
      expect(regex.isSingleVersion('1.2.aardvark-foo')).toBeFalse();
      expect(regex.isSingleVersion('1.2a2.3')).toBeFalse();
    });
  });

  describe('.isStable', () => {
    it('returns true when it is not a prerelease', () => {
      expect(regex.isStable('1.2.3')).toBeTrue();
      expect(regex.isStable('1.2.3-foo')).toBeTrue();
    });

    it('returns false when it is a prerelease', () => {
      expect(regex.isStable('1.2.3alpha')).toBeFalse();
      expect(regex.isStable('1.2.3b3-foo')).toBeFalse();
    });
  });

  describe('.isValid', () => {
    it('returns true when the version is valid', () => {
      expect(regex.isValid('1.2.3')).toBeTrue();
      expect(regex.isValid('1.2.3a1')).toBeTrue();
      expect(regex.isValid('1.2.3b2')).toBeTrue();
      expect(regex.isValid('1.2.3-foo')).toBeTrue();
      expect(regex.isValid('1.2.3b2-foo')).toBeTrue();
      expect(regex.isValid('1.2.3b2-foo-bar')).toBeTrue();
    });

    it('returns false when the version is not valid', () => {
      expect(regex.isValid('1')).toBeFalse();
      expect(regex.isValid('1-foo')).toBeFalse();
      expect(regex.isValid('1.2')).toBeFalse();
      expect(regex.isValid('1.2-foo')).toBeFalse();
      expect(regex.isValid('1.2.3.4.5.6.7')).toBeFalse();
      expect(regex.isValid('1.2.aardvark')).toBeFalse();
      expect(regex.isValid('1.2.aardvark-foo')).toBeFalse();
      expect(regex.isValid('1.2a2.3')).toBeFalse();
    });
  });

  describe('.isVersion', () => {
    it('returns true when the version is valid', () => {
      expect(regex.isVersion('1.2.3')).toBeTrue();
      expect(regex.isVersion('1.2.3a1')).toBeTrue();
      expect(regex.isVersion('1.2.3b2')).toBeTrue();
      expect(regex.isVersion('1.2.3-foo')).toBeTrue();
      expect(regex.isVersion('1.2.3b2-foo')).toBeTrue();
      expect(regex.isVersion('1.2.3b2-foo-bar')).toBeTrue();
    });

    it('returns false when the version is not valid', () => {
      expect(regex.isVersion('1')).toBeFalse();
      expect(regex.isVersion('1-foo')).toBeFalse();
      expect(regex.isVersion('1.2')).toBeFalse();
      expect(regex.isVersion('1.2-foo')).toBeFalse();
      expect(regex.isVersion('1.2.3.4.5.6.7')).toBeFalse();
      expect(regex.isVersion('1.2.aardvark')).toBeFalse();
      expect(regex.isVersion('1.2.aardvark-foo')).toBeFalse();
      expect(regex.isVersion('1.2a2.3')).toBeFalse();
    });
  });

  describe('.getMajor', () => {
    it('returns major segment of version', () => {
      expect(regex.getMajor('1.2.3')).toEqual(1);
      expect(regex.getMajor('1.2.3a1')).toEqual(1);
      expect(regex.getMajor('1.2.3a1-foo')).toEqual(1);
    });
  });

  describe('.getMinor', () => {
    it('returns minor segment of version', () => {
      expect(regex.getMinor('1.2.3')).toEqual(2);
      expect(regex.getMinor('1.2.3a1')).toEqual(2);
      expect(regex.getMinor('1.2.3a1-foo')).toEqual(2);
    });
  });

  describe('.getPatch', () => {
    it('returns patch segment of version', () => {
      expect(regex.getPatch('1.2.3')).toEqual(3);
      expect(regex.getPatch('1.2.3a1')).toEqual(3);
      expect(regex.getPatch('1.2.3a1-foo')).toEqual(3);
    });
  });

  describe('.equals', () => {
    it('returns true when versions are exactly equal', () => {
      expect(regex.equals('1.2.3', '1.2.3')).toBeTrue();
      expect(regex.equals('1.2.3a1', '1.2.3a1')).toBeTrue();
      expect(regex.equals('1.2.3a1-foo', '1.2.3a1-foo')).toBeTrue();
    });

    it('retuns true when only compatibility differs', () => {
      expect(regex.equals('1.2.3', '1.2.3-bar')).toBeTrue();
      expect(regex.equals('1.2.3a1', '1.2.3a1-bar')).toBeTrue();
      expect(regex.equals('1.2.3a1-foo', '1.2.3a1-bar')).toBeTrue();
    });

    it('returns flase when versions are otherwise different', () => {
      expect(regex.equals('1.2.3', '1.2.4')).toBeFalse();
      expect(regex.equals('1.2.3', '1.3.3')).toBeFalse();
      expect(regex.equals('1.2.3', '2.2.3')).toBeFalse();
      expect(regex.equals('1.2.3', '1.2.3a1')).toBeFalse();
      expect(regex.equals('1.2.3a1', '1.2.3a2')).toBeFalse();
      expect(regex.equals('1.2.3', '1.2.4-foo')).toBeFalse();
      expect(regex.equals('1.2.3', '1.3.3-foo')).toBeFalse();
      expect(regex.equals('1.2.3', '2.2.3-foo')).toBeFalse();
      expect(regex.equals('1.2.3', '1.2.3a1-foo')).toBeFalse();
      expect(regex.equals('1.2.3a1', '1.2.3a2-foo')).toBeFalse();
    });
  });

  describe('.isGreaterThan', () => {
    it('returns true when version is greater than another', () => {
      expect(regex.isGreaterThan('2.0.0', '1.0.0')).toBeTrue();
      expect(regex.isGreaterThan('2.2.0', '2.1.0')).toBeTrue();
      expect(regex.isGreaterThan('2.2.1', '2.2.0')).toBeTrue();
      expect(regex.isGreaterThan('3.0.0a2', '3.0.0a1')).toBeTrue();
      expect(regex.isGreaterThan('3.0.0b1', '3.0.0a2')).toBeTrue();
      expect(regex.isGreaterThan('3.0.0', '3.0.0b2')).toBeTrue();
    });

    it('ignores compatibility differences', () => {
      expect(regex.isGreaterThan('2.0.0', '1.0.0-foo')).toBeTrue();
      expect(regex.isGreaterThan('2.2.0', '2.1.0-foo')).toBeTrue();
      expect(regex.isGreaterThan('2.2.1', '2.2.0-foo')).toBeTrue();
      expect(regex.isGreaterThan('3.0.0a2', '3.0.0a1-foo')).toBeTrue();
      expect(regex.isGreaterThan('3.0.0b1', '3.0.0a2-foo')).toBeTrue();
    });

    it('returns false when version is lower than another', () => {
      expect(regex.isGreaterThan('1.0.0', '2.0.0')).toBeFalse();
      expect(regex.isGreaterThan('2.1.0', '2.2.0')).toBeFalse();
      expect(regex.isGreaterThan('2.2.1', '2.2.2')).toBeFalse();
      expect(regex.isGreaterThan('3.0.0a1', '3.0.0a2')).toBeFalse();
      expect(regex.isGreaterThan('3.0.0a2', '3.0.0b1')).toBeFalse();
      expect(regex.isGreaterThan('3.0.0b2', '3.0.0')).toBeFalse();
    });

    it('returns false when versions are equal', () => {
      expect(regex.isGreaterThan('1.0.0', '1.0.0')).toBeFalse();
      expect(regex.isGreaterThan('2.1.0', '2.1.0')).toBeFalse();
      expect(regex.isGreaterThan('2.2.0', '2.2.0')).toBeFalse();
      expect(regex.isGreaterThan('3.0.0a1', '3.0.0a1')).toBeFalse();
      expect(regex.isGreaterThan('3.0.0b2', '3.0.0b2')).toBeFalse();
      expect(regex.isGreaterThan('1.0.0', '1.0.0-foo')).toBeFalse();
      expect(regex.isGreaterThan('2.1.0', '2.1.0-foo')).toBeFalse();
      expect(regex.isGreaterThan('2.2.0', '2.2.0-foo')).toBeFalse();
      expect(regex.isGreaterThan('3.0.0a1', '3.0.0a1-foo')).toBeFalse();
      expect(regex.isGreaterThan('3.0.0b2', '3.0.0b2-foo')).toBeFalse();
    });
  });

  describe('.isLessThanRange', () => {
    it('returns true when version less than range', () => {
      expect(regex.isLessThanRange('1.2.2', '1.2.3')).toBeTrue();
      expect(regex.isLessThanRange('1.2.2', '1.2.3-bar')).toBeTrue();
      expect(regex.isLessThanRange('1.2.2', '1.2.3a1')).toBeTrue();
      expect(regex.isLessThanRange('1.2.2', '1.2.3a1-bar')).toBeTrue();
      expect(regex.isLessThanRange('1.2.2-foo', '1.2.3')).toBeTrue();
      expect(regex.isLessThanRange('1.2.2-foo', '1.2.3-bar')).toBeTrue();
      expect(regex.isLessThanRange('1.2.2-foo', '1.2.3a1')).toBeTrue();
      expect(regex.isLessThanRange('1.2.2-foo', '1.2.3a1-bar')).toBeTrue();
      expect(regex.isLessThanRange('1.2.2a1', '1.2.3')).toBeTrue();
      expect(regex.isLessThanRange('1.2.2a1', '1.2.3-bar')).toBeTrue();
      expect(regex.isLessThanRange('1.2.2a1', '1.2.3a1')).toBeTrue();
      expect(regex.isLessThanRange('1.2.2a1', '1.2.3a1-bar')).toBeTrue();
      expect(regex.isLessThanRange('1.2.2a1-foo', '1.2.3')).toBeTrue();
      expect(regex.isLessThanRange('1.2.2a1-foo', '1.2.3-bar')).toBeTrue();
      expect(regex.isLessThanRange('1.2.2a1-foo', '1.2.3a1')).toBeTrue();
      expect(regex.isLessThanRange('1.2.2a1-foo', '1.2.3a1-bar')).toBeTrue();
    });

    it('returns false when version satisfies range', () => {
      expect(regex.isLessThanRange('1.2.2', '1.2.2')).toBeFalse();
      expect(regex.isLessThanRange('1.2.2', '1.2.2-bar')).toBeFalse();
      expect(regex.isLessThanRange('1.2.2-foo', '1.2.2')).toBeFalse();
      expect(regex.isLessThanRange('1.2.2-foo', '1.2.2-bar')).toBeFalse();
      expect(regex.isLessThanRange('1.2.2a1', '1.2.2a1')).toBeFalse();
      expect(regex.isLessThanRange('1.2.2a1', '1.2.2a1-bar')).toBeFalse();
      expect(regex.isLessThanRange('1.2.2a1-foo', '1.2.2a1')).toBeFalse();
      expect(regex.isLessThanRange('1.2.2a1-foo', '1.2.2a1-bar')).toBeFalse();
    });

    it('returns false when version greater than range', () => {
      expect(regex.isLessThanRange('1.2.4', '1.2.3')).toBeFalse();
      expect(regex.isLessThanRange('1.2.4', '1.2.3-bar')).toBeFalse();
      expect(regex.isLessThanRange('1.2.4', '1.2.3a1')).toBeFalse();
      expect(regex.isLessThanRange('1.2.4', '1.2.3a1-bar')).toBeFalse();
      expect(regex.isLessThanRange('1.2.4-foo', '1.2.3')).toBeFalse();
      expect(regex.isLessThanRange('1.2.4-foo', '1.2.3-bar')).toBeFalse();
      expect(regex.isLessThanRange('1.2.4-foo', '1.2.3a1')).toBeFalse();
      expect(regex.isLessThanRange('1.2.4-foo', '1.2.3a1-bar')).toBeFalse();
      expect(regex.isLessThanRange('1.2.4a1', '1.2.3')).toBeFalse();
      expect(regex.isLessThanRange('1.2.4a1', '1.2.3-bar')).toBeFalse();
      expect(regex.isLessThanRange('1.2.4a1', '1.2.3a1')).toBeFalse();
      expect(regex.isLessThanRange('1.2.4a1', '1.2.3a1-bar')).toBeFalse();
      expect(regex.isLessThanRange('1.2.4a1-foo', '1.2.3')).toBeFalse();
      expect(regex.isLessThanRange('1.2.4a1-foo', '1.2.3-bar')).toBeFalse();
      expect(regex.isLessThanRange('1.2.4a1-foo', '1.2.3a1')).toBeFalse();
      expect(regex.isLessThanRange('1.2.4a1-foo', '1.2.3a1-bar')).toBeFalse();
    });
  });

  describe('.getSatisfyingVersion', () => {
    it('returns greatest version that matches range', () => {
      expect(
        regex.getSatisfyingVersion(
          ['2.1.5', '2.1.6a1', '2.1.6', '2.1.6-foo'],
          '2.1.6'
        )
      ).toEqual('2.1.6');
      expect(
        regex.getSatisfyingVersion(
          ['2.1.5', '2.1.6a1', '2.1.6', '2.1.6-foo'],
          '2.1.6-foo'
        )
      ).toEqual('2.1.6');
      expect(
        regex.getSatisfyingVersion(['2.1.5-foo', '2.1.6'], '2.1.6-foo')
      ).toEqual('2.1.6');
    });

    it('returns null if version that matches is absent', () => {
      expect(
        regex.getSatisfyingVersion(['1.2.3', '1.2.4'], '3.5.0')
      ).toBeNull();
    });
  });

  describe('.minSatisfyingVersion', () => {
    it('returns least version that matches range', () => {
      expect(
        regex.minSatisfyingVersion(
          ['2.1.5', '2.1.6a1', '2.1.6', '2.1.6-foo'],
          '2.1.6'
        )
      ).toEqual('2.1.6');
      expect(
        regex.minSatisfyingVersion(
          ['2.1.5', '2.1.6a1', '2.1.6', '2.1.6-foo'],
          '2.1.6-foo'
        )
      ).toEqual('2.1.6');
      expect(
        regex.minSatisfyingVersion(['2.1.5', '2.1.6-foo'], '2.1.5-foo')
      ).toEqual('2.1.5');
    });

    it('returns null if version that matches is absent', () => {
      expect(
        regex.minSatisfyingVersion(['1.2.3', '1.2.4'], '3.5.0')
      ).toBeNull();
    });
  });

  describe('.getNewValue', () => {
    it('returns newVersion', () => {
      expect(
        regex.getNewValue({
          currentValue: null,
          rangeStrategy: null,
          currentVersion: null,
          newVersion: '1.2.3',
        })
      ).toBe('1.2.3');
    });
  });

  describe('.sortVersions', () => {
    it('sorts versions in an ascending order', () => {
      expect(
        ['1.2.3a1', '2.0.1', '1.3.4', '1.2.3'].sort(
          regex.sortVersions.bind(regex)
        )
      ).toEqual(['1.2.3a1', '1.2.3', '1.3.4', '2.0.1']);
    });
  });

  describe('.matches', () => {
    it('returns true when version match range', () => {
      expect(regex.matches('1.2.2', '1.2.2')).toBeTrue();
      expect(regex.matches('1.2.2', '1.2.2-bar')).toBeTrue();
      expect(regex.matches('1.2.2-foo', '1.2.2')).toBeTrue();
      expect(regex.matches('1.2.2-foo', '1.2.2-bar')).toBeTrue();
      expect(regex.matches('1.2.2a1', '1.2.2a1')).toBeTrue();
      expect(regex.matches('1.2.2a1', '1.2.2a1-bar')).toBeTrue();
      expect(regex.matches('1.2.2a1-foo', '1.2.2a1')).toBeTrue();
      expect(regex.matches('1.2.2a1-foo', '1.2.2a1-bar')).toBeTrue();
    });

    it('returns false when version not match range', () => {
      expect(regex.matches('1.2.2', '1.2.3')).toBeFalse();
      expect(regex.matches('1.2.2', '1.2.3-bar')).toBeFalse();
      expect(regex.matches('1.2.2', '1.2.3a1')).toBeFalse();
      expect(regex.matches('1.2.2', '1.2.3a1-bar')).toBeFalse();
      expect(regex.matches('1.2.2-foo', '1.2.3')).toBeFalse();
      expect(regex.matches('1.2.2-foo', '1.2.3-bar')).toBeFalse();
      expect(regex.matches('1.2.2-foo', '1.2.3a1')).toBeFalse();
      expect(regex.matches('1.2.2-foo', '1.2.3a1-bar')).toBeFalse();
      expect(regex.matches('1.2.2a1', '1.2.3')).toBeFalse();
      expect(regex.matches('1.2.2a1', '1.2.3-bar')).toBeFalse();
      expect(regex.matches('1.2.2a1', '1.2.3a1')).toBeFalse();
      expect(regex.matches('1.2.2a1', '1.2.3a1-bar')).toBeFalse();
      expect(regex.matches('1.2.2a1-foo', '1.2.3')).toBeFalse();
      expect(regex.matches('1.2.2a1-foo', '1.2.3-bar')).toBeFalse();
      expect(regex.matches('1.2.2a1-foo', '1.2.3a1')).toBeFalse();
      expect(regex.matches('1.2.2a1-foo', '1.2.3a1-bar')).toBeFalse();
      expect(regex.matches('1.2.4', '1.2.3')).toBeFalse();
      expect(regex.matches('1.2.4', '1.2.3-bar')).toBeFalse();
      expect(regex.matches('1.2.4', '1.2.3a1')).toBeFalse();
      expect(regex.matches('1.2.4', '1.2.3a1-bar')).toBeFalse();
      expect(regex.matches('1.2.4-foo', '1.2.3')).toBeFalse();
      expect(regex.matches('1.2.4-foo', '1.2.3-bar')).toBeFalse();
      expect(regex.matches('1.2.4-foo', '1.2.3a1')).toBeFalse();
      expect(regex.matches('1.2.4-foo', '1.2.3a1-bar')).toBeFalse();
      expect(regex.matches('1.2.4a1', '1.2.3')).toBeFalse();
      expect(regex.matches('1.2.4a1', '1.2.3-bar')).toBeFalse();
      expect(regex.matches('1.2.4a1', '1.2.3a1')).toBeFalse();
      expect(regex.matches('1.2.4a1', '1.2.3a1-bar')).toBeFalse();
      expect(regex.matches('1.2.4a1-foo', '1.2.3')).toBeFalse();
      expect(regex.matches('1.2.4a1-foo', '1.2.3-bar')).toBeFalse();
      expect(regex.matches('1.2.4a1-foo', '1.2.3a1')).toBeFalse();
      expect(regex.matches('1.2.4a1-foo', '1.2.3a1-bar')).toBeFalse();
    });
  });

  describe('Supported 4th number as build', () => {
    it('supports Bitnami docker versioning', () => {
      const re = get(
        'regex:^(?<major>\\d+)\\.(?<minor>\\d+)\\.(?<patch>\\d+)(:?-(?<compatibility>.*-r)(?<build>\\d+))?$'
      );

      expect(re.isValid('12.7.0-debian-10-r69')).toBeTrue();
      expect(re.isValid('12.7.0-debian-10-r100')).toBeTrue();

      expect(
        re.isCompatible('12.7.0-debian-10-r69', '12.7.0-debian-10-r100')
      ).toBeTrue();

      expect(
        re.isGreaterThan('12.7.0-debian-10-r69', '12.7.0-debian-10-r100')
      ).toBeFalse();
      expect(
        re.isGreaterThan('12.7.0-debian-10-r169', '12.7.0-debian-10-r100')
      ).toBeTrue();

      expect(re.matches('12.7.0-debian-9-r69', '12.7.0-debian-10-r69')).toBe(
        true
      );
      expect(re.matches('12.7.0-debian-9-r69', '12.7.0-debian-10-r68')).toBe(
        true
      );
    });
=======
    });

    describe('.sortVersions', () => {
      it('sorts versions in an ascending order', () => {
        expect(
          ['1.2.3a1', '2.0.1', '1.3.4', '1.2.3'].sort(
            regex.sortVersions.bind(regex)
          )
        ).toEqual(['1.2.3a1', '1.2.3', '1.3.4', '2.0.1']);
      });
    });

    test.each`
      version          | range            | expected
      ${'1.2.2'}       | ${'1.2.2'}       | ${true}
      ${'1.2.2'}       | ${'1.2.2-bar'}   | ${true}
      ${'1.2.2-foo'}   | ${'1.2.2'}       | ${true}
      ${'1.2.2-foo'}   | ${'1.2.2-bar'}   | ${true}
      ${'1.2.2a1'}     | ${'1.2.2a1'}     | ${true}
      ${'1.2.2a1'}     | ${'1.2.2a1-bar'} | ${true}
      ${'1.2.2a1-foo'} | ${'1.2.2a1'}     | ${true}
      ${'1.2.2a1-foo'} | ${'1.2.2a1-bar'} | ${true}
      ${'1.2.2'}       | ${'1.2.3'}       | ${false}
      ${'1.2.2'}       | ${'1.2.3-bar'}   | ${false}
      ${'1.2.2'}       | ${'1.2.3a1'}     | ${false}
      ${'1.2.2'}       | ${'1.2.3a1-bar'} | ${false}
      ${'1.2.2-foo'}   | ${'1.2.3'}       | ${false}
      ${'1.2.2-foo'}   | ${'1.2.3-bar'}   | ${false}
      ${'1.2.2-foo'}   | ${'1.2.3a1'}     | ${false}
      ${'1.2.2-foo'}   | ${'1.2.3a1-bar'} | ${false}
      ${'1.2.2a1'}     | ${'1.2.3'}       | ${false}
      ${'1.2.2a1'}     | ${'1.2.3-bar'}   | ${false}
      ${'1.2.2a1'}     | ${'1.2.3a1'}     | ${false}
      ${'1.2.2a1'}     | ${'1.2.3a1-bar'} | ${false}
      ${'1.2.2a1-foo'} | ${'1.2.3'}       | ${false}
      ${'1.2.2a1-foo'} | ${'1.2.3-bar'}   | ${false}
      ${'1.2.2a1-foo'} | ${'1.2.3a1'}     | ${false}
      ${'1.2.2a1-foo'} | ${'1.2.3a1-bar'} | ${false}
      ${'1.2.4'}       | ${'1.2.3'}       | ${false}
      ${'1.2.4'}       | ${'1.2.3-bar'}   | ${false}
      ${'1.2.4'}       | ${'1.2.3a1'}     | ${false}
      ${'1.2.4'}       | ${'1.2.3a1-bar'} | ${false}
      ${'1.2.4-foo'}   | ${'1.2.3'}       | ${false}
      ${'1.2.4-foo'}   | ${'1.2.3-bar'}   | ${false}
      ${'1.2.4-foo'}   | ${'1.2.3a1'}     | ${false}
      ${'1.2.4-foo'}   | ${'1.2.3a1-bar'} | ${false}
      ${'1.2.4a1'}     | ${'1.2.3'}       | ${false}
      ${'1.2.4a1'}     | ${'1.2.3-bar'}   | ${false}
      ${'1.2.4a1'}     | ${'1.2.3a1'}     | ${false}
      ${'1.2.4a1'}     | ${'1.2.3a1-bar'} | ${false}
      ${'1.2.4a1-foo'} | ${'1.2.3'}       | ${false}
      ${'1.2.4a1-foo'} | ${'1.2.3-bar'}   | ${false}
      ${'1.2.4a1-foo'} | ${'1.2.3a1'}     | ${false}
      ${'1.2.4a1-foo'} | ${'1.2.3a1-bar'} | ${false}
    `(
      'matches("$version", "$range") === $expected',
      ({ version, range, expected }) => {
        expect(regex.matches(version, range)).toBe(expected);
      }
    );
  });

  describe('Supported 4th number as build', () => {
    const re = get(
      'regex:^(?<major>\\d+)\\.(?<minor>\\d+)\\.(?<patch>\\d+)(:?-(?<compatibility>.*-r)(?<build>\\d+))?$'
    );

    test.each`
      version                    | expected
      ${'12.7.0-debian-10-r69'}  | ${true}
      ${'12.7.0-debian-10-r100'} | ${true}
    `('isValid("$version") === $expected', ({ version, expected }) => {
      expect(!!re.isValid(version)).toBe(expected);
    });

    test.each`
      version                   | range                      | expected
      ${'12.7.0-debian-10-r69'} | ${'12.7.0-debian-10-r100'} | ${true}
    `(
      'isCompatible("$version") === $expected',
      ({ version, range, expected }) => {
        const res = re.isCompatible(version, range);
        expect(!!res).toBe(expected);
      }
    );

    test.each`
      a                          | b                          | expected
      ${'12.7.0-debian-10-r69'}  | ${'12.7.0-debian-10-r100'} | ${false}
      ${'12.7.0-debian-10-r169'} | ${'12.7.0-debian-10-r100'} | ${true}
    `('isGreaterThan("$a", "$b") === $expected', ({ a, b, expected }) => {
      expect(re.isGreaterThan(a, b)).toBe(expected);
    });

    test.each`
      version                  | range                     | expected
      ${'12.7.0-debian-9-r69'} | ${'12.7.0-debian-10-r69'} | ${true}
      ${'12.7.0-debian-9-r69'} | ${'12.7.0-debian-10-r68'} | ${true}
    `(
      'matches("$version", "$range") === $expected',
      ({ version, range, expected }) => {
        expect(re.matches(version, range)).toBe(expected);
      }
    );
>>>>>>> 7c92ae8f
  });
});<|MERGE_RESOLUTION|>--- conflicted
+++ resolved
@@ -278,413 +278,6 @@
           })
         ).toBe('1.2.3');
       });
-<<<<<<< HEAD
-    }
-  });
-
-  describe('.parse()', () => {
-    it('parses invalid matches as invalid', () => {
-      expect(regex.isValid('1')).toBeFalse();
-      expect(regex.isValid('aardvark')).toBeFalse();
-      expect(regex.isValid('1.2a1-foo')).toBeFalse();
-    });
-  });
-
-  describe('.isCompatible', () => {
-    it('returns true when the compatibilities are equal', () => {
-      expect(regex.isCompatible('1.2.3', '2.3.4')).toBeTrue();
-      expect(regex.isCompatible('1.2.3a1', '2.3.4')).toBeTrue();
-      expect(regex.isCompatible('1.2.3', '2.3.4b1')).toBeTrue();
-      expect(regex.isCompatible('1.2.3-foobar', '2.3.4-foobar')).toBeTrue();
-      expect(regex.isCompatible('1.2.3a1-foobar', '2.3.4-foobar')).toBeTrue();
-      expect(regex.isCompatible('1.2.3-foobar', '2.3.4b1-foobar')).toBeTrue();
-    });
-
-    it('returns false when the compatibilities are different', () => {
-      expect(regex.isCompatible('1.2.3', '2.3.4-foobar')).toBeFalse();
-      expect(regex.isCompatible('1.2.3a1', '2.3.4-foobar')).toBeFalse();
-      expect(regex.isCompatible('1.2.3', '2.3.4b1-foobar')).toBeFalse();
-      expect(regex.isCompatible('1.2.3-foobar', '2.3.4')).toBeFalse();
-      expect(regex.isCompatible('1.2.3a1-foobar', '2.3.4')).toBeFalse();
-      expect(regex.isCompatible('1.2.3-foobar', '2.3.4b1')).toBeFalse();
-      expect(regex.isCompatible('1.2.3-foo', '2.3.4-bar')).toBeFalse();
-      expect(regex.isCompatible('1.2.3a1-foo', '2.3.4-bar')).toBeFalse();
-      expect(regex.isCompatible('1.2.3-foo', '2.3.4b1-bar')).toBeFalse();
-    });
-  });
-
-  describe('.isSingleVersion', () => {
-    it('returns true when the version is valid', () => {
-      expect(regex.isSingleVersion('1.2.3')).toBeTrue();
-      expect(regex.isSingleVersion('1.2.3a1')).toBeTrue();
-      expect(regex.isSingleVersion('1.2.3b2')).toBeTrue();
-      expect(regex.isSingleVersion('1.2.3-foo')).toBeTrue();
-      expect(regex.isSingleVersion('1.2.3b2-foo')).toBeTrue();
-      expect(regex.isSingleVersion('1.2.3b2-foo-bar')).toBeTrue();
-    });
-
-    it('returns false when the version is not valid', () => {
-      expect(regex.isSingleVersion('1')).toBeFalse();
-      expect(regex.isSingleVersion('1-foo')).toBeFalse();
-      expect(regex.isSingleVersion('1.2')).toBeFalse();
-      expect(regex.isSingleVersion('1.2-foo')).toBeFalse();
-      expect(regex.isSingleVersion('1.2.3.4.5.6.7')).toBeFalse();
-      expect(regex.isSingleVersion('1.2.aardvark')).toBeFalse();
-      expect(regex.isSingleVersion('1.2.aardvark-foo')).toBeFalse();
-      expect(regex.isSingleVersion('1.2a2.3')).toBeFalse();
-    });
-  });
-
-  describe('.isStable', () => {
-    it('returns true when it is not a prerelease', () => {
-      expect(regex.isStable('1.2.3')).toBeTrue();
-      expect(regex.isStable('1.2.3-foo')).toBeTrue();
-    });
-
-    it('returns false when it is a prerelease', () => {
-      expect(regex.isStable('1.2.3alpha')).toBeFalse();
-      expect(regex.isStable('1.2.3b3-foo')).toBeFalse();
-    });
-  });
-
-  describe('.isValid', () => {
-    it('returns true when the version is valid', () => {
-      expect(regex.isValid('1.2.3')).toBeTrue();
-      expect(regex.isValid('1.2.3a1')).toBeTrue();
-      expect(regex.isValid('1.2.3b2')).toBeTrue();
-      expect(regex.isValid('1.2.3-foo')).toBeTrue();
-      expect(regex.isValid('1.2.3b2-foo')).toBeTrue();
-      expect(regex.isValid('1.2.3b2-foo-bar')).toBeTrue();
-    });
-
-    it('returns false when the version is not valid', () => {
-      expect(regex.isValid('1')).toBeFalse();
-      expect(regex.isValid('1-foo')).toBeFalse();
-      expect(regex.isValid('1.2')).toBeFalse();
-      expect(regex.isValid('1.2-foo')).toBeFalse();
-      expect(regex.isValid('1.2.3.4.5.6.7')).toBeFalse();
-      expect(regex.isValid('1.2.aardvark')).toBeFalse();
-      expect(regex.isValid('1.2.aardvark-foo')).toBeFalse();
-      expect(regex.isValid('1.2a2.3')).toBeFalse();
-    });
-  });
-
-  describe('.isVersion', () => {
-    it('returns true when the version is valid', () => {
-      expect(regex.isVersion('1.2.3')).toBeTrue();
-      expect(regex.isVersion('1.2.3a1')).toBeTrue();
-      expect(regex.isVersion('1.2.3b2')).toBeTrue();
-      expect(regex.isVersion('1.2.3-foo')).toBeTrue();
-      expect(regex.isVersion('1.2.3b2-foo')).toBeTrue();
-      expect(regex.isVersion('1.2.3b2-foo-bar')).toBeTrue();
-    });
-
-    it('returns false when the version is not valid', () => {
-      expect(regex.isVersion('1')).toBeFalse();
-      expect(regex.isVersion('1-foo')).toBeFalse();
-      expect(regex.isVersion('1.2')).toBeFalse();
-      expect(regex.isVersion('1.2-foo')).toBeFalse();
-      expect(regex.isVersion('1.2.3.4.5.6.7')).toBeFalse();
-      expect(regex.isVersion('1.2.aardvark')).toBeFalse();
-      expect(regex.isVersion('1.2.aardvark-foo')).toBeFalse();
-      expect(regex.isVersion('1.2a2.3')).toBeFalse();
-    });
-  });
-
-  describe('.getMajor', () => {
-    it('returns major segment of version', () => {
-      expect(regex.getMajor('1.2.3')).toEqual(1);
-      expect(regex.getMajor('1.2.3a1')).toEqual(1);
-      expect(regex.getMajor('1.2.3a1-foo')).toEqual(1);
-    });
-  });
-
-  describe('.getMinor', () => {
-    it('returns minor segment of version', () => {
-      expect(regex.getMinor('1.2.3')).toEqual(2);
-      expect(regex.getMinor('1.2.3a1')).toEqual(2);
-      expect(regex.getMinor('1.2.3a1-foo')).toEqual(2);
-    });
-  });
-
-  describe('.getPatch', () => {
-    it('returns patch segment of version', () => {
-      expect(regex.getPatch('1.2.3')).toEqual(3);
-      expect(regex.getPatch('1.2.3a1')).toEqual(3);
-      expect(regex.getPatch('1.2.3a1-foo')).toEqual(3);
-    });
-  });
-
-  describe('.equals', () => {
-    it('returns true when versions are exactly equal', () => {
-      expect(regex.equals('1.2.3', '1.2.3')).toBeTrue();
-      expect(regex.equals('1.2.3a1', '1.2.3a1')).toBeTrue();
-      expect(regex.equals('1.2.3a1-foo', '1.2.3a1-foo')).toBeTrue();
-    });
-
-    it('retuns true when only compatibility differs', () => {
-      expect(regex.equals('1.2.3', '1.2.3-bar')).toBeTrue();
-      expect(regex.equals('1.2.3a1', '1.2.3a1-bar')).toBeTrue();
-      expect(regex.equals('1.2.3a1-foo', '1.2.3a1-bar')).toBeTrue();
-    });
-
-    it('returns flase when versions are otherwise different', () => {
-      expect(regex.equals('1.2.3', '1.2.4')).toBeFalse();
-      expect(regex.equals('1.2.3', '1.3.3')).toBeFalse();
-      expect(regex.equals('1.2.3', '2.2.3')).toBeFalse();
-      expect(regex.equals('1.2.3', '1.2.3a1')).toBeFalse();
-      expect(regex.equals('1.2.3a1', '1.2.3a2')).toBeFalse();
-      expect(regex.equals('1.2.3', '1.2.4-foo')).toBeFalse();
-      expect(regex.equals('1.2.3', '1.3.3-foo')).toBeFalse();
-      expect(regex.equals('1.2.3', '2.2.3-foo')).toBeFalse();
-      expect(regex.equals('1.2.3', '1.2.3a1-foo')).toBeFalse();
-      expect(regex.equals('1.2.3a1', '1.2.3a2-foo')).toBeFalse();
-    });
-  });
-
-  describe('.isGreaterThan', () => {
-    it('returns true when version is greater than another', () => {
-      expect(regex.isGreaterThan('2.0.0', '1.0.0')).toBeTrue();
-      expect(regex.isGreaterThan('2.2.0', '2.1.0')).toBeTrue();
-      expect(regex.isGreaterThan('2.2.1', '2.2.0')).toBeTrue();
-      expect(regex.isGreaterThan('3.0.0a2', '3.0.0a1')).toBeTrue();
-      expect(regex.isGreaterThan('3.0.0b1', '3.0.0a2')).toBeTrue();
-      expect(regex.isGreaterThan('3.0.0', '3.0.0b2')).toBeTrue();
-    });
-
-    it('ignores compatibility differences', () => {
-      expect(regex.isGreaterThan('2.0.0', '1.0.0-foo')).toBeTrue();
-      expect(regex.isGreaterThan('2.2.0', '2.1.0-foo')).toBeTrue();
-      expect(regex.isGreaterThan('2.2.1', '2.2.0-foo')).toBeTrue();
-      expect(regex.isGreaterThan('3.0.0a2', '3.0.0a1-foo')).toBeTrue();
-      expect(regex.isGreaterThan('3.0.0b1', '3.0.0a2-foo')).toBeTrue();
-    });
-
-    it('returns false when version is lower than another', () => {
-      expect(regex.isGreaterThan('1.0.0', '2.0.0')).toBeFalse();
-      expect(regex.isGreaterThan('2.1.0', '2.2.0')).toBeFalse();
-      expect(regex.isGreaterThan('2.2.1', '2.2.2')).toBeFalse();
-      expect(regex.isGreaterThan('3.0.0a1', '3.0.0a2')).toBeFalse();
-      expect(regex.isGreaterThan('3.0.0a2', '3.0.0b1')).toBeFalse();
-      expect(regex.isGreaterThan('3.0.0b2', '3.0.0')).toBeFalse();
-    });
-
-    it('returns false when versions are equal', () => {
-      expect(regex.isGreaterThan('1.0.0', '1.0.0')).toBeFalse();
-      expect(regex.isGreaterThan('2.1.0', '2.1.0')).toBeFalse();
-      expect(regex.isGreaterThan('2.2.0', '2.2.0')).toBeFalse();
-      expect(regex.isGreaterThan('3.0.0a1', '3.0.0a1')).toBeFalse();
-      expect(regex.isGreaterThan('3.0.0b2', '3.0.0b2')).toBeFalse();
-      expect(regex.isGreaterThan('1.0.0', '1.0.0-foo')).toBeFalse();
-      expect(regex.isGreaterThan('2.1.0', '2.1.0-foo')).toBeFalse();
-      expect(regex.isGreaterThan('2.2.0', '2.2.0-foo')).toBeFalse();
-      expect(regex.isGreaterThan('3.0.0a1', '3.0.0a1-foo')).toBeFalse();
-      expect(regex.isGreaterThan('3.0.0b2', '3.0.0b2-foo')).toBeFalse();
-    });
-  });
-
-  describe('.isLessThanRange', () => {
-    it('returns true when version less than range', () => {
-      expect(regex.isLessThanRange('1.2.2', '1.2.3')).toBeTrue();
-      expect(regex.isLessThanRange('1.2.2', '1.2.3-bar')).toBeTrue();
-      expect(regex.isLessThanRange('1.2.2', '1.2.3a1')).toBeTrue();
-      expect(regex.isLessThanRange('1.2.2', '1.2.3a1-bar')).toBeTrue();
-      expect(regex.isLessThanRange('1.2.2-foo', '1.2.3')).toBeTrue();
-      expect(regex.isLessThanRange('1.2.2-foo', '1.2.3-bar')).toBeTrue();
-      expect(regex.isLessThanRange('1.2.2-foo', '1.2.3a1')).toBeTrue();
-      expect(regex.isLessThanRange('1.2.2-foo', '1.2.3a1-bar')).toBeTrue();
-      expect(regex.isLessThanRange('1.2.2a1', '1.2.3')).toBeTrue();
-      expect(regex.isLessThanRange('1.2.2a1', '1.2.3-bar')).toBeTrue();
-      expect(regex.isLessThanRange('1.2.2a1', '1.2.3a1')).toBeTrue();
-      expect(regex.isLessThanRange('1.2.2a1', '1.2.3a1-bar')).toBeTrue();
-      expect(regex.isLessThanRange('1.2.2a1-foo', '1.2.3')).toBeTrue();
-      expect(regex.isLessThanRange('1.2.2a1-foo', '1.2.3-bar')).toBeTrue();
-      expect(regex.isLessThanRange('1.2.2a1-foo', '1.2.3a1')).toBeTrue();
-      expect(regex.isLessThanRange('1.2.2a1-foo', '1.2.3a1-bar')).toBeTrue();
-    });
-
-    it('returns false when version satisfies range', () => {
-      expect(regex.isLessThanRange('1.2.2', '1.2.2')).toBeFalse();
-      expect(regex.isLessThanRange('1.2.2', '1.2.2-bar')).toBeFalse();
-      expect(regex.isLessThanRange('1.2.2-foo', '1.2.2')).toBeFalse();
-      expect(regex.isLessThanRange('1.2.2-foo', '1.2.2-bar')).toBeFalse();
-      expect(regex.isLessThanRange('1.2.2a1', '1.2.2a1')).toBeFalse();
-      expect(regex.isLessThanRange('1.2.2a1', '1.2.2a1-bar')).toBeFalse();
-      expect(regex.isLessThanRange('1.2.2a1-foo', '1.2.2a1')).toBeFalse();
-      expect(regex.isLessThanRange('1.2.2a1-foo', '1.2.2a1-bar')).toBeFalse();
-    });
-
-    it('returns false when version greater than range', () => {
-      expect(regex.isLessThanRange('1.2.4', '1.2.3')).toBeFalse();
-      expect(regex.isLessThanRange('1.2.4', '1.2.3-bar')).toBeFalse();
-      expect(regex.isLessThanRange('1.2.4', '1.2.3a1')).toBeFalse();
-      expect(regex.isLessThanRange('1.2.4', '1.2.3a1-bar')).toBeFalse();
-      expect(regex.isLessThanRange('1.2.4-foo', '1.2.3')).toBeFalse();
-      expect(regex.isLessThanRange('1.2.4-foo', '1.2.3-bar')).toBeFalse();
-      expect(regex.isLessThanRange('1.2.4-foo', '1.2.3a1')).toBeFalse();
-      expect(regex.isLessThanRange('1.2.4-foo', '1.2.3a1-bar')).toBeFalse();
-      expect(regex.isLessThanRange('1.2.4a1', '1.2.3')).toBeFalse();
-      expect(regex.isLessThanRange('1.2.4a1', '1.2.3-bar')).toBeFalse();
-      expect(regex.isLessThanRange('1.2.4a1', '1.2.3a1')).toBeFalse();
-      expect(regex.isLessThanRange('1.2.4a1', '1.2.3a1-bar')).toBeFalse();
-      expect(regex.isLessThanRange('1.2.4a1-foo', '1.2.3')).toBeFalse();
-      expect(regex.isLessThanRange('1.2.4a1-foo', '1.2.3-bar')).toBeFalse();
-      expect(regex.isLessThanRange('1.2.4a1-foo', '1.2.3a1')).toBeFalse();
-      expect(regex.isLessThanRange('1.2.4a1-foo', '1.2.3a1-bar')).toBeFalse();
-    });
-  });
-
-  describe('.getSatisfyingVersion', () => {
-    it('returns greatest version that matches range', () => {
-      expect(
-        regex.getSatisfyingVersion(
-          ['2.1.5', '2.1.6a1', '2.1.6', '2.1.6-foo'],
-          '2.1.6'
-        )
-      ).toEqual('2.1.6');
-      expect(
-        regex.getSatisfyingVersion(
-          ['2.1.5', '2.1.6a1', '2.1.6', '2.1.6-foo'],
-          '2.1.6-foo'
-        )
-      ).toEqual('2.1.6');
-      expect(
-        regex.getSatisfyingVersion(['2.1.5-foo', '2.1.6'], '2.1.6-foo')
-      ).toEqual('2.1.6');
-    });
-
-    it('returns null if version that matches is absent', () => {
-      expect(
-        regex.getSatisfyingVersion(['1.2.3', '1.2.4'], '3.5.0')
-      ).toBeNull();
-    });
-  });
-
-  describe('.minSatisfyingVersion', () => {
-    it('returns least version that matches range', () => {
-      expect(
-        regex.minSatisfyingVersion(
-          ['2.1.5', '2.1.6a1', '2.1.6', '2.1.6-foo'],
-          '2.1.6'
-        )
-      ).toEqual('2.1.6');
-      expect(
-        regex.minSatisfyingVersion(
-          ['2.1.5', '2.1.6a1', '2.1.6', '2.1.6-foo'],
-          '2.1.6-foo'
-        )
-      ).toEqual('2.1.6');
-      expect(
-        regex.minSatisfyingVersion(['2.1.5', '2.1.6-foo'], '2.1.5-foo')
-      ).toEqual('2.1.5');
-    });
-
-    it('returns null if version that matches is absent', () => {
-      expect(
-        regex.minSatisfyingVersion(['1.2.3', '1.2.4'], '3.5.0')
-      ).toBeNull();
-    });
-  });
-
-  describe('.getNewValue', () => {
-    it('returns newVersion', () => {
-      expect(
-        regex.getNewValue({
-          currentValue: null,
-          rangeStrategy: null,
-          currentVersion: null,
-          newVersion: '1.2.3',
-        })
-      ).toBe('1.2.3');
-    });
-  });
-
-  describe('.sortVersions', () => {
-    it('sorts versions in an ascending order', () => {
-      expect(
-        ['1.2.3a1', '2.0.1', '1.3.4', '1.2.3'].sort(
-          regex.sortVersions.bind(regex)
-        )
-      ).toEqual(['1.2.3a1', '1.2.3', '1.3.4', '2.0.1']);
-    });
-  });
-
-  describe('.matches', () => {
-    it('returns true when version match range', () => {
-      expect(regex.matches('1.2.2', '1.2.2')).toBeTrue();
-      expect(regex.matches('1.2.2', '1.2.2-bar')).toBeTrue();
-      expect(regex.matches('1.2.2-foo', '1.2.2')).toBeTrue();
-      expect(regex.matches('1.2.2-foo', '1.2.2-bar')).toBeTrue();
-      expect(regex.matches('1.2.2a1', '1.2.2a1')).toBeTrue();
-      expect(regex.matches('1.2.2a1', '1.2.2a1-bar')).toBeTrue();
-      expect(regex.matches('1.2.2a1-foo', '1.2.2a1')).toBeTrue();
-      expect(regex.matches('1.2.2a1-foo', '1.2.2a1-bar')).toBeTrue();
-    });
-
-    it('returns false when version not match range', () => {
-      expect(regex.matches('1.2.2', '1.2.3')).toBeFalse();
-      expect(regex.matches('1.2.2', '1.2.3-bar')).toBeFalse();
-      expect(regex.matches('1.2.2', '1.2.3a1')).toBeFalse();
-      expect(regex.matches('1.2.2', '1.2.3a1-bar')).toBeFalse();
-      expect(regex.matches('1.2.2-foo', '1.2.3')).toBeFalse();
-      expect(regex.matches('1.2.2-foo', '1.2.3-bar')).toBeFalse();
-      expect(regex.matches('1.2.2-foo', '1.2.3a1')).toBeFalse();
-      expect(regex.matches('1.2.2-foo', '1.2.3a1-bar')).toBeFalse();
-      expect(regex.matches('1.2.2a1', '1.2.3')).toBeFalse();
-      expect(regex.matches('1.2.2a1', '1.2.3-bar')).toBeFalse();
-      expect(regex.matches('1.2.2a1', '1.2.3a1')).toBeFalse();
-      expect(regex.matches('1.2.2a1', '1.2.3a1-bar')).toBeFalse();
-      expect(regex.matches('1.2.2a1-foo', '1.2.3')).toBeFalse();
-      expect(regex.matches('1.2.2a1-foo', '1.2.3-bar')).toBeFalse();
-      expect(regex.matches('1.2.2a1-foo', '1.2.3a1')).toBeFalse();
-      expect(regex.matches('1.2.2a1-foo', '1.2.3a1-bar')).toBeFalse();
-      expect(regex.matches('1.2.4', '1.2.3')).toBeFalse();
-      expect(regex.matches('1.2.4', '1.2.3-bar')).toBeFalse();
-      expect(regex.matches('1.2.4', '1.2.3a1')).toBeFalse();
-      expect(regex.matches('1.2.4', '1.2.3a1-bar')).toBeFalse();
-      expect(regex.matches('1.2.4-foo', '1.2.3')).toBeFalse();
-      expect(regex.matches('1.2.4-foo', '1.2.3-bar')).toBeFalse();
-      expect(regex.matches('1.2.4-foo', '1.2.3a1')).toBeFalse();
-      expect(regex.matches('1.2.4-foo', '1.2.3a1-bar')).toBeFalse();
-      expect(regex.matches('1.2.4a1', '1.2.3')).toBeFalse();
-      expect(regex.matches('1.2.4a1', '1.2.3-bar')).toBeFalse();
-      expect(regex.matches('1.2.4a1', '1.2.3a1')).toBeFalse();
-      expect(regex.matches('1.2.4a1', '1.2.3a1-bar')).toBeFalse();
-      expect(regex.matches('1.2.4a1-foo', '1.2.3')).toBeFalse();
-      expect(regex.matches('1.2.4a1-foo', '1.2.3-bar')).toBeFalse();
-      expect(regex.matches('1.2.4a1-foo', '1.2.3a1')).toBeFalse();
-      expect(regex.matches('1.2.4a1-foo', '1.2.3a1-bar')).toBeFalse();
-    });
-  });
-
-  describe('Supported 4th number as build', () => {
-    it('supports Bitnami docker versioning', () => {
-      const re = get(
-        'regex:^(?<major>\\d+)\\.(?<minor>\\d+)\\.(?<patch>\\d+)(:?-(?<compatibility>.*-r)(?<build>\\d+))?$'
-      );
-
-      expect(re.isValid('12.7.0-debian-10-r69')).toBeTrue();
-      expect(re.isValid('12.7.0-debian-10-r100')).toBeTrue();
-
-      expect(
-        re.isCompatible('12.7.0-debian-10-r69', '12.7.0-debian-10-r100')
-      ).toBeTrue();
-
-      expect(
-        re.isGreaterThan('12.7.0-debian-10-r69', '12.7.0-debian-10-r100')
-      ).toBeFalse();
-      expect(
-        re.isGreaterThan('12.7.0-debian-10-r169', '12.7.0-debian-10-r100')
-      ).toBeTrue();
-
-      expect(re.matches('12.7.0-debian-9-r69', '12.7.0-debian-10-r69')).toBe(
-        true
-      );
-      expect(re.matches('12.7.0-debian-9-r69', '12.7.0-debian-10-r68')).toBe(
-        true
-      );
-    });
-=======
     });
 
     describe('.sortVersions', () => {
@@ -789,6 +382,5 @@
         expect(re.matches(version, range)).toBe(expected);
       }
     );
->>>>>>> 7c92ae8f
   });
 });