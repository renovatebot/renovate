--- conflicted
+++ resolved
@@ -31,22 +31,6 @@
   !!valid(input) || !!validRange(toSemverRange(input));
 
 export const isVersion = (input: string): boolean => !!valid(input);
-<<<<<<< HEAD
-const getSatisfyingVersion = (versions: string[], range: string): string =>
-  maxSatisfying(
-    versions.map((v) => v.replace(regEx(/^v/), '')), // TODO #12071
-    toSemverRange(range)
-  );
-const minSatisfyingVersion = (versions: string[], range: string): string =>
-  minSatisfying(
-    versions.map((v) => v.replace(regEx(/^v/), '')), // TODO #12071
-    toSemverRange(range)
-  );
-const isLessThanRange = (version: string, range: string): boolean =>
-  ltr(version, toSemverRange(range));
-const matches = (version: string, range: string): boolean =>
-  satisfies(version, toSemverRange(range));
-=======
 
 function getSatisfyingVersion(
   versions: string[],
@@ -75,7 +59,6 @@
   const semverRange = toSemverRange(range);
   return semverRange ? satisfies(version, semverRange) : false;
 }
->>>>>>> b3252ae8
 
 export const api: VersioningApi = {
   equals,
