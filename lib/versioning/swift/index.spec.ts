import swift from '.';

const {
  getNewValue,
  isValid,
  isVersion,
  minSatisfyingVersion,
  getSatisfyingVersion,
  isLessThanRange,
  matches,
} = swift;

describe('versioning/swift/index', () => {
<<<<<<< HEAD
  describe('isValid(input)', () => {
    it('supports isVersion', () => {
      expect(isVersion('from: "1.2.3"')).toBeFalse();
      expect(isVersion('1.2.3')).toBeTrue();
    });
    it('understands Swift version ranges', () => {
      expect(isValid('from: "1.2.3"')).toBeTrue();
      expect(isValid('from : "1.2.3"')).toBeTrue();
      expect(isValid('from:"1.2.3"')).toBeTrue();
      expect(isValid(' from:"1.2.3" ')).toBeTrue();
      expect(isValid(' from : "1.2.3" ')).toBeTrue();

      expect(isValid('"1.2.3"..."1.2.4"')).toBeTrue();
      expect(isValid(' "1.2.3" ... "1.2.4" ')).toBeTrue();

      expect(isValid('"1.2.3"...')).toBeTrue();
      expect(isValid(' "1.2.3" ... ')).toBeTrue();

      expect(isValid('..."1.2.4"')).toBeTrue();
      expect(isValid(' ... "1.2.4" ')).toBeTrue();

      expect(isValid('"1.2.3"..<"1.2.4"')).toBeTrue();
      expect(isValid(' "1.2.3" ..< "1.2.4" ')).toBeTrue();

      expect(isValid('..<"1.2.4"')).toBeTrue();
      expect(isValid(' ..< "1.2.4" ')).toBeTrue();
    });
    it('should return null for irregular versions', () => {
      expect(isValid('17.04.0')).toBeFalsy();
    });
    it('should support simple semver', () => {
      expect(isValid('1.2.3')).toBeTrue();
      expect(isValid('v1.2.3')).toBeTrue();
    });
    it('should support semver with dash', () => {
      expect(isValid('1.2.3-foo')).toBeTrue();
    });
    it('should reject semver without dash', () => {
      expect(isValid('1.2.3foo')).toBeFalsy();
    });
    it('should support ranges', () => {
      expect(isValid('~1.2.3')).toBeFalsy();
      expect(isValid('^1.2.3')).toBeFalsy();
      expect(isValid('from: "1.2.3"')).toBeTrue();
      expect(isValid('"1.2.3"..."1.2.4"')).toBeTrue();
      expect(isValid('"1.2.3"..."1.2.4"')).toBeTrue();
      expect(isValid('"1.2.3"..<"1.2.4"')).toBeTrue();
      expect(isValid('"1.2.3"..<"1.2.4"')).toBeTrue();
      expect(isValid('..."1.2.3"')).toBeTrue();
      expect(isValid('..<"1.2.4"')).toBeTrue();
      expect(
        minSatisfyingVersion(['1.2.3', '1.2.4', '1.2.5'], '..<"1.2.4"')
      ).toBe('1.2.3');
      expect(
        minSatisfyingVersion(['v1.2.3', 'v1.2.4', 'v1.2.5'], '..<"1.2.4"')
      ).toBe('1.2.3');
      expect(
        getSatisfyingVersion(['1.2.3', '1.2.4', '1.2.5'], '..<"1.2.4"')
      ).toBe('1.2.3');
      expect(
        getSatisfyingVersion(['v1.2.3', 'v1.2.4', 'v1.2.5'], '..<"1.2.4"')
      ).toBe('1.2.3');
      expect(
        getSatisfyingVersion(['1.2.3', '1.2.4', '1.2.5'], '..."1.2.4"')
      ).toBe('1.2.4');
      expect(isLessThanRange('1.2.3', '..."1.2.4"')).toBeFalse();
      expect(isLessThanRange('v1.2.3', '..."1.2.4"')).toBeFalse();
      expect(isLessThanRange('1.2.3', '"1.2.4"...')).toBeTrue();
      expect(isLessThanRange('v1.2.3', '"1.2.4"...')).toBeTrue();

      expect(matches('1.2.4', '..."1.2.4"')).toBeTrue();
      expect(matches('v1.2.4', '..."1.2.4"')).toBeTrue();
      expect(matches('1.2.4', '..."1.2.3"')).toBeFalse();
      expect(matches('v1.2.4', '..."1.2.3"')).toBeFalse();
    });
  });
  describe('getNewValue()', () => {
    it('supports range update', () => {
      [
        ['1.2.3', 'auto', '1.2.3', '1.2.4', '1.2.3'],
        ['v1.2.3', 'auto', 'v1.2.3', 'v1.2.4', 'v1.2.3'],
        ['from: "1.2.3"', 'auto', '1.2.3', '1.2.4', 'from: "1.2.4"'],
        ['from: "1.2.2"', 'auto', '1.2.3', '1.2.4', 'from: "1.2.4"'],
        ['"1.2.3"...', 'auto', '1.2.3', '1.2.4', '"1.2.4"...'],
        ['"1.2.3"..."1.2.4"', 'auto', '1.2.3', '1.2.5', '"1.2.3"..."1.2.5"'],
        ['"1.2.3"..<"1.2.4"', 'auto', '1.2.3', '1.2.5', '"1.2.3"..<"1.2.5"'],
        ['..."1.2.4"', 'auto', '1.2.3', '1.2.5', '..."1.2.5"'],
        ['..<"1.2.4"', 'auto', '1.2.3', '1.2.5', '..<"1.2.5"'],
      ].forEach(
        ([range, rangeStrategy, currentVersion, newVersion, result]) => {
          const newValue = getNewValue({
            currentValue: range,
            rangeStrategy: rangeStrategy as RangeStrategy,
            currentVersion,
            newVersion,
          });
          expect(newValue).toEqual(result);
        }
      );
    });
  });
=======
  test.each`
    version            | expected
    ${'from: "1.2.3"'} | ${false}
    ${'1.2.3'}         | ${true}
  `('isVersion("$version") === $expected', ({ version, expected }) => {
    expect(!!isVersion(version)).toBe(expected);
  });

  test.each`
    version                    | expected
    ${'from: "1.2.3"'}         | ${true}
    ${'from : "1.2.3"'}        | ${true}
    ${'from:"1.2.3"'}          | ${true}
    ${' from:"1.2.3" '}        | ${true}
    ${' from : "1.2.3" '}      | ${true}
    ${'"1.2.3"..."1.2.4"'}     | ${true}
    ${' "1.2.3" ... "1.2.4" '} | ${true}
    ${'"1.2.3"...'}            | ${true}
    ${' "1.2.3" ... '}         | ${true}
    ${'..."1.2.4"'}            | ${true}
    ${' ... "1.2.4" '}         | ${true}
    ${'"1.2.3"..<"1.2.4"'}     | ${true}
    ${' "1.2.3" ..< "1.2.4" '} | ${true}
    ${'..<"1.2.4"'}            | ${true}
    ${' ..< "1.2.4" '}         | ${true}
    ${'17.04.0'}               | ${false}
    ${'1.2.3'}                 | ${true}
    ${'v1.2.3'}                | ${true}
    ${'1.2.3-foo'}             | ${true}
    ${'1.2.3foo'}              | ${false}
    ${'~1.2.3'}                | ${false}
    ${'^1.2.3'}                | ${false}
    ${'from: "1.2.3"'}         | ${true}
    ${'"1.2.3"..."1.2.4"'}     | ${true}
    ${'"1.2.3"..."1.2.4"'}     | ${true}
    ${'"1.2.3"..<"1.2.4"'}     | ${true}
    ${'"1.2.3"..<"1.2.4"'}     | ${true}
    ${'..."1.2.3"'}            | ${true}
    ${'..<"1.2.4"'}            | ${true}
  `('isValid("$version") === $expected', ({ version, expected }) => {
    expect(!!isValid(version)).toBe(expected);
  });

  test.each`
    versions                          | range           | expected
    ${['1.2.3', '1.2.4', '1.2.5']}    | ${'..<"1.2.4"'} | ${'1.2.3'}
    ${['v1.2.3', 'v1.2.4', 'v1.2.5']} | ${'..<"1.2.4"'} | ${'1.2.3'}
  `(
    'minSatisfyingVersion($versions, "$range") === "$expected"',
    ({ versions, range, expected }) => {
      expect(minSatisfyingVersion(versions, range)).toBe(expected);
    }
  );

  test.each`
    versions                          | range           | expected
    ${['1.2.3', '1.2.4', '1.2.5']}    | ${'..<"1.2.4"'} | ${'1.2.3'}
    ${['v1.2.3', 'v1.2.4', 'v1.2.5']} | ${'..<"1.2.4"'} | ${'1.2.3'}
    ${['1.2.3', '1.2.4', '1.2.5']}    | ${'..."1.2.4"'} | ${'1.2.4'}
  `(
    'getSatisfyingVersion($versions, "$range") === "$expected"',
    ({ versions, range, expected }) => {
      expect(getSatisfyingVersion(versions, range)).toBe(expected);
    }
  );

  test.each`
    version     | range           | expected
    ${'1.2.3'}  | ${'..."1.2.4"'} | ${false}
    ${'v1.2.3'} | ${'..."1.2.4"'} | ${false}
    ${'1.2.3'}  | ${'"1.2.4"...'} | ${true}
    ${'v1.2.3'} | ${'"1.2.4"...'} | ${true}
  `(
    'isLessThanRange("$version", "$range") === "$expected"',
    ({ version, range, expected }) => {
      expect(isLessThanRange(version, range)).toBe(expected);
    }
  );

  test.each`
    version     | range           | expected
    ${'1.2.4'}  | ${'..."1.2.4"'} | ${true}
    ${'v1.2.4'} | ${'..."1.2.4"'} | ${true}
    ${'1.2.4'}  | ${'..."1.2.3"'} | ${false}
    ${'v1.2.4'} | ${'..."1.2.3"'} | ${false}
  `(
    'matches("$version", "$range") === "$expected"',
    ({ version, range, expected }) => {
      expect(matches(version, range)).toBe(expected);
    }
  );

  test.each`
    currentValue           | rangeStrategy | currentVersion | newVersion  | expected
    ${'1.2.3'}             | ${'auto'}     | ${'1.2.3'}     | ${'1.2.4'}  | ${'1.2.3'}
    ${'v1.2.3'}            | ${'auto'}     | ${'v1.2.3'}    | ${'v1.2.4'} | ${'v1.2.3'}
    ${'from: "1.2.3"'}     | ${'auto'}     | ${'1.2.3'}     | ${'1.2.4'}  | ${'from: "1.2.4"'}
    ${'from: "1.2.2"'}     | ${'auto'}     | ${'1.2.3'}     | ${'1.2.4'}  | ${'from: "1.2.4"'}
    ${'"1.2.3"...'}        | ${'auto'}     | ${'1.2.3'}     | ${'1.2.4'}  | ${'"1.2.4"...'}
    ${'"1.2.3"..."1.2.4"'} | ${'auto'}     | ${'1.2.3'}     | ${'1.2.5'}  | ${'"1.2.3"..."1.2.5"'}
    ${'"1.2.3"..<"1.2.4"'} | ${'auto'}     | ${'1.2.3'}     | ${'1.2.5'}  | ${'"1.2.3"..<"1.2.5"'}
    ${'..."1.2.4"'}        | ${'auto'}     | ${'1.2.3'}     | ${'1.2.5'}  | ${'..."1.2.5"'}
    ${'..<"1.2.4"'}        | ${'auto'}     | ${'1.2.3'}     | ${'1.2.5'}  | ${'..<"1.2.5"'}
  `(
    'getNewValue("$currentValue", "$rangeStrategy", "$currentVersion", "$newVersion") === "$expected"',
    ({ currentValue, rangeStrategy, currentVersion, newVersion, expected }) => {
      expect(
        getNewValue({
          currentValue,
          rangeStrategy,
          currentVersion,
          newVersion,
        })
      ).toBe(expected);
    }
  );
>>>>>>> 7c92ae8f
});<|MERGE_RESOLUTION|>--- conflicted
+++ resolved
@@ -11,109 +11,6 @@
 } = swift;
 
 describe('versioning/swift/index', () => {
-<<<<<<< HEAD
-  describe('isValid(input)', () => {
-    it('supports isVersion', () => {
-      expect(isVersion('from: "1.2.3"')).toBeFalse();
-      expect(isVersion('1.2.3')).toBeTrue();
-    });
-    it('understands Swift version ranges', () => {
-      expect(isValid('from: "1.2.3"')).toBeTrue();
-      expect(isValid('from : "1.2.3"')).toBeTrue();
-      expect(isValid('from:"1.2.3"')).toBeTrue();
-      expect(isValid(' from:"1.2.3" ')).toBeTrue();
-      expect(isValid(' from : "1.2.3" ')).toBeTrue();
-
-      expect(isValid('"1.2.3"..."1.2.4"')).toBeTrue();
-      expect(isValid(' "1.2.3" ... "1.2.4" ')).toBeTrue();
-
-      expect(isValid('"1.2.3"...')).toBeTrue();
-      expect(isValid(' "1.2.3" ... ')).toBeTrue();
-
-      expect(isValid('..."1.2.4"')).toBeTrue();
-      expect(isValid(' ... "1.2.4" ')).toBeTrue();
-
-      expect(isValid('"1.2.3"..<"1.2.4"')).toBeTrue();
-      expect(isValid(' "1.2.3" ..< "1.2.4" ')).toBeTrue();
-
-      expect(isValid('..<"1.2.4"')).toBeTrue();
-      expect(isValid(' ..< "1.2.4" ')).toBeTrue();
-    });
-    it('should return null for irregular versions', () => {
-      expect(isValid('17.04.0')).toBeFalsy();
-    });
-    it('should support simple semver', () => {
-      expect(isValid('1.2.3')).toBeTrue();
-      expect(isValid('v1.2.3')).toBeTrue();
-    });
-    it('should support semver with dash', () => {
-      expect(isValid('1.2.3-foo')).toBeTrue();
-    });
-    it('should reject semver without dash', () => {
-      expect(isValid('1.2.3foo')).toBeFalsy();
-    });
-    it('should support ranges', () => {
-      expect(isValid('~1.2.3')).toBeFalsy();
-      expect(isValid('^1.2.3')).toBeFalsy();
-      expect(isValid('from: "1.2.3"')).toBeTrue();
-      expect(isValid('"1.2.3"..."1.2.4"')).toBeTrue();
-      expect(isValid('"1.2.3"..."1.2.4"')).toBeTrue();
-      expect(isValid('"1.2.3"..<"1.2.4"')).toBeTrue();
-      expect(isValid('"1.2.3"..<"1.2.4"')).toBeTrue();
-      expect(isValid('..."1.2.3"')).toBeTrue();
-      expect(isValid('..<"1.2.4"')).toBeTrue();
-      expect(
-        minSatisfyingVersion(['1.2.3', '1.2.4', '1.2.5'], '..<"1.2.4"')
-      ).toBe('1.2.3');
-      expect(
-        minSatisfyingVersion(['v1.2.3', 'v1.2.4', 'v1.2.5'], '..<"1.2.4"')
-      ).toBe('1.2.3');
-      expect(
-        getSatisfyingVersion(['1.2.3', '1.2.4', '1.2.5'], '..<"1.2.4"')
-      ).toBe('1.2.3');
-      expect(
-        getSatisfyingVersion(['v1.2.3', 'v1.2.4', 'v1.2.5'], '..<"1.2.4"')
-      ).toBe('1.2.3');
-      expect(
-        getSatisfyingVersion(['1.2.3', '1.2.4', '1.2.5'], '..."1.2.4"')
-      ).toBe('1.2.4');
-      expect(isLessThanRange('1.2.3', '..."1.2.4"')).toBeFalse();
-      expect(isLessThanRange('v1.2.3', '..."1.2.4"')).toBeFalse();
-      expect(isLessThanRange('1.2.3', '"1.2.4"...')).toBeTrue();
-      expect(isLessThanRange('v1.2.3', '"1.2.4"...')).toBeTrue();
-
-      expect(matches('1.2.4', '..."1.2.4"')).toBeTrue();
-      expect(matches('v1.2.4', '..."1.2.4"')).toBeTrue();
-      expect(matches('1.2.4', '..."1.2.3"')).toBeFalse();
-      expect(matches('v1.2.4', '..."1.2.3"')).toBeFalse();
-    });
-  });
-  describe('getNewValue()', () => {
-    it('supports range update', () => {
-      [
-        ['1.2.3', 'auto', '1.2.3', '1.2.4', '1.2.3'],
-        ['v1.2.3', 'auto', 'v1.2.3', 'v1.2.4', 'v1.2.3'],
-        ['from: "1.2.3"', 'auto', '1.2.3', '1.2.4', 'from: "1.2.4"'],
-        ['from: "1.2.2"', 'auto', '1.2.3', '1.2.4', 'from: "1.2.4"'],
-        ['"1.2.3"...', 'auto', '1.2.3', '1.2.4', '"1.2.4"...'],
-        ['"1.2.3"..."1.2.4"', 'auto', '1.2.3', '1.2.5', '"1.2.3"..."1.2.5"'],
-        ['"1.2.3"..<"1.2.4"', 'auto', '1.2.3', '1.2.5', '"1.2.3"..<"1.2.5"'],
-        ['..."1.2.4"', 'auto', '1.2.3', '1.2.5', '..."1.2.5"'],
-        ['..<"1.2.4"', 'auto', '1.2.3', '1.2.5', '..<"1.2.5"'],
-      ].forEach(
-        ([range, rangeStrategy, currentVersion, newVersion, result]) => {
-          const newValue = getNewValue({
-            currentValue: range,
-            rangeStrategy: rangeStrategy as RangeStrategy,
-            currentVersion,
-            newVersion,
-          });
-          expect(newValue).toEqual(result);
-        }
-      );
-    });
-  });
-=======
   test.each`
     version            | expected
     ${'from: "1.2.3"'} | ${false}
@@ -230,5 +127,4 @@
       ).toBe(expected);
     }
   );
->>>>>>> 7c92ae8f
 });