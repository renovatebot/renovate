import {
  inc as increment,
  valid as isVersion,
  major,
  minor,
  patch,
  prerelease,
  satisfies,
} from 'semver';
import { parseRange } from 'semver-utils';
import { logger } from '../../logger';
import { NewValueConfig } from '../common';

export function getNewValue({
  currentValue,
  rangeStrategy,
  fromVersion,
  toVersion,
}: NewValueConfig): string {
  if (rangeStrategy === 'pin' || isVersion(currentValue)) {
    return toVersion;
  }
  if (rangeStrategy === 'update-lockfile') {
    if (satisfies(toVersion, currentValue)) {
      return currentValue;
    }
    return getNewValue({
      currentValue,
      rangeStrategy: 'replace',
      fromVersion,
      toVersion,
    });
  }
  const parsedRange = parseRange(currentValue);
  const element = parsedRange[parsedRange.length - 1];
  if (rangeStrategy === 'widen') {
    const newValue = getNewValue({
      currentValue,
      rangeStrategy: 'replace',
      fromVersion,
      toVersion,
    });
    if (element.operator && element.operator.startsWith('<')) {
      // TODO fix this
      const splitCurrent = currentValue.split(element.operator);
      splitCurrent.pop();
      return splitCurrent.join(element.operator) + newValue;
    }
    if (parsedRange.length > 1) {
      const previousElement = parsedRange[parsedRange.length - 2];
      if (previousElement.operator === '-') {
        const splitCurrent = currentValue.split('-');
        splitCurrent.pop();
        return splitCurrent.join('-') + '- ' + newValue;
      }
      if (element.operator && element.operator.startsWith('>')) {
        logger.warn(`Complex ranges ending in greater than are not supported`);
        return null;
      }
    }
    return `${currentValue} || ${newValue}`;
  }
  const toVersionMajor = major(toVersion);
  const toVersionMinor = minor(toVersion);
  const toVersionPatch = patch(toVersion);
  const suffix = prerelease(toVersion) ? '-' + prerelease(toVersion)[0] : '';
  // Simple range
  if (rangeStrategy === 'bump') {
    if (parsedRange.length === 1) {
      if (!element.operator) {
        return getNewValue({
          currentValue,
          rangeStrategy: 'replace',
          fromVersion,
          toVersion,
        });
      }
      if (element.operator === '^') {
        const split = currentValue.split('.');
        if (suffix.length) {
          return `^${toVersion}`;
        }
        if (split.length === 1) {
          // ^4
          return '^' + toVersionMajor;
        }
        if (split.length === 2) {
          // ^4.1
          return '^' + toVersionMajor + '.' + toVersionMinor;
        }
        return `^${toVersion}`;
      }
      if (element.operator === '~') {
        const split = currentValue.split('.');
        if (suffix.length) {
          return `~${toVersion}`;
        }
        if (split.length === 1) {
          // ~4
          return '~' + toVersionMajor;
        }
        if (split.length === 2) {
          // ~4.1
          return '~' + toVersionMajor + '.' + toVersionMinor;
        }
        return `~${toVersion}`;
      }
      if (element.operator === '=') {
        return `=${toVersion}`;
      }
      if (element.operator === '>=') {
        return currentValue.includes('>= ')
          ? `>= ${toVersion}`
          : `>=${toVersion}`;
      }
<<<<<<< HEAD
    } else {
      const newRange = parseRange(currentValue);
      const versions = newRange.map((x) => {
        const subRange = x.semver;
        const bumpedSubRange = getNewValue({
          currentValue: subRange,
          rangeStrategy: 'bump',
          fromVersion,
          toVersion,
        });
        if (satisfies(toVersion, bumpedSubRange)) {
          return bumpedSubRange;
        }
        if (satisfies(toVersion, subRange)) {
          return subRange;
        }
        let incremented;
        if (x.patch !== '0') {
          incremented = increment(toVersion, 'patch');
        } else if (x.minor !== '0') {
          incremented = increment(toVersion, 'minor');
        } else {
          incremented = increment(toVersion, 'major');
        }
        const replaced = getNewValue({
          currentValue: subRange,
          rangeStrategy: 'replace',
          fromVersion,
          toVersion: incremented,
        });
        return satisfies(toVersion, replaced) ? replaced : null;
      });
      return versions.filter((x) => x !== null && x !== '').join(' ');
=======
      if (element.operator.startsWith('<')) {
        return currentValue;
      }
>>>>>>> fe61d47c
    }
    logger.debug(
      'Unsupported range type for rangeStrategy=bump: ' + currentValue
    );
    return null;
  }
  if (element.operator === '~>') {
    return `~> ${toVersionMajor}.${toVersionMinor}.0`;
  }
  if (element.operator === '^') {
    if (suffix.length || !fromVersion) {
      return `^${toVersionMajor}.${toVersionMinor}.${toVersionPatch}${suffix}`;
    }
    if (toVersionMajor === major(fromVersion)) {
      if (toVersionMajor === 0) {
        if (toVersionMinor === 0) {
          return `^${toVersion}`;
        }
        return `^${toVersionMajor}.${toVersionMinor}.0`;
      }
      return `^${toVersion}`;
    }
    return `^${toVersionMajor}.0.0`;
  }
  if (element.operator === '=') {
    return `=${toVersion}`;
  }
  if (element.operator === '~') {
    if (suffix.length) {
      return `~${toVersionMajor}.${toVersionMinor}.${toVersionPatch}${suffix}`;
    }
    return `~${toVersionMajor}.${toVersionMinor}.0`;
  }
  if (element.operator === '<=') {
    let res;
    if (element.patch || suffix.length) {
      res = `<=${toVersion}`;
    } else if (element.minor) {
      res = `<=${toVersionMajor}.${toVersionMinor}`;
    } else {
      res = `<=${toVersionMajor}`;
    }
    if (currentValue.includes('<= ')) {
      res = res.replace('<=', '<= ');
    }
    return res;
  }
  if (element.operator === '<') {
    let res;
    if (currentValue.endsWith('.0.0')) {
      const newMajor = toVersionMajor + 1;
      res = `<${newMajor}.0.0`;
    } else if (element.patch) {
      res = `<${increment(toVersion, 'patch')}`;
    } else if (element.minor) {
      res = `<${toVersionMajor}.${toVersionMinor + 1}`;
    } else {
      res = `<${toVersionMajor + 1}`;
    }
    if (currentValue.includes('< ')) {
      res = res.replace(/</g, '< ');
    }
    return res;
  }
  if (!element.operator) {
    if (element.minor) {
      if (element.minor === 'x') {
        return `${toVersionMajor}.x`;
      }
      if (element.minor === '*') {
        return `${toVersionMajor}.*`;
      }
      if (element.patch === 'x') {
        return `${toVersionMajor}.${toVersionMinor}.x`;
      }
      if (element.patch === '*') {
        return `${toVersionMajor}.${toVersionMinor}.*`;
      }
      return `${toVersionMajor}.${toVersionMinor}`;
    }
    return `${toVersionMajor}`;
  }
  return toVersion;
}<|MERGE_RESOLUTION|>--- conflicted
+++ resolved
@@ -113,7 +113,9 @@
           ? `>= ${toVersion}`
           : `>=${toVersion}`;
       }
-<<<<<<< HEAD
+      if (element.operator.startsWith('<')) {
+        return currentValue;
+      }
     } else {
       const newRange = parseRange(currentValue);
       const versions = newRange.map((x) => {
@@ -147,11 +149,6 @@
         return satisfies(toVersion, replaced) ? replaced : null;
       });
       return versions.filter((x) => x !== null && x !== '').join(' ');
-=======
-      if (element.operator.startsWith('<')) {
-        return currentValue;
-      }
->>>>>>> fe61d47c
     }
     logger.debug(
       'Unsupported range type for rangeStrategy=bump: ' + currentValue
