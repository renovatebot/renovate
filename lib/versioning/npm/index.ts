import semver from 'semver';
import stable from 'semver-stable';
import type { VersioningApi } from '../types';
import { getNewValue } from './range';

export const id = 'npm';
export const displayName = 'npm';
export const urls = [
  'https://semver.org/',
  'https://www.npmjs.com/package/semver',
  'https://docs.npmjs.com/about-semantic-versioning',
  'https://semver.npmjs.com/',
];
export const supportsRanges = true;
export const supportedRangeStrategies = ['bump', 'extend', 'pin', 'replace'];

const {
  compare: sortVersions,
  maxSatisfying: getSatisfyingVersion,
  minSatisfying: minSatisfyingVersion,
  major: getMajor,
  minor: getMinor,
  patch: getPatch,
  satisfies: matches,
  valid,
  validRange,
  ltr: isLessThanRange,
  gt: isGreaterThan,
  eq: equals,
} = semver;

// If this is left as an alias, inputs like "17.04.0" throw errors
export const isValid = (input: string): boolean => !!validRange(input);
export const isVersion = (input: string): boolean => !!valid(input);

<<<<<<< HEAD
const isSingleVersion = (constraint: string): boolean =>
  isVersion(constraint) ||
  (constraint?.startsWith('=') && isVersion(constraint.substring(1).trim()));
=======
function isSingleVersion(constraint: string): boolean {
  return (
    isVersion(constraint) ||
    (constraint?.startsWith('=') && isVersion(constraint.substring(1).trim()))
  );
}
>>>>>>> 692f4b72

export const api: VersioningApi = {
  equals,
  getMajor,
  getMinor,
  getNewValue,
  getPatch,
  isCompatible: isVersion,
  isGreaterThan,
  isLessThanRange,
  isSingleVersion,
  isStable: stable.is,
  isValid,
  isVersion,
  matches,
  getSatisfyingVersion,
  minSatisfyingVersion,
  sortVersions,
};

export default api;<|MERGE_RESOLUTION|>--- conflicted
+++ resolved
@@ -33,18 +33,12 @@
 export const isValid = (input: string): boolean => !!validRange(input);
 export const isVersion = (input: string): boolean => !!valid(input);
 
-<<<<<<< HEAD
-const isSingleVersion = (constraint: string): boolean =>
-  isVersion(constraint) ||
-  (constraint?.startsWith('=') && isVersion(constraint.substring(1).trim()));
-=======
 function isSingleVersion(constraint: string): boolean {
   return (
     isVersion(constraint) ||
     (constraint?.startsWith('=') && isVersion(constraint.substring(1).trim()))
   );
 }
->>>>>>> 692f4b72
 
 export const api: VersioningApi = {
   equals,
