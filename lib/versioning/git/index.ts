--- conflicted
+++ resolved
@@ -1,7 +1,3 @@
-<<<<<<< HEAD
-import { VersioningApi } from '../types';
-=======
->>>>>>> 74d7691b
 import * as generic from '../loose/generic';
 import type { VersioningApi } from '../types';
 
