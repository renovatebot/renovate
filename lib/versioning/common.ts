--- conflicted
+++ resolved
@@ -45,11 +45,7 @@
   new (config?: string): VersioningApi;
 }
 
-<<<<<<< HEAD
-export function isVersionApiClass(
-=======
 export function isVersioningApiConstructor(
->>>>>>> 9409e86a
   obj: VersioningApi | VersioningApiConstructor
 ): obj is VersioningApiConstructor {
   return typeof obj === 'function';
