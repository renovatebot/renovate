--- conflicted
+++ resolved
@@ -69,13 +69,9 @@
 const getNewValue = ({
   currentValue,
   rangeStrategy,
-<<<<<<< HEAD
+  fromVersion,
   toVersion,
   fromVersion,
-=======
-  fromVersion,
-  toVersion,
->>>>>>> ba9548b8
 }: NewValueConfig): string => {
   let result = null;
   if (isVersion(currentValue)) {
