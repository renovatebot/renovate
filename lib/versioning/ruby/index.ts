--- conflicted
+++ resolved
@@ -66,20 +66,12 @@
 const minSatisfyingVersion = (versions: string[], range: string): string =>
   minSatisfying(versions.map(vtrim), vtrim(range));
 
-<<<<<<< HEAD
 const getNewValue = ({
   currentValue,
   rangeStrategy,
+  fromVersion,
   toVersion,
 }: NewValueConfig): string => {
-=======
-const getNewValue = (
-  currentValue: string,
-  rangeStrategy: RangeStrategy,
-  fromVersion: string,
-  toVersion: string
-): string => {
->>>>>>> da31f5d1
   let result = null;
   if (isVersion(currentValue)) {
     return currentValue.startsWith('v') ? 'v' + toVersion : toVersion;
