--- conflicted
+++ resolved
@@ -127,19 +127,12 @@
     const delimiter = currentValue[0];
     return newValue
       .split(',')
-<<<<<<< HEAD
-      .map((element: string) =>
-        element.replace(regEx(/^(\s*)/), `$1${delimiter}`)
-      ) // TODO #12071
-      .map((element: string) => element.replace(/(\s*)$/, `${delimiter}$1`)) // TODO #12071 #12070
-=======
       .map((element) =>
-        element.replace(/^(?<whitespace>\s*)/, `$<whitespace>${delimiter}`)
+        element.replace(/^(?<whitespace>\s*)/, `$<whitespace>${delimiter}`)     // TODO #12071 #12070
       )
       .map((element) =>
-        element.replace(/(?<whitespace>\s*)$/, `${delimiter}$<whitespace>`)
+        element.replace(/(?<whitespace>\s*)$/, `${delimiter}$<whitespace>`)  // TODO #12071 #12070
       )
->>>>>>> d337b271
       .join(',');
   }
   return newValue;
