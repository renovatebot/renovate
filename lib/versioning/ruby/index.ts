import {
  eq,
  valid,
  gt,
  satisfies,
  maxSatisfying,
  minSatisfying,
} from '@snyk/ruby-semver';
import { VersioningApi, NewValueConfig } from '../common';
import { logger } from '../../logger';
import { parse as parseVersion } from './version';
import { parse as parseRange, ltr } from './range';
import { isSingleOperator, isValidOperator } from './operator';
import { pin, bump, replace } from './strategies';

function vtrim<T = unknown>(version: T): string | T {
  if (typeof version === 'string') return version.replace(/^v/, '');
  return version;
}

const equals = (left: string, right: string): boolean =>
  eq(vtrim(left), vtrim(right));

const getMajor = (version: string): number =>
  parseVersion(vtrim(version)).major;
const getMinor = (version: string): number =>
  parseVersion(vtrim(version)).minor;
const getPatch = (version: string): number =>
  parseVersion(vtrim(version)).patch;

export const isVersion = (version: string): boolean => !!valid(vtrim(version));
const isGreaterThan = (left: string, right: string): boolean =>
  gt(vtrim(left), vtrim(right));
const isLessThanRange = (version: string, range: string): boolean =>
  ltr(vtrim(version), vtrim(range));

const isSingleVersion = (range: string): boolean => {
  const { version, operator } = parseRange(vtrim(range));

  return operator
    ? isVersion(version) && isSingleOperator(operator)
    : isVersion(version);
};

function isStable(version: string): boolean {
  const v = vtrim(version);
  return parseVersion(v).prerelease ? false : isVersion(v);
}

export const isValid = (input: string): boolean =>
  input
    .split(',')
    .map(piece => vtrim(piece.trim()))
    .every(range => {
      const { version, operator } = parseRange(range);

      return operator
        ? isVersion(version) && isValidOperator(operator)
        : isVersion(version);
    });

export const matches = (version: string, range: string): boolean =>
  satisfies(vtrim(version), vtrim(range));
const maxSatisfyingVersion = (versions: string[], range: string): string =>
  maxSatisfying(versions.map(vtrim), vtrim(range));
const minSatisfyingVersion = (versions: string[], range: string): string =>
  minSatisfying(versions.map(vtrim), vtrim(range));

<<<<<<< HEAD
const getNewValue = ({
  currentValue,
  rangeStrategy,
  toVersion,
}: NewValueConfig): string => {
=======
const getNewValue = (
  currentValue: string,
  rangeStrategy: RangeStrategy,
  fromVersion: string,
  toVersion: string
): string => {
>>>>>>> a6fc0d69
  let result = null;
  if (isVersion(currentValue)) {
    return currentValue.startsWith('v') ? 'v' + toVersion : toVersion;
  }
  if (currentValue.replace(/^=\s*/, '') === fromVersion) {
    return currentValue.replace(fromVersion, toVersion);
  }
  switch (rangeStrategy) {
    case 'pin':
      result = pin({ to: vtrim(toVersion) });
      break;
    case 'bump':
      result = bump({ range: vtrim(currentValue), to: vtrim(toVersion) });
      break;
    case 'replace':
      result = replace({ range: vtrim(currentValue), to: vtrim(toVersion) });
      break;
    // istanbul ignore next
    default:
      logger.warn(`Unsupported strategy ${rangeStrategy}`);
  }
  return result;
};

export const sortVersions = (left: string, right: string): number =>
  gt(vtrim(left), vtrim(right)) ? 1 : -1;

export const api: VersioningApi = {
  equals,
  getMajor,
  getMinor,
  getPatch,
  isCompatible: isVersion,
  isGreaterThan,
  isLessThanRange,
  isSingleVersion,
  isStable,
  isValid,
  isVersion,
  matches,
  maxSatisfyingVersion,
  minSatisfyingVersion,
  getNewValue,
  sortVersions,
};
export default api;<|MERGE_RESOLUTION|>--- conflicted
+++ resolved
@@ -66,20 +66,11 @@
 const minSatisfyingVersion = (versions: string[], range: string): string =>
   minSatisfying(versions.map(vtrim), vtrim(range));
 
-<<<<<<< HEAD
 const getNewValue = ({
   currentValue,
   rangeStrategy,
   toVersion,
 }: NewValueConfig): string => {
-=======
-const getNewValue = (
-  currentValue: string,
-  rangeStrategy: RangeStrategy,
-  fromVersion: string,
-  toVersion: string
-): string => {
->>>>>>> a6fc0d69
   let result = null;
   if (isVersion(currentValue)) {
     return currentValue.startsWith('v') ? 'v' + toVersion : toVersion;
