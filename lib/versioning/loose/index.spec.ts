--- conflicted
+++ resolved
@@ -36,16 +36,6 @@
   `('isValid("$version") === $expected', ({ version, expected }) => {
     expect(!!loose.isValid(version)).toBe(expected);
   });
-<<<<<<< HEAD
-  describe('isGreaterThan(version)', () => {
-    it('should compare using release number than suffix', () => {
-      expect(loose.isGreaterThan('2.4.0', '2.4')).toBeTrue();
-      expect(loose.isGreaterThan('2.4.2', '2.4.1')).toBeTrue();
-      expect(loose.isGreaterThan('2.4.beta', '2.4.alpha')).toBeTrue();
-      expect(loose.isGreaterThan('1.9', '2')).toBeFalse();
-      expect(loose.isGreaterThan('1.9', '1.9.1')).toBeFalse();
-    });
-=======
 
   test.each`
     a             | b              | expected
@@ -56,6 +46,5 @@
     ${'1.9'}      | ${'1.9.1'}     | ${false}
   `('isGreaterThan("$a", "$b") === $expected', ({ a, b, expected }) => {
     expect(loose.isGreaterThan(a, b)).toBe(expected);
->>>>>>> 7c92ae8f
   });
 });