import { parseRange } from 'semver-utils';
import { logger } from '../../logger';
import { regEx } from '../../util/regex';
import { api as npm } from '../npm';
import type { NewValueConfig, VersioningApi } from '../types';
import { VERSION_PATTERN } from './patterns';
import {
  npm2poetry,
  poetry2npm,
  poetry2semver,
  semver2poetry,
} from './transform';

export const id = 'poetry';
export const displayName = 'Poetry';
export const urls = ['https://python-poetry.org/docs/versions/'];
export const supportsRanges = true;
export const supportedRangeStrategies = ['bump', 'extend', 'pin', 'replace'];

function equals(a: string, b: string): boolean {
  return npm.equals(poetry2semver(a), poetry2semver(b));
}

function getMajor(version: string): number {
  return npm.getMajor(poetry2semver(version));
}

<<<<<<< HEAD
function padZeroes(input: string): string {
  if (regEx(/[~^*]/).test(input)) {
    // ignore ranges
    return input;
  }

  const [output, stability] = getVersionParts(input);

  const sections = output.split('.');
  while (sections.length < 3) {
    sections.push('0');
  }
  return sections.join('.') + stability;
}

// This function works like cargo2npm, but it doesn't
// add a '^', because poetry treats versions without operators as
// exact versions.
function poetry2npm(input: string): string {
  return input
    .split(',')
    .map((str) => str.trim())
    .filter(notEmpty)
    .join(' ');
}

// NOTE: This function is copied from cargo versioning code.
// Poetry uses commas (like in cargo) instead of spaces (like in npm)
// for AND operation.
function npm2poetry(input: string): string {
  // Note: this doesn't remove the ^
  const res = input
    .split(' ')
    .map((str) => str.trim())
    .filter(notEmpty);
  const operators = ['^', '~', '=', '>', '<', '<=', '>='];
  for (let i = 0; i < res.length - 1; i += 1) {
    if (operators.includes(res[i])) {
      const newValue = res[i] + ' ' + res[i + 1];
      res.splice(i, 2, newValue);
    }
  }
  return res.join(', ').replace(regEx(/\s*,?\s*\|\|\s*,?\s*/), ' || ');
=======
function getMinor(version: string): number {
  return npm.getMinor(poetry2semver(version));
>>>>>>> 42fd18d1
}

function getPatch(version: string): number {
  return npm.getPatch(poetry2semver(version));
}

function isVersion(input: string): boolean {
  return VERSION_PATTERN.test(input);
}

function isGreaterThan(a: string, b: string): boolean {
  return npm.isGreaterThan(poetry2semver(a), poetry2semver(b));
}

function isLessThanRange(version: string, range: string): boolean {
  return (
    isVersion(version) &&
    npm.isLessThanRange(poetry2semver(version), poetry2npm(range))
  );
}

export function isValid(input: string): string | boolean {
  return npm.isValid(poetry2npm(input));
}

function isStable(version: string): boolean {
  return npm.isStable(poetry2semver(version));
}

function matches(version: string, range: string): boolean {
  return (
    isVersion(version) && npm.matches(poetry2semver(version), poetry2npm(range))
  );
}

function getSatisfyingVersion(versions: string[], range: string): string {
  return semver2poetry(
    npm.getSatisfyingVersion(
      versions.map((version) => poetry2semver(version)),
      poetry2npm(range)
    )
  );
}

function minSatisfyingVersion(versions: string[], range: string): string {
  return semver2poetry(
    npm.minSatisfyingVersion(
      versions.map((version) => poetry2semver(version)),
      poetry2npm(range)
    )
  );
}

function isSingleVersion(constraint: string): string | boolean {
  return (
    (constraint.trim().startsWith('=') &&
      isVersion(constraint.trim().substring(1).trim())) ||
    isVersion(constraint.trim())
  );
}

function handleShort(
  operator: string,
  currentValue: string,
  newVersion: string
): string {
  const toVersionMajor = getMajor(newVersion);
  const toVersionMinor = getMinor(newVersion);
  const split = currentValue.split('.');
  if (split.length === 1) {
    // [^,~]4
    return `${operator}${toVersionMajor}`;
  }
  if (split.length === 2) {
    // [^,~]4.1
    return `${operator}${toVersionMajor}.${toVersionMinor}`;
  }
  return null;
}

function getNewValue({
  currentValue,
  rangeStrategy,
  currentVersion,
  newVersion,
}: NewValueConfig): string {
  if (rangeStrategy === 'replace') {
    const npmCurrentValue = poetry2npm(currentValue);
    try {
      const massagedNewVersion = poetry2semver(newVersion);
      if (
        isVersion(massagedNewVersion) &&
        npm.matches(massagedNewVersion, npmCurrentValue)
      ) {
        return currentValue;
      }
    } catch (err) /* istanbul ignore next */ {
      logger.info(
        { err },
        'Poetry versioning: Error caught checking if newVersion satisfies currentValue'
      );
    }
    const parsedRange = parseRange(npmCurrentValue);
    const element = parsedRange[parsedRange.length - 1];
    if (parsedRange.length === 1 && element.operator) {
      if (element.operator === '^') {
        const version = handleShort('^', npmCurrentValue, newVersion);
        if (version) {
          return npm2poetry(version);
        }
      }
      if (element.operator === '~') {
        const version = handleShort('~', npmCurrentValue, newVersion);
        if (version) {
          return npm2poetry(version);
        }
      }
    }
  }

  // Explicitly check whether this is a fully-qualified version
  if (
    (VERSION_PATTERN.exec(newVersion)?.groups?.release || '').split('.')
      .length !== 3
  ) {
    logger.debug(
      'Cannot massage python version to npm - returning currentValue'
    );
    return currentValue;
  }
  try {
    const newSemver = npm.getNewValue({
      currentValue: poetry2npm(currentValue),
      rangeStrategy,
      currentVersion: poetry2semver(currentVersion),
      newVersion: poetry2semver(newVersion),
    });
    const newPoetry = npm2poetry(newSemver);
    return newPoetry;
  } catch (err) /* istanbul ignore next */ {
    logger.debug(
      { currentValue, rangeStrategy, currentVersion, newVersion, err },
      'Could not generate new value using npm.getNewValue()'
    );
    return currentValue;
  }
}

function sortVersions(a: string, b: string): number {
  return npm.sortVersions(poetry2semver(a), poetry2semver(b));
}

export const api: VersioningApi = {
  equals,
  getMajor,
  getMinor,
  getPatch,
  getNewValue,
  getSatisfyingVersion,
  isCompatible: isVersion,
  isGreaterThan,
  isLessThanRange,
  isSingleVersion,
  isStable,
  isValid,
  isVersion,
  matches,
  minSatisfyingVersion,
  sortVersions,
};
export default api;<|MERGE_RESOLUTION|>--- conflicted
+++ resolved
@@ -25,7 +25,6 @@
   return npm.getMajor(poetry2semver(version));
 }
 
-<<<<<<< HEAD
 function padZeroes(input: string): string {
   if (regEx(/[~^*]/).test(input)) {
     // ignore ranges
@@ -69,10 +68,10 @@
     }
   }
   return res.join(', ').replace(regEx(/\s*,?\s*\|\|\s*,?\s*/), ' || ');
-=======
+}
+
 function getMinor(version: string): number {
   return npm.getMinor(poetry2semver(version));
->>>>>>> 42fd18d1
 }
 
 function getPatch(version: string): number {
