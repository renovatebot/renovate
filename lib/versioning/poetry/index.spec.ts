--- conflicted
+++ resolved
@@ -2,23 +2,6 @@
 
 describe('versioning/poetry/index', () => {
   describe('equals', () => {
-<<<<<<< HEAD
-    it.each([
-      ['1', '1'],
-      ['1.0', '1'],
-      ['1.0.0', '1'],
-      ['1.9.0', '1.9'],
-    ])('%s == %s', (a, b) => {
-      expect(versionig.equals(a, b)).toBeTrue();
-    });
-
-    it.each([
-      ['1', '2'],
-      ['1.9.1', '1.9'],
-      ['1.9-beta', '1.9'],
-    ])('%s != %s', (a, b) => {
-      expect(versionig.equals(a, b)).toBeFalse();
-=======
     test.each`
       a               | b                 | expected
       ${'1'}          | ${'1'}            | ${true}
@@ -35,7 +18,6 @@
       ${'1.9.0dev0'}  | ${'1.9.0-dev.0'}  | ${true}
     `('equals("$a", "$b") === $expected', ({ a, b, expected }) => {
       expect(versioning.equals(a, b)).toBe(expected);
->>>>>>> 7c92ae8f
     });
   });
 
@@ -86,27 +68,6 @@
     expect(res).toBe(expected);
   });
 
-<<<<<<< HEAD
-  describe('isGreaterThan', () => {
-    it.each([
-      ['2', '1'],
-      ['2.0', '1'],
-      ['2.0.0', '1'],
-      ['1.10.0', '1.9'],
-      ['1.9', '1.9-beta'],
-    ])('%s > %s', (a, b) => {
-      expect(versionig.isGreaterThan(a, b)).toBeTrue();
-    });
-
-    it.each([
-      ['1', '1'],
-      ['1.0', '1'],
-      ['1.0.0', '1'],
-      ['1.9.0', '1.9'],
-    ])('%s <= %s', (a, b) => {
-      expect(versionig.isGreaterThan(a, b)).toBeFalse();
-    });
-=======
   test.each`
     version        | expected
     ${'1.2.3a0'}   | ${true}
@@ -117,7 +78,6 @@
     ${'0.98.5.1'}  | ${false}
   `('isVersion("$version") === $expected', ({ version, expected }) => {
     expect(!!versioning.isVersion(version)).toBe(expected);
->>>>>>> 7c92ae8f
   });
 
   test.each`
@@ -144,125 +104,6 @@
     expect(!!versioning.isValid(version)).toBe(expected);
   });
 
-<<<<<<< HEAD
-  describe('isValid(input)', () => {
-    it('should return null for irregular versions', () => {
-      expect(versionig.isValid('17.04.0')).toBeFalsy();
-    });
-    it('should support simple semver', () => {
-      expect(versionig.isValid('1.2.3')).toBeTruthy();
-    });
-    it('should support semver with dash', () => {
-      expect(versionig.isValid('1.2.3-foo')).toBeTruthy();
-    });
-    it('should reject semver without dash', () => {
-      expect(versionig.isValid('1.2.3foo')).toBeFalsy();
-    });
-    it('should work with wildcards', () => {
-      expect(versionig.isValid('*')).toBeTruthy();
-    });
-    it('should support ranges', () => {
-      expect(versionig.isValid('~1.2.3')).toBeTruthy();
-      expect(versionig.isValid('^1.2.3')).toBeTruthy();
-      expect(versionig.isValid('>1.2.3')).toBeTruthy();
-    });
-    it('should reject github repositories', () => {
-      expect(versionig.isValid('renovatebot/renovate')).toBeFalsy();
-      expect(versionig.isValid('renovatebot/renovate#master')).toBeFalsy();
-      expect(
-        versionig.isValid('https://github.com/renovatebot/renovate.git')
-      ).toBeFalsy();
-    });
-  });
-  describe('isSingleVersion()', () => {
-    it('returns true if naked version', () => {
-      expect(versionig.isSingleVersion('1.2.3')).toBeTruthy();
-      expect(versionig.isSingleVersion('1.2.3-alpha.1')).toBeTruthy();
-    });
-    it('returns true if equals', () => {
-      expect(versionig.isSingleVersion('=1.2.3')).toBeTruthy();
-      expect(versionig.isSingleVersion('= 1.2.3')).toBeTruthy();
-    });
-    it('returns false when not version', () => {
-      expect(versionig.isSingleVersion('1.*')).toBeFalsy();
-    });
-  });
-  describe('matches()', () => {
-    it('handles comma', () => {
-      expect(versionig.matches('4.2.0', '4.2, >= 3.0, < 5.0.0')).toBeTrue();
-      expect(versionig.matches('4.2.0', '2.0, >= 3.0, < 5.0.0')).toBeFalse();
-      expect(versionig.matches('4.2.2', '4.2.0, < 4.2.4')).toBeFalse();
-      expect(versionig.matches('4.2.2', '^4.2.0, < 4.2.4')).toBeTrue();
-      expect(versionig.matches('4.2.0', '4.3.0, 3.0.0')).toBeFalse();
-      expect(versionig.matches('4.2.0', '> 5.0.0, <= 6.0.0')).toBeFalse();
-    });
-    it('handles wildcards', () => {
-      expect(versionig.matches('4.2.0', '*')).toBeTrue();
-    });
-    it('handles short', () => {
-      expect(versionig.matches('1.4', '1.4')).toBeTrue();
-    });
-  });
-  describe('isLessThanRange()', () => {
-    it('handles comma', () => {
-      expect(versionig.isLessThanRange('0.9.0', '>= 1.0.0 <= 2.0.0')).toBe(
-        true
-      );
-      expect(versionig.isLessThanRange('1.9.0', '>= 1.0.0 <= 2.0.0')).toBe(
-        false
-      );
-    });
-  });
-  describe('minSatisfyingVersion()', () => {
-    it('handles comma', () => {
-      expect(
-        versionig.minSatisfyingVersion(
-          ['0.4.0', '0.5.0', '4.2.0', '4.3.0', '5.0.0'],
-          '4.*, > 4.2'
-        )
-      ).toBe('4.3.0');
-      expect(
-        versionig.minSatisfyingVersion(
-          ['0.4.0', '0.5.0', '4.2.0', '5.0.0'],
-          '^4.0.0'
-        )
-      ).toBe('4.2.0');
-      expect(
-        versionig.minSatisfyingVersion(
-          ['0.4.0', '0.5.0', '4.2.0', '5.0.0'],
-          '^4.0.0, = 0.5.0'
-        )
-      ).toBeNull();
-      expect(
-        versionig.minSatisfyingVersion(
-          ['0.4.0', '0.5.0', '4.2.0', '5.0.0'],
-          '^4.0.0, > 4.1.0, <= 4.3.5'
-        )
-      ).toBe('4.2.0');
-      expect(
-        versionig.minSatisfyingVersion(
-          ['0.4.0', '0.5.0', '4.2.0', '5.0.0'],
-          '^6.2.0, 3.*'
-        )
-      ).toBeNull();
-    });
-  });
-  describe('getSatisfyingVersion()', () => {
-    it('handles comma', () => {
-      expect(
-        versionig.getSatisfyingVersion(
-          ['4.2.1', '0.4.0', '0.5.0', '4.0.0', '4.2.0', '5.0.0'],
-          '4.*.0, < 4.2.5'
-        )
-      ).toBe('4.2.1');
-      expect(
-        versionig.getSatisfyingVersion(
-          ['0.4.0', '0.5.0', '4.0.0', '4.2.0', '5.0.0', '5.0.3'],
-          '5.0, > 5.0.0'
-        )
-      ).toBe('5.0.3');
-    });
-=======
   test.each`
     version            | expected
     ${'1.2.3'}         | ${true}
@@ -272,7 +113,6 @@
     ${'1.*'}           | ${false}
   `('isSingleVersion("$version") === $expected', ({ version, expected }) => {
     expect(!!versioning.isSingleVersion(version)).toBe(expected);
->>>>>>> 7c92ae8f
   });
 
   test.each`
