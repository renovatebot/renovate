--- conflicted
+++ resolved
@@ -3,11 +3,7 @@
 import {
   VersioningApi,
   VersioningApiConstructor,
-<<<<<<< HEAD
-  isVersionApiClass,
-=======
   isVersioningApiConstructor,
->>>>>>> 9409e86a
 } from './common';
 
 export * from './common';
@@ -43,12 +39,8 @@
     logger.warn({ versionScheme }, 'Unknown version scheme');
     return schemes.semver as VersioningApi;
   }
-<<<<<<< HEAD
-  if (isVersionApiClass(scheme)) {
-=======
   // istanbul ignore if: needs an implementation
   if (isVersioningApiConstructor(scheme)) {
->>>>>>> 9409e86a
     // eslint-disable-next-line new-cap
     return new scheme(schemeConfig);
   }
