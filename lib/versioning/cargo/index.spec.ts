--- conflicted
+++ resolved
@@ -1,260 +1,6 @@
 import { api as semver } from '.';
 
 describe('versioning/cargo/index', () => {
-<<<<<<< HEAD
-  it('handles comma', () => {
-    expect(semver.matches('4.2.0', '4.2, >= 3.0, < 5.0.0')).toBe(true);
-    expect(semver.matches('4.2.0', '2.0, >= 3.0, < 5.0.0')).toBe(false);
-    expect(semver.matches('4.2.0', '4.2.0, < 4.2.4')).toBe(true);
-    expect(semver.matches('4.2.0', '4.3.0, 3.0.0')).toBe(false);
-    expect(semver.matches('4.2.0', '> 5.0.0, <= 6.0.0')).toBe(false);
-  });
-
-  it('getSatisfyingVersion', () => {
-    expect(
-      semver.getSatisfyingVersion(
-        ['4.2.1', '0.4.0', '0.5.0', '4.0.0', '4.2.0', '5.0.0'],
-        '4.*.0, < 4.2.5'
-      )
-    ).toBe('4.2.1');
-    expect(
-      semver.getSatisfyingVersion(
-        ['0.4.0', '0.5.0', '4.0.0', '4.2.0', '5.0.0', '5.0.3'],
-        '5.0, > 5.0.0'
-      )
-    ).toBe('5.0.3');
-  });
-
-  it('simple constraints are valid', () => {
-    expect(semver.isValid('1')).toBeTruthy();
-    expect(semver.isValid('1.2')).toBeTruthy();
-    expect(semver.isValid('1.2.3')).toBeTruthy();
-    expect(semver.isValid('^1.2.3')).toBeTruthy();
-    expect(semver.isValid('~1.2.3')).toBeTruthy();
-    expect(semver.isValid('1.2.*')).toBeTruthy();
-  });
-  it('isValid', () => {
-    expect(semver.isValid('< 3.0, >= 1.0.0 <= 2.0.0')).toBeTruthy();
-    expect(semver.isValid('< 3.0, >= 1.0.0 <= 2.0.0, = 5.1.2')).toBeTruthy();
-  });
-
-  it('isVersion', () => {
-    expect(semver.isVersion('1.2.3')).toBeTruthy();
-    expect(semver.isValid('1.2')).toBeTruthy();
-  });
-
-  it('isLessThanRange', () => {
-    expect(semver.isLessThanRange('0.9.0', '>= 1.0.0 <= 2.0.0')).toBe(true);
-    expect(semver.isLessThanRange('1.9.0', '>= 1.0.0 <= 2.0.0')).toBe(false);
-  });
-
-  it('minSatisfyingVersion', () => {
-    expect(
-      semver.minSatisfyingVersion(
-        ['0.4.0', '0.5.0', '4.2.0', '4.3.0', '5.0.0'],
-        '4.*, > 4.2'
-      )
-    ).toBe('4.3.0');
-    expect(
-      semver.minSatisfyingVersion(['0.4.0', '0.5.0', '4.2.0', '5.0.0'], '4.0.0')
-    ).toBe('4.2.0');
-    expect(
-      semver.minSatisfyingVersion(
-        ['0.4.0', '0.5.0', '4.2.0', '5.0.0'],
-        '4.0.0, = 0.5.0'
-      )
-    ).toBeNull();
-    expect(
-      semver.minSatisfyingVersion(
-        ['0.4.0', '0.5.0', '4.2.0', '5.0.0'],
-        '4.0.0, > 4.1.0, <= 4.3.5'
-      )
-    ).toBe('4.2.0');
-    expect(
-      semver.minSatisfyingVersion(
-        ['0.4.0', '0.5.0', '4.2.0', '5.0.0'],
-        '6.2.0, 3.*'
-      )
-    ).toBeNull();
-  });
-
-  it('returns false if naked version', () => {
-    expect(semver.isSingleVersion('1.2.3')).toBeFalsy();
-    expect(semver.isSingleVersion('1.2.3-alpha.1')).toBeFalsy();
-  });
-  it('returns true if equals', () => {
-    expect(semver.isSingleVersion('=1.2.3')).toBeTruthy();
-    expect(semver.isSingleVersion('= 1.2.3')).toBeTruthy();
-    expect(semver.isSingleVersion('  = 1.2.3')).toBeTruthy();
-  });
-  it('returns false for partial versions', () => {
-    expect(semver.isSingleVersion('1')).toBeFalsy();
-    expect(semver.isSingleVersion('1.2')).toBeFalsy();
-  });
-  it('returns false for wildcard constraints', () => {
-    expect(semver.isSingleVersion('*')).toBeFalsy();
-    expect(semver.isSingleVersion('1.*')).toBeFalsy();
-    expect(semver.isSingleVersion('1.2.*')).toBeFalsy();
-  });
-
-  it('returns if empty or *', () => {
-    expect(
-      semver.getNewValue({
-        currentValue: null,
-        rangeStrategy: 'bump',
-        currentVersion: '1.0.0',
-        newVersion: '1.1.0',
-      })
-    ).toBeNull();
-    expect(
-      semver.getNewValue({
-        currentValue: '*',
-        rangeStrategy: 'bump',
-        currentVersion: '1.0.0',
-        newVersion: '1.1.0',
-      })
-    ).toEqual('*');
-  });
-  it('bumps equals', () => {
-    expect(
-      semver.getNewValue({
-        currentValue: '=1.0.0',
-        rangeStrategy: 'bump',
-        currentVersion: '1.0.0',
-        newVersion: '1.1.0',
-      })
-    ).toEqual('=1.1.0');
-    expect(
-      semver.getNewValue({
-        currentValue: '   =1.0.0',
-        rangeStrategy: 'bump',
-        currentVersion: '1.0.0',
-        newVersion: '1.1.0',
-      })
-    ).toEqual('=1.1.0');
-  });
-  it('bumps equals space', () => {
-    expect(
-      semver.getNewValue({
-        currentValue: '= 1.0.0',
-        rangeStrategy: 'bump',
-        currentVersion: '1.0.0',
-        newVersion: '1.1.0',
-      })
-    ).toEqual('= 1.1.0');
-    expect(
-      semver.getNewValue({
-        currentValue: '  = 1.0.0',
-        rangeStrategy: 'bump',
-        currentVersion: '1.0.0',
-        newVersion: '1.1.0',
-      })
-    ).toEqual('=1.1.0');
-    expect(
-      semver.getNewValue({
-        currentValue: '  =   1.0.0',
-        rangeStrategy: 'bump',
-        currentVersion: '1.0.0',
-        newVersion: '1.1.0',
-      })
-    ).toEqual('=1.1.0');
-    expect(
-      semver.getNewValue({
-        currentValue: '=    1.0.0',
-        rangeStrategy: 'bump',
-        currentVersion: '1.0.0',
-        newVersion: '1.1.0',
-      })
-    ).toEqual('= 1.1.0');
-  });
-  it('bumps version range', () => {
-    expect(
-      semver.getNewValue({
-        currentValue: '1.0.0',
-        rangeStrategy: 'bump',
-        currentVersion: '1.0.0',
-        newVersion: '1.1.0',
-      })
-    ).toEqual('1.1.0');
-  });
-  it('bumps short caret to same', () => {
-    expect(
-      semver.getNewValue({
-        currentValue: '^1.0',
-        rangeStrategy: 'bump',
-        currentVersion: '1.0.0',
-        newVersion: '1.0.7',
-      })
-    ).toEqual('^1.0');
-  });
-  it('replaces with newer', () => {
-    expect(
-      semver.getNewValue({
-        currentValue: '^1.0.0',
-        rangeStrategy: 'replace',
-        currentVersion: '1.0.0',
-        newVersion: '2.0.7',
-      })
-    ).toEqual('^2.0.0');
-  });
-  it('replaces with version range', () => {
-    expect(
-      semver.getNewValue({
-        currentValue: '1.0.0',
-        rangeStrategy: 'replace',
-        currentVersion: '1.0.0',
-        newVersion: '2.0.7',
-      })
-    ).toEqual('2.0.0');
-  });
-  it('updates naked caret', () => {
-    expect(
-      semver.getNewValue({
-        currentValue: '^1',
-        rangeStrategy: 'bump',
-        currentVersion: '1.0.0',
-        newVersion: '2.1.7',
-      })
-    ).toEqual('^2');
-  });
-  it('bumps naked tilde', () => {
-    expect(
-      semver.getNewValue({
-        currentValue: '~1',
-        rangeStrategy: 'bump',
-        currentVersion: '1.0.0',
-        newVersion: '1.1.7',
-      })
-    ).toEqual('~1');
-  });
-  it('bumps naked major', () => {
-    expect(
-      semver.getNewValue({
-        currentValue: '5',
-        rangeStrategy: 'bump',
-        currentVersion: '5.0.0',
-        newVersion: '5.1.7',
-      })
-    ).toEqual('5');
-    expect(
-      semver.getNewValue({
-        currentValue: '5',
-        rangeStrategy: 'bump',
-        currentVersion: '5.0.0',
-        newVersion: '6.1.7',
-      })
-    ).toEqual('6');
-  });
-  it('bumps naked minor', () => {
-    expect(
-      semver.getNewValue({
-        currentValue: '5.0',
-        rangeStrategy: 'bump',
-        currentVersion: '5.0.0',
-        newVersion: '5.0.7',
-      })
-    ).toEqual('5.0');
-=======
   test.each`
     version    | range                     | expected
     ${'4.2.0'} | ${'4.2, >= 3.0, < 5.0.0'} | ${true}
@@ -268,7 +14,6 @@
       expect(semver.matches(version, range)).toBe(expected);
     }
   );
->>>>>>> 35eb0490
 
   test.each`
     versions                                                  | range               | expected
