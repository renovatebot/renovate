--- conflicted
+++ resolved
@@ -1,8 +1,4 @@
 import { DateTime } from 'luxon';
-<<<<<<< HEAD
-import { NewValueConfig, VersioningApi } from '../types';
-=======
->>>>>>> 74d7691b
 import npm, { isValid, isVersion } from '../npm';
 import type { NewValueConfig, VersioningApi } from '../types';
 import { nodeSchedule } from './schedule';
