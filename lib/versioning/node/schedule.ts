import dataFiles from '../../data-files.generated';
import npm from '../npm';

interface NodeJsSchedule {
  lts?: string;
  maintenance?: string;
  end: string;
  start: string;
  codename?: string;
}

export type NodeJsData = Record<string, NodeJsSchedule>;

export const nodeSchedule: NodeJsData = JSON.parse(
<<<<<<< HEAD
  dataFiles.get('data/node-js-schedule.json')
);

export function findScheduleForCodename(
  codename: string
): ({ version: string } & NodeJsSchedule) | null {
  for (const version of Object.keys(nodeSchedule)) {
    const schedule = nodeSchedule[version];
    if (schedule.codename?.toLowerCase() === codename.toLowerCase()) {
      return { version, ...schedule };
    }
  }
  return null;
}

export function findScheduleForVersion(version: string): NodeJsSchedule | null {
  const major = npm.getMajor(version);
  const schedule = nodeSchedule[`v${major}`];
  return schedule;
}
=======
  // eslint-disable-next-line @typescript-eslint/no-non-null-assertion
  dataFiles.get('data/node-js-schedule.json')!
);
>>>>>>> 013189bf
<|MERGE_RESOLUTION|>--- conflicted
+++ resolved
@@ -12,8 +12,8 @@
 export type NodeJsData = Record<string, NodeJsSchedule>;
 
 export const nodeSchedule: NodeJsData = JSON.parse(
-<<<<<<< HEAD
-  dataFiles.get('data/node-js-schedule.json')
+  // eslint-disable-next-line @typescript-eslint/no-non-null-assertion
+  dataFiles.get('data/node-js-schedule.json')!
 );
 
 export function findScheduleForCodename(
@@ -32,9 +32,4 @@
   const major = npm.getMajor(version);
   const schedule = nodeSchedule[`v${major}`];
   return schedule;
-}
-=======
-  // eslint-disable-next-line @typescript-eslint/no-non-null-assertion
-  dataFiles.get('data/node-js-schedule.json')!
-);
->>>>>>> 013189bf
+}