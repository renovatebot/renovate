--- conflicted
+++ resolved
@@ -124,12 +124,9 @@
     );
     return null;
   }
-<<<<<<< HEAD
   if (checkedResult) {
     return checkedResult;
   }
-=======
->>>>>>> 85aa03d0
   return result;
 }
 
