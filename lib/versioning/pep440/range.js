module.exports = {
  getNewValue,
};

<<<<<<< HEAD
function getNewValue(config, currentValue, fromVersion, toVersion) {
  if (currentValue.startsWith('==')) {
    return '==' + toVersion;
=======
function getNewValue(config, fromVersion, toVersion) {
  const { rangeStrategy } = config;
  // istanbul ignore if
  if (rangeStrategy !== 'pin') {
    logger.warn({ rangeStrategy }, 'Unsupported rangeStrategy');
    return null;
>>>>>>> 05260a5b
  }
  logger.warn('Unsupported currentValue: ' + currentValue);
  return toVersion;
}<|MERGE_RESOLUTION|>--- conflicted
+++ resolved
@@ -2,19 +2,10 @@
   getNewValue,
 };
 
-<<<<<<< HEAD
-function getNewValue(config, currentValue, fromVersion, toVersion) {
-  if (currentValue.startsWith('==')) {
+function getNewValue(config, fromVersion, toVersion) {
+  if (config.currentValue.startsWith('==')) {
     return '==' + toVersion;
-=======
-function getNewValue(config, fromVersion, toVersion) {
-  const { rangeStrategy } = config;
-  // istanbul ignore if
-  if (rangeStrategy !== 'pin') {
-    logger.warn({ rangeStrategy }, 'Unsupported rangeStrategy');
-    return null;
->>>>>>> 05260a5b
   }
-  logger.warn('Unsupported currentValue: ' + currentValue);
+  logger.warn('Unsupported currentValue: ' + config.currentValue);
   return toVersion;
 }