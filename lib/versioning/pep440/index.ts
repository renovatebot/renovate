--- conflicted
+++ resolved
@@ -35,22 +35,14 @@
 
 // If this is left as an alias, inputs like "17.04.0" throw errors
 export function isValid(input: string): boolean {
-<<<<<<< HEAD
-  return validRange(input) || !!isVersion(input);
-=======
   return validRange(input) || isVersion(input);
->>>>>>> 26662d64
 }
 
 function getSatisfyingVersion(
   versions: string[],
   range: string
 ): string | null {
-<<<<<<< HEAD
-  const found = filter(versions, range).sort(sortVersions);
-=======
   const found = pep440.filter(versions, range).sort(sortVersions);
->>>>>>> 26662d64
   return found.length === 0 ? null : found[found.length - 1];
 }
 
@@ -58,24 +50,14 @@
   versions: string[],
   range: string
 ): string | null {
-<<<<<<< HEAD
-  const found = filter(versions, range).sort(sortVersions);
-=======
   const found = pep440.filter(versions, range).sort(sortVersions);
->>>>>>> 26662d64
   return found.length === 0 ? null : found[0];
 }
 
 export function isSingleVersion(constraint: string): boolean {
   return (
-<<<<<<< HEAD
-    !!isVersion(constraint) ||
-    (constraint?.startsWith('==') &&
-      !!isVersion(constraint.substring(2).trim()))
-=======
     isVersion(constraint) ||
     (constraint?.startsWith('==') && isVersion(constraint.substring(2).trim()))
->>>>>>> 26662d64
   );
 }
 
