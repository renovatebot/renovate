--- conflicted
+++ resolved
@@ -56,55 +56,23 @@
   semver.minSatisfyingVersion(versions.map(composer2npm), composer2npm(range));
 
 function getNewValue(currentValue, rangeStrategy, fromVersion, toVersion) {
-<<<<<<< HEAD
-  function insertV(input) {
-    if (currentValue.split('.')[0].includes('v')) {
-      return input.replace(/([0-9])/, 'v$1').replace(/vv([0-9])/, 'v$1');
-    }
-    return input;
-  }
-  logger.debug('getNewValue');
+  const toMajor = getMajor(toVersion);
+  const toMinor = getMinor(toVersion);
+  let newValue;
   if (isVersion(currentValue)) {
-    return insertV(toVersion);
-  }
-=======
-  const toMajor = semver.getMajor(toVersion);
-  const toMinor = semver.getMinor(toVersion);
-  let newValue = toVersion;
->>>>>>> 63caf742
-  if (
+    newValue = toVersion;
+  } else if (
     semver.isValid(currentValue) &&
     composer2npm(currentValue) === currentValue
   ) {
-<<<<<<< HEAD
-    logger.debug('Using semver getNewValue');
-    let newValue = semver.getNewValue(
-=======
     newValue = semver.getNewValue(
->>>>>>> 63caf742
       currentValue,
       rangeStrategy,
-      composer2npm(fromVersion),
-      composer2npm(toVersion)
+      fromVersion,
+      toVersion
     );
-<<<<<<< HEAD
-    newValue = insertV(newValue);
-    const newSplit = newValue.split('.');
-    const toLength = toVersion.split('.').length;
-    if (toLength < newSplit.length) {
-      newSplit.length = toLength;
-    }
-    return newSplit.join('.');
-  }
-  logger.debug('Using custom getNewValue');
-  const toMajor = getMajor(toVersion);
-  const toMinor = getMinor(toVersion);
-  // handle ~0.4 case first
-  if (currentValue.match(/^~(0\.[1-9][0-9]*)$/)) {
-=======
   } else if (currentValue.match(/^~(0\.[1-9][0-9]*)$/)) {
     // handle ~0.4 case first
->>>>>>> 63caf742
     if (toMajor === 0) {
       newValue = `~0.${toMinor}`;
     } else {
@@ -116,6 +84,10 @@
   } else if (currentValue.match(/^~([0-9]*(?:\.[0-9]*)?)$/)) {
     // handle ~4.1 case
     newValue = `~${toMajor}.${toMinor}`;
+  }
+  if (!newValue) {
+    logger.warn('Unsupported composer value');
+    newValue = toVersion;
   }
   if (currentValue.split('.')[0].includes('v')) {
     newValue = newValue.replace(/([0-9])/, 'v$1');
