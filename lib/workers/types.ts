import type { Merge } from 'type-fest';
import type {
  GroupConfig,
  LegacyAdminConfig,
  RegExManager,
  RenovateConfig,
  RenovateSharedConfig,
  ValidationMessage,
} from '../config/types';
import type { Release } from '../modules/datasource/types';
import type {
  ArtifactError,
  ExtractConfig,
  LookupUpdate,
  PackageDependency,
  PackageFile,
} from '../modules/manager/types';
import type { PlatformPrOptions } from '../modules/platform/types';
import type { FileChange } from '../util/git/types';
import type { MergeConfidence } from '../util/merge-confidence';
import type {
  ChangeLogRelease,
  ChangeLogResult,
} from './repository/update/pr/changelog/types';

export type ReleaseWithNotes = Release & Partial<ChangeLogRelease>;

export interface BranchUpgradeConfig
  extends Merge<RenovateConfig, PackageDependency>,
    Partial<LookupUpdate>,
    RenovateSharedConfig {
  artifactErrors?: ArtifactError[];
  autoReplaceStringTemplate?: string;
  baseDeps?: PackageDependency[];
  branchName: string;
  commitBody?: string;
  commitMessage?: string;
  commitMessageExtra?: string;
  currentDigest?: string;
  currentDigestShort?: string;
  currentValue?: string;
  excludeCommitPaths?: string[];
  githubName?: string;
  group?: GroupConfig;
  groupName?: string;
  groupSlug?: string;
  language?: string;
  manager: string;
  packageFile?: string;
  lockFile?: string;
  lockFiles?: string[];
  reuseExistingBranch?: boolean;
  prHeader?: string;
  prFooter?: string;
  prBodyNotes?: string[];
  prBodyTemplate?: string;
  prPriority?: number;
  prTitle?: string;
  prettyNewMajor?: string;
  prettyNewVersion?: string;
  releases?: ReleaseWithNotes[];
  releaseTimestamp?: string;
  repoName?: string;
  minimumConfidence?: MergeConfidence;
  sourceDirectory?: string;

  updatedPackageFiles?: FileChange[];
  updatedArtifacts?: FileChange[];

  logJSON?: ChangeLogResult | null;

  hasReleaseNotes?: boolean;
  homepage?: string;
  changelogUrl?: string;
  dependencyUrl?: string;
  sourceUrl?: string;
  sourceRepo?: string;
  sourceRepoOrg?: string;
  sourceRepoName?: string;
}

export type PrBlockedBy =
  | 'BranchAutomerge'
  | 'NeedsApproval'
  | 'AwaitingTests'
  | 'RateLimited'
  | 'Error';

// eslint-disable-next-line typescript-enum/no-enum
export enum BranchResult {
  AlreadyExisted = 'already-existed',
  Automerged = 'automerged',
  Done = 'done',
  Error = 'error',
  NeedsApproval = 'needs-approval',
  NeedsPrApproval = 'needs-pr-approval',
  NotScheduled = 'not-scheduled',
  NoWork = 'no-work',
  Pending = 'pending',
  PrCreated = 'pr-created',
  PrEdited = 'pr-edited',
  PrLimitReached = 'pr-limit-reached',
  CommitLimitReached = 'commit-limit-reached',
  BranchLimitReached = 'branch-limit-reached',
  Rebase = 'rebase',
  UpdateNotScheduled = 'update-not-scheduled',
}

export interface BranchConfig
  extends BranchUpgradeConfig,
    LegacyAdminConfig,
    PlatformPrOptions {
  automergeComment?: string;
  automergeType?: string;
  baseBranch?: string;
  errors?: ValidationMessage[];
  hasTypes?: boolean;
  dependencyDashboardChecks?: Record<string, string>;
  releaseTimestamp?: string;
  forceCommit?: boolean;
  rebaseRequested?: boolean;
  result?: BranchResult;
  upgrades: BranchUpgradeConfig[];
  packageFiles?: Record<string, PackageFile[]>;
  prBlockedBy?: PrBlockedBy;
  prNo?: number;
  stopUpdating?: boolean;
  isConflicted?: boolean;
<<<<<<< HEAD
  recreateMergedPr?: boolean;
=======
  branchFingerprint?: string;
  skipBranchUpdate?: boolean;
>>>>>>> 33e3bf7c
}

export interface WorkerExtractConfig extends ExtractConfig {
  manager: string;
  fileList: string[];
  fileMatch?: string[];
  updateInternalDeps?: boolean;
  includePaths?: string[];
  ignorePaths?: string[];
  regexManagers?: RegExManager[];
  enabledManagers?: string[];
  enabled?: boolean;
}

export interface DepWarnings {
  warnings: string[];
  warningFiles: string[];
}

export interface SelectAllConfig extends RenovateConfig {
  dependencyDashboardRebaseAllOpen?: boolean;
  dependencyDashboardAllPending?: boolean;
  dependencyDashboardAllRateLimited?: boolean;
}<|MERGE_RESOLUTION|>--- conflicted
+++ resolved
@@ -126,12 +126,9 @@
   prNo?: number;
   stopUpdating?: boolean;
   isConflicted?: boolean;
-<<<<<<< HEAD
   recreateMergedPr?: boolean;
-=======
   branchFingerprint?: string;
   skipBranchUpdate?: boolean;
->>>>>>> 33e3bf7c
 }
 
 export interface WorkerExtractConfig extends ExtractConfig {
