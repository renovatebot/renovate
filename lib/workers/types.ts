import type { Merge } from 'type-fest';
import type {
  GroupConfig,
  LegacyAdminConfig,
  RenovateConfig,
  RenovateSharedConfig,
  ValidationMessage,
} from '../config/types';
import type { Release } from '../datasource/types';
import type {
  ArtifactError,
  LookupUpdate,
  PackageDependency,
  PackageFile,
} from '../manager/types';
import type { PlatformPrOptions } from '../platform/types';
import type { File } from '../util/git/types';
import type { MergeConfidence } from '../util/merge-confidence';
import type { ChangeLogRelease, ChangeLogResult } from './pr/changelog/types';

export type ReleaseWithNotes = Release & Partial<ChangeLogRelease>;

export interface BranchUpgradeConfig
  extends Merge<RenovateConfig, PackageDependency>,
    Partial<LookupUpdate>,
    RenovateSharedConfig {
  artifactErrors?: ArtifactError[];
  autoReplaceStringTemplate?: string;
  baseDeps?: PackageDependency[];
  branchName: string;
  commitBody?: string;
  commitMessage?: string;
  commitMessageExtra?: string;
  currentDigest?: string;
  currentDigestShort?: string;
  currentValue?: string;
  endpoint?: string;
  excludeCommitPaths?: string[];
  githubName?: string;
  group?: GroupConfig;
  constraints?: Record<string, string>;
  groupName?: string;
  groupSlug?: string;
  language?: string;
  manager?: string;
  packageFile?: string;
  lockFile?: string;
  lockFiles?: string[];
  reuseExistingBranch?: boolean;
  prHeader?: string;
  prFooter?: string;
  prBodyNotes?: string[];
  prBodyTemplate?: string;
  prPriority?: number;
  prTitle?: string;
  releases?: ReleaseWithNotes[];
  releaseTimestamp?: string;
  repoName?: string;
  minimumConfidence?: MergeConfidence;
  sourceDirectory?: string;

  updatedPackageFiles?: File[];
  updatedArtifacts?: File[];

  logJSON?: ChangeLogResult;

  hasReleaseNotes?: boolean;
  homepage?: string;
  changelogUrl?: string;
  dependencyUrl?: string;
  sourceUrl?: string;
  sourceRepo?: string;
  sourceRepoOrg?: string;
  sourceRepoName?: string;
}

export type PrBlockedBy =
  | 'BranchAutomerge'
  | 'NeedsApproval'
  | 'AwaitingTests'
  | 'RateLimited'
  | 'Error';

// eslint-disable-next-line typescript-enum/no-enum
export enum BranchResult {
  AlreadyExisted = 'already-existed',
  Automerged = 'automerged',
  Done = 'done',
  Error = 'error',
  NeedsApproval = 'needs-approval',
  NeedsPrApproval = 'needs-pr-approval',
  NotScheduled = 'not-scheduled',
  NoWork = 'no-work',
  Pending = 'pending',
  PrCreated = 'pr-created',
  PrEdited = 'pr-edited',
  PrLimitReached = 'pr-limit-reached',
  CommitLimitReached = 'commit-limit-reached',
  BranchLimitReached = 'branch-limit-reached',
  Rebase = 'rebase',
  UpdateNotScheduled = 'update-not-scheduled',
}

export interface BranchConfig
  extends BranchUpgradeConfig,
    LegacyAdminConfig,
    PlatformPrOptions {
  automergeComment?: string;
  automergeType?: string;
  baseBranch?: string;
  errors?: ValidationMessage[];
  hasTypes?: boolean;
  dependencyDashboardChecks?: Record<string, string>;
  releaseTimestamp?: string;
  forceCommit?: boolean;
  rebaseRequested?: boolean;
  result?: BranchResult;
  upgrades: BranchUpgradeConfig[];
  packageFiles?: Record<string, PackageFile[]>;
  prBlockedBy?: PrBlockedBy;
  prNo?: number;
<<<<<<< HEAD
  isConflicted?: boolean;
=======
  stopUpdating?: boolean;
>>>>>>> 03b166ef
}<|MERGE_RESOLUTION|>--- conflicted
+++ resolved
@@ -119,9 +119,6 @@
   packageFiles?: Record<string, PackageFile[]>;
   prBlockedBy?: PrBlockedBy;
   prNo?: number;
-<<<<<<< HEAD
+  stopUpdating?: boolean;
   isConflicted?: boolean;
-=======
-  stopUpdating?: boolean;
->>>>>>> 03b166ef
 }