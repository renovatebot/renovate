--- conflicted
+++ resolved
@@ -130,7 +130,6 @@
   isConflicted?: boolean;
 }
 
-<<<<<<< HEAD
 export interface NarrowedBranchConfig extends Record<string, any> {
   rebaseLabel?: string;
   branchPrefixOld?: string;
@@ -297,7 +296,7 @@
   reuseExistingBranch?: boolean;
   updatedArtifacts?: FileChange[];
   artifactErrors?: ArtifactError[];
-=======
+}
 export interface WorkerExtractConfig
   extends ExtractConfig,
     Partial<CustomExtractConfig> {
@@ -310,5 +309,4 @@
   regexManagers?: RegExManager[];
   enabledManagers?: string[];
   enabled?: boolean;
->>>>>>> 3b0c2afe
 }