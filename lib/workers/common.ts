import { Merge } from 'type-fest';
import { PackageDependency, ArtifactError } from '../manager/common';
import {
  RenovateSharedConfig,
  RenovateConfig,
  GroupConfig,
  RenovateAdminConfig,
  ValidationMessage,
} from '../config';
import { LookupUpdate } from './repository/process/lookup/common';
import { File, PlatformPrOptions } from '../platform';
import { Release } from '../datasource';
import { ChangeLogResult } from './pr/changelog/common';

export interface BranchUpgradeConfig
  extends Merge<RenovateConfig, PackageDependency>,
    Partial<LookupUpdate>,
    RenovateSharedConfig {
  artifactErrors?: ArtifactError[];
  branchName: string;
  commitBody?: string;
  commitMessage?: string;
  commitMessageExtra?: string;
  currentDigest?: string;
  currentDigestShort?: string;
  currentValue?: string;
  currentVersion?: string;
  endpoint?: string;
  excludeCommitPaths?: string[];
  group?: GroupConfig;

  groupName?: string;
  groupSlug?: string;
  language?: string;
  manager?: string;
  packageFile?: string;

  parentBranch?: string;
  prBanner?: string;
  prBodyNotes?: string[];
  prBodyTemplate?: string;
  prPriority?: number;
  prTitle?: string;
  releases?: Release[];
  releaseTimestamp?: string;

  sourceDirectory?: string;
<<<<<<< HEAD
  updatedPackageFiles?: FileData[];
  updatedArtifacts?: FileData[];

  logJSON?: ChangeLogResult;
=======
  updatedPackageFiles?: File[];
  updatedArtifacts?: File[];
>>>>>>> 866cedd3
}

export enum PrResult {
  AwaitingApproval = 'AwaitingApproval',
  AwaitingGreenBranch = 'AwaitingGreenBranch',
  AwaitingNotPending = 'AwaitingNotPending',
  BlockeddByBranchAutomerge = 'BlockeddByBranchAutomerge',
  Created = 'Created',
  Error = 'Error',
  ErrorAlreadyExists = 'ErrorAlreadyExists',
  NotUpdated = 'NotUpdated',
  Updated = 'Updated',
}

export type ProcessBranchResult =
  | 'already-existed'
  | 'automerged'
  | 'done'
  | 'error'
  | 'needs-approval'
  | 'needs-pr-approval'
  | 'not-scheduled'
  | 'no-work'
  | 'pending'
  | 'pr-created'
  | 'pr-edited'
  | 'pr-hourly-limit-reached'
  | 'rebase';

export interface BranchConfig
  extends BranchUpgradeConfig,
    RenovateAdminConfig,
    PlatformPrOptions {
  automergeType?: string;
  baseBranch?: string;
  canBeUnpublished?: boolean;
  errors?: ValidationMessage[];
  hasTypes?: boolean;
  releaseTimestamp?: string;

  res?: ProcessBranchResult;
  upgrades: BranchUpgradeConfig[];
}<|MERGE_RESOLUTION|>--- conflicted
+++ resolved
@@ -45,15 +45,11 @@
   releaseTimestamp?: string;
 
   sourceDirectory?: string;
-<<<<<<< HEAD
-  updatedPackageFiles?: FileData[];
-  updatedArtifacts?: FileData[];
+
+  updatedPackageFiles?: File[];
+  updatedArtifacts?: File[];
 
   logJSON?: ChangeLogResult;
-=======
-  updatedPackageFiles?: File[];
-  updatedArtifacts?: File[];
->>>>>>> 866cedd3
 }
 
 export enum PrResult {
