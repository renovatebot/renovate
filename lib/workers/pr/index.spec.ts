--- conflicted
+++ resolved
@@ -633,22 +633,15 @@
     });
 
     it('should trigger GitLab automerge when configured', async () => {
-<<<<<<< HEAD
-=======
-      config.gitLabAutomerge = true;
+      config.usePlatformAutomerge = true;
       config.gitLabIgnoreApprovals = true;
->>>>>>> 67d92901
       config.automerge = true;
       config.automergeType = 'pr-auto';
       await prWorker.ensurePr(config);
       const args = platform.createPr.mock.calls[0];
       expect(args[0].platformOptions).toMatchObject({
-<<<<<<< HEAD
         usePlatformAutomerge: true,
-=======
-        gitLabAutomerge: true,
         gitLabIgnoreApprovals: true,
->>>>>>> 67d92901
       });
     });
 
