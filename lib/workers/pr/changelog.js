--- conflicted
+++ resolved
@@ -93,10 +93,6 @@
       logger.info({ depName, fromVersion, newVersion }, 'No changelog found');
       return null;
     }
-<<<<<<< HEAD
-    res.versions.reverse();
-    res.versions.forEach(version => version.changes.reverse());
-=======
     // Sort from oldest to newest
     logger.debug({ res });
     if (Array.isArray(res.versions)) {
@@ -107,13 +103,7 @@
         }
       });
     }
->>>>>>> 9195adc5
     await cacache.put(cachePath, cacheKey, JSON.stringify(res));
-    res.versions = await addReleaseNotes(
-      res.project ? res.project.github : null,
-      res.versions
-    );
-    logger.debug({ res });
     return res;
   } catch (err) {
     logger.debug({ err }, `getChangeLogJSON error`);
