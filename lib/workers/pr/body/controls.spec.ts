import { mock } from 'jest-mock-extended';
import { git } from '../../../../test/util';
import { BranchConfig } from '../../types';
import { getControls } from './controls';

jest.mock('../../../util/git');

describe('workers/pr/body/controls', () => {
  describe('getControls', () => {
    let branchConfig: BranchConfig;
    beforeEach(() => {
      jest.resetAllMocks();
      branchConfig = mock<BranchConfig>();
      branchConfig.branchName = 'branchName';
    });
<<<<<<< HEAD
    [true, false].forEach((modified) => {
      describe(`when the branch is ${modified ? '' : ' not'} modified`, () => {
        beforeEach(() => {
          git.isBranchModified.mockResolvedValue(modified);
        });
        it('has the correct contents', async () => {
          // FIXME: explicit assert condition
          expect(await getControls(branchConfig)).toMatchSnapshot();
          expect(git.isBranchModified).toHaveBeenCalledTimes(1);
          expect(git.isBranchModified).toHaveBeenCalledWith(
            branchConfig.branchName
          );
        });
        it('has the correct contents when rebase/retry checkbox unchecked', async () => {
          branchConfig.prRebaseBoxUnchecked = true;
          expect(await getControls(branchConfig)).toMatchSnapshot();
          expect(git.isBranchModified).toHaveBeenCalledTimes(1);
          expect(git.isBranchModified).toHaveBeenCalledWith(
            branchConfig.branchName
          );
        });
=======
    describe(`when the branch is modified`, () => {
      beforeEach(() => {
        git.isBranchModified.mockResolvedValue(true);
      });
      it('has the correct contents', async () => {
        expect(await getControls(branchConfig)).toContain(
          `- [ ] <!-- rebase-check -->If you want to rebase/retry this PR, click this checkbox. ⚠ **Warning**: custom changes will be lost.`
        );
        expect(git.isBranchModified).toHaveBeenCalledTimes(1);
        expect(git.isBranchModified).toHaveBeenCalledWith(
          branchConfig.branchName
        );
      });
    });

    describe(`when the branch is not modified`, () => {
      beforeEach(() => {
        git.isBranchModified.mockResolvedValue(false);
      });
      it('has the correct contents', async () => {
        expect(await getControls(branchConfig)).toContain(
          `- [ ] <!-- rebase-check -->If you want to rebase/retry this PR, click this checkbox.`
        );
        expect(git.isBranchModified).toHaveBeenCalledTimes(1);
        expect(git.isBranchModified).toHaveBeenCalledWith(
          branchConfig.branchName
        );
>>>>>>> 899216f1
      });
    });
  });
});<|MERGE_RESOLUTION|>--- conflicted
+++ resolved
@@ -13,29 +13,6 @@
       branchConfig = mock<BranchConfig>();
       branchConfig.branchName = 'branchName';
     });
-<<<<<<< HEAD
-    [true, false].forEach((modified) => {
-      describe(`when the branch is ${modified ? '' : ' not'} modified`, () => {
-        beforeEach(() => {
-          git.isBranchModified.mockResolvedValue(modified);
-        });
-        it('has the correct contents', async () => {
-          // FIXME: explicit assert condition
-          expect(await getControls(branchConfig)).toMatchSnapshot();
-          expect(git.isBranchModified).toHaveBeenCalledTimes(1);
-          expect(git.isBranchModified).toHaveBeenCalledWith(
-            branchConfig.branchName
-          );
-        });
-        it('has the correct contents when rebase/retry checkbox unchecked', async () => {
-          branchConfig.prRebaseBoxUnchecked = true;
-          expect(await getControls(branchConfig)).toMatchSnapshot();
-          expect(git.isBranchModified).toHaveBeenCalledTimes(1);
-          expect(git.isBranchModified).toHaveBeenCalledWith(
-            branchConfig.branchName
-          );
-        });
-=======
     describe(`when the branch is modified`, () => {
       beforeEach(() => {
         git.isBranchModified.mockResolvedValue(true);
@@ -63,7 +40,6 @@
         expect(git.isBranchModified).toHaveBeenCalledWith(
           branchConfig.branchName
         );
->>>>>>> 899216f1
       });
     });
   });
