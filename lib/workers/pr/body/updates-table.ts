--- conflicted
+++ resolved
@@ -61,16 +61,11 @@
   for (const row of tableValues) {
     let val = '|';
     for (const column of tableColumns) {
-<<<<<<< HEAD
       val += ' ';
-      val += row[column].replace(/^@/, '@&#8203;').replace(/\|/g, '\\|');
-      val += ' |';
-=======
-      const content = row[column]
+      val += row[column]
         ? row[column].replace(/^@/, '@&#8203;').replace(/\|/g, '\\|')
         : '';
-      val += ` ${content} |`;
->>>>>>> 276cb3fb
+      val += ' |';
     }
     val += '\n';
     rows.push(val);
