import { platform } from '../../../platform';
import { emojify } from '../../../util/emoji';
import { PrBodyConfig } from './common';
<<<<<<< HEAD
import { BRANCH_STATUS_FAILED } from '../../../constants/branch-constants';
=======
import { PLATFORM_TYPE_GITHUB } from '../../../constants/platfroms';
>>>>>>> c7c5dfd3

export async function getPrConfigDescription(
  config: PrBodyConfig
): Promise<string> {
  let prBody = `\n\n---\n\n### Renovate configuration\n\n`;
  prBody += emojify(`:date: **Schedule**: `);
  if (
    config.schedule &&
    (config.schedule as never) !== 'at any time' &&
    config.schedule[0] !== 'at any time'
  ) {
    prBody += `"${config.schedule}"`;
    if (config.timezone) {
      prBody += ` in timezone ${config.timezone}.`;
    } else {
      prBody += ` (UTC).`;
    }
  } else {
    prBody += 'At any time (no schedule defined).';
  }

  prBody += '\n\n';
  prBody += emojify(':vertical_traffic_light: **Automerge**: ');
  if (config.automerge) {
    const branchStatus = await platform.getBranchStatus(
      config.branchName,
      config.requiredStatusChecks
    );
    // istanbul ignore if
    if (branchStatus === BRANCH_STATUS_FAILED) {
      prBody += 'Disabled due to failing status checks.';
    } else {
      prBody += 'Enabled.';
    }
  } else {
    prBody +=
      'Disabled by config. Please merge this manually once you are satisfied.';
  }
  prBody += '\n\n';
  prBody += emojify(':recycle: **Rebasing**: ');
  if (config.rebaseStalePrs) {
    prBody += 'Whenever PR is stale';
  } else {
    prBody += 'Whenever PR becomes conflicted';
  }
  if (config.platform === PLATFORM_TYPE_GITHUB) {
    prBody += `, or if you modify the PR title to begin with "\`rebase!\`".\n\n`;
  } else {
    prBody += '.\n\n';
  }
  if (config.recreateClosed) {
    prBody += emojify(
      `:ghost: **Immortal**: This PR will be recreated if closed unmerged. Get [config help](${config.productLinks.help}) if that's undesired.\n\n`
    );
  } else {
    prBody += emojify(
      `:no_bell: **Ignore**: Close this PR and you won't be reminded about ${
        config.upgrades.length === 1 ? 'this update' : 'these updates'
      } again.\n\n`
    );
  }
  return prBody;
}<|MERGE_RESOLUTION|>--- conflicted
+++ resolved
@@ -1,11 +1,8 @@
 import { platform } from '../../../platform';
 import { emojify } from '../../../util/emoji';
 import { PrBodyConfig } from './common';
-<<<<<<< HEAD
 import { BRANCH_STATUS_FAILED } from '../../../constants/branch-constants';
-=======
 import { PLATFORM_TYPE_GITHUB } from '../../../constants/platfroms';
->>>>>>> c7c5dfd3
 
 export async function getPrConfigDescription(
   config: PrBodyConfig
