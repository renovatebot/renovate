import { RenovateConfig } from '../../config';
import {
  PLATFORM_INTEGRATION_UNAUTHORIZED,
  PLATFORM_RATE_LIMIT_EXCEEDED,
  REPOSITORY_CHANGED,
} from '../../constants/error-messages';
import { logger } from '../../logger';
import { PlatformPrOptions, Pr, platform } from '../../platform';
import { BranchStatus } from '../../types';
import { ExternalHostError } from '../../types/errors/external-host-error';
import { sampleSize } from '../../util';
import {
  deleteBranch,
  getBranchLastCommitTime,
  isBranchModified,
} from '../../util/git';
import { BranchConfig, PrResult } from '../common';
import { Limit, incLimitedValue, isLimitReached } from '../global/limits';
import { getPrBody } from './body';
import { ChangeLogError } from './changelog';
import { codeOwnersForPr } from './code-owners';

function noWhitespaceOrHeadings(input: string): string {
  return input.replace(/\r?\n|\r|\s|#/g, '');
}

function noLeadingAtSymbol(input: string): string {
  return input.length && input.startsWith('@') ? input.slice(1) : input;
}

async function addCodeOwners(
  assigneesOrReviewers: string[],
  pr: Pr
): Promise<string[]> {
  return [...new Set(assigneesOrReviewers.concat(await codeOwnersForPr(pr)))];
}

export async function addAssigneesReviewers(
  config: RenovateConfig,
  pr: Pr
): Promise<void> {
  let assignees = config.assignees;
  if (config.assigneesFromCodeOwners) {
    assignees = await addCodeOwners(assignees, pr);
  }
  if (assignees.length > 0) {
    try {
      assignees = assignees.map(noLeadingAtSymbol);
      if (config.assigneesSampleSize !== null) {
        assignees = sampleSize(assignees, config.assigneesSampleSize);
      }
      if (assignees.length > 0) {
        // istanbul ignore if
        if (config.dryRun) {
          logger.info(`DRY-RUN: Would add assignees to PR #${pr.number}`);
        } else {
          await platform.addAssignees(pr.number, assignees);
          logger.debug({ assignees }, 'Added assignees');
        }
      }
    } catch (err) {
      logger.debug(
        { assignees: config.assignees, err },
        'Failed to add assignees'
      );
    }
  }
  let reviewers = config.reviewers;
  if (config.reviewersFromCodeOwners) {
    reviewers = await addCodeOwners(reviewers, pr);
  }
  if (reviewers.length > 0) {
    try {
      reviewers = reviewers.map(noLeadingAtSymbol);
      if (config.additionalReviewers.length > 0) {
        const additionalReviewers = config.additionalReviewers.map(
          noLeadingAtSymbol
        );
        reviewers = [...new Set(reviewers.concat(additionalReviewers))];
      }
      if (config.reviewersSampleSize !== null) {
        reviewers = sampleSize(reviewers, config.reviewersSampleSize);
      }
      if (reviewers.length > 0) {
        // istanbul ignore if
        if (config.dryRun) {
          logger.info(`DRY-RUN: Would add reviewers to PR #${pr.number}`);
        } else {
          await platform.addReviewers(pr.number, reviewers);
          logger.debug({ reviewers }, 'Added reviewers');
        }
      }
    } catch (err) {
      logger.debug(
        { reviewers: config.reviewers, err },
        'Failed to add reviewers'
      );
    }
  }
}

export function getPlatformPrOptions(
  config: RenovateConfig & PlatformPrOptions
): PlatformPrOptions {
  return {
    azureAutoComplete: config.azureAutoComplete,
    azureWorkItemId: config.azureWorkItemId,
    bbUseDefaultReviewers: config.bbUseDefaultReviewers,
    gitLabAutomerge:
      config.automerge &&
      config.automergeType === 'pr' &&
      config.gitLabAutomerge,
  };
}

// Ensures that PR exists with matching title/body
export async function ensurePr(
  prConfig: BranchConfig
): Promise<{
  prResult: PrResult;
  pr?: Pr;
}> {
  const config: BranchConfig = { ...prConfig };

  logger.trace({ config }, 'ensurePr');
  // If there is a group, it will use the config of the first upgrade in the array
  const { branchName, prTitle, upgrades } = config;
  const dependencyDashboardCheck = (config.dependencyDashboardChecks || {})[
    config.branchName
  ];
  // Check if existing PR exists
  const existingPr = await platform.getBranchPr(branchName);
  if (existingPr) {
    logger.debug('Found existing PR');
  }
  config.upgrades = [];

  if (config.artifactErrors?.length) {
    logger.debug('Forcing PR because of artifact errors');
    config.forcePr = true;
  }

  let branchStatus: BranchStatus;
  async function getBranchStatus(): Promise<BranchStatus> {
    if (!branchStatus) {
      branchStatus = await platform.getBranchStatus(
        branchName,
        config.requiredStatusChecks
      );
      logger.debug({ branchStatus, branchName }, 'getBranchStatus() result');
    }
    return branchStatus;
  }

  // Only create a PR if a branch automerge has failed
  if (
    config.automerge === true &&
    config.automergeType.startsWith('branch') &&
    !config.forcePr
  ) {
    logger.debug(
      `Branch is configured for branch automerge, branch status) is: ${await getBranchStatus()}`
    );
    if (
      config.stabilityStatus !== BranchStatus.yellow &&
      (await getBranchStatus()) === BranchStatus.yellow
    ) {
      logger.debug('Checking how long this branch has been pending');
      const lastCommitTime = await getBranchLastCommitTime(branchName);
      const currentTime = new Date();
      const millisecondsPerHour = 1000 * 60 * 60;
      const elapsedHours = Math.round(
        (currentTime.getTime() - lastCommitTime.getTime()) / millisecondsPerHour
      );
      if (elapsedHours >= config.prNotPendingHours) {
        logger.debug('Branch exceeds prNotPending hours - forcing PR creation');
        config.forcePr = true;
      }
    }
    if (config.forcePr || (await getBranchStatus()) === BranchStatus.red) {
      logger.debug(`Branch tests failed, so will create PR`);
    } else {
      // Branch should be automerged, so we don't want to create a PR
      return { prResult: PrResult.BlockedByBranchAutomerge };
    }
  }
  if (config.prCreation === 'status-success') {
    logger.debug('Checking branch combined status');
    if ((await getBranchStatus()) !== BranchStatus.green) {
      logger.debug(
        `Branch status is "${await getBranchStatus()}" - not creating PR`
      );
      return { prResult: PrResult.AwaitingGreenBranch };
    }
    logger.debug('Branch status success');
  } else if (
    config.prCreation === 'approval' &&
    !existingPr &&
    dependencyDashboardCheck !== 'approvePr'
  ) {
    return { prResult: PrResult.AwaitingApproval };
  } else if (
    config.prCreation === 'not-pending' &&
    !existingPr &&
    !config.forcePr
  ) {
    logger.debug('Checking branch combined status');
    if ((await getBranchStatus()) === BranchStatus.yellow) {
      logger.debug(
        `Branch status is "${await getBranchStatus()}" - checking timeout`
      );
      const lastCommitTime = await getBranchLastCommitTime(branchName);
      const currentTime = new Date();
      const millisecondsPerHour = 1000 * 60 * 60;
      const elapsedHours = Math.round(
        (currentTime.getTime() - lastCommitTime.getTime()) / millisecondsPerHour
      );
      if (
        !dependencyDashboardCheck &&
        (config.stabilityStatus !== BranchStatus.yellow ||
          elapsedHours < config.prNotPendingHours)
      ) {
        logger.debug(
          `Branch is ${elapsedHours} hours old - skipping PR creation`
        );
        return { prResult: PrResult.AwaitingNotPending };
      }
      const prNotPendingHours = String(config.prNotPendingHours);
      logger.debug(
        `prNotPendingHours=${prNotPendingHours} threshold hit - creating PR`
      );
    }
    logger.debug('Branch status success');
  }

  const processedUpgrades: string[] = [];
  const commitRepos: string[] = [];

  // Get changelog and then generate template strings
  for (const upgrade of upgrades) {
    const upgradeKey = `${upgrade.depType}-${upgrade.depName}-${
      upgrade.manager
    }-${upgrade.fromVersion || upgrade.currentValue}-${upgrade.toVersion}`;
    if (processedUpgrades.includes(upgradeKey)) {
      continue; // eslint-disable-line no-continue
    }
    processedUpgrades.push(upgradeKey);

    const logJSON = upgrade.logJSON;

    if (logJSON) {
      if (typeof logJSON.error === 'undefined') {
        if (logJSON.project) {
          upgrade.repoName = logJSON.project.github
            ? logJSON.project.github
            : logJSON.project.gitlab;
        }
        upgrade.hasReleaseNotes = logJSON.hasReleaseNotes;
        upgrade.releases = [];
        if (
          upgrade.hasReleaseNotes &&
          upgrade.repoName &&
          !commitRepos.includes(upgrade.repoName)
        ) {
          commitRepos.push(upgrade.repoName);
          if (logJSON.versions) {
            logJSON.versions.forEach((version) => {
              const release = { ...version };
              upgrade.releases.push(release);
            });
          }
        }
      } else if (logJSON.error === ChangeLogError.MissingGithubToken) {
        upgrade.prBodyNotes = [
          ...upgrade.prBodyNotes,
          [
            '\n',
            ':warning: Release Notes retrieval for this PR were skipped because no github.com credentials were available.',
            'If you are using the hosted GitLab app, please follow [this guide](https://docs.renovatebot.com/install-gitlab-app/#configuring-a-token-for-githubcom-hosted-release-notes). If you are self-hosted, please see [this instruction](https://github.com/renovatebot/renovate/blob/master/docs/usage/self-hosting.md#githubcom-token-for-release-notes) instead.',
            '\n',
          ].join('\n'),
        ];
      }
    }
    config.upgrades.push(upgrade);
  }

  // Update the config object
  Object.assign(config, upgrades[0]);
  config.hasReleaseNotes = config.upgrades.some((upg) => upg.hasReleaseNotes);

  const releaseNoteRepos: string[] = [];
  for (const upgrade of config.upgrades) {
    if (upgrade.hasReleaseNotes) {
      if (releaseNoteRepos.includes(upgrade.sourceUrl)) {
        logger.debug(
          { depName: upgrade.depName },
          'Removing duplicate release notes'
        );
        upgrade.hasReleaseNotes = false;
      } else {
        releaseNoteRepos.push(upgrade.sourceUrl);
      }
    }
  }

  const prBody = await getPrBody(config);

  try {
    if (existingPr) {
      logger.debug('Processing existing PR');
      // istanbul ignore if
      if (
        !existingPr.hasAssignees &&
        !existingPr.hasReviewers &&
        config.automerge &&
        (await getBranchStatus()) === BranchStatus.red
      ) {
        logger.debug(`Setting assignees and reviewers as status checks failed`);
        await addAssigneesReviewers(config, existingPr);
      }
      // Check if existing PR needs updating
      const reviewableIndex = existingPr.body.indexOf(
        '<!-- Reviewable:start -->'
      );
      let existingPrBody = existingPr.body;
      if (reviewableIndex > -1) {
        logger.debug('Stripping Reviewable content');
        existingPrBody = existingPrBody.slice(0, reviewableIndex);
      }
      existingPrBody = existingPrBody.trim();
      if (
        existingPr.title === prTitle &&
        noWhitespaceOrHeadings(existingPrBody) ===
          noWhitespaceOrHeadings(prBody)
      ) {
        logger.debug(`${existingPr.displayNumber} does not need updating`);
        return { prResult: PrResult.NotUpdated, pr: existingPr };
      }
      // PR must need updating
      if (existingPr.title !== prTitle) {
        logger.debug(
          {
            branchName,
            oldPrTitle: existingPr.title,
            newPrTitle: prTitle,
          },
          'PR title changed'
        );
      } else if (!config.committedFiles && !config.rebaseRequested) {
        logger.debug(
          {
            prTitle,
          },
          'PR body changed'
        );
      }
      // istanbul ignore if
      if (config.dryRun) {
        logger.info(`DRY-RUN: Would update PR #${existingPr.number}`);
      } else {
        await platform.updatePr({ number: existingPr.number, prTitle, prBody });
        logger.info({ pr: existingPr.number, prTitle }, `PR updated`);
      }
      return { prResult: PrResult.Updated, pr: existingPr };
    }
    logger.debug({ branch: branchName, prTitle }, `Creating PR`);
    // istanbul ignore if
    if (config.updateType === 'rollback') {
      logger.info('Creating Rollback PR');
    }
    let pr: Pr;
    try {
      // istanbul ignore if
      if (config.dryRun) {
        logger.info('DRY-RUN: Would create PR: ' + prTitle);
        pr = { number: 0, displayNumber: 'Dry run PR' } as never;
      } else {
<<<<<<< HEAD
        const platformOptions: PlatformPrOptions = {
          azureAutoComplete: config.azureAutoComplete,
          azureWorkItemId: config.azureWorkItemId,
          bbUseDefaultReviewers: config.bbUseDefaultReviewers,
          gitLabAutomerge:
            config.automerge &&
            config.automergeType === 'pr' &&
            config.gitLabAutomerge,
        };
        if (!dependencyDashboardCheck && isLimitReached(Limit.PullRequests)) {
=======
        if (!dependencyDashboardCheck && prLimitReached) {
>>>>>>> 277d022e
          return { prResult: PrResult.LimitReached };
        }
        pr = await platform.createPr({
          sourceBranch: branchName,
          targetBranch: config.baseBranch,
          prTitle,
          prBody,
          labels: config.labels,
          platformOptions: getPlatformPrOptions(config),
          draftPR: config.draftPR,
        });
        incLimitedValue(Limit.PullRequests);
        logger.info({ pr: pr.number, prTitle }, 'PR created');
      }
    } catch (err) /* istanbul ignore next */ {
      logger.debug({ err }, 'Pull request creation error');
      if (
        err.body?.message === 'Validation failed' &&
        err.body.errors?.length &&
        err.body.errors.some((error: { message?: string }) =>
          error.message?.startsWith('A pull request already exists')
        )
      ) {
        logger.warn('A pull requests already exists');
        return { prResult: PrResult.ErrorAlreadyExists };
      }
      if (err.statusCode === 502) {
        logger.warn(
          { branch: branchName },
          'Deleting branch due to server error'
        );
        if (config.dryRun) {
          logger.info('DRY-RUN: Would delete branch: ' + config.branchName);
        } else {
          await deleteBranch(branchName);
        }
      }
      return { prResult: PrResult.Error };
    }
    if (
      config.branchAutomergeFailureMessage &&
      !config.suppressNotifications.includes('branchAutomergeFailure')
    ) {
      const topic = 'Branch automerge failure';
      let content =
        'This PR was configured for branch automerge, however this is not possible so it has been raised as a PR instead.';
      if (config.branchAutomergeFailureMessage === 'branch status error') {
        content += '\n___\n * Branch has one or more failed status checks';
      }
      content = platform.getPrBody(content);
      logger.debug('Adding branch automerge failure message to PR');
      // istanbul ignore if
      if (config.dryRun) {
        logger.info(`DRY-RUN: Would add comment to PR #${pr.number}`);
      } else {
        await platform.ensureComment({
          number: pr.number,
          topic,
          content,
        });
      }
    }
    // Skip assign and review if automerging PR
    if (
      config.automerge &&
      !config.assignAutomerge &&
      (await getBranchStatus()) !== BranchStatus.red
    ) {
      logger.debug(
        `Skipping assignees and reviewers as automerge=${config.automerge}`
      );
    } else {
      await addAssigneesReviewers(config, pr);
    }
    logger.debug(`Created ${pr.displayNumber}`);
    return { prResult: PrResult.Created, pr };
  } catch (err) {
    // istanbul ignore if
    if (
      err instanceof ExternalHostError ||
      err.message === REPOSITORY_CHANGED ||
      err.message === PLATFORM_RATE_LIMIT_EXCEEDED ||
      err.message === PLATFORM_INTEGRATION_UNAUTHORIZED
    ) {
      logger.debug('Passing error up');
      throw err;
    }
    logger.error({ err }, 'Failed to ensure PR: ' + prTitle);
  }
  return { prResult: PrResult.Error };
}

export async function checkAutoMerge(
  pr: Pr,
  config: BranchConfig
): Promise<boolean> {
  logger.trace({ config }, 'checkAutoMerge');
  const {
    branchName,
    automerge,
    automergeType,
    automergeComment,
    requiredStatusChecks,
    rebaseRequested,
  } = config;
  logger.debug(
    { automerge, automergeType, automergeComment },
    `Checking #${pr.number} for automerge`
  );
  if (automerge) {
    logger.debug('PR is configured for automerge');
    // Return if PR not ready for automerge
    if (pr.isConflicted) {
      logger.debug('PR is conflicted');
      logger.debug({ pr });
      return false;
    }
    if (requiredStatusChecks && pr.canMerge !== true) {
      logger.debug(
        { canMergeReason: pr.canMergeReason },
        'PR is not ready for merge'
      );
      return false;
    }
    const branchStatus = await platform.getBranchStatus(
      branchName,
      requiredStatusChecks
    );
    if (branchStatus !== BranchStatus.green) {
      logger.debug(
        `PR is not ready for merge (branch status is ${branchStatus})`
      );
      return false;
    }
    // Check if it's been touched
    if (await isBranchModified(branchName)) {
      logger.debug('PR is ready for automerge but has been modified');
      return false;
    }
    if (automergeType === 'pr-comment') {
      logger.debug(`Applying automerge comment: ${automergeComment}`);
      // istanbul ignore if
      if (config.dryRun) {
        logger.info(
          `DRY-RUN: Would add PR automerge comment to PR #${pr.number}`
        );
        return false;
      }
      if (rebaseRequested) {
        await platform.ensureCommentRemoval({
          number: pr.number,
          content: automergeComment,
        });
      }
      return platform.ensureComment({
        number: pr.number,
        topic: null,
        content: automergeComment,
      });
    }
    // Let's merge this
    logger.debug(`Automerging #${pr.number}`);
    // istanbul ignore if
    if (config.dryRun) {
      logger.info(`DRY-RUN: Would merge PR #${pr.number}`);
      return false;
    }
    const res = await platform.mergePr(pr.number, branchName);
    if (res) {
      logger.info({ pr: pr.number, prTitle: pr.title }, 'PR automerged');
    }
    return res;
  }
  logger.debug('No automerge');
  return false;
}<|MERGE_RESOLUTION|>--- conflicted
+++ resolved
@@ -376,20 +376,7 @@
         logger.info('DRY-RUN: Would create PR: ' + prTitle);
         pr = { number: 0, displayNumber: 'Dry run PR' } as never;
       } else {
-<<<<<<< HEAD
-        const platformOptions: PlatformPrOptions = {
-          azureAutoComplete: config.azureAutoComplete,
-          azureWorkItemId: config.azureWorkItemId,
-          bbUseDefaultReviewers: config.bbUseDefaultReviewers,
-          gitLabAutomerge:
-            config.automerge &&
-            config.automergeType === 'pr' &&
-            config.gitLabAutomerge,
-        };
         if (!dependencyDashboardCheck && isLimitReached(Limit.PullRequests)) {
-=======
-        if (!dependencyDashboardCheck && prLimitReached) {
->>>>>>> 277d022e
           return { prResult: PrResult.LimitReached };
         }
         pr = await platform.createPr({
