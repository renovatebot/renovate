import { RenovateConfig } from '../../config/common';
import {
  PLATFORM_INTEGRATION_UNAUTHORIZED,
  PLATFORM_RATE_LIMIT_EXCEEDED,
  REPOSITORY_CHANGED,
} from '../../constants/error-messages';
import { logger } from '../../logger';
import { PlatformPrOptions, Pr, platform } from '../../platform';
import { BranchStatus } from '../../types';
import { ExternalHostError } from '../../types/errors/external-host-error';
import { sampleSize } from '../../util';
import {
  deleteBranch,
  getBranchLastCommitTime,
  isBranchModified,
} from '../../util/git';
import { BranchConfig, PrResult } from '../common';
import { Limit, incLimitedValue, isLimitReached } from '../global/limits';
import { getPrBody } from './body';
import { ChangeLogError } from './changelog';
import { codeOwnersForPr } from './code-owners';

function noWhitespaceOrHeadings(input: string): string {
  return input.replace(/\r?\n|\r|\s|#/g, '');
}

function noLeadingAtSymbol(input: string): string {
  return input.length && input.startsWith('@') ? input.slice(1) : input;
}

async function addCodeOwners(
  assigneesOrReviewers: string[],
  pr: Pr
): Promise<string[]> {
  return [...new Set(assigneesOrReviewers.concat(await codeOwnersForPr(pr)))];
}

export async function addAssigneesReviewers(
  config: RenovateConfig,
  pr: Pr
): Promise<void> {
  let assignees = config.assignees;
  if (config.assigneesFromCodeOwners) {
    assignees = await addCodeOwners(assignees, pr);
  }
  if (assignees.length > 0) {
    try {
      assignees = assignees.map(noLeadingAtSymbol);
      if (config.assigneesSampleSize !== null) {
        assignees = sampleSize(assignees, config.assigneesSampleSize);
      }
      // istanbul ignore if
      if (config.dryRun) {
        logger.info(`DRY-RUN: Would add assignees to PR #${pr.number}`);
      } else {
        await platform.addAssignees(pr.number, assignees);
        logger.debug({ assignees }, 'Added assignees');
      }
    } catch (err) {
      logger.debug(
        { assignees: config.assignees, err },
        'Failed to add assignees'
      );
    }
  }
  let reviewers = config.reviewers;
  if (config.reviewersFromCodeOwners) {
    reviewers = await addCodeOwners(reviewers, pr);
  }
  if (reviewers.length > 0) {
    try {
      reviewers = reviewers.map(noLeadingAtSymbol);
      if (config.additionalReviewers.length > 0) {
        const additionalReviewers = config.additionalReviewers.map(
          noLeadingAtSymbol
        );
        reviewers = [...new Set(reviewers.concat(additionalReviewers))];
      }
      if (config.reviewersSampleSize !== null) {
        reviewers = sampleSize(reviewers, config.reviewersSampleSize);
      }
      // istanbul ignore if
      if (config.dryRun) {
        logger.info(`DRY-RUN: Would add reviewers to PR #${pr.number}`);
      } else {
        await platform.addReviewers(pr.number, reviewers);
        logger.debug({ reviewers }, 'Added reviewers');
      }
    } catch (err) {
      logger.debug(
        { reviewers: config.reviewers, err },
        'Failed to add reviewers'
      );
    }
  }
}

// Ensures that PR exists with matching title/body
export async function ensurePr(
  prConfig: BranchConfig
): Promise<{
  prResult: PrResult;
  pr?: Pr;
}> {
  const config: BranchConfig = { ...prConfig };

  logger.trace({ config }, 'ensurePr');
  // If there is a group, it will use the config of the first upgrade in the array
  const { branchName, prTitle, upgrades } = config;
  const dependencyDashboardCheck = (config.dependencyDashboardChecks || {})[
    config.branchName
  ];
  // Check if existing PR exists
  const existingPr = await platform.getBranchPr(branchName);
  if (existingPr) {
    logger.debug('Found existing PR');
  }
  config.upgrades = [];

  if (config.artifactErrors?.length) {
    logger.debug('Forcing PR because of artifact errors');
    config.forcePr = true;
  }

  let branchStatus: BranchStatus;
  async function getBranchStatus(): Promise<BranchStatus> {
    if (!branchStatus) {
      branchStatus = await platform.getBranchStatus(
        branchName,
        config.requiredStatusChecks
      );
      logger.debug({ branchStatus, branchName }, 'getBranchStatus() result');
    }
    return branchStatus;
  }

  // Only create a PR if a branch automerge has failed
  if (
    config.automerge === true &&
    config.automergeType.startsWith('branch') &&
    !config.forcePr
  ) {
    logger.debug(
      `Branch is configured for branch automerge, branch status) is: ${await getBranchStatus()}`
    );
    if ((await getBranchStatus()) === BranchStatus.yellow) {
      logger.debug('Checking how long this branch has been pending');
      const lastCommitTime = await getBranchLastCommitTime(branchName);
      const currentTime = new Date();
      const millisecondsPerHour = 1000 * 60 * 60;
      const elapsedHours = Math.round(
        (currentTime.getTime() - lastCommitTime.getTime()) / millisecondsPerHour
      );
      if (elapsedHours >= config.prNotPendingHours) {
        logger.debug('Branch exceeds prNotPending hours - forcing PR creation');
        config.forcePr = true;
      }
    }
    if (config.forcePr || (await getBranchStatus()) === BranchStatus.red) {
      logger.debug(`Branch tests failed, so will create PR`);
    } else {
      // Branch should be automerged, so we don't want to create a PR
      return { prResult: PrResult.BlockedByBranchAutomerge };
    }
  }
  if (config.prCreation === 'status-success') {
    logger.debug('Checking branch combined status');
    if ((await getBranchStatus()) !== BranchStatus.green) {
      logger.debug(
        `Branch status is "${await getBranchStatus()}" - not creating PR`
      );
      return { prResult: PrResult.AwaitingGreenBranch };
    }
    logger.debug('Branch status success');
  } else if (
    config.prCreation === 'approval' &&
    !existingPr &&
    dependencyDashboardCheck !== 'approvePr'
  ) {
    return { prResult: PrResult.AwaitingApproval };
  } else if (
    config.prCreation === 'not-pending' &&
    !existingPr &&
    !config.forcePr
  ) {
    logger.debug('Checking branch combined status');
    if ((await getBranchStatus()) === BranchStatus.yellow) {
      logger.debug(
        `Branch status is "${await getBranchStatus()}" - checking timeout`
      );
      const lastCommitTime = await getBranchLastCommitTime(branchName);
      const currentTime = new Date();
      const millisecondsPerHour = 1000 * 60 * 60;
      const elapsedHours = Math.round(
        (currentTime.getTime() - lastCommitTime.getTime()) / millisecondsPerHour
      );
      if (
        !dependencyDashboardCheck &&
        elapsedHours < config.prNotPendingHours
      ) {
        logger.debug(
          `Branch is ${elapsedHours} hours old - skipping PR creation`
        );
        return { prResult: PrResult.AwaitingNotPending };
      }
      const prNotPendingHours = String(config.prNotPendingHours);
      logger.debug(
        `prNotPendingHours=${prNotPendingHours} threshold hit - creating PR`
      );
    }
    logger.debug('Branch status success');
  }

  const processedUpgrades: string[] = [];
  const commitRepos: string[] = [];

  // Get changelog and then generate template strings
  for (const upgrade of upgrades) {
    const upgradeKey = `${upgrade.depType}-${upgrade.depName}-${
      upgrade.manager
    }-${upgrade.fromVersion || upgrade.currentValue}-${upgrade.toVersion}`;
    if (processedUpgrades.includes(upgradeKey)) {
      continue; // eslint-disable-line no-continue
    }
    processedUpgrades.push(upgradeKey);

    const logJSON = upgrade.logJSON;

    if (logJSON) {
      if (typeof logJSON.error === 'undefined') {
        if (logJSON.project) {
          upgrade.repoName = logJSON.project.github
            ? logJSON.project.github
            : logJSON.project.gitlab;
        }
        upgrade.hasReleaseNotes = logJSON.hasReleaseNotes;
        upgrade.releases = [];
        if (
          upgrade.hasReleaseNotes &&
          upgrade.repoName &&
          !commitRepos.includes(upgrade.repoName)
        ) {
          commitRepos.push(upgrade.repoName);
          if (logJSON.versions) {
            logJSON.versions.forEach((version) => {
              const release = { ...version };
              upgrade.releases.push(release);
            });
          }
        }
      } else if (logJSON.error === ChangeLogError.MissingGithubToken) {
        upgrade.prBodyNotes = [
          ...upgrade.prBodyNotes,
          [
            '\n',
            ':warning: Release Notes retrieval for this PR were skipped because no github.com credentials were available.',
            'If you are using the hosted GitLab app, please follow [this guide](https://docs.renovatebot.com/install-gitlab-app/#configuring-a-token-for-githubcom-hosted-release-notes). If you are self-hosted, please see [this instruction](https://github.com/renovatebot/renovate/blob/master/docs/usage/self-hosting.md#githubcom-token-for-release-notes) instead.',
            '\n',
          ].join('\n'),
        ];
      }
    }
    config.upgrades.push(upgrade);
  }

  // Update the config object
  Object.assign(config, upgrades[0]);
  config.hasReleaseNotes = config.upgrades.some((upg) => upg.hasReleaseNotes);

  const releaseNoteRepos: string[] = [];
  for (const upgrade of config.upgrades) {
    if (upgrade.hasReleaseNotes) {
      if (releaseNoteRepos.includes(upgrade.sourceUrl)) {
        logger.debug(
          { depName: upgrade.depName },
          'Removing duplicate release notes'
        );
        upgrade.hasReleaseNotes = false;
      } else {
        releaseNoteRepos.push(upgrade.sourceUrl);
      }
    }
  }

  const prBody = await getPrBody(config);

  try {
    if (existingPr) {
      logger.debug('Processing existing PR');
      // istanbul ignore if
      if (
        !existingPr.hasAssignees &&
        !existingPr.hasReviewers &&
        config.automerge &&
        (await getBranchStatus()) === BranchStatus.red
      ) {
        logger.debug(`Setting assignees and reviewers as status checks failed`);
        await addAssigneesReviewers(config, existingPr);
      }
      // Check if existing PR needs updating
      const reviewableIndex = existingPr.body.indexOf(
        '<!-- Reviewable:start -->'
      );
      let existingPrBody = existingPr.body;
      if (reviewableIndex > -1) {
        logger.debug('Stripping Reviewable content');
        existingPrBody = existingPrBody.slice(0, reviewableIndex);
      }
      existingPrBody = existingPrBody.trim();
      if (
        existingPr.title === prTitle &&
        noWhitespaceOrHeadings(existingPrBody) ===
          noWhitespaceOrHeadings(prBody)
      ) {
        logger.debug(`${existingPr.displayNumber} does not need updating`);
        return { prResult: PrResult.NotUpdated, pr: existingPr };
      }
      // PR must need updating
      if (existingPr.title !== prTitle) {
        logger.debug(
          {
            branchName,
            oldPrTitle: existingPr.title,
            newPrTitle: prTitle,
          },
          'PR title changed'
        );
      } else if (!config.committedFiles && !config.rebaseRequested) {
        logger.debug(
          {
            prTitle,
          },
          'PR body changed'
        );
      }
      // istanbul ignore if
      if (config.dryRun) {
        logger.info(`DRY-RUN: Would update PR #${existingPr.number}`);
      } else {
        await platform.updatePr({ number: existingPr.number, prTitle, prBody });
        logger.info({ pr: existingPr.number, prTitle }, `PR updated`);
      }
      return { prResult: PrResult.Updated, pr: existingPr };
    }
    logger.debug({ branch: branchName, prTitle }, `Creating PR`);
    // istanbul ignore if
    if (config.updateType === 'rollback') {
      logger.info('Creating Rollback PR');
    }
    let pr: Pr;
    try {
      // istanbul ignore if
      if (config.dryRun) {
        logger.info('DRY-RUN: Would create PR: ' + prTitle);
        pr = { number: 0, displayNumber: 'Dry run PR' } as never;
      } else {
        const platformOptions: PlatformPrOptions = {
          azureAutoComplete: config.azureAutoComplete,
          azureWorkItemId: config.azureWorkItemId,
          bbUseDefaultReviewers: config.bbUseDefaultReviewers,
          gitLabAutomerge:
            config.automerge &&
            config.automergeType === 'pr' &&
            config.gitLabAutomerge,
        };
<<<<<<< HEAD
        if (isLimitReached(Limit.PullRequests)) {
=======
        if (!dependencyDashboardCheck && prLimitReached) {
>>>>>>> ec215496
          return { prResult: PrResult.LimitReached };
        }
        pr = await platform.createPr({
          branchName,
          targetBranch: config.baseBranch,
          prTitle,
          prBody,
          labels: config.labels,
          platformOptions,
          draftPR: config.draftPR,
        });
        incLimitedValue(Limit.PullRequests);
        logger.info({ pr: pr.number, prTitle }, 'PR created');
      }
    } catch (err) /* istanbul ignore next */ {
      logger.debug({ err }, 'Pull request creation error');
      if (
        err.body?.message === 'Validation failed' &&
        err.body.errors?.length &&
        err.body.errors.some((error: { message?: string }) =>
          error.message?.startsWith('A pull request already exists')
        )
      ) {
        logger.warn('A pull requests already exists');
        return { prResult: PrResult.ErrorAlreadyExists };
      }
      if (err.statusCode === 502) {
        logger.warn(
          { branch: branchName },
          'Deleting branch due to server error'
        );
        if (config.dryRun) {
          logger.info('DRY-RUN: Would delete branch: ' + config.branchName);
        } else {
          await deleteBranch(branchName);
        }
      }
      return { prResult: PrResult.Error };
    }
    if (
      config.branchAutomergeFailureMessage &&
      !config.suppressNotifications.includes('branchAutomergeFailure')
    ) {
      const topic = 'Branch automerge failure';
      let content =
        'This PR was configured for branch automerge, however this is not possible so it has been raised as a PR instead.';
      if (config.branchAutomergeFailureMessage === 'branch status error') {
        content += '\n___\n * Branch has one or more failed status checks';
      }
      logger.debug('Adding branch automerge failure message to PR');
      // istanbul ignore if
      if (config.dryRun) {
        logger.info(`DRY-RUN: Would add comment to PR #${pr.number}`);
      } else {
        await platform.ensureComment({
          number: pr.number,
          topic,
          content,
        });
      }
    }
    // Skip assign and review if automerging PR
    if (
      config.automerge &&
      !config.assignAutomerge &&
      (await getBranchStatus()) !== BranchStatus.red
    ) {
      logger.debug(
        `Skipping assignees and reviewers as automerge=${config.automerge}`
      );
    } else {
      await addAssigneesReviewers(config, pr);
    }
    logger.debug(`Created ${pr.displayNumber}`);
    return { prResult: PrResult.Created, pr };
  } catch (err) {
    // istanbul ignore if
    if (
      err instanceof ExternalHostError ||
      err.message === REPOSITORY_CHANGED ||
      err.message === PLATFORM_RATE_LIMIT_EXCEEDED ||
      err.message === PLATFORM_INTEGRATION_UNAUTHORIZED
    ) {
      logger.debug('Passing error up');
      throw err;
    }
    logger.error({ err }, 'Failed to ensure PR: ' + prTitle);
  }
  return { prResult: PrResult.Error };
}

export async function checkAutoMerge(
  pr: Pr,
  config: BranchConfig
): Promise<boolean> {
  logger.trace({ config }, 'checkAutoMerge');
  const {
    branchName,
    automerge,
    automergeType,
    automergeComment,
    requiredStatusChecks,
    rebaseRequested,
  } = config;
  logger.debug(
    { automerge, automergeType, automergeComment },
    `Checking #${pr.number} for automerge`
  );
  if (automerge) {
    logger.debug('PR is configured for automerge');
    // Return if PR not ready for automerge
    if (pr.isConflicted) {
      logger.debug('PR is conflicted');
      logger.debug({ pr });
      return false;
    }
    if (requiredStatusChecks && pr.canMerge !== true) {
      logger.debug(
        { canMergeReason: pr.canMergeReason },
        'PR is not ready for merge'
      );
      return false;
    }
    const branchStatus = await platform.getBranchStatus(
      branchName,
      requiredStatusChecks
    );
    if (branchStatus !== BranchStatus.green) {
      logger.debug(
        `PR is not ready for merge (branch status is ${branchStatus})`
      );
      return false;
    }
    // Check if it's been touched
    if (await isBranchModified(branchName)) {
      logger.debug('PR is ready for automerge but has been modified');
      return false;
    }
    if (automergeType === 'pr-comment') {
      logger.debug(`Applying automerge comment: ${automergeComment}`);
      // istanbul ignore if
      if (config.dryRun) {
        logger.info(
          `DRY-RUN: Would add PR automerge comment to PR #${pr.number}`
        );
        return false;
      }
      if (rebaseRequested) {
        await platform.ensureCommentRemoval({
          number: pr.number,
          content: automergeComment,
        });
      }
      return platform.ensureComment({
        number: pr.number,
        topic: null,
        content: automergeComment,
      });
    }
    // Let's merge this
    logger.debug(`Automerging #${pr.number}`);
    // istanbul ignore if
    if (config.dryRun) {
      logger.info(`DRY-RUN: Would merge PR #${pr.number}`);
      return false;
    }
    const res = await platform.mergePr(pr.number, branchName);
    if (res) {
      logger.info({ pr: pr.number, prTitle: pr.title }, 'PR automerged');
    }
    return res;
  }
  logger.debug('No automerge');
  return false;
}<|MERGE_RESOLUTION|>--- conflicted
+++ resolved
@@ -363,11 +363,7 @@
             config.automergeType === 'pr' &&
             config.gitLabAutomerge,
         };
-<<<<<<< HEAD
-        if (isLimitReached(Limit.PullRequests)) {
-=======
-        if (!dependencyDashboardCheck && prLimitReached) {
->>>>>>> ec215496
+        if (!dependencyDashboardCheck && isLimitReached(Limit.PullRequests)) {
           return { prResult: PrResult.LimitReached };
         }
         pr = await platform.createPr({
