import { RenovateConfig } from '../../config';
import {
  PLATFORM_INTEGRATION_UNAUTHORIZED,
  PLATFORM_RATE_LIMIT_EXCEEDED,
  REPOSITORY_CHANGED,
} from '../../constants/error-messages';
import { logger } from '../../logger';
import { PlatformPrOptions, Pr, platform } from '../../platform';
import { BranchStatus } from '../../types';
import { ExternalHostError } from '../../types/errors/external-host-error';
import { sampleSize } from '../../util';
import {
  deleteBranch,
  getBranchLastCommitTime,
  isBranchModified,
} from '../../util/git';
import { BranchConfig, PrResult } from '../common';
import { getPrBody } from './body';
import { ChangeLogError } from './changelog';
import { codeOwnersForPr } from './code-owners';

function noWhitespaceOrHeadings(input: string): string {
  return input.replace(/\r?\n|\r|\s|#/g, '');
}

function noLeadingAtSymbol(input: string): string {
  return input.length && input.startsWith('@') ? input.slice(1) : input;
}

async function addCodeOwners(
  assigneesOrReviewers: string[],
  pr: Pr
): Promise<string[]> {
  return [...new Set(assigneesOrReviewers.concat(await codeOwnersForPr(pr)))];
}

export async function addAssigneesReviewers(
  config: RenovateConfig,
  pr: Pr
): Promise<void> {
  let assignees = config.assignees;
  if (config.assigneesFromCodeOwners) {
    assignees = await addCodeOwners(assignees, pr);
  }
  if (assignees.length > 0) {
    try {
      assignees = assignees.map(noLeadingAtSymbol);
      if (config.assigneesSampleSize !== null) {
        assignees = sampleSize(assignees, config.assigneesSampleSize);
      }
      if (assignees.length > 0) {
        // istanbul ignore if
        if (config.dryRun) {
          logger.info(`DRY-RUN: Would add assignees to PR #${pr.number}`);
        } else {
          await platform.addAssignees(pr.number, assignees);
          logger.debug({ assignees }, 'Added assignees');
        }
      }
    } catch (err) {
      logger.debug(
        { assignees: config.assignees, err },
        'Failed to add assignees'
      );
    }
  }
  let reviewers = config.reviewers;
  if (config.reviewersFromCodeOwners) {
    reviewers = await addCodeOwners(reviewers, pr);
  }
  if (reviewers.length > 0) {
    try {
      reviewers = reviewers.map(noLeadingAtSymbol);
      if (config.additionalReviewers.length > 0) {
        const additionalReviewers = config.additionalReviewers.map(
          noLeadingAtSymbol
        );
        reviewers = [...new Set(reviewers.concat(additionalReviewers))];
      }
      if (config.reviewersSampleSize !== null) {
        reviewers = sampleSize(reviewers, config.reviewersSampleSize);
      }
      if (reviewers.length > 0) {
        // istanbul ignore if
        if (config.dryRun) {
          logger.info(`DRY-RUN: Would add reviewers to PR #${pr.number}`);
        } else {
          await platform.addReviewers(pr.number, reviewers);
          logger.debug({ reviewers }, 'Added reviewers');
        }
      }
    } catch (err) {
      logger.debug(
        { reviewers: config.reviewers, err },
        'Failed to add reviewers'
      );
    }
  }
}

export function getPlatformPrOptions(
  config: RenovateConfig & PlatformPrOptions
): PlatformPrOptions {
  return {
    azureAutoComplete: config.azureAutoComplete,
    azureWorkItemId: config.azureWorkItemId,
    bbUseDefaultReviewers: config.bbUseDefaultReviewers,
    gitLabAutomerge:
      config.automerge &&
      config.automergeType === 'pr' &&
      config.gitLabAutomerge,
  };
}

// Ensures that PR exists with matching title/body
export async function ensurePr(
  prConfig: BranchConfig,
  prLimitReached?: boolean
): Promise<{
  prResult: PrResult;
  pr?: Pr;
}> {
  const config: BranchConfig = { ...prConfig };

  logger.trace({ config }, 'ensurePr');
  // If there is a group, it will use the config of the first upgrade in the array
  const { branchName, prTitle, upgrades } = config;
  const dependencyDashboardCheck = (config.dependencyDashboardChecks || {})[
    config.branchName
  ];
  // Check if existing PR exists
  const existingPr = await platform.getBranchPr(branchName);
  if (existingPr) {
    logger.debug('Found existing PR');
  }
  config.upgrades = [];

  if (config.artifactErrors?.length) {
    logger.debug('Forcing PR because of artifact errors');
    config.forcePr = true;
  }

  let branchStatus: BranchStatus;
  async function getBranchStatus(): Promise<BranchStatus> {
    if (!branchStatus) {
      branchStatus = await platform.getBranchStatus(
        branchName,
        config.requiredStatusChecks
      );
      logger.debug({ branchStatus, branchName }, 'getBranchStatus() result');
    }
    return branchStatus;
  }

  // Only create a PR if a branch automerge has failed
  if (
    config.automerge === true &&
    config.automergeType.startsWith('branch') &&
    !config.forcePr
  ) {
    logger.debug(
      `Branch is configured for branch automerge, branch status) is: ${await getBranchStatus()}`
    );
    if (
<<<<<<< HEAD
      !config.stabilityDays &&
=======
      config.stabilityStatus !== BranchStatus.yellow &&
>>>>>>> 6a38e6c0
      (await getBranchStatus()) === BranchStatus.yellow
    ) {
      logger.debug('Checking how long this branch has been pending');
      const lastCommitTime = await getBranchLastCommitTime(branchName);
      const currentTime = new Date();
      const millisecondsPerHour = 1000 * 60 * 60;
      const elapsedHours = Math.round(
        (currentTime.getTime() - lastCommitTime.getTime()) / millisecondsPerHour
      );
      if (elapsedHours >= config.prNotPendingHours) {
        logger.debug('Branch exceeds prNotPending hours - forcing PR creation');
        config.forcePr = true;
      }
    }
    if (config.forcePr || (await getBranchStatus()) === BranchStatus.red) {
      logger.debug(`Branch tests failed, so will create PR`);
    } else {
      // Branch should be automerged, so we don't want to create a PR
      return { prResult: PrResult.BlockedByBranchAutomerge };
    }
  }
  if (config.prCreation === 'status-success') {
    logger.debug('Checking branch combined status');
    if ((await getBranchStatus()) !== BranchStatus.green) {
      logger.debug(
        `Branch status is "${await getBranchStatus()}" - not creating PR`
      );
      return { prResult: PrResult.AwaitingGreenBranch };
    }
    logger.debug('Branch status success');
  } else if (
    config.prCreation === 'approval' &&
    !existingPr &&
    dependencyDashboardCheck !== 'approvePr'
  ) {
    return { prResult: PrResult.AwaitingApproval };
  } else if (
    config.prCreation === 'not-pending' &&
    !existingPr &&
    !config.forcePr
  ) {
    logger.debug('Checking branch combined status');
    if (
      !dependencyDashboardCheck &&
      !config.stabilityDays &&
      (await getBranchStatus()) === BranchStatus.yellow
    ) {
      logger.debug(
        `Branch status is "${await getBranchStatus()}" - checking timeout`
      );
      const lastCommitTime = await getBranchLastCommitTime(branchName);
      const currentTime = new Date();
      const millisecondsPerHour = 1000 * 60 * 60;
      const elapsedHours = Math.round(
        (currentTime.getTime() - lastCommitTime.getTime()) / millisecondsPerHour
      );
<<<<<<< HEAD
      if (elapsedHours < config.prNotPendingHours) {
=======
      if (
        !dependencyDashboardCheck &&
        (config.stabilityStatus !== BranchStatus.yellow ||
          elapsedHours < config.prNotPendingHours)
      ) {
>>>>>>> 6a38e6c0
        logger.debug(
          `Branch is ${elapsedHours} hours old - skipping PR creation`
        );
        return { prResult: PrResult.AwaitingNotPending };
      }
      const prNotPendingHours = String(config.prNotPendingHours);
      logger.debug(
        `prNotPendingHours=${prNotPendingHours} threshold hit - creating PR`
      );
    }
    logger.debug('Branch status success');
  }

  const processedUpgrades: string[] = [];
  const commitRepos: string[] = [];

  // Get changelog and then generate template strings
  for (const upgrade of upgrades) {
    const upgradeKey = `${upgrade.depType}-${upgrade.depName}-${
      upgrade.manager
    }-${upgrade.fromVersion || upgrade.currentValue}-${upgrade.toVersion}`;
    if (processedUpgrades.includes(upgradeKey)) {
      continue; // eslint-disable-line no-continue
    }
    processedUpgrades.push(upgradeKey);

    const logJSON = upgrade.logJSON;

    if (logJSON) {
      if (typeof logJSON.error === 'undefined') {
        if (logJSON.project) {
          upgrade.repoName = logJSON.project.github
            ? logJSON.project.github
            : logJSON.project.gitlab;
        }
        upgrade.hasReleaseNotes = logJSON.hasReleaseNotes;
        upgrade.releases = [];
        if (
          upgrade.hasReleaseNotes &&
          upgrade.repoName &&
          !commitRepos.includes(upgrade.repoName)
        ) {
          commitRepos.push(upgrade.repoName);
          if (logJSON.versions) {
            logJSON.versions.forEach((version) => {
              const release = { ...version };
              upgrade.releases.push(release);
            });
          }
        }
      } else if (logJSON.error === ChangeLogError.MissingGithubToken) {
        upgrade.prBodyNotes = [
          ...upgrade.prBodyNotes,
          [
            '\n',
            ':warning: Release Notes retrieval for this PR were skipped because no github.com credentials were available.',
            'If you are using the hosted GitLab app, please follow [this guide](https://docs.renovatebot.com/install-gitlab-app/#configuring-a-token-for-githubcom-hosted-release-notes). If you are self-hosted, please see [this instruction](https://github.com/renovatebot/renovate/blob/master/docs/usage/self-hosting.md#githubcom-token-for-release-notes) instead.',
            '\n',
          ].join('\n'),
        ];
      }
    }
    config.upgrades.push(upgrade);
  }

  // Update the config object
  Object.assign(config, upgrades[0]);
  config.hasReleaseNotes = config.upgrades.some((upg) => upg.hasReleaseNotes);

  const releaseNoteRepos: string[] = [];
  for (const upgrade of config.upgrades) {
    if (upgrade.hasReleaseNotes) {
      if (releaseNoteRepos.includes(upgrade.sourceUrl)) {
        logger.debug(
          { depName: upgrade.depName },
          'Removing duplicate release notes'
        );
        upgrade.hasReleaseNotes = false;
      } else {
        releaseNoteRepos.push(upgrade.sourceUrl);
      }
    }
  }

  const prBody = await getPrBody(config);

  try {
    if (existingPr) {
      logger.debug('Processing existing PR');
      // istanbul ignore if
      if (
        !existingPr.hasAssignees &&
        !existingPr.hasReviewers &&
        config.automerge &&
        (await getBranchStatus()) === BranchStatus.red
      ) {
        logger.debug(`Setting assignees and reviewers as status checks failed`);
        await addAssigneesReviewers(config, existingPr);
      }
      // Check if existing PR needs updating
      const reviewableIndex = existingPr.body.indexOf(
        '<!-- Reviewable:start -->'
      );
      let existingPrBody = existingPr.body;
      if (reviewableIndex > -1) {
        logger.debug('Stripping Reviewable content');
        existingPrBody = existingPrBody.slice(0, reviewableIndex);
      }
      existingPrBody = existingPrBody.trim();
      if (
        existingPr.title === prTitle &&
        noWhitespaceOrHeadings(existingPrBody) ===
          noWhitespaceOrHeadings(prBody)
      ) {
        logger.debug(`${existingPr.displayNumber} does not need updating`);
        return { prResult: PrResult.NotUpdated, pr: existingPr };
      }
      // PR must need updating
      if (existingPr.title !== prTitle) {
        logger.debug(
          {
            branchName,
            oldPrTitle: existingPr.title,
            newPrTitle: prTitle,
          },
          'PR title changed'
        );
      } else if (!config.committedFiles && !config.rebaseRequested) {
        logger.debug(
          {
            prTitle,
          },
          'PR body changed'
        );
      }
      // istanbul ignore if
      if (config.dryRun) {
        logger.info(`DRY-RUN: Would update PR #${existingPr.number}`);
      } else {
        await platform.updatePr({ number: existingPr.number, prTitle, prBody });
        logger.info({ pr: existingPr.number, prTitle }, `PR updated`);
      }
      return { prResult: PrResult.Updated, pr: existingPr };
    }
    logger.debug({ branch: branchName, prTitle }, `Creating PR`);
    // istanbul ignore if
    if (config.updateType === 'rollback') {
      logger.info('Creating Rollback PR');
    }
    let pr: Pr;
    try {
      // istanbul ignore if
      if (config.dryRun) {
        logger.info('DRY-RUN: Would create PR: ' + prTitle);
        pr = { number: 0, displayNumber: 'Dry run PR' } as never;
      } else {
        if (!dependencyDashboardCheck && prLimitReached) {
          return { prResult: PrResult.LimitReached };
        }
        pr = await platform.createPr({
          sourceBranch: branchName,
          targetBranch: config.baseBranch,
          prTitle,
          prBody,
          labels: config.labels,
          platformOptions: getPlatformPrOptions(config),
          draftPR: config.draftPR,
        });
        logger.info({ pr: pr.number, prTitle }, 'PR created');
      }
    } catch (err) /* istanbul ignore next */ {
      logger.debug({ err }, 'Pull request creation error');
      if (
        err.body?.message === 'Validation failed' &&
        err.body.errors?.length &&
        err.body.errors.some((error: { message?: string }) =>
          error.message?.startsWith('A pull request already exists')
        )
      ) {
        logger.warn('A pull requests already exists');
        return { prResult: PrResult.ErrorAlreadyExists };
      }
      if (err.statusCode === 502) {
        logger.warn(
          { branch: branchName },
          'Deleting branch due to server error'
        );
        if (config.dryRun) {
          logger.info('DRY-RUN: Would delete branch: ' + config.branchName);
        } else {
          await deleteBranch(branchName);
        }
      }
      return { prResult: PrResult.Error };
    }
    if (
      config.branchAutomergeFailureMessage &&
      !config.suppressNotifications.includes('branchAutomergeFailure')
    ) {
      const topic = 'Branch automerge failure';
      let content =
        'This PR was configured for branch automerge, however this is not possible so it has been raised as a PR instead.';
      if (config.branchAutomergeFailureMessage === 'branch status error') {
        content += '\n___\n * Branch has one or more failed status checks';
      }
      logger.debug('Adding branch automerge failure message to PR');
      // istanbul ignore if
      if (config.dryRun) {
        logger.info(`DRY-RUN: Would add comment to PR #${pr.number}`);
      } else {
        await platform.ensureComment({
          number: pr.number,
          topic,
          content,
        });
      }
    }
    // Skip assign and review if automerging PR
    if (
      config.automerge &&
      !config.assignAutomerge &&
      (await getBranchStatus()) !== BranchStatus.red
    ) {
      logger.debug(
        `Skipping assignees and reviewers as automerge=${config.automerge}`
      );
    } else {
      await addAssigneesReviewers(config, pr);
    }
    logger.debug(`Created ${pr.displayNumber}`);
    return { prResult: PrResult.Created, pr };
  } catch (err) {
    // istanbul ignore if
    if (
      err instanceof ExternalHostError ||
      err.message === REPOSITORY_CHANGED ||
      err.message === PLATFORM_RATE_LIMIT_EXCEEDED ||
      err.message === PLATFORM_INTEGRATION_UNAUTHORIZED
    ) {
      logger.debug('Passing error up');
      throw err;
    }
    logger.error({ err }, 'Failed to ensure PR: ' + prTitle);
  }
  return { prResult: PrResult.Error };
}

export async function checkAutoMerge(
  pr: Pr,
  config: BranchConfig
): Promise<boolean> {
  logger.trace({ config }, 'checkAutoMerge');
  const {
    branchName,
    automerge,
    automergeType,
    automergeComment,
    requiredStatusChecks,
    rebaseRequested,
  } = config;
  logger.debug(
    { automerge, automergeType, automergeComment },
    `Checking #${pr.number} for automerge`
  );
  if (automerge) {
    logger.debug('PR is configured for automerge');
    // Return if PR not ready for automerge
    if (pr.isConflicted) {
      logger.debug('PR is conflicted');
      logger.debug({ pr });
      return false;
    }
    if (requiredStatusChecks && pr.canMerge !== true) {
      logger.debug(
        { canMergeReason: pr.canMergeReason },
        'PR is not ready for merge'
      );
      return false;
    }
    const branchStatus = await platform.getBranchStatus(
      branchName,
      requiredStatusChecks
    );
    if (branchStatus !== BranchStatus.green) {
      logger.debug(
        `PR is not ready for merge (branch status is ${branchStatus})`
      );
      return false;
    }
    // Check if it's been touched
    if (await isBranchModified(branchName)) {
      logger.debug('PR is ready for automerge but has been modified');
      return false;
    }
    if (automergeType === 'pr-comment') {
      logger.debug(`Applying automerge comment: ${automergeComment}`);
      // istanbul ignore if
      if (config.dryRun) {
        logger.info(
          `DRY-RUN: Would add PR automerge comment to PR #${pr.number}`
        );
        return false;
      }
      if (rebaseRequested) {
        await platform.ensureCommentRemoval({
          number: pr.number,
          content: automergeComment,
        });
      }
      return platform.ensureComment({
        number: pr.number,
        topic: null,
        content: automergeComment,
      });
    }
    // Let's merge this
    logger.debug(`Automerging #${pr.number}`);
    // istanbul ignore if
    if (config.dryRun) {
      logger.info(`DRY-RUN: Would merge PR #${pr.number}`);
      return false;
    }
    const res = await platform.mergePr(pr.number, branchName);
    if (res) {
      logger.info({ pr: pr.number, prTitle: pr.title }, 'PR automerged');
    }
    return res;
  }
  logger.debug('No automerge');
  return false;
}<|MERGE_RESOLUTION|>--- conflicted
+++ resolved
@@ -162,11 +162,7 @@
       `Branch is configured for branch automerge, branch status) is: ${await getBranchStatus()}`
     );
     if (
-<<<<<<< HEAD
-      !config.stabilityDays &&
-=======
       config.stabilityStatus !== BranchStatus.yellow &&
->>>>>>> 6a38e6c0
       (await getBranchStatus()) === BranchStatus.yellow
     ) {
       logger.debug('Checking how long this branch has been pending');
@@ -209,11 +205,7 @@
     !config.forcePr
   ) {
     logger.debug('Checking branch combined status');
-    if (
-      !dependencyDashboardCheck &&
-      !config.stabilityDays &&
-      (await getBranchStatus()) === BranchStatus.yellow
-    ) {
+    if ((await getBranchStatus()) === BranchStatus.yellow) {
       logger.debug(
         `Branch status is "${await getBranchStatus()}" - checking timeout`
       );
@@ -223,15 +215,11 @@
       const elapsedHours = Math.round(
         (currentTime.getTime() - lastCommitTime.getTime()) / millisecondsPerHour
       );
-<<<<<<< HEAD
-      if (elapsedHours < config.prNotPendingHours) {
-=======
       if (
         !dependencyDashboardCheck &&
         (config.stabilityStatus !== BranchStatus.yellow ||
           elapsedHours < config.prNotPendingHours)
       ) {
->>>>>>> 6a38e6c0
         logger.debug(
           `Branch is ${elapsedHours} hours old - skipping PR creation`
         );
