--- conflicted
+++ resolved
@@ -94,12 +94,8 @@
       };
     }
     if (rebaseRequested) {
-<<<<<<< HEAD
       await ensureCommentRemoval({
-=======
-      await platform.ensureCommentRemoval({
         type: 'by-content',
->>>>>>> 88ffc9c0
         number: pr.number,
         content: automergeComment,
       });
