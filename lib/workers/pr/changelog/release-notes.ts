import changelogFilenameRegex from 'changelog-filename-regex';
import { linkify } from 'linkify-markdown';
import MarkdownIt from 'markdown-it';
import * as URL from 'url';

import { api } from '../../../platform/github/gh-got-wrapper';
import { api as api_gitlab } from '../../../platform/gitlab/gl-got-wrapper';
import { logger } from '../../../logger';
import { ChangeLogResult, ChangeLogNotes } from './common';

const { get: ghGot } = api;
const { get: glGot } = api_gitlab;

const markdown = new MarkdownIt('zero');
markdown.enable(['heading', 'lheading']);

export async function getReleaseList(
  apiBaseURL: string,
  repository: string
): Promise<ChangeLogNotes[]> {
  logger.trace('getReleaseList()');
  // istanbul ignore if
  if (!apiBaseURL) {
    logger.debug('No apiBaseURL');
    return [];
  }
  try {
<<<<<<< HEAD
    let url = apiBaseURL.replace(/\/?$/, '/');
    if (apiBaseURL.includes('github')) {
      // github repo
      url += `repos/${repository}/releases?per_page=100`;
      const res = await ghGot<
        {
          html_url: string;
          id: number;
          tag_name: string;
          name: string;
          body: string;
        }[]
      >(url);
      return res.body.map(release => ({
        url: release.html_url,
        id: release.id,
        tag: release.tag_name,
        name: release.name,
        body: release.body,
      }));
    }
    if (apiBaseURL.includes('gitlab')) {
      // not github, hopefully gitlab
      url += `projects/${repository.replace(
        /\//g,
        '%2f'
      )}/releases?per_page=100`;
      const res = await glGot<
        {
          name: string;
          release: string;
          description: string;
          tag_name: string;
        }[]
      >(url);
      return res.body.map(release => ({
        url: `${apiBaseURL}projects/${repository.replace(
          /\//g,
          '%2f'
        )}/releases/${release.tag_name}`,
        name: release.name,
        body: release.description,
        tag: release.tag_name,
      }));
    }

    return null;
=======
    let url = githubApiBaseURL.replace(/\/?$/, '/');
    url += `repos/${repository}/releases?per_page=100`;
    const res = await ghGot<
      {
        html_url: string;
        id: number;
        tag_name: string;
        name: string;
        body: string;
      }[]
    >(url);
    return res.body.map((release) => ({
      url: release.html_url,
      id: release.id,
      tag: release.tag_name,
      name: release.name,
      body: release.body,
    }));
>>>>>>> b728aec4
  } catch (err) /* istanbul ignore next */ {
    logger.info({ repository, err }, 'getReleaseList error');
    return [];
  }
}

export function massageBody(
  input: string | undefined | null,
  baseURL: string
): string {
  let body = input || '';
  // Convert line returns
  body = body.replace(/\r\n/g, '\n');
  // semantic-release cleanup
  body = body.replace(/^<a name="[^"]*"><\/a>\n/, '');
  body = body.replace(
    new RegExp(
      `^##? \\[[^\\]]*\\]\\(${baseURL}[^/]*\\/[^/]*\\/compare\\/.*?\\n`
    ),
    ''
  );
  // Clean-up unnecessary commits link
  body = `\n${body}\n`.replace(
    new RegExp(`\\n${baseURL}[^/]+\\/[^/]+\\/compare\\/[^\\n]+(\\n|$)`),
    '\n'
  );
  // Reduce headings size
  body = body
    .replace(/\n\s*####? /g, '\n##### ')
    .replace(/\n\s*## /g, '\n#### ')
    .replace(/\n\s*# /g, '\n### ');
  // Trim whitespace
  return body.trim();
}

export async function getReleaseNotes(
  repository: string,
  version: string,
  depName: string,
  baseURL: string,
  apiBaseURL: string
): Promise<ChangeLogNotes | null> {
  logger.trace(`getReleaseNotes(${repository}, ${version}, ${depName})`);
  const releaseList = await getReleaseList(apiBaseURL, repository);
  if (releaseList == null) {
    return null;
  }
  logger.debug({ releaseList }, 'Release list from getReleaseList');
  let releaseNotes: ChangeLogNotes | null = null;
  releaseList.forEach((release) => {
    if (
      release.tag === version ||
      release.tag === `v${version}` ||
      release.tag === `${depName}-${version}`
    ) {
      releaseNotes = release;
      releaseNotes.url = baseURL.includes('github')
        ? `${baseURL}${repository}/releases/${release.tag}`
        : `${baseURL}${repository}/tags/${release.tag}`;
      releaseNotes.body = massageBody(releaseNotes.body, baseURL);
      if (!releaseNotes.body.length) {
        releaseNotes = null;
      } else {
        releaseNotes.body = linkify(releaseNotes.body, {
          repository: `${baseURL}${repository}`,
        });
      }
    }
  });
  logger.trace({ releaseNotes });
  return releaseNotes;
}

function sectionize(text: string, level: number): string[] {
  const sections: [number, number][] = [];
  const lines = text.split('\n');
  const tokens = markdown.parse(text, undefined);
  tokens.forEach((token) => {
    if (token.type === 'heading_open') {
      const lev = +token.tag.substr(1);
      if (lev <= level) {
        sections.push([lev, token.map[0]]);
      }
    }
  });
  sections.push([-1, lines.length]);
  const result: string[] = [];
  for (let i = 1; i < sections.length; i += 1) {
    const [lev, start] = sections[i - 1];
    const [, end] = sections[i];
    if (lev === level) {
      result.push(lines.slice(start, end).join('\n'));
    }
  }
  return result;
}

function isUrl(url: string): boolean {
  try {
    return !!URL.parse(url).hostname;
  } catch (err) {
    // istanbul ignore next
    logger.debug({ err }, `Error parsing ${url} in URL.parse`);
  }
  // istanbul ignore next
  return false;
}

export async function getReleaseNotesMd(
  repository: string,
  version: string,
  baseURL: string,
  apiBaseUrl: string
): Promise<ChangeLogNotes | null> {
  logger.trace(`getReleaseNotesMd(${repository}, ${version})`);
  const skippedRepos = ['facebook/react-native'];
  // istanbul ignore if
  if (skippedRepos.includes(repository)) {
    return null;
  }
  let changelogFile: string;
  let changelogMd = '';
  try {
    let apiPrefix = apiBaseUrl.replace(/\/?$/, '/');
    apiPrefix += apiBaseUrl.includes('gitlab')
      ? `projects/${repository}/repository/tree`
      : `repos/${repository}/contents/`;
    // in gitlab, will look something like projects/meno%2fdropzone/releases/
    const filesRes = await ghGot<{ name: string }[]>(apiPrefix);
    const files = filesRes.body
      .map((f) => f.name)
      .filter((f) => changelogFilenameRegex.test(f));
    if (!files.length) {
      logger.trace('no changelog file found');
      return null;
    }
    [changelogFile] = files;
    /* istanbul ignore if */
    if (files.length > 1) {
      logger.debug(
        `Multiple candidates for changelog file, using ${changelogFile}`
      );
    }
    const fileRes = await ghGot<{ content: string }>(
      `${apiPrefix}/${changelogFile}`
    );
    changelogMd =
      Buffer.from(fileRes.body.content, 'base64').toString() + '\n#\n##';
  } catch (err) {
    logger.debug({ err }, 'Error getting changelog md');
    return null;
  }

  changelogMd = changelogMd.replace(/\n\s*<a name="[^"]*">.*?<\/a>\n/g, '\n');
  for (const level of [1, 2, 3, 4, 5, 6, 7]) {
    const changelogParsed = sectionize(changelogMd, level);
    if (changelogParsed.length >= 2) {
      for (const section of changelogParsed) {
        try {
          // replace brackets and parenthesis with space
          const deParenthesizedSection = section.replace(/[[\]()]/g, ' ');
          const [heading] = deParenthesizedSection.split('\n');
          const title = heading
            .replace(/^\s*#*\s*/, '')
            .split(' ')
            .filter(Boolean);
          let body = section.replace(/.*?\n(-{3,}\n)?/, '').trim();
          for (const word of title) {
            if (word.includes(version) && !isUrl(word)) {
              logger.trace({ body }, 'Found release notes for v' + version);
              let url = `${baseURL}${repository}/blob/master/${changelogFile}#`;
              url += title.join('-').replace(/[^A-Za-z0-9-]/g, '');
              body = massageBody(body, baseURL);
              if (body && body.length) {
                try {
                  body = linkify(body, {
                    repository: `https://github.com/${repository}`,
                  });
                } catch (err) /* istanbul ignore next */ {
                  logger.warn({ body, err }, 'linkify error');
                }
              }
              return {
                body,
                url,
              };
            }
          }
        } catch (err) /* istanbul ignore next */ {
          logger.warn({ err }, `Error parsing ${changelogFile}`);
        }
      }
    }
    logger.trace({ repository }, `No level ${level} changelogs headings found`);
  }
  logger.trace({ repository, version }, `No entry found in ${changelogFile}`);
  return null;
}

export async function addReleaseNotes(
  input: ChangeLogResult
): Promise<ChangeLogResult> {
  if (
    !input?.versions ||
    (!input?.project?.github && !input?.project?.gitlab)
  ) {
    logger.debug('Missing project or versions');
    return input;
  }
  const output: ChangeLogResult = { ...input, versions: [] };
  const repository =
    input.project.github != null
      ? input.project.github.replace(/\.git$/, '')
      : input.project.gitlab;
  const cacheNamespace = input.project.github
    ? 'changelog-github-notes'
    : 'changelog-gitlab-notes';
  function getCacheKey(version: string): string {
    return `${repository}:${version}`;
  }
  for (const v of input.versions) {
    let releaseNotes: ChangeLogNotes;
    const cacheKey = getCacheKey(v.version);
    releaseNotes = await renovateCache.get(cacheNamespace, cacheKey);
    if (!releaseNotes) {
      releaseNotes = await getReleaseNotes(
        repository,
        v.version,
        input.project.depName,
        input.project.baseURL,
        input.project.apiBaseURL
      );
      if (!releaseNotes) {
        if (input.project.github != null) {
          releaseNotes = await getReleaseNotesMd(
            repository,
            v.version,
            input.project.baseURL,
            input.project.apiBaseURL
          );
        } else {
          releaseNotes = await getReleaseNotesMd(
            repository.replace(/\//g, '%2F'),
            v.version,
            input.project.baseURL,
            input.project.apiBaseURL
          );
        }
      }
      // Small hack to force display of release notes when there is a compare url
      if (!releaseNotes && v.compare.url) {
        releaseNotes = { url: v.compare.url };
      }
      const cacheMinutes = 55;
      await renovateCache.set(
        cacheNamespace,
        cacheKey,
        releaseNotes,
        cacheMinutes
      );
    }
    output.versions.push({
      ...v,
      releaseNotes,
    });
    output.hasReleaseNotes = output.hasReleaseNotes || !!releaseNotes;
  }
  return output;
}<|MERGE_RESOLUTION|>--- conflicted
+++ resolved
@@ -25,10 +25,8 @@
     return [];
   }
   try {
-<<<<<<< HEAD
     let url = apiBaseURL.replace(/\/?$/, '/');
     if (apiBaseURL.includes('github')) {
-      // github repo
       url += `repos/${repository}/releases?per_page=100`;
       const res = await ghGot<
         {
@@ -48,7 +46,6 @@
       }));
     }
     if (apiBaseURL.includes('gitlab')) {
-      // not github, hopefully gitlab
       url += `projects/${repository.replace(
         /\//g,
         '%2f'
@@ -73,26 +70,6 @@
     }
 
     return null;
-=======
-    let url = githubApiBaseURL.replace(/\/?$/, '/');
-    url += `repos/${repository}/releases?per_page=100`;
-    const res = await ghGot<
-      {
-        html_url: string;
-        id: number;
-        tag_name: string;
-        name: string;
-        body: string;
-      }[]
-    >(url);
-    return res.body.map((release) => ({
-      url: release.html_url,
-      id: release.id,
-      tag: release.tag_name,
-      name: release.name,
-      body: release.body,
-    }));
->>>>>>> b728aec4
   } catch (err) /* istanbul ignore next */ {
     logger.info({ repository, err }, 'getReleaseList error');
     return [];
@@ -142,7 +119,7 @@
   }
   logger.debug({ releaseList }, 'Release list from getReleaseList');
   let releaseNotes: ChangeLogNotes | null = null;
-  releaseList.forEach((release) => {
+  releaseList.forEach(release => {
     if (
       release.tag === version ||
       release.tag === `v${version}` ||
@@ -170,7 +147,7 @@
   const sections: [number, number][] = [];
   const lines = text.split('\n');
   const tokens = markdown.parse(text, undefined);
-  tokens.forEach((token) => {
+  tokens.forEach(token => {
     if (token.type === 'heading_open') {
       const lev = +token.tag.substr(1);
       if (lev <= level) {
@@ -223,8 +200,8 @@
     // in gitlab, will look something like projects/meno%2fdropzone/releases/
     const filesRes = await ghGot<{ name: string }[]>(apiPrefix);
     const files = filesRes.body
-      .map((f) => f.name)
-      .filter((f) => changelogFilenameRegex.test(f));
+      .map(f => f.name)
+      .filter(f => changelogFilenameRegex.test(f));
     if (!files.length) {
       logger.trace('no changelog file found');
       return null;
