--- conflicted
+++ resolved
@@ -4,13 +4,8 @@
 import MarkdownIt from 'markdown-it';
 
 import { logger } from '../../../logger';
-<<<<<<< HEAD
-import { ChangeLogResult, ChangeLogNotes } from './common';
 import { GithubHttp } from '../../../util/http/github';
-=======
-import { api } from '../../../platform/github/gh-got-wrapper';
 import { ChangeLogNotes, ChangeLogResult } from './common';
->>>>>>> 53ca9130
 
 const http = new GithubHttp();
 
