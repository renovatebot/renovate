--- conflicted
+++ resolved
@@ -1,13 +1,10 @@
 import { logger } from '../../../logger';
 import * as allVersioning from '../../../versioning';
 import { BranchUpgradeConfig } from '../../common';
-<<<<<<< HEAD
-import * as sourceGitlab from './source-gitlab';
-=======
 import { ChangeLogResult } from './common';
 import { getInRangeReleases } from './releases';
 import * as sourceGithub from './source-github';
->>>>>>> 53ca9130
+import * as sourceGitlab from './source-gitlab';
 
 export * from './common';
 
