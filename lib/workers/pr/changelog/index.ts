--- conflicted
+++ resolved
@@ -23,7 +23,6 @@
 
     const releases = args.releases || (await getInRangeReleases(args));
 
-<<<<<<< HEAD
   try {
     let res: ChangeLogResult | null = null;
 
@@ -32,9 +31,6 @@
     } else {
       res = await sourceGithub.getChangeLogJSON({ ...args, releases });
     }
-=======
-    const res = await sourceGithub.getChangeLogJSON({ ...args, releases });
->>>>>>> 2b9899b5
     return res;
   } catch (err) /* istanbul ignore next */ {
     logger.error({ args, err }, 'getChangeLogJSON error');
