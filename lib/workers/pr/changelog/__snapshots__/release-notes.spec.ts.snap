// Jest Snapshot v1, https://goo.gl/fbAQLP

exports[`workers/pr/release-notes getReleaseList() should return release list for github repo 1`] = `
Array [
  Object {
    "body": undefined,
    "id": undefined,
    "name": undefined,
    "tag": "v1.0.0",
    "url": undefined,
  },
  Object {
    "body": "some body #123, [#124](https://github.com/some/yet-other-repository/issues/124)",
    "id": undefined,
    "name": undefined,
    "tag": "v1.0.1",
    "url": undefined,
  },
]
`;

exports[`workers/pr/release-notes getReleaseList() should return release list for gitlab.com project 1`] = `
Array [
  Object {
    "body": undefined,
    "name": undefined,
    "tag": "v1.0.0",
    "url": "https://gitlab.com/api/v4/projects/some%2fyet-other-repository/releases/v1.0.0",
  },
  Object {
    "body": undefined,
    "name": undefined,
    "tag": "v1.0.1",
    "url": "https://gitlab.com/api/v4/projects/some%2fyet-other-repository/releases/v1.0.1",
  },
]
`;

exports[`workers/pr/release-notes getReleaseNotes() gets release notes with body 1`] = `
Object {
  "body": "some body [#123](https://github.com/some/other-repository/issues/123), [#124](https://github.com/some/yet-other-repository/issues/124)
",
  "id": undefined,
  "name": undefined,
  "tag": "1.0.1",
  "url": "https://github.com/some/other-repository/releases/1.0.1",
}
`;

exports[`workers/pr/release-notes getReleaseNotes() gets release notes with body 2`] = `
Object {
  "body": "some body [#123](https://github.com/some/other-repository/issues/123), [#124](https://github.com/some/yet-other-repository/issues/124)
",
  "id": undefined,
  "name": undefined,
  "tag": "v1.0.1",
  "url": "https://github.com/some/other-repository/releases/v1.0.1",
}
`;

exports[`workers/pr/release-notes getReleaseNotes() gets release notes with body 3`] = `
Object {
  "body": "some body [#123](https://github.com/some/other-repository/issues/123), [#124](https://github.com/some/yet-other-repository/issues/124)
",
  "id": undefined,
  "name": undefined,
  "tag": "other-1.0.1",
  "url": "https://github.com/some/other-repository/releases/other-1.0.1",
}
`;

<<<<<<< HEAD
exports[`workers/pr/release-notes getReleaseNotes() gets release notes with body from gitlab repo 1`] = `null`;

exports[`workers/pr/release-notes getReleaseNotes() gets release notes with body from gitlab repo 2`] = `null`;

exports[`workers/pr/release-notes getReleaseNotes() gets release notes with body from gitlab repo 3`] = `null`;
=======
exports[`workers/pr/release-notes getReleaseNotesMd() ReleaseNotes Correctness parses yargs 15.2.0 1`] = `
Object {
  "body": "##### ⚠ BREAKING CHANGES

-   **deps:** yargs-parser@17.0.0 no longer implicitly creates arrays out of boolean
    arguments when duplicates are provided

##### Features

-   **completion:** takes negated flags into account when boolean-negation is set ([#1509](https://www.github.com/yargs/yargs/issues/1509)) ([7293ad5](https://www.github.com/yargs/yargs/commit/7293ad50d20ea0fb7dd1ac9b925e90e1bd95dea8))
-   **deps:** pull in yargs-parser@17.0.0 ([#1553](https://www.github.com/yargs/yargs/issues/1553)) ([b9409da](https://www.github.com/yargs/yargs/commit/b9409da199ebca515a848489c206b807fab2e65d))
-   deprecateOption ([#1559](https://www.github.com/yargs/yargs/issues/1559)) ([8aae333](https://www.github.com/yargs/yargs/commit/8aae3332251d09fa136db17ef4a40d83fa052bc4))
-   display appropriate $0 for electron apps ([#1536](https://www.github.com/yargs/yargs/issues/1536)) ([d0e4379](https://www.github.com/yargs/yargs/commit/d0e437912917d6a66bb5128992fa2f566a5f830b))
-   introduces strictCommands() subset of strict mode ([#1540](https://www.github.com/yargs/yargs/issues/1540)) ([1d4cca3](https://www.github.com/yargs/yargs/commit/1d4cca395a98b395e6318f0505fc73bef8b01350))
-   **deps:** yargs-parser with 'greedy-array' configuration ([#1569](https://www.github.com/yargs/yargs/issues/1569)) ([a03a320](https://www.github.com/yargs/yargs/commit/a03a320dbf5c0ce33d829a857fc04a651c0bb53e))

##### Bug Fixes

-   help always displayed for the first command parsed having an async handler ([#1535](https://www.github.com/yargs/yargs/issues/1535)) ([d585b30](https://www.github.com/yargs/yargs/commit/d585b303a43746201b05c9c9fda94a444634df33))
-   **deps:** fix enumeration for normalized path arguments ([#1567](https://www.github.com/yargs/yargs/issues/1567)) ([0b5b1b0](https://www.github.com/yargs/yargs/commit/0b5b1b0e5f4f9baf393c48e9cc2bc85c1b67a47a))
-   **locales:** only translate default option group name ([acc16de](https://www.github.com/yargs/yargs/commit/acc16de6b846ea7332db753646a9cec76b589162))
-   **locales:** remove extra space in French for 'default' ([#1564](https://www.github.com/yargs/yargs/issues/1564)) ([ecfc2c4](https://www.github.com/yargs/yargs/commit/ecfc2c474575c6cdbc6d273c94c13181bd1dbaa6))
-   **translations:** add French translation for unknown command ([#1563](https://www.github.com/yargs/yargs/issues/1563)) ([18b0b75](https://www.github.com/yargs/yargs/commit/18b0b752424bf560271e670ff95a0f90c8386787))
-   **translations:** fix pluralization in error messages. ([#1557](https://www.github.com/yargs/yargs/issues/1557)) ([94fa38c](https://www.github.com/yargs/yargs/commit/94fa38cbab8d86943e87bf41d368ed56dffa6835))
-   **yargs:** correct support of bundled electron apps ([#1554](https://www.github.com/yargs/yargs/issues/1554)) ([a0b61ac](https://www.github.com/yargs/yargs/commit/a0b61ac21e2b554aa73dbf1a66d4a7af94047c2f))
",
  "url": "https://github.com/yargs/yargs/blob/master/CHANGELOG.md#1520-httpswwwgithubcomyargsyargscomparev1510v1520-2020-03-01",
}
`;

exports[`workers/pr/release-notes getReleaseNotesMd() ReleaseNotes Correctness parses yargs 15.3.0 1`] = `
Object {
  "body": "##### Features

-   **yargs-parser:** introduce single-digit boolean aliases ([#1576](https://www.github.com/yargs/yargs/issues/1576)) ([3af7f04](https://www.github.com/yargs/yargs/commit/3af7f04cdbfcbd4b3f432aca5144d43f21958c39))
-   add usage for single-digit boolean aliases ([#1580](https://www.github.com/yargs/yargs/issues/1580)) ([6014e39](https://www.github.com/yargs/yargs/commit/6014e39bca3a1e8445aa0fb2a435f6181e344c45))

##### Bug Fixes

-   address ambiguity between nargs of 1 and requiresArg ([#1572](https://www.github.com/yargs/yargs/issues/1572)) ([a5edc32](https://www.github.com/yargs/yargs/commit/a5edc328ecb3f90d1ba09cfe70a0040f68adf50a))
",
  "url": "https://github.com/yargs/yargs/blob/master/CHANGELOG.md#1530-httpswwwgithubcomyargsyargscomparev1520v1530-2020-03-08",
}
`;
>>>>>>> b309431f

exports[`workers/pr/release-notes getReleaseNotesMd() parses angular.js 1`] = `
Object {
  "body": "#### Bug Fixes

-   **input:** add \`drop\` event support for IE
    ([5dc076](https://github.com/angular/angular.js/commit/5dc07667de00c5e85fd69c5b7b7fe4fb5fd65a77))
-   **ngMessages:** prevent memory leak from messages that are never attached
    ([9d058d](https://github.com/angular/angular.js/commit/9d058de04bb78694b83179e9b97bc40214eca01a),
    [#16389](https://github.com/angular/angular.js/issues/16389),
    [#16404](https://github.com/angular/angular.js/issues/16404),
    [#16406](https://github.com/angular/angular.js/issues/16406))
-   **ngTransclude:** remove terminal: true
    ([1d826e](https://github.com/angular/angular.js/commit/1d826e2f1e941d14c3c56d7a0249f5796ba11f85),
    [#16411](https://github.com/angular/angular.js/issues/16411),
    [#16412](https://github.com/angular/angular.js/issues/16412))
-   **$sanitize:** sanitize \`xml:base\` attributes
    ([b9ef65](https://github.com/angular/angular.js/commit/b9ef6585e10477fbbf912a971fe0b390bca692a6))

#### New Features

-   **currencyFilter:** trim whitespace around an empty currency symbol
    ([367390](https://github.com/angular/angular.js/commit/3673909896efb6ff47546caf7fc61549f193e043),
    [#15018](https://github.com/angular/angular.js/issues/15018),
    [#15085](https://github.com/angular/angular.js/issues/15085),
    [#15105](https://github.com/angular/angular.js/issues/15105))
",
  "url": "https://github.com/angular/angular.js/blob/master/CHANGELOG.md#169-fiery-basilisk-2018-02-02",
}
`;

exports[`workers/pr/release-notes getReleaseNotesMd() parses jest 1`] = `
Object {
  "body": "##### Fixes

-   \`[jest-resolve]\` Use \`module.builtinModules\` as \`BUILTIN_MODULES\` when it
    exists
-   \`[jest-worker]\` Remove \`debug\` and \`inspect\` flags from the arguments sent to
    the child ([#5068](https://github.com/facebook/jest/pull/5068))
-   \`[jest-config]\` Use all \`--testPathPattern\` and \`<regexForTestFiles>\` args in
    \`testPathPattern\` ([#5066](https://github.com/facebook/jest/pull/5066))
-   \`[jest-cli]\` Do not support \`--watch\` inside non-version-controlled
    environments ([#5060](https://github.com/facebook/jest/pull/5060))
-   \`[jest-config]\` Escape Windows path separator in testPathPattern CLI arguments
    ([#5054](https://github.com/facebook/jest/pull/5054)
-   \`[jest-jasmine]\` Register sourcemaps as node environment to improve
    performance with jsdom ([#5045](https://github.com/facebook/jest/pull/5045))
-   \`[pretty-format]\` Do not call toJSON recursively
    ([#5044](https://github.com/facebook/jest/pull/5044))
-   \`[pretty-format]\` Fix errors when identity-obj-proxy mocks CSS Modules
    ([#4935](https://github.com/facebook/jest/pull/4935))
-   \`[babel-jest]\` Fix support for namespaced babel version 7
    ([#4918](https://github.com/facebook/jest/pull/4918))
-   \`[expect]\` fix .toThrow for promises
    ([#4884](https://github.com/facebook/jest/pull/4884))
-   \`[jest-docblock]\` pragmas should preserve urls
    ([#4837](https://github.com/facebook/jest/pull/4629))
-   \`[jest-cli]\` Check if \`npm_lifecycle_script\` calls Jest directly
    ([#4629](https://github.com/facebook/jest/pull/4629))
-   \`[jest-cli]\` Fix --showConfig to show all configs
    ([#4494](https://github.com/facebook/jest/pull/4494))
-   \`[jest-cli]\` Throw if \`maxWorkers\` doesn't have a value
    ([#4591](https://github.com/facebook/jest/pull/4591))
-   \`[jest-cli]\` Use \`fs.realpathSync.native\` if available
    ([#5031](https://github.com/facebook/jest/pull/5031))
-   \`[jest-config]\` Fix \`--passWithNoTests\`
    ([#4639](https://github.com/facebook/jest/pull/4639))
-   \`[jest-config]\` Support \`rootDir\` tag in testEnvironment
    ([#4579](https://github.com/facebook/jest/pull/4579))
-   \`[jest-editor-support]\` Fix \`--showConfig\` to support jest 20 and jest 21
    ([#4575](https://github.com/facebook/jest/pull/4575))
-   \`[jest-editor-support]\` Fix editor support test for node 4
    ([#4640](https://github.com/facebook/jest/pull/4640))
-   \`[jest-mock]\` Support mocking constructor in \`mockImplementationOnce\`
    ([#4599](https://github.com/facebook/jest/pull/4599))
-   \`[jest-runtime]\` Fix manual user mocks not working with custom resolver
    ([#4489](https://github.com/facebook/jest/pull/4489))
-   \`[jest-util]\` Fix \`runOnlyPendingTimers\` for \`setTimeout\` inside
    \`setImmediate\` ([#4608](https://github.com/facebook/jest/pull/4608))
-   \`[jest-message-util]\` Always remove node internals from stacktraces
    ([#4695](https://github.com/facebook/jest/pull/4695))
-   \`[jest-resolve]\` changes method of determining builtin modules to include
    missing builtins ([#4740](https://github.com/facebook/jest/pull/4740))
-   \`[pretty-format]\` Prevent error in pretty-format for window in jsdom test env
    ([#4750](https://github.com/facebook/jest/pull/4750))
-   \`[jest-resolve]\` Preserve module identity for symlinks
    ([#4761](https://github.com/facebook/jest/pull/4761))
-   \`[jest-config]\` Include error message for \`preset\` json
    ([#4766](https://github.com/facebook/jest/pull/4766))
-   \`[pretty-format]\` Throw \`PrettyFormatPluginError\` if a plugin halts with an
    exception ([#4787](https://github.com/facebook/jest/pull/4787))
-   \`[expect]\` Keep the stack trace unchanged when \`PrettyFormatPluginError\` is
    thrown by pretty-format ([#4787](https://github.com/facebook/jest/pull/4787))
-   \`[jest-environment-jsdom]\` Fix asynchronous test will fail due to timeout
    issue. ([#4669](https://github.com/facebook/jest/pull/4669))
-   \`[jest-cli]\` Fix \`--onlyChanged\` path case sensitivity on Windows platform
    ([#4730](https://github.com/facebook/jest/pull/4730))
-   \`[jest-runtime]\` Use realpath to match transformers
    ([#5000](https://github.com/facebook/jest/pull/5000))
-   \`[expect]\` [**BREAKING**] Replace identity equality with Object.is in toBe
    matcher ([#4917](https://github.com/facebook/jest/pull/4917))

##### Features

-   \`[jest-message-util]\` Add codeframe to test assertion failures
    ([#5087](https://github.com/facebook/jest/pull/5087))
-   \`[jest-config]\` Add Global Setup/Teardown options
    ([#4716](https://github.com/facebook/jest/pull/4716))
-   \`[jest-config]\` Add \`testEnvironmentOptions\` to apply to jsdom options or node
    context. ([#5003](https://github.com/facebook/jest/pull/5003))
-   \`[jest-jasmine2]\` Update Timeout error message to \`jest.timeout\` and display
    current timeout value ([#4990](https://github.com/facebook/jest/pull/4990))
-   \`[jest-runner]\` Enable experimental detection of leaked contexts
    ([#4895](https://github.com/facebook/jest/pull/4895))
-   \`[jest-cli]\` Add combined coverage threshold for directories.
    ([#4885](https://github.com/facebook/jest/pull/4885))
-   \`[jest-mock]\` Add \`timestamps\` to mock state.
    ([#4866](https://github.com/facebook/jest/pull/4866))
-   \`[eslint-plugin-jest]\` Add \`prefer-to-have-length\` lint rule.
    ([#4771](https://github.com/facebook/jest/pull/4771))
-   \`[jest-environment-jsdom]\` [**BREAKING**] Upgrade to JSDOM@11
    ([#4770](https://github.com/facebook/jest/pull/4770))
-   \`[jest-environment-*]\` [**BREAKING**] Add Async Test Environment APIs, dispose
    is now teardown ([#4506](https://github.com/facebook/jest/pull/4506))
-   \`[jest-cli]\` Add an option to clear the cache
    ([#4430](https://github.com/facebook/jest/pull/4430))
-   \`[babel-plugin-jest-hoist]\` Improve error message, that the second argument of
    \`jest.mock\` must be an inline function
    ([#4593](https://github.com/facebook/jest/pull/4593))
-   \`[jest-snapshot]\` [**BREAKING**] Concatenate name of test and snapshot
    ([#4460](https://github.com/facebook/jest/pull/4460))
-   \`[jest-cli]\` [**BREAKING**] Fail if no tests are found
    ([#3672](https://github.com/facebook/jest/pull/3672))
-   \`[jest-diff]\` Highlight only last of odd length leading spaces
    ([#4558](https://github.com/facebook/jest/pull/4558))
-   \`[jest-docblock]\` Add \`docblock.print()\`
    ([#4517](https://github.com/facebook/jest/pull/4517))
-   \`[jest-docblock]\` Add \`strip\`
    ([#4571](https://github.com/facebook/jest/pull/4571))
-   \`[jest-docblock]\` Preserve leading whitespace in docblock comments
    ([#4576](https://github.com/facebook/jest/pull/4576))
-   \`[jest-docblock]\` remove leading newlines from \`parswWithComments().comments\`
    ([#4610](https://github.com/facebook/jest/pull/4610))
-   \`[jest-editor-support]\` Add Snapshots metadata
    ([#4570](https://github.com/facebook/jest/pull/4570))
-   \`[jest-editor-support]\` Adds an 'any' to the typedef for
    \`updateFileWithJestStatus\`
    ([#4636](https://github.com/facebook/jest/pull/4636))
-   \`[jest-editor-support]\` Better monorepo support
    ([#4572](https://github.com/facebook/jest/pull/4572))
-   \`[jest-environment-jsdom]\` Add simple rAF polyfill in jsdom environment to
    work with React 16 ([#4568](https://github.com/facebook/jest/pull/4568))
-   \`[jest-environment-node]\` Implement node Timer api
    ([#4622](https://github.com/facebook/jest/pull/4622))
-   \`[jest-jasmine2]\` Add testPath to reporter callbacks
    ([#4594](https://github.com/facebook/jest/pull/4594))
-   \`[jest-mock]\` Added support for naming mocked functions with
    \`.mockName(value)\` and \`.mockGetName()\`
    ([#4586](https://github.com/facebook/jest/pull/4586))
-   \`[jest-runtime]\` Add \`module.loaded\`, and make \`module.require\` not enumerable
    ([#4623](https://github.com/facebook/jest/pull/4623))
-   \`[jest-runtime]\` Add \`module.parent\`
    ([#4614](https://github.com/facebook/jest/pull/4614))
-   \`[jest-runtime]\` Support sourcemaps in transformers
    ([#3458](https://github.com/facebook/jest/pull/3458))
-   \`[jest-snapshot]\` [**BREAKING**] Add a serializer for \`jest.fn\` to allow a
    snapshot of a jest mock ([#4668](https://github.com/facebook/jest/pull/4668))
-   \`[jest-worker]\` Initial version of parallel worker abstraction, say hello!
    ([#4497](https://github.com/facebook/jest/pull/4497))
-   \`[jest-jasmine2]\` Add \`testLocationInResults\` flag to add location information
    per spec to test results ([#4782](https://github.com/facebook/jest/pull/4782))
-   \`[jest-environment-jsdom]\` Update JSOM to 11.4, which includes built-in
    support for \`requestAnimationFrame\`
    ([#4919](https://github.com/facebook/jest/pull/4919))
-   \`[jest-cli]\` Hide watch usage output when running on non-interactive
    environments ([#4958](https://github.com/facebook/jest/pull/4958))
-   \`[jest-snapshot]\` Promises support for \`toThrowErrorMatchingSnapshot\`
    ([#4946](https://github.com/facebook/jest/pull/4946))
-   \`[jest-cli]\` Explain which snapshots are obsolete
    ([#5005](https://github.com/facebook/jest/pull/5005))

##### Chore & Maintenance

-   \`[docs]\` Add guide of using with puppeteer
    ([#5093](https://github.com/facebook/jest/pull/5093))
-   \`[jest-util]\` \`jest-util\` should not depend on \`jest-mock\`
    ([#4992](https://github.com/facebook/jest/pull/4992))
-   \`[*]\` [**BREAKING**] Drop support for Node.js version 4
    ([#4769](https://github.com/facebook/jest/pull/4769))
-   \`[docs]\` Wrap code comments at 80 characters
    ([#4781](https://github.com/facebook/jest/pull/4781))
-   \`[eslint-plugin-jest]\` Removed from the Jest core repo, and moved to
    <https://github.com/jest-community/eslint-plugin-jest>
    ([#4867](https://github.com/facebook/jest/pull/4867))
-   \`[babel-jest]\` Explicitly bump istanbul to newer versions
    ([#4616](https://github.com/facebook/jest/pull/4616))
-   \`[expect]\` Upgrade mocha and rollup for browser testing
    ([#4642](https://github.com/facebook/jest/pull/4642))
-   \`[docs]\` Add info about \`coveragePathIgnorePatterns\`
    ([#4602](https://github.com/facebook/jest/pull/4602))
-   \`[docs]\` Add Vuejs series of testing with Jest
    ([#4648](https://github.com/facebook/jest/pull/4648))
-   \`[docs]\` Mention about optional \`done\` argument in test function
    ([#4556](https://github.com/facebook/jest/pull/4556))
-   \`[jest-cli]\` Bump node-notifier version
    ([#4609](https://github.com/facebook/jest/pull/4609))
-   \`[jest-diff]\` Simplify highlight for leading and trailing spaces
    ([#4553](https://github.com/facebook/jest/pull/4553))
-   \`[jest-get-type]\` Add support for date
    ([#4621](https://github.com/facebook/jest/pull/4621))
-   \`[jest-matcher-utils]\` Call \`chalk.inverse\` for trailing spaces
    ([#4578](https://github.com/facebook/jest/pull/4578))
-   \`[jest-runtime]\` Add \`.advanceTimersByTime\`; keep \`.runTimersToTime()\` as an
    alias.
-   \`[docs]\` Include missing dependency in TestEnvironment sample code
-   \`[docs]\` Add clarification for hook execution order
-   \`[docs]\` Update \`expect.anything()\` sample code
    ([#5007](https://github.com/facebook/jest/pull/5007))
",
  "url": "https://github.com/facebook/jest/blob/master/CHANGELOG.md#jest-2200",
}
`;

exports[`workers/pr/release-notes getReleaseNotesMd() parses js-yaml 1`] = `
Object {
  "body": "-   Fix \`condenseFlow\` output (quote keys for sure, instead of spaces), [#371](https://github.com/nodeca/js-yaml/issues/371), [#370](https://github.com/nodeca/js-yaml/issues/370).
-   Dump astrals as codepoints instead of surrogate pair, [#368](https://github.com/nodeca/js-yaml/issues/368).
",
  "url": "https://github.com/nodeca/js-yaml/blob/master/CHANGELOG.md#3100--2017-09-10",
}
`;<|MERGE_RESOLUTION|>--- conflicted
+++ resolved
@@ -69,13 +69,12 @@
 }
 `;
 
-<<<<<<< HEAD
 exports[`workers/pr/release-notes getReleaseNotes() gets release notes with body from gitlab repo 1`] = `null`;
 
 exports[`workers/pr/release-notes getReleaseNotes() gets release notes with body from gitlab repo 2`] = `null`;
 
 exports[`workers/pr/release-notes getReleaseNotes() gets release notes with body from gitlab repo 3`] = `null`;
-=======
+
 exports[`workers/pr/release-notes getReleaseNotesMd() ReleaseNotes Correctness parses yargs 15.2.0 1`] = `
 Object {
   "body": "##### ⚠ BREAKING CHANGES
@@ -120,7 +119,6 @@
   "url": "https://github.com/yargs/yargs/blob/master/CHANGELOG.md#1530-httpswwwgithubcomyargsyargscomparev1520v1530-2020-03-08",
 }
 `;
->>>>>>> b309431f
 
 exports[`workers/pr/release-notes getReleaseNotesMd() parses angular.js 1`] = `
 Object {
