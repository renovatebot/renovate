--- conflicted
+++ resolved
@@ -42,7 +42,6 @@
 async function getChangeLogJSON({
   endpoint,
   versionScheme,
-  versionConfig,
   fromVersion,
   toVersion,
   sourceUrl,
@@ -54,14 +53,7 @@
     logger.debug('No release notes for @types');
     return null;
   }
-<<<<<<< HEAD
-  const { isVersion, equals, isGreaterThan, sortVersions } = versioning.get(
-    versionScheme,
-    versionConfig
-  );
-=======
   const version = versioning.get(versionScheme);
->>>>>>> ee101648
   const { protocol, host, pathname } = URL.parse(sourceUrl);
   const githubBaseURL = `${protocol}//${host}/`;
   const url = sourceUrl.startsWith('https://github.com/')
