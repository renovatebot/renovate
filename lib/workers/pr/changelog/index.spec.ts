import * as httpMock from '../../../../test/httpMock';
import { partial } from '../../../../test/util';
import { PLATFORM_TYPE_GITHUB } from '../../../constants/platforms';
<<<<<<< HEAD
import { clear } from '../../../util/cache/run';
import * as runCache from '../../../util/cache/run';
=======
import * as globalCache from '../../../util/cache/global';
>>>>>>> 73694efd
import * as hostRules from '../../../util/host-rules';
import * as semverVersioning from '../../../versioning/semver';
import { BranchConfig } from '../../common';
import { ChangeLogError, getChangeLogJSON } from '.';

jest.mock('../../../datasource/npm');

const githubApiHost = 'https://api.github.com';

const upgrade: BranchConfig = partial<BranchConfig>({
  endpoint: 'https://api.github.com/',
  depName: 'renovate',
  versioning: semverVersioning.id,
  fromVersion: '1.0.0',
  toVersion: '3.0.0',
  sourceUrl: 'https://github.com/chalk/chalk',
  releases: [
    { version: '0.9.0' },
    { version: '1.0.0', gitRef: 'npm_1.0.0' },
    {
      version: '2.3.0',
      gitRef: 'npm_2.3.0',
      releaseTimestamp: '2017-10-24T03:20:46.238Z',
    },
    { version: '2.2.2', gitRef: 'npm_2.2.2' },
    { version: '2.4.2', releaseTimestamp: '2017-12-24T03:20:46.238Z' },
    { version: '2.5.2' },
  ],
});

describe('workers/pr/changelog', () => {
  describe('getChangeLogJSON', () => {
    beforeEach(async () => {
      httpMock.setup();
      hostRules.clear();
      hostRules.add({
        hostType: PLATFORM_TYPE_GITHUB,
        baseUrl: 'https://api.github.com/',
        token: 'abc',
      });
<<<<<<< HEAD
      runCache.clear();
=======
      await globalCache.rmAll();
>>>>>>> 73694efd
    });

    afterEach(() => {
      httpMock.reset();
    });

    it('returns null if @types', async () => {
      httpMock.scope(githubApiHost);
      expect(
        await getChangeLogJSON({
          ...upgrade,
          fromVersion: null,
        })
      ).toBeNull();
      expect(httpMock.getTrace()).toHaveLength(0);
    });
    it('returns null if no fromVersion', async () => {
      httpMock.scope(githubApiHost);
      expect(
        await getChangeLogJSON({
          ...upgrade,
          sourceUrl: 'https://github.com/DefinitelyTyped/DefinitelyTyped',
        })
      ).toBeNull();
      expect(httpMock.getTrace()).toHaveLength(0);
    });
    it('returns null if fromVersion equals toVersion', async () => {
      httpMock.scope(githubApiHost);
      expect(
        await getChangeLogJSON({
          ...upgrade,
          fromVersion: '1.0.0',
          toVersion: '1.0.0',
        })
      ).toBeNull();
      expect(httpMock.getTrace()).toHaveLength(0);
    });
    it('skips invalid repos', async () => {
      httpMock.scope(githubApiHost);
      expect(
        await getChangeLogJSON({
          ...upgrade,
          sourceUrl: 'https://github.com/about',
        })
      ).toBeNull();
      expect(httpMock.getTrace()).toHaveLength(0);
    });
    it('works without Github', async () => {
      httpMock.scope(githubApiHost);
      expect(
        await getChangeLogJSON({
          ...upgrade,
        })
      ).toMatchSnapshot();
      expect(httpMock.getTrace()).toHaveLength(0);
    });
    it('uses GitHub tags', async () => {
      httpMock
        .scope(githubApiHost)
        .get('/repos/chalk/chalk/tags?per_page=100')
        .reply(200, [
          { name: '0.9.0' },
          { name: '1.0.0' },
          { name: '1.4.0' },
          { name: 'v2.3.0' },
          { name: '2.2.2' },
          { name: 'v2.4.2' },
        ])
        .persist()
        .get(/.*/)
        .reply(200, []);
      expect(
        await getChangeLogJSON({
          ...upgrade,
        })
      ).toMatchSnapshot();
      expect(httpMock.getTrace()).toMatchSnapshot();
    });
    it('filters unnecessary warns', async () => {
      httpMock
        .scope(githubApiHost)
        .persist()
        .get(/.*/)
        .replyWithError('Unknown Github Repo');
      const res = await getChangeLogJSON({
        ...upgrade,
        depName: '@renovate/no',
      });
      expect(res).toMatchSnapshot();
      expect(httpMock.getTrace()).toMatchSnapshot();
    });
    it('supports node engines', async () => {
      expect(
        await getChangeLogJSON({
          ...upgrade,
          depType: 'engines',
        })
      ).toMatchSnapshot();
    });
    it('handles no sourceUrl', async () => {
      expect(
        await getChangeLogJSON({
          ...upgrade,
          sourceUrl: undefined,
        })
      ).toBeNull();
    });
    it('handles invalid sourceUrl', async () => {
      expect(
        await getChangeLogJSON({
          ...upgrade,
          sourceUrl: 'http://example.com',
        })
      ).toBeNull();
    });
    it('handles missing Github token', async () => {
      expect(
        await getChangeLogJSON({
          ...upgrade,
          sourceUrl: 'https://github.com',
        })
      ).toEqual({ error: ChangeLogError.MissingGithubToken });
    });
    it('handles no releases', async () => {
      expect(
        await getChangeLogJSON({
          ...upgrade,
          releases: [],
        })
      ).toBeNull();
    });
    it('handles not enough releases', async () => {
      expect(
        await getChangeLogJSON({
          ...upgrade,
          releases: [{ version: '0.9.0' }],
        })
      ).toBeNull();
    });
    it('supports github enterprise and github.com changelog', async () => {
      httpMock.scope(githubApiHost).persist().get(/.*/).reply(200, []);
      hostRules.add({
        hostType: PLATFORM_TYPE_GITHUB,
        token: 'super_secret',
        baseUrl: 'https://github-enterprise.example.com/',
      });
      expect(
        await getChangeLogJSON({
          ...upgrade,
          endpoint: 'https://github-enterprise.example.com/',
        })
      ).toMatchSnapshot();
      expect(httpMock.getTrace()).toMatchSnapshot();
    });
    it('supports github enterprise and github enterprise changelog', async () => {
      httpMock
        .scope('https://github-enterprise.example.com')
        .persist()
        .get(/.*/)
        .reply(200, []);
      hostRules.add({
        hostType: PLATFORM_TYPE_GITHUB,
        baseUrl: 'https://github-enterprise.example.com/',
        token: 'abc',
      });
      process.env.GITHUB_ENDPOINT = '';
      expect(
        await getChangeLogJSON({
          ...upgrade,
          sourceUrl: 'https://github-enterprise.example.com/chalk/chalk',
          endpoint: 'https://github-enterprise.example.com/',
        })
      ).toMatchSnapshot();
      expect(httpMock.getTrace()).toMatchSnapshot();
    });

    it('supports github.com and github enterprise changelog', async () => {
      httpMock
        .scope('https://github-enterprise.example.com')
        .persist()
        .get(/.*/)
        .reply(200, []);
      hostRules.add({
        hostType: PLATFORM_TYPE_GITHUB,
        baseUrl: 'https://github-enterprise.example.com/',
        token: 'abc',
      });
      expect(
        await getChangeLogJSON({
          ...upgrade,
          sourceUrl: 'https://github-enterprise.example.com/chalk/chalk',
        })
      ).toMatchSnapshot();
      expect(httpMock.getTrace()).toMatchSnapshot();
    });
  });
});<|MERGE_RESOLUTION|>--- conflicted
+++ resolved
@@ -1,12 +1,6 @@
 import * as httpMock from '../../../../test/httpMock';
 import { partial } from '../../../../test/util';
 import { PLATFORM_TYPE_GITHUB } from '../../../constants/platforms';
-<<<<<<< HEAD
-import { clear } from '../../../util/cache/run';
-import * as runCache from '../../../util/cache/run';
-=======
-import * as globalCache from '../../../util/cache/global';
->>>>>>> 73694efd
 import * as hostRules from '../../../util/host-rules';
 import * as semverVersioning from '../../../versioning/semver';
 import { BranchConfig } from '../../common';
@@ -39,7 +33,7 @@
 
 describe('workers/pr/changelog', () => {
   describe('getChangeLogJSON', () => {
-    beforeEach(async () => {
+    beforeEach(() => {
       httpMock.setup();
       hostRules.clear();
       hostRules.add({
@@ -47,11 +41,6 @@
         baseUrl: 'https://api.github.com/',
         token: 'abc',
       });
-<<<<<<< HEAD
-      runCache.clear();
-=======
-      await globalCache.rmAll();
->>>>>>> 73694efd
     });
 
     afterEach(() => {
