--- conflicted
+++ resolved
@@ -1,13 +1,9 @@
 import URL from 'url';
-<<<<<<< HEAD
-import { GithubHttp } from '../../../util/http/github';
-=======
 import { PLATFORM_TYPE_GITHUB } from '../../../constants/platforms';
 import { Release } from '../../../datasource';
->>>>>>> 53ca9130
 import { logger } from '../../../logger';
-import { api } from '../../../platform/github/gh-got-wrapper';
 import * as hostRules from '../../../util/host-rules';
+import { GithubHttp } from '../../../util/http/github';
 import * as allVersioning from '../../../versioning';
 import { BranchUpgradeConfig } from '../../common';
 import { ChangeLogError, ChangeLogRelease, ChangeLogResult } from './common';
