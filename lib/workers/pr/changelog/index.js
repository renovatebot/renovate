--- conflicted
+++ resolved
@@ -8,26 +8,15 @@
 };
 
 async function getChangeLogJSON(args) {
-  const {
-    sourceUrl,
-    versionScheme,
-    versionConfig,
-    fromVersion,
-    toVersion,
-  } = args;
+  const { sourceUrl, versionScheme, fromVersion, toVersion } = args;
   if (!sourceUrl) {
     return null;
   }
   // releases is too noisy in the logs
   const { releases, ...param } = args; // eslint-disable-line @typescript-eslint/no-unused-vars
   logger.debug({ args: param }, `getChangeLogJSON(args)`);
-<<<<<<< HEAD
-  const { equals } = versioning.get(versionScheme, versionConfig);
-  if (!fromVersion || equals(fromVersion, toVersion)) {
-=======
   const version = versioning.get(versionScheme);
   if (!fromVersion || version.equals(fromVersion, toVersion)) {
->>>>>>> ee101648
     return null;
   }
   try {
