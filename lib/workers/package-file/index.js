--- conflicted
+++ resolved
@@ -54,14 +54,6 @@
   }
 
   // Maintain lock files
-<<<<<<< HEAD
-  if (config.lockFileMaintenance.enabled) {
-    logger.debug('lockFileMaintenance enabled');
-    const upgrade = Object.assign({}, config, config.lockFileMaintenance);
-    upgrade.upgradeType = 'lockFileMaintenance';
-    if (schedule.isScheduledNow(upgrade)) {
-      upgrades.push(upgrade);
-=======
   const lockFileMaintenanceConf = Object.assign(
     {},
     config,
@@ -73,7 +65,6 @@
     if (schedule.isScheduledNow(lockFileMaintenanceConf)) {
       logger.debug(`lock config=${JSON.stringify(lockFileMaintenanceConf)}`);
       upgrades.push(lockFileMaintenanceConf);
->>>>>>> ec4a02f2
     }
   }
 
