--- conflicted
+++ resolved
@@ -79,10 +79,7 @@
   const commitFiles = [];
   for (const upgrade of upgrades) {
     if (upgrade.upgradeType === 'lockFileMaintenance') {
-<<<<<<< HEAD
-=======
       logger.debug('branch lockFileMaintenance');
->>>>>>> ec4a02f2
       try {
         const newYarnLock = await yarn.maintainLockFile(upgrade);
         if (newYarnLock) {
