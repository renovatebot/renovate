import { readFileSync } from 'fs';
import { resolve } from 'path';
import { defaultConfig } from '../../../test/util';
import { extractPackageFile } from '../../manager/html';
<<<<<<< HEAD
import { BranchUpgradeConfig } from '../common';
=======
import { doAutoReplace } from './auto-replace';
>>>>>>> 3f14af3e

const sampleHtml = readFileSync(
  resolve(__dirname, `../../manager/html/__fixtures__/sample.html`),
  'utf8'
);

jest.mock('../../util/fs');

describe('workers/branch/auto-replace', () => {
  describe('doAutoReplace', () => {
    let parentBranch: string;
    let upgrade: BranchUpgradeConfig;
    beforeEach(() => {
      upgrade = {
        ...JSON.parse(JSON.stringify(defaultConfig)),
        manager: 'html',
      };
      parentBranch = undefined;
    });
    it('rebases if the deps list has changed', async () => {
      upgrade.baseDeps = extractPackageFile(sampleHtml).deps;
      parentBranch = 'some existing branch';
      const res = await doAutoReplace(
        upgrade,
        'existing content',
        parentBranch
      );
      expect(res).toBeNull();
    });
    it('rebases if the deps to update has changed', async () => {
      upgrade.baseDeps = extractPackageFile(sampleHtml).deps;
      upgrade.baseDeps[0].currentValue = '1.0.0';
      parentBranch = 'some existing branch';
      const res = await doAutoReplace(upgrade, sampleHtml, parentBranch);
      expect(res).toBeNull();
    });
    it('updates version only', async () => {
      const script =
        '<script src="https://cdnjs.cloudflare.com/ajax/libs/reactstrap/7.1.0/reactstrap.min.js">';
      const src = `     ${script}   `;
      upgrade.baseDeps = extractPackageFile(src).deps;
      upgrade.depName = 'reactstrap';
      upgrade.lookupName = 'reactstrap/7.1.0/reactstrap.min.js';
      upgrade.currentValue = '7.1.0';
      upgrade.newValue = '7.1.1';
      upgrade.newDigest = 'some-digest';
      upgrade.depIndex = 0;
      const res = await doAutoReplace(upgrade, src, parentBranch);
      expect(res).toMatchSnapshot();
    });
    it('handles a double attempt', async () => {
      const script =
        '<script src="https://cdnjs.cloudflare.com/ajax/libs/reactstrap/7.1.0/reactstrap.min.js">';
      const src = `     ${script}  ${script} `;
      upgrade.baseDeps = extractPackageFile(src).deps;
      upgrade.depName = 'reactstrap';
      upgrade.lookupName = 'reactstrap/7.1.0/reactstrap.min.js';
      upgrade.currentValue = '7.1.0';
      upgrade.newValue = '7.1.1';
      upgrade.depIndex = 1;
      const res = await doAutoReplace(upgrade, src, parentBranch);
      expect(res).toMatchSnapshot();
    });
    it('handles already updated', async () => {
      const script =
        '<script src="https://cdnjs.cloudflare.com/ajax/libs/reactstrap/7.1.0/reactstrap.min.js">';
      const src = `     ${script}   `;
      upgrade.baseDeps = extractPackageFile(src).deps;
      upgrade.depName = 'reactstrap';
      upgrade.lookupName = 'reactstrap/7.1.0/reactstrap.min.js';
      upgrade.currentValue = '7.1.0';
      upgrade.newValue = '7.1.1';
      upgrade.depIndex = 0;
      upgrade.replaceString = script;
      parentBranch = 'something';
      const srcAlreadyUpdated = src.replace('7.1.0', '7.1.1');
      const res = await doAutoReplace(upgrade, srcAlreadyUpdated, parentBranch);
      expect(res).toMatchSnapshot();
    });
    it('returns existing content if replaceString mismatch', async () => {
      const script =
        '<script src="https://cdnjs.cloudflare.com/ajax/libs/reactstrap/7.1.0/reactstrap.min.js">';
      const src = `     ${script}   `;
      upgrade.baseDeps = extractPackageFile(src).deps;
      upgrade.depName = 'reactstrap';
      upgrade.lookupName = 'reactstrap/7.1.0/reactstrap.min.js';
      upgrade.currentValue = '7.1.0';
      upgrade.newValue = '7.1.1';
      upgrade.depIndex = 0;
      upgrade.replaceString = script;
      const res = await doAutoReplace(upgrade, 'wrong source', parentBranch);
      expect(res).toEqual('wrong source');
    });
    it('updates version and integrity', async () => {
      const script =
        '<script src="https://cdnjs.cloudflare.com/ajax/libs/KaTeX/0.10.0/katex.min.js" integrity="sha384-K3vbOmF2BtaVai+Qk37uypf7VrgBubhQreNQe9aGsz9lB63dIFiQVlJbr92dw2Lx" crossorigin="anonymous">';
      const src = `     ${script}   `;
      upgrade.baseDeps = extractPackageFile(src).deps;
      upgrade.depName = 'KaTeX';
      upgrade.lookupName = 'KaTeX/0.10.0/katex.min.js';
      upgrade.currentValue = '0.10.0';
      upgrade.currentDigest =
        'sha384-K3vbOmF2BtaVai+Qk37uypf7VrgBubhQreNQe9aGsz9lB63dIFiQVlJbr92dw2Lx';
      upgrade.newValue = '0.11.1';
      upgrade.newDigest = 'sha256-aaaaaaaaaaaaaaaaaaaaaaaaaaaaaaaaaaaaaa';
      upgrade.depIndex = 0;
      upgrade.replaceString = script;
      const res = await doAutoReplace(upgrade, src, parentBranch);
      expect(res).toMatchSnapshot();
    });
    it('updates with autoReplaceNewString', async () => {
      const dockerfile =
        'FROM node:8.11.3-alpine@sha256:d743b4141b02fcfb8beb68f92b4cd164f60ee457bf2d053f36785bf86de16b0d AS node';
      upgrade.manager = 'dockerfile';
      upgrade.depName = 'node';
      upgrade.lookupName = 'node';
      upgrade.currentValue = '8.11.3-alpine';
      upgrade.newValue = '8.11.4-alpine';
      upgrade.currentDigest =
        'sha256:d743b4141b02fcfb8beb68f92b4cd164f60ee457bf2d053f36785bf86de16b0d';
      upgrade.newDigest = 'sha256:aaaaaaaaaaaaaaaaaaaaaaaaaaaaaaaaaaaaaa';
      upgrade.depIndex = 0;
      upgrade.replaceString =
        'node:8.11.3-alpine@sha256:d743b4141b02fcfb8beb68f92b4cd164f60ee457bf2d053f36785bf86de16b0d';
      upgrade.autoReplaceStringTemplate =
        '{{depName}}{{#if newValue}}:{{newValue}}{{/if}}{{#if newDigest}}@{{newDigest}}{{/if}}';
      const res = await doAutoReplace(upgrade, dockerfile, parentBranch);
      expect(res).toMatchSnapshot();
    });
  });
});<|MERGE_RESOLUTION|>--- conflicted
+++ resolved
@@ -2,11 +2,8 @@
 import { resolve } from 'path';
 import { defaultConfig } from '../../../test/util';
 import { extractPackageFile } from '../../manager/html';
-<<<<<<< HEAD
 import { BranchUpgradeConfig } from '../common';
-=======
 import { doAutoReplace } from './auto-replace';
->>>>>>> 3f14af3e
 
 const sampleHtml = readFileSync(
   resolve(__dirname, `../../manager/html/__fixtures__/sample.html`),
