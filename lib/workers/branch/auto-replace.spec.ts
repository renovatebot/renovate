import { readFileSync } from 'fs';
import { resolve } from 'path';
import { doAutoReplace } from './auto-replace';
import { defaultConfig } from '../../../test/util';
import { extractPackageFile } from '../../manager/html';
import { BranchUpgradeConfig } from '../common';

const sampleHtml = readFileSync(
  resolve(__dirname, `../../manager/html/__fixtures__/sample.html`),
  'utf8'
);

describe('workers/branch/auto-replace', () => {
  describe('doAutoReplace', () => {
    let parentBranch: string;
    let upgrade: BranchUpgradeConfig;
    beforeEach(() => {
      upgrade = {
        ...JSON.parse(JSON.stringify(defaultConfig)),
        manager: 'html',
      };
      parentBranch = undefined;
    });
    it('rebases if the deps list has changed', async () => {
      upgrade.baseDeps = extractPackageFile(sampleHtml).deps;
      parentBranch = 'some existing branch';
      const res = await doAutoReplace(
        upgrade,
        'existing content',
        parentBranch
      );
      expect(res).toBeNull();
    });
    it('rebases if the deps to update has changed', async () => {
      upgrade.baseDeps = extractPackageFile(sampleHtml).deps;
      upgrade.baseDeps[0].currentValue = '1.0.0';
      parentBranch = 'some existing branch';
      const res = await doAutoReplace(upgrade, sampleHtml, parentBranch);
      expect(res).toBeNull();
    });
    it('updates version only', async () => {
      const script =
        '<script src="https://cdnjs.cloudflare.com/ajax/libs/reactstrap/7.1.0/reactstrap.min.js">';
      const src = `     ${script}   `;
      upgrade.baseDeps = extractPackageFile(src).deps;
      upgrade.depName = 'reactstrap';
      upgrade.lookupName = 'reactstrap/7.1.0/reactstrap.min.js';
      upgrade.currentValue = '7.1.0';
      upgrade.newValue = '7.1.1';
<<<<<<< HEAD
      upgrade.autoReplaceData = {
        depIndex: 0,
        replaceString: undefined,
      };
=======
      upgrade.depIndex = 0;
>>>>>>> 00bf898c
      const res = await doAutoReplace(upgrade, src, parentBranch);
      expect(res).toMatchSnapshot();
    });
    it('handles already updated', async () => {
      const script =
        '<script src="https://cdnjs.cloudflare.com/ajax/libs/reactstrap/7.1.0/reactstrap.min.js">';
      const src = `     ${script}   `;
      upgrade.baseDeps = extractPackageFile(src).deps;
      upgrade.depName = 'reactstrap';
      upgrade.lookupName = 'reactstrap/7.1.0/reactstrap.min.js';
      upgrade.currentValue = '7.1.0';
      upgrade.newValue = '7.1.1';
      upgrade.depIndex = 0;
      upgrade.replaceString = script;
      parentBranch = 'something';
      const srcAlreadyUpdated = src.replace('7.1.0', '7.1.1');
      const res = await doAutoReplace(upgrade, srcAlreadyUpdated, parentBranch);
      expect(res).toMatchSnapshot();
    });
    it('returns existing content if replaceString mismatch', async () => {
      const script =
        '<script src="https://cdnjs.cloudflare.com/ajax/libs/reactstrap/7.1.0/reactstrap.min.js">';
      const src = `     ${script}   `;
      upgrade.baseDeps = extractPackageFile(src).deps;
      upgrade.depName = 'reactstrap';
      upgrade.lookupName = 'reactstrap/7.1.0/reactstrap.min.js';
      upgrade.currentValue = '7.1.0';
      upgrade.newValue = '7.1.1';
      upgrade.depIndex = 0;
      upgrade.replaceString = script;
      const res = await doAutoReplace(upgrade, 'wrong source', parentBranch);
      expect(res).toEqual('wrong source');
    });
    it('updates version and integrity', async () => {
      const script =
        '<script src="https://cdnjs.cloudflare.com/ajax/libs/KaTeX/0.10.0/katex.min.js" integrity="sha384-K3vbOmF2BtaVai+Qk37uypf7VrgBubhQreNQe9aGsz9lB63dIFiQVlJbr92dw2Lx" crossorigin="anonymous">';
      const src = `     ${script}   `;
      upgrade.baseDeps = extractPackageFile(src).deps;
      upgrade.depName = 'KaTeX';
      upgrade.lookupName = 'KaTeX/0.10.0/katex.min.js';
      upgrade.currentValue = '0.10.0';
      upgrade.currentDigest =
        'sha384-K3vbOmF2BtaVai+Qk37uypf7VrgBubhQreNQe9aGsz9lB63dIFiQVlJbr92dw2Lx';
      upgrade.newValue = '0.11.1';
      upgrade.newDigest = 'sha256-aaaaaaaaaaaaaaaaaaaaaaaaaaaaaaaaaaaaaa';
      upgrade.depIndex = 0;
      upgrade.replaceString = script;
      const res = await doAutoReplace(upgrade, src, parentBranch);
      expect(res).toMatchSnapshot();
    });
  });
});<|MERGE_RESOLUTION|>--- conflicted
+++ resolved
@@ -47,14 +47,7 @@
       upgrade.lookupName = 'reactstrap/7.1.0/reactstrap.min.js';
       upgrade.currentValue = '7.1.0';
       upgrade.newValue = '7.1.1';
-<<<<<<< HEAD
-      upgrade.autoReplaceData = {
-        depIndex: 0,
-        replaceString: undefined,
-      };
-=======
       upgrade.depIndex = 0;
->>>>>>> 00bf898c
       const res = await doAutoReplace(upgrade, src, parentBranch);
       expect(res).toMatchSnapshot();
     });
