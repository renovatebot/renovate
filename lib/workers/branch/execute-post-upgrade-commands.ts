import is from '@sindresorhus/is';
import minimatch from 'minimatch';
import { GlobalConfig } from '../../config/global';
import { addMeta, logger } from '../../logger';
import type { ArtifactError } from '../../manager/types';
import { exec } from '../../util/exec';
import {
  localPathExists,
  localPathIsFile,
  readLocalFile,
  writeLocalFile,
} from '../../util/fs';
import { getRepoStatus } from '../../util/git';
import type { FileChange } from '../../util/git/types';
import { regEx } from '../../util/regex';
import { sanitize } from '../../util/sanitize';
import { compile } from '../../util/template';
import type { BranchConfig, BranchUpgradeConfig } from '../types';

export type PostUpgradeCommandsExecutionResult = {
  updatedArtifacts: FileChange[];
  artifactErrors: ArtifactError[];
};

export async function postUpgradeCommandsExecutor(
  filteredUpgradeCommands: BranchUpgradeConfig[],
  config: BranchConfig
): Promise<PostUpgradeCommandsExecutionResult> {
  let updatedArtifacts = [...(config.updatedArtifacts || [])];
  const artifactErrors = [...(config.artifactErrors || [])];
  const { allowedPostUpgradeCommands, allowPostUpgradeCommandTemplating } =
    GlobalConfig.get();

  for (const upgrade of filteredUpgradeCommands) {
    addMeta({ dep: upgrade.depName });
    logger.trace(
      {
        tasks: upgrade.postUpgradeTasks,
        allowedCommands: allowedPostUpgradeCommands,
      },
      `Checking for post-upgrade tasks`
    );
    const commands = upgrade.postUpgradeTasks?.commands || [];
    const fileFilters = upgrade.postUpgradeTasks?.fileFilters || [];
    if (is.nonEmptyArray(commands)) {
      // Persist updated files in file system so any executed commands can see them
      for (const file of config.updatedPackageFiles.concat(updatedArtifacts)) {
<<<<<<< HEAD
        const canWriteFile =
          !(await localPathExists(file.name)) ||
          (await localPathIsFile(file.name));
        if (file.name !== '|delete|' && canWriteFile) {
=======
        if (file.type === 'addition') {
>>>>>>> d65a1dd0
          let contents;
          if (typeof file.contents === 'string') {
            contents = Buffer.from(file.contents);
          } else {
            contents = file.contents;
          }
          await writeLocalFile(file.path, contents);
        }
      }

      for (const cmd of commands) {
        if (
          allowedPostUpgradeCommands.some((pattern) => regEx(pattern).test(cmd))
        ) {
          try {
            const compiledCmd = allowPostUpgradeCommandTemplating
              ? compile(cmd, upgrade)
              : cmd;

            logger.debug({ cmd: compiledCmd }, 'Executing post-upgrade task');
            const execResult = await exec(compiledCmd, {
              cwd: GlobalConfig.get('localDir'),
            });

            logger.debug(
              { cmd: compiledCmd, ...execResult },
              'Executed post-upgrade task'
            );
          } catch (error) {
            artifactErrors.push({
              lockFile: upgrade.packageFile,
              stderr: sanitize(error.message),
            });
          }
        } else {
          logger.warn(
            {
              cmd,
              allowedPostUpgradeCommands,
            },
            'Post-upgrade task did not match any on allowed list'
          );
          artifactErrors.push({
            lockFile: upgrade.packageFile,
            stderr: sanitize(
              `Post-upgrade command '${cmd}' does not match allowed pattern${
                allowedPostUpgradeCommands.length === 1 ? '' : 's'
              } ${allowedPostUpgradeCommands.map((x) => `'${x}'`).join(', ')}`
            ),
          });
        }
      }

      const status = await getRepoStatus();

      for (const relativePath of status.modified.concat(status.not_added)) {
        for (const pattern of fileFilters) {
          if (minimatch(relativePath, pattern)) {
            logger.debug(
              { file: relativePath, pattern },
              'Post-upgrade file saved'
            );
            const existingContent = await readLocalFile(relativePath);
            const existingUpdatedArtifacts = updatedArtifacts.find(
              (ua) => ua.path === relativePath
            );
            if (existingUpdatedArtifacts?.type === 'addition') {
              existingUpdatedArtifacts.contents = existingContent;
            } else {
              updatedArtifacts.push({
                type: 'addition',
                path: relativePath,
                contents: existingContent,
              });
            }
            // If the file is deleted by a previous post-update command, remove the deletion from updatedArtifacts
            updatedArtifacts = updatedArtifacts.filter(
              (ua) => !(ua.type === 'deletion' && ua.path === relativePath)
            );
          }
        }
      }

      for (const relativePath of status.deleted || []) {
        for (const pattern of fileFilters) {
          if (minimatch(relativePath, pattern)) {
            logger.debug(
              { file: relativePath, pattern },
              'Post-upgrade file removed'
            );
            updatedArtifacts.push({
              type: 'deletion',
              path: relativePath,
            });
            // If the file is created or modified by a previous post-update command, remove the modification from updatedArtifacts
            updatedArtifacts = updatedArtifacts.filter(
              (ua) => !(ua.type === 'addition' && ua.path === relativePath)
            );
          }
        }
      }
    }
  }
  return { updatedArtifacts, artifactErrors };
}

export default async function executePostUpgradeCommands(
  config: BranchConfig
): Promise<PostUpgradeCommandsExecutionResult | null> {
  const { allowedPostUpgradeCommands } = GlobalConfig.get();

  const hasChangedFiles =
    config.updatedPackageFiles?.length > 0 ||
    config.updatedArtifacts?.length > 0;

  if (
    /* Only run post-upgrade tasks if there are changes to package files... */
    !hasChangedFiles ||
    is.emptyArray(allowedPostUpgradeCommands)
  ) {
    return null;
  }

  const branchUpgradeCommands: BranchUpgradeConfig[] = [
    {
      depName: config.upgrades.map(({ depName }) => depName).join(' '),
      branchName: config.branchName,
      postUpgradeTasks:
        config.postUpgradeTasks.executionMode === 'branch'
          ? config.postUpgradeTasks
          : undefined,
      fileFilters: config.fileFilters,
    },
  ];

  const updateUpgradeCommands: BranchUpgradeConfig[] = config.upgrades.filter(
    ({ postUpgradeTasks }) =>
      !postUpgradeTasks ||
      !postUpgradeTasks.executionMode ||
      postUpgradeTasks.executionMode === 'update'
  );

  const { updatedArtifacts, artifactErrors } =
    await postUpgradeCommandsExecutor(updateUpgradeCommands, config);
  return postUpgradeCommandsExecutor(branchUpgradeCommands, {
    ...config,
    updatedArtifacts,
    artifactErrors,
  });
}<|MERGE_RESOLUTION|>--- conflicted
+++ resolved
@@ -45,14 +45,10 @@
     if (is.nonEmptyArray(commands)) {
       // Persist updated files in file system so any executed commands can see them
       for (const file of config.updatedPackageFiles.concat(updatedArtifacts)) {
-<<<<<<< HEAD
         const canWriteFile =
           !(await localPathExists(file.name)) ||
           (await localPathIsFile(file.name));
-        if (file.name !== '|delete|' && canWriteFile) {
-=======
-        if (file.type === 'addition') {
->>>>>>> d65a1dd0
+        if (file.type === 'addition' && canWriteFile) {
           let contents;
           if (typeof file.contents === 'string') {
             contents = Buffer.from(file.contents);
