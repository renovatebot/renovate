--- conflicted
+++ resolved
@@ -7,81 +7,18 @@
 const pnpm = require('./pnpm');
 
 module.exports = {
-<<<<<<< HEAD
   hasPackage,
-=======
-  hasPackageLock,
-  hasNpmShrinkwrap,
-  hasYarnLock,
-  hasShrinkwrapYaml,
->>>>>>> 120e9380
   determineLockFileDirs,
   writeExistingFiles,
   writeUpdatedPackageFiles,
   getUpdatedLockFiles,
 };
 
-<<<<<<< HEAD
 function hasPackage(name, config, packageFile) {
   logger.trace({
     packageFiles: config.packageFiles,
     packageFile
   }, name);
-=======
-function hasPackageLock(config, packageFile) {
-  logger.trace(
-    { packageFiles: config.packageFiles, packageFile },
-    'hasPackageLock'
-  );
-  for (const p of config.packageFiles) {
-    if (p.packageFile === packageFile) {
-      if (p.packageLock) {
-        return true;
-      }
-      return false;
-    }
-  }
-  throw new Error(`hasPackageLock cannot find ${packageFile}`);
-}
-
-function hasNpmShrinkwrap(config, packageFile) {
-  logger.trace(
-    { packageFiles: config.packageFiles, packageFile },
-    'hasNpmShrinkwrap'
-  );
-  for (const p of config.packageFiles) {
-    if (p.packageFile === packageFile) {
-      if (p.npmShrinkwrap) {
-        return true;
-      }
-      return false;
-    }
-  }
-  throw new Error(`hasPackageLock cannot find ${packageFile}`);
-}
-
-function hasYarnLock(config, packageFile) {
-  logger.trace(
-    { packageFiles: config.packageFiles, packageFile },
-    'hasYarnLock'
-  );
-  for (const p of config.packageFiles) {
-    if (p.packageFile === packageFile) {
-      if (p.yarnLock) {
-        return true;
-      }
-      return false;
-    }
-  }
-  throw new Error(`hasYarnLock cannot find ${packageFile}`);
-}
-
-function hasShrinkwrapYaml(config, packageFile) {
-  logger.trace(
-    { packageFiles: config.packageFiles, packageFile },
-    'hasShrinkwrapYaml'
-  );
->>>>>>> 120e9380
   for (const p of config.packageFiles) {
     if (p.packageFile === packageFile) {
       if (p["name"]) {
