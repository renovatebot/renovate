--- conflicted
+++ resolved
@@ -3,14 +3,9 @@
 import * as _composer from '../../manager/composer';
 import * as _gitSubmodules from '../../manager/git-submodules';
 import * as _npm from '../../manager/npm';
+import { BranchConfig } from '../common';
 import * as _autoReplace from './auto-replace';
 import { getUpdatedPackageFiles } from './get-updated';
-<<<<<<< HEAD
-import { mocked, defaultConfig, platform } from '../../../test/util';
-import * as datasourceGitSubmodules from '../../datasource/git-submodules';
-import { BranchConfig } from '../common';
-=======
->>>>>>> 3f14af3e
 
 const composer = mocked(_composer);
 const gitSubmodules = mocked(_gitSubmodules);
