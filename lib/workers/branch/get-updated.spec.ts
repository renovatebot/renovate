--- conflicted
+++ resolved
@@ -29,41 +29,25 @@
       platform.getFile.mockResolvedValueOnce('existing content');
     });
     it('handles autoreplace base updated', async () => {
-<<<<<<< HEAD
-      config.upgrades.push({ manager: 'html', autoReplace: true } as never);
-=======
-      config.upgrades.push({ manager: 'html' });
->>>>>>> 00bf898c
+      config.upgrades.push({ manager: 'html', branchName: undefined });
       autoReplace.doAutoReplace.mockResolvedValueOnce('updated-file');
       const res = await getUpdatedPackageFiles(config);
       expect(res).toMatchSnapshot();
     });
     it('handles autoreplace branch no update', async () => {
-<<<<<<< HEAD
-      config.upgrades.push({ manager: 'html', autoReplace: true } as never);
-=======
-      config.upgrades.push({ manager: 'html' });
->>>>>>> 00bf898c
+      config.upgrades.push({ manager: 'html', branchName: undefined });
       autoReplace.doAutoReplace.mockResolvedValueOnce('existing content');
       const res = await getUpdatedPackageFiles(config);
       expect(res).toMatchSnapshot();
     });
     it('handles autoreplace failure', async () => {
-<<<<<<< HEAD
-      config.upgrades.push({ manager: 'html', autoReplace: true } as never);
-=======
-      config.upgrades.push({ manager: 'html' });
->>>>>>> 00bf898c
+      config.upgrades.push({ manager: 'html', branchName: undefined });
       autoReplace.doAutoReplace.mockResolvedValueOnce(null);
       await expect(getUpdatedPackageFiles(config)).rejects.toThrow();
     });
     it('handles autoreplace branch needs update', async () => {
       config.parentBranch = 'some branch';
-<<<<<<< HEAD
-      config.upgrades.push({ manager: 'html', autoReplace: true } as never);
-=======
-      config.upgrades.push({ manager: 'html' });
->>>>>>> 00bf898c
+      config.upgrades.push({ manager: 'html', branchName: undefined });
       autoReplace.doAutoReplace.mockResolvedValueOnce(null);
       autoReplace.doAutoReplace.mockResolvedValueOnce('updated-file');
       const res = await getUpdatedPackageFiles(config);
