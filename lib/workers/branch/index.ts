import { DateTime } from 'luxon';
import { readFile } from 'fs-extra';
import is from '@sindresorhus/is';
import minimatch from 'minimatch';
import { join } from 'upath';
import { logger } from '../../logger';
import { isScheduledNow } from './schedule';
import { getUpdatedPackageFiles } from './get-updated';
import {
  getAdditionalFiles,
  AdditionalPackageFiles,
} from '../../manager/npm/post-update';
import { commitFilesToBranch } from './commit';
import { getParentBranch } from './parent';
import { tryBranchAutomerge } from './automerge';
import { setStability, setUnpublishable } from './status-checks';
import { prAlreadyExisted } from './check-existing';
import { ensurePr, checkAutoMerge } from '../pr';
import { RenovateConfig } from '../../config';
import { platform } from '../../platform';
import { emojify } from '../../util/emoji';
import { BranchConfig, ProcessBranchResult } from '../common';
import {
  PLATFORM_AUTHENTICATION_ERROR,
  PLATFORM_BAD_CREDENTIALS,
  SYSTEM_INSUFFICIENT_DISK_SPACE,
  PLATFORM_INTEGRATION_UNAUTHORIZED,
  MANAGER_LOCKFILE_ERROR,
  PLATFORM_RATE_LIMIT_EXCEEDED,
  REPOSITORY_CHANGED,
  WORKER_FILE_UPDATE_FAILED,
  DATASOURCE_FAILURE,
  PLATFORM_FAILURE,
} from '../../constants/error-messages';
import {
  PR_STATE_CLOSED,
  PR_STATE_MERGED,
  PR_STATE_OPEN,
} from '../../constants/pull-requests';
import { BRANCH_STATUS_FAILURE } from '../../constants/branch-constants';
import { exec } from '../../util/exec';
import { regEx } from '../../util/regex';

// TODO: proper typings
function rebaseCheck(config: RenovateConfig, branchPr: any): boolean {
  const titleRebase = branchPr.title && branchPr.title.startsWith('rebase!');
  const labelRebase =
    branchPr.labels && branchPr.labels.includes(config.rebaseLabel);
  const prRebaseChecked =
    branchPr.body && branchPr.body.includes(`- [x] <!-- rebase-check -->`);

  return titleRebase || labelRebase || prRebaseChecked;
}

export async function processBranch(
  branchConfig: BranchConfig,
  prHourlyLimitReached?: boolean,
  packageFiles?: AdditionalPackageFiles
): Promise<ProcessBranchResult> {
  const config: BranchConfig = { ...branchConfig };
  const dependencies = config.upgrades
    .map(upgrade => upgrade.depName)
    .filter(v => v) // remove nulls (happens for lock file maintenance)
    .filter((value, i, list) => list.indexOf(value) === i); // remove duplicates
  logger.debug(
    { dependencies },
    `processBranch with ${branchConfig.upgrades.length} upgrades`
  );
  logger.trace({ config }, 'branch config');
  await platform.setBaseBranch(config.baseBranch);
  const branchExists = await platform.branchExists(config.branchName);
  const branchPr = await platform.getBranchPr(config.branchName);
  logger.debug(`branchExists=${branchExists}`);
  const masterIssueCheck = (config.masterIssueChecks || {})[config.branchName];
  // istanbul ignore if
  if (masterIssueCheck) {
    logger.debug(
      'Branch has been checked in master issue: ' + masterIssueCheck
    );
  }
  if (branchPr) {
    config.rebaseRequested = rebaseCheck(config, branchPr);
    logger.debug(`Branch pr rebase requested: ${config.rebaseRequested}`);
  }
  try {
    logger.debug(`Branch has ${dependencies.length} upgrade(s)`);

    // Check if branch already existed
    const existingPr = branchPr ? undefined : await prAlreadyExisted(config);
    if (existingPr && !masterIssueCheck) {
      logger.debug(
        { prTitle: config.prTitle },
        'Closed PR already exists. Skipping branch.'
      );
      if (existingPr.state === PR_STATE_CLOSED) {
        const topic = `Renovate Ignore Notification`;
        let content;
        if (config.updateType === 'major') {
          content = `As this PR has been closed unmerged, Renovate will ignore this upgrade and you will not receive PRs for *any* future ${config.newMajor}.x releases. However, if you upgrade to ${config.newMajor}.x manually then Renovate will then reenable updates for minor and patch updates automatically.`;
        } else if (config.updateType === 'digest') {
          content = `As this PR has been closed unmerged, Renovate will ignore this upgrade updateType and you will not receive PRs for *any* future ${config.depName}:${config.currentValue} digest updates. Digest updates will resume if you update the specified tag at any time.`;
        } else {
          content = `As this PR has been closed unmerged, Renovate will now ignore this update (${config.newValue}). You will still receive a PR once a newer version is released, so if you wish to permanently ignore this dependency, please add it to the \`ignoreDeps\` array of your renovate config.`;
        }
        content +=
          '\n\nIf this PR was closed by mistake or you changed your mind, you can simply rename this PR and you will soon get a fresh replacement PR opened.';
        if (!config.suppressNotifications.includes('prIgnoreNotification')) {
          if (config.dryRun) {
            logger.info(
              'DRY-RUN: Would ensure closed PR comment in PR #' +
                existingPr.number
            );
          } else {
            await platform.ensureComment({
              number: existingPr.number,
              topic,
              content,
            });
          }
        }
        if (branchExists) {
          if (config.dryRun) {
            logger.info('DRY-RUN: Would delete branch ' + config.branchName);
          } else {
            await platform.deleteBranch(config.branchName);
          }
        }
<<<<<<< HEAD
      } else if (existingPr.state === PR_STATE_MERGED) {
        logger.info(
=======
      } else if (existingPr.state === 'merged') {
        logger.debug(
>>>>>>> 289fb3d0
          { pr: existingPr.number },
          'Merged PR is blocking this branch'
        );
      }
      return 'already-existed';
    }
    // istanbul ignore if
    if (!branchExists && config.masterIssueApproval) {
      if (masterIssueCheck) {
        logger.debug(`Branch ${config.branchName} is approved for creation`);
      } else {
        logger.debug(`Branch ${config.branchName} needs approval`);
        return 'needs-approval';
      }
    }
    if (
      !branchExists &&
      prHourlyLimitReached &&
      !masterIssueCheck &&
      !config.vulnerabilityAlert
    ) {
      logger.debug(
        'Reached PR creation limit or per run commits limit - skipping branch creation'
      );
      return 'pr-hourly-limit-reached';
    }
    if (branchExists) {
      logger.debug('Checking if PR has been edited');
      if (branchPr) {
        logger.debug('Found existing branch PR');
<<<<<<< HEAD
        if (branchPr.state !== PR_STATE_OPEN) {
          logger.info(
=======
        if (branchPr.state !== 'open') {
          logger.debug(
>>>>>>> 289fb3d0
            'PR has been closed or merged since this run started - aborting'
          );
          throw new Error(REPOSITORY_CHANGED);
        }
        if (
          branchPr.isModified ||
          (branchPr.targetBranch &&
            branchPr.targetBranch !== branchConfig.baseBranch)
        ) {
          const topic = 'PR has been edited';
          if (masterIssueCheck || config.rebaseRequested) {
            if (config.dryRun) {
              logger.info(
                'DRY-RUN: Would ensure PR edited comment removal in PR #' +
                  branchPr.number
              );
            } else {
              await platform.ensureCommentRemoval(branchPr.number, topic);
            }
          } else {
            let content = emojify(
              `:construction_worker: This PR has received other commits, so Renovate will stop updating it to avoid conflicts or other problems.`
            );
            content += ` If you wish to abandon your changes and have Renovate start over you may click the "rebase" checkbox in the PR body/description.`;
            if (!config.suppressNotifications.includes('prEditNotification')) {
              if (config.dryRun) {
                logger.info(
                  'DRY-RUN: ensure comment in PR #' + branchPr.number
                );
              } else {
                await platform.ensureComment({
                  number: branchPr.number,
                  topic,
                  content,
                });
              }
            }
            return 'pr-edited';
          }
        }
      }
    }

    // Check schedule
    config.isScheduledNow = isScheduledNow(config);
    if (!config.isScheduledNow && !masterIssueCheck) {
      if (!branchExists) {
        logger.debug('Skipping branch creation as not within schedule');
        return 'not-scheduled';
      }
      if (config.updateNotScheduled === false && !config.rebaseRequested) {
        logger.debug('Skipping branch update as not within schedule');
        return 'not-scheduled';
      }
      // istanbul ignore if
      if (!branchPr) {
        logger.debug('Skipping PR creation out of schedule');
        return 'not-scheduled';
      }
      logger.debug(
        'Branch + PR exists but is not scheduled -- will update if necessary'
      );
    }

    if (
      config.updateType !== 'lockFileMaintenance' &&
      config.unpublishSafe &&
      config.canBeUnpublished &&
      (config.prCreation === 'not-pending' ||
        /* istanbul ignore next */ config.prCreation === 'status-success')
    ) {
      logger.debug(
        'Skipping branch creation due to unpublishSafe + status checks'
      );
      return 'pending';
    }

    if (
      config.upgrades.some(
        upgrade => upgrade.stabilityDays && upgrade.releaseTimestamp
      )
    ) {
      // Only set a stability status check if one or more of the updates contain
      // both a stabilityDays setting and a releaseTimestamp
      config.stabilityStatus = 'success';
      // Default to 'success' but set 'pending' if any update is pending
      const oneDay = 24 * 60 * 60 * 1000;
      for (const upgrade of config.upgrades) {
        if (upgrade.stabilityDays && upgrade.releaseTimestamp) {
          const daysElapsed = Math.floor(
            (new Date().getTime() -
              new Date(upgrade.releaseTimestamp).getTime()) /
              oneDay
          );
          if (!masterIssueCheck && daysElapsed < upgrade.stabilityDays) {
            logger.debug(
              {
                depName: upgrade.depName,
                daysElapsed,
                stabilityDays: upgrade.stabilityDays,
              },
              'Update has not passed stability days'
            );
            config.stabilityStatus = 'pending';
          }
        }
      }
      // Don't create a branch if we know it will be status 'pending'
      if (
        !masterIssueCheck &&
        !branchExists &&
        config.stabilityStatus === 'pending' &&
        ['not-pending', 'status-success'].includes(config.prCreation)
      ) {
        logger.debug('Skipping branch creation due to stability days not met');
        return 'pending';
      }
    }

    // istanbul ignore if
    if (masterIssueCheck === 'rebase' || config.masterIssueRebaseAllOpen) {
      logger.debug('Manual rebase requested via master issue');
      delete config.parentBranch;
    } else {
      Object.assign(config, await getParentBranch(config));
    }
    logger.debug(`Using parentBranch: ${config.parentBranch}`);
    const res = await getUpdatedPackageFiles(config);
    // istanbul ignore if
    if (res.artifactErrors && config.artifactErrors) {
      res.artifactErrors = config.artifactErrors.concat(res.artifactErrors);
    }
    Object.assign(config, res);
    if (config.updatedPackageFiles && config.updatedPackageFiles.length) {
      logger.debug(
        `Updated ${config.updatedPackageFiles.length} package files`
      );
    } else {
      logger.debug('No package files need updating');
    }
    const additionalFiles = await getAdditionalFiles(config, packageFiles);
    config.artifactErrors = (config.artifactErrors || []).concat(
      additionalFiles.artifactErrors
    );
    config.updatedArtifacts = (config.updatedArtifacts || []).concat(
      additionalFiles.updatedArtifacts
    );
    if (config.updatedArtifacts && config.updatedArtifacts.length) {
      logger.debug(
        {
          updatedArtifacts: config.updatedArtifacts.map(f =>
            f.name === '|delete|' ? `${f.contents} (delete)` : f.name
          ),
        },
        `Updated ${config.updatedArtifacts.length} lock files`
      );
    } else {
      logger.debug('No updated lock files in branch');
    }

    if (
      global.trustLevel === 'high' &&
      is.nonEmptyArray(config.allowedPostUpgradeCommands)
    ) {
      logger.debug(
        {
          tasks: config.postUpgradeTasks,
          allowedCommands: config.allowedPostUpgradeCommands,
        },
        'Checking for post-upgrade tasks'
      );
      const commands = config.postUpgradeTasks.commands || [];
      const fileFilters = config.postUpgradeTasks.fileFilters || [];

      if (is.nonEmptyArray(commands)) {
        for (const cmd of commands) {
          if (
            !config.allowedPostUpgradeCommands.some(pattern =>
              regEx(pattern).test(cmd)
            )
          ) {
            logger.warn(
              {
                cmd,
                allowedPostUpgradeCommands: config.allowedPostUpgradeCommands,
              },
              'Post-upgrade task did not match any on allowed list'
            );
          } else {
            logger.debug({ cmd }, 'Executing post-upgrade task');

            const execResult = await exec(cmd, {
              cwd: config.localDir,
            });

            logger.debug({ cmd, ...execResult }, 'Executed post-upgrade task');
          }
        }

        const status = await platform.getRepoStatus();

        for (const relativePath of status.modified.concat(status.not_added)) {
          for (const pattern of fileFilters) {
            if (minimatch(relativePath, pattern)) {
              logger.debug(
                { file: relativePath, pattern },
                'Post-upgrade file saved'
              );
              const existingContent = await readFile(
                join(config.localDir, relativePath)
              );
              config.updatedArtifacts.push({
                name: relativePath,
                contents: existingContent.toString(),
              });
            }
          }
        }

        for (const relativePath of status.deleted || []) {
          for (const pattern of fileFilters) {
            if (minimatch(relativePath, pattern)) {
              logger.debug(
                { file: relativePath, pattern },
                'Post-upgrade file removed'
              );
              config.updatedArtifacts.push({
                name: '|delete|',
                contents: relativePath,
              });
            }
          }
        }
      }
    }

    if (config.artifactErrors && config.artifactErrors.length) {
      if (config.releaseTimestamp) {
        logger.debug(`Branch timestamp: ` + config.releaseTimestamp);
        const releaseTimestamp = DateTime.fromISO(config.releaseTimestamp);
        if (releaseTimestamp.plus({ days: 1 }) < DateTime.local()) {
          logger.debug(
            'PR is older than a day, raise PR with lock file errors'
          );
        } else if (branchExists) {
          logger.debug(
            'PR is less than a day old but branchExists so updating anyway'
          );
        } else {
          logger.debug('PR is less than a day old - raise error instead of PR');
          throw new Error(MANAGER_LOCKFILE_ERROR);
        }
      } else {
        logger.debug('PR has no releaseTimestamp');
      }
    }

    const commit = await commitFilesToBranch(config);
    // TODO: Remove lockFileMaintenance rule?
    if (
      config.updateType === 'lockFileMaintenance' &&
      !config.parentBranch &&
      branchExists
    ) {
      logger.info(
        'Deleting lock file maintenance branch as master lock file no longer needs updating'
      );
      if (config.dryRun) {
        logger.info('DRY-RUN: Would delete lock file maintenance branch');
      } else {
        await platform.deleteBranch(config.branchName);
      }
      return 'done';
    }
    if (!commit && !branchExists) {
      return 'no-work';
    }
    if (commit) {
      const action = branchExists ? 'updated' : 'created';
      logger.info({ commit }, `Branch ${action}`);
    }
    // Set branch statuses
    await setStability(config);
    await setUnpublishable(config);

    // break if we pushed a new commit because status check are pretty sure pending but maybe not reported yet
    if (
      commit &&
      (config.requiredStatusChecks?.length || config.prCreation !== 'immediate')
    ) {
      logger.debug({ commit }, `Branch status pending`);
      return 'pending';
    }

    // Try to automerge branch and finish if successful, but only if branch already existed before this run
    if (branchExists || !config.requiredStatusChecks) {
      const mergeStatus = await tryBranchAutomerge(config);
      logger.debug(`mergeStatus=${mergeStatus}`);
      if (mergeStatus === 'automerged') {
        logger.debug('Branch is automerged - returning');
        return 'automerged';
      }
      if (
        mergeStatus === 'automerge aborted - PR exists' ||
        mergeStatus === 'branch status error' ||
        mergeStatus === 'failed'
      ) {
        logger.debug({ mergeStatus }, 'Branch automerge not possible');
        config.forcePr = true;
        config.branchAutomergeFailureMessage = mergeStatus;
      }
    }
  } catch (err) /* istanbul ignore next */ {
    if (err.statusCode === 404) {
      throw new Error(REPOSITORY_CHANGED);
    }
    if (err.message === PLATFORM_RATE_LIMIT_EXCEEDED) {
      logger.debug('Passing rate-limit-exceeded error up');
      throw err;
    }
    if (err.message === REPOSITORY_CHANGED) {
      logger.debug('Passing repository-changed error up');
      throw err;
    }
    if (
      err.message &&
      err.message.startsWith('remote: Invalid username or password')
    ) {
      logger.debug('Throwing bad credentials');
      throw new Error(PLATFORM_BAD_CREDENTIALS);
    }
    if (
      err.message &&
      err.message.startsWith(
        'ssh_exchange_identification: Connection closed by remote host'
      )
    ) {
      logger.debug('Throwing bad credentials');
      throw new Error(PLATFORM_BAD_CREDENTIALS);
    }
    if (err.message === PLATFORM_BAD_CREDENTIALS) {
      logger.debug('Passing bad-credentials error up');
      throw err;
    }
    if (err.message === PLATFORM_INTEGRATION_UNAUTHORIZED) {
      logger.debug('Passing integration-unauthorized error up');
      throw err;
    }
    if (err.message === MANAGER_LOCKFILE_ERROR) {
      logger.debug('Passing lockfile-error up');
      throw err;
    }
    if (err.message && err.message.includes('space left on device')) {
      throw new Error(SYSTEM_INSUFFICIENT_DISK_SPACE);
    }
    if (err.message === SYSTEM_INSUFFICIENT_DISK_SPACE) {
      logger.debug('Passing disk-space error up');
      throw err;
    }
    if (err.message.startsWith('Resource not accessible by integration')) {
      logger.debug('Passing 403 error up');
      throw err;
    }
    if (err.message === WORKER_FILE_UPDATE_FAILED) {
      logger.warn('Error updating branch: update failure');
    } else if (err.message.startsWith('bundler-')) {
      // we have already warned inside the bundler artifacts error handling, so just return
      return 'error';
    } else if (
      err.messagee &&
      err.message.includes('fatal: Authentication failed')
    ) {
      throw new Error(PLATFORM_AUTHENTICATION_ERROR);
    } else if (
      err.message !== DATASOURCE_FAILURE &&
      err.message !== PLATFORM_FAILURE
    ) {
      logger.error({ err }, `Error updating branch: ${err.message}`);
    }
    // Don't throw here - we don't want to stop the other renovations
    return 'error';
  }
  try {
    logger.debug('Ensuring PR');
    logger.debug(
      `There are ${config.errors.length} errors and ${config.warnings.length} warnings`
    );
    const pr = await ensurePr(config);
    // TODO: ensurePr should check for automerge itself
    if (pr === 'needs-pr-approval') {
      return 'needs-pr-approval';
    }
    if (pr === 'pending') {
      return 'pending';
    }
    if (pr) {
      const topic = emojify(':warning: Artifact update problem');
      if (config.artifactErrors && config.artifactErrors.length) {
        logger.warn(
          { artifactErrors: config.artifactErrors },
          'artifactErrors'
        );
        let content = `Renovate failed to update `;
        content +=
          config.artifactErrors.length > 1 ? 'artifacts' : 'an artifact';
        content +=
          ' related to this branch. You probably do not want to merge this PR as-is.';
        content += emojify(
          `\n\n:recycle: Renovate will retry this branch, including artifacts, only when one of the following happens:\n\n`
        );
        content +=
          ' - any of the package files in this branch needs updating, or \n';
        content += ' - the branch becomes conflicted, or\n';
        content +=
          ' - you check the rebase/retry checkbox if found above, or\n';
        content +=
          ' - you rename this PR\'s title to start with "rebase!" to trigger it manually';
        content += '\n\nThe artifact failure details are included below:\n\n';
        config.artifactErrors.forEach(error => {
          content += `##### File name: ${error.lockFile}\n\n`;
          content += `\`\`\`\n${error.stderr}\n\`\`\`\n\n`;
        });
        if (
          !(
            config.suppressNotifications.includes('artifactErrors') ||
            config.suppressNotifications.includes('lockFileErrors')
          )
        ) {
          if (config.dryRun) {
            logger.info(
              'DRY-RUN: Would ensure lock file error comment in PR #' +
                pr.number
            );
          } else {
            await platform.ensureComment({
              number: pr.number,
              topic,
              content,
            });
            // TODO: remoe this soon once they're all cleared out
            await platform.ensureCommentRemoval(
              pr.number,
              ':warning: Lock file problem'
            );
          }
        }
        const context = `renovate/artifacts`;
        const description = 'Artifact file update failure';
        const state = BRANCH_STATUS_FAILURE;
        const existingState = await platform.getBranchStatusCheck(
          config.branchName,
          context
        );
        // Check if state needs setting
        if (existingState !== state) {
          logger.debug(`Updating status check state to failed`);
          if (config.dryRun) {
            logger.info(
              'DRY-RUN: Would set branch status in ' + config.branchName
            );
          } else {
            await platform.setBranchStatus({
              branchName: config.branchName,
              context,
              description,
              state,
            });
          }
        }
      } else {
        if (config.updatedArtifacts && config.updatedArtifacts.length) {
          // istanbul ignore if
          if (config.dryRun) {
            logger.info(
              'DRY-RUN: Would ensure comment removal in PR #' + pr.number
            );
          } else {
            await platform.ensureCommentRemoval(pr.number, topic);
          }
        }
        const prAutomerged = await checkAutoMerge(pr, config);
        if (prAutomerged) {
          return 'automerged';
        }
      }
    }
  } catch (err) /* istanbul ignore next */ {
    if (
      [
        PLATFORM_RATE_LIMIT_EXCEEDED,
        PLATFORM_FAILURE,
        REPOSITORY_CHANGED,
      ].includes(err.message)
    ) {
      logger.debug('Passing PR error up');
      throw err;
    }
    // Otherwise don't throw here - we don't want to stop the other renovations
    logger.error({ err }, `Error ensuring PR: ${err.message}`);
  }
  if (!branchExists) {
    return 'pr-created';
  }
  return 'done';
}<|MERGE_RESOLUTION|>--- conflicted
+++ resolved
@@ -125,13 +125,8 @@
             await platform.deleteBranch(config.branchName);
           }
         }
-<<<<<<< HEAD
       } else if (existingPr.state === PR_STATE_MERGED) {
-        logger.info(
-=======
-      } else if (existingPr.state === 'merged') {
         logger.debug(
->>>>>>> 289fb3d0
           { pr: existingPr.number },
           'Merged PR is blocking this branch'
         );
@@ -162,13 +157,8 @@
       logger.debug('Checking if PR has been edited');
       if (branchPr) {
         logger.debug('Found existing branch PR');
-<<<<<<< HEAD
         if (branchPr.state !== PR_STATE_OPEN) {
-          logger.info(
-=======
-        if (branchPr.state !== 'open') {
           logger.debug(
->>>>>>> 289fb3d0
             'PR has been closed or merged since this run started - aborting'
           );
           throw new Error(REPOSITORY_CHANGED);
