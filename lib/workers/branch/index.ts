import { DateTime } from 'luxon';
import { GlobalConfig } from '../../config/global';
import type { RenovateConfig } from '../../config/types';
import {
  CONFIG_VALIDATION,
  MANAGER_LOCKFILE_ERROR,
  PLATFORM_AUTHENTICATION_ERROR,
  PLATFORM_BAD_CREDENTIALS,
  PLATFORM_INTEGRATION_UNAUTHORIZED,
  PLATFORM_RATE_LIMIT_EXCEEDED,
  REPOSITORY_CHANGED,
  SYSTEM_INSUFFICIENT_DISK_SPACE,
  TEMPORARY_ERROR,
  WORKER_FILE_UPDATE_FAILED,
} from '../../constants/error-messages';
import { logger, removeMeta } from '../../logger';
import { getAdditionalFiles } from '../../manager/npm/post-update';
import { Pr, platform } from '../../platform';
import { ensureComment, ensureCommentRemoval } from '../../platform/comment';
import { BranchStatus, PrState } from '../../types';
import { ExternalHostError } from '../../types/errors/external-host-error';
import { getElapsedDays } from '../../util/date';
import { emojify } from '../../util/emoji';
import {
  checkoutBranch,
  deleteBranch,
  getBranchCommit,
  branchExists as gitBranchExists,
  isBranchConflicted,
  isBranchModified,
} from '../../util/git';
import {
  getMergeConfidenceLevel,
  isActiveConfidenceLevel,
  satisfiesConfidenceLevel,
} from '../../util/merge-confidence';
import { regEx } from '../../util/regex';
import { Limit, isLimitReached } from '../global/limits';
import { ensurePr, getPlatformPrOptions } from '../pr';
import { checkAutoMerge } from '../pr/automerge';
import { BranchConfig, BranchResult, PrBlockedBy } from '../types';
import { setArtifactErrorStatus } from './artifacts';
import { tryBranchAutomerge } from './automerge';
import { prAlreadyExisted } from './check-existing';
import { commitFilesToBranch } from './commit';
import executePostUpgradeCommands from './execute-post-upgrade-commands';
import { getUpdatedPackageFiles } from './get-updated';
import { handlepr } from './handle-existing';
import { shouldReuseExistingBranch } from './reuse';
import { isScheduledNow } from './schedule';
import { setConfidence, setStability } from './status-checks';

function rebaseCheck(config: RenovateConfig, branchPr: Pr): boolean {
  const titleRebase = branchPr.title?.startsWith('rebase!');
  const labelRebase = branchPr.labels?.includes(config.rebaseLabel);
  const prRebaseChecked = branchPr.body?.includes(
    `- [x] <!-- rebase-check -->`
  );

  return titleRebase || labelRebase || prRebaseChecked;
}

const rebasingRegex = regEx(/\*\*Rebasing\*\*: .*/);

async function deleteBranchSilently(branchName: string): Promise<void> {
  try {
    await deleteBranch(branchName);
  } catch (err) /* istanbul ignore next */ {
    logger.debug({ branchName, err }, 'Branch auto-remove failed');
  }
}

export interface ProcessBranchResult {
  branchExists: boolean;
  prBlockedBy?: PrBlockedBy;
  prNo?: number;
  result: BranchResult;
}

export async function processBranch(
  branchConfig: BranchConfig
): Promise<ProcessBranchResult> {
  let config: BranchConfig = { ...branchConfig };
  logger.trace({ config }, 'processBranch()');
  await checkoutBranch(config.baseBranch);
  const branchExists = gitBranchExists(config.branchName);
  let branchPr = await platform.getBranchPr(config.branchName);
  logger.debug(`branchExists=${branchExists}`);
  const dependencyDashboardCheck =
    config.dependencyDashboardChecks?.[config.branchName];
  logger.debug(`dependencyDashboardCheck=${dependencyDashboardCheck}`);
  if (branchPr) {
    config.rebaseRequested = rebaseCheck(config, branchPr);
    logger.debug(`PR rebase requested=${config.rebaseRequested}`);
  }
  const artifactErrorTopic = emojify(':warning: Artifact update problem');
  try {
    // Check if branch already existed
    const existingPr = branchPr ? undefined : await prAlreadyExisted(config);
    if (existingPr && !dependencyDashboardCheck) {
      logger.debug(
        { prTitle: config.prTitle },
        'Closed PR already exists. Skipping branch.'
      );
      await handlepr(config, existingPr);
      return {
        branchExists: false,
        prNo: existingPr.number,
        result: BranchResult.AlreadyExisted,
      };
    }
    // istanbul ignore if
    if (!branchExists && config.dependencyDashboardApproval) {
      if (dependencyDashboardCheck) {
        logger.debug(`Branch ${config.branchName} is approved for creation`);
      } else {
        logger.debug(`Branch ${config.branchName} needs approval`);
        return {
          branchExists,
          prNo: branchPr?.number,
          result: BranchResult.NeedsApproval,
        };
      }
    }
    if (
      !branchExists &&
      isLimitReached(Limit.Branches) &&
      !dependencyDashboardCheck &&
      !config.isVulnerabilityAlert
    ) {
      logger.debug('Reached branch limit - skipping branch creation');
      return {
        branchExists,
        prNo: branchPr?.number,
        result: BranchResult.BranchLimitReached,
      };
    }
    if (
      isLimitReached(Limit.Commits) &&
      !dependencyDashboardCheck &&
      !config.isVulnerabilityAlert
    ) {
      logger.debug('Reached commits limit - skipping branch');
      return {
        branchExists,
        prNo: branchPr?.number,
        result: BranchResult.CommitLimitReached,
      };
    }
    if (
      !branchExists &&
      branchConfig.pendingChecks &&
      !dependencyDashboardCheck
    ) {
      return {
        branchExists: false,
        prNo: branchPr?.number,
        result: BranchResult.Pending,
      };
    }
    if (branchExists) {
      logger.debug('Checking if PR has been edited');
      const branchIsModified = await isBranchModified(config.branchName);
      if (branchPr) {
        logger.debug('Found existing branch PR');
        if (branchPr.state !== PrState.Open) {
          logger.debug(
            'PR has been closed or merged since this run started - aborting'
          );
          throw new Error(REPOSITORY_CHANGED);
        }
        if (
          branchIsModified ||
          (branchPr.targetBranch &&
            branchPr.targetBranch !== branchConfig.baseBranch)
        ) {
          logger.debug({ prNo: branchPr.number }, 'PR has been edited');
          if (dependencyDashboardCheck || config.rebaseRequested) {
            logger.debug('Manual rebase has been requested for PR');
          } else {
            const newBody = branchPr.body?.replace(
              rebasingRegex,
              '**Rebasing**: Renovate will not automatically rebase this PR, because other commits have been found.'
            );
            if (newBody !== branchPr.body) {
              logger.debug(
                'Updating existing PR to indicate that rebasing is not possible'
              );
              await platform.updatePr({
                number: branchPr.number,
                prTitle: branchPr.title,
                prBody: newBody,
                platformOptions: getPlatformPrOptions(config),
              });
            }
            return {
              branchExists,
              prNo: branchPr.number,
              result: BranchResult.PrEdited,
            };
          }
        }
      } else if (branchIsModified) {
        const oldPr = await platform.findPr({
          branchName: config.branchName,
          state: PrState.NotOpen,
        });
        if (!oldPr) {
          logger.debug('Branch has been edited but found no PR - skipping');
          return {
            branchExists,
            prNo: branchPr?.number,
            result: BranchResult.PrEdited,
          };
        }
        const branchSha = getBranchCommit(config.branchName);
        const oldPrSha = oldPr?.sha;
        if (!oldPrSha || oldPrSha === branchSha) {
          logger.debug(
            { oldPrNumber: oldPr.number, oldPrSha, branchSha },
            'Found old PR matching this branch - will override it'
          );
        } else {
          logger.debug(
            { oldPrNumber: oldPr.number, oldPrSha, branchSha },
            'Found old PR but the SHA is different'
          );
          return {
            branchExists,
            prNo: branchPr?.number,
            result: BranchResult.PrEdited,
          };
        }
      }
    }

    // Check schedule
    config.isScheduledNow = isScheduledNow(config);
    if (!config.isScheduledNow && !dependencyDashboardCheck) {
      if (!branchExists) {
        logger.debug('Skipping branch creation as not within schedule');
        return {
          branchExists,
          prNo: branchPr?.number,
          result: BranchResult.NotScheduled,
        };
      }
      if (config.updateNotScheduled === false && !config.rebaseRequested) {
        logger.debug('Skipping branch update as not within schedule');
        return {
          branchExists,
          prNo: branchPr?.number,
          result: BranchResult.UpdateNotScheduled,
        };
      }
      // istanbul ignore if
      if (!branchPr) {
        logger.debug('Skipping PR creation out of schedule');
        return {
          branchExists,
          prNo: branchPr?.number,
          result: BranchResult.NotScheduled,
        };
      }
      logger.debug(
        'Branch + PR exists but is not scheduled -- will update if necessary'
      );
    }

    if (
      config.upgrades.some(
        (upgrade) =>
          (upgrade.stabilityDays && upgrade.releaseTimestamp) ||
          isActiveConfidenceLevel(upgrade.minimumConfidence)
      )
    ) {
      // Only set a stability status check if one or more of the updates contain
      // both a stabilityDays setting and a releaseTimestamp
      config.stabilityStatus = BranchStatus.green;
      // Default to 'success' but set 'pending' if any update is pending
      for (const upgrade of config.upgrades) {
        if (upgrade.stabilityDays && upgrade.releaseTimestamp) {
          const daysElapsed = getElapsedDays(upgrade.releaseTimestamp);
          if (daysElapsed < upgrade.stabilityDays) {
            logger.debug(
              {
                depName: upgrade.depName,
                daysElapsed,
                stabilityDays: upgrade.stabilityDays,
              },
              'Update has not passed stability days'
            );
            config.stabilityStatus = BranchStatus.yellow;
            continue;
          }
        }
        const {
          datasource,
          depName,
          minimumConfidence,
          updateType,
          currentVersion,
          newVersion,
        } = upgrade;
        if (isActiveConfidenceLevel(minimumConfidence)) {
          const confidence = await getMergeConfidenceLevel(
            datasource,
            depName,
            currentVersion,
            newVersion,
            updateType
          );
          if (satisfiesConfidenceLevel(confidence, minimumConfidence)) {
            config.confidenceStatus = BranchStatus.green;
          } else {
            logger.debug(
              { depName, confidence, minimumConfidence },
              'Update does not meet minimum confidence scores'
            );
            config.confidenceStatus = BranchStatus.yellow;
            continue;
          }
        }
      }
      // Don't create a branch if we know it will be status ProcessBranchResult.Pending
      if (
        !dependencyDashboardCheck &&
        !branchExists &&
        config.stabilityStatus === BranchStatus.yellow &&
        ['not-pending', 'status-success'].includes(config.prCreation)
      ) {
        logger.debug(
          'Skipping branch creation due to internal status checks not met'
        );
        return {
          branchExists,
          prNo: branchPr?.number,
          result: BranchResult.Pending,
        };
      }
    }

    const userRebaseRequested =
      dependencyDashboardCheck === 'rebase' ||
      config.dependencyDashboardRebaseAllOpen ||
      config.rebaseRequested;

    if (userRebaseRequested) {
      logger.debug('Manual rebase requested via Dependency Dashboard');
      config.reuseExistingBranch = false;
    } else if (branchExists && config.rebaseWhen === 'never') {
      logger.debug('rebaseWhen=never so skipping branch update check');
      return {
        branchExists,
        prNo: branchPr?.number,
        result: BranchResult.NoWork,
      };
    } else {
      config = { ...config, ...(await shouldReuseExistingBranch(config)) };
    }
    logger.debug(`Using reuseExistingBranch: ${config.reuseExistingBranch}`);
    const res = await getUpdatedPackageFiles(config);
    // istanbul ignore if
    if (res.artifactErrors && config.artifactErrors) {
      res.artifactErrors = config.artifactErrors.concat(res.artifactErrors);
    }
    config = { ...config, ...res };
    if (config.updatedPackageFiles?.length) {
      logger.debug(
        `Updated ${config.updatedPackageFiles.length} package files`
      );
    } else {
      logger.debug('No package files need updating');
    }
    const additionalFiles = await getAdditionalFiles(
      config,
      branchConfig.packageFiles
    );
    config.artifactErrors = (config.artifactErrors || []).concat(
      additionalFiles.artifactErrors
    );
    config.updatedArtifacts = (config.updatedArtifacts || []).concat(
      additionalFiles.updatedArtifacts
    );
    if (config.updatedArtifacts?.length) {
      logger.debug(
        {
          updatedArtifacts: config.updatedArtifacts.map((f) =>
            f.type === 'deletion' ? `${f.path} (delete)` : f.path
          ),
        },
        `Updated ${config.updatedArtifacts.length} lock files`
      );
    } else {
      logger.debug('No updated lock files in branch');
    }
    const postUpgradeCommandResults = await executePostUpgradeCommands(config);

    if (postUpgradeCommandResults !== null) {
      const { updatedArtifacts, artifactErrors } = postUpgradeCommandResults;
      config.updatedArtifacts = updatedArtifacts;
      config.artifactErrors = artifactErrors;
    }

    removeMeta(['dep']);

    if (config.artifactErrors?.length) {
      if (config.releaseTimestamp) {
        logger.debug(`Branch timestamp: ` + config.releaseTimestamp);
        const releaseTimestamp = DateTime.fromISO(config.releaseTimestamp);
        if (releaseTimestamp.plus({ hours: 2 }) < DateTime.local()) {
          logger.debug(
            'PR is older than 2 hours, raise PR with lock file errors'
          );
        } else if (branchExists) {
          logger.debug(
            'PR is less than 2 hours old but branchExists so updating anyway'
          );
        } else {
          logger.debug(
            'PR is less than 2 hours old - raise error instead of PR'
          );
          throw new Error(MANAGER_LOCKFILE_ERROR);
        }
      } else {
        logger.debug('PR has no releaseTimestamp');
      }
    } else if (config.updatedArtifacts?.length && branchPr) {
      // If there are artifacts, no errors, and an existing PR then ensure any artifacts error comment is removed
      // istanbul ignore if
      if (GlobalConfig.get('dryRun')) {
        logger.info(
          `DRY-RUN: Would ensure comment removal in PR #${branchPr.number}`
        );
      } else {
        // Remove artifacts error comment only if this run has successfully updated artifacts
<<<<<<< HEAD
        await ensureCommentRemoval({
=======
        await platform.ensureCommentRemoval({
          type: 'by-topic',
>>>>>>> 88ffc9c0
          number: branchPr.number,
          topic: artifactErrorTopic,
        });
      }
    }
    const forcedManually = userRebaseRequested || !branchExists;

    config.isConflicted ??=
      branchExists &&
      (await isBranchConflicted(config.baseBranch, config.branchName));
    config.forceCommit = forcedManually || config.isConflicted;

    config.stopUpdating = branchPr?.labels?.includes(config.stopUpdatingLabel);

    const prRebaseChecked = branchPr?.body?.includes(
      `- [x] <!-- rebase-check -->`
    );

    if (branchExists && dependencyDashboardCheck && config.stopUpdating) {
      if (!prRebaseChecked) {
        logger.info(
          'Branch updating is skipped because stopUpdatingLabel is present in config'
        );
        return {
          branchExists: true,
          prNo: branchPr?.number,
          result: BranchResult.NoWork,
        };
      }
    }

    const commitSha = await commitFilesToBranch(config);
    // istanbul ignore if
    if (branchPr && platform.refreshPr) {
      await platform.refreshPr(branchPr.number);
    }
    if (!commitSha && !branchExists) {
      return {
        branchExists,
        prNo: branchPr?.number,
        result: BranchResult.NoWork,
      };
    }
    if (commitSha) {
      const action = branchExists ? 'updated' : 'created';
      logger.info({ commitSha }, `Branch ${action}`);
    }
    // Set branch statuses
    await setArtifactErrorStatus(config);
    await setStability(config);
    await setConfidence(config);

    // break if we pushed a new commit because status check are pretty sure pending but maybe not reported yet
    // but do not break when there are artifact errors
    if (
      !config.artifactErrors?.length &&
      !userRebaseRequested &&
      commitSha &&
      config.prCreation !== 'immediate'
    ) {
      logger.debug({ commitSha }, `Branch status pending`);
      return {
        branchExists: true,
        prNo: branchPr?.number,
        result: BranchResult.Pending,
      };
    }

    // Try to automerge branch and finish if successful, but only if branch already existed before this run
    if (branchExists || config.ignoreTests) {
      const mergeStatus = await tryBranchAutomerge(config);
      logger.debug(`mergeStatus=${mergeStatus}`);
      if (mergeStatus === 'automerged') {
        if (GlobalConfig.get('dryRun')) {
          logger.info('DRY-RUN: Would delete branch' + config.branchName);
        } else {
          await deleteBranchSilently(config.branchName);
        }
        logger.debug('Branch is automerged - returning');
        return { branchExists: false, result: BranchResult.Automerged };
      }
      if (
        mergeStatus === 'stale' &&
        ['conflicted', 'never'].includes(config.rebaseWhen)
      ) {
        logger.warn(
          'Branch cannot automerge because it is stale and rebaseWhen setting disallows rebasing - raising a PR instead'
        );
        config.forcePr = true;
        config.branchAutomergeFailureMessage = mergeStatus;
      }
      if (
        mergeStatus === 'automerge aborted - PR exists' ||
        mergeStatus === 'branch status error' ||
        mergeStatus === 'failed'
      ) {
        logger.debug({ mergeStatus }, 'Branch automerge not possible');
        config.forcePr = true;
        config.branchAutomergeFailureMessage = mergeStatus;
      }
    }
  } catch (err) /* istanbul ignore next */ {
    if (err.statusCode === 404) {
      logger.debug({ err }, 'Received a 404 error - aborting run');
      throw new Error(REPOSITORY_CHANGED);
    }
    if (err.message === PLATFORM_RATE_LIMIT_EXCEEDED) {
      logger.debug('Passing rate-limit-exceeded error up');
      throw err;
    }
    if (err.message === REPOSITORY_CHANGED) {
      logger.debug('Passing repository-changed error up');
      throw err;
    }
    if (err.message?.startsWith('remote: Invalid username or password')) {
      logger.debug('Throwing bad credentials');
      throw new Error(PLATFORM_BAD_CREDENTIALS);
    }
    if (
      err.message?.startsWith(
        'ssh_exchange_identification: Connection closed by remote host'
      )
    ) {
      logger.debug('Throwing bad credentials');
      throw new Error(PLATFORM_BAD_CREDENTIALS);
    }
    if (err.message === PLATFORM_BAD_CREDENTIALS) {
      logger.debug('Passing bad-credentials error up');
      throw err;
    }
    if (err.message === PLATFORM_INTEGRATION_UNAUTHORIZED) {
      logger.debug('Passing integration-unauthorized error up');
      throw err;
    }
    if (err.message === MANAGER_LOCKFILE_ERROR) {
      logger.debug('Passing lockfile-error up');
      throw err;
    }
    if (err.message?.includes('space left on device')) {
      throw new Error(SYSTEM_INSUFFICIENT_DISK_SPACE);
    }
    if (err.message === SYSTEM_INSUFFICIENT_DISK_SPACE) {
      logger.debug('Passing disk-space error up');
      throw err;
    }
    if (err.message.startsWith('Resource not accessible by integration')) {
      logger.debug('Passing 403 error up');
      throw err;
    }
    if (err.message === WORKER_FILE_UPDATE_FAILED) {
      logger.warn('Error updating branch: update failure');
    } else if (err.message.startsWith('bundler-')) {
      // we have already warned inside the bundler artifacts error handling, so just return
      return {
        branchExists: true,
        prNo: branchPr?.number,
        result: BranchResult.Error,
      };
    } else if (
      err.messagee &&
      err.message.includes('fatal: Authentication failed')
    ) {
      throw new Error(PLATFORM_AUTHENTICATION_ERROR);
    } else if (err.message?.includes('fatal: bad revision')) {
      logger.debug({ err }, 'Aborting job due to bad revision error');
      throw new Error(REPOSITORY_CHANGED);
    } else if (err.message === CONFIG_VALIDATION) {
      logger.debug('Passing config validation error up');
      throw err;
    } else if (err.message === TEMPORARY_ERROR) {
      logger.debug('Passing TEMPORARY_ERROR error up');
      throw err;
    } else if (!(err instanceof ExternalHostError)) {
      logger.warn({ err }, `Error updating branch`);
    }
    // Don't throw here - we don't want to stop the other renovations
    return { branchExists, prNo: branchPr?.number, result: BranchResult.Error };
  }
  try {
    logger.debug('Ensuring PR');
    logger.debug(
      `There are ${config.errors.length} errors and ${config.warnings.length} warnings`
    );
    const { prBlockedBy, pr } = await ensurePr(config);
    branchPr = pr;
    if (prBlockedBy) {
      if (prBlockedBy === 'RateLimited' && !config.isVulnerabilityAlert) {
        logger.debug('Reached PR limit - skipping PR creation');
        return {
          branchExists,
          prBlockedBy,
          result: BranchResult.PrLimitReached,
        };
      }
      // TODO: ensurePr should check for automerge itself (#9719)
      if (prBlockedBy === 'NeedsApproval') {
        return {
          branchExists,
          prBlockedBy,
          result: BranchResult.NeedsPrApproval,
        };
      }
      if (prBlockedBy === 'AwaitingTests') {
        return { branchExists, prBlockedBy, result: BranchResult.Pending };
      }
      if (prBlockedBy === 'BranchAutomerge') {
        return {
          branchExists,
          prBlockedBy,
          result: BranchResult.Done,
        };
      }
      if (prBlockedBy === 'Error') {
        return { branchExists, prBlockedBy, result: BranchResult.Error };
      }
      logger.warn({ prBlockedBy }, 'Unknown PrBlockedBy result');
      return { branchExists, prBlockedBy, result: BranchResult.Error };
    }
    if (pr) {
      if (config.artifactErrors?.length) {
        logger.warn(
          { artifactErrors: config.artifactErrors },
          'artifactErrors'
        );
        let content = `Renovate failed to update `;
        content +=
          config.artifactErrors.length > 1 ? 'artifacts' : 'an artifact';
        content +=
          ' related to this branch. You probably do not want to merge this PR as-is.';
        content += emojify(
          `\n\n:recycle: Renovate will retry this branch, including artifacts, only when one of the following happens:\n\n`
        );
        content +=
          ' - any of the package files in this branch needs updating, or \n';
        content += ' - the branch becomes conflicted, or\n';
        content +=
          ' - you click the rebase/retry checkbox if found above, or\n';
        content +=
          ' - you rename this PR\'s title to start with "rebase!" to trigger it manually';
        content += '\n\nThe artifact failure details are included below:\n\n';
        config.artifactErrors.forEach((error) => {
          content += `##### File name: ${error.lockFile}\n\n`;
          content += `\`\`\`\n${error.stderr}\n\`\`\`\n\n`;
        });
        content = platform.massageMarkdown(content);
        if (
          !(
            config.suppressNotifications.includes('artifactErrors') ||
            config.suppressNotifications.includes('lockFileErrors')
          )
        ) {
          if (GlobalConfig.get('dryRun')) {
            logger.info(
              `DRY-RUN: Would ensure lock file error comment in PR #${pr.number}`
            );
          } else {
            await ensureComment({
              number: pr.number,
              topic: artifactErrorTopic,
              content,
            });
          }
        }
      } else if (config.automerge) {
        logger.debug('PR is configured for automerge');
        const prAutomergeResult = await checkAutoMerge(pr, config);
        if (prAutomergeResult?.automerged) {
          return { branchExists, result: BranchResult.Automerged };
        }
      } else {
        logger.debug('PR is not configured for automerge');
      }
    }
  } catch (err) /* istanbul ignore next */ {
    if (
      err instanceof ExternalHostError ||
      [PLATFORM_RATE_LIMIT_EXCEEDED, REPOSITORY_CHANGED].includes(err.message)
    ) {
      logger.debug('Passing PR error up');
      throw err;
    }
    // Otherwise don't throw here - we don't want to stop the other renovations
    logger.error({ err }, `Error ensuring PR: ${String(err.message)}`);
  }
  if (!branchExists) {
    return {
      branchExists: true,
      prNo: branchPr?.number,
      result: BranchResult.PrCreated,
    };
  }
  return { branchExists, prNo: branchPr?.number, result: BranchResult.Done };
}<|MERGE_RESOLUTION|>--- conflicted
+++ resolved
@@ -434,12 +434,8 @@
         );
       } else {
         // Remove artifacts error comment only if this run has successfully updated artifacts
-<<<<<<< HEAD
         await ensureCommentRemoval({
-=======
-        await platform.ensureCommentRemoval({
           type: 'by-topic',
->>>>>>> 88ffc9c0
           number: branchPr.number,
           topic: artifactErrorTopic,
         });
