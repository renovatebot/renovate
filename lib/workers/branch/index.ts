--- conflicted
+++ resolved
@@ -30,12 +30,8 @@
 import { regEx } from '../../util/regex';
 import * as template from '../../util/template';
 import { BranchConfig, PrResult, ProcessBranchResult } from '../common';
-<<<<<<< HEAD
 import { Limit, isLimitReached } from '../global/limits';
-import { checkAutoMerge, ensurePr } from '../pr';
-=======
 import { checkAutoMerge, ensurePr, getPlatformPrOptions } from '../pr';
->>>>>>> 66083186
 import { tryBranchAutomerge } from './automerge';
 import { prAlreadyExisted } from './check-existing';
 import { commitFilesToBranch } from './commit';
