import { DateTime } from 'luxon';
import { getAdminConfig } from '../../config/admin';
import type { RenovateConfig } from '../../config/types';
import {
  CONFIG_VALIDATION,
  MANAGER_LOCKFILE_ERROR,
  PLATFORM_AUTHENTICATION_ERROR,
  PLATFORM_BAD_CREDENTIALS,
  PLATFORM_INTEGRATION_UNAUTHORIZED,
  PLATFORM_RATE_LIMIT_EXCEEDED,
  REPOSITORY_CHANGED,
  SYSTEM_INSUFFICIENT_DISK_SPACE,
  TEMPORARY_ERROR,
  WORKER_FILE_UPDATE_FAILED,
} from '../../constants/error-messages';
import { logger, removeMeta } from '../../logger';
import { getAdditionalFiles } from '../../manager/npm/post-update';
import { Pr, platform } from '../../platform';
import { BranchStatus, PrState } from '../../types';
import { ExternalHostError } from '../../types/errors/external-host-error';
import { getElapsedDays } from '../../util/date';
import { emojify } from '../../util/emoji';
import {
  checkoutBranch,
  deleteBranch,
  getBranchCommit,
  branchExists as gitBranchExists,
  isBranchModified,
} from '../../util/git';
import {
  getMergeConfidenceLevel,
  isActiveConfidenceLevel,
  satisfiesConfidenceLevel,
} from '../../util/merge-confidence';
import { Limit, isLimitReached } from '../global/limits';
import { ensurePr, getPlatformPrOptions } from '../pr';
import { checkAutoMerge } from '../pr/automerge';
import { BranchConfig, BranchResult, PrBlockedBy } from '../types';
import { tryBranchAutomerge } from './automerge';
import { prAlreadyExisted } from './check-existing';
import { commitFilesToBranch } from './commit';
import executePostUpgradeCommands from './execute-post-upgrade-commands';
import { getUpdatedPackageFiles } from './get-updated';
import { handlepr } from './handle-existing';
import { shouldReuseExistingBranch } from './reuse';
import { isScheduledNow } from './schedule';
import { setStability } from './status-checks';

function rebaseCheck(config: RenovateConfig, branchPr: Pr): boolean {
  const titleRebase = branchPr.title?.startsWith('rebase!');
  const labelRebase = branchPr.labels?.includes(config.rebaseLabel);
  const prRebaseChecked = branchPr.body?.includes(
    `- [x] <!-- rebase-check -->`
  );

  return titleRebase || labelRebase || prRebaseChecked;
}

const rebasingRegex = /\*\*Rebasing\*\*: .*/;

async function deleteBranchSilently(branchName: string): Promise<void> {
  try {
    await deleteBranch(branchName);
  } catch (err) /* istanbul ignore next */ {
    logger.debug({ branchName, err }, 'Branch auto-remove failed');
  }
}

export interface ProcessBranchResult {
  branchExists: boolean;
  prBlockedBy?: PrBlockedBy;
  prNo?: number;
  result: BranchResult;
}

export async function processBranch(
  branchConfig: BranchConfig
): Promise<ProcessBranchResult> {
  let config: BranchConfig = { ...branchConfig };
  logger.trace({ config }, 'processBranch()');
  await checkoutBranch(config.baseBranch);
  const branchExists = gitBranchExists(config.branchName);
  let branchPr = await platform.getBranchPr(config.branchName);
  logger.debug(`branchExists=${branchExists}`);
  const dependencyDashboardCheck =
    config.dependencyDashboardChecks?.[config.branchName];
  logger.debug(`dependencyDashboardCheck=${dependencyDashboardCheck}`);
  if (branchPr) {
    config.rebaseRequested = rebaseCheck(config, branchPr);
    logger.debug(`PR rebase requested=${config.rebaseRequested}`);
  }
  const artifactErrorTopic = emojify(':warning: Artifact update problem');
  try {
    // Check if branch already existed
    const existingPr = branchPr ? undefined : await prAlreadyExisted(config);
    if (existingPr && !dependencyDashboardCheck) {
      logger.debug(
        { prTitle: config.prTitle },
        'Closed PR already exists. Skipping branch.'
      );
      await handlepr(config, existingPr);
      return {
        branchExists: false,
        prNo: existingPr.number,
        result: BranchResult.AlreadyExisted,
      };
    }
    // istanbul ignore if
    if (!branchExists && config.dependencyDashboardApproval) {
      if (dependencyDashboardCheck) {
        logger.debug(`Branch ${config.branchName} is approved for creation`);
      } else {
        logger.debug(`Branch ${config.branchName} needs approval`);
        return {
          branchExists,
          prNo: branchPr?.number,
          result: BranchResult.NeedsApproval,
        };
      }
    }
    if (
      !branchExists &&
      isLimitReached(Limit.Branches) &&
      !dependencyDashboardCheck &&
      !config.isVulnerabilityAlert
    ) {
      logger.debug('Reached branch limit - skipping branch creation');
      return {
        branchExists,
        prNo: branchPr?.number,
        result: BranchResult.BranchLimitReached,
      };
    }
    if (
      isLimitReached(Limit.Commits) &&
      !dependencyDashboardCheck &&
      !config.isVulnerabilityAlert
    ) {
      logger.debug('Reached commits limit - skipping branch');
      return {
        branchExists,
        prNo: branchPr?.number,
        result: BranchResult.CommitLimitReached,
      };
    }
    if (
      !branchExists &&
      branchConfig.pendingChecks &&
      !dependencyDashboardCheck
    ) {
      return {
        branchExists: false,
        prNo: branchPr?.number,
        result: BranchResult.Pending,
      };
    }
    if (branchExists) {
      logger.debug('Checking if PR has been edited');
      const branchIsModified = await isBranchModified(config.branchName);
      if (branchPr) {
        logger.debug('Found existing branch PR');
        if (branchPr.state !== PrState.Open) {
          logger.debug(
            'PR has been closed or merged since this run started - aborting'
          );
          throw new Error(REPOSITORY_CHANGED);
        }
        if (
          branchIsModified ||
          (branchPr.targetBranch &&
            branchPr.targetBranch !== branchConfig.baseBranch)
        ) {
          logger.debug({ prNo: branchPr.number }, 'PR has been edited');
          if (dependencyDashboardCheck || config.rebaseRequested) {
            logger.debug('Manual rebase has been requested for PR');
          } else {
            const newBody = branchPr.body?.replace(
              rebasingRegex,
              '**Rebasing**: Renovate will not automatically rebase this PR, because other commits have been found.'
            );
            if (newBody !== branchPr.body) {
              logger.debug(
                'Updating existing PR to indicate that rebasing is not possible'
              );
              await platform.updatePr({
                number: branchPr.number,
                prTitle: branchPr.title,
                prBody: newBody,
                platformOptions: getPlatformPrOptions(config),
              });
            }
            return {
              branchExists,
              prNo: branchPr.number,
              result: BranchResult.PrEdited,
            };
          }
        }
      } else if (branchIsModified) {
        const oldPr = await platform.findPr({
          branchName: config.branchName,
          state: PrState.NotOpen,
        });
        if (!oldPr) {
          logger.debug('Branch has been edited but found no PR - skipping');
          return {
            branchExists,
            prNo: branchPr?.number,
            result: BranchResult.PrEdited,
          };
        }
        const branchSha = getBranchCommit(config.branchName);
        const oldPrSha = oldPr?.sha;
        if (!oldPrSha || oldPrSha === branchSha) {
          logger.debug(
            { oldPrNumber: oldPr.number, oldPrSha, branchSha },
            'Found old PR matching this branch - will override it'
          );
        } else {
          logger.debug(
            { oldPrNumber: oldPr.number, oldPrSha, branchSha },
            'Found old PR but the SHA is different'
          );
          return {
            branchExists,
            prNo: branchPr?.number,
            result: BranchResult.PrEdited,
          };
        }
      }
    }

    // Check schedule
    config.isScheduledNow = isScheduledNow(config);
    if (!config.isScheduledNow && !dependencyDashboardCheck) {
      if (!branchExists) {
        logger.debug('Skipping branch creation as not within schedule');
        return {
          branchExists,
          prNo: branchPr?.number,
          result: BranchResult.NotScheduled,
        };
      }
      if (config.updateNotScheduled === false && !config.rebaseRequested) {
        logger.debug('Skipping branch update as not within schedule');
        return {
          branchExists,
          prNo: branchPr?.number,
          result: BranchResult.UpdateNotScheduled,
        };
      }
      // istanbul ignore if
      if (!branchPr) {
        logger.debug('Skipping PR creation out of schedule');
        return {
          branchExists,
          prNo: branchPr?.number,
          result: BranchResult.NotScheduled,
        };
      }
      logger.debug(
        'Branch + PR exists but is not scheduled -- will update if necessary'
      );
    }

    if (
      config.upgrades.some(
        (upgrade) =>
          (upgrade.stabilityDays && upgrade.releaseTimestamp) ||
          isActiveConfidenceLevel(upgrade.minimumConfidence)
      )
    ) {
      // Only set a stability status check if one or more of the updates contain
      // both a stabilityDays setting and a releaseTimestamp
      config.stabilityStatus = BranchStatus.green;
      // Default to 'success' but set 'pending' if any update is pending
      for (const upgrade of config.upgrades) {
        if (upgrade.stabilityDays && upgrade.releaseTimestamp) {
          const daysElapsed = getElapsedDays(upgrade.releaseTimestamp);
          if (daysElapsed < upgrade.stabilityDays) {
            logger.debug(
              {
                depName: upgrade.depName,
                daysElapsed,
                stabilityDays: upgrade.stabilityDays,
              },
              'Update has not passed stability days'
            );
            config.stabilityStatus = BranchStatus.yellow;
            continue; // eslint-disable-line no-continue
          }
        }
        const {
          datasource,
          depName,
          minimumConfidence,
          updateType,
          currentVersion,
          newVersion,
        } = upgrade;
        if (isActiveConfidenceLevel(minimumConfidence)) {
          const confidence = await getMergeConfidenceLevel(
            datasource,
            depName,
            currentVersion,
            newVersion,
            updateType
          );
          if (!satisfiesConfidenceLevel(confidence, minimumConfidence)) {
            logger.debug(
              { depName, confidence, minimumConfidence },
              'Update does not meet minimum confidence scores'
            );
            config.confidenceStatus = BranchStatus.yellow;
            continue; // eslint-disable-line no-continue
          }
        }
      }
      // Don't create a branch if we know it will be status ProcessBranchResult.Pending
      if (
        !dependencyDashboardCheck &&
        !branchExists &&
        config.stabilityStatus === BranchStatus.yellow &&
        ['not-pending', 'status-success'].includes(config.prCreation)
      ) {
<<<<<<< HEAD
        logger.debug(
          'Skipping branch creation due to internal status checks not met'
        );
        return { branchExists, result: BranchResult.Pending };
=======
        logger.debug('Skipping branch creation due to stability days not met');
        return {
          branchExists,
          prNo: branchPr?.number,
          result: BranchResult.Pending,
        };
>>>>>>> 5ff0719b
      }
    }

    // istanbul ignore if
    if (
      dependencyDashboardCheck === 'rebase' ||
      config.dependencyDashboardRebaseAllOpen
    ) {
      logger.debug('Manual rebase requested via Dependency Dashboard');
      config.reuseExistingBranch = false;
    } else {
      config = { ...config, ...(await shouldReuseExistingBranch(config)) };
    }
    logger.debug(`Using reuseExistingBranch: ${config.reuseExistingBranch}`);
    const res = await getUpdatedPackageFiles(config);
    // istanbul ignore if
    if (res.artifactErrors && config.artifactErrors) {
      res.artifactErrors = config.artifactErrors.concat(res.artifactErrors);
    }
    config = { ...config, ...res };
    if (config.updatedPackageFiles?.length) {
      logger.debug(
        `Updated ${config.updatedPackageFiles.length} package files`
      );
    } else {
      logger.debug('No package files need updating');
    }
    const additionalFiles = await getAdditionalFiles(
      config,
      branchConfig.packageFiles
    );
    config.artifactErrors = (config.artifactErrors || []).concat(
      additionalFiles.artifactErrors
    );
    config.updatedArtifacts = (config.updatedArtifacts || []).concat(
      additionalFiles.updatedArtifacts
    );
    if (config.updatedArtifacts?.length) {
      logger.debug(
        {
          updatedArtifacts: config.updatedArtifacts.map((f) =>
            f.name === '|delete|' ? `${String(f.contents)} (delete)` : f.name
          ),
        },
        `Updated ${config.updatedArtifacts.length} lock files`
      );
    } else {
      logger.debug('No updated lock files in branch');
    }
    const postUpgradeCommandResults = await executePostUpgradeCommands(config);

    if (postUpgradeCommandResults !== null) {
      const { updatedArtifacts, artifactErrors } = postUpgradeCommandResults;
      config.updatedArtifacts = updatedArtifacts;
      config.artifactErrors = artifactErrors;
    }

    removeMeta(['dep']);

    if (config.artifactErrors?.length) {
      if (config.releaseTimestamp) {
        logger.debug(`Branch timestamp: ` + config.releaseTimestamp);
        const releaseTimestamp = DateTime.fromISO(config.releaseTimestamp);
        if (releaseTimestamp.plus({ hours: 2 }) < DateTime.local()) {
          logger.debug(
            'PR is older than 2 hours, raise PR with lock file errors'
          );
        } else if (branchExists) {
          logger.debug(
            'PR is less than 2 hours old but branchExists so updating anyway'
          );
        } else {
          logger.debug(
            'PR is less than 2 hours old - raise error instead of PR'
          );
          throw new Error(MANAGER_LOCKFILE_ERROR);
        }
      } else {
        logger.debug('PR has no releaseTimestamp');
      }
    } else if (config.updatedArtifacts?.length && branchPr) {
      // If there are artifacts, no errors, and an existing PR then ensure any artifacts error comment is removed
      // istanbul ignore if
      if (getAdminConfig().dryRun) {
        logger.info(
          `DRY-RUN: Would ensure comment removal in PR #${branchPr.number}`
        );
      } else {
        // Remove artifacts error comment only if this run has successfully updated artifacts
        await platform.ensureCommentRemoval({
          number: branchPr.number,
          topic: artifactErrorTopic,
        });
      }
    }
    config.forceCommit =
      !!dependencyDashboardCheck ||
      config.rebaseRequested ||
      branchPr?.isConflicted;
    const commitSha = await commitFilesToBranch(config);
    // istanbul ignore if
    if (branchPr && platform.refreshPr) {
      await platform.refreshPr(branchPr.number);
    }
    if (!commitSha && !branchExists) {
      return {
        branchExists,
        prNo: branchPr?.number,
        result: BranchResult.NoWork,
      };
    }
    if (commitSha) {
      const action = branchExists ? 'updated' : 'created';
      logger.info({ commitSha }, `Branch ${action}`);
    }
    // Set branch statuses
    await setStability(config);

    // break if we pushed a new commit because status check are pretty sure pending but maybe not reported yet
    if (
      !dependencyDashboardCheck &&
      !config.rebaseRequested &&
      commitSha &&
      (config.requiredStatusChecks?.length || config.prCreation !== 'immediate')
    ) {
      logger.debug({ commitSha }, `Branch status pending`);
      return {
        branchExists: true,
        prNo: branchPr?.number,
        result: BranchResult.Pending,
      };
    }

    // Try to automerge branch and finish if successful, but only if branch already existed before this run
    if (branchExists || !config.requiredStatusChecks) {
      const mergeStatus = await tryBranchAutomerge(config);
      logger.debug(`mergeStatus=${mergeStatus}`);
      if (mergeStatus === 'automerged') {
        if (getAdminConfig().dryRun) {
          logger.info('DRY-RUN: Would delete branch' + config.branchName);
        } else {
          await deleteBranchSilently(config.branchName);
        }
        logger.debug('Branch is automerged - returning');
        return { branchExists: false, result: BranchResult.Automerged };
      }
      if (
        mergeStatus === 'stale' &&
        ['conflicted', 'never'].includes(config.rebaseWhen)
      ) {
        logger.warn(
          'Branch cannot automerge because it is stale and rebaseWhen setting disallows rebasing - raising a PR instead'
        );
        config.forcePr = true;
        config.branchAutomergeFailureMessage = mergeStatus;
      }
      if (
        mergeStatus === 'automerge aborted - PR exists' ||
        mergeStatus === 'branch status error' ||
        mergeStatus === 'failed'
      ) {
        logger.debug({ mergeStatus }, 'Branch automerge not possible');
        config.forcePr = true;
        config.branchAutomergeFailureMessage = mergeStatus;
      }
    }
  } catch (err) /* istanbul ignore next */ {
    if (err.statusCode === 404) {
      logger.debug({ err }, 'Received a 404 error - aborting run');
      throw new Error(REPOSITORY_CHANGED);
    }
    if (err.message === PLATFORM_RATE_LIMIT_EXCEEDED) {
      logger.debug('Passing rate-limit-exceeded error up');
      throw err;
    }
    if (err.message === REPOSITORY_CHANGED) {
      logger.debug('Passing repository-changed error up');
      throw err;
    }
    if (err.message?.startsWith('remote: Invalid username or password')) {
      logger.debug('Throwing bad credentials');
      throw new Error(PLATFORM_BAD_CREDENTIALS);
    }
    if (
      err.message?.startsWith(
        'ssh_exchange_identification: Connection closed by remote host'
      )
    ) {
      logger.debug('Throwing bad credentials');
      throw new Error(PLATFORM_BAD_CREDENTIALS);
    }
    if (err.message === PLATFORM_BAD_CREDENTIALS) {
      logger.debug('Passing bad-credentials error up');
      throw err;
    }
    if (err.message === PLATFORM_INTEGRATION_UNAUTHORIZED) {
      logger.debug('Passing integration-unauthorized error up');
      throw err;
    }
    if (err.message === MANAGER_LOCKFILE_ERROR) {
      logger.debug('Passing lockfile-error up');
      throw err;
    }
    if (err.message?.includes('space left on device')) {
      throw new Error(SYSTEM_INSUFFICIENT_DISK_SPACE);
    }
    if (err.message === SYSTEM_INSUFFICIENT_DISK_SPACE) {
      logger.debug('Passing disk-space error up');
      throw err;
    }
    if (err.message.startsWith('Resource not accessible by integration')) {
      logger.debug('Passing 403 error up');
      throw err;
    }
    if (err.message === WORKER_FILE_UPDATE_FAILED) {
      logger.warn('Error updating branch: update failure');
    } else if (err.message.startsWith('bundler-')) {
      // we have already warned inside the bundler artifacts error handling, so just return
      return {
        branchExists: true,
        prNo: branchPr?.number,
        result: BranchResult.Error,
      };
    } else if (
      err.messagee &&
      err.message.includes('fatal: Authentication failed')
    ) {
      throw new Error(PLATFORM_AUTHENTICATION_ERROR);
    } else if (err.message?.includes('fatal: bad revision')) {
      logger.debug({ err }, 'Aborting job due to bad revision error');
      throw new Error(REPOSITORY_CHANGED);
    } else if (err.message === CONFIG_VALIDATION) {
      logger.debug('Passing config validation error up');
      throw err;
    } else if (err.message === TEMPORARY_ERROR) {
      logger.debug('Passing TEMPORARY_ERROR error up');
      throw err;
    } else if (!(err instanceof ExternalHostError)) {
      logger.warn({ err }, `Error updating branch`);
    }
    // Don't throw here - we don't want to stop the other renovations
    return { branchExists, prNo: branchPr?.number, result: BranchResult.Error };
  }
  try {
    logger.debug('Ensuring PR');
    logger.debug(
      `There are ${config.errors.length} errors and ${config.warnings.length} warnings`
    );
    const { prBlockedBy, pr } = await ensurePr(config);
    branchPr = pr;
    if (prBlockedBy) {
      if (prBlockedBy === 'RateLimited' && !config.isVulnerabilityAlert) {
        logger.debug('Reached PR limit - skipping PR creation');
        return {
          branchExists,
          prBlockedBy,
          result: BranchResult.PrLimitReached,
        };
      }
      // TODO: ensurePr should check for automerge itself (#9719)
      if (prBlockedBy === 'NeedsApproval') {
        return {
          branchExists,
          prBlockedBy,
          result: BranchResult.NeedsPrApproval,
        };
      }
      if (prBlockedBy === 'AwaitingTests') {
        return { branchExists, prBlockedBy, result: BranchResult.Pending };
      }
      if (prBlockedBy === 'BranchAutomerge') {
        return {
          branchExists,
          prBlockedBy,
          result: BranchResult.Done,
        };
      }
      if (prBlockedBy === 'Error') {
        return { branchExists, prBlockedBy, result: BranchResult.Error };
      }
      logger.warn({ prBlockedBy }, 'Unknown PrBlockedBy result');
      return { branchExists, prBlockedBy, result: BranchResult.Error };
    }
    if (pr) {
      if (config.artifactErrors?.length) {
        logger.warn(
          { artifactErrors: config.artifactErrors },
          'artifactErrors'
        );
        let content = `Renovate failed to update `;
        content +=
          config.artifactErrors.length > 1 ? 'artifacts' : 'an artifact';
        content +=
          ' related to this branch. You probably do not want to merge this PR as-is.';
        content += emojify(
          `\n\n:recycle: Renovate will retry this branch, including artifacts, only when one of the following happens:\n\n`
        );
        content +=
          ' - any of the package files in this branch needs updating, or \n';
        content += ' - the branch becomes conflicted, or\n';
        content +=
          ' - you check the rebase/retry checkbox if found above, or\n';
        content +=
          ' - you rename this PR\'s title to start with "rebase!" to trigger it manually';
        content += '\n\nThe artifact failure details are included below:\n\n';
        config.artifactErrors.forEach((error) => {
          content += `##### File name: ${error.lockFile}\n\n`;
          content += `\`\`\`\n${error.stderr}\n\`\`\`\n\n`;
        });
        content = platform.massageMarkdown(content);
        if (
          !(
            config.suppressNotifications.includes('artifactErrors') ||
            config.suppressNotifications.includes('lockFileErrors')
          )
        ) {
          if (getAdminConfig().dryRun) {
            logger.info(
              `DRY-RUN: Would ensure lock file error comment in PR #${pr.number}`
            );
          } else {
            await platform.ensureComment({
              number: pr.number,
              topic: artifactErrorTopic,
              content,
            });
          }
        }
        const context = `renovate/artifacts`;
        const description = 'Artifact file update failure';
        const state = BranchStatus.red;
        const existingState = await platform.getBranchStatusCheck(
          config.branchName,
          context
        );
        // Check if state needs setting
        if (existingState !== state) {
          logger.debug(`Updating status check state to failed`);
          if (getAdminConfig().dryRun) {
            logger.info(
              'DRY-RUN: Would set branch status in ' + config.branchName
            );
          } else {
            await platform.setBranchStatus({
              branchName: config.branchName,
              context,
              description,
              state,
            });
          }
        }
      } else if (config.automerge) {
        logger.debug('PR is configured for automerge');
        const prAutomergeResult = await checkAutoMerge(pr, config);
        if (prAutomergeResult?.automerged) {
          return { branchExists, result: BranchResult.Automerged };
        }
      } else {
        logger.debug('PR is not configured for automerge');
      }
    }
  } catch (err) /* istanbul ignore next */ {
    if (
      err instanceof ExternalHostError ||
      [PLATFORM_RATE_LIMIT_EXCEEDED, REPOSITORY_CHANGED].includes(err.message)
    ) {
      logger.debug('Passing PR error up');
      throw err;
    }
    // Otherwise don't throw here - we don't want to stop the other renovations
    logger.error({ err }, `Error ensuring PR: ${String(err.message)}`);
  }
  if (!branchExists) {
    return {
      branchExists: true,
      prNo: branchPr?.number,
      result: BranchResult.PrCreated,
    };
  }
  return { branchExists, prNo: branchPr?.number, result: BranchResult.Done };
}<|MERGE_RESOLUTION|>--- conflicted
+++ resolved
@@ -323,19 +323,14 @@
         config.stabilityStatus === BranchStatus.yellow &&
         ['not-pending', 'status-success'].includes(config.prCreation)
       ) {
-<<<<<<< HEAD
         logger.debug(
           'Skipping branch creation due to internal status checks not met'
         );
-        return { branchExists, result: BranchResult.Pending };
-=======
-        logger.debug('Skipping branch creation due to stability days not met');
         return {
           branchExists,
           prNo: branchPr?.number,
           result: BranchResult.Pending,
         };
->>>>>>> 5ff0719b
       }
     }
 
