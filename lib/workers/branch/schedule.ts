--- conflicted
+++ resolved
@@ -1,11 +1,6 @@
 import later from '@breejs/later';
 import is from '@sindresorhus/is';
-<<<<<<< HEAD
-import later from 'later';
 import { DateTime } from 'luxon';
-=======
-import moment from 'moment-timezone';
->>>>>>> 40ae4381
 import { RenovateConfig } from '../../config';
 import { logger } from '../../logger';
 
