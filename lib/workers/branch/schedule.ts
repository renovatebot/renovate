import later from '@breejs/later';
import { parseCron } from '@cheap-glitch/mi-cron';
import is from '@sindresorhus/is';
import { DateTime } from 'luxon';
import { fixShortHours } from '../../config/migration';
import type { RenovateConfig } from '../../config/types';
import { logger } from '../../logger';

const minutesChar = '*';

const scheduleMappings: Record<string, string> = {
  'every month': 'before 3am on the first day of the month',
  monthly: 'before 3am on the first day of the month',
};

export function hasValidTimezone(timezone: string): [true] | [false, string] {
  if (!DateTime.local().setZone(timezone).isValid) {
    return [false, `Invalid schedule: Unsupported timezone ${timezone}`];
  }
  return [true];
}

export function hasValidSchedule(
  schedule: string[] | null | 'at any time'
): [true] | [false, string] {
  let message = '';
  if (
    !schedule ||
    schedule === 'at any time' ||
    schedule[0] === 'at any time'
  ) {
    return [true];
  }
  // check if any of the schedules fail to parse
  const hasFailedSchedules = schedule.some((scheduleText) => {
    const parsedCron = parseCron(scheduleText);
    if (parsedCron !== undefined) {
      if (
        parsedCron.minutes.length !== 60 ||
        scheduleText.indexOf(minutesChar) !== 0
      ) {
        message = `Invalid schedule: "${scheduleText}" has cron syntax, but doesn't have * as minutes`;
        return true;
      }

      // It was valid cron syntax and * as minutes
      return false;
    }

    const massagedText = fixShortHours(
      scheduleMappings[scheduleText] || scheduleText
    );

    const parsedSchedule = later.parse.text(massagedText);
    if (parsedSchedule.error !== -1) {
      message = `Invalid schedule: Failed to parse "${scheduleText}"`;
      // It failed to parse
      return true;
    }
    if (parsedSchedule.schedules.some((s) => s.m)) {
      message = `Invalid schedule: "${scheduleText}" should not specify minutes`;
      return true;
    }
    if (
      !parsedSchedule.schedules.some(
        (s) =>
<<<<<<< HEAD
          !!s.M || s.d !== undefined || !!s.D || s.t_a !== undefined || s.t_b
=======
          !!s.M || s.d !== undefined || !!s.D || s.t_a !== undefined || !!s.t_b
>>>>>>> f5cc1de3
      )
    ) {
      message = `Invalid schedule: "${scheduleText}" has no months, days of week or time of day`;
      return true;
    }
    // It must be OK
    return false;
  });
  if (hasFailedSchedules) {
    // If any fail then we invalidate the whole thing
    return [false, message];
  }
  return [true];
}

function cronMatches(cron: string, now: DateTime): boolean {
  const parsedCron = parseCron(cron);

  // istanbul ignore if: doesn't return undefined but type will include undefined
  if (!parsedCron) {
    return false;
  }

  if (parsedCron.hours.indexOf(now.hour) === -1) {
    // Hours mismatch
    return false;
  }

  if (parsedCron.days.indexOf(now.day) === -1) {
    // Days mismatch
    return false;
  }

  if (parsedCron.weekDays.indexOf(now.weekday) === -1) {
    // Weekdays mismatch
    return false;
  }

  if (parsedCron.months.indexOf(now.month) === -1) {
    // Months mismatch
    return false;
  }

  // Match
  return true;
}

export function isScheduledNow(config: RenovateConfig): boolean {
  let configSchedule = config.schedule;
  logger.debug(
    `Checking schedule(${String(configSchedule)}, ${config.timezone})`
  );
  if (
    !configSchedule ||
    configSchedule.length === 0 ||
    configSchedule[0] === '' ||
    configSchedule === ('at any time' as never) ||
    configSchedule[0] === 'at any time'
  ) {
    logger.debug('No schedule defined');
    return true;
  }
  if (!is.array(configSchedule)) {
    logger.warn(
      `config schedule is not an array: ${JSON.stringify(configSchedule)}`
    );
    configSchedule = [configSchedule];
  }
  const validSchedule = hasValidSchedule(configSchedule);
  if (!validSchedule[0]) {
    logger.warn(validSchedule[1]);
    return true;
  }
  let now = DateTime.local();
  logger.trace(`now=${now.toISO()}`);
  // Adjust the time if repo is in a different timezone to renovate
  if (config.timezone) {
    logger.debug({ timezone: config.timezone }, 'Found timezone');
    const validTimezone = hasValidTimezone(config.timezone);
    if (!validTimezone[0]) {
      logger.warn(validTimezone[1]);
      return true;
    }
    logger.debug('Adjusting now for timezone');
    now = now.setZone(config.timezone);
    logger.trace(`now=${now.toISO()}`);
  }
  const currentDay = now.weekday;
  logger.trace(`currentDay=${currentDay}`);
  // Get the number of seconds since midnight
  const currentSeconds = now
    .startOf('second')
    .diff(now.startOf('day'), 'seconds').seconds;
  logger.trace(`currentSeconds=${currentSeconds}`);
  // Support a single string but massage to array for processing
  logger.debug(`Checking ${configSchedule.length} schedule(s)`);

  // later is timezone agnostic (as in, it purely relies on the underlying UTC date/time that is stored in the Date),
  // which means we have to pass it a Date that has an underlying UTC date/time in the same timezone as the schedule
  const jsNow = now.setZone('utc', { keepLocalTime: true }).toJSDate();

  // We run if any schedule matches
  const isWithinSchedule = configSchedule.some((scheduleText) => {
    const cronSchedule = parseCron(scheduleText);
    if (cronSchedule) {
      // We have Cron syntax
      if (cronMatches(scheduleText, now)) {
        logger.debug(`Matches schedule ${scheduleText}`);
        return true;
      }
    } else {
      // We have Later syntax
      const massagedText = scheduleMappings[scheduleText] || scheduleText;
      const parsedSchedule = later.parse.text(fixShortHours(massagedText));
      logger.debug({ parsedSchedule }, `Checking schedule "${scheduleText}"`);

      if (later.schedule(parsedSchedule).isValid(jsNow)) {
        logger.debug(`Matches schedule ${scheduleText}`);
        return true;
      }
    }

    return false;
  });
  if (!isWithinSchedule) {
    logger.debug('Package not scheduled');
    return false;
  }
  return true;
}<|MERGE_RESOLUTION|>--- conflicted
+++ resolved
@@ -64,11 +64,7 @@
     if (
       !parsedSchedule.schedules.some(
         (s) =>
-<<<<<<< HEAD
-          !!s.M || s.d !== undefined || !!s.D || s.t_a !== undefined || s.t_b
-=======
           !!s.M || s.d !== undefined || !!s.D || s.t_a !== undefined || !!s.t_b
->>>>>>> f5cc1de3
       )
     ) {
       message = `Invalid schedule: "${scheduleText}" has no months, days of week or time of day`;
