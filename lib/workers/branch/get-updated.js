const is = require('@sindresorhus/is');
const { get } = require('../../manager');

module.exports = {
  getUpdatedPackageFiles,
};

async function getUpdatedPackageFiles(config) {
  logger.debug('manager.getUpdatedPackageFiles()');
  logger.trace({ config });
  const updatedFileContents = {};
  const packageFileManagers = {};
  const packageFileUpdatedDeps = {};

  for (const upgrade of config.upgrades) {
    const { manager, packageFile, depName } = upgrade;
    packageFileManagers[packageFile] = manager;
    packageFileUpdatedDeps[packageFile] =
      packageFileUpdatedDeps[packageFile] || [];
    packageFileUpdatedDeps[packageFile].push(depName);
    if (upgrade.updateType !== 'lockFileMaintenance') {
      const existingContent =
        updatedFileContents[packageFile] ||
        (await platform.getFile(packageFile, config.parentBranch));
<<<<<<< HEAD
      if (!existingContent) {
=======
      // istanbul ignore if
      if (config.parentBranch && !existingContent) {
>>>>>>> 805ae952
        logger.info('Rebasing branch after file not found');
        return getUpdatedPackageFiles({
          ...config,
          parentBranch: undefined,
        });
      }
      let newContent = existingContent;
      const updateDependency = get(manager, 'updateDependency');
      newContent = await updateDependency(existingContent, upgrade);
      if (!newContent) {
        if (config.parentBranch) {
          logger.info('Rebasing branch after error updating content');
          return getUpdatedPackageFiles({
            ...config,
            parentBranch: undefined,
          });
        }
        logger.debug(
          { existingContent, config: upgrade },
          'Error updating file'
        );
        throw new Error('update-failure');
      }
      if (newContent !== existingContent) {
        if (config.parentBranch) {
          // This ensure it's always 1 commit from the bot
          logger.info('Need to update package file so will rebase first');
          return getUpdatedPackageFiles({
            ...config,
            parentBranch: undefined,
          });
        }
        logger.debug('Updating packageFile content');
        updatedFileContents[packageFile] = newContent;
      }
    }
  }
  const updatedPackageFiles = Object.keys(updatedFileContents).map(name => ({
    name,
    contents: updatedFileContents[name],
  }));
  const updatedArtifacts = [];
  const artifactErrors = [];
  for (const packageFile of updatedPackageFiles) {
    const manager = packageFileManagers[packageFile.name];
    const updatedDeps = packageFileUpdatedDeps[packageFile.name];
    const getArtifacts = get(manager, 'getArtifacts');
    if (getArtifacts) {
      const results = await getArtifacts(
        packageFile.name,
        updatedDeps,
        packageFile.contents,
        config
      );
      if (is.nonEmptyArray(results)) {
        for (const res of results) {
          const { file, artifactError } = res;
          if (file) {
            updatedArtifacts.push(file);
          } else if (artifactError) {
            artifactErrors.push(artifactError);
          }
        }
      }
    }
  }
  return {
    parentBranch: config.parentBranch, // Need to overwrite original config
    updatedPackageFiles,
    updatedArtifacts,
    artifactErrors,
  };
}<|MERGE_RESOLUTION|>--- conflicted
+++ resolved
@@ -22,12 +22,8 @@
       const existingContent =
         updatedFileContents[packageFile] ||
         (await platform.getFile(packageFile, config.parentBranch));
-<<<<<<< HEAD
-      if (!existingContent) {
-=======
       // istanbul ignore if
       if (config.parentBranch && !existingContent) {
->>>>>>> 805ae952
         logger.info('Rebasing branch after file not found');
         return getUpdatedPackageFiles({
           ...config,
