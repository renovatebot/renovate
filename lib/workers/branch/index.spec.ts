--- conflicted
+++ resolved
@@ -1,19 +1,7 @@
 import * as _fs from 'fs-extra';
-<<<<<<< HEAD
 import { defaultConfig, git, mocked, platform } from '../../../test/util';
-import { setAdminConfig } from '../../config/admin';
-import type { RepoAdminConfig } from '../../config/types';
-=======
-import {
-  defaultConfig,
-  getName,
-  git,
-  mocked,
-  platform,
-} from '../../../test/util';
 import { setGlobalConfig } from '../../config/global';
 import type { RepoGlobalConfig } from '../../config/types';
->>>>>>> 3c1094b9
 import {
   MANAGER_LOCKFILE_ERROR,
   REPOSITORY_CHANGED,
