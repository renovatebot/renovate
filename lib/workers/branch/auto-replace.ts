import { logger } from '../../logger';
import { get } from '../../manager';
import { WORKER_FILE_UPDATE_FAILED } from '../../constants/error-messages';
import { matchAt, replaceAt } from '../../util/string';
<<<<<<< HEAD
import { regEx } from '../../util/regex';
import { BranchUpgradeConfig } from '../common';
import { PackageDependency } from '../../manager/common';
=======
import { regEx, escapeRegExp } from '../../util/regex';
>>>>>>> edb4c0ab

export async function confirmIfDepUpdated(
  upgrade: BranchUpgradeConfig,
  newContent: string
): Promise<boolean> {
  const {
    manager,
    packageFile,
    newValue,
    newDigest,
    autoReplaceData,
  } = upgrade;
  const extractPackageFile = get(manager, 'extractPackageFile');
  let newUpgrade;
  try {
    const newExtract = await extractPackageFile(
      newContent,
      packageFile,
      upgrade
    );
    newUpgrade = newExtract.deps[autoReplaceData.depIndex];
  } catch (err) /* istanbul ignore next */ {
    logger.debug('Failed to parse newContent');
  }
  if (
    newUpgrade &&
    newUpgrade.currentValue === newValue &&
    (!newUpgrade.currentDigest || newUpgrade.currentDigest === newDigest)
  ) {
    return true;
  }
  return false;
}

<<<<<<< HEAD
function getDepsSignature(deps: PackageDependency[]): string {
  return deps.map(dep => `${dep.depName}${dep.lookupName}`).join(',');
=======
function getDepsSignature(deps): string {
  return deps.map((dep) => `${dep.depName}${dep.lookupName}`).join(',');
>>>>>>> edb4c0ab
}

export async function checkBranchDepsMatchBaseDeps(
  upgrade: BranchUpgradeConfig,
  branchContent: string
): Promise<boolean> {
  const { baseDeps, manager, packageFile } = upgrade;
  const extractPackageFile = get(manager, 'extractPackageFile');
  try {
    const { deps: branchDeps } = await extractPackageFile(
      branchContent,
      packageFile,
      upgrade
    );
    return getDepsSignature(baseDeps) === getDepsSignature(branchDeps);
  } catch (err) /* istanbul ignore next */ {
    logger.warn('Failed to parse branchContent');
    return false;
  }
}

export async function doAutoReplace(
  upgrade: BranchUpgradeConfig,
  existingContent: string,
  parentBranch: string | null
): Promise<string | null> {
  if (parentBranch) {
    if (!(await checkBranchDepsMatchBaseDeps(upgrade, existingContent))) {
      logger.debug('Rebasing branch after deps list has changed');
      return null;
    }
    if (!(await confirmIfDepUpdated(upgrade, existingContent))) {
      logger.debug('Rebasing after outdated branch dep found');
      return null;
    }
    logger.debug('Branch dep is already updated');
    return existingContent;
  }
  const {
    depName,
    currentValue,
    newValue,
    currentDigest,
    newDigest,
    autoReplaceData,
  } = upgrade;
  const replaceString = autoReplaceData?.replaceString || currentValue;
  logger.trace({ depName, replaceString }, 'autoReplace replaceString');
  let searchIndex = existingContent.indexOf(replaceString);
  if (searchIndex === -1) {
    logger.warn(
      { depName },
      'Cannot find replaceString in current file content'
    );
    return existingContent;
  }
  try {
    let newString = replaceString.replace(
      regEx(escapeRegExp(currentValue), 'g'),
      newValue
    );
    if (currentDigest && newDigest) {
      newString = newString.replace(
        regEx(escapeRegExp(currentDigest), 'g'),
        newDigest
      );
    }
    logger.debug(`Starting search at index ${searchIndex}`);
    // Iterate through the rest of the file
    for (; searchIndex < existingContent.length; searchIndex += 1) {
      // First check if we have a hit for the old version
      if (matchAt(existingContent, searchIndex, replaceString)) {
        logger.debug(`Found match at index ${searchIndex}`);
        // Now test if the result matches
        const testContent = replaceAt(
          existingContent,
          searchIndex,
          replaceString,
          newString
        );
        if (await confirmIfDepUpdated(upgrade, testContent)) {
          return testContent;
        }
      }
    }
  } catch (err) /* istanbul ignore next */ {
    logger.debug({ err }, 'doAutoReplace error');
  }
  // istanbul ignore next
  throw new Error(WORKER_FILE_UPDATE_FAILED);
}<|MERGE_RESOLUTION|>--- conflicted
+++ resolved
@@ -2,13 +2,9 @@
 import { get } from '../../manager';
 import { WORKER_FILE_UPDATE_FAILED } from '../../constants/error-messages';
 import { matchAt, replaceAt } from '../../util/string';
-<<<<<<< HEAD
-import { regEx } from '../../util/regex';
+import { regEx, escapeRegExp } from '../../util/regex';
 import { BranchUpgradeConfig } from '../common';
 import { PackageDependency } from '../../manager/common';
-=======
-import { regEx, escapeRegExp } from '../../util/regex';
->>>>>>> edb4c0ab
 
 export async function confirmIfDepUpdated(
   upgrade: BranchUpgradeConfig,
@@ -43,13 +39,8 @@
   return false;
 }
 
-<<<<<<< HEAD
 function getDepsSignature(deps: PackageDependency[]): string {
-  return deps.map(dep => `${dep.depName}${dep.lookupName}`).join(',');
-=======
-function getDepsSignature(deps): string {
   return deps.map((dep) => `${dep.depName}${dep.lookupName}`).join(',');
->>>>>>> edb4c0ab
 }
 
 export async function checkBranchDepsMatchBaseDeps(
