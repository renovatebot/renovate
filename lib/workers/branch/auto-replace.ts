import { WORKER_FILE_UPDATE_FAILED } from '../../constants/error-messages';
import { logger } from '../../logger';
import { get } from '../../manager';
import { writeLocalFile } from '../../util/fs';
import { escapeRegExp, regEx } from '../../util/regex';
import { matchAt, replaceAt } from '../../util/string';
<<<<<<< HEAD
import { regEx, escapeRegExp } from '../../util/regex';
import { BranchUpgradeConfig } from '../common';
import { PackageDependency } from '../../manager/common';
=======
>>>>>>> 3f14af3e
import { compile } from '../../util/template';


export async function confirmIfDepUpdated(
  upgrade: BranchUpgradeConfig,
  newContent: string
): Promise<boolean> {
  const {
    manager,
    packageFile,
    newValue,
    newDigest,
    depIndex,
    currentDigest,
    pinDigests,
  } = upgrade;
  const extractPackageFile = get(manager, 'extractPackageFile');
  let newUpgrade;
  try {
    const newExtract = await extractPackageFile(
      newContent,
      packageFile,
      upgrade
    );
    newUpgrade = newExtract.deps[depIndex];
  } catch (err) /* istanbul ignore next */ {
    logger.debug('Failed to parse newContent');
  }
  if (!newUpgrade) {
    logger.debug('No newUpgrade');
    return false;
  }
  // istanbul ignore if
  if (upgrade.depName !== newUpgrade.depName) {
    logger.debug(
      { currentDepName: upgrade.depName, newDepName: newUpgrade.depName },
      'depName mismatch'
    );
  }
  if (newUpgrade.currentValue !== newValue) {
    logger.debug(
      { expectedValue: newValue, foundValue: newUpgrade.currentValue },
      'Value mismatch'
    );
    return false;
  }
  if (!newDigest) {
    return true;
  }
  if (newUpgrade.currentDigest === newDigest) {
    return true;
  }
  if (!currentDigest && !pinDigests) {
    return true;
  }
  // istanbul ignore next
  return false;
}

function getDepsSignature(deps: PackageDependency[]): string {
  return deps.map((dep) => `${dep.depName}${dep.lookupName}`).join(',');
}

export async function checkBranchDepsMatchBaseDeps(
  upgrade: BranchUpgradeConfig,
  branchContent: string
): Promise<boolean> {
  const { baseDeps, manager, packageFile } = upgrade;
  const extractPackageFile = get(manager, 'extractPackageFile');
  try {
    const { deps: branchDeps } = await extractPackageFile(
      branchContent,
      packageFile,
      upgrade
    );
    return getDepsSignature(baseDeps) === getDepsSignature(branchDeps);
  } catch (err) /* istanbul ignore next */ {
    logger.info('Failed to parse branchContent - rebasing');
    return false;
  }
}

export async function doAutoReplace(
  upgrade: BranchUpgradeConfig,
  existingContent: string,
  parentBranch: string | null
): Promise<string | null> {
  if (parentBranch) {
    if (!(await checkBranchDepsMatchBaseDeps(upgrade, existingContent))) {
      logger.debug('Rebasing branch after deps list has changed');
      return null;
    }
    if (!(await confirmIfDepUpdated(upgrade, existingContent))) {
      logger.debug('Rebasing after outdated branch dep found');
      return null;
    }
    logger.debug('Branch dep is already updated');
    return existingContent;
  }
  const {
    depName,
    currentValue,
    newValue,
    currentDigest,
    newDigest,
    autoReplaceStringTemplate,
  } = upgrade;
  const replaceString = upgrade.replaceString || currentValue;
  logger.trace({ depName, replaceString }, 'autoReplace replaceString');
  let searchIndex = existingContent.indexOf(replaceString);
  if (searchIndex === -1) {
    logger.warn(
      { depName, existingContent, replaceString },
      'Cannot find replaceString in current file content'
    );
    return existingContent;
  }
  try {
    let newString: string;
    if (autoReplaceStringTemplate) {
      newString = compile(autoReplaceStringTemplate, upgrade, false);
    } else {
      newString = replaceString;
      if (currentValue) {
        newString = newString.replace(
          regEx(escapeRegExp(currentValue), 'g'),
          newValue
        );
      }
      if (currentDigest && newDigest) {
        newString = newString.replace(
          regEx(escapeRegExp(currentDigest), 'g'),
          newDigest
        );
      }
    }
    logger.debug(`Starting search at index ${searchIndex}`);
    // Iterate through the rest of the file
    for (; searchIndex < existingContent.length; searchIndex += 1) {
      // First check if we have a hit for the old version
      if (matchAt(existingContent, searchIndex, replaceString)) {
        logger.debug(`Found match at index ${searchIndex}`);
        // Now test if the result matches
        const testContent = replaceAt(
          existingContent,
          searchIndex,
          replaceString,
          newString
        );
        await writeLocalFile(upgrade.packageFile, testContent);
        if (await confirmIfDepUpdated(upgrade, testContent)) {
          return testContent;
        }
        // istanbul ignore next
        await writeLocalFile(upgrade.packageFile, existingContent);
      }
    }
  } catch (err) /* istanbul ignore next */ {
    logger.debug({ err }, 'doAutoReplace error');
  }
  // istanbul ignore next
  throw new Error(WORKER_FILE_UPDATE_FAILED);
}<|MERGE_RESOLUTION|>--- conflicted
+++ resolved
@@ -1,17 +1,12 @@
 import { WORKER_FILE_UPDATE_FAILED } from '../../constants/error-messages';
 import { logger } from '../../logger';
 import { get } from '../../manager';
+import { PackageDependency } from '../../manager/common';
 import { writeLocalFile } from '../../util/fs';
 import { escapeRegExp, regEx } from '../../util/regex';
 import { matchAt, replaceAt } from '../../util/string';
-<<<<<<< HEAD
-import { regEx, escapeRegExp } from '../../util/regex';
+import { compile } from '../../util/template';
 import { BranchUpgradeConfig } from '../common';
-import { PackageDependency } from '../../manager/common';
-=======
->>>>>>> 3f14af3e
-import { compile } from '../../util/template';
-
 
 export async function confirmIfDepUpdated(
   upgrade: BranchUpgradeConfig,
