--- conflicted
+++ resolved
@@ -72,21 +72,15 @@
     logger.debug('Branch dep is already updated');
     return existingContent;
   }
-<<<<<<< HEAD
   const {
     depName,
     currentValue,
     newValue,
     currentDigest,
     newDigest,
-    autoReplaceData,
     autoReplaceStringTemplate,
   } = upgrade;
   const replaceString = autoReplaceData?.replaceString || currentValue;
-=======
-  const { depName, currentValue, newValue, currentDigest, newDigest } = upgrade;
-  const replaceString = upgrade.replaceString || currentValue;
->>>>>>> 00bf898c
   logger.trace({ depName, replaceString }, 'autoReplace replaceString');
   let searchIndex = existingContent.indexOf(replaceString);
   if (searchIndex === -1) {
