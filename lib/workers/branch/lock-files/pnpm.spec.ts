--- conflicted
+++ resolved
@@ -1,10 +1,5 @@
-<<<<<<< HEAD
-import _fs from 'fs-extra';
-=======
->>>>>>> 4570710a
 import { exec as _exec } from 'child_process';
 import _fs from 'fs-extra';
-import { getInstalledPath as _getInstalledPath } from 'get-installed-path';
 import { envMock, mockExecAll } from '../../../../test/execUtil';
 import { mocked } from '../../../../test/util';
 import { PostUpdateConfig } from '../../../manager/common';
@@ -15,13 +10,6 @@
 jest.mock('fs-extra');
 jest.mock('child_process');
 jest.mock('../../../util/exec/env');
-<<<<<<< HEAD
-=======
-jest.mock('get-installed-path');
-
-const getInstalledPath: jest.Mock<string> = _getInstalledPath as never;
-getInstalledPath.mockImplementation(() => null);
->>>>>>> 4570710a
 
 const exec: jest.Mock<typeof _exec> = _exec as any;
 const env = mocked(_env);
