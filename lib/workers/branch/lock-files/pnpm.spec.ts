--- conflicted
+++ resolved
@@ -1,20 +1,12 @@
-<<<<<<< HEAD
-import { getInstalledPath as _getInstalledPath } from 'get-installed-path';
-import _fs from 'fs-extra';
-=======
->>>>>>> 3f14af3e
 import { exec as _exec } from 'child_process';
 import _fs from 'fs-extra';
-import { getInstalledPath } from 'get-installed-path';
+import { getInstalledPath as _getInstalledPath } from 'get-installed-path';
 import { envMock, mockExecAll } from '../../../../test/execUtil';
 import { mocked } from '../../../../test/util';
+import { PostUpdateConfig } from '../../../manager/common';
 import * as _pnpmHelper from '../../../manager/npm/post-update/pnpm';
 import { BinarySource } from '../../../util/exec/common';
-<<<<<<< HEAD
-import { PostUpdateConfig } from '../../../manager/common';
-=======
 import * as _env from '../../../util/exec/env';
->>>>>>> 3f14af3e
 
 jest.mock('fs-extra');
 jest.mock('child_process');
