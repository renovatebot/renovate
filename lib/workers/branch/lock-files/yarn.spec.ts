--- conflicted
+++ resolved
@@ -4,7 +4,6 @@
 import { getName, mocked } from '../../../../test/util';
 import { ExecSnapshots, envMock, mockExecAll } from '../../../../test/execUtil';
 import * as _env from '../../../util/exec/env';
-import { BinarySource } from '../../../util/exec/common';
 
 jest.mock('fs-extra');
 jest.mock('child_process');
@@ -28,43 +27,6 @@
     jest.resetAllMocks();
     env.getChildProcessEnv.mockReturnValue(envMock.basic);
   });
-<<<<<<< HEAD
-  it('generates lock files', async () => {
-    const execSnapshots = mockExecAll(exec);
-    fs.readFile = jest.fn(() => 'package-lock-contents') as never;
-    const config = {
-      postUpdateOptions: ['yarnDedupeFewer', 'yarnDedupeHighest'],
-    };
-    const res = await yarnHelper.generateLockFile('some-dir', {}, config);
-    expect(fs.readFile).toHaveBeenCalledTimes(1);
-    expect(res.lockFile).toEqual('package-lock-contents');
-    expect(fixSnapshots(execSnapshots)).toMatchSnapshot();
-  });
-  it('performs lock file updates', async () => {
-    const execSnapshots = mockExecAll(exec);
-
-    fs.readFile = jest.fn(() => 'package-lock-contents') as never;
-    process.env.YARN_MUTEX_FILE = '/tmp/yarn.mutext';
-    const res = await yarnHelper.generateLockFile('some-dir', {}, {}, [
-      { depName: 'some-dep', isLockfileUpdate: true },
-    ]);
-    expect(res.lockFile).toEqual('package-lock-contents');
-    expect(fixSnapshots(execSnapshots)).toMatchSnapshot();
-  });
-  it('detects yarnIntegrity', async () => {
-    const execSnapshots = mockExecAll(exec);
-
-    fs.readFile = jest.fn(() => 'package-lock-contents') as never;
-    const config = {
-      upgrades: [{ yarnIntegrity: true }],
-    };
-    const res = await yarnHelper.generateLockFile('some-dir', {}, config, [
-      { depName: 'some-dep', isLockfileUpdate: true },
-    ]);
-    expect(res.lockFile).toEqual('package-lock-contents');
-    expect(fixSnapshots(execSnapshots)).toMatchSnapshot();
-  });
-=======
   it.each([['1.0.0'], ['2.0.0']])(
     'generates lock files using yarn v%s',
     async (yarnVersion) => {
@@ -72,7 +34,6 @@
         stdout: yarnVersion,
         stderr: '',
       });
-      getInstalledPath.mockReturnValueOnce('node_modules/yarn');
       fs.readFile = jest.fn(() => 'package-lock-contents') as never;
       const config = {
         postUpdateOptions: ['yarnDedupeFewer', 'yarnDedupeHighest'],
@@ -91,8 +52,6 @@
         stderr: '',
       });
 
-      getInstalledPath.mockReturnValueOnce('node_modules/yarn');
-
       fs.readFile = jest.fn(() => 'package-lock-contents') as never;
       process.env.YARN_MUTEX_FILE = '/tmp/yarn.mutext';
       const res = await yarnHelper.generateLockFile('some-dir', {}, {}, [
@@ -110,7 +69,6 @@
         stderr: '',
       });
 
-      getInstalledPath.mockReturnValueOnce('node_modules/yarn');
       fs.readFile = jest.fn(() => 'package-lock-contents') as never;
       const config = {
         upgrades: [{ yarnIntegrity: true }],
@@ -122,7 +80,6 @@
       expect(fixSnapshots(execSnapshots)).toMatchSnapshot();
     }
   );
->>>>>>> 0d632d59
   it('catches errors', async () => {
     const execSnapshots = mockExecAll(exec, {
       stdout: '1.9.4',
@@ -137,33 +94,14 @@
     expect(res.lockFile).not.toBeDefined();
     expect(fixSnapshots(execSnapshots)).toMatchSnapshot();
   });
-<<<<<<< HEAD
   it('finds yarn globally', async () => {
     const execSnapshots = mockExecAll(exec);
-=======
-  it('finds yarn embedded in renovate', async () => {
-    const execSnapshots = mockExecAll(exec, {
-      stdout: '1.9.4',
-      stderr: '',
-    });
-    getInstalledPath.mockImplementationOnce(() => {
-      throw new Error('not found');
-    });
-    getInstalledPath.mockImplementationOnce(() => '/node_modules/renovate');
-    getInstalledPath.mockImplementationOnce(
-      () => '/node_modules/renovate/node_modules/yarn'
-    );
->>>>>>> 0d632d59
     fs.readFile = jest.fn(() => 'package-lock-contents') as never;
     const res = await yarnHelper.generateLockFile('some-dir');
     expect(fs.readFile).toHaveBeenCalledTimes(1);
     expect(res.lockFile).toEqual('package-lock-contents');
     expect(fixSnapshots(execSnapshots)).toMatchSnapshot();
   });
-<<<<<<< HEAD
-  it('uses docker yarn', async () => {
-    const execSnapshots = mockExecAll(exec);
-=======
   it.each([['1.0.0'], ['2.0.0']])(
     'finds yarn v%s globally',
     async (yarnVersion) => {
@@ -171,14 +109,7 @@
         stdout: yarnVersion,
         stderr: '',
       });
-      getInstalledPath.mockImplementationOnce(() => {
-        throw new Error('not found');
-      });
-      getInstalledPath.mockImplementationOnce(() => '/node_modules/renovate');
-      getInstalledPath.mockImplementationOnce(() => {
-        throw new Error('not found');
-      });
-      getInstalledPath.mockImplementationOnce(() => '/node_modules/yarn');
+
       fs.readFile = jest.fn(() => 'package-lock-contents') as never;
       const res = await yarnHelper.generateLockFile('some-dir');
       expect(fs.readFile).toHaveBeenCalledTimes(1);
@@ -186,34 +117,4 @@
       expect(fixSnapshots(execSnapshots)).toMatchSnapshot();
     }
   );
-  it('uses fallback yarn', async () => {
-    const execSnapshots = mockExecAll(exec, {
-      stdout: '1.9.4',
-      stderr: '',
-    });
-    getInstalledPath.mockImplementationOnce(() => {
-      throw new Error('not found');
-    });
-    getInstalledPath.mockImplementationOnce(() => '/node_modules/renovate');
-    getInstalledPath.mockImplementationOnce(() => {
-      throw new Error('not found');
-    });
-    getInstalledPath.mockImplementationOnce(() => {
-      throw new Error('not found');
-    });
->>>>>>> 0d632d59
-    fs.readFile = jest.fn(() => 'package-lock-contents') as never;
-
-    const res = await yarnHelper.generateLockFile(
-      'some-dir',
-      {},
-      {
-        binarySource: BinarySource.Docker,
-        cacheDir: 'some-cache-dir',
-      }
-    );
-    expect(fs.readFile).toHaveBeenCalledTimes(1);
-    expect(res.lockFile).toEqual('package-lock-contents');
-    expect(execSnapshots).toMatchSnapshot();
-  });
 });