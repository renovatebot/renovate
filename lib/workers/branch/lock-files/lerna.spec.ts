import { exec as _exec } from 'child_process';
import * as _lernaHelper from '../../../manager/npm/post-update/lerna';
import { platform as _platform } from '../../../platform';
import { mocked } from '../../../../test/util';
import { envMock, mockExecAll } from '../../../../test/execUtil';
import * as _env from '../../../util/exec/env';

jest.mock('child_process');
jest.mock('../../../util/exec/env');

const exec: jest.Mock<typeof _exec> = _exec as any;
const env = mocked(_env);
const lernaHelper = mocked(_lernaHelper);
const platform = mocked(_platform);

describe('generateLockFiles()', () => {
  beforeEach(() => {
    jest.resetAllMocks();
    jest.resetModules();
    env.getChildProcessEnv.mockReturnValue(envMock.basic);
  });
  it('returns if no lernaClient', async () => {
    const res = await lernaHelper.generateLockFiles(undefined, 'some-dir', {});
    expect(res.error).toBe(false);
  });
  it('generates package-lock.json files', async () => {
    platform.getFile.mockResolvedValueOnce(
      JSON.stringify({ dependencies: { lerna: '2.0.0' } })
    );
    const execSnapshots = mockExecAll(exec);
    const skipInstalls = true;
    const res = await lernaHelper.generateLockFiles(
      'npm',
      'some-dir',
      {},
      {},
      skipInstalls
    );
    expect(res.error).toBe(false);
    expect(execSnapshots).toMatchSnapshot();
  });
  it('performs full npm install', async () => {
    platform.getFile.mockResolvedValueOnce(
      JSON.stringify({ dependencies: { lerna: '2.0.0' } })
    );
    const execSnapshots = mockExecAll(exec);
    const skipInstalls = false;
    const res = await lernaHelper.generateLockFiles(
      'npm',
      'some-dir',
      {},
      {},
      skipInstalls
    );
    expect(res.error).toBe(false);
    expect(execSnapshots).toMatchSnapshot();
  });
  it('generates yarn.lock files', async () => {
    platform.getFile.mockResolvedValueOnce(
      JSON.stringify({ devDependencies: { lerna: '2.0.0' } })
    );
    const execSnapshots = mockExecAll(exec);
    const res = await lernaHelper.generateLockFiles('yarn', 'some-dir', {});
    expect(res.error).toBe(false);
    expect(execSnapshots).toMatchSnapshot();
  });
  it('defaults to latest', async () => {
    platform.getFile.mockReturnValueOnce(undefined);
    const execSnapshots = mockExecAll(exec);
    const res = await lernaHelper.generateLockFiles('npm', 'some-dir', {});
    expect(res.error).toBe(false);
    expect(execSnapshots).toMatchSnapshot();
  });
<<<<<<< HEAD
  it('uses docker', async () => {
    platform.getFile.mockResolvedValueOnce(
      JSON.stringify({ dependencies: { lerna: '2.0.0' } })
    );
    const execSnapshots = mockExecAll(exec);
    const skipInstalls = false;

    const res = await lernaHelper.generateLockFiles(
      'npm',
      'some-dir',
      { binarySource: BinarySource.Docker, cacheDir: 'some-cache-dir' },
      {},
      skipInstalls
    );
    expect(res.error).toBe(false);
    expect(execSnapshots).toMatchSnapshot();
  });
=======
  // it('uses docker', async () => {
  //   platform.getFile.mockResolvedValueOnce(
  //     JSON.stringify({ dependencies: { lerna: '2.0.0' } })
  //   );
  //   const execSnapshots = mockExecAll(exec);
  //   const skipInstalls = false;

  //   const res = await lernaHelper.generateLockFiles(
  //     'npm',
  //     'some-dir',
  //     { binarySource: BinarySource.Docker, cacheDir: 'some-cache-dir' },
  //     {},
  //     skipInstalls
  //   );
  //   expect(res.error).toBe(false);
  //   expect(execSnapshots).toMatchSnapshot();
  // });
>>>>>>> 0d632d59
});<|MERGE_RESOLUTION|>--- conflicted
+++ resolved
@@ -71,25 +71,7 @@
     expect(res.error).toBe(false);
     expect(execSnapshots).toMatchSnapshot();
   });
-<<<<<<< HEAD
-  it('uses docker', async () => {
-    platform.getFile.mockResolvedValueOnce(
-      JSON.stringify({ dependencies: { lerna: '2.0.0' } })
-    );
-    const execSnapshots = mockExecAll(exec);
-    const skipInstalls = false;
 
-    const res = await lernaHelper.generateLockFiles(
-      'npm',
-      'some-dir',
-      { binarySource: BinarySource.Docker, cacheDir: 'some-cache-dir' },
-      {},
-      skipInstalls
-    );
-    expect(res.error).toBe(false);
-    expect(execSnapshots).toMatchSnapshot();
-  });
-=======
   // it('uses docker', async () => {
   //   platform.getFile.mockResolvedValueOnce(
   //     JSON.stringify({ dependencies: { lerna: '2.0.0' } })
@@ -107,5 +89,4 @@
   //   expect(res.error).toBe(false);
   //   expect(execSnapshots).toMatchSnapshot();
   // });
->>>>>>> 0d632d59
 });