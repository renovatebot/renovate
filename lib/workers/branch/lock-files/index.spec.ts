--- conflicted
+++ resolved
@@ -1,9 +1,4 @@
-<<<<<<< HEAD
 import { git, mocked } from '../../../../test/util';
-import { setAdminConfig } from '../../../config/admin';
-=======
-import { getName, git, mocked } from '../../../../test/util';
->>>>>>> 3c1094b9
 import { getConfig } from '../../../config/defaults';
 import { setGlobalConfig } from '../../../config/global';
 import * as _lockFiles from '../../../manager/npm/post-update';
