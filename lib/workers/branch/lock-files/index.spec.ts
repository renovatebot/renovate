--- conflicted
+++ resolved
@@ -1,18 +1,14 @@
 import _fs from 'fs-extra';
 import { mocked } from '../../../../test/util';
 import { getConfig } from '../../../config/defaults';
+import { PostUpdateConfig } from '../../../manager/common';
 import * as _lockFiles from '../../../manager/npm/post-update';
 import * as _lerna from '../../../manager/npm/post-update/lerna';
 import * as _npm from '../../../manager/npm/post-update/npm';
 import * as _pnpm from '../../../manager/npm/post-update/pnpm';
 import * as _yarn from '../../../manager/npm/post-update/yarn';
 import { platform as _platform } from '../../../platform';
-<<<<<<< HEAD
-import { mocked } from '../../../../test/util';
-import { PostUpdateConfig } from '../../../manager/common';
-=======
 import * as _hostRules from '../../../util/host-rules';
->>>>>>> 3f14af3e
 
 const defaultConfig = getConfig();
 
