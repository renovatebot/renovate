const { logger } = require('../../logger');
const { appSlug, urls } = require('../../config/app-strings');

module.exports = {
  setStability,
  setUnpublishable,
};

async function setStatusCheck(branchName, context, description, state) {
  const existingState = await platform.getBranchStatusCheck(
    branchName,
    context
  );
  // Check if state needs setting
  if (existingState === state) {
    logger.debug(`Status check ${context} is already up-to-date`);
  } else {
    logger.debug(`Updating ${context} status check state to ${state}`);
    await platform.setBranchStatus(
      branchName,
      context,
      description,
      state,
      urls.documentation
    );
  }
}

<<<<<<< HEAD
function setStability(config) {
  if (!config.stabilityStatus) {
    return;
  }
  const context = `${appSlug}/stability-days`;
  const description =
    context === 'success'
      ? 'Updates have met stability days requirement'
      : 'Updates have not met stability days requirement';
  return setStatusCheck(
    config.branchName,
    context,
    description,
    config.stabilityStatus
  );
}

function setUnpublishable(config) {
=======
async function setUnpublishable(config) {
>>>>>>> fdf93d0c
  if (!config.unpublishSafe) {
    return;
  }
  const context = `${appSlug}/unpublish-safe`;
  // Set canBeUnpublished status check
  const state = config.canBeUnpublished ? 'pending' : 'success';
  const description = config.canBeUnpublished
    ? 'Packages < 24 hours old can be unpublished'
    : 'Packages cannot be unpublished';
  await setStatusCheck(config.branchName, context, description, state);
}<|MERGE_RESOLUTION|>--- conflicted
+++ resolved
@@ -26,8 +26,7 @@
   }
 }
 
-<<<<<<< HEAD
-function setStability(config) {
+async function setStability(config) {
   if (!config.stabilityStatus) {
     return;
   }
@@ -36,7 +35,7 @@
     context === 'success'
       ? 'Updates have met stability days requirement'
       : 'Updates have not met stability days requirement';
-  return setStatusCheck(
+  await setStatusCheck(
     config.branchName,
     context,
     description,
@@ -44,10 +43,7 @@
   );
 }
 
-function setUnpublishable(config) {
-=======
 async function setUnpublishable(config) {
->>>>>>> fdf93d0c
   if (!config.unpublishSafe) {
     return;
   }
