--- conflicted
+++ resolved
@@ -64,17 +64,11 @@
     // Iterate through repositories sequentially
     for (const repository of config.repositories) {
       const repoConfig = await getRepositoryConfig(config, repository);
-<<<<<<< HEAD
-      hostRules.clear();
-      repoConfig.hostRules.forEach(rule => hostRules.update(rule));
-      repoConfig.hostRules = [];
-=======
       if (repoConfig.hostRules) {
         hostRules.clear();
         repoConfig.hostRules.forEach(rule => hostRules.update(rule));
         repoConfig.hostRules = [];
       }
->>>>>>> 73a2b42a
       await repositoryWorker.renovateRepository(repoConfig);
     }
     logger.setMeta({});
