--- conflicted
+++ resolved
@@ -1,15 +1,7 @@
 import { expect } from '@jest/globals';
 import { ERROR, WARN } from 'bunyan';
-<<<<<<< HEAD
-import { logger } from '../../../test/util';
+import { fs, logger } from '../../../test/util';
 import { PlatformId } from '../../constants';
-=======
-import { fs, logger } from '../../../test/util';
-import {
-  PLATFORM_TYPE_GITHUB,
-  PLATFORM_TYPE_GITLAB,
-} from '../../constants/platforms';
->>>>>>> ce824321
 import * as datasourceDocker from '../../datasource/docker';
 import * as _platform from '../../platform';
 import * as _repositoryWorker from '../repository';
@@ -142,7 +134,7 @@
     it('successfully write file', async () => {
       configParser.parseConfigs.mockResolvedValueOnce({
         repositories: ['myOrg/myRepo'],
-        platform: PLATFORM_TYPE_GITHUB,
+        platform: PlatformId.Github,
         endpoint: 'https://github.com/',
         writeDiscoveredRepos: '/tmp/renovate-output.json',
       });
