--- conflicted
+++ resolved
@@ -8,12 +8,7 @@
 import * as repositoryWorker from '../repository';
 import { autodiscoverRepositories } from './autodiscover';
 import { globalFinalize, globalInitialize } from './initialize';
-<<<<<<< HEAD
-import * as limits from './limits';
-import { Limit } from './limits';
-=======
 import { Limit, isLimitReached } from './limits';
->>>>>>> 0166b063
 
 type RenovateConfig = configParser.RenovateConfig;
 type RenovateRepository = configParser.RenovateRepository;
@@ -40,11 +35,7 @@
 }
 
 function haveReachedLimits(): boolean {
-<<<<<<< HEAD
-  if (limits.isLimitReached(Limit.Commits)) {
-=======
   if (isLimitReached(Limit.Commits)) {
->>>>>>> 0166b063
     logger.info('Max commits created for this run.');
     return true;
   }
