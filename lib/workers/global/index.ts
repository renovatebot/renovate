import is from '@sindresorhus/is';
import { ERROR } from 'bunyan';
import fs from 'fs-extra';
import semver from 'semver';
import upath from 'upath';
import * as configParser from '../../config';
import { mergeChildConfig } from '../../config';
import { GlobalConfig } from '../../config/global';
import { resolveConfigPresets } from '../../config/presets';
import { validateConfigSecrets } from '../../config/secrets';
import type {
  AllConfig,
  RenovateConfig,
  RenovateRepository,
} from '../../config/types';
import { CONFIG_PRESETS_INVALID } from '../../constants/error-messages';
import { pkg } from '../../expose.cjs';
import { instrument } from '../../instrumentation';
import { getProblems, logger, setMeta } from '../../logger';
import * as hostRules from '../../util/host-rules';
import * as queue from '../../util/http/queue';
import * as throttle from '../../util/http/throttle';
import * as repositoryWorker from '../repository';
import { autodiscoverRepositories } from './autodiscover';
import { parseConfigs } from './config/parse';
import { globalFinalize, globalInitialize } from './initialize';
import { Limit, isLimitReached } from './limits';

export async function getRepositoryConfig(
  globalConfig: RenovateConfig,
  repository: RenovateRepository
): Promise<RenovateConfig> {
  const repoConfig = configParser.mergeChildConfig(
    globalConfig,
    is.string(repository) ? { repository } : repository
  );
  // TODO: types (#7154)
  const platform = GlobalConfig.get('platform')!;
  repoConfig.localDir = upath.join(
    repoConfig.baseDir,
    `./repos/${platform}/${repoConfig.repository}`
  );
  await fs.ensureDir(repoConfig.localDir);
  delete repoConfig.baseDir;
  return configParser.filterConfig(repoConfig, 'repository');
}

function getGlobalConfig(): Promise<RenovateConfig> {
  return parseConfigs(process.env, process.argv);
}

function haveReachedLimits(): boolean {
  if (isLimitReached(Limit.Commits)) {
    logger.info('Max commits created for this run.');
    return true;
  }
  return false;
}

/* istanbul ignore next */
function checkEnv(): void {
  const range = pkg.engines!.node!;
  const rangeNext = pkg['engines-next']?.node;
  if (process.release?.name !== 'node' || !process.versions?.node) {
    logger.warn(
      { release: process.release, versions: process.versions },
      'Unknown node environment detected.'
    );
  } else if (!semver.satisfies(process.versions?.node, range)) {
    logger.error(
      { versions: process.versions, range },
      'Unsupported node environment detected. Please update your node version.'
    );
  } else if (
    rangeNext &&
    !semver.satisfies(process.versions?.node, rangeNext)
  ) {
    logger.warn(
      { versions: process.versions },
      `Please upgrade the version of Node.js used to run Renovate to satisfy "${rangeNext}". Support for your current version will be removed in Renovate's next major release.`
    );
  }
}

export async function validatePresets(config: AllConfig): Promise<void> {
  logger.debug('validatePresets()');
  try {
    await resolveConfigPresets(config);
  } catch (err) /* istanbul ignore next */ {
    logger.error({ err }, CONFIG_PRESETS_INVALID);
    throw new Error(CONFIG_PRESETS_INVALID);
  }
}

export async function resolveGlobalExtends(
  globalExtends: string[]
): Promise<AllConfig> {
  try {
    // Make a "fake" config to pass to resolveConfigPresets and resolve globalPresets
    const config = { extends: globalExtends };
    const resolvedConfig = await resolveConfigPresets(config);
    return resolvedConfig;
  } catch (err) {
    logger.error({ err }, 'Error resolving config preset');
    throw new Error(CONFIG_PRESETS_INVALID);
  }
}

export async function start(): Promise<number> {
  let config: AllConfig;
  try {
    await instrument('config', async () => {
      // read global config from file, env and cli args
      config = await getGlobalConfig();
      if (config?.globalExtends) {
        // resolve global presets immediately
        config = mergeChildConfig(
          config,
          await resolveGlobalExtends(config.globalExtends)
        );
      }
      // initialize all submodules
      config = await globalInitialize(config);

      // Set platform and endpoint in case local presets are used
      GlobalConfig.set({
        platform: config.platform,
        endpoint: config.endpoint,
      });

      await validatePresets(config);

      checkEnv();

      // validate secrets. Will throw and abort if invalid
      validateConfigSecrets(config);
    });

    // autodiscover repositories (needs to come after platform initialization)
    config = await instrument('discover', () =>
      autodiscoverRepositories(config)
    );

    if (is.nonEmptyString(config.writeDiscoveredRepos)) {
      const content = JSON.stringify(config.repositories);
      await fs.writeFile(config.writeDiscoveredRepos, content);
      logger.info(
        `Written discovered repositories to ${config.writeDiscoveredRepos}`
      );
      return 0;
    }

    // Iterate through repositories sequentially
    for (const repository of config.repositories!) {
      if (haveReachedLimits()) {
        break;
      }
<<<<<<< HEAD
      const repoConfig = await getRepositoryConfig(config, repository);
      if (repoConfig.hostRules) {
        logger.debug('Reinitializing hostRules for repo');
        hostRules.clear();
        repoConfig.hostRules.forEach((rule) => hostRules.add(rule));
        repoConfig.hostRules = [];
      }

      // host rules can change concurrency
      queue.clear();
      throttle.clear();

      await repositoryWorker.renovateRepository(repoConfig);
      setMeta({});
=======
      await instrument(
        'repository',
        async () => {
          const repoConfig = await getRepositoryConfig(config, repository);
          if (repoConfig.hostRules) {
            logger.debug('Reinitializing hostRules for repo');
            hostRules.clear();
            repoConfig.hostRules.forEach((rule) => hostRules.add(rule));
            repoConfig.hostRules = [];
          }

          // host rules can change concurrency
          queue.clear();

          await repositoryWorker.renovateRepository(repoConfig);
          setMeta({});
        },
        {
          attributes: {
            repository:
              typeof repository === 'string'
                ? repository
                : repository.repository,
          },
        }
      );
>>>>>>> f8fddc70
    }
  } catch (err) /* istanbul ignore next */ {
    if (err.message.startsWith('Init: ')) {
      logger.fatal(err.message.substring(6));
    } else {
      logger.fatal({ err }, `Fatal error: ${String(err.message)}`);
    }
    if (!config!) {
      // return early if we can't parse config options
      logger.debug(`Missing config`);
      return 2;
    }
  } finally {
    await globalFinalize(config!);
    logger.debug(`Renovate exiting`);
  }
  const loggerErrors = getProblems().filter((p) => p.level >= ERROR);
  if (loggerErrors.length) {
    logger.info(
      { loggerErrors },
      'Renovate is exiting with a non-zero code due to the following logged errors'
    );
    return 1;
  }
  return 0;
}<|MERGE_RESOLUTION|>--- conflicted
+++ resolved
@@ -155,22 +155,6 @@
       if (haveReachedLimits()) {
         break;
       }
-<<<<<<< HEAD
-      const repoConfig = await getRepositoryConfig(config, repository);
-      if (repoConfig.hostRules) {
-        logger.debug('Reinitializing hostRules for repo');
-        hostRules.clear();
-        repoConfig.hostRules.forEach((rule) => hostRules.add(rule));
-        repoConfig.hostRules = [];
-      }
-
-      // host rules can change concurrency
-      queue.clear();
-      throttle.clear();
-
-      await repositoryWorker.renovateRepository(repoConfig);
-      setMeta({});
-=======
       await instrument(
         'repository',
         async () => {
@@ -184,6 +168,7 @@
 
           // host rules can change concurrency
           queue.clear();
+          throttle.clear();
 
           await repositoryWorker.renovateRepository(repoConfig);
           setMeta({});
@@ -197,7 +182,6 @@
           },
         }
       );
->>>>>>> f8fddc70
     }
   } catch (err) /* istanbul ignore next */ {
     if (err.message.startsWith('Init: ')) {
