import is from '@sindresorhus/is';
import minimatch from 'minimatch';
import type { AllConfig } from '../../config/types';
import { logger } from '../../logger';
import { platform } from '../../modules/platform';
import { configRegexPredicate, isConfigRegex } from '../../util/regex';

// istanbul ignore next
function repoName(value: string | { repository: string }): string {
  return String(is.string(value) ? value : value.repository).toLowerCase();
}

export async function autodiscoverRepositories(
  config: AllConfig
): Promise<AllConfig> {
  if (!config.autodiscover) {
    if (!config.repositories?.length) {
      logger.warn(
        'No repositories found - did you want to run with flag --autodiscover?'
      );
    }
    return config;
  }
  // Autodiscover list of repositories
  let discovered = await platform.getRepos();
  if (!discovered?.length) {
    // Soft fail (no error thrown) if no accessible repositories
    logger.debug(
      'The account associated with your token does not have access to any repos'
    );
    return config;
  }
  if (config.autodiscoverFilter) {
<<<<<<< HEAD
    const matched = new Set<string>();
    for (const filter of config.autodiscoverFilter) {
      const res = minimatch.match(discovered, filter);
      for (const repository of res) {
        matched.add(repository);
      }
    }
    discovered = [...matched];

=======
    if (isConfigRegex(config.autodiscoverFilter)) {
      const autodiscoveryPred = configRegexPredicate(config.autodiscoverFilter);
      if (!autodiscoveryPred) {
        throw new Error(
          `Failed to parse regex pattern "${config.autodiscoverFilter}"`
        );
      }
      discovered = discovered.filter(autodiscoveryPred);
    } else {
      discovered = discovered.filter(
        minimatch.filter(config.autodiscoverFilter)
      );
    }
>>>>>>> e10aa6aa
    if (!discovered.length) {
      // Soft fail (no error thrown) if no accessible repositories match the filter
      logger.debug('None of the discovered repositories matched the filter');
      return config;
    }
  }
  logger.info(
    { length: discovered.length, repositories: discovered },
    `Autodiscovered repositories`
  );
  // istanbul ignore if
  if (config.repositories?.length) {
    logger.debug(
      'Checking autodiscovered repositories against configured repositories'
    );
    for (const configuredRepo of config.repositories) {
      const repository = repoName(configuredRepo);
      let found = false;
      for (let i = discovered.length - 1; i > -1; i -= 1) {
        if (repository === repoName(discovered[i])) {
          found = true;
          logger.debug({ repository }, 'Using configured repository settings');
          // TODO: fix typings
          discovered[i] = configuredRepo as never;
        }
      }
      if (!found) {
        logger.warn(
          { repository },
          'Configured repository is in not in autodiscover list'
        );
      }
    }
  }
  return { ...config, repositories: discovered };
}<|MERGE_RESOLUTION|>--- conflicted
+++ resolved
@@ -22,8 +22,8 @@
     return config;
   }
   // Autodiscover list of repositories
-  let discovered = await platform.getRepos();
-  if (!discovered?.length) {
+  const allRepos = await platform.getRepos();
+  if (!allRepos?.length) {
     // Soft fail (no error thrown) if no accessible repositories
     logger.debug(
       'The account associated with your token does not have access to any repos'
@@ -31,31 +31,24 @@
     return config;
   }
   if (config.autodiscoverFilter) {
-<<<<<<< HEAD
     const matched = new Set<string>();
     for (const filter of config.autodiscoverFilter) {
-      const res = minimatch.match(discovered, filter);
+      let res: string[];
+      if (isConfigRegex(filter)) {
+        const autodiscoveryPred = configRegexPredicate(filter);
+        if (!autodiscoveryPred) {
+          throw new Error(`Failed to parse regex pattern "${filter}"`);
+        }
+        res = allRepos.filter(autodiscoveryPred);
+      } else {
+        res = allRepos.filter(minimatch.filter(filter));
+      }
       for (const repository of res) {
         matched.add(repository);
       }
     }
-    discovered = [...matched];
+    const discovered = [...matched];
 
-=======
-    if (isConfigRegex(config.autodiscoverFilter)) {
-      const autodiscoveryPred = configRegexPredicate(config.autodiscoverFilter);
-      if (!autodiscoveryPred) {
-        throw new Error(
-          `Failed to parse regex pattern "${config.autodiscoverFilter}"`
-        );
-      }
-      discovered = discovered.filter(autodiscoveryPred);
-    } else {
-      discovered = discovered.filter(
-        minimatch.filter(config.autodiscoverFilter)
-      );
-    }
->>>>>>> e10aa6aa
     if (!discovered.length) {
       // Soft fail (no error thrown) if no accessible repositories match the filter
       logger.debug('None of the discovered repositories matched the filter');
