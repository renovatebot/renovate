import type { RenovateConfig } from '../../config/types';
import * as platform from '../../modules/platform';
import * as _ghApi from '../../modules/platform/github';
import * as _hostRules from '../../util/host-rules';
import { autodiscoverRepositories } from './autodiscover';

jest.mock('../../modules/platform/github');
jest.unmock('../../modules/platform');

// imports are readonly
const hostRules = _hostRules;
const ghApi: jest.Mocked<typeof _ghApi> = _ghApi as never;

describe('workers/global/autodiscover', () => {
  let config: RenovateConfig;

  beforeEach(async () => {
    jest.resetAllMocks();
    config = {};
    await platform.initPlatform({
      platform: 'github',
      token: '123test',
      endpoint: 'endpoint',
    });
  });

  it('returns if not autodiscovering', async () => {
    expect(await autodiscoverRepositories(config)).toEqual(config);
  });

  it('autodiscovers github but empty', async () => {
    config.autodiscover = true;
    config.platform = 'github';
    hostRules.find = jest.fn(() => ({
      token: 'abc',
    }));
    ghApi.getRepos = jest.fn(() => Promise.resolve([]));
    const res = await autodiscoverRepositories(config);
    expect(res).toEqual(config);
  });

  it('autodiscovers github repos', async () => {
    config.autodiscover = true;
    config.platform = 'github';
    hostRules.find = jest.fn(() => ({
      token: 'abc',
    }));
    ghApi.getRepos = jest.fn(() => Promise.resolve(['a', 'b']));
    const res = await autodiscoverRepositories(config);
    expect(res.repositories).toHaveLength(2);
  });

  it('filters autodiscovered github repos', async () => {
    config.autodiscover = true;
<<<<<<< HEAD
    config.autodiscoverFilter = 'project/re*';
    config.platform = 'github';
=======
    config.autodiscoverFilter = ['project/re*'];
    config.platform = PlatformId.Github;
>>>>>>> c02014a1
    hostRules.find = jest.fn(() => ({
      token: 'abc',
    }));
    ghApi.getRepos = jest.fn(() =>
      Promise.resolve(['project/repo', 'project/another-repo'])
    );
    const res = await autodiscoverRepositories(config);
    expect(res.repositories).toEqual(['project/repo']);
  });

  it('filters autodiscovered github repos but nothing matches', async () => {
    config.autodiscover = true;
    config.autodiscoverFilter = ['project/re*'];
    config.platform = 'github';
    hostRules.find = jest.fn(() => ({
      token: 'abc',
    }));
    ghApi.getRepos = jest.fn(() =>
      Promise.resolve(['another-project/repo', 'another-project/another-repo'])
    );
    const res = await autodiscoverRepositories(config);
    expect(res).toEqual(config);
  });

  it('filters autodiscovered github repos with regex', async () => {
    config.autodiscover = true;
<<<<<<< HEAD
    config.autodiscoverFilter = '/project/re*./';
    config.platform = 'github';
=======
    config.autodiscoverFilter = ['/project/re*./'];
    config.platform = PlatformId.Github;
>>>>>>> c02014a1
    hostRules.find = jest.fn(() => ({
      token: 'abc',
    }));
    ghApi.getRepos = jest.fn(() =>
      Promise.resolve(['project/repo', 'project/another-repo'])
    );
    const res = await autodiscoverRepositories(config);
    expect(res.repositories).toEqual(['project/repo']);
  });

  it('filters autodiscovered github repos with regex negation', async () => {
    config.autodiscover = true;
<<<<<<< HEAD
    config.autodiscoverFilter = '!/project/re*./';
    config.platform = 'github';
=======
    config.autodiscoverFilter = ['!/project/re*./'];
    config.platform = PlatformId.Github;
>>>>>>> c02014a1
    hostRules.find = jest.fn(() => ({
      token: 'abc',
    }));
    ghApi.getRepos = jest.fn(() =>
      Promise.resolve(['project/repo', 'project/another-repo'])
    );
    const res = await autodiscoverRepositories(config);
    expect(res.repositories).toEqual(['project/another-repo']);
  });

  it('fail if regex pattern is not valid', async () => {
    config.autodiscover = true;
<<<<<<< HEAD
    config.autodiscoverFilter = '/project/re**./';
    config.platform = 'github';
=======
    config.autodiscoverFilter = ['/project/re**./'];
    config.platform = PlatformId.Github;
>>>>>>> c02014a1
    hostRules.find = jest.fn(() => ({
      token: 'abc',
    }));
    ghApi.getRepos = jest.fn(() =>
      Promise.resolve(['project/repo', 'project/another-repo'])
    );
    await expect(autodiscoverRepositories(config)).rejects.toThrow();
  });

  it('filters autodiscovered github repos with multiple values', async () => {
    config.autodiscover = true;
    config.autodiscoverFilter = ['another-project/re*', 'department/dev/*'];
    config.platform = 'github';
    hostRules.find = jest.fn(() => ({
      token: 'abc',
    }));
    const expectedRepositories = [
      'another-project/repo',
      'department/dev/aProject',
    ];
    ghApi.getRepos = jest.fn(() =>
      Promise.resolve(['another-project/another-repo', ...expectedRepositories])
    );
    const res = await autodiscoverRepositories(config);
    expect(res.repositories).toEqual(expectedRepositories);
  });
});<|MERGE_RESOLUTION|>--- conflicted
+++ resolved
@@ -52,13 +52,8 @@
 
   it('filters autodiscovered github repos', async () => {
     config.autodiscover = true;
-<<<<<<< HEAD
     config.autodiscoverFilter = 'project/re*';
     config.platform = 'github';
-=======
-    config.autodiscoverFilter = ['project/re*'];
-    config.platform = PlatformId.Github;
->>>>>>> c02014a1
     hostRules.find = jest.fn(() => ({
       token: 'abc',
     }));
@@ -85,13 +80,8 @@
 
   it('filters autodiscovered github repos with regex', async () => {
     config.autodiscover = true;
-<<<<<<< HEAD
-    config.autodiscoverFilter = '/project/re*./';
+    config.autodiscoverFilter = ['/project/re*./'];
     config.platform = 'github';
-=======
-    config.autodiscoverFilter = ['/project/re*./'];
-    config.platform = PlatformId.Github;
->>>>>>> c02014a1
     hostRules.find = jest.fn(() => ({
       token: 'abc',
     }));
@@ -103,14 +93,8 @@
   });
 
   it('filters autodiscovered github repos with regex negation', async () => {
-    config.autodiscover = true;
-<<<<<<< HEAD
-    config.autodiscoverFilter = '!/project/re*./';
+    config.autodiscoverFilter = ['!/project/re*./'];
     config.platform = 'github';
-=======
-    config.autodiscoverFilter = ['!/project/re*./'];
-    config.platform = PlatformId.Github;
->>>>>>> c02014a1
     hostRules.find = jest.fn(() => ({
       token: 'abc',
     }));
@@ -123,13 +107,8 @@
 
   it('fail if regex pattern is not valid', async () => {
     config.autodiscover = true;
-<<<<<<< HEAD
-    config.autodiscoverFilter = '/project/re**./';
+    config.autodiscoverFilter = ['/project/re**./'];
     config.platform = 'github';
-=======
-    config.autodiscoverFilter = ['/project/re**./'];
-    config.platform = PlatformId.Github;
->>>>>>> c02014a1
     hostRules.find = jest.fn(() => ({
       token: 'abc',
     }));
