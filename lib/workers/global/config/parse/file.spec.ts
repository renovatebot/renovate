--- conflicted
+++ resolved
@@ -16,28 +16,18 @@
   });
 
   describe('.getConfig()', () => {
-<<<<<<< HEAD
     it.each([
-      ['custom file', 'file.js'],
+      ['custom config file', 'file.js'],
       ['JSON5 config file', 'config.json5'],
       ['YAML config file', 'config.yaml'],
-    ])('parses %s', (fileType, filePath) => {
+    ])('parses %s', async (fileType, filePath) => {
       const configFile = upath.resolve(__dirname, './__fixtures__/', filePath);
-      expect(file.getConfig({ RENOVATE_CONFIG_FILE: configFile })).toEqual(
-        customConfig
-      );
-    });
-
-    it('migrates', () => {
-=======
-    it('parses custom config file', async () => {
-      const configFile = upath.resolve(__dirname, './__fixtures__/file.js');
       expect(
         await file.getConfig({ RENOVATE_CONFIG_FILE: configFile })
       ).toEqual(customConfig);
     });
+
     it('migrates', async () => {
->>>>>>> a7792bc5
       const configFile = upath.resolve(__dirname, './__fixtures__/file2.js');
       const res = await file.getConfig({ RENOVATE_CONFIG_FILE: configFile });
       expect(res).toMatchSnapshot();
@@ -48,19 +38,10 @@
       expect(await file.getConfig({})).toBeDefined();
     });
 
-<<<<<<< HEAD
     it.each([
       [
         'config.js',
         `module.exports = {
-=======
-    it('fatal error and exit if error in parsing config.js', async () => {
-      const mockProcessExit = jest
-        .spyOn(process, 'exit')
-        .mockImplementation(() => undefined as never);
-      const configFile = upath.resolve(tmp.path, './file3.js');
-      const fileContent = `module.exports = {
->>>>>>> a7792bc5
         "platform": "github",
         "token":"abcdef",
         "logFileLevel": "warn",
@@ -70,34 +51,24 @@
           "extends": ["config:base"],
         },
         "repositories": [ "test/test" ],
-<<<<<<< HEAD
       };`,
       ],
       ['config.json5', `"invalid":`],
       ['config.yaml', `invalid: -`],
     ])(
       'fatal error and exit if error in parsing %s',
-      (fileName, fileContent) => {
+      async (fileName, fileContent) => {
         const mockProcessExit = jest
           .spyOn(process, 'exit')
           .mockImplementation(() => undefined as never);
         const configFile = upath.resolve(tmp.path, fileName);
         fs.writeFileSync(configFile, fileContent, { encoding: 'utf8' });
-        file.getConfig({ RENOVATE_CONFIG_FILE: configFile });
+        await file.getConfig({ RENOVATE_CONFIG_FILE: configFile });
         expect(mockProcessExit).toHaveBeenCalledWith(1);
         mockProcessExit.mockRestore();
         fs.unlinkSync(configFile);
       }
     );
-=======
-      };`;
-      fs.writeFileSync(configFile, fileContent, { encoding: 'utf8' });
-      await file.getConfig({ RENOVATE_CONFIG_FILE: configFile });
-      expect(mockProcessExit).toHaveBeenCalledWith(1);
-
-      fs.unlinkSync(configFile);
-    });
->>>>>>> a7792bc5
 
     it('fatal error and exit if custom config file does not exist', async () => {
       const mockProcessExit = jest
