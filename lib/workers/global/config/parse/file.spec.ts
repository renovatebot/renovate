import fs from 'node:fs';
import fsExtra from 'fs-extra';
import type { DirectoryResult } from 'tmp-promise';
import { dir } from 'tmp-promise';
import upath from 'upath';
<<<<<<< HEAD
import { getConfigFileNames } from '../../../../config/app-strings';
=======
import { expect } from 'vitest';
>>>>>>> 76d81676
import { logger } from '../../../../logger';
import customConfig from './__fixtures__/config';
import * as file from './file';

describe('workers/global/config/parse/file', () => {
  const processExitSpy = vi.spyOn(process, 'exit');
  const fsPathExistsSpy = vi.spyOn(fsExtra, 'pathExists');
  const fsRemoveSpy = vi.spyOn(fsExtra, 'remove');

  let tmp: DirectoryResult;

  beforeAll(async () => {
    tmp = await dir({ unsafeCleanup: true });
  });

  afterAll(async () => {
    await tmp.cleanup();
  });

  describe('.getConfig()', () => {
    it.each([
      ['custom js config file', 'config.js'],
      ['custom js config file', 'config.cjs'],
      ['custom js config file', 'config.mjs'],
      ['custom js config file exporting a Promise', 'config-promise.js'],
      ['custom js config file exporting a function', 'config-function.js'],
      // The next two are different syntactic ways of expressing the same thing
      [
        'custom js config file exporting a function returning a Promise',
        'config-function-promise.js',
      ],
      [
        'custom js config file exporting an async function',
        'config-async-function.js',
      ],
      ['.renovaterc', '.renovaterc'],
      ['JSON5 config file', 'config.json5'],
      ['YAML config file', 'config.yaml'],
    ])('parses %s > %s', async (_fileType, filePath) => {
      const configFile = upath.resolve(__dirname, './__fixtures__/', filePath);
      expect(
        await file.getConfig({ RENOVATE_CONFIG_FILE: configFile }),
      ).toEqual(customConfig);
    });

    it('migrates', async () => {
      const configFile = upath.resolve(__dirname, './__fixtures__/config2.js');
      // for coverage
      const relativePath = upath.relative(process.cwd(), configFile);
      const res = await file.getConfig({ RENOVATE_CONFIG_FILE: relativePath });
      expect(res).toMatchSnapshot();
      expect(res.rangeStrategy).toBe('bump');
    });

    it('warns if config is invalid', async () => {
      const configFile = upath.resolve(tmp.path, 'config.js');
      const fileContent = `module.exports = {
        "enabled": "invalid-value",
        "prTitle":"something",
      };`;
      fs.writeFileSync(configFile, fileContent, { encoding: 'utf8' });
      await file.getConfig({ RENOVATE_CONFIG_FILE: configFile });
      expect(logger.warn).toHaveBeenCalledTimes(2);
      fs.unlinkSync(configFile);
    });

    it('parse and returns empty config if there is no RENOVATE_CONFIG_FILE in env', async () => {
      expect(await file.getConfig({})).toBeDefined();
    });

    it.each([
      [
        'config.invalid.js',
        `module.exports = {
        "platform": "github",
        "token":"abcdef",
        "onboarding": false,
        "gitAuthor": "Renovate Bot <renovate@whitesourcesoftware.com>"
        "onboardingConfig": {
          "extends": ["config:recommended"],
        },
        "repositories": [ "test/test" ],
      };`,
      ],
      ['config.invalid.json5', `"invalid":`],
      ['config.invalid.yaml', `clearly: "invalid" "yaml"`],
    ])(
      'fatal error and exit if error in parsing %s',
      async (fileName, fileContent) => {
        processExitSpy.mockImplementationOnce(() => undefined as never);
        const configFile = upath.resolve(tmp.path, fileName);
        fs.writeFileSync(configFile, fileContent, { encoding: 'utf8' });
        await file.getConfig({ RENOVATE_CONFIG_FILE: configFile });
        expect(processExitSpy).toHaveBeenCalledExactlyOnceWith(1);
        fs.unlinkSync(configFile);
      },
    );

    it('fatal error and exit if custom config file does not exist', async () => {
      processExitSpy
        .mockImplementationOnce(() => undefined as never)
        .mockImplementationOnce(() => undefined as never);
      const configFile = upath.resolve(tmp.path, './file4.js');

      await file.getConfig({ RENOVATE_CONFIG_FILE: configFile });

      // TODO this should be called exactly once, but is called twice
      // expect(processExitSpy).toHaveBeenCalledExactlyOnceWith(1);
      // eslint-disable-next-line vitest/prefer-called-exactly-once-with
      expect(processExitSpy).toHaveBeenCalledWith(1);
    });

    it('fatal error and exit if config.js contains unresolved env var', async () => {
      processExitSpy.mockImplementationOnce(() => undefined as never);

      const configFile = upath.resolve(
        __dirname,
        './__fixtures__/config-ref-error.js-invalid',
      );
      const tmpDir = tmp.path;
      await fsExtra.ensureDir(tmpDir);

      const tmpConfigFile = upath.resolve(tmpDir, 'config-ref-error.js');
      await fsExtra.copy(configFile, tmpConfigFile);

      await file.getConfig({ RENOVATE_CONFIG_FILE: tmpConfigFile });

      // eslint-disable-next-line vitest/prefer-called-exactly-once-with
      expect(logger.fatal).toHaveBeenCalledWith(
        `Error parsing config file due to unresolved variable(s): CI_API_V4_URL is not defined`,
      );
      expect(processExitSpy).toHaveBeenCalledExactlyOnceWith(1);
    });

    it.each([
      ['invalid config file type', './file.txt'],
      ['missing config file type', './file'],
    ])('fatal error and exit if %s', async (fileType, filePath) => {
      processExitSpy.mockImplementationOnce(() => undefined as never);
      const configFile = upath.resolve(tmp.path, filePath);
      fs.writeFileSync(configFile, `{"token": "abc"}`, { encoding: 'utf8' });
      await file.getConfig({ RENOVATE_CONFIG_FILE: configFile });
      expect(processExitSpy).toHaveBeenCalledExactlyOnceWith(1);
      // eslint-disable-next-line vitest/prefer-called-exactly-once-with
      expect(logger.fatal).toHaveBeenCalledWith('Unsupported file type');
      fs.unlinkSync(configFile);
    });

    it('exports env variables to environment from processEnv object', async () => {
      const configFile = upath.resolve(tmp.path, 'config2.js');
      const fileContent1 = `module.exports = {
        "processEnv": {
        "SOME_KEY": "SOME_VALUE"
        },
        "labels": ["renovate"]
      }`;
      fs.writeFileSync(configFile, fileContent1, {
        encoding: 'utf8',
      });
      const fileConfig = await file.getConfig({
        RENOVATE_CONFIG_FILE: configFile,
      });
      expect(fileConfig).toMatchObject({
        labels: ['renovate'],
      });
      expect(fileConfig.processEnv).toBeUndefined();
      expect(process.env.SOME_KEY).toBe('SOME_VALUE');
      fs.unlinkSync(configFile);
      delete process.env.SOME_KEY;
    });

    it('does not export env variables to environment from processEnv object if key/value is invalid', async () => {
      const configFile = upath.resolve(tmp.path, 'config3.js');
      const fileContent1 = `module.exports = {
        "processEnv": {
        "SOME_KEY": "SOME_VALUE",
        "SOME_OTHER_KEY": true,
        "valid_Key": "true",
        },
        "labels": ["renovate"]
      }`;
      fs.writeFileSync(configFile, fileContent1, {
        encoding: 'utf8',
      });
      const fileConfig = await file.getConfig({
        RENOVATE_CONFIG_FILE: configFile,
      });
      expect(fileConfig).toMatchObject({
        labels: ['renovate'],
      });
      expect(fileConfig.processEnv).toBeUndefined();
      expect(process.env.SOME_KEY).toBe('SOME_VALUE');
      expect(process.env.valid_Key).toBe('true');
      expect(process.env.SOME_OTHER_KEY).toBeUndefined();
      fs.unlinkSync(configFile);
      delete process.env.SOME_KEY;
      delete process.env.valid_Key;
    });

    it('appends files from configFileNames to config filenames list', async () => {
      const configFile = upath.resolve(tmp.path, 'config4.js');
      const fileContent1 = `module.exports = {
        "configFileNames": ["myrenovate.json"]
      }`;
      fs.writeFileSync(configFile, fileContent1, {
        encoding: 'utf8',
      });
      const fileConfig = await file.getConfig({
        RENOVATE_CONFIG_FILE: configFile,
      });

      expect(fileConfig.configFileNames).toBeUndefined();
      expect(getConfigFileNames()[0]).toBe('myrenovate.json');
      fs.unlinkSync(configFile);
    });
  });

  describe('deleteConfigFile()', () => {
    it.each([[undefined], [' ']])(
      'skip when RENOVATE_CONFIG_FILE is not set ("%s")',
      async (configFile) => {
        await file.deleteNonDefaultConfig(
          { RENOVATE_CONFIG_FILE: configFile },
          true,
        );

        expect(fsRemoveSpy).toHaveBeenCalledTimes(0);
      },
    );

    it('skip when config file does not exist', async () => {
      fsPathExistsSpy.mockResolvedValueOnce(false as never);

      await file.deleteNonDefaultConfig(
        {
          RENOVATE_CONFIG_FILE: 'path',
        },
        true,
      );

      expect(fsRemoveSpy).toHaveBeenCalledTimes(0);
    });

    it.each([['false'], [' ']])(
      'skip if deleteConfigFile is not set ("%s")',
      async (deleteConfig) => {
        fsPathExistsSpy.mockResolvedValueOnce(true as never);

        await file.deleteNonDefaultConfig(
          {
            RENOVATE_CONFIG_FILE: '/path/to/config.js',
          },
          deleteConfig === 'true',
        );

        expect(fsRemoveSpy).toHaveBeenCalledTimes(0);
      },
    );

    it('removes the specified config file', async () => {
      fsRemoveSpy.mockImplementationOnce(() => {
        // no-op
      });
      fsPathExistsSpy.mockResolvedValueOnce(true as never);
      const configFile = '/path/to/config.js';

      await file.deleteNonDefaultConfig(
        {
          RENOVATE_CONFIG_FILE: configFile,
        },
        true,
      );

      expect(fsRemoveSpy).toHaveBeenCalledTimes(1);
      expect(fsRemoveSpy).toHaveBeenCalledExactlyOnceWith(configFile);
      // eslint-disable-next-line vitest/prefer-called-exactly-once-with
      expect(logger.trace).toHaveBeenCalledWith(
        expect.anything(),
        'config file successfully deleted',
      );
    });

    it('fails silently when attempting to delete the config file', async () => {
      fsRemoveSpy.mockImplementationOnce(() => {
        throw new Error();
      });
      fsPathExistsSpy.mockResolvedValueOnce(true as never);
      const configFile = '/path/to/config.js';

      await file.deleteNonDefaultConfig(
        {
          RENOVATE_CONFIG_FILE: configFile,
        },
        true,
      );

      expect(fsRemoveSpy).toHaveBeenCalledTimes(1);
      expect(fsRemoveSpy).toHaveBeenCalledExactlyOnceWith(configFile);
      // eslint-disable-next-line vitest/prefer-called-exactly-once-with
      expect(logger.warn).toHaveBeenCalledWith(
        expect.anything(),
        'error deleting config file',
      );
    });
  });
});<|MERGE_RESOLUTION|>--- conflicted
+++ resolved
@@ -3,11 +3,8 @@
 import type { DirectoryResult } from 'tmp-promise';
 import { dir } from 'tmp-promise';
 import upath from 'upath';
-<<<<<<< HEAD
+import { expect } from 'vitest';
 import { getConfigFileNames } from '../../../../config/app-strings';
-=======
-import { expect } from 'vitest';
->>>>>>> 76d81676
 import { logger } from '../../../../logger';
 import customConfig from './__fixtures__/config';
 import * as file from './file';
