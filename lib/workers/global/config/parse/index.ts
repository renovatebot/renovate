--- conflicted
+++ resolved
@@ -1,9 +1,5 @@
-<<<<<<< HEAD
-import is from '@sindresorhus/is';
+import { isNonEmptyArray, isNonEmptyObject } from '@sindresorhus/is';
 import { setUserConfigFileNames } from '../../../../config/app-strings';
-=======
-import { isNonEmptyArray, isNonEmptyObject } from '@sindresorhus/is';
->>>>>>> 6e1adc49
 import { setPrivateKeys } from '../../../../config/decrypt';
 import * as defaultsParser from '../../../../config/defaults';
 import { resolveConfigPresets } from '../../../../config/presets';
@@ -187,7 +183,7 @@
     setCustomEnv(config.customEnvVariables);
   }
 
-  if (is.nonEmptyArray(config.configFileNames)) {
+  if (isNonEmptyArray(config.configFileNames)) {
     logger.debug(
       { configFileNames: config.configFileNames },
       'Updated the config filenames list',
