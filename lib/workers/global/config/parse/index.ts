--- conflicted
+++ resolved
@@ -98,20 +98,18 @@
     config.forkProcessing = 'enabled';
   }
 
-<<<<<<< HEAD
   // Only try deletion if RENOVATE_CONFIG_FILE is set
   await fileParser.deleteNonDefaultConfig(env, !!config.deleteConfigFile);
 
   // Remove log file entries
   delete config.logFile;
   delete config.logFileLevel;
-=======
+
   // Massage onboardingNoDeps
   if (!config.autodiscover && config.onboardingNoDeps !== 'disabled') {
     logger.debug('Enabling onboardingNoDeps while in non-autodiscover mode');
     config.onboardingNoDeps = 'enabled';
   }
->>>>>>> 0e9e9381
 
   return config;
 }