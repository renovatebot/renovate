import is from '@sindresorhus/is';
import * as defaultsParser from '../../../../config/defaults';
import type { AllConfig } from '../../../../config/types';
import { mergeChildConfig } from '../../../../config/utils';
import { logger, setContext } from '../../../../logger';
import { detectAllGlobalConfig } from '../../../../modules/manager';
import { coerceArray } from '../../../../util/array';
import { readSystemFile } from '../../../../util/fs';
import { addSecretForSanitizing } from '../../../../util/sanitize';
import { ensureTrailingSlash } from '../../../../util/url';
import * as cliParser from './cli';
import * as codespaces from './codespaces';
import * as envParser from './env';
import * as fileParser from './file';
import { hostRulesFromEnv } from './host-rules-from-env';

export async function parseConfigs(
  env: NodeJS.ProcessEnv,
  argv: string[],
): Promise<AllConfig> {
  logger.debug('Parsing configs');

  // Get configs
  const defaultConfig = defaultsParser.getConfig();
  const fileConfig = await fileParser.getConfig(env);
  const cliConfig = cliParser.getConfig(argv);
  const envConfig = await envParser.getConfig(env);

  let config: AllConfig = mergeChildConfig(fileConfig, envConfig);
  config = mergeChildConfig(config, cliConfig);

  config = await codespaces.setConfig(config);

  const combinedConfig = config;

  config = mergeChildConfig(defaultConfig, config);

  if (config.forceCli) {
    const forcedCli = { ...cliConfig };
    delete forcedCli.token;
    delete forcedCli.hostRules;
    if (config.force) {
      config.force = { ...config.force, ...forcedCli };
    } else {
      config.force = forcedCli;
    }
  }

  if (!config.privateKey && config.privateKeyPath) {
    config.privateKey = await readSystemFile(config.privateKeyPath, 'utf8');
    delete config.privateKeyPath;
  }

  if (!config.privateKeyOld && config.privateKeyPathOld) {
    config.privateKeyOld = await readSystemFile(
      config.privateKeyPathOld,
      'utf8',
    );
    delete config.privateKeyPathOld;
  }

  addSecretForSanitizing(config.privateKey, 'global');
  addSecretForSanitizing(config.privateKeyOld, 'global');

  if (config.logContext) {
    // This only has an effect if logContext was defined via file or CLI, otherwise it would already have been detected in env
    setContext(config.logContext);
  }

<<<<<<< HEAD
  // Add file logger
  if (config.logFile && is.undefined(process.env.LOG_FILE)) {
    logger.debug(
      // TODO: types (#22198)
      `Enabling ${config.logFileLevel!} logging to ${config.logFile}`,
    );
    await ensureDir(getParentDir(config.logFile));
    addStream({
      name: 'logfile',
      path: config.logFile,
      level: config.logFileLevel,
    });
  }

=======
>>>>>>> a7dc64f0
  logger.trace({ config: defaultConfig }, 'Default config');
  logger.debug({ config: fileConfig }, 'File config');
  logger.debug({ config: cliConfig }, 'CLI config');
  logger.debug({ config: envConfig }, 'Env config');
  logger.debug({ config: combinedConfig }, 'Combined config');

  if (config.detectGlobalManagerConfig) {
    logger.debug('Detecting global manager config');
    const globalManagerConfig = await detectAllGlobalConfig();
    logger.debug({ config: globalManagerConfig }, 'Global manager config');
    config = mergeChildConfig(config, globalManagerConfig);
  }

  if (config.detectHostRulesFromEnv) {
    const hostRules = hostRulesFromEnv(env);
    config.hostRules = [...coerceArray(config.hostRules), ...hostRules];
  }
  // Get global config
  logger.trace({ config }, 'Full config');

  // Massage endpoint to have a trailing slash
  if (config.endpoint) {
    logger.debug('Adding trailing slash to endpoint');
    config.endpoint = ensureTrailingSlash(config.endpoint);
  }

  // Massage forkProcessing
  if (!config.autodiscover && config.forkProcessing !== 'disabled') {
    logger.debug('Enabling forkProcessing while in non-autodiscover mode');
    config.forkProcessing = 'enabled';
  }

  // Massage onboardingNoDeps
  if (!config.autodiscover && config.onboardingNoDeps !== 'disabled') {
    logger.debug('Enabling onboardingNoDeps while in non-autodiscover mode');
    config.onboardingNoDeps = 'enabled';
  }
<<<<<<< HEAD

  // Remove log file entries
  delete config.logFile;
  delete config.logFileLevel;
=======
>>>>>>> a7dc64f0

  return config;
}<|MERGE_RESOLUTION|>--- conflicted
+++ resolved
@@ -67,23 +67,6 @@
     setContext(config.logContext);
   }
 
-<<<<<<< HEAD
-  // Add file logger
-  if (config.logFile && is.undefined(process.env.LOG_FILE)) {
-    logger.debug(
-      // TODO: types (#22198)
-      `Enabling ${config.logFileLevel!} logging to ${config.logFile}`,
-    );
-    await ensureDir(getParentDir(config.logFile));
-    addStream({
-      name: 'logfile',
-      path: config.logFile,
-      level: config.logFileLevel,
-    });
-  }
-
-=======
->>>>>>> a7dc64f0
   logger.trace({ config: defaultConfig }, 'Default config');
   logger.debug({ config: fileConfig }, 'File config');
   logger.debug({ config: cliConfig }, 'CLI config');
@@ -121,13 +104,6 @@
     logger.debug('Enabling onboardingNoDeps while in non-autodiscover mode');
     config.onboardingNoDeps = 'enabled';
   }
-<<<<<<< HEAD
-
-  // Remove log file entries
-  delete config.logFile;
-  delete config.logFileLevel;
-=======
->>>>>>> a7dc64f0
 
   return config;
 }