--- conflicted
+++ resolved
@@ -1,5 +1,4 @@
 import { Command } from 'commander';
-import JSON5 from 'json5';
 import { getOptions } from '../../../../config/options';
 import type { AllConfig } from '../../../../config/types';
 import { pkg } from '../../../../expose.cjs';
@@ -38,47 +37,6 @@
 
   const config: Record<string, any> = {};
 
-<<<<<<< HEAD
-=======
-  const coersions: Record<string, (arg: string) => unknown> = {
-    boolean: (val: string): boolean => {
-      if (val === 'true' || val === '') {
-        return true;
-      }
-      if (val === 'false') {
-        return false;
-      }
-      throw new Error(
-        "Invalid boolean value: expected 'true' or 'false', but got '" +
-          val +
-          "'"
-      );
-    },
-    array: (val: string): string[] => {
-      if (val === '') {
-        return [];
-      }
-      try {
-        return JSON5.parse(val);
-      } catch (err) {
-        return val.split(',').map((el) => el.trim());
-      }
-    },
-    object: (val: string): any => {
-      if (val === '') {
-        return {};
-      }
-      try {
-        return JSON5.parse(val);
-      } catch (err) {
-        throw new Error("Invalid JSON value: '" + val + "'");
-      }
-    },
-    string: (val: string): string => val,
-    integer: parseInt,
-  };
-
->>>>>>> fff0a814
   let program = new Command().arguments('[repositories...]');
 
   options.forEach((option) => {
