--- conflicted
+++ resolved
@@ -1,9 +1,6 @@
 import is from '@sindresorhus/is';
-<<<<<<< HEAD
+import JSON5 from 'json5';
 import { massageConfig } from '../../../../config/massage';
-=======
-import JSON5 from 'json5';
->>>>>>> e10aa6aa
 import { getOptions } from '../../../../config/options';
 import type { AllConfig } from '../../../../config/types';
 import { PlatformId } from '../../../../constants';
