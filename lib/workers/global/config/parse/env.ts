import is from '@sindresorhus/is';
import JSON5 from 'json5';
import { getOptions } from '../../../../config/options';
import type { AllConfig } from '../../../../config/types';
import { logger } from '../../../../logger';
import { coersions } from './coersions';
import type { ParseConfigOptions } from './types';
import { migrateAndValidateConfig } from './util';

function normalizePrefixes(
  env: NodeJS.ProcessEnv,
  prefix: string | undefined,
): NodeJS.ProcessEnv {
  const result = { ...env };
  if (prefix) {
    for (const [key, val] of Object.entries(result)) {
      if (key.startsWith(prefix)) {
        const newKey = key.replace(prefix, 'RENOVATE_');
        result[newKey] = val;
        delete result[key];
      }
    }
  }
  return result;
}

export function getEnvName(option: ParseConfigOptions): string {
  if (option.env === false) {
    return '';
  }
  if (option.env) {
    return option.env;
  }
  const nameWithUnderscores = option.name.replace(/([A-Z])/g, '_$1');
  return `RENOVATE_${nameWithUnderscores.toUpperCase()}`;
}

const renameKeys = {
  aliases: 'registryAliases',
  azureAutoComplete: 'platformAutomerge', // migrate: azureAutoComplete
  gitLabAutomerge: 'platformAutomerge', // migrate: gitLabAutomerge
};

function renameEnvKeys(env: NodeJS.ProcessEnv): NodeJS.ProcessEnv {
  const result = { ...env };
  for (const [from, to] of Object.entries(renameKeys)) {
    const fromKey = getEnvName({ name: from });
    const toKey = getEnvName({ name: to });
    if (env[fromKey]) {
      result[toKey] = env[fromKey];
      delete result[fromKey];
    }
  }
  return result;
}

const migratedKeysWithValues = [
  {
    oldName: 'recreateClosed',
    newName: 'recreateWhen',
    from: 'true',
    to: 'always',
  },
  {
    oldName: 'recreateClosed',
    newName: 'recreateWhen',
    from: 'false',
    to: 'auto',
  },
];

function massageEnvKeyValues(env: NodeJS.ProcessEnv): NodeJS.ProcessEnv {
  const result = { ...env };
  for (const { oldName, newName, from, to } of migratedKeysWithValues) {
    const key = getEnvName({ name: oldName });
    if (env[key] !== undefined) {
      if (result[key] === from) {
        delete result[key];
        result[getEnvName({ name: newName })] = to;
      }
    }
  }
  return result;
}

<<<<<<< HEAD
// list if legacy experimental env vars which have been converted to experimental flags
const legacyExperimentalEnvVars = {
  RENOVATE_X_DISABLE_DOCKER_HUB_TAGS: 'disableDockerHubTags',
  RENOVATE_X_EXEC_GPID_HANDLE: 'execGpidHandle',
  RENOVATE_EXPERIMENTAL_NO_MAVEN_POM_CHECK: 'noMavenPomCheck',
  RENOVATE_X_NUGET_DOWNLOAD_NUPKGS: 'nugetDownloadNupkgs',
  RENOVATE_PAGINATE_ALL: 'paginateAll',
  RENOVATE_X_REBASE_PAGINATION_LINKS: 'rebasePaginationLinks',
  RENOVATE_X_REPO_CACHE_FORCE_LOCAL: 'repoCacheForceLocal',
  RENOVATE_X_SQLITE_PACKAGE_CACHE: 'sqlitePackageCache',
  RENOVATE_X_SUPPRESS_PRE_COMMIT_WARNING: 'suppressPreCommitWarning',
  RENOVATE_X_YARN_PROXY: 'yarnProxy',
  RENOVATE_X_USE_OPENPGP: 'useOpenpgp',
};

function convertLegacyEnvVarsToFlags(env: NodeJS.ProcessEnv): string[] {
  const res = [];
  for (const [key, flag] of Object.entries(legacyExperimentalEnvVars)) {
    if (env[key]) {
      res.push(flag);
    }
  }

  return res;
=======
const convertedExperimentalEnvVars = [
  'RENOVATE_X_AUTODISCOVER_REPO_SORT',
  'RENOVATE_X_AUTODISCOVER_REPO_ORDER',
];

/**
 * Massages the experimental env vars which have been converted to config options
 *
 * e.g. RENOVATE_X_AUTODISCOVER_REPO_SORT -> RENOVATE_AUTODISCOVER_REPO_SORT
 */
function massageConvertedExperimentalVars(
  env: NodeJS.ProcessEnv,
): NodeJS.ProcessEnv {
  const result = { ...env };
  for (const key of convertedExperimentalEnvVars) {
    if (env[key] !== undefined) {
      const newKey = key.replace('RENOVATE_X_', 'RENOVATE_');
      result[newKey] = env[key];
      delete result[key];
    }
  }
  return result;
>>>>>>> 990b18c7
}

export async function getConfig(
  inputEnv: NodeJS.ProcessEnv,
): Promise<AllConfig> {
  let env = inputEnv;
  env = normalizePrefixes(inputEnv, inputEnv.ENV_PREFIX);
  env = renameEnvKeys(env);
  // massage the values of migrated configuration keys
  env = massageEnvKeyValues(env);
  env = massageConvertedExperimentalVars(env);

  const options = getOptions();

  let config: AllConfig = {};

  if (env.RENOVATE_CONFIG) {
    try {
      config = JSON5.parse(env.RENOVATE_CONFIG);
      logger.debug({ config }, 'Detected config in env RENOVATE_CONFIG');

      config = await migrateAndValidateConfig(config, 'RENOVATE_CONFIG');
    } catch (err) {
      logger.fatal({ err }, 'Could not parse RENOVATE_CONFIG');
      process.exit(1);
    }
  }

  config.hostRules ||= [];

  options.forEach((option) => {
    if (option.env !== false) {
      const envName = getEnvName(option);
      const envVal = env[envName];
      if (envVal) {
        if (option.type === 'array' && option.subType === 'object') {
          try {
            const parsed = JSON5.parse(envVal);
            if (is.array(parsed)) {
              config[option.name] = parsed;
            } else {
              logger.debug(
                { val: envVal, envName },
                'Could not parse object array',
              );
            }
          } catch (err) {
            logger.debug(
              { val: envVal, envName },
              'Could not parse environment variable',
            );
          }
        } else {
          const coerce = coersions[option.type];
          config[option.name] = coerce(envVal);
          if (option.name === 'dryRun') {
            if ((config[option.name] as string) === 'true') {
              logger.warn(
                'env config dryRun property has been changed to full',
              );
              config[option.name] = 'full';
            } else if ((config[option.name] as string) === 'false') {
              logger.warn(
                'env config dryRun property has been changed to null',
              );
              delete config[option.name];
            } else if ((config[option.name] as string) === 'null') {
              delete config[option.name];
            }
          }
          if (option.name === 'requireConfig') {
            if ((config[option.name] as string) === 'true') {
              logger.warn(
                'env config requireConfig property has been changed to required',
              );
              config[option.name] = 'required';
            } else if ((config[option.name] as string) === 'false') {
              logger.warn(
                'env config requireConfig property has been changed to optional',
              );
              config[option.name] = 'optional';
            }
          }
        }
      }
    }
  });

  if (env.GITHUB_COM_TOKEN) {
    logger.debug(`Converting GITHUB_COM_TOKEN into a global host rule`);
    config.hostRules.push({
      hostType: 'github',
      matchHost: 'github.com',
      token: env.GITHUB_COM_TOKEN,
    });
  }

  const experimentalFlags = convertLegacyEnvVarsToFlags(env);
  if (experimentalFlags.length) {
    config.experimentalFlags = experimentalFlags;
  }

  // These env vars are deprecated and deleted to make sure they're not used
  const unsupportedEnv = [
    'BITBUCKET_TOKEN',
    'BITBUCKET_USERNAME',
    'BITBUCKET_PASSWORD',
    'GITHUB_ENDPOINT',
    'GITHUB_TOKEN',
    'GITLAB_ENDPOINT',
    'GITLAB_TOKEN',
    'VSTS_ENDPOINT',
    'VSTS_TOKEN',
  ];

  unsupportedEnv.forEach((val) => delete env[val]);

  return config;
}<|MERGE_RESOLUTION|>--- conflicted
+++ resolved
@@ -83,8 +83,7 @@
   return result;
 }
 
-<<<<<<< HEAD
-// list if legacy experimental env vars which have been converted to experimental flags
+// list of legacy experimental env vars which have been converted to experimental flags
 const legacyExperimentalEnvVars = {
   RENOVATE_X_DISABLE_DOCKER_HUB_TAGS: 'disableDockerHubTags',
   RENOVATE_X_EXEC_GPID_HANDLE: 'execGpidHandle',
@@ -108,7 +107,8 @@
   }
 
   return res;
-=======
+}
+
 const convertedExperimentalEnvVars = [
   'RENOVATE_X_AUTODISCOVER_REPO_SORT',
   'RENOVATE_X_AUTODISCOVER_REPO_ORDER',
@@ -131,7 +131,6 @@
     }
   }
   return result;
->>>>>>> 990b18c7
 }
 
 export async function getConfig(
