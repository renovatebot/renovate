--- conflicted
+++ resolved
@@ -3,11 +3,8 @@
 import { getOptions } from '../../../../config/options';
 import type { AllConfig } from '../../../../config/types';
 import { logger } from '../../../../logger';
-<<<<<<< HEAD
 import { ensureTrailingSlash, joinUrlParts } from '../../../../util/url';
-=======
 import { parseJson } from '../../../../util/common';
->>>>>>> beb8d2b8
 import { coersions } from './coersions';
 import type { ParseConfigOptions } from './types';
 import { migrateAndValidateConfig } from './util';
