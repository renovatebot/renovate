--- conflicted
+++ resolved
@@ -84,23 +84,16 @@
 }
 
 const convertedExperimentalEnvVars = [
-<<<<<<< HEAD
+  'RENOVATE_X_AUTODISCOVER_REPO_SORT',
+  'RENOVATE_X_AUTODISCOVER_REPO_ORDER',
   'RENOVATE_X_MERGE_CONFIDENCE_API_BASE_URL',
   'RENOVATE_X_MERGE_CONFIDENCE_SUPPORTED_DATASOURCES',
-=======
-  'RENOVATE_X_AUTODISCOVER_REPO_SORT',
-  'RENOVATE_X_AUTODISCOVER_REPO_ORDER',
->>>>>>> 10a4a8bb
 ];
 
 /**
  * Massages the experimental env vars which have been converted to config options
  *
-<<<<<<< HEAD
- * e.g. RENOVATE_X_MERGE_CONFIDENCE_API_BASE_URL -> RENOVATE_MERGE_CONFIDENCE_API_BASE_URL
-=======
  * e.g. RENOVATE_X_AUTODISCOVER_REPO_SORT -> RENOVATE_AUTODISCOVER_REPO_SORT
->>>>>>> 10a4a8bb
  */
 function massageConvertedExperimentalVars(
   env: NodeJS.ProcessEnv,
