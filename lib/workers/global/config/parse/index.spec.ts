import upath from 'upath';
import { mocked } from '../../../../../test/util';
import { getParentDir, readSystemFile } from '../../../../util/fs';
import getArgv from './__fixtures__/argv';
import * as _hostRulesFromEnv from './host-rules-from-env';

jest.mock('../../../../modules/datasource/npm');
jest.mock('../../../../util/fs');
jest.mock('./host-rules-from-env');

const { hostRulesFromEnv } = mocked(_hostRulesFromEnv);

describe('workers/global/config/parse/index', () => {
  describe('.parseConfigs(env, defaultArgv)', () => {
    let configParser: typeof import('.');
    let defaultArgv: string[];
    let defaultEnv: NodeJS.ProcessEnv;

    beforeEach(async () => {
      configParser = await import('./index');
      defaultArgv = getArgv();
      defaultEnv = {
        RENOVATE_CONFIG_FILE: upath.resolve(
          __dirname,
          './__fixtures__/default.js',
        ),
      };
    });

    it('supports token in env', async () => {
      const env: NodeJS.ProcessEnv = { ...defaultEnv, RENOVATE_TOKEN: 'abc' };
      const parsedConfig = await configParser.parseConfigs(env, defaultArgv);
      expect(parsedConfig).toContainEntries([['token', 'abc']]);
    });

    it('supports token in CLI options', async () => {
      defaultArgv = defaultArgv.concat([
        '--token=abc',
        '--pr-footer=custom',
        '--log-context=123test',
      ]);
      const parsedConfig = await configParser.parseConfigs(
        defaultEnv,
        defaultArgv,
      );
      expect(parsedConfig).toContainEntries([
        ['token', 'abc'],
        ['prFooter', 'custom'],
        ['logContext', '123test'],
      ]);
    });

    it('supports forceCli', async () => {
      defaultArgv = defaultArgv.concat(['--force-cli=false']);
      const env: NodeJS.ProcessEnv = {
        ...defaultEnv,
        RENOVATE_TOKEN: 'abc',
      };
      const parsedConfig = await configParser.parseConfigs(env, defaultArgv);
      expect(parsedConfig).toContainEntries([
        ['token', 'abc'],
        ['force', null],
      ]);
      expect(parsedConfig).not.toContainKey('configFile');
    });

    it('supports config.force', async () => {
      const configPath = upath.join(__dirname, '__fixtures__/with-force.js');
      const env: NodeJS.ProcessEnv = {
        ...defaultEnv,
        RENOVATE_CONFIG_FILE: configPath,
      };
      const parsedConfig = await configParser.parseConfigs(env, defaultArgv);
      expect(parsedConfig).toContainEntries([
        ['token', 'abcdefg'],
        [
          'force',
          {
            schedule: null,
          },
        ],
      ]);
    });

    it('reads private key from file', async () => {
      const privateKeyPath = upath.join(__dirname, '__fixtures__/private.pem');
      const privateKeyPathOld = upath.join(
        __dirname,
        '__fixtures__/private.pem',
      );
      const env: NodeJS.ProcessEnv = {
        ...defaultEnv,
        RENOVATE_PRIVATE_KEY_PATH: privateKeyPath,
        RENOVATE_PRIVATE_KEY_PATH_OLD: privateKeyPathOld,
      };
      const expected = await readSystemFile(privateKeyPath, 'utf8');
      const parsedConfig = await configParser.parseConfigs(env, defaultArgv);

      expect(parsedConfig).toContainEntries([['privateKey', expected]]);
    });

    it('supports Bitbucket username/password', async () => {
      defaultArgv = defaultArgv.concat([
        '--platform=bitbucket',
        '--username=user',
        '--password=pass',
      ]);
      const parsedConfig = await configParser.parseConfigs(
        defaultEnv,
        defaultArgv,
      );
      expect(parsedConfig).toContainEntries([
        ['platform', 'bitbucket'],
        ['username', 'user'],
        ['password', 'pass'],
      ]);
    });

    it('massages trailing slash into endpoint', async () => {
      defaultArgv = defaultArgv.concat([
        '--endpoint=https://github.renovatebot.com/api/v3',
      ]);
      const parsed = await configParser.parseConfigs(defaultEnv, defaultArgv);
      expect(parsed.endpoint).toBe('https://github.renovatebot.com/api/v3/');
    });

    it('parses global manager config', async () => {
      defaultArgv = defaultArgv.concat(['--detect-global-manager-config=true']);
      const parsed = await configParser.parseConfigs(defaultEnv, defaultArgv);
      expect(parsed.npmrc).toBeNull();
    });

    it('parses host rules from env', async () => {
      defaultArgv = defaultArgv.concat(['--detect-host-rules-from-env=true']);
      hostRulesFromEnv.mockReturnValueOnce([{ matchHost: 'example.org' }]);
      const parsed = await configParser.parseConfigs(defaultEnv, defaultArgv);
      expect(parsed.hostRules).toContainEqual({ matchHost: 'example.org' });
    });

    it('env dryRun = true replaced to full', async () => {
      const env: NodeJS.ProcessEnv = {
        ...defaultEnv,
        RENOVATE_DRY_RUN: 'true',
      };
      const parsedConfig = await configParser.parseConfigs(env, defaultArgv);
      expect(parsedConfig).toContainEntries([['dryRun', 'full']]);
    });

    it('cli dryRun = true replaced to full', async () => {
      defaultArgv = defaultArgv.concat(['--dry-run=true']);
      const parsed = await configParser.parseConfigs(defaultEnv, defaultArgv);
      expect(parsed).toContainEntries([['dryRun', 'full']]);
    });

    it('cli dryRun replaced to full', async () => {
      defaultArgv = defaultArgv.concat(['--dry-run']);
      const parsed = await configParser.parseConfigs(defaultEnv, defaultArgv);
      expect(parsed).toContainEntries([['dryRun', 'full']]);
    });

    it('env dryRun = false replaced to null', async () => {
      const env: NodeJS.ProcessEnv = {
        ...defaultEnv,
        RENOVATE_DRY_RUN: 'false',
      };
      const parsedConfig = await configParser.parseConfigs(env, defaultArgv);
      expect(parsedConfig).toContainEntries([['dryRun', null]]);
    });

    it('cli dryRun = false replaced to null', async () => {
      defaultArgv = defaultArgv.concat(['--dry-run=false']);
      const parsed = await configParser.parseConfigs(defaultEnv, defaultArgv);
      expect(parsed).toContainEntries([['dryRun', null]]);
    });

<<<<<<< HEAD
    it('initalizes file logging when logFile is set and env vars LOG_FILE is undefined', async () => {
      jest.doMock(
        '../../../../../config.js',
        () => ({ logFile: 'somepath', logFileLevel: 'debug' }),
        {
          virtual: true,
        },
      );
      const env: NodeJS.ProcessEnv = {};
      const parsedConfig = await configParser.parseConfigs(env, defaultArgv);
      expect(parsedConfig).not.toContain([['logFile', 'someFile']]);
      expect(getParentDir).toHaveBeenCalledWith('somepath');
    });

    it('skips initializing file logging when logFile is set but env vars LOG_FILE is defined', async () => {
      jest.doMock(
        '../../../../../config.js',
        () => ({ logFile: 'somepath', logFileLevel: 'debug' }),
        {
          virtual: true,
        },
      );
      const env: NodeJS.ProcessEnv = {};
      process.env.LOG_FILE = 'somepath';
=======
    it('only initializes the file when the env var LOG_FILE is properly set', async () => {
      jest.doMock('../../../../../config.js', () => ({}), {
        virtual: true,
      });
      const env: NodeJS.ProcessEnv = {};
>>>>>>> a7dc64f0
      const parsedConfig = await configParser.parseConfigs(env, defaultArgv);
      expect(parsedConfig).not.toContain([['logFile', 'someFile']]);
      expect(getParentDir).not.toHaveBeenCalled();
    });

    it('massage onboardingNoDeps when autodiscover is false', async () => {
      jest.doMock(
        '../../../../../config.js',
        () => ({ onboardingNoDeps: 'auto', autodiscover: false }),
        {
          virtual: true,
        },
      );
      const env: NodeJS.ProcessEnv = {};
      const parsedConfig = await configParser.parseConfigs(env, defaultArgv);
      expect(parsedConfig).toContainEntries([['onboardingNoDeps', 'enabled']]);
    });
  });
});<|MERGE_RESOLUTION|>--- conflicted
+++ resolved
@@ -173,7 +173,6 @@
       expect(parsed).toContainEntries([['dryRun', null]]);
     });
 
-<<<<<<< HEAD
     it('initalizes file logging when logFile is set and env vars LOG_FILE is undefined', async () => {
       jest.doMock(
         '../../../../../config.js',
@@ -198,13 +197,15 @@
       );
       const env: NodeJS.ProcessEnv = {};
       process.env.LOG_FILE = 'somepath';
-=======
+      const parsedConfig = await configParser.parseConfigs(env, defaultArgv);
+      expect(parsedConfig).not.toContain([['logFile', 'someFile']]);
+    });
+
     it('only initializes the file when the env var LOG_FILE is properly set', async () => {
       jest.doMock('../../../../../config.js', () => ({}), {
         virtual: true,
       });
       const env: NodeJS.ProcessEnv = {};
->>>>>>> a7dc64f0
       const parsedConfig = await configParser.parseConfigs(env, defaultArgv);
       expect(parsedConfig).not.toContain([['logFile', 'someFile']]);
       expect(getParentDir).not.toHaveBeenCalled();
