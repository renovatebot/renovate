--- conflicted
+++ resolved
@@ -19,7 +19,7 @@
       const envParam: NodeJS.ProcessEnv = { RENOVATE_RECREATE_CLOSED: 'false' };
       expect(env.getConfig(envParam).recreateClosed).toBeFalse();
     });
-<<<<<<< HEAD
+
     it('throws exception for invalid boolean value', () => {
       const envParam: NodeJS.ProcessEnv = {
         RENOVATE_RECREATE_CLOSED: 'badvalue',
@@ -29,12 +29,6 @@
           "Invalid boolean value: expected 'true' or 'false', but got 'badvalue'"
         )
       );
-=======
-
-    it('supports boolean nonsense as false', () => {
-      const envParam: NodeJS.ProcessEnv = { RENOVATE_RECREATE_CLOSED: 'foo' };
-      expect(env.getConfig(envParam).recreateClosed).toBeFalse();
->>>>>>> fff0a814
     });
 
     delete process.env.RENOVATE_RECREATE_CLOSED;
