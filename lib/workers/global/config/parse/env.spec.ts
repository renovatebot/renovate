--- conflicted
+++ resolved
@@ -285,13 +285,10 @@
         mergeConfidenceDatasources: ['docker'],
         autodiscoverRepoSort: 'alpha',
         autodiscoverRepoOrder: 'desc',
-<<<<<<< HEAD
         platformOptions: {
           platformVersion: '8.0.0',
         },
-=======
         dockerMaxPages: 10,
->>>>>>> 42f597ad
         deleteConfigFile: true,
         s3Endpoint: 'endpoint',
         s3PathStyle: true,
