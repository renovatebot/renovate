--- conflicted
+++ resolved
@@ -280,22 +280,17 @@
         RENOVATE_X_PLATFORM_VERSION: '8.0.0',
       };
       const config = await env.getConfig(envParam);
-<<<<<<< HEAD
-      expect(config.autodiscoverRepoSort).toBe('alpha');
-      expect(config.autodiscoverRepoOrder).toBe('desc');
-      expect(config.dockerMaxPages).toBe(10);
-      expect(config.gitlabAutoMergeableCheckAttempts).toBe(10);
-      expect(config.gitlabBranchStatusDelay).toBe(10);
-      expect(config.gitlabMergeRequestDelay).toBe(10);
-      expect(config.platformVersion).toBe('8.0.0');
-=======
       expect(config).toMatchObject({
         mergeConfidenceEndpoint: 'some-url',
         mergeConfidenceDatasources: ['docker'],
         autodiscoverRepoSort: 'alpha',
         autodiscoverRepoOrder: 'desc',
-      });
->>>>>>> 30926c91
+        dockerMaxPages: 10,
+        gitlabAutoMergeableCheckAttempts: 10,
+        gitlabBranchStatusDelay: 10,
+        gitlabMergeRequestDelay: 10,
+        platformVersion: '8.0.0'
+      });
     });
 
     describe('RENOVATE_CONFIG tests', () => {
