--- conflicted
+++ resolved
@@ -285,13 +285,10 @@
         mergeConfidenceDatasources: ['docker'],
         autodiscoverRepoSort: 'alpha',
         autodiscoverRepoOrder: 'desc',
-<<<<<<< HEAD
         dockerMaxPages: 10,
-=======
         deleteConfigFile: true,
         s3Endpoint: 'endpoint',
         s3PathStyle: true,
->>>>>>> f7530157
       });
     });
 
