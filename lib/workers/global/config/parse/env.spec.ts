import type { RequiredConfig } from '../../../../config/types';
import { logger } from '../../../../logger';
import * as env from './env';
import type { ParseConfigOptions } from './types';

describe('workers/global/config/parse/env', () => {
  describe('.getConfig(env)', () => {
    it('returns empty env', async () => {
      expect(await env.getConfig({})).toEqual({ hostRules: [] });
    });

    it('supports boolean true', async () => {
      const envParam: NodeJS.ProcessEnv = { RENOVATE_CONFIG_MIGRATION: 'true' };
      expect((await env.getConfig(envParam)).configMigration).toBeTrue();
    });

    it('supports boolean false', async () => {
      const envParam: NodeJS.ProcessEnv = {
        RENOVATE_CONFIG_MIGRATION: 'false',
      };
      expect((await env.getConfig(envParam)).configMigration).toBeFalse();
    });

    it('throws exception for invalid boolean value', async () => {
      const envParam: NodeJS.ProcessEnv = {
        RENOVATE_CONFIG_MIGRATION: 'badvalue',
      };
      await expect(env.getConfig(envParam)).rejects.toThrow(
        Error(
          "Invalid boolean value: expected 'true' or 'false', but got 'badvalue'",
        ),
      );
    });

    delete process.env.RENOVATE_CONFIG_MIGRATION;

    it('supports list single', async () => {
      const envParam: NodeJS.ProcessEnv = { RENOVATE_LABELS: 'a' };
      expect((await env.getConfig(envParam)).labels).toEqual(['a']);
    });

    it('supports list multiple', async () => {
      const envParam: NodeJS.ProcessEnv = { RENOVATE_LABELS: 'a,b,c' };
      expect((await env.getConfig(envParam)).labels).toEqual(['a', 'b', 'c']);
    });

    it('supports list multiple without blank items', async () => {
      const envParam: NodeJS.ProcessEnv = { RENOVATE_LABELS: 'a,b,c,' };
      expect((await env.getConfig(envParam)).labels).toEqual(['a', 'b', 'c']);
    });

    it('supports string', async () => {
      const envParam: NodeJS.ProcessEnv = { RENOVATE_TOKEN: 'a' };
      expect((await env.getConfig(envParam)).token).toBe('a');
    });

    it('coerces string newlines', async () => {
      const envParam: NodeJS.ProcessEnv = {
        RENOVATE_GIT_PRIVATE_KEY: 'abc\\ndef',
      };
      expect((await env.getConfig(envParam)).gitPrivateKey).toBe('abc\ndef');
    });

    it('supports custom prefixes', async () => {
      const envParam: NodeJS.ProcessEnv = {
        ENV_PREFIX: 'FOOBAR_',
        FOOBAR_TOKEN: 'abc',
      };
      const res = await env.getConfig(envParam);
      expect(res).toMatchObject({ token: 'abc' });
    });

    it('supports json', async () => {
      const envParam: NodeJS.ProcessEnv = {
        RENOVATE_LOCK_FILE_MAINTENANCE: '{}',
      };
      expect((await env.getConfig(envParam)).lockFileMaintenance).toEqual({});
    });

    it('supports arrays of objects', async () => {
      const envParam: NodeJS.ProcessEnv = {
        RENOVATE_HOST_RULES: JSON.stringify([{ foo: 'bar' }]),
      };
      const res = await env.getConfig(envParam);
      expect(res).toMatchObject({ hostRules: [{ foo: 'bar' }] });
    });

    test.each`
      envArg                                   | config
      ${{ RENOVATE_RECREATE_CLOSED: 'true' }}  | ${{ recreateWhen: 'always' }}
      ${{ RENOVATE_RECREATE_CLOSED: 'false' }} | ${{ recreateWhen: 'auto' }}
      ${{ RENOVATE_RECREATE_WHEN: 'auto' }}    | ${{ recreateWhen: 'auto' }}
      ${{ RENOVATE_RECREATE_WHEN: 'always' }}  | ${{ recreateWhen: 'always' }}
      ${{ RENOVATE_RECREATE_WHEN: 'never' }}   | ${{ recreateWhen: 'never' }}
    `('"$envArg" -> $config', async ({ envArg, config }) => {
      expect(await env.getConfig(envArg)).toMatchObject(config);
    });

    it('skips misconfigured arrays', async () => {
      const envName = 'RENOVATE_HOST_RULES';
      const val = JSON.stringify('foobar');
      const envParam: NodeJS.ProcessEnv = { [envName]: val };

      const res = await env.getConfig(envParam);

      expect(res).toEqual({ hostRules: [] });
      expect(logger.debug).toHaveBeenLastCalledWith(
        { val, envName },
        'Could not parse object array',
      );
    });

    it('skips garbage array values', async () => {
      const envName = 'RENOVATE_HOST_RULES';
      const val = '!@#';
      const envParam: NodeJS.ProcessEnv = { [envName]: val };

      const res = await env.getConfig(envParam);

      expect(res).toEqual({ hostRules: [] });
      expect(logger.debug).toHaveBeenLastCalledWith(
        { val, envName },
        'Could not parse environment variable',
      );
    });

    it('supports GitHub token', async () => {
      const envParam: NodeJS.ProcessEnv = {
        RENOVATE_TOKEN: 'github.com token',
      };
      expect(await env.getConfig(envParam)).toMatchSnapshot({
        token: 'github.com token',
      });
    });

    it('supports GitHub custom endpoint', async () => {
      const envParam: NodeJS.ProcessEnv = {
        RENOVATE_ENDPOINT: 'a ghe endpoint',
      };
      expect(await env.getConfig(envParam)).toMatchSnapshot({
        endpoint: 'a ghe endpoint',
      });
    });

    it('supports GitHub custom endpoint and github.com', async () => {
      const envParam: NodeJS.ProcessEnv = {
        GITHUB_COM_TOKEN: 'a github.com token',
        RENOVATE_ENDPOINT: 'a ghe endpoint',
        RENOVATE_TOKEN: 'a ghe token',
      };
      expect(await env.getConfig(envParam)).toMatchSnapshot({
        endpoint: 'a ghe endpoint',
        hostRules: [
          {
            hostType: 'github',
            matchHost: 'github.com',
            token: 'a github.com token',
          },
        ],
        token: 'a ghe token',
      });
    });

    it('supports GitHub fine-grained PATs', async () => {
      const envParam: NodeJS.ProcessEnv = {
        GITHUB_COM_TOKEN: 'github_pat_XXXXXX',
        RENOVATE_TOKEN: 'a github.com token',
      };
      expect(await env.getConfig(envParam)).toEqual({
        token: 'a github.com token',
        hostRules: [
          {
            hostType: 'github',
            matchHost: 'github.com',
            token: 'github_pat_XXXXXX',
          },
        ],
      });
    });

    it('supports GitHub custom endpoint and gitlab.com', async () => {
      const envParam: NodeJS.ProcessEnv = {
        RENOVATE_ENDPOINT: 'a ghe endpoint',
        RENOVATE_TOKEN: 'a ghe token',
      };
      expect(await env.getConfig(envParam)).toMatchSnapshot({
        endpoint: 'a ghe endpoint',
        token: 'a ghe token',
      });
    });

    it('supports GitLab token', async () => {
      const envParam: NodeJS.ProcessEnv = {
        RENOVATE_PLATFORM: 'gitlab',
        RENOVATE_TOKEN: 'a gitlab.com token',
      };
      expect(await env.getConfig(envParam)).toMatchSnapshot({
        platform: 'gitlab',
        token: 'a gitlab.com token',
      });
    });

    it('supports GitLab custom endpoint', async () => {
      const envParam: NodeJS.ProcessEnv = {
        RENOVATE_PLATFORM: 'gitlab',
        RENOVATE_TOKEN: 'a gitlab token',
        RENOVATE_ENDPOINT: 'a gitlab endpoint',
      };
      expect(await env.getConfig(envParam)).toMatchSnapshot({
        endpoint: 'a gitlab endpoint',
        platform: 'gitlab',
        token: 'a gitlab token',
      });
    });

    it('supports Azure DevOps', async () => {
      const envParam: NodeJS.ProcessEnv = {
        RENOVATE_PLATFORM: 'azure',
        RENOVATE_TOKEN: 'an Azure DevOps token',
        RENOVATE_ENDPOINT: 'an Azure DevOps endpoint',
      };
      expect(await env.getConfig(envParam)).toMatchSnapshot({
        endpoint: 'an Azure DevOps endpoint',
        platform: 'azure',
        token: 'an Azure DevOps token',
      });
    });

    it('supports Bitbucket token', async () => {
      const envParam: NodeJS.ProcessEnv = {
        RENOVATE_PLATFORM: 'bitbucket',
        RENOVATE_ENDPOINT: 'a bitbucket endpoint',
        RENOVATE_USERNAME: 'some-username',
        RENOVATE_PASSWORD: 'app-password',
      };
      expect(await env.getConfig(envParam)).toMatchSnapshot({
        platform: 'bitbucket',
        endpoint: 'a bitbucket endpoint',
        username: 'some-username',
        password: 'app-password',
      });
    });

    it('supports Bitbucket username/password', async () => {
      const envParam: NodeJS.ProcessEnv = {
        RENOVATE_PLATFORM: 'bitbucket',
        RENOVATE_ENDPOINT: 'a bitbucket endpoint',
        RENOVATE_USERNAME: 'some-username',
        RENOVATE_PASSWORD: 'app-password',
      };
      expect(await env.getConfig(envParam)).toMatchSnapshot({
        endpoint: 'a bitbucket endpoint',
        hostRules: [],
        password: 'app-password',
        platform: 'bitbucket',
        username: 'some-username',
      });
    });

    it('merges full config from env', async () => {
      const envParam: NodeJS.ProcessEnv = {
        RENOVATE_CONFIG: '{"enabled":false,"token":"foo"}',
        RENOVATE_TOKEN: 'a',
      };
      const config = await env.getConfig(envParam);
      expect(config.enabled).toBeFalse();
      expect(config.token).toBe('a');
    });

    it('massages converted experimental env vars', async () => {
      const envParam: NodeJS.ProcessEnv = {
<<<<<<< HEAD
        RENOVATE_X_MERGE_CONFIDENCE_API_BASE_URL: 'some-url', // converted
        RENOVATE_X_DOCKER_MAX_PAGES: '10',
        RENOVATE_X_MERGE_CONFIDENCE_SUPPORTED_DATASOURCES: '["docker"]', // converted
      };
      const config = await env.getConfig(envParam);
      expect(config.mergeConfidenceApiBaseUrl).toBe('some-url');
      expect(config.mergeConfidenceSupportedDatasources).toEqual(['docker']);
=======
        RENOVATE_X_AUTODISCOVER_REPO_SORT: 'alpha',
        RENOVATE_X_DOCKER_MAX_PAGES: '10',
        RENOVATE_AUTODISCOVER_REPO_ORDER: 'desc',
      };
      const config = await env.getConfig(envParam);
      expect(config.autodiscoverRepoSort).toBe('alpha');
      expect(config.autodiscoverRepoOrder).toBe('desc');
>>>>>>> 10a4a8bb
      expect(config.dockerMaxPages).toBeUndefined();
    });

    describe('RENOVATE_CONFIG tests', () => {
      let processExit: jest.SpyInstance<never, [code?: number]>;

      beforeAll(() => {
        processExit = jest
          .spyOn(process, 'exit')
          .mockImplementation((async () => {}) as never);
      });

      afterAll(() => {
        processExit.mockRestore();
      });

      it('crashes', async () => {
        const envParam: NodeJS.ProcessEnv = { RENOVATE_CONFIG: '!@#' };
        await env.getConfig(envParam);
        expect(processExit).toHaveBeenCalledWith(1);
      });

      it('migrates RENOVATE_CONFIG', async () => {
        const envParam: NodeJS.ProcessEnv = {
          RENOVATE_CONFIG: '{"automerge":"any","token":"foo"}',
        };
        const config = await env.getConfig(envParam);
        expect(logger.warn).toHaveBeenCalledTimes(1);
        expect(config.automerge).toBeTrue();
      });

      it('warns if config in RENOVATE_CONFIG is invalid', async () => {
        const envParam: NodeJS.ProcessEnv = {
          RENOVATE_CONFIG: '{"enabled":"invalid-value","prTitle":"something"}',
        };
        await env.getConfig(envParam);
        expect(logger.warn).toHaveBeenCalledTimes(2);
      });
    });

    describe('migrations', () => {
      it('renames migrated variables', async () => {
        const envParam: NodeJS.ProcessEnv = {
          RENOVATE_GIT_LAB_AUTOMERGE: 'true',
        };
        const config = await env.getConfig(envParam);
        expect(config.platformAutomerge).toBe(true);
      });
    });
  });

  describe('.getEnvName(definition)', () => {
    it('returns empty', () => {
      const option: ParseConfigOptions = {
        name: 'foo',
        env: false,
      };
      expect(env.getEnvName(option)).toBe('');
    });

    it('returns existing env', () => {
      const option: ParseConfigOptions = {
        name: 'foo',
        env: 'FOO',
      };
      expect(env.getEnvName(option)).toBe('FOO');
    });

    it('generates RENOVATE_ env', () => {
      const option: ParseConfigOptions = {
        name: 'oneTwoThree',
      };
      expect(env.getEnvName(option)).toBe('RENOVATE_ONE_TWO_THREE');
    });

    it('dryRun boolean true', async () => {
      const envParam: NodeJS.ProcessEnv = {
        RENOVATE_DRY_RUN: 'true',
      };
      const config = await env.getConfig(envParam);
      expect(config.dryRun).toBe('full');
    });

    it('dryRun boolean false', async () => {
      const envParam: NodeJS.ProcessEnv = {
        RENOVATE_DRY_RUN: 'false',
      };
      const config = await env.getConfig(envParam);
      expect(config.dryRun).toBeUndefined();
    });

    it('dryRun null', async () => {
      const envParam: NodeJS.ProcessEnv = {
        RENOVATE_DRY_RUN: 'null',
      };
      const config = await env.getConfig(envParam);
      expect(config.dryRun).toBeUndefined();
    });

    it('requireConfig boolean true', async () => {
      const envParam: NodeJS.ProcessEnv = {
        RENOVATE_REQUIRE_CONFIG: 'true' as RequiredConfig,
      };
      const config = await env.getConfig(envParam);
      expect(config.requireConfig).toBe('required');
    });

    it('requireConfig boolean false', async () => {
      const envParam: NodeJS.ProcessEnv = {
        RENOVATE_REQUIRE_CONFIG: 'false' as RequiredConfig,
      };
      const config = await env.getConfig(envParam);
      expect(config.requireConfig).toBe('optional');
    });
  });
});<|MERGE_RESOLUTION|>--- conflicted
+++ resolved
@@ -269,24 +269,20 @@
 
     it('massages converted experimental env vars', async () => {
       const envParam: NodeJS.ProcessEnv = {
-<<<<<<< HEAD
         RENOVATE_X_MERGE_CONFIDENCE_API_BASE_URL: 'some-url', // converted
         RENOVATE_X_DOCKER_MAX_PAGES: '10',
         RENOVATE_X_MERGE_CONFIDENCE_SUPPORTED_DATASOURCES: '["docker"]', // converted
-      };
-      const config = await env.getConfig(envParam);
-      expect(config.mergeConfidenceApiBaseUrl).toBe('some-url');
-      expect(config.mergeConfidenceSupportedDatasources).toEqual(['docker']);
-=======
         RENOVATE_X_AUTODISCOVER_REPO_SORT: 'alpha',
         RENOVATE_X_DOCKER_MAX_PAGES: '10',
         RENOVATE_AUTODISCOVER_REPO_ORDER: 'desc',
       };
       const config = await env.getConfig(envParam);
-      expect(config.autodiscoverRepoSort).toBe('alpha');
-      expect(config.autodiscoverRepoOrder).toBe('desc');
->>>>>>> 10a4a8bb
-      expect(config.dockerMaxPages).toBeUndefined();
+      expect(config).toMatchObject({
+        mergeConfidenceApiBaseUrl: 'some-url',
+        mergeConfidenceSupportedDatasources: ['docker'],
+        autodiscoverRepoSort: 'alpha',
+        autodiscoverRepoOrder: 'desc',
+      });
     });
 
     describe('RENOVATE_CONFIG tests', () => {
