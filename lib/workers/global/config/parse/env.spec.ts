import type { RequiredConfig } from '../../../../config/types';
import { logger } from '../../../../logger';
import * as env from './env';
import type { ParseConfigOptions } from './types';

describe('workers/global/config/parse/env', () => {
  describe('.getConfig(env)', () => {
    it('returns empty env', async () => {
      expect(await env.getConfig({})).toEqual({ hostRules: [] });
    });

    it('supports boolean true', async () => {
      const envParam: NodeJS.ProcessEnv = { RENOVATE_CONFIG_MIGRATION: 'true' };
      expect((await env.getConfig(envParam)).configMigration).toBeTrue();
    });

    it('supports boolean false', async () => {
      const envParam: NodeJS.ProcessEnv = {
        RENOVATE_CONFIG_MIGRATION: 'false',
      };
      expect((await env.getConfig(envParam)).configMigration).toBeFalse();
    });

    it('throws exception for invalid boolean value', async () => {
      const envParam: NodeJS.ProcessEnv = {
        RENOVATE_CONFIG_MIGRATION: 'badvalue',
      };
      await expect(env.getConfig(envParam)).rejects.toThrow(
        Error(
          "Invalid boolean value: expected 'true' or 'false', but got 'badvalue'",
        ),
      );
    });

    delete process.env.RENOVATE_CONFIG_MIGRATION;

    it('supports list single', async () => {
      const envParam: NodeJS.ProcessEnv = { RENOVATE_LABELS: 'a' };
      expect((await env.getConfig(envParam)).labels).toEqual(['a']);
    });

    it('supports list multiple', async () => {
      const envParam: NodeJS.ProcessEnv = { RENOVATE_LABELS: 'a,b,c' };
      expect((await env.getConfig(envParam)).labels).toEqual(['a', 'b', 'c']);
    });

    it('supports list multiple without blank items', async () => {
      const envParam: NodeJS.ProcessEnv = { RENOVATE_LABELS: 'a,b,c,' };
      expect((await env.getConfig(envParam)).labels).toEqual(['a', 'b', 'c']);
    });

    it('supports string', async () => {
      const envParam: NodeJS.ProcessEnv = { RENOVATE_TOKEN: 'a' };
      expect((await env.getConfig(envParam)).token).toBe('a');
    });

    it('coerces string newlines', async () => {
      const envParam: NodeJS.ProcessEnv = {
        RENOVATE_GIT_PRIVATE_KEY: 'abc\\ndef',
      };
      expect((await env.getConfig(envParam)).gitPrivateKey).toBe('abc\ndef');
    });

    it('supports custom prefixes', async () => {
      const envParam: NodeJS.ProcessEnv = {
        ENV_PREFIX: 'FOOBAR_',
        FOOBAR_TOKEN: 'abc',
      };
      const res = await env.getConfig(envParam);
      expect(res).toMatchObject({ token: 'abc' });
    });

    it('supports json', async () => {
      const envParam: NodeJS.ProcessEnv = {
        RENOVATE_LOCK_FILE_MAINTENANCE: '{}',
      };
      expect((await env.getConfig(envParam)).lockFileMaintenance).toEqual({});
    });

    it('supports arrays of objects', async () => {
      const envParam: NodeJS.ProcessEnv = {
        RENOVATE_HOST_RULES: JSON.stringify([{ foo: 'bar' }]),
      };
      const res = await env.getConfig(envParam);
      expect(res).toMatchObject({ hostRules: [{ foo: 'bar' }] });
    });

    test.each`
      envArg                                   | config
      ${{ RENOVATE_RECREATE_CLOSED: 'true' }}  | ${{ recreateWhen: 'always' }}
      ${{ RENOVATE_RECREATE_CLOSED: 'false' }} | ${{ recreateWhen: 'auto' }}
      ${{ RENOVATE_RECREATE_WHEN: 'auto' }}    | ${{ recreateWhen: 'auto' }}
      ${{ RENOVATE_RECREATE_WHEN: 'always' }}  | ${{ recreateWhen: 'always' }}
      ${{ RENOVATE_RECREATE_WHEN: 'never' }}   | ${{ recreateWhen: 'never' }}
    `('"$envArg" -> $config', async ({ envArg, config }) => {
      expect(await env.getConfig(envArg)).toMatchObject(config);
    });

    it('skips misconfigured arrays', async () => {
      const envName = 'RENOVATE_HOST_RULES';
      const val = JSON.stringify('foobar');
      const envParam: NodeJS.ProcessEnv = { [envName]: val };

      const res = await env.getConfig(envParam);

      expect(res).toEqual({ hostRules: [] });
      expect(logger.debug).toHaveBeenLastCalledWith(
        { val, envName },
        'Could not parse object array',
      );
    });

    it('skips garbage array values', async () => {
      const envName = 'RENOVATE_HOST_RULES';
      const val = '!@#';
      const envParam: NodeJS.ProcessEnv = { [envName]: val };

      const res = await env.getConfig(envParam);

      expect(res).toEqual({ hostRules: [] });
      expect(logger.debug).toHaveBeenLastCalledWith(
        { val, envName },
        'Could not parse environment variable',
      );
    });

    it('supports GitHub token', async () => {
      const envParam: NodeJS.ProcessEnv = {
        RENOVATE_TOKEN: 'github.com token',
      };
      expect(await env.getConfig(envParam)).toMatchSnapshot({
        token: 'github.com token',
      });
    });

    it('supports GitHub custom endpoint', async () => {
      const envParam: NodeJS.ProcessEnv = {
        RENOVATE_ENDPOINT: 'a ghe endpoint',
      };
      expect(await env.getConfig(envParam)).toMatchSnapshot({
        endpoint: 'a ghe endpoint',
      });
    });

    it('supports GitHub custom endpoint and github.com', async () => {
      const envParam: NodeJS.ProcessEnv = {
        GITHUB_COM_TOKEN: 'a github.com token',
        RENOVATE_ENDPOINT: 'a ghe endpoint',
        RENOVATE_TOKEN: 'a ghe token',
      };
      expect(await env.getConfig(envParam)).toMatchSnapshot({
        endpoint: 'a ghe endpoint',
        hostRules: [
          {
            hostType: 'github',
            matchHost: 'github.com',
            token: 'a github.com token',
          },
        ],
        token: 'a ghe token',
      });
    });

    it('supports GitHub fine-grained PATs', async () => {
      const envParam: NodeJS.ProcessEnv = {
        GITHUB_COM_TOKEN: 'github_pat_XXXXXX',
        RENOVATE_TOKEN: 'a github.com token',
      };
      expect(await env.getConfig(envParam)).toEqual({
        token: 'a github.com token',
        hostRules: [
          {
            hostType: 'github',
            matchHost: 'github.com',
            token: 'github_pat_XXXXXX',
          },
        ],
      });
    });

    it('supports GitHub custom endpoint and gitlab.com', async () => {
      const envParam: NodeJS.ProcessEnv = {
        RENOVATE_ENDPOINT: 'a ghe endpoint',
        RENOVATE_TOKEN: 'a ghe token',
      };
      expect(await env.getConfig(envParam)).toMatchSnapshot({
        endpoint: 'a ghe endpoint',
        token: 'a ghe token',
      });
    });

    it('supports GitLab token', async () => {
      const envParam: NodeJS.ProcessEnv = {
        RENOVATE_PLATFORM: 'gitlab',
        RENOVATE_TOKEN: 'a gitlab.com token',
      };
      expect(await env.getConfig(envParam)).toMatchSnapshot({
        platform: 'gitlab',
        token: 'a gitlab.com token',
      });
    });

    it('supports GitLab custom endpoint', async () => {
      const envParam: NodeJS.ProcessEnv = {
        RENOVATE_PLATFORM: 'gitlab',
        RENOVATE_TOKEN: 'a gitlab token',
        RENOVATE_ENDPOINT: 'a gitlab endpoint',
      };
      expect(await env.getConfig(envParam)).toMatchSnapshot({
        endpoint: 'a gitlab endpoint',
        platform: 'gitlab',
        token: 'a gitlab token',
      });
    });

    it('supports Azure DevOps', async () => {
      const envParam: NodeJS.ProcessEnv = {
        RENOVATE_PLATFORM: 'azure',
        RENOVATE_TOKEN: 'an Azure DevOps token',
        RENOVATE_ENDPOINT: 'an Azure DevOps endpoint',
      };
      expect(await env.getConfig(envParam)).toMatchSnapshot({
        endpoint: 'an Azure DevOps endpoint',
        platform: 'azure',
        token: 'an Azure DevOps token',
      });
    });

    it('supports Bitbucket token', async () => {
      const envParam: NodeJS.ProcessEnv = {
        RENOVATE_PLATFORM: 'bitbucket',
        RENOVATE_ENDPOINT: 'a bitbucket endpoint',
        RENOVATE_USERNAME: 'some-username',
        RENOVATE_PASSWORD: 'app-password',
      };
      expect(await env.getConfig(envParam)).toMatchSnapshot({
        platform: 'bitbucket',
        endpoint: 'a bitbucket endpoint',
        username: 'some-username',
        password: 'app-password',
      });
    });

    it('supports Bitbucket username/password', async () => {
      const envParam: NodeJS.ProcessEnv = {
        RENOVATE_PLATFORM: 'bitbucket',
        RENOVATE_ENDPOINT: 'a bitbucket endpoint',
        RENOVATE_USERNAME: 'some-username',
        RENOVATE_PASSWORD: 'app-password',
      };
      expect(await env.getConfig(envParam)).toMatchSnapshot({
        endpoint: 'a bitbucket endpoint',
        hostRules: [],
        password: 'app-password',
        platform: 'bitbucket',
        username: 'some-username',
      });
    });

    it('merges full config from env', async () => {
      const envParam: NodeJS.ProcessEnv = {
        RENOVATE_CONFIG: '{"enabled":false,"token":"foo"}',
        RENOVATE_TOKEN: 'a',
      };
      const config = await env.getConfig(envParam);
      expect(config.enabled).toBeFalse();
      expect(config.token).toBe('a');
    });

    it('massages converted experimental env vars', async () => {
      const envParam: NodeJS.ProcessEnv = {
        RENOVATE_X_MERGE_CONFIDENCE_API_BASE_URL: 'some-url', // converted
        RENOVATE_X_MERGE_CONFIDENCE_SUPPORTED_DATASOURCES: '["docker"]', // converted
        RENOVATE_X_AUTODISCOVER_REPO_SORT: 'alpha',
        RENOVATE_X_DOCKER_MAX_PAGES: '10',
        RENOVATE_AUTODISCOVER_REPO_ORDER: 'desc',
        RENOVATE_X_DELETE_CONFIG_FILE: 'true',
        RENOVATE_X_EAGER_GLOBAL_EXTENDS: 'true',
        RENOVATE_X_IGNORE_NODE_WARN: 'true',
        RENOVATE_X_S3_ENDPOINT: 'endpoint',
        RENOVATE_X_S3_PATH_STYLE: 'true',
      };
      const config = await env.getConfig(envParam);
<<<<<<< HEAD
      expect(config.autodiscoverRepoSort).toBe('alpha');
      expect(config.autodiscoverRepoOrder).toBe('desc');
      expect(config.dockerMaxPages).toBeUndefined();
      expect(config.deleteConfigFile).toBeTrue();
      expect(config.eagerGlobalExtends).toBeTrue();
      expect(config.ignoreNodeWarn).toBeTrue();
      expect(config.s3Endpoint).toBe('endpoint');
      expect(config.s3PathStyle).toBeTrue();
=======
      expect(config).toMatchObject({
        mergeConfidenceEndpoint: 'some-url',
        mergeConfidenceDatasources: ['docker'],
        autodiscoverRepoSort: 'alpha',
        autodiscoverRepoOrder: 'desc',
      });
>>>>>>> d7954eb1
    });

    describe('RENOVATE_CONFIG tests', () => {
      let processExit: jest.SpyInstance<never, [code?: number]>;

      beforeAll(() => {
        processExit = jest
          .spyOn(process, 'exit')
          .mockImplementation((async () => {}) as never);
      });

      afterAll(() => {
        processExit.mockRestore();
      });

      it('crashes', async () => {
        const envParam: NodeJS.ProcessEnv = { RENOVATE_CONFIG: '!@#' };
        await env.getConfig(envParam);
        expect(processExit).toHaveBeenCalledWith(1);
      });

      it('migrates RENOVATE_CONFIG', async () => {
        const envParam: NodeJS.ProcessEnv = {
          RENOVATE_CONFIG: '{"automerge":"any","token":"foo"}',
        };
        const config = await env.getConfig(envParam);
        expect(logger.warn).toHaveBeenCalledTimes(1);
        expect(config.automerge).toBeTrue();
      });

      it('warns if config in RENOVATE_CONFIG is invalid', async () => {
        const envParam: NodeJS.ProcessEnv = {
          RENOVATE_CONFIG: '{"enabled":"invalid-value","prTitle":"something"}',
        };
        await env.getConfig(envParam);
        expect(logger.warn).toHaveBeenCalledTimes(2);
      });
    });

    describe('migrations', () => {
      it('renames migrated variables', async () => {
        const envParam: NodeJS.ProcessEnv = {
          RENOVATE_GIT_LAB_AUTOMERGE: 'true',
        };
        const config = await env.getConfig(envParam);
        expect(config.platformAutomerge).toBe(true);
      });
    });
  });

  describe('.getEnvName(definition)', () => {
    it('returns empty', () => {
      const option: ParseConfigOptions = {
        name: 'foo',
        env: false,
      };
      expect(env.getEnvName(option)).toBe('');
    });

    it('returns existing env', () => {
      const option: ParseConfigOptions = {
        name: 'foo',
        env: 'FOO',
      };
      expect(env.getEnvName(option)).toBe('FOO');
    });

    it('generates RENOVATE_ env', () => {
      const option: ParseConfigOptions = {
        name: 'oneTwoThree',
      };
      expect(env.getEnvName(option)).toBe('RENOVATE_ONE_TWO_THREE');
    });

    it('dryRun boolean true', async () => {
      const envParam: NodeJS.ProcessEnv = {
        RENOVATE_DRY_RUN: 'true',
      };
      const config = await env.getConfig(envParam);
      expect(config.dryRun).toBe('full');
    });

    it('dryRun boolean false', async () => {
      const envParam: NodeJS.ProcessEnv = {
        RENOVATE_DRY_RUN: 'false',
      };
      const config = await env.getConfig(envParam);
      expect(config.dryRun).toBeUndefined();
    });

    it('dryRun null', async () => {
      const envParam: NodeJS.ProcessEnv = {
        RENOVATE_DRY_RUN: 'null',
      };
      const config = await env.getConfig(envParam);
      expect(config.dryRun).toBeUndefined();
    });

    it('requireConfig boolean true', async () => {
      const envParam: NodeJS.ProcessEnv = {
        RENOVATE_REQUIRE_CONFIG: 'true' as RequiredConfig,
      };
      const config = await env.getConfig(envParam);
      expect(config.requireConfig).toBe('required');
    });

    it('requireConfig boolean false', async () => {
      const envParam: NodeJS.ProcessEnv = {
        RENOVATE_REQUIRE_CONFIG: 'false' as RequiredConfig,
      };
      const config = await env.getConfig(envParam);
      expect(config.requireConfig).toBe('optional');
    });
  });
});<|MERGE_RESOLUTION|>--- conflicted
+++ resolved
@@ -281,23 +281,18 @@
         RENOVATE_X_S3_PATH_STYLE: 'true',
       };
       const config = await env.getConfig(envParam);
-<<<<<<< HEAD
-      expect(config.autodiscoverRepoSort).toBe('alpha');
-      expect(config.autodiscoverRepoOrder).toBe('desc');
       expect(config.dockerMaxPages).toBeUndefined();
-      expect(config.deleteConfigFile).toBeTrue();
-      expect(config.eagerGlobalExtends).toBeTrue();
-      expect(config.ignoreNodeWarn).toBeTrue();
-      expect(config.s3Endpoint).toBe('endpoint');
-      expect(config.s3PathStyle).toBeTrue();
-=======
       expect(config).toMatchObject({
         mergeConfidenceEndpoint: 'some-url',
         mergeConfidenceDatasources: ['docker'],
         autodiscoverRepoSort: 'alpha',
         autodiscoverRepoOrder: 'desc',
-      });
->>>>>>> d7954eb1
+        deleteConfigFile: true,
+        eagerGlobalExtends: true,
+        ignoreNodeWarn: true,
+        s3Endpoint: 'endpoint',
+        s3PathStyle: true,
+      });
     });
 
     describe('RENOVATE_CONFIG tests', () => {
