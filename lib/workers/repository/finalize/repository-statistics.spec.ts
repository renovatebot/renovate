--- conflicted
+++ resolved
@@ -1,9 +1,5 @@
 import { Fixtures } from '../../../../test/fixtures';
 import { RenovateConfig, mockedFunction, partial } from '../../../../test/util';
-<<<<<<< HEAD
-import { getConfig } from '../../../config/defaults';
-=======
->>>>>>> f6112172
 import { logger } from '../../../logger';
 import { platform } from '../../../modules/platform';
 import * as cache from '../../../util/cache/repository';
