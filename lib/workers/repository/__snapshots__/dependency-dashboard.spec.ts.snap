// Jest Snapshot v1, https://goo.gl/fbAQLP

exports[`workers/repository/dependency-dashboard ensureDependencyDashboard() contains logged problems 1`] = `
"This issue contains a list of Renovate updates and their statuses.

## Repository problems

These problems occurred while renovating this repository.

 - ERROR: everything is broken
 - WARN: just a bit
 - ERROR: i am a duplicated problem
 - ERROR: i am a non-duplicated problem
 - WARN: i am a non-duplicated problem

## Pending Status Checks

These updates await pending status checks. To force their creation now, check the box below.

 - [ ] <!-- approvePr-branch=branchName1 -->pr1

"
`;

exports[`workers/repository/dependency-dashboard ensureDependencyDashboard() open or update Dependency Dashboard when all branches are closed and dependencyDashboardAutoclose is false 1`] = `
"This issue contains a list of Renovate updates and their statuses.

This repository currently has no open or pending branches.

---
And this is a footer
"
`;

exports[`workers/repository/dependency-dashboard ensureDependencyDashboard() open or update Dependency Dashboard when rules contain approvals 1`] = `
"This issue contains a list of Renovate updates and their statuses.

This repository currently has no open or pending branches.

---
And this is a footer
"
`;

<<<<<<< HEAD
exports[`workers/repository/dependency-dashboard ensureDependencyDashboard() rechecks branches 1`] = `
"This issue contains a list of Renovate updates and their statuses.

## Pending Approval

These branches will be created by Renovate only once you click their checkbox below.

 - [ ] <!-- approve-branch=branchName1 -->pr1
 - [ ] <!-- approve-branch=branchName2 -->pr2

## Awaiting Schedule

These updates are awaiting their schedule. Click on a checkbox to ignore the schedule.
 - [x] <!-- unschedule-branch=branchName3 -->pr3

"
`;

=======
>>>>>>> b047ddc6
exports[`workers/repository/dependency-dashboard readDashboardBody() reads dashboard body 1`] = `
Object {
  "dependencyDashboardChecks": Object {
    "branchName1": "approve",
  },
  "dependencyDashboardIssue": 1,
<<<<<<< HEAD
  "dependencyDashboardRebaseAllOpen": false,
=======
  "dependencyDashboardRebaseAllOpen": true,
>>>>>>> b047ddc6
  "dependencyDashboardTitle": "Dependency Dashboard",
  "prCreation": "approval",
}
`;<|MERGE_RESOLUTION|>--- conflicted
+++ resolved
@@ -42,7 +42,6 @@
 "
 `;
 
-<<<<<<< HEAD
 exports[`workers/repository/dependency-dashboard ensureDependencyDashboard() rechecks branches 1`] = `
 "This issue contains a list of Renovate updates and their statuses.
 
@@ -61,19 +60,13 @@
 "
 `;
 
-=======
->>>>>>> b047ddc6
 exports[`workers/repository/dependency-dashboard readDashboardBody() reads dashboard body 1`] = `
 Object {
   "dependencyDashboardChecks": Object {
     "branchName1": "approve",
   },
   "dependencyDashboardIssue": 1,
-<<<<<<< HEAD
-  "dependencyDashboardRebaseAllOpen": false,
-=======
   "dependencyDashboardRebaseAllOpen": true,
->>>>>>> b047ddc6
   "dependencyDashboardTitle": "Dependency Dashboard",
   "prCreation": "approval",
 }
