const minimatch = require('minimatch');
const conventionalCommitsDetector = require('conventional-commits-detector');
const path = require('path');
const jsonValidator = require('json-dup-key-validator');
const configParser = require('../../config');
const configMigration = require('../../config/migration');
const configMassage = require('../../config/massage');
const configValidation = require('../../config/validation');
const presets = require('../../config/presets');
// API
const githubPlatform = require('../../platform/github');
const gitlabPlatform = require('../../platform/gitlab');
<<<<<<< HEAD
const gitvstsPlatform = require('../../platform/vsts');
=======
const dockerResolve = require('../../manager/docker/resolve');
>>>>>>> f5821815

module.exports = {
  detectSemanticCommits,
  checkMonorepos,
  getNpmrc,
  initApis,
  mergeRenovateJson,
  resolvePackageFiles,
  migrateAndValidate,
};

async function detectSemanticCommits(config) {
  const { logger } = config;
  const commitMessages = await config.api.getCommitMessages();
  logger.trace(`commitMessages=${JSON.stringify(commitMessages)}`);
  const type = conventionalCommitsDetector(commitMessages);
  if (type === 'unknown') {
    logger.debug('No semantic commit type found');
    return false;
  }
  logger.debug(
    `Found semantic commit type ${type} - enabling semantic commits`
  );
  return true;
}

async function checkMonorepos(input) {
  const config = { ...input };
  const { logger } = config;
  config.monorepoPackages = [];
  // yarn workspaces
  let workspaces = [];
  for (const packageFile of config.packageFiles) {
    if (
      packageFile.packageFile &&
      packageFile.packageFile.endsWith('package.json') &&
      packageFile.content.workspaces
    ) {
      config.workspaceDir = path.dirname(packageFile.packageFile);
      logger.info(`workspaceDir=${config.workspaceDir}`);
      ({ workspaces } = packageFile.content);
    }
  }
  if (workspaces.length) {
    logger.debug({ workspaces }, 'Found yarn workspaces');
  }
  for (const workspace of workspaces) {
    const basePath = path.join(config.workspaceDir, workspace);
    logger.info(`basePath=${basePath}`);
    for (const packageFile of config.packageFiles) {
      if (minimatch(path.dirname(packageFile.packageFile), basePath)) {
        logger.info(`Matched ${packageFile.packageFile}`);
        const depName = packageFile.content.name;
        config.monorepoPackages.push(depName);
        packageFile.workspaceDir = config.workspaceDir;
      }
    }
  }
  // lerna
  const lernaJson = await config.api.getFileJson('lerna.json');
  if (!lernaJson) {
    return config;
  }
  logger.debug({ lernaJson }, 'Found lerna config');
  if (!lernaJson.packages) {
    return config;
  }
  for (const packageGlob of lernaJson.packages) {
    for (const packageFile of config.packageFiles) {
      if (minimatch(path.dirname(packageFile.packageFile), packageGlob)) {
        const depName = packageFile.content.name;
        if (!config.monorepoPackages.includes(depName)) {
          config.monorepoPackages.push(depName);
        }
      }
    }
  }
  return config;
}

// Check for .npmrc in repository and pass it to npm api if found
async function getNpmrc(config) {
  if (config.ignoreNpmrcFile) {
    return config;
  }
  const { logger } = config;
  let npmrc;
  try {
    npmrc = await config.api.getFileContent('.npmrc');
    if (npmrc) {
      logger.debug('Found .npmrc file in repository');
    }
  } catch (err) {
    logger.error('Failed to set .npmrc');
  }
  return { ...config, npmrc };
}

async function initApis(inputConfig, token) {
  function getApi(platform) {
    if (platform === 'github') {
      return githubPlatform;
    } else if (platform === 'gitlab') {
      return gitlabPlatform;
    } else if (platform === 'vsts') {
      return gitvstsPlatform;
    }
    throw new Error(`Unknown platform: ${platform}`);
  }

  const config = { ...inputConfig };
  config.api = getApi(config.platform);
  const platformConfig = await config.api.initRepo(
    config.repository,
    token,
    config.endpoint,
    config.logger
  );
  Object.assign(config, platformConfig);
  if (config.semanticCommits === null) {
    config.semanticCommits = await module.exports.detectSemanticCommits(config);
  }
  return module.exports.getNpmrc(config);
}

function migrateAndValidate(config, input) {
  const { logger } = config;
  const { isMigrated, migratedConfig } = configMigration.migrateConfig(input);
  if (isMigrated) {
    logger.info(
      { oldConfig: input, newConfig: migratedConfig },
      'Config migration necessary'
    );
  }
  const massagedConfig = configMassage.massageConfig(migratedConfig);
  const { warnings, errors } = configValidation.validateConfig(massagedConfig);
  // istanbul ignore if
  if (warnings.length) {
    logger.debug({ warnings }, 'Found renovate config warnings');
  }
  if (errors.length) {
    logger.warn({ errors }, 'Found renovate config errors');
    /* TODO #556
    renovateJsonErrors.forEach(error => {
      config.errors.push(
        { ...error, ...{ depName: 'renovate.json' } }
      );
    }); */
  }
  if (!config.repoIsOnboarded) {
    massagedConfig.warnings = (config.warnings || []).concat(warnings);
    massagedConfig.errors = (config.errors || []).concat(errors);
  }
  return massagedConfig;
}

// Check for config in `renovate.json`
async function mergeRenovateJson(config, branchName) {
  const { logger } = config;
  let returnConfig = { ...config };
  const renovateJsonContent = await config.api.getFileContent(
    'renovate.json',
    branchName
  );
  if (!renovateJsonContent) {
    logger.debug('No renovate.json found');
    return returnConfig;
  }
  logger.debug('Found renovate.json file');
  let renovateJson;
  try {
    let allowDuplicateKeys = true;
    let jsonValidationError = jsonValidator.validate(
      renovateJsonContent,
      allowDuplicateKeys
    );
    if (jsonValidationError) {
      const error = {
        depName: 'renovate.json',
        message: jsonValidationError,
      };
      logger.warn(error.message);
      returnConfig.errors.push(error);
      // Return unless error can be ignored
      return returnConfig;
    }
    allowDuplicateKeys = false;
    jsonValidationError = jsonValidator.validate(
      renovateJsonContent,
      allowDuplicateKeys
    );
    if (jsonValidationError) {
      const error = {
        depName: 'renovate.json',
        message: jsonValidationError,
      };
      logger.warn(error.message);
      returnConfig.errors.push(error);
      // Return unless error can be ignored
    }
    renovateJson = JSON.parse(renovateJsonContent);
    logger.debug({ config: renovateJson }, 'renovate.json config');
    const migratedConfig = migrateAndValidate(config, renovateJson);
    logger.debug({ config: migratedConfig }, 'renovate.json migrated config');
    const resolvedConfig = await presets.resolveConfigPresets(
      migratedConfig,
      config.logger
    );
    logger.debug({ config: resolvedConfig }, 'renovate.json resolved config');
    returnConfig = configParser.mergeChildConfig(returnConfig, resolvedConfig);
    returnConfig.renovateJsonPresent = true;
  } catch (err) {
    logger.info({ err, renovateJsonContent }, 'Could not parse renovate.json');
    throw err;
  }
  return returnConfig;
}

<<<<<<< HEAD
async function detectPackageFiles(input) {
  const config = { ...input };
  const { logger } = config;
  function filterIgnorePaths(packageFiles, ignorePaths) {
    logger.debug('Checking ignorePaths');
    return packageFiles.filter(packageFile => {
      logger.trace(`Checking ${packageFile}`);
      if (
        ignorePaths.some(ignorePath => {
          logger.trace(` ..against ${ignorePath}`);
          return packageFile.includes(ignorePath);
        })
      ) {
        logger.trace('Filtered out');
        return false;
      }
      logger.trace('Included');
      return true;
    });
  }
  logger.trace({ config }, 'detectPackageFiles');
  config.types = {};
  if (config.npm.enabled) {
    config.packageFiles = filterIgnorePaths(
      await config.api.findFilePaths('package.json'),
      config.ignorePaths
    );
    logger.debug(
      { packageFiles: config.packageFiles },
      `Found ${config.packageFiles.length} package.json file(s)`
    );
    if (config.packageFiles.length) {
      config.types.npm = true;
    }
  }
  if (config.meteor.enabled) {
    logger.debug('Detecting meteor package.js files');
    const allPackageJs = filterIgnorePaths(
      await config.api.findFilePaths('package.js'),
      config.ignorePaths
    );
    const meteorPackageFiles = [];
    for (const mFile of allPackageJs) {
      const packageJsContent = await config.api.getFileContent(mFile);
      if (
        packageJsContent &&
        packageJsContent.replace(/\s/g, '').includes('Npm.depends({')
      ) {
        meteorPackageFiles.push(mFile);
      }
    }
    if (meteorPackageFiles.length) {
      logger.info(
        { count: meteorPackageFiles.length },
        `Found meteor package files`
      );
      config.types.meteor = true;
      config.packageFiles = config.packageFiles.concat(meteorPackageFiles);
    }
  }
  if (config.docker.enabled) {
    logger.debug('Detecting Dockerfiles');
    const files = filterIgnorePaths(
      await config.api.findFilePaths('Dockerfile'),
      config.ignorePaths
    );
    for (const file of files) {
      const content = await config.api.getFileContent(file);
      const strippedComment = content.replace(/^(#.*?\n)+/, '');
      // This means we skip ones with ARG for now
      const fromMatch = strippedComment.startsWith('FROM ');
      if (fromMatch) {
        config.packageFiles.push(file);
        config.types.docker = true;
      }
    }
    if (config.types.docker) {
      logger.info(`Found Dockerfiles`);
    }
  }
  return config;
}

=======
>>>>>>> f5821815
async function resolvePackageFiles(inputConfig) {
  const config = { ...inputConfig };
  const { logger } = config;
  logger.trace({ config }, 'resolvePackageFiles()');
  const packageFiles = [];
  const contentBranch = config.repoIsOnboarded
    ? config.baseBranch
    : config.onboardingBranch;
  config.contentBranch = contentBranch;
  for (let packageFile of config.packageFiles) {
    packageFile =
      typeof packageFile === 'string' ? { packageFile } : packageFile;
    if (packageFile.packageFile.endsWith('package.json')) {
      logger.debug(`Resolving packageFile ${JSON.stringify(packageFile)}`);
      const pFileRaw = await config.api.getFileContent(
        packageFile.packageFile,
        contentBranch
      );
      if (!pFileRaw) {
        logger.info(
          { packageFile: packageFile.packageFile },
          'Cannot find package.json'
        );
        config.errors.push({
          depName: packageFile.packageFile,
          message: 'Cannot find package.json',
        });
      } else {
        try {
          packageFile.content = JSON.parse(pFileRaw);
        } catch (err) {
          logger.info(
            { packageFile: packageFile.packageFile },
            'Cannot parse package.json'
          );
          config.warnings.push({
            depName: packageFile.packageFile,
            message: 'Cannot parse package.json (invalid JSON)',
          });
        }
      }
      if (!inputConfig.ignoreNpmrcFile) {
        packageFile.npmrc = await config.api.getFileContent(
          path.join(path.dirname(packageFile.packageFile), '.npmrc'),
          contentBranch
        );
      }
      if (!packageFile.npmrc) {
        delete packageFile.npmrc;
      }
      packageFile.yarnrc = await config.api.getFileContent(
        path.join(path.dirname(packageFile.packageFile), '.yarnrc'),
        contentBranch
      );
      if (!packageFile.yarnrc) {
        delete packageFile.yarnrc;
      }
      if (packageFile.content) {
        // hoist renovate config if exists
        if (packageFile.content.renovate) {
          config.hasPackageJsonRenovateConfig = true;
          logger.debug(
            {
              packageFile: packageFile.packageFile,
              config: packageFile.content.renovate,
            },
            `Found package.json renovate config`
          );
          const migratedConfig = migrateAndValidate(
            config,
            packageFile.content.renovate
          );
          logger.debug(
            { config: migratedConfig },
            'package.json migrated config'
          );
          const resolvedConfig = await presets.resolveConfigPresets(
            migratedConfig,
            config.logger
          );
          logger.debug(
            { config: resolvedConfig },
            'package.json resolved config'
          );
          Object.assign(packageFile, resolvedConfig);
          delete packageFile.content.renovate;
        } else {
          logger.debug(
            { packageFile: packageFile.packageFile },
            `No renovate config`
          );
        }
        // Detect if lock files are used
        const yarnLockFileName = path.join(
          path.dirname(packageFile.packageFile),
          'yarn.lock'
        );
        packageFile.yarnLock = await config.api.getFileContent(
          yarnLockFileName,
          contentBranch
        );
        if (packageFile.yarnLock) {
          logger.debug(
            { packageFile: packageFile.packageFile },
            'Found yarn.lock'
          );
        }
        const packageLockFileName = path.join(
          path.dirname(packageFile.packageFile),
          'package-lock.json'
        );
        packageFile.packageLock = await config.api.getFileContent(
          packageLockFileName,
          contentBranch
        );
        if (packageFile.packageLock) {
          logger.debug(
            { packageFile: packageFile.packageFile },
            'Found package-lock.json'
          );
        }
      } else {
        continue; // eslint-disable-line
      }
    } else if (packageFile.packageFile.endsWith('package.js')) {
      // meteor
      packageFile = configParser.mergeChildConfig(config.meteor, packageFile);
    } else if (packageFile.packageFile.endsWith('Dockerfile')) {
      logger.debug('Resolving Dockerfile');
      packageFile = await dockerResolve.resolvePackageFile(config, packageFile);
    }
    if (packageFile) {
      packageFiles.push(packageFile);
    }
  }
  config.packageFiles = packageFiles;
  return config;
}<|MERGE_RESOLUTION|>--- conflicted
+++ resolved
@@ -10,11 +10,8 @@
 // API
 const githubPlatform = require('../../platform/github');
 const gitlabPlatform = require('../../platform/gitlab');
-<<<<<<< HEAD
 const gitvstsPlatform = require('../../platform/vsts');
-=======
 const dockerResolve = require('../../manager/docker/resolve');
->>>>>>> f5821815
 
 module.exports = {
   detectSemanticCommits,
@@ -233,92 +230,6 @@
   return returnConfig;
 }
 
-<<<<<<< HEAD
-async function detectPackageFiles(input) {
-  const config = { ...input };
-  const { logger } = config;
-  function filterIgnorePaths(packageFiles, ignorePaths) {
-    logger.debug('Checking ignorePaths');
-    return packageFiles.filter(packageFile => {
-      logger.trace(`Checking ${packageFile}`);
-      if (
-        ignorePaths.some(ignorePath => {
-          logger.trace(` ..against ${ignorePath}`);
-          return packageFile.includes(ignorePath);
-        })
-      ) {
-        logger.trace('Filtered out');
-        return false;
-      }
-      logger.trace('Included');
-      return true;
-    });
-  }
-  logger.trace({ config }, 'detectPackageFiles');
-  config.types = {};
-  if (config.npm.enabled) {
-    config.packageFiles = filterIgnorePaths(
-      await config.api.findFilePaths('package.json'),
-      config.ignorePaths
-    );
-    logger.debug(
-      { packageFiles: config.packageFiles },
-      `Found ${config.packageFiles.length} package.json file(s)`
-    );
-    if (config.packageFiles.length) {
-      config.types.npm = true;
-    }
-  }
-  if (config.meteor.enabled) {
-    logger.debug('Detecting meteor package.js files');
-    const allPackageJs = filterIgnorePaths(
-      await config.api.findFilePaths('package.js'),
-      config.ignorePaths
-    );
-    const meteorPackageFiles = [];
-    for (const mFile of allPackageJs) {
-      const packageJsContent = await config.api.getFileContent(mFile);
-      if (
-        packageJsContent &&
-        packageJsContent.replace(/\s/g, '').includes('Npm.depends({')
-      ) {
-        meteorPackageFiles.push(mFile);
-      }
-    }
-    if (meteorPackageFiles.length) {
-      logger.info(
-        { count: meteorPackageFiles.length },
-        `Found meteor package files`
-      );
-      config.types.meteor = true;
-      config.packageFiles = config.packageFiles.concat(meteorPackageFiles);
-    }
-  }
-  if (config.docker.enabled) {
-    logger.debug('Detecting Dockerfiles');
-    const files = filterIgnorePaths(
-      await config.api.findFilePaths('Dockerfile'),
-      config.ignorePaths
-    );
-    for (const file of files) {
-      const content = await config.api.getFileContent(file);
-      const strippedComment = content.replace(/^(#.*?\n)+/, '');
-      // This means we skip ones with ARG for now
-      const fromMatch = strippedComment.startsWith('FROM ');
-      if (fromMatch) {
-        config.packageFiles.push(file);
-        config.types.docker = true;
-      }
-    }
-    if (config.types.docker) {
-      logger.info(`Found Dockerfiles`);
-    }
-  }
-  return config;
-}
-
-=======
->>>>>>> f5821815
 async function resolvePackageFiles(inputConfig) {
   const config = { ...inputConfig };
   const { logger } = config;
