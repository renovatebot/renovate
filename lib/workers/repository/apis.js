const minimatch = require('minimatch');
const conventionalCommitsDetector = require('conventional-commits-detector');
const path = require('path');
const jsonValidator = require('json-dup-key-validator');
const configParser = require('../../config');
const configMigration = require('../../config/migration');
const configMassage = require('../../config/massage');
const configValidation = require('../../config/validation');
const presets = require('../../config/presets');
// API
<<<<<<< HEAD
const githubApi = require('../../api/github');
const gitlabApi = require('../../api/gitlab');
const gitvstsApi = require('../../api/vsts');
const npmApi = require('../../api/npm');
=======
const githubPlatform = require('../../platform/github');
const gitlabPlatform = require('../../platform/gitlab');
>>>>>>> ff75a2d9

module.exports = {
  detectSemanticCommits,
  checkMonorepos,
  getNpmrc,
  initApis,
  mergeRenovateJson,
  detectPackageFiles,
  resolvePackageFiles,
  migrateAndValidate,
};

async function detectSemanticCommits(config) {
  const { logger } = config;
  const commitMessages = await config.api.getCommitMessages();
  logger.trace(`commitMessages=${JSON.stringify(commitMessages)}`);
  const type = conventionalCommitsDetector(commitMessages);
  if (type === 'unknown') {
    logger.debug('No semantic commit type found');
    return false;
  }
  logger.debug(
    `Found semantic commit type ${type} - enabling semantic commits`
  );
  return true;
}

async function checkMonorepos(input) {
  const config = { ...input };
  const { logger } = config;
  config.monorepoPackages = [];
  // yarn workspaces
  let workspaces = [];
  for (const packageFile of config.packageFiles) {
    if (
      packageFile.packageFile &&
      packageFile.packageFile.endsWith('package.json') &&
      packageFile.content.workspaces
    ) {
      config.workspaceDir = path.dirname(packageFile.packageFile);
      logger.info(`workspaceDir=${config.workspaceDir}`);
      ({ workspaces } = packageFile.content);
    }
  }
  if (workspaces.length) {
    logger.debug({ workspaces }, 'Found yarn workspaces');
  }
  for (const workspace of workspaces) {
    const basePath = path.join(config.workspaceDir, workspace);
    logger.info(`basePath=${basePath}`);
    for (const packageFile of config.packageFiles) {
      if (minimatch(path.dirname(packageFile.packageFile), basePath)) {
        logger.info(`Matched ${packageFile.packageFile}`);
        const depName = packageFile.content.name;
        config.monorepoPackages.push(depName);
        packageFile.workspaceDir = config.workspaceDir;
      }
    }
  }
  // lerna
  const lernaJson = await config.api.getFileJson('lerna.json');
  if (!lernaJson) {
    return config;
  }
  logger.debug({ lernaJson }, 'Found lerna config');
  if (!lernaJson.packages) {
    return config;
  }
  for (const packageGlob of lernaJson.packages) {
    for (const packageFile of config.packageFiles) {
      if (minimatch(path.dirname(packageFile.packageFile), packageGlob)) {
        const depName = packageFile.content.name;
        if (!config.monorepoPackages.includes(depName)) {
          config.monorepoPackages.push(depName);
        }
      }
    }
  }
  return config;
}

// Check for .npmrc in repository and pass it to npm api if found
async function getNpmrc(config) {
  if (config.ignoreNpmrcFile) {
    return config;
  }
  const { logger } = config;
  let npmrc;
  try {
    npmrc = await config.api.getFileContent('.npmrc');
    if (npmrc) {
      logger.debug('Found .npmrc file in repository');
    }
  } catch (err) {
    logger.error('Failed to set .npmrc');
  }
  return { ...config, npmrc };
}

async function initApis(inputConfig, token) {
  function getApi(platform) {
    if (platform === 'github') {
      return githubPlatform;
    } else if (platform === 'gitlab') {
<<<<<<< HEAD
      return gitlabApi;
    } else if (platform === 'vsts') {
      return gitvstsApi;
=======
      return gitlabPlatform;
>>>>>>> ff75a2d9
    }
    throw new Error(`Unknown platform: ${platform}`);
  }

  const config = { ...inputConfig };
  config.api = getApi(config.platform);
  const platformConfig = await config.api.initRepo(
    config.repository,
    token,
    config.endpoint,
    config.logger
  );
  Object.assign(config, platformConfig);
  if (config.semanticCommits === null) {
    config.semanticCommits = await module.exports.detectSemanticCommits(config);
  }
  return module.exports.getNpmrc(config);
}

function migrateAndValidate(config, input) {
  const { logger } = config;
  const { isMigrated, migratedConfig } = configMigration.migrateConfig(input);
  if (isMigrated) {
    logger.info(
      { oldConfig: input, newConfig: migratedConfig },
      'Config migration necessary'
    );
  }
  const massagedConfig = configMassage.massageConfig(migratedConfig);
  const { warnings, errors } = configValidation.validateConfig(massagedConfig);
  // istanbul ignore if
  if (warnings.length) {
    logger.debug({ warnings }, 'Found renovate config warnings');
  }
  if (errors.length) {
    logger.warn({ errors }, 'Found renovate config errors');
    /* TODO #556
    renovateJsonErrors.forEach(error => {
      config.errors.push(
        { ...error, ...{ depName: 'renovate.json' } }
      );
    }); */
  }
  if (!config.repoIsOnboarded) {
    massagedConfig.warnings = (config.warnings || []).concat(warnings);
    massagedConfig.errors = (config.errors || []).concat(errors);
  }
  return massagedConfig;
}

// Check for config in `renovate.json`
async function mergeRenovateJson(config, branchName) {
  const { logger } = config;
  let returnConfig = { ...config };
  const renovateJsonContent = await config.api.getFileContent(
    'renovate.json',
    branchName
  );
  if (!renovateJsonContent) {
    logger.debug('No renovate.json found');
    return returnConfig;
  }
  logger.debug('Found renovate.json file');
  let renovateJson;
  try {
    let allowDuplicateKeys = true;
    let jsonValidationError = jsonValidator.validate(
      renovateJsonContent,
      allowDuplicateKeys
    );
    if (jsonValidationError) {
      const error = {
        depName: 'renovate.json',
        message: jsonValidationError,
      };
      logger.warn(error.message);
      returnConfig.errors.push(error);
      // Return unless error can be ignored
      return returnConfig;
    }
    allowDuplicateKeys = false;
    jsonValidationError = jsonValidator.validate(
      renovateJsonContent,
      allowDuplicateKeys
    );
    if (jsonValidationError) {
      const error = {
        depName: 'renovate.json',
        message: jsonValidationError,
      };
      logger.warn(error.message);
      returnConfig.errors.push(error);
      // Return unless error can be ignored
    }
    renovateJson = JSON.parse(renovateJsonContent);
    logger.debug({ config: renovateJson }, 'renovate.json config');
    const migratedConfig = migrateAndValidate(config, renovateJson);
    logger.debug({ config: migratedConfig }, 'renovate.json migrated config');
    const resolvedConfig = await presets.resolveConfigPresets(
      migratedConfig,
      config.logger
    );
    logger.debug({ config: resolvedConfig }, 'renovate.json resolved config');
    returnConfig = configParser.mergeChildConfig(returnConfig, resolvedConfig);
    returnConfig.renovateJsonPresent = true;
  } catch (err) {
    logger.info({ err, renovateJsonContent }, 'Could not parse renovate.json');
    throw err;
  }
  return returnConfig;
}

async function detectPackageFiles(input) {
  const config = { ...input };
  const { logger } = config;
  function filterIgnorePaths(packageFiles, ignorePaths) {
    logger.debug('Checking ignorePaths');
    return packageFiles.filter(packageFile => {
      logger.trace(`Checking ${packageFile}`);
      if (
        ignorePaths.some(ignorePath => {
          logger.trace(` ..against ${ignorePath}`);
          return packageFile.includes(ignorePath);
        })
      ) {
        logger.trace('Filtered out');
        return false;
      }
      logger.trace('Included');
      return true;
    });
  }
  logger.debug({ config }, 'detectPackageFiles');
  config.types = {};
  if (config.npm.enabled) {
    config.packageFiles = filterIgnorePaths(
      await config.api.findFilePaths('package.json'),
      config.ignorePaths
    );
    logger.debug(
      { packageFiles: config.packageFiles },
      `Found ${config.packageFiles.length} package.json file(s)`
    );
    if (config.packageFiles.length) {
      config.types.npm = true;
    }
  }
  if (config.meteor.enabled) {
    logger.debug('Detecting meteor package.js files');
    const allPackageJs = filterIgnorePaths(
      await config.api.findFilePaths('package.js'),
      config.ignorePaths
    );
    const meteorPackageFiles = [];
    for (const mFile of allPackageJs) {
      const packageJsContent = await config.api.getFileContent(mFile);
      if (
        packageJsContent &&
        packageJsContent.replace(/\s/g, '').includes('Npm.depends({')
      ) {
        meteorPackageFiles.push(mFile);
      }
    }
    if (meteorPackageFiles.length) {
      logger.info(
        { count: meteorPackageFiles.length },
        `Found meteor package files`
      );
      config.types.meteor = true;
      config.packageFiles = config.packageFiles.concat(meteorPackageFiles);
    }
  }
  if (config.docker.enabled) {
    logger.debug('Detecting Dockerfiles');
    const files = filterIgnorePaths(
      await config.api.findFilePaths('Dockerfile'),
      config.ignorePaths
    );
    for (const file of files) {
      const content = await config.api.getFileContent(file);
      const strippedComment = content.replace(/^(#.*?\n)+/, '');
      // This means we skip ones with ARG for now
      const fromMatch = strippedComment.startsWith('FROM ');
      if (fromMatch) {
        config.packageFiles.push(file);
        config.types.docker = true;
      }
    }
    if (config.types.docker) {
      logger.info(`Found Dockerfiles`);
    }
  }
  return config;
}

async function resolvePackageFiles(inputConfig) {
  const config = { ...inputConfig };
  const { logger } = config;
  logger.trace({ config }, 'resolvePackageFiles()');
  const packageFiles = [];
  const contentBranch = config.repoIsOnboarded
    ? config.baseBranch
    : config.onboardingBranch;
  for (let packageFile of config.packageFiles) {
    packageFile =
      typeof packageFile === 'string' ? { packageFile } : packageFile;
    if (packageFile.packageFile.endsWith('package.json')) {
      logger.debug(`Resolving packageFile ${JSON.stringify(packageFile)}`);
      const pFileRaw = await config.api.getFileContent(
        packageFile.packageFile,
        contentBranch
      );
      if (!pFileRaw) {
        logger.info(
          { packageFile: packageFile.packageFile },
          'Cannot find package.json'
        );
        config.errors.push({
          depName: packageFile.packageFile,
          message: 'Cannot find package.json',
        });
      } else {
        try {
          packageFile.content = JSON.parse(pFileRaw);
        } catch (err) {
          logger.info(
            { packageFile: packageFile.packageFile },
            'Cannot parse package.json'
          );
          config.warnings.push({
            depName: packageFile.packageFile,
            message: 'Cannot parse package.json (invalid JSON)',
          });
        }
      }
      if (!inputConfig.ignoreNpmrcFile) {
        packageFile.npmrc = await config.api.getFileContent(
          path.join(path.dirname(packageFile.packageFile), '.npmrc'),
          contentBranch
        );
      }
      if (!packageFile.npmrc) {
        delete packageFile.npmrc;
      }
      packageFile.yarnrc = await config.api.getFileContent(
        path.join(path.dirname(packageFile.packageFile), '.yarnrc'),
        contentBranch
      );
      if (!packageFile.yarnrc) {
        delete packageFile.yarnrc;
      }
      if (packageFile.content) {
        // hoist renovate config if exists
        if (packageFile.content.renovate) {
          config.hasPackageJsonRenovateConfig = true;
          logger.debug(
            {
              packageFile: packageFile.packageFile,
              config: packageFile.content.renovate,
            },
            `Found package.json renovate config`
          );
          const migratedConfig = migrateAndValidate(
            config,
            packageFile.content.renovate
          );
          logger.debug(
            { config: migratedConfig },
            'package.json migrated config'
          );
          const resolvedConfig = await presets.resolveConfigPresets(
            migratedConfig,
            config.logger
          );
          logger.debug(
            { config: resolvedConfig },
            'package.json resolved config'
          );
          Object.assign(packageFile, resolvedConfig);
          delete packageFile.content.renovate;
        } else {
          logger.debug(
            { packageFile: packageFile.packageFile },
            `No renovate config`
          );
        }
        // Detect if lock files are used
        const yarnLockFileName = path.join(
          path.dirname(packageFile.packageFile),
          'yarn.lock'
        );
        packageFile.yarnLock = await config.api.getFileContent(
          yarnLockFileName,
          contentBranch
        );
        if (packageFile.yarnLock) {
          logger.debug(
            { packageFile: packageFile.packageFile },
            'Found yarn.lock'
          );
        }
        const packageLockFileName = path.join(
          path.dirname(packageFile.packageFile),
          'package-lock.json'
        );
        packageFile.packageLock = await config.api.getFileContent(
          packageLockFileName,
          contentBranch
        );
        if (packageFile.packageLock) {
          logger.debug(
            { packageFile: packageFile.packageFile },
            'Found package-lock.json'
          );
        }
      } else {
        continue; // eslint-disable-line
      }
    } else if (packageFile.packageFile.endsWith('package.js')) {
      // meteor
      packageFile = configParser.mergeChildConfig(config.meteor, packageFile);
    } else if (packageFile.packageFile.endsWith('Dockerfile')) {
      // docker
      packageFile = configParser.mergeChildConfig(config.docker, packageFile);
      logger.debug(`Resolving packageFile ${JSON.stringify(packageFile)}`);
      packageFile.content = await config.api.getFileContent(
        packageFile.packageFile,
        contentBranch
      );
      if (!packageFile.content) {
        logger.debug('No packageFile content');
        continue; // eslint-disable-line
      }
      const strippedComment = packageFile.content.replace(/^(#.*?\n)+/, '');
      const fromMatch = strippedComment.match(/^FROM (.*)\n/);
      if (!fromMatch) {
        logger.debug(
          { content: packageFile.content, strippedComment },
          'No FROM found'
        );
        continue; // eslint-disable-line
      }
      [, packageFile.currentFrom] = fromMatch;
      logger.debug('Adding Dockerfile');
    }

    packageFiles.push(packageFile);
  }
  config.packageFiles = packageFiles;
  return config;
}<|MERGE_RESOLUTION|>--- conflicted
+++ resolved
@@ -8,15 +8,9 @@
 const configValidation = require('../../config/validation');
 const presets = require('../../config/presets');
 // API
-<<<<<<< HEAD
-const githubApi = require('../../api/github');
-const gitlabApi = require('../../api/gitlab');
-const gitvstsApi = require('../../api/vsts');
-const npmApi = require('../../api/npm');
-=======
 const githubPlatform = require('../../platform/github');
 const gitlabPlatform = require('../../platform/gitlab');
->>>>>>> ff75a2d9
+const gitvstsPlatform = require('../../platform/vsts');
 
 module.exports = {
   detectSemanticCommits,
@@ -121,13 +115,9 @@
     if (platform === 'github') {
       return githubPlatform;
     } else if (platform === 'gitlab') {
-<<<<<<< HEAD
-      return gitlabApi;
+      return gitlabPlatform;
     } else if (platform === 'vsts') {
-      return gitvstsApi;
-=======
-      return gitlabPlatform;
->>>>>>> ff75a2d9
+      return gitvstsPlatform;
     }
     throw new Error(`Unknown platform: ${platform}`);
   }
