--- conflicted
+++ resolved
@@ -1,7 +1,4 @@
-<<<<<<< HEAD
 import { mocked, partial } from '../../../../test/util';
-=======
->>>>>>> f65d2fb8
 import * as _cache from '../../../util/cache/repository';
 import type { RepoCacheData } from '../../../util/cache/repository/types';
 import type { BranchConfig } from '../../types';
