--- conflicted
+++ resolved
@@ -1,5 +1,4 @@
 import is from '@sindresorhus/is';
-<<<<<<< HEAD
 import type { RenovateConfig } from '../../../config/types';
 import { logger } from '../../../logger';
 import { platform } from '../../../modules/platform';
@@ -8,10 +7,8 @@
 import { parseJson } from '../../../util/common';
 import { readLocalFile } from '../../../util/fs';
 import { detectConfigFile } from '../init/merge';
-=======
 import { platform } from '../../../modules/platform';
 import type { BranchStatus } from '../../../types';
->>>>>>> 380a331c
 
 export function getReconfigureBranchName(prefix: string): string {
   return `${prefix}reconfigure`;
@@ -34,7 +31,6 @@
     description,
     state,
   });
-<<<<<<< HEAD
 }
 
 export async function getReconfigureConfig(branchName: string): Promise<{
@@ -73,6 +69,4 @@
   }
 
   return { config: configFileParsed, errMessage, configFileName };
-=======
->>>>>>> 380a331c
 }