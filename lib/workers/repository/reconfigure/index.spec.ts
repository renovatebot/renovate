--- conflicted
+++ resolved
@@ -1,4 +1,3 @@
-<<<<<<< HEAD
 import type { RenovateConfig } from '../../../../test/util';
 import {
   git,
@@ -8,8 +7,6 @@
   platform,
   scm,
 } from '../../../../test/util';
-=======
->>>>>>> f65d2fb8
 import { GlobalConfig } from '../../../config/global';
 import { type AllConfig } from '../../../config/types';
 import type { Pr } from '../../../modules/platform';
@@ -35,7 +32,6 @@
 vi.mock('../init/merge');
 vi.mock('../../../util/cache/repository');
 
-<<<<<<< HEAD
 const validate = mocked(_validate);
 const utils = mocked(_utils);
 const process = mocked(_process);
@@ -43,9 +39,6 @@
 const inherited = mocked(_inherited);
 const merge = mocked(_merge);
 const cache = mocked(_cache);
-=======
-const validate = vi.mocked(_validate);
->>>>>>> f65d2fb8
 
 describe('workers/repository/reconfigure/index', () => {
   const config = partial<RenovateConfig>({
