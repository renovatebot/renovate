--- conflicted
+++ resolved
@@ -151,11 +151,7 @@
   }
 
   // perform validation and provide a passing or failing check run based on result
-<<<<<<< HEAD
-  const validationResult = await validateConfig(configFileParsed, false);
-=======
   const validationResult = await validateConfig(false, configFileParsed);
->>>>>>> 399b96e2
 
   // failing check
   if (validationResult.errors.length > 0) {
