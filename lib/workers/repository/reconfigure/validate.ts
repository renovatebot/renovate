import is from '@sindresorhus/is';
import { massageConfig } from '../../../config/massage';
import type { RenovateConfig } from '../../../config/types';
import { validateConfig } from '../../../config/validation';
import { logger } from '../../../logger';
import type { Pr } from '../../../modules/platform';
import { platform } from '../../../modules/platform';
import { ensureComment } from '../../../modules/platform/comment';
<<<<<<< HEAD
=======
import { scm } from '../../../modules/platform/scm';
import { getCache } from '../../../util/cache/repository';
import { readLocalFile } from '../../../util/fs';
>>>>>>> 380a331c
import { getBranchCommit } from '../../../util/git';
import { regEx } from '../../../util/regex';
import { setReconfigureBranchCache } from './reconfigure-cache';
import { getReconfigureBranchName, setBranchStatus } from './utils';

export async function validateReconfigureBranch(
  config: RenovateConfig,
  reconfigureConfig: RenovateConfig,
  configFileName: string,
  reconfigurePr: Pr | null,
): Promise<boolean> {
  logger.debug('validateReconfigureBranch()');

  const context = config.statusCheckNames?.configValidation;
  const branchName = getReconfigureBranchName(config.branchPrefix!);
  const branchSha = getBranchCommit(branchName)!;

  if (context) {
    const validationStatus = await platform.getBranchStatusCheck(
      branchName,
      context,
    );

    // if old status check is present skip validation
    if (is.nonEmptyString(validationStatus)) {
      logger.debug(
        'Skipping validation check because status check already exists.',
      );
      return validationStatus === 'green';
    }
  } else {
    logger.debug(
      'Status check is null or an empty string, skipping status check addition.',
    );
  }

  // perform validation and provide a passing or failing check based on result
  const massagedConfig = massageConfig(reconfigureConfig);
  const validationResult = await validateConfig('repo', massagedConfig);

  // failing check
  if (validationResult.errors.length > 0) {
    logger.debug(
      { errors: validationResult.errors.map((err) => err.message).join(', ') },
      'Validation Errors',
    );

<<<<<<< HEAD
=======
    const reconfigurePr = await platform.findPr({
      branchName,
      state: 'open',
      includeOtherAuthors: true,
      targetBranch: config.defaultBranch,
    });

>>>>>>> 380a331c
    // add comment to reconfigure PR if it exists
    if (reconfigurePr) {
      let body = `There is an error with this repository's Renovate configuration that needs to be fixed.\n\n`;
      body += `Location: \`${configFileName}\`\n`;
      body += `Message: \`${validationResult.errors
        .map((e) => e.message)
        .join(', ')
        .replace(regEx(/`/g), "'")}\`\n`;

      await ensureComment({
        number: reconfigurePr.number,
        topic: 'Action Required: Fix Renovate Configuration',
        content: body,
      });
    }

    await setBranchStatus(branchName, 'Validation Failed', 'red', context);
    setReconfigureBranchCache(branchSha, false);
    return false;
  }

  // passing check
  await setBranchStatus(branchName, 'Validation Successful', 'green', context);
  return true;
}<|MERGE_RESOLUTION|>--- conflicted
+++ resolved
@@ -6,12 +6,9 @@
 import type { Pr } from '../../../modules/platform';
 import { platform } from '../../../modules/platform';
 import { ensureComment } from '../../../modules/platform/comment';
-<<<<<<< HEAD
-=======
 import { scm } from '../../../modules/platform/scm';
 import { getCache } from '../../../util/cache/repository';
 import { readLocalFile } from '../../../util/fs';
->>>>>>> 380a331c
 import { getBranchCommit } from '../../../util/git';
 import { regEx } from '../../../util/regex';
 import { setReconfigureBranchCache } from './reconfigure-cache';
@@ -59,8 +56,6 @@
       'Validation Errors',
     );
 
-<<<<<<< HEAD
-=======
     const reconfigurePr = await platform.findPr({
       branchName,
       state: 'open',
@@ -68,7 +63,6 @@
       targetBranch: config.defaultBranch,
     });
 
->>>>>>> 380a331c
     // add comment to reconfigure PR if it exists
     if (reconfigurePr) {
       let body = `There is an error with this repository's Renovate configuration that needs to be fixed.\n\n`;
