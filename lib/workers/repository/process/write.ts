import is from '@sindresorhus/is';
import type { RenovateConfig } from '../../../config/types';
import { addMeta, logger, removeMeta } from '../../../logger';
import { hashMap } from '../../../modules/manager';
import { getCache } from '../../../util/cache/repository';
import type { BranchCache } from '../../../util/cache/repository/types';
import { fingerprint } from '../../../util/fingerprint';
import { branchExists, getBranchCommit } from '../../../util/git';
import { setBranchNewCommit } from '../../../util/git/set-branch-commit';
<<<<<<< HEAD
import { Limit, incLimitedValue, setMaxLimit } from '../../global/limits';
import type { BranchConfig, UpgradeFingerprintConfig } from '../../types';
=======
import { incLimitedValue, setMaxLimit } from '../../global/limits';
import {
  BranchConfig,
  BranchResult,
  UpgradeFingerprintConfig,
} from '../../types';
>>>>>>> a9600ada
import { processBranch } from '../update/branch';
import { upgradeFingerprintFields } from './fingerprint-fields';
import { getBranchesRemaining, getPrsRemaining } from './limits';

export type WriteUpdateResult = 'done' | 'automerged';

export function generateBranchFingerprintConfig(
  branch: BranchConfig
): UpgradeFingerprintConfig[] {
  const res = branch.upgrades.map((upgrade) => {
    const filteredUpgrade = {} as UpgradeFingerprintConfig;
    for (const field of upgradeFingerprintFields) {
      filteredUpgrade[field] = upgrade[field];
    }
    return filteredUpgrade;
  });

  return res;
}

export function canSkipBranchUpdateCheck(
  branchState: BranchCache,
  branchFingerprint: string
): boolean {
  if (!branchState.branchFingerprint) {
    logger.trace('branch.isUpToDate(): no fingerprint');
    return false;
  }

  if (branchFingerprint !== branchState.branchFingerprint) {
    logger.debug('branch.isUpToDate(): needs recalculation');
    return false;
  }

  logger.debug('branch.isUpToDate(): using cached result "true"');
  return true;
}

export function syncBranchState(
  branchName: string,
  baseBranch: string
): BranchCache {
  logger.debug('syncBranchState()');
  const branchSha = getBranchCommit(branchName)!;
  const baseBranchSha = getBranchCommit(baseBranch)!;

  const cache = getCache();
  cache.branches ??= [];
  const { branches: cachedBranches } = cache;
  let branchState = cachedBranches.find((br) => br.branchName === branchName);
  if (!branchState) {
    logger.debug(
      'syncBranchState(): Branch cache not found, creating minimal branchState'
    );
    // create a minimal branch state
    branchState = {
      branchName,
      sha: branchSha,
      baseBranch,
      baseBranchSha,
    } as BranchCache;
    cachedBranches.push(branchState);
  }

  // if base branch name has changed invalidate cached isModified state
  if (baseBranch !== branchState.baseBranch) {
    logger.debug('syncBranchState(): update baseBranch name');
    branchState.baseBranch = baseBranch;
    delete branchState.isModified;
  }

  // if base branch sha has changed invalidate cached isBehindBase state
  if (baseBranchSha !== branchState.baseBranchSha) {
    logger.debug('syncBranchState(): update baseBranchSha');
    delete branchState.isBehindBase;
    delete branchState.isConflicted;

    // update cached branchSha
    branchState.baseBranchSha = baseBranchSha;
  }

  // if branch sha has changed invalidate all cached states
  if (branchSha !== branchState.sha) {
    logger.debug('syncBranchState(): update branchSha');
    delete branchState.isBehindBase;
    delete branchState.isConflicted;
    delete branchState.isModified;
    delete branchState.branchFingerprint;

    // update cached branchSha
    branchState.sha = branchSha;
  }

  return branchState;
}

export async function writeUpdates(
  config: RenovateConfig,
  allBranches: BranchConfig[]
): Promise<WriteUpdateResult> {
  const branches = allBranches;
  logger.debug(
    `Processing ${branches.length} branch${
      branches.length === 1 ? '' : 'es'
    }: ${branches
      .map((b) => b.branchName)
      .sort()
      .join(', ')}`
  );
  const prsRemaining = await getPrsRemaining(config, branches);
  logger.debug(`Calculated maximum PRs remaining this run: ${prsRemaining}`);
  setMaxLimit('PullRequests', prsRemaining);

  const branchesRemaining = await getBranchesRemaining(config, branches);
  logger.debug(
    `Calculated maximum branches remaining this run: ${branchesRemaining}`
  );
  setMaxLimit('Branches', branchesRemaining);

  for (const branch of branches) {
    const { baseBranch, branchName } = branch;
    const meta: Record<string, string> = { branch: branchName };
    if (config.baseBranches?.length && baseBranch) {
      meta['baseBranch'] = baseBranch;
    }
    addMeta(meta);
    const branchExisted = branchExists(branchName);
    const branchState = syncBranchState(branchName, baseBranch);

    const managers = [
      ...new Set(
        branch.upgrades
          .map((upgrade) => hashMap.get(upgrade.manager) ?? upgrade.manager)
          .filter(is.string)
      ),
    ].sort();
    const branchFingerprint = fingerprint({
      branchFingerprintConfig: generateBranchFingerprintConfig(branch),
      managers,
    });
    branch.skipBranchUpdate = canSkipBranchUpdateCheck(
      branchState,
      branchFingerprint
    );
    const res = await processBranch(branch);
    branch.prBlockedBy = res?.prBlockedBy;
    branch.prNo = res?.prNo;
    branch.result = res?.result;
    branch.branchFingerprint = res?.updatesVerified
      ? branchFingerprint
      : branchState.branchFingerprint;

    if (res?.commitSha) {
      setBranchNewCommit(branchName, baseBranch, res.commitSha);
    }
    if (
      branch.result === 'automerged' &&
      branch.automergeType !== 'pr-comment'
    ) {
      // Stop processing other branches because base branch has been changed
      return 'automerged';
    }
    if (!branchExisted && branchExists(branch.branchName)) {
      incLimitedValue('Branches');
    }
  }
  removeMeta(['branch', 'baseBranch']);
  return 'done';
}<|MERGE_RESOLUTION|>--- conflicted
+++ resolved
@@ -7,17 +7,9 @@
 import { fingerprint } from '../../../util/fingerprint';
 import { branchExists, getBranchCommit } from '../../../util/git';
 import { setBranchNewCommit } from '../../../util/git/set-branch-commit';
-<<<<<<< HEAD
 import { Limit, incLimitedValue, setMaxLimit } from '../../global/limits';
 import type { BranchConfig, UpgradeFingerprintConfig } from '../../types';
-=======
 import { incLimitedValue, setMaxLimit } from '../../global/limits';
-import {
-  BranchConfig,
-  BranchResult,
-  UpgradeFingerprintConfig,
-} from '../../types';
->>>>>>> a9600ada
 import { processBranch } from '../update/branch';
 import { upgradeFingerprintFields } from './fingerprint-fields';
 import { getBranchesRemaining, getPrsRemaining } from './limits';
