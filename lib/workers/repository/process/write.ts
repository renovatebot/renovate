--- conflicted
+++ resolved
@@ -196,7 +196,14 @@
           : branchState.commitFingerprint;
 
         if (res?.commitSha) {
-          setBranchNewCommit(branchName, baseBranch, res.commitSha);
+          // Get the commit timestamp for the new commit
+          const commitDate = await scm.getBranchUpdateDate(branchName);
+          setBranchNewCommit(
+            branchName,
+            baseBranch,
+            res.commitSha,
+            commitDate ?? undefined,
+          );
         }
         if (
           branch.result === 'automerged' &&
@@ -218,38 +225,8 @@
       },
     );
 
-<<<<<<< HEAD
-    const res = await processBranch(branch);
-    branch.prBlockedBy = res?.prBlockedBy;
-    branch.prNo = res?.prNo;
-    branch.result = res?.result;
-    branch.commitFingerprint = res?.updatesVerified
-      ? commitFingerprint
-      : branchState.commitFingerprint;
-
-    if (res?.commitSha) {
-      // Get the commit timestamp for the new commit
-      const commitDate = await scm.getBranchUpdateDate(branchName);
-      setBranchNewCommit(
-        branchName,
-        baseBranch,
-        res.commitSha,
-        commitDate ?? undefined,
-      );
-    }
-    if (
-      branch.result === 'automerged' &&
-      branch.automergeType !== 'pr-comment'
-    ) {
-      // Stop processing other branches because base branch has been changed
-      return 'automerged';
-    }
-    if (!branchExisted && (await scm.branchExists(branch.branchName))) {
-      incCountValue('Branches');
-=======
     if (res !== undefined) {
       return res;
->>>>>>> 5227333f
     }
   }
   removeMeta(['branch', 'baseBranch']);
