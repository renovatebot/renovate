--- conflicted
+++ resolved
@@ -1,13 +1,8 @@
 import { RenovateConfig } from '../../../config';
 import { addMeta, logger, removeMeta } from '../../../logger';
 import { processBranch } from '../../branch';
-<<<<<<< HEAD
-import { BranchConfig } from '../../common';
+import { BranchConfig, ProcessBranchResult } from '../../common';
 import { Limit, isLimitReached } from '../../global/limits';
-=======
-import { BranchConfig, ProcessBranchResult } from '../../common';
-import { getLimitRemaining } from '../../global/limits';
->>>>>>> bffebcc3
 import { getPrsRemaining } from './limits';
 
 export type WriteUpdateResult = 'done' | 'automerged';
