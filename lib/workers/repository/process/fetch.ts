import pAll from 'p-all';
import {
  ManagerConfig,
  RenovateConfig,
  getManagerConfig,
  mergeChildConfig,
} from '../../../config';
import { getDefaultConfig } from '../../../datasource';
import { logger } from '../../../logger';
import { getPackageUpdates } from '../../../manager';
import { PackageDependency, PackageFile } from '../../../manager/common';
import { SkipReason } from '../../../types';
import { clone } from '../../../util/clone';
import { applyPackageRules } from '../../../util/package-rules';
import { LookupUpdateConfig, lookupUpdates } from './lookup';

async function fetchDepUpdates(
  packageFileConfig: ManagerConfig & PackageFile,
  indep: PackageDependency
): Promise<PackageDependency> {
  const dep = clone(indep);
  dep.updates = [];
  if (dep.skipReason) {
    return dep;
  }
  const { manager, packageFile } = packageFileConfig;
  const { depName, currentValue } = dep;
  // TODO: fix types
  let depConfig = mergeChildConfig(packageFileConfig, dep);
  const datasourceDefaultConfig = await getDefaultConfig(depConfig.datasource);
  depConfig = mergeChildConfig(depConfig, datasourceDefaultConfig);
  depConfig = applyPackageRules(depConfig);
  if (depConfig.ignoreDeps.includes(depName)) {
    logger.debug({ dependency: dep.depName }, 'Dependency is ignored');
    dep.skipReason = SkipReason.Ignored;
  } else if (
    depConfig.internalPackages &&
    depConfig.internalPackages.includes(depName)
  ) {
    logger.debug(
      { dependency: dep.depName },
      'Dependency is ignored due to being internal'
    );
    dep.skipReason = SkipReason.InternalPackage;
  } else if (depConfig.enabled === false) {
    logger.debug({ dependency: dep.depName }, 'Dependency is disabled');
    dep.skipReason = SkipReason.Disabled;
  } else {
    if (depConfig.datasource) {
      Object.assign(dep, await lookupUpdates(depConfig as LookupUpdateConfig));
    } else {
      dep.updates = await getPackageUpdates(manager, depConfig);
    }
    dep.updates = dep.updates || [];
    // istanbul ignore if
    if (dep.updates.length) {
      logger.trace(
        { dependency: depName },
        `${dep.updates.length} result(s): ${dep.updates.map(
          (upgrade) => upgrade.newValue
        )}`
      );
    }
    logger.trace({
      packageFile,
      manager,
      depName,
      currentValue,
      updates: dep.updates,
    });
  }
  return dep;
}

async function fetchManagerPackagerFileUpdates(
  config: RenovateConfig,
  managerConfig: ManagerConfig,
  pFile: PackageFile
): Promise<void> {
  const { packageFile } = pFile;
  const packageFileConfig = mergeChildConfig(managerConfig, pFile);
  const { manager } = packageFileConfig;
  const queue = pFile.deps.map((dep) => (): Promise<PackageDependency> =>
    fetchDepUpdates(packageFileConfig, dep)
  );
  logger.trace(
    { manager, packageFile, queueLength: queue.length },
    'fetchManagerPackagerFileUpdates starting with concurrency'
  );
  // eslint-disable-next-line no-param-reassign
  pFile.deps = await pAll(queue, { concurrency: 5 });
  logger.trace({ packageFile }, 'fetchManagerPackagerFileUpdates finished');
}

async function fetchManagerUpdates(
  config: RenovateConfig,
  packageFiles: Record<string, PackageFile[]>,
  manager: string
): Promise<void> {
  const managerConfig = getManagerConfig(config, manager);
  const queue = packageFiles[manager].map((pFile) => (): Promise<void> =>
    fetchManagerPackagerFileUpdates(config, managerConfig, pFile)
  );
  logger.trace(
    { manager, queueLength: queue.length },
    'fetchManagerUpdates starting'
  );
  await pAll(queue, { concurrency: 5 });
  logger.trace({ manager }, 'fetchManagerUpdates finished');
}

export async function fetchUpdates(
  config: RenovateConfig,
  packageFiles: Record<string, PackageFile[]>
): Promise<void> {
  const managers = Object.keys(packageFiles);
<<<<<<< HEAD
  const stats = {
    managers: {} as Record<string, { fileCount: number; depCount: number }>,
    fileCount: 0,
    depCount: 0,
  };
  for (const [manager, managerPackageFiles] of Object.entries(packageFiles)) {
    const fileCount = managerPackageFiles.length;
    let depCount = 0;
    for (const file of managerPackageFiles) {
      depCount += file.deps.length;
    }
    stats.managers[manager] = {
      fileCount,
      depCount,
    };
    stats.fileCount += fileCount;
    stats.depCount += depCount;
  }
  logger.info({ stats }, `Extraction statistics`);
=======
  const startTime = Date.now();
>>>>>>> 3f14af3e
  const allManagerJobs = managers.map((manager) =>
    fetchManagerUpdates(config, packageFiles, manager)
  );
  await Promise.all(allManagerJobs);
  const durationMs = Math.round(Date.now() - startTime);
  logger.info({ durationMs }, 'Package releases lookups complete');
}<|MERGE_RESOLUTION|>--- conflicted
+++ resolved
@@ -114,29 +114,7 @@
   packageFiles: Record<string, PackageFile[]>
 ): Promise<void> {
   const managers = Object.keys(packageFiles);
-<<<<<<< HEAD
-  const stats = {
-    managers: {} as Record<string, { fileCount: number; depCount: number }>,
-    fileCount: 0,
-    depCount: 0,
-  };
-  for (const [manager, managerPackageFiles] of Object.entries(packageFiles)) {
-    const fileCount = managerPackageFiles.length;
-    let depCount = 0;
-    for (const file of managerPackageFiles) {
-      depCount += file.deps.length;
-    }
-    stats.managers[manager] = {
-      fileCount,
-      depCount,
-    };
-    stats.fileCount += fileCount;
-    stats.depCount += depCount;
-  }
-  logger.info({ stats }, `Extraction statistics`);
-=======
   const startTime = Date.now();
->>>>>>> 3f14af3e
   const allManagerJobs = managers.map((manager) =>
     fetchManagerUpdates(config, packageFiles, manager)
   );
