import { DateTime } from 'luxon';
import { RenovateConfig } from '../../../config';
import { logger } from '../../../logger';
import { Pr, platform } from '../../../platform';
import { PrState } from '../../../types';
import { branchExists } from '../../../util/git';
import { BranchConfig } from '../../common';

export async function getPrHourlyRemaining(
  config: RenovateConfig,
  branches: BranchConfig[]
): Promise<number> {
  if (config.prHourlyLimit) {
    logger.debug('Calculating hourly PRs remaining');
<<<<<<< HEAD
=======
    const prList = await platform.getPrList();
    const currentHourStart = DateTime.local().startOf('hour');
    logger.debug(`currentHourStart=${String(currentHourStart)}`);
>>>>>>> 10d31d33
    try {
      const branchList = branches.map(({ branchName }) => branchName);
      const prList = await platform.getPrList();
      const currentHourStart = moment({
        hour: moment().hour(),
      });
      logger.debug(`currentHourStart=${String(currentHourStart)}`);
      const soFarThisHour = prList.filter(
        (pr) =>
          pr.sourceBranch !== config.onboardingBranch &&
<<<<<<< HEAD
          branchList.includes(pr.sourceBranch) &&
          moment(pr.createdAt).isAfter(currentHourStart)
=======
          DateTime.fromISO(pr.createdAt) > currentHourStart
>>>>>>> 10d31d33
      );
      const prsRemaining = Math.max(
        0,
        config.prHourlyLimit - soFarThisHour.length
      );
      logger.debug(`PR hourly limit remaining: ${prsRemaining}`);
      return prsRemaining;
    } catch (err) {
      logger.error({ err }, 'Error checking PRs created per hour');
      return config.prHourlyLimit;
    }
  }
  return 99;
}

export async function getConcurrentPrsRemaining(
  config: RenovateConfig,
  branches: BranchConfig[]
): Promise<number> {
  if (config.prConcurrentLimit) {
    logger.debug(`Calculating prConcurrentLimit (${config.prConcurrentLimit})`);
    try {
      const openPrs: Pr[] = [];
      for (const { branchName } of branches) {
        try {
          const pr = await platform.getBranchPr(branchName);
          if (
            pr &&
            pr.sourceBranch !== config.onboardingBranch &&
            pr.state === PrState.Open
          ) {
            openPrs.push(pr);
          }
        } catch (err) {
          // no-op
        }
      }
      logger.debug(`${openPrs.length} PRs are currently open`);
      const concurrentRemaining = Math.max(
        0,
        config.prConcurrentLimit - openPrs.length
      );
      logger.debug(`PR concurrent limit remaining: ${concurrentRemaining}`);
      return concurrentRemaining;
    } catch (err) /* istanbul ignore next */ {
      logger.error({ err }, 'Error checking concurrent PRs');
      return config.prConcurrentLimit;
    }
  }
  return 99;
}

export async function getPrsRemaining(
  config: RenovateConfig,
  branches: BranchConfig[]
): Promise<number> {
  const hourlyRemaining = await getPrHourlyRemaining(config, branches);
  const concurrentRemaining = await getConcurrentPrsRemaining(config, branches);
  return hourlyRemaining < concurrentRemaining
    ? hourlyRemaining
    : concurrentRemaining;
}

export function getConcurrentBranchesRemaining(
  config: RenovateConfig,
  branches: BranchConfig[]
): number {
  const { branchConcurrentLimit, prConcurrentLimit } = config;
  const limit =
    typeof branchConcurrentLimit === 'number'
      ? branchConcurrentLimit
      : prConcurrentLimit;
  if (typeof limit === 'number' && limit) {
    logger.debug(`Calculating branchConcurrentLimit (${limit})`);
    try {
      let currentlyOpen = 0;
      for (const branch of branches) {
        if (branchExists(branch.branchName)) {
          currentlyOpen += 1;
        }
      }
      logger.debug(`${currentlyOpen} branches are currently open`);
      const concurrentRemaining = Math.max(0, limit - currentlyOpen);
      logger.debug(`Branch concurrent limit remaining: ${concurrentRemaining}`);
      return concurrentRemaining;
    } catch (err) {
      logger.error({ err }, 'Error checking concurrent branches');
      return limit;
    }
  }
  return 99;
}

export function getBranchesRemaining(
  config: RenovateConfig,
  branches: BranchConfig[]
): number {
  return getConcurrentBranchesRemaining(config, branches);
}<|MERGE_RESOLUTION|>--- conflicted
+++ resolved
@@ -12,28 +12,16 @@
 ): Promise<number> {
   if (config.prHourlyLimit) {
     logger.debug('Calculating hourly PRs remaining');
-<<<<<<< HEAD
-=======
-    const prList = await platform.getPrList();
-    const currentHourStart = DateTime.local().startOf('hour');
-    logger.debug(`currentHourStart=${String(currentHourStart)}`);
->>>>>>> 10d31d33
     try {
       const branchList = branches.map(({ branchName }) => branchName);
       const prList = await platform.getPrList();
-      const currentHourStart = moment({
-        hour: moment().hour(),
-      });
+      const currentHourStart = DateTime.local().startOf('hour');
       logger.debug(`currentHourStart=${String(currentHourStart)}`);
       const soFarThisHour = prList.filter(
         (pr) =>
           pr.sourceBranch !== config.onboardingBranch &&
-<<<<<<< HEAD
           branchList.includes(pr.sourceBranch) &&
-          moment(pr.createdAt).isAfter(currentHourStart)
-=======
           DateTime.fromISO(pr.createdAt) > currentHourStart
->>>>>>> 10d31d33
       );
       const prsRemaining = Math.max(
         0,
