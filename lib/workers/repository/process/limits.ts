import moment from 'moment';
import { RenovateConfig } from '../../../config';
import { logger } from '../../../logger';
import { platform } from '../../../platform';
import { PrState } from '../../../types';
import { branchExists } from '../../../util/git';
import { BranchConfig } from '../../common';

export async function getPrHourlyRemaining(
  config: RenovateConfig
): Promise<number> {
  if (config.prHourlyLimit) {
    logger.debug('Calculating hourly PRs remaining');
    try {
      const prList = await platform.getPrList();
      const currentHourStart = moment({
        hour: moment().hour(),
      });
      logger.debug(`currentHourStart=${String(currentHourStart)}`);
      const soFarThisHour = prList.filter(
        (pr) =>
<<<<<<< HEAD
          pr.branchName !== config.onboardingBranch &&
          pr.branchName.startsWith(config.branchPrefix) &&
=======
          pr.sourceBranch !== config.onboardingBranch &&
>>>>>>> 4e5a94c9
          moment(pr.createdAt).isAfter(currentHourStart)
      );
      const prsRemaining = Math.max(
        0,
        config.prHourlyLimit - soFarThisHour.length
      );
      logger.debug(`PR hourly limit remaining: ${prsRemaining}`);
      return prsRemaining;
    } catch (err) {
      logger.error({ err }, 'Error checking PRs created per hour');
      return config.prHourlyLimit;
    }
  }
  return 99;
}

export async function getConcurrentPrsRemaining(
  config: RenovateConfig
): Promise<number> {
  if (config.prConcurrentLimit) {
    logger.debug(`Calculating prConcurrentLimit (${config.prConcurrentLimit})`);
    try {
      const prList = await platform.getPrList();
      const openPrs = prList.filter(
        (pr) =>
          pr.state === PrState.Open &&
          pr.branchName !== config.onboardingBranch &&
          pr.branchName.startsWith(config.branchPrefix)
      );
      logger.debug(`${openPrs.length} PRs are currently open`);
      const concurrentRemaining = Math.max(
        0,
        config.prConcurrentLimit - openPrs.length
      );
      logger.debug(`PR concurrent limit remaining: ${concurrentRemaining}`);
      return concurrentRemaining;
    } catch (err) {
      logger.error({ err }, 'Error checking concurrent PRs');
      return config.prConcurrentLimit;
    }
  }
  return 99;
}

export async function getPrsRemaining(config: RenovateConfig): Promise<number> {
  const hourlyRemaining = await getPrHourlyRemaining(config);
  const concurrentRemaining = await getConcurrentPrsRemaining(config);
  return hourlyRemaining < concurrentRemaining
    ? hourlyRemaining
    : concurrentRemaining;
}

export function getConcurrentBranchesRemaining(
  config: RenovateConfig,
  branches: BranchConfig[]
): number {
  const { branchConcurrentLimit, prConcurrentLimit } = config;
  const limit =
    typeof branchConcurrentLimit === 'number'
      ? branchConcurrentLimit
      : prConcurrentLimit;
  if (typeof limit === 'number' && limit) {
    logger.debug(`Calculating branchConcurrentLimit (${limit})`);
    try {
      let currentlyOpen = 0;
      for (const branch of branches) {
        if (branchExists(branch.branchName)) {
          currentlyOpen += 1;
        }
      }
      logger.debug(`${currentlyOpen} branches are currently open`);
      const concurrentRemaining = Math.max(0, limit - currentlyOpen);
      logger.debug(`Branch concurrent limit remaining: ${concurrentRemaining}`);
      return concurrentRemaining;
    } catch (err) {
      logger.error({ err }, 'Error checking concurrent branches');
      return limit;
    }
  }
  return 99;
}

export function getBranchesRemaining(
  config: RenovateConfig,
  branches: BranchConfig[]
): number {
  return getConcurrentBranchesRemaining(config, branches);
}<|MERGE_RESOLUTION|>--- conflicted
+++ resolved
@@ -19,12 +19,8 @@
       logger.debug(`currentHourStart=${String(currentHourStart)}`);
       const soFarThisHour = prList.filter(
         (pr) =>
-<<<<<<< HEAD
-          pr.branchName !== config.onboardingBranch &&
-          pr.branchName.startsWith(config.branchPrefix) &&
-=======
           pr.sourceBranch !== config.onboardingBranch &&
->>>>>>> 4e5a94c9
+          pr.sourceBranch.startsWith(config.branchPrefix) &&
           moment(pr.createdAt).isAfter(currentHourStart)
       );
       const prsRemaining = Math.max(
@@ -51,8 +47,8 @@
       const openPrs = prList.filter(
         (pr) =>
           pr.state === PrState.Open &&
-          pr.branchName !== config.onboardingBranch &&
-          pr.branchName.startsWith(config.branchPrefix)
+          pr.sourceBranch !== config.onboardingBranch &&
+          pr.sourceBranch.startsWith(config.branchPrefix)
       );
       logger.debug(`${openPrs.length} PRs are currently open`);
       const concurrentRemaining = Math.max(
