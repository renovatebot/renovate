--- conflicted
+++ resolved
@@ -2,12 +2,8 @@
 import type { RenovateConfig } from '../../../config/types';
 import { logger } from '../../../logger';
 import { hashMap } from '../../../modules/manager';
-<<<<<<< HEAD
-import type { PackageFileContent } from '../../../modules/manager/types';
+import type { PackageFile } from '../../../modules/manager/types';
 import { scm } from '../../../modules/platform/scm';
-=======
-import type { PackageFile } from '../../../modules/manager/types';
->>>>>>> 52790647
 import { getCache } from '../../../util/cache/repository';
 import type { BaseBranchCache } from '../../../util/cache/repository/types';
 import { checkGithubToken as ensureGithubToken } from '../../../util/check-token';
@@ -119,13 +115,8 @@
 ): Promise<Record<string, PackageFile[]>> {
   logger.debug('extract()');
   const { baseBranch } = config;
-<<<<<<< HEAD
   const baseBranchSha = await scm.getBranchCommit(baseBranch!);
-  let packageFiles: Record<string, PackageFileContent[]>;
-=======
-  const baseBranchSha = getBranchCommit(baseBranch!);
   let packageFiles: Record<string, PackageFile[]>;
->>>>>>> 52790647
   const cache = getCache();
   cache.scan ||= {};
   const cachedExtract = cache.scan[baseBranch!];
