import { DateTime } from 'luxon';
import {
  RenovateConfig,
  getConfig,
  platform,
  scm,
} from '../../../../test/util';
import type { BranchConfig } from '../../types';
import * as limits from './limits';

let config: RenovateConfig;

beforeEach(() => {
  jest.resetAllMocks();
  config = getConfig();
});

describe('workers/repository/process/limits', () => {
  describe('getPrHourlyRemaining()', () => {
    it('calculates hourly limit remaining', async () => {
      const time = DateTime.local();
      const createdAt = time.toISO();
      platform.getPrList.mockResolvedValueOnce([
        { createdAt, sourceBranch: 'foo/test-1' },
        { createdAt, sourceBranch: 'foo/test-2' },
        { createdAt, sourceBranch: 'foo/test-3' },
        {
          createdAt: time.minus({ hours: 1 }).toISO(),
          sourceBranch: 'foo/test-4',
        },
        { createdAt, sourceBranch: 'bar/configure' },
        { createdAt, sourceBranch: 'baz/test' },
      ] as never);
      const res = await limits.getPrHourlyRemaining({
        ...config,
        prHourlyLimit: 10,
        branchPrefix: 'foo/',
        onboardingBranch: 'bar/configure',
      });
      expect(res).toBe(7);
    });

    it('returns prHourlyLimit if errored', async () => {
      config.prHourlyLimit = 5;
      platform.getPrList.mockRejectedValue('Unknown error');
      const res = await limits.getPrHourlyRemaining(config);
      expect(res).toBe(5);
    });

    it('returns 99 if no hourly limit', async () => {
      config.prHourlyLimit = 0;
      const res = await limits.getPrHourlyRemaining(config);
      expect(res).toBe(99);
    });
  });

  describe('getConcurrentPrsRemaining()', () => {
    it('calculates concurrent limit remaining', async () => {
      config.prConcurrentLimit = 20;
      platform.getBranchPr.mockImplementation((branchName) =>
        branchName
          ? Promise.resolve({
              sourceBranch: branchName,
              state: 'open',
            } as never)
          : Promise.reject('some error')
      );
      const branches: BranchConfig[] = [
        { branchName: 'test' },
        { branchName: null },
      ] as never;
      const res = await limits.getConcurrentPrsRemaining(config, branches);
      expect(res).toBe(19);
    });

    it('returns 99 if no concurrent limit', async () => {
      config.prConcurrentLimit = 0;
      const res = await limits.getConcurrentPrsRemaining(config, []);
      expect(res).toBe(99);
    });
  });

  describe('getPrsRemaining()', () => {
    it('returns hourly limit', async () => {
      config.prHourlyLimit = 1;
      platform.getPrList.mockResolvedValueOnce([]);
      const res = await limits.getPrsRemaining(config, []);
      expect(res).toBe(1);
    });

    it('returns concurrent limit', async () => {
      config.prConcurrentLimit = 1;
      const res = await limits.getPrsRemaining(config, []);
      expect(res).toBe(1);
    });
  });

  describe('getConcurrentBranchesRemaining()', () => {
    it('calculates concurrent limit remaining', async () => {
      config.branchConcurrentLimit = 20;
      scm.branchExists.mockResolvedValueOnce(true);
      const res = await limits.getConcurrentBranchesRemaining(config, [
        { branchName: 'foo' },
      ] as never);
      expect(res).toBe(19);
    });

    it('defaults to prConcurrentLimit', async () => {
      config.branchConcurrentLimit = null;
      config.prConcurrentLimit = 20;
      scm.branchExists.mockResolvedValueOnce(true);
      const res = await limits.getConcurrentBranchesRemaining(config, [
        { branchName: 'foo' },
      ] as never);
      expect(res).toBe(19);
    });

    it('does not use prConcurrentLimit for explicit branchConcurrentLimit=0', async () => {
      config.branchConcurrentLimit = 0;
      config.prConcurrentLimit = 20;
      const res = await limits.getConcurrentBranchesRemaining(config, []);
      expect(res).toBe(99);
    });

<<<<<<< HEAD
    it('returns 10 if no limits are set', () => {
      const res = limits.getConcurrentBranchesRemaining(config, []);
=======
    it('returns 10 if no limits are set', async () => {
      const res = await limits.getConcurrentBranchesRemaining(config, []);
>>>>>>> a6bbf937
      expect(res).toBe(10);
    });

    it('returns prConcurrentLimit if errored', async () => {
      config.branchConcurrentLimit = 2;
      // TODO: #7154
      const res = await limits.getConcurrentBranchesRemaining(
        config,
        null as never
      );
      expect(res).toBe(2);
    });
  });

  describe('getBranchesRemaining()', () => {
    it('returns minimal of both limits', async () => {
      platform.getPrList.mockResolvedValue([]);

      await expect(
        limits.getBranchesRemaining(
          {
            ...config,
            prHourlyLimit: 3,
            branchConcurrentLimit: 5,
          },
          []
        )
      ).resolves.toBe(3);

      await expect(
        limits.getBranchesRemaining(
          {
            ...config,
            prHourlyLimit: 11,
            branchConcurrentLimit: 7,
          },
          []
        )
      ).resolves.toBe(7);
    });
  });
});<|MERGE_RESOLUTION|>--- conflicted
+++ resolved
@@ -122,13 +122,8 @@
       expect(res).toBe(99);
     });
 
-<<<<<<< HEAD
-    it('returns 10 if no limits are set', () => {
-      const res = limits.getConcurrentBranchesRemaining(config, []);
-=======
     it('returns 10 if no limits are set', async () => {
       const res = await limits.getConcurrentBranchesRemaining(config, []);
->>>>>>> a6bbf937
       expect(res).toBe(10);
     });
 
