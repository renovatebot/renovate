--- conflicted
+++ resolved
@@ -1,5 +1,4 @@
 import moment from 'moment';
-<<<<<<< HEAD
 import {
   RenovateConfig,
   getConfig,
@@ -7,12 +6,10 @@
   platform,
 } from '../../../../test/util';
 import { PrState } from '../../../types';
-=======
-import { RenovateConfig, getConfig, platform } from '../../../../test/util';
-import { PrState } from '../../../types';
 import { BranchConfig } from '../../common';
->>>>>>> b2fde316
 import * as limits from './limits';
+
+jest.mock('../../../util/git');
 
 let config: RenovateConfig;
 beforeEach(() => {
@@ -54,19 +51,6 @@
   describe('getConcurrentPrsRemaining()', () => {
     it('calculates concurrent limit remaining', async () => {
       config.prConcurrentLimit = 20;
-<<<<<<< HEAD
-      platform.getPrList.mockResolvedValueOnce([
-        { sourceBranch: 'renovate/test1', state: PrState.Open },
-        { sourceBranch: 'renovate/test2', state: PrState.Closed },
-        { sourceBranch: 'renovate/configure', state: PrState.Open },
-        { sourceBranch: 'foobar', state: PrState.Open },
-      ] as never);
-      const res = await limits.getConcurrentPrsRemaining(config, [
-        { branchName: 'renovate/configure' },
-        { branchName: 'renovate/test1' },
-        { branchName: 'renovate/test2' },
-      ] as never);
-=======
       platform.getBranchPr.mockImplementation((branchName) =>
         branchName
           ? Promise.resolve({
@@ -80,7 +64,6 @@
         { branchName: null },
       ] as never;
       const res = await limits.getConcurrentPrsRemaining(config, branches);
->>>>>>> b2fde316
       expect(res).toEqual(19);
     });
     it('returns 99 if no concurrent limit', async () => {
