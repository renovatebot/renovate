--- conflicted
+++ resolved
@@ -2,20 +2,14 @@
   RenovateConfig,
   getConfig,
   git,
-<<<<<<< HEAD
   logger,
-=======
->>>>>>> 9f837f22
   mocked,
   partial,
 } from '../../../../test/util';
 import { GlobalConfig } from '../../../config/global';
-<<<<<<< HEAD
 import * as _repoCache from '../../../util/cache/repository';
 import type { BranchCache } from '../../../util/cache/repository/types';
-=======
 import { addMeta } from '../../../logger';
->>>>>>> 9f837f22
 import { Limit, isLimitReached } from '../../global/limits';
 import { BranchConfig, BranchResult, BranchUpgradeConfig } from '../../types';
 import * as _branchWorker from '../update/branch';
@@ -82,18 +76,12 @@
     });
 
     it('increments branch counter', async () => {
-<<<<<<< HEAD
-      const branches = partial<BranchConfig[]>([
-        { branchName: 'test_branch', manager: 'npm', upgrades: [] },
-      ]);
-      repoCache.getCache.mockReturnValueOnce({});
-=======
       const branchName = 'branchName';
       const branches: BranchConfig[] = [
-        partial<BranchConfig>({ baseBranch: 'main', branchName }),
-        partial<BranchConfig>({ baseBranch: 'dev', branchName }),
+        partial<BranchConfig>({ baseBranch: 'main', branchName, upgrades: []}),
+        partial<BranchConfig>({ baseBranch: 'dev', branchName, upgrades: []}),
       ] as never;
->>>>>>> 9f837f22
+      repoCache.getCache.mockReturnValueOnce({});
       branchWorker.processBranch.mockResolvedValueOnce({
         branchExists: true,
         result: BranchResult.PrCreated,
