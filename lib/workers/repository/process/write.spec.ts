import is from '@sindresorhus/is';
import {
  RenovateConfig,
  getConfig,
  logger,
  mocked,
<<<<<<< HEAD
  scm,
=======
  partial,
>>>>>>> e87af923
} from '../../../../test/util';
import { GlobalConfig } from '../../../config/global';
import { addMeta } from '../../../logger';
import { hashMap } from '../../../modules/manager';
import * as _repoCache from '../../../util/cache/repository';
import type {
  BranchCache,
  RepoCacheData,
} from '../../../util/cache/repository/types';
import { fingerprint } from '../../../util/fingerprint';
import { isLimitReached } from '../../global/limits';
import type { BranchConfig, BranchUpgradeConfig } from '../../types';
import * as _branchWorker from '../update/branch';
import * as _limits from './limits';
import {
  canSkipBranchUpdateCheck,
  generateBranchFingerprintConfig,
  syncBranchState,
  writeUpdates,
} from './write';

jest.mock('../../../util/git');
jest.mock('../../../util/cache/repository');

const branchWorker = mocked(_branchWorker);
const limits = mocked(_limits);
const repoCache = mocked(_repoCache);

branchWorker.processBranch = jest.fn();

limits.getPrsRemaining = jest.fn().mockResolvedValue(99);
limits.getBranchesRemaining = jest.fn().mockResolvedValue(99);

let config: RenovateConfig;

beforeEach(() => {
  jest.resetAllMocks();
  config = getConfig();
  repoCache.getCache.mockReturnValue({});
});

describe('workers/repository/process/write', () => {
  describe('writeUpdates()', () => {
    it('stops after automerge', async () => {
      const branches: BranchConfig[] = [
        {
          branchName: 'test_branch',
          baseBranch: 'base',
          manager: 'npm',
          upgrades: [],
        },
        {
          branchName: 'test_branch',
          baseBranch: 'base',
          manager: 'npm',
          upgrades: [],
        },
        {
          branchName: 'test_branch',
          baseBranch: 'base',
          manager: 'npm',
          automergeType: 'pr-comment',
          ignoreTests: true,
          upgrades: [],
        },
        {
          branchName: 'test_branch',
          baseBranch: 'base',
          manager: 'npm',
          upgrades: [],
        },
        {
          branchName: 'test_branch',
          baseBranch: 'base',
          manager: 'npm',
          upgrades: [],
        },
      ];
      scm.branchExists.mockResolvedValue(true);
      branchWorker.processBranch.mockResolvedValueOnce({
        branchExists: true,
        result: 'pr-created',
      });
      branchWorker.processBranch.mockResolvedValueOnce({
        branchExists: false,
        result: 'already-existed',
      });
      branchWorker.processBranch.mockResolvedValueOnce({
        branchExists: false,
        result: 'automerged',
      });
      branchWorker.processBranch.mockResolvedValueOnce({
        branchExists: false,
        result: 'automerged',
      });
      GlobalConfig.set({ dryRun: 'full' });
      const res = await writeUpdates(config, branches);
      expect(res).toBe('automerged');
      expect(branchWorker.processBranch).toHaveBeenCalledTimes(4);
    });

    it('increments branch counter', async () => {
      const branchName = 'branchName';
      const branches: BranchConfig[] = [
        { baseBranch: 'main', branchName, upgrades: [], manager: 'npm' },
        { baseBranch: 'dev', branchName, upgrades: [], manager: 'npm' },
      ];
      repoCache.getCache.mockReturnValueOnce({});
      branchWorker.processBranch.mockResolvedValueOnce({
        branchExists: true,
        result: 'pr-created',
      });
      scm.branchExists.mockResolvedValueOnce(false).mockResolvedValueOnce(true);
      limits.getBranchesRemaining.mockResolvedValueOnce(1);
      expect(isLimitReached('Branches')).toBeFalse();
      GlobalConfig.set({ dryRun: 'full' });
      config.baseBranches = ['main', 'dev'];
      await writeUpdates(config, branches);
      expect(isLimitReached('Branches')).toBeTrue();
      expect(addMeta).toHaveBeenCalledWith({
        baseBranch: 'main',
        branch: branchName,
      });
      expect(addMeta).toHaveBeenCalledWith({
        baseBranch: 'dev',
        branch: branchName,
      });
    });

    it('return no-work if branch fingerprint is not different', async () => {
      const branches: BranchConfig[] = [
        {
          branchName: 'new/some-branch',
          baseBranch: 'base',
          manager: 'npm',
          upgrades: [
            partial<BranchUpgradeConfig>({
              manager: 'npm',
            }),
          ],
        },
      ];
      repoCache.getCache.mockReturnValueOnce({
        branches: [
          partial<BranchCache>({
            branchName: 'new/some-branch',
            sha: '111',
            branchFingerprint: '111',
          }),
        ],
      });
      branchWorker.processBranch.mockResolvedValueOnce({
        branchExists: true,
        result: 'no-work',
      });
      expect(await writeUpdates(config, branches)).toBe('done');
    });

    it('updates branch fingerprint when new commit is made', async () => {
      const branches: BranchConfig[] = [
        {
          branchName: 'new/some-branch',
          baseBranch: 'base',
          manager: 'npm',
          upgrades: [
            partial<BranchUpgradeConfig>({
              manager: 'unknown-manager',
            }),
          ],
        },
      ];
      repoCache.getCache.mockReturnValueOnce({
        branches: [
          partial<BranchCache>({
            branchName: 'new/some-branch',
            branchFingerprint: '222',
          }),
        ],
      });
      branchWorker.processBranch.mockResolvedValueOnce({
        branchExists: true,
        updatesVerified: true,
        result: 'done',
        commitSha: 'some-value',
      });
      const branch = branches[0];
      const managers = [
        ...new Set(
          branch.upgrades
            .map((upgrade) => hashMap.get(upgrade.manager) ?? upgrade.manager)
            .filter(is.string)
        ),
      ].sort();
      const branchFingerprint = fingerprint({
        branchFingerprintConfig: generateBranchFingerprintConfig(branch),
        managers,
      });
      expect(await writeUpdates(config, branches)).toBe('done');
      expect(branch.branchFingerprint).toBe(branchFingerprint);
    });

    it('caches same fingerprint when no commit is made and branch cache existed', async () => {
      const branches: BranchConfig[] = [
        {
          branchName: 'new/some-branch',
          baseBranch: 'base_branch',
          manager: 'npm',
          upgrades: [
            partial<BranchUpgradeConfig>({
              manager: 'unknown-manager',
            }),
          ],
        },
      ];
      const branch = branches[0];
      const managers = [
        ...new Set(
          branch.upgrades
            .map((upgrade) => hashMap.get(upgrade.manager) ?? upgrade.manager)
            .filter(is.string)
        ),
      ].sort();

      const branchFingerprint = fingerprint({
        branch,
        managers,
      });
      repoCache.getCache.mockReturnValueOnce({
        branches: [
          partial<BranchCache>({
            branchName: 'new/some-branch',
            baseBranch: 'base_branch',
            branchFingerprint,
          }),
        ],
      });
      branchWorker.processBranch.mockResolvedValueOnce({
        branchExists: true,
        result: 'done',
      });
      scm.branchExists.mockResolvedValue(true);
      config.repositoryCache = 'enabled';
      expect(await writeUpdates(config, branches)).toBe('done');
      expect(branch.branchFingerprint).toBe(branchFingerprint);
    });

    it('caches same fingerprint when no commit is made', async () => {
      const branches: BranchConfig[] = [
        {
          branchName: 'new/some-branch',
          baseBranch: 'base_branch',
          manager: 'npm',
          upgrades: [
            partial<BranchUpgradeConfig>({
              manager: 'unknown-manager',
            }),
          ],
        },
      ];
      const branch = branches[0];
      const managers = [
        ...new Set(
          branch.upgrades
            .map((upgrade) => hashMap.get(upgrade.manager) ?? upgrade.manager)
            .filter(is.string)
        ),
      ].sort();
      const branchFingerprint = fingerprint({
        branch,
        managers,
      });
      repoCache.getCache.mockReturnValueOnce({
        branches: [
          partial<BranchCache>({
            branchName: 'new/some-branch',
            baseBranch: 'base_branch',
            branchFingerprint,
          }),
        ],
      });
      branchWorker.processBranch.mockResolvedValueOnce({
        branchExists: true,
        result: 'done',
      });
      expect(await writeUpdates(config, branches)).toBe('done');
      expect(branch.branchFingerprint).toBe(branchFingerprint);
    });

    it('creates new branchCache when cache is not enabled', async () => {
      const branches: BranchConfig[] = [
        {
          branchName: 'new/some-branch',
          baseBranch: 'base_branch',
          manager: 'npm',
          upgrades: [
            partial<BranchUpgradeConfig>({
              manager: 'npm',
            }),
          ],
        },
      ];
      const repoCacheObj = partial<RepoCacheData>({});
      repoCache.getCache.mockReturnValueOnce(repoCacheObj);
      branchWorker.processBranch.mockResolvedValueOnce({
        branchExists: true,
        result: 'no-work',
      });
      scm.getBranchCommit
        .mockResolvedValueOnce('sha')
        .mockResolvedValueOnce('base_sha');
      scm.branchExists.mockResolvedValueOnce(true);
      await writeUpdates(config, branches);
      expect(logger.logger.debug).not.toHaveBeenCalledWith(
        'No branch cache found for new/some-branch'
      );
      expect(repoCacheObj).toEqual({
        branches: [
          {
            branchName: 'new/some-branch',
            baseBranch: 'base_branch',
            baseBranchSha: 'base_sha',
            sha: 'sha',
          },
        ],
      });
    });
  });

  describe('canSkipBranchUpdateCheck()', () => {
    let branchCache: BranchCache = {
      branchName: 'branch',
      baseBranch: 'base',
      baseBranchSha: 'base_sha',
      sha: 'sha',
      upgrades: [],
      automerge: false,
      prNo: null,
    };

    it('returns false if no cache', () => {
      branchCache = {
        ...branchCache,
        branchName: 'new/some-branch',
        sha: '111',
      };
      expect(canSkipBranchUpdateCheck(branchCache, '222')).toBe(false);
    });

    it('returns false when fingerprints are not same', () => {
      branchCache = {
        ...branchCache,
        branchName: 'new/some-branch',
        sha: '111',
        branchFingerprint: '211',
      };
      expect(canSkipBranchUpdateCheck(branchCache, '222')).toBe(false);
    });

    it('returns true', () => {
      branchCache = {
        ...branchCache,
        branchName: 'new/some-branch',
        sha: '111',
        branchFingerprint: '222',
      };
      expect(canSkipBranchUpdateCheck(branchCache, '222')).toBe(true);
    });
  });

  describe('syncBranchState()', () => {
    it('creates minimal branch state when cache is not populated', () => {
      const repoCacheObj = partial<RepoCacheData>({});
      repoCache.getCache.mockReturnValue(repoCacheObj);
      scm.getBranchCommit.mockResolvedValueOnce('sha');
      scm.getBranchCommit.mockResolvedValueOnce('base_sha');
      return expect(
        syncBranchState('branch_name', 'base_branch')
      ).resolves.toEqual({
        branchName: 'branch_name',
        sha: 'sha',
        baseBranch: 'base_branch',
        baseBranchSha: 'base_sha',
      });
    });

    it('when base branch name is different updates it and invalidates related cache', () => {
      const repoCacheObj: RepoCacheData = {
        branches: [
          {
            branchName: 'branch_name',
            baseBranch: 'base_branch',
            sha: 'sha',
            baseBranchSha: 'base_sha',
            isModified: true,
            pristine: false,
            upgrades: [],
            automerge: false,
            prNo: null,
          },
        ],
      };
      repoCache.getCache.mockReturnValue(repoCacheObj);
      scm.getBranchCommit.mockResolvedValueOnce('sha');
      scm.getBranchCommit.mockResolvedValueOnce('base_sha');
      return expect(
        syncBranchState('branch_name', 'new_base_branch')
      ).resolves.toEqual({
        branchName: 'branch_name',
        sha: 'sha',
        baseBranch: 'new_base_branch',
        baseBranchSha: 'base_sha',
        pristine: false,
        upgrades: [],
        automerge: false,
        prNo: null,
      });
    });

    it('when base branch sha is different updates it and invalidates related values', () => {
      const repoCacheObj: RepoCacheData = {
        branches: [
          {
            branchName: 'branch_name',
            sha: 'sha',
            baseBranch: 'base_branch',
            baseBranchSha: 'base_sha',
            isBehindBase: true,
            pristine: false,
            upgrades: [],
            automerge: false,
            prNo: null,
          },
        ],
      };
      repoCache.getCache.mockReturnValue(repoCacheObj);
      scm.getBranchCommit.mockResolvedValueOnce('sha');
      scm.getBranchCommit.mockResolvedValueOnce('new_base_sha');
      return expect(
        syncBranchState('branch_name', 'base_branch')
      ).resolves.toEqual({
        branchName: 'branch_name',
        sha: 'sha',
        baseBranch: 'base_branch',
        baseBranchSha: 'new_base_sha',
        upgrades: [],
        pristine: false,
        automerge: false,
        prNo: null,
      });
    });

    it('when branch sha is different updates it and invalidates related values', () => {
      const repoCacheObj: RepoCacheData = {
        branches: [
          {
            branchName: 'branch_name',
            sha: 'sha',
            baseBranch: 'base_branch',
            baseBranchSha: 'base_sha',
            isBehindBase: true,
            isModified: true,
            pristine: true,
            isConflicted: true,
            branchFingerprint: '123',
            upgrades: [],
            automerge: false,
            prNo: null,
          },
        ],
      };
      repoCache.getCache.mockReturnValue(repoCacheObj);
      scm.getBranchCommit.mockResolvedValueOnce('new_sha');
      scm.getBranchCommit.mockResolvedValueOnce('base_sha');
      return expect(
        syncBranchState('branch_name', 'base_branch')
      ).resolves.toEqual({
        branchName: 'branch_name',
        sha: 'new_sha',
        baseBranch: 'base_branch',
        baseBranchSha: 'base_sha',
        upgrades: [],
        pristine: false,
        automerge: false,
        prNo: null,
      });
    });

    it('no change if all parameters are same', () => {
      const repoCacheObj: RepoCacheData = {
        branches: [
          {
            branchName: 'branch_name',
            sha: 'sha',
            baseBranch: 'base_branch',
            baseBranchSha: 'base_sha',
            isBehindBase: true,
            isModified: true,
            isConflicted: true,
            branchFingerprint: '123',
            upgrades: [],
            automerge: false,
            prNo: null,
            pristine: true,
          },
        ],
      };
      repoCache.getCache.mockReturnValue(repoCacheObj);
      scm.getBranchCommit.mockResolvedValueOnce('sha');
      scm.getBranchCommit.mockResolvedValueOnce('base_sha');
      return expect(
        syncBranchState('branch_name', 'base_branch')
      ).resolves.toEqual({
        branchName: 'branch_name',
        sha: 'sha',
        baseBranch: 'base_branch',
        baseBranchSha: 'base_sha',
        isBehindBase: true,
        isModified: true,
        isConflicted: true,
        branchFingerprint: '123',
        upgrades: [],
        automerge: false,
        prNo: null,
        pristine: true,
      });
    });
  });
});<|MERGE_RESOLUTION|>--- conflicted
+++ resolved
@@ -4,11 +4,8 @@
   getConfig,
   logger,
   mocked,
-<<<<<<< HEAD
+  partial,
   scm,
-=======
-  partial,
->>>>>>> e87af923
 } from '../../../../test/util';
 import { GlobalConfig } from '../../../config/global';
 import { addMeta } from '../../../logger';
