<<<<<<< HEAD
import { RenovateConfig, getConfig, mocked } from '../../../../test/util';
import * as _git from '../../../util/git';
=======
import { RenovateConfig, getConfig, git, mocked } from '../../../../test/util';
>>>>>>> fcdb226a
import * as _branchWorker from '../../branch';
import { BranchConfig, ProcessBranchResult } from '../../common';
import { Limit, isLimitReached } from '../../global/limits';
import * as _limits from './limits';
import { writeUpdates } from './write';

jest.mock('../../../util/git');

const branchWorker = mocked(_branchWorker);
const limits = mocked(_limits);

const git = mocked(_git);
jest.mock('../../../util/git');

branchWorker.processBranch = jest.fn();

limits.getPrsRemaining = jest.fn().mockResolvedValue(99);
limits.getBranchesRemaining = jest.fn().mockResolvedValue(99);

let config: RenovateConfig;
beforeEach(() => {
  jest.resetAllMocks();
  config = getConfig();
});

describe('workers/repository/write', () => {
  describe('writeUpdates()', () => {
    it('skips branches blocked by pin', async () => {
      const branches: BranchConfig[] = [
        { updateType: 'pin' },
        { blockedByPin: true },
        {},
      ] as never;
      git.branchExists.mockReturnValueOnce(false);
      const res = await writeUpdates(config, branches);
      expect(res).toEqual('done');
      expect(branchWorker.processBranch).toHaveBeenCalledTimes(2);
    });
    it('stops after automerge', async () => {
      const branches: BranchConfig[] = [
        {},
        {},
        { automergeType: 'pr-comment', requiredStatusChecks: null },
        {},
        {},
      ] as never;
      git.branchExists.mockReturnValue(true);
      branchWorker.processBranch.mockResolvedValueOnce(
        ProcessBranchResult.PrCreated
      );
      branchWorker.processBranch.mockResolvedValueOnce(
        ProcessBranchResult.AlreadyExisted
      );
      branchWorker.processBranch.mockResolvedValueOnce(
        ProcessBranchResult.Automerged
      );
      branchWorker.processBranch.mockResolvedValueOnce(
        ProcessBranchResult.Automerged
      );
      const res = await writeUpdates(config, branches);
      expect(res).toEqual('automerged');
      expect(branchWorker.processBranch).toHaveBeenCalledTimes(4);
    });
    it('increments branch counter', async () => {
      const branches: BranchConfig[] = [{}] as never;
      branchWorker.processBranch.mockResolvedValueOnce(
        ProcessBranchResult.PrCreated
      );
      git.branchExists.mockReturnValueOnce(false);
      git.branchExists.mockReturnValueOnce(true);
      limits.getBranchesRemaining.mockReturnValueOnce(1);
      expect(isLimitReached(Limit.Branches)).toBeFalse();
      await writeUpdates({ config }, branches);
      expect(isLimitReached(Limit.Branches)).toBeTrue();
    });
  });
});<|MERGE_RESOLUTION|>--- conflicted
+++ resolved
@@ -1,9 +1,4 @@
-<<<<<<< HEAD
-import { RenovateConfig, getConfig, mocked } from '../../../../test/util';
-import * as _git from '../../../util/git';
-=======
 import { RenovateConfig, getConfig, git, mocked } from '../../../../test/util';
->>>>>>> fcdb226a
 import * as _branchWorker from '../../branch';
 import { BranchConfig, ProcessBranchResult } from '../../common';
 import { Limit, isLimitReached } from '../../global/limits';
@@ -14,9 +9,6 @@
 
 const branchWorker = mocked(_branchWorker);
 const limits = mocked(_limits);
-
-const git = mocked(_git);
-jest.mock('../../../util/git');
 
 branchWorker.processBranch = jest.fn();
 
