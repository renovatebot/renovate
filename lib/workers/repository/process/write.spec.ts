--- conflicted
+++ resolved
@@ -460,11 +460,8 @@
             baseBranchSha: 'base_sha',
             isBehindBase: true,
             isModified: true,
-<<<<<<< HEAD
             pristine: true,
-=======
             isConflicted: true,
->>>>>>> 724942e5
             branchFingerprint: '123',
             upgrades: [],
             automerge: false,
