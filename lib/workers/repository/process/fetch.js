--- conflicted
+++ resolved
@@ -27,11 +27,7 @@
       { depName: dep.depName },
       'Dependency is ignored due to being internal'
     );
-<<<<<<< HEAD
-    dep.skipReason = 'internal';
-=======
     dep.skipReason = 'internal-package';
->>>>>>> 4f5896c9
   } else if (depConfig.enabled === false) {
     logger.debug({ depName: dep.depName }, 'Dependency is disabled');
     dep.skipReason = 'disabled';
