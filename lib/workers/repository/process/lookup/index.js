const versioning = require('../../../../versioning');
const { getRollbackUpdate } = require('./rollback');
const { getRangeStrategy } = require('../../../../manager');
const { filterVersions } = require('./filter');
const { getDependency } = require('../../../../datasource');

module.exports = {
  lookupUpdates,
};

async function lookupUpdates(config) {
  const { depName, currentValue } = config;
  logger.debug({ depName, currentValue }, 'lookupUpdates');
  const {
    equals,
    getMajor,
    getMinor,
    isGreaterThan,
    isSingleVersion,
    isVersion,
    matches,
    getNewValue,
  } = versioning(config.versionScheme);
  let updates = [];
  const dependency = await getDependency(config.purl, config);
  if (!dependency) {
    // If dependency lookup fails then warn and return
    const result = {
      type: 'warning',
      message: `Failed to look up dependency ${depName}`,
    };
    logger.info(
      { dependency: depName, packageFile: config.packageFile },
      result.message
    );
    // TODO: return warnings in own field
    updates.push(result);
    return { updates };
  }
  const { releases } = dependency;
  // Filter out any results from datasource that don't comply with our versioning scheme
  const allVersions = releases
    .map(release => release.version)
    .filter(v => isVersion(v));
  // istanbul ignore if
  if (allVersions.length === 0) {
    const message = `No versions returned from registry for this package`;
    logger.warn({ dependency }, message);
    // TODO: return an object
    updates.push([
      {
        type: 'warning',
        message,
      },
    ]);
    return { updates };
  }
  // Check that existing constraint can be satisfied
  const allSatisfyingVersions = allVersions.filter(version =>
    matches(version, currentValue)
  );
  if (!allSatisfyingVersions.length) {
    const rollback = getRollbackUpdate(config, allVersions);
    // istanbul ignore if
    if (!rollback) {
      updates.push([
        {
          type: 'warning',
          message: `Can't find version matching ${currentValue} for ${depName}`,
        },
      ]);
      return { updates };
    }
    updates.push(rollback);
  }
  const rangeStrategy = getRangeStrategy(config);
  const fromVersion = getFromVersion(config, rangeStrategy, allVersions);
  if (rangeStrategy === 'pin' && !isSingleVersion(currentValue)) {
    updates.push({
      type: 'pin',
      isPin: true,
      newValue: getNewValue(
        currentValue,
        rangeStrategy,
        fromVersion,
        fromVersion
      ),
      newMajor: getMajor(fromVersion),
    });
  }
  // Filter latest, unstable, etc
  const filteredVersions = filterVersions(
    config,
    fromVersion,
    dependency.latestVersion,
    allVersions
  );
  if (!filteredVersions.length) {
    return { updates };
  }
  const buckets = {};
  for (const toVersion of filteredVersions) {
    const update = { fromVersion, toVersion };
    update.newValue = getNewValue(
      currentValue,
      rangeStrategy,
      fromVersion,
      toVersion
    );
    if (!update.newValue || update.newValue === currentValue) {
      continue; // eslint-disable-line no-continue
    }
    update.newMajor = getMajor(toVersion);
    update.newMinor = getMinor(toVersion);
    update.type = getType(config, fromVersion, toVersion);
    if (!isVersion(update.newValue)) {
      update.isRange = true;
    }

    update.canBeUnpublished = releases.find(release =>
      equals(release.version, toVersion)
    ).canBeUnpublished;

    const bucket = getBucket(config, update);
    if (buckets[bucket]) {
      if (isGreaterThan(update.toVersion, buckets[bucket].toVersion)) {
        buckets[bucket] = update;
      }
    } else {
      buckets[bucket] = update;
    }
  }
<<<<<<< HEAD
  const { releases } = dependency;
=======
  updates = updates.concat(Object.values(buckets));
>>>>>>> c9f7b74b
  let { repositoryUrl } = dependency;
  // istanbul ignore if
  if (!(repositoryUrl && repositoryUrl.length)) {
    repositoryUrl = null;
  }
<<<<<<< HEAD
  return {
    releases,
    updates: updates
      .concat(Object.values(buckets))
      .map(update => ({ ...update, repositoryUrl })),
=======
  const filteredReleases = releases.filter(
    release =>
      filteredVersions.includes(release.version) ||
      release.version === fromVersion
  );
  return {
    releases: filteredReleases,
    repositoryUrl,
    updates,
>>>>>>> c9f7b74b
  };
}

function getType(config, fromVersion, toVersion) {
  const { versionScheme } = config;
  const { getMajor, getMinor } = versioning(versionScheme);
  if (getMajor(toVersion) > getMajor(fromVersion)) {
    return 'major';
  }
  if (getMinor(toVersion) > getMinor(fromVersion)) {
    return 'minor';
  }
  if (config.separateMinorPatch) {
    return 'patch';
  }
  if (config.patch.automerge && !config.minor.automerge) {
    return 'patch';
  }
  return 'minor';
}

function getBucket(config, update) {
  const { separateMajorMinor, separateMultipleMajor } = config;
  const { type, newMajor } = update;
  if (
    !separateMajorMinor ||
    config.groupName ||
    config.major.automerge === true ||
    (config.automerge && config.major.automerge !== false)
  ) {
    return 'latest';
  }
  if (separateMultipleMajor && type === 'major') {
    return `major-${newMajor}`;
  }
  return type;
}

function getFromVersion(config, rangeStrategy, allVersions) {
  const { currentValue, lockedVersion, versionScheme } = config;
  const { isVersion, maxSatisfyingVersion, minSatisfyingVersion } = versioning(
    versionScheme
  );
  if (isVersion(currentValue)) {
    return currentValue;
  }
  logger.trace(`currentValue ${currentValue} is range`);
  if (rangeStrategy === 'pin') {
    return lockedVersion || maxSatisfyingVersion(allVersions, currentValue);
  }
  if (rangeStrategy === 'bump') {
    // Use the lowest version in the current range
    return minSatisfyingVersion(allVersions, currentValue);
  }
  // Use the highest version in the current range
  return maxSatisfyingVersion(allVersions, currentValue);
}<|MERGE_RESOLUTION|>--- conflicted
+++ resolved
@@ -130,23 +130,12 @@
       buckets[bucket] = update;
     }
   }
-<<<<<<< HEAD
-  const { releases } = dependency;
-=======
   updates = updates.concat(Object.values(buckets));
->>>>>>> c9f7b74b
   let { repositoryUrl } = dependency;
   // istanbul ignore if
   if (!(repositoryUrl && repositoryUrl.length)) {
     repositoryUrl = null;
   }
-<<<<<<< HEAD
-  return {
-    releases,
-    updates: updates
-      .concat(Object.values(buckets))
-      .map(update => ({ ...update, repositoryUrl })),
-=======
   const filteredReleases = releases.filter(
     release =>
       filteredVersions.includes(release.version) ||
@@ -156,7 +145,6 @@
     releases: filteredReleases,
     repositoryUrl,
     updates,
->>>>>>> c9f7b74b
   };
 }
 
