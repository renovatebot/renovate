--- conflicted
+++ resolved
@@ -89,11 +89,7 @@
       config.internalChecksFilter = 'strict';
 
       class SomeDatasource extends DummyDatasource {
-<<<<<<< HEAD
-        interceptRelease(
-=======
         postprocessRelease(
->>>>>>> a4686d85
           _: PostprocessReleaseConfig,
           release: Release,
         ): Promise<Release | null> {
