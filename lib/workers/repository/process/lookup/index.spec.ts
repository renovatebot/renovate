import { codeBlock } from 'common-tags';
import * as hostRules from '../../../../../lib/util/host-rules';
import { Fixtures } from '../../../../../test/fixtures';
import * as httpMock from '../../../../../test/http-mock';
import { partial } from '../../../../../test/util';
import { getConfig } from '../../../../config/defaults';
import { CONFIG_VALIDATION } from '../../../../constants/error-messages';
import { CustomDatasource } from '../../../../modules/datasource/custom';
import { DockerDatasource } from '../../../../modules/datasource/docker';
import { GitRefsDatasource } from '../../../../modules/datasource/git-refs';
import { GithubReleasesDatasource } from '../../../../modules/datasource/github-releases';
import { GithubTagsDatasource } from '../../../../modules/datasource/github-tags';
import { MavenDatasource } from '../../../../modules/datasource/maven';
import { NpmDatasource } from '../../../../modules/datasource/npm';
import { PackagistDatasource } from '../../../../modules/datasource/packagist';
import { PypiDatasource } from '../../../../modules/datasource/pypi';
import { id as composerVersioningId } from '../../../../modules/versioning/composer';
import { id as debianVersioningId } from '../../../../modules/versioning/debian';
import { id as dockerVersioningId } from '../../../../modules/versioning/docker';
import { id as gitVersioningId } from '../../../../modules/versioning/git';
import { id as mavenVersioningId } from '../../../../modules/versioning/maven';
import { id as nodeVersioningId } from '../../../../modules/versioning/node';
import { id as npmVersioningId } from '../../../../modules/versioning/npm';
import { id as pep440VersioningId } from '../../../../modules/versioning/pep440';
import { id as poetryVersioningId } from '../../../../modules/versioning/poetry';
import type { HostRule } from '../../../../types';
import * as memCache from '../../../../util/cache/memory';
import { initConfig, resetConfig } from '../../../../util/merge-confidence';
import * as McApi from '../../../../util/merge-confidence';
import { Result } from '../../../../util/result';
import type { LookupUpdateConfig } from './types';
import * as lookup from '.';

const qJson = {
  ...Fixtures.getJson('01.json'),
  latestVersion: '1.4.1',
};

const helmetJson = Fixtures.get('02.json');
const coffeelintJson = Fixtures.get('coffeelint.json');
const nextJson = Fixtures.get('next.json');
const typescriptJson = Fixtures.get('typescript.json');
const vueJson = Fixtures.get('vue.json');
const webpackJson = Fixtures.get('webpack.json');

let config: LookupUpdateConfig;

describe('workers/repository/process/lookup/index', () => {
  const getGithubReleases = jest.spyOn(
    GithubReleasesDatasource.prototype,
    'getReleases',
  );

  const getGithubTags = jest.spyOn(
    GithubTagsDatasource.prototype,
    'getReleases',
  );

  const getDockerReleases = jest.spyOn(
    DockerDatasource.prototype,
    'getReleases',
  );

<<<<<<< HEAD
  const getCustomDatasourceReleases = jest.spyOn(
    CustomDatasource.prototype,
    'getReleases',
  );
=======
  const getMavenReleases = jest.spyOn(MavenDatasource.prototype, 'getReleases');
>>>>>>> 02eaf8c9

  const getDockerDigest = jest.spyOn(DockerDatasource.prototype, 'getDigest');

  beforeEach(() => {
    // TODO: fix types #22198
    config = partial<LookupUpdateConfig>(getConfig() as never);
    config.manager = 'npm';
    config.versioning = npmVersioningId;
    config.rangeStrategy = 'replace';
    jest
      .spyOn(GitRefsDatasource.prototype, 'getReleases')
      .mockResolvedValueOnce({
        releases: [{ version: 'master' }],
      });
    jest
      .spyOn(GitRefsDatasource.prototype, 'getDigest')
      .mockResolvedValueOnce('4b825dc642cb6eb9a060e54bf8d69288fbee4904');
  });

  // TODO: fix mocks
  afterEach(() => {
    httpMock.clear(false);
    hostRules.clear();
  });

  describe('.lookupUpdates()', () => {
    it('returns null if invalid currentValue', async () => {
      // @ts-expect-error: testing invalid currentValue
      config.currentValue = 3;

      const { skipReason } = await Result.wrap(
        lookup.lookupUpdates(config),
      ).unwrapOrThrow();

      expect(skipReason).toBe('invalid-value');
    });

    it('returns null if unknown datasource', async () => {
      config.packageName = 'some-dep';
      config.datasource = 'does not exist';

      const { updates } = await Result.wrap(
        lookup.lookupUpdates(config),
      ).unwrapOrThrow();

      expect(updates).toBeEmptyArray();
    });

    it('handles error result from getPkgReleasesWithResult', async () => {
      config.currentValue = '1.0.0';
      config.packageName = 'some-dep';
      config.datasource = NpmDatasource.id;
      config.rollbackPrs = true;
      httpMock.scope('https://registry.npmjs.org').get('/some-dep').reply(500);

      const res = await lookup.lookupUpdates(config);

      expect(() => res.unwrapOrThrow()).toThrow();
    });

    it('returns rollback for pinned version', async () => {
      config.currentValue = '0.9.99';
      config.packageName = 'q';
      config.datasource = NpmDatasource.id;
      config.rollbackPrs = true;
      httpMock.scope('https://registry.npmjs.org').get('/q').reply(200, qJson);

      const { updates } = await Result.wrap(
        lookup.lookupUpdates(config),
      ).unwrapOrThrow();

      expect(updates).toEqual([
        {
          bucket: 'rollback',
          newMajor: 0,
          newValue: '0.9.7',
          newVersion: '0.9.7',
          registryUrl: undefined,
          updateType: 'rollback',
        },
        {
          bucket: 'major',
          newMajor: 1,
          newMinor: 4,
          newValue: '1.4.1',
          newVersion: '1.4.1',
          releaseTimestamp: '2015-05-17T04:25:07.299Z',
          updateType: 'major',
        },
      ]);
    });

    it('returns rollback for ranged version', async () => {
      config.currentValue = '^0.9.99';
      config.packageName = 'q';
      config.datasource = NpmDatasource.id;
      config.rollbackPrs = true;
      httpMock.scope('https://registry.npmjs.org').get('/q').reply(200, qJson);

      const { updates } = await Result.wrap(
        lookup.lookupUpdates(config),
      ).unwrapOrThrow();

      expect(updates).toEqual([
        {
          bucket: 'rollback',
          newMajor: 0,
          newValue: '^0.9.7',
          newVersion: '0.9.7',
          registryUrl: undefined,
          updateType: 'rollback',
        },
      ]);
    });

    it('supports minor and major upgrades for tilde ranges', async () => {
      config.currentValue = '^0.4.0';
      config.rangeStrategy = 'pin';
      config.packageName = 'q';
      config.datasource = NpmDatasource.id;
      httpMock.scope('https://registry.npmjs.org').get('/q').reply(200, qJson);

      const { updates } = await Result.wrap(
        lookup.lookupUpdates(config),
      ).unwrapOrThrow();

      expect(updates).toEqual([
        {
          isPin: true,
          newMajor: 0,
          newValue: '0.4.4',
          newVersion: '0.4.4',
          updateType: 'pin',
        },
        {
          bucket: 'non-major',
          isRange: true,
          newMajor: 0,
          newMinor: 9,
          newValue: '^0.9.0',
          newVersion: '0.9.7',
          releaseTimestamp: '2013-09-04T17:07:22.948Z',
          updateType: 'minor',
        },
        {
          bucket: 'major',
          isRange: true,
          newMajor: 1,
          newMinor: 4,
          newValue: '^1.0.0',
          newVersion: '1.4.1',
          releaseTimestamp: '2015-05-17T04:25:07.299Z',
          updateType: 'major',
        },
      ]);
    });

    it('supports lock file updates mixed with regular updates', async () => {
      config.currentValue = '^0.4.0';
      config.rangeStrategy = 'update-lockfile';
      config.packageName = 'q';
      config.datasource = NpmDatasource.id;
      config.separateMinorPatch = true;
      config.lockedVersion = '0.4.0';
      httpMock.scope('https://registry.npmjs.org').get('/q').reply(200, qJson);

      const { updates } = await Result.wrap(
        lookup.lookupUpdates(config),
      ).unwrapOrThrow();

      expect(updates).toEqual([
        {
          bucket: 'patch',
          isLockfileUpdate: true,
          isRange: true,
          newMajor: 0,
          newMinor: 4,
          newValue: '^0.4.0',
          newVersion: '0.4.4',
          releaseTimestamp: '2011-06-10T17:20:04.719Z',
          updateType: 'patch',
        },
        {
          bucket: 'minor',
          isRange: true,
          newMajor: 0,
          newMinor: 9,
          newValue: '^0.9.0',
          newVersion: '0.9.7',
          releaseTimestamp: '2013-09-04T17:07:22.948Z',
          updateType: 'minor',
        },
        {
          bucket: 'major',
          isRange: true,
          newMajor: 1,
          newMinor: 4,
          newValue: '^1.0.0',
          newVersion: '1.4.1',
          releaseTimestamp: '2015-05-17T04:25:07.299Z',
          updateType: 'major',
        },
      ]);
    });

    it('returns multiple updates if grouping but separateMajorMinor=true', async () => {
      config.groupName = 'somegroup';
      config.currentValue = '0.4.0';
      config.rangeStrategy = 'pin';
      config.packageName = 'q';
      config.datasource = NpmDatasource.id;
      httpMock.scope('https://registry.npmjs.org').get('/q').reply(200, qJson);

      const { updates } = await Result.wrap(
        lookup.lookupUpdates(config),
      ).unwrapOrThrow();

      expect(updates).toEqual([
        {
          bucket: 'non-major',
          newMajor: 0,
          newMinor: 9,
          newValue: '0.9.7',
          newVersion: '0.9.7',
          releaseTimestamp: expect.any(String),
          updateType: 'minor',
        },
        {
          bucket: 'major',
          newMajor: 1,
          newMinor: 4,
          newValue: '1.4.1',
          newVersion: '1.4.1',
          releaseTimestamp: expect.any(String),
          updateType: 'major',
        },
      ]);
    });

    it('returns additional update if grouping but separateMinorPatch=true', async () => {
      config.groupName = 'somegroup';
      config.currentValue = '0.4.0';
      config.rangeStrategy = 'pin';
      config.packageName = 'q';
      config.separateMinorPatch = true;
      config.datasource = NpmDatasource.id;
      httpMock.scope('https://registry.npmjs.org').get('/q').reply(200, qJson);

      const { updates } = await Result.wrap(
        lookup.lookupUpdates(config),
      ).unwrapOrThrow();

      expect(updates).toEqual([
        {
          bucket: 'patch',
          newMajor: 0,
          newMinor: 4,
          newValue: '0.4.4',
          newVersion: '0.4.4',
          releaseTimestamp: expect.any(String),
          updateType: 'patch',
        },
        {
          bucket: 'minor',
          newMajor: 0,
          newMinor: 9,
          newValue: '0.9.7',
          newVersion: '0.9.7',
          releaseTimestamp: expect.any(String),
          updateType: 'minor',
        },
        {
          bucket: 'major',
          newMajor: 1,
          newMinor: 4,
          newValue: '1.4.1',
          newVersion: '1.4.1',
          releaseTimestamp: expect.any(String),
          updateType: 'major',
        },
      ]);
    });

    it('returns one update if grouping and separateMajorMinor=false', async () => {
      config.groupName = 'somegroup';
      config.currentValue = '0.4.0';
      config.rangeStrategy = 'pin';
      config.separateMajorMinor = false;
      config.packageName = 'q';
      config.datasource = NpmDatasource.id;
      httpMock.scope('https://registry.npmjs.org').get('/q').reply(200, qJson);

      const { updates } = await Result.wrap(
        lookup.lookupUpdates(config),
      ).unwrapOrThrow();

      expect(updates).toEqual([
        {
          bucket: 'latest',
          newMajor: 1,
          newMinor: 4,
          newValue: '1.4.1',
          newVersion: '1.4.1',
          releaseTimestamp: expect.any(String),
          updateType: 'major',
        },
      ]);
    });

    it('returns both updates if automerging minor', async () => {
      config.minor = { automerge: true };
      config.currentValue = '^0.4.0';
      config.rangeStrategy = 'pin';
      config.packageName = 'q';
      config.datasource = NpmDatasource.id;
      httpMock.scope('https://registry.npmjs.org').get('/q').reply(200, qJson);

      const { updates } = await Result.wrap(
        lookup.lookupUpdates(config),
      ).unwrapOrThrow();

      expect(updates).toEqual([
        {
          isPin: true,
          newMajor: 0,
          newValue: '0.4.4',
          newVersion: '0.4.4',
          updateType: 'pin',
        },
        {
          bucket: 'non-major',
          isRange: true,
          newMajor: 0,
          newMinor: 9,
          newValue: '^0.9.0',
          newVersion: '0.9.7',
          releaseTimestamp: '2013-09-04T17:07:22.948Z',
          updateType: 'minor',
        },
        {
          bucket: 'major',
          isRange: true,
          newMajor: 1,
          newMinor: 4,
          newValue: '^1.0.0',
          newVersion: '1.4.1',
          releaseTimestamp: '2015-05-17T04:25:07.299Z',
          updateType: 'major',
        },
      ]);
    });

    it('enforces allowedVersions', async () => {
      config.currentValue = '0.4.0';
      config.allowedVersions = '<1';
      config.packageName = 'q';
      config.datasource = NpmDatasource.id;
      httpMock.scope('https://registry.npmjs.org').get('/q').reply(200, qJson);

      const { updates } = await Result.wrap(
        lookup.lookupUpdates(config),
      ).unwrapOrThrow();

      expect(updates).toEqual([
        {
          bucket: 'non-major',
          newMajor: 0,
          newMinor: 9,
          newValue: '0.9.7',
          newVersion: '0.9.7',
          releaseTimestamp: expect.any(String),
          updateType: 'minor',
        },
      ]);
    });

    it('enforces allowedVersions with regex', async () => {
      config.currentValue = '0.4.0';
      config.allowedVersions = '/^0/';
      config.packageName = 'q';
      config.datasource = NpmDatasource.id;
      httpMock.scope('https://registry.npmjs.org').get('/q').reply(200, qJson);

      const { updates } = await Result.wrap(
        lookup.lookupUpdates(config),
      ).unwrapOrThrow();

      expect(updates).toEqual([
        {
          bucket: 'non-major',
          newMajor: 0,
          newMinor: 9,
          newValue: '0.9.7',
          newVersion: '0.9.7',
          releaseTimestamp: '2013-09-04T17:07:22.948Z',
          updateType: 'minor',
        },
      ]);
    });

    it('enforces allowedVersions with negative regex', async () => {
      config.currentValue = '0.4.0';
      config.allowedVersions = '!/^1/';
      config.packageName = 'q';
      config.datasource = NpmDatasource.id;
      httpMock.scope('https://registry.npmjs.org').get('/q').reply(200, qJson);

      const { updates } = await Result.wrap(
        lookup.lookupUpdates(config),
      ).unwrapOrThrow();

      expect(updates).toEqual([
        {
          bucket: 'non-major',
          newMajor: 0,
          newMinor: 9,
          newValue: '0.9.7',
          newVersion: '0.9.7',
          releaseTimestamp: '2013-09-04T17:07:22.948Z',
          updateType: 'minor',
        },
      ]);
    });

    it('falls back to semver syntax allowedVersions', async () => {
      config.currentValue = '0.4.0';
      config.allowedVersions = '<1';
      config.packageName = 'q';
      config.versioning = dockerVersioningId; // this doesn't make sense but works for this test
      config.datasource = NpmDatasource.id; // this doesn't make sense but works for this test
      httpMock.scope('https://registry.npmjs.org').get('/q').reply(200, qJson);

      const { updates } = await Result.wrap(
        lookup.lookupUpdates(config),
      ).unwrapOrThrow();

      expect(updates).toEqual([
        {
          bucket: 'non-major',
          newMajor: 0,
          newMinor: 9,
          newValue: '0.9.7',
          newVersion: '0.9.7',
          releaseTimestamp: '2013-09-04T17:07:22.948Z',
          updateType: 'minor',
        },
      ]);
    });

    it('falls back to pep440 syntax allowedVersions', async () => {
      config.currentValue = '0.4.0';
      config.allowedVersions = '==0.9.4';
      config.packageName = 'q';
      config.versioning = poetryVersioningId; // this doesn't make sense but works for this test
      config.datasource = NpmDatasource.id; // this doesn't make sense but works for this test
      httpMock.scope('https://registry.npmjs.org').get('/q').reply(200, qJson);

      const { updates } = await Result.wrap(
        lookup.lookupUpdates(config),
      ).unwrapOrThrow();

      expect(updates).toEqual([
        {
          bucket: 'non-major',
          newMajor: 0,
          newMinor: 9,
          newValue: '0.9.4',
          newVersion: '0.9.4',
          releaseTimestamp: '2013-05-22T20:26:50.888Z',
          updateType: 'minor',
        },
      ]);
    });

    it('skips invalid allowedVersions', async () => {
      config.currentValue = '0.4.0';
      config.allowedVersions = 'less than 1';
      config.packageName = 'q';
      config.datasource = NpmDatasource.id;
      httpMock.scope('https://registry.npmjs.org').get('/q').reply(200, qJson);

      const res = await lookup.lookupUpdates(config);

      expect(() => res.unwrapOrThrow()).toThrow(Error(CONFIG_VALIDATION));
    });

    it('returns patch update even if separate patches not configured', async () => {
      config.currentValue = '0.9.0';
      config.rangeStrategy = 'pin';
      config.packageName = 'q';
      config.datasource = NpmDatasource.id;
      httpMock.scope('https://registry.npmjs.org').get('/q').reply(200, qJson);

      const { updates } = await Result.wrap(
        lookup.lookupUpdates(config),
      ).unwrapOrThrow();

      expect(updates).toEqual([
        {
          bucket: 'non-major',
          newMajor: 0,
          newMinor: 9,
          newValue: '0.9.7',
          newVersion: '0.9.7',
          releaseTimestamp: expect.any(String),
          updateType: 'patch',
        },
        {
          bucket: 'major',
          newMajor: 1,
          newMinor: 4,
          newValue: '1.4.1',
          newVersion: '1.4.1',
          releaseTimestamp: expect.any(String),
          updateType: 'major',
        },
      ]);
    });

    it('returns minor update if automerging both patch and minor', async () => {
      config.patch = {
        automerge: true,
      };
      config.minor = {
        automerge: true,
      };
      config.currentValue = '0.9.0';
      config.rangeStrategy = 'pin';
      config.packageName = 'q';
      config.datasource = NpmDatasource.id;
      httpMock.scope('https://registry.npmjs.org').get('/q').reply(200, qJson);

      const { updates } = await Result.wrap(
        lookup.lookupUpdates(config),
      ).unwrapOrThrow();

      expect(updates).toEqual([
        {
          bucket: 'non-major',
          newMajor: 0,
          newMinor: 9,
          newValue: '0.9.7',
          newVersion: '0.9.7',
          releaseTimestamp: expect.any(String),
          updateType: 'patch',
        },
        {
          bucket: 'major',
          newMajor: 1,
          newMinor: 4,
          newValue: '1.4.1',
          newVersion: '1.4.1',
          releaseTimestamp: expect.any(String),
          updateType: 'major',
        },
      ]);
    });

    it('returns patch update if separateMinorPatch', async () => {
      config.separateMinorPatch = true;
      config.currentValue = '0.9.0';
      config.rangeStrategy = 'pin';
      config.packageName = 'q';
      config.datasource = NpmDatasource.id;
      httpMock.scope('https://registry.npmjs.org').get('/q').reply(200, qJson);

      const { updates } = await Result.wrap(
        lookup.lookupUpdates(config),
      ).unwrapOrThrow();

      expect(updates).toEqual([
        {
          bucket: 'patch',
          newMajor: 0,
          newMinor: 9,
          newValue: '0.9.7',
          newVersion: '0.9.7',
          releaseTimestamp: '2013-09-04T17:07:22.948Z',
          updateType: 'patch',
        },
        {
          bucket: 'major',
          newMajor: 1,
          newMinor: 4,
          newValue: '1.4.1',
          newVersion: '1.4.1',
          releaseTimestamp: '2015-05-17T04:25:07.299Z',
          updateType: 'major',
        },
      ]);
    });

    it('returns patch minor and major', async () => {
      config.separateMinorPatch = true;
      config.currentValue = '0.8.0';
      config.rangeStrategy = 'pin';
      config.packageName = 'q';
      config.datasource = NpmDatasource.id;
      httpMock.scope('https://registry.npmjs.org').get('/q').reply(200, qJson);

      const { updates } = await Result.wrap(
        lookup.lookupUpdates(config),
      ).unwrapOrThrow();

      expect(updates).toEqual([
        {
          bucket: 'patch',
          newMajor: 0,
          newMinor: 8,
          newValue: '0.8.12',
          newVersion: '0.8.12',
          releaseTimestamp: expect.any(String),
          updateType: 'patch',
        },
        {
          bucket: 'minor',
          newMajor: 0,
          newMinor: 9,
          newValue: '0.9.7',
          newVersion: '0.9.7',
          releaseTimestamp: expect.any(String),
          updateType: 'minor',
        },
        {
          bucket: 'major',
          newMajor: 1,
          newMinor: 4,
          newValue: '1.4.1',
          newVersion: '1.4.1',
          releaseTimestamp: expect.any(String),
          updateType: 'major',
        },
      ]);
    });

    it('disables major release separation (major)', async () => {
      config.separateMajorMinor = false;
      config.currentValue = '^0.4.0';
      config.rangeStrategy = 'pin';
      config.packageName = 'q';
      config.datasource = NpmDatasource.id;
      httpMock.scope('https://registry.npmjs.org').get('/q').reply(200, qJson);

      const { updates } = await Result.wrap(
        lookup.lookupUpdates(config),
      ).unwrapOrThrow();

      expect(updates).toEqual([
        {
          isPin: true,
          newMajor: 0,
          newValue: '0.4.4',
          newVersion: '0.4.4',
          updateType: 'pin',
        },
        {
          bucket: 'latest',
          isRange: true,
          newMajor: 1,
          newMinor: 4,
          newValue: '^1.0.0',
          newVersion: '1.4.1',
          releaseTimestamp: '2015-05-17T04:25:07.299Z',
          updateType: 'major',
        },
      ]);
    });

    it('disables major release separation (minor)', async () => {
      config.separateMajorMinor = false;
      config.currentValue = '1.0.0';
      config.rangeStrategy = 'pin';
      config.packageName = 'q';
      config.datasource = NpmDatasource.id;
      httpMock.scope('https://registry.npmjs.org').get('/q').reply(200, qJson);

      const { updates } = await Result.wrap(
        lookup.lookupUpdates(config),
      ).unwrapOrThrow();

      expect(updates).toEqual([
        {
          bucket: 'latest',
          newMajor: 1,
          newMinor: 4,
          newValue: '1.4.1',
          newVersion: '1.4.1',
          releaseTimestamp: '2015-05-17T04:25:07.299Z',
          updateType: 'minor',
        },
      ]);
    });

    it('uses minimum version for vulnerabilityAlerts', async () => {
      config.currentValue = '1.0.0';
      config.isVulnerabilityAlert = true;
      config.packageName = 'q';
      config.datasource = NpmDatasource.id;
      httpMock.scope('https://registry.npmjs.org').get('/q').reply(200, qJson);

      const { updates } = await Result.wrap(
        lookup.lookupUpdates(config),
      ).unwrapOrThrow();

      expect(updates).toEqual([
        {
          bucket: 'non-major',
          newMajor: 1,
          newMinor: 0,
          newValue: '1.0.1',
          newVersion: '1.0.1',
          releaseTimestamp: expect.any(String),
          updateType: 'patch',
        },
      ]);
    });

    it('supports minor and major upgrades for ranged versions', async () => {
      config.currentValue = '~0.4.0';
      config.rangeStrategy = 'pin';
      config.packageName = 'q';
      config.datasource = NpmDatasource.id;
      httpMock.scope('https://registry.npmjs.org').get('/q').reply(200, qJson);

      const { updates } = await Result.wrap(
        lookup.lookupUpdates(config),
      ).unwrapOrThrow();

      expect(updates).toEqual([
        {
          isPin: true,
          newMajor: 0,
          newValue: '0.4.4',
          newVersion: '0.4.4',
          updateType: 'pin',
        },
        {
          bucket: 'non-major',
          isRange: true,
          newMajor: 0,
          newMinor: 9,
          newValue: '~0.9.0',
          newVersion: '0.9.7',
          releaseTimestamp: '2013-09-04T17:07:22.948Z',
          updateType: 'minor',
        },
        {
          bucket: 'major',
          isRange: true,
          newMajor: 1,
          newMinor: 4,
          newValue: '~1.4.0',
          newVersion: '1.4.1',
          releaseTimestamp: '2015-05-17T04:25:07.299Z',
          updateType: 'major',
        },
      ]);
    });

    it('supports for x-range-all for replaceStrategy = pin (with lockfile) abcd', async () => {
      config.currentValue = '*';
      config.rangeStrategy = 'pin';
      config.lockedVersion = '0.4.0';
      config.packageName = 'q';
      config.datasource = NpmDatasource.id;
      httpMock.scope('https://registry.npmjs.org').get('/q').reply(200, qJson);

      const { updates } = await Result.wrap(
        lookup.lookupUpdates(config),
      ).unwrapOrThrow();

      expect(updates).toEqual([
        {
          isPin: true,
          newMajor: 0,
          newValue: '0.4.0',
          newVersion: '0.4.0',
          updateType: 'pin',
        },
      ]);
    });

    it.each`
      strategy
      ${'widen'}
      ${'bump'}
      ${'replace'}
    `(
      'doesnt offer updates for x-range-all (with lockfile) when replaceStrategy = $strategy',
      async ({ strategy }) => {
        config.currentValue = 'x';
        config.rangeStrategy = strategy;
        config.lockedVersion = '0.4.0';
        config.packageName = 'q';
        config.datasource = NpmDatasource.id;
        httpMock
          .scope('https://registry.npmjs.org')
          .get('/q')
          .reply(200, qJson);

        const { updates } = await Result.wrap(
          lookup.lookupUpdates(config),
        ).unwrapOrThrow();

        expect(updates).toBeEmptyArray();
      },
    );

    it('supports pinning for x-range-all (no lockfile)', async () => {
      config.currentValue = '*';
      config.rangeStrategy = 'pin';
      config.packageName = 'q';
      config.datasource = NpmDatasource.id;
      httpMock.scope('https://registry.npmjs.org').get('/q').reply(200, qJson);

      const { updates } = await Result.wrap(
        lookup.lookupUpdates(config),
      ).unwrapOrThrow();

      expect(updates).toEqual([
        {
          isPin: true,
          newMajor: 1,
          newValue: '1.4.1',
          newVersion: '1.4.1',
          updateType: 'pin',
        },
      ]);
    });

    it('covers pinning an unsupported x-range-all value', async () => {
      config.currentValue = '';
      config.rangeStrategy = 'pin';
      config.packageName = 'q';
      config.datasource = NpmDatasource.id;
      httpMock.scope('https://registry.npmjs.org').get('/q').reply(200, qJson);

      const { updates } = await Result.wrap(
        lookup.lookupUpdates(config),
      ).unwrapOrThrow();

      expect(updates).toBeEmptyArray();
    });

    it.each`
      strategy
      ${'widen'}
      ${'bump'}
      ${'update-lockfile'}
      ${'replace'}
    `(
      'doesnt offer updates for x-range-all (no lockfile) when replaceStrategy = $strategy',
      async ({ strategy }) => {
        config.currentValue = 'X';
        config.rangeStrategy = strategy;
        config.packageName = 'q';
        config.datasource = NpmDatasource.id;
        httpMock
          .scope('https://registry.npmjs.org')
          .get('/q')
          .reply(200, qJson);

        const { updates } = await Result.wrap(
          lookup.lookupUpdates(config),
        ).unwrapOrThrow();

        expect(updates).toBeEmptyArray();
      },
    );

    it('ignores pinning for ranges when other upgrade exists', async () => {
      config.currentValue = '~0.9.0';
      config.rangeStrategy = 'pin';
      config.packageName = 'q';
      config.datasource = NpmDatasource.id;
      httpMock.scope('https://registry.npmjs.org').get('/q').reply(200, qJson);

      const { updates } = await Result.wrap(
        lookup.lookupUpdates(config),
      ).unwrapOrThrow();

      expect(updates).toEqual([
        {
          isPin: true,
          newMajor: 0,
          newValue: '0.9.7',
          newVersion: '0.9.7',
          updateType: 'pin',
        },
        {
          bucket: 'major',
          isRange: true,
          newMajor: 1,
          newMinor: 4,
          newValue: '~1.4.0',
          newVersion: '1.4.1',
          releaseTimestamp: '2015-05-17T04:25:07.299Z',
          updateType: 'major',
        },
      ]);
    });

    it('upgrades minor ranged versions', async () => {
      config.currentValue = '~1.0.0';
      config.rangeStrategy = 'pin';
      config.packageName = 'q';
      config.datasource = NpmDatasource.id;
      httpMock.scope('https://registry.npmjs.org').get('/q').reply(200, qJson);

      const { updates } = await Result.wrap(
        lookup.lookupUpdates(config),
      ).unwrapOrThrow();

      expect(updates).toEqual([
        {
          isPin: true,
          newMajor: 1,
          newValue: '1.0.1',
          newVersion: '1.0.1',
          updateType: 'pin',
        },
        {
          bucket: 'non-major',
          isRange: true,
          newMajor: 1,
          newMinor: 4,
          newValue: '~1.4.0',
          newVersion: '1.4.1',
          releaseTimestamp: '2015-05-17T04:25:07.299Z',
          updateType: 'minor',
        },
      ]);
    });

    it('handles update-lockfile', async () => {
      config.currentValue = '^1.2.1';
      config.lockedVersion = '1.2.1';
      config.rangeStrategy = 'update-lockfile';
      config.packageName = 'q';
      config.datasource = NpmDatasource.id;
      httpMock.scope('https://registry.npmjs.org').get('/q').reply(200, qJson);

      const { updates } = await Result.wrap(
        lookup.lookupUpdates(config),
      ).unwrapOrThrow();

      expect(updates).toEqual([
        {
          bucket: 'non-major',
          isLockfileUpdate: true,
          isRange: true,
          newMajor: 1,
          newMinor: 4,
          newValue: '^1.2.1',
          newVersion: '1.4.1',
          releaseTimestamp: expect.any(String),
          updateType: 'minor',
        },
      ]);
    });

    it('handles the in-range-only strategy and updates lockfile within range', async () => {
      config.currentValue = '^1.2.1';
      config.lockedVersion = '1.2.1';
      config.rangeStrategy = 'in-range-only';
      config.packageName = 'q';
      config.datasource = NpmDatasource.id;
      httpMock.scope('https://registry.npmjs.org').get('/q').reply(200, qJson);

      const { updates } = await Result.wrap(
        lookup.lookupUpdates(config),
      ).unwrapOrThrow();

      expect(updates).toEqual([
        {
          bucket: 'non-major',
          isLockfileUpdate: true,
          isRange: true,
          newMajor: 1,
          newMinor: 4,
          newValue: '^1.2.1',
          newVersion: '1.4.1',
          releaseTimestamp: expect.any(String),
          updateType: 'minor',
        },
      ]);
    });

    it('handles the in-range-only strategy and discards changes not within range', async () => {
      config.currentValue = '~1.2.0';
      config.lockedVersion = '1.2.0';
      config.rangeStrategy = 'in-range-only';
      config.packageName = 'q';
      config.datasource = NpmDatasource.id;
      httpMock.scope('https://registry.npmjs.org').get('/q').reply(200, qJson);

      const { updates } = await Result.wrap(
        lookup.lookupUpdates(config),
      ).unwrapOrThrow();

      expect(updates).toEqual([
        {
          bucket: 'non-major',
          isLockfileUpdate: true,
          isRange: true,
          newMajor: 1,
          newMinor: 2,
          newValue: '~1.2.0',
          newVersion: '1.2.1',
          releaseTimestamp: expect.any(String),
          updateType: 'patch',
        },
      ]);
    });

    it('handles unconstrainedValue values', async () => {
      config.lockedVersion = '1.2.1';
      config.rangeStrategy = 'update-lockfile';
      config.packageName = 'q';
      config.datasource = NpmDatasource.id;
      httpMock.scope('https://registry.npmjs.org').get('/q').reply(200, qJson);

      const { updates } = await Result.wrap(
        lookup.lookupUpdates(config),
      ).unwrapOrThrow();

      expect(updates).toEqual([
        {
          bucket: 'non-major',
          isLockfileUpdate: true,
          isRange: true,
          newMajor: 1,
          newMinor: 4,
          newValue: undefined,
          newVersion: '1.4.1',
          releaseTimestamp: expect.any(String),
          updateType: 'minor',
        },
      ]);
    });

    it('handles unconstrainedValue values with rangeStrategy !== update-lockfile and isVulnerabilityAlert', async () => {
      config.lockedVersion = '1.2.1';
      config.rangeStrategy = 'bump';
      config.packageName = 'q';
      config.isVulnerabilityAlert = true;
      config.datasource = NpmDatasource.id;
      httpMock.scope('https://registry.npmjs.org').get('/q').reply(200, qJson);
      const { updates } = await Result.wrap(
        lookup.lookupUpdates(config),
      ).unwrapOrThrow();
      expect(updates).toMatchInlineSnapshot(`
        [
          {
            "bucket": "non-major",
            "isLockfileUpdate": true,
            "isRange": true,
            "newMajor": 1,
            "newMinor": 3,
            "newValue": undefined,
            "newVersion": "1.3.0",
            "releaseTimestamp": "2015-04-26T16:42:11.311Z",
            "updateType": "minor",
          },
        ]
      `);
      expect(updates[0].newValue).toBeUndefined();
      expect(updates[0].updateType).toBe('minor');
    });

    it('widens minor ranged versions if configured', async () => {
      config.currentValue = '~1.3.0';
      config.rangeStrategy = 'widen';
      config.packageName = 'q';
      config.datasource = NpmDatasource.id;
      httpMock.scope('https://registry.npmjs.org').get('/q').reply(200, qJson);

      const { updates } = await Result.wrap(
        lookup.lookupUpdates(config),
      ).unwrapOrThrow();

      expect(updates).toEqual([
        {
          bucket: 'non-major',
          isRange: true,
          newMajor: 1,
          newMinor: 4,
          newValue: '~1.3.0 || ~1.4.0',
          newVersion: '1.4.1',
          releaseTimestamp: '2015-05-17T04:25:07.299Z',
          updateType: 'minor',
        },
      ]);
    });

    it('replaces minor complex ranged versions if configured', async () => {
      config.currentValue = '~1.2.0 || ~1.3.0';
      config.rangeStrategy = 'replace';
      config.packageName = 'q';
      config.datasource = NpmDatasource.id;
      httpMock.scope('https://registry.npmjs.org').get('/q').reply(200, qJson);

      const { updates } = await Result.wrap(
        lookup.lookupUpdates(config),
      ).unwrapOrThrow();

      expect(updates).toEqual([
        {
          bucket: 'non-major',
          isRange: true,
          newMajor: 1,
          newMinor: 4,
          newValue: '~1.4.0',
          newVersion: '1.4.1',
          releaseTimestamp: '2015-05-17T04:25:07.299Z',
          updateType: 'minor',
        },
      ]);
    });

    it('widens major ranged versions if configured', async () => {
      config.currentValue = '^2.0.0';
      config.rangeStrategy = 'widen';
      config.packageName = 'webpack';
      config.datasource = NpmDatasource.id;
      httpMock
        .scope('https://registry.npmjs.org')
        .get('/webpack')
        .reply(200, webpackJson);

      const { updates } = await Result.wrap(
        lookup.lookupUpdates(config),
      ).unwrapOrThrow();

      expect(updates).toEqual([
        {
          bucket: 'major',
          isRange: true,
          newMajor: 3,
          newMinor: 8,
          newValue: '^2.0.0 || ^3.0.0',
          newVersion: '3.8.1',
          releaseTimestamp: '2017-10-17T15:22:36.646Z',
          updateType: 'major',
        },
      ]);
    });

    it('replaces major complex ranged versions if configured', async () => {
      config.currentValue = '^1.0.0 || ^2.0.0';
      config.rangeStrategy = 'replace';
      config.packageName = 'webpack';
      config.datasource = NpmDatasource.id;
      httpMock
        .scope('https://registry.npmjs.org')
        .get('/webpack')
        .reply(200, webpackJson);

      const { updates } = await Result.wrap(
        lookup.lookupUpdates(config),
      ).unwrapOrThrow();

      expect(updates).toEqual([
        {
          bucket: 'major',
          isRange: true,
          newMajor: 3,
          newMinor: 8,
          newValue: '^3.0.0',
          newVersion: '3.8.1',
          releaseTimestamp: '2017-10-17T15:22:36.646Z',
          updateType: 'major',
        },
      ]);
    });

    it('pins minor ranged versions', async () => {
      config.currentValue = '^1.0.0';
      config.rangeStrategy = 'pin';
      config.packageName = 'q';
      config.datasource = NpmDatasource.id;
      httpMock.scope('https://registry.npmjs.org').get('/q').reply(200, qJson);

      const { updates } = await Result.wrap(
        lookup.lookupUpdates(config),
      ).unwrapOrThrow();

      expect(updates).toEqual([
        {
          isPin: true,
          newMajor: 1,
          newValue: '1.4.1',
          newVersion: '1.4.1',
          updateType: 'pin',
        },
      ]);
    });

    it('uses the locked version for pinning', async () => {
      config.currentValue = '^1.0.0';
      config.lockedVersion = '1.0.0';
      config.rangeStrategy = 'pin';
      config.packageName = 'q';
      config.datasource = NpmDatasource.id;
      httpMock.scope('https://registry.npmjs.org').get('/q').reply(200, qJson);

      const { updates } = await Result.wrap(
        lookup.lookupUpdates(config),
      ).unwrapOrThrow();

      expect(updates).toEqual([
        {
          isPin: true,
          newMajor: 1,
          newValue: '1.0.0',
          newVersion: '1.0.0',
          updateType: 'pin',
        },
      ]);
    });

    it('ignores minor ranged versions when not pinning', async () => {
      config.rangeStrategy = 'replace';
      config.currentValue = '^1.0.0';
      config.packageName = 'q';
      config.datasource = NpmDatasource.id;
      httpMock.scope('https://registry.npmjs.org').get('/q').reply(200, qJson);

      const { updates } = await Result.wrap(
        lookup.lookupUpdates(config),
      ).unwrapOrThrow();

      expect(updates).toBeEmptyArray();
    });

    it('ignores minor ranged versions when locked', async () => {
      config.rangeStrategy = 'replace';
      config.currentValue = '^1.0.0';
      config.lockedVersion = '1.1.0';
      config.packageName = 'q';
      config.datasource = NpmDatasource.id;
      httpMock.scope('https://registry.npmjs.org').get('/q').reply(200, qJson);

      const { updates } = await Result.wrap(
        lookup.lookupUpdates(config),
      ).unwrapOrThrow();

      expect(updates).toBeEmptyArray();
    });

    it('upgrades tilde ranges', async () => {
      config.rangeStrategy = 'pin';
      config.currentValue = '~1.3.0';
      config.packageName = 'q';
      config.datasource = NpmDatasource.id;
      httpMock.scope('https://registry.npmjs.org').get('/q').reply(200, qJson);

      const { updates } = await Result.wrap(
        lookup.lookupUpdates(config),
      ).unwrapOrThrow();

      expect(updates).toEqual([
        {
          isPin: true,
          newMajor: 1,
          newValue: '1.3.0',
          newVersion: '1.3.0',
          updateType: 'pin',
        },
        {
          bucket: 'non-major',
          isRange: true,
          newMajor: 1,
          newMinor: 4,
          newValue: '~1.4.0',
          newVersion: '1.4.1',
          releaseTimestamp: '2015-05-17T04:25:07.299Z',
          updateType: 'minor',
        },
      ]);
    });

    it('upgrades .x minor ranges', async () => {
      config.currentValue = '1.3.x';
      config.rangeStrategy = 'pin';
      config.packageName = 'q';
      config.datasource = NpmDatasource.id;
      httpMock.scope('https://registry.npmjs.org').get('/q').reply(200, qJson);

      const { updates } = await Result.wrap(
        lookup.lookupUpdates(config),
      ).unwrapOrThrow();

      expect(updates).toEqual([
        {
          isPin: true,
          newMajor: 1,
          newValue: '1.3.0',
          newVersion: '1.3.0',
          updateType: 'pin',
        },
        {
          bucket: 'non-major',
          isRange: true,
          newMajor: 1,
          newMinor: 4,
          newValue: '1.4.x',
          newVersion: '1.4.1',
          releaseTimestamp: '2015-05-17T04:25:07.299Z',
          updateType: 'minor',
        },
      ]);
    });

    it('upgrades tilde ranges without pinning', async () => {
      config.rangeStrategy = 'replace';
      config.currentValue = '~1.3.0';
      config.packageName = 'q';
      config.datasource = NpmDatasource.id;
      httpMock.scope('https://registry.npmjs.org').get('/q').reply(200, qJson);

      const { updates } = await Result.wrap(
        lookup.lookupUpdates(config),
      ).unwrapOrThrow();

      expect(updates).toEqual([
        {
          bucket: 'non-major',
          isRange: true,
          newMajor: 1,
          newMinor: 4,
          newValue: '~1.4.0',
          newVersion: '1.4.1',
          releaseTimestamp: '2015-05-17T04:25:07.299Z',
          updateType: 'minor',
        },
      ]);
    });

    it('upgrades .x major ranges without pinning', async () => {
      config.rangeStrategy = 'replace';
      config.currentValue = '0.x';
      config.packageName = 'q';
      config.datasource = NpmDatasource.id;
      httpMock.scope('https://registry.npmjs.org').get('/q').reply(200, qJson);

      const { updates } = await Result.wrap(
        lookup.lookupUpdates(config),
      ).unwrapOrThrow();

      expect(updates).toEqual([
        {
          bucket: 'major',
          isRange: true,
          newMajor: 1,
          newMinor: 4,
          newValue: '1.x',
          newVersion: '1.4.1',
          releaseTimestamp: '2015-05-17T04:25:07.299Z',
          updateType: 'major',
        },
      ]);
    });

    it('upgrades .x minor ranges without pinning', async () => {
      config.rangeStrategy = 'replace';
      config.currentValue = '1.3.x';
      config.packageName = 'q';
      config.datasource = NpmDatasource.id;
      httpMock.scope('https://registry.npmjs.org').get('/q').reply(200, qJson);

      const { updates } = await Result.wrap(
        lookup.lookupUpdates(config),
      ).unwrapOrThrow();

      expect(updates).toEqual([
        {
          bucket: 'non-major',
          isRange: true,
          newMajor: 1,
          newMinor: 4,
          newValue: '1.4.x',
          newVersion: '1.4.1',
          releaseTimestamp: '2015-05-17T04:25:07.299Z',
          updateType: 'minor',
        },
      ]);
    });

    it('upgrades .x complex minor ranges without pinning', async () => {
      config.rangeStrategy = 'widen';
      config.currentValue = '1.2.x - 1.3.x';
      config.packageName = 'q';
      config.datasource = NpmDatasource.id;
      httpMock.scope('https://registry.npmjs.org').get('/q').reply(200, qJson);

      const { updates } = await Result.wrap(
        lookup.lookupUpdates(config),
      ).unwrapOrThrow();

      expect(updates).toEqual([
        {
          bucket: 'non-major',
          isRange: true,
          newMajor: 1,
          newMinor: 4,
          newValue: '1.2.x - 1.4.x',
          newVersion: '1.4.1',
          releaseTimestamp: '2015-05-17T04:25:07.299Z',
          updateType: 'minor',
        },
      ]);
    });

    it('upgrades shorthand major ranges without pinning', async () => {
      config.rangeStrategy = 'replace';
      config.currentValue = '0';
      config.packageName = 'q';
      config.datasource = NpmDatasource.id;
      httpMock.scope('https://registry.npmjs.org').get('/q').reply(200, qJson);

      const { updates } = await Result.wrap(
        lookup.lookupUpdates(config),
      ).unwrapOrThrow();

      expect(updates).toEqual([
        {
          bucket: 'major',
          isRange: true,
          newMajor: 1,
          newMinor: 4,
          newValue: '1',
          newVersion: '1.4.1',
          releaseTimestamp: '2015-05-17T04:25:07.299Z',
          updateType: 'major',
        },
      ]);
    });

    it('upgrades shorthand minor ranges without pinning', async () => {
      config.rangeStrategy = 'replace';
      config.currentValue = '1.3';
      config.packageName = 'q';
      config.datasource = NpmDatasource.id;
      httpMock.scope('https://registry.npmjs.org').get('/q').reply(200, qJson);

      const { updates } = await Result.wrap(
        lookup.lookupUpdates(config),
      ).unwrapOrThrow();

      expect(updates).toEqual([
        {
          bucket: 'non-major',
          isRange: true,
          newMajor: 1,
          newMinor: 4,
          newValue: '1.4',
          newVersion: '1.4.1',
          releaseTimestamp: '2015-05-17T04:25:07.299Z',
          updateType: 'minor',
        },
      ]);
    });

    it('upgrades multiple tilde ranges without pinning', async () => {
      config.rangeStrategy = 'replace';
      config.currentValue = '~0.7.0';
      config.packageName = 'q';
      config.datasource = NpmDatasource.id;
      httpMock.scope('https://registry.npmjs.org').get('/q').reply(200, qJson);

      const { updates } = await Result.wrap(
        lookup.lookupUpdates(config),
      ).unwrapOrThrow();

      expect(updates).toEqual([
        {
          bucket: 'non-major',
          isRange: true,
          newMajor: 0,
          newMinor: 9,
          newValue: '~0.9.0',
          newVersion: '0.9.7',
          releaseTimestamp: '2013-09-04T17:07:22.948Z',
          updateType: 'minor',
        },
        {
          bucket: 'major',
          isRange: true,
          newMajor: 1,
          newMinor: 4,
          newValue: '~1.4.0',
          newVersion: '1.4.1',
          releaseTimestamp: '2015-05-17T04:25:07.299Z',
          updateType: 'major',
        },
      ]);
    });

    it('upgrades multiple caret ranges without pinning', async () => {
      config.rangeStrategy = 'replace';
      config.currentValue = '^0.7.0';
      config.packageName = 'q';
      config.datasource = NpmDatasource.id;
      httpMock.scope('https://registry.npmjs.org').get('/q').reply(200, qJson);

      const { updates } = await Result.wrap(
        lookup.lookupUpdates(config),
      ).unwrapOrThrow();

      expect(updates).toEqual([
        {
          bucket: 'non-major',
          isRange: true,
          newMajor: 0,
          newMinor: 9,
          newValue: '^0.9.0',
          newVersion: '0.9.7',
          releaseTimestamp: '2013-09-04T17:07:22.948Z',
          updateType: 'minor',
        },
        {
          bucket: 'major',
          isRange: true,
          newMajor: 1,
          newMinor: 4,
          newValue: '^1.0.0',
          newVersion: '1.4.1',
          releaseTimestamp: '2015-05-17T04:25:07.299Z',
          updateType: 'major',
        },
      ]);
    });

    it('supports complex ranges', async () => {
      config.rangeStrategy = 'widen';
      config.currentValue = '^0.7.0 || ^0.8.0';
      config.packageName = 'q';
      config.datasource = NpmDatasource.id;
      httpMock.scope('https://registry.npmjs.org').get('/q').reply(200, qJson);

      const { updates } = await Result.wrap(
        lookup.lookupUpdates(config),
      ).unwrapOrThrow();

      expect(updates).toEqual([
        {
          bucket: 'non-major',
          isRange: true,
          newMajor: 0,
          newMinor: 9,
          newValue: '^0.7.0 || ^0.8.0 || ^0.9.0',
          newVersion: '0.9.7',
          releaseTimestamp: expect.any(String),
          updateType: 'minor',
        },
        {
          bucket: 'major',
          isRange: true,
          newMajor: 1,
          newMinor: 4,
          newValue: '^0.7.0 || ^0.8.0 || ^1.0.0',
          newVersion: '1.4.1',
          releaseTimestamp: expect.any(String),
          updateType: 'major',
        },
      ]);
    });

    it('supports complex major ranges', async () => {
      config.rangeStrategy = 'widen';
      config.currentValue = '^1.0.0 || ^2.0.0';
      config.packageName = 'webpack';
      config.datasource = NpmDatasource.id;
      httpMock
        .scope('https://registry.npmjs.org')
        .get('/webpack')
        .reply(200, webpackJson);

      const { updates } = await Result.wrap(
        lookup.lookupUpdates(config),
      ).unwrapOrThrow();

      expect(updates).toEqual([
        {
          bucket: 'major',
          isRange: true,
          newMajor: 3,
          newMinor: 8,
          newValue: '^1.0.0 || ^2.0.0 || ^3.0.0',
          newVersion: '3.8.1',
          releaseTimestamp: '2017-10-17T15:22:36.646Z',
          updateType: 'major',
        },
      ]);
    });

    it('supports complex major hyphen ranges', async () => {
      config.rangeStrategy = 'widen';
      config.currentValue = '1.x - 2.x';
      config.packageName = 'webpack';
      config.datasource = NpmDatasource.id;
      httpMock
        .scope('https://registry.npmjs.org')
        .get('/webpack')
        .reply(200, webpackJson);

      const { updates } = await Result.wrap(
        lookup.lookupUpdates(config),
      ).unwrapOrThrow();

      expect(updates).toEqual([
        {
          bucket: 'major',
          isRange: true,
          newMajor: 3,
          newMinor: 8,
          newValue: '1.x - 3.x',
          newVersion: '3.8.1',
          releaseTimestamp: '2017-10-17T15:22:36.646Z',
          updateType: 'major',
        },
      ]);
    });

    it('widens .x OR ranges', async () => {
      config.rangeStrategy = 'widen';
      config.currentValue = '1.x || 2.x';
      config.packageName = 'webpack';
      config.datasource = NpmDatasource.id;
      httpMock
        .scope('https://registry.npmjs.org')
        .get('/webpack')
        .reply(200, webpackJson);

      const { updates } = await Result.wrap(
        lookup.lookupUpdates(config),
      ).unwrapOrThrow();

      expect(updates).toEqual([
        {
          bucket: 'major',
          isRange: true,
          newMajor: 3,
          newMinor: 8,
          newValue: '1.x || 2.x || 3.x',
          newVersion: '3.8.1',
          releaseTimestamp: '2017-10-17T15:22:36.646Z',
          updateType: 'major',
        },
      ]);
    });

    it('widens stanndalone major OR ranges', async () => {
      config.rangeStrategy = 'widen';
      config.currentValue = '1 || 2';
      config.packageName = 'webpack';
      config.datasource = NpmDatasource.id;
      httpMock
        .scope('https://registry.npmjs.org')
        .get('/webpack')
        .reply(200, webpackJson);

      const { updates } = await Result.wrap(
        lookup.lookupUpdates(config),
      ).unwrapOrThrow();

      expect(updates).toEqual([
        {
          bucket: 'major',
          isRange: true,
          newMajor: 3,
          newMinor: 8,
          newValue: '1 || 2 || 3',
          newVersion: '3.8.1',
          releaseTimestamp: '2017-10-17T15:22:36.646Z',
          updateType: 'major',
        },
      ]);
    });

    it('supports complex tilde ranges', async () => {
      config.rangeStrategy = 'widen';
      config.currentValue = '~1.2.0 || ~1.3.0';
      config.packageName = 'q';
      config.datasource = NpmDatasource.id;
      httpMock.scope('https://registry.npmjs.org').get('/q').reply(200, qJson);

      const { updates } = await Result.wrap(
        lookup.lookupUpdates(config),
      ).unwrapOrThrow();

      expect(updates).toEqual([
        {
          bucket: 'non-major',
          isRange: true,
          newMajor: 1,
          newMinor: 4,
          newValue: '~1.2.0 || ~1.3.0 || ~1.4.0',
          newVersion: '1.4.1',
          releaseTimestamp: '2015-05-17T04:25:07.299Z',
          updateType: 'minor',
        },
      ]);
    });

    it('returns nothing for greater than ranges', async () => {
      config.rangeStrategy = 'replace';
      config.currentValue = '>= 0.7.0';
      config.packageName = 'q';
      config.datasource = NpmDatasource.id;
      httpMock.scope('https://registry.npmjs.org').get('/q').reply(200, qJson);

      const { updates } = await Result.wrap(
        lookup.lookupUpdates(config),
      ).unwrapOrThrow();

      expect(updates).toHaveLength(0);
    });

    it('upgrades less than equal ranges without pinning', async () => {
      config.rangeStrategy = 'replace';
      config.currentValue = '<= 0.7.2';
      config.packageName = 'q';
      config.datasource = NpmDatasource.id;
      httpMock.scope('https://registry.npmjs.org').get('/q').reply(200, qJson);

      const { updates } = await Result.wrap(
        lookup.lookupUpdates(config),
      ).unwrapOrThrow();

      expect(updates).toEqual([
        {
          bucket: 'non-major',
          isRange: true,
          newMajor: 0,
          newMinor: 9,
          newValue: '<= 0.9.7',
          newVersion: '0.9.7',
          releaseTimestamp: '2013-09-04T17:07:22.948Z',
          updateType: 'minor',
        },
        {
          bucket: 'major',
          isRange: true,
          newMajor: 1,
          newMinor: 4,
          newValue: '<= 1.4.1',
          newVersion: '1.4.1',
          releaseTimestamp: '2015-05-17T04:25:07.299Z',
          updateType: 'major',
        },
      ]);
    });

    it('upgrades less than ranges without pinning', async () => {
      config.rangeStrategy = 'replace';
      config.currentValue = '< 0.7.2';
      config.packageName = 'q';
      config.datasource = NpmDatasource.id;
      httpMock.scope('https://registry.npmjs.org').get('/q').reply(200, qJson);

      const { updates } = await Result.wrap(
        lookup.lookupUpdates(config),
      ).unwrapOrThrow();

      expect(updates).toEqual([
        {
          bucket: 'non-major',
          isRange: true,
          newMajor: 0,
          newMinor: 9,
          newValue: '< 0.9.8',
          newVersion: '0.9.7',
          releaseTimestamp: '2013-09-04T17:07:22.948Z',
          updateType: 'minor',
        },
        {
          bucket: 'major',
          isRange: true,
          newMajor: 1,
          newMinor: 4,
          newValue: '< 1.4.2',
          newVersion: '1.4.1',
          releaseTimestamp: '2015-05-17T04:25:07.299Z',
          updateType: 'major',
        },
      ]);
    });

    it('upgrades less than major ranges', async () => {
      config.rangeStrategy = 'replace';
      config.currentValue = '< 1';
      config.packageName = 'q';
      config.datasource = NpmDatasource.id;
      httpMock.scope('https://registry.npmjs.org').get('/q').reply(200, qJson);

      const { updates } = await Result.wrap(
        lookup.lookupUpdates(config),
      ).unwrapOrThrow();

      expect(updates).toEqual([
        {
          bucket: 'major',
          isRange: true,
          newMajor: 1,
          newMinor: 4,
          newValue: '< 2',
          newVersion: '1.4.1',
          releaseTimestamp: '2015-05-17T04:25:07.299Z',
          updateType: 'major',
        },
      ]);
    });

    it('upgrades less than equal minor ranges', async () => {
      config.rangeStrategy = 'replace';
      config.currentValue = '<= 1.3';
      config.packageName = 'q';
      config.datasource = NpmDatasource.id;
      httpMock.scope('https://registry.npmjs.org').get('/q').reply(200, qJson);

      const { updates } = await Result.wrap(
        lookup.lookupUpdates(config),
      ).unwrapOrThrow();

      expect(updates).toEqual([
        {
          bucket: 'non-major',
          isRange: true,
          newMajor: 1,
          newMinor: 4,
          newValue: '<= 1.4',
          newVersion: '1.4.1',
          releaseTimestamp: '2015-05-17T04:25:07.299Z',
          updateType: 'minor',
        },
      ]);
    });

    it('upgrades equal minor ranges', async () => {
      config.rangeStrategy = 'replace';
      config.currentValue = '=1.3.1';
      config.packageName = 'q';
      config.datasource = NpmDatasource.id;
      httpMock.scope('https://registry.npmjs.org').get('/q').reply(200, qJson);

      const { updates } = await Result.wrap(
        lookup.lookupUpdates(config),
      ).unwrapOrThrow();

      expect(updates).toEqual([
        {
          bucket: 'non-major',
          isRange: true,
          newMajor: 1,
          newMinor: 4,
          newValue: '=1.4.1',
          newVersion: '1.4.1',
          releaseTimestamp: '2015-05-17T04:25:07.299Z',
          updateType: 'minor',
        },
      ]);
    });

    it('upgrades less than equal major ranges', async () => {
      config.rangeStrategy = 'replace';
      config.respectLatest = false;
      config.currentValue = '<= 1';
      config.packageName = 'q';
      config.datasource = NpmDatasource.id;
      httpMock.scope('https://registry.npmjs.org').get('/q').reply(200, qJson);

      const { updates } = await Result.wrap(
        lookup.lookupUpdates(config),
      ).unwrapOrThrow();

      expect(updates).toEqual([
        {
          bucket: 'major',
          isRange: true,
          newMajor: 2,
          newMinor: 0,
          newValue: '<= 2',
          newVersion: '2.0.3',
          releaseTimestamp: '2015-01-31T08:11:47.852Z',
          updateType: 'major',
        },
      ]);
    });

    it('upgrades major less than equal ranges', async () => {
      config.rangeStrategy = 'replace';
      config.currentValue = '<= 1.0.0';
      config.packageName = 'q';
      config.datasource = NpmDatasource.id;
      httpMock.scope('https://registry.npmjs.org').get('/q').reply(200, qJson);

      const { updates } = await Result.wrap(
        lookup.lookupUpdates(config),
      ).unwrapOrThrow();

      expect(updates).toEqual([
        {
          bucket: 'non-major',
          isRange: true,
          newMajor: 1,
          newMinor: 4,
          newValue: '<= 1.4.1',
          newVersion: '1.4.1',
          releaseTimestamp: expect.any(String),
          updateType: 'minor',
        },
      ]);
    });

    it('upgrades major less than ranges without pinning', async () => {
      config.rangeStrategy = 'replace';
      config.currentValue = '< 1.0.0';
      config.packageName = 'q';
      config.datasource = NpmDatasource.id;
      httpMock.scope('https://registry.npmjs.org').get('/q').reply(200, qJson);

      const { updates } = await Result.wrap(
        lookup.lookupUpdates(config),
      ).unwrapOrThrow();

      expect(updates).toEqual([
        {
          bucket: 'major',
          isRange: true,
          newMajor: 1,
          newMinor: 4,
          newValue: '< 2.0.0',
          newVersion: '1.4.1',
          releaseTimestamp: expect.any(String),
          updateType: 'major',
        },
      ]);
    });

    it('upgrades major greater than less than ranges without pinning', async () => {
      config.rangeStrategy = 'widen';
      config.currentValue = '>= 0.5.0 < 1.0.0';
      config.packageName = 'q';
      config.datasource = NpmDatasource.id;
      httpMock.scope('https://registry.npmjs.org').get('/q').reply(200, qJson);

      const { updates } = await Result.wrap(
        lookup.lookupUpdates(config),
      ).unwrapOrThrow();

      expect(updates).toEqual([
        {
          bucket: 'major',
          isRange: true,
          newMajor: 1,
          newMinor: 4,
          newValue: '>= 0.5.0 < 2.0.0',
          newVersion: '1.4.1',
          releaseTimestamp: expect.any(String),
          updateType: 'major',
        },
      ]);
    });

    it('upgrades minor greater than less than ranges without pinning', async () => {
      config.rangeStrategy = 'widen';
      config.currentValue = '>= 0.5.0 <0.8';
      config.packageName = 'q';
      config.datasource = NpmDatasource.id;
      httpMock.scope('https://registry.npmjs.org').get('/q').reply(200, qJson);

      const { updates } = await Result.wrap(
        lookup.lookupUpdates(config),
      ).unwrapOrThrow();

      expect(updates).toEqual([
        {
          bucket: 'non-major',
          isRange: true,
          newMajor: 0,
          newMinor: 9,
          newValue: '>= 0.5.0 <0.10',
          newVersion: '0.9.7',
          releaseTimestamp: expect.any(String),
          updateType: 'minor',
        },
        {
          bucket: 'major',
          isRange: true,
          newMajor: 1,
          newMinor: 4,
          newValue: '>= 0.5.0 <1.5',
          newVersion: '1.4.1',
          releaseTimestamp: expect.any(String),
          updateType: 'major',
        },
      ]);
    });

    it('upgrades minor greater than less than equals ranges without pinning', async () => {
      config.rangeStrategy = 'widen';
      config.currentValue = '>= 0.5.0 <= 0.8.0';
      config.packageName = 'q';
      config.datasource = NpmDatasource.id;
      httpMock.scope('https://registry.npmjs.org').get('/q').reply(200, qJson);

      const { updates } = await Result.wrap(
        lookup.lookupUpdates(config),
      ).unwrapOrThrow();

      expect(updates).toEqual([
        {
          bucket: 'non-major',
          isRange: true,
          newMajor: 0,
          newMinor: 9,
          newValue: '>= 0.5.0 <= 0.9.7',
          newVersion: '0.9.7',
          releaseTimestamp: expect.any(String),
          updateType: 'minor',
        },
        {
          bucket: 'major',
          isRange: true,
          newMajor: 1,
          newMinor: 4,
          newValue: '>= 0.5.0 <= 1.4.1',
          newVersion: '1.4.1',
          releaseTimestamp: expect.any(String),
          updateType: 'major',
        },
      ]);
    });

    it('rejects reverse ordered less than greater than', async () => {
      config.rangeStrategy = 'widen';
      config.currentValue = '<= 0.8.0 >= 0.5.0';
      config.packageName = 'q';
      config.datasource = NpmDatasource.id;
      httpMock.scope('https://registry.npmjs.org').get('/q').reply(200, qJson);

      const { updates } = await Result.wrap(
        lookup.lookupUpdates(config),
      ).unwrapOrThrow();

      expect(updates).toBeEmptyArray();
    });

    it('supports > latest versions if configured', async () => {
      config.respectLatest = false;
      config.currentValue = '1.4.1';
      config.packageName = 'q';
      config.datasource = NpmDatasource.id;
      httpMock.scope('https://registry.npmjs.org').get('/q').reply(200, qJson);

      const { updates } = await Result.wrap(
        lookup.lookupUpdates(config),
      ).unwrapOrThrow();

      expect(updates).toEqual([
        {
          bucket: 'major',
          newMajor: 2,
          newMinor: 0,
          newValue: '2.0.3',
          newVersion: '2.0.3',
          releaseTimestamp: '2015-01-31T08:11:47.852Z',
          updateType: 'major',
        },
      ]);
    });

    it('should ignore unstable versions if the current version is stable', async () => {
      config.currentValue = '2.5.16';
      config.packageName = 'vue';
      config.datasource = NpmDatasource.id;
      httpMock
        .scope('https://registry.npmjs.org')
        .get('/vue')
        .reply(200, vueJson);

      const { updates } = await Result.wrap(
        lookup.lookupUpdates(config),
      ).unwrapOrThrow();

      expect(updates).toHaveLength(0);
    });

    it('should ignore unstable versions from datasource', async () => {
      config.currentValue = '1.4.4';
      config.packageName = 'some/action';
      config.datasource = GithubReleasesDatasource.id;
      getGithubReleases.mockResolvedValueOnce({
        releases: [
          { version: '1.4.4' },
          { version: '2.0.0' },
          { version: '2.1.0', isStable: false },
        ],
      });

      const { updates } = await Result.wrap(
        lookup.lookupUpdates(config),
      ).unwrapOrThrow();

      expect(updates).toEqual([
        {
          bucket: 'major',
          newMajor: 2,
          newMinor: 0,
          newValue: '2.0.0',
          newVersion: '2.0.0',
          updateType: 'major',
        },
      ]);
    });

    it('should allow unstable versions in same major for node', async () => {
      config.currentValue = '20.3.0';
      config.packageName = 'node';
      config.datasource = GithubTagsDatasource.id;
      config.versioning = nodeVersioningId;
      getGithubTags.mockResolvedValueOnce({
        releases: [
          { version: '20.3.0' },
          { version: '20.3.1' },
          { version: '21.0.0' },
        ],
      });

      const { updates } = await Result.wrap(
        lookup.lookupUpdates(config),
      ).unwrapOrThrow();

      expect(updates).toEqual([
        {
          bucket: 'non-major',
          newMajor: 20,
          newMinor: 3,
          newValue: '20.3.1',
          newVersion: '20.3.1',
          updateType: 'patch',
        },
      ]);
    });

    it('should return pendingChecks', async () => {
      config.currentValue = '1.4.4';
      config.packageName = 'some/action';
      config.datasource = GithubReleasesDatasource.id;
      config.minimumReleaseAge = '14 days';
      config.internalChecksFilter = 'strict';
      const yesterday = new Date();
      yesterday.setDate(yesterday.getDate() - 1);
      const lastWeek = new Date();
      lastWeek.setDate(lastWeek.getDate() - 7);
      getGithubReleases.mockResolvedValueOnce({
        releases: [
          { version: '1.4.4' },
          { version: '1.4.5', releaseTimestamp: lastWeek.toISOString() },
          { version: '1.4.6', releaseTimestamp: yesterday.toISOString() },
        ],
      });

      const { updates } = await Result.wrap(
        lookup.lookupUpdates(config),
      ).unwrapOrThrow();

      expect(updates).toEqual([
        {
          bucket: 'non-major',
          newMajor: 1,
          newMinor: 4,
          newValue: '1.4.6',
          newVersion: '1.4.6',
          pendingChecks: true,
          releaseTimestamp: expect.any(String),
          updateType: 'patch',
        },
      ]);
    });

    it('should return pendingVersions', async () => {
      config.currentValue = '1.4.4';
      config.packageName = 'some/action';
      config.datasource = GithubReleasesDatasource.id;
      config.minimumReleaseAge = '3 days';
      config.internalChecksFilter = 'strict';
      const yesterday = new Date();
      yesterday.setDate(yesterday.getDate() - 1);
      const lastWeek = new Date();
      lastWeek.setDate(lastWeek.getDate() - 7);
      getGithubReleases.mockResolvedValueOnce({
        releases: [
          { version: '1.4.4' },
          { version: '1.4.5', releaseTimestamp: lastWeek.toISOString() },
          { version: '1.4.6', releaseTimestamp: yesterday.toISOString() },
        ],
      });

      const { updates } = await Result.wrap(
        lookup.lookupUpdates(config),
      ).unwrapOrThrow();

      expect(updates).toEqual([
        {
          bucket: 'non-major',
          newMajor: 1,
          newMinor: 4,
          newValue: '1.4.5',
          newVersion: '1.4.5',
          pendingVersions: ['1.4.6'],
          releaseTimestamp: expect.any(String),
          updateType: 'patch',
        },
      ]);
    });

    it('should allow unstable versions if the ignoreUnstable=false', async () => {
      config.currentValue = '2.5.16';
      config.ignoreUnstable = false;
      config.respectLatest = false;
      config.packageName = 'vue';
      config.datasource = NpmDatasource.id;
      httpMock
        .scope('https://registry.npmjs.org')
        .get('/vue')
        .reply(200, vueJson);

      const { updates } = await Result.wrap(
        lookup.lookupUpdates(config),
      ).unwrapOrThrow();

      expect(updates).toEqual([
        {
          bucket: 'non-major',
          newMajor: 2,
          newMinor: 5,
          newValue: '2.5.17-beta.0',
          newVersion: '2.5.17-beta.0',
          releaseTimestamp: expect.any(String),
          updateType: 'patch',
        },
      ]);
    });

    it('should allow unstable versions if the current version is unstable', async () => {
      config.currentValue = '3.1.0-dev.20180731';
      config.packageName = 'typescript';
      config.datasource = NpmDatasource.id;
      httpMock
        .scope('https://registry.npmjs.org')
        .get('/typescript')
        .reply(200, typescriptJson);

      const { updates } = await Result.wrap(
        lookup.lookupUpdates(config),
      ).unwrapOrThrow();

      expect(updates).toEqual([
        {
          bucket: 'non-major',
          newMajor: 3,
          newMinor: 1,
          newValue: '3.1.0-dev.20180813',
          newVersion: '3.1.0-dev.20180813',
          releaseTimestamp: expect.any(String),
          updateType: 'patch',
        },
      ]);
    });

    it('should not jump unstable versions', async () => {
      config.currentValue = '3.0.1-insiders.20180726';
      config.packageName = 'typescript';
      config.datasource = NpmDatasource.id;
      httpMock
        .scope('https://registry.npmjs.org')
        .get('/typescript')
        .reply(200, typescriptJson);

      const { updates } = await Result.wrap(
        lookup.lookupUpdates(config),
      ).unwrapOrThrow();

      expect(updates).toEqual([
        {
          bucket: 'non-major',
          newMajor: 3,
          newMinor: 0,
          newValue: '3.0.1',
          newVersion: '3.0.1',
          releaseTimestamp: expect.any(String),
          updateType: 'patch',
        },
      ]);
    });

    it('should update pinned versions if updatePinnedDependencies=true', async () => {
      config.currentValue = '0.0.34';
      config.updatePinnedDependencies = true;
      config.packageName = '@types/helmet';
      config.datasource = NpmDatasource.id;
      httpMock
        .scope('https://registry.npmjs.org')
        .get('/@types%2Fhelmet')
        .reply(200, helmetJson);

      const { updates } = await Result.wrap(
        lookup.lookupUpdates(config),
      ).unwrapOrThrow();

      expect(updates).toEqual([
        {
          bucket: 'non-major',
          newMajor: 0,
          newMinor: 0,
          newValue: '0.0.35',
          newVersion: '0.0.35',
          releaseTimestamp: expect.any(String),
          updateType: 'patch',
        },
      ]);
    });

    it('should not update pinned versions if updatePinnedDependencies=false', async () => {
      config.currentValue = '0.0.34';
      config.updatePinnedDependencies = false;
      config.packageName = '@types/helmet';
      config.datasource = NpmDatasource.id;
      httpMock
        .scope('https://registry.npmjs.org')
        .get('/@types%2Fhelmet')
        .reply(200, helmetJson);

      const { updates } = await Result.wrap(
        lookup.lookupUpdates(config),
      ).unwrapOrThrow();

      expect(updates).toBeEmptyArray();
    });

    it('should follow dist-tag even if newer version exists', async () => {
      config.currentValue = '3.0.1-insiders.20180713';
      config.packageName = 'typescript';
      config.datasource = NpmDatasource.id;
      config.followTag = 'insiders';
      httpMock
        .scope('https://registry.npmjs.org')
        .get('/typescript')
        .reply(200, typescriptJson);

      const { updates } = await Result.wrap(
        lookup.lookupUpdates(config),
      ).unwrapOrThrow();

      expect(updates).toEqual([
        {
          bucket: 'non-major',
          newMajor: 3,
          newMinor: 0,
          newValue: '3.0.1-insiders.20180726',
          newVersion: '3.0.1-insiders.20180726',
          releaseTimestamp: expect.any(String),
          updateType: 'patch',
        },
      ]);
    });

    it('should roll back to dist-tag if current version is higher', async () => {
      config.currentValue = '3.1.0-dev.20180813';
      config.packageName = 'typescript';
      config.datasource = NpmDatasource.id;
      config.followTag = 'insiders';
      config.rollbackPrs = true;
      httpMock
        .scope('https://registry.npmjs.org')
        .get('/typescript')
        .reply(200, typescriptJson);

      const { updates } = await Result.wrap(
        lookup.lookupUpdates(config),
      ).unwrapOrThrow();

      expect(updates).toEqual([
        {
          bucket: 'rollback',
          newMajor: 3,
          newValue: '3.0.1-insiders.20180726',
          newVersion: '3.0.1-insiders.20180726',
          registryUrl: undefined,
          updateType: 'rollback',
        },
      ]);
    });

    it('should jump unstable versions if followTag', async () => {
      config.currentValue = '3.0.0-insiders.20180706';
      config.packageName = 'typescript';
      config.datasource = NpmDatasource.id;
      config.followTag = 'insiders';
      httpMock
        .scope('https://registry.npmjs.org')
        .get('/typescript')
        .reply(200, typescriptJson);

      const { updates } = await Result.wrap(
        lookup.lookupUpdates(config),
      ).unwrapOrThrow();

      expect(updates).toEqual([
        {
          bucket: 'non-major',
          newMajor: 3,
          newMinor: 0,
          newValue: '3.0.1-insiders.20180726',
          newVersion: '3.0.1-insiders.20180726',
          releaseTimestamp: expect.any(String),
          updateType: 'patch',
        },
      ]);
    });

    it('should update nothing if current version is dist-tag', async () => {
      config.currentValue = '3.0.1-insiders.20180726';
      config.packageName = 'typescript';
      config.datasource = NpmDatasource.id;
      config.followTag = 'insiders';
      httpMock
        .scope('https://registry.npmjs.org')
        .get('/typescript')
        .reply(200, typescriptJson);

      const { updates } = await Result.wrap(
        lookup.lookupUpdates(config),
      ).unwrapOrThrow();

      expect(updates).toBeEmptyArray();
    });

    it('should warn if no version matches dist-tag', async () => {
      config.currentValue = '3.0.1-dev.20180726';
      config.packageName = 'typescript';
      config.datasource = NpmDatasource.id;
      config.followTag = 'foo';
      httpMock
        .scope('https://registry.npmjs.org')
        .get('/typescript')
        .reply(200, typescriptJson);

      const { updates, warnings } = await Result.wrap(
        lookup.lookupUpdates(config),
      ).unwrapOrThrow();

      expect(updates).toBeEmptyArray();
      expect(warnings).toEqual([
        {
          message: "Can't find version with tag foo for npm package typescript",
          topic: 'typescript',
        },
      ]);
    });

    it('should warn if no digest could be found but there is a current digest', async () => {
      config.currentValue = 'v1.0.0';
      config.currentDigest = 'bla';
      config.digestOneAndOnly = true;
      config.packageName = 'angular/angular';
      config.datasource = GithubTagsDatasource.id;

      // Only mock calls once so that the second invocation results in
      // no digest being computable.
      getGithubReleases.mockResolvedValueOnce({ releases: [] });
      getGithubTags.mockResolvedValueOnce({
        releases: [
          {
            version: 'v2.0.0',
            gitRef: 'v2.0.0',
            releaseTimestamp: '2022-01-01',
          },
        ],
      });

      const { updates, warnings } = await Result.wrap(
        lookup.lookupUpdates(config),
      ).unwrapOrThrow();

      expect(updates).toBeEmptyArray();
      expect(warnings).toEqual([
        {
          message:
            'Could not determine new digest for update (github-tags package angular/angular)',
          topic: 'angular/angular',
        },
      ]);
    });

    describe('pinning enabled but no existing digest', () => {
      it('should not warn if no new digest could be found', async () => {
        config.currentValue = 'v1.0.0';
        config.digestOneAndOnly = true;
        config.packageName = 'angular/angular';
        config.pinDigests = true;
        config.datasource = GithubTagsDatasource.id;

        // Only mock calls once so that the second invocation results in
        // no digest being computable.
        getGithubReleases.mockResolvedValueOnce({ releases: [] });
        getGithubTags.mockResolvedValueOnce({
          releases: [
            {
              version: 'v2.0.0',
              gitRef: 'v2.0.0',
              releaseTimestamp: '2022-01-01',
            },
          ],
        });

        const { updates, warnings } = await Result.wrap(
          lookup.lookupUpdates(config),
        ).unwrapOrThrow();

        expect(updates).toBeEmptyArray();
        expect(warnings).toBeEmptyArray();
      });
    });

    it('should use registry of update to determine digest', async () => {
      config.currentValue = 'v1.0.0';
      config.registryUrls = [
        'https://github.enterprise.com',
        'https://github.com',
      ];
      config.digestOneAndOnly = true;
      config.packageName = 'angular/angular';
      config.pinDigests = true;
      config.datasource = GithubTagsDatasource.id;

      getGithubTags.mockRejectedValueOnce(
        new Error('Not contained in registry'),
      );
      getGithubTags.mockResolvedValueOnce({
        releases: [
          {
            version: 'v1.0.0',
            gitRef: 'v1.0.0',
            releaseTimestamp: '2022-01-01',
          },
        ],
      });
      const getGithubTagsDigest = jest
        .spyOn(GithubTagsDatasource.prototype, 'getDigest')
        .mockResolvedValueOnce('digest1234');

      const { updates } = await Result.wrap(
        lookup.lookupUpdates(config),
      ).unwrapOrThrow();

      expect(updates).toEqual([
        {
          isPinDigest: true,
          newDigest: 'digest1234',
          newValue: 'v1.0.0',
          updateType: 'pinDigest',
        },
      ]);
      expect(getGithubTagsDigest).toHaveBeenCalledExactlyOnceWith(
        expect.objectContaining({ registryUrl: 'https://github.com' }),
        'v1.0.0',
      );
    });

    it('should treat zero zero tilde ranges as 0.0.x', async () => {
      config.rangeStrategy = 'replace';
      config.currentValue = '~0.0.34';
      config.packageName = '@types/helmet';
      config.datasource = NpmDatasource.id;
      httpMock
        .scope('https://registry.npmjs.org')
        .get('/@types%2Fhelmet')
        .reply(200, helmetJson);

      const { updates } = await Result.wrap(
        lookup.lookupUpdates(config),
      ).unwrapOrThrow();

      expect(updates).toBeEmptyArray();
    });

    it('should treat zero zero caret ranges as pinned', async () => {
      config.rangeStrategy = 'replace';
      config.currentValue = '^0.0.34';
      config.packageName = '@types/helmet';
      config.datasource = NpmDatasource.id;
      httpMock
        .scope('https://registry.npmjs.org')
        .get('/@types%2Fhelmet')
        .reply(200, helmetJson);

      const { updates } = await Result.wrap(
        lookup.lookupUpdates(config),
      ).unwrapOrThrow();

      expect(updates).toEqual([
        {
          bucket: 'non-major',
          isRange: true,
          newMajor: 0,
          newMinor: 0,
          newValue: '^0.0.35',
          newVersion: '0.0.35',
          releaseTimestamp: '2017-04-27T16:59:06.479Z',
          updateType: 'patch',
        },
      ]);
    });

    it('should downgrade from missing versions', async () => {
      config.currentValue = '1.16.1';
      config.packageName = 'coffeelint';
      config.datasource = NpmDatasource.id;
      config.rollbackPrs = true;
      httpMock
        .scope('https://registry.npmjs.org')
        .get('/coffeelint')
        .reply(200, coffeelintJson);

      const { updates } = await Result.wrap(
        lookup.lookupUpdates(config),
      ).unwrapOrThrow();

      expect(updates).toEqual([
        {
          bucket: 'rollback',
          newMajor: 1,
          newValue: '1.16.0',
          newVersion: '1.16.0',
          registryUrl: undefined,
          updateType: 'rollback',
        },
      ]);
    });

    it('should upgrade to only one major', async () => {
      config.currentValue = '1.0.0';
      config.packageName = 'webpack';
      config.datasource = NpmDatasource.id;
      httpMock
        .scope('https://registry.npmjs.org')
        .get('/webpack')
        .reply(200, webpackJson);

      const { updates } = await Result.wrap(
        lookup.lookupUpdates(config),
      ).unwrapOrThrow();

      expect(updates).toEqual([
        {
          bucket: 'non-major',
          newMajor: 1,
          newMinor: 15,
          newValue: '1.15.0',
          newVersion: '1.15.0',
          releaseTimestamp: expect.any(String),
          updateType: 'minor',
        },
        {
          bucket: 'major',
          newMajor: 3,
          newMinor: 8,
          newValue: '3.8.1',
          newVersion: '3.8.1',
          releaseTimestamp: expect.any(String),
          updateType: 'major',
        },
      ]);
    });

    it('should upgrade to two majors', async () => {
      config.currentValue = '1.0.0';
      config.separateMultipleMajor = true;
      config.packageName = 'webpack';
      config.datasource = NpmDatasource.id;
      httpMock
        .scope('https://registry.npmjs.org')
        .get('/webpack')
        .reply(200, webpackJson);

      const { updates } = await Result.wrap(
        lookup.lookupUpdates(config),
      ).unwrapOrThrow();

      expect(updates).toEqual([
        {
          bucket: 'non-major',
          newMajor: 1,
          newMinor: 15,
          newValue: '1.15.0',
          newVersion: '1.15.0',
          releaseTimestamp: expect.any(String),
          updateType: 'minor',
        },
        {
          bucket: 'v2',
          newMajor: 2,
          newMinor: 7,
          newValue: '2.7.0',
          newVersion: '2.7.0',
          releaseTimestamp: expect.any(String),
          updateType: 'major',
        },
        {
          bucket: 'v3',
          newMajor: 3,
          newMinor: 8,
          newValue: '3.8.1',
          newVersion: '3.8.1',
          releaseTimestamp: expect.any(String),
          updateType: 'major',
        },
      ]);
    });

    it('should upgrade to 16 minors', async () => {
      config.currentValue = '1.0.0';
      config.separateMultipleMinor = true;
      config.packageName = 'webpack';
      config.datasource = NpmDatasource.id;
      httpMock
        .scope('https://registry.npmjs.org')
        .get('/webpack')
        .reply(200, webpackJson);
      const { updates } = await Result.wrap(
        lookup.lookupUpdates(config),
      ).unwrapOrThrow();
      expect(updates).toHaveLength(16);
    });

    it('does not jump  major unstable', async () => {
      config.currentValue = '^4.4.0-canary.3';
      config.rangeStrategy = 'replace';
      config.packageName = 'next';
      config.datasource = NpmDatasource.id;
      httpMock
        .scope('https://registry.npmjs.org')
        .get('/next')
        .reply(200, nextJson);

      const { updates } = await Result.wrap(
        lookup.lookupUpdates(config),
      ).unwrapOrThrow();

      expect(updates).toBeEmptyArray();
    });

    it('supports in-range caret updates', async () => {
      config.rangeStrategy = 'bump';
      config.currentValue = '^1.0.0';
      config.packageName = 'q';
      config.datasource = NpmDatasource.id;
      httpMock.scope('https://registry.npmjs.org').get('/q').reply(200, qJson);

      const { updates } = await Result.wrap(
        lookup.lookupUpdates(config),
      ).unwrapOrThrow();

      expect(updates).toEqual([
        {
          bucket: 'non-major',
          isBump: true,
          isRange: true,
          newMajor: 1,
          newMinor: 4,
          newValue: '^1.4.1',
          newVersion: '1.4.1',
          releaseTimestamp: '2015-05-17T04:25:07.299Z',
          updateType: 'minor',
        },
      ]);
    });

    it('supports in-range tilde updates', async () => {
      config.rangeStrategy = 'bump';
      config.currentValue = '~1.0.0';
      config.packageName = 'q';
      config.separateMinorPatch = true;
      config.datasource = NpmDatasource.id;
      httpMock.scope('https://registry.npmjs.org').get('/q').reply(200, qJson);

      const { updates } = await Result.wrap(
        lookup.lookupUpdates(config),
      ).unwrapOrThrow();

      expect(updates).toEqual([
        {
          bucket: 'patch',
          isBump: true,
          isRange: true,
          newMajor: 1,
          newMinor: 0,
          newValue: '~1.0.1',
          newVersion: '1.0.1',
          releaseTimestamp: '2014-03-11T18:47:17.560Z',
          updateType: 'patch',
        },
        {
          bucket: 'minor',
          isRange: true,
          newMajor: 1,
          newMinor: 4,
          newValue: '~1.4.1',
          newVersion: '1.4.1',
          releaseTimestamp: '2015-05-17T04:25:07.299Z',
          updateType: 'minor',
        },
      ]);
    });

    it('supports in-range tilde patch updates', async () => {
      config.rangeStrategy = 'bump';
      config.currentValue = '~1.0.0';
      config.packageName = 'q';
      config.separateMinorPatch = true;
      config.datasource = NpmDatasource.id;
      httpMock.scope('https://registry.npmjs.org').get('/q').reply(200, qJson);

      const { updates } = await Result.wrap(
        lookup.lookupUpdates(config),
      ).unwrapOrThrow();

      expect(updates).toEqual([
        {
          bucket: 'patch',
          isBump: true,
          isRange: true,
          newMajor: 1,
          newMinor: 0,
          newValue: '~1.0.1',
          newVersion: '1.0.1',
          releaseTimestamp: '2014-03-11T18:47:17.560Z',
          updateType: 'patch',
        },
        {
          bucket: 'minor',
          isRange: true,
          newMajor: 1,
          newMinor: 4,
          newValue: '~1.4.1',
          newVersion: '1.4.1',
          releaseTimestamp: '2015-05-17T04:25:07.299Z',
          updateType: 'minor',
        },
      ]);
    });

    it('supports in-range gte updates', async () => {
      config.rangeStrategy = 'bump';
      config.currentValue = '>=1.0.0';
      config.packageName = 'q';
      config.datasource = NpmDatasource.id;
      httpMock.scope('https://registry.npmjs.org').get('/q').reply(200, qJson);

      const { updates } = await Result.wrap(
        lookup.lookupUpdates(config),
      ).unwrapOrThrow();

      expect(updates).toEqual([
        {
          bucket: 'non-major',
          isBump: true,
          isRange: true,
          newMajor: 1,
          newMinor: 4,
          newValue: '>=1.4.1',
          newVersion: '1.4.1',
          releaseTimestamp: '2015-05-17T04:25:07.299Z',
          updateType: 'minor',
        },
      ]);
    });

    it('supports majorgte updates', async () => {
      config.rangeStrategy = 'bump';
      config.currentValue = '>=0.9.0';
      config.packageName = 'q';
      config.datasource = NpmDatasource.id;
      config.separateMajorMinor = false;
      httpMock.scope('https://registry.npmjs.org').get('/q').reply(200, qJson);

      const { updates } = await Result.wrap(
        lookup.lookupUpdates(config),
      ).unwrapOrThrow();

      expect(updates).toEqual([
        {
          bucket: 'latest',
          isBump: true,
          isRange: true,
          newMajor: 1,
          newMinor: 4,
          newValue: '>=1.4.1',
          newVersion: '1.4.1',
          releaseTimestamp: '2015-05-17T04:25:07.299Z',
          updateType: 'major',
        },
      ]);
    });

    it('rejects in-range unsupported operator', async () => {
      config.rangeStrategy = 'bump';
      config.currentValue = '>1.0.0';
      config.packageName = 'q';
      config.datasource = NpmDatasource.id;
      httpMock.scope('https://registry.npmjs.org').get('/q').reply(200, qJson);

      const { updates } = await Result.wrap(
        lookup.lookupUpdates(config),
      ).unwrapOrThrow();

      expect(updates).toBeEmptyArray();
    });

    it('rejects non-fully specified in-range updates', async () => {
      config.rangeStrategy = 'update-lockfile';
      config.currentValue = '1.x';
      config.packageName = 'q';
      config.datasource = NpmDatasource.id;
      httpMock.scope('https://registry.npmjs.org').get('/q').reply(200, qJson);

      const { updates } = await Result.wrap(
        lookup.lookupUpdates(config),
      ).unwrapOrThrow();

      expect(updates).toBeEmptyArray();
    });

    it('rejects complex range in-range updates', async () => {
      config.rangeStrategy = 'bump';
      config.currentValue = '^0.9.0 || ^1.0.0';
      config.packageName = 'q';
      config.datasource = NpmDatasource.id;
      httpMock.scope('https://registry.npmjs.org').get('/q').reply(200, qJson);

      const { updates } = await Result.wrap(
        lookup.lookupUpdates(config),
      ).unwrapOrThrow();

      expect(updates).toBeEmptyArray();
    });

    it('replaces non-range in-range updates', async () => {
      config.packageName = 'q';
      config.datasource = NpmDatasource.id;
      config.packageFile = 'package.json';
      config.rangeStrategy = 'bump';
      config.currentValue = '1.0.0';
      httpMock.scope('https://registry.npmjs.org').get('/q').reply(200, qJson);

      const { updates } = await Result.wrap(
        lookup.lookupUpdates(config),
      ).unwrapOrThrow();

      expect(updates).toEqual([
        {
          bucket: 'non-major',
          newMajor: 1,
          newMinor: 4,
          newValue: '1.4.1',
          newVersion: '1.4.1',
          releaseTimestamp: '2015-05-17T04:25:07.299Z',
          updateType: 'minor',
        },
      ]);
    });

    it('handles github 404', async () => {
      config.packageName = 'foo';
      config.datasource = GithubTagsDatasource.id;
      config.packageFile = 'package.json';
      config.currentValue = '1.0.0';
      httpMock.scope('https://pypi.org').get('/pypi/foo/json').reply(404);

      const { updates } = await Result.wrap(
        lookup.lookupUpdates(config),
      ).unwrapOrThrow();

      expect(updates).toBeEmptyArray();
    });

    it('handles pypi 404', async () => {
      config.packageName = 'foo';
      config.datasource = PypiDatasource.id;
      config.packageFile = 'requirements.txt';
      config.currentValue = '1.0.0';
      httpMock
        .scope('https://api.github.com')
        .get('/repos/some/repo/git/refs/tags?per_page=100')
        .reply(404);

      const { updates } = await Result.wrap(
        lookup.lookupUpdates(config),
      ).unwrapOrThrow();

      expect(updates).toBeEmptyArray();
    });

    it('handles packagist', async () => {
      config.packageName = 'foo/bar';
      config.datasource = PackagistDatasource.id;
      config.packageFile = 'composer.json';
      config.currentValue = '1.0.0';
      config.registryUrls = ['https://packagist.org'];
      httpMock
        .scope('https://packagist.org')
        .get('/packages/foo/bar.json')
        .reply(404);

      const { updates } = await Result.wrap(
        lookup.lookupUpdates(config),
      ).unwrapOrThrow();

      expect(updates).toBeEmptyArray();
    });

    it('handles unknown datasource', async () => {
      config.packageName = 'foo';
      config.datasource = 'typo';
      config.packageFile = 'package.json';
      config.currentValue = '1.0.0';

      const { updates } = await Result.wrap(
        lookup.lookupUpdates(config),
      ).unwrapOrThrow();

      expect(updates).toBeEmptyArray();
    });

    it('handles PEP440', async () => {
      config.manager = 'pip_requirements';
      config.versioning = pep440VersioningId;
      config.manager = 'pip_requirements';
      config.versioning = 'pep440';
      config.rangeStrategy = 'pin';
      config.lockedVersion = '0.9.4';
      config.currentValue = '~=0.9';
      config.packageName = 'q';
      // TODO: we are using npm as source to test pep440 (#9721)
      config.datasource = NpmDatasource.id;
      httpMock.scope('https://registry.npmjs.org').get('/q').reply(200, qJson);

      const { updates } = await Result.wrap(
        lookup.lookupUpdates(config),
      ).unwrapOrThrow();

      expect(updates).toEqual([
        {
          isPin: true,
          newMajor: 0,
          newValue: '==0.9.4',
          newVersion: '0.9.4',
          updateType: 'pin',
        },
        {
          bucket: 'major',
          isRange: true,
          newMajor: 1,
          newMinor: 4,
          newValue: '~=1.4',
          newVersion: '1.4.1',
          releaseTimestamp: '2015-05-17T04:25:07.299Z',
          updateType: 'major',
        },
      ]);
    });

    it('returns complex object', async () => {
      config.currentValue = '1.3.0';
      config.packageName = 'q';
      config.datasource = NpmDatasource.id;
      httpMock.scope('https://registry.npmjs.org').get('/q').reply(200, qJson);

      const res = await Result.wrap(
        lookup.lookupUpdates(config),
      ).unwrapOrThrow();

      expect(res).toEqual({
        currentVersion: '1.3.0',
        fixedVersion: '1.3.0',
        isSingleVersion: true,
        registryUrl: 'https://registry.npmjs.org',
        sourceUrl: 'https://github.com/kriskowal/q',
        updates: [
          {
            bucket: 'non-major',
            newMajor: 1,
            newMinor: 4,
            newValue: '1.4.1',
            newVersion: '1.4.1',
            releaseTimestamp: expect.any(String),
            updateType: 'minor',
          },
        ],
        versioning: 'npm',
        warnings: [],
      });
    });

    it('ignores deprecated when it is not the latest', async () => {
      config.currentValue = '1.3.0';
      config.packageName = 'q2';
      config.datasource = NpmDatasource.id;
      const returnJson = JSON.parse(JSON.stringify(qJson));
      returnJson.name = 'q2';
      // mark latest minor as deprecated
      returnJson.versions['1.4.1'].deprecated = 'true';
      // make sure latest release isn't the one deprecated as otherwise every release is deprecated
      returnJson['dist-tags'].latest = '2.0.3';
      httpMock
        .scope('https://registry.npmjs.org')
        .get('/q2')
        .reply(200, returnJson);

      const res = await Result.wrap(
        lookup.lookupUpdates(config),
      ).unwrapOrThrow();
      expect(res).toEqual({
        currentVersion: '1.3.0',
        fixedVersion: '1.3.0',
        isSingleVersion: true,
        registryUrl: 'https://registry.npmjs.org',
        sourceUrl: 'https://github.com/kriskowal/q',
        updates: [
          {
            bucket: 'non-major',
            newMajor: 1,
            newMinor: 4,
            newValue: '1.4.0',
            newVersion: '1.4.0',
            releaseTimestamp: expect.any(String),
            updateType: 'minor',
          },
          {
            bucket: 'major',
            newMajor: 2,
            newMinor: 0,
            newValue: '2.0.3',
            newVersion: '2.0.3',
            releaseTimestamp: expect.any(String),
            updateType: 'major',
          },
        ],
        versioning: 'npm',
        warnings: [],
      });
    });

    it('treats all versions as deprecated if latest is deprecated', async () => {
      config.currentValue = '1.3.0';
      config.packageName = 'q3';
      config.datasource = NpmDatasource.id;
      const returnJson = {
        ...JSON.parse(JSON.stringify(qJson)),
        name: 'q3',
        deprecated: true,
        repository: { url: null, directory: 'test' },
      };
      returnJson.versions['1.4.1'].deprecated = 'true';

      httpMock
        .scope('https://registry.npmjs.org')
        .get('/q3')
        .reply(200, returnJson);

      const res = await Result.wrap(
        lookup.lookupUpdates(config),
      ).unwrapOrThrow();

      expect(res).toEqual({
        currentVersion: '1.3.0',
        deprecationMessage: codeBlock`
        On registry \`https://registry.npmjs.org\`, the "latest" version of dependency \`q3\` has the following deprecation notice:

        \`true\`

        Marking the latest version of an npm package as deprecated results in the entire package being considered deprecated, so contact the package author you think this is a mistake.
      `,
        fixedVersion: '1.3.0',
        isSingleVersion: true,
        registryUrl: 'https://registry.npmjs.org',
        sourceDirectory: 'test',
        sourceUrl: 'https://github.com/kriskowal/q',
        updates: [
          {
            bucket: 'non-major',
            newMajor: 1,
            newMinor: 4,
            newValue: '1.4.1',
            newVersion: '1.4.1',
            releaseTimestamp: expect.any(String),
            updateType: 'minor',
          },
        ],
        versioning: 'npm',
        warnings: [],
      });
    });

    it('skips unsupported values', async () => {
      config.currentValue = 'alpine';
      config.packageName = 'node';
      config.datasource = DockerDatasource.id;

      const res = await Result.wrap(
        lookup.lookupUpdates(config),
      ).unwrapOrThrow();

      expect(res).toEqual({
        skipReason: 'invalid-value',
        updates: [],
        versioning: 'npm',
        warnings: [],
      });
    });

    it('skips undefined values', async () => {
      config.packageName = 'node';
      config.datasource = DockerDatasource.id;

      const res = await Result.wrap(
        lookup.lookupUpdates(config),
      ).unwrapOrThrow();

      expect(res).toEqual({
        skipReason: 'invalid-value',
        updates: [],
        versioning: 'npm',
        warnings: [],
      });
    });

    it('handles digest pin', async () => {
      config.currentValue = '8.0.0';
      config.packageName = 'node';
      config.datasource = DockerDatasource.id;
      config.pinDigests = true;
      getDockerReleases.mockResolvedValueOnce({
        releases: [
          {
            version: '8.0.0',
          },
          {
            version: '8.1.0',
          },
        ],
      });
      getDockerDigest.mockResolvedValueOnce('sha256:abcdef1234567890');
      getDockerDigest.mockResolvedValueOnce('sha256:0123456789abcdef');

      const res = await Result.wrap(
        lookup.lookupUpdates(config),
      ).unwrapOrThrow();

      expect(res).toEqual({
        currentVersion: '8.0.0',
        fixedVersion: '8.0.0',
        isSingleVersion: true,
        registryUrl: 'https://index.docker.io',
        sourceUrl: 'https://github.com/nodejs/node',
        updates: [
          {
            bucket: 'non-major',
            newDigest: 'sha256:abcdef1234567890',
            newMajor: 8,
            newMinor: 1,
            newValue: '8.1.0',
            newVersion: '8.1.0',
            updateType: 'minor',
          },
          {
            isPinDigest: true,
            newDigest: 'sha256:0123456789abcdef',
            newValue: '8.0.0',
            updateType: 'pinDigest',
          },
        ],
        versioning: 'npm',
        warnings: [],
      });
    });

    it('skips uncompatible versions for 8.1.0', async () => {
      config.currentValue = '8.1.0';
      config.packageName = 'node';
      config.versioning = dockerVersioningId;
      config.datasource = DockerDatasource.id;
      getDockerReleases.mockResolvedValueOnce({
        releases: [
          { version: '8.1.0' },
          { version: '8.1.5' },
          { version: '8.1' },
          { version: '8.2.0' },
          { version: '8.2.5', newDigest: 'abc123' },
          { version: '8.2' },
          { version: '8' },
          { version: '9.0' },
          { version: '9' },
        ],
      });

      const res = await Result.wrap(
        lookup.lookupUpdates(config),
      ).unwrapOrThrow();

      expect(res).toEqual({
        currentVersion: '8.1.0',
        fixedVersion: '8.1.0',
        isSingleVersion: true,
        registryUrl: 'https://index.docker.io',
        sourceUrl: 'https://github.com/nodejs/node',
        updates: [
          {
            bucket: 'non-major',
            newMajor: 8,
            newMinor: 2,
            newValue: '8.2.5',
            newVersion: '8.2.5',
            updateType: 'minor',
          },
        ],
        versioning: 'docker',
        warnings: [],
      });
    });

    it('skips uncompatible versions for 8.1', async () => {
      config.currentValue = '8.1';
      config.packageName = 'node';
      config.versioning = dockerVersioningId;
      config.datasource = DockerDatasource.id;
      getDockerReleases.mockResolvedValueOnce({
        registryUrl: 'https://index.docker.io',
        releases: [
          { version: '8.1.0' },
          { version: '8.1.5' },
          { version: '8.1' },
          { version: '8.2.0' },
          { version: '8.2.5' },
          { version: '8.2' },
          { version: '8' },
          { version: '9.0', registryUrl: 'https://other.registry' },
          { version: '9' },
        ],
      });

      const res = await Result.wrap(
        lookup.lookupUpdates(config),
      ).unwrapOrThrow();

      expect(res).toEqual({
        currentVersion: '8.1',
        fixedVersion: '8.1',
        isSingleVersion: true,
        registryUrl: 'https://index.docker.io',
        sourceUrl: 'https://github.com/nodejs/node',
        updates: [
          {
            bucket: 'non-major',
            newMajor: 8,
            newMinor: 2,
            newValue: '8.2',
            newVersion: '8.2',
            updateType: 'minor',
          },
          {
            bucket: 'major',
            newMajor: 9,
            newMinor: 0,
            newValue: '9.0',
            newVersion: '9.0',
            registryUrl: 'https://other.registry',
            updateType: 'major',
          },
        ],
        versioning: 'docker',
        warnings: [],
      });
    });

    it('skips uncompatible versions for 8', async () => {
      config.currentValue = '8';
      config.packageName = 'node';
      config.versioning = dockerVersioningId;
      config.datasource = DockerDatasource.id;
      getDockerReleases.mockResolvedValueOnce({
        releases: [
          { version: '8.1.0' },
          { version: '8.1.5' },
          { version: '8.1' },
          { version: '8.2.0' },
          { version: '8.2.5' },
          { version: '8.2' },
          { version: '8' },
          { version: '9.0' },
          { version: '9' },
        ],
      });

      const res = await Result.wrap(
        lookup.lookupUpdates(config),
      ).unwrapOrThrow();

      expect(res).toEqual({
        currentVersion: '8',
        fixedVersion: '8',
        isSingleVersion: true,
        registryUrl: 'https://index.docker.io',
        sourceUrl: 'https://github.com/nodejs/node',
        updates: [
          {
            bucket: 'major',
            newMajor: 9,
            newMinor: null,
            newValue: '9',
            newVersion: '9',
            updateType: 'major',
          },
        ],
        versioning: 'docker',
        warnings: [],
      });
    });

    it('applies versionCompatibility for 18.10.0', async () => {
      config.currentValue = '18.10.0-alpine';
      config.currentDigest = 'aaa111';
      config.packageName = 'node';
      config.versioning = nodeVersioningId;
      config.versionCompatibility = '^(?<version>[^-]+)(?<compatibility>-.*)?$';
      config.datasource = DockerDatasource.id;
      getDockerReleases.mockResolvedValueOnce({
        releases: [
          { version: '18.10.0' },
          { version: '18.18.0' },
          { version: '18.19.0-alpine' },
          { version: '18.20.0' },
        ],
      });
      getDockerDigest.mockResolvedValueOnce('bbb222');
      getDockerDigest.mockResolvedValueOnce('ccc333');

      const res = await Result.wrap(
        lookup.lookupUpdates(config),
      ).unwrapOrThrow();

      expect(getDockerDigest.mock.calls).toEqual([
        [
          {
            currentDigest: 'aaa111',
            currentValue: '18.10.0-alpine',
            packageName: 'node',
            registryUrl: 'https://index.docker.io',
          },
          '18.19.0-alpine',
        ],
        [
          {
            currentDigest: 'aaa111',
            currentValue: '18.10.0-alpine',
            packageName: 'node',
            registryUrl: 'https://index.docker.io',
          },
          '18.10.0-alpine',
        ],
      ]);

      expect(res).toEqual({
        currentVersion: '18.10.0',
        fixedVersion: '18.10.0',
        isSingleVersion: true,
        registryUrl: 'https://index.docker.io',
        sourceUrl: 'https://github.com/nodejs/node',
        updates: [
          {
            bucket: 'non-major',
            newDigest: 'bbb222',
            newMajor: 18,
            newMinor: 19,
            newValue: '18.19.0-alpine',
            newVersion: '18.19.0',
            updateType: 'minor',
          },
          {
            newDigest: 'ccc333',
            newValue: '18.10.0-alpine',
            updateType: 'digest',
          },
        ],
        versioning: 'node',
        warnings: [],
      });
    });

    it('applies versionCompatibility for maven', async () => {
      config.currentValue = '12.4.2.jre8';
      config.packageName = 'com.microsoft.sqlserver:mssql-jdbc';
      config.versioning = mavenVersioningId;
      config.versionCompatibility =
        '^(?<version>.*)(?<compatibility>\\.jre.*)$';
      config.datasource = MavenDatasource.id;
      getMavenReleases.mockResolvedValueOnce({
        releases: [
          { version: '12.4.2.jre8' },
          { version: '12.5.0.jre11' },
          { version: '12.6.1.jre8' },
          { version: '12.6.1.jre11' },
          { version: '12.6.2.jre11' },
        ],
      });

      const res = await Result.wrap(
        lookup.lookupUpdates(config),
      ).unwrapOrThrow();

      expect(res).toMatchObject({
        currentVersion: '12.4.2',
        updates: [
          {
            bucket: 'non-major',
            newValue: '12.6.1.jre8',
            newVersion: '12.6.1',
            updateType: 'minor',
          },
        ],
        versioning: 'maven',
        warnings: [],
      });
    });

    it('handles versionCompatibility mismatch', async () => {
      config.currentValue = '18.10.0-alpine';
      config.packageName = 'node';
      config.versioning = nodeVersioningId;
      config.versionCompatibility = '^(?<version>[^-]+)-slim$';
      config.datasource = DockerDatasource.id;
      getDockerReleases.mockResolvedValueOnce({
        releases: [
          { version: '18.18.0' },
          { version: '18.19.0-alpine' },
          { version: '18.20.0' },
        ],
      });

      const res = await Result.wrap(
        lookup.lookupUpdates(config),
      ).unwrapOrThrow();

      expect(res).toEqual({
        registryUrl: 'https://index.docker.io',
        sourceUrl: 'https://github.com/nodejs/node',
        updates: [],
        versioning: 'node',
        warnings: [],
      });
    });

    it('applies versionCompatibility for debian codenames with suffix', async () => {
      config.currentValue = 'bullseye-slim';
      config.packageName = 'debian';
      config.versioning = debianVersioningId;
      config.versionCompatibility = '^(?<version>[^-]+)(?<compatibility>-.*)?$';
      config.datasource = DockerDatasource.id;
      getDockerReleases.mockResolvedValueOnce({
        releases: [
          { version: 'bullseye' },
          { version: 'bullseye-slim' },
          { version: 'bookworm' },
          { version: 'bookworm-slim' },
        ],
      });

      const res = await Result.wrap(
        lookup.lookupUpdates(config),
      ).unwrapOrThrow();

      expect(res).toEqual({
        currentVersion: 'bullseye',
        fixedVersion: 'bullseye',
        isSingleVersion: true,
        registryUrl: 'https://index.docker.io',
        updates: [
          {
            bucket: 'major',
            newMajor: 12,
            newMinor: null,
            newValue: 'bookworm-slim',
            newVersion: 'bookworm',
            updateType: 'major',
          },
        ],
        versioning: 'debian',
        warnings: [],
      });
    });

    it('handles digest pin for up to date version', async () => {
      config.currentValue = '8.1.0';
      config.packageName = 'node';
      config.datasource = DockerDatasource.id;
      config.pinDigests = true;
      getDockerReleases.mockResolvedValueOnce({
        releases: [
          {
            version: '8.0.0',
          },
          {
            version: '8.1.0',
          },
        ],
      });
      getDockerDigest.mockResolvedValueOnce('sha256:abcdef1234567890');

      const res = await Result.wrap(
        lookup.lookupUpdates(config),
      ).unwrapOrThrow();

      expect(res).toEqual({
        currentVersion: '8.1.0',
        fixedVersion: '8.1.0',
        registryUrl: 'https://index.docker.io',
        sourceUrl: 'https://github.com/nodejs/node',
        updates: [
          {
            isPinDigest: true,
            newDigest: 'sha256:abcdef1234567890',
            newValue: '8.1.0',
            updateType: 'pinDigest',
          },
        ],
        versioning: 'npm',
        warnings: [],
      });
    });

    it('handles no fitting version and no version in lock file', async () => {
      config.currentValue = '~9.5.0';
      config.packageName = 'typo3/cms-saltedpasswords';
      config.datasource = DockerDatasource.id;
      config.versioning = composerVersioningId;
      getDockerReleases.mockResolvedValueOnce({
        releases: [
          {
            version: '8.0.0',
          },
          {
            version: '8.1.0',
          },
        ],
      });

      const res = await Result.wrap(
        lookup.lookupUpdates(config),
      ).unwrapOrThrow();

      expect(res).toEqual({
        registryUrl: 'https://index.docker.io',
        skipReason: 'invalid-value',
        updates: [],
        versioning: 'composer',
        warnings: [],
      });
    });

    it('handles digest pin for non-version', async () => {
      config.currentValue = 'alpine';
      config.packageName = 'node';
      config.datasource = DockerDatasource.id;
      config.pinDigests = true;
      getDockerReleases.mockResolvedValueOnce({
        releases: [
          {
            version: '8.0.0',
          },
          {
            version: '8.1.0',
          },
          {
            version: 'alpine',
          },
        ],
      });
      getDockerDigest.mockResolvedValueOnce('sha256:abcdef1234567890');

      const res = await Result.wrap(
        lookup.lookupUpdates(config),
      ).unwrapOrThrow();

      expect(res).toEqual({
        updates: [
          {
            isPinDigest: true,
            newDigest: 'sha256:abcdef1234567890',
            newValue: 'alpine',
            updateType: 'pinDigest',
          },
        ],
        versioning: 'npm',
        warnings: [],
      });
    });

    it('handles digest lookup failure', async () => {
      config.currentValue = 'alpine';
      config.packageName = 'node';
      config.datasource = DockerDatasource.id;
      config.pinDigests = true;
      getDockerReleases.mockResolvedValueOnce({
        releases: [
          {
            version: '8.0.0',
          },
          {
            version: '8.1.0',
          },
          {
            version: 'alpine',
          },
        ],
      });
      getDockerDigest.mockResolvedValueOnce(null);

      const { updates } = await Result.wrap(
        lookup.lookupUpdates(config),
      ).unwrapOrThrow();

      expect(updates).toBeEmptyArray();
    });

    it('handles digest update', async () => {
      config.currentValue = '8.0.0';
      config.packageName = 'node';
      config.datasource = DockerDatasource.id;
      config.currentDigest = 'sha256:zzzzzzzzzzzzzzz';
      config.pinDigests = true;
      getDockerReleases.mockResolvedValueOnce({
        releases: [
          {
            version: '8.0.0',
            newDigest: 'sha256:0123456789abcdef',
          },
          {
            version: '8.1.0',
          },
        ],
      });
      getDockerDigest.mockResolvedValueOnce('sha256:abcdef1234567890');

      const res = await Result.wrap(
        lookup.lookupUpdates(config),
      ).unwrapOrThrow();

      expect(res).toEqual({
        currentVersion: '8.0.0',
        fixedVersion: '8.0.0',
        isSingleVersion: true,
        registryUrl: 'https://index.docker.io',
        sourceUrl: 'https://github.com/nodejs/node',
        updates: [
          {
            bucket: 'non-major',
            newDigest: 'sha256:abcdef1234567890',
            newMajor: 8,
            newMinor: 1,
            newValue: '8.1.0',
            newVersion: '8.1.0',
            updateType: 'minor',
          },
          {
            newDigest: 'sha256:0123456789abcdef',
            newValue: '8.0.0',
            updateType: 'digest',
          },
        ],
        versioning: 'npm',
        warnings: [],
      });
    });

    it('handles digest update for custom datasource', async () => {
      config.currentValue = '1.0.0';
      config.packageName = 'my-package';
      config.datasource = CustomDatasource.id;
      config.currentDigest = 'zzzzzzzzzzzzzzz';
      getCustomDatasourceReleases.mockResolvedValueOnce({
        releases: [
          {
            version: '1.0.0',
            newDigest: '0123456789abcdef',
          },
        ],
      });
      const res = await lookup.lookupUpdates(config);
      expect(res).toMatchObject({
        updates: [
          {
            newDigest: '0123456789abcdef',
            newValue: '1.0.0',
            updateType: 'digest',
          },
        ],
      });
    });

    it('handles digest update for non-version', async () => {
      config.currentValue = 'alpine';
      config.packageName = 'node';
      config.datasource = DockerDatasource.id;
      config.currentDigest = 'sha256:zzzzzzzzzzzzzzz';
      config.pinDigests = true;
      getDockerReleases.mockResolvedValueOnce({
        releases: [
          {
            version: 'alpine',
          },
          {
            version: '8.0.0',
          },
          {
            version: '8.1.0',
          },
        ],
      });
      getDockerDigest.mockResolvedValueOnce('sha256:abcdef1234567890');

      const res = await Result.wrap(
        lookup.lookupUpdates(config),
      ).unwrapOrThrow();

      expect(res).toEqual({
        updates: [
          {
            newDigest: 'sha256:abcdef1234567890',
            newValue: 'alpine',
            updateType: 'digest',
          },
        ],
        versioning: 'npm',
        warnings: [],
      });
    });

    it('handles git submodule update', async () => {
      config.packageName = 'some-path';
      config.versioning = gitVersioningId;
      config.datasource = GitRefsDatasource.id;
      config.currentDigest = 'some-digest';

      const res = await Result.wrap(
        lookup.lookupUpdates(config),
      ).unwrapOrThrow();

      expect(res).toEqual({
        updates: [
          {
            newDigest: '4b825dc642cb6eb9a060e54bf8d69288fbee4904',
            newValue: undefined,
            updateType: 'digest',
          },
        ],
        versioning: 'git',
        warnings: [],
      });
    });

    it('handles sourceUrl packageRules with version restrictions', async () => {
      config.currentValue = '0.9.99';
      config.packageName = 'q';
      config.datasource = NpmDatasource.id;
      config.packageRules = [
        {
          matchSourceUrlPrefixes: ['https://github.com/kriskowal/q'],
          allowedVersions: '< 1.4.0',
        },
      ];
      httpMock.scope('https://registry.npmjs.org').get('/q').reply(200, qJson);

      const res = await Result.wrap(
        lookup.lookupUpdates(config),
      ).unwrapOrThrow();

      expect(res).toEqual({
        currentVersion: '0.9.99',
        fixedVersion: '0.9.99',
        isSingleVersion: true,
        registryUrl: 'https://registry.npmjs.org',
        sourceUrl: 'https://github.com/kriskowal/q',
        updates: [
          {
            bucket: 'major',
            newMajor: 1,
            newMinor: 3,
            newValue: '1.3.0',
            newVersion: '1.3.0',
            releaseTimestamp: expect.any(String),
            updateType: 'major',
          },
        ],
        versioning: 'npm',
        warnings: [],
      });
    });

    it('handles current age packageRules with version restrictions', async () => {
      config.packageName = 'openjdk';
      config.currentValue = '17.0.0';
      config.datasource = DockerDatasource.id;
      config.versioning = dockerVersioningId;
      // This config is normally set when packageRules are applied
      config.packageRules = [
        {
          matchCurrentAge: '> 1 day',
          allowedVersions: '< 19.0.0',
        },
      ];
      getDockerReleases.mockResolvedValueOnce({
        releases: [
          {
            version: '17.0.0',
            // a day old release
            releaseTimestamp: new Date(
              Date.now() - 25 * 60 * 60 * 1000,
            ).toISOString(),
          },
          {
            version: '18.0.0',
          },
          {
            version: '19.0.0',
          },
        ],
      });

      const { updates } = await Result.wrap(
        lookup.lookupUpdates(config),
      ).unwrapOrThrow();

      expect(updates).toEqual([
        {
          bucket: 'major',
          newMajor: 18,
          newMinor: 0,
          newValue: '18.0.0',
          newVersion: '18.0.0',
          updateType: 'major',
        },
      ]);
    });

    it('does not apply package rules for matchCurrentAge if packageRules doesn not have a current age matcher', async () => {
      config.packageName = 'openjdk';
      config.currentValue = '17.0.0';
      config.datasource = DockerDatasource.id;
      config.versioning = dockerVersioningId;
      // This config is normally set when packageRules are applied
      config.packageRules = [
        {
          matchDepNames: ['openjdk'],
          allowedVersions: '< 19.0.0',
        },
      ];
      getDockerReleases.mockResolvedValueOnce({
        releases: [
          {
            version: '17.0.0',
            // a day old release
            releaseTimestamp: new Date(
              Date.now() - 25 * 60 * 60 * 1000,
            ).toISOString(),
          },
          {
            version: '18.0.0',
          },
          {
            version: '19.0.0',
          },
        ],
      });

      const res = await Result.wrap(
        lookup.lookupUpdates(config),
      ).unwrapOrThrow();

      expect(res).toEqual({
        currentVersion: '17.0.0',
        fixedVersion: '17.0.0',
        isSingleVersion: true,
        registryUrl: 'https://index.docker.io',
        updates: [
          {
            bucket: 'major',
            newMajor: 19,
            newMinor: 0,
            newValue: '19.0.0',
            newVersion: '19.0.0',
            updateType: 'major',
          },
        ],
        versioning: 'docker',
        warnings: [],
        currentVersionTimestamp: undefined,
      });
    });

    it('does not apply package rules for matchCurrentAge if the releaseTimestamp for current version is missing', async () => {
      config.packageName = 'openjdk';
      config.currentValue = '17.0.0';
      config.datasource = DockerDatasource.id;
      config.versioning = dockerVersioningId;
      // This config is normally set when packageRules are applied
      config.packageRules = [
        {
          matchCurrentAge: '> 1 day',
          allowedVersions: '< 19.0.0',
        },
      ];
      getDockerReleases.mockResolvedValueOnce({
        releases: [
          {
            version: '17.0.0',
          },
          {
            version: '18.0.0',
          },
          {
            version: '19.0.0',
          },
        ],
      });

      const res = await Result.wrap(
        lookup.lookupUpdates(config),
      ).unwrapOrThrow();

      expect(res).toEqual({
        currentVersion: '17.0.0',
        fixedVersion: '17.0.0',
        isSingleVersion: true,
        registryUrl: 'https://index.docker.io',
        updates: [
          {
            bucket: 'major',
            newMajor: 19,
            newMinor: 0,
            newValue: '19.0.0',
            newVersion: '19.0.0',
            updateType: 'major',
          },
        ],
        versioning: 'docker',
        warnings: [],
        currentVersionTimestamp: undefined,
      });
    });

    it('handles replacements - name only without pinDigests enabled', async () => {
      config.packageName = 'openjdk';
      config.currentValue = '17.0.0';
      config.datasource = DockerDatasource.id;
      config.versioning = dockerVersioningId;
      // This config is normally set when packageRules are applied
      config.replacementName = 'eclipse-temurin';
      getDockerReleases.mockResolvedValueOnce({
        releases: [
          {
            version: '17.0.0',
          },
          {
            version: '18.0.0',
          },
        ],
      });

      const { updates } = await Result.wrap(
        lookup.lookupUpdates(config),
      ).unwrapOrThrow();

      expect(updates).toEqual([
        {
          bucket: 'major',
          newMajor: 18,
          newMinor: 0,
          newValue: '18.0.0',
          newVersion: '18.0.0',
          updateType: 'major',
        },
        {
          newName: 'eclipse-temurin',
          newValue: '17.0.0',
          newVersion: undefined,
          updateType: 'replacement',
        },
      ]);
    });

    it('handles replacements - name only with pinDigests enabled', async () => {
      config.packageName = 'openjdk';
      config.currentValue = '17.0.0';
      config.pinDigests = true;
      config.datasource = DockerDatasource.id;
      config.versioning = dockerVersioningId;
      // This config is normally set when packageRules are applied
      config.replacementName = 'eclipse-temurin';
      getDockerReleases.mockResolvedValueOnce({
        releases: [
          {
            version: '17.0.0',
          },
          {
            version: '18.0.0',
          },
        ],
      });
      getDockerDigest.mockResolvedValueOnce('sha256:abcdef1234567890');
      getDockerDigest.mockResolvedValueOnce('sha256:0123456789abcdef');
      getDockerDigest.mockResolvedValueOnce('sha256:pin0987654321');

      const { updates } = await Result.wrap(
        lookup.lookupUpdates(config),
      ).unwrapOrThrow();

      expect(updates).toEqual([
        {
          bucket: 'major',
          newDigest: 'sha256:abcdef1234567890',
          newMajor: 18,
          newMinor: 0,
          newValue: '18.0.0',
          newVersion: '18.0.0',
          updateType: 'major',
        },
        {
          newDigest: 'sha256:0123456789abcdef',
          newName: 'eclipse-temurin',
          newValue: '17.0.0',
          newVersion: undefined,
          updateType: 'replacement',
        },
        {
          isPinDigest: true,
          newDigest: 'sha256:pin0987654321',
          newValue: '17.0.0',
          newVersion: undefined,
          updateType: 'pinDigest',
        },
      ]);
    });

    it('handles replacements - name only no version/tag', async () => {
      config.packageName = 'openjdk';
      config.currentValue = undefined;
      config.datasource = DockerDatasource.id;
      config.versioning = dockerVersioningId;
      // This config is normally set when packageRules are applied
      config.replacementName = 'eclipse-temurin';
      getDockerDigest.mockResolvedValueOnce('sha256:abcdef1234567890');

      const { updates } = await Result.wrap(
        lookup.lookupUpdates(config),
      ).unwrapOrThrow();

      expect(updates).toEqual([
        {
          updateType: 'replacement',
          newName: 'eclipse-temurin',
          newValue: undefined,
        },
      ]);
    });

    it('handles replacements - skips if package and replacement names match', async () => {
      config.packageName = 'openjdk';
      config.currentValue = undefined;
      config.datasource = DockerDatasource.id;
      config.replacementName = 'openjdk';

      const { updates } = await Result.wrap(
        lookup.lookupUpdates(config),
      ).unwrapOrThrow();

      expect(updates).toBeEmptyArray();
    });

    it('handles replacements - name and version', async () => {
      config.currentValue = '1.4.1';
      config.packageName = 'q';
      // This config is normally set when packageRules are applied
      config.replacementName = 'r';
      config.replacementVersion = '2.0.0';
      config.datasource = NpmDatasource.id;
      httpMock.scope('https://registry.npmjs.org').get('/q').reply(200, qJson);

      const { updates } = await Result.wrap(
        lookup.lookupUpdates(config),
      ).unwrapOrThrow();

      expect(updates).toEqual([
        {
          updateType: 'replacement',
          newName: 'r',
          newValue: '2.0.0',
        },
      ]);
    });

    it('handles replacements - can template replacement name without a replacement version', async () => {
      config.packageName = 'mirror.some.org/library/openjdk';
      config.currentValue = '17.0.0';
      config.replacementNameTemplate = `{{{replace 'mirror.some.org/' 'new.registry.io/' packageName}}}`;
      config.datasource = DockerDatasource.id;
      getDockerReleases.mockResolvedValueOnce({
        releases: [
          {
            version: '17.0.0',
          },
          {
            version: '18.0.0',
          },
        ],
      });

      const { updates } = await Result.wrap(
        lookup.lookupUpdates(config),
      ).unwrapOrThrow();

      expect(updates).toEqual([
        {
          bucket: 'major',
          newMajor: 18,
          newMinor: 0,
          newValue: '18.0.0',
          newVersion: '18.0.0',
          updateType: 'major',
        },
        {
          newName: 'new.registry.io/library/openjdk',
          newValue: '17.0.0',
          updateType: 'replacement',
        },
      ]);
    });

    it('handles replacements - can template replacement name with a replacement version', async () => {
      config.packageName = 'mirror.some.org/library/openjdk';
      config.currentValue = '17.0.0';
      config.replacementNameTemplate = `{{{replace 'mirror.some.org/' 'new.registry.io/' packageName}}}`;
      config.replacementVersion = '18.0.0';
      config.datasource = DockerDatasource.id;
      getDockerReleases.mockResolvedValueOnce({
        releases: [
          {
            version: '17.0.0',
          },
          {
            version: '18.0.0',
          },
        ],
      });

      const { updates } = await Result.wrap(
        lookup.lookupUpdates(config),
      ).unwrapOrThrow();

      expect(updates).toEqual([
        {
          bucket: 'major',
          newMajor: 18,
          newMinor: 0,
          newValue: '18.0.0',
          newVersion: '18.0.0',
          updateType: 'major',
        },
        {
          newName: 'new.registry.io/library/openjdk',
          newValue: '18.0.0',
          updateType: 'replacement',
        },
      ]);
    });

    it('handles replacements - replacementName takes precedence over replacementNameTemplate', async () => {
      config.packageName = 'mirror.some.org/library/openjdk';
      config.currentValue = '17.0.0';
      config.replacementNameTemplate = `{{{replace 'mirror.some.org/' 'new.registry.io/' packageName}}}`;
      config.replacementName = 'eclipse-temurin';
      config.datasource = DockerDatasource.id;
      getDockerReleases.mockResolvedValueOnce({
        releases: [
          {
            version: '17.0.0',
          },
          {
            version: '18.0.0',
          },
        ],
      });

      const { updates } = await Result.wrap(
        lookup.lookupUpdates(config),
      ).unwrapOrThrow();

      expect(updates).toEqual([
        {
          bucket: 'major',
          newMajor: 18,
          newMinor: 0,
          newValue: '18.0.0',
          newVersion: '18.0.0',
          updateType: 'major',
        },
        {
          newName: 'eclipse-temurin',
          newValue: '17.0.0',
          updateType: 'replacement',
        },
      ]);
    });

    it('handles replacements - can perform replacement even for invalid versioning', async () => {
      config.packageName = 'adoptopenjdk/openjdk11';
      config.currentValue = 'alpine-jre';
      config.replacementName = 'eclipse-temurin';
      config.replacementVersion = '17.0.0-jre-alpine';
      config.datasource = DockerDatasource.id;
      getDockerReleases.mockResolvedValueOnce({
        releases: [
          {
            version: 'alpine-jre',
          },
        ],
      });

      const { updates } = await Result.wrap(
        lookup.lookupUpdates(config),
      ).unwrapOrThrow();

      expect(updates).toEqual([
        {
          updateType: 'replacement',
          newName: 'eclipse-temurin',
          newValue: '17.0.0-jre-alpine',
        },
      ]);
    });

    it('rollback for invalid version to last stable version', async () => {
      config.currentValue = '2.5.17';
      config.packageName = 'vue';
      config.datasource = NpmDatasource.id;
      config.rollbackPrs = true;
      config.ignoreUnstable = true;
      httpMock
        .scope('https://registry.npmjs.org')
        .get('/vue')
        .reply(200, vueJson);

      const { updates } = await Result.wrap(
        lookup.lookupUpdates(config),
      ).unwrapOrThrow();

      expect(updates).toEqual([
        {
          bucket: `rollback`,
          newMajor: 2,
          newValue: `2.5.16`,
          newVersion: `2.5.16`,
          updateType: `rollback`,
        },
      ]);
    });

    describe('handles merge confidence', () => {
      const defaultApiBaseUrl = 'https://developer.mend.io/';
      const getMergeConfidenceSpy = jest.spyOn(
        McApi,
        'getMergeConfidenceLevel',
      );
      const hostRule: HostRule = {
        hostType: 'merge-confidence',
        token: 'some-token',
      };

      beforeEach(() => {
        hostRules.add(hostRule);
        initConfig();
        memCache.reset();
      });

      afterEach(() => {
        resetConfig();
      });

      it('gets a merge confidence level for a given update when corresponding packageRule is in use', async () => {
        getMergeConfidenceSpy.mockRestore();
        const datasource = NpmDatasource.id;
        const packageName = 'webpack';
        const newVersion = '3.8.1';
        const currentValue = '3.7.0';
        config.packageRules = [{ matchConfidence: ['high'] }];
        config.currentValue = currentValue;
        config.packageName = packageName;
        config.datasource = datasource;
        httpMock
          .scope('https://registry.npmjs.org')
          .get('/webpack')
          .reply(200, webpackJson);
        httpMock
          .scope(defaultApiBaseUrl)
          .get(
            `/api/mc/json/${datasource}/${packageName}/${currentValue}/${newVersion}`,
          )
          .reply(200, { confidence: 'high' });

        const { updates } = await Result.wrap(
          lookup.lookupUpdates(config),
        ).unwrapOrThrow();

        expect(updates).toEqual([
          {
            bucket: 'non-major',
            mergeConfidenceLevel: 'high',
            newMajor: 3,
            newMinor: 8,
            newValue: '3.8.1',
            newVersion: '3.8.1',
            releaseTimestamp: '2017-10-17T15:22:36.646Z',
            updateType: 'minor',
          },
        ]);
      });

      it('does not get a merge confidence level when no packageRule is set', async () => {
        config.currentValue = '3.7.0';
        config.packageName = 'webpack';
        config.datasource = NpmDatasource.id;
        httpMock
          .scope('https://registry.npmjs.org')
          .get('/webpack')
          .reply(200, webpackJson);

        const { updates } = await Result.wrap(
          lookup.lookupUpdates(config),
        ).unwrapOrThrow();

        expect(getMergeConfidenceSpy).toHaveBeenCalledTimes(0);
        expect(updates).toEqual([
          {
            bucket: 'non-major',
            newMajor: 3,
            newMinor: 8,
            newValue: '3.8.1',
            newVersion: '3.8.1',
            releaseTimestamp: '2017-10-17T15:22:36.646Z',
            updateType: 'minor',
          },
        ]);
      });

      it('does not set merge confidence value when API is not in use', async () => {
        const datasource = NpmDatasource.id;
        config.packageRules = [{ matchConfidence: ['high'] }];
        config.currentValue = '3.7.0';
        config.packageName = 'webpack';
        config.datasource = datasource;
        hostRules.clear(); // reset merge confidence
        initConfig();
        httpMock
          .scope('https://registry.npmjs.org')
          .get('/webpack')
          .reply(200, webpackJson);

        const { updates } = await Result.wrap(
          lookup.lookupUpdates(config),
        ).unwrapOrThrow();

        expect(updates).toBeEmptyArray();
      });
    });
  });
});<|MERGE_RESOLUTION|>--- conflicted
+++ resolved
@@ -61,14 +61,12 @@
     'getReleases',
   );
 
-<<<<<<< HEAD
+  const getMavenReleases = jest.spyOn(MavenDatasource.prototype, 'getReleases');
+
   const getCustomDatasourceReleases = jest.spyOn(
     CustomDatasource.prototype,
     'getReleases',
   );
-=======
-  const getMavenReleases = jest.spyOn(MavenDatasource.prototype, 'getReleases');
->>>>>>> 02eaf8c9
 
   const getDockerDigest = jest.spyOn(DockerDatasource.prototype, 'getDigest');
 
