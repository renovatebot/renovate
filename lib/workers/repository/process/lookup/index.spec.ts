import { codeBlock } from 'common-tags';
import * as hostRules from '../../../../../lib/util/host-rules';
import { Fixtures } from '../../../../../test/fixtures';
import * as httpMock from '../../../../../test/http-mock';
import { partial } from '../../../../../test/util';
import { getConfig } from '../../../../config/defaults';
import { supportedDatasources as presetSupportedDatasources } from '../../../../config/presets/internal/merge-confidence';
import type { AllConfig } from '../../../../config/types';
import { CONFIG_VALIDATION } from '../../../../constants/error-messages';
import { CustomDatasource } from '../../../../modules/datasource/custom';
import { DockerDatasource } from '../../../../modules/datasource/docker';
import { GitRefsDatasource } from '../../../../modules/datasource/git-refs';
import { GithubReleasesDatasource } from '../../../../modules/datasource/github-releases';
import { GithubTagsDatasource } from '../../../../modules/datasource/github-tags';
import { GoDatasource } from '../../../../modules/datasource/go';
import { MavenDatasource } from '../../../../modules/datasource/maven';
import { NpmDatasource } from '../../../../modules/datasource/npm';
import { PackagistDatasource } from '../../../../modules/datasource/packagist';
import { PypiDatasource } from '../../../../modules/datasource/pypi';
import { id as composerVersioningId } from '../../../../modules/versioning/composer';
import { id as debianVersioningId } from '../../../../modules/versioning/debian';
import { id as dockerVersioningId } from '../../../../modules/versioning/docker';
import { id as gitVersioningId } from '../../../../modules/versioning/git';
import { id as mavenVersioningId } from '../../../../modules/versioning/maven';
import { id as nodeVersioningId } from '../../../../modules/versioning/node';
import { id as npmVersioningId } from '../../../../modules/versioning/npm';
import { id as pep440VersioningId } from '../../../../modules/versioning/pep440';
import { id as poetryVersioningId } from '../../../../modules/versioning/poetry';
import type { HostRule } from '../../../../types';
import * as memCache from '../../../../util/cache/memory';
import { initConfig, resetConfig } from '../../../../util/merge-confidence';
import * as McApi from '../../../../util/merge-confidence';
import { Result } from '../../../../util/result';
import type { LookupUpdateConfig } from './types';
import * as lookup from '.';

const qJson = {
  ...Fixtures.getJson('01.json'),
  latestVersion: '1.4.1',
};

const helmetJson = Fixtures.get('02.json');
const coffeelintJson = Fixtures.get('coffeelint.json');
const nextJson = Fixtures.get('next.json');
const typescriptJson = Fixtures.get('typescript.json');
const vueJson = Fixtures.get('vue.json');
const webpackJson = Fixtures.get('webpack.json');

let config: LookupUpdateConfig;

describe('workers/repository/process/lookup/index', () => {
  const getGithubReleases = jest.spyOn(
    GithubReleasesDatasource.prototype,
    'getReleases',
  );

  const getGithubTags = jest.spyOn(
    GithubTagsDatasource.prototype,
    'getReleases',
  );

  const getDockerReleases = jest.spyOn(
    DockerDatasource.prototype,
    'getReleases',
  );

  const getMavenReleases = jest.spyOn(MavenDatasource.prototype, 'getReleases');
  const postprocessMavenRelease = jest.spyOn(
    MavenDatasource.prototype,
    'postprocessRelease',
  );

  const getCustomDatasourceReleases = jest.spyOn(
    CustomDatasource.prototype,
    'getReleases',
  );

  const getDockerDigest = jest.spyOn(DockerDatasource.prototype, 'getDigest');

  beforeEach(() => {
    // TODO: fix types #22198
    config = partial<LookupUpdateConfig>(getConfig() as never);
    config.manager = 'npm';
    config.versioning = npmVersioningId;
    config.rangeStrategy = 'replace';
    jest
      .spyOn(GitRefsDatasource.prototype, 'getReleases')
      .mockResolvedValueOnce({
        releases: [{ version: 'master' }],
      });
    jest
      .spyOn(GitRefsDatasource.prototype, 'getDigest')
      .mockResolvedValueOnce('4b825dc642cb6eb9a060e54bf8d69288fbee4904');
  });

  // TODO: fix mocks
  afterEach(() => {
    httpMock.clear(false);
    hostRules.clear();
  });

  describe('.lookupUpdates()', () => {
    it('returns null if invalid currentValue', async () => {
      // @ts-expect-error: testing invalid currentValue
      config.currentValue = 3;

      const { skipReason } = await Result.wrap(
        lookup.lookupUpdates(config),
      ).unwrapOrThrow();

      expect(skipReason).toBe('invalid-value');
    });

    it('returns null if unknown datasource', async () => {
      config.packageName = 'some-dep';
      config.datasource = 'does not exist';

      const { updates } = await Result.wrap(
        lookup.lookupUpdates(config),
      ).unwrapOrThrow();

      expect(updates).toBeEmptyArray();
    });

    it('handles error result from getPkgReleasesWithResult', async () => {
      config.currentValue = '1.0.0';
      config.packageName = 'some-dep';
      config.datasource = NpmDatasource.id;
      config.rollbackPrs = true;
      httpMock.scope('https://registry.npmjs.org').get('/some-dep').reply(500);

      const res = await lookup.lookupUpdates(config);

      expect(() => res.unwrapOrThrow()).toThrow();
    });

    it('returns rollback for pinned version', async () => {
      config.currentValue = '0.9.99';
      config.packageName = 'q';
      config.datasource = NpmDatasource.id;
      config.rollbackPrs = true;
      httpMock.scope('https://registry.npmjs.org').get('/q').reply(200, qJson);

      const { updates } = await Result.wrap(
        lookup.lookupUpdates(config),
      ).unwrapOrThrow();

      expect(updates).toEqual([
        {
          bucket: 'rollback',
          newMajor: 0,
          newValue: '0.9.7',
          newVersion: '0.9.7',
          registryUrl: undefined,
          updateType: 'rollback',
        },
        {
          bucket: 'major',
          isBreaking: true,
          newMajor: 1,
          newMinor: 4,
          newPatch: 1,
          newValue: '1.4.1',
          newVersion: '1.4.1',
          newVersionAgeInDays: expect.any(Number),
          releaseTimestamp: '2015-05-17T04:25:07.299Z',
          updateType: 'major',
        },
      ]);
    });

    it('returns rollback for ranged version', async () => {
      config.currentValue = '^0.9.99';
      config.packageName = 'q';
      config.datasource = NpmDatasource.id;
      config.rollbackPrs = true;
      httpMock.scope('https://registry.npmjs.org').get('/q').reply(200, qJson);

      const { updates } = await Result.wrap(
        lookup.lookupUpdates(config),
      ).unwrapOrThrow();

      expect(updates).toEqual([
        {
          bucket: 'rollback',
          newMajor: 0,
          newValue: '^0.9.7',
          newVersion: '0.9.7',
          registryUrl: undefined,
          updateType: 'rollback',
        },
      ]);
    });

    it('supports minor and major upgrades for tilde ranges', async () => {
      config.currentValue = '^0.4.0';
      config.rangeStrategy = 'pin';
      config.packageName = 'q';
      config.datasource = NpmDatasource.id;
      httpMock.scope('https://registry.npmjs.org').get('/q').reply(200, qJson);

      const { updates } = await Result.wrap(
        lookup.lookupUpdates(config),
      ).unwrapOrThrow();

      expect(updates).toEqual([
        {
          isPin: true,
          newMajor: 0,
          newValue: '0.4.4',
          newVersion: '0.4.4',
          updateType: 'pin',
        },
        {
          bucket: 'non-major',
          isBreaking: true,
          isRange: true,
          newMajor: 0,
          newMinor: 9,
          newPatch: 7,
          newValue: '^0.9.0',
          newVersion: '0.9.7',
          newVersionAgeInDays: expect.any(Number),
          releaseTimestamp: '2013-09-04T17:07:22.948Z',
          updateType: 'minor',
        },
        {
          bucket: 'major',
          isBreaking: true,
          isRange: true,
          newMajor: 1,
          newMinor: 4,
          newPatch: 1,
          newValue: '^1.0.0',
          newVersion: '1.4.1',
          newVersionAgeInDays: expect.any(Number),
          releaseTimestamp: '2015-05-17T04:25:07.299Z',
          updateType: 'major',
        },
      ]);
    });

    it('supports lock file updates mixed with regular updates', async () => {
      config.currentValue = '^0.4.0';
      config.rangeStrategy = 'update-lockfile';
      config.packageName = 'q';
      config.datasource = NpmDatasource.id;
      config.separateMinorPatch = true;
      config.lockedVersion = '0.4.0';
      httpMock.scope('https://registry.npmjs.org').get('/q').reply(200, qJson);

      const { updates } = await Result.wrap(
        lookup.lookupUpdates(config),
      ).unwrapOrThrow();

      expect(updates).toEqual([
        {
          bucket: 'patch',
          isBreaking: true,
          isLockfileUpdate: true,
          isRange: true,
          newMajor: 0,
          newMinor: 4,
          newPatch: 4,
          newValue: '^0.4.0',
          newVersion: '0.4.4',
          newVersionAgeInDays: expect.any(Number),
          releaseTimestamp: '2011-06-10T17:20:04.719Z',
          updateType: 'patch',
        },
        {
          bucket: 'minor',
          isBreaking: true,
          isRange: true,
          newMajor: 0,
          newMinor: 9,
          newPatch: 7,
          newValue: '^0.9.0',
          newVersion: '0.9.7',
          newVersionAgeInDays: expect.any(Number),
          releaseTimestamp: '2013-09-04T17:07:22.948Z',
          updateType: 'minor',
        },
        {
          bucket: 'major',
          isBreaking: true,
          isRange: true,
          newMajor: 1,
          newMinor: 4,
          newPatch: 1,
          newValue: '^1.0.0',
          newVersion: '1.4.1',
          newVersionAgeInDays: expect.any(Number),
          releaseTimestamp: '2015-05-17T04:25:07.299Z',
          updateType: 'major',
        },
      ]);
    });

    it('returns multiple updates if grouping but separateMajorMinor=true', async () => {
      config.groupName = 'somegroup';
      config.currentValue = '0.4.0';
      config.rangeStrategy = 'pin';
      config.packageName = 'q';
      config.datasource = NpmDatasource.id;
      httpMock.scope('https://registry.npmjs.org').get('/q').reply(200, qJson);

      const { updates } = await Result.wrap(
        lookup.lookupUpdates(config),
      ).unwrapOrThrow();

      expect(updates).toEqual([
        {
          bucket: 'non-major',
          isBreaking: true,
          newMajor: 0,
          newMinor: 9,
          newPatch: 7,
          newValue: '0.9.7',
          newVersion: '0.9.7',
          newVersionAgeInDays: expect.any(Number),
          releaseTimestamp: expect.any(String),
          updateType: 'minor',
        },
        {
          bucket: 'major',
          isBreaking: true,
          newMajor: 1,
          newMinor: 4,
          newPatch: 1,
          newValue: '1.4.1',
          newVersion: '1.4.1',
          newVersionAgeInDays: expect.any(Number),
          releaseTimestamp: expect.any(String),
          updateType: 'major',
        },
      ]);
    });

    it('returns additional update if grouping but separateMinorPatch=true', async () => {
      config.groupName = 'somegroup';
      config.currentValue = '0.4.0';
      config.rangeStrategy = 'pin';
      config.packageName = 'q';
      config.separateMinorPatch = true;
      config.datasource = NpmDatasource.id;
      httpMock.scope('https://registry.npmjs.org').get('/q').reply(200, qJson);

      const { updates } = await Result.wrap(
        lookup.lookupUpdates(config),
      ).unwrapOrThrow();

      expect(updates).toEqual([
        {
          bucket: 'patch',
          isBreaking: true,
          newMajor: 0,
          newMinor: 4,
          newPatch: 4,
          newValue: '0.4.4',
          newVersion: '0.4.4',
          newVersionAgeInDays: expect.any(Number),
          releaseTimestamp: expect.any(String),
          updateType: 'patch',
        },
        {
          bucket: 'minor',
          isBreaking: true,
          newMajor: 0,
          newMinor: 9,
          newPatch: 7,
          newValue: '0.9.7',
          newVersion: '0.9.7',
          newVersionAgeInDays: expect.any(Number),
          releaseTimestamp: expect.any(String),
          updateType: 'minor',
        },
        {
          bucket: 'major',
          isBreaking: true,
          newMajor: 1,
          newMinor: 4,
          newPatch: 1,
          newValue: '1.4.1',
          newVersion: '1.4.1',
          newVersionAgeInDays: expect.any(Number),
          releaseTimestamp: expect.any(String),
          updateType: 'major',
        },
      ]);
    });

    it('returns one update if grouping and separateMajorMinor=false', async () => {
      config.groupName = 'somegroup';
      config.currentValue = '0.4.0';
      config.rangeStrategy = 'pin';
      config.separateMajorMinor = false;
      config.packageName = 'q';
      config.datasource = NpmDatasource.id;
      httpMock.scope('https://registry.npmjs.org').get('/q').reply(200, qJson);

      const { updates } = await Result.wrap(
        lookup.lookupUpdates(config),
      ).unwrapOrThrow();

      expect(updates).toEqual([
        {
          bucket: 'latest',
          isBreaking: true,
          newMajor: 1,
          newMinor: 4,
          newPatch: 1,
          newValue: '1.4.1',
          newVersion: '1.4.1',
          newVersionAgeInDays: expect.any(Number),
          releaseTimestamp: expect.any(String),
          updateType: 'major',
        },
      ]);
    });

    it('returns both updates if automerging minor', async () => {
      config.minor = { automerge: true };
      config.currentValue = '^0.4.0';
      config.rangeStrategy = 'pin';
      config.packageName = 'q';
      config.datasource = NpmDatasource.id;
      httpMock.scope('https://registry.npmjs.org').get('/q').reply(200, qJson);

      const { updates } = await Result.wrap(
        lookup.lookupUpdates(config),
      ).unwrapOrThrow();

      expect(updates).toEqual([
        {
          isPin: true,
          newMajor: 0,
          newValue: '0.4.4',
          newVersion: '0.4.4',
          updateType: 'pin',
        },
        {
          bucket: 'non-major',
          isBreaking: true,
          isRange: true,
          newMajor: 0,
          newMinor: 9,
          newPatch: 7,
          newValue: '^0.9.0',
          newVersion: '0.9.7',
          newVersionAgeInDays: expect.any(Number),
          releaseTimestamp: '2013-09-04T17:07:22.948Z',
          updateType: 'minor',
        },
        {
          bucket: 'major',
          isBreaking: true,
          isRange: true,
          newMajor: 1,
          newMinor: 4,
          newPatch: 1,
          newValue: '^1.0.0',
          newVersion: '1.4.1',
          newVersionAgeInDays: expect.any(Number),
          releaseTimestamp: '2015-05-17T04:25:07.299Z',
          updateType: 'major',
        },
      ]);
    });

    it('enforces allowedVersions', async () => {
      config.currentValue = '0.4.0';
      config.allowedVersions = '<1';
      config.packageName = 'q';
      config.datasource = NpmDatasource.id;
      httpMock.scope('https://registry.npmjs.org').get('/q').reply(200, qJson);

      const { updates } = await Result.wrap(
        lookup.lookupUpdates(config),
      ).unwrapOrThrow();

      expect(updates).toEqual([
        {
          bucket: 'non-major',
          isBreaking: true,
          newMajor: 0,
          newMinor: 9,
          newPatch: 7,
          newValue: '0.9.7',
          newVersion: '0.9.7',
          newVersionAgeInDays: expect.any(Number),
          releaseTimestamp: expect.any(String),
          updateType: 'minor',
        },
      ]);
    });

    it('enforces allowedVersions with regex', async () => {
      config.currentValue = '0.4.0';
      config.allowedVersions = '/^0/';
      config.packageName = 'q';
      config.datasource = NpmDatasource.id;
      httpMock.scope('https://registry.npmjs.org').get('/q').reply(200, qJson);

      const { updates } = await Result.wrap(
        lookup.lookupUpdates(config),
      ).unwrapOrThrow();

      expect(updates).toEqual([
        {
          bucket: 'non-major',
          isBreaking: true,
          newMajor: 0,
          newMinor: 9,
          newPatch: 7,
          newValue: '0.9.7',
          newVersion: '0.9.7',
          newVersionAgeInDays: expect.any(Number),
          releaseTimestamp: '2013-09-04T17:07:22.948Z',
          updateType: 'minor',
        },
      ]);
    });

    it('enforces allowedVersions with negative regex', async () => {
      config.currentValue = '0.4.0';
      config.allowedVersions = '!/^1/';
      config.packageName = 'q';
      config.datasource = NpmDatasource.id;
      httpMock.scope('https://registry.npmjs.org').get('/q').reply(200, qJson);

      const { updates } = await Result.wrap(
        lookup.lookupUpdates(config),
      ).unwrapOrThrow();

      expect(updates).toEqual([
        {
          bucket: 'non-major',
          isBreaking: true,
          newMajor: 0,
          newMinor: 9,
          newPatch: 7,
          newValue: '0.9.7',
          newVersion: '0.9.7',
          newVersionAgeInDays: expect.any(Number),
          releaseTimestamp: '2013-09-04T17:07:22.948Z',
          updateType: 'minor',
        },
      ]);
    });

    it('falls back to semver syntax allowedVersions', async () => {
      config.currentValue = '0.4.0';
      config.allowedVersions = '<1';
      config.packageName = 'q';
      config.versioning = dockerVersioningId; // this doesn't make sense but works for this test
      config.datasource = NpmDatasource.id; // this doesn't make sense but works for this test
      httpMock.scope('https://registry.npmjs.org').get('/q').reply(200, qJson);

      const { updates } = await Result.wrap(
        lookup.lookupUpdates(config),
      ).unwrapOrThrow();

      expect(updates).toEqual([
        {
          bucket: 'non-major',
          isBreaking: false,
          newMajor: 0,
          newMinor: 9,
          newPatch: 7,
          newValue: '0.9.7',
          newVersion: '0.9.7',
          newVersionAgeInDays: expect.any(Number),
          releaseTimestamp: '2013-09-04T17:07:22.948Z',
          updateType: 'minor',
        },
      ]);
    });

    it('falls back to pep440 syntax allowedVersions', async () => {
      config.currentValue = '0.4.0';
      config.allowedVersions = '==0.9.4';
      config.packageName = 'q';
      config.versioning = poetryVersioningId; // this doesn't make sense but works for this test
      config.datasource = NpmDatasource.id; // this doesn't make sense but works for this test
      httpMock.scope('https://registry.npmjs.org').get('/q').reply(200, qJson);

      const { updates } = await Result.wrap(
        lookup.lookupUpdates(config),
      ).unwrapOrThrow();

      expect(updates).toEqual([
        {
          bucket: 'non-major',
          isBreaking: false,
          newMajor: 0,
          newMinor: 9,
          newPatch: 4,
          newValue: '0.9.4',
          newVersion: '0.9.4',
          newVersionAgeInDays: expect.any(Number),
          releaseTimestamp: '2013-05-22T20:26:50.888Z',
          updateType: 'minor',
        },
      ]);
    });

    it('skips invalid allowedVersions', async () => {
      config.currentValue = '0.4.0';
      config.allowedVersions = 'less than 1';
      config.packageName = 'q';
      config.datasource = NpmDatasource.id;
      httpMock.scope('https://registry.npmjs.org').get('/q').reply(200, qJson);

      const res = await lookup.lookupUpdates(config);

      expect(() => res.unwrapOrThrow()).toThrow(Error(CONFIG_VALIDATION));
    });

    it('returns patch update even if separate patches not configured', async () => {
      config.currentValue = '0.9.0';
      config.rangeStrategy = 'pin';
      config.packageName = 'q';
      config.datasource = NpmDatasource.id;
      httpMock.scope('https://registry.npmjs.org').get('/q').reply(200, qJson);

      const { updates } = await Result.wrap(
        lookup.lookupUpdates(config),
      ).unwrapOrThrow();

      expect(updates).toEqual([
        {
          bucket: 'non-major',
          isBreaking: true,
          newMajor: 0,
          newMinor: 9,
          newPatch: 7,
          newValue: '0.9.7',
          newVersion: '0.9.7',
          newVersionAgeInDays: expect.any(Number),
          releaseTimestamp: expect.any(String),
          updateType: 'patch',
        },
        {
          bucket: 'major',
          isBreaking: true,
          newMajor: 1,
          newMinor: 4,
          newPatch: 1,
          newValue: '1.4.1',
          newVersion: '1.4.1',
          newVersionAgeInDays: expect.any(Number),
          releaseTimestamp: expect.any(String),
          updateType: 'major',
        },
      ]);
    });

    it('returns minor update if automerging both patch and minor', async () => {
      config.patch = {
        automerge: true,
      };
      config.minor = {
        automerge: true,
      };
      config.currentValue = '0.9.0';
      config.rangeStrategy = 'pin';
      config.packageName = 'q';
      config.datasource = NpmDatasource.id;
      httpMock.scope('https://registry.npmjs.org').get('/q').reply(200, qJson);

      const { updates } = await Result.wrap(
        lookup.lookupUpdates(config),
      ).unwrapOrThrow();

      expect(updates).toEqual([
        {
          bucket: 'non-major',
          isBreaking: true,
          newMajor: 0,
          newMinor: 9,
          newPatch: 7,
          newValue: '0.9.7',
          newVersion: '0.9.7',
          newVersionAgeInDays: expect.any(Number),
          releaseTimestamp: expect.any(String),
          updateType: 'patch',
        },
        {
          bucket: 'major',
          isBreaking: true,
          newMajor: 1,
          newMinor: 4,
          newPatch: 1,
          newValue: '1.4.1',
          newVersion: '1.4.1',
          newVersionAgeInDays: expect.any(Number),
          releaseTimestamp: expect.any(String),
          updateType: 'major',
        },
      ]);
    });

    it('returns patch update if separateMinorPatch', async () => {
      config.separateMinorPatch = true;
      config.currentValue = '0.9.0';
      config.rangeStrategy = 'pin';
      config.packageName = 'q';
      config.datasource = NpmDatasource.id;
      httpMock.scope('https://registry.npmjs.org').get('/q').reply(200, qJson);

      const { updates } = await Result.wrap(
        lookup.lookupUpdates(config),
      ).unwrapOrThrow();

      expect(updates).toEqual([
        {
          bucket: 'patch',
          isBreaking: true,
          newMajor: 0,
          newMinor: 9,
          newPatch: 7,
          newValue: '0.9.7',
          newVersion: '0.9.7',
          newVersionAgeInDays: expect.any(Number),
          releaseTimestamp: '2013-09-04T17:07:22.948Z',
          updateType: 'patch',
        },
        {
          bucket: 'major',
          isBreaking: true,
          newMajor: 1,
          newMinor: 4,
          newPatch: 1,
          newValue: '1.4.1',
          newVersion: '1.4.1',
          newVersionAgeInDays: expect.any(Number),
          releaseTimestamp: '2015-05-17T04:25:07.299Z',
          updateType: 'major',
        },
      ]);
    });

    it('returns patch minor and major', async () => {
      config.separateMinorPatch = true;
      config.currentValue = '0.8.0';
      config.rangeStrategy = 'pin';
      config.packageName = 'q';
      config.datasource = NpmDatasource.id;
      httpMock.scope('https://registry.npmjs.org').get('/q').reply(200, qJson);

      const { updates } = await Result.wrap(
        lookup.lookupUpdates(config),
      ).unwrapOrThrow();

      expect(updates).toEqual([
        {
          bucket: 'patch',
          isBreaking: true,
          newMajor: 0,
          newMinor: 8,
          newPatch: 12,
          newValue: '0.8.12',
          newVersion: '0.8.12',
          newVersionAgeInDays: expect.any(Number),
          releaseTimestamp: expect.any(String),
          updateType: 'patch',
        },
        {
          bucket: 'minor',
          isBreaking: true,
          newMajor: 0,
          newMinor: 9,
          newPatch: 7,
          newValue: '0.9.7',
          newVersion: '0.9.7',
          newVersionAgeInDays: expect.any(Number),
          releaseTimestamp: expect.any(String),
          updateType: 'minor',
        },
        {
          bucket: 'major',
          isBreaking: true,
          newMajor: 1,
          newMinor: 4,
          newPatch: 1,
          newValue: '1.4.1',
          newVersion: '1.4.1',
          newVersionAgeInDays: expect.any(Number),
          releaseTimestamp: expect.any(String),
          updateType: 'major',
        },
      ]);
    });

    it('disables major release separation (major)', async () => {
      config.separateMajorMinor = false;
      config.currentValue = '^0.4.0';
      config.rangeStrategy = 'pin';
      config.packageName = 'q';
      config.datasource = NpmDatasource.id;
      httpMock.scope('https://registry.npmjs.org').get('/q').reply(200, qJson);

      const { updates } = await Result.wrap(
        lookup.lookupUpdates(config),
      ).unwrapOrThrow();

      expect(updates).toEqual([
        {
          isPin: true,
          newMajor: 0,
          newValue: '0.4.4',
          newVersion: '0.4.4',
          updateType: 'pin',
        },
        {
          bucket: 'latest',
          isBreaking: true,
          isRange: true,
          newMajor: 1,
          newMinor: 4,
          newPatch: 1,
          newValue: '^1.0.0',
          newVersion: '1.4.1',
          newVersionAgeInDays: expect.any(Number),
          releaseTimestamp: '2015-05-17T04:25:07.299Z',
          updateType: 'major',
        },
      ]);
    });

    it('disables major release separation (minor)', async () => {
      config.separateMajorMinor = false;
      config.currentValue = '1.0.0';
      config.rangeStrategy = 'pin';
      config.packageName = 'q';
      config.datasource = NpmDatasource.id;
      httpMock.scope('https://registry.npmjs.org').get('/q').reply(200, qJson);

      const { updates } = await Result.wrap(
        lookup.lookupUpdates(config),
      ).unwrapOrThrow();

      expect(updates).toEqual([
        {
          bucket: 'latest',
          isBreaking: false,
          newMajor: 1,
          newMinor: 4,
          newPatch: 1,
          newValue: '1.4.1',
          newVersion: '1.4.1',
          newVersionAgeInDays: expect.any(Number),
          releaseTimestamp: '2015-05-17T04:25:07.299Z',
          updateType: 'minor',
        },
      ]);
    });

    it('uses minimum version for vulnerabilityAlerts', async () => {
      config.currentValue = '1.0.0';
      config.isVulnerabilityAlert = true;
      config.packageName = 'q';
      config.datasource = NpmDatasource.id;
      httpMock.scope('https://registry.npmjs.org').get('/q').reply(200, qJson);

      const { updates } = await Result.wrap(
        lookup.lookupUpdates(config),
      ).unwrapOrThrow();

      expect(updates).toEqual([
        {
          bucket: 'non-major',
          isBreaking: false,
          newMajor: 1,
          newMinor: 0,
          newPatch: 1,
          newValue: '1.0.1',
          newVersion: '1.0.1',
          newVersionAgeInDays: expect.any(Number),
          releaseTimestamp: expect.any(String),
          updateType: 'patch',
        },
      ]);
    });

    it('uses highest available version for vulnerabilityAlerts when vulnerabilityFixStrategy=highest', async () => {
      config.currentValue = '1.0.0';
      config.isVulnerabilityAlert = true;
      config.vulnerabilityFixStrategy = 'highest';
      config.packageName = 'q';
      config.datasource = NpmDatasource.id;
      httpMock.scope('https://registry.npmjs.org').get('/q').reply(200, qJson);

      const { updates } = await Result.wrap(
        lookup.lookupUpdates(config),
      ).unwrapOrThrow();

      expect(updates).toEqual([
        {
          bucket: 'non-major',
          isBreaking: false,
          newMajor: 1,
          newMinor: 4,
          newPatch: 1,
          newValue: '1.4.1',
          newVersion: '1.4.1',
          newVersionAgeInDays: expect.any(Number),
          releaseTimestamp: expect.any(String),
          updateType: 'minor',
        },
      ]);
    });

    it('uses vulnerabilityFixVersion when a version', async () => {
      config.currentValue = '1.0.0';
      config.isVulnerabilityAlert = true;
      config.vulnerabilityFixVersion = '1.1.0';
      config.packageName = 'q';
      config.datasource = NpmDatasource.id;
      httpMock.scope('https://registry.npmjs.org').get('/q').reply(200, qJson);

      const { updates } = await Result.wrap(
        lookup.lookupUpdates(config),
      ).unwrapOrThrow();

      expect(updates).toEqual([
        {
          bucket: 'non-major',
          isBreaking: false,
          newMajor: 1,
          newMinor: 1,
          newPatch: 0,
          newValue: '1.1.0',
          newVersion: '1.1.0',
          newVersionAgeInDays: expect.any(Number),
          releaseTimestamp: expect.any(String),
          updateType: 'minor',
        },
      ]);
    });

    it('takes a later release when vulnerabilityFixVersion does not exist', async () => {
      config.currentValue = '1.0.0';
      config.isVulnerabilityAlert = true;
      config.vulnerabilityFixVersion = '1.0.2';
      config.packageName = 'q';
      config.datasource = NpmDatasource.id;
      httpMock.scope('https://registry.npmjs.org').get('/q').reply(200, qJson);

      const { updates } = await Result.wrap(
        lookup.lookupUpdates(config),
      ).unwrapOrThrow();

      expect(updates).toEqual([
        {
          bucket: 'non-major',
          isBreaking: false,
          newMajor: 1,
          newMinor: 1,
          newPatch: 0,
          newValue: '1.1.0',
          newVersion: '1.1.0',
          newVersionAgeInDays: expect.any(Number),
          releaseTimestamp: expect.any(String),
          updateType: 'minor',
        },
      ]);
    });

    it('uses vulnerabilityFixVersion when a range', async () => {
      config.currentValue = '1.0.0';
      config.isVulnerabilityAlert = true;
      config.vulnerabilityFixVersion = '>= 1.1.0';
      config.packageName = 'q';
      config.datasource = NpmDatasource.id;
      httpMock.scope('https://registry.npmjs.org').get('/q').reply(200, qJson);

      const { updates } = await Result.wrap(
        lookup.lookupUpdates(config),
      ).unwrapOrThrow();

      expect(updates).toEqual([
        {
          bucket: 'non-major',
          isBreaking: false,
          newMajor: 1,
          newMinor: 1,
          newPatch: 0,
          newValue: '1.1.0',
          newVersion: '1.1.0',
          newVersionAgeInDays: expect.any(Number),
          releaseTimestamp: expect.any(String),
          updateType: 'minor',
        },
      ]);
    });

    it('takes highest available version when using vulnerabilityFixStrategy=highest with vulnerabilityFixVersion', async () => {
      config.currentValue = '1.0.0';
      config.isVulnerabilityAlert = true;
      config.vulnerabilityFixVersion = '1.1.0';
      config.vulnerabilityFixStrategy = 'highest';
      config.packageName = 'q';
      config.datasource = NpmDatasource.id;
      httpMock.scope('https://registry.npmjs.org').get('/q').reply(200, qJson);

      const { updates } = await Result.wrap(
        lookup.lookupUpdates(config),
      ).unwrapOrThrow();

      expect(updates).toEqual([
        {
          bucket: 'non-major',
          isBreaking: false,
          newMajor: 1,
          newMinor: 4,
          newPatch: 1,
          newValue: '1.4.1',
          newVersion: '1.4.1',
          newVersionAgeInDays: expect.any(Number),
          releaseTimestamp: expect.any(String),
          updateType: 'minor',
        },
      ]);
    });

    it('ignores vulnerabilityFixVersion if not a version', async () => {
      config.currentValue = '1.0.0';
      config.isVulnerabilityAlert = true;
      config.vulnerabilityFixVersion = 'abc';
      config.packageName = 'q';
      config.datasource = NpmDatasource.id;
      httpMock.scope('https://registry.npmjs.org').get('/q').reply(200, qJson);

      const { updates } = await Result.wrap(
        lookup.lookupUpdates(config),
      ).unwrapOrThrow();

      expect(updates).toEqual([
        {
          bucket: 'non-major',
          isBreaking: false,
          newMajor: 1,
          newMinor: 0,
          newPatch: 1,
          newValue: '1.0.1',
          newVersion: '1.0.1',
          newVersionAgeInDays: expect.any(Number),
          releaseTimestamp: expect.any(String),
          updateType: 'patch',
        },
      ]);
    });

    it('returns no results if vulnerabilityFixVersion is too high', async () => {
      config.currentValue = '1.0.0';
      config.isVulnerabilityAlert = true;
      config.vulnerabilityFixVersion = '5.1.0';
      config.packageName = 'q';
      config.datasource = NpmDatasource.id;
      httpMock.scope('https://registry.npmjs.org').get('/q').reply(200, qJson);

      const { updates } = await Result.wrap(
        lookup.lookupUpdates(config),
      ).unwrapOrThrow();

      expect(updates).toBeEmptyArray();
    });

    it('supports minor and major upgrades for ranged versions', async () => {
      config.currentValue = '~0.4.0';
      config.rangeStrategy = 'pin';
      config.packageName = 'q';
      config.datasource = NpmDatasource.id;
      httpMock.scope('https://registry.npmjs.org').get('/q').reply(200, qJson);

      const { updates } = await Result.wrap(
        lookup.lookupUpdates(config),
      ).unwrapOrThrow();

      expect(updates).toEqual([
        {
          isPin: true,
          newMajor: 0,
          newValue: '0.4.4',
          newVersion: '0.4.4',
          updateType: 'pin',
        },
        {
          bucket: 'non-major',
          isBreaking: true,
          isRange: true,
          newMajor: 0,
          newMinor: 9,
          newPatch: 7,
          newValue: '~0.9.0',
          newVersion: '0.9.7',
          newVersionAgeInDays: expect.any(Number),
          releaseTimestamp: '2013-09-04T17:07:22.948Z',
          updateType: 'minor',
        },
        {
          bucket: 'major',
          isBreaking: true,
          isRange: true,
          newMajor: 1,
          newMinor: 4,
          newPatch: 1,
          newValue: '~1.4.0',
          newVersion: '1.4.1',
          newVersionAgeInDays: expect.any(Number),
          releaseTimestamp: '2015-05-17T04:25:07.299Z',
          updateType: 'major',
        },
      ]);
    });

    it('supports for x-range-all for replaceStrategy = pin (with lockfile) abcd', async () => {
      config.currentValue = '*';
      config.rangeStrategy = 'pin';
      config.lockedVersion = '0.4.0';
      config.packageName = 'q';
      config.datasource = NpmDatasource.id;
      httpMock.scope('https://registry.npmjs.org').get('/q').reply(200, qJson);

      const { updates } = await Result.wrap(
        lookup.lookupUpdates(config),
      ).unwrapOrThrow();

      expect(updates).toEqual([
        {
          isPin: true,
          newMajor: 0,
          newValue: '0.4.0',
          newVersion: '0.4.0',
          updateType: 'pin',
        },
      ]);
    });

    it.each`
      strategy
      ${'widen'}
      ${'bump'}
      ${'replace'}
    `(
      'doesnt offer updates for x-range-all (with lockfile) when replaceStrategy = $strategy',
      async ({ strategy }) => {
        config.currentValue = 'x';
        config.rangeStrategy = strategy;
        config.lockedVersion = '0.4.0';
        config.packageName = 'q';
        config.datasource = NpmDatasource.id;
        httpMock
          .scope('https://registry.npmjs.org')
          .get('/q')
          .reply(200, qJson);

        const { updates } = await Result.wrap(
          lookup.lookupUpdates(config),
        ).unwrapOrThrow();

        expect(updates).toBeEmptyArray();
      },
    );

    it('supports pinning for x-range-all (no lockfile)', async () => {
      config.currentValue = '*';
      config.rangeStrategy = 'pin';
      config.packageName = 'q';
      config.datasource = NpmDatasource.id;
      httpMock.scope('https://registry.npmjs.org').get('/q').reply(200, qJson);

      const { updates } = await Result.wrap(
        lookup.lookupUpdates(config),
      ).unwrapOrThrow();

      expect(updates).toEqual([
        {
          isPin: true,
          newMajor: 1,
          newValue: '1.4.1',
          newVersion: '1.4.1',
          updateType: 'pin',
        },
      ]);
    });

    it('covers pinning an unsupported x-range-all value', async () => {
      config.currentValue = '';
      config.rangeStrategy = 'pin';
      config.packageName = 'q';
      config.datasource = NpmDatasource.id;
      httpMock.scope('https://registry.npmjs.org').get('/q').reply(200, qJson);

      const { updates } = await Result.wrap(
        lookup.lookupUpdates(config),
      ).unwrapOrThrow();

      expect(updates).toBeEmptyArray();
    });

    it.each`
      strategy
      ${'widen'}
      ${'bump'}
      ${'update-lockfile'}
      ${'replace'}
    `(
      'doesnt offer updates for x-range-all (no lockfile) when replaceStrategy = $strategy',
      async ({ strategy }) => {
        config.currentValue = 'X';
        config.rangeStrategy = strategy;
        config.packageName = 'q';
        config.datasource = NpmDatasource.id;
        httpMock
          .scope('https://registry.npmjs.org')
          .get('/q')
          .reply(200, qJson);

        const { updates } = await Result.wrap(
          lookup.lookupUpdates(config),
        ).unwrapOrThrow();

        expect(updates).toBeEmptyArray();
      },
    );

    it('ignores pinning for ranges when other upgrade exists', async () => {
      config.currentValue = '~0.9.0';
      config.rangeStrategy = 'pin';
      config.packageName = 'q';
      config.datasource = NpmDatasource.id;
      httpMock.scope('https://registry.npmjs.org').get('/q').reply(200, qJson);

      const { updates } = await Result.wrap(
        lookup.lookupUpdates(config),
      ).unwrapOrThrow();

      expect(updates).toEqual([
        {
          isPin: true,
          newMajor: 0,
          newValue: '0.9.7',
          newVersion: '0.9.7',
          updateType: 'pin',
        },
        {
          bucket: 'major',
          isBreaking: true,
          isRange: true,
          newMajor: 1,
          newMinor: 4,
          newPatch: 1,
          newValue: '~1.4.0',
          newVersion: '1.4.1',
          newVersionAgeInDays: expect.any(Number),
          releaseTimestamp: '2015-05-17T04:25:07.299Z',
          updateType: 'major',
        },
      ]);
    });

    it('upgrades minor ranged versions', async () => {
      config.currentValue = '~1.0.0';
      config.rangeStrategy = 'pin';
      config.packageName = 'q';
      config.datasource = NpmDatasource.id;
      httpMock.scope('https://registry.npmjs.org').get('/q').reply(200, qJson);

      const { updates } = await Result.wrap(
        lookup.lookupUpdates(config),
      ).unwrapOrThrow();

      expect(updates).toEqual([
        {
          isPin: true,
          newMajor: 1,
          newValue: '1.0.1',
          newVersion: '1.0.1',
          updateType: 'pin',
        },
        {
          bucket: 'non-major',
          isBreaking: false,
          isRange: true,
          newMajor: 1,
          newMinor: 4,
          newPatch: 1,
          newValue: '~1.4.0',
          newVersion: '1.4.1',
          newVersionAgeInDays: expect.any(Number),
          releaseTimestamp: '2015-05-17T04:25:07.299Z',
          updateType: 'minor',
        },
      ]);
    });

    it('handles update-lockfile', async () => {
      config.currentValue = '^1.2.1';
      config.lockedVersion = '1.2.1';
      config.rangeStrategy = 'update-lockfile';
      config.packageName = 'q';
      config.datasource = NpmDatasource.id;
      httpMock.scope('https://registry.npmjs.org').get('/q').reply(200, qJson);

      const { updates } = await Result.wrap(
        lookup.lookupUpdates(config),
      ).unwrapOrThrow();

      expect(updates).toEqual([
        {
          bucket: 'non-major',
          isBreaking: false,
          isLockfileUpdate: true,
          isRange: true,
          newMajor: 1,
          newMinor: 4,
          newPatch: 1,
          newValue: '^1.2.1',
          newVersion: '1.4.1',
          newVersionAgeInDays: expect.any(Number),
          releaseTimestamp: expect.any(String),
          updateType: 'minor',
        },
      ]);
    });

    it('handles the in-range-only strategy and updates lockfile within range', async () => {
      config.currentValue = '^1.2.1';
      config.lockedVersion = '1.2.1';
      config.rangeStrategy = 'in-range-only';
      config.packageName = 'q';
      config.datasource = NpmDatasource.id;
      httpMock.scope('https://registry.npmjs.org').get('/q').reply(200, qJson);

      const { updates } = await Result.wrap(
        lookup.lookupUpdates(config),
      ).unwrapOrThrow();

      expect(updates).toEqual([
        {
          bucket: 'non-major',
          isBreaking: false,
          isLockfileUpdate: true,
          isRange: true,
          newMajor: 1,
          newMinor: 4,
          newPatch: 1,
          newValue: '^1.2.1',
          newVersion: '1.4.1',
          newVersionAgeInDays: expect.any(Number),
          releaseTimestamp: expect.any(String),
          updateType: 'minor',
        },
      ]);
    });

    it('handles the in-range-only strategy and discards changes not within range', async () => {
      config.currentValue = '~1.2.0';
      config.lockedVersion = '1.2.0';
      config.rangeStrategy = 'in-range-only';
      config.packageName = 'q';
      config.datasource = NpmDatasource.id;
      httpMock.scope('https://registry.npmjs.org').get('/q').reply(200, qJson);

      const { updates } = await Result.wrap(
        lookup.lookupUpdates(config),
      ).unwrapOrThrow();

      expect(updates).toEqual([
        {
          bucket: 'non-major',
          isBreaking: false,
          isLockfileUpdate: true,
          isRange: true,
          newMajor: 1,
          newMinor: 2,
          newPatch: 1,
          newValue: '~1.2.0',
          newVersion: '1.2.1',
          newVersionAgeInDays: expect.any(Number),
          releaseTimestamp: expect.any(String),
          updateType: 'patch',
        },
      ]);
    });

    it('handles unconstrainedValue values', async () => {
      config.lockedVersion = '1.2.1';
      config.rangeStrategy = 'update-lockfile';
      config.packageName = 'q';
      config.datasource = NpmDatasource.id;
      httpMock.scope('https://registry.npmjs.org').get('/q').reply(200, qJson);

      const { updates } = await Result.wrap(
        lookup.lookupUpdates(config),
      ).unwrapOrThrow();

      expect(updates).toEqual([
        {
          bucket: 'non-major',
          isBreaking: false,
          isLockfileUpdate: true,
          isRange: true,
          newMajor: 1,
          newMinor: 4,
          newPatch: 1,
          newValue: undefined,
          newVersion: '1.4.1',
          newVersionAgeInDays: expect.any(Number),
          releaseTimestamp: expect.any(String),
          updateType: 'minor',
        },
      ]);
    });

    it('handles unconstrainedValue values with rangeStrategy !== update-lockfile and isVulnerabilityAlert', async () => {
      config.lockedVersion = '1.2.1';
      config.rangeStrategy = 'bump';
      config.packageName = 'q';
      config.isVulnerabilityAlert = true;
      config.datasource = NpmDatasource.id;
      httpMock.scope('https://registry.npmjs.org').get('/q').reply(200, qJson);
      const { updates } = await Result.wrap(
        lookup.lookupUpdates(config),
      ).unwrapOrThrow();
<<<<<<< HEAD
      expect(updates).toEqual([
        {
          bucket: 'non-major',
          isBreaking: false,
=======
      expect(updates).toMatchObject([
        {
          bucket: 'non-major',
>>>>>>> 4daa8538
          isLockfileUpdate: true,
          isRange: true,
          newMajor: 1,
          newMinor: 3,
          newPatch: 0,
          newValue: undefined,
          newVersion: '1.3.0',
          releaseTimestamp: '2015-04-26T16:42:11.311Z',
          updateType: 'minor',
        },
      ]);
      expect(updates[0].newValue).toBeUndefined();
      expect(updates[0].updateType).toBe('minor');
    });

    it('widens minor ranged versions if configured', async () => {
      config.currentValue = '~1.3.0';
      config.rangeStrategy = 'widen';
      config.packageName = 'q';
      config.datasource = NpmDatasource.id;
      httpMock.scope('https://registry.npmjs.org').get('/q').reply(200, qJson);

      const { updates } = await Result.wrap(
        lookup.lookupUpdates(config),
      ).unwrapOrThrow();

      expect(updates).toEqual([
        {
          bucket: 'non-major',
          isBreaking: false,
          isRange: true,
          newMajor: 1,
          newMinor: 4,
          newPatch: 1,
          newValue: '~1.3.0 || ~1.4.0',
          newVersion: '1.4.1',
          newVersionAgeInDays: expect.any(Number),
          releaseTimestamp: '2015-05-17T04:25:07.299Z',
          updateType: 'minor',
        },
      ]);
    });

    it('replaces minor complex ranged versions if configured', async () => {
      config.currentValue = '~1.2.0 || ~1.3.0';
      config.rangeStrategy = 'replace';
      config.packageName = 'q';
      config.datasource = NpmDatasource.id;
      httpMock.scope('https://registry.npmjs.org').get('/q').reply(200, qJson);

      const { updates } = await Result.wrap(
        lookup.lookupUpdates(config),
      ).unwrapOrThrow();

      expect(updates).toEqual([
        {
          bucket: 'non-major',
          isBreaking: false,
          isRange: true,
          newMajor: 1,
          newMinor: 4,
          newPatch: 1,
          newValue: '~1.4.0',
          newVersion: '1.4.1',
          newVersionAgeInDays: expect.any(Number),
          releaseTimestamp: '2015-05-17T04:25:07.299Z',
          updateType: 'minor',
        },
      ]);
    });

    it('widens major ranged versions if configured', async () => {
      config.currentValue = '^2.0.0';
      config.rangeStrategy = 'widen';
      config.packageName = 'webpack';
      config.datasource = NpmDatasource.id;
      httpMock
        .scope('https://registry.npmjs.org')
        .get('/webpack')
        .reply(200, webpackJson);

      const { updates } = await Result.wrap(
        lookup.lookupUpdates(config),
      ).unwrapOrThrow();

      expect(updates).toEqual([
        {
          bucket: 'major',
          isBreaking: true,
          isRange: true,
          newMajor: 3,
          newMinor: 8,
          newPatch: 1,
          newValue: '^2.0.0 || ^3.0.0',
          newVersion: '3.8.1',
          newVersionAgeInDays: expect.any(Number),
          releaseTimestamp: '2017-10-17T15:22:36.646Z',
          updateType: 'major',
        },
      ]);
    });

    it('replaces major complex ranged versions if configured', async () => {
      config.currentValue = '^1.0.0 || ^2.0.0';
      config.rangeStrategy = 'replace';
      config.packageName = 'webpack';
      config.datasource = NpmDatasource.id;
      httpMock
        .scope('https://registry.npmjs.org')
        .get('/webpack')
        .reply(200, webpackJson);

      const { updates } = await Result.wrap(
        lookup.lookupUpdates(config),
      ).unwrapOrThrow();

      expect(updates).toEqual([
        {
          bucket: 'major',
          isBreaking: true,
          isRange: true,
          newMajor: 3,
          newMinor: 8,
          newPatch: 1,
          newValue: '^3.0.0',
          newVersion: '3.8.1',
          newVersionAgeInDays: expect.any(Number),
          releaseTimestamp: '2017-10-17T15:22:36.646Z',
          updateType: 'major',
        },
      ]);
    });

    it('pins minor ranged versions', async () => {
      config.currentValue = '^1.0.0';
      config.rangeStrategy = 'pin';
      config.packageName = 'q';
      config.datasource = NpmDatasource.id;
      httpMock.scope('https://registry.npmjs.org').get('/q').reply(200, qJson);

      const { updates } = await Result.wrap(
        lookup.lookupUpdates(config),
      ).unwrapOrThrow();

      expect(updates).toEqual([
        {
          isPin: true,
          newMajor: 1,
          newValue: '1.4.1',
          newVersion: '1.4.1',
          updateType: 'pin',
        },
      ]);
    });

    it('uses the locked version for pinning', async () => {
      config.currentValue = '^1.0.0';
      config.lockedVersion = '1.0.0';
      config.rangeStrategy = 'pin';
      config.packageName = 'q';
      config.datasource = NpmDatasource.id;
      httpMock.scope('https://registry.npmjs.org').get('/q').reply(200, qJson);

      const { updates } = await Result.wrap(
        lookup.lookupUpdates(config),
      ).unwrapOrThrow();

      expect(updates).toEqual([
        {
          isPin: true,
          newMajor: 1,
          newValue: '1.0.0',
          newVersion: '1.0.0',
          updateType: 'pin',
        },
      ]);
    });

    it('ignores minor ranged versions when not pinning', async () => {
      config.rangeStrategy = 'replace';
      config.currentValue = '^1.0.0';
      config.packageName = 'q';
      config.datasource = NpmDatasource.id;
      httpMock.scope('https://registry.npmjs.org').get('/q').reply(200, qJson);

      const { updates } = await Result.wrap(
        lookup.lookupUpdates(config),
      ).unwrapOrThrow();

      expect(updates).toBeEmptyArray();
    });

    it('ignores minor ranged versions when locked', async () => {
      config.rangeStrategy = 'replace';
      config.currentValue = '^1.0.0';
      config.lockedVersion = '1.1.0';
      config.packageName = 'q';
      config.datasource = NpmDatasource.id;
      httpMock.scope('https://registry.npmjs.org').get('/q').reply(200, qJson);

      const { updates } = await Result.wrap(
        lookup.lookupUpdates(config),
      ).unwrapOrThrow();

      expect(updates).toBeEmptyArray();
    });

    it('upgrades tilde ranges', async () => {
      config.rangeStrategy = 'pin';
      config.currentValue = '~1.3.0';
      config.packageName = 'q';
      config.datasource = NpmDatasource.id;
      httpMock.scope('https://registry.npmjs.org').get('/q').reply(200, qJson);

      const { updates } = await Result.wrap(
        lookup.lookupUpdates(config),
      ).unwrapOrThrow();

      expect(updates).toEqual([
        {
          isPin: true,
          newMajor: 1,
          newValue: '1.3.0',
          newVersion: '1.3.0',
          updateType: 'pin',
        },
        {
          bucket: 'non-major',
          isBreaking: false,
          isRange: true,
          newMajor: 1,
          newMinor: 4,
          newPatch: 1,
          newValue: '~1.4.0',
          newVersion: '1.4.1',
          newVersionAgeInDays: expect.any(Number),
          releaseTimestamp: '2015-05-17T04:25:07.299Z',
          updateType: 'minor',
        },
      ]);
    });

    it('upgrades .x minor ranges', async () => {
      config.currentValue = '1.3.x';
      config.rangeStrategy = 'pin';
      config.packageName = 'q';
      config.datasource = NpmDatasource.id;
      httpMock.scope('https://registry.npmjs.org').get('/q').reply(200, qJson);

      const { updates } = await Result.wrap(
        lookup.lookupUpdates(config),
      ).unwrapOrThrow();

      expect(updates).toEqual([
        {
          isPin: true,
          newMajor: 1,
          newValue: '1.3.0',
          newVersion: '1.3.0',
          updateType: 'pin',
        },
        {
          bucket: 'non-major',
          isBreaking: false,
          isRange: true,
          newMajor: 1,
          newMinor: 4,
          newPatch: 1,
          newValue: '1.4.x',
          newVersion: '1.4.1',
          newVersionAgeInDays: expect.any(Number),
          releaseTimestamp: '2015-05-17T04:25:07.299Z',
          updateType: 'minor',
        },
      ]);
    });

    it('upgrades tilde ranges without pinning', async () => {
      config.rangeStrategy = 'replace';
      config.currentValue = '~1.3.0';
      config.packageName = 'q';
      config.datasource = NpmDatasource.id;
      httpMock.scope('https://registry.npmjs.org').get('/q').reply(200, qJson);

      const { updates } = await Result.wrap(
        lookup.lookupUpdates(config),
      ).unwrapOrThrow();

      expect(updates).toEqual([
        {
          bucket: 'non-major',
          isBreaking: false,
          isRange: true,
          newMajor: 1,
          newMinor: 4,
          newPatch: 1,
          newValue: '~1.4.0',
          newVersion: '1.4.1',
          newVersionAgeInDays: expect.any(Number),
          releaseTimestamp: '2015-05-17T04:25:07.299Z',
          updateType: 'minor',
        },
      ]);
    });

    it('upgrades .x major ranges without pinning', async () => {
      config.rangeStrategy = 'replace';
      config.currentValue = '0.x';
      config.packageName = 'q';
      config.datasource = NpmDatasource.id;
      httpMock.scope('https://registry.npmjs.org').get('/q').reply(200, qJson);

      const { updates } = await Result.wrap(
        lookup.lookupUpdates(config),
      ).unwrapOrThrow();

      expect(updates).toEqual([
        {
          bucket: 'major',
          isBreaking: true,
          isRange: true,
          newMajor: 1,
          newMinor: 4,
          newPatch: 1,
          newValue: '1.x',
          newVersion: '1.4.1',
          newVersionAgeInDays: expect.any(Number),
          releaseTimestamp: '2015-05-17T04:25:07.299Z',
          updateType: 'major',
        },
      ]);
    });

    it('upgrades .x minor ranges without pinning', async () => {
      config.rangeStrategy = 'replace';
      config.currentValue = '1.3.x';
      config.packageName = 'q';
      config.datasource = NpmDatasource.id;
      httpMock.scope('https://registry.npmjs.org').get('/q').reply(200, qJson);

      const { updates } = await Result.wrap(
        lookup.lookupUpdates(config),
      ).unwrapOrThrow();

      expect(updates).toEqual([
        {
          bucket: 'non-major',
          isBreaking: false,
          isRange: true,
          newMajor: 1,
          newMinor: 4,
          newPatch: 1,
          newValue: '1.4.x',
          newVersion: '1.4.1',
          newVersionAgeInDays: expect.any(Number),
          releaseTimestamp: '2015-05-17T04:25:07.299Z',
          updateType: 'minor',
        },
      ]);
    });

    it('upgrades .x complex minor ranges without pinning', async () => {
      config.rangeStrategy = 'widen';
      config.currentValue = '1.2.x - 1.3.x';
      config.packageName = 'q';
      config.datasource = NpmDatasource.id;
      httpMock.scope('https://registry.npmjs.org').get('/q').reply(200, qJson);

      const { updates } = await Result.wrap(
        lookup.lookupUpdates(config),
      ).unwrapOrThrow();

      expect(updates).toEqual([
        {
          bucket: 'non-major',
          isBreaking: false,
          isRange: true,
          newMajor: 1,
          newMinor: 4,
          newPatch: 1,
          newValue: '1.2.x - 1.4.x',
          newVersion: '1.4.1',
          newVersionAgeInDays: expect.any(Number),
          releaseTimestamp: '2015-05-17T04:25:07.299Z',
          updateType: 'minor',
        },
      ]);
    });

    it('upgrades shorthand major ranges without pinning', async () => {
      config.rangeStrategy = 'replace';
      config.currentValue = '0';
      config.packageName = 'q';
      config.datasource = NpmDatasource.id;
      httpMock.scope('https://registry.npmjs.org').get('/q').reply(200, qJson);

      const { updates } = await Result.wrap(
        lookup.lookupUpdates(config),
      ).unwrapOrThrow();

      expect(updates).toEqual([
        {
          bucket: 'major',
          isBreaking: true,
          isRange: true,
          newMajor: 1,
          newMinor: 4,
          newPatch: 1,
          newValue: '1',
          newVersion: '1.4.1',
          newVersionAgeInDays: expect.any(Number),
          releaseTimestamp: '2015-05-17T04:25:07.299Z',
          updateType: 'major',
        },
      ]);
    });

    it('upgrades shorthand minor ranges without pinning', async () => {
      config.rangeStrategy = 'replace';
      config.currentValue = '1.3';
      config.packageName = 'q';
      config.datasource = NpmDatasource.id;
      httpMock.scope('https://registry.npmjs.org').get('/q').reply(200, qJson);

      const { updates } = await Result.wrap(
        lookup.lookupUpdates(config),
      ).unwrapOrThrow();

      expect(updates).toEqual([
        {
          bucket: 'non-major',
          isBreaking: false,
          isRange: true,
          newMajor: 1,
          newMinor: 4,
          newPatch: 1,
          newValue: '1.4',
          newVersion: '1.4.1',
          newVersionAgeInDays: expect.any(Number),
          releaseTimestamp: '2015-05-17T04:25:07.299Z',
          updateType: 'minor',
        },
      ]);
    });

    it('upgrades multiple tilde ranges without pinning', async () => {
      config.rangeStrategy = 'replace';
      config.currentValue = '~0.7.0';
      config.packageName = 'q';
      config.datasource = NpmDatasource.id;
      httpMock.scope('https://registry.npmjs.org').get('/q').reply(200, qJson);

      const { updates } = await Result.wrap(
        lookup.lookupUpdates(config),
      ).unwrapOrThrow();

      expect(updates).toEqual([
        {
          bucket: 'non-major',
          isBreaking: true,
          isRange: true,
          newMajor: 0,
          newMinor: 9,
          newPatch: 7,
          newValue: '~0.9.0',
          newVersion: '0.9.7',
          newVersionAgeInDays: expect.any(Number),
          releaseTimestamp: '2013-09-04T17:07:22.948Z',
          updateType: 'minor',
        },
        {
          bucket: 'major',
          isBreaking: true,
          isRange: true,
          newMajor: 1,
          newMinor: 4,
          newPatch: 1,
          newValue: '~1.4.0',
          newVersion: '1.4.1',
          newVersionAgeInDays: expect.any(Number),
          releaseTimestamp: '2015-05-17T04:25:07.299Z',
          updateType: 'major',
        },
      ]);
    });

    it('upgrades multiple caret ranges without pinning', async () => {
      config.rangeStrategy = 'replace';
      config.currentValue = '^0.7.0';
      config.packageName = 'q';
      config.datasource = NpmDatasource.id;
      httpMock.scope('https://registry.npmjs.org').get('/q').reply(200, qJson);

      const { updates } = await Result.wrap(
        lookup.lookupUpdates(config),
      ).unwrapOrThrow();

      expect(updates).toEqual([
        {
          bucket: 'non-major',
          isBreaking: true,
          isRange: true,
          newMajor: 0,
          newMinor: 9,
          newPatch: 7,
          newValue: '^0.9.0',
          newVersion: '0.9.7',
          newVersionAgeInDays: expect.any(Number),
          releaseTimestamp: '2013-09-04T17:07:22.948Z',
          updateType: 'minor',
        },
        {
          bucket: 'major',
          isBreaking: true,
          isRange: true,
          newMajor: 1,
          newMinor: 4,
          newPatch: 1,
          newValue: '^1.0.0',
          newVersion: '1.4.1',
          newVersionAgeInDays: expect.any(Number),
          releaseTimestamp: '2015-05-17T04:25:07.299Z',
          updateType: 'major',
        },
      ]);
    });

    it('supports complex ranges', async () => {
      config.rangeStrategy = 'widen';
      config.currentValue = '^0.7.0 || ^0.8.0';
      config.packageName = 'q';
      config.datasource = NpmDatasource.id;
      httpMock.scope('https://registry.npmjs.org').get('/q').reply(200, qJson);

      const { updates } = await Result.wrap(
        lookup.lookupUpdates(config),
      ).unwrapOrThrow();

      expect(updates).toEqual([
        {
          bucket: 'non-major',
          isBreaking: true,
          isRange: true,
          newMajor: 0,
          newMinor: 9,
          newPatch: 7,
          newValue: '^0.7.0 || ^0.8.0 || ^0.9.0',
          newVersion: '0.9.7',
          newVersionAgeInDays: expect.any(Number),
          releaseTimestamp: expect.any(String),
          updateType: 'minor',
        },
        {
          bucket: 'major',
          isBreaking: true,
          isRange: true,
          newMajor: 1,
          newMinor: 4,
          newPatch: 1,
          newValue: '^0.7.0 || ^0.8.0 || ^1.0.0',
          newVersion: '1.4.1',
          newVersionAgeInDays: expect.any(Number),
          releaseTimestamp: expect.any(String),
          updateType: 'major',
        },
      ]);
    });

    it('supports complex major ranges', async () => {
      config.rangeStrategy = 'widen';
      config.currentValue = '^1.0.0 || ^2.0.0';
      config.packageName = 'webpack';
      config.datasource = NpmDatasource.id;
      httpMock
        .scope('https://registry.npmjs.org')
        .get('/webpack')
        .reply(200, webpackJson);

      const { updates } = await Result.wrap(
        lookup.lookupUpdates(config),
      ).unwrapOrThrow();

      expect(updates).toEqual([
        {
          bucket: 'major',
          isBreaking: true,
          isRange: true,
          newMajor: 3,
          newMinor: 8,
          newPatch: 1,
          newValue: '^1.0.0 || ^2.0.0 || ^3.0.0',
          newVersion: '3.8.1',
          newVersionAgeInDays: expect.any(Number),
          releaseTimestamp: '2017-10-17T15:22:36.646Z',
          updateType: 'major',
        },
      ]);
    });

    it('supports complex major hyphen ranges', async () => {
      config.rangeStrategy = 'widen';
      config.currentValue = '1.x - 2.x';
      config.packageName = 'webpack';
      config.datasource = NpmDatasource.id;
      httpMock
        .scope('https://registry.npmjs.org')
        .get('/webpack')
        .reply(200, webpackJson);

      const { updates } = await Result.wrap(
        lookup.lookupUpdates(config),
      ).unwrapOrThrow();

      expect(updates).toEqual([
        {
          bucket: 'major',
          isBreaking: true,
          isRange: true,
          newMajor: 3,
          newMinor: 8,
          newPatch: 1,
          newValue: '1.x - 3.x',
          newVersion: '3.8.1',
          newVersionAgeInDays: expect.any(Number),
          releaseTimestamp: '2017-10-17T15:22:36.646Z',
          updateType: 'major',
        },
      ]);
    });

    it('widens .x OR ranges', async () => {
      config.rangeStrategy = 'widen';
      config.currentValue = '1.x || 2.x';
      config.packageName = 'webpack';
      config.datasource = NpmDatasource.id;
      httpMock
        .scope('https://registry.npmjs.org')
        .get('/webpack')
        .reply(200, webpackJson);

      const { updates } = await Result.wrap(
        lookup.lookupUpdates(config),
      ).unwrapOrThrow();

      expect(updates).toEqual([
        {
          bucket: 'major',
          isBreaking: true,
          isRange: true,
          newMajor: 3,
          newMinor: 8,
          newPatch: 1,
          newValue: '1.x || 2.x || 3.x',
          newVersion: '3.8.1',
          newVersionAgeInDays: expect.any(Number),
          releaseTimestamp: '2017-10-17T15:22:36.646Z',
          updateType: 'major',
        },
      ]);
    });

    it('widens stanndalone major OR ranges', async () => {
      config.rangeStrategy = 'widen';
      config.currentValue = '1 || 2';
      config.packageName = 'webpack';
      config.datasource = NpmDatasource.id;
      httpMock
        .scope('https://registry.npmjs.org')
        .get('/webpack')
        .reply(200, webpackJson);

      const { updates } = await Result.wrap(
        lookup.lookupUpdates(config),
      ).unwrapOrThrow();

      expect(updates).toEqual([
        {
          bucket: 'major',
          isBreaking: true,
          isRange: true,
          newMajor: 3,
          newMinor: 8,
          newPatch: 1,
          newValue: '1 || 2 || 3',
          newVersion: '3.8.1',
          newVersionAgeInDays: expect.any(Number),
          releaseTimestamp: '2017-10-17T15:22:36.646Z',
          updateType: 'major',
        },
      ]);
    });

    it('supports complex tilde ranges', async () => {
      config.rangeStrategy = 'widen';
      config.currentValue = '~1.2.0 || ~1.3.0';
      config.packageName = 'q';
      config.datasource = NpmDatasource.id;
      httpMock.scope('https://registry.npmjs.org').get('/q').reply(200, qJson);

      const { updates } = await Result.wrap(
        lookup.lookupUpdates(config),
      ).unwrapOrThrow();

      expect(updates).toEqual([
        {
          bucket: 'non-major',
          isBreaking: false,
          isRange: true,
          newMajor: 1,
          newMinor: 4,
          newPatch: 1,
          newValue: '~1.2.0 || ~1.3.0 || ~1.4.0',
          newVersion: '1.4.1',
          newVersionAgeInDays: expect.any(Number),
          releaseTimestamp: '2015-05-17T04:25:07.299Z',
          updateType: 'minor',
        },
      ]);
    });

    it('returns nothing for greater than ranges', async () => {
      config.rangeStrategy = 'replace';
      config.currentValue = '>= 0.7.0';
      config.packageName = 'q';
      config.datasource = NpmDatasource.id;
      httpMock.scope('https://registry.npmjs.org').get('/q').reply(200, qJson);

      const { updates } = await Result.wrap(
        lookup.lookupUpdates(config),
      ).unwrapOrThrow();

      expect(updates).toHaveLength(0);
    });

    it('upgrades less than equal ranges without pinning', async () => {
      config.rangeStrategy = 'replace';
      config.currentValue = '<= 0.7.2';
      config.packageName = 'q';
      config.datasource = NpmDatasource.id;
      httpMock.scope('https://registry.npmjs.org').get('/q').reply(200, qJson);

      const { updates } = await Result.wrap(
        lookup.lookupUpdates(config),
      ).unwrapOrThrow();

      expect(updates).toEqual([
        {
          bucket: 'non-major',
          isBreaking: true,
          isRange: true,
          newMajor: 0,
          newMinor: 9,
          newPatch: 7,
          newValue: '<= 0.9.7',
          newVersion: '0.9.7',
          newVersionAgeInDays: expect.any(Number),
          releaseTimestamp: '2013-09-04T17:07:22.948Z',
          updateType: 'minor',
        },
        {
          bucket: 'major',
          isBreaking: true,
          isRange: true,
          newMajor: 1,
          newMinor: 4,
          newPatch: 1,
          newValue: '<= 1.4.1',
          newVersion: '1.4.1',
          newVersionAgeInDays: expect.any(Number),
          releaseTimestamp: '2015-05-17T04:25:07.299Z',
          updateType: 'major',
        },
      ]);
    });

    it('upgrades less than ranges without pinning', async () => {
      config.rangeStrategy = 'replace';
      config.currentValue = '< 0.7.2';
      config.packageName = 'q';
      config.datasource = NpmDatasource.id;
      httpMock.scope('https://registry.npmjs.org').get('/q').reply(200, qJson);

      const { updates } = await Result.wrap(
        lookup.lookupUpdates(config),
      ).unwrapOrThrow();

      expect(updates).toEqual([
        {
          bucket: 'non-major',
          isBreaking: true,
          isRange: true,
          newMajor: 0,
          newMinor: 9,
          newPatch: 7,
          newValue: '< 0.9.8',
          newVersion: '0.9.7',
          newVersionAgeInDays: expect.any(Number),
          releaseTimestamp: '2013-09-04T17:07:22.948Z',
          updateType: 'minor',
        },
        {
          bucket: 'major',
          isBreaking: true,
          isRange: true,
          newMajor: 1,
          newMinor: 4,
          newPatch: 1,
          newValue: '< 1.4.2',
          newVersion: '1.4.1',
          newVersionAgeInDays: expect.any(Number),
          releaseTimestamp: '2015-05-17T04:25:07.299Z',
          updateType: 'major',
        },
      ]);
    });

    it('upgrades less than major ranges', async () => {
      config.rangeStrategy = 'replace';
      config.currentValue = '< 1';
      config.packageName = 'q';
      config.datasource = NpmDatasource.id;
      httpMock.scope('https://registry.npmjs.org').get('/q').reply(200, qJson);

      const { updates } = await Result.wrap(
        lookup.lookupUpdates(config),
      ).unwrapOrThrow();

      expect(updates).toEqual([
        {
          bucket: 'major',
          isBreaking: true,
          isRange: true,
          newMajor: 1,
          newMinor: 4,
          newPatch: 1,
          newValue: '< 2',
          newVersion: '1.4.1',
          newVersionAgeInDays: expect.any(Number),
          releaseTimestamp: '2015-05-17T04:25:07.299Z',
          updateType: 'major',
        },
      ]);
    });

    it('upgrades less than equal minor ranges', async () => {
      config.rangeStrategy = 'replace';
      config.currentValue = '<= 1.3';
      config.packageName = 'q';
      config.datasource = NpmDatasource.id;
      httpMock.scope('https://registry.npmjs.org').get('/q').reply(200, qJson);

      const { updates } = await Result.wrap(
        lookup.lookupUpdates(config),
      ).unwrapOrThrow();

      expect(updates).toEqual([
        {
          bucket: 'non-major',
          isBreaking: false,
          isRange: true,
          newMajor: 1,
          newMinor: 4,
          newPatch: 1,
          newValue: '<= 1.4',
          newVersion: '1.4.1',
          newVersionAgeInDays: expect.any(Number),
          releaseTimestamp: '2015-05-17T04:25:07.299Z',
          updateType: 'minor',
        },
      ]);
    });

    it('upgrades equal minor ranges', async () => {
      config.rangeStrategy = 'replace';
      config.currentValue = '=1.3.1';
      config.packageName = 'q';
      config.datasource = NpmDatasource.id;
      httpMock.scope('https://registry.npmjs.org').get('/q').reply(200, qJson);

      const { updates } = await Result.wrap(
        lookup.lookupUpdates(config),
      ).unwrapOrThrow();

      expect(updates).toEqual([
        {
          bucket: 'non-major',
          isBreaking: false,
          isRange: true,
          newMajor: 1,
          newMinor: 4,
          newPatch: 1,
          newValue: '=1.4.1',
          newVersion: '1.4.1',
          newVersionAgeInDays: expect.any(Number),
          releaseTimestamp: '2015-05-17T04:25:07.299Z',
          updateType: 'minor',
        },
      ]);
    });

    it('upgrades less than equal major ranges', async () => {
      config.rangeStrategy = 'replace';
      config.respectLatest = false;
      config.currentValue = '<= 1';
      config.packageName = 'q';
      config.datasource = NpmDatasource.id;
      httpMock.scope('https://registry.npmjs.org').get('/q').reply(200, qJson);

      const { updates } = await Result.wrap(
        lookup.lookupUpdates(config),
      ).unwrapOrThrow();

      expect(updates).toEqual([
        {
          bucket: 'major',
          isBreaking: true,
          isRange: true,
          newMajor: 2,
          newMinor: 0,
          newPatch: 3,
          newValue: '<= 2',
          newVersion: '2.0.3',
          newVersionAgeInDays: expect.any(Number),
          releaseTimestamp: '2015-01-31T08:11:47.852Z',
          updateType: 'major',
        },
      ]);
    });

    it('upgrades major less than equal ranges', async () => {
      config.rangeStrategy = 'replace';
      config.currentValue = '<= 1.0.0';
      config.packageName = 'q';
      config.datasource = NpmDatasource.id;
      httpMock.scope('https://registry.npmjs.org').get('/q').reply(200, qJson);

      const { updates } = await Result.wrap(
        lookup.lookupUpdates(config),
      ).unwrapOrThrow();

      expect(updates).toEqual([
        {
          bucket: 'non-major',
          isBreaking: false,
          isRange: true,
          newMajor: 1,
          newMinor: 4,
          newPatch: 1,
          newValue: '<= 1.4.1',
          newVersion: '1.4.1',
          newVersionAgeInDays: expect.any(Number),
          releaseTimestamp: expect.any(String),
          updateType: 'minor',
        },
      ]);
    });

    it('upgrades major less than ranges without pinning', async () => {
      config.rangeStrategy = 'replace';
      config.currentValue = '< 1.0.0';
      config.packageName = 'q';
      config.datasource = NpmDatasource.id;
      httpMock.scope('https://registry.npmjs.org').get('/q').reply(200, qJson);

      const { updates } = await Result.wrap(
        lookup.lookupUpdates(config),
      ).unwrapOrThrow();

      expect(updates).toEqual([
        {
          bucket: 'major',
          isBreaking: true,
          isRange: true,
          newMajor: 1,
          newMinor: 4,
          newPatch: 1,
          newValue: '< 2.0.0',
          newVersion: '1.4.1',
          newVersionAgeInDays: expect.any(Number),
          releaseTimestamp: expect.any(String),
          updateType: 'major',
        },
      ]);
    });

    it('upgrades major greater than less than ranges without pinning', async () => {
      config.rangeStrategy = 'widen';
      config.currentValue = '>= 0.5.0 < 1.0.0';
      config.packageName = 'q';
      config.datasource = NpmDatasource.id;
      httpMock.scope('https://registry.npmjs.org').get('/q').reply(200, qJson);

      const { updates } = await Result.wrap(
        lookup.lookupUpdates(config),
      ).unwrapOrThrow();

      expect(updates).toEqual([
        {
          bucket: 'major',
          isBreaking: true,
          isRange: true,
          newMajor: 1,
          newMinor: 4,
          newPatch: 1,
          newValue: '>= 0.5.0 < 2.0.0',
          newVersion: '1.4.1',
          newVersionAgeInDays: expect.any(Number),
          releaseTimestamp: expect.any(String),
          updateType: 'major',
        },
      ]);
    });

    it('upgrades minor greater than less than ranges without pinning', async () => {
      config.rangeStrategy = 'widen';
      config.currentValue = '>= 0.5.0 <0.8';
      config.packageName = 'q';
      config.datasource = NpmDatasource.id;
      httpMock.scope('https://registry.npmjs.org').get('/q').reply(200, qJson);

      const { updates } = await Result.wrap(
        lookup.lookupUpdates(config),
      ).unwrapOrThrow();

      expect(updates).toEqual([
        {
          bucket: 'non-major',
          isBreaking: true,
          isRange: true,
          newMajor: 0,
          newMinor: 9,
          newPatch: 7,
          newValue: '>= 0.5.0 <0.10',
          newVersion: '0.9.7',
          newVersionAgeInDays: expect.any(Number),
          releaseTimestamp: expect.any(String),
          updateType: 'minor',
        },
        {
          bucket: 'major',
          isBreaking: true,
          isRange: true,
          newMajor: 1,
          newMinor: 4,
          newPatch: 1,
          newValue: '>= 0.5.0 <1.5',
          newVersion: '1.4.1',
          newVersionAgeInDays: expect.any(Number),
          releaseTimestamp: expect.any(String),
          updateType: 'major',
        },
      ]);
    });

    it('upgrades minor greater than less than equals ranges without pinning', async () => {
      config.rangeStrategy = 'widen';
      config.currentValue = '>= 0.5.0 <= 0.8.0';
      config.packageName = 'q';
      config.datasource = NpmDatasource.id;
      httpMock.scope('https://registry.npmjs.org').get('/q').reply(200, qJson);

      const { updates } = await Result.wrap(
        lookup.lookupUpdates(config),
      ).unwrapOrThrow();

      expect(updates).toEqual([
        {
          bucket: 'non-major',
          isBreaking: true,
          isRange: true,
          newMajor: 0,
          newMinor: 9,
          newPatch: 7,
          newValue: '>= 0.5.0 <= 0.9.7',
          newVersion: '0.9.7',
          newVersionAgeInDays: expect.any(Number),
          releaseTimestamp: expect.any(String),
          updateType: 'minor',
        },
        {
          bucket: 'major',
          isBreaking: true,
          isRange: true,
          newMajor: 1,
          newMinor: 4,
          newPatch: 1,
          newValue: '>= 0.5.0 <= 1.4.1',
          newVersion: '1.4.1',
          newVersionAgeInDays: expect.any(Number),
          releaseTimestamp: expect.any(String),
          updateType: 'major',
        },
      ]);
    });

    it('rejects reverse ordered less than greater than', async () => {
      config.rangeStrategy = 'widen';
      config.currentValue = '<= 0.8.0 >= 0.5.0';
      config.packageName = 'q';
      config.datasource = NpmDatasource.id;
      httpMock.scope('https://registry.npmjs.org').get('/q').reply(200, qJson);

      const { updates } = await Result.wrap(
        lookup.lookupUpdates(config),
      ).unwrapOrThrow();

      expect(updates).toBeEmptyArray();
    });

    it('supports > latest versions if configured', async () => {
      config.respectLatest = false;
      config.currentValue = '1.4.1';
      config.packageName = 'q';
      config.datasource = NpmDatasource.id;
      httpMock.scope('https://registry.npmjs.org').get('/q').reply(200, qJson);

      const { updates } = await Result.wrap(
        lookup.lookupUpdates(config),
      ).unwrapOrThrow();

      expect(updates).toEqual([
        {
          bucket: 'major',
          isBreaking: true,
          newMajor: 2,
          newMinor: 0,
          newPatch: 3,
          newValue: '2.0.3',
          newVersion: '2.0.3',
          newVersionAgeInDays: expect.any(Number),
          releaseTimestamp: '2015-01-31T08:11:47.852Z',
          updateType: 'major',
        },
      ]);
    });

    it('should ignore unstable versions if the current version is stable', async () => {
      config.currentValue = '2.5.16';
      config.packageName = 'vue';
      config.datasource = NpmDatasource.id;
      httpMock
        .scope('https://registry.npmjs.org')
        .get('/vue')
        .reply(200, vueJson);

      const { updates } = await Result.wrap(
        lookup.lookupUpdates(config),
      ).unwrapOrThrow();

      expect(updates).toHaveLength(0);
    });

    it('should ignore unstable versions from datasource', async () => {
      config.currentValue = '1.4.4';
      config.packageName = 'some/action';
      config.datasource = GithubReleasesDatasource.id;
      getGithubReleases.mockResolvedValueOnce({
        releases: [
          { version: '1.4.4' },
          { version: '2.0.0' },
          { version: '2.1.0', isStable: false },
        ],
      });

      const { updates } = await Result.wrap(
        lookup.lookupUpdates(config),
      ).unwrapOrThrow();

      expect(updates).toEqual([
        {
          bucket: 'major',
          isBreaking: true,
          newMajor: 2,
          newMinor: 0,
          newPatch: 0,
          newValue: '2.0.0',
          newVersion: '2.0.0',
          updateType: 'major',
        },
      ]);
    });

    it('should allow unstable versions in same major for node', async () => {
      config.currentValue = '20.3.0';
      config.packageName = 'node';
      config.datasource = GithubTagsDatasource.id;
      config.versioning = nodeVersioningId;
      getGithubTags.mockResolvedValueOnce({
        releases: [
          { version: '20.3.0' },
          { version: '20.3.1' },
          { version: '21.0.0' },
        ],
      });

      const { updates } = await Result.wrap(
        lookup.lookupUpdates(config),
      ).unwrapOrThrow();

      expect(updates).toEqual([
        {
          bucket: 'non-major',
          isBreaking: false,
          newMajor: 20,
          newMinor: 3,
          newPatch: 1,
          newValue: '20.3.1',
          newVersion: '20.3.1',
          updateType: 'patch',
        },
      ]);
    });

    it('should return pendingChecks', async () => {
      config.currentValue = '1.4.4';
      config.packageName = 'some/action';
      config.datasource = GithubReleasesDatasource.id;
      config.minimumReleaseAge = '14 days';
      config.internalChecksFilter = 'strict';
      const yesterday = new Date();
      yesterday.setDate(yesterday.getDate() - 1);
      const lastWeek = new Date();
      lastWeek.setDate(lastWeek.getDate() - 7);
      getGithubReleases.mockResolvedValueOnce({
        releases: [
          { version: '1.4.4' },
          {
            version: '1.4.5',
            releaseTimestamp: lastWeek.toISOString(),
          },
          {
            version: '1.4.6',
            releaseTimestamp: yesterday.toISOString(),
          },
        ],
      });

      const { updates } = await Result.wrap(
        lookup.lookupUpdates(config),
      ).unwrapOrThrow();

      expect(updates).toEqual([
        {
          bucket: 'non-major',
          isBreaking: false,
          newMajor: 1,
          newMinor: 4,
          newPatch: 6,
          newValue: '1.4.6',
          newVersion: '1.4.6',
          pendingChecks: true,
          newVersionAgeInDays: expect.any(Number),
          releaseTimestamp: expect.any(String),
          updateType: 'patch',
        },
      ]);
    });

    it('should return pendingVersions', async () => {
      config.currentValue = '1.4.4';
      config.packageName = 'some/action';
      config.datasource = GithubReleasesDatasource.id;
      config.minimumReleaseAge = '3 days';
      config.internalChecksFilter = 'strict';
      const yesterday = new Date();
      yesterday.setDate(yesterday.getDate() - 1);
      const lastWeek = new Date();
      lastWeek.setDate(lastWeek.getDate() - 7);
      getGithubReleases.mockResolvedValueOnce({
        releases: [
          { version: '1.4.4' },
          {
            version: '1.4.5',
            releaseTimestamp: lastWeek.toISOString(),
          },
          {
            version: '1.4.6',
            releaseTimestamp: yesterday.toISOString(),
          },
        ],
      });

      const { updates } = await Result.wrap(
        lookup.lookupUpdates(config),
      ).unwrapOrThrow();

      expect(updates).toEqual([
        {
          bucket: 'non-major',
          isBreaking: false,
          newMajor: 1,
          newMinor: 4,
          newPatch: 5,
          newValue: '1.4.5',
          newVersion: '1.4.5',
          pendingVersions: ['1.4.6'],
          newVersionAgeInDays: expect.any(Number),
          releaseTimestamp: expect.any(String),
          updateType: 'patch',
        },
      ]);
    });

    it('should allow unstable versions if the ignoreUnstable=false', async () => {
      config.currentValue = '2.5.16';
      config.ignoreUnstable = false;
      config.respectLatest = false;
      config.packageName = 'vue';
      config.datasource = NpmDatasource.id;
      httpMock
        .scope('https://registry.npmjs.org')
        .get('/vue')
        .reply(200, vueJson);

      const { updates } = await Result.wrap(
        lookup.lookupUpdates(config),
      ).unwrapOrThrow();

      expect(updates).toEqual([
        {
          bucket: 'non-major',
          isBreaking: true,
          newMajor: 2,
          newMinor: 5,
          newPatch: 17,
          newValue: '2.5.17-beta.0',
          newVersion: '2.5.17-beta.0',
          newVersionAgeInDays: expect.any(Number),
          releaseTimestamp: expect.any(String),
          updateType: 'patch',
        },
      ]);
    });

    it('should allow unstable versions if the current version is unstable', async () => {
      config.currentValue = '3.1.0-dev.20180731';
      config.packageName = 'typescript';
      config.datasource = NpmDatasource.id;
      httpMock
        .scope('https://registry.npmjs.org')
        .get('/typescript')
        .reply(200, typescriptJson);

      const { updates } = await Result.wrap(
        lookup.lookupUpdates(config),
      ).unwrapOrThrow();

      expect(updates).toEqual([
        {
          bucket: 'non-major',
          isBreaking: true,
          newMajor: 3,
          newMinor: 1,
          newPatch: 0,
          newValue: '3.1.0-dev.20180813',
          newVersion: '3.1.0-dev.20180813',
          newVersionAgeInDays: expect.any(Number),
          releaseTimestamp: expect.any(String),
          updateType: 'patch',
        },
      ]);
    });

    it('should not jump unstable versions', async () => {
      config.currentValue = '3.0.1-insiders.20180726';
      config.packageName = 'typescript';
      config.datasource = NpmDatasource.id;
      httpMock
        .scope('https://registry.npmjs.org')
        .get('/typescript')
        .reply(200, typescriptJson);

      const { updates } = await Result.wrap(
        lookup.lookupUpdates(config),
      ).unwrapOrThrow();

      expect(updates).toEqual([
        {
          bucket: 'non-major',
          isBreaking: true,
          newMajor: 3,
          newMinor: 0,
          newPatch: 1,
          newValue: '3.0.1',
          newVersion: '3.0.1',
          newVersionAgeInDays: expect.any(Number),
          releaseTimestamp: expect.any(String),
          updateType: 'patch',
        },
      ]);
    });

    it('should update pinned versions if updatePinnedDependencies=true', async () => {
      config.currentValue = '0.0.34';
      config.updatePinnedDependencies = true;
      config.packageName = '@types/helmet';
      config.datasource = NpmDatasource.id;
      httpMock
        .scope('https://registry.npmjs.org')
        .get('/@types%2Fhelmet')
        .reply(200, helmetJson);

      const { updates } = await Result.wrap(
        lookup.lookupUpdates(config),
      ).unwrapOrThrow();

      expect(updates).toEqual([
        {
          bucket: 'non-major',
          isBreaking: true,
          newMajor: 0,
          newMinor: 0,
          newPatch: 35,
          newValue: '0.0.35',
          newVersion: '0.0.35',
          newVersionAgeInDays: expect.any(Number),
          releaseTimestamp: expect.any(String),
          updateType: 'patch',
        },
      ]);
    });

    it('should not update pinned versions if updatePinnedDependencies=false', async () => {
      config.currentValue = '0.0.34';
      config.updatePinnedDependencies = false;
      config.packageName = '@types/helmet';
      config.datasource = NpmDatasource.id;
      httpMock
        .scope('https://registry.npmjs.org')
        .get('/@types%2Fhelmet')
        .reply(200, helmetJson);

      const { updates } = await Result.wrap(
        lookup.lookupUpdates(config),
      ).unwrapOrThrow();

      expect(updates).toBeEmptyArray();
    });

    it('should follow dist-tag even if newer version exists', async () => {
      config.currentValue = '3.0.1-insiders.20180713';
      config.packageName = 'typescript';
      config.datasource = NpmDatasource.id;
      config.followTag = 'insiders';
      httpMock
        .scope('https://registry.npmjs.org')
        .get('/typescript')
        .reply(200, typescriptJson);

      const { updates } = await Result.wrap(
        lookup.lookupUpdates(config),
      ).unwrapOrThrow();

      expect(updates).toEqual([
        {
          bucket: 'non-major',
          isBreaking: true,
          newMajor: 3,
          newMinor: 0,
          newPatch: 1,
          newValue: '3.0.1-insiders.20180726',
          newVersion: '3.0.1-insiders.20180726',
          newVersionAgeInDays: expect.any(Number),
          releaseTimestamp: expect.any(String),
          updateType: 'patch',
        },
      ]);
    });

    it('should roll back to dist-tag if current version is higher', async () => {
      config.currentValue = '3.1.0-dev.20180813';
      config.packageName = 'typescript';
      config.datasource = NpmDatasource.id;
      config.followTag = 'insiders';
      config.rollbackPrs = true;
      httpMock
        .scope('https://registry.npmjs.org')
        .get('/typescript')
        .reply(200, typescriptJson);

      const { updates } = await Result.wrap(
        lookup.lookupUpdates(config),
      ).unwrapOrThrow();

      expect(updates).toEqual([
        {
          bucket: 'rollback',
          newMajor: 3,
          newValue: '3.0.1-insiders.20180726',
          newVersion: '3.0.1-insiders.20180726',
          registryUrl: undefined,
          updateType: 'rollback',
        },
      ]);
    });

    it('should jump unstable versions if followTag', async () => {
      config.currentValue = '3.0.0-insiders.20180706';
      config.packageName = 'typescript';
      config.datasource = NpmDatasource.id;
      config.followTag = 'insiders';
      httpMock
        .scope('https://registry.npmjs.org')
        .get('/typescript')
        .reply(200, typescriptJson);

      const { updates } = await Result.wrap(
        lookup.lookupUpdates(config),
      ).unwrapOrThrow();

      expect(updates).toEqual([
        {
          bucket: 'non-major',
          isBreaking: true,
          newMajor: 3,
          newMinor: 0,
          newPatch: 1,
          newValue: '3.0.1-insiders.20180726',
          newVersion: '3.0.1-insiders.20180726',
          newVersionAgeInDays: expect.any(Number),
          releaseTimestamp: expect.any(String),
          updateType: 'patch',
        },
      ]);
    });

    it('should update nothing if current version is dist-tag', async () => {
      config.currentValue = '3.0.1-insiders.20180726';
      config.packageName = 'typescript';
      config.datasource = NpmDatasource.id;
      config.followTag = 'insiders';
      httpMock
        .scope('https://registry.npmjs.org')
        .get('/typescript')
        .reply(200, typescriptJson);

      const { updates } = await Result.wrap(
        lookup.lookupUpdates(config),
      ).unwrapOrThrow();

      expect(updates).toBeEmptyArray();
    });

    it('should warn if no version matches dist-tag', async () => {
      config.currentValue = '3.0.1-dev.20180726';
      config.packageName = 'typescript';
      config.datasource = NpmDatasource.id;
      config.followTag = 'foo';
      httpMock
        .scope('https://registry.npmjs.org')
        .get('/typescript')
        .reply(200, typescriptJson);

      const { updates, warnings } = await Result.wrap(
        lookup.lookupUpdates(config),
      ).unwrapOrThrow();

      expect(updates).toBeEmptyArray();
      expect(warnings).toEqual([
        {
          message: "Can't find version with tag foo for npm package typescript",
          topic: 'typescript',
        },
      ]);
    });

    it('should warn if no digest could be found but there is a current digest', async () => {
      config.currentValue = 'v1.0.0';
      config.currentDigest = 'bla';
      config.digestOneAndOnly = true;
      config.packageName = 'angular/angular';
      config.datasource = GithubTagsDatasource.id;

      // Only mock calls once so that the second invocation results in
      // no digest being computable.
      getGithubReleases.mockResolvedValueOnce({ releases: [] });
      getGithubTags.mockResolvedValueOnce({
        releases: [
          {
            version: 'v2.0.0',
            gitRef: 'v2.0.0',
            releaseTimestamp: '2022-01-01',
          },
        ],
      });

      const { updates, warnings } = await Result.wrap(
        lookup.lookupUpdates(config),
      ).unwrapOrThrow();

      expect(updates).toBeEmptyArray();
      expect(warnings).toEqual([
        {
          message:
            'Could not determine new digest for update (github-tags package angular/angular)',
          topic: 'angular/angular',
        },
      ]);
    });

    describe('pinning enabled but no existing digest', () => {
      it('should not warn if no new digest could be found', async () => {
        config.currentValue = 'v1.0.0';
        config.digestOneAndOnly = true;
        config.packageName = 'angular/angular';
        config.pinDigests = true;
        config.datasource = GithubTagsDatasource.id;

        // Only mock calls once so that the second invocation results in
        // no digest being computable.
        getGithubReleases.mockResolvedValueOnce({ releases: [] });
        getGithubTags.mockResolvedValueOnce({
          releases: [
            {
              version: 'v2.0.0',
              gitRef: 'v2.0.0',
              releaseTimestamp: '2022-01-01',
            },
          ],
        });

        const { updates, warnings } = await Result.wrap(
          lookup.lookupUpdates(config),
        ).unwrapOrThrow();

        expect(updates).toBeEmptyArray();
        expect(warnings).toBeEmptyArray();
      });
    });

    it('should use registry of update to determine digest', async () => {
      config.currentValue = 'v1.0.0';
      config.registryUrls = [
        'https://github.enterprise.com',
        'https://github.com',
      ];
      config.digestOneAndOnly = true;
      config.packageName = 'angular/angular';
      config.pinDigests = true;
      config.datasource = GithubTagsDatasource.id;

      getGithubTags.mockRejectedValueOnce(
        new Error('Not contained in registry'),
      );
      getGithubTags.mockResolvedValueOnce({
        releases: [
          {
            version: 'v1.0.0',
            gitRef: 'v1.0.0',
            releaseTimestamp: '2022-01-01',
          },
        ],
      });
      const getGithubTagsDigest = jest
        .spyOn(GithubTagsDatasource.prototype, 'getDigest')
        .mockResolvedValueOnce('digest1234');

      const { updates } = await Result.wrap(
        lookup.lookupUpdates(config),
      ).unwrapOrThrow();

      expect(updates).toEqual([
        {
          isPinDigest: true,
          newDigest: 'digest1234',
          newValue: 'v1.0.0',
          updateType: 'pinDigest',
        },
      ]);
      expect(getGithubTagsDigest).toHaveBeenCalledExactlyOnceWith(
        expect.objectContaining({ registryUrl: 'https://github.com' }),
        'v1.0.0',
      );
    });

    it('should treat zero zero tilde ranges as 0.0.x', async () => {
      config.rangeStrategy = 'replace';
      config.currentValue = '~0.0.34';
      config.packageName = '@types/helmet';
      config.datasource = NpmDatasource.id;
      httpMock
        .scope('https://registry.npmjs.org')
        .get('/@types%2Fhelmet')
        .reply(200, helmetJson);

      const { updates } = await Result.wrap(
        lookup.lookupUpdates(config),
      ).unwrapOrThrow();

      expect(updates).toBeEmptyArray();
    });

    it('should treat zero zero caret ranges as pinned', async () => {
      config.rangeStrategy = 'replace';
      config.currentValue = '^0.0.34';
      config.packageName = '@types/helmet';
      config.datasource = NpmDatasource.id;
      httpMock
        .scope('https://registry.npmjs.org')
        .get('/@types%2Fhelmet')
        .reply(200, helmetJson);

      const { updates } = await Result.wrap(
        lookup.lookupUpdates(config),
      ).unwrapOrThrow();

      expect(updates).toEqual([
        {
          bucket: 'non-major',
          isBreaking: true,
          isRange: true,
          newMajor: 0,
          newMinor: 0,
          newPatch: 35,
          newValue: '^0.0.35',
          newVersion: '0.0.35',
          newVersionAgeInDays: expect.any(Number),
          releaseTimestamp: '2017-04-27T16:59:06.479Z',
          updateType: 'patch',
        },
      ]);
    });

    it('should downgrade from missing versions', async () => {
      config.currentValue = '1.16.1';
      config.packageName = 'coffeelint';
      config.datasource = NpmDatasource.id;
      config.rollbackPrs = true;
      httpMock
        .scope('https://registry.npmjs.org')
        .get('/coffeelint')
        .reply(200, coffeelintJson);

      const { updates } = await Result.wrap(
        lookup.lookupUpdates(config),
      ).unwrapOrThrow();

      expect(updates).toEqual([
        {
          bucket: 'rollback',
          newMajor: 1,
          newValue: '1.16.0',
          newVersion: '1.16.0',
          registryUrl: undefined,
          updateType: 'rollback',
        },
      ]);
    });

    it('should upgrade to only one major', async () => {
      config.currentValue = '1.0.0';
      config.packageName = 'webpack';
      config.datasource = NpmDatasource.id;
      httpMock
        .scope('https://registry.npmjs.org')
        .get('/webpack')
        .reply(200, webpackJson);

      const { updates } = await Result.wrap(
        lookup.lookupUpdates(config),
      ).unwrapOrThrow();

      expect(updates).toEqual([
        {
          bucket: 'non-major',
          isBreaking: false,
          newMajor: 1,
          newMinor: 15,
          newPatch: 0,
          newValue: '1.15.0',
          newVersion: '1.15.0',
          newVersionAgeInDays: expect.any(Number),
          releaseTimestamp: expect.any(String),
          updateType: 'minor',
        },
        {
          bucket: 'major',
          isBreaking: true,
          newMajor: 3,
          newMinor: 8,
          newPatch: 1,
          newValue: '3.8.1',
          newVersion: '3.8.1',
          newVersionAgeInDays: expect.any(Number),
          releaseTimestamp: expect.any(String),
          updateType: 'major',
        },
      ]);
    });

    it('should upgrade to two majors', async () => {
      config.currentValue = '1.0.0';
      config.separateMultipleMajor = true;
      config.packageName = 'webpack';
      config.datasource = NpmDatasource.id;
      httpMock
        .scope('https://registry.npmjs.org')
        .get('/webpack')
        .reply(200, webpackJson);

      const { updates } = await Result.wrap(
        lookup.lookupUpdates(config),
      ).unwrapOrThrow();

      expect(updates).toEqual([
        {
          bucket: 'non-major',
          isBreaking: false,
          newMajor: 1,
          newMinor: 15,
          newPatch: 0,
          newValue: '1.15.0',
          newVersion: '1.15.0',
          newVersionAgeInDays: expect.any(Number),
          releaseTimestamp: expect.any(String),
          updateType: 'minor',
        },
        {
          bucket: 'v2',
          isBreaking: true,
          newMajor: 2,
          newMinor: 7,
          newPatch: 0,
          newValue: '2.7.0',
          newVersion: '2.7.0',
          newVersionAgeInDays: expect.any(Number),
          releaseTimestamp: expect.any(String),
          updateType: 'major',
        },
        {
          bucket: 'v3',
          isBreaking: true,

          newMajor: 3,
          newMinor: 8,
          newPatch: 1,
          newValue: '3.8.1',
          newVersion: '3.8.1',
          newVersionAgeInDays: expect.any(Number),
          releaseTimestamp: expect.any(String),
          updateType: 'major',
        },
      ]);
    });

    it('should upgrade to 16 minors', async () => {
      config.currentValue = '1.0.0';
      config.separateMultipleMinor = true;
      config.packageName = 'webpack';
      config.datasource = NpmDatasource.id;
      httpMock
        .scope('https://registry.npmjs.org')
        .get('/webpack')
        .reply(200, webpackJson);
      const { updates } = await Result.wrap(
        lookup.lookupUpdates(config),
      ).unwrapOrThrow();
      expect(updates).toHaveLength(16);
    });

    it('does not jump  major unstable', async () => {
      config.currentValue = '^4.4.0-canary.3';
      config.rangeStrategy = 'replace';
      config.packageName = 'next';
      config.datasource = NpmDatasource.id;
      httpMock
        .scope('https://registry.npmjs.org')
        .get('/next')
        .reply(200, nextJson);

      const { updates } = await Result.wrap(
        lookup.lookupUpdates(config),
      ).unwrapOrThrow();

      expect(updates).toBeEmptyArray();
    });

    it('supports in-range caret updates', async () => {
      config.rangeStrategy = 'bump';
      config.currentValue = '^1.0.0';
      config.packageName = 'q';
      config.datasource = NpmDatasource.id;
      httpMock.scope('https://registry.npmjs.org').get('/q').reply(200, qJson);

      const { updates } = await Result.wrap(
        lookup.lookupUpdates(config),
      ).unwrapOrThrow();

      expect(updates).toEqual([
        {
          bucket: 'non-major',
          isBreaking: false,
          isBump: true,
          isRange: true,
          newMajor: 1,
          newMinor: 4,
          newPatch: 1,
          newValue: '^1.4.1',
          newVersion: '1.4.1',
          newVersionAgeInDays: expect.any(Number),
          releaseTimestamp: '2015-05-17T04:25:07.299Z',
          updateType: 'minor',
        },
      ]);
    });

    it('supports in-range tilde updates', async () => {
      config.rangeStrategy = 'bump';
      config.currentValue = '~1.0.0';
      config.packageName = 'q';
      config.separateMinorPatch = true;
      config.datasource = NpmDatasource.id;
      httpMock.scope('https://registry.npmjs.org').get('/q').reply(200, qJson);

      const { updates } = await Result.wrap(
        lookup.lookupUpdates(config),
      ).unwrapOrThrow();

      expect(updates).toEqual([
        {
          bucket: 'patch',
          isBreaking: false,
          isBump: true,
          isRange: true,
          newMajor: 1,
          newMinor: 0,
          newPatch: 1,
          newValue: '~1.0.1',
          newVersion: '1.0.1',
          newVersionAgeInDays: expect.any(Number),
          releaseTimestamp: '2014-03-11T18:47:17.560Z',
          updateType: 'patch',
        },
        {
          bucket: 'minor',
          isBreaking: false,
          isRange: true,
          newMajor: 1,
          newMinor: 4,
          newPatch: 1,
          newValue: '~1.4.1',
          newVersion: '1.4.1',
          newVersionAgeInDays: expect.any(Number),
          releaseTimestamp: '2015-05-17T04:25:07.299Z',
          updateType: 'minor',
        },
      ]);
    });

    it('supports in-range tilde patch updates', async () => {
      config.rangeStrategy = 'bump';
      config.currentValue = '~1.0.0';
      config.packageName = 'q';
      config.separateMinorPatch = true;
      config.datasource = NpmDatasource.id;
      httpMock.scope('https://registry.npmjs.org').get('/q').reply(200, qJson);

      const { updates } = await Result.wrap(
        lookup.lookupUpdates(config),
      ).unwrapOrThrow();

      expect(updates).toEqual([
        {
          bucket: 'patch',
          isBreaking: false,
          isBump: true,
          isRange: true,
          newMajor: 1,
          newMinor: 0,
          newPatch: 1,
          newValue: '~1.0.1',
          newVersion: '1.0.1',
          newVersionAgeInDays: expect.any(Number),
          releaseTimestamp: '2014-03-11T18:47:17.560Z',
          updateType: 'patch',
        },
        {
          bucket: 'minor',
          isBreaking: false,
          isRange: true,
          newMajor: 1,
          newMinor: 4,
          newPatch: 1,
          newValue: '~1.4.1',
          newVersion: '1.4.1',
          newVersionAgeInDays: expect.any(Number),
          releaseTimestamp: '2015-05-17T04:25:07.299Z',
          updateType: 'minor',
        },
      ]);
    });

    it('supports in-range gte updates', async () => {
      config.rangeStrategy = 'bump';
      config.currentValue = '>=1.0.0';
      config.packageName = 'q';
      config.datasource = NpmDatasource.id;
      httpMock.scope('https://registry.npmjs.org').get('/q').reply(200, qJson);

      const { updates } = await Result.wrap(
        lookup.lookupUpdates(config),
      ).unwrapOrThrow();

      expect(updates).toEqual([
        {
          bucket: 'non-major',
          isBreaking: false,
          isBump: true,
          isRange: true,
          newMajor: 1,
          newMinor: 4,
          newPatch: 1,
          newValue: '>=1.4.1',
          newVersion: '1.4.1',
          newVersionAgeInDays: expect.any(Number),
          releaseTimestamp: '2015-05-17T04:25:07.299Z',
          updateType: 'minor',
        },
      ]);
    });

    it('supports majorgte updates', async () => {
      config.rangeStrategy = 'bump';
      config.currentValue = '>=0.9.0';
      config.packageName = 'q';
      config.datasource = NpmDatasource.id;
      config.separateMajorMinor = false;
      httpMock.scope('https://registry.npmjs.org').get('/q').reply(200, qJson);

      const { updates } = await Result.wrap(
        lookup.lookupUpdates(config),
      ).unwrapOrThrow();

      expect(updates).toEqual([
        {
          bucket: 'latest',
          isBreaking: true,
          isBump: true,
          isRange: true,
          newMajor: 1,
          newMinor: 4,
          newPatch: 1,
          newValue: '>=1.4.1',
          newVersion: '1.4.1',
          newVersionAgeInDays: expect.any(Number),
          releaseTimestamp: '2015-05-17T04:25:07.299Z',
          updateType: 'major',
        },
      ]);
    });

    it('rejects in-range unsupported operator', async () => {
      config.rangeStrategy = 'bump';
      config.currentValue = '>1.0.0';
      config.packageName = 'q';
      config.datasource = NpmDatasource.id;
      httpMock.scope('https://registry.npmjs.org').get('/q').reply(200, qJson);

      const { updates } = await Result.wrap(
        lookup.lookupUpdates(config),
      ).unwrapOrThrow();

      expect(updates).toBeEmptyArray();
    });

    it('rejects non-fully specified in-range updates', async () => {
      config.rangeStrategy = 'update-lockfile';
      config.currentValue = '1.x';
      config.packageName = 'q';
      config.datasource = NpmDatasource.id;
      httpMock.scope('https://registry.npmjs.org').get('/q').reply(200, qJson);

      const { updates } = await Result.wrap(
        lookup.lookupUpdates(config),
      ).unwrapOrThrow();

      expect(updates).toBeEmptyArray();
    });

    it('rejects complex range in-range updates', async () => {
      config.rangeStrategy = 'bump';
      config.currentValue = '^0.9.0 || ^1.0.0';
      config.packageName = 'q';
      config.datasource = NpmDatasource.id;
      httpMock.scope('https://registry.npmjs.org').get('/q').reply(200, qJson);

      const { updates } = await Result.wrap(
        lookup.lookupUpdates(config),
      ).unwrapOrThrow();

      expect(updates).toBeEmptyArray();
    });

    it('replaces non-range in-range updates', async () => {
      config.packageName = 'q';
      config.datasource = NpmDatasource.id;
      config.packageFile = 'package.json';
      config.rangeStrategy = 'bump';
      config.currentValue = '1.0.0';
      httpMock.scope('https://registry.npmjs.org').get('/q').reply(200, qJson);

      const { updates } = await Result.wrap(
        lookup.lookupUpdates(config),
      ).unwrapOrThrow();

      expect(updates).toEqual([
        {
          bucket: 'non-major',
          isBreaking: false,
          newMajor: 1,
          newMinor: 4,
          newPatch: 1,
          newValue: '1.4.1',
          newVersion: '1.4.1',
          newVersionAgeInDays: expect.any(Number),
          releaseTimestamp: '2015-05-17T04:25:07.299Z',
          updateType: 'minor',
        },
      ]);
    });

    it('handles github 404', async () => {
      config.packageName = 'foo';
      config.datasource = GithubTagsDatasource.id;
      config.packageFile = 'package.json';
      config.currentValue = '1.0.0';
      httpMock.scope('https://pypi.org').get('/pypi/foo/json').reply(404);

      const { updates } = await Result.wrap(
        lookup.lookupUpdates(config),
      ).unwrapOrThrow();

      expect(updates).toBeEmptyArray();
    });

    it('handles pypi 404', async () => {
      config.packageName = 'foo';
      config.datasource = PypiDatasource.id;
      config.packageFile = 'requirements.txt';
      config.currentValue = '1.0.0';
      httpMock
        .scope('https://api.github.com')
        .get('/repos/some/repo/git/refs/tags?per_page=100')
        .reply(404);

      const { updates } = await Result.wrap(
        lookup.lookupUpdates(config),
      ).unwrapOrThrow();

      expect(updates).toBeEmptyArray();
    });

    it('handles packagist', async () => {
      config.packageName = 'foo/bar';
      config.datasource = PackagistDatasource.id;
      config.packageFile = 'composer.json';
      config.currentValue = '1.0.0';
      config.registryUrls = ['https://packagist.org'];
      httpMock
        .scope('https://packagist.org')
        .get('/packages/foo/bar.json')
        .reply(404);

      const { updates } = await Result.wrap(
        lookup.lookupUpdates(config),
      ).unwrapOrThrow();

      expect(updates).toBeEmptyArray();
    });

    it('handles unknown datasource', async () => {
      config.packageName = 'foo';
      config.datasource = 'typo';
      config.packageFile = 'package.json';
      config.currentValue = '1.0.0';

      const { updates } = await Result.wrap(
        lookup.lookupUpdates(config),
      ).unwrapOrThrow();

      expect(updates).toBeEmptyArray();
    });

    it('handles PEP440', async () => {
      config.manager = 'pip_requirements';
      config.versioning = pep440VersioningId;
      config.manager = 'pip_requirements';
      config.versioning = 'pep440';
      config.rangeStrategy = 'pin';
      config.lockedVersion = '0.9.4';
      config.currentValue = '~=0.9';
      config.packageName = 'q';
      // TODO: we are using npm as source to test pep440 (#9721)
      config.datasource = NpmDatasource.id;
      httpMock.scope('https://registry.npmjs.org').get('/q').reply(200, qJson);

      const { updates } = await Result.wrap(
        lookup.lookupUpdates(config),
      ).unwrapOrThrow();

      expect(updates).toEqual([
        {
          isPin: true,
          newMajor: 0,
          newValue: '==0.9.4',
          newVersion: '0.9.4',
          updateType: 'pin',
        },
        {
          bucket: 'major',
          isBreaking: true,
          isRange: true,
          newMajor: 1,
          newMinor: 4,
          newPatch: 1,
          newValue: '~=1.4',
          newVersion: '1.4.1',
          newVersionAgeInDays: expect.any(Number),
          releaseTimestamp: '2015-05-17T04:25:07.299Z',
          updateType: 'major',
        },
      ]);
    });

    it('returns complex object', async () => {
      config.currentValue = '1.3.0';
      config.packageName = 'q';
      config.datasource = NpmDatasource.id;
      httpMock.scope('https://registry.npmjs.org').get('/q').reply(200, qJson);

      const res = await Result.wrap(
        lookup.lookupUpdates(config),
      ).unwrapOrThrow();

      expect(res).toMatchObject({
        currentVersion: '1.3.0',
        currentVersionTimestamp: '2015-04-26T16:42:11.311Z',
        fixedVersion: '1.3.0',
        isSingleVersion: true,
        registryUrl: 'https://registry.npmjs.org',
        sourceUrl: 'https://github.com/kriskowal/q',
        updates: [
          {
            bucket: 'non-major',
            isBreaking: false,
            newMajor: 1,
            newMinor: 4,
            newPatch: 1,
            newValue: '1.4.1',
            newVersion: '1.4.1',
            newVersionAgeInDays: expect.any(Number),
            releaseTimestamp: expect.any(String),
            updateType: 'minor',
          },
        ],
        versioning: 'npm',
        warnings: [],
      });
    });

    it('ignores deprecated when it is not the latest', async () => {
      config.currentValue = '1.3.0';
      config.packageName = 'q2';
      config.datasource = NpmDatasource.id;
      const returnJson = JSON.parse(JSON.stringify(qJson));
      returnJson.name = 'q2';
      // mark latest minor as deprecated
      returnJson.versions['1.4.1'].deprecated = 'true';
      // make sure latest release isn't the one deprecated as otherwise every release is deprecated
      returnJson['dist-tags'].latest = '2.0.3';
      httpMock
        .scope('https://registry.npmjs.org')
        .get('/q2')
        .reply(200, returnJson);

      const res = await Result.wrap(
        lookup.lookupUpdates(config),
      ).unwrapOrThrow();
      expect(res).toMatchObject({
        currentVersion: '1.3.0',
        currentVersionTimestamp: '2015-04-26T16:42:11.311Z',
        fixedVersion: '1.3.0',
        isSingleVersion: true,
        registryUrl: 'https://registry.npmjs.org',
        sourceUrl: 'https://github.com/kriskowal/q',
        updates: [
          {
            bucket: 'non-major',
            isBreaking: false,
            newMajor: 1,
            newMinor: 4,
            newPatch: 0,
            newValue: '1.4.0',
            newVersion: '1.4.0',
            newVersionAgeInDays: expect.any(Number),
            releaseTimestamp: expect.any(String),
            updateType: 'minor',
          },
          {
            bucket: 'major',
            isBreaking: true,
            newMajor: 2,
            newMinor: 0,
            newPatch: 3,
            newValue: '2.0.3',
            newVersion: '2.0.3',
            newVersionAgeInDays: expect.any(Number),
            releaseTimestamp: expect.any(String),
            updateType: 'major',
          },
        ],
        versioning: 'npm',
        warnings: [],
      });
    });

    it('treats all versions as deprecated if latest is deprecated', async () => {
      config.currentValue = '1.3.0';
      config.packageName = 'q3';
      config.datasource = NpmDatasource.id;
      const returnJson = {
        ...JSON.parse(JSON.stringify(qJson)),
        name: 'q3',
        deprecated: true,
        repository: { url: null, directory: 'test' },
      };
      returnJson.versions['1.4.1'].deprecated = 'true';

      httpMock
        .scope('https://registry.npmjs.org')
        .get('/q3')
        .reply(200, returnJson);

      const res = await Result.wrap(
        lookup.lookupUpdates(config),
      ).unwrapOrThrow();

      expect(res).toMatchObject({
        currentVersion: '1.3.0',
        currentVersionTimestamp: '2015-04-26T16:42:11.311Z',
        deprecationMessage: codeBlock`
        On registry \`https://registry.npmjs.org\`, the "latest" version of dependency \`q3\` has the following deprecation notice:

        \`true\`

        Marking the latest version of an npm package as deprecated results in the entire package being considered deprecated, so contact the package author you think this is a mistake.
      `,
        fixedVersion: '1.3.0',
        isSingleVersion: true,
        registryUrl: 'https://registry.npmjs.org',
        sourceDirectory: 'test',
        sourceUrl: 'https://github.com/kriskowal/q',
        updates: [
          {
            bucket: 'non-major',
            isBreaking: false,
            newMajor: 1,
            newMinor: 4,
            newPatch: 1,
            newValue: '1.4.1',
            newVersion: '1.4.1',
            newVersionAgeInDays: expect.any(Number),
            releaseTimestamp: expect.any(String),
            updateType: 'minor',
          },
        ],
        versioning: 'npm',
        warnings: [],
      });
    });

    it('skips unsupported values', async () => {
      config.currentValue = 'alpine';
      config.packageName = 'node';
      config.datasource = DockerDatasource.id;

      const res = await Result.wrap(
        lookup.lookupUpdates(config),
      ).unwrapOrThrow();

      expect(res).toEqual({
        skipReason: 'invalid-value',
        updates: [],
        versioning: 'npm',
        warnings: [],
      });
    });

    it('skips undefined values', async () => {
      config.packageName = 'node';
      config.datasource = DockerDatasource.id;

      const res = await Result.wrap(
        lookup.lookupUpdates(config),
      ).unwrapOrThrow();

      expect(res).toEqual({
        skipReason: 'invalid-value',
        updates: [],
        versioning: 'npm',
        warnings: [],
      });
    });

    it('handles digest pin', async () => {
      config.currentValue = '8.0.0';
      config.packageName = 'node';
      config.datasource = DockerDatasource.id;
      config.pinDigests = true;
      getDockerReleases.mockResolvedValueOnce({
        releases: [
          {
            version: '8.0.0',
          },
          {
            version: '8.1.0',
          },
        ],
      });
      getDockerDigest.mockResolvedValueOnce('sha256:abcdef1234567890');
      getDockerDigest.mockResolvedValueOnce('sha256:0123456789abcdef');

      const res = await Result.wrap(
        lookup.lookupUpdates(config),
      ).unwrapOrThrow();

      expect(res).toEqual({
        currentVersion: '8.0.0',
        fixedVersion: '8.0.0',
        isSingleVersion: true,
        registryUrl: 'https://index.docker.io',
        sourceUrl: 'https://github.com/nodejs/node',
        updates: [
          {
            bucket: 'non-major',
            isBreaking: false,
            newDigest: 'sha256:abcdef1234567890',
            newMajor: 8,
            newMinor: 1,
            newPatch: 0,
            newValue: '8.1.0',
            newVersion: '8.1.0',
            updateType: 'minor',
          },
          {
            isPinDigest: true,
            newDigest: 'sha256:0123456789abcdef',
            newValue: '8.0.0',
            updateType: 'pinDigest',
          },
        ],
        versioning: 'npm',
        warnings: [],
      });
    });

    it('skips uncompatible versions for 8.1.0', async () => {
      config.currentValue = '8.1.0';
      config.packageName = 'node';
      config.versioning = dockerVersioningId;
      config.datasource = DockerDatasource.id;
      getDockerReleases.mockResolvedValueOnce({
        releases: [
          { version: '8.1.0' },
          { version: '8.1.5' },
          { version: '8.1' },
          { version: '8.2.0' },
          { version: '8.2.5', newDigest: 'abc123' },
          { version: '8.2' },
          { version: '8' },
          { version: '9.0' },
          { version: '9' },
        ],
      });

      const res = await Result.wrap(
        lookup.lookupUpdates(config),
      ).unwrapOrThrow();

      expect(res).toEqual({
        currentVersion: '8.1.0',
        fixedVersion: '8.1.0',
        isSingleVersion: true,
        registryUrl: 'https://index.docker.io',
        sourceUrl: 'https://github.com/nodejs/node',
        updates: [
          {
            bucket: 'non-major',
            isBreaking: false,
            newMajor: 8,
            newMinor: 2,
            newPatch: 5,
            newValue: '8.2.5',
            newVersion: '8.2.5',
            updateType: 'minor',
          },
        ],
        versioning: 'docker',
        warnings: [],
      });
    });

    it('skips uncompatible versions for 8.1', async () => {
      config.currentValue = '8.1';
      config.packageName = 'node';
      config.versioning = dockerVersioningId;
      config.datasource = DockerDatasource.id;
      getDockerReleases.mockResolvedValueOnce({
        registryUrl: 'https://index.docker.io',
        releases: [
          { version: '8.1.0' },
          { version: '8.1.5' },
          { version: '8.1' },
          { version: '8.2.0' },
          { version: '8.2.5' },
          { version: '8.2' },
          { version: '8' },
          { version: '9.0', registryUrl: 'https://other.registry' },
          { version: '9' },
        ],
      });

      const res = await Result.wrap(
        lookup.lookupUpdates(config),
      ).unwrapOrThrow();

      expect(res).toEqual({
        currentVersion: '8.1',
        fixedVersion: '8.1',
        isSingleVersion: true,
        registryUrl: 'https://index.docker.io',
        sourceUrl: 'https://github.com/nodejs/node',
        updates: [
          {
            bucket: 'non-major',
            isBreaking: false,
            newMajor: 8,
            newMinor: 2,
            newPatch: null,
            newValue: '8.2',
            newVersion: '8.2',
            updateType: 'minor',
          },
          {
            bucket: 'major',
            isBreaking: true,
            newMajor: 9,
            newMinor: 0,
            newPatch: null,
            newValue: '9.0',
            newVersion: '9.0',
            registryUrl: 'https://other.registry',
            updateType: 'major',
          },
        ],
        versioning: 'docker',
        warnings: [],
      });
    });

    it('skips uncompatible versions for 8', async () => {
      config.currentValue = '8';
      config.packageName = 'node';
      config.versioning = dockerVersioningId;
      config.datasource = DockerDatasource.id;
      getDockerReleases.mockResolvedValueOnce({
        releases: [
          { version: '8.1.0' },
          { version: '8.1.5' },
          { version: '8.1' },
          { version: '8.2.0' },
          { version: '8.2.5' },
          { version: '8.2' },
          { version: '8' },
          { version: '9.0' },
          { version: '9' },
        ],
      });

      const res = await Result.wrap(
        lookup.lookupUpdates(config),
      ).unwrapOrThrow();

      expect(res).toEqual({
        currentVersion: '8',
        fixedVersion: '8',
        isSingleVersion: true,
        registryUrl: 'https://index.docker.io',
        sourceUrl: 'https://github.com/nodejs/node',
        updates: [
          {
            bucket: 'major',
            isBreaking: true,
            newMajor: 9,
            newMinor: null,
            newPatch: null,
            newValue: '9',
            newVersion: '9',
            updateType: 'major',
          },
        ],
        versioning: 'docker',
        warnings: [],
      });
    });

    it('applies versionCompatibility for 18.10.0', async () => {
      config.currentValue = '18.10.0-alpine';
      config.currentDigest = 'aaa111';
      config.packageName = 'node';
      config.versioning = nodeVersioningId;
      config.versionCompatibility = '^(?<version>[^-]+)(?<compatibility>-.*)?$';
      config.datasource = DockerDatasource.id;
      getDockerReleases.mockResolvedValueOnce({
        releases: [
          { version: '18.10.0' },
          { version: '18.18.0' },
          { version: '18.19.0-alpine' },
          { version: '18.20.0' },
        ],
      });
      getDockerDigest.mockResolvedValueOnce('bbb222');
      getDockerDigest.mockResolvedValueOnce('ccc333');

      const res = await Result.wrap(
        lookup.lookupUpdates(config),
      ).unwrapOrThrow();

      expect(getDockerDigest.mock.calls).toEqual([
        [
          {
            currentDigest: 'aaa111',
            currentValue: '18.10.0-alpine',
            packageName: 'node',
            registryUrl: 'https://index.docker.io',
          },
          '18.19.0-alpine',
        ],
        [
          {
            currentDigest: 'aaa111',
            currentValue: '18.10.0-alpine',
            packageName: 'node',
            registryUrl: 'https://index.docker.io',
          },
          '18.10.0-alpine',
        ],
      ]);

      expect(res).toEqual({
        currentVersion: '18.10.0',
        fixedVersion: '18.10.0',
        isSingleVersion: true,
        registryUrl: 'https://index.docker.io',
        sourceUrl: 'https://github.com/nodejs/node',
        updates: [
          {
            bucket: 'non-major',
            isBreaking: false,
            newDigest: 'bbb222',
            newMajor: 18,
            newMinor: 19,
            newPatch: 0,
            newValue: '18.19.0-alpine',
            newVersion: '18.19.0',
            updateType: 'minor',
          },
          {
            newDigest: 'ccc333',
            newValue: '18.10.0-alpine',
            updateType: 'digest',
          },
        ],
        versioning: 'node',
        warnings: [],
      });
    });

    it('applies versionCompatibility for maven', async () => {
      config.currentValue = '12.4.2.jre8';
      config.packageName = 'com.microsoft.sqlserver:mssql-jdbc';
      config.versioning = mavenVersioningId;
      config.versionCompatibility =
        '^(?<version>.*)(?<compatibility>\\.jre.*)$';
      config.datasource = MavenDatasource.id;
      getMavenReleases.mockResolvedValueOnce({
        releases: [
          { version: '12.4.2.jre8' },
          { version: '12.5.0.jre11' },
          { version: '12.6.1.jre8' },
          { version: '12.6.1.jre11' },
          { version: '12.6.2.jre11' },
        ],
      });
      postprocessMavenRelease.mockImplementationOnce((_, x) =>
        Promise.resolve(x),
      );

      const res = await Result.wrap(
        lookup.lookupUpdates(config),
      ).unwrapOrThrow();

      expect(res).toMatchObject({
        currentVersion: '12.4.2',
        updates: [
          {
            bucket: 'non-major',
            isBreaking: false,
            newValue: '12.6.1.jre8',
            newVersion: '12.6.1',
            updateType: 'minor',
          },
        ],
        versioning: 'maven',
        warnings: [],
      });
    });

    it('handles versionCompatibility mismatch', async () => {
      config.currentValue = '18.10.0-alpine';
      config.packageName = 'node';
      config.versioning = nodeVersioningId;
      config.versionCompatibility = '^(?<version>[^-]+)-slim$';
      config.datasource = DockerDatasource.id;
      getDockerReleases.mockResolvedValueOnce({
        releases: [
          { version: '18.18.0' },
          { version: '18.19.0-alpine' },
          { version: '18.20.0' },
        ],
      });

      const res = await Result.wrap(
        lookup.lookupUpdates(config),
      ).unwrapOrThrow();

      expect(res).toEqual({
        registryUrl: 'https://index.docker.io',
        sourceUrl: 'https://github.com/nodejs/node',
        updates: [],
        versioning: 'node',
        warnings: [],
      });
    });

    it('applies versionCompatibility for debian codenames with suffix', async () => {
      config.currentValue = 'bullseye-slim';
      config.packageName = 'debian';
      config.versioning = debianVersioningId;
      config.versionCompatibility = '^(?<version>[^-]+)(?<compatibility>-.*)?$';
      config.datasource = DockerDatasource.id;
      getDockerReleases.mockResolvedValueOnce({
        releases: [
          { version: 'bullseye' },
          { version: 'bullseye-slim' },
          { version: 'bookworm' },
          { version: 'bookworm-slim' },
        ],
      });

      const res = await Result.wrap(
        lookup.lookupUpdates(config),
      ).unwrapOrThrow();

      expect(res).toEqual({
        currentVersion: 'bullseye',
        fixedVersion: 'bullseye',
        isSingleVersion: true,
        registryUrl: 'https://index.docker.io',
        updates: [
          {
            bucket: 'major',
            isBreaking: true,
            newMajor: 12,
            newMinor: null,
            newPatch: null,
            newValue: 'bookworm-slim',
            newVersion: 'bookworm',
            updateType: 'major',
          },
        ],
        versioning: 'debian',
        warnings: [],
      });
    });

    it('handles digest pin for up to date version', async () => {
      config.currentValue = '8.1.0';
      config.packageName = 'node';
      config.datasource = DockerDatasource.id;
      config.pinDigests = true;
      getDockerReleases.mockResolvedValueOnce({
        releases: [
          {
            version: '8.0.0',
          },
          {
            version: '8.1.0',
          },
        ],
      });
      getDockerDigest.mockResolvedValueOnce('sha256:abcdef1234567890');

      const res = await Result.wrap(
        lookup.lookupUpdates(config),
      ).unwrapOrThrow();

      expect(res).toEqual({
        currentVersion: '8.1.0',
        fixedVersion: '8.1.0',
        registryUrl: 'https://index.docker.io',
        sourceUrl: 'https://github.com/nodejs/node',
        updates: [
          {
            isPinDigest: true,
            newDigest: 'sha256:abcdef1234567890',
            newValue: '8.1.0',
            updateType: 'pinDigest',
          },
        ],
        versioning: 'npm',
        warnings: [],
      });
    });

    it('handles no fitting version and no version in lock file', async () => {
      config.currentValue = '~9.5.0';
      config.packageName = 'typo3/cms-saltedpasswords';
      config.datasource = DockerDatasource.id;
      config.versioning = composerVersioningId;
      getDockerReleases.mockResolvedValueOnce({
        releases: [
          {
            version: '8.0.0',
          },
          {
            version: '8.1.0',
          },
        ],
      });

      const res = await Result.wrap(
        lookup.lookupUpdates(config),
      ).unwrapOrThrow();

      expect(res).toEqual({
        registryUrl: 'https://index.docker.io',
        skipReason: 'invalid-value',
        updates: [],
        versioning: 'composer',
        warnings: [],
      });
    });

    it('handles digest pin for non-version', async () => {
      config.currentValue = 'alpine';
      config.packageName = 'node';
      config.datasource = DockerDatasource.id;
      config.pinDigests = true;
      getDockerReleases.mockResolvedValueOnce({
        releases: [
          {
            version: '8.0.0',
          },
          {
            version: '8.1.0',
          },
          {
            version: 'alpine',
          },
        ],
      });
      getDockerDigest.mockResolvedValueOnce('sha256:abcdef1234567890');

      const res = await Result.wrap(
        lookup.lookupUpdates(config),
      ).unwrapOrThrow();

      expect(res).toEqual({
        updates: [
          {
            isPinDigest: true,
            newDigest: 'sha256:abcdef1234567890',
            newValue: 'alpine',
            updateType: 'pinDigest',
          },
        ],
        versioning: 'npm',
        warnings: [],
      });
    });

    it('handles digest lookup failure', async () => {
      config.currentValue = 'alpine';
      config.packageName = 'node';
      config.datasource = DockerDatasource.id;
      config.pinDigests = true;
      getDockerReleases.mockResolvedValueOnce({
        releases: [
          {
            version: '8.0.0',
          },
          {
            version: '8.1.0',
          },
          {
            version: 'alpine',
          },
        ],
      });
      getDockerDigest.mockResolvedValueOnce(null);

      const { updates } = await Result.wrap(
        lookup.lookupUpdates(config),
      ).unwrapOrThrow();

      expect(updates).toBeEmptyArray();
    });

    it('handles digest update', async () => {
      config.currentValue = '8.0.0';
      config.packageName = 'node';
      config.datasource = DockerDatasource.id;
      config.currentDigest = 'sha256:zzzzzzzzzzzzzzz';
      config.pinDigests = true;
      getDockerReleases.mockResolvedValueOnce({
        releases: [
          {
            version: '8.0.0',
            newDigest: 'sha256:0123456789abcdef',
          },
          {
            version: '8.1.0',
          },
        ],
      });
      getDockerDigest.mockResolvedValueOnce('sha256:abcdef1234567890');

      const res = await Result.wrap(
        lookup.lookupUpdates(config),
      ).unwrapOrThrow();

      expect(res).toEqual({
        currentVersion: '8.0.0',
        fixedVersion: '8.0.0',
        isSingleVersion: true,
        registryUrl: 'https://index.docker.io',
        sourceUrl: 'https://github.com/nodejs/node',
        updates: [
          {
            bucket: 'non-major',
            isBreaking: false,
            newDigest: 'sha256:abcdef1234567890',
            newMajor: 8,
            newMinor: 1,
            newPatch: 0,
            newValue: '8.1.0',
            newVersion: '8.1.0',
            updateType: 'minor',
          },
          {
            newDigest: 'sha256:0123456789abcdef',
            newValue: '8.0.0',
            updateType: 'digest',
          },
        ],
        versioning: 'npm',
        warnings: [],
      });
    });

    it('handles digest update for custom datasource', async () => {
      config.currentValue = '1.0.0';
      config.packageName = 'my-package';
      config.datasource = CustomDatasource.id;
      config.currentDigest = 'zzzzzzzzzzzzzzz';
      getCustomDatasourceReleases.mockResolvedValueOnce({
        releases: [
          {
            version: '1.0.0',
            newDigest: '0123456789abcdef',
          },
        ],
      });

      const { updates } = await Result.wrap(
        lookup.lookupUpdates(config),
      ).unwrapOrThrow();

      expect(updates).toEqual([
        {
          newDigest: '0123456789abcdef',
          newValue: '1.0.0',
          updateType: 'digest',
        },
      ]);
    });

    it('handles digest update for non-version', async () => {
      config.currentValue = 'alpine';
      config.packageName = 'node';
      config.datasource = DockerDatasource.id;
      config.currentDigest = 'sha256:zzzzzzzzzzzzzzz';
      config.pinDigests = true;
      getDockerReleases.mockResolvedValueOnce({
        releases: [
          {
            version: 'alpine',
          },
          {
            version: '8.0.0',
          },
          {
            version: '8.1.0',
          },
        ],
      });
      getDockerDigest.mockResolvedValueOnce('sha256:abcdef1234567890');

      const res = await Result.wrap(
        lookup.lookupUpdates(config),
      ).unwrapOrThrow();

      expect(res).toEqual({
        updates: [
          {
            newDigest: 'sha256:abcdef1234567890',
            newValue: 'alpine',
            updateType: 'digest',
          },
        ],
        versioning: 'npm',
        warnings: [],
      });
    });

    it('handles git submodule update', async () => {
      config.packageName = 'some-path';
      config.versioning = gitVersioningId;
      config.datasource = GitRefsDatasource.id;
      config.currentDigest = 'some-digest';

      const res = await Result.wrap(
        lookup.lookupUpdates(config),
      ).unwrapOrThrow();

      expect(res).toEqual({
        updates: [
          {
            newDigest: '4b825dc642cb6eb9a060e54bf8d69288fbee4904',
            newValue: undefined,
            updateType: 'digest',
          },
        ],
        versioning: 'git',
        warnings: [],
      });
    });

    it('handles sourceUrl packageRules with version restrictions', async () => {
      config.currentValue = '0.9.99';
      config.packageName = 'q';
      config.datasource = NpmDatasource.id;
      config.packageRules = [
        {
          matchSourceUrls: ['https://github.com/kriskowal/**'],
          allowedVersions: '< 1.4.0',
        },
      ];
      httpMock.scope('https://registry.npmjs.org').get('/q').reply(200, qJson);

      const res = await Result.wrap(
        lookup.lookupUpdates(config),
      ).unwrapOrThrow();

      expect(res).toEqual({
        currentVersion: '0.9.99',
        fixedVersion: '0.9.99',
        isSingleVersion: true,
        registryUrl: 'https://registry.npmjs.org',
        sourceUrl: 'https://github.com/kriskowal/q',
        updates: [
          {
            bucket: 'major',
            isBreaking: true,
            newMajor: 1,
            newMinor: 3,
            newPatch: 0,
            newValue: '1.3.0',
            newVersion: '1.3.0',
            newVersionAgeInDays: expect.any(Number),
            releaseTimestamp: expect.any(String),
            updateType: 'major',
          },
        ],
        versioning: 'npm',
        warnings: [],
      });
    });

    it('handles current age packageRules with version restrictions', async () => {
      config.packageName = 'openjdk';
      config.currentValue = '17.0.0';
      config.datasource = DockerDatasource.id;
      config.versioning = dockerVersioningId;
      // This config is normally set when packageRules are applied
      config.packageRules = [
        {
          matchCurrentAge: '> 1 day',
          allowedVersions: '< 19.0.0',
        },
      ];
      getDockerReleases.mockResolvedValueOnce({
        releases: [
          {
            version: '17.0.0',
            // a day old release
            releaseTimestamp: new Date(
              Date.now() - 25 * 60 * 60 * 1000,
            ).toISOString(),
          },
          {
            version: '18.0.0',
          },
          {
            version: '19.0.0',
          },
        ],
      });

      const { updates } = await Result.wrap(
        lookup.lookupUpdates(config),
      ).unwrapOrThrow();

      expect(updates).toEqual([
        {
          bucket: 'major',
          isBreaking: true,
          newMajor: 18,
          newMinor: 0,
          newPatch: 0,
          newValue: '18.0.0',
          newVersion: '18.0.0',
          updateType: 'major',
        },
      ]);
    });

    it('does not apply package rules for matchCurrentAge if packageRules doesn not have a current age matcher', async () => {
      config.packageName = 'openjdk';
      config.currentValue = '17.0.0';
      config.datasource = DockerDatasource.id;
      config.versioning = dockerVersioningId;
      // This config is normally set when packageRules are applied
      config.packageRules = [
        {
          matchDepNames: ['openjdk'],
          allowedVersions: '< 19.0.0',
        },
      ];
      const releaseTimestamp = new Date(
        Date.now() - 25 * 60 * 60 * 1000,
      ).toISOString();
      getDockerReleases.mockResolvedValueOnce({
        releases: [
          {
            version: '17.0.0',
            // a day old release
            releaseTimestamp,
          },
          {
            version: '18.0.0',
          },
          {
            version: '19.0.0',
          },
        ],
      });

      const res = await Result.wrap(
        lookup.lookupUpdates(config),
      ).unwrapOrThrow();

      expect(res).toEqual({
        currentVersion: '17.0.0',
        currentVersionAgeInDays: 1,
        currentVersionTimestamp: releaseTimestamp,
        fixedVersion: '17.0.0',
        isSingleVersion: true,
        registryUrl: 'https://index.docker.io',
        updates: [
          {
            bucket: 'major',
            isBreaking: true,
            newMajor: 19,
            newMinor: 0,
            newPatch: 0,
            newValue: '19.0.0',
            newVersion: '19.0.0',
            updateType: 'major',
          },
        ],
        versioning: 'docker',
        warnings: [],
      });
    });

    it('does not apply package rules for matchCurrentAge if the releaseTimestamp for current version is missing', async () => {
      config.packageName = 'openjdk';
      config.currentValue = '17.0.0';
      config.datasource = DockerDatasource.id;
      config.versioning = dockerVersioningId;
      // This config is normally set when packageRules are applied
      config.packageRules = [
        {
          matchCurrentAge: '> 1 day',
          allowedVersions: '< 19.0.0',
        },
      ];
      getDockerReleases.mockResolvedValueOnce({
        releases: [
          {
            version: '17.0.0',
          },
          {
            version: '18.0.0',
          },
          {
            version: '19.0.0',
          },
        ],
      });

      const res = await Result.wrap(
        lookup.lookupUpdates(config),
      ).unwrapOrThrow();

      expect(res).toEqual({
        currentVersion: '17.0.0',
        fixedVersion: '17.0.0',
        isSingleVersion: true,
        registryUrl: 'https://index.docker.io',
        updates: [
          {
            bucket: 'major',
            isBreaking: true,
            newMajor: 19,
            newMinor: 0,
            newPatch: 0,
            newValue: '19.0.0',
            newVersion: '19.0.0',
            updateType: 'major',
          },
        ],
        versioning: 'docker',
        warnings: [],
        currentVersionTimestamp: undefined,
      });
    });

    it('handles replacements - name only without pinDigests enabled', async () => {
      config.packageName = 'openjdk';
      config.currentValue = '17.0.0';
      config.datasource = DockerDatasource.id;
      config.versioning = dockerVersioningId;
      // This config is normally set when packageRules are applied
      config.replacementName = 'eclipse-temurin';
      getDockerReleases.mockResolvedValueOnce({
        releases: [
          {
            version: '17.0.0',
          },
          {
            version: '18.0.0',
          },
        ],
      });

      const { updates } = await Result.wrap(
        lookup.lookupUpdates(config),
      ).unwrapOrThrow();

      expect(updates).toEqual([
        {
          bucket: 'major',
          isBreaking: true,
          newMajor: 18,
          newMinor: 0,
          newPatch: 0,
          newValue: '18.0.0',
          newVersion: '18.0.0',
          updateType: 'major',
        },
        {
          newName: 'eclipse-temurin',
          newValue: '17.0.0',
          newVersion: undefined,
          updateType: 'replacement',
        },
      ]);
    });

    it('handles replacements - name only with pinDigests enabled', async () => {
      config.packageName = 'openjdk';
      config.currentValue = '17.0.0';
      config.pinDigests = true;
      config.datasource = DockerDatasource.id;
      config.versioning = dockerVersioningId;
      // This config is normally set when packageRules are applied
      config.replacementName = 'eclipse-temurin';
      getDockerReleases.mockResolvedValueOnce({
        releases: [
          {
            version: '17.0.0',
          },
          {
            version: '18.0.0',
          },
        ],
      });
      getDockerDigest.mockResolvedValueOnce('sha256:abcdef1234567890');
      getDockerDigest.mockResolvedValueOnce('sha256:0123456789abcdef');
      getDockerDigest.mockResolvedValueOnce('sha256:pin0987654321');

      const { updates } = await Result.wrap(
        lookup.lookupUpdates(config),
      ).unwrapOrThrow();

      expect(updates).toEqual([
        {
          bucket: 'major',
          isBreaking: true,
          newDigest: 'sha256:abcdef1234567890',
          newMajor: 18,
          newMinor: 0,
          newPatch: 0,
          newValue: '18.0.0',
          newVersion: '18.0.0',
          updateType: 'major',
        },
        {
          newDigest: 'sha256:0123456789abcdef',
          newName: 'eclipse-temurin',
          newValue: '17.0.0',
          newVersion: undefined,
          updateType: 'replacement',
        },
        {
          isPinDigest: true,
          newDigest: 'sha256:pin0987654321',
          newValue: '17.0.0',
          newVersion: undefined,
          updateType: 'pinDigest',
        },
      ]);
    });

    it('handles replacements - name only no version/tag', async () => {
      config.packageName = 'openjdk';
      config.currentValue = undefined;
      config.datasource = DockerDatasource.id;
      config.versioning = dockerVersioningId;
      // This config is normally set when packageRules are applied
      config.replacementName = 'eclipse-temurin';
      getDockerDigest.mockResolvedValueOnce('sha256:abcdef1234567890');

      const { updates } = await Result.wrap(
        lookup.lookupUpdates(config),
      ).unwrapOrThrow();

      expect(updates).toEqual([
        {
          updateType: 'replacement',
          newName: 'eclipse-temurin',
          newValue: undefined,
        },
      ]);
    });

    it('handles replacements - Digest configured and validating getDigest funtion call', async () => {
      config.packageName = 'openjdk';
      config.currentDigest = 'sha256:fedcba0987654321';
      config.currentValue = '17.0.0';
      //config.pinDigests = true;
      config.datasource = DockerDatasource.id;
      config.versioning = dockerVersioningId;
      // This config is normally set when packageRules are applied
      config.replacementName = 'eclipse-temurin';
      config.replacementVersion = '19.0.0';
      getDockerReleases.mockResolvedValueOnce({
        releases: [
          {
            version: '17.0.0',
          },
          {
            version: '17.0.1',
          },
        ],
        lookupName: 'openjdk',
      });
      getDockerDigest.mockResolvedValueOnce('sha256:abcdef1234567890');
      getDockerDigest.mockResolvedValueOnce('sha256:fedcba0987654321');
      getDockerDigest.mockResolvedValueOnce('sha256:pin0987654321');

      const { updates } = await Result.wrap(
        lookup.lookupUpdates(config),
      ).unwrapOrThrow();

      expect(updates).toEqual([
        {
          bucket: 'non-major',
          isBreaking: false,
          newDigest: 'sha256:abcdef1234567890',
          newMajor: 17,
          newMinor: 0,
          newPatch: 1,
          newValue: '17.0.1',
          newVersion: '17.0.1',
          updateType: 'patch',
        },
        {
          newDigest: 'sha256:fedcba0987654321',
          newName: 'eclipse-temurin',
          newValue: '19.0.0',
          newVersion: undefined,
          updateType: 'replacement',
        },
        {
          newDigest: 'sha256:pin0987654321',
          newValue: '17.0.0',
          newVersion: undefined,
          updateType: 'digest',
        },
      ]);

      expect(getDockerDigest).toHaveBeenNthCalledWith(
        1,
        {
          currentDigest: 'sha256:fedcba0987654321',
          currentValue: '17.0.0',
          lookupName: 'openjdk',
          packageName: 'openjdk',
          registryUrl: 'https://index.docker.io',
        },
        '17.0.1',
      );
      expect(getDockerDigest).toHaveBeenNthCalledWith(
        2,
        {
          currentDigest: undefined,
          currentValue: '17.0.0',
          lookupName: undefined,
          packageName: 'eclipse-temurin',
          registryUrl: 'https://index.docker.io',
        },
        '19.0.0',
      );
      expect(getDockerDigest).toHaveBeenNthCalledWith(
        3,
        {
          currentDigest: 'sha256:fedcba0987654321',
          currentValue: '17.0.0',
          lookupName: 'openjdk',
          packageName: 'openjdk',
          registryUrl: 'https://index.docker.io',
        },
        '17.0.0',
      );
    });

    it('handles replacements - skips if package and replacement names match', async () => {
      config.packageName = 'openjdk';
      config.currentValue = undefined;
      config.datasource = DockerDatasource.id;
      config.replacementName = 'openjdk';

      const { updates } = await Result.wrap(
        lookup.lookupUpdates(config),
      ).unwrapOrThrow();

      expect(updates).toBeEmptyArray();
    });

    it('handles replacements - name and version', async () => {
      config.currentValue = '1.4.1';
      config.packageName = 'q';
      // This config is normally set when packageRules are applied
      config.replacementName = 'r';
      config.replacementVersion = '2.0.0';
      config.datasource = NpmDatasource.id;
      httpMock.scope('https://registry.npmjs.org').get('/q').reply(200, qJson);

      const { updates } = await Result.wrap(
        lookup.lookupUpdates(config),
      ).unwrapOrThrow();

      expect(updates).toEqual([
        {
          updateType: 'replacement',
          newName: 'r',
          newValue: '2.0.0',
        },
      ]);
    });

    it('handles replacements - can template replacement name without a replacement version', async () => {
      config.packageName = 'mirror.some.org/library/openjdk';
      config.currentValue = '17.0.0';
      config.replacementNameTemplate = `{{{replace 'mirror.some.org/' 'new.registry.io/' packageName}}}`;
      config.datasource = DockerDatasource.id;
      getDockerReleases.mockResolvedValueOnce({
        releases: [
          {
            version: '17.0.0',
          },
          {
            version: '18.0.0',
          },
        ],
      });

      const { updates } = await Result.wrap(
        lookup.lookupUpdates(config),
      ).unwrapOrThrow();

      expect(updates).toEqual([
        {
          bucket: 'major',
          isBreaking: true,
          newMajor: 18,
          newMinor: 0,
          newPatch: 0,
          newValue: '18.0.0',
          newVersion: '18.0.0',
          updateType: 'major',
        },
        {
          newName: 'new.registry.io/library/openjdk',
          newValue: '17.0.0',
          updateType: 'replacement',
        },
      ]);
    });

    it('handles replacements - can template replacement name with a replacement version', async () => {
      config.packageName = 'mirror.some.org/library/openjdk';
      config.currentValue = '17.0.0';
      config.replacementNameTemplate = `{{{replace 'mirror.some.org/' 'new.registry.io/' packageName}}}`;
      config.replacementVersion = '18.0.0';
      config.datasource = DockerDatasource.id;
      getDockerReleases.mockResolvedValueOnce({
        releases: [
          {
            version: '17.0.0',
          },
          {
            version: '18.0.0',
          },
        ],
      });

      const { updates } = await Result.wrap(
        lookup.lookupUpdates(config),
      ).unwrapOrThrow();

      expect(updates).toEqual([
        {
          bucket: 'major',
          isBreaking: true,
          newMajor: 18,
          newMinor: 0,
          newPatch: 0,
          newValue: '18.0.0',
          newVersion: '18.0.0',
          updateType: 'major',
        },
        {
          newName: 'new.registry.io/library/openjdk',
          newValue: '18.0.0',
          updateType: 'replacement',
        },
      ]);
    });

    it('handles replacements - replacementName takes precedence over replacementNameTemplate', async () => {
      config.packageName = 'mirror.some.org/library/openjdk';
      config.currentValue = '17.0.0';
      config.replacementNameTemplate = `{{{replace 'mirror.some.org/' 'new.registry.io/' packageName}}}`;
      config.replacementName = 'eclipse-temurin';
      config.datasource = DockerDatasource.id;
      getDockerReleases.mockResolvedValueOnce({
        releases: [
          {
            version: '17.0.0',
          },
          {
            version: '18.0.0',
          },
        ],
      });

      const { updates } = await Result.wrap(
        lookup.lookupUpdates(config),
      ).unwrapOrThrow();

      expect(updates).toEqual([
        {
          bucket: 'major',
          isBreaking: true,
          newMajor: 18,
          newMinor: 0,
          newPatch: 0,
          newValue: '18.0.0',
          newVersion: '18.0.0',
          updateType: 'major',
        },
        {
          newName: 'eclipse-temurin',
          newValue: '17.0.0',
          updateType: 'replacement',
        },
      ]);
    });

    it('handles replacements - can perform replacement even for invalid versioning', async () => {
      config.packageName = 'adoptopenjdk/openjdk11';
      config.currentValue = 'alpine-jre';
      config.replacementName = 'eclipse-temurin';
      config.replacementVersion = '17.0.0-jre-alpine';
      config.datasource = DockerDatasource.id;
      getDockerReleases.mockResolvedValueOnce({
        releases: [
          {
            version: 'alpine-jre',
          },
        ],
      });

      const { updates } = await Result.wrap(
        lookup.lookupUpdates(config),
      ).unwrapOrThrow();

      expect(updates).toEqual([
        {
          updateType: 'replacement',
          newName: 'eclipse-temurin',
          newValue: '17.0.0-jre-alpine',
        },
      ]);
    });

    it('rollback for invalid version to last stable version', async () => {
      config.currentValue = '2.5.17';
      config.packageName = 'vue';
      config.datasource = NpmDatasource.id;
      config.rollbackPrs = true;
      config.ignoreUnstable = true;
      httpMock
        .scope('https://registry.npmjs.org')
        .get('/vue')
        .reply(200, vueJson);

      const { updates } = await Result.wrap(
        lookup.lookupUpdates(config),
      ).unwrapOrThrow();

      expect(updates).toEqual([
        {
          bucket: `rollback`,
          newMajor: 2,
          newValue: `2.5.16`,
          newVersion: `2.5.16`,
          updateType: `rollback`,
        },
      ]);
    });

    describe('handles merge confidence', () => {
      const defaultApiBaseUrl = 'https://developer.mend.io/';
      const mcConfig: AllConfig = {
        mergeConfidenceEndpoint: defaultApiBaseUrl,
        mergeConfidenceDatasources: presetSupportedDatasources,
      };
      const getMergeConfidenceSpy = jest.spyOn(
        McApi,
        'getMergeConfidenceLevel',
      );
      const hostRule: HostRule = {
        hostType: 'merge-confidence',
        token: 'some-token',
      };

      beforeEach(() => {
        hostRules.add(hostRule);
        initConfig(mcConfig);
        memCache.reset();
      });

      afterEach(() => {
        resetConfig();
      });

      it('gets a merge confidence level for a given update when corresponding packageRule is in use', async () => {
        getMergeConfidenceSpy.mockRestore();
        const datasource = NpmDatasource.id;
        const packageName = 'webpack';
        const newVersion = '3.8.1';
        const currentValue = '3.7.0';
        config.packageRules = [{ matchConfidence: ['high'] }];
        config.currentValue = currentValue;
        config.packageName = packageName;
        config.datasource = datasource;
        httpMock
          .scope('https://registry.npmjs.org')
          .get('/webpack')
          .reply(200, webpackJson);
        httpMock
          .scope(defaultApiBaseUrl)
          .get(
            `/api/mc/json/${datasource}/${packageName}/${currentValue}/${newVersion}`,
          )
          .reply(200, { confidence: 'high' });

        const { updates } = await Result.wrap(
          lookup.lookupUpdates(config),
        ).unwrapOrThrow();

        expect(updates).toEqual([
          {
            bucket: 'non-major',
            isBreaking: false,
            mergeConfidenceLevel: 'high',
            newMajor: 3,
            newMinor: 8,
            newPatch: 1,
            newValue: '3.8.1',
            newVersion: '3.8.1',
            newVersionAgeInDays: expect.any(Number),
            releaseTimestamp: '2017-10-17T15:22:36.646Z',
            updateType: 'minor',
          },
        ]);
      });

      it('does not get a merge confidence level when no packageRule is set', async () => {
        config.currentValue = '3.7.0';
        config.packageName = 'webpack';
        config.datasource = NpmDatasource.id;
        httpMock
          .scope('https://registry.npmjs.org')
          .get('/webpack')
          .reply(200, webpackJson);

        const { updates } = await Result.wrap(
          lookup.lookupUpdates(config),
        ).unwrapOrThrow();

        expect(getMergeConfidenceSpy).toHaveBeenCalledTimes(0);
        expect(updates).toEqual([
          {
            bucket: 'non-major',
            isBreaking: false,
            newMajor: 3,
            newMinor: 8,
            newPatch: 1,
            newValue: '3.8.1',
            newVersion: '3.8.1',
            newVersionAgeInDays: expect.any(Number),
            releaseTimestamp: '2017-10-17T15:22:36.646Z',
            updateType: 'minor',
          },
        ]);
      });

      it('does not set merge confidence value when API is not in use', async () => {
        const datasource = NpmDatasource.id;
        config.packageRules = [{ matchConfidence: ['high'] }];
        config.currentValue = '3.7.0';
        config.packageName = 'webpack';
        config.datasource = datasource;
        hostRules.clear(); // reset merge confidence
        initConfig(mcConfig);
        httpMock
          .scope('https://registry.npmjs.org')
          .get('/webpack')
          .reply(200, webpackJson);

        const { updates } = await Result.wrap(
          lookup.lookupUpdates(config),
        ).unwrapOrThrow();

        expect(updates).toBeEmptyArray();
      });
    });

    it('detects gomod updates and uses updateType=digest when appropriate', async () => {
      config.manager = 'gomod';
      config.datasource = GoDatasource.id;
      config.currentValue = 'v0.0.0-20240506185236-b8a5c65736ae';
      config.currentDigest = 'b8a5c65736ae';
      config.packageName = 'google.golang.org/genproto/googleapis/rpc';
      config.digestOneAndOnly = true;

      httpMock
        .scope(
          'https://proxy.golang.org/google.golang.org/genproto/googleapis/rpc',
        )
        .get('/@v/list')
        .reply(200, '')
        .get('/v2/@v/list')
        .reply(404)
        .get('/@latest')
        .reply(200, { Version: 'v0.0.0-20240509183442-62759503f434' });

      const { updates } = await Result.wrap(
        lookup.lookupUpdates(config),
      ).unwrapOrThrow();

      expect(updates).toEqual([
        {
          bucket: 'non-major',
          isBreaking: true,
          newDigest: '62759503f434',
          newMajor: 0,
          newMinor: 0,
          newPatch: 0,
          newValue: 'v0.0.0-20240509183442-62759503f434',
          newVersion: 'v0.0.0-20240509183442-62759503f434',
          newVersionAgeInDays: expect.any(Number),
          releaseTimestamp: '2024-05-09T18:34:42.000Z',
          updateType: 'digest',
        },
      ]);
    });
  });
});<|MERGE_RESOLUTION|>--- conflicted
+++ resolved
@@ -1426,16 +1426,10 @@
       const { updates } = await Result.wrap(
         lookup.lookupUpdates(config),
       ).unwrapOrThrow();
-<<<<<<< HEAD
-      expect(updates).toEqual([
+      expect(updates).toMatchObject([
         {
           bucket: 'non-major',
           isBreaking: false,
-=======
-      expect(updates).toMatchObject([
-        {
-          bucket: 'non-major',
->>>>>>> 4daa8538
           isLockfileUpdate: true,
           isRange: true,
           newMajor: 1,
