--- conflicted
+++ resolved
@@ -42,10 +42,6 @@
   separateMajorMinor?: boolean;
   separateMultipleMajor?: boolean;
   datasource: string;
-<<<<<<< HEAD
-  depName?: string;
-=======
->>>>>>> a6bbf937
   packageName: string;
   minimumConfidence?: string;
   replacementName?: string;
