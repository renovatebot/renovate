--- conflicted
+++ resolved
@@ -45,13 +45,8 @@
   depName: string;
   minimumConfidence?: string;
   extractedConstraints?: Record<string, string>;
-<<<<<<< HEAD
-  replacementVersion?: string;
-  replacementName?: string;
-=======
   replacementName?: string;
   replacementVersion?: string;
->>>>>>> d23e9d08
 }
 
 export interface UpdateResult {
