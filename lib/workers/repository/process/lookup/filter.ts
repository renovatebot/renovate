import semver from 'semver';
import { CONFIG_VALIDATION } from '../../../../constants/error-messages';
import { logger } from '../../../../logger';
import type { Release } from '../../../../modules/datasource/types';
import type { VersioningApi } from '../../../../modules/versioning';
import * as npmVersioning from '../../../../modules/versioning/npm';
import * as pep440 from '../../../../modules/versioning/pep440';
import * as poetryVersioning from '../../../../modules/versioning/poetry';
import { getRegexPredicate } from '../../../../util/string-match';
import * as template from '../../../../util/template';
import type { FilterConfig } from './types';

function isReleaseStable(
  release: Release,
  versioningApi: VersioningApi,
): boolean {
  if (!versioningApi.isStable(release.version)) {
    return false;
  }

  if (release.isStable === false) {
    return false;
  }

  return true;
}

function filterByMaxMajorIncrement(
  releases: Release[],
  currentVersion: string,
  maxMajorIncrement: number,
  versioningApi: VersioningApi,
  depName: string,
): Release[] {
  const currentMajor = versioningApi.getMajor(currentVersion);
  /* v8 ignore next 3 -- shouldn't happen */
  if (currentMajor === null) {
    return releases;
  }
  return releases.filter((r) => {
    const releaseMajor = versioningApi.getMajor(r.version);
    /* v8 ignore next 3 -- shouldn't happen */
    if (releaseMajor === null) {
      return true;
    }
    const majorIncrement = releaseMajor - currentMajor;
    if (majorIncrement > maxMajorIncrement) {
      logger.once.debug(
        `Skipping ${depName}@${r.version} because major increment ${majorIncrement} exceeds maxMajorIncrement ${maxMajorIncrement}`,
      );
      return false;
    }
    return true;
  });
}

export function filterVersions(
  config: FilterConfig,
  currentVersion: string,
  latestVersion: string,
  releases: Release[],
  versioningApi: VersioningApi,
): Release[] {
<<<<<<< HEAD
  const { ignoreUnstable, ignoreDeprecated, respectLatest } = config;

  // istanbul ignore if: shouldn't happen
=======
  const {
    ignoreUnstable,
    ignoreDeprecated,
    respectLatest,
    allowedVersions,
    maxMajorIncrement,
  } = config;

  /* v8 ignore next 3 -- shouldn't happen */
>>>>>>> 01801296
  if (!currentVersion) {
    return [];
  }

  // Leave only versions greater than current
  const versionedReleases = releases.filter((r) =>
    versioningApi.isVersion(r.version),
  );
  let filteredReleases = versionedReleases.filter((r) =>
    versioningApi.isGreaterThan(r.version, currentVersion),
  );

  const currentRelease = versioningApi.isVersion(currentVersion)
    ? versionedReleases.find((r) =>
        versioningApi.equals(r.version, currentVersion),
      )
    : undefined;

  // Don't upgrade from non-deprecated to deprecated
  if (ignoreDeprecated && currentRelease && !currentRelease.isDeprecated) {
    filteredReleases = filteredReleases.filter((r) => {
      if (r.isDeprecated) {
        logger.trace(
          `Skipping ${config.depName!}@${r.version} because it is deprecated`,
        );
        return false;
      }
      return true;
    });
  }

<<<<<<< HEAD
  const currentMajor = versioningApi.getMajor(currentVersion);
  const currentMinor = versioningApi.getMinor(currentVersion);
  const currentPatch = versioningApi.getPatch(currentVersion);

  if (config.allowedVersions) {
    const input = {
      currentVersion,
      major: currentMajor,
      minor: currentMinor,
      patch: currentPatch,
    };
    const allowedVersions = template.compile(config.allowedVersions, input);

=======
  if (maxMajorIncrement && maxMajorIncrement > 0) {
    filteredReleases = filterByMaxMajorIncrement(
      filteredReleases,
      currentVersion,
      maxMajorIncrement,
      versioningApi,
      config.depName!,
    );
  }

  if (allowedVersions) {
>>>>>>> 01801296
    const isAllowedPred = getRegexPredicate(allowedVersions);
    if (isAllowedPred) {
      filteredReleases = filteredReleases.filter(({ version }) =>
        isAllowedPred(version),
      );
    } else if (versioningApi.isValid(allowedVersions)) {
      filteredReleases = filteredReleases.filter((r) =>
        versioningApi.matches(r.version, allowedVersions),
      );
    } else if (
      config.versioning !== npmVersioning.id &&
      semver.validRange(allowedVersions)
    ) {
      logger.debug(
        { depName: config.depName },
        'Falling back to npm semver syntax for allowedVersions',
      );
      filteredReleases = filteredReleases.filter((r) =>
        semver.satisfies(
          semver.valid(r.version)
            ? r.version
            : /* istanbul ignore next: not reachable, but it's safer to preserve it */ semver.coerce(
                r.version,
              )!,
          allowedVersions,
        ),
      );
    } else if (
      config.versioning === poetryVersioning.id &&
      pep440.isValid(allowedVersions)
    ) {
      logger.debug(
        { depName: config.depName },
        'Falling back to pypi syntax for allowedVersions',
      );
      filteredReleases = filteredReleases.filter((r) =>
        pep440.matches(r.version, allowedVersions),
      );
    } else {
      const error = new Error(CONFIG_VALIDATION);
      error.validationSource = 'config';
      error.validationError = 'Invalid `allowedVersions`';
      error.validationMessage =
        'The following allowedVersions does not parse as a valid version or range: ' +
        JSON.stringify(allowedVersions);
      throw error;
    }
  }

  if (config.followTag) {
    return filteredReleases;
  }

  if (
    respectLatest &&
    latestVersion &&
    !versioningApi.isGreaterThan(currentVersion, latestVersion)
  ) {
    filteredReleases = filteredReleases.filter(
      (r) => !versioningApi.isGreaterThan(r.version, latestVersion),
    );
  }

  if (!ignoreUnstable) {
    return filteredReleases;
  }

  if (currentRelease && isReleaseStable(currentRelease, versioningApi)) {
    return filteredReleases.filter((r) => isReleaseStable(r, versioningApi));
  }

  return filteredReleases.filter((r) => {
    if (isReleaseStable(r, versioningApi)) {
      return true;
    }

    const major = versioningApi.getMajor(r.version);

    if (major !== currentMajor) {
      return false;
    }

    if (versioningApi.allowUnstableMajorUpgrades) {
      return true;
    }

    const minor = versioningApi.getMinor(r.version);
    const patch = versioningApi.getPatch(r.version);

    return minor === currentMinor && patch === currentPatch;
  });
}<|MERGE_RESOLUTION|>--- conflicted
+++ resolved
@@ -61,21 +61,10 @@
   releases: Release[],
   versioningApi: VersioningApi,
 ): Release[] {
-<<<<<<< HEAD
-  const { ignoreUnstable, ignoreDeprecated, respectLatest } = config;
-
-  // istanbul ignore if: shouldn't happen
-=======
-  const {
-    ignoreUnstable,
-    ignoreDeprecated,
-    respectLatest,
-    allowedVersions,
-    maxMajorIncrement,
-  } = config;
+  const { ignoreUnstable, ignoreDeprecated, respectLatest, maxMajorIncrement } =
+    config;
 
   /* v8 ignore next 3 -- shouldn't happen */
->>>>>>> 01801296
   if (!currentVersion) {
     return [];
   }
@@ -107,7 +96,16 @@
     });
   }
 
-<<<<<<< HEAD
+  if (maxMajorIncrement && maxMajorIncrement > 0) {
+    filteredReleases = filterByMaxMajorIncrement(
+      filteredReleases,
+      currentVersion,
+      maxMajorIncrement,
+      versioningApi,
+      config.depName!,
+    );
+  }
+
   const currentMajor = versioningApi.getMajor(currentVersion);
   const currentMinor = versioningApi.getMinor(currentVersion);
   const currentPatch = versioningApi.getPatch(currentVersion);
@@ -120,20 +118,6 @@
       patch: currentPatch,
     };
     const allowedVersions = template.compile(config.allowedVersions, input);
-
-=======
-  if (maxMajorIncrement && maxMajorIncrement > 0) {
-    filteredReleases = filterByMaxMajorIncrement(
-      filteredReleases,
-      currentVersion,
-      maxMajorIncrement,
-      versioningApi,
-      config.depName!,
-    );
-  }
-
-  if (allowedVersions) {
->>>>>>> 01801296
     const isAllowedPred = getRegexPredicate(allowedVersions);
     if (isAllowedPred) {
       filteredReleases = filteredReleases.filter(({ version }) =>
