--- conflicted
+++ resolved
@@ -581,11 +581,7 @@
   "fixedVersion": "8.1",
   "homepage": undefined,
   "isSingleVersion": true,
-<<<<<<< HEAD
   "registryUrl": "https://index.docker.io",
-=======
-  "registryUrl": undefined,
->>>>>>> 71935479
   "sourceUrl": "https://github.com/nodejs/node",
   "updates": [
     {
