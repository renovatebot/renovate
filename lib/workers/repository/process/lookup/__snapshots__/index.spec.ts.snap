// Jest Snapshot v1, https://goo.gl/fbAQLP

<<<<<<< HEAD
exports[`workers/repository/process/lookup/index .lookupUpdates() covers pinning an unsupported x-range-all value 1`] = `[]`;

exports[`workers/repository/process/lookup/index .lookupUpdates() disables major release separation (major) 1`] = `
[
  {
    "isPin": true,
    "newMajor": 0,
    "newValue": "0.4.4",
    "newVersion": "0.4.4",
    "updateType": "pin",
  },
  {
    "bucket": "latest",
    "newMajor": 1,
    "newMinor": 4,
    "newValue": "1.4.1",
    "newVersion": "1.4.1",
    "releaseTimestamp": "2015-05-17T04:25:07.299Z",
    "updateType": "major",
  },
]
`;

exports[`workers/repository/process/lookup/index .lookupUpdates() disables major release separation (minor) 1`] = `
[
  {
    "bucket": "latest",
    "newMajor": 1,
    "newMinor": 4,
    "newValue": "1.4.1",
    "newVersion": "1.4.1",
    "releaseTimestamp": "2015-05-17T04:25:07.299Z",
    "updateType": "minor",
  },
]
`;

exports[`workers/repository/process/lookup/index .lookupUpdates() doesnt offer updates for x-range-all (no lockfile) when replaceStrategy = bump 1`] = `[]`;

exports[`workers/repository/process/lookup/index .lookupUpdates() doesnt offer updates for x-range-all (no lockfile) when replaceStrategy = replace 1`] = `[]`;

exports[`workers/repository/process/lookup/index .lookupUpdates() doesnt offer updates for x-range-all (no lockfile) when replaceStrategy = update-lockfile 1`] = `[]`;

exports[`workers/repository/process/lookup/index .lookupUpdates() doesnt offer updates for x-range-all (no lockfile) when replaceStrategy = widen 1`] = `[]`;

exports[`workers/repository/process/lookup/index .lookupUpdates() doesnt offer updates for x-range-all (with lockfile) when replaceStrategy = bump 1`] = `[]`;

exports[`workers/repository/process/lookup/index .lookupUpdates() doesnt offer updates for x-range-all (with lockfile) when replaceStrategy = replace 1`] = `[]`;

exports[`workers/repository/process/lookup/index .lookupUpdates() doesnt offer updates for x-range-all (with lockfile) when replaceStrategy = widen 1`] = `[]`;

exports[`workers/repository/process/lookup/index .lookupUpdates() handles PEP440 1`] = `
[
  {
    "isPin": true,
    "newMajor": 0,
    "newValue": "==0.9.4",
    "newVersion": "0.9.4",
    "updateType": "pin",
  },
  {
    "bucket": "non-major",
    "isRange": true,
    "newMajor": 0,
    "newMinor": 9,
    "newValue": "==0.9.7",
    "newVersion": "0.9.7",
    "releaseTimestamp": "2013-09-04T17:07:22.948Z",
    "updateType": "patch",
  },
  {
    "bucket": "major",
    "isRange": true,
    "newMajor": 1,
    "newMinor": 4,
    "newValue": "==1.4.1",
    "newVersion": "1.4.1",
    "releaseTimestamp": "2015-05-17T04:25:07.299Z",
    "updateType": "major",
  },
]
`;

=======
>>>>>>> 7935a7b8
exports[`workers/repository/process/lookup/index .lookupUpdates() handles digest pin 1`] = `
{
  "changelogUrl": undefined,
  "currentVersion": "8.0.0",
  "dependencyUrl": undefined,
  "fixedVersion": "8.0.0",
  "homepage": undefined,
  "isSingleVersion": true,
  "sourceUrl": "https://github.com/nodejs/node",
  "updates": [
    {
      "bucket": "non-major",
      "newDigest": "sha256:abcdef1234567890",
      "newMajor": 8,
      "newMinor": 1,
      "newValue": "8.1.0",
      "newVersion": "8.1.0",
      "updateType": "minor",
    },
    {
      "isPinDigest": true,
      "newDigest": "sha256:0123456789abcdef",
      "newValue": "8.0.0",
      "updateType": "pinDigest",
    },
  ],
  "versioning": "npm",
  "warnings": [],
}
`;

exports[`workers/repository/process/lookup/index .lookupUpdates() handles digest pin for non-version 1`] = `
{
  "updates": [
    {
      "isPinDigest": true,
      "newDigest": "sha256:abcdef1234567890",
      "newValue": "alpine",
      "updateType": "pinDigest",
    },
  ],
  "versioning": "npm",
  "warnings": [],
}
`;

exports[`workers/repository/process/lookup/index .lookupUpdates() handles digest pin for up to date version 1`] = `
{
  "changelogUrl": undefined,
  "currentVersion": "8.1.0",
  "dependencyUrl": undefined,
  "fixedVersion": "8.1.0",
  "homepage": undefined,
  "sourceUrl": "https://github.com/nodejs/node",
  "updates": [
    {
      "isPinDigest": true,
      "newDigest": "sha256:abcdef1234567890",
      "newValue": "8.1.0",
      "updateType": "pinDigest",
    },
  ],
  "versioning": "npm",
  "warnings": [],
}
`;

exports[`workers/repository/process/lookup/index .lookupUpdates() handles digest update 1`] = `
{
  "changelogUrl": undefined,
  "currentVersion": "8.0.0",
  "dependencyUrl": undefined,
  "fixedVersion": "8.0.0",
  "homepage": undefined,
  "isSingleVersion": true,
  "sourceUrl": "https://github.com/nodejs/node",
  "updates": [
    {
      "bucket": "non-major",
      "newDigest": "sha256:abcdef1234567890",
      "newMajor": 8,
      "newMinor": 1,
      "newValue": "8.1.0",
      "newVersion": "8.1.0",
      "updateType": "minor",
    },
    {
      "newDigest": "sha256:0123456789abcdef",
      "newValue": "8.0.0",
      "updateType": "digest",
    },
  ],
  "versioning": "npm",
  "warnings": [],
}
`;

exports[`workers/repository/process/lookup/index .lookupUpdates() handles digest update for non-version 1`] = `
{
  "updates": [
    {
      "newDigest": "sha256:abcdef1234567890",
      "newValue": "alpine",
      "updateType": "digest",
    },
  ],
  "versioning": "npm",
  "warnings": [],
}
`;

exports[`workers/repository/process/lookup/index .lookupUpdates() handles git submodule update 1`] = `
{
  "updates": [
    {
      "newDigest": "4b825dc642cb6eb9a060e54bf8d69288fbee4904",
      "newValue": undefined,
      "updateType": "digest",
    },
  ],
  "versioning": "git",
  "warnings": [],
}
`;

exports[`workers/repository/process/lookup/index .lookupUpdates() handles replacements 1`] = `
{
  "changelogUrl": undefined,
  "currentVersion": "1.4.1",
  "dependencyUrl": undefined,
  "fixedVersion": "1.4.1",
  "homepage": undefined,
  "sourceUrl": "https://github.com/kriskowal/q",
  "updates": [
    {
      "newName": "r",
      "newValue": "2.0.0",
      "updateType": "replacement",
    },
  ],
  "versioning": "npm",
  "warnings": [],
}
`;

exports[`workers/repository/process/lookup/index .lookupUpdates() handles sourceUrl packageRules with version restrictions 1`] = `
{
  "changelogUrl": undefined,
  "currentVersion": "0.9.99",
  "dependencyUrl": undefined,
  "fixedVersion": "0.9.99",
  "homepage": undefined,
  "isSingleVersion": true,
  "sourceUrl": "https://github.com/kriskowal/q",
  "updates": [
    {
      "bucket": "major",
      "newMajor": 1,
      "newMinor": 3,
      "newValue": "1.3.0",
      "newVersion": "1.3.0",
      "releaseTimestamp": "2015-04-26T16:42:11.311Z",
      "updateType": "major",
    },
  ],
  "versioning": "npm",
  "warnings": [],
}
`;

exports[`workers/repository/process/lookup/index .lookupUpdates() handles the in-range-only strategy and updates lockfile within range 1`] = `
[
  {
    "bucket": "non-major",
    "isLockfileUpdate": true,
    "isRange": true,
    "newMajor": 1,
    "newMinor": 4,
    "newValue": "^1.2.1",
    "newVersion": "1.4.1",
    "releaseTimestamp": "2015-05-17T04:25:07.299Z",
    "updateType": "minor",
  },
]
`;

exports[`workers/repository/process/lookup/index .lookupUpdates() handles update-lockfile 1`] = `
[
  {
    "bucket": "non-major",
    "isLockfileUpdate": true,
    "isRange": true,
    "newMajor": 1,
    "newMinor": 4,
    "newValue": "^1.2.1",
    "newVersion": "1.4.1",
    "releaseTimestamp": "2015-05-17T04:25:07.299Z",
    "updateType": "minor",
  },
]
`;

exports[`workers/repository/process/lookup/index .lookupUpdates() ignores deprecated 1`] = `
{
  "changelogUrl": undefined,
  "currentVersion": "1.3.0",
  "dependencyUrl": undefined,
  "deprecationMessage": "On registry \`https://registry.npmjs.org\`, the "latest" version of dependency \`q2\` has the following deprecation notice:

\`true\`

Marking the latest version of an npm package as deprecated results in the entire package being considered deprecated, so contact the package author you think this is a mistake.",
  "fixedVersion": "1.3.0",
  "homepage": undefined,
  "isSingleVersion": true,
  "sourceUrl": "https://github.com/kriskowal/q",
  "updates": [
    {
      "bucket": "non-major",
      "newMajor": 1,
      "newMinor": 4,
      "newValue": "1.4.0",
      "newVersion": "1.4.0",
      "releaseTimestamp": "2015-05-09T16:52:40.699Z",
      "updateType": "minor",
    },
  ],
  "versioning": "npm",
  "warnings": [],
}
`;

exports[`workers/repository/process/lookup/index .lookupUpdates() is deprecated 1`] = `
{
  "changelogUrl": undefined,
  "currentVersion": "1.3.0",
  "dependencyUrl": undefined,
  "fixedVersion": "1.3.0",
  "homepage": undefined,
  "isSingleVersion": true,
  "sourceDirectory": "test",
  "sourceUrl": "https://github.com/kriskowal/q",
  "updates": [
    {
      "bucket": "non-major",
      "newMajor": 1,
      "newMinor": 4,
      "newValue": "1.4.1",
      "newVersion": "1.4.1",
      "releaseTimestamp": "2015-05-17T04:25:07.299Z",
      "updateType": "minor",
    },
  ],
  "versioning": "npm",
  "warnings": [],
}
`;

exports[`workers/repository/process/lookup/index .lookupUpdates() returns additional update if grouping but separateMinorPatch=true 1`] = `
[
  {
    "bucket": "patch",
    "newMajor": 0,
    "newMinor": 4,
    "newValue": "0.4.4",
    "newVersion": "0.4.4",
    "releaseTimestamp": "2011-06-10T17:20:04.719Z",
    "updateType": "patch",
  },
  {
    "bucket": "minor",
    "newMajor": 0,
    "newMinor": 9,
    "newValue": "0.9.7",
    "newVersion": "0.9.7",
    "releaseTimestamp": "2013-09-04T17:07:22.948Z",
    "updateType": "minor",
  },
  {
    "bucket": "major",
    "newMajor": 1,
    "newMinor": 4,
    "newValue": "1.4.1",
    "newVersion": "1.4.1",
    "releaseTimestamp": "2015-05-17T04:25:07.299Z",
    "updateType": "major",
  },
]
`;

exports[`workers/repository/process/lookup/index .lookupUpdates() returns complex object 1`] = `
{
  "changelogUrl": undefined,
  "currentVersion": "1.3.0",
  "dependencyUrl": undefined,
  "fixedVersion": "1.3.0",
  "homepage": undefined,
  "isSingleVersion": true,
  "sourceUrl": "https://github.com/kriskowal/q",
  "updates": [
    {
      "bucket": "non-major",
      "newMajor": 1,
      "newMinor": 4,
      "newValue": "1.4.1",
      "newVersion": "1.4.1",
      "releaseTimestamp": "2015-05-17T04:25:07.299Z",
      "updateType": "minor",
    },
  ],
  "versioning": "npm",
  "warnings": [],
}
`;

exports[`workers/repository/process/lookup/index .lookupUpdates() returns minor update if automerging both patch and minor 1`] = `
[
  {
    "bucket": "non-major",
    "newMajor": 0,
    "newMinor": 9,
    "newValue": "0.9.7",
    "newVersion": "0.9.7",
    "releaseTimestamp": "2013-09-04T17:07:22.948Z",
    "updateType": "patch",
  },
  {
    "bucket": "major",
    "newMajor": 1,
    "newMinor": 4,
    "newValue": "1.4.1",
    "newVersion": "1.4.1",
    "releaseTimestamp": "2015-05-17T04:25:07.299Z",
    "updateType": "major",
  },
]
`;

exports[`workers/repository/process/lookup/index .lookupUpdates() returns multiple updates if grouping but separateMajorMinor=true 1`] = `
[
  {
    "bucket": "non-major",
    "newMajor": 0,
    "newMinor": 9,
    "newValue": "0.9.7",
    "newVersion": "0.9.7",
    "releaseTimestamp": "2013-09-04T17:07:22.948Z",
    "updateType": "minor",
  },
  {
    "bucket": "major",
    "newMajor": 1,
    "newMinor": 4,
    "newValue": "1.4.1",
    "newVersion": "1.4.1",
    "releaseTimestamp": "2015-05-17T04:25:07.299Z",
    "updateType": "major",
  },
]
`;

exports[`workers/repository/process/lookup/index .lookupUpdates() returns one update if grouping and separateMajorMinor=false 1`] = `
[
  {
    "bucket": "latest",
    "newMajor": 1,
    "newMinor": 4,
    "newValue": "1.4.1",
    "newVersion": "1.4.1",
    "releaseTimestamp": "2015-05-17T04:25:07.299Z",
    "updateType": "major",
  },
]
`;

exports[`workers/repository/process/lookup/index .lookupUpdates() returns patch minor and major 1`] = `
[
  {
    "bucket": "patch",
    "newMajor": 0,
    "newMinor": 8,
    "newValue": "0.8.12",
    "newVersion": "0.8.12",
    "releaseTimestamp": "2012-12-29T22:51:00.329Z",
    "updateType": "patch",
  },
  {
    "bucket": "minor",
    "newMajor": 0,
    "newMinor": 9,
    "newValue": "0.9.7",
    "newVersion": "0.9.7",
    "releaseTimestamp": "2013-09-04T17:07:22.948Z",
    "updateType": "minor",
  },
  {
    "bucket": "major",
    "newMajor": 1,
    "newMinor": 4,
    "newValue": "1.4.1",
    "newVersion": "1.4.1",
    "releaseTimestamp": "2015-05-17T04:25:07.299Z",
    "updateType": "major",
  },
]
`;

exports[`workers/repository/process/lookup/index .lookupUpdates() returns patch update even if separate patches not configured 1`] = `
[
  {
    "bucket": "non-major",
    "newMajor": 0,
    "newMinor": 9,
    "newValue": "0.9.7",
    "newVersion": "0.9.7",
    "releaseTimestamp": "2013-09-04T17:07:22.948Z",
    "updateType": "patch",
  },
  {
    "bucket": "major",
    "newMajor": 1,
    "newMinor": 4,
    "newValue": "1.4.1",
    "newVersion": "1.4.1",
    "releaseTimestamp": "2015-05-17T04:25:07.299Z",
    "updateType": "major",
  },
]
`;

exports[`workers/repository/process/lookup/index .lookupUpdates() should allow unstable versions if the current version is unstable 1`] = `
[
  {
    "bucket": "non-major",
    "newMajor": 3,
    "newMinor": 1,
    "newValue": "3.1.0-dev.20180813",
    "newVersion": "3.1.0-dev.20180813",
    "releaseTimestamp": "2018-08-13T19:05:14.347Z",
    "updateType": "patch",
  },
]
`;

exports[`workers/repository/process/lookup/index .lookupUpdates() should allow unstable versions if the ignoreUnstable=false 1`] = `
[
  {
    "bucket": "non-major",
    "newMajor": 2,
    "newMinor": 5,
    "newValue": "2.5.17-beta.0",
    "newVersion": "2.5.17-beta.0",
    "releaseTimestamp": "2018-03-23T23:29:13.819Z",
    "updateType": "patch",
  },
]
`;

exports[`workers/repository/process/lookup/index .lookupUpdates() should downgrade from missing versions 1`] = `
{
  "bucket": "rollback",
  "newMajor": 1,
  "newValue": "1.16.0",
  "newVersion": "1.16.0",
  "updateType": "rollback",
}
`;

exports[`workers/repository/process/lookup/index .lookupUpdates() should follow dist-tag even if newer version exists 1`] = `
[
  {
    "bucket": "non-major",
    "newMajor": 3,
    "newMinor": 0,
    "newValue": "3.0.1-insiders.20180726",
    "newVersion": "3.0.1-insiders.20180726",
    "releaseTimestamp": "2018-07-26T18:20:51.679Z",
    "updateType": "patch",
  },
]
`;

exports[`workers/repository/process/lookup/index .lookupUpdates() should jump unstable versions if followTag 1`] = `
[
  {
    "bucket": "non-major",
    "newMajor": 3,
    "newMinor": 0,
    "newValue": "3.0.1-insiders.20180726",
    "newVersion": "3.0.1-insiders.20180726",
    "releaseTimestamp": "2018-07-26T18:20:51.679Z",
    "updateType": "patch",
  },
]
`;

exports[`workers/repository/process/lookup/index .lookupUpdates() should not jump unstable versions 1`] = `
[
  {
    "bucket": "non-major",
    "newMajor": 3,
    "newMinor": 0,
    "newValue": "3.0.1",
    "newVersion": "3.0.1",
    "releaseTimestamp": "2018-07-30T16:21:13.150Z",
    "updateType": "patch",
  },
]
`;

exports[`workers/repository/process/lookup/index .lookupUpdates() should roll back to dist-tag if current version is higher 1`] = `
[
  {
    "bucket": "rollback",
    "newMajor": 3,
    "newValue": "3.0.1-insiders.20180726",
    "newVersion": "3.0.1-insiders.20180726",
    "updateType": "rollback",
  },
]
`;

exports[`workers/repository/process/lookup/index .lookupUpdates() should update pinned versions if updatePinnedDependencies=true 1`] = `
[
  {
    "bucket": "non-major",
    "newMajor": 0,
    "newMinor": 0,
    "newValue": "0.0.35",
    "newVersion": "0.0.35",
    "releaseTimestamp": "2017-04-27T16:59:06.479Z",
    "updateType": "patch",
  },
]
`;

exports[`workers/repository/process/lookup/index .lookupUpdates() should warn if no version matches dist-tag 1`] = `[]`;

exports[`workers/repository/process/lookup/index .lookupUpdates() skips uncompatible versions for 8 1`] = `
{
  "changelogUrl": undefined,
  "currentVersion": "8",
  "dependencyUrl": undefined,
  "fixedVersion": "8",
  "homepage": undefined,
  "isSingleVersion": true,
  "sourceUrl": "https://github.com/nodejs/node",
  "updates": [
    {
      "bucket": "major",
      "newMajor": 9,
      "newMinor": null,
      "newValue": "9",
      "newVersion": "9",
      "updateType": "major",
    },
  ],
  "versioning": "docker",
  "warnings": [],
}
`;

exports[`workers/repository/process/lookup/index .lookupUpdates() skips uncompatible versions for 8.1 1`] = `
{
  "changelogUrl": undefined,
  "currentVersion": "8.1",
  "dependencyUrl": undefined,
  "fixedVersion": "8.1",
  "homepage": undefined,
  "isSingleVersion": true,
  "sourceUrl": "https://github.com/nodejs/node",
  "updates": [
    {
      "bucket": "non-major",
      "newMajor": 8,
      "newMinor": 2,
      "newValue": "8.2",
      "newVersion": "8.2",
      "updateType": "minor",
    },
    {
      "bucket": "major",
      "newMajor": 9,
      "newMinor": 0,
      "newValue": "9.0",
      "newVersion": "9.0",
      "updateType": "major",
    },
  ],
  "versioning": "docker",
  "warnings": [],
}
`;

exports[`workers/repository/process/lookup/index .lookupUpdates() skips uncompatible versions for 8.1.0 1`] = `
{
  "changelogUrl": undefined,
  "currentVersion": "8.1.0",
  "dependencyUrl": undefined,
  "fixedVersion": "8.1.0",
  "homepage": undefined,
  "isSingleVersion": true,
  "sourceUrl": "https://github.com/nodejs/node",
  "updates": [
    {
      "bucket": "non-major",
      "newMajor": 8,
      "newMinor": 2,
      "newValue": "8.2.5",
      "newVersion": "8.2.5",
      "updateType": "minor",
    },
  ],
  "versioning": "docker",
  "warnings": [],
}
`;

exports[`workers/repository/process/lookup/index .lookupUpdates() skips undefined values 1`] = `
{
  "skipReason": "invalid-value",
  "updates": [],
  "versioning": "npm",
  "warnings": [],
}
`;

exports[`workers/repository/process/lookup/index .lookupUpdates() skips unsupported values 1`] = `
{
  "skipReason": "invalid-value",
  "updates": [],
  "versioning": "npm",
  "warnings": [],
}
`;

exports[`workers/repository/process/lookup/index .lookupUpdates() supports complex ranges 1`] = `
{
  "bucket": "non-major",
  "isRange": true,
  "newMajor": 0,
  "newMinor": 9,
  "newValue": "^0.7.0 || ^0.8.0 || ^0.9.0",
  "newVersion": "0.9.7",
  "releaseTimestamp": "2013-09-04T17:07:22.948Z",
  "updateType": "minor",
}
`;

exports[`workers/repository/process/lookup/index .lookupUpdates() upgrades major greater than less than ranges without pinning 1`] = `
[
  {
    "bucket": "major",
    "isRange": true,
    "newMajor": 1,
    "newMinor": 4,
    "newValue": ">= 0.5.0 < 2.0.0",
    "newVersion": "1.4.1",
    "releaseTimestamp": "2015-05-17T04:25:07.299Z",
    "updateType": "major",
  },
]
`;

exports[`workers/repository/process/lookup/index .lookupUpdates() upgrades major less than equal ranges 1`] = `
[
  {
<<<<<<< HEAD
    "bucket": "major",
    "isRange": true,
    "newMajor": 3,
    "newMinor": 8,
    "newValue": "1.x - 3.x",
    "newVersion": "3.8.1",
    "releaseTimestamp": "2017-10-17T15:22:36.646Z",
    "updateType": "major",
  },
]
`;

exports[`workers/repository/process/lookup/index .lookupUpdates() supports complex major ranges 1`] = `
[
  {
    "bucket": "major",
    "isRange": true,
    "newMajor": 3,
    "newMinor": 8,
    "newValue": "^1.0.0 || ^2.0.0 || ^3.0.0",
    "newVersion": "3.8.1",
    "releaseTimestamp": "2017-10-17T15:22:36.646Z",
    "updateType": "major",
  },
]
`;

exports[`workers/repository/process/lookup/index .lookupUpdates() supports complex ranges 1`] = `
{
  "bucket": "non-major",
  "isRange": true,
  "newMajor": 0,
  "newMinor": 9,
  "newValue": "^0.7.0 || ^0.8.0 || ^0.9.0",
  "newVersion": "0.9.7",
  "releaseTimestamp": "2013-09-04T17:07:22.948Z",
  "updateType": "minor",
}
`;

exports[`workers/repository/process/lookup/index .lookupUpdates() supports complex tilde ranges 1`] = `
[
  {
    "bucket": "non-major",
    "isRange": true,
    "newMajor": 1,
    "newMinor": 4,
    "newValue": "~1.2.0 || ~1.3.0 || ~1.4.0",
    "newVersion": "1.4.1",
    "releaseTimestamp": "2015-05-17T04:25:07.299Z",
    "updateType": "minor",
  },
]
`;

exports[`workers/repository/process/lookup/index .lookupUpdates() supports for x-range-all for replaceStrategy = pin (with lockfile) 1`] = `
[
  {
    "isPin": true,
    "newMajor": 0,
    "newValue": "0.4.0",
    "newVersion": "0.4.0",
    "updateType": "pin",
  },
]
`;

exports[`workers/repository/process/lookup/index .lookupUpdates() supports for x-range-all for replaceStrategy = update-lockfile (with lockfile) 1`] = `
[
  {
    "bucket": "non-major",
    "isLockfileUpdate": true,
    "isRange": true,
    "newMajor": 0,
    "newMinor": 9,
    "newValue": "*",
    "newVersion": "0.9.7",
    "releaseTimestamp": "2013-09-04T17:07:22.948Z",
    "updateType": "minor",
  },
  {
    "bucket": "major",
    "isLockfileUpdate": true,
    "isRange": true,
    "newMajor": 1,
    "newMinor": 4,
    "newValue": "*",
    "newVersion": "1.4.1",
    "releaseTimestamp": "2015-05-17T04:25:07.299Z",
    "updateType": "major",
  },
]
`;

exports[`workers/repository/process/lookup/index .lookupUpdates() supports in-range caret updates 1`] = `
[
  {
    "bucket": "non-major",
    "isBump": true,
    "isRange": true,
    "newMajor": 1,
    "newMinor": 4,
    "newValue": "^1.4.1",
    "newVersion": "1.4.1",
    "releaseTimestamp": "2015-05-17T04:25:07.299Z",
    "updateType": "minor",
  },
]
`;

exports[`workers/repository/process/lookup/index .lookupUpdates() supports in-range gte updates 1`] = `
[
  {
    "bucket": "non-major",
    "isBump": true,
    "isRange": true,
    "newMajor": 1,
    "newMinor": 4,
    "newValue": ">=1.4.1",
    "newVersion": "1.4.1",
    "releaseTimestamp": "2015-05-17T04:25:07.299Z",
    "updateType": "minor",
  },
]
`;

exports[`workers/repository/process/lookup/index .lookupUpdates() supports in-range tilde patch updates 1`] = `
[
  {
    "bucket": "patch",
    "isBump": true,
    "isRange": true,
    "newMajor": 1,
    "newMinor": 0,
    "newValue": "~1.0.1",
    "newVersion": "1.0.1",
    "releaseTimestamp": "2014-03-11T18:47:17.560Z",
    "updateType": "patch",
  },
  {
    "bucket": "minor",
    "isRange": true,
    "newMajor": 1,
    "newMinor": 4,
    "newValue": "~1.4.1",
    "newVersion": "1.4.1",
    "releaseTimestamp": "2015-05-17T04:25:07.299Z",
    "updateType": "minor",
  },
]
`;

exports[`workers/repository/process/lookup/index .lookupUpdates() supports in-range tilde updates 1`] = `
[
  {
    "bucket": "patch",
    "isBump": true,
    "isRange": true,
    "newMajor": 1,
    "newMinor": 0,
    "newValue": "~1.0.1",
    "newVersion": "1.0.1",
    "releaseTimestamp": "2014-03-11T18:47:17.560Z",
    "updateType": "patch",
  },
  {
    "bucket": "minor",
    "isRange": true,
    "newMajor": 1,
    "newMinor": 4,
    "newValue": "~1.4.1",
    "newVersion": "1.4.1",
    "releaseTimestamp": "2015-05-17T04:25:07.299Z",
    "updateType": "minor",
  },
]
`;

exports[`workers/repository/process/lookup/index .lookupUpdates() supports lock file updates mixed with regular updates 1`] = `
[
  {
    "bucket": "patch",
    "isLockfileUpdate": true,
    "isRange": true,
    "newMajor": 0,
    "newMinor": 4,
    "newValue": "^0.4.0",
    "newVersion": "0.4.4",
    "releaseTimestamp": "2011-06-10T17:20:04.719Z",
    "updateType": "patch",
  },
  {
    "bucket": "minor",
    "isRange": true,
    "newMajor": 0,
    "newMinor": 9,
    "newValue": "^0.9.0",
    "newVersion": "0.9.7",
    "releaseTimestamp": "2013-09-04T17:07:22.948Z",
    "updateType": "minor",
  },
  {
    "bucket": "major",
    "isRange": true,
    "newMajor": 1,
    "newMinor": 4,
    "newValue": "^1.0.0",
    "newVersion": "1.4.1",
    "releaseTimestamp": "2015-05-17T04:25:07.299Z",
    "updateType": "major",
  },
]
`;

exports[`workers/repository/process/lookup/index .lookupUpdates() supports majorgte updates 1`] = `
[
  {
    "bucket": "latest",
    "isBump": true,
    "isRange": true,
    "newMajor": 1,
    "newMinor": 4,
    "newValue": ">=1.4.1",
    "newVersion": "1.4.1",
    "releaseTimestamp": "2015-05-17T04:25:07.299Z",
    "updateType": "major",
  },
]
`;

exports[`workers/repository/process/lookup/index .lookupUpdates() supports minor and major upgrades for ranged versions 1`] = `
[
  {
    "isPin": true,
    "newMajor": 0,
    "newValue": "0.4.4",
    "newVersion": "0.4.4",
    "updateType": "pin",
  },
  {
    "bucket": "non-major",
    "newMajor": 0,
    "newMinor": 9,
    "newValue": "0.9.7",
    "newVersion": "0.9.7",
    "releaseTimestamp": "2013-09-04T17:07:22.948Z",
    "updateType": "minor",
  },
  {
    "bucket": "major",
    "newMajor": 1,
    "newMinor": 4,
    "newValue": "1.4.1",
    "newVersion": "1.4.1",
    "releaseTimestamp": "2015-05-17T04:25:07.299Z",
    "updateType": "major",
  },
]
`;

exports[`workers/repository/process/lookup/index .lookupUpdates() supports minor and major upgrades for tilde ranges 1`] = `
[
  {
    "isPin": true,
    "newMajor": 0,
    "newValue": "0.4.4",
    "newVersion": "0.4.4",
    "updateType": "pin",
  },
  {
    "bucket": "non-major",
    "newMajor": 0,
    "newMinor": 9,
    "newValue": "0.9.7",
    "newVersion": "0.9.7",
    "releaseTimestamp": "2013-09-04T17:07:22.948Z",
    "updateType": "minor",
  },
  {
    "bucket": "major",
    "newMajor": 1,
    "newMinor": 4,
    "newValue": "1.4.1",
    "newVersion": "1.4.1",
    "releaseTimestamp": "2015-05-17T04:25:07.299Z",
    "updateType": "major",
  },
]
`;

exports[`workers/repository/process/lookup/index .lookupUpdates() supports pinning for x-range-all (no lockfile) 1`] = `
[
  {
    "isPin": true,
    "newMajor": 1,
    "newValue": "1.4.1",
    "newVersion": "1.4.1",
    "updateType": "pin",
  },
]
`;

exports[`workers/repository/process/lookup/index .lookupUpdates() upgrades .x complex minor ranges without pinning 1`] = `
[
  {
    "bucket": "non-major",
    "isRange": true,
    "newMajor": 1,
    "newMinor": 4,
    "newValue": "1.2.x - 1.4.x",
    "newVersion": "1.4.1",
    "releaseTimestamp": "2015-05-17T04:25:07.299Z",
    "updateType": "minor",
  },
]
`;

exports[`workers/repository/process/lookup/index .lookupUpdates() upgrades .x major ranges without pinning 1`] = `
[
  {
    "bucket": "major",
    "isRange": true,
    "newMajor": 1,
    "newMinor": 4,
    "newValue": "1.x",
    "newVersion": "1.4.1",
    "releaseTimestamp": "2015-05-17T04:25:07.299Z",
    "updateType": "major",
  },
]
`;

exports[`workers/repository/process/lookup/index .lookupUpdates() upgrades .x minor ranges 1`] = `
[
  {
    "isPin": true,
    "newMajor": 1,
    "newValue": "1.3.0",
    "newVersion": "1.3.0",
    "updateType": "pin",
  },
  {
    "bucket": "non-major",
    "newMajor": 1,
    "newMinor": 4,
    "newValue": "1.4.1",
    "newVersion": "1.4.1",
    "releaseTimestamp": "2015-05-17T04:25:07.299Z",
    "updateType": "minor",
  },
]
`;

exports[`workers/repository/process/lookup/index .lookupUpdates() upgrades .x minor ranges without pinning 1`] = `
[
  {
    "bucket": "non-major",
    "isRange": true,
    "newMajor": 1,
    "newMinor": 4,
    "newValue": "1.4.x",
    "newVersion": "1.4.1",
    "releaseTimestamp": "2015-05-17T04:25:07.299Z",
    "updateType": "minor",
  },
]
`;

exports[`workers/repository/process/lookup/index .lookupUpdates() upgrades equal minor ranges 1`] = `
[
  {
    "bucket": "non-major",
    "isRange": true,
    "newMajor": 1,
    "newMinor": 4,
    "newValue": "=1.4.1",
    "newVersion": "1.4.1",
    "releaseTimestamp": "2015-05-17T04:25:07.299Z",
    "updateType": "minor",
  },
]
`;

exports[`workers/repository/process/lookup/index .lookupUpdates() upgrades less than equal major ranges 1`] = `
[
  {
    "bucket": "major",
    "isRange": true,
    "newMajor": 2,
    "newMinor": 0,
    "newValue": "<= 2",
    "newVersion": "2.0.3",
    "releaseTimestamp": "2015-01-31T08:11:47.852Z",
    "updateType": "major",
  },
]
`;

exports[`workers/repository/process/lookup/index .lookupUpdates() upgrades less than equal minor ranges 1`] = `
[
  {
    "bucket": "non-major",
    "isRange": true,
    "newMajor": 1,
    "newMinor": 4,
    "newValue": "<= 1.4",
    "newVersion": "1.4.1",
    "releaseTimestamp": "2015-05-17T04:25:07.299Z",
    "updateType": "minor",
  },
]
`;

exports[`workers/repository/process/lookup/index .lookupUpdates() upgrades less than equal ranges without pinning 1`] = `
[
  {
    "bucket": "non-major",
    "isRange": true,
    "newMajor": 0,
    "newMinor": 9,
    "newValue": "<= 0.9.7",
    "newVersion": "0.9.7",
    "releaseTimestamp": "2013-09-04T17:07:22.948Z",
    "updateType": "minor",
  },
  {
    "bucket": "major",
    "isRange": true,
    "newMajor": 1,
    "newMinor": 4,
    "newValue": "<= 1.4.1",
    "newVersion": "1.4.1",
    "releaseTimestamp": "2015-05-17T04:25:07.299Z",
    "updateType": "major",
  },
]
`;

exports[`workers/repository/process/lookup/index .lookupUpdates() upgrades less than major ranges 1`] = `
[
  {
    "bucket": "major",
    "isRange": true,
    "newMajor": 1,
    "newMinor": 4,
    "newValue": "< 2",
    "newVersion": "1.4.1",
    "releaseTimestamp": "2015-05-17T04:25:07.299Z",
    "updateType": "major",
  },
]
`;

exports[`workers/repository/process/lookup/index .lookupUpdates() upgrades less than ranges without pinning 1`] = `
[
  {
    "bucket": "non-major",
    "isRange": true,
    "newMajor": 0,
    "newMinor": 9,
    "newValue": "< 0.9.8",
    "newVersion": "0.9.7",
    "releaseTimestamp": "2013-09-04T17:07:22.948Z",
    "updateType": "minor",
  },
  {
    "bucket": "major",
    "isRange": true,
    "newMajor": 1,
    "newMinor": 4,
    "newValue": "< 1.4.2",
    "newVersion": "1.4.1",
    "releaseTimestamp": "2015-05-17T04:25:07.299Z",
    "updateType": "major",
  },
]
`;

exports[`workers/repository/process/lookup/index .lookupUpdates() upgrades major greater than less than ranges without pinning 1`] = `
[
  {
    "bucket": "major",
    "isRange": true,
    "newMajor": 1,
    "newMinor": 4,
    "newValue": ">= 0.5.0 < 2.0.0",
    "newVersion": "1.4.1",
    "releaseTimestamp": "2015-05-17T04:25:07.299Z",
    "updateType": "major",
  },
]
`;

exports[`workers/repository/process/lookup/index .lookupUpdates() upgrades major less than equal ranges 1`] = `
[
  {
=======
>>>>>>> 7935a7b8
    "bucket": "non-major",
    "isRange": true,
    "newMajor": 1,
    "newMinor": 4,
    "newValue": "<= 1.4.1",
    "newVersion": "1.4.1",
    "releaseTimestamp": "2015-05-17T04:25:07.299Z",
    "updateType": "minor",
  },
]
`;

exports[`workers/repository/process/lookup/index .lookupUpdates() upgrades major less than ranges without pinning 1`] = `
[
  {
    "bucket": "major",
    "isRange": true,
    "newMajor": 1,
    "newMinor": 4,
    "newValue": "< 2.0.0",
    "newVersion": "1.4.1",
    "releaseTimestamp": "2015-05-17T04:25:07.299Z",
    "updateType": "major",
  },
]
`;

exports[`workers/repository/process/lookup/index .lookupUpdates() upgrades minor greater than less than equals ranges without pinning 1`] = `
[
  {
    "bucket": "non-major",
    "isRange": true,
    "newMajor": 0,
    "newMinor": 9,
    "newValue": ">= 0.5.0 <= 0.9.7",
    "newVersion": "0.9.7",
    "releaseTimestamp": "2013-09-04T17:07:22.948Z",
    "updateType": "minor",
  },
  {
    "bucket": "major",
    "isRange": true,
    "newMajor": 1,
    "newMinor": 4,
    "newValue": ">= 0.5.0 <= 1.4.1",
    "newVersion": "1.4.1",
    "releaseTimestamp": "2015-05-17T04:25:07.299Z",
    "updateType": "major",
  },
]
`;

exports[`workers/repository/process/lookup/index .lookupUpdates() upgrades minor greater than less than ranges without pinning 1`] = `
[
  {
    "bucket": "non-major",
    "isRange": true,
    "newMajor": 0,
    "newMinor": 9,
    "newValue": ">= 0.5.0 <0.10",
    "newVersion": "0.9.7",
    "releaseTimestamp": "2013-09-04T17:07:22.948Z",
    "updateType": "minor",
  },
  {
    "bucket": "major",
    "isRange": true,
    "newMajor": 1,
    "newMinor": 4,
    "newValue": ">= 0.5.0 <1.5",
    "newVersion": "1.4.1",
    "releaseTimestamp": "2015-05-17T04:25:07.299Z",
    "updateType": "major",
  },
]
`;

exports[`workers/repository/process/lookup/index .lookupUpdates() uses minimum version for vulnerabilityAlerts 1`] = `
[
  {
    "bucket": "non-major",
    "newMajor": 1,
    "newMinor": 0,
    "newValue": "1.0.1",
    "newVersion": "1.0.1",
    "releaseTimestamp": "2014-03-11T18:47:17.560Z",
    "updateType": "patch",
  },
]
`;<|MERGE_RESOLUTION|>--- conflicted
+++ resolved
@@ -1,6 +1,5 @@
 // Jest Snapshot v1, https://goo.gl/fbAQLP
 
-<<<<<<< HEAD
 exports[`workers/repository/process/lookup/index .lookupUpdates() covers pinning an unsupported x-range-all value 1`] = `[]`;
 
 exports[`workers/repository/process/lookup/index .lookupUpdates() disables major release separation (major) 1`] = `
@@ -84,8 +83,6 @@
 ]
 `;
 
-=======
->>>>>>> 7935a7b8
 exports[`workers/repository/process/lookup/index .lookupUpdates() handles digest pin 1`] = `
 {
   "changelogUrl": undefined,
@@ -735,80 +732,6 @@
 }
 `;
 
-exports[`workers/repository/process/lookup/index .lookupUpdates() upgrades major greater than less than ranges without pinning 1`] = `
-[
-  {
-    "bucket": "major",
-    "isRange": true,
-    "newMajor": 1,
-    "newMinor": 4,
-    "newValue": ">= 0.5.0 < 2.0.0",
-    "newVersion": "1.4.1",
-    "releaseTimestamp": "2015-05-17T04:25:07.299Z",
-    "updateType": "major",
-  },
-]
-`;
-
-exports[`workers/repository/process/lookup/index .lookupUpdates() upgrades major less than equal ranges 1`] = `
-[
-  {
-<<<<<<< HEAD
-    "bucket": "major",
-    "isRange": true,
-    "newMajor": 3,
-    "newMinor": 8,
-    "newValue": "1.x - 3.x",
-    "newVersion": "3.8.1",
-    "releaseTimestamp": "2017-10-17T15:22:36.646Z",
-    "updateType": "major",
-  },
-]
-`;
-
-exports[`workers/repository/process/lookup/index .lookupUpdates() supports complex major ranges 1`] = `
-[
-  {
-    "bucket": "major",
-    "isRange": true,
-    "newMajor": 3,
-    "newMinor": 8,
-    "newValue": "^1.0.0 || ^2.0.0 || ^3.0.0",
-    "newVersion": "3.8.1",
-    "releaseTimestamp": "2017-10-17T15:22:36.646Z",
-    "updateType": "major",
-  },
-]
-`;
-
-exports[`workers/repository/process/lookup/index .lookupUpdates() supports complex ranges 1`] = `
-{
-  "bucket": "non-major",
-  "isRange": true,
-  "newMajor": 0,
-  "newMinor": 9,
-  "newValue": "^0.7.0 || ^0.8.0 || ^0.9.0",
-  "newVersion": "0.9.7",
-  "releaseTimestamp": "2013-09-04T17:07:22.948Z",
-  "updateType": "minor",
-}
-`;
-
-exports[`workers/repository/process/lookup/index .lookupUpdates() supports complex tilde ranges 1`] = `
-[
-  {
-    "bucket": "non-major",
-    "isRange": true,
-    "newMajor": 1,
-    "newMinor": 4,
-    "newValue": "~1.2.0 || ~1.3.0 || ~1.4.0",
-    "newVersion": "1.4.1",
-    "releaseTimestamp": "2015-05-17T04:25:07.299Z",
-    "updateType": "minor",
-  },
-]
-`;
-
 exports[`workers/repository/process/lookup/index .lookupUpdates() supports for x-range-all for replaceStrategy = pin (with lockfile) 1`] = `
 [
   {
@@ -844,6 +767,21 @@
     "newVersion": "1.4.1",
     "releaseTimestamp": "2015-05-17T04:25:07.299Z",
     "updateType": "major",
+  },
+]
+`;
+
+exports[`workers/repository/process/lookup/index .lookupUpdates() supports complex tilde ranges 1`] = `
+[
+  {
+    "bucket": "non-major",
+    "isRange": true,
+    "newMajor": 1,
+    "newMinor": 4,
+    "newValue": "~1.2.0 || ~1.3.0 || ~1.4.0",
+    "newVersion": "1.4.1",
+    "releaseTimestamp": "2015-05-17T04:25:07.299Z",
+    "updateType": "minor",
   },
 ]
 `;
@@ -1040,18 +978,6 @@
     "newVersion": "1.4.1",
     "releaseTimestamp": "2015-05-17T04:25:07.299Z",
     "updateType": "major",
-  },
-]
-`;
-
-exports[`workers/repository/process/lookup/index .lookupUpdates() supports pinning for x-range-all (no lockfile) 1`] = `
-[
-  {
-    "isPin": true,
-    "newMajor": 1,
-    "newValue": "1.4.1",
-    "newVersion": "1.4.1",
-    "updateType": "pin",
   },
 ]
 `;
@@ -1250,8 +1176,6 @@
 exports[`workers/repository/process/lookup/index .lookupUpdates() upgrades major less than equal ranges 1`] = `
 [
   {
-=======
->>>>>>> 7935a7b8
     "bucket": "non-major",
     "isRange": true,
     "newMajor": 1,
