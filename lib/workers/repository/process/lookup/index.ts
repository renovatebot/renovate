--- conflicted
+++ resolved
@@ -762,18 +762,12 @@
       );
     }
 
-<<<<<<< HEAD
-    const release = dependency?.releases.find(
-      (r) => r.version === res.updates[0].newValue,
-    );
-=======
     const release =
       res.updates.length > 0
         ? dependency?.releases.find(
             (r) => r.version === res.updates[0].newValue,
           )
         : null;
->>>>>>> bd2e87fc
 
     if (release?.changelogContent) {
       res.changelogContent = release.changelogContent;
