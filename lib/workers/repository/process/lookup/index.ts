import is from '@sindresorhus/is';
import { mergeChildConfig } from '../../../../config';
import type { ValidationMessage } from '../../../../config/types';
import { CONFIG_VALIDATION } from '../../../../constants/error-messages';
import { logger } from '../../../../logger';
import {
  Release,
  ReleaseResult,
  getDatasourceList,
  getDefaultVersioning,
  getDigest,
  getPkgReleases,
  isGetPkgReleasesConfig,
  supportsDigests,
} from '../../../../modules/datasource';
import { getRangeStrategy } from '../../../../modules/manager';
import * as allVersioning from '../../../../modules/versioning';
import { ExternalHostError } from '../../../../types/errors/external-host-error';
import { clone } from '../../../../util/clone';
import { applyPackageRules } from '../../../../util/package-rules';
import { regEx } from '../../../../util/regex';
import { getBucket } from './bucket';
import { getCurrentVersion } from './current';
import { filterVersions } from './filter';
import { filterInternalChecks } from './filter-checks';
import { generateUpdate } from './generate';
import { getRollbackUpdate } from './rollback';
import type { LookupUpdateConfig, UpdateResult } from './types';

export async function lookupUpdates(
  inconfig: LookupUpdateConfig
): Promise<UpdateResult> {
  let config: LookupUpdateConfig = { ...inconfig };
  const {
    currentDigest,
    currentValue,
    datasource,
    digestOneAndOnly,
    followTag,
    lockedVersion,
    packageFile,
    packageName,
    pinDigests,
    rollbackPrs,
    isVulnerabilityAlert,
    updatePinnedDependencies,
  } = config;
  let dependency: ReleaseResult | null = null;
  const unconstrainedValue = !!lockedVersion && is.undefined(currentValue);
  const res: UpdateResult = {
    updates: [],
    warnings: [],
  } as any;
  try {
    logger.trace({ dependency: packageName, currentValue }, 'lookupUpdates');
    // Use the datasource's default versioning if none is configured
    config.versioning ??= getDefaultVersioning(datasource);
    const versioning = allVersioning.get(config.versioning);
    res.versioning = config.versioning;
    // istanbul ignore if
    if (
      !isGetPkgReleasesConfig(config) ||
      !getDatasourceList().includes(datasource)
    ) {
      res.skipReason = 'invalid-config';
      return res;
    }
    const isValid = is.string(currentValue) && versioning.isValid(currentValue);
    if (unconstrainedValue || isValid) {
      if (
        !updatePinnedDependencies &&
        // TODO #7154
        versioning.isSingleVersion(currentValue!)
      ) {
        res.skipReason = 'is-pinned';
        return res;
      }

      dependency = clone(await getPkgReleases(config));
      if (!dependency) {
        // If dependency lookup fails then warn and return
        const warning: ValidationMessage = {
          topic: packageName,
<<<<<<< HEAD
          message: `Failed to look up ${datasource} package ${packageName}`,
=======
          message: `Failed to look up ${datasource} dependency ${packageName}`,
>>>>>>> a6bbf937
        };
        logger.debug({ dependency: packageName, packageFile }, warning.message);
        // TODO: return warnings in own field
        res.warnings.push(warning);
        return res;
      }
      if (dependency.deprecationMessage) {
<<<<<<< HEAD
        logger.debug(`Found deprecationMessage for package ${packageName}`);
=======
        logger.debug(`Found deprecationMessage for dependency ${packageName}`);
>>>>>>> a6bbf937
        res.deprecationMessage = dependency.deprecationMessage;
      }

      res.sourceUrl = dependency?.sourceUrl;
      res.registryUrl = dependency?.registryUrl; // undefined when we fetched releases from multiple registries
      if (dependency.sourceDirectory) {
        res.sourceDirectory = dependency.sourceDirectory;
      }
      res.homepage = dependency.homepage;
      res.changelogUrl = dependency.changelogUrl;
      res.dependencyUrl = dependency?.dependencyUrl;

      const latestVersion = dependency.tags?.latest;
      // Filter out any results from datasource that don't comply with our versioning
      let allVersions = dependency.releases.filter((release) =>
        versioning.isVersion(release.version)
      );

      // istanbul ignore if
      if (allVersions.length === 0) {
        const message = `Found no results from datasource that look like a version`;
        logger.debug({ dependency: packageName, result: dependency }, message);
        if (!currentDigest) {
          return res;
        }
      }
      // Reapply package rules in case we missed something from sourceUrl
      config = applyPackageRules({ ...config, sourceUrl: res.sourceUrl });
      if (followTag) {
        const taggedVersion = dependency.tags?.[followTag];
        if (!taggedVersion) {
          res.warnings.push({
            topic: packageName,
<<<<<<< HEAD
            message: `Can't find version with tag ${followTag} for ${datasource} package ${packageName}`,
=======
            message: `Can't find version with tag ${followTag} for ${packageName}`,
>>>>>>> a6bbf937
          });
          return res;
        }
        allVersions = allVersions.filter(
          (v) =>
            v.version === taggedVersion ||
            (v.version === currentValue &&
              versioning.isGreaterThan(taggedVersion, currentValue))
        );
      }
      // Check that existing constraint can be satisfied
      const allSatisfyingVersions = allVersions.filter(
        (v) =>
          // TODO #7154
          unconstrainedValue || versioning.matches(v.version, currentValue!)
      );
      if (rollbackPrs && !allSatisfyingVersions.length) {
        const rollback = getRollbackUpdate(config, allVersions, versioning);
        // istanbul ignore if
        if (!rollback) {
          res.warnings.push({
            topic: packageName,
            // TODO: types (#7154)
<<<<<<< HEAD
            message: `Can't find version matching ${currentValue!} for ${datasource} package ${packageName}`,
=======
            message: `Can't find version matching ${currentValue!} for ${packageName}`,
>>>>>>> a6bbf937
          });
          return res;
        }
        res.updates.push(rollback);
      }
      let rangeStrategy = getRangeStrategy(config);
      if (config.replacementName && config.replacementVersion) {
        res.updates.push({
          updateType: 'replacement',
          newName: config.replacementName,
          newValue: versioning.getNewValue({
            // TODO #7154
            currentValue: currentValue!,
            newVersion: config.replacementVersion,
            rangeStrategy: rangeStrategy!,
            isReplacement: true,
          })!,
        });
      }
      // istanbul ignore next
      if (
        isVulnerabilityAlert &&
        rangeStrategy === 'update-lockfile' &&
        !lockedVersion
      ) {
        rangeStrategy = 'bump';
      }
      const nonDeprecatedVersions = dependency.releases
        .filter((release) => !release.isDeprecated)
        .map((release) => release.version);
      let currentVersion: string;
      if (rangeStrategy === 'update-lockfile') {
        currentVersion = lockedVersion!;
      }
      // TODO #7154
      currentVersion ??=
        getCurrentVersion(
          currentValue!,
          lockedVersion!,
          versioning,
          rangeStrategy!,
          latestVersion!,
          nonDeprecatedVersions
        ) ??
        getCurrentVersion(
          currentValue!,
          lockedVersion!,
          versioning,
          rangeStrategy!,
          latestVersion!,
          allVersions.map((v) => v.version)
        )!;
      // istanbul ignore if
      if (!currentVersion! && lockedVersion) {
        return res;
      }
      res.currentVersion = currentVersion!;
      if (
        currentValue &&
        currentVersion &&
        rangeStrategy === 'pin' &&
        !versioning.isSingleVersion(currentValue)
      ) {
        res.updates.push({
          updateType: 'pin',
          isPin: true,
          // TODO: newValue can be null! (#7154)
          newValue: versioning.getNewValue({
            currentValue,
            rangeStrategy,
            currentVersion,
            newVersion: currentVersion,
          })!,
          newVersion: currentVersion,
          newMajor: versioning.getMajor(currentVersion)!,
        });
      }
      if (rangeStrategy === 'pin') {
        // Fall back to replace once pinning logic is done
        rangeStrategy = 'replace';
      }
      // istanbul ignore if
      if (!versioning.isVersion(currentVersion!)) {
        res.skipReason = 'invalid-version';
        return res;
      }
      // Filter latest, unstable, etc
      // TODO #7154
      let filteredReleases = filterVersions(
        config,
        currentVersion!,
        latestVersion!,
        config.rangeStrategy === 'in-range-only'
          ? allSatisfyingVersions
          : allVersions,
        versioning
      ).filter(
        (v) =>
          // Leave only compatible versions
          unconstrainedValue || versioning.isCompatible(v.version, currentValue)
      );
      if (isVulnerabilityAlert && !config.osvVulnerabilityAlerts) {
        filteredReleases = filteredReleases.slice(0, 1);
      }
      const buckets: Record<string, [Release]> = {};
      for (const release of filteredReleases) {
        const bucket = getBucket(
          config,
          // TODO #7154
          currentVersion!,
          release.version,
          versioning
        );
        if (is.string(bucket)) {
          if (buckets[bucket]) {
            buckets[bucket].push(release);
          } else {
            buckets[bucket] = [release];
          }
        }
      }
      const depResultConfig = mergeChildConfig(config, res);
      for (const [bucket, releases] of Object.entries(buckets)) {
        const sortedReleases = releases.sort((r1, r2) =>
          versioning.sortVersions(r1.version, r2.version)
        );
        const { release, pendingChecks, pendingReleases } =
          await filterInternalChecks(
            depResultConfig,
            versioning,
            bucket,
            sortedReleases
          );
        // istanbul ignore next
        if (!release) {
          return res;
        }
        const newVersion = release.version;
        const update = generateUpdate(
          config,
          versioning,
          // TODO #7154

          rangeStrategy!,
          lockedVersion ?? currentVersion!,
          bucket,
          release
        );
        if (pendingChecks) {
          update.pendingChecks = pendingChecks;
        }

        // TODO #7154
        if (pendingReleases!.length) {
          update.pendingVersions = pendingReleases!.map((r) => r.version);
        }
        if (!update.newValue || update.newValue === currentValue) {
          if (!lockedVersion) {
            continue;
          }
          // istanbul ignore if
          if (rangeStrategy === 'bump') {
            logger.trace(
              { packageName, currentValue, lockedVersion, newVersion },
              'Skipping bump because newValue is the same'
            );
            continue;
          }
          res.isSingleVersion = true;
        }
        res.isSingleVersion =
          !!res.isSingleVersion ||
          !!versioning.isSingleVersion(update.newValue);

        res.updates.push(update);
      }
    } else if (currentValue) {
      logger.debug(
<<<<<<< HEAD
        `Dependency ${packageName} has unsupported/unversioned value ${currentValue} (versioning=${config.versioning})`
=======
        `Dependency ${packageName} has unsupported value ${currentValue}`
>>>>>>> a6bbf937
      );
      if (!pinDigests && !currentDigest) {
        res.skipReason = 'invalid-value';
      } else {
        delete res.skipReason;
      }
    } else {
      res.skipReason = 'invalid-value';
    }

    // Record if the dep is fixed to a version
    if (lockedVersion) {
      res.currentVersion = lockedVersion;
      res.fixedVersion = lockedVersion;
    } else if (currentValue && versioning.isSingleVersion(currentValue)) {
      res.fixedVersion = currentValue.replace(regEx(/^=+/), '');
    }
    // Add digests if necessary
    if (supportsDigests(config.datasource)) {
      if (currentDigest) {
        if (!digestOneAndOnly || !res.updates.length) {
          // digest update
          res.updates.push({
            updateType: 'digest',
            // TODO #7154
            newValue: currentValue!,
          });
        }
      } else if (pinDigests) {
        // Create a pin only if one doesn't already exists
        if (!res.updates.some((update) => update.updateType === 'pin')) {
          // pin digest
          res.updates.push({
            isPinDigest: true,
            updateType: 'pinDigest',
            // TODO #7154
            newValue: currentValue!,
          });
        }
      }
      if (versioning.valueToVersion) {
        // TODO #7154
        res.currentVersion = versioning.valueToVersion(res.currentVersion!);
        for (const update of res.updates || []) {
          // TODO #7154
          update.newVersion = versioning.valueToVersion(update.newVersion!);
        }
      }
      // update digest for all
      for (const update of res.updates) {
        if (pinDigests || currentDigest) {
          // TODO #7154
          update.newDigest =
            update.newDigest ?? (await getDigest(config, update.newValue))!;

          // If the digest could not be determined, report this as otherwise the
          // update will be omitted later on without notice.
          if (update.newDigest === null) {
            logger.debug(
              {
                packageName,
                currentValue,
                datasource,
                newValue: update.newValue,
                bucket: update.bucket,
              },
              'Could not determine new digest for update.'
            );

            // Only report a warning if there is a current digest.
            // Context: https://github.com/renovatebot/renovate/pull/20175#discussion_r1102615059.
            if (currentDigest) {
              res.warnings.push({
                message: `Could not determine new digest for update (datasource: ${datasource})`,
                topic: packageName,
              });
            }
          }
        }
        if (update.newVersion) {
          const registryUrl = dependency?.releases?.find(
            (release) => release.version === update.newVersion
          )?.registryUrl;
          if (registryUrl && registryUrl !== res.registryUrl) {
            update.registryUrl = registryUrl;
          }
        }
      }
    }
    if (res.updates.length) {
      delete res.skipReason;
    }
    // Strip out any non-changed ones
    res.updates = res.updates
      .filter((update) => update.newValue !== null || currentValue === null)
      .filter((update) => update.newDigest !== null)
      .filter(
        (update) =>
          update.newValue !== currentValue ||
          update.isLockfileUpdate ||
          // TODO #7154
          (update.newDigest && !update.newDigest.startsWith(currentDigest!))
      );
    // If range strategy specified in config is 'in-range-only', also strip out updates where currentValue !== newValue
    if (config.rangeStrategy === 'in-range-only') {
      res.updates = res.updates.filter(
        (update) => update.newValue === currentValue
      );
    }
    // Handle a weird edge case involving followTag and fallbacks
    if (rollbackPrs && followTag) {
      res.updates = res.updates.filter(
        (update) => res.updates.length === 1 || update.updateType !== 'rollback'
      );
    }
  } catch (err) /* istanbul ignore next */ {
    if (err instanceof ExternalHostError || err.message === CONFIG_VALIDATION) {
      throw err;
    }
    logger.error(
      {
        currentDigest,
        currentValue,
        datasource,
<<<<<<< HEAD
=======
        packageName,
>>>>>>> a6bbf937
        digestOneAndOnly,
        followTag,
        lockedVersion,
        packageFile,
        packageName,
        pinDigests,
        rollbackPrs,
        isVulnerabilityAlert,
        updatePinnedDependencies,
        unconstrainedValue,
        err,
      },
      'lookupUpdates error'
    );
    res.skipReason = 'internal-error';
  }
  return res;
}<|MERGE_RESOLUTION|>--- conflicted
+++ resolved
@@ -81,11 +81,7 @@
         // If dependency lookup fails then warn and return
         const warning: ValidationMessage = {
           topic: packageName,
-<<<<<<< HEAD
           message: `Failed to look up ${datasource} package ${packageName}`,
-=======
-          message: `Failed to look up ${datasource} dependency ${packageName}`,
->>>>>>> a6bbf937
         };
         logger.debug({ dependency: packageName, packageFile }, warning.message);
         // TODO: return warnings in own field
@@ -93,11 +89,7 @@
         return res;
       }
       if (dependency.deprecationMessage) {
-<<<<<<< HEAD
         logger.debug(`Found deprecationMessage for package ${packageName}`);
-=======
-        logger.debug(`Found deprecationMessage for dependency ${packageName}`);
->>>>>>> a6bbf937
         res.deprecationMessage = dependency.deprecationMessage;
       }
 
@@ -131,11 +123,7 @@
         if (!taggedVersion) {
           res.warnings.push({
             topic: packageName,
-<<<<<<< HEAD
             message: `Can't find version with tag ${followTag} for ${datasource} package ${packageName}`,
-=======
-            message: `Can't find version with tag ${followTag} for ${packageName}`,
->>>>>>> a6bbf937
           });
           return res;
         }
@@ -159,11 +147,7 @@
           res.warnings.push({
             topic: packageName,
             // TODO: types (#7154)
-<<<<<<< HEAD
             message: `Can't find version matching ${currentValue!} for ${datasource} package ${packageName}`,
-=======
-            message: `Can't find version matching ${currentValue!} for ${packageName}`,
->>>>>>> a6bbf937
           });
           return res;
         }
@@ -342,11 +326,7 @@
       }
     } else if (currentValue) {
       logger.debug(
-<<<<<<< HEAD
         `Dependency ${packageName} has unsupported/unversioned value ${currentValue} (versioning=${config.versioning})`
-=======
-        `Dependency ${packageName} has unsupported value ${currentValue}`
->>>>>>> a6bbf937
       );
       if (!pinDigests && !currentDigest) {
         res.skipReason = 'invalid-value';
@@ -471,10 +451,6 @@
         currentDigest,
         currentValue,
         datasource,
-<<<<<<< HEAD
-=======
-        packageName,
->>>>>>> a6bbf937
         digestOneAndOnly,
         followTag,
         lockedVersion,
